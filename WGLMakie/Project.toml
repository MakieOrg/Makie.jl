--- conflicted
+++ resolved
@@ -21,11 +21,7 @@
 Colors = "0.11, 0.12"
 FileIO = "1.1"
 FreeTypeAbstraction = "0.8, 0.9"
-<<<<<<< HEAD
-GeometryBasics = "0.3, 0.4"
-=======
 GeometryBasics = "0.4.1"
->>>>>>> 6b71a7f0
 Hyperscript = "0.0.3, 0.0.4"
 ImageMagick = "1.1"
 JSServe = "1.2"
