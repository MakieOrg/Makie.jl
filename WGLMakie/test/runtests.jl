using FileIO
using WGLMakie, Makie, Test
using WGLMakie.Bonito
using ReferenceTests
import Electron

@testset "mimes" begin
    Makie.inline!(true)
    f, ax, pl = scatter(1:4)
    @testset for mime in Makie.WEB_MIMES
        @test showable(mime(), f)
    end
    # I guess we explicitely don't say we can show those since it's highly Inefficient compared to html
    # See: https://github.com/MakieOrg/Makie.jl/blob/master/WGLMakie/src/display.jl#L66-L68=
    @test !showable("image/png", f)
    @test !showable("image/jpeg", f)
    # see https://github.com/MakieOrg/Makie.jl/pull/2167
    @test !showable("blaaa", f)
end

excludes = Set([
    "Streamplot animation",
    "Transforming lines",
    "image scatter",
    "Line GIF",
    "surface + contour3d",
    # Hm weird, looks like some internal Bonito error missing an Observable:
    "Errorbars x y low high",
    "Rangebars x y low high",
    # These are a bit sad, since it's just missing interpolations
    "FEM mesh 2D",
    "FEM polygon 2D",
    # missing transparency & image
    "Image on Surface Sphere",
    # Marker size seems wrong in some occasions:
    "Hbox",
    "UnicodeMarker",
    # Not sure, looks pretty similar to me! Maybe blend mode?
    "Test heatmap + image overlap",
    # "heatmaps & surface", # TODO: fix direct NaN -> nancolor conversion
    "Order Independent Transparency",
    "Record Video",
    "fast pixel marker",
    "Array of Images Scatter",
    "Image Scatter different sizes",
    "lines and linestyles",
    "Textured meshscatter", # not yet implemented
<<<<<<< HEAD
    "BezierPath marker stroke", # not yet implemented
    "3D Contour with 2D contour slices", # looks like a z-fighting issue
    "colorscale (lines)", # also z-fighting
=======
>>>>>>> 98d83c2b
])
Makie.inline!(Makie.automatic)

edisplay = Bonito.use_electron_display(devtools=true)
@testset "refimages" begin
    WGLMakie.activate!()
    ReferenceTests.mark_broken_tests(excludes)
    recorded_files, recording_dir = @include_reference_tests WGLMakie "refimages.jl"
    missing_images, scores = ReferenceTests.record_comparison(recording_dir)
    ReferenceTests.test_comparison(scores; threshold = 0.05)
end

@testset "memory leaks" begin
    Makie.CURRENT_FIGURE[] = nothing
    app = App(nothing)
    display(edisplay, app)
    GC.gc(true);
    # Somehow this may take a while to get emptied completely
    Bonito.wait_for(() -> (GC.gc(true);isempty(run(edisplay.window, "Object.keys(WGL.plot_cache)")));timeout=20)
    wgl_plots = run(edisplay.window, "Object.keys(WGL.scene_cache)")
    @test isempty(wgl_plots)

    session = edisplay.browserdisplay.handler.session
    session_size = Base.summarysize(session) / 10^6
    texture_atlas_size = Base.summarysize(WGLMakie.TEXTURE_ATLAS) / 10^6
    @show session_size texture_atlas_size
    @test session_size / 10^6 < 6
    @test texture_atlas_size < 6
    s_keys = "Object.keys(Bonito.Sessions.SESSIONS)"
    Bonito.wait_for(() -> (GC.gc(true); 2 == length(run(edisplay.window, s_keys))); timeout=30)
    js_sessions = run(edisplay.window, "Bonito.Sessions.SESSIONS")
    js_objects = run(edisplay.window, "Bonito.Sessions.GLOBAL_OBJECT_CACHE")
    # @test Set([app.session[].id, app.session[].parent.id]) == keys(js_sessions)
    # we used Retain for global_obs, so it should stay as long as root session is open
    @test keys(js_objects) == Set([WGLMakie.TEXTURE_ATLAS.id])
end<|MERGE_RESOLUTION|>--- conflicted
+++ resolved
@@ -45,12 +45,8 @@
     "Image Scatter different sizes",
     "lines and linestyles",
     "Textured meshscatter", # not yet implemented
-<<<<<<< HEAD
-    "BezierPath marker stroke", # not yet implemented
     "3D Contour with 2D contour slices", # looks like a z-fighting issue
     "colorscale (lines)", # also z-fighting
-=======
->>>>>>> 98d83c2b
 ])
 Makie.inline!(Makie.automatic)
 
