using ElectronDisplay
ElectronDisplay.CONFIG.showable = showable
ElectronDisplay.CONFIG.single_window = true
ElectronDisplay.CONFIG.focus = false
using ImageMagick, FileIO
using WGLMakie, Makie, Test
using Pkg
path = normpath(joinpath(dirname(pathof(Makie)), "..", "ReferenceTests"))
Pkg.develop(PackageSpec(path = path))
using ReferenceTests

excludes = Set([
    "Streamplot animation",
    "Transforming lines",
    "image scatter",
    "Line GIF",
    "surface + contour3d",
    # Hm weird, looks like some internal JSServe error missing an Observable:
    "Errorbars x y low high",
    "Rangebars x y low high",
    # These are a bit sad, since it's just missing interpolations
    "FEM mesh 2D",
    "FEM polygon 2D",
    # missing transparency & image
    "Wireframe of a Surface",
    "Image on Surface Sphere",
    "Surface with image",
    # Marker size seems wrong in some occasions:
    "Hbox",
    "UnicodeMarker",
    # Not sure, looks pretty similar to me! Maybe blend mode?
    "Test heatmap + image overlap",
    "Stars",
    "heatmaps & surface",
    "OldAxis + Surface",
    "Order Independent Transparency",
    "Record Video",
    "fast pixel marker",
    "Animated surface and wireframe",
    "Array of Images Scatter",
    "Image Scatter different sizes",
<<<<<<< HEAD
    "scatter image markers"
=======
    "pattern barplot" # not implemented yet
>>>>>>> 174ef914
])

@testset "refimages" begin
    WGLMakie.activate!()
    ReferenceTests.mark_broken_tests(excludes)
    recorded_files, recording_dir = @include_reference_tests "refimages.jl"
    missing_images, scores = ReferenceTests.record_comparison(recording_dir)
    ReferenceTests.test_comparison(scores; threshold = 0.032)
end<|MERGE_RESOLUTION|>--- conflicted
+++ resolved
@@ -39,11 +39,8 @@
     "Animated surface and wireframe",
     "Array of Images Scatter",
     "Image Scatter different sizes",
-<<<<<<< HEAD
-    "scatter image markers"
-=======
-    "pattern barplot" # not implemented yet
->>>>>>> 174ef914
+    "scatter image markers",
+    "pattern barplot", # not implemented yet
 ])
 
 @testset "refimages" begin
