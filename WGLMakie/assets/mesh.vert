out vec2 frag_uv;
out vec3 o_normal;
out vec3 o_camdir;

out vec4 frag_color;
out float o_clip_distance[8];

uniform mat4 projection;
uniform mat4 view;
uniform vec3 eyeposition;
uniform int num_clip_planes;
uniform vec4 clip_planes[8];

vec3 tovec3(vec2 v){return vec3(v, 0.0);}
vec3 tovec3(vec3 v){return v;}

vec4 tovec4(float v){return vec4(v, 0.0, 0.0, 0.0);}
vec4 tovec4(vec3 v){return vec4(v, 1.0);}
vec4 tovec4(vec4 v){return v;}

float _normalize(float val, float from, float to){return (val-from) / (to - from);}

vec4 get_color_from_cmap(float value, sampler2D color_map, vec2 colorrange) {
    float cmin = colorrange.x;
    float cmax = colorrange.y;
    if (value <= cmax && value >= cmin) {
        // in value range, continue!
    } else if (value < cmin) {
        return get_lowclip();
    } else if (value > cmax) {
        return get_highclip();
    } else {
        // isnan is broken (of course) -.-
        // so if outside value range and not smaller/bigger min/max we assume NaN
        return get_nan_color();
    }
    float i01 = clamp((value - cmin) / (cmax - cmin), 0.0, 1.0);
    // 1/0 corresponds to the corner of the colormap, so to properly interpolate
    // between the colors, we need to scale it, so that the ends are at 1 - (stepsize/2) and 0+(stepsize/2).
    float stepsize = 1.0 / float(textureSize(color_map, 0));
    i01 = (1.0 - stepsize) * i01 + 0.5 * stepsize;
    return texture(color_map, vec2(i01, 0.0));
}

vec4 vertex_color(vec3 color, bool colorrange, bool colormap){
    return vec4(color, 1.0);
}
vec4 vertex_color(vec4 color, bool colorrange, bool colormap){
    return color;
}
vec4 vertex_color(bool color, bool colorrange, bool colormap){
    // color sampling happens in fragment shader
    return vec4(0.0, 0.0, 0.0, 0.0);
}
vec4 vertex_color(bool value, vec2 colorrange, sampler2D colormap){
    // color sampling happens in fragment shader
    return vec4(0.0, 0.0, 0.0, 0.0);
}
vec4 vertex_color(float value, vec2 colorrange, sampler2D colormap){
    if (get_interpolate_in_fragment_shader()) {
        return vec4(value, 0.0, 0.0, 0.0);
    } else {
        return get_color_from_cmap(value, colormap, colorrange);
    }
}

<<<<<<< HEAD
void process_clip_planes(vec3 world_pos) {
    for (int i = 0; i < num_clip_planes; i++)
        o_clip_distance[i] = dot(world_pos, clip_planes[i].xyz) - clip_planes[i].w;
}
=======
// TODO: enable 
// vec2 apply_uv_transform(Nothing t1, vec2 uv){ return uv; }
vec2 apply_uv_transform(mat3 transform, vec2 uv){ return (transform * vec3(uv, 1)).xy; }
>>>>>>> 12d0e67a

void render(vec4 position_world, vec3 normal, mat4 view, mat4 projection)
{
    // normal in world space
    o_normal = get_normalmatrix() * normal;
    // position in clip space (w/ depth)
    process_clip_planes(position_world.xyz);
    gl_Position = projection * view * position_world; // TODO consider using projectionview directly
    gl_Position.z += gl_Position.w * get_depth_shift();
    // direction to camera
    o_camdir = position_world.xyz / position_world.w - eyeposition;
}

flat out uint frag_instance_id;

void main(){
    // get_* gets the global inputs (uniform, sampler, position array)
    // those functions will get inserted by the shader creation pipeline
    vec3 vertex_position = tovec3(get_position());
    if (isnan(vertex_position.z)) {
        vertex_position.z = 0.0;
    }
    vec4 position_world = model * vec4(vertex_position, 1);

    render(position_world, get_normals(), view, projection);
    frag_uv = apply_uv_transform(get_uv_transform(), get_uv());
    frag_color = vertex_color(get_color(), get_colorrange(), colormap);

    frag_instance_id = uint(gl_VertexID);
}<|MERGE_RESOLUTION|>--- conflicted
+++ resolved
@@ -64,16 +64,14 @@
     }
 }
 
-<<<<<<< HEAD
 void process_clip_planes(vec3 world_pos) {
     for (int i = 0; i < num_clip_planes; i++)
         o_clip_distance[i] = dot(world_pos, clip_planes[i].xyz) - clip_planes[i].w;
 }
-=======
+
 // TODO: enable 
 // vec2 apply_uv_transform(Nothing t1, vec2 uv){ return uv; }
 vec2 apply_uv_transform(mat3 transform, vec2 uv){ return (transform * vec3(uv, 1)).xy; }
->>>>>>> 12d0e67a
 
 void render(vec4 position_world, vec3 normal, mat4 view, mat4 projection)
 {
