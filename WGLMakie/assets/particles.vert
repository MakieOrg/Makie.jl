precision highp float;
precision highp int;

uniform mat4 projection;
uniform mat4 view;
uniform vec3 eyeposition;
uniform int uniform_num_clip_planes;
uniform vec4 uniform_clip_planes[8];

out vec3 o_normal;
out vec4 frag_color;
out vec2 frag_uv;
out vec3 o_camdir;
out float o_clip_distance[8];

vec3 qmul(vec4 q, vec3 v){
    return v + 2.0 * cross(q.xyz, cross(q.xyz, v) + q.w * v);
}

void rotate(vec4 q, inout vec3 V, inout vec3 N){
    V = qmul(q, V);
    N = qmul(q, N);
}

vec4 to_vec4(vec3 v3){return vec4(v3, 1.0);}
vec4 to_vec4(vec4 v4){return v4;}

vec3 to_vec3(vec2 v3){return vec3(v3, 0.0);}
vec3 to_vec3(vec3 v4){return v4;}

void process_clip_planes(vec3 world_pos) {
    for (int i = 0; i < uniform_num_clip_planes; i++)
        o_clip_distance[i] = dot(world_pos, uniform_clip_planes[i].xyz) - uniform_clip_planes[i].w;
}

vec4 get_color_from_cmap(float value, sampler2D color_map, vec2 colorrange) {
    float cmin = colorrange.x;
    float cmax = colorrange.y;
    if (value <= cmax && value >= cmin) {
        // in value range, continue!
    } else if (value < cmin) {
        return get_lowclip_color();
    } else if (value > cmax) {
        return get_highclip_color();
    } else {
        // isnan is broken (of course) -.-
        // so if outside value range and not smaller/bigger min/max we assume NaN
        return get_nan_color();
    }
    float i01 = clamp((value - cmin) / (cmax - cmin), 0.0, 1.0);
    // 1/0 corresponds to the corner of the colormap, so to properly interpolate
    // between the colors, we need to scale it, so that the ends are at 1 - (stepsize/2) and 0+(stepsize/2).
    float stepsize = 1.0 / float(textureSize(color_map, 0));
    i01 = (1.0 - stepsize) * i01 + 0.5 * stepsize;
    return texture(color_map, vec2(i01, 0.0));
}


// TODO: enable
// vec2 apply_uv_transform(Nothing t1, vec2 uv){ return uv; }
vec2 apply_uv_transform(mat3 transform, vec2 uv){ return (transform * vec3(uv, 1)).xy; }
vec2 apply_uv_transform(sampler2D transforms, vec2 uv){
    // can't have matrices in a texture so we have 3x vec2 instead
    mat3 transform;
    transform[0] = vec3(texelFetch(transforms, ivec2(3 * gl_InstanceID + 0, 0), 0).xy, 0);
    transform[1] = vec3(texelFetch(transforms, ivec2(3 * gl_InstanceID + 1, 0), 0).xy, 0);
    transform[2] = vec3(texelFetch(transforms, ivec2(3 * gl_InstanceID + 2, 0), 0).xy, 0);
    return (transform * vec3(uv, 1)).xy;
}

flat out uint frag_instance_id;

vec4 to_color(bool c) { return vec4(0.0);}
vec4 to_color(vec4 c) {
    return c;
}

void main(){
    // get_* gets the global inputs (uniform, sampler, position array)
    // those functions will get inserted by the shader creation pipeline
    vec3 vertex_position = get_markersize() * to_vec3(get_position());
    vec3 N = get_normal() / get_markersize(); // see issue #3702
    rotate(get_converted_rotation(), vertex_position, N);
    vertex_position = get_f32c_scale() * vertex_position;
    N = N / get_f32c_scale();
    vec4 position_world;
    if (get_transform_marker()) {
        position_world = model_f32c * vec4(to_vec3(get_positions_transformed_f32c()) + vertex_position, 1);
    } else {
        position_world = model_f32c * to_vec4(to_vec3(get_positions_transformed_f32c())) + vec4(vertex_position, 0);
    }

    process_clip_planes(position_world.xyz);
<<<<<<< HEAD
    o_normal = normalize(N);
    frag_color = to_color(get_vertex_color());
    frag_uv = apply_uv_transform(wgl_uv_transform, get_uv());
=======
    o_normal = N;
    frag_color = vertex_color(get_color(), get_colorrange(), colormap);
    frag_uv = apply_uv_transform(get_uv_transform(), get_uv());
>>>>>>> 13a31390
    // direction to camera
    o_camdir = position_world.xyz / position_world.w - eyeposition;
    // screen space coordinates of the position
    gl_Position = projection * view * position_world;
    gl_Position.z += gl_Position.w * get_depth_shift();
    frag_instance_id = uint(gl_InstanceID);
}<|MERGE_RESOLUTION|>--- conflicted
+++ resolved
@@ -91,15 +91,9 @@
     }
 
     process_clip_planes(position_world.xyz);
-<<<<<<< HEAD
-    o_normal = normalize(N);
+    o_normal = N;
     frag_color = to_color(get_vertex_color());
     frag_uv = apply_uv_transform(wgl_uv_transform, get_uv());
-=======
-    o_normal = N;
-    frag_color = vertex_color(get_color(), get_colorrange(), colormap);
-    frag_uv = apply_uv_transform(get_uv_transform(), get_uv());
->>>>>>> 13a31390
     // direction to camera
     o_camdir = position_world.xyz / position_world.w - eyeposition;
     // screen space coordinates of the position
