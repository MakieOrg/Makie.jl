--- conflicted
+++ resolved
@@ -697,7 +697,6 @@
                 first_buffer = first_geometry_buffer;
                 real_length = real_geometry_length;
             }
-<<<<<<< HEAD
             if (length <= real_length[0]) {
                 // this is simple - we can just update the values
                 buffer.set(new_values);
@@ -705,24 +704,6 @@
                 if (is_instance) {
                     mesh.geometry.instanceCount = length;
                 }
-=======
-        });
-        attach_geometry(buffer_geometry, vertexarrays, faces);
-        attach_instanced_geometry(buffer_geometry, instance_attributes);
-        mesh.geometry.dispose();
-        mesh.geometry = buffer_geometry;
-        mesh.needsUpdate = true;
-    }
-
-    function deserialize_uniforms(data) {
-        const result = {};
-        for (const name in data) {
-            const value = data[name];
-            // this is already a uniform - happens when we attach additional
-            // uniforms like the camera matrices in a later stage!
-            if (value.constructor.name == "Uniform") {
-                result[name] = value;
->>>>>>> 1daf3c75
             } else {
                 // resizing is a bit more complex
                 // first we directly overwrite the array - this
@@ -749,7 +730,15 @@
     });
 }
 
-function render_scene(renderer, scene, cam) {
+export function render_scene(scene) {
+    const {camera, renderer} = scene.screen
+    const canvas = renderer.domElement;
+    if (!document.body.contains(canvas)) {
+        console.log("EXITING WGL");
+        renderer.state.reset();
+        renderer.dispose();
+        return false;
+    }
     renderer.autoClear = scene.clearscene;
     const area = scene.pixelarea.value;
     if (area) {
@@ -758,34 +747,35 @@
         renderer.setScissor(x, y, w, h);
         renderer.setScissorTest(true);
         renderer.setClearColor(scene.backgroundcolor.value);
-        renderer.render(scene, cam);
-    }
-}
-
-function render_scenes(renderer, scenes, cam) {
-    scenes.forEach((scene) => render_scene(renderer, scene, cam));
-}
-
-function start_renderloop(renderer, three_scenes, cam, fps) {
+        renderer.render(scene, camera);
+    }
+    return true
+}
+
+function start_renderloop(three_scenes) {
+    if (three_scenes.length == 0) {
+        return
+    }
+    // extract the first scene for screen, which should be shared by all scenes!
+    const scene1 = three_scenes[0]
+    const {fps} = scene1.screen
     const time_per_frame = (1 / fps) * 1000; // default is 30 fps
     // make sure we immediately render the first frame and dont wait 30ms
     let last_time_stamp = performance.now();
     function renderloop(timestamp) {
-        const canvas = renderer.domElement;
-        if (!document.body.contains(canvas)) {
-            console.log("EXITING WGL");
-            renderer.state.reset();
-            renderer.dispose();
-            return;
-        }
         if (timestamp - last_time_stamp > time_per_frame) {
-            render_scenes(renderer, three_scenes, cam);
+            const all_rendered = three_scenes.every(render_scene);
+            if (!all_rendered) {
+                // if scenes don't render it means they're not displayed anymore
+                // - time to quit the renderin' business
+                return
+            }
             last_time_stamp = performance.now();
         }
         window.requestAnimationFrame(renderloop);
     }
     // render one time before starting loop, so that we don't wait 30ms before first render
-    render_scenes(renderer, three_scenes, cam);
+    three_scenes.forEach(render_scene);
     renderloop();
 }
 
@@ -834,72 +824,10 @@
 
     renderer.setClearColor("#ffffff");
 
-<<<<<<< HEAD
     // The following handles high-DPI devices
     // `renderer.setSize` also updates `canvas` size
     renderer.setPixelRatio(pixelRatio);
     renderer.setSize(width / pixelRatio, height / pixelRatio);
-=======
-    function deserialize_plot(data) {
-        let mesh;
-        if ("instance_attributes" in data) {
-            mesh = create_instanced_mesh(data);
-        } else {
-            mesh = create_mesh(data);
-        }
-        mesh.name = data.name;
-        mesh.uuid = data.uuid;
-        mesh.frustumCulled = false;
-        mesh.matrixAutoUpdate = false;
-        const update_visible = (v) => {
-            mesh.visible = v
-            // don't return anything, since that will disable on_update callback
-            return
-        };
-        update_visible(JSServe.get_observable(data.visible));
-        JSServe.on_update(data.visible, update_visible);
-        connect_uniforms(mesh, data.uniform_updater);
-        connect_attributes(mesh, data.attribute_updater);
-        return mesh;
-    }
-
-    function deserialize_scene(data, canvas) {
-        scene = new THREE.Scene();
-        add_scene(data.uuid, scene)
-        scene.frustumCulled = false;
-        scene.pixelarea = data.pixelarea;
-        scene.backgroundcolor = data.backgroundcolor;
-        scene.clearscene = data.clearscene;
-        scene.visible = data.visible;
-        const cam = {
-            view: new THREE.Uniform(new THREE.Matrix4()),
-            projection: new THREE.Uniform(new THREE.Matrix4()),
-            projectionview: new THREE.Uniform(new THREE.Matrix4()),
-            pixel_space: new THREE.Uniform(new THREE.Matrix4()),
-            resolution: new THREE.Uniform(new THREE.Vector2()),
-            eyeposition: new THREE.Uniform(new THREE.Vector3()),
-        };
-
-        scene.wgl_camera = cam;
-
-        function update_cam(camera) {
-            const [
-                view,
-                projection,
-                projectionview,
-                resolution,
-                eyepos,
-                pixel_space,
-            ] = camera;
-            const resolution_scaled = JSServe.deserialize_js(resolution)
-            cam.view.value.fromArray(view);
-            cam.projection.value.fromArray(projection);
-            cam.projectionview.value.fromArray(projectionview);
-            cam.pixel_space.value.fromArray(pixel_space);
-            cam.resolution.value.fromArray(resolution_scaled);
-            cam.eyeposition.value.fromArray(JSServe.deserialize_js(eyepos));
-        }
->>>>>>> 1daf3c75
 
     const mouse_callback = (x, y) => comm.notify({ mouseposition: [x, y] });
     const notify_mouse_throttled = throttle_function(mouse_callback, 40);
@@ -968,7 +896,6 @@
         comm.notify({
             keyup: "delete_keys",
         });
-<<<<<<< HEAD
         return false;
     }
 
@@ -993,10 +920,21 @@
     TEXTURE_ATLAS[0] = texture_atlas_obs;
 
     if (renderer) {
-        const three_scenes = scenes.map((x) => deserialize_scene(x, canvas));
-        const cam = new THREE.PerspectiveCamera(45, 1, 0, 100);
-        cam.updateProjectionMatrix();
-        start_renderloop(renderer, three_scenes, cam, fps);
+        const camera = new THREE.PerspectiveCamera(45, 1, 0, 100)
+        camera.updateProjectionMatrix();
+        const size = new THREE.Vector2()
+        renderer.getDrawingBufferSize(size)
+        const picking_target = new THREE.WebGLRenderTarget(size.x, size.y);
+        const screen = {renderer, picking_target, camera, fps}
+
+        const three_scenes = scenes.map((x) => {
+            const three_scene = deserialize_scene(x, canvas)
+            three_scene.screen = screen
+            return three_scene
+        });
+
+        start_renderloop(three_scenes);
+
         canvas_width.on((w_h) => {
             // `renderer.setSize` correctly updates `canvas` dimensions
             const pixelRatio = renderer.getPixelRatio();
@@ -1009,12 +947,99 @@
     }
 }
 
+export function event2scene_pixel(scene, event) {
+    const canvas = scene.screen.renderer.domElement
+    const rect = canvas.getBoundingClientRect();
+    const pixelRatio = window.devicePixelRatio || 1.0;
+    const x = (event.clientX - rect.left) * pixelRatio;
+    const y = (rect.height - ((event.clientY - rect.top))) * pixelRatio;
+    return [x, y]
+}
+
+function set_picking_uniforms(scene, last_id, picking, picked_plots, plots) {
+    scene.children.forEach((plot, index) => {
+        const {material} = plot
+        const {uniforms} = material
+        if (picking) {
+            uniforms.object_id.value = last_id + index
+            uniforms.picking.value = true
+            material.blending = THREE.NoBlending
+        } else {
+            // clean up after picking
+            uniforms.picking.value = false
+            material.blending = THREE.NormalBlending
+            // we also collect the picked/matched plots as part of the clean up
+            const id = uniforms.object_id.value
+            if (id in picked_plots) {
+                plots.push([plot, picked_plots[id]])
+            }
+        }
+    })
+    return last_id + scene.children.length
+}
+
+export function pick_native(scenes, x, y, w, h) {
+
+    const {renderer, camera, picking_target} = scenes[0].screen
+        // render the scene
+    renderer.setRenderTarget(picking_target)
+
+    const pixelRatio = window.devicePixelRatio || 1.0;
+
+    let last_id = 1
+    scenes.forEach(scene => {
+
+        last_id = set_picking_uniforms(scene, last_id, true)
+
+        const area = JSServe.get_observable(scene.pixelarea);
+        const [_x, _y, _w, _h] = area.map(t => t / pixelRatio);
+        renderer.autoClear = true
+        renderer.setViewport(_x, _y, _w, _h);
+        renderer.setScissor(_x, _y, _w, _h);
+        renderer.setScissorTest(true);
+        renderer.setClearAlpha(0)
+        renderer.setClearColor(new THREE.Color(0), 0.0);
+        renderer.render(scene, camera);
+    })
+
+    renderer.setRenderTarget(null); // reset render target
+
+    const nbytes = w * h * 4
+    const pixel_bytes = new Uint8Array(nbytes);
+
+    //read the pixel
+    renderer.readRenderTargetPixels(
+        picking_target,
+        x,   // x
+        y,   // y
+        w,   // width
+        h,   // height
+        pixel_bytes);
+
+    const picked_plots = {}
+    const reinterpret_view = new DataView(pixel_bytes.buffer);
+
+    for (let i = 0; i < pixel_bytes.length / 4; i++) {
+        const id = reinterpret_view.getUint16(i*4)
+        const index = reinterpret_view.getUint16(i*4 + 2)
+        picked_plots[id] = index
+    }
+    // dict of plot_uuid => primitive_index (e.g. instance id or triangle index)
+    const plots = []
+    scenes.forEach(scene => set_picking_uniforms(scene, 0, false, picked_plots, plots))
+    return plots
+}
+
+export function pick_native_uuid(scenes, x, y, w, h) {
+    const picked_plots = pick_native(scenes, x, y, w, h)
+    return picked_plots.map(x=> [x[0].uuid, x[1]])
+}
+
 export {
     deserialize_scene,
     threejs_module,
     start_renderloop,
     deserialize_three,
-    render_scenes,
     delete_plots,
     insert_plot,
     find_plots,
@@ -1024,207 +1049,4 @@
     plot_cache,
     delete_scenes,
     create_scene,
-};
-=======
-
-        renderer.setClearColor("#ffffff");
-
-        // The following handles high-DPI devices
-        // `renderer.setSize` also updates `canvas` size
-        renderer.setPixelRatio(pixelRatio);
-        renderer.setSize(width / pixelRatio, height / pixelRatio);
-
-        function mousemove(event) {
-            var rect = canvas.getBoundingClientRect();
-            var x = (event.clientX - rect.left) * pixelRatio;
-            var y = (event.clientY - rect.top) * pixelRatio;
-            JSServe.update_obs(comm, {
-                mouseposition: [x, y],
-            });
-            return false;
-        }
-
-        canvas.addEventListener("mousemove", mousemove);
-
-        function mousedown(event) {
-            JSServe.update_obs(comm, {
-                mousedown: event.buttons,
-            });
-            return false;
-        }
-        canvas.addEventListener("mousedown", mousedown);
-
-        function mouseup(event) {
-            JSServe.update_obs(comm, {
-                mouseup: event.buttons,
-            });
-            return false;
-        }
-
-        canvas.addEventListener("mouseup", mouseup);
-
-        function wheel(event) {
-            JSServe.update_obs(comm, {
-                scroll: [event.deltaX, -event.deltaY],
-            });
-            event.preventDefault();
-            return false;
-        }
-        canvas.addEventListener("wheel", wheel);
-
-        function keydown(event) {
-            JSServe.update_obs(comm, {
-                keydown: event.code,
-            });
-            return false;
-        }
-
-        canvas.addEventListener("keydown", keydown);
-
-        function keyup(event) {
-            JSServe.update_obs(comm, {
-                keyup: event.code,
-            });
-            return false;
-        }
-
-        canvas.addEventListener("keyup", keyup);
-        // This is a pretty ugly work around......
-        // so on keydown, we add the key to the currently pressed keys set
-        // if we open the contextmenu before releasing the key, we'll never
-        // receive an up event, so the key will stay inside the currently_pressed
-        // set... Only option I found is to actually listen to the contextmenu
-        // and remove all keys if its opened.
-        function contextmenu(event) {
-            JSServe.update_obs(comm, {
-                keyup: "delete_keys",
-            });
-            return false;
-        }
-
-        canvas.addEventListener("contextmenu", e => e.preventDefault())
-        canvas.addEventListener("focusout", contextmenu);
-
-        return renderer;
-    }
-
-    function to_world(scene, x, y) {
-        const proj_inv = scene.wgl_camera.projectionview.value.clone().invert()
-        const [_x, _y, w, h] = JSServe.get_observable(scene.pixelarea)
-        const pix_space = new THREE.Vector4(
-            (((x - _x) / w) * 2) - 1,
-            (((y - _y) / h) * 2) - 1,
-            0, 1.0
-        )
-        pix_space.applyMatrix4(proj_inv)
-        return new THREE.Vector2(pix_space.x / pix_space.w, pix_space.y /pix_space.w)
-    }
-
-    function event2scene_pixel(scene, event) {
-        const canvas = scene.screen.renderer.domElement
-        const rect = canvas.getBoundingClientRect();
-        const pixelRatio = window.devicePixelRatio || 1.0;
-        const x = (event.clientX - rect.left) * pixelRatio;
-        const y = (rect.height - ((event.clientY - rect.top))) * pixelRatio;
-        return [x, y]
-    }
-
-    function set_picking_uniforms(scene, last_id, picking, picked_plots, plots) {
-        scene.children.forEach((plot, index) => {
-            const {material} = plot
-            const {uniforms} = material
-            if (picking) {
-                uniforms.object_id.value = last_id + index
-                uniforms.picking.value = true
-                material.blending = THREE.NoBlending
-            } else {
-                // clean up after picking
-                uniforms.picking.value = false
-                material.blending = THREE.NormalBlending
-                // we also collect the picked/matched plots as part of the clean up
-                const id = uniforms.object_id.value
-                if (id in picked_plots) {
-                    plots.push([plot, picked_plots[id]])
-                }
-            }
-        })
-        return last_id + scene.children.length
-    }
-
-    function pick_native(scenes, x, y, w, h) {
-
-        const {renderer, camera, picking_target} = scenes[0].screen
-            // render the scene
-        renderer.setRenderTarget(picking_target)
-
-        const pixelRatio = window.devicePixelRatio || 1.0;
-
-        let last_id = 1
-        scenes.forEach(scene => {
-
-            last_id = set_picking_uniforms(scene, last_id, true)
-
-            const area = JSServe.get_observable(scene.pixelarea);
-            const [_x, _y, _w, _h] = area.map(t => t / pixelRatio);
-            renderer.autoClear = true
-            renderer.setViewport(_x, _y, _w, _h);
-            renderer.setScissor(_x, _y, _w, _h);
-            renderer.setScissorTest(true);
-            renderer.setClearAlpha(0)
-            renderer.setClearColor(new THREE.Color(0), 0.0);
-            renderer.render(scene, camera);
-        })
-
-        renderer.setRenderTarget(null); // reset render target
-
-        const nbytes = w * h * 4
-        const pixel_bytes = new Uint8Array(nbytes);
-
-        //read the pixel
-        renderer.readRenderTargetPixels(
-            picking_target,
-            x,   // x
-            y,   // y
-            w,   // width
-            h,   // height
-            pixel_bytes);
-
-        const picked_plots = {}
-        const reinterpret_view = new DataView(pixel_bytes.buffer);
-
-        for (let i = 0; i < pixel_bytes.length / 4; i++) {
-            const id = reinterpret_view.getUint16(i*4)
-            const index = reinterpret_view.getUint16(i*4 + 2)
-            picked_plots[id] = index
-        }
-        // dict of plot_uuid => primitive_index (e.g. instance id or triangle index)
-        const plots = []
-        scenes.forEach(scene => set_picking_uniforms(scene, 0, false, picked_plots, plots))
-        return plots
-    }
-
-    function pick_native_uuid(scenes, x, y, w, h) {
-        const picked_plots = pick_native(scenes, x, y, w, h)
-        return picked_plots.map(x=> [x[0].uuid, x[1]])
-    }
-
-    exports.pick_native_uuid = pick_native_uuid;
-    exports.event2scene_pixel = event2scene_pixel;
-    exports.to_world = to_world;
-    exports.pick_native = pick_native;
-    exports.deserialize_scene = deserialize_scene;
-    exports.threejs_module = threejs_module;
-    exports.start_renderloop = start_renderloop;
-    exports.deserialize_three = deserialize_three;
-    exports.render_scenes = render_scenes;
-    exports.delete_plots = delete_plots;
-    exports.insert_plot = insert_plot;
-    exports.find_plots = find_plots;
-    exports.delete_scene = delete_scene;
-    exports.find_scene = find_scene;
-    exports.scene_cache = scene_cache;
-    exports.plot_cache = plot_cache;
-    exports.delete_scenes = delete_scenes;
-    return exports
-})();
->>>>>>> 1daf3c75
+};