--- conflicted
+++ resolved
@@ -75,48 +75,16 @@
     wrapper = DOM.div(canvas)
     comm = Observable(Dict{String,Any}())
     canvas_width = lift(x -> [round.(Int, widths(x))...], pixelarea(scene))
-<<<<<<< HEAD
     done_init = Observable(false)
-    texture_atlas = Observable(vec(get_texture_atlas().data))
     setup = js"""
     (wrapper)=>{
         console.log("registering windows onloaaaad!");
         const canvas = $canvas;
         console.log(canvas);
         $(WGL).then(WGL => {
-            WGL.create_scene($wrapper, canvas, $canvas_width, $scene_data, $comm, $width, $height, $(config.framerate), $(texture_atlas))
+            WGL.create_scene($wrapper, canvas, $canvas_width, $scene_data, $comm, $width, $height, $(config.framerate), $(TEXTURE_ATLAS))
         })
         $(done_init).notify(true)
-=======
-
-    scene_id = objectid(scene)
-    done_init = Observable(false)
-
-    setup = js"""
-    function setup(scenes){
-        const canvas = $(canvas)
-
-        const scene_id = $(scene_id)
-        const renderer = $(WGL).threejs_module(canvas, $comm, $width, $height)
-        if ( renderer ) {
-            const three_scenes = scenes.map(x=> $(WGL).deserialize_scene(x, canvas))
-            const cam = new $(THREE).PerspectiveCamera(45, 1, 0, 100)
-            $(WGL).start_renderloop(renderer, three_scenes, cam, $(config.framerate))
-            JSServe.on_update($canvas_width, w_h => {
-                // `renderer.setSize` correctly updates `canvas` dimensions
-                const pixelRatio = renderer.getPixelRatio();
-                renderer.setSize(w_h[0] / pixelRatio, w_h[1] / pixelRatio);
-            })
-            JSServe.update_obs($done_init, true)
-            return
-        } else {
-            const warning = $(WEBGL).getWebGLErrorMessage();
-            $(wrapper).removeChild(canvas)
-            $(wrapper).appendChild(warning)
-        }
-        JSServe.update_obs($done_init, false)
-        return
->>>>>>> 9f767a36
     }
     """
 
@@ -124,17 +92,5 @@
 
     connect_scene_events!(scene, comm)
     three = ThreeDisplay(session)
-<<<<<<< HEAD
-=======
-
-    on(session.on_close) do closed
-        if closed
-            scene_uuids, plot_uuids = all_plots_scenes(scene)
-            WGL.delete_scenes(session, scene_uuids, plot_uuids)
-            window_open[] = false
-        end
-    end
-
->>>>>>> 9f767a36
     return three, wrapper, done_init
 end