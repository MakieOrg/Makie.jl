--- conflicted
+++ resolved
@@ -53,14 +53,7 @@
     ta = JSServe.Retain(TEXTURE_ATLAS)
     evaljs(session, js"""
     $(WGL).then(WGL => {
-<<<<<<< HEAD
-        // well.... not nice, but can't deal with the `Promise` in all the other functions
-        window.WGLMakie = WGL
-        console.log(WGL)
-        WGL.create_scene($wrapper, $canvas, $canvas_width, $scene_serialized, $comm, $width, $height, $(config.framerate), $(ta))
-=======
         WGL.create_scene($wrapper, $canvas, $canvas_width, $scene_serialized, $comm, $width, $height, $(ta), $(config.framerate), $(config.resize_to_body))
->>>>>>> 07496e90
         $(done_init).notify(true)
     })
     """)
