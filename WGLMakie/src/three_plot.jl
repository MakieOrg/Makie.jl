--- conflicted
+++ resolved
@@ -3,23 +3,6 @@
 # We use objectid to find objects on the js side
 js_uuid(object) = string(objectid(object))
 
-<<<<<<< HEAD
-function Base.insert!(td::ThreeDisplay, scene::Scene, plot::PlotObject)
-    plot_data = serialize_plots(scene, [plot])
-    JSServe.evaljs_value(td.session, js"""
-        $(WGL).insert_plot($(js_uuid(scene)), $plot_data)
-    """)
-    return
-end
-
-function Base.delete!(td::ThreeDisplay, scene::Scene, plot::PlotObject)
-    uuids = js_uuid.(Makie.flatten_plots(plot))
-    WGL.delete_plots(td.session, js_uuid(scene), uuids)
-    return
-end
-
-=======
->>>>>>> 4bebd86e
 function all_plots_scenes(scene::Scene; scene_uuids=String[], plot_uuids=String[])
     push!(scene_uuids, js_uuid(scene))
     for plot in scene.plots
