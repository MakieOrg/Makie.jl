--- conflicted
+++ resolved
@@ -57,16 +57,11 @@
     JSServe.print_js_code(io, js"$(WGL).find_plots($(uuids))", context)
 end
 
-<<<<<<< HEAD
-function three_display(session::Session, scene::Scene)
-    scene_data = serialize_scene(scene)
-=======
 function three_display(session::Session, scene::Scene; screen_config...)
 
     config = Makie.merge_screen_config(ScreenConfig, screen_config)::ScreenConfig
 
-    serialized = serialize_scene(scene)
->>>>>>> ae280552
+    scene_data = serialize_scene(scene)
 
     if TEXTURE_ATLAS_CHANGED[]
         JSServe.update_cached_value!(session, Makie.get_texture_atlas().data)
@@ -81,37 +76,15 @@
     canvas_width = lift(x -> [round.(Int, widths(x))...], pixelarea(scene))
 
     setup = js"""
-<<<<<<< HEAD
     (wrapper)=>{
         console.log("registering windows onloaaaad!");
         const canvas = $canvas;
         console.log(canvas);
         const func = (async () => {
             const WGLMakie = await $(WGL);
-            WGLMakie.create_scene($wrapper, canvas, $canvas_width, $scene_data, $comm, $width, $height, $(CONFIG.fps[]))
+            WGLMakie.create_scene($wrapper, canvas, $canvas_width, $scene_data, $comm, $width, $height, $(config.framerate))
         })
         setTimeout(func, 2000)
-=======
-    function setup(scenes){
-        const canvas = $(canvas)
-
-        const scene_id = $(scene_id)
-        const renderer = $(WGL).threejs_module(canvas, $comm, $width, $height)
-        if ( renderer ) {
-            const three_scenes = scenes.map(x=> $(WGL).deserialize_scene(x, canvas))
-            const cam = new $(THREE).PerspectiveCamera(45, 1, 0, 100)
-            $(WGL).start_renderloop(renderer, three_scenes, cam, $(config.framerate))
-            JSServe.on_update($canvas_width, w_h => {
-                // `renderer.setSize` correctly updates `canvas` dimensions
-                const pixelRatio = renderer.getPixelRatio();
-                renderer.setSize(w_h[0] / pixelRatio, w_h[1] / pixelRatio);
-            })
-        } else {
-            const warning = $(WEBGL).getWebGLErrorMessage();
-            $(wrapper).removeChild(canvas)
-            $(wrapper).appendChild(warning)
-        }
->>>>>>> ae280552
     }
     """
 
