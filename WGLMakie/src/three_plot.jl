--- conflicted
+++ resolved
@@ -66,8 +66,8 @@
     JSServe.print_js_code(io, js"""$(WGL).then(WGL=> WGL.find_plots($(uuids)))""", context)
 end
 
-function JSServe.print_js_code(io::IO, scene::Scene, context)
-    JSServe.print_js_code(io, js"$(WGL).find_scene($(js_uuid(scene)))", context)
+function JSServe.print_js_code(io::IO, scene::Scene, context::IdDict)
+    JSServe.print_js_code(io, js"""$(WGL).then(WGL=> WGL.find_scene($(js_uuid(scene))))""", context)
 end
 
 function three_display(session::Session, scene::Scene; screen_config...)
@@ -82,7 +82,6 @@
     canvas = DOM.um("canvas"; tabindex="0")
     wrapper = DOM.div(canvas)
     comm = Observable(Dict{String,Any}())
-<<<<<<< HEAD
     done_init = Observable(false)
     # Keep texture atlas in parent session, so we don't need to send it over and over again
     ta = JSServe.Retain(TEXTURE_ATLAS)
@@ -95,50 +94,6 @@
             WGL.create_scene($wrapper, canvas, $canvas_width, $scene_data, $comm, $width, $height, $(config.framerate), $(ta))
         })
         $(done_init).notify(true)
-=======
-    push!(session, comm)
-
-    scene_data = Observable(serialized)
-
-    canvas_width = lift(x -> [round.(Int, widths(x))...], pixelarea(scene))
-    done_init = Observable(false)
-    
-    setup = js"""
-    function setup(scenes){
-        const canvas = $(canvas)
-
-        const renderer = $(WGL).threejs_module(canvas, $comm, $width, $height)
-        window.renderer = renderer
-        if ( renderer ) {
-            const camera = new $(THREE).PerspectiveCamera(45, 1, 0, 100)
-            const size = new THREE.Vector2()
-            renderer.getDrawingBufferSize(size)
-            const picking_target = new THREE.WebGLRenderTarget(size.x, size.y);
-            const screen = {renderer, picking_target, camera}
-
-            const three_scenes = scenes.map(x=> {
-                const three_scene = $(WGL).deserialize_scene(x)
-                console.log(screen)
-                three_scene.screen = screen
-                return three_scene
-            })
-
-            $(WGL).start_renderloop(renderer, three_scenes, camera, $(config.framerate))
-            JSServe.on_update($canvas_width, w_h => {
-                // `renderer.setSize` correctly updates `canvas` dimensions
-                const pixelRatio = renderer.getPixelRatio();
-                renderer.setSize(w_h[0] / pixelRatio, w_h[1] / pixelRatio);
-            })
-            JSServe.update_obs($done_init, true)
-            return
-        } else {
-            const warning = $(WEBGL).getWebGLErrorMessage();
-            $(wrapper).removeChild(canvas)
-            $(wrapper).appendChild(warning)
-        }
-        JSServe.update_obs($done_init, false)
-        return
->>>>>>> 1daf3c75
     }
     """
 
