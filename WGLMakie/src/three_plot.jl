struct ThreeDisplay <: Makie.MakieScreen
    session::JSServe.Session
end

JSServe.session(td::ThreeDisplay) = td.session
Base.empty!(::ThreeDisplay) = nothing # TODO implement


function Base.close(screen::ThreeDisplay)
    # TODO implement
end

function Base.size(screen::ThreeDisplay)
    # look at d.qs().clientWidth for displayed width
    width, height = round.(Int, WGLMakie.JSServe.evaljs_value(screen.session, WGLMakie.JSServe.js"[document.querySelector('canvas').width, document.querySelector('canvas').height]"; time_out=100))
    return (width, height)
end

# We use objectid to find objects on the js side
js_uuid(object) = string(objectid(object))

function Base.insert!(td::ThreeDisplay, scene::Scene, plot::Combined)
    plot_data = serialize_plots(scene, [plot])
    JSServe.evaljs_value(td.session, js"""
        $(WGL).insert_plot($(js_uuid(scene)), $plot_data)
    """)
    return
end

function Base.delete!(td::ThreeDisplay, scene::Scene, plot::Combined)
    uuids = js_uuid.(Makie.flatten_plots(plot))
    WGL.delete_plots(td.session, js_uuid(scene), uuids)
    return
end

function all_plots_scenes(scene::Scene; scene_uuids=String[], plot_uuids=String[])
    push!(scene_uuids, js_uuid(scene))
    for plot in scene.plots
        append!(plot_uuids, (js_uuid(p) for p in Makie.flatten_plots(plot)))
    end
    for child in scene.children
        all_plots_scenes(child, plot_uuids=plot_uuids, scene_uuids=scene_uuids)
    end
    return scene_uuids, plot_uuids
end

"""
    find_plots(td::ThreeDisplay, plot::AbstractPlot)

Gets the ThreeJS object representing the plot object.
"""
function find_plots(td::ThreeDisplay, plot::AbstractPlot)
    return find_plots(JSServe.session(td), plot)
end

function find_plots(session::Session, plot::AbstractPlot)
    uuids = js_uuid.(Makie.flatten_plots(plot))
    return WGL.find_plots(session, uuids)
end

function JSServe.print_js_code(io::IO, plot::AbstractPlot, context)
    uuids = js_uuid.(Makie.flatten_plots(plot))
    JSServe.print_js_code(io, js"$(WGL).find_plots($(uuids))", context)
end

function JSServe.print_js_code(io::IO, scene::Scene, context)
    JSServe.print_js_code(io, js"$(WGL).find_scene($(js_uuid(scene)))", context)
end

function three_display(session::Session, scene::Scene; screen_config...)

    config = Makie.merge_screen_config(ScreenConfig, screen_config)::ScreenConfig

    serialized = serialize_scene(scene)

    if TEXTURE_ATLAS_CHANGED[]
        JSServe.update_cached_value!(session, Makie.get_texture_atlas().data)
        TEXTURE_ATLAS_CHANGED[] = false
    end

    JSServe.register_resource!(session, serialized)
    window_open = scene.events.window_open

    width, height = size(scene)

    canvas = DOM.um("canvas", tabindex="0")
    wrapper = DOM.div(canvas)
    comm = Observable(Dict{String,Any}())
    push!(session, comm)

    scene_data = Observable(serialized)

    canvas_width = lift(x -> [round.(Int, widths(x))...], pixelarea(scene))

<<<<<<< HEAD
=======
    scene_id = objectid(scene)
    done_init = Observable(false)

>>>>>>> 9f767a36
    setup = js"""
    function setup(scenes){
        const canvas = $(canvas)

        const renderer = $(WGL).threejs_module(canvas, $comm, $width, $height)
        window.renderer = renderer
        if ( renderer ) {
            const camera = new $(THREE).PerspectiveCamera(45, 1, 0, 100)
            const size = new THREE.Vector2()
            renderer.getDrawingBufferSize(size)
            const picking_target = new THREE.WebGLRenderTarget(size.x, size.y);
            const screen = {renderer, picking_target, camera}

            const three_scenes = scenes.map(x=> {
                const three_scene = $(WGL).deserialize_scene(x)
                console.log(screen)
                three_scene.screen = screen
                return three_scene
            })

            $(WGL).start_renderloop(renderer, three_scenes, camera, $(config.framerate))
            JSServe.on_update($canvas_width, w_h => {
                // `renderer.setSize` correctly updates `canvas` dimensions
                const pixelRatio = renderer.getPixelRatio();
                renderer.setSize(w_h[0] / pixelRatio, w_h[1] / pixelRatio);
            })
            JSServe.update_obs($done_init, true)
            return
        } else {
            const warning = $(WEBGL).getWebGLErrorMessage();
            $(wrapper).removeChild(canvas)
            $(wrapper).appendChild(warning)
        }
        JSServe.update_obs($done_init, false)
        return
    }
    """

    onjs(session, scene_data, setup)
    scene_data[] = scene_data[]
    connect_scene_events!(scene, comm)
    three = ThreeDisplay(session)

    on(session.on_close) do closed
        if closed
            scene_uuids, plot_uuids = all_plots_scenes(scene)
            WGL.delete_scenes(session, scene_uuids, plot_uuids)
            window_open[] = false
        end
    end

<<<<<<< HEAD
    return three, wrapper
end

function wgl_pick(scene::Scene, screen::ThreeDisplay, rect::Rect2i)
    task = @async begin
        (x, y) = minimum(rect)
        (w, h) = widths(rect)
        plot_ids = JSServe.evaljs_value(screen.session, js"""
            $(WGL).pick_native_uuid([$(scene)], $x, $y, $w, $h)
        """)
        if isempty(plot_ids)
            return Tuple{AbstractPlot, Int}[]
        else
            all_children = Makie.flatten_plots(scene.plots)
            lookup = Dict(Pair.(js_uuid.(all_children), all_children))
            return map(plot_ids) do (uuid, index)
                !haskey(lookup, uuid) && error("Internal error, should always be able to lookup found plots")
                return (lookup[uuid], Int(index) + 1)
            end
        end
    end
    return fetch(task)
=======
    return three, wrapper, done_init
>>>>>>> 9f767a36
end<|MERGE_RESOLUTION|>--- conflicted
+++ resolved
@@ -91,13 +91,8 @@
     scene_data = Observable(serialized)
 
     canvas_width = lift(x -> [round.(Int, widths(x))...], pixelarea(scene))
-
-<<<<<<< HEAD
-=======
-    scene_id = objectid(scene)
     done_init = Observable(false)
-
->>>>>>> 9f767a36
+    
     setup = js"""
     function setup(scenes){
         const canvas = $(canvas)
@@ -149,8 +144,7 @@
         end
     end
 
-<<<<<<< HEAD
-    return three, wrapper
+    return three, wrapper, done_init
 end
 
 function wgl_pick(scene::Scene, screen::ThreeDisplay, rect::Rect2i)
@@ -172,7 +166,4 @@
         end
     end
     return fetch(task)
-=======
-    return three, wrapper, done_init
->>>>>>> 9f767a36
 end