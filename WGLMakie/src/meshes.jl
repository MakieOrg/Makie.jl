--- conflicted
+++ resolved
@@ -93,12 +93,7 @@
     uniforms[:object_id] = UInt32(0)
     pos = pop!(per_vertex, :positions)
     faces = pop!(per_vertex, :faces)
-<<<<<<< HEAD
     mesh = GeometryBasics.Mesh(pos, faces; per_vertex...)
-
-=======
-    mesh = GeometryBasics.Mesh(meta(pos; per_vertex...), faces)
->>>>>>> 624bfcca
     return Program(WebGL(), lasset("mesh.vert"), lasset("mesh.frag"), mesh, uniforms)
 end
 
