function vertexbuffer(x, trans, space)
    pos = decompose(Point, x)
    return apply_transform(trans,  pos, space)
end

function vertexbuffer(x::Observable, p)
    return Buffer(lift(vertexbuffer, x, transform_func_obs(p), get(p, :space, :data)))
end

facebuffer(x) = faces(x)
facebuffer(x::AbstractArray{<:GLTriangleFace}) = x
facebuffer(x::Observable) = Buffer(lift(facebuffer, x))

<<<<<<< HEAD

function array2color(colors, cmap, crange)
    cmap = to_colormap(cmap)
    return Makie.interpolated_getindex.((cmap,), colors, (crange,))
=======
function converted_attribute(plot::AbstractPlot, key::Symbol)
    return lift(plot[key]) do value
        return convert_attribute(value, Key{key}(), Key{plotkey(plot)}())
    end
>>>>>>> 4224c08d
end

function handle_color!(plot, uniforms, buffers, uniform_color_name = :uniform_color; permute_tex=true)
    color = plot.calculated_colors
    minfilter = to_value(get(plot, :interpolate, true)) ? :linear : :nearest

    convert_text(x) = permute_tex ? lift(permutedims, x) : x

    if color[] isa Colorant
        uniforms[uniform_color_name] = color
    elseif color[] isa AbstractVector
        buffers[:color] = Buffer(color)
    elseif color[] isa Makie.AbstractPattern
        uniforms[:pattern] = true
        uniforms[uniform_color_name] = Sampler(convert_text(color); minfilter=minfilter)
    elseif color[] isa AbstractMatrix
        uniforms[uniform_color_name] = Sampler(convert_text(color); minfilter=minfilter)
    elseif color[] isa Makie.ColorMap
        if color[].color_scaled[] isa AbstractVector
            buffers[:color] = Buffer(color[].color_scaled)
        else
            color_scaled = convert_text(color[].color_scaled)
            uniforms[uniform_color_name] = Sampler(color_scaled; minfilter=minfilter)
        end
        uniforms[:colormap] = Sampler(color[].colormap)
        uniforms[:colorrange] = color[].colorrange_scaled
        uniforms[:highclip] = Makie.highclip(color[])
        uniforms[:lowclip] = Makie.lowclip(color[])
        uniforms[:nan_color] = color[].nan_color
    end
    get!(uniforms, :color, false)
    get!(uniforms, uniform_color_name, false)
    get!(uniforms, :colormap, false)
    get!(uniforms, :colorrange, false)
    get!(uniforms, :highclip, RGBAf(0, 0, 0, 0))
    get!(uniforms, :lowclip, RGBAf(0, 0, 0, 0))
    get!(uniforms, :nan_color, RGBAf(0, 0, 0, 0))
    return
end

function draw_mesh(mscene::Scene, per_vertex, plot, uniforms; permute_tex=true)
    filter!(kv -> !(kv[2] isa Function), uniforms)
    color = plot.calculated_colors
    handle_color!(plot, uniforms, per_vertex; permute_tex=permute_tex)

    get!(uniforms, :pattern, false)
    get!(uniforms, :model, plot.model)
    get!(uniforms, :lightposition, Vec3f(1))
    get!(uniforms, :ambient, Vec3f(1))

    uniforms[:interpolate_in_fragment_shader] = get(plot, :interpolate_in_fragment_shader, true)

    get!(uniforms, :shading,  get(plot, :shading, false))

    uniforms[:normalmatrix] = map(mscene.camera.view, plot.model) do v, m
        i = Vec(1, 2, 3)
        return transpose(inv(v[i, i] * m[i, i]))
    end


    for key in (:diffuse, :specular, :shininess, :backlight, :depth_shift)
        if !haskey(uniforms, key)
            uniforms[key] = lift_or(x -> convert_attribute(x, Key{key}()), plot[key])
        end
    end
    if haskey(uniforms, :color) && haskey(per_vertex, :color)
        to_value(uniforms[:color]) isa Bool && delete!(uniforms, :color)
        to_value(per_vertex[:color]) isa Bool && delete!(per_vertex, :color)
    end

    # id + picking gets filled in JS, needs to be here to emit the correct shader uniforms
    uniforms[:picking] = false
    uniforms[:object_id] = UInt32(0)
    pos = pop!(per_vertex, :positions)
    faces = pop!(per_vertex, :faces)
    mesh = GeometryBasics.Mesh(meta(pos; per_vertex...), faces)

    return Program(WebGL(), lasset("mesh.vert"), lasset("mesh.frag"), mesh, uniforms)
end

function create_shader(scene::Scene, plot::Makie.Mesh)
    # Potentially per instance attributes
    mesh_signal = plot[1]
    mattributes = GeometryBasics.attributes
    get_attribute(mesh, key) = lift(x -> getproperty(x, key), mesh)
    data = mattributes(mesh_signal[])

    uniforms = Dict{Symbol,Any}()
    attributes = Dict{Symbol,Any}()

    uniforms[:interpolate_in_fragment_shader] = get(plot, :interpolate_in_fragment_shader, true)

    for (key, default) in (:uv => Vec2f(0), :normals => Vec3f(0))
        if haskey(data, key)
            attributes[key] = Buffer(get_attribute(mesh_signal, key))
        else
            uniforms[key] = Observable(default)
        end
    end

    faces = facebuffer(mesh_signal)
    positions = vertexbuffer(mesh_signal, plot)
    attributes[:faces] = faces
    attributes[:positions] = positions

    return draw_mesh(scene, attributes, plot, uniforms; permute_tex=false)
end<|MERGE_RESOLUTION|>--- conflicted
+++ resolved
@@ -11,17 +11,10 @@
 facebuffer(x::AbstractArray{<:GLTriangleFace}) = x
 facebuffer(x::Observable) = Buffer(lift(facebuffer, x))
 
-<<<<<<< HEAD
-
-function array2color(colors, cmap, crange)
-    cmap = to_colormap(cmap)
-    return Makie.interpolated_getindex.((cmap,), colors, (crange,))
-=======
 function converted_attribute(plot::AbstractPlot, key::Symbol)
     return lift(plot[key]) do value
         return convert_attribute(value, Key{key}(), Key{plotkey(plot)}())
     end
->>>>>>> 4224c08d
 end
 
 function handle_color!(plot, uniforms, buffers, uniform_color_name = :uniform_color; permute_tex=true)
