--- conflicted
+++ resolved
@@ -8,16 +8,16 @@
     if color isa AbstractArray{<:Real}
         uniform_dict[:color_getter] = """
             vec4 get_color(){
-                vec2 norm = get_colorrange();
+                vec2 norm = get_scaled_colorrange();
                 float cmin = norm.x;
                 float cmax = norm.y;
                 float value = color;
                 if (value <= cmax && value >= cmin) {
                     // in value range, continue!
                 } else if (value < cmin) {
-                    return get_lowclip();
+                    return get_lowclip_color();
                 } else if (value > cmax) {
-                    return get_highclip();
+                    return get_highclip_color();
                 } else {
                     // isnan is broken (of course) -.-
                     // so if outside value range and not smaller/bigger min/max we assume NaN
@@ -26,9 +26,9 @@
                 float i01 = clamp((value - cmin) / (cmax - cmin), 0.0, 1.0);
                 // 1/0 corresponds to the corner of the colormap, so to properly interpolate
                 // between the colors, we need to scale it, so that the ends are at 1 - (stepsize/2) and 0+(stepsize/2).
-                float stepsize = 1.0 / float(textureSize(colormap, 0));
+                float stepsize = 1.0 / float(textureSize(alpha_colormap, 0));
                 i01 = (1.0 - stepsize) * i01 + 0.5 * stepsize;
-                return texture(colormap, vec2(i01, 0.0));
+                return texture(alpha_colormap, vec2(i01, 0.0));
             }
         """
     end
@@ -144,12 +144,8 @@
 struct NoDataTextureAtlas <: ShaderAbstractions.AbstractSampler{Float16, 2}
     dims::NTuple{2, Int}
 end
-<<<<<<< HEAD
-Base.show(io::IO, x::NoDataTextureAtlas) = print(io, "NoDataTextureAtlas()")
-=======
 Base.size(x::NoDataTextureAtlas) = x.dims
 Base.show(io::IO, ::NoDataTextureAtlas) = print(io, "NoDataTextureAtlas()")
->>>>>>> 1855f9ac
 
 function serialize_three(fta::NoDataTextureAtlas)
     tex = Dict(:type => "Sampler", :data => "texture_atlas",
@@ -291,7 +287,6 @@
                             instance, VertexArray(; per_instance...), uniform_dict)
 end
 
-<<<<<<< HEAD
 const IGNORE_KEYS = Set([
     :shading, :overdraw, :distancefield, :space, :markerspace, :fxaa,
     :visible, :transformation, :alpha, :linewidth, :transparency, :marker,
@@ -300,32 +295,11 @@
     :inspector_label, :axis_cyclerr, :dim_conversions, :material, :clip_planes
     # TODO add model here since we generally need to apply patch_model?
 ])
-=======
-function create_shader(scene::Scene, plot::Scatter)
-    # Potentially per instance attributes
-    # create new dict so we don't automatically convert to observables
-    # Which is the case for Dict{Symbol, Observable}
-    attributes = Dict{Symbol, Any}()
-    for (k, v) in plot.attributes.attributes
-        attributes[k] = v
-    end
-    space = get(attributes, :space, :data)
-    attributes[:preprojection] = Mat4f(I) # calculate this in JS
-    f32c, model = Makie.patch_model(plot)
-    attributes[:pos] = apply_transform_and_f32_conversion(plot, f32c, plot[1], space)
-
-    Makie.add_f32c_scale!(attributes, scene, plot, f32c)
-
-    attributes[:billboard] = lift(rot -> isa(rot, Billboard), plot, plot.rotation)
-    attributes[:model] = model
-    attributes[:depth_shift] = get(plot, :depth_shift, Observable(0f0))
-
-    delete!(attributes, :uv_offset_width)
-    filter!(kv -> !(kv[2] isa Function), attributes)
-    return scatter_shader(scene, attributes, plot)
-end
->>>>>>> 1855f9ac
-
+
+value_or_first(x::AbstractArray) = first(x)
+value_or_first(x::StaticVector) = x
+value_or_first(x::Mat) = x
+value_or_first(x) = x
 
 function create_shader(scene::Scene, plot::Makie.Text{<:Tuple{<:Union{<:Makie.GlyphCollection, <:AbstractVector{<:Makie.GlyphCollection}}}})
     glyphcollection = plot[1]
