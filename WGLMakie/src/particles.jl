function handle_color_getter!(uniform_dict)
    vertex_color = uniform_dict[:vertex_color]
    if vertex_color isa AbstractArray{<:Real}
        uniform_dict[:vertex_color_getter] = """
            vec4 get_vertex_color(){
                vec2 norm = get_uniform_colorrange();
                float cmin = norm.x;
                float cmax = norm.y;
                float value = vertex_color;
                if (value <= cmax && value >= cmin) {
                    // in value range, continue!
                } else if (value < cmin) {
                    return get_lowclip_color();
                } else if (value > cmax) {
                    return get_highclip_color();
                } else {
                    // isnan is broken (of course) -.-
                    // so if outside value range and not smaller/bigger min/max we assume NaN
                    return get_nan_color();
                }
                float i01 = clamp((value - cmin) / (cmax - cmin), 0.0, 1.0);
                // 1/0 corresponds to the corner of the colormap, so to properly interpolate
                // between the colors, we need to scale it, so that the ends are at 1 - (stepsize/2) and 0+(stepsize/2).
                float stepsize = 1.0 / float(textureSize(uniform_colormap, 0));
                i01 = (1.0 - stepsize) * i01 + 0.5 * stepsize;
                return texture(uniform_colormap, vec2(i01, 0.0));
            }
        """
    end
    return
end

<<<<<<< HEAD
=======
const IGNORE_KEYS = Set([
    :shading, :overdraw, :distancefield, :space, :markerspace, :fxaa,
    :visible, :transformation, :alpha, :linewidth, :transparency, :marker,
    :light_direction, :light_color,
    :cycle, :label, :inspector_clear, :inspector_hover,
    :inspector_label, :axis_cyclerr, :dim_conversions, :material, :clip_planes
    # TODO add model here since we generally need to apply patch_model?
])

function create_shader(scene::Scene, plot::MeshScatter)
    # Potentially per instance attributes
    per_instance_keys = (:rotation, :markersize, :intensity)
    per_instance = filter(plot.attributes.attributes) do (k, v)
        return k in per_instance_keys && !(isscalar(v[]))
    end

    f32c, model = Makie.patch_model(plot)
    per_instance[:offset] = apply_transform_and_f32_conversion(plot, f32c, plot[1])

    for (k, v) in per_instance
        per_instance[k] = Buffer(lift_convert(k, v, plot))
    end

    uniforms = filter(plot.attributes.attributes) do (k, v)
        return (!haskey(per_instance, k)) && isscalar(v[])
    end

    uniform_dict = Dict{Symbol,Any}()
    color_keys = Set([:color, :colormap, :highclip, :lowclip, :nan_color, :colorrange, :colorscale, :calculated_colors])
    for (k, v) in uniforms
        k in IGNORE_KEYS && continue
        k in color_keys && continue
        uniform_dict[k] = lift_convert(k, v, plot)
    end

    # TODO: allow passing Mat{2, 3, Float32} (and nothing)
    uv_transform = map(plot, plot[:uv_transform]) do x
        M = convert_attribute(x, Key{:uv_transform}(), Key{:meshscatter}())
        # why transpose?
        T = Mat3f(0,1,0, 1,0,0, 0,0,1)
        if M === nothing
            return T
        elseif M isa Mat
            return T * Mat3f(M[1], M[2], 0, M[3], M[4], 0, M[5], M[6], 1)
        elseif M isa Vector
            return [T * Mat3f(m[1], m[2], 0, m[3], m[4], 0, m[5], m[6], 1) for m in M]
        end
    end

    if to_value(uv_transform) isa Vector
        per_instance[:uv_transform] = Buffer(uv_transform)
    else
        uniform_dict[:uv_transform] = uv_transform
    end

    handle_color!(plot, uniform_dict, per_instance)
    # handle_color_getter!(uniform_dict, per_instance)
    instance = convert_attribute(plot.marker[], key"marker"(), key"meshscatter"())
    uniform_dict[:interpolate_in_fragment_shader] = get(plot, :interpolate_in_fragment_shader, false)
    uniform_dict[:transform_marker] = get(plot, :transform_marker, false)

    # See GLMakie/drawing_primtives.jl
    if isnothing(scene.float32convert)
        uniform_dict[:f32c_scale] = Vec3f(1)
    else
        uniform_dict[:f32c_scale] = map(plot, f32c, scene.float32convert.scaling, plot.transform_marker) do new_f32c, old_f32c, transform_marker
            return Vec3f(transform_marker ? new_f32c.scale : old_f32c.scale)
        end
    end

    if haskey(uniform_dict, :color) && haskey(per_instance, :color)
        to_value(uniform_dict[:color]) isa Bool && delete!(uniform_dict, :color)
        to_value(per_instance[:color]) isa Bool && delete!(per_instance, :color)
    end

    if !hasproperty(instance, :uv)
        uniform_dict[:uv] = Vec2f(0)
    end
    if !hasproperty(instance, :normal)
        uniform_dict[:normal] = Vec3f(0)
    end

    uniform_dict[:depth_shift] = get(plot, :depth_shift, Observable(0f0))
    uniform_dict[:backlight] = plot.backlight

    # Make sure these exist
    get!(uniform_dict, :ambient, Vec3f(0.1))
    get!(uniform_dict, :diffuse, Vec3f(0.9))
    get!(uniform_dict, :specular, Vec3f(0.3))
    get!(uniform_dict, :shininess, 8f0)
    get!(uniform_dict, :light_direction, Vec3f(1))
    get!(uniform_dict, :light_color, Vec3f(1))
    get!(uniform_dict, :PICKING_INDEX_FROM_UV, false)

    # id + picking gets filled in JS, needs to be here to emit the correct shader uniforms
    uniform_dict[:picking] = false
    uniform_dict[:object_id] = UInt32(0)
    uniform_dict[:shading] = map(x -> x != NoShading, plot.shading)

    uniform_dict[:model] = model
    program = InstancedProgram(WebGL(), lasset("particles.vert"), lasset("mesh.frag"),
                            instance, VertexArray(; per_instance...), uniform_dict)
    return program, nothing
end

>>>>>>> 7f45a254
using Makie: to_spritemarker


"""
    NoDataTextureAtlas(texture_atlas_size)

Optimization to just send the texture atlas one time to JS and then look it up from there in wglmakie.js,
instead of uploading this texture 10x in every plot.
"""
struct NoDataTextureAtlas <: ShaderAbstractions.AbstractSampler{Float16, 2}
    dims::NTuple{2, Int}
end
Base.size(x::NoDataTextureAtlas) = x.dims
Base.show(io::IO, ::NoDataTextureAtlas) = print(io, "NoDataTextureAtlas()")

function serialize_three(fta::NoDataTextureAtlas)
    tex = Dict(:type => "Sampler", :data => "texture_atlas",
               :size => [fta.dims...], :three_format => three_format(Float16),
               :three_type => three_type(Float16),
               :minFilter => three_filter(:linear),
               :magFilter => three_filter(:linear),
               :wrapS => "RepeatWrapping",
               :anisotropy => 16f0)
    tex[:wrapT] = "RepeatWrapping"
    return tex
<<<<<<< HEAD
=======
end

function scatter_shader(scene::Scene, attributes, plot)
    # Potentially per instance attributes
    per_instance_keys = (:pos, :rotation, :markersize, :color, :intensity,
                         :uv_offset_width, :quad_offset, :marker_offset)
    uniform_dict = Dict{Symbol,Any}()
    uniform_dict[:image] = false
    marker = nothing
    atlas = Makie.get_texture_atlas()
    if haskey(attributes, :marker)
        font = map(Makie.to_font, pop!(attributes, :font))
        marker = lift(plot, attributes[:marker]) do marker
            marker isa Makie.FastPixel && return Rect # FastPixel not supported, but same as Rect just slower
            marker isa AbstractMatrix{<:Colorant} && return to_color(marker)
            return Makie.to_spritemarker(marker)
        end

        markersize = lift(Makie.to_2d_scale, plot, attributes[:markersize])
        msize, offset = Makie.marker_attributes(atlas, marker, markersize, font, plot)
        attributes[:markersize] = msize
        attributes[:quad_offset] = offset
        attributes[:uv_offset_width] = Makie.primitive_uv_offset_width(atlas, marker, font)

        if to_value(marker) isa AbstractMatrix
            uniform_dict[:image] = Sampler(lift(el32convert, plot, marker))
        end
    end

    per_instance = filter(attributes) do (k, v)
        return k in per_instance_keys && !(isscalar(to_value(v)))
    end

    for (k, v) in per_instance
        per_instance[k] = Buffer(lift_convert(k, v, plot))
    end

    uniforms = filter(attributes) do (k, v)
        return !haskey(per_instance, k)
    end

    color_keys = Set([:color, :colormap, :highclip, :lowclip, :nan_color, :colorrange, :colorscale,
                      :calculated_colors])

    for (k, v) in uniforms
        k in IGNORE_KEYS && continue
        k in color_keys && continue
        uniform_dict[k] = lift_convert(k, v, plot)
    end

    if !isnothing(marker)
        get!(uniform_dict, :shape_type) do
            return lift(plot, marker; ignore_equal_values=true) do marker
                return Cint(Makie.marker_to_sdf_shape(to_spritemarker(marker)))
            end
        end
    end

    if uniform_dict[:shape_type][] == 3
        atlas = Makie.get_texture_atlas()
        uniform_dict[:distancefield] = NoDataTextureAtlas(size(atlas.data))
        uniform_dict[:atlas_texture_size] = Float32(size(atlas.data, 1)) # Texture must be quadratic
    else
        uniform_dict[:atlas_texture_size] = 0f0
        uniform_dict[:distancefield] = Observable(false)
    end

    handle_color!(plot, uniform_dict, per_instance, :color)
    handle_color_getter!(uniform_dict, per_instance)
    if haskey(uniform_dict, :color) && haskey(per_instance, :color)
        to_value(uniform_dict[:color]) isa Bool && delete!(uniform_dict, :color)
        to_value(per_instance[:color]) isa Bool && delete!(per_instance, :color)
    end

    instance = uv_mesh(Rect2f(-0.5f0, -0.5f0, 1f0, 1f0))
    # Don't send obs, since it's overwritten in JS to be updated by the camera
    uniform_dict[:resolution] = to_value(scene.camera.resolution)
    uniform_dict[:px_per_unit] = 1f0

    # id + picking gets filled in JS, needs to be here to emit the correct shader uniforms
    uniform_dict[:picking] = false
    uniform_dict[:object_id] = UInt32(0)

    # Make sure these exist
    get!(uniform_dict, :strokewidth, 0f0)
    get!(uniform_dict, :strokecolor, RGBAf(0, 0, 0, 0))
    get!(uniform_dict, :glowwidth, 0f0)
    get!(uniform_dict, :glowcolor, RGBAf(0, 0, 0, 0))

    # TODO, bring back in observable refactor
    # _, arr = first(per_instance)
    # if any(v-> length(arr) != length(v), values(per_instance))
    #     lens = [k => length(v) for (k, v) in per_instance]
    #     error("Not all have the same length: $(lens)")
    # end
    program = InstancedProgram(WebGL(), lasset("sprites.vert"), lasset("sprites.frag"),
                            instance, VertexArray(; per_instance...), uniform_dict)
    return program
end

function get_scatter_data(scene::Scene, markers, fonts)
    tracker = get_atlas_tracker(Makie.root(scene))
    atlas = Makie.get_texture_atlas()
    _, new_glyphs = Makie.get_glyph_data(atlas, tracker, markers, fonts)
    return new_glyphs
end

function get_glyph_data(scene::Scene, glyphs, fonts)
    tracker = get_atlas_tracker(Makie.root(scene))
    atlas = Makie.get_texture_atlas()
    glyph_hashes, new_glyphs = Makie.get_glyph_data(atlas, tracker, glyphs, fonts)
    return glyph_hashes, new_glyphs
end

function create_shader(scene::Scene, plot::Scatter)
    # Potentially per instance attributes
    # create new dict so we don't automatically convert to observables
    # Which is the case for Dict{Symbol, Observable}
    attributes = Dict{Symbol, Any}()
    for (k, v) in plot.attributes.attributes
        attributes[k] = v
    end
    space = get(attributes, :space, :data)
    attributes[:preprojection] = Mat4f(I) # calculate this in JS
    f32c, model = Makie.patch_model(plot)
    attributes[:pos] = apply_transform_and_f32_conversion(plot, f32c, plot[1], space)

    Makie.add_f32c_scale!(attributes, scene, plot, f32c)

    attributes[:billboard] = lift(rot -> isa(rot, Billboard), plot, plot.rotation)
    attributes[:model] = model
    attributes[:depth_shift] = get(plot, :depth_shift, Observable(0f0))

    delete!(attributes, :uv_offset_width)
    filter!(kv -> !(kv[2] isa Function), attributes)
    program = scatter_shader(scene, attributes, plot)
    if program.program.uniforms[:shape_type][] == 3
        glyph_data = lift(plot, plot.marker, plot.font) do marker, font
            f = Makie.to_font(font)
            data = get_scatter_data(scene, to_spritemarker(marker), f)
            return Dict("atlas_updates" => data)
        end
        additional = Dict(:glyph_data => glyph_data)
    else
        additional = nothing
    end
    return program, additional
end

value_or_first(x::AbstractArray) = first(x)
value_or_first(x::StaticVector) = x
value_or_first(x::Mat) = x
value_or_first(x) = x


const SCENE_ATLASES = Dict{Session, Set{UInt32}}()

function get_atlas_tracker(scene::Scene)
    for (s, _) in SCENE_ATLASES
        Bonito.isclosed(s) && delete!(SCENE_ATLASES, s)
    end
    screen = Makie.getscreen(scene, WGLMakie)
    if isnothing(screen.session)
        @warn "No session found, returning empty atlas tracker"
        # TODO, it's not entirely clear in which case this can happen,
        # which is why we don't just error, but just assume there isn't anything tracked
        return Set{UInt32}()
    end
    session = Bonito.root_session(screen.session)
    if haskey(SCENE_ATLASES, session)
        return SCENE_ATLASES[session]
    else
        atlas = Set{UInt32}()
        SCENE_ATLASES[session] = atlas
        return atlas
    end
end

function get_from_collection(glyphcollection::AbstractArray, name::Symbol, Typ)
    result = Typ[]
    for g in glyphcollection
        arr = getfield(g, name)
        if arr isa Vector
            append!(result, arr)
        else
            _arr = arr.sv
            if _arr isa Vector
                append!(result, _arr)
            else
                append!(result, (_arr for i in 1:length(g.glyphs)))
            end
        end
    end
    return result
end

expand_to_collection(::AbstractVector, vec::StaticVector) = vec
expand_to_collection(::Union{AbstractVector, Makie.GlyphCollection}, vec::Union{StaticVector, AbstractVector}) = vec
expand_to_collection(::Makie.GlyphCollection, arraylike) = arraylike
function expand_to_collection(glyphcollection::AbstractVector, arraylike::AbstractVector)
    if length(glyphcollection) !== length(arraylike)
        error("Length of glyphcollection and arraylike don't match")
    end

    return [arraylike[i] for (i, gc) in enumerate(glyphcollection) for _ in 1:length(gc.glyphs)]
end

function create_shader(scene::Scene, plot::Makie.Text{<:Tuple{<:Union{<:Makie.GlyphCollection, <:AbstractVector{<:Makie.GlyphCollection}}}})
    glyphcollection = plot[1]
    f32c, model = Makie.patch_model(plot)
    pos = apply_transform_and_f32_conversion(plot, f32c, plot.position)

    # Extract, so they only change when the extracted values change
    glyph_input = lift(plot, glyphcollection; ignore_equal_values=true) do gc
        glyphs = get_from_collection(gc, :glyphs, UInt64)
        fonts = get_from_collection(gc, :fonts, Makie.NativeFont)
        scales = get_from_collection(gc, :scales, Vec2f)
        return (glyphs, fonts), scales
    end

    marker_offset = lift(plot, glyphcollection, plot.offset; ignore_equal_values=true) do gc, offset
        origins = get_from_collection(gc, :origins, Point3f)
        offsets = expand_to_collection(gc, Makie.to_2d_scale(offset))
        return map(((i,o),)-> Vec3f(Vec3f(o) .+ to_ndim(Vec3f, Makie.sv_getindex(offsets, i), 0f9)), enumerate(origins))
    end
    all_glyph_data = lift(plot, glyph_input; ignore_equal_values=true) do args
        data = get_glyph_data(scene, args[1]...)
        return Dict(
            :glyph_hashes => data[1],
            :atlas_updates => data[2],
            :scales => serialize_three(args[2])
        )
    end

    uniform_color = lift(plot, glyphcollection; ignore_equal_values=true) do gc
        get_from_collection(gc, :colors, RGBAf)
    end

    uniform_rotation = lift(plot, glyphcollection; ignore_equal_values=true) do gc
        get_from_collection(gc, :rotations, Quaternionf)
    end

    glyph_lengths = lift(glyphcollection) do gc
        if gc isa AbstractArray
            return [length(g.glyphs) for g in gc]
        else
            return length(gc.glyphs)
        end
    end

    positions = lift(plot, glyph_lengths, pos; ignore_equal_values=true) do lengths, positions
        _pos = lengths isa Vector ? positions : [positions] # assuming they match?
        return [to_ndim(Point3f, p, 0) for (p, len) in zip(_pos, lengths) for _ in 1:len]
    end

    plot_attributes = copy(plot.attributes)
    plot_attributes.attributes[:calculated_colors] = uniform_color

    uniforms = Dict(
        :model => model,
        :shape_type => Observable(Cint(3)),
        :rotation => uniform_rotation,
        :pos => positions,

        # will be set in JS from glyph_data
        :marker_offset => marker_offset,
        :quad_offset => Vec2f[],
        :markersize => Vec2f[],
        :uv_offset_width => Vec4f[],

        :preprojection => Mat4f(I),
        :transform_marker => get(plot.attributes, :transform_marker, Observable(true)),
        :billboard => Observable(false),
        :depth_shift => get(plot, :depth_shift, Observable(0f0)),
        :glowwidth => plot.glowwidth,
        :glowcolor => plot.glowcolor,
    )

    Makie.add_f32c_scale!(uniforms, scene, plot, f32c)
    additional = Dict(:glyph_data => all_glyph_data)
    return scatter_shader(scene, uniforms, plot_attributes), additional
>>>>>>> 7f45a254
end<|MERGE_RESOLUTION|>--- conflicted
+++ resolved
@@ -30,114 +30,6 @@
     return
 end
 
-<<<<<<< HEAD
-=======
-const IGNORE_KEYS = Set([
-    :shading, :overdraw, :distancefield, :space, :markerspace, :fxaa,
-    :visible, :transformation, :alpha, :linewidth, :transparency, :marker,
-    :light_direction, :light_color,
-    :cycle, :label, :inspector_clear, :inspector_hover,
-    :inspector_label, :axis_cyclerr, :dim_conversions, :material, :clip_planes
-    # TODO add model here since we generally need to apply patch_model?
-])
-
-function create_shader(scene::Scene, plot::MeshScatter)
-    # Potentially per instance attributes
-    per_instance_keys = (:rotation, :markersize, :intensity)
-    per_instance = filter(plot.attributes.attributes) do (k, v)
-        return k in per_instance_keys && !(isscalar(v[]))
-    end
-
-    f32c, model = Makie.patch_model(plot)
-    per_instance[:offset] = apply_transform_and_f32_conversion(plot, f32c, plot[1])
-
-    for (k, v) in per_instance
-        per_instance[k] = Buffer(lift_convert(k, v, plot))
-    end
-
-    uniforms = filter(plot.attributes.attributes) do (k, v)
-        return (!haskey(per_instance, k)) && isscalar(v[])
-    end
-
-    uniform_dict = Dict{Symbol,Any}()
-    color_keys = Set([:color, :colormap, :highclip, :lowclip, :nan_color, :colorrange, :colorscale, :calculated_colors])
-    for (k, v) in uniforms
-        k in IGNORE_KEYS && continue
-        k in color_keys && continue
-        uniform_dict[k] = lift_convert(k, v, plot)
-    end
-
-    # TODO: allow passing Mat{2, 3, Float32} (and nothing)
-    uv_transform = map(plot, plot[:uv_transform]) do x
-        M = convert_attribute(x, Key{:uv_transform}(), Key{:meshscatter}())
-        # why transpose?
-        T = Mat3f(0,1,0, 1,0,0, 0,0,1)
-        if M === nothing
-            return T
-        elseif M isa Mat
-            return T * Mat3f(M[1], M[2], 0, M[3], M[4], 0, M[5], M[6], 1)
-        elseif M isa Vector
-            return [T * Mat3f(m[1], m[2], 0, m[3], m[4], 0, m[5], m[6], 1) for m in M]
-        end
-    end
-
-    if to_value(uv_transform) isa Vector
-        per_instance[:uv_transform] = Buffer(uv_transform)
-    else
-        uniform_dict[:uv_transform] = uv_transform
-    end
-
-    handle_color!(plot, uniform_dict, per_instance)
-    # handle_color_getter!(uniform_dict, per_instance)
-    instance = convert_attribute(plot.marker[], key"marker"(), key"meshscatter"())
-    uniform_dict[:interpolate_in_fragment_shader] = get(plot, :interpolate_in_fragment_shader, false)
-    uniform_dict[:transform_marker] = get(plot, :transform_marker, false)
-
-    # See GLMakie/drawing_primtives.jl
-    if isnothing(scene.float32convert)
-        uniform_dict[:f32c_scale] = Vec3f(1)
-    else
-        uniform_dict[:f32c_scale] = map(plot, f32c, scene.float32convert.scaling, plot.transform_marker) do new_f32c, old_f32c, transform_marker
-            return Vec3f(transform_marker ? new_f32c.scale : old_f32c.scale)
-        end
-    end
-
-    if haskey(uniform_dict, :color) && haskey(per_instance, :color)
-        to_value(uniform_dict[:color]) isa Bool && delete!(uniform_dict, :color)
-        to_value(per_instance[:color]) isa Bool && delete!(per_instance, :color)
-    end
-
-    if !hasproperty(instance, :uv)
-        uniform_dict[:uv] = Vec2f(0)
-    end
-    if !hasproperty(instance, :normal)
-        uniform_dict[:normal] = Vec3f(0)
-    end
-
-    uniform_dict[:depth_shift] = get(plot, :depth_shift, Observable(0f0))
-    uniform_dict[:backlight] = plot.backlight
-
-    # Make sure these exist
-    get!(uniform_dict, :ambient, Vec3f(0.1))
-    get!(uniform_dict, :diffuse, Vec3f(0.9))
-    get!(uniform_dict, :specular, Vec3f(0.3))
-    get!(uniform_dict, :shininess, 8f0)
-    get!(uniform_dict, :light_direction, Vec3f(1))
-    get!(uniform_dict, :light_color, Vec3f(1))
-    get!(uniform_dict, :PICKING_INDEX_FROM_UV, false)
-
-    # id + picking gets filled in JS, needs to be here to emit the correct shader uniforms
-    uniform_dict[:picking] = false
-    uniform_dict[:object_id] = UInt32(0)
-    uniform_dict[:shading] = map(x -> x != NoShading, plot.shading)
-
-    uniform_dict[:model] = model
-    program = InstancedProgram(WebGL(), lasset("particles.vert"), lasset("mesh.frag"),
-                            instance, VertexArray(; per_instance...), uniform_dict)
-    return program, nothing
-end
-
->>>>>>> 7f45a254
 using Makie: to_spritemarker
 
 
@@ -154,297 +46,15 @@
 Base.show(io::IO, ::NoDataTextureAtlas) = print(io, "NoDataTextureAtlas()")
 
 function serialize_three(fta::NoDataTextureAtlas)
-    tex = Dict(:type => "Sampler", :data => "texture_atlas",
-               :size => [fta.dims...], :three_format => three_format(Float16),
-               :three_type => three_type(Float16),
-               :minFilter => three_filter(:linear),
-               :magFilter => three_filter(:linear),
-               :wrapS => "RepeatWrapping",
-               :anisotropy => 16f0)
+    tex = Dict(
+        :type => "Sampler", :data => "texture_atlas",
+        :size => [fta.dims...], :three_format => three_format(Float16),
+        :three_type => three_type(Float16),
+        :minFilter => three_filter(:linear),
+        :magFilter => three_filter(:linear),
+        :wrapS => "RepeatWrapping",
+        :anisotropy => 16f0
+    )
     tex[:wrapT] = "RepeatWrapping"
     return tex
-<<<<<<< HEAD
-=======
-end
-
-function scatter_shader(scene::Scene, attributes, plot)
-    # Potentially per instance attributes
-    per_instance_keys = (:pos, :rotation, :markersize, :color, :intensity,
-                         :uv_offset_width, :quad_offset, :marker_offset)
-    uniform_dict = Dict{Symbol,Any}()
-    uniform_dict[:image] = false
-    marker = nothing
-    atlas = Makie.get_texture_atlas()
-    if haskey(attributes, :marker)
-        font = map(Makie.to_font, pop!(attributes, :font))
-        marker = lift(plot, attributes[:marker]) do marker
-            marker isa Makie.FastPixel && return Rect # FastPixel not supported, but same as Rect just slower
-            marker isa AbstractMatrix{<:Colorant} && return to_color(marker)
-            return Makie.to_spritemarker(marker)
-        end
-
-        markersize = lift(Makie.to_2d_scale, plot, attributes[:markersize])
-        msize, offset = Makie.marker_attributes(atlas, marker, markersize, font, plot)
-        attributes[:markersize] = msize
-        attributes[:quad_offset] = offset
-        attributes[:uv_offset_width] = Makie.primitive_uv_offset_width(atlas, marker, font)
-
-        if to_value(marker) isa AbstractMatrix
-            uniform_dict[:image] = Sampler(lift(el32convert, plot, marker))
-        end
-    end
-
-    per_instance = filter(attributes) do (k, v)
-        return k in per_instance_keys && !(isscalar(to_value(v)))
-    end
-
-    for (k, v) in per_instance
-        per_instance[k] = Buffer(lift_convert(k, v, plot))
-    end
-
-    uniforms = filter(attributes) do (k, v)
-        return !haskey(per_instance, k)
-    end
-
-    color_keys = Set([:color, :colormap, :highclip, :lowclip, :nan_color, :colorrange, :colorscale,
-                      :calculated_colors])
-
-    for (k, v) in uniforms
-        k in IGNORE_KEYS && continue
-        k in color_keys && continue
-        uniform_dict[k] = lift_convert(k, v, plot)
-    end
-
-    if !isnothing(marker)
-        get!(uniform_dict, :shape_type) do
-            return lift(plot, marker; ignore_equal_values=true) do marker
-                return Cint(Makie.marker_to_sdf_shape(to_spritemarker(marker)))
-            end
-        end
-    end
-
-    if uniform_dict[:shape_type][] == 3
-        atlas = Makie.get_texture_atlas()
-        uniform_dict[:distancefield] = NoDataTextureAtlas(size(atlas.data))
-        uniform_dict[:atlas_texture_size] = Float32(size(atlas.data, 1)) # Texture must be quadratic
-    else
-        uniform_dict[:atlas_texture_size] = 0f0
-        uniform_dict[:distancefield] = Observable(false)
-    end
-
-    handle_color!(plot, uniform_dict, per_instance, :color)
-    handle_color_getter!(uniform_dict, per_instance)
-    if haskey(uniform_dict, :color) && haskey(per_instance, :color)
-        to_value(uniform_dict[:color]) isa Bool && delete!(uniform_dict, :color)
-        to_value(per_instance[:color]) isa Bool && delete!(per_instance, :color)
-    end
-
-    instance = uv_mesh(Rect2f(-0.5f0, -0.5f0, 1f0, 1f0))
-    # Don't send obs, since it's overwritten in JS to be updated by the camera
-    uniform_dict[:resolution] = to_value(scene.camera.resolution)
-    uniform_dict[:px_per_unit] = 1f0
-
-    # id + picking gets filled in JS, needs to be here to emit the correct shader uniforms
-    uniform_dict[:picking] = false
-    uniform_dict[:object_id] = UInt32(0)
-
-    # Make sure these exist
-    get!(uniform_dict, :strokewidth, 0f0)
-    get!(uniform_dict, :strokecolor, RGBAf(0, 0, 0, 0))
-    get!(uniform_dict, :glowwidth, 0f0)
-    get!(uniform_dict, :glowcolor, RGBAf(0, 0, 0, 0))
-
-    # TODO, bring back in observable refactor
-    # _, arr = first(per_instance)
-    # if any(v-> length(arr) != length(v), values(per_instance))
-    #     lens = [k => length(v) for (k, v) in per_instance]
-    #     error("Not all have the same length: $(lens)")
-    # end
-    program = InstancedProgram(WebGL(), lasset("sprites.vert"), lasset("sprites.frag"),
-                            instance, VertexArray(; per_instance...), uniform_dict)
-    return program
-end
-
-function get_scatter_data(scene::Scene, markers, fonts)
-    tracker = get_atlas_tracker(Makie.root(scene))
-    atlas = Makie.get_texture_atlas()
-    _, new_glyphs = Makie.get_glyph_data(atlas, tracker, markers, fonts)
-    return new_glyphs
-end
-
-function get_glyph_data(scene::Scene, glyphs, fonts)
-    tracker = get_atlas_tracker(Makie.root(scene))
-    atlas = Makie.get_texture_atlas()
-    glyph_hashes, new_glyphs = Makie.get_glyph_data(atlas, tracker, glyphs, fonts)
-    return glyph_hashes, new_glyphs
-end
-
-function create_shader(scene::Scene, plot::Scatter)
-    # Potentially per instance attributes
-    # create new dict so we don't automatically convert to observables
-    # Which is the case for Dict{Symbol, Observable}
-    attributes = Dict{Symbol, Any}()
-    for (k, v) in plot.attributes.attributes
-        attributes[k] = v
-    end
-    space = get(attributes, :space, :data)
-    attributes[:preprojection] = Mat4f(I) # calculate this in JS
-    f32c, model = Makie.patch_model(plot)
-    attributes[:pos] = apply_transform_and_f32_conversion(plot, f32c, plot[1], space)
-
-    Makie.add_f32c_scale!(attributes, scene, plot, f32c)
-
-    attributes[:billboard] = lift(rot -> isa(rot, Billboard), plot, plot.rotation)
-    attributes[:model] = model
-    attributes[:depth_shift] = get(plot, :depth_shift, Observable(0f0))
-
-    delete!(attributes, :uv_offset_width)
-    filter!(kv -> !(kv[2] isa Function), attributes)
-    program = scatter_shader(scene, attributes, plot)
-    if program.program.uniforms[:shape_type][] == 3
-        glyph_data = lift(plot, plot.marker, plot.font) do marker, font
-            f = Makie.to_font(font)
-            data = get_scatter_data(scene, to_spritemarker(marker), f)
-            return Dict("atlas_updates" => data)
-        end
-        additional = Dict(:glyph_data => glyph_data)
-    else
-        additional = nothing
-    end
-    return program, additional
-end
-
-value_or_first(x::AbstractArray) = first(x)
-value_or_first(x::StaticVector) = x
-value_or_first(x::Mat) = x
-value_or_first(x) = x
-
-
-const SCENE_ATLASES = Dict{Session, Set{UInt32}}()
-
-function get_atlas_tracker(scene::Scene)
-    for (s, _) in SCENE_ATLASES
-        Bonito.isclosed(s) && delete!(SCENE_ATLASES, s)
-    end
-    screen = Makie.getscreen(scene, WGLMakie)
-    if isnothing(screen.session)
-        @warn "No session found, returning empty atlas tracker"
-        # TODO, it's not entirely clear in which case this can happen,
-        # which is why we don't just error, but just assume there isn't anything tracked
-        return Set{UInt32}()
-    end
-    session = Bonito.root_session(screen.session)
-    if haskey(SCENE_ATLASES, session)
-        return SCENE_ATLASES[session]
-    else
-        atlas = Set{UInt32}()
-        SCENE_ATLASES[session] = atlas
-        return atlas
-    end
-end
-
-function get_from_collection(glyphcollection::AbstractArray, name::Symbol, Typ)
-    result = Typ[]
-    for g in glyphcollection
-        arr = getfield(g, name)
-        if arr isa Vector
-            append!(result, arr)
-        else
-            _arr = arr.sv
-            if _arr isa Vector
-                append!(result, _arr)
-            else
-                append!(result, (_arr for i in 1:length(g.glyphs)))
-            end
-        end
-    end
-    return result
-end
-
-expand_to_collection(::AbstractVector, vec::StaticVector) = vec
-expand_to_collection(::Union{AbstractVector, Makie.GlyphCollection}, vec::Union{StaticVector, AbstractVector}) = vec
-expand_to_collection(::Makie.GlyphCollection, arraylike) = arraylike
-function expand_to_collection(glyphcollection::AbstractVector, arraylike::AbstractVector)
-    if length(glyphcollection) !== length(arraylike)
-        error("Length of glyphcollection and arraylike don't match")
-    end
-
-    return [arraylike[i] for (i, gc) in enumerate(glyphcollection) for _ in 1:length(gc.glyphs)]
-end
-
-function create_shader(scene::Scene, plot::Makie.Text{<:Tuple{<:Union{<:Makie.GlyphCollection, <:AbstractVector{<:Makie.GlyphCollection}}}})
-    glyphcollection = plot[1]
-    f32c, model = Makie.patch_model(plot)
-    pos = apply_transform_and_f32_conversion(plot, f32c, plot.position)
-
-    # Extract, so they only change when the extracted values change
-    glyph_input = lift(plot, glyphcollection; ignore_equal_values=true) do gc
-        glyphs = get_from_collection(gc, :glyphs, UInt64)
-        fonts = get_from_collection(gc, :fonts, Makie.NativeFont)
-        scales = get_from_collection(gc, :scales, Vec2f)
-        return (glyphs, fonts), scales
-    end
-
-    marker_offset = lift(plot, glyphcollection, plot.offset; ignore_equal_values=true) do gc, offset
-        origins = get_from_collection(gc, :origins, Point3f)
-        offsets = expand_to_collection(gc, Makie.to_2d_scale(offset))
-        return map(((i,o),)-> Vec3f(Vec3f(o) .+ to_ndim(Vec3f, Makie.sv_getindex(offsets, i), 0f9)), enumerate(origins))
-    end
-    all_glyph_data = lift(plot, glyph_input; ignore_equal_values=true) do args
-        data = get_glyph_data(scene, args[1]...)
-        return Dict(
-            :glyph_hashes => data[1],
-            :atlas_updates => data[2],
-            :scales => serialize_three(args[2])
-        )
-    end
-
-    uniform_color = lift(plot, glyphcollection; ignore_equal_values=true) do gc
-        get_from_collection(gc, :colors, RGBAf)
-    end
-
-    uniform_rotation = lift(plot, glyphcollection; ignore_equal_values=true) do gc
-        get_from_collection(gc, :rotations, Quaternionf)
-    end
-
-    glyph_lengths = lift(glyphcollection) do gc
-        if gc isa AbstractArray
-            return [length(g.glyphs) for g in gc]
-        else
-            return length(gc.glyphs)
-        end
-    end
-
-    positions = lift(plot, glyph_lengths, pos; ignore_equal_values=true) do lengths, positions
-        _pos = lengths isa Vector ? positions : [positions] # assuming they match?
-        return [to_ndim(Point3f, p, 0) for (p, len) in zip(_pos, lengths) for _ in 1:len]
-    end
-
-    plot_attributes = copy(plot.attributes)
-    plot_attributes.attributes[:calculated_colors] = uniform_color
-
-    uniforms = Dict(
-        :model => model,
-        :shape_type => Observable(Cint(3)),
-        :rotation => uniform_rotation,
-        :pos => positions,
-
-        # will be set in JS from glyph_data
-        :marker_offset => marker_offset,
-        :quad_offset => Vec2f[],
-        :markersize => Vec2f[],
-        :uv_offset_width => Vec4f[],
-
-        :preprojection => Mat4f(I),
-        :transform_marker => get(plot.attributes, :transform_marker, Observable(true)),
-        :billboard => Observable(false),
-        :depth_shift => get(plot, :depth_shift, Observable(0f0)),
-        :glowwidth => plot.glowwidth,
-        :glowcolor => plot.glowcolor,
-    )
-
-    Makie.add_f32c_scale!(uniforms, scene, plot, f32c)
-    additional = Dict(:glyph_data => all_glyph_data)
-    return scatter_shader(scene, uniforms, plot_attributes), additional
->>>>>>> 7f45a254
 end