
function handle_color!(uniform_dict, instance_dict)
    color, udict = if haskey(uniform_dict, :color)
        to_value(uniform_dict[:color]), uniform_dict
    elseif haskey(instance_dict, :color)
        to_value(instance_dict[:color]), instance_dict
    else
        nothing, uniform_dict
    end
    if color isa Colorant ||
              color isa AbstractVector{<:Colorant} ||
              color === nothing
        delete!(uniform_dict, :colormap)
    elseif color isa AbstractArray{<:Real}
        uniform_dict[:color_getter] = """
            vec4 get_color(){
                vec2 norm = get_colorrange();
                float cmin = norm.x;
                float cmax = norm.y;
                float value = color;
                if (value <= cmax && value >= cmin) {
                    // in value range, continue!
                } else if (value < cmin) {
                    return get_lowclip();
                } else if (value > cmax) {
                    return get_highclip();
                } else {
                    // isnan is broken (of course) -.-
                    // so if outside value range and not smaller/bigger min/max we assume NaN
                    return get_nan_color();
                }
                float i01 = clamp((value - cmin) / (cmax - cmin), 0.0, 1.0);
                // 1/0 corresponds to the corner of the colormap, so to properly interpolate
                // between the colors, we need to scale it, so that the ends are at 1 - (stepsize/2) and 0+(stepsize/2).
                float stepsize = 1.0 / float(textureSize(colormap, 0));
                i01 = (1.0 - stepsize) * i01 + 0.5 * stepsize;
                return texture(colormap, vec2(i01, 0.0));
            }
        """
    end
end

const IGNORE_KEYS = Set([
    :shading, :overdraw, :rotation, :distancefield, :space, :markerspace, :fxaa,
    :visible, :transformation, :alpha, :linewidth, :transparency, :marker,
    :lightposition, :cycle, :label, :inspector_clear, :inspector_hover,
    :inspector_label
])

function create_shader(scene::Scene, plot::MeshScatter)
    # Potentially per instance attributes
    per_instance_keys = (:rotations, :markersize, :color, :intensity)
    per_instance = filter(plot.attributes.attributes) do (k, v)
        return k in per_instance_keys && !(isscalar(v[]))
    end
    space = get(plot, :space, :data)
    per_instance[:offset] = apply_transform(transform_func_obs(plot),  plot[1], space)

    for (k, v) in per_instance
        per_instance[k] = Buffer(lift_convert(k, v, plot))
    end

    uniforms = filter(plot.attributes.attributes) do (k, v)
        return (!haskey(per_instance, k)) && isscalar(v[])
    end

    uniform_dict = Dict{Symbol,Any}()
    for (k, v) in uniforms
        k in IGNORE_KEYS && continue
        uniform_dict[k] = lift_convert(k, v, plot)
    end

    handle_color!(uniform_dict, per_instance)
    instance = convert_attribute(plot.marker[], key"marker"(), key"meshscatter"())

    if !hasproperty(instance, :uv)
        uniform_dict[:uv] = Vec2f(0)
    end

    uniform_dict[:depth_shift] = get(plot, :depth_shift, Observable(0f0))
    uniform_dict[:backlight] = plot.backlight
    get!(uniform_dict, :ambient, Vec3f(1))

    for key in (:nan_color, :highclip, :lowclip)
        if haskey(plot, key)
            uniforms[key] = converted_attribute(plot, key)
        else
            uniforms[key] = RGBAf(0, 0, 0, 0)
        end
    end

    # id + picking gets filled in JS, needs to be here to emit the correct shader uniforms
    uniform_dict[:picking] = false
    uniform_dict[:object_id] = UInt32(0)

    return InstancedProgram(WebGL(), lasset("particles.vert"), lasset("particles.frag"),
                            instance, VertexArray(; per_instance...); uniform_dict...)
end

using Makie: to_spritemarker


"""
    NoDataTextureAtlas(texture_atlas_size)

Optimization to just send the texture atlas one time to JS and then look it up from there in wglmakie.js,
instead of uploading this texture 10x in every plot.
"""
struct NoDataTextureAtlas <: ShaderAbstractions.AbstractSampler{Float16, 2}
    dims::NTuple{2, Int}
end

function serialize_three(fta::NoDataTextureAtlas)
    tex = Dict(:type => "Sampler", :data => "texture_atlas",
               :size => [fta.dims...], :three_format => three_format(Float16),
               :three_type => three_type(Float16),
               :minFilter => three_filter(:linear),
               :magFilter => three_filter(:linear),
               :wrapS => "RepeatWrapping",
               :anisotropy => 16f0)
    tex[:wrapT] = "RepeatWrapping"
    return tex
end


function scatter_shader(scene::Scene, attributes)
    # Potentially per instance attributes
    per_instance_keys = (:pos, :rotations, :markersize, :color, :intensity,
                         :uv_offset_width, :quad_offset, :marker_offset)
    uniform_dict = Dict{Symbol,Any}()
    uniform_dict[:image] = false
    marker = nothing
    if haskey(attributes, :marker)
        font = get(attributes, :font, Observable(Makie.defaultfont()))
        marker = lift(attributes[:marker]) do marker
            marker isa Makie.FastPixel && return Rect # FastPixel not supported, but same as Rect just slower
            return Makie.to_spritemarker(marker)
        end

        markersize = lift(Makie.to_2d_scale, attributes[:markersize])

        msize, offset = Makie.marker_attributes(marker, markersize, font, attributes[:quad_offset])
        attributes[:markersize] = msize
        attributes[:quad_offset] = offset
        attributes[:uv_offset_width] = Makie.primitive_uv_offset_width(marker)
        if to_value(marker) isa AbstractMatrix
            uniform_dict[:image] = Sampler(lift(el32convert, marker))
        end
    end

    per_instance = filter(attributes) do (k, v)
        return k in per_instance_keys && !(isscalar(v[]))
    end

    for (k, v) in per_instance
        per_instance[k] = Buffer(lift_convert(k, v, nothing))
    end

    uniforms = filter(attributes) do (k, v)
        return !haskey(per_instance, k)
    end

    for (k, v) in uniforms
        k in IGNORE_KEYS && continue
        uniform_dict[k] = lift_convert(k, v, nothing)
    end
    if !isnothing(marker)
        get!(uniform_dict, :shape_type) do
            return Makie.marker_to_sdf_shape(marker)
        end
    end

    if uniform_dict[:shape_type][] == 3
        atlas = Makie.get_texture_atlas()
        uniform_dict[:distancefield] = NoDataTextureAtlas(size(atlas.data))
        uniform_dict[:atlas_texture_size] = Float32(size(atlas.data, 1)) # Texture must be quadratic
    else
        uniform_dict[:atlas_texture_size] = 0f0
        uniform_dict[:distancefield] = Observable(false)
    end

    handle_color!(uniform_dict, per_instance)

    instance = uv_mesh(Rect2(-0.5f0, -0.5f0, 1f0, 1f0))
    # Don't send obs, since it's overwritten in JS to be updated by the camera
    uniform_dict[:resolution] = scene.camera.resolution[]

    # id + picking gets filled in JS, needs to be here to emit the correct shader uniforms
    uniform_dict[:picking] = false
    uniform_dict[:object_id] = UInt32(0)

    return InstancedProgram(WebGL(), lasset("sprites.vert"), lasset("sprites.frag"),
                            instance, VertexArray(; per_instance...); uniform_dict...)
end

function create_shader(scene::Scene, plot::Scatter)
    # Potentially per instance attributes
    per_instance_keys = (:offset, :rotations, :markersize, :color, :intensity,
                         :quad_offset)
    per_instance = filter(plot.attributes.attributes) do (k, v)
        return k in per_instance_keys && !(isscalar(v[]))
    end
    attributes = copy(plot.attributes.attributes)
    cam = scene.camera
<<<<<<< HEAD
    attributes[:preprojection] = Mat4f(I) # calculate this in JS
    attributes[:pos] = apply_transform(transform_func_obs(plot),  plot[1])
=======
    attributes[:preprojection] = map(space, mspace, cam.projectionview, cam.resolution) do space, mspace, _, _
        Makie.clip_to_space(cam, mspace) * Makie.space_to_clip(cam, space)
    end
    attributes[:pos] = apply_transform(transform_func_obs(plot),  plot[1], space)
>>>>>>> e77516d0
    quad_offset = get(attributes, :marker_offset, Observable(Vec2f(0)))
    attributes[:marker_offset] = Vec3f(0)
    attributes[:quad_offset] = quad_offset
    attributes[:billboard] = map(rot -> isa(rot, Billboard), plot.rotations)
    attributes[:model] = plot.model
    attributes[:depth_shift] = get(plot, :depth_shift, Observable(0f0))

    delete!(attributes, :uv_offset_width)
    filter!(kv -> !(kv[2] isa Function), attributes)
    return scatter_shader(scene, attributes)
end

value_or_first(x::AbstractArray) = first(x)
value_or_first(x::StaticVector) = x
value_or_first(x::Mat) = x
value_or_first(x) = x

function create_shader(scene::Scene, plot::Makie.Text{<:Tuple{<:Union{<:Makie.GlyphCollection, <:AbstractVector{<:Makie.GlyphCollection}}}})
    glyphcollection = plot[1]
    res = map(x->Vec2f(widths(x)), pixelarea(scene))
    projview = scene.camera.projectionview
    transfunc =  Makie.transform_func_obs(scene)
    pos = plot.position
    space = plot.space
    markerspace = plot.markerspace
    offset = plot.offset

    # TODO: This is a hack before we get better updating of plot objects and attributes going.
    # Here we only update the glyphs when the glyphcollection changes, if it's a singular glyphcollection.
    # The if statement will be compiled away depending on the parameter of Text.
    # This means that updates of a text vector and a separate position vector will still not work if only the text
    # vector is triggered, but basically all internal objects use the vector of tuples version, and that triggers
    # both glyphcollection and position, so it still works
    if glyphcollection[] isa Makie.GlyphCollection
        # here we use the glyph collection observable directly
        gcollection = glyphcollection
    else
        # and here we wrap it into another observable
        # so it doesn't trigger dimension mismatches
        # the actual, new value gets then taken in the below lift with to_value
        gcollection = Observable(glyphcollection)
    end

    glyph_data = map(pos, gcollection, offset, transfunc, space) do pos, gc, offset, transfunc, space
        Makie.text_quads(pos, to_value(gc), offset, transfunc, space)
    end

    # unpack values from the one signal:
    positions, char_offset, quad_offset, uv_offset_width, scale = map((1, 2, 3, 4, 5)) do i
        lift(getindex, glyph_data, i)
    end

    uniform_color = lift(glyphcollection) do gc
        if gc isa AbstractArray
            reduce(vcat, (Makie.collect_vector(g.colors, length(g.glyphs)) for g in gc),
                init = RGBAf[])
        else
            Makie.collect_vector(gc.colors, length(gc.glyphs))
        end
    end

    uniform_rotation = lift(glyphcollection) do gc
        if gc isa AbstractArray
            reduce(vcat, (Makie.collect_vector(g.rotations, length(g.glyphs)) for g in gc),
                init = Quaternionf[])
        else
            Makie.collect_vector(gc.rotations, length(gc.glyphs))
        end
    end

    cam = scene.camera
    # gl_attributes[:preprojection] = Observable(Mat4f(I))
    preprojection = map(space, markerspace, cam.projectionview, cam.resolution) do s, ms, pv, res
        Makie.clip_to_space(cam, ms) * Makie.space_to_clip(cam, s)
    end

    uniforms = Dict(
        :model => plot.model,
        :shape_type => Observable(Cint(3)),
        :color => uniform_color,
        :rotations => uniform_rotation,
        :pos => positions,
        :marker_offset => char_offset,
        :quad_offset => quad_offset,
        :markersize => scale,
        :preprojection => preprojection,
        :uv_offset_width => uv_offset_width,
        :transform_marker => get(plot.attributes, :transform_marker, Observable(true)),
        :billboard => Observable(false),
        :depth_shift => get(plot, :depth_shift, Observable(0f0))
    )

    return scatter_shader(scene, uniforms)
end<|MERGE_RESOLUTION|>--- conflicted
+++ resolved
@@ -202,15 +202,9 @@
     end
     attributes = copy(plot.attributes.attributes)
     cam = scene.camera
-<<<<<<< HEAD
     attributes[:preprojection] = Mat4f(I) # calculate this in JS
-    attributes[:pos] = apply_transform(transform_func_obs(plot),  plot[1])
-=======
-    attributes[:preprojection] = map(space, mspace, cam.projectionview, cam.resolution) do space, mspace, _, _
-        Makie.clip_to_space(cam, mspace) * Makie.space_to_clip(cam, space)
-    end
     attributes[:pos] = apply_transform(transform_func_obs(plot),  plot[1], space)
->>>>>>> e77516d0
+
     quad_offset = get(attributes, :marker_offset, Observable(Vec2f(0)))
     attributes[:marker_offset] = Vec3f(0)
     attributes[:quad_offset] = quad_offset
