import {
    attributes_to_type_declaration,
    uniforms_to_type_declaration,
    uniform_type,
    attribute_type,
} from "./Shaders.js";

import { deserialize_uniforms } from "./Serialization.js";
import { IntType } from "./THREE.js";

function filter_by_key(dict, keys, default_value = false) {
    const result = {};
    keys.forEach((key) => {
        const val = dict[key];
        if (val) {
            result[key] = val;
        } else {
            result[key] = default_value;
        }
    });
    return result;
}

// https://github.com/glslify/glsl-aastep
// https://wwwtyro.net/2019/11/18/instanced-lines.html
// https://github.com/mrdoob/three.js/blob/dev/examples/jsm/lines/LineMaterial.js
// https://www.khronos.org/assets/uploads/developers/presentations/Crazy_Panda_How_to_draw_lines_in_WebGL.pdf
// https://github.com/gameofbombs/pixi-candles/tree/master/src
// https://github.com/wwwtyro/instanced-lines-demos/tree/master
function lines_vertex_shader(uniforms, attributes, is_linesegments) {
    const attribute_decl = attributes_to_type_declaration(attributes);
    const uniform_decl = uniforms_to_type_declaration(uniforms);
    const color =
        attribute_type(attributes.color_start) ||
        uniform_type(uniforms.color_start);

    if (is_linesegments) {
        ////////////////////////////////////////////////////////////////////////
        /// Linessegments
        ////////////////////////////////////////////////////////////////////////

        // Note:
        // If we run into problems with the number of varying vertex attributes
        // used here, try splitting up f_quad_sdf1. The vec3 might be taking
        // a full vec4 slot, while vec2 + float would not.
        // Alternatively:
        // - f_truncation could probably be traded for a float f_truncation_distance,
        //   with truncation happening at something like
        //   trunc_sdf = f_quad_sdf1.x - f_quad_sdf0 +- f_truncation_distance
        // - f_quad_sdf1.x and .y could potentially be merged used abs like the
        //   normal direction (f_quad_sdf1.z).
        // If those are not possible without degrading line quality we could
        // also generate a simplified fragment shader for linesegments which
        // drops all the unnecessary attributes to enable that as a workaround.

        return `precision mediump int;
            precision highp float;

            ${attribute_decl}


            out highp float f_quad_sdf0;        // invalid / not needed
            out highp vec3 f_quad_sdf1;
            out highp float f_quad_sdf2;        // invalid / not needed
            out vec2 f_truncation;              // invalid / not needed
            out float f_linestart;              // constant
            out float f_linelength;

            flat out vec2 f_extrusion;          // invalid / not needed
            flat out float f_linewidth;
            flat out vec4 f_pattern_overwrite;  // invalid / not needed
            flat out vec2 f_discard_limit;      // invalid / not needed
            flat out uint f_instance_id;
            flat out ${color} f_color1;
            flat out ${color} f_color2;
            flat out float f_alpha_weight;
            flat out float f_cumulative_length;

            ${uniform_decl}

            // Constants
            const float AA_RADIUS = 0.8;
            const float AA_THICKNESS = 2.0 * AA_RADIUS;


            ////////////////////////////////////////////////////////////////////////
            // Geometry/Position Utils
            ////////////////////////////////////////////////////////////////////////

            vec4 clip_space(vec3 point) {
                return projectionview * model * vec4(point, 1);
            }
            vec4 clip_space(vec2 point) { return clip_space(vec3(point, 0)); }

            vec3 screen_space(vec4 vertex) {
                return vec3(
                    (0.5 * vertex.xy / vertex.w + 0.5) * px_per_unit * resolution,
                    vertex.z / vertex.w + depth_shift
                );
            }

            vec2 normal_vector(in vec2 v) { return vec2(-v.y, v.x); }
            vec2 normal_vector(in vec3 v) { return vec2(-v.y, v.x); }


            ////////////////////////////////////////////////////////////////////////
            // Main
            ////////////////////////////////////////////////////////////////////////


            void main() {
                bool is_end = position.x == 1.0;

                ////////////////////////////////////////////////////////////////////
                // Handle line geometry (position, directions)
                ////////////////////////////////////////////////////////////////////


                float width = px_per_unit * (is_end ? linewidth_end : linewidth_start);
                float halfwidth = 0.5 * max(AA_RADIUS, width);

                // restrict to visible area (see other shader)
                vec3 p1, p2;
                {
                    vec4 _p1 = clip_space(linepoint_start), _p2 = clip_space(linepoint_end);
                    vec4 v1 = _p2 - _p1;

                    if (_p1.w < 0.0)
                        _p1 = _p1 + (-_p1.w - _p1.z) / (v1.z + v1.w) * v1;
                    if (_p2.w < 0.0)
                        _p2 = _p2 + (-_p2.w - _p2.z) / (v1.z + v1.w) * v1;

                    p1 = screen_space(_p1);
                    p2 = screen_space(_p2);
                }

                // line vector (xy-normalized vectors in line direction)
                // Need z component for correct depth order
                vec3 v1 = p2 - p1;
                float segment_length = length(v1);
                v1 /= segment_length;

                // line normal (i.e. in linewidth direction)
                vec2 n1 = normal_vector(v1);


                ////////////////////////////////////////////////////////////////////
                // Static vertex data
                ////////////////////////////////////////////////////////////////////


                // invalid - no joints requiring pattern adjustments
                f_pattern_overwrite = vec4(-1e12, 1.0, 1e12, 1.0);

                // invalid - no joints that need pixels discarded
                f_discard_limit = vec2(10.0);

                // invalid - no joints requiring line sdfs to be extruded
                f_extrusion = vec2(0.0);

                // used to compute width sdf
                f_linewidth = halfwidth;

                f_instance_id = uint(2 * gl_InstanceID);

                // we restart patterns for each segment
                f_cumulative_length = 0.0;


                ////////////////////////////////////////////////////////////////////
                // Varying vertex data
                ////////////////////////////////////////////////////////////////////


                // Vertex position (padded for joint & anti-aliasing)
                float v_offset = position.x * (0.5 * segment_length + AA_THICKNESS);
                float n_offset = (halfwidth + AA_THICKNESS) * position.y;
                vec3 point = 0.5 * (p1 + p2) + v_offset * v1 + n_offset * vec3(n1, 0);

                // SDF's
                vec2 VP1 = point.xy - p1.xy;
                vec2 VP2 = point.xy - p2.xy;

                // invalid - no joint to compute overlap with
                f_quad_sdf0 = 10.0;

                // sdf of this segment
                f_quad_sdf1.x = dot(VP1, -v1.xy);
                f_quad_sdf1.y = dot(VP2,  v1.xy);
                f_quad_sdf1.z = dot(VP1,  n1);

                // invalid - no joint to compute overlap with
                f_quad_sdf2 = 10.0;

                // invalid - no joint to truncate
                f_truncation = vec2(-10.0);

                // simplified - no extrusion or joints means we just have:
                f_linestart = 0.0;
                f_linelength = segment_length;

                // for color sampling
                f_color1 = color_start;
                f_color2 = color_end;
                f_alpha_weight = min(1.0, width / AA_RADIUS);

                // clip space position
                gl_Position = vec4(2.0 * point.xy / (px_per_unit * resolution) - 1.0, point.z, 1.0);
            }
        `;

    } else {
        ////////////////////////////////////////////////////////////////////////
        /// Lines
        ////////////////////////////////////////////////////////////////////////

        return `precision mediump int;
            precision highp float;

            ${attribute_decl}

            out highp float f_quad_sdf0;
            out highp vec3 f_quad_sdf1;
            out highp float f_quad_sdf2;
            out vec2 f_truncation;
            out float f_linestart;
            out float f_linelength;

            flat out vec2 f_extrusion;
            flat out float f_linewidth;
            flat out vec4 f_pattern_overwrite;
            flat out vec2 f_discard_limit;
            flat out uint f_instance_id;
            flat out ${color} f_color1;
            flat out ${color} f_color2;
            flat out float f_alpha_weight;
            flat out float f_cumulative_length;

            ${uniform_decl}

            // Constants
            const float MITER_LIMIT = -0.4;
            const float AA_RADIUS = 0.8;
            const float AA_THICKNESS = 2.0 * AA_RADIUS;


            ////////////////////////////////////////////////////////////////////////
            // Pattern handling
            ////////////////////////////////////////////////////////////////////////


            vec2 process_pattern(bool pattern, bool[4] isvalid, vec2 extrusion, float segment_length, float halfwidth) {
                // do not adjust stuff
                f_pattern_overwrite = vec4(-1e12, 1.0, 1e12, 1.0);
                return vec2(0);
            }

            vec2 process_pattern(sampler2D pattern, bool[4] isvalid, vec2 extrusion, float segment_length, float halfwidth) {
                // samples:
                //   -ext1  p1 ext1    -ext2 p2 ext2
                //      1   2   3        4   5   6
                // prev | joint |  this  | joint | next

                // default to no overwrite
                f_pattern_overwrite.x = -1e12;
                f_pattern_overwrite.z = +1e12;
                vec2 adjust = vec2(0);
                float width = 2.0 * halfwidth;
                float uv_scale = 1.0 / (width * pattern_length);
                float left, center, right;

                if (isvalid[0]) {
                    float offset = abs(extrusion[0]);
                    left   = width * texture(pattern, vec2(uv_scale * (lastlen_start - offset), 0.0)).x;
                    center = width * texture(pattern, vec2(uv_scale * (lastlen_start         ), 0.0)).x;
                    right  = width * texture(pattern, vec2(uv_scale * (lastlen_start + offset), 0.0)).x;

                    // cases:
                    // ++-, +--, +-+ => elongate backwards
                    // -++, --+      => shrink forward
                    // +++, ---, -+- => freeze around joint

                    if ((left > 0.0 && center > 0.0 && right > 0.0) || (left < 0.0 && right < 0.0)) {
                        // default/freeze
                        // overwrite until one AA gap past the corner/joint
                        f_pattern_overwrite.x = uv_scale * (lastlen_start + abs(extrusion[0]) + AA_RADIUS);
                        // using the sign of the center to decide between drawing or not drawing
                        f_pattern_overwrite.y = sign(center);
                    } else if (left > 0.0) {
                        // elongate backwards
                        adjust.x = -1.0;
                    } else if (right > 0.0) {
                        // shorten forward
                        adjust.x = 1.0;
                    } else {
                        // default - see above
                        f_pattern_overwrite.x = uv_scale * (lastlen_start + abs(extrusion[0]) + AA_RADIUS);
                        f_pattern_overwrite.y = sign(center);
                    }

                } // else there is no left segment, no left join, so no overwrite

                if (isvalid[3]) {
                    float offset = abs(extrusion[1]);
                    left   = width * texture(pattern, vec2(uv_scale * (lastlen_start + segment_length - offset), 0.0)).x;
                    center = width * texture(pattern, vec2(uv_scale * (lastlen_start + segment_length         ), 0.0)).x;
                    right  = width * texture(pattern, vec2(uv_scale * (lastlen_start + segment_length + offset), 0.0)).x;

                    if ((left > 0.0 && center > 0.0 && right > 0.0) || (left < 0.0 && right < 0.0)) {
                        // default/freeze
                        f_pattern_overwrite.z = uv_scale * (lastlen_start + segment_length - abs(extrusion[1]) - AA_RADIUS);
                        f_pattern_overwrite.w = sign(center);
                    } else if (left > 0.0) {
                        // shrink backwards
                        adjust.y = -1.0;
                    } else if (right > 0.0) {
                        // elongate forward
                        adjust.y = 1.0;
                    } else {
                        // default - see above
                        f_pattern_overwrite.z = uv_scale * (lastlen_start + segment_length - abs(extrusion[1]) - AA_RADIUS);
                        f_pattern_overwrite.w = sign(center);
                    }
                }

                return adjust;
            }


            ////////////////////////////////////////////////////////////////////////
            // Geometry/Position Utils
            ////////////////////////////////////////////////////////////////////////

            vec4 clip_space(vec3 point) {
                return projectionview * model * vec4(point, 1);
            }
            vec4 clip_space(vec2 point) { return clip_space(vec3(point, 0)); }

            vec3 screen_space(vec4 vertex) {
                return vec3(
                    (0.5 * vertex.xy / vertex.w + 0.5) * px_per_unit * resolution,
                    vertex.z / vertex.w + depth_shift
                );
            }

            vec2 normal_vector(in vec2 v) { return vec2(-v.y, v.x); }
            vec2 normal_vector(in vec3 v) { return vec2(-v.y, v.x); }


            ////////////////////////////////////////////////////////////////////////
            // Main
            ////////////////////////////////////////////////////////////////////////


            void main() {
                bool is_end = position.x == 1.0;


                ////////////////////////////////////////////////////////////////////
                // Handle line geometry (position, directions)
                ////////////////////////////////////////////////////////////////////


                float width = px_per_unit * (is_end ? linewidth_end : linewidth_start);
                float halfwidth = 0.5 * max(AA_RADIUS, width);

                bool[4] isvalid = bool[4](true, true, true, true);

                // To apply pixel space linewidths we transform line vertices to pixel space
                // here. This is dangerous with perspective projection as p.xyz / p.w sends
                // points from behind the camera to beyond far (clip z > 1), causing lines
                // to invert. To avoid this we translate points along the line direction,
                // moving them to the edge of the visible area.
                vec3 p0, p1, p2, p3;
                {
                    // All in clip space
                    vec4 clip_p0 = clip_space(linepoint_prev);
                    vec4 clip_p1 = clip_space(linepoint_start);
                    vec4 clip_p2 = clip_space(linepoint_end);
                    vec4 clip_p3 = clip_space(linepoint_next);

                    vec4 v1 = clip_p2 - clip_p1;

                    // With our perspective projection matrix clip.w = -view.z with
                    // clip.w < 0.0 being behind the camera.
                    // Note that if the signs in the projectionmatrix change, this may become wrong.
                    if (clip_p1.w < 0.0) {
                        // the line connects outside the visible area so we may consider it disconnected
                        isvalid[0] = false;
                        // A clip position is visible if -w <= z <= w. To move the line along
                        // the line direction v to the start of the visible area, we solve:
                        //   p.z + t * v.z = +-(p.w + t * v.w)
                        // where (-) gives us the result for the near clipping plane as p.z
                        // and p.w share the same sign and p.z/p.w = -1.0 is the near plane.
                        clip_p1 = clip_p1 + (-clip_p1.w - clip_p1.z) / (v1.z + v1.w) * v1;
                    }
                    if (clip_p2.w < 0.0) {
                        isvalid[3] = false;
                        clip_p2 = clip_p2 + (-clip_p2.w - clip_p2.z) / (v1.z + v1.w) * v1;
                    }

                    // transform clip -> screen space, applying xyz / w normalization (which
                    // is now save as all vertices are in front of the camera)
                    p0 = screen_space(clip_p0); // start of previous segment
                    p1 = screen_space(clip_p1); // end of previous segment, start of current segment
                    p2 = screen_space(clip_p2); // end of current segment, start of next segment
                    p3 = screen_space(clip_p3); // end of next segment
                }

                // doesn't work correctly with linepoint_x...
                isvalid[0] = p0 != p1;
                isvalid[3] = p2 != p3;

                // line vectors (xy-normalized vectors in line direction)
                // Need z component here for correct depth order
                vec3 v1 = p2 - p1;
                float segment_length = length(v1);
                v1 /= segment_length;

                // We don't need the z component for these
                vec2 v0 = v1.xy, v2 = v1.xy;
                bool[2] skip_joint;
                if (isvalid[0])
                    v0 = normalize(p1.xy - p0.xy);
                if (isvalid[3])
                    v2 = normalize(p3.xy - p2.xy);

                // line normals (i.e. in linewidth direction)
                vec2 n0 = normal_vector(v0);
                vec2 n1 = normal_vector(v1);
                vec2 n2 = normal_vector(v2);


                ////////////////////////////////////////////////////////////////////
                // Handle joint geometry
                ////////////////////////////////////////////////////////////////////


                // joint information

                // Are we truncating the joint?
                bool[2] is_truncated = bool[2](
                    dot(v0.xy, v1.xy) < MITER_LIMIT,
                    dot(v1.xy, v2.xy) < MITER_LIMIT
                );

                // Miter normals (normal of truncated edge / vector to sharp corner)
                // Note: n0 + n1 = vec(0) for a 180° change in direction. +-(v0 - v1) is the
                //       same direction, but becomes vec(0) at 0°, so we can use it instead
                vec2 miter_n1 = is_truncated[0] ? normalize(v0.xy - v1.xy) : normalize(n0 + n1);
                vec2 miter_n2 = is_truncated[1] ? normalize(v1.xy - v2.xy) : normalize(n1 + n2);

                // miter vectors (line vector matching miter normal)
                vec2 miter_v1 = -normal_vector(miter_n1);
                vec2 miter_v2 = -normal_vector(miter_n2);

                // distance between p1/2 and respective sharp corner
                float miter_offset1 = dot(miter_n1, n1); // = dot(miter_v1, v1)
                float miter_offset2 = dot(miter_n2, n1); // = dot(miter_v2, v1)

                // How far the line needs to extend to accomodate the joint.
                // These are calculated as prefactors to v1 so that the line quad
                // is given by:
                //      p1 + w * extrusion[0] * v1  -----  p2 + w * extrusion[1] * v1
                //                |                                 |
                //      p1 + w * extrusion[0] * v1  -----  p2 + w * extrusion[1] * v1
                // with w = halfwidth for drawn corners and w = halfwidth + AA_THICKNESS
                // for the corners of quad. The sign difference due to miter joints
                // is included based on the current vertex position (position.y).
                // (truncated miter joints do not differ here)
                vec2 extrusion;

                if (is_truncated[0]) {
                    // need to extend segment to include previous segments corners for truncated join
                    extrusion[0] = -abs(miter_offset1 / dot(miter_v1, n1));
                } else {
                    // shallow/spike join needs to include point where miter normal meets outer line edge
                    extrusion[0] = position.y * dot(miter_n1, v1.xy) / miter_offset1;
                }

                if (is_truncated[1]) {
                    extrusion[1] = abs(miter_offset2 / dot(miter_n2, v1.xy));
                } else {
                    extrusion[1] = position.y * dot(miter_n2, v1.xy) / miter_offset2;
                }


                ////////////////////////////////////////////////////////////////////
                // Joint adjustments
                ////////////////////////////////////////////////////////////////////


                // Miter joints can cause vertices to move past each other, e.g.
                //  _______
                //  '.   .'
                //     x
                //   '---'
                // To avoid drawing the "inverted" section we move the relevant
                // vertices to the crossing point (x) using this scaling factor.
                float shape_factor = max(
                    0.0,
                    segment_length / max(
                        segment_length,
                        (halfwidth + AA_THICKNESS) * (extrusion[0] - extrusion[1])
                    )
                );

                // If a pattern starts or stops drawing in a joint it will get
                // fractured across the joint. To avoid this we either:
                // - adjust the involved line segments so that the patterns ends
                //   on straight line quad (adjustment becomes +1.0 or -1.0)
                // - or adjust the pattern to start/stop outside of the joint
                //   (f_pattern_overwrite is set, adjustment is 0.0)
                vec2 adjustment = process_pattern(
                    pattern, isvalid, halfwidth * extrusion, segment_length, halfwidth
                );

                // If adjustment != 0.0 we replace a joint by an extruded line,
                // so we no longer need to shrink the line for the joint to fit.
                if (adjustment[0] != 0.0 || adjustment[1] != 0.0)
                    shape_factor = 1.0;

                ////////////////////////////////////////////////////////////////////
                // Static vertex data
                ////////////////////////////////////////////////////////////////////


                // For truncated miter joints we discard overlapping sections of
                // the two involved line segments. To avoid discarding far into
                // the line segment we limit the range here. (Without this short
                // segments can cut holes into longer sections.)
                f_discard_limit = vec2(
                    is_truncated[0] ? 0.0 : 1e12,
                    is_truncated[1] ? 0.0 : 1e12
                );

                // Used to elongate sdf to include joints
                // if start/end         elongate slightly so that there is no AA gap in loops
                // if joint skipped     elongate to new length
                // if normal joint      elongate a lot to let shape/truncation handle joint
                f_extrusion = vec2(
                    !isvalid[0] ? min(AA_RADIUS, halfwidth) : (adjustment[0] == 0.0 ? 1e12 : halfwidth * abs(extrusion[0])),
                    !isvalid[3] ? min(AA_RADIUS, halfwidth) : (adjustment[1] == 0.0 ? 1e12 : halfwidth * abs(extrusion[1]))
                );

                // used to compute width sdf
                f_linewidth = halfwidth;

                f_instance_id = uint(gl_InstanceID);

                f_cumulative_length = lastlen_start;


                ////////////////////////////////////////////////////////////////////
                // Varying vertex data
                ////////////////////////////////////////////////////////////////////


                vec3 offset;
                int x = int(is_end);
                if (adjustment[x] == 0.0) {
                    if (is_truncated[x] || !isvalid[3 * x]) {
                        // handle overlap in fragment shader via SDF comparison
                        offset = shape_factor * (
                            (halfwidth * extrusion[x] + position.x * AA_THICKNESS) * v1 +
                            vec3(position.y * (halfwidth + AA_THICKNESS) * n1, 0)
                        );
                    } else {
                        // handle overlap by adjusting geometry
                        // TODO: should this include z in miter_n?
                        offset = position.y * shape_factor *
                            (halfwidth + AA_THICKNESS) /
                            float[2](miter_offset1, miter_offset2)[x] *
                            vec3(vec2[2](miter_n1, miter_n2)[x], 0);
                    }
                } else {
                    // discard joint for cleaner pattern handling
                    offset =
                        adjustment[x] * (halfwidth * abs(extrusion[x]) + AA_THICKNESS) * v1 +
                        vec3(position.y * (halfwidth + AA_THICKNESS) * n1, 0);
                }

                // Vertex position (padded for joint & anti-aliasing)
                vec3 point = vec3[2](p1, p2)[x] + offset;

                // SDF's
                vec2 VP1 = point.xy - p1.xy;
                vec2 VP2 = point.xy - p2.xy;

                // Signed distance of the previous segment from the shared point
                // p1 in line direction. Used decide which segments renders
                // which joint fragment/pixel for truncated joints.
                if (isvalid[0] && (adjustment[0] == 0.0) && is_truncated[0])
                    f_quad_sdf0 = dot(VP1, v0.xy);
                else
                    f_quad_sdf0 = 1e12;

                // sdf of this segment
                f_quad_sdf1.x = dot(VP1, -v1.xy);
                f_quad_sdf1.y = dot(VP2,  v1.xy);
                f_quad_sdf1.z = dot(VP1,  n1);

                // SDF for next segment, see quad_sdf0
                if (isvalid[3] && (adjustment[1] == 0.0) && is_truncated[1])
                    f_quad_sdf2 = dot(VP2, -v2.xy);
                else
                    f_quad_sdf2 = 1e12;

                // sdf for creating a flat cap on truncated joints
                // (sign(dot(...)) detects if line bends left or right)
                f_truncation.x = !is_truncated[0] ? -1.0 :
                    dot(VP1, sign(dot(miter_n1, -v1.xy)) * miter_n1) - halfwidth * abs(miter_offset1)
                    - abs(adjustment[0]) * 1e12;
                f_truncation.y = !is_truncated[1] ? -1.0 :
                    dot(VP2, sign(dot(miter_n2, +v1.xy)) * miter_n2) - halfwidth * abs(miter_offset2)
                    - abs(adjustment[1]) * 1e12;

                // Colors should be sampled based on the normalized distance from the
                // extruded edge (varies with offset in n direction)
                // - correcting for this with per-vertex colors results visible face border
                // - calculating normalized distance here will cause div 0/negative
                //   issues as (linelength +- (extrusion[0] + extrusion[1])) <= 0 is possible
                // So defer color interpolation to fragment shader
                f_linestart = shape_factor * halfwidth * extrusion[0];
                f_linelength = max(1.0, segment_length - shape_factor * halfwidth * (extrusion[0] - extrusion[1]));

                // for color sampling
                f_color1 = color_start;
                f_color2 = color_end;
                f_alpha_weight = min(1.0, width / AA_RADIUS);

                // clip space position
                gl_Position = vec4(2.0 * point.xy / (px_per_unit * resolution) - 1.0, point.z, 1.0);
            }
        `;
    }
}

function lines_fragment_shader(uniforms, attributes) {
    const color_uniforms = filter_by_key(uniforms, [
        "picking", "pattern", "pattern_length",
        "colorrange", "colormap", "nan_color", "highclip", "lowclip"
    ]);
    const uniform_decl = uniforms_to_type_declaration(color_uniforms);
    const color =
        attribute_type(attributes.color_start) ||
        uniform_type(uniforms.color_start);

    return `
    // uncomment for debug rendering
    // #define DEBUG

    precision mediump int;
    precision highp float;
    precision mediump sampler2D;
    precision mediump sampler3D;

    in highp float f_quad_sdf0;
    in highp vec3 f_quad_sdf1;
    in highp float f_quad_sdf2;
    in vec2 f_truncation;
    in float f_linestart;
    in float f_linelength;

    flat in float f_linewidth;
    flat in vec4 f_pattern_overwrite;
    flat in vec2 f_extrusion;
    flat in vec2 f_discard_limit;
    flat in ${color} f_color1;
    flat in ${color} f_color2;
    flat in float f_alpha_weight;
    flat in uint f_instance_id;
    flat in float f_cumulative_length;

    uniform uint object_id;
    ${uniform_decl}

    out vec4 fragment_color;

    // Half width of antialiasing smoothstep
    const float AA_RADIUS = 0.8;
    // space allocated for AA
    const float AA_THICKNESS = 2.0 * AA_RADIUS;

    float aastep(float threshold, float value) {
        return smoothstep(threshold-AA_RADIUS, threshold+AA_RADIUS, value);
    }


    ////////////////////////////////////////////////////////////////////////
    // Color handling
    ////////////////////////////////////////////////////////////////////////


    vec4 get_color_from_cmap(float value, sampler2D colormap, vec2 colorrange) {
        float cmin = colorrange.x;
        float cmax = colorrange.y;
        if (value <= cmax && value >= cmin) {
            // in value range, continue!
        } else if (value < cmin) {
            return lowclip;
        } else if (value > cmax) {
            return highclip;
        } else {
            // isnan CAN be broken (of course) -.-
            // so if outside value range and not smaller/bigger min/max we assume NaN
            return nan_color;
        }
        float i01 = clamp((value - cmin) / (cmax - cmin), 0.0, 1.0);
        // 1/0 corresponds to the corner of the colormap, so to properly interpolate
        // between the colors, we need to scale it, so that the ends are at 1 - (stepsize/2) and 0+(stepsize/2).
        float stepsize = 1.0 / float(textureSize(colormap, 0));
        i01 = (1.0 - stepsize) * i01 + 0.5 * stepsize;
        return texture(colormap, vec2(i01, 0.0));
    }

    vec4 get_color(float color, sampler2D colormap, vec2 colorrange) {
        return get_color_from_cmap(color, colormap, colorrange);
    }

    vec4 get_color(vec4 color, bool colormap, bool colorrange) {
        return color;
    }
    vec4 get_color(vec3 color, bool colormap, bool colorrange) {
        return vec4(color, 1.0);
    }


    ////////////////////////////////////////////////////////////////////////
    // Pattern sampling
    ////////////////////////////////////////////////////////////////////////


    float get_pattern_sdf(sampler2D pattern, vec2 uv){

        // f_pattern_overwrite.x
        //      v           joint
        //    ----------------
        //      |          |
        //    ----------------
        // joint           ^
        //      f_pattern_overwrite.z

        float w = 2.0 * f_linewidth;
        if (uv.x <= f_pattern_overwrite.x) {
            // overwrite for pattern with "ON" to the right (positive uv.x)
            float sdf_overwrite = w * pattern_length * (f_pattern_overwrite.x - uv.x);
            // pattern value where we start overwriting
            float edge_sample = w * texture(pattern, vec2(f_pattern_overwrite.x, 0.5)).x;
            // offset for overwrite to smoothly connect between sampling and edge
            float sdf_offset = max(f_pattern_overwrite.y * edge_sample, -AA_RADIUS);
            // add offset and apply direction ("ON" to left or right) to overwrite
            return f_pattern_overwrite.y * (sdf_overwrite + sdf_offset);
        } else if (uv.x >= f_pattern_overwrite.z) {
            // same as above (other than mirroring overwrite direction)
            float sdf_overwrite = w * pattern_length * (uv.x - f_pattern_overwrite.z);
            float edge_sample = w * texture(pattern, vec2(f_pattern_overwrite.z, 0.5)).x;
            float sdf_offset = max(f_pattern_overwrite.w * edge_sample, -AA_RADIUS);
            return f_pattern_overwrite.w * (sdf_overwrite + sdf_offset);
        } else
            // in allowed range
            return w * texture(pattern, uv).x;
    }

    float get_pattern_sdf(bool _, vec2 uv){
        return -10.0;
    }

    vec4 pack_int(uint id, uint index) {
        vec4 unpack;
        unpack.x = float((id & uint(0xff00)) >> 8) / 255.0;
        unpack.y = float((id & uint(0x00ff)) >> 0) / 255.0;
        unpack.z = float((index & uint(0xff00)) >> 8) / 255.0;
        unpack.w = float((index & uint(0x00ff)) >> 0) / 255.0;
        return unpack;
    }


    void main(){
        vec4 color;

        // f_quad_sdf1.x is the distance from p1, negative in v1 direction.
        vec2 uv = vec2(
            (f_cumulative_length - f_quad_sdf1.x) / (2.0 * f_linewidth * pattern_length),
            0.5 + 0.5 * f_quad_sdf1.z / f_linewidth
        );

    #ifndef DEBUG
        // discard fragments that are "more inside" the other segment to remove
        // overlap between adjacent line segments. (truncated joints)
        float dist_in_prev = max(f_quad_sdf0, - f_discard_limit.x);
        float dist_in_next = max(f_quad_sdf2, - f_discard_limit.y);
        if (dist_in_prev < f_quad_sdf1.x || dist_in_next < f_quad_sdf1.y)
            discard;

        // SDF for inside vs outside along the line direction. extrusion adjusts
        // the distance from p1/p2 for joints etc
        float sdf = max(f_quad_sdf1.x - f_extrusion.x, f_quad_sdf1.y - f_extrusion.y);

        // distance in linewidth direction
        sdf = max(sdf, abs(f_quad_sdf1.z) - f_linewidth);

        // truncation of truncated joints (creates flat cap)
        sdf = max(sdf, f_truncation.x);
        sdf = max(sdf, f_truncation.y);

        // inner truncation (AA for overlapping parts)
        // min(a, b) keeps what is inside a and b
        // where a is the smoothly cut of part just before discard triggers (i.e. visible)
        // and b is the (smoothly) cut of part where the discard triggers
        // 100.0x sdf makes the sdf much more sharply, avoiding overdraw in the center
        sdf = max(sdf, min(f_quad_sdf1.x + 1.0, 100.0 * (f_quad_sdf1.x - f_quad_sdf0) - 1.0));
        sdf = max(sdf, min(f_quad_sdf1.y + 1.0, 100.0 * (f_quad_sdf1.y - f_quad_sdf2) - 1.0));

        // pattern application
        sdf = max(sdf, get_pattern_sdf(pattern, uv));

        // draw

        //  v- edge
        //   .---------------
        //    '.
        //      p1      v1
        //        '.   --->
        //          '----------
        // -f_quad_sdf1.x is the distance from p1, positive in v1 direction
        // f_linestart is the distance between p1 and the left edge along v1 direction
        // f_start_length.y is the distance between the edges of this segment, in v1 direction
        // so this is 0 at the left edge and 1 at the right edge (with extrusion considered)
        float factor = (-f_quad_sdf1.x - f_linestart) / f_linelength;
        color = get_color(f_color1 + factor * (f_color2 - f_color1), colormap, colorrange);

        color.a *= aastep(0.0, -sdf) * f_alpha_weight;
    #endif

    #ifdef DEBUG
        // base color
        color = vec4(0.5, 0.5, 0.5, 0.2);
        color.rgb += (2.0 * mod(float(f_instance_id), 2.0) - 1.0) * 0.1;

        // show color interpolation as brightness gradient
        // float factor = (-f_quad_sdf1.x - f_linestart) / f_linelength;
        // color.rgb += (2.0 * factor - 1.0) * 0.2;

        // mark "outside" define by quad_sdf in black
        float sdf = max(f_quad_sdf1.x - f_extrusion.x, f_quad_sdf1.y - f_extrusion.y);
        sdf = max(sdf, abs(f_quad_sdf1.z) - f_linewidth);
        color.rgb -= vec3(0.4) * step(0.0, sdf);

        // Mark discarded space in red/blue
        float dist_in_prev = max(f_quad_sdf0, - f_discard_limit.x);
        float dist_in_next = max(f_quad_sdf2, - f_discard_limit.y);
        if (dist_in_prev < f_quad_sdf1.x)
            color.r += 0.5;
        if (dist_in_next <= f_quad_sdf1.y) {
            color.b += 0.5;
        }

        // remaining overlap as softer red/blue
        if (f_quad_sdf1.x - f_quad_sdf0 - 1.0 > 0.0)
            color.r += 0.2;
        if (f_quad_sdf1.y - f_quad_sdf2 - 1.0 > 0.0)
            color.b += 0.2;

        // Mark regions excluded via truncation in green
        color.g += 0.5 * step(0.0, max(f_truncation.x, f_truncation.y));

        // and inner truncation as soft green
        if (min(f_quad_sdf1.x + 1.0, 100.0 * (f_quad_sdf1.x - f_quad_sdf0) - 1.0) > 0.0)
            color.g += 0.2;
        if (min(f_quad_sdf1.y + 1.0, 100.0 * (f_quad_sdf1.y - f_quad_sdf2) - 1.0) > 0.0)
            color.g += 0.2;

        // mark pattern in white
        color.rgb += vec3(0.3) * step(0.0, get_pattern_sdf(pattern, uv));
    #endif

        if (color.a <= 0.0)
            discard;

        if (picking) {
            if (color.a > 0.1) {
                fragment_color = pack_int(object_id, f_instance_id);
            }
            return;
        }
        fragment_color = vec4(color.rgb, color.a);
    }
    `;
}

<<<<<<< HEAD
function create_line_material(uniforms, attributes, is_linesegments) {
    const uniforms_des = deserialize_uniforms(uniforms);
=======
function create_line_material(scene, uniforms, attributes) {
    const uniforms_des = deserialize_uniforms(scene, uniforms);
>>>>>>> 46e14a82
    const mat = new THREE.RawShaderMaterial({
        uniforms: uniforms_des,
        glslVersion: THREE.GLSL3,
        vertexShader: lines_vertex_shader(
            uniforms_des,
            attributes,
            is_linesegments
        ),
        fragmentShader: lines_fragment_shader(uniforms_des, attributes),
        transparent: true, // Enable transparency
        blending: THREE.CustomBlending,
        blendSrc: THREE.SrcAlphaFactor,
        blendDst: THREE.OneMinusSrcAlphaFactor,
        blendSrcAlpha: THREE.ZeroFactor,
        blendDstAlpha: THREE.OneFactor,
        blendEquation: THREE.AddEquation,
    });
    mat.uniforms.object_id = { value: 1 };
    return mat;
}

function attach_interleaved_line_buffer(attr_name, geometry, data, ndim, is_segments, is_position) {
    // Buffer      required                 generated
    // linepoint   prev, start, end, next   all
    // color       start, end               start, end
    // lastlen     start                    start, end
    // linewidth   start, end*              start, end
    // * used but not strictly needed

    const skip_elems = is_segments ? 2 * ndim : ndim;
    const buffer = new THREE.InstancedInterleavedBuffer(data, skip_elems, 1);
    buffer.count = Math.max(0, is_segments ? Math.floor(buffer.count - 1) : buffer.count - 3);

    geometry.setAttribute(
        attr_name + "_start",
        new THREE.InterleavedBufferAttribute(buffer, ndim, ndim)
    ); // xyz1
    geometry.setAttribute(
        attr_name + "_end",
        new THREE.InterleavedBufferAttribute(buffer, ndim, 2 * ndim)
    ); // xyz2

    if (is_position) {
        geometry.setAttribute(
            attr_name + "_prev",
            new THREE.InterleavedBufferAttribute(buffer, ndim, 0)
        ); // xyz0
        geometry.setAttribute(
            attr_name + "_next",
            new THREE.InterleavedBufferAttribute(buffer, ndim, 3 * ndim)
        ); // xyz3
    }
    return buffer;
}

function create_line_instance_geometry() {
    const geometry = new THREE.InstancedBufferGeometry();
    // (-1, -1) to (+1, +1) quad
    const instance_positions = [-1,-1, 1,-1, 1,1,   -1,-1, 1,1, -1,1];
    geometry.setAttribute(
        "position",
        new THREE.Float32BufferAttribute(instance_positions, 2)
    );
    geometry.boundingSphere = new THREE.Sphere();
    // don't use intersection / culling
    geometry.boundingSphere.radius = 10000000000000;
    geometry.frustumCulled = false;
    return geometry;
}

function create_line_buffer(geometry, buffers, name, attr, is_segments, is_position) {
    const flat_buffer = attr.value.flat;
    const ndims = attr.value.type_length;
    const linebuffer = attach_interleaved_line_buffer(
        name,
        geometry,
        flat_buffer,
        ndims,
        is_segments,
        is_position
    );
    buffers[name] = linebuffer;
    return flat_buffer;
}

function create_line_buffers(geometry, buffers, attributes, is_segments) {
    for (let name in attributes) {
        const attr = attributes[name];
        create_line_buffer(geometry, buffers, name, attr, is_segments, name == "linepoint");
    }
}

function attach_updates(mesh, buffers, attributes, is_segments) {
    for (let name in attributes) {
        const attr = attributes[name];
        attr.on((new_vertex_data) => {
            let buff = buffers[name];
            const new_flat_data = new_vertex_data.flat;
            const old_length = buff.array.length;
            if (old_length != new_flat_data.length) {
                mesh.geometry.dispose();
                mesh.geometry = create_line_instance_geometry();
                create_line_buffers(mesh.geometry, buffers, attributes, is_segments);
                mesh.geometry.instanceCount = mesh.geometry.attributes.linepoint_start.count;
            } else {
                buff.set(new_flat_data);
            }
            buff.needsUpdate = true;
            mesh.needsUpdate = true;
        });
    }
}

<<<<<<< HEAD
export function _create_line(line_data, is_segments) {
    const geometry = create_line_instance_geometry(); // generate quad for segment
=======
export function _create_line(scene, line_data, is_segments) {
    const geometry = create_line_instance_geometry();
>>>>>>> 46e14a82
    const buffers = {};
    create_line_buffers(
        geometry,
        buffers,
        line_data.attributes,
        is_segments
    );
    const material = create_line_material(
        scene,
        line_data.uniforms,
        geometry.attributes,
        is_segments
    );

    material.depthTest = !line_data.overdraw.value;
    material.depthWrite = !line_data.transparency.value;

    material.uniforms.is_linesegments = {value: is_segments};
    const mesh = new THREE.Mesh(geometry, material);
    mesh.geometry.instanceCount = geometry.attributes.linepoint_start.count;

    attach_updates(mesh, buffers, line_data.attributes, is_segments);
    return mesh;
}

<<<<<<< HEAD
// entrypoints
export function create_line(line_data) {
    return _create_line(line_data, false)
=======
export function create_line(scene, line_data) {
    return _create_line(scene, line_data, false)
>>>>>>> 46e14a82
}

export function create_linesegments(scene, line_data) {
    return _create_line(scene, line_data, true)
}<|MERGE_RESOLUTION|>--- conflicted
+++ resolved
@@ -889,13 +889,8 @@
     `;
 }
 
-<<<<<<< HEAD
-function create_line_material(uniforms, attributes, is_linesegments) {
-    const uniforms_des = deserialize_uniforms(uniforms);
-=======
-function create_line_material(scene, uniforms, attributes) {
+function create_line_material(scene, uniforms, attributes, is_linesegments) {
     const uniforms_des = deserialize_uniforms(scene, uniforms);
->>>>>>> 46e14a82
     const mat = new THREE.RawShaderMaterial({
         uniforms: uniforms_des,
         glslVersion: THREE.GLSL3,
@@ -1009,13 +1004,8 @@
     }
 }
 
-<<<<<<< HEAD
-export function _create_line(line_data, is_segments) {
-    const geometry = create_line_instance_geometry(); // generate quad for segment
-=======
 export function _create_line(scene, line_data, is_segments) {
     const geometry = create_line_instance_geometry();
->>>>>>> 46e14a82
     const buffers = {};
     create_line_buffers(
         geometry,
@@ -1041,14 +1031,8 @@
     return mesh;
 }
 
-<<<<<<< HEAD
-// entrypoints
-export function create_line(line_data) {
-    return _create_line(line_data, false)
-=======
 export function create_line(scene, line_data) {
     return _create_line(scene, line_data, false)
->>>>>>> 46e14a82
 }
 
 export function create_linesegments(scene, line_data) {
