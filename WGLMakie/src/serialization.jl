using ShaderAbstractions: InstancedProgram, Program
using Makie: Key, plotkey
using Colors: N0f8

function lift_convert(key, value, ::Attributes)
    convert(value) = wgl_convert(value, Key{key}())
    if value isa Observable
        val = lift(convert, value)
    else
        val = convert(value)
    end
    if key === :colormap && val[] isa AbstractArray
        return ShaderAbstractions.Sampler(val)
    else
        return val
    end
end


function lift_convert(key, value, plot)
    convert(value) = wgl_convert(value, Key{key}(), Key{plotkey(plot)}())
    if value isa Observable
        val = lift(convert, plot, value)
    else
        val = convert(value)
    end
    if key === :colormap && val[] isa AbstractArray
        return ShaderAbstractions.Sampler(val)
    else
        return val
    end
end

_pairs(any) = Base.pairs(any)
function _pairs(mesh::GeometryBasics.Mesh)
    return (kv for kv in GeometryBasics.attributes(mesh))
end

# Don't overload faces to not invalidate
_faces(x::VertexArray) = _faces(getfield(x, :data))
function _faces(x)
    return GeometryBasics.faces(x)
end

tlength(T) = length(T)
tlength(::Type{<:Real}) = 1

serialize_three(val::Number) = val
serialize_three(val::Vec2f) = convert(Vector{Float32}, val)
serialize_three(val::Vec3f) = convert(Vector{Float32}, val)
serialize_three(val::Vec4f) = convert(Vector{Float32}, val)
serialize_three(val::Quaternion) = convert(Vector{Float32}, collect(val.data))
serialize_three(val::RGB) = Float32[red(val), green(val), blue(val)]
serialize_three(val::RGBA) = Float32[red(val), green(val), blue(val), alpha(val)]
serialize_three(val::Mat4f) = collect(vec(val))
serialize_three(val::Mat3) = collect(vec(val))

function serialize_three(array::AbstractArray)
    return serialize_three(flatten_buffer(array))
end

function serialize_three(array::Buffer)
    return serialize_three(flatten_buffer(array))
end

serialize_three(array::AbstractArray{UInt8}) = vec(array)
serialize_three(array::AbstractArray{Int32}) = vec(array)
serialize_three(array::AbstractArray{UInt32}) = vec(array)
serialize_three(array::AbstractArray{Float32}) = vec(array)
serialize_three(array::AbstractArray{Float16}) = vec(array)
serialize_three(array::AbstractArray{Float64}) = vec(array)

function serialize_three(p::Makie.AbstractPattern)
    return serialize_three(Makie.to_image(p))
end

three_format(::Type{<:Real}) = "RedFormat"
three_format(::Type{<:RGB}) = "RGBFormat"
three_format(::Type{<:RGBA}) = "RGBAFormat"

three_type(::Type{Float16}) = "FloatType"
three_type(::Type{Float32}) = "FloatType"
three_type(::Type{N0f8}) = "UnsignedByteType"

function three_filter(sym::Symbol)
    sym === :linear && return "LinearFilter"
    sym === :nearest && return "NearestFilter"
    error("Unknown filter mode '$sym'")
end

function three_repeat(s::Symbol)
    s === :clamp_to_edge && return "ClampToEdgeWrapping"
    s === :mirrored_repeat && return "MirroredRepeatWrapping"
    s === :repeat && return "RepeatWrapping"
    error("Unknown repeat mode '$s'")
end

function serialize_three(color::Sampler{T,N}) where {T,N}
    tex = Dict(:type => "Sampler", :data => serialize_three(color.data),
               :size => Int32[size(color.data)...], :three_format => three_format(T),
               :three_type => three_type(eltype(T)),
               :minFilter => three_filter(color.minfilter),
               :magFilter => three_filter(color.magfilter),
               :wrapS => three_repeat(color.repeat[1]), :anisotropy => color.anisotropic)
    if N > 1
        tex[:wrapT] = three_repeat(color.repeat[2])
    end
    if N > 2
        tex[:wrapR] = three_repeat(color.repeat[3])
    end
    return tex
end

function serialize_uniforms(dict::Dict)
    result = Dict{Symbol,Any}()
    for (k, v) in dict
        # we don't send observables and instead use
        # uniform_updater(dict)
        result[k] = serialize_three(to_value(v))
    end
    return result
end



"""
    flatten_buffer(array::AbstractArray)

Flattens `array` array to be a 1D Vector of Float32 / UInt8.
If presented with AbstractArray{<: Colorant/Tuple/SVector}, it will flatten those
to their element type.
"""
function flatten_buffer(array::AbstractArray{<: Number})
    return array
end
function flatten_buffer(array::AbstractArray{<:AbstractFloat})
    return convert(Array{Float32}, array)
end
function flatten_buffer(array::Buffer)
    return flatten_buffer(getfield(array, :data))
end

function flatten_buffer(array::AbstractArray{T}) where {T<:N0f8}
    return reinterpret(UInt8, array)
end

function flatten_buffer(array::AbstractArray{T}) where {T}
    return flatten_buffer(collect(reinterpret(eltype(T), array)))
end

lasset(paths...) = read(joinpath(@__DIR__, "..", "assets", paths...), String)

isscalar(x::StaticVector) = true
isscalar(x::Mat) = true
isscalar(x::AbstractArray) = false
isscalar(x::Billboard) = isscalar(x.rotation)
isscalar(x::Observable) = isscalar(x[])
isscalar(x) = true

function ShaderAbstractions.type_string(::ShaderAbstractions.AbstractContext,
                                        ::Type{<:Makie.Quaternion})
    return "vec4"
end

function ShaderAbstractions.convert_uniform(::ShaderAbstractions.AbstractContext,
                                            t::Quaternion)
    return convert(Quaternion, t)
end



function wgl_convert(value, key1, key2...)
    val = Makie.convert_attribute(value, key1, key2...)
    return if val isa AbstractArray{<:Float64}
        return Makie.el32convert(val)
    else
        return val
    end
end

function wgl_convert(value::AbstractMatrix, ::key"colormap", key2...)
    return ShaderAbstractions.Sampler(value)
end

function serialize_buffer_attribute(buffer::AbstractVector{T}) where {T}
    return Dict(:flat => serialize_three(buffer), :type_length => tlength(T))
end

function serialize_named_buffer(buffer)
    return Dict(map(_pairs(buffer)) do (name, buff)
                    return name => serialize_buffer_attribute(buff)
                end)
end

function register_geometry_updates(@nospecialize(plot), update_buffer::Observable, named_buffers)
    for (name, buffer) in _pairs(named_buffers)
        if buffer isa Buffer
            on(plot, ShaderAbstractions.updater(buffer).update) do (f, args)
                # update to replace the whole buffer!
                if f === ShaderAbstractions.update!
                    new_array = args[1]
                    flat = flatten_buffer(new_array)
                    update_buffer[] = [name, serialize_three(flat), length(new_array)]
                end
                return
            end
        end
    end
    return update_buffer
end

function register_geometry_updates(@nospecialize(plot), update_buffer::Observable, program::Program)
    return register_geometry_updates(plot, update_buffer, program.vertexarray)
end

function register_geometry_updates(@nospecialize(plot), update_buffer::Observable, program::InstancedProgram)
    return register_geometry_updates(plot, update_buffer, program.per_instance)
end

function uniform_updater(@nospecialize(plot), uniforms::Dict)
    updater = Observable(Any[:none, []])
    for (name, value) in uniforms
        if value isa Sampler
            on(plot, ShaderAbstractions.updater(value).update) do (f, args)
                if f === ShaderAbstractions.update!
                    updater[] = [name, [Int32[size(value.data)...], serialize_three(args[1])]]
                end
                return
            end
        else
            value isa Observable || continue
            on(plot, value) do value
                updater[] = [name, serialize_three(value)]
                return
            end
        end
    end
    return updater
end

function serialize_three(@nospecialize(plot), ip::InstancedProgram)
    program = serialize_three(plot, ip.program)
    program[:instance_attributes] = serialize_named_buffer(ip.per_instance)
    register_geometry_updates(plot, program[:attribute_updater], ip)
    return program
end

reinterpret_faces(p, faces::AbstractVector) = collect(reinterpret(UInt32, decompose(GLTriangleFace, faces)))

function reinterpret_faces(@nospecialize(plot), faces::Buffer)
    result = Observable(reinterpret_faces(plot, ShaderAbstractions.data(faces)))
    on(plot, ShaderAbstractions.updater(faces).update) do (f, args)
        if f === ShaderAbstractions.update!
            result[] = reinterpret_faces(plot, args[1])
        end
    end
    return result
end


function serialize_three(@nospecialize(plot), program::Program)
    facies = reinterpret_faces(plot, _faces(program.vertexarray))
    indices = convert(Observable, facies)
    uniforms = serialize_uniforms(program.uniforms)
    attribute_updater = Observable(["", [], 0])
    register_geometry_updates(plot, attribute_updater, program)
    # TODO, make this configurable in ShaderAbstractions
    update_shader(x) = replace(x, "#version 300 es" => "")
    return Dict(:vertexarrays => serialize_named_buffer(program.vertexarray),
                :faces => indices, :uniforms => uniforms,
                :vertex_source => update_shader(program.vertex_source),
                :fragment_source => update_shader(program.fragment_source),
                :uniform_updater => uniform_updater(plot, program.uniforms),
                :attribute_updater => attribute_updater)
end

function serialize_scene(scene::Scene)

    hexcolor(c) = "#" * hex(Colors.color(to_color(c)))
    pixel_area = lift(area -> Int32[minimum(area)..., widths(area)...], scene, pixelarea(scene))

    cam_controls = cameracontrols(scene)

    cam3d_state = if cam_controls isa Camera3D
        fields = (:lookat, :upvector, :eyeposition, :fov, :near, :far)
        dict = Dict((f => lift(serialize_three, scene, getfield(cam_controls, f)) for f in fields))
        dict[:resolution] = lift(res -> Int32[res...], scene, scene.camera.resolution)
        dict
    else
        nothing
    end

    children = map(child-> serialize_scene(child), scene.children)

    dirlight = Makie.get_directional_light(scene)
    light_dir = isnothing(dirlight) ? Observable(Vec3f(1)) : dirlight.direction
    cam_rel = isnothing(dirlight) ? false : dirlight.camera_relative

    serialized = Dict(:pixelarea => pixel_area,
                      :backgroundcolor => lift(hexcolor, scene, scene.backgroundcolor),
                      :clearscene => scene.clear,
                      :camera => serialize_camera(scene),
                      :light_direction => light_dir,
                      :camera_relative_light => cam_rel,
                      :plots => serialize_plots(scene, scene.plots),
                      :cam3d_state => cam3d_state,
                      :visible => scene.visible,
                      :uuid => js_uuid(scene),
                      :children => children)
    return serialized
end

function serialize_plots(scene::Scene, @nospecialize(plots::Vector{T}), result=[]) where {T<:AbstractPlot}
    for plot in plots
        plot isa Makie.PlotList && continue
        # if no plots inserted, this truely is an atomic
        if isempty(plot.plots)
            plot_data = serialize_three(scene, plot)
            plot_data[:uuid] = js_uuid(plot)
            push!(result, plot_data)
        else
            serialize_plots(scene, plot.plots, result)
        end
    end
    return result
end

function serialize_three(scene::Scene, @nospecialize(plot::AbstractPlot))
    program = create_shader(scene, plot)
    mesh = serialize_three(plot, program)
    mesh[:name] = string(Makie.plotkey(plot)) * "-" * string(objectid(plot))
    mesh[:visible] = plot.visible
    mesh[:uuid] = js_uuid(plot)
    mesh[:transparency] = plot.transparency
    mesh[:overdraw] = plot.overdraw

    uniforms = mesh[:uniforms]
    updater = mesh[:uniform_updater]

<<<<<<< HEAD
    dirlight = Makie.get_directional_light(scene)
    if !isnothing(dirlight)
        uniforms[:light_color] = serialize_three(dirlight.color[])
        on(dirlight.color) do value
            updater[] = [:light_color, serialize_three(value)]
=======
    pointlight = Makie.get_point_light(scene)
    if !isnothing(pointlight)
        uniforms[:lightposition] = serialize_three(pointlight.position[])
        on(plot, pointlight.position) do value
            updater[] = [:lightposition, serialize_three(value)]
>>>>>>> f77e9e46
            return
        end
    end

    ambientlight = Makie.get_ambient_light(scene)
    if !isnothing(ambientlight)
        uniforms[:ambient] = serialize_three(ambientlight.color[])
        on(plot, ambientlight.color) do value
            updater[] = [:ambient, serialize_three(value)]
            return
        end
    end

    if haskey(plot, :markerspace)
        mesh[:markerspace] = plot.markerspace
    end
    mesh[:space] = plot.space

    key = haskey(plot, :markerspace) ? (:markerspace) : (:space)
    mesh[:cam_space] = to_value(get(plot, key, :data))

    return mesh
end

function serialize_camera(scene::Scene)
    cam = scene.camera
    return lift(scene, cam.view, cam.projection, cam.resolution) do view, proj, res
        # eyeposition updates with viewmatrix, since an eyepos change will trigger
        # a view matrix change!
        ep = cam.eyeposition[]
        return [vec(collect(view)), vec(collect(proj)), Int32[res...], Float32[ep...]]
    end
end<|MERGE_RESOLUTION|>--- conflicted
+++ resolved
@@ -337,19 +337,11 @@
     uniforms = mesh[:uniforms]
     updater = mesh[:uniform_updater]
 
-<<<<<<< HEAD
     dirlight = Makie.get_directional_light(scene)
     if !isnothing(dirlight)
         uniforms[:light_color] = serialize_three(dirlight.color[])
-        on(dirlight.color) do value
+        on(plot, dirlight.color) do value
             updater[] = [:light_color, serialize_three(value)]
-=======
-    pointlight = Makie.get_point_light(scene)
-    if !isnothing(pointlight)
-        uniforms[:lightposition] = serialize_three(pointlight.position[])
-        on(plot, pointlight.position) do value
-            updater[] = [:lightposition, serialize_three(value)]
->>>>>>> f77e9e46
             return
         end
     end
