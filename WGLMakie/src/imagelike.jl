--- conflicted
+++ resolved
@@ -165,11 +165,7 @@
 
     # TODO, this branch is only hit by Image, but not for Heatmap with stepranges
     # because convert_arguments converts x/y to Vector{Float32}
-<<<<<<< HEAD
     if px[] isa Makie.EndPoints && py[] isa Makie.EndPoints && Makie.is_identity_transform(t)
-=======
-    if px[] isa Makie.Interval && py[] isa Makie.Interval && Makie.is_identity_transform(t)
->>>>>>> f2c52b60
         rect = lift(plot, px, py) do x, y
             xmin, xmax = Makie.endpoints(x)
             ymin, ymax = Makie.endpoints(y)
