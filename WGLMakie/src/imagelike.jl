--- conflicted
+++ resolved
@@ -162,14 +162,8 @@
     return draw_mesh(mscene, mesh, plot_attributes;
                      uniform_color=color, color=false,
                      normals=Vec3f(0), shading=false,
-<<<<<<< HEAD
-                     diffuse=plot.diffuse, specular=plot.specular,
-                     shininess=plot.shininess,
-=======
                      diffuse=Vec3f(0), specular=Vec3f(0),
                      shininess=0f0,
-                     colorrange=haskey(plot, :colorrange) ? plot.colorrange : false,
->>>>>>> fb1f7f72
                      highclip=get_color(plot, :highclip),
                      lowclip=get_color(plot, :lowclip),
                      nan_color=get_color(plot, :nan_color),
@@ -192,32 +186,15 @@
     modelinv = lift(inv, model2)
     algorithm = lift(x -> Cuint(convert_attribute(x, key"algorithm"())), plot.algorithm)
 
-<<<<<<< HEAD
-    return Program(WebGL(), lasset("volume.vert"), lasset("volume.frag"), box,
-                   volumedata=Sampler(lift(el32convert, apply_scale(plot.colorscale, vol))),
-                   modelinv=modelinv, colormap=Sampler(lift(to_colormap, plot.colormap)),
-                   colorrange=lift(Vec2f, apply_scale(plot.colorscale, plot.colorrange)),
-                   isovalue=lift(Float32, plot.isovalue),
-                   isorange=lift(Float32, plot.isorange),
-                   absorption=lift(Float32, get(plot, :absorption, Observable(1f0))),
-                   algorithm=algorithm,
-                   diffuse=plot.diffuse, specular=plot.specular, shininess=plot.shininess,
-                   model=model2, depth_shift = get(plot, :depth_shift, Observable(0f0)),
-                   # these get filled in later by serialization, but we need them
-                   # as dummy values here, so that the correct uniforms are emitted
-                   lightposition=Vec3f(1), eyeposition=Vec3f(1), ambient=Vec3f(1),
-                   picking=false, object_id=UInt32(0)
-                   )
-=======
     diffuse = lift(x -> convert_attribute(x, Key{:diffuse}()), plot.diffuse)
     specular = lift(x -> convert_attribute(x, Key{:specular}()), plot.specular)
     shininess = lift(x -> convert_attribute(x, Key{:shininess}()), plot.shininess)
 
     uniforms = Dict{Symbol, Any}(
-        :volumedata => Sampler(lift(Makie.el32convert, vol)),
+        :volumedata => Sampler(lift(el32convert, apply_scale(plot.colorscale, vol))),
         :modelinv => modelinv,
         :colormap => Sampler(lift(to_colormap, plot.colormap)),
-        :colorrange => lift(Vec2f, plot.colorrange),
+        :colorrange => lift(Vec2f, apply_scale(plot.colorscale, plot.colorrange)),
         :isovalue => lift(Float32, plot.isovalue),
         :isorange => lift(Float32, plot.isorange),
         :absorption => lift(Float32, get(plot, :absorption, Observable(1.0f0))),
@@ -236,5 +213,4 @@
         :object_id => UInt32(0)
     )
     return Program(WebGL(), lasset("volume.vert"), lasset("volume.frag"), box, uniforms)
->>>>>>> fb1f7f72
 end