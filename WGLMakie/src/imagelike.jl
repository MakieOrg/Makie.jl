using Makie: el32convert, surface_normals, get_dim

# Somehow we started using Nothing for some colors in Makie,
# but the convert leaves them at nothing -.-
# TODO clean this up in Makie
nothing_or_color(c) = to_color(c)
nothing_or_color(c::Nothing) = RGBAf(0, 0, 0, 1)

function draw_mesh(mscene::Scene, mesh, plot; uniforms...)
    uniforms = Dict(uniforms)
    filter!(kv -> !(kv[2] isa Function), uniforms)

    colormap = if haskey(plot, :colormap)
        cmap = lift(el32convert ∘ to_colormap, plot.colormap)
        uniforms[:colormap] = Sampler(cmap)
    end

    colorrange = if haskey(plot, :colorrange)
        uniforms[:colorrange] = lift(Vec2f, plot.colorrange)
    end

    get!(uniforms, :colormap, false)
    get!(uniforms, :colorrange, false)
    get!(uniforms, :color, false)
    get!(uniforms, :pattern, false)
    get!(uniforms, :model, plot.model)
    get!(uniforms, :depth_shift, 0f0)
    get!(uniforms, :lightposition, Vec3f(1))
    get!(uniforms, :ambient, Vec3f(1))
    get!(uniforms, :interpolate_in_fragment_shader, true)
    uniforms[:normalmatrix] = map(mscene.camera.view, plot.model) do v, m
        i = Vec(1, 2, 3)
        return Mat3f(transpose(inv(v[i, i] * m[i, i])))
    end

    # id + picking gets filled in JS, needs to be here to emit the correct shader uniforms
    uniforms[:picking] = false
    uniforms[:object_id] = UInt32(0)

    return Program(WebGL(), lasset("mesh.vert"), lasset("mesh.frag"), mesh, uniforms)
end

xy_convert(x::AbstractArray{Float32}, n) = copy(x)
xy_convert(x::AbstractArray, n) = el32convert(x)
xy_convert(x, n) = Float32[LinRange(extrema(x)..., n + 1);]

function limits_to_uvmesh(plot)
    px, py, pz = plot[1], plot[2], plot[3]
    px = map((x, z)-> xy_convert(x, size(z, 1)), px, pz)
    py = map((y, z)-> xy_convert(y, size(z, 2)), py, pz)
    # Special path for ranges of length 2 which
    # can be displayed as a rectangle
    t = Makie.transform_func_obs(plot)[]
    if px[] isa StepRangeLen && py[] isa StepRangeLen && Makie.is_identity_transform(t)
        rect = lift(px, py) do x, y
            xmin, xmax = extrema(x)
            ymin, ymax = extrema(y)
            return Rect2f(xmin, ymin, xmax - xmin, ymax - ymin)
        end
        positions = Buffer(lift(rect-> decompose(Point2f, rect), rect))
        faces = Buffer(lift(rect -> decompose(GLTriangleFace, rect), rect))
        uv = Buffer(lift(decompose_uv, rect))
<<<<<<< HEAD
    else 
        # TODO can we skip the second el32converet?
        grid(x, y, trans, space) = el32convert(Makie.matrix_grid(p-> apply_transform(trans, p, space), x, y, zeros(length(x), length(y))))
        rect = lift((x, y) -> Tesselation(Rect2f(0f0, 0f0, 1f0, 1f0), (length(x), length(y))), px, py)
=======
    else
        grid(x, y, trans, space) = Makie.matrix_grid(p-> apply_transform(trans, p, space), x, y, zeros(length(x), length(y)))
        rect = lift((x, y) -> Tesselation(Rect2(0f0, 0f0, 1f0, 1f0), (length(x), length(y))), px, py)
>>>>>>> cfe47e87
        positions = Buffer(lift(grid, px, py, t, get(plot, :space, :data)))
        faces = Buffer(lift(r -> decompose(GLTriangleFace, r), rect))
        uv = Buffer(lift(decompose_uv, rect))
    end
    vertices = GeometryBasics.meta(positions; uv=uv)

    return GeometryBasics.Mesh(vertices, faces)
end

function get_color(plot, key::Symbol)::Observable{RGBAf}
    if haskey(plot, key)
        return lift(to_color, plot[key])
    else
        return Observable(RGBAf(0, 0, 0, 0))
    end
end

function create_shader(mscene::Scene, plot::Surface)
    # TODO OWN OPTIMIZED SHADER ... Or at least optimize this a bit more ...
    px, py, pz = plot[1], plot[2], plot[3]
    grid(x, y, z, trans, space) = el32convert(Makie.matrix_grid(p-> apply_transform(trans, p, space), x, y, z))
    positions = Buffer(lift(grid, px, py, pz, transform_func_obs(plot), get(plot, :space, :data)))
    rect = lift(z -> Tesselation(Rect2(0f0, 0f0, 1f0, 1f0), size(z)), pz)
    faces = Buffer(lift(r -> decompose(GLTriangleFace, r), rect))
    uv = Buffer(lift(decompose_uv, rect))
    plot_attributes = copy(plot.attributes)
    pcolor = if haskey(plot, :color) && plot.color[] isa AbstractArray
        if plot.color[] isa AbstractMatrix{<:Colorant}
            delete!(plot_attributes, :colormap)
            delete!(plot_attributes, :colorrange)
        end
        plot.color
    else
        pz
    end
    minfilter = to_value(get(plot, :interpolate, true)) ? :linear : :nearest
    color = Sampler(lift(x -> el32convert(to_color(permutedims(x))), pcolor), minfilter=minfilter)
    normals = Buffer(lift(surface_normals, px, py, pz))
    vertices = GeometryBasics.meta(positions; uv=uv, normals=normals)
    mesh = GeometryBasics.Mesh(vertices, faces)
    return draw_mesh(mscene, mesh, plot_attributes; uniform_color=color, color=false,
                     shading=plot.shading, diffuse=plot.diffuse,
                     specular=plot.specular, shininess=plot.shininess,
                     depth_shift=get(plot, :depth_shift, Observable(0f0)),
                     backlight=plot.backlight,
                     highclip=get_color(plot, :highclip),
                     lowclip=get_color(plot, :lowclip),
                     nan_color=get_color(plot, :nan_color))
end

function create_shader(mscene::Scene, plot::Union{Heatmap, Image})
    image = plot[3]
    color = Sampler(map(x -> el32convert(x'), image);
                    minfilter=to_value(get(plot, :interpolate, false)) ? :linear : :nearest)
    mesh = limits_to_uvmesh(plot)
    plot_attributes = copy(plot.attributes)
    if eltype(color) <: Colorant
        delete!(plot_attributes, :colormap)
        delete!(plot_attributes, :colorrange)
    end

    return draw_mesh(mscene, mesh, plot_attributes;
                     uniform_color=color, color=false,
                     normals=Vec3f(0), shading=false,
                     diffuse=plot.diffuse, specular=plot.specular,
                     colorrange=haskey(plot, :colorrange) ? plot.colorrange : false,
                     shininess=plot.shininess,
                     highclip=get_color(plot, :highclip),
                     lowclip=get_color(plot, :lowclip),
                     nan_color=get_color(plot, :nan_color),
                     backlight=0f0,
                     depth_shift = get(plot, :depth_shift, Observable(0f0)))
end

function create_shader(mscene::Scene, plot::Volume)
    x, y, z, vol = plot[1], plot[2], plot[3], plot[4]
    box = GeometryBasics.mesh(Rect3f(Vec3f(0), Vec3f(1)))
    cam = cameracontrols(mscene)
    model2 = lift(plot.model, x, y, z) do m, xyz...
        mi = minimum.(xyz)
        maxi = maximum.(xyz)
        w = maxi .- mi
        m2 = Mat4f(w[1], 0, 0, 0, 0, w[2], 0, 0, 0, 0, w[3], 0, mi[1], mi[2], mi[3], 1)
        return convert(Mat4f, m) * m2
    end

    modelinv = lift(inv, model2)
    algorithm = lift(x -> Cuint(convert_attribute(x, key"algorithm"())), plot.algorithm)
    uniforms = Dict{Symbol, Any}(
        :volumedata => Sampler(lift(Makie.el32convert, vol)),
        :modelinv => modelinv,
        :colormap => Sampler(lift(to_colormap, plot.colormap)),
        :colorrange => lift(Vec2f, plot.colorrange),
        :isovalue => lift(Float32, plot.isovalue),
        :isorange => lift(Float32, plot.isorange),
        :absorption => lift(Float32, get(plot, :absorption, Observable(1.0f0))),
        :algorithm => algorithm,
        :diffuse => plot.diffuse,
        :specular => plot.specular,
        :shininess => plot.shininess,
        :model => model2,
        :depth_shift => get(plot, :depth_shift, Observable(0.0f0)),
        # these get filled in later by serialization, but we need them
        # as dummy values here, so that the correct uniforms are emitted
        :lightposition => Vec3f(1),
        :eyeposition => Vec3f(1),
        :ambient => Vec3f(1),
        :picking => false,
        :object_id => UInt32(0)
    )
    return Program(WebGL(), lasset("volume.vert"), lasset("volume.frag"), box, uniforms)
end<|MERGE_RESOLUTION|>--- conflicted
+++ resolved
@@ -60,16 +60,10 @@
         positions = Buffer(lift(rect-> decompose(Point2f, rect), rect))
         faces = Buffer(lift(rect -> decompose(GLTriangleFace, rect), rect))
         uv = Buffer(lift(decompose_uv, rect))
-<<<<<<< HEAD
     else 
         # TODO can we skip the second el32converet?
         grid(x, y, trans, space) = el32convert(Makie.matrix_grid(p-> apply_transform(trans, p, space), x, y, zeros(length(x), length(y))))
         rect = lift((x, y) -> Tesselation(Rect2f(0f0, 0f0, 1f0, 1f0), (length(x), length(y))), px, py)
-=======
-    else
-        grid(x, y, trans, space) = Makie.matrix_grid(p-> apply_transform(trans, p, space), x, y, zeros(length(x), length(y)))
-        rect = lift((x, y) -> Tesselation(Rect2(0f0, 0f0, 1f0, 1f0), (length(x), length(y))), px, py)
->>>>>>> cfe47e87
         positions = Buffer(lift(grid, px, py, t, get(plot, :space, :data)))
         faces = Buffer(lift(r -> decompose(GLTriangleFace, r), rect))
         uv = Buffer(lift(decompose_uv, rect))
