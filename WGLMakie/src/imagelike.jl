--- conflicted
+++ resolved
@@ -11,24 +11,16 @@
     px, py, pz = plot[1], plot[2], plot[3]
     grid(x, y, z, trans, space) = Makie.matrix_grid(p-> apply_transform(trans, p, space), x, y, z)
 
-<<<<<<< HEAD
     # TODO: Use Makie.surface2mesh
-    ps = lift(grid, px, py, pz, transform_func_obs(plot), get(plot, :space, :data))
+    ps = lift(grid, plot, px, py, pz, transform_func_obs(plot), get(plot, :space, :data))
     positions = Buffer(ps)
-    rect = lift(z -> Tesselation(Rect2(0f0, 0f0, 1f0, 1f0), size(z)), pz)
-    fs = lift(r -> decompose(QuadFace{Int}, r), rect)
-    fs = map((ps, fs) -> filter(f -> !any(i -> isnan(ps[i]), f), fs), ps, fs)
+    rect = lift(z -> Tesselation(Rect2(0f0, 0f0, 1f0, 1f0), size(z)), plot, pz)
+    fs = lift(r -> decompose(QuadFace{Int}, r), plot, rect)
+    fs = map((ps, fs) -> filter(f -> !any(i -> isnan(ps[i]), f), fs), plot, ps, fs)
     faces = Buffer(fs)
     # Why does this need to be different from surface2mesh?
-    uv = Buffer(lift(decompose_uv, rect))
-    normals = Buffer(lift(Makie.nan_aware_normals, ps, fs))
-=======
-    positions = Buffer(lift(grid, plot, px, py, pz, transform_func_obs(plot), get(plot, :space, :data)))
-    rect = lift(z -> Tesselation(Rect2(0f0, 0f0, 1f0, 1f0), size(z)), pz)
-    faces = Buffer(lift(r -> decompose(GLTriangleFace, r), plot, rect))
     uv = Buffer(lift(decompose_uv, plot, rect))
-    normals = Buffer(lift(surface_normals, plot, px, py, pz))
->>>>>>> f77e9e46
+    normals = Buffer(lift(Makie.nan_aware_normals, plot, ps, fs))
     per_vertex = Dict(:positions => positions, :faces => faces, :uv => uv, :normals => normals)
 
     uniforms = Dict(:uniform_color => color, :color => false)
