using Makie: el32convert, surface_normals, get_dim

# Somehow we started using Nothing for some colors in Makie,
# but the convert leaves them at nothing -.-
# TODO clean this up in Makie
nothing_or_color(c) = to_color(c)
nothing_or_color(c::Nothing) = RGBAf(0, 0, 0, 1)

lift_or(f, x) = f(x)
lift_or(f, x::Observable) = lift(f, x)

function draw_mesh(mscene::Scene, mesh, plot; uniforms...)
    uniforms = Dict(uniforms)
    filter!(kv -> !(kv[2] isa Function), uniforms)

    colormap = if haskey(plot, :colormap)
        cmap = lift(el32convert ∘ to_colormap, plot.colormap)
        uniforms[:colormap] = Sampler(cmap)
    end

    colorrange = if haskey(plot, :colorrange)
        uniforms[:colorrange] = lift(Vec2f, plot.colorrange)
    end

    get!(uniforms, :colormap, false)
    get!(uniforms, :colorrange, false)
    get!(uniforms, :color, false)
    get!(uniforms, :pattern, false)
    get!(uniforms, :model, plot.model)
    get!(uniforms, :depth_shift, 0f0)
    get!(uniforms, :lightposition, Vec3f(1))
    get!(uniforms, :ambient, Vec3f(1))
    get!(uniforms, :interpolate_in_fragment_shader, true)
    uniforms[:normalmatrix] = map(mscene.camera.view, plot.model) do v, m
        i = Vec(1, 2, 3)
        return transpose(inv(v[i, i] * m[i, i]))
    end

    for key in (:diffuse, :specular, :shininess, :backlight)
        uniforms[key] = lift_or(x -> convert_attribute(x, Key{key}()), uniforms[key])
    end
    # id + picking gets filled in JS, needs to be here to emit the correct shader uniforms
    uniforms[:picking] = false
    uniforms[:object_id] = UInt32(0)

    return Program(WebGL(), lasset("mesh.vert"), lasset("mesh.frag"), mesh, uniforms)
end

xy_convert(x::AbstractArray{Float32}, n) = copy(x)
xy_convert(x::AbstractArray, n) = el32convert(x)
xy_convert(x, n) = Float32[LinRange(extrema(x)..., n + 1);]

function limits_to_uvmesh(plot)
    px, py, pz = plot[1], plot[2], plot[3]
    px = map((x, z)-> xy_convert(x, size(z, 1)), px, pz)
    py = map((y, z)-> xy_convert(y, size(z, 2)), py, pz)
    # Special path for ranges of length 2 which
    # can be displayed as a rectangle
    t = Makie.transform_func_obs(plot)[]
    if px[] isa StepRangeLen && py[] isa StepRangeLen && Makie.is_identity_transform(t)
        rect = lift(px, py) do x, y
            xmin, xmax = extrema(x)
            ymin, ymax = extrema(y)
            return Rect2(xmin, ymin, xmax - xmin, ymax - ymin)
        end
        positions = Buffer(lift(rect-> decompose(Point2f, rect), rect))
        faces = Buffer(lift(rect -> decompose(GLTriangleFace, rect), rect))
        uv = Buffer(lift(decompose_uv, rect))
    else
        grid(x, y, trans, space) = Makie.matrix_grid(p-> apply_transform(trans, p, space), x, y, zeros(length(x), length(y)))
        rect = lift((x, y) -> Tesselation(Rect2(0f0, 0f0, 1f0, 1f0), (length(x), length(y))), px, py)
        positions = Buffer(lift(grid, px, py, t, get(plot, :space, :data)))
        faces = Buffer(lift(r -> decompose(GLTriangleFace, r), rect))
        uv = Buffer(lift(decompose_uv, rect))
    end

    vertices = GeometryBasics.meta(positions; uv=uv)

    return GeometryBasics.Mesh(vertices, faces)
end

function get_color(plot, key::Symbol)::Observable{RGBAf}
    if haskey(plot, key)
        return lift(to_color, plot[key])
    else
        return Observable(RGBAf(0, 0, 0, 0))
    end
end

function create_shader(mscene::Scene, plot::Surface)
    # TODO OWN OPTIMIZED SHADER ... Or at least optimize this a bit more ...
    px, py, pz = plot[1], plot[2], plot[3]
    grid(x, y, z, trans, space) = Makie.matrix_grid(p-> apply_transform(trans, p, space), x, y, z)
    positions = Buffer(lift(grid, px, py, pz, transform_func_obs(plot), get(plot, :space, :data)))
    rect = lift(z -> Tesselation(Rect2(0f0, 0f0, 1f0, 1f0), size(z)), pz)
    faces = Buffer(lift(r -> decompose(GLTriangleFace, r), rect))
    uv = Buffer(lift(decompose_uv, rect))
    plot_attributes = copy(plot.attributes)
    pcolor = if haskey(plot, :color) && plot.color[] isa AbstractArray
        if plot.color[] isa AbstractMatrix{<:Colorant}
            delete!(plot_attributes, :colormap)
            delete!(plot_attributes, :colorrange)
        end
        plot.color
    else
        pz
    end
    minfilter = to_value(get(plot, :interpolate, true)) ? :linear : :nearest
    color = Sampler(lift(x -> el32convert(to_color(permutedims(x))), pcolor), minfilter=minfilter)
    normals = Buffer(lift(surface_normals, px, py, pz))
    vertices = GeometryBasics.meta(positions; uv=uv, normals=normals)
    mesh = GeometryBasics.Mesh(vertices, faces)
    return draw_mesh(mscene, mesh, plot_attributes; uniform_color=color, color=false,
                     shading=plot.shading, diffuse=plot.diffuse,
                     specular=plot.specular, shininess=plot.shininess,
                     depth_shift=get(plot, :depth_shift, Observable(0f0)),
                     backlight=plot.backlight,
                     highclip=get_color(plot, :highclip),
                     lowclip=get_color(plot, :lowclip),
                     nan_color=get_color(plot, :nan_color))
end

function create_shader(mscene::Scene, plot::Union{Heatmap, Image})
    image = plot[3]
    color = Sampler(map(x -> el32convert(x'), image);
                    minfilter=to_value(get(plot, :interpolate, false)) ? :linear : :nearest)
    mesh = limits_to_uvmesh(plot)
    plot_attributes = copy(plot.attributes)
    if eltype(color) <: Colorant
        delete!(plot_attributes, :colormap)
        delete!(plot_attributes, :colorrange)
    end

    return draw_mesh(mscene, mesh, plot_attributes;
                     uniform_color=color, color=false,
                     normals=Vec3f(0), shading=false,
                     diffuse=Vec3f(0), specular=Vec3f(0),
                     shininess=0f0,
                     colorrange=haskey(plot, :colorrange) ? plot.colorrange : false,
                     highclip=get_color(plot, :highclip),
                     lowclip=get_color(plot, :lowclip),
                     nan_color=get_color(plot, :nan_color),
                     backlight=0f0,
                     depth_shift = get(plot, :depth_shift, Observable(0f0)))
end

function create_shader(mscene::Scene, plot::Volume)
    x, y, z, vol = plot[1], plot[2], plot[3], plot[4]
    box = GeometryBasics.mesh(Rect3f(Vec3f(0), Vec3f(1)))
    cam = cameracontrols(mscene)
    model2 = lift(plot.model, x, y, z) do m, xyz...
        mi = minimum.(xyz)
        maxi = maximum.(xyz)
        w = maxi .- mi
        m2 = Mat4f(w[1], 0, 0, 0, 0, w[2], 0, 0, 0, 0, w[3], 0, mi[1], mi[2], mi[3], 1)
        return convert(Mat4f, m) * m2
    end

    modelinv = lift(inv, model2)
    algorithm = lift(x -> Cuint(convert_attribute(x, key"algorithm"())), plot.algorithm)
<<<<<<< HEAD

    diffuse = lift(x -> convert_attribute(x, Key{:diffuse}()), plot.diffuse)
    specular = lift(x -> convert_attribute(x, Key{:specular}()), plot.specular)
    shininess = lift(x -> convert_attribute(x, Key{:shininess}()), plot.shininess)

    return Program(WebGL(), lasset("volume.vert"), lasset("volume.frag"), box,
                   volumedata=Sampler(lift(Makie.el32convert, vol)),
                   modelinv=modelinv, colormap=Sampler(lift(to_colormap, plot.colormap)),
                   colorrange=lift(Vec2f, plot.colorrange),
                   isovalue=lift(Float32, plot.isovalue),
                   isorange=lift(Float32, plot.isorange),
                   absorption=lift(Float32, get(plot, :absorption, Observable(1f0))),
                   algorithm=algorithm,
                   diffuse=diffuse, specular=specular, shininess=shininess,
                   model=model2, depth_shift = get(plot, :depth_shift, Observable(0f0)),
                   # these get filled in later by serialization, but we need them
                   # as dummy values here, so that the correct uniforms are emitted
                   lightposition=Vec3f(1), eyeposition=Vec3f(1), ambient=Vec3f(1),
                   picking=false, object_id=UInt32(0)
                   )
=======
    uniforms = Dict{Symbol, Any}(
        :volumedata => Sampler(lift(Makie.el32convert, vol)),
        :modelinv => modelinv,
        :colormap => Sampler(lift(to_colormap, plot.colormap)),
        :colorrange => lift(Vec2f, plot.colorrange),
        :isovalue => lift(Float32, plot.isovalue),
        :isorange => lift(Float32, plot.isorange),
        :absorption => lift(Float32, get(plot, :absorption, Observable(1.0f0))),
        :algorithm => algorithm,
        :diffuse => plot.diffuse,
        :specular => plot.specular,
        :shininess => plot.shininess,
        :model => model2,
        :depth_shift => get(plot, :depth_shift, Observable(0.0f0)),
        # these get filled in later by serialization, but we need them
        # as dummy values here, so that the correct uniforms are emitted
        :lightposition => Vec3f(1),
        :eyeposition => Vec3f(1),
        :ambient => Vec3f(1),
        :picking => false,
        :object_id => UInt32(0)
    )
    return Program(WebGL(), lasset("volume.vert"), lasset("volume.frag"), box, uniforms)
>>>>>>> cfe47e87
end<|MERGE_RESOLUTION|>--- conflicted
+++ resolved
@@ -158,28 +158,11 @@
 
     modelinv = lift(inv, model2)
     algorithm = lift(x -> Cuint(convert_attribute(x, key"algorithm"())), plot.algorithm)
-<<<<<<< HEAD
 
     diffuse = lift(x -> convert_attribute(x, Key{:diffuse}()), plot.diffuse)
     specular = lift(x -> convert_attribute(x, Key{:specular}()), plot.specular)
     shininess = lift(x -> convert_attribute(x, Key{:shininess}()), plot.shininess)
 
-    return Program(WebGL(), lasset("volume.vert"), lasset("volume.frag"), box,
-                   volumedata=Sampler(lift(Makie.el32convert, vol)),
-                   modelinv=modelinv, colormap=Sampler(lift(to_colormap, plot.colormap)),
-                   colorrange=lift(Vec2f, plot.colorrange),
-                   isovalue=lift(Float32, plot.isovalue),
-                   isorange=lift(Float32, plot.isorange),
-                   absorption=lift(Float32, get(plot, :absorption, Observable(1f0))),
-                   algorithm=algorithm,
-                   diffuse=diffuse, specular=specular, shininess=shininess,
-                   model=model2, depth_shift = get(plot, :depth_shift, Observable(0f0)),
-                   # these get filled in later by serialization, but we need them
-                   # as dummy values here, so that the correct uniforms are emitted
-                   lightposition=Vec3f(1), eyeposition=Vec3f(1), ambient=Vec3f(1),
-                   picking=false, object_id=UInt32(0)
-                   )
-=======
     uniforms = Dict{Symbol, Any}(
         :volumedata => Sampler(lift(Makie.el32convert, vol)),
         :modelinv => modelinv,
@@ -189,9 +172,9 @@
         :isorange => lift(Float32, plot.isorange),
         :absorption => lift(Float32, get(plot, :absorption, Observable(1.0f0))),
         :algorithm => algorithm,
-        :diffuse => plot.diffuse,
-        :specular => plot.specular,
-        :shininess => plot.shininess,
+        :diffuse => diffuse, 
+        :specular => specular, 
+        :shininess => shininess,
         :model => model2,
         :depth_shift => get(plot, :depth_shift, Observable(0.0f0)),
         # these get filled in later by serialization, but we need them
@@ -203,5 +186,4 @@
         :object_id => UInt32(0)
     )
     return Program(WebGL(), lasset("volume.vert"), lasset("volume.frag"), box, uniforms)
->>>>>>> cfe47e87
 end