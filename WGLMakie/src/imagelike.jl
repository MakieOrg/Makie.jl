using Makie: el32convert, surface_normals, get_dim

# Somehow we started using Nothing for some colors in Makie,
# but the convert leaves them at nothing -.-
# TODO clean this up in Makie
nothing_or_color(c) = to_color(c)
nothing_or_color(c::Nothing) = RGBAf(0, 0, 0, 1)

lift_or(f, x) = f(x)
lift_or(f, x::Observable) = lift(f, x)

function draw_mesh(mscene::Scene, mesh, plot; uniforms...)
    uniforms = Dict(uniforms)
    filter!(kv -> !(kv[2] isa Function), uniforms)

    colormap = if haskey(plot, :colormap)
        cmap = lift(el32convert ∘ to_colormap, plot.colormap)
        uniforms[:colormap] = Sampler(cmap)
    end

    colorrange = if haskey(plot, :colorrange)
        uniforms[:colorrange] = lift(Vec2f, plot.colorrange)
    end

    get!(uniforms, :colormap, false)
    get!(uniforms, :colorrange, false)
    get!(uniforms, :color, false)
    get!(uniforms, :pattern, false)
    get!(uniforms, :model, plot.model)
    get!(uniforms, :depth_shift, 0f0)
    get!(uniforms, :lightposition, Vec3f(1))
    get!(uniforms, :ambient, Vec3f(1))
    get!(uniforms, :interpolate_in_fragment_shader, true)
    uniforms[:normalmatrix] = map(mscene.camera.view, plot.model) do v, m
        i = Vec(1, 2, 3)
        return Mat3f(transpose(inv(v[i, i] * m[i, i])))
    end

    for key in (:diffuse, :specular, :shininess, :backlight)
        uniforms[key] = lift_or(x -> convert_attribute(x, Key{key}()), uniforms[key])
    end
    # id + picking gets filled in JS, needs to be here to emit the correct shader uniforms
    uniforms[:picking] = false
    uniforms[:object_id] = UInt32(0)

    return Program(WebGL(), lasset("mesh.vert"), lasset("mesh.frag"), mesh, uniforms)
end

xy_convert(x::AbstractArray{Float32}, n) = copy(x)
xy_convert(x::AbstractArray, n) = el32convert(x)
xy_convert(x, n) = Float32[LinRange(extrema(x)..., n + 1);]

# TODO, speed up GeometryBasics
function fast_faces(nvertices)
    w, h = nvertices
    idx = LinearIndices(nvertices)
    nfaces = 2 * (w - 1) * (h - 1)
    faces = Vector{GLTriangleFace}(undef, nfaces)
    face_idx = 1
    @inbounds for i in 1:(w - 1)
        for j in 1:(h - 1)
            a, b, c, d = idx[i, j], idx[i + 1, j], idx[i + 1, j + 1], idx[i, j + 1]
            faces[face_idx] = GLTriangleFace(a, b, c)
            face_idx += 1
            faces[face_idx] = GLTriangleFace(a, c, d)
            face_idx += 1
        end
    end
    return faces
end
# TODO, speed up GeometryBasics
function fast_uv(nvertices)
    xrange, yrange = LinRange.((0, 1), (1, 0), nvertices)
    return [Vec2f(x, y) for y in yrange for x in xrange]
end

function limits_to_uvmesh(plot)
    px, py, pz = plot[1], plot[2], plot[3]
    px = map((x, z)-> xy_convert(x, size(z, 1)), px, pz; ignore_equal_values=true)
    py = map((y, z) -> xy_convert(y, size(z, 2)), py, pz; ignore_equal_values=true)
    # Special path for ranges of length 2 which
    # can be displayed as a rectangle
    t = Makie.transform_func_obs(plot)[]

    # TODO, this branch is only hit by Image, but not for Heatmap with stepranges
    # because convert_arguments converts x/y to Vector{Float32}
    if px[] isa StepRangeLen && py[] isa StepRangeLen && Makie.is_identity_transform(t)
        rect = lift(px, py) do x, y
            xmin, xmax = extrema(x)
            ymin, ymax = extrema(y)
            return Rect2f(xmin, ymin, xmax - xmin, ymax - ymin)
        end
        positions = Buffer(lift(rect-> decompose(Point2f, rect), rect))
        faces = Buffer(lift(rect -> decompose(GLTriangleFace, rect), rect))
        uv = Buffer(lift(decompose_uv, rect))
<<<<<<< HEAD
    else 
        # TODO can we skip the second el32converet?
        grid(x, y, trans, space) = el32convert(Makie.matrix_grid(p-> apply_transform(trans, p, space), x, y, zeros(length(x), length(y))))
        rect = lift((x, y) -> Tesselation(Rect2f(0f0, 0f0, 1f0, 1f0), (length(x), length(y))), px, py)
=======
    else
        grid(x, y, trans, space) = Makie.matrix_grid(p-> apply_transform(trans, p, space), x, y, zeros(length(x), length(y)))
        resolution = lift((x, y) -> (length(x), length(y)), px, py; ignore_equal_values=true)
>>>>>>> 6e27645a
        positions = Buffer(lift(grid, px, py, t, get(plot, :space, :data)))
        faces = Buffer(lift(fast_faces, resolution))
        uv = Buffer(lift(fast_uv, resolution))
    end
    vertices = GeometryBasics.meta(positions; uv=uv)
    return GeometryBasics.Mesh(vertices, faces)
end

function get_color(plot, key::Symbol)::Observable{RGBAf}
    if haskey(plot, key)
        return lift(to_color, plot[key])
    else
        return Observable(RGBAf(0, 0, 0, 0))
    end
end

function create_shader(mscene::Scene, plot::Surface)
    # TODO OWN OPTIMIZED SHADER ... Or at least optimize this a bit more ...
    px, py, pz = plot[1], plot[2], plot[3]
    grid(x, y, z, trans, space) = el32convert(Makie.matrix_grid(p-> apply_transform(trans, p, space), x, y, z))
    positions = Buffer(lift(grid, px, py, pz, transform_func_obs(plot), get(plot, :space, :data)))
    rect = lift(z -> Tesselation(Rect2(0f0, 0f0, 1f0, 1f0), size(z)), pz)
    faces = Buffer(lift(r -> decompose(GLTriangleFace, r), rect))
    uv = Buffer(lift(decompose_uv, rect))
    plot_attributes = copy(plot.attributes)
    pcolor = if haskey(plot, :color) && plot.color[] isa AbstractArray
        if plot.color[] isa AbstractMatrix{<:Colorant}
            delete!(plot_attributes, :colormap)
            delete!(plot_attributes, :colorrange)
        end
        plot.color
    else
        pz
    end
    minfilter = to_value(get(plot, :interpolate, true)) ? :linear : :nearest
    color = Sampler(lift(x -> el32convert(to_color(permutedims(x))), pcolor), minfilter=minfilter)
    normals = Buffer(lift(surface_normals, px, py, pz))
    vertices = GeometryBasics.meta(positions; uv=uv, normals=normals)
    mesh = GeometryBasics.Mesh(vertices, faces)
    return draw_mesh(mscene, mesh, plot_attributes; uniform_color=color, color=false,
                     shading=plot.shading, diffuse=plot.diffuse,
                     specular=plot.specular, shininess=plot.shininess,
                     depth_shift=get(plot, :depth_shift, Observable(0f0)),
                     backlight=plot.backlight,
                     highclip=get_color(plot, :highclip),
                     lowclip=get_color(plot, :lowclip),
                     nan_color=get_color(plot, :nan_color))
end

function create_shader(mscene::Scene, plot::Union{Heatmap, Image})
    image = plot[3]
    color = Sampler(map(x -> el32convert(x'), image);
                    minfilter=to_value(get(plot, :interpolate, false)) ? :linear : :nearest)
    mesh = limits_to_uvmesh(plot)
    plot_attributes = copy(plot.attributes)
    if eltype(color) <: Colorant
        delete!(plot_attributes, :colormap)
        delete!(plot_attributes, :colorrange)
    end

    return draw_mesh(mscene, mesh, plot_attributes;
                     uniform_color=color, color=false,
                     normals=Vec3f(0), shading=false,
                     diffuse=Vec3f(0), specular=Vec3f(0),
                     shininess=0f0,
                     colorrange=haskey(plot, :colorrange) ? plot.colorrange : false,
                     highclip=get_color(plot, :highclip),
                     lowclip=get_color(plot, :lowclip),
                     nan_color=get_color(plot, :nan_color),
                     backlight=0f0,
                     depth_shift = get(plot, :depth_shift, Observable(0f0)))
end

function create_shader(mscene::Scene, plot::Volume)
    x, y, z, vol = plot[1], plot[2], plot[3], plot[4]
    box = GeometryBasics.mesh(Rect3f(Vec3f(0), Vec3f(1)))
    cam = cameracontrols(mscene)
    model2 = lift(plot.model, x, y, z) do m, xyz...
        mi = minimum.(xyz)
        maxi = maximum.(xyz)
        w = maxi .- mi
        m2 = Mat4f(w[1], 0, 0, 0, 0, w[2], 0, 0, 0, 0, w[3], 0, mi[1], mi[2], mi[3], 1)
        return convert(Mat4f, m) * m2
    end

    modelinv = lift(inv, model2)
    algorithm = lift(x -> Cuint(convert_attribute(x, key"algorithm"())), plot.algorithm)

    diffuse = lift(x -> convert_attribute(x, Key{:diffuse}()), plot.diffuse)
    specular = lift(x -> convert_attribute(x, Key{:specular}()), plot.specular)
    shininess = lift(x -> convert_attribute(x, Key{:shininess}()), plot.shininess)

    uniforms = Dict{Symbol, Any}(
        :volumedata => Sampler(lift(Makie.el32convert, vol)),
        :modelinv => modelinv,
        :colormap => Sampler(lift(to_colormap, plot.colormap)),
        :colorrange => lift(Vec2f, plot.colorrange),
        :isovalue => lift(Float32, plot.isovalue),
        :isorange => lift(Float32, plot.isorange),
        :absorption => lift(Float32, get(plot, :absorption, Observable(1.0f0))),
        :algorithm => algorithm,
        :diffuse => diffuse,
        :specular => specular,
        :shininess => shininess,
        :model => model2,
        :depth_shift => get(plot, :depth_shift, Observable(0.0f0)),
        # these get filled in later by serialization, but we need them
        # as dummy values here, so that the correct uniforms are emitted
        :lightposition => Vec3f(1),
        :eyeposition => Vec3f(1),
        :ambient => Vec3f(1),
        :picking => false,
        :object_id => UInt32(0)
    )
    return Program(WebGL(), lasset("volume.vert"), lasset("volume.frag"), box, uniforms)
end<|MERGE_RESOLUTION|>--- conflicted
+++ resolved
@@ -93,16 +93,9 @@
         positions = Buffer(lift(rect-> decompose(Point2f, rect), rect))
         faces = Buffer(lift(rect -> decompose(GLTriangleFace, rect), rect))
         uv = Buffer(lift(decompose_uv, rect))
-<<<<<<< HEAD
     else 
-        # TODO can we skip the second el32converet?
-        grid(x, y, trans, space) = el32convert(Makie.matrix_grid(p-> apply_transform(trans, p, space), x, y, zeros(length(x), length(y))))
-        rect = lift((x, y) -> Tesselation(Rect2f(0f0, 0f0, 1f0, 1f0), (length(x), length(y))), px, py)
-=======
-    else
         grid(x, y, trans, space) = Makie.matrix_grid(p-> apply_transform(trans, p, space), x, y, zeros(length(x), length(y)))
-        resolution = lift((x, y) -> (length(x), length(y)), px, py; ignore_equal_values=true)
->>>>>>> 6e27645a
+        rect = lift((x, y) -> Tesselation(Rect2(0.0, 0.0, 1.0, 1.0), (length(x), length(y))), px, py)
         positions = Buffer(lift(grid, px, py, t, get(plot, :space, :data)))
         faces = Buffer(lift(fast_faces, resolution))
         uv = Buffer(lift(fast_uv, resolution))
