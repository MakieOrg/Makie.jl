"""
* `framerate = 30`: Set framerate (frames per second) to a higher number for smoother animations, or to a lower to use less resources.
* `resize_to = nothing`: Resize the canvas to the parent element with `resize_to=:parent`, or to the body if `resize_to = :body`. The default `nothing`, will resize nothing.
    A tuple is allowed too, with the same values just for width/height.
"""
struct ScreenConfig
    framerate::Float64 # =30.0
    resize_to::Any # nothing
    # We use nothing, since that serializes correctly to nothing in JS, which is important since that's where we calculate the defaults!
    # For the theming, we need to use Automatic though, since that's the Makie meaning for gets calculated somewhere else
    px_per_unit::Union{Nothing, Float64} # nothing, a.k.a the browser px_per_unit (devicePixelRatio)
    scalefactor::Union{Nothing, Float64}
    resize_to_body::Bool
    function ScreenConfig(
            framerate::Number, resize_to::Any, px_per_unit::Union{Number, Automatic, Nothing},
            scalefactor::Union{Number, Automatic, Nothing}, resize_to_body::Union{Nothing, Bool}
        )
        if px_per_unit isa Automatic
            px_per_unit = nothing
        end
        if scalefactor isa Automatic
            scalefactor = nothing
        end
        if resize_to_body isa Bool
            @warn("`resize_to_body` is deprecated, use `resize_to = :body` instead")
            if !(resize_to isa Nothing)
                @warn("Setting `resize_to_body` and `resize_to` at the same time, only use resize_to")
            else
                resize_to = resize_to_body ? :body : nothing
            end
        end
        ResizeType = Union{Nothing, Symbol}
        if !(resize_to isa Union{ResizeType, Tuple{ResizeType, ResizeType}})
            error("Only nothing, :parent, or :body allowed, or a tuple of those for width/height.")
        end
        return new(framerate, resize_to, px_per_unit, scalefactor)
    end
end
"""
    Screen(args...; screen_config...)

# Arguments one can pass via `screen_config`:

$(Base.doc(ScreenConfig))

# Constructors:

$(Base.doc(MakieScreen))
"""
mutable struct Screen <: Makie.MakieScreen
    plot_initialized::Channel{Any}
    session::Union{Nothing, Session}
    scene::Union{Nothing, Scene}
    displayed_scenes::Set{String}
    config::ScreenConfig
    canvas::Union{Nothing, Bonito.HTMLElement}
    tick_clock::Makie.BudgetedTimer
<<<<<<< HEAD
    lock::ReentrantLock
=======
>>>>>>> e4f57670
    function Screen(scene::Union{Nothing, Scene}, config::ScreenConfig)
        timer = Makie.BudgetedTimer(1.0 / 30.0)
        return new(Channel{Any}(1), nothing, scene, Set{String}(), config, nothing, timer, Base.ReentrantLock())
    end
end

function Makie.px_per_unit(s::Screen)::Float64
    return something(s.config.px_per_unit, 1.0)
end

function Screen(; config...)
    config = Makie.merge_screen_config(ScreenConfig, Dict{Symbol, Any}(config))
    return Screen(nothing, config)
end


function scene_already_displayed(screen::Screen, scene = screen.scene)
    scene === nothing && return false
    screen.scene === scene || return false
    screen.canvas === nothing && return false
    return !isnothing(screen.session) &&
        isready(screen.session) && isready(screen.plot_initialized) &&
        js_uuid(screen.scene) in screen.displayed_scenes
end

function poll_all_plots(scene)
    return Makie.for_each_atomic_plot(scene) do p
        if haskey(p, :wgl_renderobject)
            try
                # Skip updating invisible renderobjects
                # This is basically `if is_visible || was_visible`, which makes
                # sure the robj updates on state change. (i.e. hides and redisplays)
                computed = p[:wgl_renderobject]
                if p.visible[] || computed.value[][:visible]
                    computed[]
                end
            catch e
                @error "Failed to update renderobject - skipping update" exception = (e, catch_backtrace())
                # Mark the output as resolved so we don't repeatedly pull in errors
                # TODO: Is there a better way to handle this? One that allows us to
                # shortcut mark_dirty!() (i.e. preserve parentdirty implying children dirty)
                ComputePipeline.mark_resolved!(p.attributes[:wgl_renderobject])
            end
        end
    end
end

<<<<<<< HEAD
function start_polling_loop!(screen, session, scene)
    scene.isclosed = false
    task = @async begin
        while !Makie.isclosed(scene)
            try
                poll_all_plots(scene)
            catch e
                @error "Error in polling loop" exception = (e, catch_backtrace())
            end
            sleep(1 / 100)
        end
        close(screen; from_close = true)
=======
function start_polling_loop!(scene)
    task = @async while !Makie.isclosed(scene)
        try
            poll_all_plots(scene)
        catch e
            @error "Error in polling loop" exception = (e, catch_backtrace())
        end
        sleep(1 / 100)
>>>>>>> e4f57670
    end
    Base.errormonitor(task)
end

function render_with_init(screen::Screen, session::Session, scene::Scene)
    # Reference to three object which gets set once we serve this to a browser
    # Make sure it's a new Channel, since we may reuse the screen.
    screen.plot_initialized = Channel{Any}(1)
    screen.session = session
    Makie.push_screen!(scene, screen)
    try
        canvas, on_init = three_display(screen, session, scene)
        screen.canvas = canvas
        on(session, on_init) do initialized
            if isready(screen.plot_initialized)
                # plot_initialized contains already an item
                # This should not happen, but lets check anyways, so it errors and doesn't hang forever
                error("Plot initialized multiple times?")
            end
            if initialized == true
                put!(screen.plot_initialized, true)
                mark_as_displayed!(screen, scene)
                start_polling_loop!(screen, session, scene)
                connect_post_init_events(screen, scene)
            else
                # Will be an error from WGLMakie.js
                put!(screen.plot_initialized, initialized)
            end
            return
        end
        on(session, session.on_close) do closed
            if closed == true
                scene.events.window_open[] = false
            end
            return
        end
        return canvas
    catch e
        put!(screen.plot_initialized, e)
        rethrow(e)
    end
end

function Bonito.jsrender(session::Session, scene::Scene)
    screen = Screen()
    screen.scene = scene
    return render_with_init(screen, session, scene)
end

function Bonito.jsrender(session::Session, fig::Makie.FigureLike)
    Makie.update_state_before_display!(fig)
    return Bonito.jsrender(session, Makie.get_scene(fig))
end


"""
    WithConfig(fig::Makie.FigureLike; screen_config...)

Allows to pass a screenconfig to a figure, inside a Bonito.App.
This circumvents using `WGLMakie.activate!(; screen_config...)` inside an App, which modifies these values globally.
Example:

```julia
App() do
    f1 = scatter(1:4)
    f2 = scatter(1:4; figure=(; backgroundcolor=:gray))
    wc = WGLMakie.WithConfig(f2; resize_to=:parent)
    DOM.div(f1, DOM.div(wc; style="height: 200px; width: 50%"))
end
```
"""
struct WithConfig
    fig::Makie.FigureLike
    config::ScreenConfig
end

function WithConfig(fig::Makie.FigureLike; kw...)
    config = Makie.merge_screen_config(ScreenConfig, Dict{Symbol, Any}(kw))
    return WithConfig(fig, config)
end

function Bonito.jsrender(session::Session, wconfig::WithConfig)
    fig = wconfig.fig
    Makie.update_state_before_display!(fig)
    scene = Makie.get_scene(fig)
    screen = Screen(scene, wconfig.config)
    return render_with_init(screen, session, scene)
end


function Base.show(io::IO, screen::Screen)
    c = screen.config
    ppu = c.px_per_unit
    sf = c.scalefactor
    three_str = sprint(io -> show(io, MIME"text/plain"(), screen.plot_initialized))
    return print(
        io, """WGLMakie.Screen(
            framerate = $(c.framerate),
            resize_to = $(c.resize_to),
            px_per_unit = $(isnothing(ppu) ? :automatic : ppu),
            scalefactor = $(isnothing(sf) ? :automatic : sf),
            session = $(isnothing(screen.session) ? :nothing : isopen(screen.session)),
            three = $(three_str),
            scene = $(isnothing(screen.scene) ? :nothing : screen.scene),
        )"""
    )
end

# Resizing the scene is enough for WGLMakie
Base.resize!(::WGLMakie.Screen, w, h) = nothing

function Base.isopen(screen::Screen)
    # This function is used as the source of truth for dynamically setting
    # window_open[] = false (as opposed to using close()), so it can't just
    # rely on window_open. Check the session too.
    return !isnothing(screen.scene) && screen.scene.events.window_open[] &&
        !isnothing(screen.session) && isopen(screen.session)
end

function mark_as_displayed!(screen::Screen, scene::Scene)
    push!(screen.displayed_scenes, js_uuid(scene))
    for child_scene in scene.children
        mark_as_displayed!(screen, child_scene)
    end
    return
end

for M in Makie.WEB_MIMES
    @eval begin
        function Makie.backend_show(screen::Screen, io::IO, m::$M, scene::Scene)
            inline_display = App(title = "WGLMakie") do session::Session
                return render_with_init(screen, session, scene)
            end
            Base.show(io, m, inline_display)
            return screen
        end
    end
end

function Makie.backend_showable(::Type{Screen}, ::T) where {T <: MIME}
    return T in Makie.WEB_MIMES
end


function Base.close(screen::Screen; from_close = false)
    return lock(screen.lock) do
        if !screen.tick_clock.running && isnothing(screen.scene) && !isopen(screen.session)
            # If the screen is already closed, we don't need to do anything
            return
        end
        Makie.stop!(screen.tick_clock)
        if !isnothing(screen.scene)
            events(screen.scene).window_open[] = false
            scene = screen.scene
            delete_js_objects!(screen, scene)
            if !isnothing(screen.canvas)
                # If called from session.on_close, we're already closing the screen
                if isopen(screen.session) && !from_close
                    evaljs_value(
                        screen.session, js"""$(WGL).then(WGL => {
                            const canvas = $(screen.canvas);
                            const screen = canvas?.children?.[1]?.wglmakie_screen
                            if (screen) {
                                WGL.dispose_screen(screen)
                            }
                        })
                        """
                    )
                end
            end
            Makie.delete_screen!(scene, screen)
        end
        return
    end
end

function Base.size(screen::Screen)
    return size(screen.scene)
end

function get_screen_session(
        screen::Screen; timeout = 100,
        error::Union{Nothing, String} = nothing
    )::Union{Nothing, Session}
    function throw_error(status)
        return if !isnothing(error)
            message = "Can't get three: $(status)\n$(error)"
            Base.error(message)
        else
            # @warn "Can't get three: $(status)\n$(error)"
        end
    end
    if isnothing(screen.session)
        throw_error("Screen has no session. Not yet displayed?")
        return nothing
    end
    session = screen.session
    if !(session.status in (Bonito.RENDERED, Bonito.DISPLAYED, Bonito.OPEN))
        throw_error("Screen Session uninitialized. Not yet displayed? Session status: $(screen.session.status), id: $(session.id)")
        return nothing
    end
    success = Bonito.wait_for_ready(session; timeout = timeout)
    if success !== :success
        throw_error("Timed out waiting for session to get ready")
        return nothing
    end
    success = Bonito.wait_for(timeout = timeout) do
        isready(screen.plot_initialized)
    end
    # Throw error if error message specified
    if success !== :success
        throw_error("Timed out waiting $(timeout)s for session to get initialize")
        return nothing
    end
    value = fetch(screen.plot_initialized)
    if value !== true
        throw_error("Error initializing plot: $(value)")
        return nothing
    end
    # At this point we should have a fully initialized plot + session
    return session
end

function Makie.apply_screen_config!(screen::Screen, config::ScreenConfig, args...)
    #TODO implement
    return screen
end

# TODO, create optimized screens, forward more options to JS/WebGL
function Screen(scene::Scene; kw...)
    config = Makie.merge_screen_config(ScreenConfig, Dict{Symbol, Any}(kw))
<<<<<<< HEAD
    screen = Screen(scene, config)
    display(screen, scene)
    return screen
end
function Screen(scene::Scene, config::ScreenConfig, ::IO, ::MIME)
    screen = Screen(scene, config)
    display(screen, scene)
    return screen
end

function Screen(scene::Scene, config::ScreenConfig, ::Makie.ImageStorageFormat)
    screen = Screen(scene, config)
    display(screen, scene)
    return screen
=======
    return Screen(scene, config)
>>>>>>> e4f57670
end

function Base.empty!(screen::Screen)
    screen.scene = nothing
    screen.plot_initialized = Channel{Any}(1)
    return
    # TODO, empty state in JS, to be able to reuse screen
end

Makie.wait_for_display(screen::Screen) = get_screen_session(screen)

function Base.display(screen::Screen, scene::Scene; unused...)
    # already displayed!
    if scene_already_displayed(screen, scene)
        return screen
    end
    app = App(title = "WGLMakie") do session
        return render_with_init(screen, session, scene)
    end
    display(app)
    Bonito.wait_for(() -> !isnothing(screen.session))
    Bonito.wait_for_ready(screen.session)
    # wait for plot to be full initialized, so that operations don't get racy (e.g. record/RamStepper & friends)
    get_screen_session(screen; error = "Waiting for plot to be initialized in display")
    return screen
end

function session2image(session::Session, scene::Scene)
    to_data = js"""function (){
        return $(scene).then(scene => {
            const {renderer} = scene.screen
            WGL.render_scene(scene)
            const img = renderer.domElement.toDataURL()
            return img
        })
    }()
    """
    picture_base64 = Bonito.evaljs_value(session, to_data; timeout = 100)
    picture_base64 = replace(picture_base64, "data:image/png;base64," => "")
    bytes = Bonito.Base64.base64decode(picture_base64)
    return PNGFiles.load(IOBuffer(bytes))
end

function Makie.colorbuffer(screen::Screen)
    if isnothing(screen.session)
        Base.display(screen, screen.scene)
    end
    session = get_screen_session(screen; error = "Not able to show scene in a browser")
    poll_all_plots(screen.scene)
    return session2image(session, screen.scene)
end

function insert_scene!(session::Session, screen::Screen, scene::Scene)
    if js_uuid(scene) in screen.displayed_scenes
        return true
    else
        if !(js_uuid(scene.parent) in screen.displayed_scenes)
            # Parents serialize their child scenes, so we only need to
            # serialize & update the parent scene
            return insert_scene!(session, screen, scene.parent)
        end
        scene_ser = serialize_scene(scene)
        parent = scene.parent
        parent_uuid = js_uuid(parent)
        err = "Cannot find scene js_uuid(scene) == $(parent_uuid)"
        evaljs_value(
            session, js"""
            $(WGL).then(WGL=> {
                const parent = WGL.find_scene($(parent_uuid));
                if (!parent) {
                    throw new Error($(err))
                }
                const new_scene = WGL.deserialize_scene($scene_ser, parent.screen);
                parent.scene_children.push(new_scene);
            })
            """
        )
        mark_as_displayed!(screen, scene)
        return false
    end
end

function insert_plot!(session::Session, scene::Scene, @nospecialize(plot::Plot))
    plot_data = serialize_plots(scene, Plot[plot])
    # serialize + evaljs via sub session, so we can keep track of those observables
    js = js"""
    $(WGL).then(WGL=> {
        WGL.insert_plot($(js_uuid(scene)), $plot_data);
<<<<<<< HEAD
        })"""
=======
    })"""
>>>>>>> e4f57670
    Bonito.evaljs_value(session, js; timeout = 50)
    return
end

function Base.insert!(::Screen, ::Scene, @nospecialize(plot::PlotList))
    return nothing
end

function Base.insert!(screen::Screen, scene::Scene, @nospecialize(plot::Plot))
    session = get_screen_session(screen; error = "Plot needs to be displayed to insert additional plots")
    if js_uuid(scene) in screen.displayed_scenes
        insert_plot!(session, scene, plot)
    else
        # Newly created scene gets inserted!
        # This must be a child plot of some parent, otherwise a plot wouldn't be inserted via `insert!(screen, ...)`
        parent = scene.parent
        @assert parent !== scene
        if isnothing(parent)
            # This shouldn't happen, since insert! only gets called for scenes, that already got displayed on a screen
            error("Scene has no parent, but hasn't been displayed yet")
        end
        # We serialize the whole scene (containing `plot` as well),
        # since, we should only get here if scene is newly created and this is the first plot we insert!
        @assert scene.plots[1] == plot
        insert_scene!(session, screen, scene)
    end
    return
end

<<<<<<< HEAD
function delete_js_objects!(screen::Screen, plot_uuids::Vector{String})
=======
function delete_js_objects!(
        screen::Screen, plot_uuids::Vector{String},
        session::Union{Nothing, Session}
    )
>>>>>>> e4f57670
    main_session = get_screen_session(screen)
    isnothing(main_session) && return # if no session we haven't displayed and dont need to delete
    # Eval in root session, since main_session might be gone (e.g. getting closed just shortly before freeing the plots)
    root = Bonito.root_session(main_session)
    isready(root) || return nothing

    Bonito.evaljs(
        root, js"""
        $(WGL).then(WGL=> {
            WGL.delete_plots($(plot_uuids));
        })"""
    )
<<<<<<< HEAD
=======
    !isnothing(session) && close(session)
>>>>>>> e4f57670
    return
end

function all_plots_scenes(scene::Scene; scene_uuids = String[], plots = Plot[])
    push!(scene_uuids, js_uuid(scene))
    append!(plots, scene.plots)
    for child in scene.children
        all_plots_scenes(child; plots = plots, scene_uuids = scene_uuids)
    end
    return scene_uuids, plots
end

function delete_wgl_robj!(session::Union{Nothing, Session}, plot::Plot)
    # Delete the renderobject, so that we can free the memory
    if haskey(plot.attributes, :wgl_renderobject)
        delete!(plot.attributes, :wgl_renderobject, force = true)
    end
    if haskey(plot.attributes, :wgl_update_obs)
        obs = plot.attributes[:wgl_update_obs][]
        delete!(plot.attributes, :wgl_update_obs)
        if !isnothing(session)
            root = Bonito.root_session(session)
            Bonito.delete_cached!(root, root, obs.id)
        end
    end
    return
end


function delete_js_objects!(screen::Screen, scene::Scene)
    session = get_screen_session(screen)
    isnothing(session) && return # if no session we haven't displayed and dont need to delete
    # Eval in root session, since main_session might be gone (e.g. getting closed just shortly before freeing the plots)
    root = Bonito.root_session(session)
    isready(root) || return nothing
    scene_uuids, plots = all_plots_scenes(scene)
    for plot in plots
        delete_wgl_robj!(root, plot)
    end

    Bonito.evaljs(
        root, js"""
        $(WGL).then(WGL=> {
            WGL.delete_scenes($scene_uuids, $(js_uuid.(plots)));
        })"""
    )
    return
end

struct LockfreeQueue{T, F}
    # Double buffering to be lock free
    queue1::Vector{T}
    queue2::Vector{T}
    current_queue::Threads.Atomic{Int}
    task::Base.RefValue{Union{Nothing, Task}}
    execute_job::F
end

function LockfreeQueue{T}(execute_job::F) where {T, F}
    return LockfreeQueue{T, F}(
        T[],
        T[],
        Threads.Atomic{Int}(1),
        Base.RefValue{Union{Nothing, Task}}(nothing),
        execute_job
    )
end

function run_jobs!(queue::LockfreeQueue)
    # already running:
    !isnothing(queue.task[]) && !istaskdone(queue.task[]) && return

    return queue.task[] = @async while true
        try
            q = nothing
            if !isempty(queue.queue1)
                queue.current_queue[] = 1
                q = queue.queue1
            elseif !isempty(queue.queue2)
                queue.current_queue[] = 2
                q = queue.queue2
            end
            if !isnothing(q)
                while !isempty(q)
                    item = pop!(q)
                    Base.invokelatest(queue.execute_job, item...)
                end
            end
            sleep(0.1)
        catch e
            if !(e isa EOFError)
                @warn "error while running JS objects" exception = (e, Base.catch_backtrace())
            end
        end
    end
end

function Base.push!(queue::LockfreeQueue, item)
    run_jobs!(queue)
    # Push to unused queue:
    return if queue.current_queue[] == 1
        push!(queue.queue2, item)
    else
        push!(queue.queue1, item)
    end
end

const DISABLE_JS_FINALZING = Base.RefValue(false)
<<<<<<< HEAD
const DELETE_QUEUE = LockfreeQueue{Tuple{Screen, Vector{String}}}(delete_js_objects!)
=======
const DELETE_QUEUE = LockfreeQueue{Tuple{Screen, Vector{String}, Union{Session, Nothing}}}(delete_js_objects!)
>>>>>>> e4f57670
const SCENE_DELETE_QUEUE = LockfreeQueue{Tuple{Screen, Scene}}(delete_js_objects!)

# Can be called from finalizer!
function Base.delete!(screen::Screen, ::Scene, plot::Plot)
    # # only queue atomics to actually delete on js
    atomics = Makie.collect_atomic_plots(plot)
    session = screen.session
    for plot in atomics
<<<<<<< HEAD
        delete_wgl_robj!(nothing, plot)
=======
        if haskey(plot.attributes.outputs, :wgl_update_obs)
            # This plot was never rendered, so we don't need to delete it
            # obs = plot.attributes.outputs[:wgl_update_obs].value[]
            delete!(plot.attributes, :wgl_update_obs; force = true, recursive = true)
            # if !isnothing(session)
            #     Bonito.delete_cached!(session, session, obs.id)
            # end
        end
>>>>>>> e4f57670
    end
    if !DISABLE_JS_FINALZING[]
        plot_uuids = map(js_uuid, atomics)
        push!(DELETE_QUEUE, (screen, plot_uuids))
    end
    return
end

function Base.delete!(screen::Screen, scene::Scene)
    if !DISABLE_JS_FINALZING[]
        push!(SCENE_DELETE_QUEUE, (screen, scene))
    end
    delete!(screen.displayed_scenes, js_uuid(scene))
    return
end<|MERGE_RESOLUTION|>--- conflicted
+++ resolved
@@ -55,10 +55,7 @@
     config::ScreenConfig
     canvas::Union{Nothing, Bonito.HTMLElement}
     tick_clock::Makie.BudgetedTimer
-<<<<<<< HEAD
     lock::ReentrantLock
-=======
->>>>>>> e4f57670
     function Screen(scene::Union{Nothing, Scene}, config::ScreenConfig)
         timer = Makie.BudgetedTimer(1.0 / 30.0)
         return new(Channel{Any}(1), nothing, scene, Set{String}(), config, nothing, timer, Base.ReentrantLock())
@@ -106,7 +103,6 @@
     end
 end
 
-<<<<<<< HEAD
 function start_polling_loop!(screen, session, scene)
     scene.isclosed = false
     task = @async begin
@@ -119,16 +115,6 @@
             sleep(1 / 100)
         end
         close(screen; from_close = true)
-=======
-function start_polling_loop!(scene)
-    task = @async while !Makie.isclosed(scene)
-        try
-            poll_all_plots(scene)
-        catch e
-            @error "Error in polling loop" exception = (e, catch_backtrace())
-        end
-        sleep(1 / 100)
->>>>>>> e4f57670
     end
     Base.errormonitor(task)
 end
@@ -360,7 +346,6 @@
 # TODO, create optimized screens, forward more options to JS/WebGL
 function Screen(scene::Scene; kw...)
     config = Makie.merge_screen_config(ScreenConfig, Dict{Symbol, Any}(kw))
-<<<<<<< HEAD
     screen = Screen(scene, config)
     display(screen, scene)
     return screen
@@ -375,9 +360,6 @@
     screen = Screen(scene, config)
     display(screen, scene)
     return screen
-=======
-    return Screen(scene, config)
->>>>>>> e4f57670
 end
 
 function Base.empty!(screen::Screen)
@@ -466,11 +448,7 @@
     js = js"""
     $(WGL).then(WGL=> {
         WGL.insert_plot($(js_uuid(scene)), $plot_data);
-<<<<<<< HEAD
-        })"""
-=======
     })"""
->>>>>>> e4f57670
     Bonito.evaljs_value(session, js; timeout = 50)
     return
 end
@@ -500,14 +478,7 @@
     return
 end
 
-<<<<<<< HEAD
 function delete_js_objects!(screen::Screen, plot_uuids::Vector{String})
-=======
-function delete_js_objects!(
-        screen::Screen, plot_uuids::Vector{String},
-        session::Union{Nothing, Session}
-    )
->>>>>>> e4f57670
     main_session = get_screen_session(screen)
     isnothing(main_session) && return # if no session we haven't displayed and dont need to delete
     # Eval in root session, since main_session might be gone (e.g. getting closed just shortly before freeing the plots)
@@ -520,10 +491,6 @@
             WGL.delete_plots($(plot_uuids));
         })"""
     )
-<<<<<<< HEAD
-=======
-    !isnothing(session) && close(session)
->>>>>>> e4f57670
     return
 end
 
@@ -632,11 +599,7 @@
 end
 
 const DISABLE_JS_FINALZING = Base.RefValue(false)
-<<<<<<< HEAD
 const DELETE_QUEUE = LockfreeQueue{Tuple{Screen, Vector{String}}}(delete_js_objects!)
-=======
-const DELETE_QUEUE = LockfreeQueue{Tuple{Screen, Vector{String}, Union{Session, Nothing}}}(delete_js_objects!)
->>>>>>> e4f57670
 const SCENE_DELETE_QUEUE = LockfreeQueue{Tuple{Screen, Scene}}(delete_js_objects!)
 
 # Can be called from finalizer!
@@ -645,18 +608,7 @@
     atomics = Makie.collect_atomic_plots(plot)
     session = screen.session
     for plot in atomics
-<<<<<<< HEAD
         delete_wgl_robj!(nothing, plot)
-=======
-        if haskey(plot.attributes.outputs, :wgl_update_obs)
-            # This plot was never rendered, so we don't need to delete it
-            # obs = plot.attributes.outputs[:wgl_update_obs].value[]
-            delete!(plot.attributes, :wgl_update_obs; force = true, recursive = true)
-            # if !isnothing(session)
-            #     Bonito.delete_cached!(session, session, obs.id)
-            # end
-        end
->>>>>>> e4f57670
     end
     if !DISABLE_JS_FINALZING[]
         plot_uuids = map(js_uuid, atomics)
