
function pick_native(screen::Screen, rect::Rect2i)
<<<<<<< HEAD
    task = @async begin
        (x, y) = minimum(rect)
        (w, h) = widths(rect)
        session = get_three(screen; error="Can't do picking!").session
        scene = screen.scene
        picking_data = JSServe.evaljs_value(session, js"""
            Promise.all([$(WGL), $(scene)]).then(([WGL, scene]) => WGL.pick_native_matrix(scene, $x, $y, $w, $h))
        """)
        w2, h2 = picking_data["size"]
        @assert w2 == w && h2 == h
        matrix = reshape(picking_data["data"], (w2, h2))

        if isempty(matrix)
            return Matrix{Tuple{Union{Nothing, AbstractPlot}, Int}}(undef, 0, 0)
        else
            all_children = Makie.collect_atomic_plots(scene)
            lookup = Dict(Pair.(js_uuid.(all_children), all_children))
            return map(matrix) do (uuid, index)
                !haskey(lookup, uuid) && return (nothing, 0)
                return (lookup[uuid], Int(index) + 1)
            end
=======
    (x, y) = minimum(rect)
    (w, h) = widths(rect)
    session = get_three(screen; error="Can't do picking!").session
    scene = screen.scene
    picking_data = JSServe.evaljs_value(session, js"""
        Promise.all([$(WGL), $(scene)]).then(([WGL, scene]) => WGL.pick_native_matrix(scene, $x, $y, $w, $h))
    """)
    empty = Matrix{Tuple{Union{Nothing, AbstractPlot}, Int}}(undef, 0, 0)
    if isnothing(picking_data)
        return empty
    end
    w2, h2 = picking_data["size"]
    @assert w2 == w && h2 == h
    matrix = reshape(picking_data["data"], (w2, h2))
    if isempty(matrix)
        return empty
    else
        all_children = Makie.flatten_plots(scene)
        lookup = Dict(Pair.(js_uuid.(all_children), all_children))
        return map(matrix) do (uuid, index)
            !haskey(lookup, uuid) && return (nothing, 0)
            return (lookup[uuid], Int(index) + 1)
>>>>>>> fcf147e0
        end
    end
end

function plot_lookup(scene::Scene)
    all_plots = Makie.collect_atomic_plots(scene)
    return Dict(Pair.(js_uuid.(all_plots), all_plots))
end

# Skips one set of allocations
function Makie.pick_closest(scene::Scene, screen::Screen, xy, range::Integer)
    # isopen(screen) || return (nothing, 0)
    xy_vec = Cint[round.(Cint, xy)...]
    range = round(Int, range)
    session = get_three(screen; error="Can't do picking!").session
    selection = JSServe.evaljs_value(session, js"""
        Promise.all([$(WGL), $(scene)]).then(([WGL, scene]) => WGL.pick_closest(scene, $(xy_vec), $(range)))
    """)
    lookup = plot_lookup(scene)
    return (lookup[selection[1]], selection[2] + 1)
end

# Skips some allocations
function Makie.pick_sorted(scene::Scene, screen::Screen, xy, range)
    xy_vec = Cint[round.(Cint, xy)...]
    range = round(Int, range)
    session = get_three(screen; error="Can't do picking!").session
    selection = JSServe.evaljs_value(session, js"""
        Promise.all([$(WGL), $(scene)]).then(([WGL, scene]) => WGL.pick_sorted(scene, $(xy_vec), $(range)))
    """)
    isnothing(selection) && return Tuple{Union{Nothing,AbstractPlot},Int}[]
    lookup = plot_lookup(scene)
    return map(selection) do (plot_id, index)
        return (lookup[plot_id], index + 1)
    end
end

function Makie.pick(scene::Scene, screen::Screen, xy)
    plot_matrix = pick_native(screen, Rect2i(xy..., 1, 1))
    @assert size(plot_matrix) == (1, 1)
    return plot_matrix[1, 1]
end

"""
    ToolTip(figurelike, js_callback; plots=plots_you_want_to_hover)

Returns a JSServe DOM element, which creates a popup whenever you click on a plot element in `plots`.
The content of the popup is filled with the return value of js_callback, which can be a string or `HTMLNode`.

Usage example:

```julia
App() do session
    f, ax, pl = scatter(1:4, markersize=100, color=Float32[0.3, 0.4, 0.5, 0.6])
    custom_info = ["a", "b", "c", "d"]
    on_click_callback = js\"\"\"(plot, index) => {
        // the plot object is currently just the raw THREEJS mesh
        console.log(plot)
        // Which can be used to extract e.g. position or color:
        const {pos, color} = plot.geometry.attributes
        console.log(pos)
        console.log(color)
        const x = pos.array[index*2] // everything is a flat array in JS
        const y = pos.array[index*2+1]
        const c = Math.round(color.array[index] * 10) / 10 // rounding to a digit in JS
        const custom = \$(custom_info)[index]
        // return either a string, or an HTMLNode:
        return "Point: <" + x + ", " + y + ">, value: " + c + " custom: " + custom
    }
    \"\"\"

    tooltip = WGLMakie.ToolTip(f, on_click_callback; plots=pl)
    return DOM.div(f, tooltip)
end
```
"""
struct ToolTip
    scene::Scene
    callback::JSServe.JSCode
    plot_uuids::Vector{String}
    function ToolTip(figlike, callback; plots=nothing)
        scene = Makie.get_scene(figlike)
        if isnothing(plots)
            plots = scene.plots
        end
        all_plots = WGLMakie.js_uuid.(filter!(x-> x.inspectable[], Makie.collect_atomic_plots(plots)))
        new(scene, callback, all_plots)
    end
end

const POPUP_CSS = JSServe.Asset(joinpath(@__DIR__, "popup.css"))

function JSServe.jsrender(session::Session, tt::ToolTip)
    scene = tt.scene
    popup =  DOM.div("", class="popup")
    JSServe.evaljs(session, js"""
        $(scene).then(scene => {
            const plots_to_pick = new Set($(tt.plot_uuids));
            const callback = $(tt.callback);
            register_popup($popup, scene, plots_to_pick, callback)
        })
    """)
    return DOM.span(JSServe.jsrender(session, POPUP_CSS), popup)
end<|MERGE_RESOLUTION|>--- conflicted
+++ resolved
@@ -1,28 +1,5 @@
 
 function pick_native(screen::Screen, rect::Rect2i)
-<<<<<<< HEAD
-    task = @async begin
-        (x, y) = minimum(rect)
-        (w, h) = widths(rect)
-        session = get_three(screen; error="Can't do picking!").session
-        scene = screen.scene
-        picking_data = JSServe.evaljs_value(session, js"""
-            Promise.all([$(WGL), $(scene)]).then(([WGL, scene]) => WGL.pick_native_matrix(scene, $x, $y, $w, $h))
-        """)
-        w2, h2 = picking_data["size"]
-        @assert w2 == w && h2 == h
-        matrix = reshape(picking_data["data"], (w2, h2))
-
-        if isempty(matrix)
-            return Matrix{Tuple{Union{Nothing, AbstractPlot}, Int}}(undef, 0, 0)
-        else
-            all_children = Makie.collect_atomic_plots(scene)
-            lookup = Dict(Pair.(js_uuid.(all_children), all_children))
-            return map(matrix) do (uuid, index)
-                !haskey(lookup, uuid) && return (nothing, 0)
-                return (lookup[uuid], Int(index) + 1)
-            end
-=======
     (x, y) = minimum(rect)
     (w, h) = widths(rect)
     session = get_three(screen; error="Can't do picking!").session
@@ -40,12 +17,11 @@
     if isempty(matrix)
         return empty
     else
-        all_children = Makie.flatten_plots(scene)
+        all_children = Makie.collect_atomic_plots(scene)
         lookup = Dict(Pair.(js_uuid.(all_children), all_children))
         return map(matrix) do (uuid, index)
             !haskey(lookup, uuid) && return (nothing, 0)
             return (lookup[uuid], Int(index) + 1)
->>>>>>> fcf147e0
         end
     end
 end
