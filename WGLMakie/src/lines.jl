--- conflicted
+++ resolved
@@ -17,16 +17,9 @@
             uniforms[name] = RGBAf(0, 0, 0, 0)
         end
     end
-<<<<<<< HEAD
-    attributes = Dict{Symbol, Any}(
-        :linepoint => lift(serialize_buffer_attribute, plot[1])
-    )
-
-=======
     points_transformed = apply_transform(transform_func_obs(plot),  plot[1], plot.space)
     positions = lift(serialize_buffer_attribute, points_transformed)
     attributes = Dict{Symbol, Any}(:linepoint => positions)
->>>>>>> 4898ff6d
     for (name, attr) in [:color => color, :linewidth => linewidth]
         if Makie.is_scalar_attribute(to_value(attr))
             uniforms[Symbol("$(name)_start")] = attr
