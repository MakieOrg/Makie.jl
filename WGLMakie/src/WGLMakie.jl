module WGLMakie

using Hyperscript
using Bonito
using Observables
using Makie
using Colors
using ShaderAbstractions
using LinearAlgebra
using GeometryBasics
using PNGFiles
using FreeTypeAbstraction

using Bonito: Session
using Bonito: @js_str, onjs, App, ES6Module
using Bonito.DOM

using RelocatableFolders: @path

using ShaderAbstractions: VertexArray, Buffer, Sampler, AbstractSampler
using ShaderAbstractions: InstancedProgram
using GeometryBasics: StaticVector

import Makie.FileIO
using Makie: get_texture_atlas, SceneSpace, Pixel, Automatic
using Makie: attribute_per_char, layout_text
using Makie: MouseButtonEvent, KeyEvent
using Makie: apply_transform, transform_func_obs
using Makie: spaces, is_data_space, is_pixel_space, is_relative_space, is_clip_space
using Makie: apply_transform_and_f32_conversion, f32_conversion_obs, f32_convert

struct WebGL <: ShaderAbstractions.AbstractContext end

const WGL = ES6Module(joinpath(@__DIR__, "javascript", "WGLMakie.js"))
# using as THREE version: "https://cdn.esm.sh/v66/three@0.173/es2021/three.js"

include("display.jl")
include("three_plot.jl")
include("serialization.jl")
include("events.jl")
include("particles.jl")
include("new-scatter.jl")
include("picking.jl")
include("voxel.jl")

const LAST_INLINE = Base.RefValue{Union{Automatic, Bool}}(Makie.automatic)

"""
    WGLMakie.activate!(; screen_config...)

Sets WGLMakie as the currently active backend and also allows to quickly set the `screen_config`.
Note, that the `screen_config` can also be set permanently via `Makie.set_theme!(WGLMakie=(screen_config...,))`.

# Arguments one can pass via `screen_config`:

$(Base.doc(ScreenConfig))
"""
function activate!(; inline::Union{Automatic,Bool}=LAST_INLINE[], screen_config...)
    Makie.inline!(inline)
    LAST_INLINE[] = inline
    Makie.set_active_backend!(WGLMakie)
    Makie.set_screen_config!(WGLMakie, screen_config)
    if !Bonito.has_html_display()
        Bonito.browser_display()
    end
    return
end

# This is deprecated, but we'll leave it here for now
# until the next breaking release.
const TEXTURE_ATLAS = Observable(Float32[])

function __init__()
    # Activate WGLMakie as backend!
    activate!()
<<<<<<< HEAD
    # We need to update the texture atlas whenever it changes!
    # We do this in three_plot!
    atlas = Makie.get_texture_atlas()
    TEXTURE_ATLAS[] = convert(Vector{Float32}, vec(atlas.data))
    Makie.font_render_callback!(atlas) do sd, uv
        TEXTURE_ATLAS[] = convert(Vector{Float32}, vec(atlas.data))
        return
    end

=======
>>>>>>> 7f45a254
    DISABLE_JS_FINALZING[] = false
    return
end

# re-export Makie, including deprecated names
for name in names(Makie, all=true)
    if Base.isexported(Makie, name) && name !== :Button && name !== :Slider
        @eval using Makie: $(name)
        @eval export $(name)
    end
end

include("precompiles.jl")

end # module<|MERGE_RESOLUTION|>--- conflicted
+++ resolved
@@ -34,6 +34,7 @@
 const WGL = ES6Module(joinpath(@__DIR__, "javascript", "WGLMakie.js"))
 # using as THREE version: "https://cdn.esm.sh/v66/three@0.173/es2021/three.js"
 
+include("shader-abstractions.jl")
 include("display.jl")
 include("three_plot.jl")
 include("serialization.jl")
@@ -73,18 +74,6 @@
 function __init__()
     # Activate WGLMakie as backend!
     activate!()
-<<<<<<< HEAD
-    # We need to update the texture atlas whenever it changes!
-    # We do this in three_plot!
-    atlas = Makie.get_texture_atlas()
-    TEXTURE_ATLAS[] = convert(Vector{Float32}, vec(atlas.data))
-    Makie.font_render_callback!(atlas) do sd, uv
-        TEXTURE_ATLAS[] = convert(Vector{Float32}, vec(atlas.data))
-        return
-    end
-
-=======
->>>>>>> 7f45a254
     DISABLE_JS_FINALZING[] = false
     return
 end
