--- conflicted
+++ resolved
@@ -67,13 +67,8 @@
     "Order Independent Transparency",
     "heatmap transparent colormap",
     "fast pixel marker",
-<<<<<<< HEAD
-=======
-    "Array of Images Scatter",
-    "Image Scatter different sizes",
     "scatter with glow",
     "scatter with stroke"
->>>>>>> 927fe488
 ])
 
 functions = [:volume, :volume!, :uv_mesh]
