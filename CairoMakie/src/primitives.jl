--- conflicted
+++ resolved
@@ -976,16 +976,11 @@
 nan2zero(x) = !isnan(x) * x
 
 
-<<<<<<< HEAD
-function draw_mesh3D(scene, screen, attributes, mesh; pos = Vec4f(0), scale = 1f0, rotation = Mat4f(I))
-    @get_attribute(attributes, (shading, diffuse, specular, shininess, faceculling, clip_planes))
-=======
 function draw_mesh3D(
         scene, screen, attributes, mesh; pos = Vec4f(0), scale = 1f0, rotation = Mat4f(I),
         uv_transform = Mat{2, 3, Float32}(1,0,0,1,0,0)
     )
-    @get_attribute(attributes, (shading, diffuse, specular, shininess, faceculling))
->>>>>>> 12d0e67a
+    @get_attribute(attributes, (shading, diffuse, specular, shininess, faceculling, clip_planes))
 
     matcap = to_value(get(attributes, :matcap, nothing))
     meshpoints = decompose(Point3f, mesh)::Vector{Point3f}
