--- conflicted
+++ resolved
@@ -594,9 +594,6 @@
     xymax = project_position(scene, space, Point2f(last.(imsize)), model)
     w, h = xymax .- xy
 
-<<<<<<< HEAD
-        interp_flag = interpolation_flag(is_vector, interp, abs(w), abs(h), s.width, s.height)
-=======
     can_use_fast_path = !(is_vector && !interpolate) && regular_grid && identity_transform
     use_fast_path = can_use_fast_path && !disable_fast_path
 
@@ -604,7 +601,6 @@
         s = to_cairo_image(image, primitive)
 
         weird_cairo_limit = (2^15) - 23
->>>>>>> 9f767a36
         if s.width > weird_cairo_limit || s.height > weird_cairo_limit
             error("Cairo stops rendering images bigger than $(weird_cairo_limit), which is likely a bug in Cairo. Please resample your image/heatmap with e.g. `ImageTransformations.imresize`")
         end
