################################################################################
#                             Lines, LineSegments                              #
################################################################################

function draw_atomic(scene::Scene, screen::CairoScreen, @nospecialize(primitive::Union{Lines, LineSegments}))
    fields = @get_attribute(primitive, (color, linewidth, linestyle))
    linestyle = Makie.convert_attribute(linestyle, Makie.key"linestyle"())
    ctx = screen.context
    model = primitive[:model][]
    positions = primitive[1][]

    isempty(positions) && return

    # workaround for a LineSegments object created from a GLNormalMesh
    # the input argument is a view of points using faces, which results in
    # a vector of tuples of two points. we convert those to a list of points
    # so they don't trip up the rest of the pipeline
    # TODO this shouldn't be necessary anymore!
    if positions isa SubArray{<:Point3, 1, P, <:Tuple{Array{<:AbstractFace}}} where P
        positions = let
            pos = Point3f[]
            for tup in positions
                push!(pos, tup[1])
                push!(pos, tup[2])
            end
            pos
        end
    end

    space = to_value(get(primitive, :space, :data))
    projected_positions = project_position.(Ref(scene), Ref(space), positions, Ref(model))

    if color isa AbstractArray{<: Number}
        color = numbers_to_colors(color, primitive)
    end

    # color is now a color or an array of colors
    # if it's an array of colors, each segment must be stroked separately

    # The linestyle can be set globally, as we do here.
    # However, there is a discrepancy between Makie
    # and Cairo when it comes to linestyles.
    # For Makie, the linestyle array is cumulative,
    # and defines the "absolute" endpoints of segments.
    # However, for Cairo, each value provides the length of
    # alternate "on" and "off" portions of the stroke.
    # Therefore, we take the diff of the given linestyle,
    # to convert the "absolute" coordinates into "relative" ones.
    if !isnothing(linestyle) && !(linewidth isa AbstractArray)
        Cairo.set_dash(ctx, diff(Float64.(linestyle)) .* linewidth)
    end
    if color isa AbstractArray || linewidth isa AbstractArray
        # stroke each segment separately, this means disjointed segments with probably
        # wonky dash patterns if segments are short

        # we can hide the gaps by setting the line cap to round
        Cairo.set_line_cap(ctx, Cairo.CAIRO_LINE_CAP_ROUND)
        draw_multi(
            primitive, ctx,
            projected_positions,
            color, linewidth,
            isnothing(linestyle) ? nothing : diff(Float64.(linestyle))
        )
    else
        # stroke the whole line at once if it has only one color
        # this allows correct linestyles and line joins as well and will be the
        # most common case
        Cairo.set_line_width(ctx, linewidth)
        Cairo.set_source_rgba(ctx, red(color), green(color), blue(color), alpha(color))
        draw_single(primitive, ctx, projected_positions)
    end
    nothing
end

function draw_single(primitive::Lines, ctx, positions)
    n = length(positions)
    @inbounds for i in 1:n
        p = positions[i]
        # only take action for non-NaNs
        if !isnan(p)
            # new line segment at beginning or if previously NaN
            if i == 1 || isnan(positions[i-1])
                Cairo.move_to(ctx, p...)
            else
                Cairo.line_to(ctx, p...)
                # complete line segment at end or if next point is NaN
                if i == n || isnan(positions[i+1])
                    Cairo.stroke(ctx)
                end
            end
        end
    end
    # force clearing of path in case of skipped NaN
    Cairo.new_path(ctx)
end

function draw_single(primitive::LineSegments, ctx, positions)

    @assert iseven(length(positions))

    @inbounds for i in 1:2:length(positions)-1
        p1 = positions[i]
        p2 = positions[i+1]

        if isnan(p1) || isnan(p2)
            continue
        else
            Cairo.move_to(ctx, p1...)
            Cairo.line_to(ctx, p2...)
            Cairo.stroke(ctx)
        end
    end
    # force clearing of path in case of skipped NaN
    Cairo.new_path(ctx)
end

# if linewidth is not an array
function draw_multi(primitive, ctx, positions, colors::AbstractArray, linewidth, dash)
    draw_multi(primitive, ctx, positions, colors, [linewidth for c in colors], dash)
end

# if color is not an array
function draw_multi(primitive, ctx, positions, color, linewidths::AbstractArray, dash)
    draw_multi(primitive, ctx, positions, [color for l in linewidths], linewidths, dash)
end

function draw_multi(primitive::Union{Lines, LineSegments}, ctx, positions, colors::AbstractArray, linewidths::AbstractArray, dash)
    if primitive isa LineSegments
        @assert iseven(length(positions))
    end
    @assert length(positions) == length(colors)
    @assert length(linewidths) == length(colors)

    iterator = if primitive isa Lines
        1:length(positions)-1
    elseif primitive isa LineSegments
        1:2:length(positions)
    end

    for i in iterator
        if isnan(positions[i+1]) || isnan(positions[i])
            continue
        end
        Cairo.move_to(ctx, positions[i]...)

        Cairo.line_to(ctx, positions[i+1]...)
        if linewidths[i] != linewidths[i+1]
            error("Cairo doesn't support two different line widths ($(linewidths[i]) and $(linewidths[i+1])) at the endpoints of a line.")
        end
        Cairo.set_line_width(ctx, linewidths[i])
        !isnothing(dash) && Cairo.set_dash(ctx, dash .* linewidths[i])
        c1 = colors[i]
        c2 = colors[i+1]
        # we can avoid the more expensive gradient if the colors are the same
        # this happens if one color was given for each segment
        if c1 == c2
            Cairo.set_source_rgba(ctx, red(c1), green(c1), blue(c1), alpha(c1))
            Cairo.stroke(ctx)
        else
            pat = Cairo.pattern_create_linear(positions[i]..., positions[i+1]...)
            Cairo.pattern_add_color_stop_rgba(pat, 0, red(c1), green(c1), blue(c1), alpha(c1))
            Cairo.pattern_add_color_stop_rgba(pat, 1, red(c2), green(c2), blue(c2), alpha(c2))
            Cairo.set_source(ctx, pat)
            Cairo.stroke(ctx)
            Cairo.destroy(pat)
        end
    end
    # force clearing of path in case of skipped NaN
    Cairo.new_path(ctx)
end

################################################################################
#                                   Scatter                                    #
################################################################################

function draw_atomic(scene::Scene, screen::CairoScreen, @nospecialize(primitive::Scatter))
    fields = @get_attribute(primitive, (color, markersize, strokecolor, strokewidth, marker, marker_offset, rotations))
    @get_attribute(primitive, (transform_marker,))

    ctx = screen.context
    model = primitive[:model][]
    positions = primitive[1][]
    isempty(positions) && return
    size_model = transform_marker ? model : Mat4f(I)

    font = to_font(to_value(get(primitive, :font, Makie.defaultfont())))

    colors = if color isa AbstractArray{<: Number}
        numbers_to_colors(color, primitive)
    else
        color
    end

    markerspace = to_value(get(primitive, :markerspace, :pixel))
    space = to_value(get(primitive, :space, :data))

    transfunc = scene.transformation.transform_func[]

    marker_conv = _marker_convert(marker)

    draw_atomic_scatter(scene, ctx, transfunc, colors, markersize, strokecolor, strokewidth, marker_conv, marker_offset, rotations, model, positions, size_model, font, markerspace, space)
end

# an array of markers is converted to string by itself, which is inconvenient for the iteration logic
_marker_convert(markers::AbstractArray) = map(m -> convert_attribute(m, key"marker"(), key"scatter"()), markers)
_marker_convert(marker) = convert_attribute(marker, key"marker"(), key"scatter"())

function draw_atomic_scatter(scene, ctx, transfunc, colors, markersize, strokecolor, strokewidth, marker, marker_offset, rotations, model, positions, size_model, font, markerspace, space)
    broadcast_foreach(positions, colors, markersize, strokecolor,
        strokewidth, marker, marker_offset, remove_billboard(rotations)) do point, col,
            markersize, strokecolor, strokewidth, m, mo, rotation

        scale = project_scale(scene, markerspace, markersize, size_model)
        offset = project_scale(scene, markerspace, mo, size_model)

        pos = project_position(scene, transfunc, space, point, model)
        isnan(pos) && return

        Cairo.set_source_rgba(ctx, rgbatuple(col)...)
<<<<<<< HEAD

        m = convert_attribute(marker, key"marker"(), key"scatter"())
=======
>>>>>>> 75b145e0
        Cairo.save(ctx)
        if m isa Char
            draw_marker(ctx, m, best_font(m, font), pos, scale, strokecolor, strokewidth, offset, rotation)
        else
            draw_marker(ctx, m, pos, scale, strokecolor, strokewidth, offset, rotation)
        end
        Cairo.restore(ctx)
    end
    return
end

function draw_marker(ctx, marker::Char, font, pos, scale, strokecolor, strokewidth, marker_offset, rotation)
    # Marker offset is meant to be relative to the
    # bottom left corner of the box centered at
    # `pos` with sides defined by `scale`, but
    # this does not take the character's dimensions
    # into account.
    # Here, we reposition the marker offset to be
    # relative to the center of the char.
    marker_offset = marker_offset .+ scale ./ 2

    cairoface = set_ft_font(ctx, font)

    charextent = Makie.FreeTypeAbstraction.get_extent(font, marker)
    inkbb = Makie.FreeTypeAbstraction.inkboundingbox(charextent)

    # scale normalized bbox by font size
    inkbb_scaled = Rect2f(origin(inkbb) .* scale, widths(inkbb) .* scale)

    # flip y for the centering shift of the character because in Cairo y goes down
    centering_offset = Vec2f(1, -1) .* (-origin(inkbb_scaled) .- 0.5f0 .* widths(inkbb_scaled))
    # this is the origin where we actually have to place the glyph so it can be centered
    charorigin = pos .+ Vec2f(marker_offset[1], -marker_offset[2])
    old_matrix = get_font_matrix(ctx)
    set_font_matrix(ctx, scale_matrix(scale...))

    # First, we translate to the point where the
    # marker is supposed to go.
    Cairo.translate(ctx, charorigin[1], charorigin[2])
    # Then, we rotate the context by the
    # appropriate amount,
    Cairo.rotate(ctx, to_2d_rotation(rotation))
    # and apply a centering offset to account for
    # the fact that text is shown from the (relative)
    # bottom left corner.
    Cairo.translate(ctx, centering_offset[1], centering_offset[2])

    Cairo.move_to(ctx, 0, 0)
    Cairo.text_path(ctx, string(marker))
    Cairo.fill_preserve(ctx)
    # stroke
    Cairo.set_line_width(ctx, strokewidth)
    Cairo.set_source_rgba(ctx, rgbatuple(strokecolor)...)
    Cairo.stroke(ctx)

    # if we use set_ft_font we should destroy the pointer it returns
    cairo_font_face_destroy(cairoface)

    set_font_matrix(ctx, old_matrix)
end

function draw_marker(ctx, marker::Circle, pos, scale, strokecolor, strokewidth, marker_offset, rotation)
    marker_offset = marker_offset + scale ./ 2
    pos += Point2f(marker_offset[1], -marker_offset[2])

    if scale[1] != scale[2]
        old_matrix = Cairo.get_matrix(ctx)
        Cairo.scale(ctx, scale[1], scale[2])
        Cairo.translate(ctx, pos[1]/scale[1], pos[2]/scale[2])
        Cairo.arc(ctx, 0, 0, 0.5, 0, 2*pi)
    else
        Cairo.arc(ctx, pos[1], pos[2], scale[1]/2, 0, 2*pi)
    end

    Cairo.fill_preserve(ctx)

    Cairo.set_line_width(ctx, Float64(strokewidth))

    sc = to_color(strokecolor)
    Cairo.set_source_rgba(ctx, rgbatuple(sc)...)
    Cairo.stroke(ctx)
    scale[1] != scale[2] && Cairo.set_matrix(ctx, old_matrix)
    nothing
end

function draw_marker(ctx, marker::Rect, pos, scale, strokecolor, strokewidth, marker_offset, rotation)
    s2 = Point2((widths(marker) .* scale .* (1, -1))...)
    pos = pos .+ Point2f(marker_offset[1], -marker_offset[2])
    Cairo.rotate(ctx, to_2d_rotation(rotation))
    Cairo.rectangle(ctx, pos[1], pos[2], s2...)
    Cairo.fill_preserve(ctx)
    Cairo.set_line_width(ctx, Float64(strokewidth))
    sc = to_color(strokecolor)
    Cairo.set_source_rgba(ctx, rgbatuple(sc)...)
    Cairo.stroke(ctx)
end

function draw_marker(ctx, beziermarker::BezierPath, pos, scale, strokecolor, strokewidth, marker_offset, rotation)
    Cairo.save(ctx)
    Cairo.translate(ctx, pos[1], pos[2])
    Cairo.rotate(ctx, to_2d_rotation(rotation))
    Cairo.scale(ctx, scale[1], -scale[2]) # flip y for cairo
    draw_path(ctx, beziermarker)
    Cairo.fill_preserve(ctx)
    sc = to_color(strokecolor)
    Cairo.set_source_rgba(ctx, rgbatuple(sc)...)
    Cairo.set_line_width(ctx, Float64(strokewidth))
    Cairo.stroke(ctx)
    Cairo.restore(ctx)
end

draw_path(ctx, bp::BezierPath) = foreach(x -> path_command(ctx, x), bp.commands)
path_command(ctx, c::MoveTo) = Cairo.move_to(ctx, c.p...)
path_command(ctx, c::LineTo) = Cairo.line_to(ctx, c.p...)
path_command(ctx, c::CurveTo) = Cairo.curve_to(ctx, c.c1..., c.c2..., c.p...)
path_command(ctx, ::ClosePath) = Cairo.close_path(ctx)
function path_command(ctx, c::EllipticalArc)
    Cairo.save(ctx)
    Cairo.rotate(ctx, c.angle)
    Cairo.scale(ctx, 1, c.r2 / c.r1)
    if c.a2 > c.a1
        Cairo.arc(ctx, c.c..., c.r1, c.a1, c.a2)
    else
        Cairo.arc_negative(ctx, c.c..., c.r1, c.a1, c.a2)
    end
    Cairo.restore(ctx)
end


################################################################################
#                                     Text                                     #
################################################################################

function p3_to_p2(p::Point3{T}) where T
    if p[3] == 0 || isnan(p[3])
        Point2{T}(p[Vec(1,2)]...)
    else
        error("Can't reduce Point3 to Point2 with nonzero third component $(p[3]).")
    end
end

function draw_atomic(scene::Scene, screen::CairoScreen, @nospecialize(primitive::Text{<:Tuple{<:Union{AbstractArray{<:Makie.GlyphCollection}, Makie.GlyphCollection}}}))
    ctx = screen.context
    @get_attribute(primitive, (rotation, model, space, markerspace, offset))
    position = primitive.position[]
    # use cached glyph info
    glyph_collection = to_value(primitive[1])

    draw_glyph_collection(
        scene, ctx, position, glyph_collection, remove_billboard(rotation),
        model, space, markerspace, offset
    )

    nothing
end


function draw_glyph_collection(
        scene, ctx, positions, glyph_collections::AbstractArray, rotation,
        model::Mat, space, markerspace, offset
    )

    # TODO: why is the Ref around model necessary? doesn't broadcast_foreach handle staticarrays matrices?
    broadcast_foreach(positions, glyph_collections, rotation, Ref(model), space,
        markerspace, offset) do pos, glayout, ro, mo, sp, msp, off

        draw_glyph_collection(scene, ctx, pos, glayout, ro, mo, sp, msp, off)
    end
end

_deref(x) = x
_deref(x::Ref) = x[]

function draw_glyph_collection(scene, ctx, position, glyph_collection, rotation, _model, space, markerspace, offsets)

    glyphs = glyph_collection.glyphs
    glyphoffsets = glyph_collection.origins
    fonts = glyph_collection.fonts
    rotations = glyph_collection.rotations
    scales = glyph_collection.scales
    colors = glyph_collection.colors
    strokewidths = glyph_collection.strokewidths
    strokecolors = glyph_collection.strokecolors

    model = _deref(_model)
    model33 = model[Vec(1, 2, 3), Vec(1, 2, 3)]
    id = Mat4f(I)

    glyph_pos = let
        transform_func = scene.transformation.transform_func[]
        p = Makie.apply_transform(transform_func, position)

        Makie.clip_to_space(scene.camera, markerspace) *
        Makie.space_to_clip(scene.camera, space) *
        model * to_ndim(Point4f, to_ndim(Point3f, p, 0), 1)
    end

    Cairo.save(ctx)

    broadcast_foreach(glyphs, glyphoffsets, fonts, rotations, scales, colors, strokewidths, strokecolors, offsets) do glyph,
        glyphoffset, font, rotation, scale, color, strokewidth, strokecolor, offset

        cairoface = set_ft_font(ctx, font)
        old_matrix = get_font_matrix(ctx)

        p3_offset = to_ndim(Point3f, offset, 0)

        glyph in ('\r', '\n') && return

        Cairo.save(ctx)
        Cairo.set_source_rgba(ctx, rgbatuple(color)...)

        # offsets and scale apply in markerspace
        gp3 = glyph_pos[Vec(1, 2, 3)] ./ glyph_pos[4] .+ model33 * (glyphoffset .+ p3_offset)

        scale3 = scale isa Number ? Point3f(scale, scale, 0) : to_ndim(Point3f, scale, 0)

        # the CairoMatrix is found by transforming the right and up vector
        # of the character into screen space and then subtracting the projected
        # origin. The resulting vectors give the directions in which the character
        # needs to be stretched in order to match the 3D projection

        xvec = rotation * (scale3[1] * Point3f(1, 0, 0))
        yvec = rotation * (scale3[2] * Point3f(0, -1, 0))

        glyphpos = _project_position(scene, markerspace, gp3, id, true)
        xproj = _project_position(scene, markerspace, gp3 + model33 * xvec, id, true)
        yproj = _project_position(scene, markerspace, gp3 + model33 * yvec, id, true)

        xdiff = xproj - glyphpos
        ydiff = yproj - glyphpos

        mat = Cairo.CairoMatrix(
            xdiff[1], xdiff[2],
            ydiff[1], ydiff[2],
            0, 0,
        )

        Cairo.save(ctx)
        Cairo.move_to(ctx, glyphpos...)
        set_font_matrix(ctx, mat)
        Cairo.show_text(ctx, string(glyph))
        # show_text makes an implicite move_to at the end, which starts a new one point path.
        # `new_path` clears that path so it doesn't end up as an artifact in the next stroke call
        Cairo.new_path(ctx)
        Cairo.restore(ctx)

        if strokewidth > 0 && strokecolor != RGBAf(0, 0, 0, 0)
            Cairo.save(ctx)
            Cairo.move_to(ctx, glyphpos...)
            set_font_matrix(ctx, mat)
            Cairo.text_path(ctx, string(glyph))
            Cairo.set_source_rgba(ctx, rgbatuple(strokecolor)...)
            Cairo.set_line_width(ctx, strokewidth)
            Cairo.stroke(ctx)
            Cairo.restore(ctx)
        end
        Cairo.restore(ctx)

        cairo_font_face_destroy(cairoface)
        set_font_matrix(ctx, old_matrix)
    end

    Cairo.restore(ctx)
    return
end

################################################################################
#                                Heatmap, Image                                #
################################################################################

"""
    regularly_spaced_array_to_range(arr)
If possible, converts `arr` to a range.
If not, returns array unchanged.
"""
function regularly_spaced_array_to_range(arr)
    diffs = unique!(sort!(diff(arr)))
    step = sum(diffs) ./ length(diffs)
    if all(x-> x ≈ step, diffs)
        m, M = extrema(arr)
        if step < zero(step)
            m, M = M, m
        end
        # don't use stop=M, since that may not include M
        return range(m; step=step, length=length(arr))
    else
        return arr
    end
end

regularly_spaced_array_to_range(arr::AbstractRange) = arr

function draw_atomic(scene::Scene, screen::CairoScreen, @nospecialize(primitive::Union{Heatmap, Image}))
    ctx = screen.context
    image = primitive[3][]
    xs, ys = primitive[1][], primitive[2][]
    if !(xs isa AbstractVector)
        l, r = extrema(xs)
        N = size(image, 1)
        xs = range(l, r, length = N+1)
    else
        xs = regularly_spaced_array_to_range(xs)
    end
    if !(ys isa AbstractVector)
        l, r = extrema(ys)
        N = size(image, 2)
        ys = range(l, r, length = N+1)
    else
        ys = regularly_spaced_array_to_range(ys)
    end
    model = primitive[:model][]
    interp_requested = to_value(get(primitive, :interpolate, true))

    # Debug attribute we can set to disable fastpath
    # probably shouldn't really be part of the interface
    fast_path = to_value(get(primitive, :fast_path, true))
    disable_fast_path = !fast_path
    # Vector backends don't support FILTER_NEAREST for interp == false, so in that case we also need to draw rects
    is_vector = is_vector_backend(ctx)
    t = Makie.transform_func_obs(primitive)[]
    identity_transform = (t === identity || t isa Tuple && all(x-> x === identity, t)) && (abs(model[1, 2]) < 1e-15)
    regular_grid = xs isa AbstractRange && ys isa AbstractRange

    if interp_requested
        if !regular_grid
            error("$(typeof(primitive).parameters[1]) with interpolate = true with a non-regular grid is not supported right now.")
        end
        if !identity_transform
            error("$(typeof(primitive).parameters[1]) with interpolate = true with a non-identity transform is not supported right now.")
        end
    end

    imsize = ((first(xs), last(xs)), (first(ys), last(ys)))
    # find projected image corners
    # this already takes care of flipping the image to correct cairo orientation
    space = to_value(get(primitive, :space, :data))
    xy = project_position(scene, space, Point2f(first.(imsize)), model)
    xymax = project_position(scene, space, Point2f(last.(imsize)), model)
    w, h = xymax .- xy
    image_resolution_larger_than_surface = abs(w) < length(xs) || abs(h) < length(ys)
    automatic_interpolation = image_resolution_larger_than_surface & regular_grid & identity_transform

    interpolate = interp_requested || automatic_interpolation

    can_use_fast_path = !(is_vector && !interpolate) && regular_grid && identity_transform
    use_fast_path = can_use_fast_path && !disable_fast_path

    if use_fast_path
        s = to_cairo_image(image, primitive)

        weird_cairo_limit = (2^15) - 23
        if s.width > weird_cairo_limit || s.height > weird_cairo_limit
            error("Cairo stops rendering images bigger than $(weird_cairo_limit), which is likely a bug in Cairo. Please resample your image/heatmap with e.g. `ImageTransformations.imresize`")
        end

        Cairo.rectangle(ctx, xy..., w, h)
        Cairo.save(ctx)
        Cairo.translate(ctx, xy...)
        Cairo.scale(ctx, w / s.width, h / s.height)
        Cairo.set_source_surface(ctx, s, 0, 0)
        p = Cairo.get_source(ctx)
        # this is needed to avoid blurry edges
        Cairo.pattern_set_extend(p, Cairo.EXTEND_PAD)
        filt = interpolate ? Cairo.FILTER_BILINEAR : Cairo.FILTER_NEAREST
        Cairo.pattern_set_filter(p, filt)
        Cairo.fill(ctx)
        Cairo.restore(ctx)
    else
        # find projected image corners
        # this already takes care of flipping the image to correct cairo orientation
        space = to_value(get(primitive, :space, :data))
        xys = [project_position(scene, space, Point2f(x, y), model) for x in xs, y in ys]
        colors = to_rgba_image(image, primitive)

        # Note: xs and ys should have size ni+1, nj+1
        ni, nj = size(image)
        if ni + 1 != length(xs) || nj + 1 != length(ys)
            error("Error in conversion pipeline. xs and ys should have size ni+1, nj+1. Found: xs: $(length(xs)), ys: $(length(ys)), ni: $(ni), nj: $(nj)")
        end
        _draw_rect_heatmap(ctx, xys, ni, nj, colors)
    end
end

function _draw_rect_heatmap(ctx, xys, ni, nj, colors)
    @inbounds for i in 1:ni, j in 1:nj
        p1 = xys[i, j]
        p2 = xys[i+1, j]
        p3 = xys[i+1, j+1]
        p4 = xys[i, j+1]

        # Rectangles and polygons that are directly adjacent usually show
        # white lines between them due to anti aliasing. To avoid this we
        # increase their size slightly.

        if alpha(colors[i, j]) == 1
            # sign.(p - center) gives the direction in which we need to
            # extend the polygon. (Which may change due to rotations in the
            # model matrix.) (i!=1) etc is used to avoid increasing the
            # outer extent of the heatmap.
            center = 0.25f0 * (p1 + p2 + p3 + p4)
            p1 += sign.(p1 - center) .* Point2f(0.5f0 * (i!=1),  0.5f0 * (j!=1))
            p2 += sign.(p2 - center) .* Point2f(0.5f0 * (i!=ni), 0.5f0 * (j!=1))
            p3 += sign.(p3 - center) .* Point2f(0.5f0 * (i!=ni), 0.5f0 * (j!=nj))
            p4 += sign.(p4 - center) .* Point2f(0.5f0 * (i!=1),  0.5f0 * (j!=nj))
        end

        Cairo.set_line_width(ctx, 0)
        Cairo.move_to(ctx, p1[1], p1[2])
        Cairo.line_to(ctx, p2[1], p2[2])
        Cairo.line_to(ctx, p3[1], p3[2])
        Cairo.line_to(ctx, p4[1], p4[2])
        Cairo.close_path(ctx)
        Cairo.set_source_rgba(ctx, rgbatuple(colors[i, j])...)
        Cairo.fill(ctx)
    end
end


################################################################################
#                                     Mesh                                     #
################################################################################


function draw_atomic(scene::Scene, screen::CairoScreen, @nospecialize(primitive::Makie.Mesh))
    mesh = primitive[1][]
    if Makie.cameracontrols(scene) isa Union{Camera2D, Makie.PixelCamera, Makie.EmptyCamera}
        draw_mesh2D(scene, screen, primitive, mesh)
    else
        if !haskey(primitive, :faceculling)
            primitive[:faceculling] = Observable(-10)
        end
        draw_mesh3D(scene, screen, primitive, mesh)
    end
    return nothing
end

function draw_mesh2D(scene, screen, @nospecialize(plot), @nospecialize(mesh))
    @get_attribute(plot, (color,))
    color = to_color(hasproperty(mesh, :color) ? mesh.color : color)
    vs =  decompose(Point2f, mesh)::Vector{Point2f}
    fs = decompose(GLTriangleFace, mesh)::Vector{GLTriangleFace}
    uv = decompose_uv(mesh)::Union{Nothing, Vector{Vec2f}}
    model = plot.model[]::Mat4f
    colormap = haskey(plot, :colormap) ? to_colormap(plot.colormap[]) : nothing
    colorrange = convert_attribute(to_value(get(plot, :colorrange, nothing)), key"colorrange"())::Union{Nothing, Vec2f}

    lowclip = get_color_attr(plot, :lowclip)
    highclip = get_color_attr(plot, :highclip)
    nan_color = get_color_attr(plot, :nan_color)

    cols = per_face_colors(
        color, colormap, colorrange, nothing, fs, nothing, uv,
        lowclip, highclip, nan_color)

    space = to_value(get(plot, :space, :data))::Symbol
    return draw_mesh2D(scene, screen, cols, space, vs, fs, model)
end

function draw_mesh2D(scene, screen, per_face_cols, space::Symbol,
        vs::Vector{Point2f}, fs::Vector{GLTriangleFace}, model::Mat4f)

    ctx = screen.context
    # Priorize colors of the mesh if present
    # This is a hack, which needs cleaning up in the Mesh plot type!
    pattern = Cairo.CairoPatternMesh()

    for (f, (c1, c2, c3)) in zip(fs, per_face_cols)
        t1, t2, t3 =  project_position.(scene, space, vs[f], (model,)) #triangle points
        Cairo.mesh_pattern_begin_patch(pattern)

        Cairo.mesh_pattern_move_to(pattern, t1...)
        Cairo.mesh_pattern_line_to(pattern, t2...)
        Cairo.mesh_pattern_line_to(pattern, t3...)

        mesh_pattern_set_corner_color(pattern, 0, c1)
        mesh_pattern_set_corner_color(pattern, 1, c2)
        mesh_pattern_set_corner_color(pattern, 2, c3)

        Cairo.mesh_pattern_end_patch(pattern)
    end
    Cairo.set_source(ctx, pattern)
    Cairo.close_path(ctx)
    Cairo.paint(ctx)
    return nothing
end

function average_z(positions, face)
    vs = positions[face]
    sum(v -> v[3], vs) / length(vs)
end

nan2zero(x) = !isnan(x) * x


function draw_mesh3D(scene, screen, attributes, mesh; pos = Vec4f(0), scale = 1f0)
    # Priorize colors of the mesh if present
    @get_attribute(attributes, (color,))

    colormap = haskey(attributes, :colormap) ? to_colormap(attributes.colormap[]) : nothing
    colorrange = convert_attribute(to_value(get(attributes, :colorrange, nothing)), key"colorrange"())::Union{Nothing, Vec2f}
    matcap = to_value(get(attributes, :matcap, nothing))

    color = hasproperty(mesh, :color) ? mesh.color : color
    meshpoints = decompose(Point3f, mesh)::Vector{Point3f}
    meshfaces = decompose(GLTriangleFace, mesh)::Vector{GLTriangleFace}
    meshnormals = decompose_normals(mesh)::Vector{Vec3f}
    meshuvs = texturecoordinates(mesh)::Union{Nothing, Vector{Vec2f}}

    lowclip = get_color_attr(attributes, :lowclip)
    highclip = get_color_attr(attributes, :highclip)
    nan_color = get_color_attr(attributes, :nan_color)

    per_face_col = per_face_colors(
        color, colormap, colorrange, matcap, meshfaces, meshnormals, meshuvs,
        lowclip, highclip, nan_color
    )

    @get_attribute(attributes, (shading, diffuse,
        specular, shininess, faceculling))

    model = attributes.model[]::Mat4f
    space = to_value(get(attributes, :space, :data))::Symbol

    draw_mesh3D(
        scene, screen, space, meshpoints, meshfaces, meshnormals, per_face_col, pos, scale,
        model, shading::Bool, diffuse::Vec3f,
        specular::Vec3f, shininess::Float32, faceculling::Int
    )
end

function draw_mesh3D(
        scene, screen, space, meshpoints, meshfaces, meshnormals, per_face_col, pos, scale,
        model, shading, diffuse,
        specular, shininess, faceculling
    )
    ctx = screen.context
    view = ifelse(is_data_space(space), scene.camera.view[], Mat4f(I))
    projection = Makie.space_to_clip(scene.camera, space, false)
    i = Vec(1, 2, 3)
    normalmatrix = transpose(inv(view[i, i] * model[i, i]))

    # Mesh data
    # transform to view/camera space
    func = Makie.transform_func_obs(scene)[]
    # pass func as argument to function, so that we get a function barrier
    # and have `func` be fully typed inside closure
    vs = broadcast(meshpoints, (func,)) do v, f
        # Should v get a nan2zero?
        v = Makie.apply_transform(f, v)
        p4d = to_ndim(Vec4f, scale .* to_ndim(Vec3f, v, 0f0), 1f0)
        view * (model * p4d .+ to_ndim(Vec4f, pos, 0f0))
    end

    ns = map(n -> normalize(normalmatrix * n), meshnormals)
    # Liight math happens in view/camera space
    pointlight = Makie.get_point_light(scene)
    lightposition = if !isnothing(pointlight)
        pointlight.position[]
    else
        Vec3f(0)
    end

    ambientlight = Makie.get_ambient_light(scene)
    ambient = if !isnothing(ambientlight)
        c = ambientlight.color[]
        Vec3f(c.r, c.g, c.b)
    else
        Vec3f(0)
    end

    lightpos = (view * to_ndim(Vec4f, lightposition, 1.0))[Vec(1, 2, 3)]

    # Camera to screen space
    ts = map(vs) do v
        clip = projection * v
        @inbounds begin
            p = (clip ./ clip[4])[Vec(1, 2)]
            p_yflip = Vec2f(p[1], -p[2])
            p_0_to_1 = (p_yflip .+ 1f0) ./ 2f0
        end
        p = p_0_to_1 .* scene.camera.resolution[]
        return Vec3f(p[1], p[2], clip[3])
    end

    # Approximate zorder
    average_zs = map(f -> average_z(ts, f), meshfaces)
    zorder = sortperm(average_zs)

    # Face culling
    zorder = filter(i -> any(last.(ns[meshfaces[i]]) .> faceculling), zorder)

    draw_pattern(ctx, zorder, shading, meshfaces, ts, per_face_col, ns, vs, lightpos, shininess, diffuse, ambient, specular)
    return
end

function _calculate_shaded_vertexcolors(N, v, c, lightpos, ambient, diffuse, specular, shininess)
    L = normalize(lightpos .- v[Vec(1,2,3)])
    diff_coeff = max(dot(L, N), 0f0)
    H = normalize(L + normalize(-v[Vec(1, 2, 3)]))
    spec_coeff = max(dot(H, N), 0f0)^shininess
    c = RGBAf(c)
    # if this is one expression it introduces allocations??
    new_c_part1 = (ambient .+ diff_coeff .* diffuse) .* Vec3f(c.r, c.g, c.b) #.+
    new_c = new_c_part1 .+ specular * spec_coeff
    RGBAf(new_c..., c.alpha)
end

function draw_pattern(ctx, zorder, shading, meshfaces, ts, per_face_col, ns, vs, lightpos, shininess, diffuse, ambient, specular)
    pattern = Cairo.CairoPatternMesh()

    for k in reverse(zorder)
        f = meshfaces[k]
        # avoid SizedVector through Face indexing
        t1 = ts[f[1]]
        t2 = ts[f[2]]
        t3 = ts[f[3]]

        facecolors = per_face_col[k]
        # light calculation
        if shading
            c1, c2, c3 = Base.Cartesian.@ntuple 3 i -> begin
                # these face index expressions currently allocate for SizedVectors
                # if done like `ns[f]`
                N = ns[f[i]]
                v = vs[f[i]]
                c = facecolors[i]
                _calculate_shaded_vertexcolors(N, v, c, lightpos, ambient, diffuse, specular, shininess)
            end
        else
            c1, c2, c3 = facecolors
        end

        # debug normal coloring
        # n1, n2, n3 = Vec3f(0.5) .+ 0.5ns[f]
        # c1 = RGB(n1...)
        # c2 = RGB(n2...)
        # c3 = RGB(n3...)

        Cairo.mesh_pattern_begin_patch(pattern)

        Cairo.mesh_pattern_move_to(pattern, t1[1], t1[2])
        Cairo.mesh_pattern_line_to(pattern, t2[1], t2[2])
        Cairo.mesh_pattern_line_to(pattern, t3[1], t3[2])

        mesh_pattern_set_corner_color(pattern, 0, c1)
        mesh_pattern_set_corner_color(pattern, 1, c2)
        mesh_pattern_set_corner_color(pattern, 2, c3)

        Cairo.mesh_pattern_end_patch(pattern)
    end
    Cairo.set_source(ctx, pattern)
    Cairo.close_path(ctx)
    Cairo.paint(ctx)
end

################################################################################
#                                   Surface                                    #
################################################################################


function draw_atomic(scene::Scene, screen::CairoScreen, @nospecialize(primitive::Makie.Surface))
    # Pretend the surface plot is a mesh plot and plot that instead
    mesh = surface2mesh(primitive[1][], primitive[2][], primitive[3][])
    old = primitive[:color]
    if old[] === nothing
        primitive[:color] = primitive[3]
    end
    if !haskey(primitive, :faceculling)
        primitive[:faceculling] = Observable(-10)
    end
    draw_mesh3D(scene, screen, primitive, mesh)
    primitive[:color] = old
    return nothing
end

function surface2mesh(xs, ys, zs::AbstractMatrix)
    ps = Makie.matrix_grid(p-> nan2zero.(p), xs, ys, zs)
    rect = Tesselation(Rect2f(0, 0, 1, 1), size(zs))
    faces = decompose(QuadFace{Int}, rect)
    uv = map(x-> Vec2f(1f0 - x[2], 1f0 - x[1]), decompose_uv(rect))
    uvm = GeometryBasics.Mesh(GeometryBasics.meta(ps; uv=uv), faces)
    return GeometryBasics.normal_mesh(uvm)
end

################################################################################
#                                 MeshScatter                                  #
################################################################################


function draw_atomic(scene::Scene, screen::CairoScreen, @nospecialize(primitive::Makie.MeshScatter))
    @get_attribute(primitive, (color, model, marker, markersize, rotations))

    if color isa AbstractArray{<: Number}
        color = numbers_to_colors(color, primitive)
    end

    m = convert_attribute(marker, key"marker"(), key"meshscatter"())
    pos = primitive[1][]
    # For correct z-ordering we need to be in view/camera or screen space
    model = copy(model)
    view = scene.camera.view[]

    zorder = sortperm(pos, by = p -> begin
        p4d = to_ndim(Vec4f, to_ndim(Vec3f, p, 0f0), 1f0)
        cam_pos = view * model * p4d
        cam_pos[3] / cam_pos[4]
    end, rev=false)

    submesh = Attributes(
        model=model,
        color=color,
        shading=primitive.shading, diffuse=primitive.diffuse,
        specular=primitive.specular, shininess=primitive.shininess,
        faceculling=get(primitive, :faceculling, -10)
    )

    if !(rotations isa Vector)
        R = Makie.rotationmatrix4(to_rotation(rotations))
        submesh[:model] = model * R
    end
    scales = primitive[:markersize][]

    for i in zorder
        p = pos[i]
        if color isa AbstractVector
            submesh[:color] = color[i]
        end
        if rotations isa Vector
            R = Makie.rotationmatrix4(to_rotation(rotations[i]))
            submesh[:model] = model * R
        end
        scale = markersize isa Vector ? markersize[i] : markersize

        draw_mesh3D(
            scene, screen, submesh, m, pos = p,
            scale = scale isa Real ? Vec3f(scale) : to_ndim(Vec3f, scale, 1f0)
        )
    end

    return nothing
end<|MERGE_RESOLUTION|>--- conflicted
+++ resolved
@@ -217,11 +217,8 @@
         isnan(pos) && return
 
         Cairo.set_source_rgba(ctx, rgbatuple(col)...)
-<<<<<<< HEAD
 
         m = convert_attribute(marker, key"marker"(), key"scatter"())
-=======
->>>>>>> 75b145e0
         Cairo.save(ctx)
         if m isa Char
             draw_marker(ctx, m, best_font(m, font), pos, scale, strokecolor, strokewidth, offset, rotation)
