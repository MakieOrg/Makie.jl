################################################################################
#                             Lines, LineSegments                              #
################################################################################

function draw_atomic(scene::Scene, screen::Screen, @nospecialize(primitive::Union{Lines, LineSegments}))
    @get_attribute(primitive, (color, linewidth, linestyle))
    ctx = screen.context
    model = primitive[:model][]
    positions = primitive[1][]

    isempty(positions) && return

    # workaround for a LineSegments object created from a GLNormalMesh
    # the input argument is a view of points using faces, which results in
    # a vector of tuples of two points. we convert those to a list of points
    # so they don't trip up the rest of the pipeline
    # TODO this shouldn't be necessary anymore!
    if positions isa SubArray{<:Point3, 1, P, <:Tuple{Array{<:AbstractFace}}} where P
        positions = let
            pos = Point3f[]
            for tup in positions
                push!(pos, tup[1])
                push!(pos, tup[2])
            end
            pos
        end
    end

    space = to_value(get(primitive, :space, :data))
    # Lines need to be handled more carefully with perspective projections to
    # avoid them inverting.
    projected_positions, indices = let
        # Standard transform from input space to clip space
        points = Makie.apply_transform(Makie.transform_func(primitive), positions, space)
        res = scene.camera.resolution[]
        f32convert = Makie.f32_convert_matrix(scene.float32convert, space)
        transform = Makie.space_to_clip(scene.camera, space) * model * f32convert
        clip_points = map(p -> transform * to_ndim(Vec4d, to_ndim(Vec3d, p, 0), 1), points)

        # yflip and clip -> screen/pixel coords
        function clip2screen(res, p)
            s = Vec2f(0.5f0, -0.5f0) .* p[Vec(1, 2)] / p[4] .+ 0.5f0
            return res .* s
        end

        screen_points = sizehint!(Vector{Vec2f}(undef, 0), length(clip_points))
        indices = sizehint!(Vector{Int}(undef, 0), length(clip_points))

        # Adjust points such that they are always in front of the camera.
        # TODO: Consider skipping this if there is no perspetive projection.
        # (i.e. use project_position.(..., positions) and indices = eachindex(positions))
        for (i, p) in enumerate(clip_points)
            if p[4] < 0.0               # point behind camera and ...
                if primitive isa Lines  # ... part of a continuous line
                    # create an extra point for the incoming line segment at the
                    # near clipping plane (i.e. on line prev --> this)
                    if i > 1
                        prev = clip_points[i-1]
                        v = p - prev
                        #
                        p2 = p + (-p[4] - p[3]) / (v[3] + v[4]) * v
                        push!(screen_points, clip2screen(res, p2))
                        push!(indices, i)
                    end

                    # disconnect the line
                    push!(screen_points, Vec2f(NaN))

                    # and create another point for the outgoing line segment at
                    # the near clipping plane (on this ---> next)
                    if i < length(clip_points)
                        next = clip_points[i+1]
                        v = next - p
                        p2 = p + (-p[4] - p[3]) / (v[3] + v[4]) * v
                        push!(screen_points, clip2screen(res, p2))
                        push!(indices, i)
                    end

                else                    # ... part of a discontinuous set of segments
                    if iseven(i)
                        # if this is the last point of the segment we move towards
                        # the previous (start) point
                        prev = clip_points[i-1]
                        v = p - prev
                        p = p + (-p[4] - p[3]) / (v[3] + v[4]) * v
                        push!(screen_points, clip2screen(res, p))
                    else
                        # otherwise we move to the next (end) point
                        next = clip_points[i+1]
                        v = next - p
                        p = p + (-p[4] - p[3]) / (v[3] + v[4]) * v
                        push!(screen_points, clip2screen(res, p))
                    end
                end
            else
                # otherwise we can just draw the point
                push!(screen_points, clip2screen(res, p))
            end

            # we always have at least one point
            push!(indices, i)
        end

        screen_points, indices
    end

    color = to_color(primitive.calculated_colors[])

    # color is now a color or an array of colors
    # if it's an array of colors, each segment must be stroked separately

    # The linestyle can be set globally, as we do here.
    # However, there is a discrepancy between Makie
    # and Cairo when it comes to linestyles.
    # For Makie, the linestyle array is cumulative,
    # and defines the "absolute" endpoints of segments.
    # However, for Cairo, each value provides the length of
    # alternate "on" and "off" portions of the stroke.
    # Therefore, we take the diff of the given linestyle,
    # to convert the "absolute" coordinates into "relative" ones.
    if !isnothing(linestyle) && !(linewidth isa AbstractArray)
        pattern = diff(Float64.(linestyle)) .* linewidth
        isodd(length(pattern)) && push!(pattern, 0)
        Cairo.set_dash(ctx, pattern)
    end

    # linecap
    linecap = primitive.linecap[]
    if linecap == :square
        Cairo.set_line_cap(ctx, Cairo.CAIRO_LINE_CAP_SQUARE)
    elseif linecap == :round
        Cairo.set_line_cap(ctx, Cairo.CAIRO_LINE_CAP_ROUND)
    else # :butt
        Cairo.set_line_cap(ctx, Cairo.CAIRO_LINE_CAP_BUTT)
    end

    # joinstyle
    miter_angle = to_value(get(primitive, :miter_limit, 2pi/3))
    set_miter_limit(ctx, 2.0 * Makie.miter_angle_to_distance(miter_angle))

    joinstyle = to_value(get(primitive, :joinstyle, :miter))
    if joinstyle == :round
        Cairo.set_line_join(ctx, Cairo.CAIRO_LINE_JOIN_ROUND)
    elseif joinstyle == :bevel
        Cairo.set_line_join(ctx, Cairo.CAIRO_LINE_JOIN_BEVEL)
    else # :miter
        Cairo.set_line_join(ctx, Cairo.CAIRO_LINE_JOIN_MITER)
    end

    if primitive isa Lines && to_value(primitive.args[1]) isa BezierPath
        return draw_bezierpath_lines(ctx, to_value(primitive.args[1]), primitive, color, space, model, linewidth)
    end

    if color isa AbstractArray || linewidth isa AbstractArray
        # stroke each segment separately, this means disjointed segments with probably
        # wonky dash patterns if segments are short
        draw_multi(
            primitive, ctx,
            projected_positions,
            color, linewidth, indices,
            isnothing(linestyle) ? nothing : diff(Float64.(linestyle))
        )
    else
        # stroke the whole line at once if it has only one color
        # this allows correct linestyles and line joins as well and will be the
        # most common case
        Cairo.set_line_width(ctx, linewidth)
        Cairo.set_source_rgba(ctx, red(color), green(color), blue(color), alpha(color))
        draw_single(primitive, ctx, projected_positions)
    end
    nothing
end

function draw_bezierpath_lines(ctx, bezierpath::BezierPath, scene, color, space, model, linewidth)
    for c in bezierpath.commands
        proj_comm = project_command(c, scene, space, model)
        path_command(ctx, proj_comm)
    end
    Cairo.set_source_rgba(ctx, rgbatuple(color)...)
    Cairo.set_line_width(ctx, linewidth)
    Cairo.stroke(ctx)
    return
end

function project_command(m::MoveTo, scene, space, model)
    MoveTo(project_position(scene, space, m.p, model))
end

function project_command(l::LineTo, scene, space, model)
    LineTo(project_position(scene, space, l.p, model))
end

function project_command(c::CurveTo, scene, space, model)
    CurveTo(
        project_position(scene, space, c.c1, model),
        project_position(scene, space, c.c2, model),
        project_position(scene, space, c.p, model),
    )
end

project_command(c::ClosePath, scene, space, model) = c

function draw_single(primitive::Lines, ctx, positions)
    n = length(positions)
    @inbounds for i in 1:n
        p = positions[i]
        # only take action for non-NaNs
        if !isnan(p)
            # new line segment at beginning or if previously NaN
            if i == 1 || isnan(positions[i-1])
                Cairo.move_to(ctx, p...)
            else
                Cairo.line_to(ctx, p...)
                # complete line segment at end or if next point is NaN
                if i == n || isnan(positions[i+1])
                    Cairo.stroke(ctx)
                end
            end
        end
    end
    # force clearing of path in case of skipped NaN
    Cairo.new_path(ctx)
end

function draw_single(primitive::LineSegments, ctx, positions)

    @assert iseven(length(positions))

    @inbounds for i in 1:2:length(positions)-1
        p1 = positions[i]
        p2 = positions[i+1]

        if isnan(p1) || isnan(p2)
            continue
        else
            Cairo.move_to(ctx, p1...)
            Cairo.line_to(ctx, p2...)
            Cairo.stroke(ctx)
        end
    end
    # force clearing of path in case of skipped NaN
    Cairo.new_path(ctx)
end

# if linewidth is not an array
function draw_multi(primitive, ctx, positions, colors::AbstractArray, linewidth, indices, dash)
    draw_multi(primitive, ctx, positions, colors, [linewidth for c in colors], indices, dash)
end

# if color is not an array
function draw_multi(primitive, ctx, positions, color, linewidths::AbstractArray, indices, dash)
    draw_multi(primitive, ctx, positions, [color for l in linewidths], linewidths, indices, dash)
end

function draw_multi(primitive::LineSegments, ctx, positions, colors::AbstractArray, linewidths::AbstractArray, indices, dash)
    @assert iseven(length(positions))
    @assert length(positions) == length(colors)
    @assert length(linewidths) == length(colors)

    for i in 1:2:length(positions)
        if isnan(positions[i+1]) || isnan(positions[i])
            continue
        end
        if linewidths[i] != linewidths[i+1]
            error("Cairo doesn't support two different line widths ($(linewidths[i]) and $(linewidths[i+1])) at the endpoints of a line.")
        end
        Cairo.move_to(ctx, positions[i]...)
        Cairo.line_to(ctx, positions[i+1]...)
        Cairo.set_line_width(ctx, linewidths[i])

        !isnothing(dash) && Cairo.set_dash(ctx, dash .* linewidths[i])
        c1 = colors[i]
        c2 = colors[i+1]
        # we can avoid the more expensive gradient if the colors are the same
        # this happens if one color was given for each segment
        if c1 == c2
            Cairo.set_source_rgba(ctx, red(c1), green(c1), blue(c1), alpha(c1))
            Cairo.stroke(ctx)
        else
            pat = Cairo.pattern_create_linear(positions[i]..., positions[i+1]...)
            Cairo.pattern_add_color_stop_rgba(pat, 0, red(c1), green(c1), blue(c1), alpha(c1))
            Cairo.pattern_add_color_stop_rgba(pat, 1, red(c2), green(c2), blue(c2), alpha(c2))
            Cairo.set_source(ctx, pat)
            Cairo.stroke(ctx)
            Cairo.destroy(pat)
        end
    end
end

function draw_multi(primitive::Lines, ctx, positions, colors::AbstractArray, linewidths::AbstractArray, indices, dash)
    colors = colors[indices]
    linewidths = linewidths[indices]
    @assert length(positions) == length(colors)
    @assert length(linewidths) == length(colors)

    prev_color = colors[begin]
    prev_linewidth = linewidths[begin]
    prev_position = positions[begin]
    prev_nan = isnan(prev_position)
    prev_continued = false

    if !prev_nan
        # first is not nan, move_to
        Cairo.move_to(ctx, positions[begin]...)
    else
        # first is nan, do nothing
    end

    for i in eachindex(positions)[begin+1:end]
        this_position = positions[i]
        this_color = colors[i]
        this_nan = isnan(this_position)
        this_linewidth = linewidths[i]
        if this_nan
            # this is nan
            if prev_continued
                # and this is prev_continued, so set source and stroke to finish previous line
                Cairo.set_line_width(ctx, this_linewidth)
                !isnothing(dash) && Cairo.set_dash(ctx, dash .* this_linewidth)
                Cairo.set_source_rgba(ctx, red(prev_color), green(prev_color), blue(prev_color), alpha(prev_color))
                Cairo.stroke(ctx)
            else
                # but this is not prev_continued, so do nothing
            end
        end
        if prev_nan
            # previous was nan
            if !this_nan
                # but this is not nan, so move to this position
                Cairo.move_to(ctx, this_position...)
            else
                # and this is also nan, do nothing
            end
        else
            if this_color == prev_color
                # this color is like the previous
                if !this_nan
                    # and this is not nan, so line_to and set prev_continued
                    this_linewidth != prev_linewidth && error("Encountered two different linewidth values $prev_linewidth and $this_linewidth in `lines` at index $(i-1). Different linewidths in one line are only permitted in CairoMakie when separated by a NaN point.")
                    Cairo.line_to(ctx, this_position...)
                    prev_continued = true

                    if i == lastindex(positions)
                        # this is the last element so stroke this
                        Cairo.set_line_width(ctx, this_linewidth)
                        !isnothing(dash) && Cairo.set_dash(ctx, dash .* this_linewidth)
                        Cairo.set_source_rgba(ctx, red(this_color), green(this_color), blue(this_color), alpha(this_color))
                        Cairo.stroke(ctx)
                    end
                else
                    # but this is nan, so do nothing
                end
            else
                prev_continued = false

                # finish previous line segment
                Cairo.set_line_width(ctx, prev_linewidth)
                !isnothing(dash) && Cairo.set_dash(ctx, dash .* prev_linewidth)
                Cairo.set_source_rgba(ctx, red(prev_color), green(prev_color), blue(prev_color), alpha(prev_color))
                Cairo.stroke(ctx)

                if !this_nan
                    this_linewidth != prev_linewidth && error("Encountered two different linewidth values $prev_linewidth and $this_linewidth in `lines` at index $(i-1). Different linewidths in one line are only permitted in CairoMakie when separated by a NaN point.")
                    # this is not nan
                    # and this color is different than the previous, so move_to prev and line_to this
                    # create gradient pattern and stroke
                    Cairo.move_to(ctx, prev_position...)
                    Cairo.line_to(ctx, this_position...)
                    !isnothing(dash) && Cairo.set_dash(ctx, dash .* this_linewidth)
                    Cairo.set_line_width(ctx, this_linewidth)

                    pat = Cairo.pattern_create_linear(prev_position..., this_position...)
                    Cairo.pattern_add_color_stop_rgba(pat, 0, red(prev_color), green(prev_color), blue(prev_color), alpha(prev_color))
                    Cairo.pattern_add_color_stop_rgba(pat, 1, red(this_color), green(this_color), blue(this_color), alpha(this_color))
                    Cairo.set_source(ctx, pat)
                    Cairo.stroke(ctx)
                    Cairo.destroy(pat)

                    Cairo.move_to(ctx, this_position...)
                else
                    # this is nan, do nothing
                end
            end
        end
        prev_nan = this_nan
        prev_color = this_color
        prev_linewidth = linewidths[i]
        prev_position = this_position
    end
end

################################################################################
#                                   Scatter                                    #
################################################################################

function draw_atomic(scene::Scene, screen::Screen, @nospecialize(primitive::Scatter))
<<<<<<< HEAD
    @get_attribute(primitive, (markersize, strokecolor, strokewidth, marker, marker_offset, rotation, transform_marker))

=======
    @get_attribute(primitive, (markersize, strokecolor, strokewidth, marker_offset, rotations, transform_marker))
    marker = cairo_scatter_marker(primitive.marker[]) # this goes through CairoMakie's conversion system and not Makie's...
>>>>>>> 028ccb6b
    ctx = screen.context
    model = primitive.model[]
    positions = primitive[1][]
    isempty(positions) && return
    size_model = transform_marker ? model : Mat4d(I)

    font = to_font(to_value(get(primitive, :font, Makie.defaultfont())))

    colors = to_color(primitive.calculated_colors[])

    markerspace = primitive.markerspace[]
    space = primitive.space[]
    transfunc = Makie.transform_func(primitive)

    return draw_atomic_scatter(scene, ctx, transfunc, colors, markersize, strokecolor, strokewidth, marker,
                               marker_offset, rotation, model, positions, size_model, font, markerspace,
                               space)
end

function draw_atomic_scatter(scene, ctx, transfunc, colors, markersize, strokecolor, strokewidth, marker, marker_offset, rotation, model, positions, size_model, font, markerspace, space)
    # TODO Optimization:
    # avoid calling project functions per element as they recalculate the
    # combined projection matrix for each element like this
    broadcast_foreach(positions, colors, markersize, strokecolor,
            strokewidth, marker, marker_offset, remove_billboard(rotation)) do point, col,
            markersize, strokecolor, strokewidth, m, mo, rotation

        scale = project_scale(scene, markerspace, markersize, size_model)
        offset = project_scale(scene, markerspace, mo, size_model)

        pos = project_position(scene, transfunc, space, point, model)
        isnan(pos) && return

        Cairo.set_source_rgba(ctx, rgbatuple(col)...)

        Cairo.save(ctx)
        # Setting a markersize of 0.0 somehow seems to break Cairos global state?
        # At least it stops drawing any marker afterwards
        # TODO, maybe there's something wrong somewhere else?
        if !(norm(scale) ≈ 0.0)
            if m isa Char
                draw_marker(ctx, m, best_font(m, font), pos, scale, strokecolor, strokewidth, offset, rotation)
            else
                draw_marker(ctx, m, pos, scale, strokecolor, strokewidth, offset, rotation)
            end
        end
        Cairo.restore(ctx)
    end
    return
end

function draw_marker(ctx, marker::Char, font, pos, scale, strokecolor, strokewidth, marker_offset, rotation)
    # Marker offset is meant to be relative to the
    # bottom left corner of the box centered at
    # `pos` with sides defined by `scale`, but
    # this does not take the character's dimensions
    # into account.
    # Here, we reposition the marker offset to be
    # relative to the center of the char.
    marker_offset = marker_offset .+ scale ./ 2

    cairoface = set_ft_font(ctx, font)

    charextent = Makie.FreeTypeAbstraction.get_extent(font, marker)
    inkbb = Makie.FreeTypeAbstraction.inkboundingbox(charextent)

    # scale normalized bbox by font size
    inkbb_scaled = Rect2f(origin(inkbb) .* scale, widths(inkbb) .* scale)

    # flip y for the centering shift of the character because in Cairo y goes down
    centering_offset = Vec2f(1, -1) .* (-origin(inkbb_scaled) .- 0.5f0 .* widths(inkbb_scaled))
    # this is the origin where we actually have to place the glyph so it can be centered
    charorigin = pos .+ Vec2f(marker_offset[1], -marker_offset[2])
    old_matrix = get_font_matrix(ctx)
    set_font_matrix(ctx, scale_matrix(scale...))

    # First, we translate to the point where the
    # marker is supposed to go.
    Cairo.translate(ctx, charorigin[1], charorigin[2])
    # Then, we rotate the context by the
    # appropriate amount,
    Cairo.rotate(ctx, to_2d_rotation(rotation))
    # and apply a centering offset to account for
    # the fact that text is shown from the (relative)
    # bottom left corner.
    Cairo.translate(ctx, centering_offset[1], centering_offset[2])

    Cairo.move_to(ctx, 0, 0)
    Cairo.text_path(ctx, string(marker))
    Cairo.fill_preserve(ctx)
    # stroke
    Cairo.set_line_width(ctx, strokewidth)
    Cairo.set_source_rgba(ctx, rgbatuple(strokecolor)...)
    Cairo.stroke(ctx)

    # if we use set_ft_font we should destroy the pointer it returns
    cairo_font_face_destroy(cairoface)

    set_font_matrix(ctx, old_matrix)
end

function draw_marker(ctx, ::Type{<: Circle}, pos, scale, strokecolor, strokewidth, marker_offset, rotation)
    marker_offset = marker_offset + scale ./ 2
    pos += Point2f(marker_offset[1], -marker_offset[2])

    if scale[1] != scale[2]
        old_matrix = Cairo.get_matrix(ctx)
        Cairo.scale(ctx, scale[1], scale[2])
        Cairo.translate(ctx, pos[1]/scale[1], pos[2]/scale[2])
        Cairo.arc(ctx, 0, 0, 0.5, 0, 2*pi)
    else
        Cairo.arc(ctx, pos[1], pos[2], scale[1]/2, 0, 2*pi)
    end

    Cairo.fill_preserve(ctx)

    Cairo.set_line_width(ctx, Float64(strokewidth))

    sc = to_color(strokecolor)
    Cairo.set_source_rgba(ctx, rgbatuple(sc)...)
    Cairo.stroke(ctx)
    scale[1] != scale[2] && Cairo.set_matrix(ctx, old_matrix)
    nothing
end

function draw_marker(ctx, ::Type{<: Rect}, pos, scale, strokecolor, strokewidth, marker_offset, rotation)
    s2 = Point2((scale .* (1, -1))...)
    pos = pos .+ Point2f(marker_offset[1], -marker_offset[2])
    Cairo.rotate(ctx, to_2d_rotation(rotation))
    Cairo.rectangle(ctx, pos[1], pos[2], s2...)
    Cairo.fill_preserve(ctx)
    Cairo.set_line_width(ctx, Float64(strokewidth))
    sc = to_color(strokecolor)
    Cairo.set_source_rgba(ctx, rgbatuple(sc)...)
    Cairo.stroke(ctx)
end

function draw_marker(ctx, beziermarker::BezierPath, pos, scale, strokecolor, strokewidth, marker_offset, rotation)
    Cairo.save(ctx)
    Cairo.translate(ctx, pos[1], pos[2])
    Cairo.rotate(ctx, to_2d_rotation(rotation))
    Cairo.scale(ctx, scale[1], -scale[2]) # flip y for cairo
    draw_path(ctx, beziermarker)
    Cairo.fill_preserve(ctx)
    sc = to_color(strokecolor)
    Cairo.set_source_rgba(ctx, rgbatuple(sc)...)
    Cairo.set_line_width(ctx, Float64(strokewidth))
    Cairo.stroke(ctx)
    Cairo.restore(ctx)
end

function draw_path(ctx, bp::BezierPath)
    for i in eachindex(bp.commands)
        @inbounds command = bp.commands[i]
        if command isa MoveTo
            path_command(ctx, command)
        elseif command isa LineTo
            path_command(ctx, command)
        elseif command isa CurveTo
            path_command(ctx, command)
        elseif command isa ClosePath
            path_command(ctx, command)
        elseif command isa EllipticalArc
            path_command(ctx, command)
        end
    end
end
path_command(ctx, c::MoveTo) = Cairo.move_to(ctx, c.p...)
path_command(ctx, c::LineTo) = Cairo.line_to(ctx, c.p...)
path_command(ctx, c::CurveTo) = Cairo.curve_to(ctx, c.c1..., c.c2..., c.p...)
path_command(ctx, ::ClosePath) = Cairo.close_path(ctx)
function path_command(ctx, c::EllipticalArc)
    Cairo.save(ctx)
    Cairo.translate(ctx, c.c...)
    Cairo.rotate(ctx, c.angle)
    Cairo.scale(ctx, 1, c.r2 / c.r1)
    if c.a2 > c.a1
        Cairo.arc(ctx, 0, 0, c.r1, c.a1, c.a2)
    else
        Cairo.arc_negative(ctx, 0, 0, c.r1, c.a1, c.a2)
    end
    Cairo.restore(ctx)
end


function draw_marker(ctx, marker::Matrix{T}, pos, scale,
        strokecolor #= unused =#, strokewidth #= unused =#,
        marker_offset, rotation) where T<:Colorant

    # convert marker to Cairo compatible image data
    marker = permutedims(marker, (2,1))
    marker_surf = to_cairo_image(marker)

    w, h = size(marker)

    Cairo.translate(ctx,
                    scale[1]/2 + pos[1] + marker_offset[1],
                    scale[2]/2 + pos[2] + marker_offset[2])
    Cairo.rotate(ctx, to_2d_rotation(rotation))
    Cairo.scale(ctx, scale[1] / w, scale[2] / h)
    Cairo.set_source_surface(ctx, marker_surf, -w/2, -h/2)
    Cairo.paint(ctx)
end


################################################################################
#                                     Text                                     #
################################################################################

function p3_to_p2(p::Point3{T}) where T
    if p[3] == 0 || isnan(p[3])
        Point2{T}(p[Vec(1,2)]...)
    else
        error("Can't reduce Point3 to Point2 with nonzero third component $(p[3]).")
    end
end

function draw_atomic(scene::Scene, screen::Screen, @nospecialize(primitive::Text{<:Tuple{<:Union{AbstractArray{<:Makie.GlyphCollection}, Makie.GlyphCollection}}}))
    ctx = screen.context
    @get_attribute(primitive, (rotation, model, space, markerspace, offset))
    transform_marker = to_value(get(primitive, :transform_marker, true))::Bool
    position = primitive.position[]
    # use cached glyph info
    glyph_collection = to_value(primitive[1])

    draw_glyph_collection(
        scene, ctx, position, glyph_collection, remove_billboard(rotation),
        model, space, markerspace, offset, primitive.transformation, transform_marker
    )

    nothing
end

function draw_glyph_collection(
        scene, ctx, positions, glyph_collections::AbstractArray, rotation,
        model::Mat, space, markerspace, offset, transformation, transform_marker
    )

    # TODO: why is the Ref around model necessary? doesn't broadcast_foreach handle staticarrays matrices?
    broadcast_foreach(positions, glyph_collections, rotation, Ref(model), space,
        markerspace, offset) do pos, glayout, ro, mo, sp, msp, off

        draw_glyph_collection(scene, ctx, pos, glayout, ro, mo, sp, msp, off, transformation, transform_marker)
    end
end

_deref(x) = x
_deref(x::Ref) = x[]

function draw_glyph_collection(
        scene, ctx, position, glyph_collection, rotation, _model, space,
        markerspace, offsets, transformation, transform_marker)

    glyphs = glyph_collection.glyphs
    glyphoffsets = glyph_collection.origins
    fonts = glyph_collection.fonts
    rotations = glyph_collection.rotations
    scales = glyph_collection.scales
    colors = glyph_collection.colors
    strokewidths = glyph_collection.strokewidths
    strokecolors = glyph_collection.strokecolors

    model = _deref(_model)
    model33 = transform_marker ? model[Vec(1, 2, 3), Vec(1, 2, 3)] : Mat3d(I)
    id = Mat4f(I)

    glyph_pos = let
        # TODO: f32convert may run into issues here if markerspace is :data or
        #       :transformed (repeated application in glyphpos etc)
        transform_func = transformation.transform_func[]
        p = Makie.apply_transform(transform_func, position, space)

        Makie.clip_to_space(scene.camera, markerspace) *
        Makie.space_to_clip(scene.camera, space) *
        Makie.f32_convert_matrix(scene.float32convert, space) *
        model *
        to_ndim(Point4d, to_ndim(Point3d, p, 0), 1)
    end

    Cairo.save(ctx)

    broadcast_foreach(glyphs, glyphoffsets, fonts, rotations, scales, colors, strokewidths, strokecolors, offsets) do glyph,
        glyphoffset, font, rotation, scale, color, strokewidth, strokecolor, offset

        cairoface = set_ft_font(ctx, font)
        old_matrix = get_font_matrix(ctx)

        p3_offset = to_ndim(Point3f, offset, 0)

        # Not renderable by font (e.g. '\n')
        # TODO, filter out \n in GlyphCollection, and render unrenderables as box
        glyph == 0 && return

        Cairo.save(ctx)
        Cairo.set_source_rgba(ctx, rgbatuple(color)...)

        # offsets and scale apply in markerspace
        gp3 = glyph_pos[Vec(1, 2, 3)] ./ glyph_pos[4] .+ model33 * (glyphoffset .+ p3_offset)

        if any(isnan, gp3)
            Cairo.restore(ctx)
            return
        end

        scale3 = scale isa Number ? Point3f(scale, scale, 0) : to_ndim(Point3f, scale, 0)

        # the CairoMatrix is found by transforming the right and up vector
        # of the character into screen space and then subtracting the projected
        # origin. The resulting vectors give the directions in which the character
        # needs to be stretched in order to match the 3D projection

        xvec = rotation * (scale3[1] * Point3d(1, 0, 0))
        yvec = rotation * (scale3[2] * Point3d(0, -1, 0))

        glyphpos = _project_position(scene, markerspace, gp3, id, true)
        xproj = _project_position(scene, markerspace, gp3 + model33 * xvec, id, true)
        yproj = _project_position(scene, markerspace, gp3 + model33 * yvec, id, true)

        xdiff = xproj - glyphpos
        ydiff = yproj - glyphpos

        mat = Cairo.CairoMatrix(
            xdiff[1], xdiff[2],
            ydiff[1], ydiff[2],
            0, 0,
        )

        Cairo.save(ctx)
        set_font_matrix(ctx, mat)
        show_glyph(ctx, glyph, glyphpos...)
        Cairo.restore(ctx)

        if strokewidth > 0 && strokecolor != RGBAf(0, 0, 0, 0)
            Cairo.save(ctx)
            Cairo.move_to(ctx, glyphpos...)
            set_font_matrix(ctx, mat)
            glyph_path(ctx, glyph, glyphpos...)
            Cairo.set_source_rgba(ctx, rgbatuple(strokecolor)...)
            Cairo.set_line_width(ctx, strokewidth)
            Cairo.stroke(ctx)
            Cairo.restore(ctx)
        end
        Cairo.restore(ctx)

        cairo_font_face_destroy(cairoface)
        set_font_matrix(ctx, old_matrix)
    end

    Cairo.restore(ctx)
    return
end

################################################################################
#                                Heatmap, Image                                #
################################################################################

"""
    regularly_spaced_array_to_range(arr)
If possible, converts `arr` to a range.
If not, returns array unchanged.
"""
function regularly_spaced_array_to_range(arr)
    diffs = unique!(sort!(diff(arr)))
    step = sum(diffs) ./ length(diffs)
    if all(x-> x ≈ step, diffs)
        m, M = extrema(arr)
        if step < zero(step)
            m, M = M, m
        end
        # don't use stop=M, since that may not include M
        return range(m; step=step, length=length(arr))
    else
        return arr
    end
end

regularly_spaced_array_to_range(arr::AbstractRange) = arr

function premultiplied_rgba(a::AbstractArray{<:ColorAlpha})
    map(premultiplied_rgba, a)
end
premultiplied_rgba(a::AbstractArray{<:Color}) = RGBA.(a)

premultiplied_rgba(r::RGBA) = RGBA(r.r * r.alpha, r.g * r.alpha, r.b * r.alpha, r.alpha)
premultiplied_rgba(c::Colorant) = premultiplied_rgba(RGBA(c))

function draw_atomic(scene::Scene, screen::Screen, @nospecialize(primitive::Union{Heatmap, Image}))
    ctx = screen.context
    image = primitive[3][]
    xs, ys = primitive[1][], primitive[2][]
    if !(xs isa AbstractVector)
        l, r = extrema(xs)
        N = size(image, 1)
        xs = range(l, r, length = N+1)
    else
        xs = regularly_spaced_array_to_range(xs)
    end
    if !(ys isa AbstractVector)
        l, r = extrema(ys)
        N = size(image, 2)
        ys = range(l, r, length = N+1)
    else
        ys = regularly_spaced_array_to_range(ys)
    end
    model = primitive.model[]::Mat4d
    interpolate = to_value(primitive.interpolate)

    # Debug attribute we can set to disable fastpath
    # probably shouldn't really be part of the interface
    fast_path = to_value(get(primitive, :fast_path, true))
    disable_fast_path = !fast_path
    # Vector backends don't support FILTER_NEAREST for interp == false, so in that case we also need to draw rects
    is_vector = is_vector_backend(ctx)
    t = Makie.transform_func(primitive)
    identity_transform = (t === identity || t isa Tuple && all(x-> x === identity, t)) && (abs(model[1, 2]) < 1e-15)
    regular_grid = xs isa AbstractRange && ys isa AbstractRange
    xy_aligned = let
        # Only allow scaling and translation
        pv = scene.camera.projectionview[]
        M = Mat4f(
            pv[1, 1], 0.0,      0.0,      0.0,
            0.0,      pv[2, 2], 0.0,      0.0,
            0.0,      0.0,      pv[3, 3], 0.0,
            pv[1, 4], pv[2, 4], pv[3, 4], 1.0
        )
        pv ≈ M
    end

    if interpolate
        if !regular_grid
            error("$(typeof(primitive).parameters[1]) with interpolate = true with a non-regular grid is not supported right now.")
        end
        if !identity_transform
            error("$(typeof(primitive).parameters[1]) with interpolate = true with a non-identity transform is not supported right now.")
        end
    end

    imsize = ((first(xs), last(xs)), (first(ys), last(ys)))
    # find projected image corners
    # this already takes care of flipping the image to correct cairo orientation
    space = to_value(get(primitive, :space, :data))
    xy = project_position(primitive, space, Point2(first.(imsize)), model)
    xymax = project_position(primitive, space, Point2(last.(imsize)), model)
    w, h = xymax .- xy

    can_use_fast_path = !(is_vector && !interpolate) && regular_grid && identity_transform &&
        (interpolate || xy_aligned)
    use_fast_path = can_use_fast_path && !disable_fast_path

    if use_fast_path
        s = to_cairo_image(to_color(primitive.calculated_colors[]))

        weird_cairo_limit = (2^15) - 23
        if s.width > weird_cairo_limit || s.height > weird_cairo_limit
            error("Cairo stops rendering images bigger than $(weird_cairo_limit), which is likely a bug in Cairo. Please resample your image/heatmap with e.g. `ImageTransformations.imresize`")
        end
        Cairo.rectangle(ctx, xy..., w, h)
        Cairo.save(ctx)
        Cairo.translate(ctx, xy...)
        Cairo.scale(ctx, w / s.width, h / s.height)
        Cairo.set_source_surface(ctx, s, 0, 0)
        p = Cairo.get_source(ctx)
        # this is needed to avoid blurry edges
        Cairo.pattern_set_extend(p, Cairo.EXTEND_PAD)
        filt = interpolate ? Cairo.FILTER_BILINEAR : Cairo.FILTER_NEAREST
        Cairo.pattern_set_filter(p, filt)
        Cairo.fill(ctx)
        Cairo.restore(ctx)
    else
        # find projected image corners
        # this already takes care of flipping the image to correct cairo orientation
        space = to_value(get(primitive, :space, :data))
        xys = project_position(scene, Makie.transform_func(primitive), space, [Point2(x, y) for x in xs, y in ys], model)
        colors = to_color(primitive.calculated_colors[])

        # Note: xs and ys should have size ni+1, nj+1
        ni, nj = size(image)
        if ni + 1 != length(xs) || nj + 1 != length(ys)
            error("Error in conversion pipeline. xs and ys should have size ni+1, nj+1. Found: xs: $(length(xs)), ys: $(length(ys)), ni: $(ni), nj: $(nj)")
        end
        _draw_rect_heatmap(ctx, xys, ni, nj, colors)
    end
end

function _draw_rect_heatmap(ctx, xys, ni, nj, colors)
    @inbounds for i in 1:ni, j in 1:nj
        p1 = xys[i, j]
        p2 = xys[i+1, j]
        p3 = xys[i+1, j+1]
        p4 = xys[i, j+1]

        # Rectangles and polygons that are directly adjacent usually show
        # white lines between them due to anti aliasing. To avoid this we
        # increase their size slightly.

        if alpha(colors[i, j]) == 1
            # sign.(p - center) gives the direction in which we need to
            # extend the polygon. (Which may change due to rotations in the
            # model matrix.) (i!=1) etc is used to avoid increasing the
            # outer extent of the heatmap.
            center = 0.25f0 * (p1 + p2 + p3 + p4)
            p1 += sign.(p1 - center) .* Point2f(0.5f0 * (i!=1),  0.5f0 * (j!=1))
            p2 += sign.(p2 - center) .* Point2f(0.5f0 * (i!=ni), 0.5f0 * (j!=1))
            p3 += sign.(p3 - center) .* Point2f(0.5f0 * (i!=ni), 0.5f0 * (j!=nj))
            p4 += sign.(p4 - center) .* Point2f(0.5f0 * (i!=1),  0.5f0 * (j!=nj))
        end

        Cairo.set_line_width(ctx, 0)
        Cairo.move_to(ctx, p1[1], p1[2])
        Cairo.line_to(ctx, p2[1], p2[2])
        Cairo.line_to(ctx, p3[1], p3[2])
        Cairo.line_to(ctx, p4[1], p4[2])
        Cairo.close_path(ctx)
        Cairo.set_source_rgba(ctx, rgbatuple(colors[i, j])...)
        Cairo.fill(ctx)
    end
end


################################################################################
#                                     Mesh                                     #
################################################################################


function draw_atomic(scene::Scene, screen::Screen, @nospecialize(primitive::Makie.Mesh))
    mesh = primitive[1][]
    if Makie.cameracontrols(scene) isa Union{Camera2D, Makie.PixelCamera, Makie.EmptyCamera}
        draw_mesh2D(scene, screen, primitive, mesh)
    else
        if !haskey(primitive, :faceculling)
            primitive[:faceculling] = Observable(-10)
        end
        draw_mesh3D(scene, screen, primitive, mesh)
    end
    return nothing
end

function draw_mesh2D(scene, screen, @nospecialize(plot), @nospecialize(mesh))
    space = to_value(get(plot, :space, :data))::Symbol
    transform_func = Makie.transform_func(plot)
    model = plot.model[]::Mat4d
    vs = project_position(scene, transform_func, space, decompose(Point, mesh), model)
    fs = decompose(GLTriangleFace, mesh)::Vector{GLTriangleFace}
    uv = decompose_uv(mesh)::Union{Nothing, Vector{Vec2f}}
    color = hasproperty(mesh, :color) ? to_color(mesh.color) : plot.calculated_colors[]
    cols = per_face_colors(color, nothing, fs, nothing, uv)
    return draw_mesh2D(screen, cols, vs, fs)
end

function draw_mesh2D(screen, per_face_cols, vs::Vector{<: Point2}, fs::Vector{GLTriangleFace})

    ctx = screen.context
    # Priorize colors of the mesh if present
    # This is a hack, which needs cleaning up in the Mesh plot type!

    for (f, (c1, c2, c3)) in zip(fs, per_face_cols)
        t1, t2, t3 =  vs[f] #triangle points

        # don't draw any mesh faces with NaN components.
        if isnan(t1) || isnan(t2) || isnan(t3)
            continue
        end

        pattern = Cairo.CairoPatternMesh()

        Cairo.mesh_pattern_begin_patch(pattern)

        Cairo.mesh_pattern_move_to(pattern, t1...)
        Cairo.mesh_pattern_line_to(pattern, t2...)
        Cairo.mesh_pattern_line_to(pattern, t3...)

        mesh_pattern_set_corner_color(pattern, 0, c1)
        mesh_pattern_set_corner_color(pattern, 1, c2)
        mesh_pattern_set_corner_color(pattern, 2, c3)

        Cairo.mesh_pattern_end_patch(pattern)
        Cairo.set_source(ctx, pattern)
        Cairo.close_path(ctx)
        Cairo.paint(ctx)
        Cairo.destroy(pattern)
    end
    return nothing
end

function average_z(positions, face)
    vs = positions[face]
    sum(v -> v[3], vs) / length(vs)
end

nan2zero(x) = !isnan(x) * x


function draw_mesh3D(scene, screen, attributes, mesh; pos = Vec4f(0), scale = 1f0, rotation = Mat4f(I))
    @get_attribute(attributes, (shading, diffuse, specular, shininess, faceculling))

    matcap = to_value(get(attributes, :matcap, nothing))
    meshpoints = decompose(Point3f, mesh)::Vector{Point3f}
    meshfaces = decompose(GLTriangleFace, mesh)::Vector{GLTriangleFace}
    meshnormals = decompose_normals(mesh)::Vector{Vec3f} # note: can be made NaN-aware.
    meshuvs = texturecoordinates(mesh)::Union{Nothing, Vector{Vec2f}}

    # Priorize colors of the mesh if present
    color = hasproperty(mesh, :color) ? mesh.color : to_value(attributes.calculated_colors)

    per_face_col = per_face_colors(color, matcap, meshfaces, meshnormals, meshuvs)

    model = attributes.model[]::Mat4d
    space = to_value(get(attributes, :space, :data))::Symbol
    func = Makie.transform_func(attributes)

    # TODO: assume Symbol here after this has been deprecated for a while
    if shading isa Bool
        @warn "`shading::Bool` is deprecated. Use `shading = NoShading` instead of false and `shading = FastShading` or `shading = MultiLightShading` instead of true."
        shading_bool = shading
    else
        shading_bool = shading != NoShading
    end

    draw_mesh3D(
        scene, screen, space, func, meshpoints, meshfaces, meshnormals, per_face_col,
        pos, scale, rotation,
        model, shading_bool::Bool, diffuse::Vec3f,
        specular::Vec3f, shininess::Float32, faceculling::Int
    )
end

function draw_mesh3D(
        scene, screen, space, transform_func, meshpoints, meshfaces, meshnormals, per_face_col,
        pos, scale, rotation,
        model, shading, diffuse,
        specular, shininess, faceculling
    )
    ctx = screen.context
    projectionview = Makie.space_to_clip(scene.camera, space, true)
    eyeposition = scene.camera.eyeposition[]

    i = Vec(1, 2, 3)
    local_model = rotation * Makie.scalematrix(Vec3d(scale))
    normalmatrix = transpose(inv(model[i, i] * local_model[i, i])) # see issue #3702

    # pass transform_func as argument to function, so that we get a function barrier
    # and have `transform_func` be fully typed inside closure
    model_f32 = model * Makie.f32_convert_matrix(scene.float32convert, space)
    vs = broadcast(meshpoints, (transform_func,)) do v, f
        # Should v get a nan2zero?
        v = Makie.apply_transform(f, v, space)
        p4d = to_ndim(Vec4d, to_ndim(Vec3d, v, 0), 1)
        return to_ndim(Vec4f, model_f32 * (local_model * p4d .+ to_ndim(Vec4f, pos, 0f0)), NaN32)
    end

    ns = map(n -> normalize(normalmatrix * n), meshnormals)

    # Light math happens in view/camera space
    dirlight = Makie.get_directional_light(scene)
    if !isnothing(dirlight)
        lightdirection = if dirlight.camera_relative
            T = inv(scene.camera.view[][Vec(1,2,3), Vec(1,2,3)])
            normalize(T * dirlight.direction[])
        else
            normalize(dirlight.direction[])
        end
        c = dirlight.color[]
        light_color = Vec3f(red(c), green(c), blue(c))
    else
        lightdirection = Vec3f(0,0,-1)
        light_color = Vec3f(0)
    end

    ambientlight = Makie.get_ambient_light(scene)
    ambient = if !isnothing(ambientlight)
        c = ambientlight.color[]
        Vec3f(c.r, c.g, c.b)
    else
        Vec3f(0)
    end

    # Camera to screen space
    ts = map(vs) do v
        clip = projectionview * v
        @inbounds begin
            p = (clip ./ clip[4])[Vec(1, 2)]
            p_yflip = Vec2f(p[1], -p[2])
            p_0_to_1 = (p_yflip .+ 1f0) ./ 2f0
        end
        p = p_0_to_1 .* scene.camera.resolution[]
        return Vec3f(p[1], p[2], clip[3])
    end

    # vs are used as camdir (camera to vertex) for light calculation (in world space)
    vs = map(v -> normalize(v[i] - eyeposition), vs)

    # Approximate zorder
    average_zs = map(f -> average_z(ts, f), meshfaces)
    zorder = sortperm(average_zs)

    # Face culling
    zorder = filter(i -> any(last.(ns[meshfaces[i]]) .> faceculling), zorder)

    draw_pattern(ctx, zorder, shading, meshfaces, ts, per_face_col, ns, vs, lightdirection, light_color, shininess, diffuse, ambient, specular)
    return
end

function _calculate_shaded_vertexcolors(N, v, c, lightdir, light_color, ambient, diffuse, specular, shininess)
    L = lightdir
    diff_coeff = max(dot(L, -N), 0f0)
    H = normalize(L + v)
    spec_coeff = max(dot(H, -N), 0f0)^shininess
    c = RGBAf(c)
    # if this is one expression it introduces allocations??
    new_c_part1 = (ambient .+ light_color .* diff_coeff .* diffuse) .* Vec3f(c.r, c.g, c.b) #.+
    new_c = new_c_part1 .+ light_color .* specular * spec_coeff
    RGBAf(new_c..., c.alpha)
end

function draw_pattern(ctx, zorder, shading, meshfaces, ts, per_face_col, ns, vs, lightdir, light_color, shininess, diffuse, ambient, specular)
    for k in reverse(zorder)

        f = meshfaces[k]
        # avoid SizedVector through Face indexing
        t1 = ts[f[1]]
        t2 = ts[f[2]]
        t3 = ts[f[3]]

        # skip any mesh segments with NaN points.
        if isnan(t1) || isnan(t2) || isnan(t3)
            continue
        end

        facecolors = per_face_col[k]
        # light calculation
        if shading
            c1, c2, c3 = Base.Cartesian.@ntuple 3 i -> begin
                # these face index expressions currently allocate for SizedVectors
                # if done like `ns[f]`
                N = ns[f[i]]
                v = vs[f[i]]
                c = facecolors[i]
                _calculate_shaded_vertexcolors(N, v, c, lightdir, light_color, ambient, diffuse, specular, shininess)
            end
        else
            c1, c2, c3 = facecolors
        end

        # debug normal coloring
        # n1, n2, n3 = Vec3f(0.5) .+ 0.5ns[f]
        # c1 = RGB(n1...)
        # c2 = RGB(n2...)
        # c3 = RGB(n3...)

        pattern = Cairo.CairoPatternMesh()

        Cairo.mesh_pattern_begin_patch(pattern)

        Cairo.mesh_pattern_move_to(pattern, t1[1], t1[2])
        Cairo.mesh_pattern_line_to(pattern, t2[1], t2[2])
        Cairo.mesh_pattern_line_to(pattern, t3[1], t3[2])

        mesh_pattern_set_corner_color(pattern, 0, c1)
        mesh_pattern_set_corner_color(pattern, 1, c2)
        mesh_pattern_set_corner_color(pattern, 2, c3)

        Cairo.mesh_pattern_end_patch(pattern)
        Cairo.set_source(ctx, pattern)
        Cairo.close_path(ctx)
        Cairo.paint(ctx)
        Cairo.destroy(pattern)
    end

end

################################################################################
#                                   Surface                                    #
################################################################################


function draw_atomic(scene::Scene, screen::Screen, @nospecialize(primitive::Makie.Surface))
    # Pretend the surface plot is a mesh plot and plot that instead
    mesh = Makie.surface2mesh(primitive[1][], primitive[2][], primitive[3][])
    old = primitive[:color]
    if old[] === nothing
        primitive[:color] = primitive[3]
    end
    if !haskey(primitive, :faceculling)
        primitive[:faceculling] = Observable(-10)
    end
    draw_mesh3D(scene, screen, primitive, mesh)
    primitive[:color] = old
    return nothing
end


################################################################################
#                                 MeshScatter                                  #
################################################################################


function draw_atomic(scene::Scene, screen::Screen, @nospecialize(primitive::Makie.MeshScatter))
<<<<<<< HEAD
    @get_attribute(primitive, (model, marker, markersize, rotation))
=======
    @get_attribute(primitive, (model, marker, markersize, rotations))

>>>>>>> 028ccb6b
    pos = primitive[1][]
    # For correct z-ordering we need to be in view/camera or screen space
    model = copy(model)
    view = scene.camera.view[]

    zorder = sortperm(pos, by = p -> begin
        p4d = to_ndim(Vec4d, to_ndim(Vec3d, p, 0), 1)
        cam_pos = (view * model)[Vec(3,4), Vec(1,2,3,4)] * p4d
        cam_pos[1] / cam_pos[2]
    end, rev=false)

    color = to_color(primitive.calculated_colors[])
    submesh = Attributes(
        model=model,
        calculated_colors = color,
        shading=primitive.shading, diffuse=primitive.diffuse,
        specular=primitive.specular, shininess=primitive.shininess,
        faceculling=get(primitive, :faceculling, -10),
        transformation=Makie.transformation(primitive)

    )

    submesh[:model] = model
    scales = primitive[:markersize][]
    for i in zorder
        p = pos[i]
        if color isa AbstractVector
            submesh[:calculated_colors] = color[i]
        end
        scale = markersize isa Vector ? markersize[i] : markersize
        _rotation = if rotation isa Vector
            Makie.rotationmatrix4(to_rotation(rotation[i]))
        else
            Makie.rotationmatrix4(to_rotation(rotation))
        end

        draw_mesh3D(
            scene, screen, submesh, marker, pos = p,
            scale = scale isa Real ? Vec3f(scale) : to_ndim(Vec3f, scale, 1f0),
            rotation = _rotation
        )
    end

    return nothing
end



################################################################################
#                                    Voxel                                     #
################################################################################


function draw_atomic(scene::Scene, screen::Screen, @nospecialize(primitive::Makie.Voxels))
    pos = Makie.voxel_positions(primitive)
    scale = Makie.voxel_size(primitive)
    colors = Makie.voxel_colors(primitive)
    marker = normal_mesh(Rect3f(Point3f(-0.5), Vec3f(1)))

    # For correct z-ordering we need to be in view/camera or screen space
    model = copy(primitive.model[])
    view = scene.camera.view[]

    zorder = sortperm(pos, by = p -> begin
        p4d = to_ndim(Vec4f, to_ndim(Vec3f, p, 0f0), 1f0)
        cam_pos = view * model * p4d
        cam_pos[3] / cam_pos[4]
    end, rev=false)

    submesh = Attributes(
        model=model,
        shading=primitive.shading, diffuse=primitive.diffuse,
        specular=primitive.specular, shininess=primitive.shininess,
        faceculling=get(primitive, :faceculling, -10),
        transformation=Makie.transformation(primitive)
    )

    for i in zorder
        submesh[:calculated_colors] = colors[i]
        draw_mesh3D(scene, screen, submesh, marker, pos = pos[i], scale = scale)
    end

    return nothing
end<|MERGE_RESOLUTION|>--- conflicted
+++ resolved
@@ -394,13 +394,8 @@
 ################################################################################
 
 function draw_atomic(scene::Scene, screen::Screen, @nospecialize(primitive::Scatter))
-<<<<<<< HEAD
     @get_attribute(primitive, (markersize, strokecolor, strokewidth, marker, marker_offset, rotation, transform_marker))
-
-=======
-    @get_attribute(primitive, (markersize, strokecolor, strokewidth, marker_offset, rotations, transform_marker))
     marker = cairo_scatter_marker(primitive.marker[]) # this goes through CairoMakie's conversion system and not Makie's...
->>>>>>> 028ccb6b
     ctx = screen.context
     model = primitive.model[]
     positions = primitive[1][]
@@ -1198,12 +1193,8 @@
 
 
 function draw_atomic(scene::Scene, screen::Screen, @nospecialize(primitive::Makie.MeshScatter))
-<<<<<<< HEAD
     @get_attribute(primitive, (model, marker, markersize, rotation))
-=======
-    @get_attribute(primitive, (model, marker, markersize, rotations))
-
->>>>>>> 028ccb6b
+
     pos = primitive[1][]
     # For correct z-ordering we need to be in view/camera or screen space
     model = copy(model)
