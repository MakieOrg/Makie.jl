################################################################################
#                             Lines, LineSegments                              #
################################################################################

function draw_atomic(scene::Scene, screen::Screen, @nospecialize(primitive::Union{Lines, LineSegments}))
    @get_attribute(primitive, (color, linewidth, linestyle, space, model))
    ctx = screen.context
    positions = primitive[1][]

    isempty(positions) && return

    # color is now a color or an array of colors
    # if it's an array of colors, each segment must be stroked separately
    color = to_color(primitive.calculated_colors[])

    # Lines need to be handled more carefully with perspective projections to
    # avoid them inverting.
    # TODO: If we have neither perspective projection not clip_planes we can
    #       use the normal projection_position() here
    projected_positions, color, linewidth =
        project_line_points(scene, primitive, positions, color, linewidth)

    # The linestyle can be set globally, as we do here.
    # However, there is a discrepancy between Makie
    # and Cairo when it comes to linestyles.
    # For Makie, the linestyle array is cumulative,
    # and defines the "absolute" endpoints of segments.
    # However, for Cairo, each value provides the length of
    # alternate "on" and "off" portions of the stroke.
    # Therefore, we take the diff of the given linestyle,
    # to convert the "absolute" coordinates into "relative" ones.
    if !isnothing(linestyle) && !(linewidth isa AbstractArray)
        pattern = diff(Float64.(linestyle)) .* linewidth
        isodd(length(pattern)) && push!(pattern, 0)
        Cairo.set_dash(ctx, pattern)
    end

    # linecap
    linecap = primitive.linecap[]
    if linecap == :square
        Cairo.set_line_cap(ctx, Cairo.CAIRO_LINE_CAP_SQUARE)
    elseif linecap == :round
        Cairo.set_line_cap(ctx, Cairo.CAIRO_LINE_CAP_ROUND)
    else # :butt
        Cairo.set_line_cap(ctx, Cairo.CAIRO_LINE_CAP_BUTT)
    end

    # joinstyle
    miter_angle = to_value(get(primitive, :miter_limit, 2pi/3))
    set_miter_limit(ctx, 2.0 * Makie.miter_angle_to_distance(miter_angle))

    joinstyle = to_value(get(primitive, :joinstyle, :miter))
    if joinstyle == :round
        Cairo.set_line_join(ctx, Cairo.CAIRO_LINE_JOIN_ROUND)
    elseif joinstyle == :bevel
        Cairo.set_line_join(ctx, Cairo.CAIRO_LINE_JOIN_BEVEL)
    else # :miter
        Cairo.set_line_join(ctx, Cairo.CAIRO_LINE_JOIN_MITER)
    end

    if primitive isa Lines && to_value(primitive.args[1]) isa BezierPath
        return draw_bezierpath_lines(ctx, to_value(primitive.args[1]), primitive, color, space, model, linewidth)
    end

    if color isa AbstractArray || linewidth isa AbstractArray
        # stroke each segment separately, this means disjointed segments with probably
        # wonky dash patterns if segments are short
        draw_multi(
            primitive, ctx,
            projected_positions,
            color, linewidth,
            isnothing(linestyle) ? nothing : diff(Float64.(linestyle))
        )
    else
        # stroke the whole line at once if it has only one color
        # this allows correct linestyles and line joins as well and will be the
        # most common case
        Cairo.set_line_width(ctx, linewidth)
        Cairo.set_source_rgba(ctx, red(color), green(color), blue(color), alpha(color))
        draw_single(primitive, ctx, projected_positions)
    end
    nothing
end

function draw_bezierpath_lines(ctx, bezierpath::BezierPath, scene, color, space, model, linewidth)
    for c in bezierpath.commands
        proj_comm = project_command(c, scene, space, model)
        path_command(ctx, proj_comm)
    end
    Cairo.set_source_rgba(ctx, rgbatuple(color)...)
    Cairo.set_line_width(ctx, linewidth)
    Cairo.stroke(ctx)
    return
end

function project_command(m::MoveTo, scene, space, model)
    MoveTo(project_position(scene, space, m.p, model))
end

function project_command(l::LineTo, scene, space, model)
    LineTo(project_position(scene, space, l.p, model))
end

function project_command(c::CurveTo, scene, space, model)
    CurveTo(
        project_position(scene, space, c.c1, model),
        project_position(scene, space, c.c2, model),
        project_position(scene, space, c.p, model),
    )
end

project_command(c::ClosePath, scene, space, model) = c

function draw_single(primitive::Lines, ctx, positions)
    isempty(positions) && return

    n = length(positions)
    start = positions[begin]

    @inbounds for i in 1:n
        p = positions[i]
        # only take action for non-NaNs
        if !isnan(p)
            # new line segment at beginning or if previously NaN
            if i == 1 || isnan(positions[i-1])
                Cairo.move_to(ctx, p...)
                start = p
            else
                Cairo.line_to(ctx, p...)
                # complete line segment at end or if next point is NaN
                if i == n || isnan(positions[i+1])
                    if p ≈ start
                        Cairo.close_path(ctx)
                    end
                    Cairo.stroke(ctx)
                end
            end
        end
    end
    # force clearing of path in case of skipped NaN
    Cairo.new_path(ctx)
end

function draw_single(primitive::LineSegments, ctx, positions)

    @assert iseven(length(positions))

    @inbounds for i in 1:2:length(positions)-1
        p1 = positions[i]
        p2 = positions[i+1]

        if isnan(p1) || isnan(p2)
            continue
        else
            Cairo.move_to(ctx, p1...)
            Cairo.line_to(ctx, p2...)
            Cairo.stroke(ctx)
        end
    end
    # force clearing of path in case of skipped NaN
    Cairo.new_path(ctx)
end

# getindex if array, otherwise just return value
using Makie: sv_getindex

function draw_multi(primitive::LineSegments, ctx, positions, colors, linewidths, dash)
    @assert iseven(length(positions))

    for i in 1:2:length(positions)
        if isnan(positions[i+1]) || isnan(positions[i])
            continue
        end
        lw = sv_getindex(linewidths, i)
        if lw != sv_getindex(linewidths, i+1)
            error("Cairo doesn't support two different line widths ($lw and $(sv_getindex(linewidths, i+1)) at the endpoints of a line.")
        end
        Cairo.move_to(ctx, positions[i]...)
        Cairo.line_to(ctx, positions[i+1]...)
        Cairo.set_line_width(ctx, lw)

        !isnothing(dash) && Cairo.set_dash(ctx, dash .* lw)
        c1 = sv_getindex(colors, i)
        c2 = sv_getindex(colors, i+1)
        # we can avoid the more expensive gradient if the colors are the same
        # this happens if one color was given for each segment
        if c1 == c2
            Cairo.set_source_rgba(ctx, red(c1), green(c1), blue(c1), alpha(c1))
            Cairo.stroke(ctx)
        else
            pat = Cairo.pattern_create_linear(positions[i]..., positions[i+1]...)
            Cairo.pattern_add_color_stop_rgba(pat, 0, red(c1), green(c1), blue(c1), alpha(c1))
            Cairo.pattern_add_color_stop_rgba(pat, 1, red(c2), green(c2), blue(c2), alpha(c2))
            Cairo.set_source(ctx, pat)
            Cairo.stroke(ctx)
            Cairo.destroy(pat)
        end
    end
end

function draw_multi(primitive::Lines, ctx, positions, colors, linewidths, dash)
    isempty(positions) && return

    @assert !(colors isa AbstractVector) || length(colors) == length(positions)
    @assert !(linewidths isa AbstractVector) || length(linewidths) == length(positions)

    prev_color = sv_getindex(colors, 1)
    prev_linewidth = sv_getindex(linewidths, 1)
    prev_position = positions[begin]
    prev_nan = isnan(prev_position)
    prev_continued = false
    start = positions[begin]

    if !prev_nan
        # first is not nan, move_to
        Cairo.move_to(ctx, positions[begin]...)
    else
        # first is nan, do nothing
    end

    for i in eachindex(positions)[begin+1:end]
        this_position = positions[i]
        this_color = sv_getindex(colors, i)
        this_nan = isnan(this_position)
        this_linewidth = sv_getindex(linewidths, i)
        if this_nan
            # this is nan
            if prev_continued
                # and this is prev_continued, so set source and stroke to finish previous line
                (prev_position ≈ start) && Cairo.close_path(ctx)
                Cairo.set_line_width(ctx, this_linewidth)
                !isnothing(dash) && Cairo.set_dash(ctx, dash .* this_linewidth)
                Cairo.set_source_rgba(ctx, red(prev_color), green(prev_color), blue(prev_color), alpha(prev_color))
                Cairo.stroke(ctx)
            else
                # but this is not prev_continued, so do nothing
            end
        end
        if prev_nan
            # previous was nan
            if !this_nan
                # but this is not nan, so move to this position
                Cairo.move_to(ctx, this_position...)
                start = this_position
            else
                # and this is also nan, do nothing
            end
        else
            if this_color == prev_color
                # this color is like the previous
                if !this_nan
                    # and this is not nan, so line_to and set prev_continued
                    this_linewidth != prev_linewidth && error("Encountered two different linewidth values $prev_linewidth and $this_linewidth in `lines` at index $(i-1). Different linewidths in one line are only permitted in CairoMakie when separated by a NaN point.")
                    Cairo.line_to(ctx, this_position...)
                    prev_continued = true

                    if i == lastindex(positions)
                        # this is the last element so stroke this
                        (this_position ≈ start) && Cairo.close_path(ctx)
                        Cairo.set_line_width(ctx, this_linewidth)
                        !isnothing(dash) && Cairo.set_dash(ctx, dash .* this_linewidth)
                        Cairo.set_source_rgba(ctx, red(this_color), green(this_color), blue(this_color), alpha(this_color))
                        Cairo.stroke(ctx)
                    end
                else
                    # but this is nan, so do nothing
                end
            else
                prev_continued = false

                # finish previous line segment
                Cairo.set_line_width(ctx, prev_linewidth)
                !isnothing(dash) && Cairo.set_dash(ctx, dash .* prev_linewidth)
                Cairo.set_source_rgba(ctx, red(prev_color), green(prev_color), blue(prev_color), alpha(prev_color))
                Cairo.stroke(ctx)

                if !this_nan
                    this_linewidth != prev_linewidth && error("Encountered two different linewidth values $prev_linewidth and $this_linewidth in `lines` at index $(i-1). Different linewidths in one line are only permitted in CairoMakie when separated by a NaN point.")
                    # this is not nan
                    # and this color is different than the previous, so move_to prev and line_to this
                    # create gradient pattern and stroke
                    Cairo.move_to(ctx, prev_position...)
                    Cairo.line_to(ctx, this_position...)
                    !isnothing(dash) && Cairo.set_dash(ctx, dash .* this_linewidth)
                    Cairo.set_line_width(ctx, this_linewidth)

                    pat = Cairo.pattern_create_linear(prev_position..., this_position...)
                    Cairo.pattern_add_color_stop_rgba(pat, 0, red(prev_color), green(prev_color), blue(prev_color), alpha(prev_color))
                    Cairo.pattern_add_color_stop_rgba(pat, 1, red(this_color), green(this_color), blue(this_color), alpha(this_color))
                    Cairo.set_source(ctx, pat)
                    Cairo.stroke(ctx)
                    Cairo.destroy(pat)

                    Cairo.move_to(ctx, this_position...)
                else
                    # this is nan, do nothing
                end
            end
        end
        prev_nan = this_nan
        prev_color = this_color
        prev_linewidth = this_linewidth
        prev_position = this_position
    end
end

################################################################################
#                                   Scatter                                    #
################################################################################

function draw_atomic(scene::Scene, screen::Screen, @nospecialize(primitive::Scatter))
    @get_attribute(primitive, (
        markersize, strokecolor, strokewidth, marker, marker_offset, rotation,
        transform_marker, model, markerspace, space, clip_planes)
    )

    marker = cairo_scatter_marker(primitive.marker[]) # this goes through CairoMakie's conversion system and not Makie's...
    ctx = screen.context
    positions = primitive[1][]
    isempty(positions) && return
    size_model = transform_marker ? model : Mat4d(I)

    font = to_font(to_value(get(primitive, :font, Makie.defaultfont())))
    colors = to_color(primitive.calculated_colors[])
    markerspace = primitive.markerspace[]
    space = primitive.space[]
    transfunc = Makie.transform_func(primitive)

    return draw_atomic_scatter(scene, ctx, transfunc, colors, markersize, strokecolor, strokewidth, marker,
                               marker_offset, rotation, model, positions, size_model, font, markerspace,
                               space, clip_planes)
end

function draw_atomic_scatter(
        scene, ctx, transfunc, colors, markersize, strokecolor, strokewidth,
        marker, marker_offset, rotation, model, positions, size_model, font,
        markerspace, space, clip_planes
    )

    transformed = apply_transform(transfunc, positions, space)
    indices = unclipped_indices(to_model_space(model, clip_planes), transformed, space)
    projected_positions = project_position(scene, space, transformed, indices, model)

    Makie.broadcast_foreach_index(projected_positions, indices, colors, markersize, strokecolor,
            strokewidth, marker, marker_offset, remove_billboard(rotation)) do pos, col,
            markersize, strokecolor, strokewidth, m, mo, rotation

        isnan(pos) && return

        scale = project_scale(scene, markerspace, markersize, size_model)
        offset = project_scale(scene, markerspace, mo, size_model)

        Cairo.set_source_rgba(ctx, rgbatuple(col)...)

        Cairo.save(ctx)
        # Setting a markersize of 0.0 somehow seems to break Cairos global state?
        # At least it stops drawing any marker afterwards
        # TODO, maybe there's something wrong somewhere else?
        if !(norm(scale) ≈ 0.0)
            if m isa Char
                draw_marker(ctx, m, best_font(m, font), pos, scale, strokecolor, strokewidth, offset, rotation)
            else
                draw_marker(ctx, m, pos, scale, strokecolor, strokewidth, offset, rotation)
            end
        end
        Cairo.restore(ctx)
    end

    return
end

function draw_marker(ctx, marker::Char, font, pos, scale, strokecolor, strokewidth, marker_offset, rotation)
    cairoface = set_ft_font(ctx, font)

    charextent = Makie.FreeTypeAbstraction.get_extent(font, marker)
    inkbb = Makie.FreeTypeAbstraction.inkboundingbox(charextent)

    # scale normalized bbox by font size
    inkbb_scaled = Rect2f(origin(inkbb) .* scale, widths(inkbb) .* scale)

    # flip y for the centering shift of the character because in Cairo y goes down
    centering_offset = Vec2f(1, -1) .* (-origin(inkbb_scaled) .- 0.5f0 .* widths(inkbb_scaled))
    # this is the origin where we actually have to place the glyph so it can be centered
    charorigin = pos .+ Vec2f(marker_offset[1], -marker_offset[2])
    old_matrix = get_font_matrix(ctx)
    set_font_matrix(ctx, scale_matrix(scale...))

    # First, we translate to the point where the
    # marker is supposed to go.
    Cairo.translate(ctx, charorigin[1], charorigin[2])
    # Then, we rotate the context by the
    # appropriate amount,
    Cairo.rotate(ctx, to_2d_rotation(rotation))
    # and apply a centering offset to account for
    # the fact that text is shown from the (relative)
    # bottom left corner.
    Cairo.translate(ctx, centering_offset[1], centering_offset[2])

    Cairo.move_to(ctx, 0, 0)
    Cairo.text_path(ctx, string(marker))
    Cairo.fill_preserve(ctx)
    # stroke
    Cairo.set_line_width(ctx, strokewidth)
    Cairo.set_source_rgba(ctx, rgbatuple(strokecolor)...)
    Cairo.stroke(ctx)

    # if we use set_ft_font we should destroy the pointer it returns
    cairo_font_face_destroy(cairoface)

    set_font_matrix(ctx, old_matrix)
end

function draw_marker(ctx, ::Type{<: Circle}, pos, scale, strokecolor, strokewidth, marker_offset, rotation)
    pos += Point2f(marker_offset[1], -marker_offset[2])

    if scale[1] != scale[2]
        old_matrix = Cairo.get_matrix(ctx)
        Cairo.scale(ctx, scale[1], scale[2])
        Cairo.translate(ctx, pos[1]/scale[1], pos[2]/scale[2])
        Cairo.arc(ctx, 0, 0, 0.5, 0, 2*pi)
    else
        Cairo.arc(ctx, pos[1], pos[2], scale[1]/2, 0, 2*pi)
    end

    Cairo.fill_preserve(ctx)

    Cairo.set_line_width(ctx, Float64(strokewidth))

    sc = to_color(strokecolor)
    Cairo.set_source_rgba(ctx, rgbatuple(sc)...)
    Cairo.stroke(ctx)
    scale[1] != scale[2] && Cairo.set_matrix(ctx, old_matrix)
    nothing
end

function draw_marker(ctx, ::Union{Makie.FastPixel,<:Type{<:Rect}}, pos, scale, strokecolor, strokewidth,
                     marker_offset, rotation)

    Cairo.translate(ctx, pos[1] + marker_offset[1], pos[2] - marker_offset[2])
    Cairo.rotate(ctx, to_2d_rotation(rotation))
    Cairo.rectangle(ctx, -0.5scale[1], -0.5scale[2], scale...)
    Cairo.fill_preserve(ctx)
    Cairo.set_line_width(ctx, Float64(strokewidth))
    sc = to_color(strokecolor)
    Cairo.set_source_rgba(ctx, rgbatuple(sc)...)
    Cairo.stroke(ctx)
end

function draw_marker(ctx, beziermarker::BezierPath, pos, scale, strokecolor, strokewidth, marker_offset, rotation)
    Cairo.save(ctx)
    Cairo.translate(ctx, pos[1] + marker_offset[1], pos[2] - marker_offset[2])
    Cairo.rotate(ctx, to_2d_rotation(rotation))
    Cairo.scale(ctx, scale[1], -scale[2]) # flip y for cairo
    draw_path(ctx, beziermarker)
    Cairo.fill_preserve(ctx)
    sc = to_color(strokecolor)
    Cairo.set_source_rgba(ctx, rgbatuple(sc)...)
    Cairo.set_line_width(ctx, Float64(strokewidth))
    Cairo.stroke(ctx)
    Cairo.restore(ctx)
end

function draw_path(ctx, bp::BezierPath)
    for i in eachindex(bp.commands)
        @inbounds command = bp.commands[i]
        if command isa MoveTo
            path_command(ctx, command)
        elseif command isa LineTo
            path_command(ctx, command)
        elseif command isa CurveTo
            path_command(ctx, command)
        elseif command isa ClosePath
            path_command(ctx, command)
        elseif command isa EllipticalArc
            path_command(ctx, command)
        end
    end
end
path_command(ctx, c::MoveTo) = Cairo.move_to(ctx, c.p...)
path_command(ctx, c::LineTo) = Cairo.line_to(ctx, c.p...)
path_command(ctx, c::CurveTo) = Cairo.curve_to(ctx, c.c1..., c.c2..., c.p...)
path_command(ctx, ::ClosePath) = Cairo.close_path(ctx)
function path_command(ctx, c::EllipticalArc)
    Cairo.save(ctx)
    Cairo.translate(ctx, c.c...)
    Cairo.rotate(ctx, c.angle)
    Cairo.scale(ctx, 1, c.r2 / c.r1)
    if c.a2 > c.a1
        Cairo.arc(ctx, 0, 0, c.r1, c.a1, c.a2)
    else
        Cairo.arc_negative(ctx, 0, 0, c.r1, c.a1, c.a2)
    end
    Cairo.restore(ctx)
end


function draw_marker(ctx, marker::Matrix{T}, pos, scale,
        strokecolor #= unused =#, strokewidth #= unused =#,
        marker_offset, rotation) where T<:Colorant

    # convert marker to Cairo compatible image data
    marker = permutedims(marker, (2,1))
    marker_surf = to_cairo_image(marker)

    w, h = size(marker)

    Cairo.translate(ctx, pos[1] + marker_offset[1], pos[2] - marker_offset[2])
    Cairo.rotate(ctx, to_2d_rotation(rotation))
    Cairo.scale(ctx, scale[1] / w, scale[2] / h)
    Cairo.set_source_surface(ctx, marker_surf, -w/2, -h/2)
    Cairo.paint(ctx)
end


################################################################################
#                                     Text                                     #
################################################################################

function p3_to_p2(p::Point3{T}) where T
    if p[3] == 0 || isnan(p[3])
        Point2{T}(p[Vec(1,2)]...)
    else
        error("Can't reduce Point3 to Point2 with nonzero third component $(p[3]).")
    end
end

function draw_atomic(scene::Scene, screen::Screen, @nospecialize(primitive::Text{<:Tuple{<:Union{AbstractArray{<:Makie.GlyphCollection}, Makie.GlyphCollection}}}))
    ctx = screen.context
    @get_attribute(primitive, (rotation, model, space, markerspace, offset, clip_planes))
    transform_marker = to_value(get(primitive, :transform_marker, true))::Bool
    position = primitive.position[]
    # use cached glyph info
    glyph_collection = to_value(primitive[1])

    draw_glyph_collection(
        scene, ctx, position, glyph_collection, remove_billboard(rotation),
        model, space, markerspace, offset, primitive.transformation, transform_marker,
        clip_planes
    )

    nothing
end

function draw_glyph_collection(
        scene, ctx, positions, glyph_collections::AbstractArray, rotation,
        model::Mat, space, markerspace, offset, transformation, transform_marker,
        clip_planes
    )

    # TODO: why is the Ref around model necessary? doesn't broadcast_foreach handle staticarrays matrices?
    broadcast_foreach(positions, glyph_collections, rotation, Ref(model), space,
        markerspace, offset) do pos, glayout, ro, mo, sp, msp, off

        draw_glyph_collection(scene, ctx, pos, glayout, ro, mo, sp, msp, off, transformation, transform_marker, clip_planes)
    end
end

_deref(x) = x
_deref(x::Ref) = x[]

function draw_glyph_collection(
        scene, ctx, position, glyph_collection, rotation, _model, space,
        markerspace, offsets, transformation, transform_marker, clip_planes)

    glyphs = glyph_collection.glyphs
    glyphoffsets = glyph_collection.origins
    fonts = glyph_collection.fonts
    rotations = glyph_collection.rotations
    scales = glyph_collection.scales
    colors = glyph_collection.colors
    strokewidths = glyph_collection.strokewidths
    strokecolors = glyph_collection.strokecolors

    model = _deref(_model)
    model33 = transform_marker ? model[Vec(1, 2, 3), Vec(1, 2, 3)] : Mat3d(I)
    id = Mat4f(I)

    glyph_pos = let
        # TODO: f32convert may run into issues here if markerspace is :data or
        #       :transformed (repeated application in glyphpos etc)
        transform_func = transformation.transform_func[]
        p = apply_transform(transform_func, position, space)

        Makie.is_data_space(space) && is_clipped(clip_planes, p) && return

        Makie.clip_to_space(scene.camera, markerspace) *
        Makie.space_to_clip(scene.camera, space) *
        Makie.f32_convert_matrix(scene.float32convert, space) *
        model *
        to_ndim(Point4d, to_ndim(Point3d, p, 0), 1)
    end

    Cairo.save(ctx)

    broadcast_foreach(glyphs, glyphoffsets, fonts, rotations, scales, colors, strokewidths, strokecolors, offsets) do glyph,
        glyphoffset, font, rotation, scale, color, strokewidth, strokecolor, offset

        cairoface = set_ft_font(ctx, font)
        old_matrix = get_font_matrix(ctx)

        p3_offset = to_ndim(Point3f, offset, 0)

        # Not renderable by font (e.g. '\n')
        # TODO, filter out \n in GlyphCollection, and render unrenderables as box
        glyph == 0 && return

        Cairo.save(ctx)
        Cairo.set_source_rgba(ctx, rgbatuple(color)...)

        # offsets and scale apply in markerspace
        gp3 = glyph_pos[Vec(1, 2, 3)] ./ glyph_pos[4] .+ model33 * (glyphoffset .+ p3_offset)

        if any(isnan, gp3)
            Cairo.restore(ctx)
            return
        end

        scale3 = scale isa Number ? Point3f(scale, scale, 0) : to_ndim(Point3f, scale, 0)

        # the CairoMatrix is found by transforming the right and up vector
        # of the character into screen space and then subtracting the projected
        # origin. The resulting vectors give the directions in which the character
        # needs to be stretched in order to match the 3D projection

        xvec = rotation * (scale3[1] * Point3d(1, 0, 0))
        yvec = rotation * (scale3[2] * Point3d(0, -1, 0))

        glyphpos = _project_position(scene, markerspace, gp3, id, true)
        xproj = _project_position(scene, markerspace, gp3 + model33 * xvec, id, true)
        yproj = _project_position(scene, markerspace, gp3 + model33 * yvec, id, true)

        xdiff = xproj - glyphpos
        ydiff = yproj - glyphpos

        mat = Cairo.CairoMatrix(
            xdiff[1], xdiff[2],
            ydiff[1], ydiff[2],
            0, 0,
        )

        Cairo.save(ctx)
        set_font_matrix(ctx, mat)
        show_glyph(ctx, glyph, glyphpos...)
        Cairo.restore(ctx)

        if strokewidth > 0 && strokecolor != RGBAf(0, 0, 0, 0)
            Cairo.save(ctx)
            Cairo.move_to(ctx, glyphpos...)
            set_font_matrix(ctx, mat)
            glyph_path(ctx, glyph, glyphpos...)
            Cairo.set_source_rgba(ctx, rgbatuple(strokecolor)...)
            Cairo.set_line_width(ctx, strokewidth)
            Cairo.stroke(ctx)
            Cairo.restore(ctx)
        end
        Cairo.restore(ctx)

        cairo_font_face_destroy(cairoface)
        set_font_matrix(ctx, old_matrix)
    end

    Cairo.restore(ctx)
    return
end

################################################################################
#                                Heatmap, Image                                #
################################################################################

"""
    regularly_spaced_array_to_range(arr)
If possible, converts `arr` to a range.
If not, returns array unchanged.
"""
function regularly_spaced_array_to_range(arr)
    diffs = unique!(sort!(diff(arr)))
    step = sum(diffs) ./ length(diffs)
    if all(x-> x ≈ step, diffs)
        m, M = extrema(arr)
        if step < zero(step)
            m, M = M, m
        end
        # don't use stop=M, since that may not include M
        return range(m; step=step, length=length(arr))
    else
        return arr
    end
end

regularly_spaced_array_to_range(arr::AbstractRange) = arr

function premultiplied_rgba(a::AbstractArray{<:ColorAlpha})
    map(premultiplied_rgba, a)
end
premultiplied_rgba(a::AbstractArray{<:Color}) = RGBA.(a)

premultiplied_rgba(r::RGBA) = RGBA(r.r * r.alpha, r.g * r.alpha, r.b * r.alpha, r.alpha)
premultiplied_rgba(c::Colorant) = premultiplied_rgba(RGBA(c))

function draw_atomic(scene::Scene, screen::Screen{RT}, @nospecialize(primitive::Union{Heatmap, Image})) where RT
    ctx = screen.context
    image = primitive[3][]
    xs, ys = primitive[1][], primitive[2][]
    if xs isa Makie.EndPoints
        l, r = xs
        N = size(image, 1)
        xs = range(l, r, length = N+1)
    else
        xs = regularly_spaced_array_to_range(xs)
    end
    if ys isa Makie.EndPoints
        l, r = ys
        N = size(image, 2)
        ys = range(l, r, length = N+1)
    else
        ys = regularly_spaced_array_to_range(ys)
    end
    model = primitive.model[]::Mat4d
    interpolate = to_value(primitive.interpolate)

    # Debug attribute we can set to disable fastpath
    # probably shouldn't really be part of the interface
    fast_path = to_value(get(primitive, :fast_path, true))
    disable_fast_path = !fast_path
    # Vector backends don't support FILTER_NEAREST for interp == false, so in that case we also need to draw rects
    is_vector = is_vector_backend(ctx)
    t = Makie.transform_func(primitive)
    identity_transform = (t === identity || t isa Tuple && all(x-> x === identity, t)) && (abs(model[1, 2]) < 1e-15)
    regular_grid = xs isa AbstractRange && ys isa AbstractRange
    xy_aligned = Makie.is_translation_scale_matrix(scene.camera.projectionview[])

    if interpolate
        if !regular_grid
            error("$(typeof(primitive).parameters[1]) with interpolate = true with a non-regular grid is not supported right now.")
        end
        if !identity_transform
            error("$(typeof(primitive).parameters[1]) with interpolate = true with a non-identity transform is not supported right now.")
        end
    end

    imsize = ((first(xs), last(xs)), (first(ys), last(ys)))
    # find projected image corners
    # this already takes care of flipping the image to correct cairo orientation
    space = to_value(get(primitive, :space, :data))
    xy = project_position(primitive, space, Point2(first.(imsize)), model)
    xymax = project_position(primitive, space, Point2(last.(imsize)), model)
    w, h = xymax .- xy

    uv_transform = if primitive isa Image
        val = to_value(get(primitive, :uv_transform, I))
        T = Makie.convert_attribute(val, Makie.key"uv_transform"(), Makie.key"image"())
        # Cairo uses pixel units so we need to transform those to a 0..1 range,
        # then apply uv_transform, then scale them back to pixel units.
        # Cairo also doesn't have the yflip we have in OpenGL, so we need to
        # invert y.
        T3 = Mat3f(T[1], T[2], 0, T[3], T[4], 0, T[5], T[6], 1)
        T3 = Makie.uv_transform(Vec2f(size(image))) * T3 *
            Makie.uv_transform(Vec2f(0, 1), 1f0 ./ Vec2f(size(image, 1), -size(image, 2)))
        T3[Vec(1, 2), Vec(1,2,3)]
    else
        Mat{2, 3, Float32}(1,0,0,1,0,0)
    end

    can_use_fast_path = !(is_vector && !interpolate) && regular_grid && identity_transform &&
        (interpolate || xy_aligned) && isempty(primitive.clip_planes[])
    use_fast_path = can_use_fast_path && !disable_fast_path

    if use_fast_path
        s = to_cairo_image(to_color(primitive.calculated_colors[]))

        weird_cairo_limit = (2^15) - 23
        if s.width > weird_cairo_limit || s.height > weird_cairo_limit
            error("Cairo stops rendering images bigger than $(weird_cairo_limit), which is likely a bug in Cairo. Please resample your image/heatmap with heatmap(Resampler(data)).")
        end
        Cairo.rectangle(ctx, xy..., w, h)
        Cairo.save(ctx)
        Cairo.translate(ctx, xy...)
        Cairo.scale(ctx, w / s.width, h / s.height)
        Cairo.set_source_surface(ctx, s, 0, 0)
        p = Cairo.get_source(ctx)
        if RT !== SVG
            # this is needed to avoid blurry edges in png renderings, however since Cairo 1.18 this
            # setting seems to create broken SVGs
            Cairo.pattern_set_extend(p, Cairo.EXTEND_PAD)
        end
        filt = interpolate ? Cairo.FILTER_BILINEAR : Cairo.FILTER_NEAREST
        Cairo.pattern_set_filter(p, filt)
        pattern_set_matrix(p, Cairo.CairoMatrix(uv_transform...))
        Cairo.fill(ctx)
        Cairo.restore(ctx)
        pattern_set_matrix(p, Cairo.CairoMatrix(1, 0, 0, 1, 0, 0))
    else
        # find projected image corners
        # this already takes care of flipping the image to correct cairo orientation
        space = to_value(get(primitive, :space, :data))
        xys = let
            ps = [Point2(x, y) for x in xs, y in ys]
            transformed = apply_transform(transform_func(primitive), ps, space)
            T = eltype(transformed)

            planes = if Makie.is_data_space(space)
                to_model_space(model, primitive.clip_planes[])
            else
                Plane3f[]
            end

            for i in eachindex(transformed)
                if is_clipped(planes, transformed[i])
                    transformed[i] = T(NaN)
                end
            end

            _project_position(scene, space, transformed, model, true)
        end
        colors = to_color(primitive.calculated_colors[])

        # Note: xs and ys should have size ni+1, nj+1
        ni, nj = size(image)
        if ni + 1 != length(xs) || nj + 1 != length(ys)
            error("Error in conversion pipeline. xs and ys should have size ni+1, nj+1. Found: xs: $(length(xs)), ys: $(length(ys)), ni: $(ni), nj: $(nj)")
        end
        _draw_rect_heatmap(ctx, xys, ni, nj, colors)
    end
end

function _draw_rect_heatmap(ctx, xys, ni, nj, colors)
    @inbounds for i in 1:ni, j in 1:nj
        p1 = xys[i, j]
        p2 = xys[i+1, j]
        p3 = xys[i+1, j+1]
        p4 = xys[i, j+1]
        if isnan(p1) || isnan(p2) || isnan(p3) || isnan(p4)
            continue
        end

        # Rectangles and polygons that are directly adjacent usually show
        # white lines between them due to anti aliasing. To avoid this we
        # increase their size slightly.

        if alpha(colors[i, j]) == 1
            # sign.(p - center) gives the direction in which we need to
            # extend the polygon. (Which may change due to rotations in the
            # model matrix.) (i!=1) etc is used to avoid increasing the
            # outer extent of the heatmap.
            center = 0.25f0 * (p1 + p2 + p3 + p4)
            p1 += sign.(p1 - center) .* Point2f(0.5f0 * (i!=1),  0.5f0 * (j!=1))
            p2 += sign.(p2 - center) .* Point2f(0.5f0 * (i!=ni), 0.5f0 * (j!=1))
            p3 += sign.(p3 - center) .* Point2f(0.5f0 * (i!=ni), 0.5f0 * (j!=nj))
            p4 += sign.(p4 - center) .* Point2f(0.5f0 * (i!=1),  0.5f0 * (j!=nj))
        end

        Cairo.set_line_width(ctx, 0)
        Cairo.move_to(ctx, p1[1], p1[2])
        Cairo.line_to(ctx, p2[1], p2[2])
        Cairo.line_to(ctx, p3[1], p3[2])
        Cairo.line_to(ctx, p4[1], p4[2])
        Cairo.close_path(ctx)
        Cairo.set_source_rgba(ctx, rgbatuple(colors[i, j])...)
        Cairo.fill(ctx)
    end
end


################################################################################
#                                     Mesh                                     #
################################################################################


function draw_atomic(scene::Scene, screen::Screen, @nospecialize(primitive::Makie.Mesh))
    mesh = primitive[1][]
    if Makie.cameracontrols(scene) isa Union{Camera2D, Makie.PixelCamera, Makie.EmptyCamera}
        draw_mesh2D(scene, screen, primitive, mesh)
    else
        if !haskey(primitive, :faceculling)
            primitive[:faceculling] = Observable(-10)
        end
        uv_transform = Makie.convert_attribute(primitive[:uv_transform][], Makie.key"uv_transform"(), Makie.key"mesh"())
        draw_mesh3D(scene, screen, primitive, mesh; uv_transform = uv_transform)
    end
    return nothing
end

function draw_mesh2D(scene, screen, @nospecialize(plot::Makie.Mesh), @nospecialize(mesh::GeometryBasics.Mesh))
    space = to_value(get(plot, :space, :data))::Symbol
    transform_func = Makie.transform_func(plot)
    model = plot.model[]::Mat4d
    vs = project_position(scene, transform_func, space, GeometryBasics.coordinates(mesh), model)::Vector{Point2f}
    fs = decompose(GLTriangleFace, mesh)::Vector{GLTriangleFace}
    uv = decompose_uv(mesh)::Union{Nothing, Vector{Vec2f}}
    # Note: This assume the function is only called from mesh plots
    uv_transform = Makie.convert_attribute(plot[:uv_transform][], Makie.key"uv_transform"(), Makie.key"mesh"())
    if uv isa Vector{Vec2f} && to_value(uv_transform) !== nothing
        uv = map(uv -> uv_transform * to_ndim(Vec3f, uv, 1), uv)
    end
    color = hasproperty(mesh, :color) ? to_color(mesh.color) : plot.calculated_colors[]
    cols = per_face_colors(color, nothing, fs, nothing, uv)
    return draw_mesh2D(screen, cols, vs, fs)
end

function draw_mesh2D(screen, per_face_cols, vs::Vector{<: Point2}, fs::Vector{GLTriangleFace})

    ctx = screen.context
    # Prioritize colors of the mesh if present
    # This is a hack, which needs cleaning up in the Mesh plot type!

    for (f, (c1, c2, c3)) in zip(fs, per_face_cols)
        t1, t2, t3 =  vs[f] #triangle points

        # don't draw any mesh faces with NaN components.
        if isnan(t1) || isnan(t2) || isnan(t3)
            continue
        end

        pattern = Cairo.CairoPatternMesh()

        Cairo.mesh_pattern_begin_patch(pattern)

        Cairo.mesh_pattern_move_to(pattern, t1[1], t1[2])
        Cairo.mesh_pattern_line_to(pattern, t2[1], t2[2])
        Cairo.mesh_pattern_line_to(pattern, t3[1], t3[2])

        mesh_pattern_set_corner_color(pattern, 0, c1)
        mesh_pattern_set_corner_color(pattern, 1, c2)
        mesh_pattern_set_corner_color(pattern, 2, c3)

        Cairo.mesh_pattern_end_patch(pattern)
        Cairo.set_source(ctx, pattern)
        Cairo.close_path(ctx)
        Cairo.paint(ctx)
        Cairo.destroy(pattern)
    end
    return nothing
end

function average_z(positions, face)
    vs = positions[face]
    sum(v -> v[3], vs) / length(vs)
end

nan2zero(x) = !isnan(x) * x

function strip_translation(M::Mat4{T}) where {T}
    return @inbounds Mat4{T}(
        M[1], M[2], M[3], M[4],
        M[5], M[6], M[7], M[8],
        M[9], M[10], M[11], M[12],
        0, 0, 0, M[16],
    )
end

function draw_mesh3D(
        scene, screen, attributes, mesh; pos = Vec3d(0), scale = 1.0, rotation = Mat4d(I),
        uv_transform = Mat{2, 3, Float32}(1,0,0,1,0,0)
    )
    @get_attribute(attributes, (shading, diffuse, specular, shininess, faceculling, clip_planes))

    matcap = to_value(get(attributes, :matcap, nothing))
    transform_marker = to_value(get(attributes, :transform_marker, true))
    meshpoints = decompose(Point3f, mesh)::Vector{Point3f}
    meshfaces = decompose(GLTriangleFace, mesh)::Vector{GLTriangleFace}
    meshnormals = normals(mesh)::Union{Nothing, Vector{Vec3f}} # note: can be made NaN-aware.
    meshuvs = texturecoordinates(mesh)::Union{Nothing, Vector{Vec2f}}

    if meshuvs isa Vector{Vec2f} && to_value(uv_transform) !== nothing
        meshuvs = map(uv -> uv_transform * to_ndim(Vec3f, uv, 1), meshuvs)
    end

    # Prioritize colors of the mesh if present
    color = hasproperty(mesh, :color) ? mesh.color : to_value(attributes.calculated_colors)
    per_face_col = per_face_colors(color, matcap, meshfaces, meshnormals, meshuvs)

    model = attributes.model[]::Mat4d
    space = to_value(get(attributes, :space, :data))::Symbol

    if haskey(attributes, :transform_marker)
        # meshscatter/voxels route:
        # - transform_func does not apply to vertices (only pos)
        # - only scaling from float32convert applies to vertices
        #   f32c_scale * (model) * rotation * scale * vertices  +  f32c * model * transform_func(plot[1])
        # = f32c_model * rotation * scale * vertices  +  pos   (see draw_atomic(meshscatter))
        transform_marker = attributes[:transform_marker][]::Bool
        f32c_model = transform_marker ? strip_translation(model) : Mat4d(I)
        if !isnothing(scene.float32convert) && Makie.is_data_space(space)
            f32c_model = Makie.scalematrix(scene.float32convert.scaling[].scale::Vec3d) * f32c_model
        end
    else
        # mesh/surface path
        # - transform_func applies to vertices here
        # - full float32convert applies to vertices
        # f32c * model * vertices = f32c_model * vertices
        transform_marker = true
        meshpoints = apply_transform(Makie.transform_func(attributes), meshpoints)
        f32c_model = Makie.f32_convert_matrix(scene.float32convert, space) * model
    end

    # TODO: assume Symbol here after this has been deprecated for a while
    if shading isa Bool
        @warn "`shading::Bool` is deprecated. Use `shading = NoShading` instead of false and `shading = FastShading` or `shading = MultiLightShading` instead of true."
        shading_bool = shading
    else
        shading_bool = shading != NoShading
    end

    if !isnothing(meshnormals) && to_value(get(attributes, :invert_normals, false))
        meshnormals .= -meshnormals
    end

    draw_mesh3D(
        scene, screen, space, meshpoints, meshfaces, meshnormals, per_face_col,
        pos, scale, rotation,
        f32c_model::Mat4d, shading_bool::Bool, diffuse::Vec3f,
        specular::Vec3f, shininess::Float32, faceculling::Int, clip_planes
    )
end

function draw_mesh3D(
        scene, screen, space, meshpoints, meshfaces, meshnormals, per_face_col,
        pos, scale, rotation,
        f32c_model, shading, diffuse,
        specular, shininess, faceculling, clip_planes
    )
    ctx = screen.context
    projectionview = Makie.space_to_clip(scene.camera, space, true)
    eyeposition = scene.camera.eyeposition[]

    # local_model applies rotation and markersize from meshscatter to vertices
    i = Vec(1, 2, 3)
    local_model = rotation * Makie.scalematrix(Vec3d(scale))
    normalmatrix = transpose(inv(f32c_model[i, i] * local_model[i, i])) # see issue #3702

    # mesh, surface:        apply f32convert and model to vertices
    # meshscatter, voxels:  apply f32 scale, maybe model, rotation, markersize, positions to vertices
    # (see previous function)
    vs = broadcast(meshpoints) do v
        # Should v get a nan2zero?
        p4d = to_ndim(Vec4d, to_ndim(Vec3d, v, 0), 1)
        p4d = f32c_model * local_model * p4d
        return to_ndim(Vec4f, p4d .+ to_ndim(Vec4d, pos, 0), NaN32)
    end

    if Makie.is_data_space(space) && !isempty(clip_planes)
        valid = Bool[is_visible(clip_planes, p) for p in vs]
    else
        valid = Bool[]
    end

    if isnothing(meshnormals)
        ns = nothing
    else
        ns = map(n -> normalize(normalmatrix * n), meshnormals)
    end

    # Light math happens in view/camera space
    dirlight = Makie.get_directional_light(scene)
    if !isnothing(dirlight)
        lightdirection = if dirlight.camera_relative
            T = inv(scene.camera.view[][Vec(1,2,3), Vec(1,2,3)])
            normalize(T * dirlight.direction[])
        else
            normalize(dirlight.direction[])
        end
        c = dirlight.color[]
        light_color = Vec3f(red(c), green(c), blue(c))
    else
        lightdirection = Vec3f(0,0,-1)
        light_color = Vec3f(0)
    end

    ambientlight = Makie.get_ambient_light(scene)
    ambient = if !isnothing(ambientlight)
        c = ambientlight.color[]
        Vec3f(c.r, c.g, c.b)
    else
        Vec3f(0)
    end

    # Camera to screen space
    ts = map(vs) do v
        clip = projectionview * v
        @inbounds begin
            p = (clip ./ clip[4])[Vec(1, 2)]
            p_yflip = Vec2f(p[1], -p[2])
            p_0_to_1 = (p_yflip .+ 1f0) ./ 2f0
        end
        p = p_0_to_1 .* scene.camera.resolution[]
        return Vec3f(p[1], p[2], clip[3])
    end

    # vs are used as camdir (camera to vertex) for light calculation (in world space)
    vs = map(v -> normalize(v[i] - eyeposition), vs)

    # Approximate zorder
    average_zs = map(f -> average_z(ts, f), meshfaces)
    zorder = sortperm(average_zs)

    # Face culling
    if isempty(valid) && !isnothing(ns)
        zorder = filter(i -> any(last.(ns[meshfaces[i]]) .> faceculling), zorder)
    elseif !isempty(valid)
        zorder = filter(i -> all(valid[meshfaces[i]]), zorder)
    else
        # no clipped faces, no normals to rely on for culling -> do nothing
    end

    draw_pattern(
        ctx, zorder, shading, meshfaces, ts, per_face_col, ns, vs,
        lightdirection, light_color, shininess, diffuse, ambient, specular)
    return
end

function _calculate_shaded_vertexcolors(N, v, c, lightdir, light_color, ambient, diffuse, specular, shininess)
    L = lightdir
    diff_coeff = max(dot(L, -N), 0f0)
    H = normalize(L + v)
    spec_coeff = max(dot(H, -N), 0f0)^shininess
    c = RGBAf(c)
    # if this is one expression it introduces allocations??
    new_c_part1 = (ambient .+ light_color .* diff_coeff .* diffuse) .* Vec3f(c.r, c.g, c.b) #.+
    new_c = new_c_part1 .+ light_color .* specular * spec_coeff
    RGBAf(new_c..., c.alpha)
end

function draw_pattern(ctx, zorder, shading, meshfaces, ts, per_face_col, ns, vs, lightdir, light_color, shininess, diffuse, ambient, specular)
    for k in reverse(zorder)

        f = meshfaces[k]
        # avoid SizedVector through Face indexing
        t1 = ts[f[1]]
        t2 = ts[f[2]]
        t3 = ts[f[3]]

        # skip any mesh segments with NaN points.
        if isnan(t1) || isnan(t2) || isnan(t3)
            continue
        end

        facecolors = per_face_col[k]
        # light calculation
        if shading && !isnothing(ns)
            c1, c2, c3 = Base.Cartesian.@ntuple 3 i -> begin
                # these face index expressions currently allocate for SizedVectors
                # if done like `ns[f]`
                N = ns[f[i]]
                v = vs[f[i]]
                c = facecolors[i]
                _calculate_shaded_vertexcolors(N, v, c, lightdir, light_color, ambient, diffuse, specular, shininess)
            end
        else
            c1, c2, c3 = facecolors
        end

        # debug normal coloring
        # n1, n2, n3 = Vec3f(0.5) .+ 0.5ns[f]
        # c1 = RGB(n1...)
        # c2 = RGB(n2...)
        # c3 = RGB(n3...)

        pattern = Cairo.CairoPatternMesh()

        Cairo.mesh_pattern_begin_patch(pattern)

        Cairo.mesh_pattern_move_to(pattern, t1[1], t1[2])
        Cairo.mesh_pattern_line_to(pattern, t2[1], t2[2])
        Cairo.mesh_pattern_line_to(pattern, t3[1], t3[2])

        mesh_pattern_set_corner_color(pattern, 0, c1)
        mesh_pattern_set_corner_color(pattern, 1, c2)
        mesh_pattern_set_corner_color(pattern, 2, c3)

        Cairo.mesh_pattern_end_patch(pattern)
        Cairo.set_source(ctx, pattern)
        Cairo.close_path(ctx)
        Cairo.paint(ctx)
        Cairo.destroy(pattern)
    end

end

################################################################################
#                                   Surface                                    #
################################################################################


function draw_atomic(scene::Scene, screen::Screen, @nospecialize(primitive::Makie.Surface))
    # Pretend the surface plot is a mesh plot and plot that instead
    mesh = Makie.surface2mesh(primitive[1][], primitive[2][], primitive[3][])
    old = primitive[:color]
    if old[] === nothing
        primitive[:color] = primitive[3]
    end
    if !haskey(primitive, :faceculling)
        primitive[:faceculling] = Observable(-10)
    end
    uv_transform = Makie.convert_attribute(primitive[:uv_transform][], Makie.key"uv_transform"(), Makie.key"surface"())
    draw_mesh3D(scene, screen, primitive, mesh; uv_transform = uv_transform)
    primitive[:color] = old
    return nothing
end


################################################################################
#                                 MeshScatter                                  #
################################################################################


function _transform_to_world(scene::Scene, @nospecialize(plot), pos)
    space = plot.space[]::Symbol
    model = plot.model[]::Mat4d
    f32_model = Makie.f32_convert_matrix(scene.float32convert, space) * model
    tf = Makie.transform_func(plot)
    return _transform_to_world(f32_model, tf, space, pos)
end

function _transform_to_world(f32_model, tf, space, pos)
    return map(pos) do p
        transformed = Makie.apply_transform(tf, p, space)
        p4d = to_ndim(Point4d, to_ndim(Point3d, transformed, 0), 1)
        p4d = f32_model * p4d
        return p4d[Vec(1,2,3)] / p4d[4]
    end
end

function draw_atomic(scene::Scene, screen::Screen, @nospecialize(primitive::Makie.MeshScatter))
    @get_attribute(primitive, (model, marker, markersize, rotation))

    # We combine vertices and positions in world space. Here we do the
    # transformation to world space
    transformed_pos = _transform_to_world(scene, primitive, primitive[1][])

    # For correct z-ordering we need to be in view/camera or screen space
<<<<<<< HEAD
=======
    model = copy(model)::Mat4d
>>>>>>> f8e55192
    view = scene.camera.view[]
    zorder = sortperm(transformed_pos, by = p -> begin
        p4d = to_ndim(Vec4d, p, 1)
        cam_pos = view[Vec(3,4), Vec(1,2,3,4)] * p4d
        cam_pos[1] / cam_pos[2]
    end, rev=false)

    color = to_color(primitive.calculated_colors[])
    submesh = Attributes(
        model = model,
        calculated_colors = color,
        shading = primitive.shading, diffuse = primitive.diffuse,
        specular = primitive.specular, shininess = primitive.shininess,
        faceculling = get(primitive, :faceculling, -10),
        transformation = Makie.transformation(primitive),
        clip_planes = primitive.clip_planes,
        transform_marker = primitive.transform_marker
    )

    uv_transform = Makie.convert_attribute(primitive[:uv_transform][], Makie.key"uv_transform"(), Makie.key"meshscatter"())
    for i in zorder
        if color isa AbstractVector
            submesh[:calculated_colors] = color[i]
        end
        scale = markersize isa Vector ? markersize[i] : markersize
        _rotation = Makie.rotationmatrix4(to_rotation(Makie.sv_getindex(rotation, i)))
        _uv_transform = Makie.sv_getindex(uv_transform, i)

        draw_mesh3D(
            scene, screen, submesh, marker, pos = transformed_pos[i],
            scale = scale isa Real ? Vec3f(scale) : to_ndim(Vec3f, scale, 1f0),
            rotation = _rotation, uv_transform = _uv_transform
        )
    end

    return nothing
end



################################################################################
#                                    Voxel                                     #
################################################################################


function draw_atomic(scene::Scene, screen::Screen, @nospecialize(primitive::Makie.Voxels))
    pos = Makie.voxel_positions(primitive)
    scale = Makie.voxel_size(primitive)
    colors = Makie.voxel_colors(primitive)
<<<<<<< HEAD
    marker = GeometryBasics.normal_mesh(Rect3f(Point3f(-0.5), Vec3f(1)))

    # transformation to world space
    transformed_pos = _transform_to_world(scene, primitive, pos)

=======
    marker = GeometryBasics.expand_faceviews(normal_mesh(Rect3f(Point3f(-0.5), Vec3f(1))))
    
>>>>>>> f8e55192
    # Face culling
    if !isempty(primitive.clip_planes[]) && Makie.is_data_space(primitive.space[])
        valid = [is_visible(primitive.clip_planes[], p) for p in transformed_pos]
        transformed_pos = transformed_pos[valid]
        colors = colors[valid]
    end

    # For correct z-ordering we need to be in view/camera or screen space
<<<<<<< HEAD
=======
    model = copy(primitive.model[])::Mat4d
>>>>>>> f8e55192
    view = scene.camera.view[]
    zorder = sortperm(transformed_pos, by = p -> begin
        p4d = to_ndim(Vec4d, p, 1)
        cam_pos = view[Vec(3,4), Vec(1,2,3,4)] * p4d
        cam_pos[1] / cam_pos[2]
    end, rev=false)

    submesh = Attributes(
        model = primitive.model,
        shading = primitive.shading, diffuse = primitive.diffuse,
        specular = primitive.specular, shininess = primitive.shininess,
        faceculling = get(primitive, :faceculling, -10),
        transformation = Makie.transformation(primitive),
        clip_planes = Plane3f[],
        transform_marker = true
    )

    for i in zorder
        submesh[:calculated_colors] = colors[i]
        draw_mesh3D(scene, screen, submesh, marker, pos = transformed_pos[i], scale = scale)
    end

    return nothing
end<|MERGE_RESOLUTION|>--- conflicted
+++ resolved
@@ -1228,10 +1228,6 @@
     transformed_pos = _transform_to_world(scene, primitive, primitive[1][])
 
     # For correct z-ordering we need to be in view/camera or screen space
-<<<<<<< HEAD
-=======
-    model = copy(model)::Mat4d
->>>>>>> f8e55192
     view = scene.camera.view[]
     zorder = sortperm(transformed_pos, by = p -> begin
         p4d = to_ndim(Vec4d, p, 1)
@@ -1281,16 +1277,11 @@
     pos = Makie.voxel_positions(primitive)
     scale = Makie.voxel_size(primitive)
     colors = Makie.voxel_colors(primitive)
-<<<<<<< HEAD
-    marker = GeometryBasics.normal_mesh(Rect3f(Point3f(-0.5), Vec3f(1)))
-
+    marker = GeometryBasics.expand_faceviews(normal_mesh(Rect3f(Point3f(-0.5), Vec3f(1))))
+    
     # transformation to world space
     transformed_pos = _transform_to_world(scene, primitive, pos)
 
-=======
-    marker = GeometryBasics.expand_faceviews(normal_mesh(Rect3f(Point3f(-0.5), Vec3f(1))))
-    
->>>>>>> f8e55192
     # Face culling
     if !isempty(primitive.clip_planes[]) && Makie.is_data_space(primitive.space[])
         valid = [is_visible(primitive.clip_planes[], p) for p in transformed_pos]
@@ -1299,10 +1290,6 @@
     end
 
     # For correct z-ordering we need to be in view/camera or screen space
-<<<<<<< HEAD
-=======
-    model = copy(primitive.model[])::Mat4d
->>>>>>> f8e55192
     view = scene.camera.view[]
     zorder = sortperm(transformed_pos, by = p -> begin
         p4d = to_ndim(Vec4d, p, 1)
