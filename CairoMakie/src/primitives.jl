################################################################################
#                             Lines, LineSegments                              #
################################################################################

# function draw_atomic(scene::Scene, screen::Screen, @nospecialize(primitive::Union{Lines, LineSegments}))
#     @get_attribute(primitive, (color, linewidth, linestyle, space, model))
#     ctx = screen.context
#     positions = primitive[1][]

#     isempty(positions) && return

#     # workaround for a LineSegments object created from a GLNormalMesh
#     # the input argument is a view of points using faces, which results in
#     # a vector of tuples of two points. we convert those to a list of points
#     # so they don't trip up the rest of the pipeline
#     # TODO this shouldn't be necessary anymore!
#     if positions isa SubArray{<:Point3, 1, P, <:Tuple{Array{<:AbstractFace}}} where P
#         positions = let
#             pos = Point3f[]
#             for tup in positions
#                 push!(pos, tup[1])
#                 push!(pos, tup[2])
#             end
#             pos
#         end
#     end

#     # color is now a color or an array of colors
#     # if it's an array of colors, each segment must be stroked separately
#     color = to_color(primitive.calculated_colors[])

#     # Lines need to be handled more carefully with perspective projections to
#     # avoid them inverting.
#     # TODO: If we have neither perspective projection not clip_planes we can
#     #       use the normal projection_position() here
#     projected_positions, color, linewidth =
#         project_line_points(scene, primitive, positions, color, linewidth)

#     # The linestyle can be set globally, as we do here.
#     # However, there is a discrepancy between Makie
#     # and Cairo when it comes to linestyles.
#     # For Makie, the linestyle array is cumulative,
#     # and defines the "absolute" endpoints of segments.
#     # However, for Cairo, each value provides the length of
#     # alternate "on" and "off" portions of the stroke.
#     # Therefore, we take the diff of the given linestyle,
#     # to convert the "absolute" coordinates into "relative" ones.
#     if !isnothing(linestyle) && !(linewidth isa AbstractArray)
#         pattern = diff(Float64.(linestyle)) .* linewidth
#         isodd(length(pattern)) && push!(pattern, 0)
#         Cairo.set_dash(ctx, pattern)
#     end

#     # linecap
#     linecap = primitive.linecap[]
#     if linecap == :square
#         Cairo.set_line_cap(ctx, Cairo.CAIRO_LINE_CAP_SQUARE)
#     elseif linecap == :round
#         Cairo.set_line_cap(ctx, Cairo.CAIRO_LINE_CAP_ROUND)
#     else # :butt
#         Cairo.set_line_cap(ctx, Cairo.CAIRO_LINE_CAP_BUTT)
#     end

#     # joinstyle
#     miter_angle = to_value(get(primitive, :miter_limit, 2pi/3))
#     set_miter_limit(ctx, 2.0 * Makie.miter_angle_to_distance(miter_angle))

#     joinstyle = to_value(get(primitive, :joinstyle, :miter))
#     if joinstyle == :round
#         Cairo.set_line_join(ctx, Cairo.CAIRO_LINE_JOIN_ROUND)
#     elseif joinstyle == :bevel
#         Cairo.set_line_join(ctx, Cairo.CAIRO_LINE_JOIN_BEVEL)
#     else # :miter
#         Cairo.set_line_join(ctx, Cairo.CAIRO_LINE_JOIN_MITER)
#     end

#     if primitive isa Lines && to_value(primitive.args[1]) isa BezierPath
#         return draw_bezierpath_lines(ctx, to_value(primitive.args[1]), primitive, color, space, model, linewidth)
#     end

#     if color isa AbstractArray || linewidth isa AbstractArray
#         # stroke each segment separately, this means disjointed segments with probably
#         # wonky dash patterns if segments are short
#         draw_multi(
#             primitive, ctx,
#             projected_positions,
#             color, linewidth,
#             isnothing(linestyle) ? nothing : diff(Float64.(linestyle))
#         )
#     else
#         # stroke the whole line at once if it has only one color
#         # this allows correct linestyles and line joins as well and will be the
#         # most common case
#         Cairo.set_line_width(ctx, linewidth)
#         Cairo.set_source_rgba(ctx, red(color), green(color), blue(color), alpha(color))
#         draw_single(primitive, ctx, projected_positions)
#     end
#     nothing
# end

function draw_bezierpath_lines(ctx, bezierpath::BezierPath, scene, color, space, model, linewidth)
    for c in bezierpath.commands
        proj_comm = project_command(c, scene, space, model)
        path_command(ctx, proj_comm)
    end
    Cairo.set_source_rgba(ctx, rgbatuple(color)...)
    Cairo.set_line_width(ctx, linewidth)
    Cairo.stroke(ctx)
    return
end

function project_command(m::MoveTo, scene, space, model)
    MoveTo(project_position(scene, space, m.p, model))
end

function project_command(l::LineTo, scene, space, model)
    LineTo(project_position(scene, space, l.p, model))
end

function project_command(c::CurveTo, scene, space, model)
    CurveTo(
        project_position(scene, space, c.c1, model),
        project_position(scene, space, c.c2, model),
        project_position(scene, space, c.p, model),
    )
end

project_command(c::ClosePath, scene, space, model) = c

function draw_single(primitive::Lines, ctx, positions)
    isempty(positions) && return

    n = length(positions)
    start = positions[begin]

    @inbounds for i in 1:n
        p = positions[i]
        # only take action for non-NaNs
        if !isnan(p)
            # new line segment at beginning or if previously NaN
            if i == 1 || isnan(positions[i-1])
                Cairo.move_to(ctx, p...)
                start = p
            else
                Cairo.line_to(ctx, p...)
                # complete line segment at end or if next point is NaN
                if i == n || isnan(positions[i+1])
                    if p ≈ start
                        Cairo.close_path(ctx)
                    end
                    Cairo.stroke(ctx)
                end
            end
        end
    end
    # force clearing of path in case of skipped NaN
    Cairo.new_path(ctx)
end

function draw_single(primitive::LineSegments, ctx, positions)

    @assert iseven(length(positions))

    @inbounds for i in 1:2:length(positions)-1
        p1 = positions[i]
        p2 = positions[i+1]

        if isnan(p1) || isnan(p2)
            continue
        else
            Cairo.move_to(ctx, p1...)
            Cairo.line_to(ctx, p2...)
            Cairo.stroke(ctx)
        end
    end
    # force clearing of path in case of skipped NaN
    Cairo.new_path(ctx)
end

# getindex if array, otherwise just return value
using Makie: sv_getindex

function draw_multi(primitive::LineSegments, ctx, positions, colors, linewidths, dash)
    @assert iseven(length(positions))

    for i in 1:2:length(positions)
        if isnan(positions[i+1]) || isnan(positions[i])
            continue
        end
        lw = sv_getindex(linewidths, i)
        if lw != sv_getindex(linewidths, i+1)
            error("Cairo doesn't support two different line widths ($lw and $(sv_getindex(linewidths, i+1)) at the endpoints of a line.")
        end
        Cairo.move_to(ctx, positions[i]...)
        Cairo.line_to(ctx, positions[i+1]...)
        Cairo.set_line_width(ctx, lw)

        !isnothing(dash) && Cairo.set_dash(ctx, dash .* lw)
        c1 = sv_getindex(colors, i)
        c2 = sv_getindex(colors, i+1)
        # we can avoid the more expensive gradient if the colors are the same
        # this happens if one color was given for each segment
        if c1 == c2
            Cairo.set_source_rgba(ctx, red(c1), green(c1), blue(c1), alpha(c1))
            Cairo.stroke(ctx)
        else
            pat = Cairo.pattern_create_linear(positions[i]..., positions[i+1]...)
            Cairo.pattern_add_color_stop_rgba(pat, 0, red(c1), green(c1), blue(c1), alpha(c1))
            Cairo.pattern_add_color_stop_rgba(pat, 1, red(c2), green(c2), blue(c2), alpha(c2))
            Cairo.set_source(ctx, pat)
            Cairo.stroke(ctx)
            Cairo.destroy(pat)
        end
    end
end

function draw_multi(primitive::Lines, ctx, positions, colors, linewidths, dash)
    isempty(positions) && return

    @assert !(colors isa AbstractVector) || length(colors) == length(positions)
    @assert !(linewidths isa AbstractVector) || length(linewidths) == length(positions)

    prev_color = sv_getindex(colors, 1)
    prev_linewidth = sv_getindex(linewidths, 1)
    prev_position = positions[begin]
    prev_nan = isnan(prev_position)
    prev_continued = false
    start = positions[begin]

    if !prev_nan
        # first is not nan, move_to
        Cairo.move_to(ctx, positions[begin]...)
    else
        # first is nan, do nothing
    end

    for i in eachindex(positions)[begin+1:end]
        this_position = positions[i]
        this_color = sv_getindex(colors, i)
        this_nan = isnan(this_position)
        this_linewidth = sv_getindex(linewidths, i)
        if this_nan
            # this is nan
            if prev_continued
                # and this is prev_continued, so set source and stroke to finish previous line
                (prev_position ≈ start) && Cairo.close_path(ctx)
                Cairo.set_line_width(ctx, this_linewidth)
                !isnothing(dash) && Cairo.set_dash(ctx, dash .* this_linewidth)
                Cairo.set_source_rgba(ctx, red(prev_color), green(prev_color), blue(prev_color), alpha(prev_color))
                Cairo.stroke(ctx)
            else
                # but this is not prev_continued, so do nothing
            end
        end
        if prev_nan
            # previous was nan
            if !this_nan
                # but this is not nan, so move to this position
                Cairo.move_to(ctx, this_position...)
                start = this_position
            else
                # and this is also nan, do nothing
            end
        else
            if this_color == prev_color
                # this color is like the previous
                if !this_nan
                    # and this is not nan, so line_to and set prev_continued
                    this_linewidth != prev_linewidth && error("Encountered two different linewidth values $prev_linewidth and $this_linewidth in `lines` at index $(i-1). Different linewidths in one line are only permitted in CairoMakie when separated by a NaN point.")
                    Cairo.line_to(ctx, this_position...)
                    prev_continued = true

                    if i == lastindex(positions)
                        # this is the last element so stroke this
                        (this_position ≈ start) && Cairo.close_path(ctx)
                        Cairo.set_line_width(ctx, this_linewidth)
                        !isnothing(dash) && Cairo.set_dash(ctx, dash .* this_linewidth)
                        Cairo.set_source_rgba(ctx, red(this_color), green(this_color), blue(this_color), alpha(this_color))
                        Cairo.stroke(ctx)
                    end
                else
                    # but this is nan, so do nothing
                end
            else
                prev_continued = false

                # finish previous line segment
                Cairo.set_line_width(ctx, prev_linewidth)
                !isnothing(dash) && Cairo.set_dash(ctx, dash .* prev_linewidth)
                Cairo.set_source_rgba(ctx, red(prev_color), green(prev_color), blue(prev_color), alpha(prev_color))
                Cairo.stroke(ctx)

                if !this_nan
                    this_linewidth != prev_linewidth && error("Encountered two different linewidth values $prev_linewidth and $this_linewidth in `lines` at index $(i-1). Different linewidths in one line are only permitted in CairoMakie when separated by a NaN point.")
                    # this is not nan
                    # and this color is different than the previous, so move_to prev and line_to this
                    # create gradient pattern and stroke
                    Cairo.move_to(ctx, prev_position...)
                    Cairo.line_to(ctx, this_position...)
                    !isnothing(dash) && Cairo.set_dash(ctx, dash .* this_linewidth)
                    Cairo.set_line_width(ctx, this_linewidth)

                    pat = Cairo.pattern_create_linear(prev_position..., this_position...)
                    Cairo.pattern_add_color_stop_rgba(pat, 0, red(prev_color), green(prev_color), blue(prev_color), alpha(prev_color))
                    Cairo.pattern_add_color_stop_rgba(pat, 1, red(this_color), green(this_color), blue(this_color), alpha(this_color))
                    Cairo.set_source(ctx, pat)
                    Cairo.stroke(ctx)
                    Cairo.destroy(pat)

                    Cairo.move_to(ctx, this_position...)
                else
                    # this is nan, do nothing
                end
            end
        end
        prev_nan = this_nan
        prev_color = this_color
        prev_linewidth = this_linewidth
        prev_position = this_position
    end
end

################################################################################
#                                   Scatter                                    #
################################################################################

<<<<<<< HEAD
# function draw_atomic(scene::Scene, screen::Screen, @nospecialize(primitive::Scatter))
#     @get_attribute(primitive, (
#         markersize, strokecolor, strokewidth, marker, marker_offset, rotation,
#         transform_marker, model, markerspace, space, clip_planes)
#     )

#     marker = cairo_scatter_marker(primitive.marker[]) # this goes through CairoMakie's conversion system and not Makie's...
#     ctx = screen.context
#     positions = primitive[1][]
#     isempty(positions) && return
#     size_model = transform_marker ? model : Mat4d(I)

#     font = to_font(to_value(get(primitive, :font, Makie.defaultfont())))
#     colors = to_color(primitive.calculated_colors[])
#     markerspace = primitive.markerspace[]
#     space = primitive.space[]
#     transfunc = Makie.transform_func(primitive)

#     return draw_atomic_scatter(scene, ctx, transfunc, colors, markersize, strokecolor, strokewidth, marker,
#                                marker_offset, rotation, model, positions, size_model, font, markerspace,
#                                space, clip_planes)
# end

# function draw_atomic_scatter(
#         scene, ctx, transfunc, colors, markersize, strokecolor, strokewidth,
#         marker, marker_offset, rotation, model, positions, size_model, font,
#         markerspace, space, clip_planes
#     )

#     transformed = apply_transform(transfunc, positions, space)
#     indices = unclipped_indices(to_model_space(model, clip_planes), transformed, space)
#     projected_positions = project_position(scene, space, transformed, indices, model)

#     Makie.broadcast_foreach_index(projected_positions, indices, colors, markersize, strokecolor,
#             strokewidth, marker, marker_offset, remove_billboard(rotation)) do pos, col,
#             markersize, strokecolor, strokewidth, m, mo, rotation

#         isnan(pos) && return
#         isnan(rotation) && return # matches GLMakie

#         scale = project_scale(scene, markerspace, markersize, size_model)
#         offset = project_scale(scene, markerspace, mo, size_model)

#         Cairo.set_source_rgba(ctx, rgbatuple(col)...)

#         Cairo.save(ctx)
#         # Setting a markersize of 0.0 somehow seems to break Cairos global state?
#         # At least it stops drawing any marker afterwards
#         # TODO, maybe there's something wrong somewhere else?
#         if !(isnan(scale) || norm(scale) ≈ 0.0)
#             if m isa Char
#                 draw_marker(ctx, m, best_font(m, font), pos, scale, strokecolor, strokewidth, offset, rotation)
#             else
#                 draw_marker(ctx, m, pos, scale, strokecolor, strokewidth, offset, rotation)
#             end
#         end
#         Cairo.restore(ctx)
#     end

#     return
# end
=======
function draw_atomic(scene::Scene, screen::Screen, @nospecialize(primitive::Scatter))
    @get_attribute(primitive, (
        markersize, strokecolor, strokewidth, marker, marker_offset, rotation,
        transform_marker, model, markerspace, space, clip_planes)
    )

    marker = cairo_scatter_marker(primitive.marker[]) # this goes through CairoMakie's conversion system and not Makie's...
    ctx = screen.context
    positions = primitive[1][]
    isempty(positions) && return
    size_model = transform_marker ? model : Mat4d(I)

    font = to_font(to_value(get(primitive, :font, Makie.defaultfont())))
    colors = to_color(primitive.calculated_colors[])
    markerspace = primitive.markerspace[]
    space = primitive.space[]
    transfunc = Makie.transform_func(primitive)
    billboard = primitive.rotation[] isa Billboard

    return draw_atomic_scatter(scene, ctx, transfunc, colors, markersize, strokecolor, strokewidth, marker,
                               marker_offset, rotation, model, positions, size_model, font, markerspace,
                               space, clip_planes, billboard)
end

function draw_atomic_scatter(
        scene, ctx, transfunc, colors, markersize, strokecolor, strokewidth,
        marker, marker_offset, rotation, model, positions, size_model, font,
        markerspace, space, clip_planes, billboard
    )

    transformed = apply_transform(transfunc, positions, space)
    indices = unclipped_indices(to_model_space(model, clip_planes), transformed, space)
    transform = Makie.clip_to_space(scene.camera, markerspace) *
        Makie.space_to_clip(scene.camera, space) *
        Makie.f32_convert_matrix(scene.float32convert, space) *
        model
    model33 = size_model[Vec(1,2,3), Vec(1,2,3)]

    Makie.broadcast_foreach_index(view(transformed, indices), indices, colors, markersize, strokecolor,
            strokewidth, marker, marker_offset, remove_billboard(rotation)) do pos, col,
            markersize, strokecolor, strokewidth, m, mo, rotation

        isnan(pos) && return
        isnan(rotation) && return # matches GLMakie
        isnan(markersize) && return

        p4d = transform * to_ndim(Point4d, to_ndim(Point3d, pos, 0), 1)
        o = p4d[Vec(1, 2, 3)] ./ p4d[4] .+ model33 * to_ndim(Vec3d, mo, 0)
        proj_pos, mat, jl_mat = project_marker(scene, markerspace, o,
            markersize, rotation, size_model, billboard)

        # mat and jl_mat are the same matrix, once as a CairoMatrix, once as a Mat2f
        # They both describe an approximate basis transformation matrix from
        # marker space to pixel space with scaling appropriate to markersize.
        # Markers that can be drawn from points/vertices of shape (e.g. Rect)
        # could be projected more accurately by projecting each point individually
        # and then building the shape.

        # Enclosed area of the marker must be at least 1 pixel?
        (abs(det(jl_mat)) < 1) && return

        Cairo.set_source_rgba(ctx, rgbatuple(col)...)
        Cairo.save(ctx)
        if m isa Char
            draw_marker(ctx, m, best_font(m, font), proj_pos, strokecolor, strokewidth, jl_mat, mat)
        else
            draw_marker(ctx, m, proj_pos, strokecolor, strokewidth, mat)
        end
        Cairo.restore(ctx)
    end

    return
end
>>>>>>> 2e0aabea

function draw_marker(ctx, marker::Char, font, pos, strokecolor, strokewidth, jl_mat, mat)
    cairoface = set_ft_font(ctx, font)

    # The given pos includes the user position which corresponds to the center
    # of the marker and the user marker_offset which may shift the position.
    # At this point we still need to center the character we draw. For that we
    # get the character boundingbox where (0,0) is the anchor point:
    charextent = Makie.FreeTypeAbstraction.get_extent(font, marker)
    inkbb = Makie.FreeTypeAbstraction.inkboundingbox(charextent)

    # And calculate an offset to the the center of the marker
    centering_offset = Makie.origin(inkbb) .+ 0.5f0 .* widths(inkbb)
    # which we then transform from marker space to screen space using the
    # local coordinate transform derived by project_marker()
    # (Need yflip because Cairo's y coordinates are reversed)
    char_offset = Vec2f(jl_mat * ((1, -1) .* centering_offset))

    # The offset is then applied to pos and the marker placement is set
    charorigin = pos - char_offset
    Cairo.translate(ctx, charorigin[1], charorigin[2])

    # The font matrix takes care of rotation, scaling and shearing of the marker
    old_matrix = get_font_matrix(ctx)
    set_font_matrix(ctx, mat)

    Cairo.move_to(ctx, 0, 0)
    Cairo.text_path(ctx, string(marker))
    Cairo.fill_preserve(ctx)
    # stroke
    Cairo.set_line_width(ctx, strokewidth)
    Cairo.set_source_rgba(ctx, rgbatuple(strokecolor)...)
    Cairo.stroke(ctx)

    # if we use set_ft_font we should destroy the pointer it returns
    cairo_font_face_destroy(cairoface)

    set_font_matrix(ctx, old_matrix)
    return
end

function draw_marker(ctx, ::Type{<: Circle}, pos, strokecolor, strokewidth, mat)
    # There are already active transforms so we can't Cairo.set_matrix() here
    Cairo.translate(ctx, pos[1], pos[2])
    cairo_transform(ctx, mat)
    Cairo.arc(ctx, 0, 0, 0.5, 0, 2*pi)
    Cairo.fill_preserve(ctx)
    Cairo.set_line_width(ctx, Float64(strokewidth))
    sc = to_color(strokecolor)
    Cairo.set_source_rgba(ctx, rgbatuple(sc)...)
    Cairo.stroke(ctx)
    return
end

function draw_marker(ctx, ::Union{Makie.FastPixel,<:Type{<:Rect}}, pos, strokecolor, strokewidth, mat)
    # There are already active transforms so we can't Cairo.set_matrix() here
    Cairo.translate(ctx, pos[1], pos[2])
    cairo_transform(ctx, mat)
    Cairo.rectangle(ctx, -0.5, -0.5, 1, 1)
    Cairo.fill_preserve(ctx)
    Cairo.set_line_width(ctx, Float64(strokewidth))
    sc = to_color(strokecolor)
    Cairo.set_source_rgba(ctx, rgbatuple(sc)...)
    Cairo.stroke(ctx)
    return
end

function draw_marker(ctx, beziermarker::BezierPath, pos, strokecolor, strokewidth, mat)
    Cairo.save(ctx)
    # There are already active transforms so we can't Cairo.set_matrix() here
    Cairo.translate(ctx, pos[1], pos[2])
    cairo_transform(ctx, mat)
    Cairo.scale(ctx, 1, -1) # maybe to transition BezierPath y to Cairo y?
    draw_path(ctx, beziermarker)
    Cairo.fill_preserve(ctx)
    sc = to_color(strokecolor)
    Cairo.set_source_rgba(ctx, rgbatuple(sc)...)
    Cairo.set_line_width(ctx, Float64(strokewidth))
    Cairo.stroke(ctx)
    Cairo.restore(ctx)
    return
end

function draw_path(ctx, bp::BezierPath)
    for i in eachindex(bp.commands)
        @inbounds command = bp.commands[i]
        if command isa MoveTo
            path_command(ctx, command)
        elseif command isa LineTo
            path_command(ctx, command)
        elseif command isa CurveTo
            path_command(ctx, command)
        elseif command isa ClosePath
            path_command(ctx, command)
        elseif command isa EllipticalArc
            path_command(ctx, command)
        end
    end
end
path_command(ctx, c::MoveTo) = Cairo.move_to(ctx, c.p...)
path_command(ctx, c::LineTo) = Cairo.line_to(ctx, c.p...)
path_command(ctx, c::CurveTo) = Cairo.curve_to(ctx, c.c1..., c.c2..., c.p...)
path_command(ctx, ::ClosePath) = Cairo.close_path(ctx)
function path_command(ctx, c::EllipticalArc)
    Cairo.save(ctx)
    Cairo.translate(ctx, c.c...)
    Cairo.rotate(ctx, c.angle)
    Cairo.scale(ctx, 1, c.r2 / c.r1)
    if c.a2 > c.a1
        Cairo.arc(ctx, 0, 0, c.r1, c.a1, c.a2)
    else
        Cairo.arc_negative(ctx, 0, 0, c.r1, c.a1, c.a2)
    end
    Cairo.restore(ctx)
end


function draw_marker(ctx, marker::Matrix{T}, pos,
    strokecolor #= unused =#, strokewidth #= unused =#,
    mat) where T<:Colorant

    # convert marker to Cairo compatible image data
    marker = permutedims(marker, (2,1))
    marker_surf = to_cairo_image(marker)

    w, h = size(marker)

    # There are already active transforms so we can't Cairo.set_matrix() here
    Cairo.translate(ctx, pos[1], pos[2])
    cairo_transform(ctx, mat)
    Cairo.scale(ctx, 1.0 / w, 1.0 / h)
    Cairo.set_source_surface(ctx, marker_surf, -w/2, -h/2)
    Cairo.paint(ctx)
    return
end

################################################################################
#                                     Text                                     #
################################################################################

function p3_to_p2(p::Point3{T}) where T
    if p[3] == 0 || isnan(p[3])
        Point2{T}(p[Vec(1,2)]...)
    else
        error("Can't reduce Point3 to Point2 with nonzero third component $(p[3]).")
    end
end

function draw_atomic(scene::Scene, screen::Screen, @nospecialize(primitive::Text{<:Tuple{<:Union{AbstractArray{<:Makie.GlyphCollection}, Makie.GlyphCollection}}}))
    ctx = screen.context
    @get_attribute(primitive, (rotation, model, space, markerspace, offset, clip_planes))
    transform_marker = to_value(get(primitive, :transform_marker, true))::Bool
    position = primitive.position[]
    # use cached glyph info
    glyph_collection = to_value(primitive[1])

    draw_glyph_collection(
        scene, ctx, position, glyph_collection, remove_billboard(rotation),
        model, space, markerspace, offset, primitive.transformation, transform_marker,
        clip_planes
    )

    nothing
end

function draw_glyph_collection(
        scene, ctx, positions, glyph_collections::AbstractArray, rotation,
        model::Mat, space, markerspace, offset, transformation, transform_marker,
        clip_planes
    )

    # TODO: why is the Ref around model necessary? doesn't broadcast_foreach handle staticarrays matrices?
    broadcast_foreach(positions, glyph_collections, rotation, Ref(model), space,
        markerspace, offset) do pos, glayout, ro, mo, sp, msp, off

        draw_glyph_collection(scene, ctx, pos, glayout, ro, mo, sp, msp, off, transformation, transform_marker, clip_planes)
    end
end

_deref(x) = x
_deref(x::Ref) = x[]

function draw_glyph_collection(
        scene, ctx, position, glyph_collection, rotation, _model, space,
        markerspace, offsets, transformation, transform_marker, clip_planes)

    glyphs = glyph_collection.glyphs
    glyphoffsets = glyph_collection.origins
    fonts = glyph_collection.fonts
    rotations = glyph_collection.rotations
    scales = glyph_collection.scales
    colors = glyph_collection.colors
    strokewidths = glyph_collection.strokewidths
    strokecolors = glyph_collection.strokecolors

    model = _deref(_model)
    model33 = transform_marker ? model[Vec(1, 2, 3), Vec(1, 2, 3)] : Mat3d(I)
    id = Mat4f(I)

    glyph_pos = let
        # TODO: f32convert may run into issues here if markerspace is :data or
        #       :transformed (repeated application in glyphpos etc)
        transform_func = transformation.transform_func[]
        transformed = apply_transform(transform_func, position, space)
        p = model * to_ndim(Point4d, to_ndim(Point3d, transformed, 0), 1)

        Makie.is_data_space(space) && is_clipped(clip_planes, p) && return

        Makie.clip_to_space(scene.camera, markerspace) *
        Makie.space_to_clip(scene.camera, space) *
        Makie.f32_convert_matrix(scene.float32convert, space) *
        p
    end

    Cairo.save(ctx)

    broadcast_foreach(glyphs, glyphoffsets, fonts, rotations, scales, colors, strokewidths, strokecolors, offsets) do glyph,
        glyphoffset, font, rotation, scale, color, strokewidth, strokecolor, offset

        cairoface = set_ft_font(ctx, font)
        old_matrix = get_font_matrix(ctx)

        p3_offset = to_ndim(Point3f, offset, 0)

        # Not renderable by font (e.g. '\n')
        # TODO, filter out \n in GlyphCollection, and render unrenderables as box
        glyph == 0 && return

        Cairo.save(ctx)
        Cairo.set_source_rgba(ctx, rgbatuple(color)...)

        # offsets and scale apply in markerspace
        gp3 = glyph_pos[Vec(1, 2, 3)] ./ glyph_pos[4] .+ model33 * (glyphoffset .+ p3_offset)

        if any(isnan, gp3)
            Cairo.restore(ctx)
            return
        end

        scale2 = scale isa Number ? Vec2d(scale, scale) : scale
        glyphpos, mat, _ = project_marker(scene, markerspace, gp3, scale2, rotation, model33, id)

        Cairo.save(ctx)
        set_font_matrix(ctx, mat)
        show_glyph(ctx, glyph, glyphpos...)
        Cairo.restore(ctx)

        if strokewidth > 0 && strokecolor != RGBAf(0, 0, 0, 0)
            Cairo.save(ctx)
            Cairo.move_to(ctx, glyphpos...)
            set_font_matrix(ctx, mat)
            glyph_path(ctx, glyph, glyphpos...)
            Cairo.set_source_rgba(ctx, rgbatuple(strokecolor)...)
            Cairo.set_line_width(ctx, strokewidth)
            Cairo.stroke(ctx)
            Cairo.restore(ctx)
        end
        Cairo.restore(ctx)

        cairo_font_face_destroy(cairoface)
        set_font_matrix(ctx, old_matrix)
    end

    Cairo.restore(ctx)
    return
end

################################################################################
#                                Heatmap, Image                                #
################################################################################

"""
    regularly_spaced_array_to_range(arr)
If possible, converts `arr` to a range.
If not, returns array unchanged.
"""
function regularly_spaced_array_to_range(arr)
    diffs = unique!(sort!(diff(arr)))
    step = sum(diffs) ./ length(diffs)
    if all(x-> x ≈ step, diffs)
        m, M = extrema(arr)
        if step < zero(step)
            m, M = M, m
        end
        # don't use stop=M, since that may not include M
        return range(m; step=step, length=length(arr))
    else
        return arr
    end
end

regularly_spaced_array_to_range(arr::AbstractRange) = arr

function premultiplied_rgba(a::AbstractArray{<:ColorAlpha})
    map(premultiplied_rgba, a)
end
premultiplied_rgba(a::AbstractArray{<:Color}) = RGBA.(a)

premultiplied_rgba(r::RGBA) = RGBA(r.r * r.alpha, r.g * r.alpha, r.b * r.alpha, r.alpha)
premultiplied_rgba(c::Colorant) = premultiplied_rgba(RGBA(c))

function draw_atomic(scene::Scene, screen::Screen{RT}, @nospecialize(primitive::Union{Heatmap, Image})) where RT
    ctx = screen.context
    image = primitive[3][]
    xs, ys = primitive[1][], primitive[2][]
    if xs isa Makie.EndPoints
        l, r = xs
        N = size(image, 1)
        xs = range(l, r, length = N+1)
    else
        xs = regularly_spaced_array_to_range(xs)
    end
    if ys isa Makie.EndPoints
        l, r = ys
        N = size(image, 2)
        ys = range(l, r, length = N+1)
    else
        ys = regularly_spaced_array_to_range(ys)
    end
    model = primitive.model[]::Mat4d
    interpolate = to_value(primitive.interpolate)

    # Debug attribute we can set to disable fastpath
    # probably shouldn't really be part of the interface
    fast_path = to_value(get(primitive, :fast_path, true))
    disable_fast_path = !fast_path
    # Vector backends don't support FILTER_NEAREST for interp == false, so in that case we also need to draw rects
    is_vector = is_vector_backend(ctx)
    t = Makie.transform_func(primitive)
    identity_transform = (t === identity || t isa Tuple && all(x-> x === identity, t)) && (abs(model[1, 2]) < 1e-15)
    regular_grid = xs isa AbstractRange && ys isa AbstractRange
    xy_aligned = Makie.is_translation_scale_matrix(scene.camera.projectionview[])

    if interpolate
        if !regular_grid
            error("$(typeof(primitive).parameters[1]) with interpolate = true with a non-regular grid is not supported right now.")
        end
        if !identity_transform
            error("$(typeof(primitive).parameters[1]) with interpolate = true with a non-identity transform is not supported right now.")
        end
    end

    imsize = ((first(xs), last(xs)), (first(ys), last(ys)))
    # find projected image corners
    # this already takes care of flipping the image to correct cairo orientation
    space = to_value(get(primitive, :space, :data))
    xy = project_position(primitive, space, Point2(first.(imsize)), model)
    xymax = project_position(primitive, space, Point2(last.(imsize)), model)
    w, h = xymax .- xy

    uv_transform = if primitive isa Image
        val = to_value(get(primitive, :uv_transform, I))
        T = Makie.convert_attribute(val, Makie.key"uv_transform"(), Makie.key"image"())
        # Cairo uses pixel units so we need to transform those to a 0..1 range,
        # then apply uv_transform, then scale them back to pixel units.
        # Cairo also doesn't have the yflip we have in OpenGL, so we need to
        # invert y.
        T3 = Mat3f(T[1], T[2], 0, T[3], T[4], 0, T[5], T[6], 1)
        T3 = Makie.uv_transform(Vec2f(size(image))) * T3 *
            Makie.uv_transform(Vec2f(0, 1), 1f0 ./ Vec2f(size(image, 1), -size(image, 2)))
        T3[Vec(1, 2), Vec(1,2,3)]
    else
        Mat{2, 3, Float32}(1,0,0,1,0,0)
    end

    can_use_fast_path = !(is_vector && !interpolate) && regular_grid && identity_transform &&
        (interpolate || xy_aligned) && isempty(primitive.clip_planes[])
    use_fast_path = can_use_fast_path && !disable_fast_path

    if use_fast_path
        s = to_cairo_image(to_color(primitive.calculated_colors[]))

        weird_cairo_limit = (2^15) - 23
        if s.width > weird_cairo_limit || s.height > weird_cairo_limit
            error("Cairo stops rendering images bigger than $(weird_cairo_limit), which is likely a bug in Cairo. Please resample your image/heatmap with heatmap(Resampler(data)).")
        end
        Cairo.rectangle(ctx, xy..., w, h)
        Cairo.save(ctx)
        Cairo.translate(ctx, xy...)
        Cairo.scale(ctx, w / s.width, h / s.height)
        Cairo.set_source_surface(ctx, s, 0, 0)
        p = Cairo.get_source(ctx)
        if RT !== SVG
            # this is needed to avoid blurry edges in png renderings, however since Cairo 1.18 this
            # setting seems to create broken SVGs
            Cairo.pattern_set_extend(p, Cairo.EXTEND_PAD)
        end
        filt = interpolate ? Cairo.FILTER_BILINEAR : Cairo.FILTER_NEAREST
        Cairo.pattern_set_filter(p, filt)
        pattern_set_matrix(p, Cairo.CairoMatrix(uv_transform...))
        Cairo.fill(ctx)
        Cairo.restore(ctx)
        pattern_set_matrix(p, Cairo.CairoMatrix(1, 0, 0, 1, 0, 0))
    else
        # find projected image corners
        # this already takes care of flipping the image to correct cairo orientation
        space = to_value(get(primitive, :space, :data))
        xys = let
            ps = [Point2(x, y) for x in xs, y in ys]
            transformed = apply_transform(transform_func(primitive), ps, space)
            T = eltype(transformed)

            planes = if Makie.is_data_space(space)
                to_model_space(model, primitive.clip_planes[])
            else
                Plane3f[]
            end

            for i in eachindex(transformed)
                if is_clipped(planes, transformed[i])
                    transformed[i] = T(NaN)
                end
            end

            _project_position(scene, space, transformed, model, true)
        end
        colors = to_color(primitive.calculated_colors[])

        # Note: xs and ys should have size ni+1, nj+1
        ni, nj = size(image)
        if ni + 1 != length(xs) || nj + 1 != length(ys)
            error("Error in conversion pipeline. xs and ys should have size ni+1, nj+1. Found: xs: $(length(xs)), ys: $(length(ys)), ni: $(ni), nj: $(nj)")
        end
        _draw_rect_heatmap(ctx, xys, ni, nj, colors)
    end
end

function _draw_rect_heatmap(ctx, xys, ni, nj, colors)
    @inbounds for i in 1:ni, j in 1:nj
        p1 = xys[i, j]
        p2 = xys[i+1, j]
        p3 = xys[i+1, j+1]
        p4 = xys[i, j+1]
        if isnan(p1) || isnan(p2) || isnan(p3) || isnan(p4)
            continue
        end

        # Rectangles and polygons that are directly adjacent usually show
        # white lines between them due to anti aliasing. To avoid this we
        # increase their size slightly.

        if alpha(colors[i, j]) == 1
            # To avoid gaps between heatmap cells we pad cells.
            # For 3D compatability (and rotation, inversion/mirror) we pad cells
            # using directional vectors, not along x/y directions.
            v1 = normalize(p2 - p1)
            v2 = normalize(p4 - p1)
            # To avoid shifting cells we only pad them on the +i, +j side, which
            # gets covered by later cells.
            # To avoid enlarging the final column and row of the heatmap, the
            # last set of cells is not padded. (i != ni), (j != nj)
            p2 += Float32(i != ni) * v1
            p3 += Float32(i != ni) * v1 + Float32(j != nj) * v2
            p4 += Float32(j != nj) * v2
        end

        Cairo.set_line_width(ctx, 0)
        Cairo.move_to(ctx, p1[1], p1[2])
        Cairo.line_to(ctx, p2[1], p2[2])
        Cairo.line_to(ctx, p3[1], p3[2])
        Cairo.line_to(ctx, p4[1], p4[2])
        Cairo.close_path(ctx)
        Cairo.set_source_rgba(ctx, rgbatuple(colors[i, j])...)
        Cairo.fill(ctx)
    end
end


################################################################################
#                                     Mesh                                     #
################################################################################


function draw_atomic(scene::Scene, screen::Screen, @nospecialize(primitive::Makie.Mesh))
    mesh = primitive[1][]
    if Makie.cameracontrols(scene) isa Union{Camera2D, Makie.PixelCamera, Makie.EmptyCamera}
        draw_mesh2D(scene, screen, primitive, mesh)
    else
        if !haskey(primitive, :faceculling)
            primitive[:faceculling] = Observable(-10)
        end
        uv_transform = Makie.convert_attribute(primitive[:uv_transform][], Makie.key"uv_transform"(), Makie.key"mesh"())
        draw_mesh3D(scene, screen, primitive, mesh; uv_transform = uv_transform)
    end
    return nothing
end

function draw_mesh2D(scene, screen, @nospecialize(plot::Makie.Mesh), @nospecialize(mesh::GeometryBasics.Mesh))
    space = to_value(get(plot, :space, :data))::Symbol
    transform_func = Makie.transform_func(plot)
    model = plot.model[]::Mat4d
    vs = project_position(scene, transform_func, space, GeometryBasics.coordinates(mesh), model)::Vector{Point2f}
    fs = decompose(GLTriangleFace, mesh)::Vector{GLTriangleFace}
    uv = decompose_uv(mesh)::Union{Nothing, Vector{Vec2f}}
    # Note: This assume the function is only called from mesh plots
    uv_transform = Makie.convert_attribute(plot[:uv_transform][], Makie.key"uv_transform"(), Makie.key"mesh"())
    if uv isa Vector{Vec2f} && to_value(uv_transform) !== nothing
        uv = map(uv -> uv_transform * to_ndim(Vec3f, uv, 1), uv)
    end
    color = hasproperty(mesh, :color) ? to_color(mesh.color) : plot.calculated_colors[]
    cols = per_face_colors(color, nothing, fs, nothing, uv)
    return draw_mesh2D(screen, cols, vs, fs)
end

function draw_mesh2D(screen, per_face_cols, vs::Vector{<: Point2}, fs::Vector{GLTriangleFace})

    ctx = screen.context
    # Prioritize colors of the mesh if present
    # This is a hack, which needs cleaning up in the Mesh plot type!

    for (f, (c1, c2, c3)) in zip(fs, per_face_cols)
        t1, t2, t3 =  vs[f] #triangle points

        # don't draw any mesh faces with NaN components.
        if isnan(t1) || isnan(t2) || isnan(t3)
            continue
        end

        pattern = Cairo.CairoPatternMesh()

        Cairo.mesh_pattern_begin_patch(pattern)

        Cairo.mesh_pattern_move_to(pattern, t1[1], t1[2])
        Cairo.mesh_pattern_line_to(pattern, t2[1], t2[2])
        Cairo.mesh_pattern_line_to(pattern, t3[1], t3[2])

        mesh_pattern_set_corner_color(pattern, 0, c1)
        mesh_pattern_set_corner_color(pattern, 1, c2)
        mesh_pattern_set_corner_color(pattern, 2, c3)

        Cairo.mesh_pattern_end_patch(pattern)
        Cairo.set_source(ctx, pattern)
        Cairo.close_path(ctx)
        Cairo.paint(ctx)
        Cairo.destroy(pattern)
    end
    return nothing
end

function average_z(positions, face)
    vs = positions[face]
    sum(v -> v[3], vs) / length(vs)
end

nan2zero(x) = !isnan(x) * x

function strip_translation(M::Mat4{T}) where {T}
    return @inbounds Mat4{T}(
        M[1], M[2], M[3], M[4],
        M[5], M[6], M[7], M[8],
        M[9], M[10], M[11], M[12],
        0, 0, 0, M[16],
    )
end

function draw_mesh3D(
        scene, screen, attributes, mesh; pos = Vec3d(0), scale = 1.0, rotation = Mat4d(I),
        uv_transform = Mat{2, 3, Float32}(1,0,0,1,0,0)
    )
    @get_attribute(attributes, (shading, diffuse, specular, shininess, faceculling, clip_planes))

    matcap = to_value(get(attributes, :matcap, nothing))
    transform_marker = to_value(get(attributes, :transform_marker, true))
    meshpoints = decompose(Point3f, mesh)::Vector{Point3f}
    meshfaces = decompose(GLTriangleFace, mesh)::Vector{GLTriangleFace}
    meshnormals = normals(mesh)::Union{Nothing, Vector{Vec3f}} # note: can be made NaN-aware.
    meshuvs = texturecoordinates(mesh)::Union{Nothing, Vector{Vec2f}}

    if meshuvs isa Vector{Vec2f} && to_value(uv_transform) !== nothing
        meshuvs = map(uv -> uv_transform * to_ndim(Vec3f, uv, 1), meshuvs)
    end

    # Prioritize colors of the mesh if present
    color = hasproperty(mesh, :color) ? mesh.color : to_value(attributes.calculated_colors)
    per_face_col = per_face_colors(color, matcap, meshfaces, meshnormals, meshuvs)

    model = attributes.model[]::Mat4d
    space = to_value(get(attributes, :space, :data))::Symbol

    if haskey(attributes, :transform_marker)
        # meshscatter/voxels route:
        # - transform_func does not apply to vertices (only pos)
        # - only scaling from float32convert applies to vertices
        #   f32c_scale * (model) * rotation * scale * vertices  +  f32c * model * transform_func(plot[1])
        # = f32c_model * rotation * scale * vertices  +  pos   (see draw_atomic(meshscatter))
        transform_marker = attributes[:transform_marker][]::Bool
        f32c_model = transform_marker ? strip_translation(model) : Mat4d(I)
        if !isnothing(scene.float32convert) && Makie.is_data_space(space)
            f32c_model = Makie.scalematrix(scene.float32convert.scaling[].scale::Vec3d) * f32c_model
        end
    else
        # mesh/surface path
        # - transform_func applies to vertices here
        # - full float32convert applies to vertices
        # f32c * model * vertices = f32c_model * vertices
        transform_marker = true
        meshpoints = apply_transform(Makie.transform_func(attributes), meshpoints)
        f32c_model = Makie.f32_convert_matrix(scene.float32convert, space) * model
    end

    # TODO: assume Symbol here after this has been deprecated for a while
    if shading isa Bool
        @warn "`shading::Bool` is deprecated. Use `shading = NoShading` instead of false and `shading = FastShading` or `shading = MultiLightShading` instead of true."
        shading_bool = shading
    else
        shading_bool = shading != NoShading
    end

    if !isnothing(meshnormals) && to_value(get(attributes, :invert_normals, false))
        meshnormals .= -meshnormals
    end

    draw_mesh3D(
        scene, screen, space, meshpoints, meshfaces, meshnormals, per_face_col,
        pos, scale, rotation,
        f32c_model::Mat4d, shading_bool::Bool, diffuse::Vec3f,
        specular::Vec3f, shininess::Float32, faceculling::Int, clip_planes
    )
end

function draw_mesh3D(
        scene, screen, space, meshpoints, meshfaces, meshnormals, per_face_col,
        pos, scale, rotation,
        f32c_model, shading, diffuse,
        specular, shininess, faceculling, clip_planes
    )
    ctx = screen.context
    projectionview = Makie.space_to_clip(scene.camera, space, true)
    eyeposition = scene.camera.eyeposition[]

    # local_model applies rotation and markersize from meshscatter to vertices
    i = Vec(1, 2, 3)
    local_model = rotation * Makie.scalematrix(Vec3d(scale))
    normalmatrix = transpose(inv(f32c_model[i, i] * local_model[i, i])) # see issue #3702

    # mesh, surface:        apply f32convert and model to vertices
    # meshscatter, voxels:  apply f32 scale, maybe model, rotation, markersize, positions to vertices
    # (see previous function)
    vs = broadcast(meshpoints) do v
        # Should v get a nan2zero?
        p4d = to_ndim(Vec4d, to_ndim(Vec3d, v, 0), 1)
        p4d = f32c_model * local_model * p4d
        return to_ndim(Vec4f, p4d .+ to_ndim(Vec4d, pos, 0), NaN32)
    end

    if Makie.is_data_space(space) && !isempty(clip_planes)
        valid = Bool[is_visible(clip_planes, p) for p in vs]
    else
        valid = Bool[]
    end

    if isnothing(meshnormals)
        ns = nothing
    else
        ns = map(n -> normalize(normalmatrix * n), meshnormals)
    end

    # Light math happens in view/camera space
    dirlight = Makie.get_directional_light(scene)
    if !isnothing(dirlight)
        lightdirection = if dirlight.camera_relative
            T = inv(scene.camera.view[][Vec(1,2,3), Vec(1,2,3)])
            normalize(T * dirlight.direction[])
        else
            normalize(dirlight.direction[])
        end
        c = dirlight.color[]
        light_color = Vec3f(red(c), green(c), blue(c))
    else
        lightdirection = Vec3f(0,0,-1)
        light_color = Vec3f(0)
    end

    ambientlight = Makie.get_ambient_light(scene)
    ambient = if !isnothing(ambientlight)
        c = ambientlight.color[]
        Vec3f(c.r, c.g, c.b)
    else
        Vec3f(0)
    end

    # Camera to screen space
    ts = map(vs) do v
        clip = projectionview * v
        @inbounds begin
            p = (clip ./ clip[4])[Vec(1, 2)]
            p_yflip = Vec2f(p[1], -p[2])
            p_0_to_1 = (p_yflip .+ 1f0) ./ 2f0
        end
        p = p_0_to_1 .* scene.camera.resolution[]
        return Vec3f(p[1], p[2], clip[3])
    end

    # vs are used as camdir (camera to vertex) for light calculation (in world space)
    vs = map(v -> normalize(v[i] - eyeposition), vs)

    # Approximate zorder
    average_zs = map(f -> average_z(ts, f), meshfaces)
    zorder = sortperm(average_zs)

    # Face culling
    if isempty(valid) && !isnothing(ns)
        zorder = filter(i -> any(last.(ns[meshfaces[i]]) .> faceculling), zorder)
    elseif !isempty(valid)
        zorder = filter(i -> all(valid[meshfaces[i]]), zorder)
    else
        # no clipped faces, no normals to rely on for culling -> do nothing
    end

    draw_pattern(
        ctx, zorder, shading, meshfaces, ts, per_face_col, ns, vs,
        lightdirection, light_color, shininess, diffuse, ambient, specular)
    return
end

function _calculate_shaded_vertexcolors(N, v, c, lightdir, light_color, ambient, diffuse, specular, shininess)
    L = lightdir
    diff_coeff = max(dot(L, -N), 0f0)
    H = normalize(L + v)
    spec_coeff = max(dot(H, -N), 0f0)^shininess
    c = RGBAf(c)
    # if this is one expression it introduces allocations??
    new_c_part1 = (ambient .+ light_color .* diff_coeff .* diffuse) .* Vec3f(c.r, c.g, c.b) #.+
    new_c = new_c_part1 .+ light_color .* specular * spec_coeff
    RGBAf(new_c..., c.alpha)
end

function draw_pattern(ctx, zorder, shading, meshfaces, ts, per_face_col, ns, vs, lightdir, light_color, shininess, diffuse, ambient, specular)
    for k in reverse(zorder)

        f = meshfaces[k]
        # avoid SizedVector through Face indexing
        t1 = ts[f[1]]
        t2 = ts[f[2]]
        t3 = ts[f[3]]

        # skip any mesh segments with NaN points.
        if isnan(t1) || isnan(t2) || isnan(t3)
            continue
        end

        facecolors = per_face_col[k]
        # light calculation
        if shading && !isnothing(ns)
            c1, c2, c3 = Base.Cartesian.@ntuple 3 i -> begin
                # these face index expressions currently allocate for SizedVectors
                # if done like `ns[f]`
                N = ns[f[i]]
                v = vs[f[i]]
                c = facecolors[i]
                _calculate_shaded_vertexcolors(N, v, c, lightdir, light_color, ambient, diffuse, specular, shininess)
            end
        else
            c1, c2, c3 = facecolors
        end

        # debug normal coloring
        # n1, n2, n3 = Vec3f(0.5) .+ 0.5ns[f]
        # c1 = RGB(n1...)
        # c2 = RGB(n2...)
        # c3 = RGB(n3...)

        pattern = Cairo.CairoPatternMesh()

        Cairo.mesh_pattern_begin_patch(pattern)

        Cairo.mesh_pattern_move_to(pattern, t1[1], t1[2])
        Cairo.mesh_pattern_line_to(pattern, t2[1], t2[2])
        Cairo.mesh_pattern_line_to(pattern, t3[1], t3[2])

        mesh_pattern_set_corner_color(pattern, 0, c1)
        mesh_pattern_set_corner_color(pattern, 1, c2)
        mesh_pattern_set_corner_color(pattern, 2, c3)

        Cairo.mesh_pattern_end_patch(pattern)
        Cairo.set_source(ctx, pattern)
        Cairo.close_path(ctx)
        Cairo.paint(ctx)
        Cairo.destroy(pattern)
    end

end

################################################################################
#                                   Surface                                    #
################################################################################


function draw_atomic(scene::Scene, screen::Screen, @nospecialize(primitive::Makie.Surface))
    # Pretend the surface plot is a mesh plot and plot that instead
    mesh = Makie.surface2mesh(primitive[1][], primitive[2][], primitive[3][])
    old = primitive[:color]
    if old[] === nothing
        primitive[:color] = primitive[3]
    end
    if !haskey(primitive, :faceculling)
        primitive[:faceculling] = Observable(-10)
    end
    uv_transform = Makie.convert_attribute(primitive[:uv_transform][], Makie.key"uv_transform"(), Makie.key"surface"())
    draw_mesh3D(scene, screen, primitive, mesh; uv_transform = uv_transform)
    primitive[:color] = old
    return nothing
end


################################################################################
#                                 MeshScatter                                  #
################################################################################


function _transform_to_world(scene::Scene, @nospecialize(plot), pos)
    space = plot.space[]::Symbol
    model = plot.model[]::Mat4d
    f32_model = Makie.f32_convert_matrix(scene.float32convert, space) * model
    tf = Makie.transform_func(plot)
    return _transform_to_world(f32_model, tf, space, pos)
end

function _transform_to_world(f32_model, tf, space, pos)
    return map(pos) do p
        transformed = Makie.apply_transform(tf, p, space)
        p4d = to_ndim(Point4d, to_ndim(Point3d, transformed, 0), 1)
        p4d = f32_model * p4d
        return p4d[Vec(1,2,3)] / p4d[4]
    end
end

function draw_atomic(scene::Scene, screen::Screen, @nospecialize(primitive::Makie.MeshScatter))
    @get_attribute(primitive, (model, marker, markersize, rotation))

    # We combine vertices and positions in world space. Here we do the
    # transformation to world space
    transformed_pos = _transform_to_world(scene, primitive, primitive[1][])

    # For correct z-ordering we need to be in view/camera or screen space
    view = scene.camera.view[]
    zorder = sortperm(transformed_pos, by = p -> begin
        p4d = to_ndim(Vec4d, p, 1)
        cam_pos = view[Vec(3,4), Vec(1,2,3,4)] * p4d
        cam_pos[1] / cam_pos[2]
    end, rev=false)

    color = to_color(primitive.calculated_colors[])
    submesh = Attributes(
        model = model,
        calculated_colors = color,
        shading = primitive.shading, diffuse = primitive.diffuse,
        specular = primitive.specular, shininess = primitive.shininess,
        faceculling = get(primitive, :faceculling, -10),
        transformation = Makie.transformation(primitive),
        clip_planes = primitive.clip_planes,
        transform_marker = primitive.transform_marker
    )

    uv_transform = Makie.convert_attribute(primitive[:uv_transform][], Makie.key"uv_transform"(), Makie.key"meshscatter"())
    for i in zorder
        if color isa AbstractVector
            submesh[:calculated_colors] = color[i]
        end
        scale = markersize isa Vector ? markersize[i] : markersize
        _rotation = Makie.rotationmatrix4(to_rotation(Makie.sv_getindex(rotation, i)))
        _uv_transform = Makie.sv_getindex(uv_transform, i)

        draw_mesh3D(
            scene, screen, submesh, marker, pos = transformed_pos[i],
            scale = scale isa Real ? Vec3f(scale) : to_ndim(Vec3f, scale, 1f0),
            rotation = _rotation, uv_transform = _uv_transform
        )
    end

    return nothing
end



################################################################################
#                                    Voxel                                     #
################################################################################


function draw_atomic(scene::Scene, screen::Screen, @nospecialize(primitive::Makie.Voxels))
    pos = Makie.voxel_positions(primitive)
    scale = Makie.voxel_size(primitive)
    colors = Makie.voxel_colors(primitive)
    marker = GeometryBasics.expand_faceviews(normal_mesh(Rect3f(Point3f(-0.5), Vec3f(1))))

    # transformation to world space
    transformed_pos = _transform_to_world(scene, primitive, pos)

    # Face culling
    if !isempty(primitive.clip_planes[]) && Makie.is_data_space(primitive.space[])
        valid = [is_visible(primitive.clip_planes[], p) for p in transformed_pos]
        transformed_pos = transformed_pos[valid]
        colors = colors[valid]
    end

    # For correct z-ordering we need to be in view/camera or screen space
    view = scene.camera.view[]
    zorder = sortperm(transformed_pos, by = p -> begin
        p4d = to_ndim(Vec4d, p, 1)
        cam_pos = view[Vec(3,4), Vec(1,2,3,4)] * p4d
        cam_pos[1] / cam_pos[2]
    end, rev=false)

    submesh = Attributes(
        model = primitive.model,
        shading = primitive.shading, diffuse = primitive.diffuse,
        specular = primitive.specular, shininess = primitive.shininess,
        faceculling = get(primitive, :faceculling, -10),
        transformation = Makie.transformation(primitive),
        clip_planes = Plane3f[],
        transform_marker = true
    )

    for i in zorder
        submesh[:calculated_colors] = colors[i]
        draw_mesh3D(scene, screen, submesh, marker, pos = transformed_pos[i], scale = scale)
    end

    return nothing
end<|MERGE_RESOLUTION|>--- conflicted
+++ resolved
@@ -324,7 +324,6 @@
 #                                   Scatter                                    #
 ################################################################################
 
-<<<<<<< HEAD
 # function draw_atomic(scene::Scene, screen::Screen, @nospecialize(primitive::Scatter))
 #     @get_attribute(primitive, (
 #         markersize, strokecolor, strokewidth, marker, marker_offset, rotation,
@@ -342,125 +341,62 @@
 #     markerspace = primitive.markerspace[]
 #     space = primitive.space[]
 #     transfunc = Makie.transform_func(primitive)
+#     billboard = primitive.rotation[] isa Billboard
 
 #     return draw_atomic_scatter(scene, ctx, transfunc, colors, markersize, strokecolor, strokewidth, marker,
 #                                marker_offset, rotation, model, positions, size_model, font, markerspace,
-#                                space, clip_planes)
+#                                space, clip_planes, billboard)
 # end
 
 # function draw_atomic_scatter(
 #         scene, ctx, transfunc, colors, markersize, strokecolor, strokewidth,
 #         marker, marker_offset, rotation, model, positions, size_model, font,
-#         markerspace, space, clip_planes
+#         markerspace, space, clip_planes, billboard
 #     )
 
 #     transformed = apply_transform(transfunc, positions, space)
 #     indices = unclipped_indices(to_model_space(model, clip_planes), transformed, space)
-#     projected_positions = project_position(scene, space, transformed, indices, model)
-
-#     Makie.broadcast_foreach_index(projected_positions, indices, colors, markersize, strokecolor,
+#     transform = Makie.clip_to_space(scene.camera, markerspace) *
+#         Makie.space_to_clip(scene.camera, space) *
+#         Makie.f32_convert_matrix(scene.float32convert, space) *
+#         model
+#     model33 = size_model[Vec(1,2,3), Vec(1,2,3)]
+
+#     Makie.broadcast_foreach_index(view(transformed, indices), indices, colors, markersize, strokecolor,
 #             strokewidth, marker, marker_offset, remove_billboard(rotation)) do pos, col,
 #             markersize, strokecolor, strokewidth, m, mo, rotation
 
 #         isnan(pos) && return
 #         isnan(rotation) && return # matches GLMakie
-
-#         scale = project_scale(scene, markerspace, markersize, size_model)
-#         offset = project_scale(scene, markerspace, mo, size_model)
+#         isnan(markersize) && return
+
+#         p4d = transform * to_ndim(Point4d, to_ndim(Point3d, pos, 0), 1)
+#         o = p4d[Vec(1, 2, 3)] ./ p4d[4] .+ model33 * to_ndim(Vec3d, mo, 0)
+#         proj_pos, mat, jl_mat = project_marker(scene, markerspace, o,
+#             markersize, rotation, size_model, billboard)
+
+#         # mat and jl_mat are the same matrix, once as a CairoMatrix, once as a Mat2f
+#         # They both describe an approximate basis transformation matrix from
+#         # marker space to pixel space with scaling appropriate to markersize.
+#         # Markers that can be drawn from points/vertices of shape (e.g. Rect)
+#         # could be projected more accurately by projecting each point individually
+#         # and then building the shape.
+
+#         # Enclosed area of the marker must be at least 1 pixel?
+#         (abs(det(jl_mat)) < 1) && return
 
 #         Cairo.set_source_rgba(ctx, rgbatuple(col)...)
-
 #         Cairo.save(ctx)
-#         # Setting a markersize of 0.0 somehow seems to break Cairos global state?
-#         # At least it stops drawing any marker afterwards
-#         # TODO, maybe there's something wrong somewhere else?
-#         if !(isnan(scale) || norm(scale) ≈ 0.0)
-#             if m isa Char
-#                 draw_marker(ctx, m, best_font(m, font), pos, scale, strokecolor, strokewidth, offset, rotation)
-#             else
-#                 draw_marker(ctx, m, pos, scale, strokecolor, strokewidth, offset, rotation)
-#             end
+#         if m isa Char
+#             draw_marker(ctx, m, best_font(m, font), proj_pos, strokecolor, strokewidth, jl_mat, mat)
+#         else
+#             draw_marker(ctx, m, proj_pos, strokecolor, strokewidth, mat)
 #         end
 #         Cairo.restore(ctx)
 #     end
 
 #     return
 # end
-=======
-function draw_atomic(scene::Scene, screen::Screen, @nospecialize(primitive::Scatter))
-    @get_attribute(primitive, (
-        markersize, strokecolor, strokewidth, marker, marker_offset, rotation,
-        transform_marker, model, markerspace, space, clip_planes)
-    )
-
-    marker = cairo_scatter_marker(primitive.marker[]) # this goes through CairoMakie's conversion system and not Makie's...
-    ctx = screen.context
-    positions = primitive[1][]
-    isempty(positions) && return
-    size_model = transform_marker ? model : Mat4d(I)
-
-    font = to_font(to_value(get(primitive, :font, Makie.defaultfont())))
-    colors = to_color(primitive.calculated_colors[])
-    markerspace = primitive.markerspace[]
-    space = primitive.space[]
-    transfunc = Makie.transform_func(primitive)
-    billboard = primitive.rotation[] isa Billboard
-
-    return draw_atomic_scatter(scene, ctx, transfunc, colors, markersize, strokecolor, strokewidth, marker,
-                               marker_offset, rotation, model, positions, size_model, font, markerspace,
-                               space, clip_planes, billboard)
-end
-
-function draw_atomic_scatter(
-        scene, ctx, transfunc, colors, markersize, strokecolor, strokewidth,
-        marker, marker_offset, rotation, model, positions, size_model, font,
-        markerspace, space, clip_planes, billboard
-    )
-
-    transformed = apply_transform(transfunc, positions, space)
-    indices = unclipped_indices(to_model_space(model, clip_planes), transformed, space)
-    transform = Makie.clip_to_space(scene.camera, markerspace) *
-        Makie.space_to_clip(scene.camera, space) *
-        Makie.f32_convert_matrix(scene.float32convert, space) *
-        model
-    model33 = size_model[Vec(1,2,3), Vec(1,2,3)]
-
-    Makie.broadcast_foreach_index(view(transformed, indices), indices, colors, markersize, strokecolor,
-            strokewidth, marker, marker_offset, remove_billboard(rotation)) do pos, col,
-            markersize, strokecolor, strokewidth, m, mo, rotation
-
-        isnan(pos) && return
-        isnan(rotation) && return # matches GLMakie
-        isnan(markersize) && return
-
-        p4d = transform * to_ndim(Point4d, to_ndim(Point3d, pos, 0), 1)
-        o = p4d[Vec(1, 2, 3)] ./ p4d[4] .+ model33 * to_ndim(Vec3d, mo, 0)
-        proj_pos, mat, jl_mat = project_marker(scene, markerspace, o,
-            markersize, rotation, size_model, billboard)
-
-        # mat and jl_mat are the same matrix, once as a CairoMatrix, once as a Mat2f
-        # They both describe an approximate basis transformation matrix from
-        # marker space to pixel space with scaling appropriate to markersize.
-        # Markers that can be drawn from points/vertices of shape (e.g. Rect)
-        # could be projected more accurately by projecting each point individually
-        # and then building the shape.
-
-        # Enclosed area of the marker must be at least 1 pixel?
-        (abs(det(jl_mat)) < 1) && return
-
-        Cairo.set_source_rgba(ctx, rgbatuple(col)...)
-        Cairo.save(ctx)
-        if m isa Char
-            draw_marker(ctx, m, best_font(m, font), proj_pos, strokecolor, strokewidth, jl_mat, mat)
-        else
-            draw_marker(ctx, m, proj_pos, strokecolor, strokewidth, mat)
-        end
-        Cairo.restore(ctx)
-    end
-
-    return
-end
->>>>>>> 2e0aabea
 
 function draw_marker(ctx, marker::Char, font, pos, strokecolor, strokewidth, jl_mat, mat)
     cairoface = set_ft_font(ctx, font)
