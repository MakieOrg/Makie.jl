--- conflicted
+++ resolved
@@ -118,19 +118,14 @@
     project_position(scene, Makie.transform_func(scenelike), space, point, model, yflip)
 end
 
-function project_marker(scene, markerspace::Symbol, origin::VecTypes, scale, rotation, model::Mat, billboard::Bool = false)
+function project_marker(scene, markerspace::Symbol, origin, scale::Vec, rotation, model::Mat4, billboard::Bool = false)
     scale2 = to_ndim(Vec2d, scale, first(scale))
     model33 = model[Vec(1,2,3), Vec(1,2,3)]
     origin3 = to_ndim(Point3d, origin, 0)
-<<<<<<< HEAD
-    return project_marker(scene, markerspace, origin3, scale2, rotation, model33, Mat4d(I), billboard)
-end
-function project_marker(scene, markerspace::Symbol, origin::Point3, scale::Vec, rotation, model33::Mat3, id::Mat4 = Mat4d(I), billboard = false)
-=======
-    return project_marker(scene, markerspace, origin3, scale3, rotation, model33, billboard)
-end
-function project_marker(scene, markerspace, origin::Point3, scale::Vec, rotation, model33::Mat3, billboard = false)
->>>>>>> 1855f9ac
+    return project_marker(scene, markerspace, origin3, scale2, rotation, model33, billboard)
+end
+
+function project_marker(scene, markerspace::Symbol, origin::Point3, scale::Vec, rotation, model33::Mat3, billboard = false)
     # the CairoMatrix is found by transforming the right and up vector
     # of the marker into screen space and then subtracting the projected
     # origin. The resulting vectors give the directions in which the character
