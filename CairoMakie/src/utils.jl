################################################################################
#                             Projection utilities                             #
################################################################################


using Makie: apply_transform, transform_func, unclipped_indices, to_model_space,
    broadcast_foreach_index, is_clipped, is_visible

function project_position(scene::Scene, transform_func::T, space::Symbol, point, model::Mat4, yflip::Bool = true) where T
    # use transform func
    point = Makie.apply_transform(transform_func, point, space)
    _project_position(scene, space, point, model, yflip)
end

# much faster than dot-ing `project_position` because it skips all the repeated mat * mat
function project_position(
        scene::Scene, space::Symbol, ps::Vector{<: VecTypes{N, T1}},
        indices::Vector{<:Integer}, model::Mat4, yflip::Bool = true
    ) where {N, T1}

    transform = let
        f32convert = Makie.f32_convert_matrix(scene.float32convert, space)
        M = Makie.space_to_clip(scene.camera, space) * f32convert * model
        res = scene.camera.resolution[]
        px_scale  = Vec3d(0.5 * res[1], 0.5 * (yflip ? -res[2] : res[2]), 1)
        px_offset = Vec3d(0.5 * res[1], 0.5 * res[2], 0)
        M = Makie.transformationmatrix(px_offset, px_scale) * M
        M[Vec(1,2,4), Vec(1,2,3,4)] # skip z, i.e. calculate (x, y, w)
    end

    output = Vector{Point2f}(undef, length(indices))

    @inbounds for (i_out, i_in) in enumerate(indices)
        p4d = to_ndim(Point4d, to_ndim(Point3d, ps[i_in], 0), 1)
        px_pos = transform * p4d
        output[i_out] = px_pos[Vec(1, 2)] / px_pos[3]
    end

    return output
end

function _project_position(scene::Scene, space, ps::AbstractArray{<: VecTypes{N, T1}}, model, yflip::Bool) where {N, T1}
    return project_position(scene, space, ps, eachindex(ps), model, yflip)
end

function project_position(
        scene::Scene, space::Symbol, ps::AbstractArray{<: VecTypes{N, T1}},
        indices::Base.OneTo, model::Mat4, yflip::Bool = true
    ) where {N, T1}

    transform = let
        f32convert = Makie.f32_convert_matrix(scene.float32convert, space)
        M = Makie.space_to_clip(scene.camera, space) * f32convert * model
        res = scene.camera.resolution[]
        px_scale  = Vec3d(0.5 * res[1], 0.5 * (yflip ? -res[2] : res[2]), 1)
        px_offset = Vec3d(0.5 * res[1], 0.5 * res[2], 0)
        M = Makie.transformationmatrix(px_offset, px_scale) * M
        M[Vec(1,2,4), Vec(1,2,3,4)] # skip z, i.e. calculate (x, y, w)
    end

    output = similar(ps, Point2f)

    @inbounds for i in indices
        p4d = to_ndim(Point4d, to_ndim(Point3d, ps[i], 0), 1)
        px_pos = transform * p4d
        output[i] = px_pos[Vec(1, 2)] / px_pos[3]
    end

    return output
end

function _project_position(scene::Scene, space, point::VecTypes{N, T1}, model, yflip::Bool) where {N, T1 <: Real}
    T = promote_type(Float32, T1) # always Float, at least Float32
    res = scene.camera.resolution[]
    p4d = to_ndim(Vec4{T}, to_ndim(Vec3{T}, point, 0), 1)
    f32convert = Makie.f32_convert_matrix(scene.float32convert, space)
    clip = Makie.space_to_clip(scene.camera, space) * f32convert * model * p4d
    @inbounds begin
        # between -1 and 1
        p = (clip ./ clip[4])[Vec(1, 2)]
        # flip y to match cairo
        p_yflip = Vec2f(p[1], (1f0 - 2f0 * yflip) * p[2])
        # normalize to between 0 and 1
        p_0_to_1 = (p_yflip .+ 1f0) ./ 2f0
    end
    # multiply with scene resolution for final position
    return p_0_to_1 .* res
end

function project_position(@nospecialize(scenelike), space, point, model, yflip::Bool = true)
    scene = Makie.get_scene(scenelike)
    project_position(scene, Makie.transform_func(scenelike), space, point, model, yflip)
end

function project_scale(scene::Scene, space, s::Number, model = Mat4d(I))
    project_scale(scene, space, Vec2d(s), model)
end

function project_scale(scene::Scene, space, s, model = Mat4d(I))
    p4d = model * to_ndim(Vec4d, s, 0)
    if is_data_space(space)
        @inbounds p = (scene.camera.projectionview[] * p4d)[Vec(1, 2)]
        return p .* scene.camera.resolution[] .* 0.5
    elseif is_pixel_space(space)
        return p4d[Vec(1, 2)]
    elseif is_relative_space(space)
        return p4d[Vec(1, 2)] .* scene.camera.resolution[]
    else # clip
        return p4d[Vec(1, 2)] .* scene.camera.resolution[] .* 0.5f0
    end
end

function project_shape(@nospecialize(scenelike), space, rect::Rect, model)
    mini = project_position(scenelike, space, minimum(rect), model)
    maxi = project_position(scenelike, space, maximum(rect), model)
    return Rect(mini, maxi .- mini)
end

function clip_poly(clip_planes::Vector{Plane3f}, ps::Vector{PT}, space::Symbol, model::Mat4) where {PT <: VecTypes{2}}
    if isempty(clip_planes) || !Makie.is_data_space(space)
        return ps
    end

    planes = to_model_space(model, clip_planes)
    last_distance = Makie.min_clip_distance(planes, first(ps))
    last_point = first(ps)
    output = sizehint!(PT[], length(ps))

    for p in ps
        d = Makie.min_clip_distance(planes, p)
        if (last_distance < 0) && (d >= 0) # clipped -> unclipped
            # point between last and this on clip plane
            clip_point = - last_distance * (p - last_point) / (d - last_distance) + last_point
            push!(output, clip_point, p)
        elseif (last_distance >= 0) && (d < 0) # unclipped -> clipped
            clip_point = - last_distance * (p - last_point) / (d - last_distance) + last_point
            push!(output, clip_point)
        elseif (last_distance >= 0) && (d >= 0) # unclipped -> unclipped
            push!(output, p)
        end
        last_point = p
        last_distance = d
    end

    return output
end

function clip_shape(clip_planes::Vector{Plane3f}, shape::Rect2, space::Symbol, model::Mat4)
    if !Makie.is_data_space(space) || isempty(clip_planes)
        return shape
    end

    xy = origin(shape)
    w, h = widths(shape)
    ps = [xy, xy + Vec2(w, 0), xy + Vec2f(w, h), xy + Vec2(0, h)]
    if any(p -> Makie.is_clipped(clip_planes, p), ps)
        push!(ps, xy)
        ps = clip_poly(clip_planes, ps, space, model)
        return BezierPath([MoveTo(ps[1]), LineTo.(ps[2:end])..., ClosePath()])
    else
        return shape
    end
end

function clip_shape(clip_planes::Vector{Plane3f}, shape::BezierPath, space::Symbol, model::Mat4)
    return shape
end

function project_polygon(@nospecialize(scenelike), space, poly::Polygon{N, T}, clip_planes, model) where {N, T}
    PT = Point{N, Makie.float_type(T)}
    ext = decompose(PT, poly.exterior)
    project(p) = PT(project_position(scenelike, space, p, model))

    ext_proj = PT[project(p) for p in clip_poly(clip_planes, ext, space, model)]
    interiors_proj = Vector{PT}[
        PT[project(p) for p in clip_poly(clip_planes, decompose(PT, points), space, model)]
        for points in poly.interiors]

    return Polygon(ext_proj, interiors_proj)
end

function project_multipolygon(@nospecialize(scenelike), space, multipoly::MP, clip_planes, model) where MP <: MultiPolygon
    return MultiPolygon(project_polygon.(Ref(scenelike), Ref(space), multipoly.polygons, Ref(clip_planes), Ref(model)))
end

scale_matrix(x, y) = Cairo.CairoMatrix(x, 0.0, 0.0, y, 0.0, 0.0)

function clip2screen(p, res)
    s = Vec2f(0.5f0, -0.5f0) .* p[Vec(1, 2)] / p[4].+ 0.5f0
    return res .* s
end



function project_line_points(scene, plot::T, positions, colors, linewidths) where {T <: Union{Lines, LineSegments}}
    # If colors are defined per point they need to be interpolated like positions
    # at clip planes
<<<<<<< HEAD
    per_point_colors = colors <: AbstractArray
    per_point_linewidths = (T <: Lines) && (linewidths <: AbstractArray)

    quote
        @get_attribute(plot, (space, model))

        # Standard transform from input space to clip space
        points = Makie.apply_transform(transform_func(plot), positions, space)
        f32convert = Makie.f32_convert_matrix(scene.float32convert, space)
        transform = Makie.space_to_clip(scene.camera, space) * f32convert * model
        clip_points = Vector{Vec4f}(undef, length(points))
        @inbounds for (i, point) in enumerate(points)
            clip_points[i] = transform * to_ndim(Vec4d, to_ndim(Vec3d, point, 0), 1)
        end

        # yflip and clip -> screen/pixel coords
        res = scene.camera.resolution[]
=======
    per_point_colors = colors isa AbstractArray
    per_point_linewidths = (T <: Lines) && (linewidths isa AbstractArray)
>>>>>>> 252d40ea

    space = (plot.space[])::Symbol
    model = (plot.model[])::Mat4d
    # Standard transform from input space to clip space
    points = Makie.apply_transform(transform_func(plot), positions, space)::typeof(positions)
    f32convert = Makie.f32_convert_matrix(scene.float32convert, space)
    transform = Makie.space_to_clip(scene.camera, space) * model * f32convert
    clip_points = map(points) do point
        return transform * to_ndim(Vec4d, to_ndim(Vec3d, point, 0), 1)
    end

<<<<<<< HEAD
        # Fix lines with points far outside the clipped region not drawing at all
        # TODO this can probably be done more efficiently by checking -1 ≤ x, y ≤ 1
        #      directly and calculating intersections directly (1D)
        push!(clip_planes,
            Plane3f(Vec3f(-1, 0, 0), -1f0), Plane3f(Vec3f(+1, 0, 0), -1f0),
            Plane3f(Vec3f(0, -1, 0), -1f0), Plane3f(Vec3f(0, +1, 0), -1f0)
        )


        # outputs
        screen_points = sizehint!(Vec2f[], length(clip_points))
        $(if per_point_colors
            quote
                color_output = sizehint!(eltype(colors)[], length(clip_points))
                skipped_color = RGBAf(1,0,1,1) # for debug purposes, should not show
            end
        end)
        $(if per_point_linewidths
            quote
                linewidth_output = sizehint!(eltype(linewidths)[], length(clip_points))
            end
        end)
=======
    # yflip and clip -> screen/pixel coords
    res = scene.camera.resolution[]
>>>>>>> 252d40ea

    # clip planes in clip space
    clip_planes = if Makie.is_data_space(space)
        Makie.to_clip_space(scene.camera.projectionview[], plot.clip_planes[])::Vector{Plane3f}
    else
        Makie.Plane3f[]
    end

    # Fix lines with points far outside the clipped region not drawing at all
    # TODO this can probably be done more efficiently by checking -1 ≤ x, y ≤ 1
    #      directly and calculating intersections directly (1D)
    push!(clip_planes,
        Plane3f(Vec3f(-1, 0, 0), -1f0), Plane3f(Vec3f(+1, 0, 0), -1f0),
        Plane3f(Vec3f(0, -1, 0), -1f0), Plane3f(Vec3f(0, +1, 0), -1f0)
    )


    # outputs
    screen_points = sizehint!(Vec2f[], length(clip_points))
    color_output = sizehint!(eltype(colors)[], length(clip_points))
    skipped_color = RGBAf(1,0,1,1) # for debug purposes, should not show
    linewidth_output = sizehint!(eltype(linewidths)[], length(clip_points))

    # Handling one segment per iteration
    if plot isa Lines

        last_is_nan = true
        for i in 1:length(clip_points)-1
            hidden = false
            disconnect1 = false
            disconnect2 = false

            if per_point_colors
                c1 = colors[i]
                c2 = colors[i+1]
            end

            p1 = clip_points[i]
            p2 = clip_points[i+1]
            v = p2 - p1

            # Handle near/far clipping
            if p1[4] <= 0.0
                disconnect1 = true
                p1 = p1 + (-p1[4] - p1[3]) / (v[3] + v[4]) * v
                if per_point_colors
                    c1 = c1 + (-p1[4] - p1[3]) / (v[3] + v[4]) * (c2 - c1)
                end
            end
            if p2[4] <= 0.0
                disconnect2 = true
                p2 = p2 + (-p2[4] - p2[3]) / (v[3] + v[4]) * v
                if per_point_colors
                    c2 = c2 + (-p2[4] - p2[3]) / (v[3] + v[4]) * (c2 - c1)
                end
            end

            for plane in clip_planes
                d1 = dot(plane.normal, Vec3f(p1)) - plane.distance * p1[4]
                d2 = dot(plane.normal, Vec3f(p2)) - plane.distance * p2[4]

                if (d1 <= 0.0) && (d2 <= 0.0)
                    # start and end clipped by one plane -> not visible
                    hidden = true
                    break;
                elseif (d1 < 0.0) && (d2 > 0.0)
                    # p1 clipped, move it towards p2 until unclipped
                    disconnect1 = true
                    p1 = p1 - d1 * (p2 - p1) / (d2 - d1)
                    if per_point_colors
                        c1 = c1 - d1 * (c2 - c1) / (d2 - d1)
                    end
                elseif (d1 > 0.0) && (d2 < 0.0)
                    # p2 clipped, move it towards p1 until unclipped
                    disconnect2 = true
                    p2 = p2 - d2 * (p1 - p2) / (d1 - d2)
                    if per_point_colors
                        c2 = c2 - d2 * (c1 - c2) / (d1 - d2)
                    end
                end
            end

            if hidden && !last_is_nan
                # if segment hidden make sure the line separates
                last_is_nan = true
                push!(screen_points, Vec2f(NaN))
                if per_point_linewidths
                    push!(linewidth_output, linewidths[i])
                end
                if per_point_colors
                    push!(color_output, c1)
                end
            elseif !hidden
                # if not hidden, always push the first element to 1:end-1 line points

                # if the start of the segment is disconnected (moved), make sure the
                # line separates before it
                if disconnect1 && !last_is_nan
                    push!(screen_points, Vec2f(NaN))
                    if per_point_linewidths
                        push!(linewidth_output, linewidths[i])
                    end
                    if per_point_colors
                        push!(color_output, c1)
                    end
                end

                last_is_nan = false
                push!(screen_points, clip2screen(p1, res))
                if per_point_linewidths
                    push!(linewidth_output, linewidths[i])
                end
                if per_point_colors
                    push!(color_output, c1)
                end

                # if the end of the segment is disconnected (moved), add the adjusted
                # point and separate it from from the next segment
                if disconnect2
                    last_is_nan = true
<<<<<<< HEAD
                    push!(screen_points, Vec2f(NaN))
                    $(if per_point_linewidths
                        :(push!(linewidth_output, linewidths[i]))
                    end)
                    $(if per_point_colors
                        :(push!(color_output, c1))
                    end)
                elseif !hidden
                    # if not hidden, always push the first element to 1:end-1 line points

                    # if the start of the segment is disconnected (moved), make sure the
                    # line separates before it
                    if disconnect1 && !last_is_nan
                        push!(screen_points, Vec2f(NaN))
                        $(if per_point_linewidths
                            :(push!(linewidth_output, linewidths[i]))
                        end)
                        $(if per_point_colors
                            :(push!(color_output, c1))
                        end)
                    end

                    last_is_nan = false
                    push!(screen_points, clip2screen(p1, res))
                    $(if per_point_linewidths
                        :(push!(linewidth_output, linewidths[i]))
                    end)
                    $(if per_point_colors
                        :(push!(color_output, c1))
                    end)

                    # if the end of the segment is disconnected (moved), add the adjusted
                    # point and separate it from from the next segment
                    if disconnect2
                        last_is_nan = true
                        push!(screen_points, clip2screen(p2, res), Vec2f(NaN))
                        $(if per_point_linewidths
                            :(push!(linewidth_output, linewidths[i+1], linewidths[i+1]))
                        end)
                        $(if per_point_colors
                            :(push!(color_output, c2, c2)) # relevant, irrelevant
                        end)
=======
                    push!(screen_points, clip2screen(p2, res), Vec2f(NaN))
                    if per_point_linewidths
                        push!(linewidth_output, linewidths[i+1], linewidths[i+1])
                    end
                    if per_point_colors
                        push!(color_output, c2, c2) # relevant, irrelevant
>>>>>>> 252d40ea
                    end
                end
            end
        end

        # If last_is_nan == true, the last segment is either hidden or the moved
        # end point has been added. If it is false we're missing the last regular
        # clip_points
        if !last_is_nan
            push!(screen_points, clip2screen(clip_points[end], res))
            if per_point_linewidths
                    push!(linewidth_output, linewidths[end])
            end
            if per_point_colors
                push!(color_output, colors[end])
            end
        end

<<<<<<< HEAD
            # If last_is_nan == true, the last segment is either hidden or the moved
            # end point has been added. If it is false we're missing the last regular
            # clip_points
            if !last_is_nan
                push!(screen_points, clip2screen(clip_points[end], res))
                $(if per_point_linewidths
                        :(push!(linewidth_output, linewidths[end]))
                    end)
                $(if per_point_colors
                    :(push!(color_output, colors[end]))
                end)
            end

        else  # LineSegments

            for i in 1:2:length(clip_points)-1
                $(if per_point_colors
                    quote
                        c1 = colors[i]
                        c2 = colors[i+1]
                    end
                end)

                p1 = clip_points[i]
                p2 = clip_points[i+1]
                v = p2 - p1

                # Handle near/far clipping
                if p1[4] <= 0.0
                    p1 = p1 + (-p1[4] - p1[3]) / (v[3] + v[4]) * v
                    $(if per_point_colors
                        :(c1 = c1 + (-p1[4] - p1[3]) / (v[3] + v[4]) * (c2 - c1))
                    end)
=======
    else  # LineSegments

        for i in 1:2:length(clip_points)-1
            if per_point_colors
                c1 = colors[i]
                c2 = colors[i+1]
            end

            p1 = clip_points[i]
            p2 = clip_points[i+1]
            v = p2 - p1

            # Handle near/far clipping
            if p1[4] <= 0.0
                p1 = p1 + (-p1[4] - p1[3]) / (v[3] + v[4]) * v
                if per_point_colors
                    c1 = c1 + (-p1[4] - p1[3]) / (v[3] + v[4]) * (c2 - c1)
>>>>>>> 252d40ea
                end
            end
            if p2[4] <= 0.0
                p2 = p2 + (-p2[4] - p2[3]) / (v[3] + v[4]) * v
                if per_point_colors
                    c2 = c2 + (-p2[4] - p2[3]) / (v[3] + v[4]) * (c2 - c1)
                end
            end

            for plane in clip_planes
                d1 = dot(plane.normal, Vec3f(p1)) - plane.distance * p1[4]
                d2 = dot(plane.normal, Vec3f(p2)) - plane.distance * p2[4]

                if (d1 <= 0.0) && (d2 <= 0.0)
                    # start and end clipped by one plane -> not visible
                    # to keep index order we just set p1 and p2 to NaN and insert anyway
                    p1 = Vec4f(NaN)
                    p2 = Vec4f(NaN)
                    break;
                elseif (d1 < 0.0) && (d2 > 0.0)
                    # p1 clipped, move it towards p2 until unclipped
                    p1 = p1 - d1 * (p2 - p1) / (d2 - d1)
                    if per_point_colors
                        c1 = c1 - d1 * (c2 - c1) / (d2 - d1)
                    end
                elseif (d1 > 0.0) && (d2 < 0.0)
                    # p2 clipped, move it towards p1 until unclipped
                    p2 = p2 - d2 * (p1 - p2) / (d1 - d2)
                    if per_point_colors
                        c2 = c2 - d2 * (c1 - c2) / (d1 - d2)
                    end
                end
            end

            # no need to disconnected segments, just insert adjusted points
            push!(screen_points, clip2screen(p1, res), clip2screen(p2, res))
            if per_point_colors
                push!(color_output, c1, c2)
            end
        end

    end

    return screen_points, ifelse(per_point_colors, color_output, colors),
        ifelse(per_point_linewidths, linewidth_output, linewidths)
end


########################################
#          Rotation handling           #
########################################

function to_2d_rotation(x)
    quat = to_rotation(x)
    return -Makie.quaternion_to_2d_angle(quat)
end

function to_2d_rotation(::Makie.Billboard)
    @warn "This should not be reachable!"
    0
end

remove_billboard(x) = x
remove_billboard(b::Makie.Billboard) = b.rotation

to_2d_rotation(quat::Makie.Quaternion) = -Makie.quaternion_to_2d_angle(quat)

# TODO: this is a hack around a hack.
# Makie encodes the transformation from a 2-vector
# to a quaternion as a rotation around the Y-axis,
# when it should be a rotation around the X-axis.
# Since I don't know how to fix this in GLMakie,
# I've reversed the order of arguments to atan,
# such that our behaviour is consistent with GLMakie's.
to_2d_rotation(vec::Vec2f) = atan(vec[1], vec[2])

to_2d_rotation(n::Real) = n


################################################################################
#                                Color handling                                #
################################################################################

function rgbatuple(c::Colorant)
    rgba = RGBA(c)
    red(rgba), green(rgba), blue(rgba), alpha(rgba)
end

function rgbatuple(c)
    colorant = to_color(c)
    if !(colorant isa Colorant)
        error("Can't convert $(c) to a colorant")
    end
    return rgbatuple(colorant)
end

to_uint32_color(c) = reinterpret(UInt32, convert(ARGB32, premultiplied_rgba(c)))

# handle patterns
function Cairo.CairoPattern(color::Makie.AbstractPattern)
    # the Cairo y-coordinate are fliped
    bitmappattern = reverse!(ARGB32.(Makie.to_image(color)); dims=2)
    cairoimage = Cairo.CairoImageSurface(bitmappattern)
    cairopattern = Cairo.CairoPattern(cairoimage)
    return cairopattern
end

########################################
#        Common color utilities        #
########################################

function to_cairo_color(colors::Union{AbstractVector{<: Number},Number}, plot_object)
    cmap = Makie.assemble_colors(colors, Observable(colors), plot_object)
    return to_color(to_value(cmap))
end

function to_cairo_color(color::Makie.AbstractPattern, plot_object)
    cairopattern = Cairo.CairoPattern(color)
    Cairo.pattern_set_extend(cairopattern, Cairo.EXTEND_REPEAT);
    return cairopattern
end

function to_cairo_color(color, plot_object)
    return to_color(color)
end

function set_source(ctx::Cairo.CairoContext, pattern::Cairo.CairoPattern)
    return Cairo.set_source(ctx, pattern)
end

function set_source(ctx::Cairo.CairoContext, color::Colorant)
    return Cairo.set_source_rgba(ctx, rgbatuple(color)...)
end

########################################
#        Marker conversion API         #
########################################

"""
    cairo_scatter_marker(marker)

Convert a Makie marker to a Cairo-compatible marker.  This defaults to calling
`Makie.to_spritemarker`, but can be overridden for specific markers that can
be directly rendered to vector formats using Cairo.
"""
cairo_scatter_marker(marker) = Makie.to_spritemarker(marker)

########################################
#     Image/heatmap -> ARGBSurface     #
########################################


to_cairo_image(img::AbstractMatrix{<: Colorant}) =  to_cairo_image(to_uint32_color.(img))

function to_cairo_image(img::Matrix{UInt32})
    # we need to convert from column-major to row-major storage,
    # therefore we permute x and y
    return Cairo.CairoARGBSurface(permutedims(img))
end


################################################################################
#                                Mesh handling                                 #
################################################################################

struct FaceIterator{Iteration, T, F, ET} <: AbstractVector{ET}
    data::T
    faces::F
end

function (::Type{FaceIterator{Typ}})(data::T, faces::F) where {Typ, T, F}
    FaceIterator{Typ, T, F}(data, faces)
end
function (::Type{FaceIterator{Typ, T, F}})(data::AbstractVector, faces::F) where {Typ, F, T}
    FaceIterator{Typ, T, F, NTuple{3, eltype(data)}}(data, faces)
end
function (::Type{FaceIterator{Typ, T, F}})(data::T, faces::F) where {Typ, T, F}
    FaceIterator{Typ, T, F, NTuple{3, T}}(data, faces)
end
function FaceIterator(data::AbstractVector, faces)
    if length(data) == length(faces)
        FaceIterator{:PerFace}(data, faces)
    else
        FaceIterator{:PerVert}(data, faces)
    end
end

Base.size(fi::FaceIterator) = size(fi.faces)
Base.getindex(fi::FaceIterator{:PerFace}, i::Integer) = fi.data[i]
Base.getindex(fi::FaceIterator{:PerVert}, i::Integer) = fi.data[fi.faces[i]]
Base.getindex(fi::FaceIterator{:Const}, i::Integer) = ntuple(i-> fi.data, 3)

color_or_nothing(c) = isnothing(c) ? nothing : to_color(c)
function get_color_attr(attributes, attribute)::Union{Nothing, RGBAf}
    return color_or_nothing(to_value(get(attributes, attribute, nothing)))
end

function per_face_colors(_color, matcap, faces, normals, uv)
    color = to_color(_color)
    if !isnothing(matcap)
        wsize = reverse(size(matcap))
        wh = wsize .- 1
        cvec = map(normals) do n
            muv = 0.5n[Vec(1,2)] .+ Vec2f(0.5)
            x, y = clamp.(round.(Int, Tuple(muv) .* wh) .+ 1, 1, wh)
            return matcap[end - (y - 1), x]
        end
        return FaceIterator(cvec, faces)
    elseif color isa Colorant
        return FaceIterator{:Const}(color, faces)
    elseif color isa AbstractVector{<: Colorant}
        return FaceIterator{:PerVert}(color, faces)
    elseif color isa Makie.AbstractPattern
        # let next level extend and fill with CairoPattern
        return color
    elseif color isa AbstractMatrix{<: Colorant} && !isnothing(uv)
        wsize = size(color)
        wh = wsize .- 1
        # nearest
        cvec = map(uv) do uv
            x, y = clamp.(round.(Int, Tuple(uv) .* wh) .+ 1, 1, wsize)
            return color[x, y]
        end
        # TODO This is wrong and doesn't actually interpolate
        # Inside the triangle sampling the color image
        return FaceIterator(cvec, faces)
    end
    error("Unsupported Color type: $(typeof(color))")
end

function mesh_pattern_set_corner_color(pattern, id, c::Colorant)
    Cairo.mesh_pattern_set_corner_color_rgba(pattern, id, rgbatuple(c)...)
end

################################################################################
#                                Font handling                                 #
################################################################################


"""
Finds a font that can represent the unicode character!
Returns Makie.defaultfont() if not representable!
"""
function best_font(c::Char, font = Makie.defaultfont())
    if Base.@lock font.lock Makie.FreeType.FT_Get_Char_Index(font, c) == 0
        for afont in Makie.alternativefonts()
            if Base.@lock afont.lock Makie.FreeType.FT_Get_Char_Index(afont, c) != 0
                return afont
            end
        end
        return Makie.defaultfont()
    end
    return font
end<|MERGE_RESOLUTION|>--- conflicted
+++ resolved
@@ -195,66 +195,21 @@
 function project_line_points(scene, plot::T, positions, colors, linewidths) where {T <: Union{Lines, LineSegments}}
     # If colors are defined per point they need to be interpolated like positions
     # at clip planes
-<<<<<<< HEAD
-    per_point_colors = colors <: AbstractArray
-    per_point_linewidths = (T <: Lines) && (linewidths <: AbstractArray)
-
-    quote
-        @get_attribute(plot, (space, model))
-
-        # Standard transform from input space to clip space
-        points = Makie.apply_transform(transform_func(plot), positions, space)
-        f32convert = Makie.f32_convert_matrix(scene.float32convert, space)
-        transform = Makie.space_to_clip(scene.camera, space) * f32convert * model
-        clip_points = Vector{Vec4f}(undef, length(points))
-        @inbounds for (i, point) in enumerate(points)
-            clip_points[i] = transform * to_ndim(Vec4d, to_ndim(Vec3d, point, 0), 1)
-        end
-
-        # yflip and clip -> screen/pixel coords
-        res = scene.camera.resolution[]
-=======
     per_point_colors = colors isa AbstractArray
     per_point_linewidths = (T <: Lines) && (linewidths isa AbstractArray)
->>>>>>> 252d40ea
 
     space = (plot.space[])::Symbol
     model = (plot.model[])::Mat4d
     # Standard transform from input space to clip space
     points = Makie.apply_transform(transform_func(plot), positions, space)::typeof(positions)
     f32convert = Makie.f32_convert_matrix(scene.float32convert, space)
-    transform = Makie.space_to_clip(scene.camera, space) * model * f32convert
+    transform = Makie.space_to_clip(scene.camera, space) * f32convert * model
     clip_points = map(points) do point
         return transform * to_ndim(Vec4d, to_ndim(Vec3d, point, 0), 1)
     end
 
-<<<<<<< HEAD
-        # Fix lines with points far outside the clipped region not drawing at all
-        # TODO this can probably be done more efficiently by checking -1 ≤ x, y ≤ 1
-        #      directly and calculating intersections directly (1D)
-        push!(clip_planes,
-            Plane3f(Vec3f(-1, 0, 0), -1f0), Plane3f(Vec3f(+1, 0, 0), -1f0),
-            Plane3f(Vec3f(0, -1, 0), -1f0), Plane3f(Vec3f(0, +1, 0), -1f0)
-        )
-
-
-        # outputs
-        screen_points = sizehint!(Vec2f[], length(clip_points))
-        $(if per_point_colors
-            quote
-                color_output = sizehint!(eltype(colors)[], length(clip_points))
-                skipped_color = RGBAf(1,0,1,1) # for debug purposes, should not show
-            end
-        end)
-        $(if per_point_linewidths
-            quote
-                linewidth_output = sizehint!(eltype(linewidths)[], length(clip_points))
-            end
-        end)
-=======
     # yflip and clip -> screen/pixel coords
     res = scene.camera.resolution[]
->>>>>>> 252d40ea
 
     # clip planes in clip space
     clip_planes = if Makie.is_data_space(space)
@@ -375,57 +330,12 @@
                 # point and separate it from from the next segment
                 if disconnect2
                     last_is_nan = true
-<<<<<<< HEAD
-                    push!(screen_points, Vec2f(NaN))
-                    $(if per_point_linewidths
-                        :(push!(linewidth_output, linewidths[i]))
-                    end)
-                    $(if per_point_colors
-                        :(push!(color_output, c1))
-                    end)
-                elseif !hidden
-                    # if not hidden, always push the first element to 1:end-1 line points
-
-                    # if the start of the segment is disconnected (moved), make sure the
-                    # line separates before it
-                    if disconnect1 && !last_is_nan
-                        push!(screen_points, Vec2f(NaN))
-                        $(if per_point_linewidths
-                            :(push!(linewidth_output, linewidths[i]))
-                        end)
-                        $(if per_point_colors
-                            :(push!(color_output, c1))
-                        end)
-                    end
-
-                    last_is_nan = false
-                    push!(screen_points, clip2screen(p1, res))
-                    $(if per_point_linewidths
-                        :(push!(linewidth_output, linewidths[i]))
-                    end)
-                    $(if per_point_colors
-                        :(push!(color_output, c1))
-                    end)
-
-                    # if the end of the segment is disconnected (moved), add the adjusted
-                    # point and separate it from from the next segment
-                    if disconnect2
-                        last_is_nan = true
-                        push!(screen_points, clip2screen(p2, res), Vec2f(NaN))
-                        $(if per_point_linewidths
-                            :(push!(linewidth_output, linewidths[i+1], linewidths[i+1]))
-                        end)
-                        $(if per_point_colors
-                            :(push!(color_output, c2, c2)) # relevant, irrelevant
-                        end)
-=======
                     push!(screen_points, clip2screen(p2, res), Vec2f(NaN))
                     if per_point_linewidths
                         push!(linewidth_output, linewidths[i+1], linewidths[i+1])
                     end
                     if per_point_colors
                         push!(color_output, c2, c2) # relevant, irrelevant
->>>>>>> 252d40ea
                     end
                 end
             end
@@ -444,41 +354,6 @@
             end
         end
 
-<<<<<<< HEAD
-            # If last_is_nan == true, the last segment is either hidden or the moved
-            # end point has been added. If it is false we're missing the last regular
-            # clip_points
-            if !last_is_nan
-                push!(screen_points, clip2screen(clip_points[end], res))
-                $(if per_point_linewidths
-                        :(push!(linewidth_output, linewidths[end]))
-                    end)
-                $(if per_point_colors
-                    :(push!(color_output, colors[end]))
-                end)
-            end
-
-        else  # LineSegments
-
-            for i in 1:2:length(clip_points)-1
-                $(if per_point_colors
-                    quote
-                        c1 = colors[i]
-                        c2 = colors[i+1]
-                    end
-                end)
-
-                p1 = clip_points[i]
-                p2 = clip_points[i+1]
-                v = p2 - p1
-
-                # Handle near/far clipping
-                if p1[4] <= 0.0
-                    p1 = p1 + (-p1[4] - p1[3]) / (v[3] + v[4]) * v
-                    $(if per_point_colors
-                        :(c1 = c1 + (-p1[4] - p1[3]) / (v[3] + v[4]) * (c2 - c1))
-                    end)
-=======
     else  # LineSegments
 
         for i in 1:2:length(clip_points)-1
@@ -496,7 +371,6 @@
                 p1 = p1 + (-p1[4] - p1[3]) / (v[3] + v[4]) * v
                 if per_point_colors
                     c1 = c1 + (-p1[4] - p1[3]) / (v[3] + v[4]) * (c2 - c1)
->>>>>>> 252d40ea
                 end
             end
             if p2[4] <= 0.0
