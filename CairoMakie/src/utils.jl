################################################################################
#                             Projection utilities                             #
################################################################################


using Makie: apply_transform, transform_func, unclipped_indices, to_model_space,
    broadcast_foreach_index, is_clipped, is_visible

function project_position(scene::Scene, transform_func::T, space::Symbol, point, model::Mat4, yflip::Bool = true) where T
    # use transform func
    point = Makie.apply_transform(transform_func, point, space)
    _project_position(scene, space, point, model, yflip)
end

# much faster than dot-ing `project_position` because it skips all the repeated mat * mat
function project_position(
        scene::Scene, space::Symbol, ps::Vector{<: VecTypes{N, T1}},
        indices::Vector{<:Integer}, model::Mat4, yflip::Bool = true
    ) where {N, T1}

    transform = let
        f32convert = Makie.f32_convert_matrix(scene.float32convert, space)
        M = Makie.space_to_clip(scene.camera, space) * f32convert * model
        res = scene.camera.resolution[]
        px_scale  = Vec3d(0.5 * res[1], 0.5 * (yflip ? -res[2] : res[2]), 1)
        px_offset = Vec3d(0.5 * res[1], 0.5 * res[2], 0)
        M = Makie.transformationmatrix(px_offset, px_scale) * M
        M[Vec(1,2,4), Vec(1,2,3,4)] # skip z, i.e. calculate (x, y, w)
    end

    output = Vector{Point2f}(undef, length(indices))

    @inbounds for (i_out, i_in) in enumerate(indices)
        p4d = to_ndim(Point4d, to_ndim(Point3d, ps[i_in], 0), 1)
        px_pos = transform * p4d
        output[i_out] = px_pos[Vec(1, 2)] / px_pos[3]
    end

    return output
end

function _project_position(scene::Scene, space, ps::AbstractArray{<: VecTypes{N, T1}}, model, yflip::Bool) where {N, T1}
    return project_position(scene, space, ps, eachindex(ps), model, yflip)
end

function project_position(
        scene::Scene, space::Symbol, ps::AbstractArray{<: VecTypes{N, T1}},
        indices::Base.OneTo, model::Mat4, yflip::Bool = true
    ) where {N, T1}

    transform = let
        f32convert = Makie.f32_convert_matrix(scene.float32convert, space)
        M = Makie.space_to_clip(scene.camera, space) * f32convert * model
        res = scene.camera.resolution[]
        px_scale  = Vec3d(0.5 * res[1], 0.5 * (yflip ? -res[2] : res[2]), 1)
        px_offset = Vec3d(0.5 * res[1], 0.5 * res[2], 0)
        M = Makie.transformationmatrix(px_offset, px_scale) * M
        M[Vec(1,2,4), Vec(1,2,3,4)] # skip z, i.e. calculate (x, y, w)
    end

    output = similar(ps, Point2f)

    @inbounds for i in indices
        p4d = to_ndim(Point4d, to_ndim(Point3d, ps[i], 0), 1)
        px_pos = transform * p4d
        output[i] = px_pos[Vec(1, 2)] / px_pos[3]
    end

    return output
end

function _project_position(scene::Scene, space, point::VecTypes{N, T1}, model, yflip::Bool) where {N, T1 <: Real}
    T = promote_type(Float32, T1) # always Float, at least Float32
    res = scene.camera.resolution[]
    p4d = to_ndim(Vec4{T}, to_ndim(Vec3{T}, point, 0), 1)
    f32convert = Makie.f32_convert_matrix(scene.float32convert, space)
    clip = Makie.space_to_clip(scene.camera, space) * f32convert * model * p4d
    @inbounds begin
        # between -1 and 1
        p = (clip ./ clip[4])[Vec(1, 2)]
        # flip y to match cairo
        p_yflip = Vec2f(p[1], (1f0 - 2f0 * yflip) * p[2])
        # normalize to between 0 and 1
        p_0_to_1 = (p_yflip .+ 1f0) ./ 2f0
    end
    # multiply with scene resolution for final position
    return p_0_to_1 .* res
end

function project_position(@nospecialize(scenelike), space, point, model, yflip::Bool = true)
    scene = Makie.get_scene(scenelike)
    project_position(scene, Makie.transform_func(scenelike), space, point, model, yflip)
end

function project_scale(scene::Scene, space, s::Number, model = Mat4d(I))
    project_scale(scene, space, Vec2d(s), model)
end

function project_scale(scene::Scene, space, s, model = Mat4d(I))
    p4d = model * to_ndim(Vec4d, s, 0)
    if is_data_space(space)
        @inbounds p = (scene.camera.projectionview[] * p4d)[Vec(1, 2)]
        return p .* scene.camera.resolution[] .* 0.5
    elseif is_pixel_space(space)
        return p4d[Vec(1, 2)]
    elseif is_relative_space(space)
        return p4d[Vec(1, 2)] .* scene.camera.resolution[]
    else # clip
        return p4d[Vec(1, 2)] .* scene.camera.resolution[] .* 0.5f0
    end
end

function project_shape(@nospecialize(scenelike), space, rect::Rect, model)
    mini = project_position(scenelike, space, minimum(rect), model)
    maxi = project_position(scenelike, space, maximum(rect), model)
    return Rect(mini, maxi .- mini)
end

function clip_poly(clip_planes::Vector{Plane3f}, ps::Vector{PT}, space::Symbol, model::Mat4) where {PT <: VecTypes{2}}
    if isempty(clip_planes) || !Makie.is_data_space(space)
        return ps
    end

    planes = to_model_space(model, clip_planes)
    last_distance = Makie.min_clip_distance(planes, first(ps))
    last_point = first(ps)
    output = sizehint!(PT[], length(ps))

    for p in ps
        d = Makie.min_clip_distance(planes, p)
        if (last_distance < 0) && (d >= 0) # clipped -> unclipped
            # point between last and this on clip plane
            clip_point = - last_distance * (p - last_point) / (d - last_distance) + last_point
            push!(output, clip_point, p)
        elseif (last_distance >= 0) && (d < 0) # unclipped -> clipped
            clip_point = - last_distance * (p - last_point) / (d - last_distance) + last_point
            push!(output, clip_point)
        elseif (last_distance >= 0) && (d >= 0) # unclipped -> unclipped
            push!(output, p)
        end
        last_point = p
        last_distance = d
    end

    return output
end

function clip_shape(clip_planes::Vector{Plane3f}, shape::Rect2, space::Symbol, model::Mat4)
    if !Makie.is_data_space(space) || isempty(clip_planes)
        return shape
    end

    xy = origin(shape)
    w, h = widths(shape)
    ps = Vec2f[xy, xy + Vec2f(w, 0), xy + Vec2f(w, h), xy + Vec2f(0, h)]
    if any(p -> Makie.is_clipped(clip_planes, p), ps)
        push!(ps, xy)
        ps = clip_poly(clip_planes, ps, space, model)
        commands = Makie.PathCommand[MoveTo(ps[1]), LineTo.(ps[2:end])..., ClosePath()]
        return BezierPath(commands::Vector{Makie.PathCommand})
    else
        return shape
    end
end

function clip_shape(clip_planes::Vector{Plane3f}, shape::BezierPath, space::Symbol, model::Mat4)
    return shape
end

function project_polygon(@nospecialize(scenelike), space, poly::Polygon{N, T}, clip_planes, model) where {N, T}
    PT = Point{N, Makie.float_type(T)}
    ext = decompose(PT, poly.exterior)
    project(p) = PT(project_position(scenelike, space, p, model))

    ext_proj = PT[project(p) for p in clip_poly(clip_planes, ext, space, model)]
    interiors_proj = Vector{PT}[
        PT[project(p) for p in clip_poly(clip_planes, decompose(PT, points), space, model)]
        for points in poly.interiors]

    return Polygon(ext_proj, interiors_proj)
end

function project_multipolygon(@nospecialize(scenelike), space, multipoly::MP, clip_planes, model) where MP <: MultiPolygon
    return MultiPolygon(project_polygon.(Ref(scenelike), Ref(space), multipoly.polygons, Ref(clip_planes), Ref(model)))
end

scale_matrix(x, y) = Cairo.CairoMatrix(x, 0.0, 0.0, y, 0.0, 0.0)

function clip2screen(p, res)
    s = Vec2f(0.5f0, -0.5f0) .* p[Vec(1, 2)] / p[4].+ 0.5f0
    return res .* s
end



<<<<<<< HEAD
function project_line_points(scene, plot::T, positions, colors, linewidths) where {T <: Union{Lines, LineSegments}}
    space = (plot.space[])::Symbol
    model = (plot.model[])::Mat4d
    is_lines_plot = T <: Lines
=======
function project_line_points(scene, plot::T, positions::AbstractArray{<: Makie.VecTypes{N, FT}}, colors, linewidths) where {T <: Union{Lines, LineSegments}, N, FT <: Real}

    # Standard transform from input space to clip space
    # Note that this is type unstable, so there is a function barrier in place.
    space = (plot.space[])::Symbol
    points = Makie.apply_transform(transform_func(plot), positions, space)

    return project_transformed_line_points(scene, plot, points, colors, linewidths)
end

function project_transformed_line_points(scene, plot::T, points::AbstractArray{<: Makie.VecTypes{N, FT}}, colors, linewidths) where {T <: Union{Lines, LineSegments}, N, FT <: Real}
    # Note that here, `points` has already had `transform_func` applied.
    # If colors are defined per point they need to be interpolated like positions
    # at clip planes
    per_point_colors = colors isa AbstractArray
    per_point_linewidths = (T <: Lines) && (linewidths isa AbstractArray)

    space = (plot.space[])::Symbol
    model = (plot.model[])::Mat4d
    f32convert = Makie.f32_convert_matrix(scene.float32convert, space)
    transform = Makie.space_to_clip(scene.camera, space) * f32convert * model
    clip_points = map(points) do point
        return transform * to_ndim(Vec4d, to_ndim(Vec3d, point, 0), 1)
    end

    # yflip and clip -> screen/pixel coords
    res = scene.camera.resolution[]
>>>>>>> 5c7aafad

    points = Makie.apply_transform(transform_func(plot), positions, space)
    f32convert = Makie.f32_convert_matrix(scene.float32convert, space)
    transform = Makie.space_to_clip(scene.camera, space) * model * f32convert
    # clip planes in clip space
    clip_planes = if Makie.is_data_space(space)
        Makie.to_clip_space(scene.camera.projectionview[], plot.clip_planes[])::Vector{Plane3f}
    else
        Makie.Plane3f[]
    end

    # yflip and clip -> screen/pixel coords
    res = scene.camera.resolution[]

    return project_line_points(points, colors, linewidths, is_lines_plot, transform, clip_planes, res)
end


function project_line_points(points, colors, linewidths, is_lines_plot, transform, clip_planes, res)
    # If colors are defined per point they need to be interpolated like positions
    # at clip planes
    per_point_colors = colors isa AbstractArray
    per_point_linewidths = is_lines_plot && (linewidths isa AbstractArray)

    # Standard transform from input space to clip space

    clip_points = map(points) do point
        return transform * to_ndim(Vec4d, to_ndim(Vec3d, point, 0), 1)
    end

    # Fix lines with points far outside the clipped region not drawing at all
    # TODO this can probably be done more efficiently by checking -1 ≤ x, y ≤ 1
    #      directly and calculating intersections directly (1D)
    push!(clip_planes,
        Plane3f(Vec3f(-1, 0, 0), -1f0), Plane3f(Vec3f(+1, 0, 0), -1f0),
        Plane3f(Vec3f(0, -1, 0), -1f0), Plane3f(Vec3f(0, +1, 0), -1f0)
    )

    # outputs
    screen_points = sizehint!(Vec2f[], length(clip_points))
    color_output = sizehint!(eltype(colors)[], length(clip_points))
    skipped_color = RGBAf(1,0,1,1) # for debug purposes, should not show
    linewidth_output = sizehint!(eltype(linewidths)[], length(clip_points))

    # Handling one segment per iteration
    if is_lines_plot

        last_is_nan = true
        for i in 1:length(clip_points)-1
            hidden = false
            disconnect1 = false
            disconnect2 = false

            if per_point_colors
                c1 = colors[i]
                c2 = colors[i+1]
            end

            p1 = clip_points[i]
            p2 = clip_points[i+1]
            v = p2 - p1

            # Handle near/far clipping
            if p1[4] <= 0.0
                disconnect1 = true
                p1 = p1 + (-p1[4] - p1[3]) / (v[3] + v[4]) * v
                if per_point_colors
                    c1 = c1 + (-p1[4] - p1[3]) / (v[3] + v[4]) * (c2 - c1)
                end
            end
            if p2[4] <= 0.0
                disconnect2 = true
                p2 = p2 + (-p2[4] - p2[3]) / (v[3] + v[4]) * v
                if per_point_colors
                    c2 = c2 + (-p2[4] - p2[3]) / (v[3] + v[4]) * (c2 - c1)
                end
            end

            for plane in clip_planes
                d1 = dot(plane.normal, Vec3f(p1)) - plane.distance * p1[4]
                d2 = dot(plane.normal, Vec3f(p2)) - plane.distance * p2[4]

                if (d1 < 0.0) && (d2 < 0.0)
                    # start and end clipped by one plane -> not visible
                    hidden = true
                    break;
                elseif (d1 < 0.0)
                    # p1 clipped, move it towards p2 until unclipped
                    disconnect1 = true
                    p1 = p1 - d1 * (p2 - p1) / (d2 - d1)
                    if per_point_colors
                        c1 = c1 - d1 * (c2 - c1) / (d2 - d1)
                    end
                elseif (d2 < 0.0)
                    # p2 clipped, move it towards p1 until unclipped
                    disconnect2 = true
                    p2 = p2 - d2 * (p1 - p2) / (d1 - d2)
                    if per_point_colors
                        c2 = c2 - d2 * (c1 - c2) / (d1 - d2)
                    end
                end
            end

            if hidden && !last_is_nan
                # if segment hidden make sure the line separates
                last_is_nan = true
                push!(screen_points, Vec2f(NaN))
                if per_point_linewidths
                    push!(linewidth_output, linewidths[i])
                end
                if per_point_colors
                    push!(color_output, c1)
                end
            elseif !hidden
                # if not hidden, always push the first element to 1:end-1 line points

                # if the start of the segment is disconnected (moved), make sure the
                # line separates before it
                if disconnect1 && !last_is_nan
                    push!(screen_points, Vec2f(NaN))
                    if per_point_linewidths
                        push!(linewidth_output, linewidths[i])
                    end
                    if per_point_colors
                        push!(color_output, c1)
                    end
                end

                last_is_nan = false
                push!(screen_points, clip2screen(p1, res))
                if per_point_linewidths
                    push!(linewidth_output, linewidths[i])
                end
                if per_point_colors
                    push!(color_output, c1)
                end

                # if the end of the segment is disconnected (moved), add the adjusted
                # point and separate it from from the next segment
                if disconnect2
                    last_is_nan = true
                    push!(screen_points, clip2screen(p2, res), Vec2f(NaN))
                    if per_point_linewidths
                        push!(linewidth_output, linewidths[i+1], linewidths[i+1])
                    end
                    if per_point_colors
                        push!(color_output, c2, c2) # relevant, irrelevant
                    end
                end
            end
        end

        # If last_is_nan == true, the last segment is either hidden or the moved
        # end point has been added. If it is false we're missing the last regular
        # clip_points
        if !last_is_nan
            push!(screen_points, clip2screen(clip_points[end], res))
            if per_point_linewidths
                    push!(linewidth_output, linewidths[end])
            end
            if per_point_colors
                push!(color_output, colors[end])
            end
        end

    else  # LineSegments

        for i in 1:2:length(clip_points)-1
            if per_point_colors
                c1 = colors[i]
                c2 = colors[i+1]
            end

            p1 = clip_points[i]
            p2 = clip_points[i+1]
            v = p2 - p1

            # Handle near/far clipping
            if p1[4] <= 0.0
                p1 = p1 + (-p1[4] - p1[3]) / (v[3] + v[4]) * v
                if per_point_colors
                    c1 = c1 + (-p1[4] - p1[3]) / (v[3] + v[4]) * (c2 - c1)
                end
            end
            if p2[4] <= 0.0
                p2 = p2 + (-p2[4] - p2[3]) / (v[3] + v[4]) * v
                if per_point_colors
                    c2 = c2 + (-p2[4] - p2[3]) / (v[3] + v[4]) * (c2 - c1)
                end
            end

            for plane in clip_planes
                d1 = dot(plane.normal, Vec3f(p1)) - plane.distance * p1[4]
                d2 = dot(plane.normal, Vec3f(p2)) - plane.distance * p2[4]

                if (d1 < 0.0) && (d2 < 0.0)
                    # start and end clipped by one plane -> not visible
                    # to keep index order we just set p1 and p2 to NaN and insert anyway
                    p1 = Vec4f(NaN)
                    p2 = Vec4f(NaN)
                    break;
                elseif (d1 < 0.0)
                    # p1 clipped, move it towards p2 until unclipped
                    p1 = p1 - d1 * (p2 - p1) / (d2 - d1)
                    if per_point_colors
                        c1 = c1 - d1 * (c2 - c1) / (d2 - d1)
                    end
                elseif (d2 < 0.0)
                    # p2 clipped, move it towards p1 until unclipped
                    p2 = p2 - d2 * (p1 - p2) / (d1 - d2)
                    if per_point_colors
                        c2 = c2 - d2 * (c1 - c2) / (d1 - d2)
                    end
                end
            end

            # no need to disconnected segments, just insert adjusted points
            push!(screen_points, clip2screen(p1, res), clip2screen(p2, res))
            if per_point_colors
                push!(color_output, c1, c2)
            end
        end

    end

    return screen_points, ifelse(per_point_colors, color_output, colors),
        ifelse(per_point_linewidths, linewidth_output, linewidths)
end


########################################
#          Rotation handling           #
########################################

function to_2d_rotation(x)
    quat = to_rotation(x)
    return -Makie.quaternion_to_2d_angle(quat)
end

function to_2d_rotation(::Makie.Billboard)
    @warn "This should not be reachable!"
    0
end

remove_billboard(x) = x
remove_billboard(b::Makie.Billboard) = b.rotation

to_2d_rotation(quat::Makie.Quaternion) = -Makie.quaternion_to_2d_angle(quat)

# TODO: this is a hack around a hack.
# Makie encodes the transformation from a 2-vector
# to a quaternion as a rotation around the Y-axis,
# when it should be a rotation around the X-axis.
# Since I don't know how to fix this in GLMakie,
# I've reversed the order of arguments to atan,
# such that our behaviour is consistent with GLMakie's.
to_2d_rotation(vec::Vec2f) = atan(vec[1], vec[2])

to_2d_rotation(n::Real) = n


################################################################################
#                                Color handling                                #
################################################################################

function rgbatuple(c::Colorant)
    rgba = RGBA(c)
    red(rgba), green(rgba), blue(rgba), alpha(rgba)
end

function rgbatuple(c)
    colorant = to_color(c)
    if !(colorant isa Colorant)
        error("Can't convert $(c) to a colorant")
    end
    return rgbatuple(colorant)
end

to_uint32_color(c) = reinterpret(UInt32, convert(ARGB32, premultiplied_rgba(c)))

# handle patterns
function Cairo.CairoPattern(color::Makie.AbstractPattern)
    # the Cairo y-coordinate are fliped
    bitmappattern = reverse!(ARGB32.(Makie.to_image(color)); dims=2)
    cairoimage = Cairo.CairoImageSurface(bitmappattern)
    cairopattern = Cairo.CairoPattern(cairoimage)
    return cairopattern
end

########################################
#        Common color utilities        #
########################################

function to_cairo_color(colors::Union{AbstractVector{<: Number},Number}, plot_object)
    cmap = Makie.assemble_colors(colors, Observable(colors), plot_object)
    return to_color(to_value(cmap))
end

function to_cairo_color(color::Makie.AbstractPattern, plot_object)
    cairopattern = Cairo.CairoPattern(color)
    Cairo.pattern_set_extend(cairopattern, Cairo.EXTEND_REPEAT);
    return cairopattern
end

function to_cairo_color(color, plot_object)
    return to_color(color)
end

function set_source(ctx::Cairo.CairoContext, pattern::Cairo.CairoPattern)
    return Cairo.set_source(ctx, pattern)
end

function set_source(ctx::Cairo.CairoContext, color::Colorant)
    return Cairo.set_source_rgba(ctx, rgbatuple(color)...)
end

########################################
#        Marker conversion API         #
########################################

"""
    cairo_scatter_marker(marker)

Convert a Makie marker to a Cairo-compatible marker.  This defaults to calling
`Makie.to_spritemarker`, but can be overridden for specific markers that can
be directly rendered to vector formats using Cairo.
"""
cairo_scatter_marker(marker) = Makie.to_spritemarker(marker)

########################################
#     Image/heatmap -> ARGBSurface     #
########################################


to_cairo_image(img::AbstractMatrix{<: Colorant}) =  to_cairo_image(to_uint32_color.(img))

function to_cairo_image(img::Matrix{UInt32})
    # we need to convert from column-major to row-major storage,
    # therefore we permute x and y
    return Cairo.CairoARGBSurface(permutedims(img))
end


################################################################################
#                                Mesh handling                                 #
################################################################################

struct FaceIterator{Iteration, T, F, ET} <: AbstractVector{ET}
    data::T
    faces::F
end

function (::Type{FaceIterator{Typ}})(data::T, faces::F) where {Typ, T, F}
    FaceIterator{Typ, T, F}(data, faces)
end
function (::Type{FaceIterator{Typ, T, F}})(data::AbstractVector, faces::F) where {Typ, F, T}
    FaceIterator{Typ, T, F, NTuple{3, eltype(data)}}(data, faces)
end
function (::Type{FaceIterator{Typ, T, F}})(data::T, faces::F) where {Typ, T, F}
    FaceIterator{Typ, T, F, NTuple{3, T}}(data, faces)
end
function FaceIterator(data::AbstractVector, faces)
    if length(data) == length(faces)
        FaceIterator{:PerFace}(data, faces)
    else
        FaceIterator{:PerVert}(data, faces)
    end
end

Base.size(fi::FaceIterator) = size(fi.faces)
Base.getindex(fi::FaceIterator{:PerFace}, i::Integer) = fi.data[i]
Base.getindex(fi::FaceIterator{:PerVert}, i::Integer) = fi.data[fi.faces[i]]
Base.getindex(fi::FaceIterator{:Const}, i::Integer) = ntuple(i-> fi.data, 3)

color_or_nothing(c) = isnothing(c) ? nothing : to_color(c)
function get_color_attr(attributes, attribute)::Union{Nothing, RGBAf}
    return color_or_nothing(to_value(get(attributes, attribute, nothing)))
end

function per_face_colors(_color, matcap, faces, normals, uv)
    color = to_color(_color)
    if !isnothing(matcap)
        wsize = reverse(size(matcap))
        wh = wsize .- 1
        cvec = map(normals) do n
            muv = 0.5n[Vec(1,2)] .+ Vec2f(0.5)
            x, y = clamp.(round.(Int, Tuple(muv) .* wh) .+ 1, 1, wh)
            return matcap[end - (y - 1), x]
        end
        return FaceIterator(cvec, faces)
    elseif color isa Colorant
        return FaceIterator{:Const}(color, faces)
    elseif color isa AbstractVector{<: Colorant}
        return FaceIterator{:PerVert}(color, faces)
    elseif color isa Makie.AbstractPattern
        # let next level extend and fill with CairoPattern
        return color
    elseif color isa AbstractMatrix{<: Colorant} && !isnothing(uv)
        wsize = size(color)
        wh = wsize .- 1
        # nearest
        cvec = map(uv) do uv
            x, y = clamp.(round.(Int, Tuple(uv) .* wh) .+ 1, 1, wsize)
            return color[x, y]
        end
        # TODO This is wrong and doesn't actually interpolate
        # Inside the triangle sampling the color image
        return FaceIterator(cvec, faces)
    end
    error("Unsupported Color type: $(typeof(color))")
end

function mesh_pattern_set_corner_color(pattern, id, c::Colorant)
    Cairo.mesh_pattern_set_corner_color_rgba(pattern, id, rgbatuple(c)...)
end

################################################################################
#                                Font handling                                 #
################################################################################


"""
Finds a font that can represent the unicode character!
Returns Makie.defaultfont() if not representable!
"""
function best_font(c::Char, font = Makie.defaultfont())
    if Base.@lock font.lock Makie.FreeType.FT_Get_Char_Index(font, c) == 0
        for afont in Makie.alternativefonts()
            if Base.@lock afont.lock Makie.FreeType.FT_Get_Char_Index(afont, c) != 0
                return afont
            end
        end
        return Makie.defaultfont()
    end
    return font
end<|MERGE_RESOLUTION|>--- conflicted
+++ resolved
@@ -191,16 +191,7 @@
     return res .* s
 end
 
-
-
-<<<<<<< HEAD
-function project_line_points(scene, plot::T, positions, colors, linewidths) where {T <: Union{Lines, LineSegments}}
-    space = (plot.space[])::Symbol
-    model = (plot.model[])::Mat4d
-    is_lines_plot = T <: Lines
-=======
 function project_line_points(scene, plot::T, positions::AbstractArray{<: Makie.VecTypes{N, FT}}, colors, linewidths) where {T <: Union{Lines, LineSegments}, N, FT <: Real}
-
     # Standard transform from input space to clip space
     # Note that this is type unstable, so there is a function barrier in place.
     space = (plot.space[])::Symbol
@@ -213,22 +204,10 @@
     # Note that here, `points` has already had `transform_func` applied.
     # If colors are defined per point they need to be interpolated like positions
     # at clip planes
-    per_point_colors = colors isa AbstractArray
-    per_point_linewidths = (T <: Lines) && (linewidths isa AbstractArray)
+    is_lines_plot = T <: Lines
 
     space = (plot.space[])::Symbol
     model = (plot.model[])::Mat4d
-    f32convert = Makie.f32_convert_matrix(scene.float32convert, space)
-    transform = Makie.space_to_clip(scene.camera, space) * f32convert * model
-    clip_points = map(points) do point
-        return transform * to_ndim(Vec4d, to_ndim(Vec3d, point, 0), 1)
-    end
-
-    # yflip and clip -> screen/pixel coords
-    res = scene.camera.resolution[]
->>>>>>> 5c7aafad
-
-    points = Makie.apply_transform(transform_func(plot), positions, space)
     f32convert = Makie.f32_convert_matrix(scene.float32convert, space)
     transform = Makie.space_to_clip(scene.camera, space) * model * f32convert
     # clip planes in clip space
