################################################################################
#                             Projection utilities                             #
################################################################################


using Makie: apply_transform, transform_func, unclipped_indices, to_model_space,
    broadcast_foreach_index, is_clipped, is_visible

function project_position(scene::Scene, transform_func::T, space::Symbol, point, model::Mat4, yflip::Bool = true) where T
    # use transform func
    point = Makie.apply_transform(transform_func, point, space)
    _project_position(scene, space, point, model, yflip)
end

# much faster than dot-ing `project_position` because it skips all the repeated mat * mat
function project_position(
        scene::Scene, space::Symbol, ps::Vector{<: VecTypes{N, T1}},
        indices::Vector{<:Integer}, model::Mat4, yflip::Bool = true
    ) where {N, T1}

    transform = let
        f32convert = Makie.f32_convert_matrix(scene.float32convert, space)
        M = Makie.space_to_clip(scene.camera, space) * f32convert * model
        res = scene.camera.resolution[]
        px_scale  = Vec3d(0.5 * res[1], 0.5 * (yflip ? -res[2] : res[2]), 1)
        px_offset = Vec3d(0.5 * res[1], 0.5 * res[2], 0)
        M = Makie.transformationmatrix(px_offset, px_scale) * M
        M[Vec(1,2,4), Vec(1,2,3,4)] # skip z, i.e. calculate (x, y, w)
    end

    output = Vector{Point2f}(undef, length(indices))

    @inbounds for (i_out, i_in) in enumerate(indices)
        p4d = to_ndim(Point4d, to_ndim(Point3d, ps[i_in], 0), 1)
        px_pos = transform * p4d
        output[i_out] = px_pos[Vec(1, 2)] / px_pos[3]
    end

    return output
end

function _project_position(scene::Scene, space, ps::AbstractArray{<: VecTypes{N, T1}}, model, yflip::Bool) where {N, T1}
    return project_position(scene, space, ps, eachindex(ps), model, yflip)
end

function project_position(
        scene::Scene, space::Symbol, ps::AbstractArray{<: VecTypes{N, T1}},
        indices::Base.OneTo, model::Mat4, yflip::Bool = true
    ) where {N, T1}

    transform = let
        f32convert = Makie.f32_convert_matrix(scene.float32convert, space)
        M = Makie.space_to_clip(scene.camera, space) * f32convert * model
        res = scene.camera.resolution[]
        px_scale  = Vec3d(0.5 * res[1], 0.5 * (yflip ? -res[2] : res[2]), 1)
        px_offset = Vec3d(0.5 * res[1], 0.5 * res[2], 0)
        M = Makie.transformationmatrix(px_offset, px_scale) * M
        M[Vec(1,2,4), Vec(1,2,3,4)] # skip z, i.e. calculate (x, y, w)
    end

    output = similar(ps, Point2f)

    @inbounds for i in indices
        p4d = to_ndim(Point4d, to_ndim(Point3d, ps[i], 0), 1)
        px_pos = transform * p4d
        output[i] = px_pos[Vec(1, 2)] / px_pos[3]
    end

    return output
end

function _project_position(scene::Scene, space, point::VecTypes{N, T1}, model, yflip::Bool) where {N, T1 <: Real}
    T = promote_type(Float32, T1) # always Float, at least Float32
    res = scene.camera.resolution[]
    p4d = to_ndim(Vec4{T}, to_ndim(Vec3{T}, point, 0), 1)
    f32convert = Makie.f32_convert_matrix(scene.float32convert, space)
    clip = Makie.space_to_clip(scene.camera, space) * f32convert * model * p4d
    @inbounds begin
        # between -1 and 1
        p = (clip ./ clip[4])[Vec(1, 2)]
        # flip y to match cairo
        p_yflip = Vec2f(p[1], (1f0 - 2f0 * yflip) * p[2])
        # normalize to between 0 and 1
        p_0_to_1 = (p_yflip .+ 1f0) ./ 2f0
    end
    # multiply with scene resolution for final position
    return p_0_to_1 .* res
end

function project_position(@nospecialize(scenelike), space, point, model, yflip::Bool = true)
    scene = Makie.get_scene(scenelike)
    project_position(scene, Makie.transform_func(scenelike), space, point, model, yflip)
end

function project_scale(scene::Scene, space, s::Number, model = Mat4d(I))
    project_scale(scene, space, Vec2d(s), model)
end

function project_scale(scene::Scene, space, s, model = Mat4d(I))
    p4d = model * to_ndim(Vec4d, s, 0)
    if is_data_space(space)
        @inbounds p = (scene.camera.projectionview[] * p4d)[Vec(1, 2)]
        return p .* scene.camera.resolution[] .* 0.5
    elseif is_pixel_space(space)
        return p4d[Vec(1, 2)]
    elseif is_relative_space(space)
        return p4d[Vec(1, 2)] .* scene.camera.resolution[]
    else # clip
        return p4d[Vec(1, 2)] .* scene.camera.resolution[] .* 0.5f0
    end
end

function project_shape(@nospecialize(scenelike), space, rect::Rect, model)
    mini = project_position(scenelike, space, minimum(rect), model)
    maxi = project_position(scenelike, space, maximum(rect), model)
    return Rect(mini, maxi .- mini)
end

function clip_poly(clip_planes::Vector{Plane3f}, ps::Vector{PT}, space::Symbol, model::Mat4) where {PT <: VecTypes{2}}
    if isempty(clip_planes) || !Makie.is_data_space(space)
        return ps
    end

    planes = to_model_space(model, clip_planes)
    last_distance = Makie.min_clip_distance(planes, first(ps))
    last_point = first(ps)
    output = sizehint!(PT[], length(ps))

    for p in ps
        d = Makie.min_clip_distance(planes, p)
        if (last_distance < 0) && (d >= 0) # clipped -> unclipped
            # point between last and this on clip plane
            clip_point = - last_distance * (p - last_point) / (d - last_distance) + last_point
            push!(output, clip_point, p)
        elseif (last_distance >= 0) && (d < 0) # unclipped -> clipped
            clip_point = - last_distance * (p - last_point) / (d - last_distance) + last_point
            push!(output, clip_point)
        elseif (last_distance >= 0) && (d >= 0) # unclipped -> unclipped
            push!(output, p)
        end
        last_point = p
        last_distance = d
    end

    return output
end

function clip_shape(clip_planes::Vector{Plane3f}, shape::Rect2, space::Symbol, model::Mat4)
    if !Makie.is_data_space(space) || isempty(clip_planes)
        return shape
    end

    xy = origin(shape)
    w, h = widths(shape)
    ps = Vec2f[xy, xy + Vec2f(w, 0), xy + Vec2f(w, h), xy + Vec2f(0, h)]
    if any(p -> Makie.is_clipped(clip_planes, p), ps)
        push!(ps, xy)
        ps = clip_poly(clip_planes, ps, space, model)
        commands = Makie.PathCommand[MoveTo(ps[1]), LineTo.(ps[2:end])..., ClosePath()]
        return BezierPath(commands::Vector{Makie.PathCommand})
    else
        return shape
    end
end

function clip_shape(clip_planes::Vector{Plane3f}, shape::BezierPath, space::Symbol, model::Mat4)
    return shape
end

function project_polygon(@nospecialize(scenelike), space, poly::Polygon{N, T}, clip_planes, model) where {N, T}
    PT = Point{N, Makie.float_type(T)}
    ext = decompose(PT, poly.exterior)
    project(p) = PT(project_position(scenelike, space, p, model))

    ext_proj = PT[project(p) for p in clip_poly(clip_planes, ext, space, model)]
    interiors_proj = Vector{PT}[
        PT[project(p) for p in clip_poly(clip_planes, decompose(PT, points), space, model)]
        for points in poly.interiors]

    return Polygon(ext_proj, interiors_proj)
end

function project_multipolygon(@nospecialize(scenelike), space, multipoly::MP, clip_planes, model) where MP <: MultiPolygon
    return MultiPolygon(project_polygon.(Ref(scenelike), Ref(space), multipoly.polygons, Ref(clip_planes), Ref(model)))
end

scale_matrix(x, y) = Cairo.CairoMatrix(x, 0.0, 0.0, y, 0.0, 0.0)

function clip2screen(p, res)
    s = Vec2f(0.5f0, -0.5f0) .* p[Vec(1, 2)] / p[4].+ 0.5f0
    return res .* s
end



function project_line_points(scene, plot::T, positions, colors, linewidths) where {T <: Union{Lines, LineSegments}}
    space = (plot.space[])::Symbol
    model = (plot.model[])::Mat4d
    is_lines_plot = T <: Lines

    points = Makie.apply_transform(transform_func(plot), positions, space)
    f32convert = Makie.f32_convert_matrix(scene.float32convert, space)
<<<<<<< HEAD
    transform = Makie.space_to_clip(scene.camera, space) * model * f32convert
=======
    transform = Makie.space_to_clip(scene.camera, space) * f32convert * model
    clip_points = map(points) do point
        return transform * to_ndim(Vec4d, to_ndim(Vec3d, point, 0), 1)
    end

    # yflip and clip -> screen/pixel coords
    res = scene.camera.resolution[]
>>>>>>> 158fe665

    # clip planes in clip space
    clip_planes = if Makie.is_data_space(space)
        Makie.to_clip_space(scene.camera.projectionview[], plot.clip_planes[])::Vector{Plane3f}
    else
        Makie.Plane3f[]
    end

    # yflip and clip -> screen/pixel coords
    res = scene.camera.resolution[]

    return project_line_points(points, colors, linewidths, is_lines_plot, transform, clip_planes, res)
end


function project_line_points(points, colors, linewidths, is_lines_plot, transform, clip_planes, res)
    # If colors are defined per point they need to be interpolated like positions
    # at clip planes
    per_point_colors = colors isa AbstractArray
    per_point_linewidths = is_lines_plot && (linewidths isa AbstractArray)

    # Standard transform from input space to clip space

    clip_points = map(points) do point
        return transform * to_ndim(Vec4d, to_ndim(Vec3d, point, 0), 1)
    end

    # Fix lines with points far outside the clipped region not drawing at all
    # TODO this can probably be done more efficiently by checking -1 ≤ x, y ≤ 1
    #      directly and calculating intersections directly (1D)
    push!(clip_planes,
        Plane3f(Vec3f(-1, 0, 0), -1f0), Plane3f(Vec3f(+1, 0, 0), -1f0),
        Plane3f(Vec3f(0, -1, 0), -1f0), Plane3f(Vec3f(0, +1, 0), -1f0)
    )

    # outputs
    screen_points = sizehint!(Vec2f[], length(clip_points))
    color_output = sizehint!(eltype(colors)[], length(clip_points))
    skipped_color = RGBAf(1,0,1,1) # for debug purposes, should not show
    linewidth_output = sizehint!(eltype(linewidths)[], length(clip_points))

    # Handling one segment per iteration
    if is_lines_plot

        last_is_nan = true
        for i in 1:length(clip_points)-1
            hidden = false
            disconnect1 = false
            disconnect2 = false

            if per_point_colors
                c1 = colors[i]
                c2 = colors[i+1]
            end

            p1 = clip_points[i]
            p2 = clip_points[i+1]
            v = p2 - p1

            # Handle near/far clipping
            if p1[4] <= 0.0
                disconnect1 = true
                p1 = p1 + (-p1[4] - p1[3]) / (v[3] + v[4]) * v
                if per_point_colors
                    c1 = c1 + (-p1[4] - p1[3]) / (v[3] + v[4]) * (c2 - c1)
                end
            end
            if p2[4] <= 0.0
                disconnect2 = true
                p2 = p2 + (-p2[4] - p2[3]) / (v[3] + v[4]) * v
                if per_point_colors
                    c2 = c2 + (-p2[4] - p2[3]) / (v[3] + v[4]) * (c2 - c1)
                end
            end

            for plane in clip_planes
                d1 = dot(plane.normal, Vec3f(p1)) - plane.distance * p1[4]
                d2 = dot(plane.normal, Vec3f(p2)) - plane.distance * p2[4]

                if (d1 < 0.0) && (d2 < 0.0)
                    # start and end clipped by one plane -> not visible
                    hidden = true
                    break;
                elseif (d1 < 0.0)
                    # p1 clipped, move it towards p2 until unclipped
                    disconnect1 = true
                    p1 = p1 - d1 * (p2 - p1) / (d2 - d1)
                    if per_point_colors
                        c1 = c1 - d1 * (c2 - c1) / (d2 - d1)
                    end
                elseif (d2 < 0.0)
                    # p2 clipped, move it towards p1 until unclipped
                    disconnect2 = true
                    p2 = p2 - d2 * (p1 - p2) / (d1 - d2)
                    if per_point_colors
                        c2 = c2 - d2 * (c1 - c2) / (d1 - d2)
                    end
                end
            end

            if hidden && !last_is_nan
                # if segment hidden make sure the line separates
                last_is_nan = true
                push!(screen_points, Vec2f(NaN))
                if per_point_linewidths
                    push!(linewidth_output, linewidths[i])
                end
                if per_point_colors
                    push!(color_output, c1)
                end
            elseif !hidden
                # if not hidden, always push the first element to 1:end-1 line points

                # if the start of the segment is disconnected (moved), make sure the
                # line separates before it
                if disconnect1 && !last_is_nan
                    push!(screen_points, Vec2f(NaN))
                    if per_point_linewidths
                        push!(linewidth_output, linewidths[i])
                    end
                    if per_point_colors
                        push!(color_output, c1)
                    end
                end

                last_is_nan = false
                push!(screen_points, clip2screen(p1, res))
                if per_point_linewidths
                    push!(linewidth_output, linewidths[i])
                end
                if per_point_colors
                    push!(color_output, c1)
                end

                # if the end of the segment is disconnected (moved), add the adjusted
                # point and separate it from from the next segment
                if disconnect2
                    last_is_nan = true
                    push!(screen_points, clip2screen(p2, res), Vec2f(NaN))
                    if per_point_linewidths
                        push!(linewidth_output, linewidths[i+1], linewidths[i+1])
                    end
                    if per_point_colors
                        push!(color_output, c2, c2) # relevant, irrelevant
                    end
                end
            end
        end

        # If last_is_nan == true, the last segment is either hidden or the moved
        # end point has been added. If it is false we're missing the last regular
        # clip_points
        if !last_is_nan
            push!(screen_points, clip2screen(clip_points[end], res))
            if per_point_linewidths
                    push!(linewidth_output, linewidths[end])
            end
            if per_point_colors
                push!(color_output, colors[end])
            end
        end

    else  # LineSegments

        for i in 1:2:length(clip_points)-1
            if per_point_colors
                c1 = colors[i]
                c2 = colors[i+1]
            end

            p1 = clip_points[i]
            p2 = clip_points[i+1]
            v = p2 - p1

            # Handle near/far clipping
            if p1[4] <= 0.0
                p1 = p1 + (-p1[4] - p1[3]) / (v[3] + v[4]) * v
                if per_point_colors
                    c1 = c1 + (-p1[4] - p1[3]) / (v[3] + v[4]) * (c2 - c1)
                end
            end
            if p2[4] <= 0.0
                p2 = p2 + (-p2[4] - p2[3]) / (v[3] + v[4]) * v
                if per_point_colors
                    c2 = c2 + (-p2[4] - p2[3]) / (v[3] + v[4]) * (c2 - c1)
                end
            end

            for plane in clip_planes
                d1 = dot(plane.normal, Vec3f(p1)) - plane.distance * p1[4]
                d2 = dot(plane.normal, Vec3f(p2)) - plane.distance * p2[4]

                if (d1 < 0.0) && (d2 < 0.0)
                    # start and end clipped by one plane -> not visible
                    # to keep index order we just set p1 and p2 to NaN and insert anyway
                    p1 = Vec4f(NaN)
                    p2 = Vec4f(NaN)
                    break;
                elseif (d1 < 0.0)
                    # p1 clipped, move it towards p2 until unclipped
                    p1 = p1 - d1 * (p2 - p1) / (d2 - d1)
                    if per_point_colors
                        c1 = c1 - d1 * (c2 - c1) / (d2 - d1)
                    end
                elseif (d2 < 0.0)
                    # p2 clipped, move it towards p1 until unclipped
                    p2 = p2 - d2 * (p1 - p2) / (d1 - d2)
                    if per_point_colors
                        c2 = c2 - d2 * (c1 - c2) / (d1 - d2)
                    end
                end
            end

            # no need to disconnected segments, just insert adjusted points
            push!(screen_points, clip2screen(p1, res), clip2screen(p2, res))
            if per_point_colors
                push!(color_output, c1, c2)
            end
        end

    end

    return screen_points, ifelse(per_point_colors, color_output, colors),
        ifelse(per_point_linewidths, linewidth_output, linewidths)
end


########################################
#          Rotation handling           #
########################################

function to_2d_rotation(x)
    quat = to_rotation(x)
    return -Makie.quaternion_to_2d_angle(quat)
end

function to_2d_rotation(::Makie.Billboard)
    @warn "This should not be reachable!"
    0
end

remove_billboard(x) = x
remove_billboard(b::Makie.Billboard) = b.rotation

to_2d_rotation(quat::Makie.Quaternion) = -Makie.quaternion_to_2d_angle(quat)

# TODO: this is a hack around a hack.
# Makie encodes the transformation from a 2-vector
# to a quaternion as a rotation around the Y-axis,
# when it should be a rotation around the X-axis.
# Since I don't know how to fix this in GLMakie,
# I've reversed the order of arguments to atan,
# such that our behaviour is consistent with GLMakie's.
to_2d_rotation(vec::Vec2f) = atan(vec[1], vec[2])

to_2d_rotation(n::Real) = n


################################################################################
#                                Color handling                                #
################################################################################

function rgbatuple(c::Colorant)
    rgba = RGBA(c)
    red(rgba), green(rgba), blue(rgba), alpha(rgba)
end

function rgbatuple(c)
    colorant = to_color(c)
    if !(colorant isa Colorant)
        error("Can't convert $(c) to a colorant")
    end
    return rgbatuple(colorant)
end

to_uint32_color(c) = reinterpret(UInt32, convert(ARGB32, premultiplied_rgba(c)))

# handle patterns
function Cairo.CairoPattern(color::Makie.AbstractPattern)
    # the Cairo y-coordinate are fliped
    bitmappattern = reverse!(ARGB32.(Makie.to_image(color)); dims=2)
    cairoimage = Cairo.CairoImageSurface(bitmappattern)
    cairopattern = Cairo.CairoPattern(cairoimage)
    return cairopattern
end

########################################
#        Common color utilities        #
########################################

function to_cairo_color(colors::Union{AbstractVector{<: Number},Number}, plot_object)
    cmap = Makie.assemble_colors(colors, Observable(colors), plot_object)
    return to_color(to_value(cmap))
end

function to_cairo_color(color::Makie.AbstractPattern, plot_object)
    cairopattern = Cairo.CairoPattern(color)
    Cairo.pattern_set_extend(cairopattern, Cairo.EXTEND_REPEAT);
    return cairopattern
end

function to_cairo_color(color, plot_object)
    return to_color(color)
end

function set_source(ctx::Cairo.CairoContext, pattern::Cairo.CairoPattern)
    return Cairo.set_source(ctx, pattern)
end

function set_source(ctx::Cairo.CairoContext, color::Colorant)
    return Cairo.set_source_rgba(ctx, rgbatuple(color)...)
end

########################################
#        Marker conversion API         #
########################################

"""
    cairo_scatter_marker(marker)

Convert a Makie marker to a Cairo-compatible marker.  This defaults to calling
`Makie.to_spritemarker`, but can be overridden for specific markers that can
be directly rendered to vector formats using Cairo.
"""
cairo_scatter_marker(marker) = Makie.to_spritemarker(marker)

########################################
#     Image/heatmap -> ARGBSurface     #
########################################


to_cairo_image(img::AbstractMatrix{<: Colorant}) =  to_cairo_image(to_uint32_color.(img))

function to_cairo_image(img::Matrix{UInt32})
    # we need to convert from column-major to row-major storage,
    # therefore we permute x and y
    return Cairo.CairoARGBSurface(permutedims(img))
end


################################################################################
#                                Mesh handling                                 #
################################################################################

struct FaceIterator{Iteration, T, F, ET} <: AbstractVector{ET}
    data::T
    faces::F
end

function (::Type{FaceIterator{Typ}})(data::T, faces::F) where {Typ, T, F}
    FaceIterator{Typ, T, F}(data, faces)
end
function (::Type{FaceIterator{Typ, T, F}})(data::AbstractVector, faces::F) where {Typ, F, T}
    FaceIterator{Typ, T, F, NTuple{3, eltype(data)}}(data, faces)
end
function (::Type{FaceIterator{Typ, T, F}})(data::T, faces::F) where {Typ, T, F}
    FaceIterator{Typ, T, F, NTuple{3, T}}(data, faces)
end
function FaceIterator(data::AbstractVector, faces)
    if length(data) == length(faces)
        FaceIterator{:PerFace}(data, faces)
    else
        FaceIterator{:PerVert}(data, faces)
    end
end

Base.size(fi::FaceIterator) = size(fi.faces)
Base.getindex(fi::FaceIterator{:PerFace}, i::Integer) = fi.data[i]
Base.getindex(fi::FaceIterator{:PerVert}, i::Integer) = fi.data[fi.faces[i]]
Base.getindex(fi::FaceIterator{:Const}, i::Integer) = ntuple(i-> fi.data, 3)

color_or_nothing(c) = isnothing(c) ? nothing : to_color(c)
function get_color_attr(attributes, attribute)::Union{Nothing, RGBAf}
    return color_or_nothing(to_value(get(attributes, attribute, nothing)))
end

function per_face_colors(_color, matcap, faces, normals, uv)
    color = to_color(_color)
    if !isnothing(matcap)
        wsize = reverse(size(matcap))
        wh = wsize .- 1
        cvec = map(normals) do n
            muv = 0.5n[Vec(1,2)] .+ Vec2f(0.5)
            x, y = clamp.(round.(Int, Tuple(muv) .* wh) .+ 1, 1, wh)
            return matcap[end - (y - 1), x]
        end
        return FaceIterator(cvec, faces)
    elseif color isa Colorant
        return FaceIterator{:Const}(color, faces)
    elseif color isa AbstractVector{<: Colorant}
        return FaceIterator{:PerVert}(color, faces)
    elseif color isa Makie.AbstractPattern
        # let next level extend and fill with CairoPattern
        return color
    elseif color isa AbstractMatrix{<: Colorant} && !isnothing(uv)
        wsize = size(color)
        wh = wsize .- 1
        # nearest
        cvec = map(uv) do uv
            x, y = clamp.(round.(Int, Tuple(uv) .* wh) .+ 1, 1, wsize)
            return color[x, y]
        end
        # TODO This is wrong and doesn't actually interpolate
        # Inside the triangle sampling the color image
        return FaceIterator(cvec, faces)
    end
    error("Unsupported Color type: $(typeof(color))")
end

function mesh_pattern_set_corner_color(pattern, id, c::Colorant)
    Cairo.mesh_pattern_set_corner_color_rgba(pattern, id, rgbatuple(c)...)
end

################################################################################
#                                Font handling                                 #
################################################################################


"""
Finds a font that can represent the unicode character!
Returns Makie.defaultfont() if not representable!
"""
function best_font(c::Char, font = Makie.defaultfont())
    if Base.@lock font.lock Makie.FreeType.FT_Get_Char_Index(font, c) == 0
        for afont in Makie.alternativefonts()
            if Base.@lock afont.lock Makie.FreeType.FT_Get_Char_Index(afont, c) != 0
                return afont
            end
        end
        return Makie.defaultfont()
    end
    return font
end<|MERGE_RESOLUTION|>--- conflicted
+++ resolved
@@ -200,18 +200,7 @@
 
     points = Makie.apply_transform(transform_func(plot), positions, space)
     f32convert = Makie.f32_convert_matrix(scene.float32convert, space)
-<<<<<<< HEAD
     transform = Makie.space_to_clip(scene.camera, space) * model * f32convert
-=======
-    transform = Makie.space_to_clip(scene.camera, space) * f32convert * model
-    clip_points = map(points) do point
-        return transform * to_ndim(Vec4d, to_ndim(Vec3d, point, 0), 1)
-    end
-
-    # yflip and clip -> screen/pixel coords
-    res = scene.camera.resolution[]
->>>>>>> 158fe665
-
     # clip planes in clip space
     clip_planes = if Makie.is_data_space(space)
         Makie.to_clip_space(scene.camera.projectionview[], plot.clip_planes[])::Vector{Plane3f}
