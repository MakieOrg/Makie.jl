--- conflicted
+++ resolved
@@ -198,13 +198,9 @@
 Base.getindex(fi::FaceIterator{:Const}, i::Integer) = ntuple(i-> fi.data, 3)
 
 color_or_nothing(c) = isnothing(c) ? nothing : to_color(c)
-<<<<<<< HEAD
-
 function get_color_attr(attributes, attribute)::Union{Nothing, RGBAf}
     return color_or_nothing(to_value(get(attributes, attribute, nothing)))
 end
-=======
->>>>>>> faee2b6e
 
 function per_face_colors(
         color, colormap, colorrange, matcap, faces, normals, uv,
