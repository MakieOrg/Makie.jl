--- conflicted
+++ resolved
@@ -8,11 +8,7 @@
 
 using Makie: Scene, Lines, Text, Image, Heatmap, Scatter, @key_str, broadcast_foreach
 using Makie: convert_attribute, @extractvalue, LineSegments, to_ndim, NativeFont
-<<<<<<< HEAD
 using Makie: @info, @get_attribute, PlotObject
-=======
-using Makie: @info, @get_attribute, Combined, MakieScreen
->>>>>>> 44d6fe61
 using Makie: to_value, to_colormap, extrema_nan
 using Makie.Observables
 using Makie: spaces, is_data_space, is_pixel_space, is_relative_space, is_clip_space
