--- conflicted
+++ resolved
@@ -13,11 +13,8 @@
 using Makie: inline!
 using Makie.Observables
 using Makie: spaces, is_data_space, is_pixel_space, is_relative_space, is_clip_space
-<<<<<<< HEAD
 using Makie: numbers_to_colors
-=======
 using Makie: TypedPlot
->>>>>>> b57a9da5
 
 const OneOrVec{T} = Union{
     T,
