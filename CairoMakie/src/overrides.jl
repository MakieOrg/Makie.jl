################################################################################
#                    Poly - the not so primitive, primitive                    #
################################################################################

"""
Special method for polys so we don't fall back to atomic meshes, which are much more
complex and slower to draw than standard paths with single color.
"""
function draw_plot(scene::Scene, screen::Screen, poly::Poly)
    # dispatch on input arguments to poly to use smarter drawing methods than
    # meshes if possible
    draw_poly(scene, screen, poly, to_value.(poly.input_args)...)
end

"""
Fallback method for args without special treatment.
"""
function draw_poly(scene::Scene, screen::Screen, poly, args...)
    draw_poly_as_mesh(scene, screen, poly)
end

function draw_poly_as_mesh(scene, screen, poly)
    draw_plot(scene, screen, poly.plots[1])
    draw_plot(scene, screen, poly.plots[2])
end


# in the rare case of per-vertex colors redirect to mesh drawing
function draw_poly(scene::Scene, screen::Screen, poly, points::Vector{<:Point2}, color::AbstractArray, model, strokecolor, strokewidth)
    draw_poly_as_mesh(scene, screen, poly)
end

function draw_poly(scene::Scene, screen::Screen, poly, points::Vector{<:Point2})
    color = to_cairo_color(poly.color[], poly)
    strokecolor = to_cairo_color(poly.strokecolor[], poly)
    draw_poly(scene, screen, poly, points, color, poly.model[], strokecolor, poly.strokewidth[])
end

# when color is a Makie.AbstractPattern, we don't need to go to Mesh
function draw_poly(scene::Scene, screen::Screen, poly, points::Vector{<:Point2}, color::Union{Colorant, Cairo.CairoPattern},
        model, strokecolor, strokewidth)
    space = to_value(get(poly, :space, :data))
    points = project_position.(Ref(scene), space, points, Ref(model))
    Cairo.move_to(screen.context, points[1]...)
    for p in points[2:end]
        Cairo.line_to(screen.context, p...)
    end
    Cairo.close_path(screen.context)

    set_source(screen.context, color)

    Cairo.fill_preserve(screen.context)
    Cairo.set_source_rgba(screen.context, rgbatuple(to_color(strokecolor))...)
    Cairo.set_line_width(screen.context, strokewidth)
    Cairo.stroke(screen.context)
end

function draw_poly(scene::Scene, screen::Screen, poly, points_list::Vector{<:Vector{<:Point2}})
    color = to_cairo_color(poly.color[], poly)
    strokecolor = to_cairo_color(poly.strokecolor[], poly)
    broadcast_foreach(points_list, color,
        strokecolor, poly.strokewidth[], Ref(poly.model[])) do points, color, strokecolor, strokewidth, model
            draw_poly(scene, screen, poly, points, color, model, strokecolor, strokewidth)
    end
end

draw_poly(scene::Scene, screen::Screen, poly, rect::Rect2) = draw_poly(scene, screen, poly, [rect])

function draw_poly(scene::Scene, screen::Screen, poly, rects::Vector{<:Rect2})
    model = poly.model[]
    space = to_value(get(poly, :space, :data))
    projected_rects = project_rect.(Ref(scene), space, rects, Ref(model))

    color = to_cairo_color(poly.color[], poly)
    strokecolor = to_cairo_color(poly.strokecolor[], poly)

    broadcast_foreach(projected_rects, color, strokecolor, poly.strokewidth[]) do r, c, sc, sw
        Cairo.rectangle(screen.context, origin(r)..., widths(r)...)
        set_source(screen.context, c)
        Cairo.fill_preserve(screen.context)
        set_source(screen.context, sc)
        Cairo.set_line_width(screen.context, sw)
        Cairo.stroke(screen.context)
    end
end

<<<<<<< HEAD
function polypath(screen, polygon::Polygon)
    ctx = screen.context
    w, h = screen.surface.width, screen.surface.height

    interiors = decompose.(Point2f, polygon.interiors)
    for interior in interiors
        # establish an 'exterior' clip by surrounding the actual clip with a rectangle
        # of the size of the surface
        Cairo.move_to(ctx, 0, 0)
        Cairo.line_to(ctx, w, 0)
        Cairo.line_to(ctx, w, h)
        Cairo.line_to(ctx, 0, h)
        Cairo.close_path(ctx)
=======
function polypath(ctx, polygon)
    ext = decompose(Point2f, polygon.exterior)
    Cairo.set_fill_type(ctx, Cairo.CAIRO_FILL_RULE_EVEN_ODD)
    Cairo.move_to(ctx, ext[1]...)
    for point in ext[2:end]
        Cairo.line_to(ctx, point...)
    end
    Cairo.close_path(ctx)
    interiors = decompose.(Point2f, polygon.interiors)
    for interior in interiors
        # Cairo needs to have interiors counter clockwise
        n = length(interior)
>>>>>>> ffc31a0e
        Cairo.move_to(ctx, interior[1]...)
        for idx in 2:n
            point = interior[idx]
            Cairo.line_to(ctx, point...)
        end
        Cairo.close_path(ctx)
        Cairo.clip(ctx)
    end

    ext = decompose(Point2f, polygon.exterior)
    Cairo.move_to(ctx, ext[1]...)
    for point in ext[2:end]
        Cairo.line_to(ctx, point...)
    end
    Cairo.close_path(ctx)
end

draw_poly(scene::Scene, screen::Screen, poly, polygon::Polygon) = draw_poly(scene, screen, poly, [polygon])
draw_poly(scene::Scene, screen::Screen, poly, circle::Circle) = draw_poly(scene, screen, poly, decompose(Point2f, circle))

function draw_poly(scene::Scene, screen::Screen, poly, polygons::AbstractArray{<:Polygon})
    model = poly.model[]
    space = to_value(get(poly, :space, :data))
    projected_polys = project_polygon.(Ref(scene), space, polygons, Ref(model))

    color = to_cairo_color(poly.color[], poly)
    strokecolor = to_cairo_color(poly.strokecolor[], poly)

    broadcast_foreach(projected_polys, color, strokecolor, poly.strokewidth[]) do po, c, sc, sw
        polypath(screen, po)
        set_source(screen.context, c)
        Cairo.fill_preserve(screen.context)
        set_source(screen.context, sc)
        Cairo.set_line_width(screen.context, sw)
        Cairo.stroke(screen.context)
    end

end

function draw_poly(scene::Scene, screen::Screen, poly, polygons::AbstractArray{<: MultiPolygon})
    model = poly.model[]
    space = to_value(get(poly, :space, :data))
    projected_polys = project_multipolygon.(Ref(scene), space, polygons, Ref(model))

    color = to_cairo_color(poly.color[], poly)
    strokecolor = to_cairo_color(poly.strokecolor[], poly)

    broadcast_foreach(projected_polys, color, strokecolor, poly.strokewidth[]) do mpo, c, sc, sw
        for po in mpo.polygons
            polypath(screen, po)
            set_source(screen.context, c)
            Cairo.fill_preserve(screen.context)
            set_source(screen.context, sc)
            Cairo.set_line_width(screen.context, sw)
            Cairo.stroke(screen.context)
        end
    end

end


################################################################################
#                                     Band                                     #
#     Override because band is usually a polygon, but because it supports      #
#        gradients as well via `mesh` we have to intercept the poly use        #
################################################################################

function draw_plot(scene::Scene, screen::Screen,
        band::Band{<:Tuple{<:AbstractVector{<:Point2},<:AbstractVector{<:Point2}}})

    if !(band.color[] isa AbstractArray)
        color = to_cairo_color(band.color[], band)
        upperpoints = band[1][]
        lowerpoints = band[2][]
        points = vcat(lowerpoints, reverse(upperpoints))
        model = band.model[]
        space = to_value(get(band, :space, :data))
        points = project_position.(Ref(scene), space, points, Ref(model))
        Cairo.move_to(screen.context, points[1]...)
        for p in points[2:end]
            Cairo.line_to(screen.context, p...)
        end
        Cairo.close_path(screen.context)
        set_source(screen.context, color)
        Cairo.fill(screen.context)
    else
        for p in band.plots
            draw_plot(scene, screen, p)
        end
    end

    nothing
end

#################################################################################
#                                  Tricontourf                                  #
# Tricontourf creates many disjoint polygons that are adjacent and form contour #
#  bands, however, at the gaps we see white antialiasing artifacts. Therefore   #
#               we override behavior and draw each band in one go               #
#################################################################################

function draw_plot(scene::Scene, screen::Screen, tric::Tricontourf)

    pol = only(tric.plots)::Poly
    colornumbers = pol.color[]
    colors = to_cairo_color(colornumbers, pol)
    polygons = pol[1][]
    model = pol.model[]
    space = to_value(get(pol, :space, :data))
    projected_polys = project_polygon.(Ref(scene), space, polygons, Ref(model))

    function draw_tripolys(polys, colornumbers, colors)
        for (i, (pol, colnum, col)) in enumerate(zip(polys, colornumbers, colors))
            polypath(screen, pol)
            if i == length(colornumbers) || colnum != colornumbers[i+1]
                set_source(screen.context, col)
                Cairo.fill(screen.context)
            end
        end
        return
    end

    draw_tripolys(projected_polys, colornumbers, colors)

    return
end<|MERGE_RESOLUTION|>--- conflicted
+++ resolved
@@ -84,10 +84,10 @@
     end
 end
 
-<<<<<<< HEAD
 function polypath(screen, polygon::Polygon)
     ctx = screen.context
     w, h = screen.surface.width, screen.surface.height
+    Cairo.set_fill_type(ctx, Cairo.CAIRO_FILL_RULE_EVEN_ODD)
 
     interiors = decompose.(Point2f, polygon.interiors)
     for interior in interiors
@@ -98,20 +98,6 @@
         Cairo.line_to(ctx, w, h)
         Cairo.line_to(ctx, 0, h)
         Cairo.close_path(ctx)
-=======
-function polypath(ctx, polygon)
-    ext = decompose(Point2f, polygon.exterior)
-    Cairo.set_fill_type(ctx, Cairo.CAIRO_FILL_RULE_EVEN_ODD)
-    Cairo.move_to(ctx, ext[1]...)
-    for point in ext[2:end]
-        Cairo.line_to(ctx, point...)
-    end
-    Cairo.close_path(ctx)
-    interiors = decompose.(Point2f, polygon.interiors)
-    for interior in interiors
-        # Cairo needs to have interiors counter clockwise
-        n = length(interior)
->>>>>>> ffc31a0e
         Cairo.move_to(ctx, interior[1]...)
         for idx in 2:n
             point = interior[idx]
