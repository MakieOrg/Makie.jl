################################################################################
#                    Poly - the not so primitive, primitive                    #
################################################################################


"""
Special method for polys so we don't fall back to atomic meshes, which are much more
complex and slower to draw than standard paths with single color.
"""
<<<<<<< HEAD
function draw_plot(scene::Scene, screen::CairoScreen, poly::TypedPlot{Poly})
=======
function draw_plot(scene::Scene, screen::Screen, poly::Poly)
>>>>>>> 44d6fe61
    # dispatch on input arguments to poly to use smarter drawing methods than
    # meshes if possible
    draw_poly(scene, screen, poly, to_value.(poly.args)...)
end

"""
Fallback method for args without special treatment.
"""
function draw_poly(scene::Scene, screen::Screen, poly, args...)
    draw_poly_as_mesh(scene, screen, poly)
end

function draw_poly_as_mesh(scene, screen, poly)
    draw_plot(scene, screen, TypedPlot(poly.plots[1]))
    draw_plot(scene, screen, TypedPlot(poly.plots[2]))
end


# in the rare case of per-vertex colors redirect to mesh drawing
function draw_poly(scene::Scene, screen::Screen, poly, points::Vector{<:Point2}, color::AbstractArray, model, strokecolor, strokewidth)
    draw_poly_as_mesh(scene, screen, poly)
end

function draw_poly(scene::Scene, screen::Screen, poly, points::Vector{<:Point2})
    draw_poly(scene, screen, poly, points, poly.color[], poly.model[], poly.strokecolor[], poly.strokewidth[])
end

# when color is a Makie.AbstractPattern, we don't need to go to Mesh
function draw_poly(scene::Scene, screen::Screen, poly, points::Vector{<:Point2}, color::Union{Symbol, Colorant, Makie.AbstractPattern},
        model, strokecolor, strokewidth)
    space = to_value(get(poly, :space, :data))
    points = project_position.(Ref(scene), space, points, Ref(model))
    Cairo.move_to(screen.context, points[1]...)
    for p in points[2:end]
        Cairo.line_to(screen.context, p...)
    end
    Cairo.close_path(screen.context)
    if color isa Makie.AbstractPattern
        cairopattern = Cairo.CairoPattern(color)
        Cairo.pattern_set_extend(cairopattern, Cairo.EXTEND_REPEAT);
        Cairo.set_source(screen.context, cairopattern)
    else
        Cairo.set_source_rgba(screen.context, rgbatuple(to_color(color))...)
    end

    Cairo.fill_preserve(screen.context)
    Cairo.set_source_rgba(screen.context, rgbatuple(to_color(strokecolor))...)
    Cairo.set_line_width(screen.context, strokewidth)
    Cairo.stroke(screen.context)
end

function draw_poly(scene::Scene, screen::Screen, poly, points_list::Vector{<:Vector{<:Point2}})
    broadcast_foreach(points_list, poly.color[],
        poly.strokecolor[], poly.strokewidth[]) do points, color, strokecolor, strokewidth

            draw_poly(scene, screen, poly, points, color, poly.model[], strokecolor, strokewidth)
    end
end

draw_poly(scene::Scene, screen::Screen, poly, rect::Rect2) = draw_poly(scene, screen, poly, [rect])

function draw_poly(scene::Scene, screen::Screen, poly, rects::Vector{<:Rect2})
    model = poly.model[]
    space = to_value(get(poly, :space, :data))
    projected_rects = project_rect.(Ref(scene), space, rects, Ref(model))

    color = poly.color[]
    if color isa AbstractArray{<:Number}
        color = numbers_to_colors(color, poly)
    elseif color isa String
        # string is erroneously broadcasted as chars otherwise
        color = to_color(color)
    elseif color isa Makie.AbstractPattern
        cairopattern = Cairo.CairoPattern(color)
        Cairo.pattern_set_extend(cairopattern, Cairo.EXTEND_REPEAT);
    end
    strokecolor = poly.strokecolor[]
    if strokecolor isa AbstractArray{<:Number}
        strokecolor = numbers_to_colors(strokecolor, poly)
    elseif strokecolor isa String
        # string is erroneously broadcasted as chars otherwise
        strokecolor = to_color(strokecolor)
    end

    broadcast_foreach(projected_rects, color, strokecolor, poly.strokewidth[]) do r, c, sc, sw
        Cairo.rectangle(screen.context, origin(r)..., widths(r)...)
        if c isa Makie.AbstractPattern
            Cairo.set_source(screen.context, cairopattern)
        else
            Cairo.set_source_rgba(screen.context, rgbatuple(to_color(c))...)
        end
        Cairo.fill_preserve(screen.context)
        Cairo.set_source_rgba(screen.context, rgbatuple(to_color(sc))...)
        Cairo.set_line_width(screen.context, sw)
        Cairo.stroke(screen.context)
    end
end

function polypath(ctx, polygon)
    ext = decompose(Point2f, polygon.exterior)
    Cairo.move_to(ctx, ext[1]...)
    for point in ext[2:end]
        Cairo.line_to(ctx, point...)
    end
    Cairo.close_path(ctx)

    interiors = decompose.(Point2f, polygon.interiors)
    for interior in interiors
        Cairo.move_to(ctx, interior[1]...)
        for point in interior[2:end]
            Cairo.line_to(ctx, point...)
        end
        Cairo.close_path(ctx)
    end
end

function draw_poly(scene::Scene, screen::Screen, poly, polygons::AbstractArray{<:Polygon})
    model = poly.model[]
    space = to_value(get(poly, :space, :data))
    projected_polys = project_polygon.(Ref(scene), space, polygons, Ref(model))

    color = poly.color[]
    if color isa AbstractArray{<:Number}
        color = numbers_to_colors(color, poly)
    elseif color isa String
        # string is erroneously broadcasted as chars otherwise
        color = to_color(color)
    end
    strokecolor = poly.strokecolor[]
    if strokecolor isa AbstractArray{<:Number}
        strokecolor = numbers_to_colors(strokecolor, poly)
    elseif strokecolor isa String
        # string is erroneously broadcasted as chars otherwise
        strokecolor = to_color(strokecolor)
    end
    broadcast_foreach(projected_polys, color, strokecolor, poly.strokewidth[]) do po, c, sc, sw
        polypath(screen.context, po)
        Cairo.set_source_rgba(screen.context, rgbatuple(c)...)
        Cairo.fill_preserve(screen.context)
        Cairo.set_source_rgba(screen.context, rgbatuple(sc)...)
        Cairo.set_line_width(screen.context, sw)
        Cairo.stroke(screen.context)
    end

end


################################################################################
#                                     Band                                     #
#     Override because band is usually a polygon, but because it supports      #
#        gradients as well via `mesh` we have to intercept the poly use        #
################################################################################

<<<<<<< HEAD
function draw_plot(scene::Scene, screen::CairoScreen, band::TypedPlot{Band})
=======
function draw_plot(scene::Scene, screen::Screen,
        band::Band{<:Tuple{<:AbstractVector{<:Point2},<:AbstractVector{<:Point2}}})

>>>>>>> 44d6fe61
    if !(band.color[] isa AbstractArray)
        upperpoints = band[1][]
        lowerpoints = band[2][]
        points = vcat(lowerpoints, reverse(upperpoints))
        model = band.model[]
        space = to_value(get(band, :space, :data))
        points = project_position.(Ref(scene), space, points, Ref(model))
        Cairo.move_to(screen.context, points[1]...)
        for p in points[2:end]
            Cairo.line_to(screen.context, p...)
        end
        Cairo.close_path(screen.context)
        Cairo.set_source_rgba(screen.context, rgbatuple(to_color(band.color[]))...)
        Cairo.fill(screen.context)
    else
        for p in band.plots
            draw_plot(scene, screen, p)
        end
    end
<<<<<<< HEAD
=======

    nothing
end

#################################################################################
#                                  Tricontourf                                  #
# Tricontourf creates many disjoint polygons that are adjacent and form contour #
#  bands, however, at the gaps we see white antialiasing artifacts. Therefore   #
#               we override behavior and draw each band in one go               #
#################################################################################

function draw_plot(scene::Scene, screen::Screen, tric::Tricontourf)

    pol = only(tric.plots)::Poly
    colornumbers = pol.color[]
    colors = numbers_to_colors(colornumbers, pol)

    polygons = pol[1][]

    model = pol.model[]
    space = to_value(get(pol, :space, :data))
    projected_polys = project_polygon.(Ref(scene), space, polygons, Ref(model))

    function draw_tripolys(polys, colornumbers, colors)
        for (i, (pol, colnum, col)) in enumerate(zip(polys, colornumbers, colors))
            polypath(screen.context, pol)
            if i == length(colornumbers) || colnum != colornumbers[i+1]
                Cairo.set_source_rgba(screen.context, rgbatuple(col)...)
                Cairo.fill(screen.context)
            end
        end
        return
    end

    draw_tripolys(projected_polys, colornumbers, colors)

>>>>>>> 44d6fe61
    return
end<|MERGE_RESOLUTION|>--- conflicted
+++ resolved
@@ -7,11 +7,7 @@
 Special method for polys so we don't fall back to atomic meshes, which are much more
 complex and slower to draw than standard paths with single color.
 """
-<<<<<<< HEAD
-function draw_plot(scene::Scene, screen::CairoScreen, poly::TypedPlot{Poly})
-=======
-function draw_plot(scene::Scene, screen::Screen, poly::Poly)
->>>>>>> 44d6fe61
+function draw_plot(scene::Scene, screen::Screen, poly::TypedPlot{Poly})
     # dispatch on input arguments to poly to use smarter drawing methods than
     # meshes if possible
     draw_poly(scene, screen, poly, to_value.(poly.args)...)
@@ -165,13 +161,7 @@
 #        gradients as well via `mesh` we have to intercept the poly use        #
 ################################################################################
 
-<<<<<<< HEAD
-function draw_plot(scene::Scene, screen::CairoScreen, band::TypedPlot{Band})
-=======
-function draw_plot(scene::Scene, screen::Screen,
-        band::Band{<:Tuple{<:AbstractVector{<:Point2},<:AbstractVector{<:Point2}}})
-
->>>>>>> 44d6fe61
+function draw_plot(scene::Scene, screen::Screen, band::TypedPlot{Band})
     if !(band.color[] isa AbstractArray)
         upperpoints = band[1][]
         lowerpoints = band[2][]
@@ -191,10 +181,7 @@
             draw_plot(scene, screen, p)
         end
     end
-<<<<<<< HEAD
-=======
-
-    nothing
+    return
 end
 
 #################################################################################
@@ -229,6 +216,5 @@
 
     draw_tripolys(projected_polys, colornumbers, colors)
 
->>>>>>> 44d6fe61
     return
 end