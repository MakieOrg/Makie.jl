################################################################################
#                    Poly - the not so primitive, primitive                    #
################################################################################

"""
Special method for polys so we don't fall back to atomic meshes, which are much more
complex and slower to draw than standard paths with single color.
"""
function draw_plot(scene::Scene, screen::Screen, poly::Poly)
    # dispatch on input arguments to poly to use smarter drawing methods than
    # meshes if possible
    draw_poly(scene, screen, poly, to_value.(poly.input_args)...)
end

"""
Fallback method for args without special treatment.
"""
function draw_poly(scene::Scene, screen::Screen, poly, args...)
    draw_poly_as_mesh(scene, screen, poly)
end

function draw_poly_as_mesh(scene, screen, poly)
    draw_plot(scene, screen, poly.plots[1])
    draw_plot(scene, screen, poly.plots[2])
end


# in the rare case of per-vertex colors redirect to mesh drawing
function draw_poly(scene::Scene, screen::Screen, poly, points::Vector{<:Point2}, color::AbstractArray, model, strokecolor, strokewidth)
    draw_poly_as_mesh(scene, screen, poly)
end

function draw_poly(scene::Scene, screen::Screen, poly, points::Vector{<:Point2})
    color = to_cairo_color(poly.color[], poly)
    strokecolor = to_cairo_color(poly.strokecolor[], poly)
    strokestyle = Makie.convert_attribute(poly.linestyle[], key"linestyle"())
    draw_poly(scene, screen, poly, points, color, poly.model[], strokecolor, strokestyle, poly.strokewidth[])
end

# when color is a Makie.AbstractPattern, we don't need to go to Mesh
function draw_poly(scene::Scene, screen::Screen, poly, points::Vector{<:Point2}, color::Union{Colorant, Cairo.CairoPattern},
        model, strokecolor, strokestyle, strokewidth)
    space = to_value(get(poly, :space, :data))
    points = project_position.(Ref(scene), space, points, Ref(model))
    Cairo.move_to(screen.context, points[1]...)
    for p in points[2:end]
        Cairo.line_to(screen.context, p...)
    end
    Cairo.close_path(screen.context)

    set_source(screen.context, color)

    Cairo.fill_preserve(screen.context)
    Cairo.set_source_rgba(screen.context, rgbatuple(to_color(strokecolor))...)
    Cairo.set_line_width(screen.context, strokewidth)
    isnothing(strokestyle) || Cairo.set_dash(screen.context, diff(Float64.(strokestyle)) .* strokewidth)
    Cairo.stroke(screen.context)
end

function draw_poly(scene::Scene, screen::Screen, poly, points_list::Vector{<:Vector{<:Point2}})
<<<<<<< HEAD
    color = to_color(poly.color[])
    strokecolor = to_color(poly.strokecolor[])
    strokestyle = Makie.convert_attribute(poly.linestyle[], key"linestyle"())
=======
    color = to_cairo_color(poly.color[], poly)
    strokecolor = to_cairo_color(poly.strokecolor[], poly)
>>>>>>> 032343e6
    broadcast_foreach(points_list, color,
        strokecolor, strokestyle, poly.strokewidth[], Ref(poly.model[])) do points, color, strokecolor, strokestyle, strokewidth, model
            draw_poly(scene, screen, poly, points, color, model, strokecolor, strokestyle, strokewidth)
    end
end

draw_poly(scene::Scene, screen::Screen, poly, rect::Rect2) = draw_poly(scene, screen, poly, [rect])


function draw_poly(scene::Scene, screen::Screen, poly, rects::Vector{<:Rect2})
    model = poly.model[]
    space = to_value(get(poly, :space, :data))
    projected_rects = project_rect.(Ref(scene), space, rects, Ref(model))

    color = to_cairo_color(poly.color[], poly)

    strokestyle = Makie.convert_attribute(poly.linestyle[], key"linestyle"())

    strokecolor = to_cairo_color(poly.strokecolor[], poly)

    broadcast_foreach(projected_rects, color, strokecolor, strokestyle, poly.strokewidth[]) do r, c, sc, ss, sw
        Cairo.rectangle(screen.context, origin(r)..., widths(r)...)
        set_source(screen.context, c)
        Cairo.fill_preserve(screen.context)
        set_source(screen.context, sc)
        isnothing(ss) || Cairo.set_dash(screen.context, diff(Float64.(ss)) .* sw)
        Cairo.set_line_width(screen.context, sw)
        Cairo.stroke(screen.context)
    end
end

function polypath(ctx, polygon)
    ext = decompose(Point2f, polygon.exterior)
    Cairo.move_to(ctx, ext[1]...)
    for point in ext[2:end]
        Cairo.line_to(ctx, point...)
    end
    Cairo.close_path(ctx)

    interiors = decompose.(Point2f, polygon.interiors)
    for interior in interiors
        Cairo.move_to(ctx, interior[1]...)
        for point in interior[2:end]
            Cairo.line_to(ctx, point...)
        end
        Cairo.close_path(ctx)
    end
end

draw_poly(scene::Scene, screen::Screen, poly, polygon::Polygon) = draw_poly(scene, screen, poly, [polygon])
draw_poly(scene::Scene, screen::Screen, poly, circle::Circle) = draw_poly(scene, screen, poly, decompose(Point2f, circle))

function draw_poly(scene::Scene, screen::Screen, poly, polygons::AbstractArray{<:Polygon})
    model = poly.model[]
    space = to_value(get(poly, :space, :data))
    projected_polys = project_polygon.(Ref(scene), space, polygons, Ref(model))

    color = to_cairo_color(poly.color[], poly)
    strokecolor = to_cairo_color(poly.strokecolor[], poly)
    strokestyle = Makie.convert_attribute(poly.linestyle[], key"linestyle"())

    broadcast_foreach(projected_polys, color, strokecolor, strokestyle, poly.strokewidth[]) do po, c, sc, ss, sw
        polypath(screen.context, po)
        set_source(screen.context, c)
        Cairo.fill_preserve(screen.context)
        set_source(screen.context, sc)
        Cairo.set_line_width(screen.context, sw)
        Cairo.stroke(screen.context)
    end

end

function draw_poly(scene::Scene, screen::Screen, poly, polygons::AbstractArray{<: MultiPolygon})
    model = poly.model[]
    space = to_value(get(poly, :space, :data))
    projected_polys = project_multipolygon.(Ref(scene), space, polygons, Ref(model))

    color = to_cairo_color(poly.color[], poly)
    strokecolor = to_cairo_color(poly.strokecolor[], poly)
    strokestyle = Makie.convert_attribute(poly.linestyle[], key"linestyle"())
    broadcast_foreach(projected_polys, color, strokecolor, strokestyle, poly.strokewidth[]) do mpo, c, sc, ss, sw
        for po in mpo.polygons
            polypath(screen.context, po)
            set_source(screen.context, c)
            Cairo.fill_preserve(screen.context)
            set_source(screen.context, sc)
            isnothing(ss) || Cairo.set_dash(screen.context, diff(Float64.(ss)) .* sw)
            Cairo.set_line_width(screen.context, sw)
            Cairo.stroke(screen.context)
        end
    end

end


################################################################################
#                                     Band                                     #
#     Override because band is usually a polygon, but because it supports      #
#        gradients as well via `mesh` we have to intercept the poly use        #
################################################################################

function draw_plot(scene::Scene, screen::Screen,
        band::Band{<:Tuple{<:AbstractVector{<:Point2},<:AbstractVector{<:Point2}}})

    if !(band.color[] isa AbstractArray)
        color = to_cairo_color(band.color[], band)
        upperpoints = band[1][]
        lowerpoints = band[2][]
        points = vcat(lowerpoints, reverse(upperpoints))
        model = band.model[]
        space = to_value(get(band, :space, :data))
        points = project_position.(Ref(scene), space, points, Ref(model))
        Cairo.move_to(screen.context, points[1]...)
        for p in points[2:end]
            Cairo.line_to(screen.context, p...)
        end
        Cairo.close_path(screen.context)
        set_source(screen.context, color)
        Cairo.fill(screen.context)
    else
        for p in band.plots
            draw_plot(scene, screen, p)
        end
    end

    nothing
end

#################################################################################
#                                  Tricontourf                                  #
# Tricontourf creates many disjoint polygons that are adjacent and form contour #
#  bands, however, at the gaps we see white antialiasing artifacts. Therefore   #
#               we override behavior and draw each band in one go               #
#################################################################################

function draw_plot(scene::Scene, screen::Screen, tric::Tricontourf)

    pol = only(tric.plots)::Poly
    colornumbers = pol.color[]
    colors = to_cairo_color(colornumbers, pol)
    polygons = pol[1][]
    model = pol.model[]
    space = to_value(get(pol, :space, :data))
    projected_polys = project_polygon.(Ref(scene), space, polygons, Ref(model))

    function draw_tripolys(polys, colornumbers, colors)
        for (i, (pol, colnum, col)) in enumerate(zip(polys, colornumbers, colors))
            polypath(screen.context, pol)
            if i == length(colornumbers) || colnum != colornumbers[i+1]
                set_source(screen.context, col)
                Cairo.fill(screen.context)
            end
        end
        return
    end

    draw_tripolys(projected_polys, colornumbers, colors)

    return
end<|MERGE_RESOLUTION|>--- conflicted
+++ resolved
@@ -58,14 +58,10 @@
 end
 
 function draw_poly(scene::Scene, screen::Screen, poly, points_list::Vector{<:Vector{<:Point2}})
-<<<<<<< HEAD
-    color = to_color(poly.color[])
-    strokecolor = to_color(poly.strokecolor[])
-    strokestyle = Makie.convert_attribute(poly.linestyle[], key"linestyle"())
-=======
-    color = to_cairo_color(poly.color[], poly)
-    strokecolor = to_cairo_color(poly.strokecolor[], poly)
->>>>>>> 032343e6
+    color = to_cairo_color(poly.color[], poly)
+    strokecolor = to_cairo_color(poly.strokecolor[], poly)
+    strokestyle = Makie.convert_attribute(poly.linestyle[], key"linestyle"())
+    
     broadcast_foreach(points_list, color,
         strokecolor, strokestyle, poly.strokewidth[], Ref(poly.model[])) do points, color, strokecolor, strokestyle, strokewidth, model
             draw_poly(scene, screen, poly, points, color, model, strokecolor, strokestyle, strokewidth)
