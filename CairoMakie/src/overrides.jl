################################################################################
#                    Poly - the not so primitive, primitive                    #
################################################################################

"""
Special method for polys so we don't fall back to atomic meshes, which are much more
complex and slower to draw than standard paths with single color.
"""
function draw_plot(scene::Scene, screen::Screen, poly::Poly)
    # dispatch on input arguments to poly to use smarter drawing methods than
    # meshes if possible.
    # however, since recipes exist, we can't explicitly handle all cases here
    # so, we should also take a look at converted 
    # First, we check whether a `draw_poly` method exists for the input arguments
    # before conversion:
    return if Base.hasmethod(draw_poly, Tuple{Scene, Screen, typeof(poly), typeof.(to_value.(poly.args))...})
        draw_poly(scene, screen, poly, to_value.(poly.args)...)
    # If not, we check whether a `draw_poly` method exists for the arguments after conversion
    # (`plot.converted`).  This allows anything which decomposes to be checked for.
    elseif Base.hasmethod(draw_poly, Tuple{Scene, Screen, typeof(poly), typeof.(to_value.(poly.converted))...})
        draw_poly(scene, screen, poly, to_value.(poly.converted)...)
    # In the worst case, we return to drawing the polygon as a mesh + lines.
    else
        draw_poly_as_mesh(scene, screen, poly)
    end
end

# Override `is_cairomakie_atomic_plot` to allow `poly` to remain a unit,
# instead of auto-decomposing in lines and mesh.
is_cairomakie_atomic_plot(plot::Poly) = true


function draw_poly_as_mesh(scene, screen, poly)
    for i in eachindex(poly.plots)
        draw_plot(scene, screen, poly.plots[i])
    end
end

# As a general fallback, draw all polys as meshes.
# This also applies for e.g. per-vertex color.
function draw_poly(scene::Scene, screen::Screen, poly, points, color, model, strokecolor, strokestyle, strokewidth)
    draw_poly_as_mesh(scene, screen, poly)
end

function draw_poly(scene::Scene, screen::Screen, poly, points::Vector{<:Point2})
    color = to_cairo_color(poly.color[], poly)
    strokecolor = to_cairo_color(poly.strokecolor[], poly)
    strokestyle = Makie.convert_attribute(poly.linestyle[], key"linestyle"())
    draw_poly(scene, screen, poly, points, color, poly.model[], strokecolor, strokestyle, poly.strokewidth[])
end

# when color is a Makie.AbstractPattern, we don't need to go to Mesh
function draw_poly(scene::Scene, screen::Screen, poly, points::Vector{<:Point2}, color::Union{Colorant, Cairo.CairoPattern},
        model, strokecolor, strokestyle, strokewidth)
    space = to_value(get(poly, :space, :data))
    points = clip_poly(poly.clip_planes[], points, space, model)
    points = _project_position(scene, space, points, model, true)
    Cairo.move_to(screen.context, points[1]...)
    for p in points[2:end]
        Cairo.line_to(screen.context, p...)
    end
    Cairo.close_path(screen.context)

    set_source(screen.context, color)

    Cairo.fill_preserve(screen.context)
    Cairo.set_source_rgba(screen.context, rgbatuple(to_color(strokecolor))...)
    Cairo.set_line_width(screen.context, strokewidth)
    isnothing(strokestyle) || Cairo.set_dash(screen.context, diff(Float64.(strokestyle)) .* strokewidth)
    Cairo.stroke(screen.context)
end

function draw_poly(scene::Scene, screen::Screen, poly, points_list::Vector{<:Vector{<:Point2}})
    color = to_cairo_color(poly.color[], poly)
    strokecolor = to_cairo_color(poly.strokecolor[], poly)
    strokestyle = Makie.convert_attribute(poly.linestyle[], key"linestyle"())

    broadcast_foreach(points_list, color,
        strokecolor, strokestyle, poly.strokewidth[], Ref(poly.model[])) do points, color, strokecolor, strokestyle, strokewidth, model
            draw_poly(scene, screen, poly, points, color, model, strokecolor, strokestyle, strokewidth)
    end
end

draw_poly(scene::Scene, screen::Screen, poly, rect::Rect2) = draw_poly(scene, screen, poly, [rect])
draw_poly(scene::Scene, screen::Screen, poly, bezierpath::BezierPath) = draw_poly(scene, screen, poly, [bezierpath])

function draw_poly(scene::Scene, screen::Screen, poly, shapes::Vector{<:Union{Rect2, BezierPath}})
    model = poly.model[]
    space = to_value(get(poly, :space, :data))
    clipped_shapes = clip_shape.(Ref(poly.clip_planes[]), shapes, space, Ref(model))
    projected_shapes = project_shape.(Ref(poly), space, clipped_shapes, Ref(model))

    color = to_cairo_color(poly.color[], poly)

    linestyle = Makie.convert_attribute(poly.linestyle[], key"linestyle"())
    if isnothing(linestyle)
        linestyle_diffed = nothing
    elseif linestyle isa AbstractVector{<:Real}
        linestyle_diffed = diff(Float64.(linestyle))
    else
        error("Wrong type for linestyle: $(poly.linestyle[]).")
    end
    strokecolor = to_cairo_color(poly.strokecolor[], poly)
    broadcast_foreach(projected_shapes, color, strokecolor, poly.strokewidth[]) do shape, c, sc, sw
        create_shape_path!(screen.context, shape)
        set_source(screen.context, c)
        Cairo.fill_preserve(screen.context)
        isnothing(linestyle_diffed) || Cairo.set_dash(screen.context, linestyle_diffed .* sw)
        set_source(screen.context, sc)
        Cairo.set_line_width(screen.context, sw)
        Cairo.stroke(screen.context)
    end
end

<<<<<<< HEAD
function polypath(screen, polygon::Polygon)
    ctx = screen.context
    w, h = screen.surface.width, screen.surface.height
=======
function project_shape(scene, space, shape::BezierPath, model)
    commands = Makie.PathCommand[]
    for cmd in shape.commands
        if cmd isa EllipticalArc
            bezier = Makie.elliptical_arc_to_beziers(cmd)
            for b in bezier.commands
                push!(commands, project_command(b, scene, space, model))
            end
        else
            push!(commands, project_command(cmd, scene, space, model))
        end
    end
    BezierPath(commands)
end

function create_shape_path!(ctx, r::Rect2)
    Cairo.rectangle(ctx, origin(r)..., widths(r)...)
end

function create_shape_path!(ctx, b::BezierPath)
    for cmd in b.commands
        path_command(ctx, cmd)
    end
end

function polypath(ctx, polygon)
    isempty(polygon) && return nothing
    ext = decompose(Point2f, polygon.exterior)
>>>>>>> 6b267799
    Cairo.set_fill_type(ctx, Cairo.CAIRO_FILL_RULE_EVEN_ODD)

    interiors = decompose.(Point2f, polygon.interiors)
    for interior in interiors
        # establish an 'exterior' clip by surrounding the actual clip with a rectangle
        # of the size of the surface
        Cairo.move_to(ctx, 0, 0)
        Cairo.line_to(ctx, w, 0)
        Cairo.line_to(ctx, w, h)
        Cairo.line_to(ctx, 0, h)
        Cairo.close_path(ctx)
        Cairo.move_to(ctx, interior[1]...)
        for idx in 2:n
            point = interior[idx]
            Cairo.line_to(ctx, point...)
        end
        Cairo.close_path(ctx)
        Cairo.clip(ctx)
    end

    ext = decompose(Point2f, polygon.exterior)
    Cairo.move_to(ctx, ext[1]...)
    for point in ext[2:end]
        Cairo.line_to(ctx, point...)
    end
    Cairo.close_path(ctx)
end

draw_poly(scene::Scene, screen::Screen, poly, polygon::Polygon) = draw_poly(scene, screen, poly, [polygon])
draw_poly(scene::Scene, screen::Screen, poly, multipolygon::MultiPolygon) = draw_poly(scene, screen, poly, multipolygon.polygons)
draw_poly(scene::Scene, screen::Screen, poly, circle::Circle) = draw_poly(scene, screen, poly, decompose(Point2f, circle))

function draw_poly(scene::Scene, screen::Screen, poly, polygons::AbstractArray{<:Polygon})
    model = poly.model[]
    space = to_value(get(poly, :space, :data))
    projected_polys = map(polygons) do polygon
        return project_polygon(poly, space, polygon, poly.clip_planes[], model)
    end

    color = to_cairo_color(poly.color[], poly)
    strokecolor = to_cairo_color(poly.strokecolor[], poly)
    strokestyle = Makie.convert_attribute(poly.linestyle[], key"linestyle"())

<<<<<<< HEAD
    broadcast_foreach(projected_polys, color, strokecolor, poly.strokewidth[]) do po, c, sc, sw
        polypath(screen, po)
=======
    broadcast_foreach(projected_polys, color, strokecolor, strokestyle, poly.strokewidth[]) do po, c, sc, ss, sw
        polypath(screen.context, po)
>>>>>>> 6b267799
        set_source(screen.context, c)
        Cairo.fill_preserve(screen.context)
        set_source(screen.context, sc)
        Cairo.set_line_width(screen.context, sw)
        Cairo.stroke(screen.context)
    end

end

function draw_poly(scene::Scene, screen::Screen, poly, polygons::AbstractArray{<: MultiPolygon})
    model = poly.model[]
    space = to_value(get(poly, :space, :data))
    projected_polys = map(polygons) do polygon 
        project_multipolygon(poly, space, polygon, poly.clip_planes[], model)
    end

    color = to_cairo_color(poly.color[], poly)
    strokecolor = to_cairo_color(poly.strokecolor[], poly)
    strokestyle = Makie.convert_attribute(poly.linestyle[], key"linestyle"())
    broadcast_foreach(projected_polys, color, strokecolor, strokestyle, poly.strokewidth[]) do mpo, c, sc, ss, sw
        for po in mpo.polygons
            polypath(screen, po)
            set_source(screen.context, c)
            Cairo.fill_preserve(screen.context)
            set_source(screen.context, sc)
            isnothing(ss) || Cairo.set_dash(screen.context, diff(Float64.(ss)) .* sw)
            Cairo.set_line_width(screen.context, sw)
            Cairo.stroke(screen.context)
        end
    end

end


################################################################################
#                                     Band                                     #
#     Override because band is usually a polygon, but because it supports      #
#        gradients as well via `mesh` we have to intercept the poly use        #
################################################################################

function band_segment_ranges(lowerpoints, upperpoints)
    ranges = UnitRange{Int}[]
    start = nothing

    for i in eachindex(lowerpoints, upperpoints)
        if isnan(lowerpoints[i]) || isnan(upperpoints[i])
            if start !== nothing && i - start > 1 # more than one point
                push!(ranges, start:i-1)
            end
            start = nothing
        elseif start === nothing
            start = i
        elseif i == lastindex(lowerpoints)
            push!(ranges, start:i)
        end
    end
    return ranges
end

function draw_plot(scene::Scene, screen::Screen,
        band::Band{<:Tuple{<:AbstractVector{<:Point2},<:AbstractVector{<:Point2}}})

    if !(band.color[] isa AbstractArray)
        basecolor = to_cairo_color(band.color[], band)
        color = coloralpha(basecolor, alpha(basecolor) * band.alpha[])

        model = band.model[]
        space = to_value(get(band, :space, :data))

        upperpoints = band[1][]
        lowerpoints = band[2][]

        for rng in band_segment_ranges(lowerpoints, upperpoints)
            points = vcat(@view(lowerpoints[rng]), reverse(@view(upperpoints[rng])))
            points = clip_poly(band.clip_planes[], points, space, model)
            points = project_position.(Ref(band), space, points, Ref(model))
            Cairo.move_to(screen.context, points[1]...)
            for p in points[2:end]
                Cairo.line_to(screen.context, p...)
            end
            Cairo.close_path(screen.context)
            set_source(screen.context, color)
            Cairo.fill(screen.context)
        end
    else
        for p in band.plots
            draw_plot(scene, screen, p)
        end
    end

    nothing
end

# Override `is_cairomakie_atomic_plot` to allow this dispatch of `band` to remain a unit,
# instead of auto-decomposing in lines and mesh.
function is_cairomakie_atomic_plot(plot::Band{<:Tuple{<:AbstractVector{<:Point2},<:AbstractVector{<:Point2}}})
    return true
end

#################################################################################
#                                  Tricontourf                                  #
# Tricontourf creates many disjoint polygons that are adjacent and form contour #
#  bands, however, at the gaps we see white antialiasing artifacts. Therefore   #
#               we override behavior and draw each band in one go               #
#################################################################################

function draw_plot(scene::Scene, screen::Screen, tric::Tricontourf)

    pol = only(tric.plots)::Poly
    colornumbers = pol.color[]
    colors = to_cairo_color(colornumbers, pol)
    polygons = pol[1][]
    model = pol.model[]
    space = to_value(get(pol, :space, :data))
    projected_polys = project_polygon.(Ref(tric), space, polygons, Ref(tric.clip_planes[]), Ref(model))

    function draw_tripolys(polys, colornumbers, colors)
        for (i, (pol, colnum, col)) in enumerate(zip(polys, colornumbers, colors))
            polypath(screen, pol)
            if i == length(colornumbers) || colnum != colornumbers[i+1]
                set_source(screen.context, col)
                Cairo.fill(screen.context)
            end
        end
        return
    end

    draw_tripolys(projected_polys, colornumbers, colors)

    return
end

# Override `is_cairomakie_atomic_plot` to allow `Tricontourf` to remain a unit,
# instead of auto-decomposing in lines and mesh.
function is_cairomakie_atomic_plot(plot::Tricontourf)
    return true
end<|MERGE_RESOLUTION|>--- conflicted
+++ resolved
@@ -112,11 +112,6 @@
     end
 end
 
-<<<<<<< HEAD
-function polypath(screen, polygon::Polygon)
-    ctx = screen.context
-    w, h = screen.surface.width, screen.surface.height
-=======
 function project_shape(scene, space, shape::BezierPath, model)
     commands = Makie.PathCommand[]
     for cmd in shape.commands
@@ -145,8 +140,10 @@
 function polypath(ctx, polygon)
     isempty(polygon) && return nothing
     ext = decompose(Point2f, polygon.exterior)
->>>>>>> 6b267799
     Cairo.set_fill_type(ctx, Cairo.CAIRO_FILL_RULE_EVEN_ODD)
+      
+    ctx = screen.context
+    w, h = screen.surface.width, screen.surface.height
 
     interiors = decompose.(Point2f, polygon.interiors)
     for interior in interiors
@@ -189,13 +186,8 @@
     strokecolor = to_cairo_color(poly.strokecolor[], poly)
     strokestyle = Makie.convert_attribute(poly.linestyle[], key"linestyle"())
 
-<<<<<<< HEAD
-    broadcast_foreach(projected_polys, color, strokecolor, poly.strokewidth[]) do po, c, sc, sw
-        polypath(screen, po)
-=======
     broadcast_foreach(projected_polys, color, strokecolor, strokestyle, poly.strokewidth[]) do po, c, sc, ss, sw
         polypath(screen.context, po)
->>>>>>> 6b267799
         set_source(screen.context, c)
         Cairo.fill_preserve(screen.context)
         set_source(screen.context, sc)
