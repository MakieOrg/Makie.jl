####################################################################################################
#                                          Infrastructure                                          #
####################################################################################################

########################################
#           Drawing pipeline           #
########################################

# The main entry point into the drawing pipeline
function cairo_draw(screen::Screen, scene::Scene)
    Cairo.save(screen.context)
    draw_background(screen, scene)

    allplots = get_all_plots(scene)
    zvals = Makie.zvalue2d.(allplots)
    permute!(allplots, sortperm(zvals))

    # If the backend is not a vector surface (i.e., PNG/ARGB),
    # then there is no point in rasterizing twice.
    should_rasterize = is_vector_backend(screen.surface)

    last_scene = scene

    Cairo.save(screen.context)
    for p in allplots
        to_value(get(p, :visible, true)) || continue
        # only prepare for scene when it changes
        # this should reduce the number of unnecessary clipping masks etc.
        pparent = p.parent::Scene
        pparent.visible[] || continue
        if pparent != last_scene
            Cairo.restore(screen.context)
            Cairo.save(screen.context)
            prepare_for_scene(screen, pparent)
            last_scene = pparent
        end
        Cairo.save(screen.context)

        # This is a bit of a hack for now.  When a plot is too large to save with
        # a reasonable file size on a vector backend, the user can choose to
        # rasterize it when plotting to vector backends, by using the `rasterize`
        # keyword argument.  This can be set to a Bool or an Int which describes
        # the density of rasterization (in terms of a direct scaling factor.)
        if to_value(get(p, :rasterize, false)) != false && should_rasterize
            draw_plot_as_image(pparent, screen, p, p[:rasterize][])
        else # draw vector
            draw_plot(pparent, screen, TypedPlot(p))
        end
        Cairo.restore(screen.context)
    end
    Cairo.restore(screen.context)
    return
end

function get_all_plots(scene, plots = AbstractPlot[])
    append!(plots, scene.plots)
    for c in scene.children
        get_all_plots(c, plots)
    end
    plots
end

function prepare_for_scene(screen::Screen, scene::Scene)

    # get the root area to correct for its pixel size when translating
    root_area = Makie.root(scene).px_area[]

    root_area_height = widths(root_area)[2]
    scene_area = pixelarea(scene)[]
    scene_height = widths(scene_area)[2]
    scene_x_origin, scene_y_origin = scene_area.origin

    # we need to translate x by the origin, so distance from the left
    # but y by the distance from the top, which is not the origin, but can
    # be calculated using the parent's height, the scene's height and the y origin
    # this is because y goes downwards in Cairo and upwards in Makie

    top_offset = root_area_height - scene_height - scene_y_origin
    Cairo.translate(screen.context, scene_x_origin, top_offset)

    # clip the scene to its pixelarea
    Cairo.rectangle(screen.context, 0, 0, widths(scene_area)...)
    Cairo.clip(screen.context)

    return
end

function draw_background(screen::Screen, scene::Scene)
    cr = screen.context
    Cairo.save(cr)
    if scene.clear[]
        bg = scene.backgroundcolor[]
        Cairo.set_source_rgba(cr, red(bg), green(bg), blue(bg), alpha(bg));
        r = pixelarea(scene)[]
        Cairo.rectangle(cr, origin(r)..., widths(r)...) # background
        fill(cr)
    end
    Cairo.restore(cr)
    foreach(child_scene-> draw_background(screen, child_scene), scene.children)
end

<<<<<<< HEAD
function draw_plot(scene::Scene, screen::Screen, primitive::AbstractPlot)
    # don't draw invisible plots
    to_value(get(primitive, :visible, true)) || return
    if isempty(primitive.plots)
        Cairo.save(screen.context)
        draw_atomic(scene, screen, primitive)
        Cairo.restore(screen.context)
    else
        for plot in primitive.plots
            draw_plot(scene, screen, TypedPlot(plot))
=======
function draw_plot(scene::Scene, screen::Screen, primitive::Combined)
    if to_value(get(primitive, :visible, true))
        if isempty(primitive.plots)
            Cairo.save(screen.context)
            draw_atomic(scene, screen, primitive)
            Cairo.restore(screen.context)
        else
            zvals = Makie.zvalue2d.(primitive.plots)
            for idx in sortperm(zvals)
                draw_plot(scene, screen, primitive.plots[idx])
            end
>>>>>>> ae280552
        end
    end
end

# Possible improvements for this function:
# - Obtain the bbox of the plot and draw an image which tightly fits that bbox
#   instead of the whole Scene
# - Recognize when a screen is an image surface, and set scale to render the plot
#   at the scale of the device pixel
function draw_plot_as_image(scene::Scene, screen::Screen, primitive::PlotObject, scale::Number = 1)
    # you can provide `p.rasterize = scale::Int` or `p.rasterize = true`, both of which are numbers

    # Extract scene width in pixels
    w, h = Int.(scene.px_area[].widths)
    # Create a new Screen which renders directly to an image surface,
    # specifically for the plot's parent scene.
    scr = Screen(scene; px_per_unit = scale)
    # Draw the plot to the screen, in the normal way
    draw_plot(scene, scr, TypedPlot(primitive))

    # Now, we draw the rasterized plot to the main screen.
    # Since it has already been prepared by `prepare_for_scene`,
    # we can draw directly to the Screen.
    Cairo.rectangle(screen.context, 0, 0, w, h)
    Cairo.save(screen.context)
    Cairo.translate(screen.context, 0, 0)
    # Cairo.scale(screen.context, w / scr.surface.width, h / scr.surface.height)
    Cairo.set_source_surface(screen.context, scr.surface, 0, 0)
    p = Cairo.get_source(scr.context)
    # this is needed to avoid blurry edges
    Cairo.pattern_set_extend(p, Cairo.EXTEND_PAD)
    # Set filter doesn't work!?
    Cairo.pattern_set_filter(p, Cairo.FILTER_BILINEAR)
    Cairo.fill(screen.context)
    Cairo.restore(screen.context)

    return
end

function draw_atomic(::Scene, ::Screen, x)
    @warn "$(typeof(x)) is not supported by cairo right now"
end<|MERGE_RESOLUTION|>--- conflicted
+++ resolved
@@ -99,7 +99,6 @@
     foreach(child_scene-> draw_background(screen, child_scene), scene.children)
 end
 
-<<<<<<< HEAD
 function draw_plot(scene::Scene, screen::Screen, primitive::AbstractPlot)
     # don't draw invisible plots
     to_value(get(primitive, :visible, true)) || return
@@ -108,21 +107,9 @@
         draw_atomic(scene, screen, primitive)
         Cairo.restore(screen.context)
     else
-        for plot in primitive.plots
-            draw_plot(scene, screen, TypedPlot(plot))
-=======
-function draw_plot(scene::Scene, screen::Screen, primitive::Combined)
-    if to_value(get(primitive, :visible, true))
-        if isempty(primitive.plots)
-            Cairo.save(screen.context)
-            draw_atomic(scene, screen, primitive)
-            Cairo.restore(screen.context)
-        else
-            zvals = Makie.zvalue2d.(primitive.plots)
-            for idx in sortperm(zvals)
-                draw_plot(scene, screen, primitive.plots[idx])
-            end
->>>>>>> ae280552
+        zvals = Makie.zvalue2d.(primitive.plots)
+        for idx in sortperm(zvals)
+            draw_plot(scene, screen, TypedPlot(primitive.plots[idx]))
         end
     end
 end
