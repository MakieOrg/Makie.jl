# TODO:
#   - Embed camera matrices in compute pipeline so we can easily and consistently
#     do projections here

# TODO: update Makie.Sampler to include lowclip, highclip, nan_color
#       and maybe also just RGBAf color types?
#       Or just move this to make as a more generic function?
# Note: This assumes to be called with data from ComputePipeline, i.e.
#       alpha and colorscale already applied
function sample_color(
        colormap::Vector{RGBAf}, value::Real, colorrange::VecTypes{2},
        lowclip::RGBAf = first(colormap), highclip::RGBAf = last(colormap),
        nan_color::RGBAf = RGBAf(0,0,0,0), interpolation = Makie.Linear
    )
    isnan(value) && return nan_color
    value < colorrange[1] && return lowclip
    value > colorrange[2] && return highclip
    if interpolation == Makie.Linear
        return Makie.interpolated_getindex(colormap, value, colorrange)
    else
        return Makie.nearest_getindex(colormap, value, colorrange)
    end
end

function cairo_colors(@nospecialize(plot), color_name = :scaled_color)
    Makie.register_computation!(plot.attributes::Makie.ComputeGraph,
            [color_name, :scaled_colorrange, :alpha_colormap, :nan_color, :lowclip_color, :highclip_color],
            [:cairo_colors]
        ) do inputs, changed, cached
        (color, colorrange, colormap, nan_color, lowclip, highclip) = inputs
        # colormapping
        if color isa AbstractArray{<:Real} || color isa Real
            output = map(color) do v
                return sample_color(colormap, v, colorrange, lowclip, highclip, nan_color)
            end
            return (output,)
        else # Raw colors
            # Avoid update propagation if nothing changed
            !isnothing(last) && !changed[1] && return nothing
            return (color,)
        end
    end

    return plot.cairo_colors[]
end

function cairo_project_to_screen_impl(projectionview, resolution, model, pos, output_type = Point2f, yflip = true)
    # the existing methods include f32convert matrices which are already
    # applied in :positions_transformed_f32c (using this makes CairoMakie
    # less performant (extra O(N) step) but allows code reuse with other backends)
    M = cairo_viewport_matrix(resolution, yflip) * projectionview * model
    return project_position(output_type, M, pos, eachindex(pos))
end

function cairo_project_to_screen_impl(projectionview, resolution, model, pos::VecTypes, output_type = Point2f, yflip = true)
    p4d = to_ndim(Point4d, to_ndim(Point3d, pos, 0), 1)
    p4d = model * p4d
    p4d = projectionview * p4d
    p4d = cairo_viewport_matrix(resolution, yflip) * p4d
    return output_type(p4d) / p4d[4]
end

function cairo_project_to_screen(
        @nospecialize(plot::Plot);
        input_name = :positions_transformed_f32c, yflip = true, output_type = Point2f
    )

    attr = plot.attributes::Makie.ComputeGraph

    Makie.register_computation!(attr,
            [:projectionview, :resolution, :model_f32c, input_name], [:cairo_screen_pos]
        ) do inputs, changed, cached

        output = cairo_project_to_screen_impl(values(inputs)..., output_type, yflip)
        return (output,)
    end

    return attr[:cairo_screen_pos][]
end

# TODO: This stack should be generalized and moved to Makie
function cairo_project_to_markerspace_impl(preprojection, model, pos, output_type = Point3f)
    # the existing methods include f32convert matrices which are already
    # applied in :positions_transformed_f32c (using this makes CairoMakie
    # less performant (extra O(N) step) but allows code reuse with other backends)
    return project_position(output_type, preprojection * model, pos, eachindex(pos))
end

function cairo_project_to_markerspace(
        @nospecialize(plot::Plot);
        input_name = :positions_transformed_f32c, output_type = Point3d
    )

    attr = plot.attributes::Makie.ComputeGraph

    Makie.register_computation!(attr,
            [:preprojection, :model_f32c, input_name], [:cairo_markerspace_pos]
        ) do inputs, changed, cached

        output = cairo_project_to_markerspace_impl(inputs..., output_type)
        return (output,)
    end

    return attr[:cairo_markerspace_pos][]
end

function cairo_unclipped_indices(attr::Makie.ComputeGraph)
    Makie.register_computation!(attr,
        [:positions_transformed_f32c, :model_f32c, :space, :clip_planes],
        [:unclipped_indices]
    ) do (transformed, model, space, clip_planes), changed, outputs
        return (unclipped_indices(to_model_space(model, clip_planes), transformed, space),)
    end

    return attr[:unclipped_indices][]
end


################################################################################
#                             Lines, LineSegments                              #
################################################################################


function draw_atomic(scene::Scene, screen::Screen, plot::PT) where {PT <: Union{Lines, LineSegments}}
    linewidth = plot.uniform_linewidth[]
    color = plot.scaled_color[]
    linestyle, space, model = plot.linestyle[], plot.space[], plot.model[]
    ctx = screen.context
    positions = plot.positions[]

    isempty(positions) && return

    # color is now a color or an array of colors
    # if it's an array of colors, each segment must be stroked separately
    color = cairo_colors(plot, ifelse(PT <: Lines, :scaled_color, :synched_color))

    # Lines need to be handled more carefully with perspective projections to
    # avoid them inverting.
    # TODO: If we have neither perspective projection not clip_planes we can
    #       use the normal projection_position() here
    projected_positions, color, linewidth = project_line_points(scene, plot, positions, color, linewidth)

    # The linestyle can be set globally, as we do here.
    # However, there is a discrepancy between Makie
    # and Cairo when it comes to linestyles.
    # For Makie, the linestyle array is cumulative,
    # and defines the "absolute" endpoints of segments.
    # However, for Cairo, each value provides the length of
    # alternate "on" and "off" portions of the stroke.
    # Therefore, we take the diff of the given linestyle,
    # to convert the "absolute" coordinates into "relative" ones.
    if !isnothing(linestyle) && !(linewidth isa AbstractArray)
        pattern = diff(Float64.(linestyle)) .* linewidth
        isodd(length(pattern)) && push!(pattern, 0)
        Cairo.set_dash(ctx, pattern)
    end

    # linecap
    linecap = plot.linecap[]
    if linecap == 1
        Cairo.set_line_cap(ctx, Cairo.CAIRO_LINE_CAP_SQUARE)
    elseif linecap == 2
        Cairo.set_line_cap(ctx, Cairo.CAIRO_LINE_CAP_ROUND)
    elseif linecap == 0
        Cairo.set_line_cap(ctx, Cairo.CAIRO_LINE_CAP_BUTT)
    else
        error("$linecap is not a valid linecap. Valid: 0 (:butt), 1 (:square), 2 (:round)")
    end

    # joinstyle
    attr = plot.attributes
    miter_angle = plot isa Lines ? attr.outputs[:miter_limit][] : 2pi/3
    set_miter_limit(ctx, 2.0 * Makie.miter_angle_to_distance(miter_angle))

    joinstyle = plot isa Lines ? attr.outputs[:joinstyle][] : linecap
    if joinstyle == 2
        Cairo.set_line_join(ctx, Cairo.CAIRO_LINE_JOIN_ROUND)
    elseif joinstyle == 3
        Cairo.set_line_join(ctx, Cairo.CAIRO_LINE_JOIN_BEVEL)
    elseif joinstyle == 0
        Cairo.set_line_join(ctx, Cairo.CAIRO_LINE_JOIN_MITER)
    else
        error("$linecap is not a valid linecap. Valid: 0 (:miter), 2 (:round), 3 (:bevel)")
    end

    # TODO, how do we allow this conversion?s
    if plot isa Lines && to_value(plot.attributes) isa BezierPath
        return draw_bezierpath_lines(ctx, to_value(plot.attributes), plot, color, space, model, linewidth)
    end

    if color isa AbstractArray || linewidth isa AbstractArray
        # stroke each segment separately, this means disjointed segments with probably
        # wonky dash patterns if segments are short
        draw_multi(
            plot, ctx,
            projected_positions,
            color, linewidth,
            isnothing(linestyle) ? nothing : diff(Float64.(linestyle))
        )
    else
        # stroke the whole line at once if it has only one color
        # this allows correct linestyles and line joins as well and will be the
        # most common case
        Cairo.set_line_width(ctx, linewidth)
        Cairo.set_source_rgba(ctx, red(color), green(color), blue(color), alpha(color))
        draw_single(plot, ctx, projected_positions)
    end
    nothing
end


################################################################################
#                                   Scatter                                    #
################################################################################


function draw_atomic(scene::Scene, screen::Screen, @nospecialize(p::Scatter))
    isempty(p.positions_transformed_f32c[]) && return
    attr = p.attributes

    Makie.add_computation!(attr, scene, Val(:meshscatter_f32c_scale))

    @get_attribute(p, (
        markersize, strokecolor, strokewidth, marker, marker_offset,
        converted_rotation, billboard, transform_marker, model, markerspace,
        space, clip_planes, f32c_scale
    ))

    Makie.register_computation!(attr, [:marker], [:cairo_marker]) do (marker,), changed, outputs
        return (cairo_scatter_marker(marker),)
    end

    # TODO: This requires (cam.projectionview, resolution) as inputs otherwise
    #       the output can becomes invalid from render to render.
    indices = cairo_unclipped_indices(attr)
    markerspace_pos = cairo_project_to_markerspace(p)
    # ^ if some positions get clipped they still get transformed here because they
    # need to synchronize with other attributes

    marker = p.cairo_marker[] # this goes through CairoMakie's conversion system and not Makie's...
    ctx = screen.context
    size_model = transform_marker ? model[Vec(1,2,3), Vec(1,2,3)] : Mat3d(I)
    size_model = Mat3d(f32c_scale[1], 0, 0, 0, f32c_scale[2], 0, 0, 0, f32c_scale[3]) * size_model

    font = p.font[]
    colors = cairo_colors(p)

    return draw_atomic_scatter(
        scene, ctx, markerspace_pos, indices, colors, markersize, strokecolor, strokewidth,
<<<<<<< HEAD
        marker, marker_offset, converted_rotation, size_model, font, markerspace, billboard
=======
        marker, marker_offset, rotation, size_model, font, markerspace, billboard
>>>>>>> 9a8da4a0
    )
end

is_approx_zero(x) = isapprox(x, 0)
is_approx_zero(v::VecTypes) = any(x -> isapprox(x, 0), v)

function is_degenerate(M::Mat2f)
    v1 = M[Vec(1,2), 1]
    v2 = M[Vec(1,2), 2]
    l1 = dot(v1, v1)
    l2 = dot(v2, v2)
    # Bad cases:   nan   ||     0 vector     ||   linearly dependent
    return any(isnan, M) || l1 ≈ 0 || l2 ≈ 0 || dot(v1, v2)^2 ≈ l1 * l2
end

function draw_atomic_scatter(
        scene, ctx, markerspace_positions, indices, colors, markersize, strokecolor, strokewidth,
        marker, marker_offset, rotation, size_model, font, markerspace, billboard
    )

    Makie.broadcast_foreach_index(indices, markerspace_positions, colors, markersize, strokecolor,
        strokewidth, marker, marker_offset, remove_billboard(rotation)) do ms_pos, col,
        markersize, strokecolor, strokewidth, m, mo, rotation

        isnan(ms_pos) && return
        isnan(rotation) && return # matches GLMakie
        (isnan(markersize) || is_approx_zero(markersize)) && return

        o = ms_pos .+ size_model * to_ndim(Vec3d, mo, 0)
        proj_pos, mat, jl_mat = project_marker(scene, markerspace, o,
            markersize, rotation, size_model, billboard) # to pixel space

        # mat and jl_mat are the same matrix, once as a CairoMatrix, once as a Mat2f
        # They both describe an approximate basis transformation matrix from
        # marker space to pixel space with scaling appropriate to markersize.
        # Markers that can be drawn from points/vertices of shape (e.g. Rect)
        # could be projected more accurately by projecting each point individually
        # and then building the shape.

        # make sure the matrix is not degenerate
        is_degenerate(jl_mat) && return

        Cairo.set_source_rgba(ctx, rgbatuple(col)...)
        Cairo.save(ctx)
        if m isa Char
            draw_marker(ctx, m, best_font(m, font), proj_pos, strokecolor, strokewidth, jl_mat, mat)
        else
            draw_marker(ctx, m, proj_pos, strokecolor, strokewidth, mat)
        end
        Cairo.restore(ctx)
    end

    return
end


################################################################################
#                                     Text                                     #
################################################################################


function draw_atomic(scene::Scene, screen::Screen, @nospecialize(primitive::Text))
    # :text_strokewidth # TODO: missing, but does per-glyph strokewidth even work? Same for strokecolor?
    @get_attribute(primitive, (
        text_blocks,
        font_per_char,
        glyphindices,
        marker_offset,
        text_rotation,
        text_scales,
        strokewidth,
        text_strokecolor,
        markerspace,
        transform_marker,
    ))

    text_color = cairo_colors(primitive, :text_color)
    ctx = screen.context
    attr = primitive.attributes::Makie.ComputeGraph

    # input -> markerspace
    # TODO: This sucks, we're doing per-string/glyphcollection work per glyph here
    valid_indices = cairo_unclipped_indices(attr)
    markerspace_positions = cairo_project_to_markerspace(primitive)

    model33 = transform_marker ? primitive.model[][Vec(1, 2, 3), Vec(1, 2, 3)] : Mat3d(I)
    if !isnothing(scene.float32convert) && Makie.is_data_space(markerspace)
        model33 = Makie.scalematrix(scene.float32convert.scaling[].scale::Vec3d)[Vec(1,2,3), Vec(1,2,3)] * model33
    end

    for (block_idx, glyph_indices) in enumerate(text_blocks)

        Cairo.save(ctx)

        for glyph_idx in glyph_indices
            glyph_idx in valid_indices || continue

            glyph = glyphindices[glyph_idx]
            offset = marker_offset[glyph_idx]
            font = font_per_char[glyph_idx]
            rotation = Makie.sv_getindex(text_rotation, glyph_idx)
            color = Makie.sv_getindex(text_color, glyph_idx)
            strokecolor = Makie.sv_getindex(text_strokecolor, glyph_idx)
            scale = Makie.sv_getindex(text_scales, glyph_idx)

            glyph_pos = markerspace_positions[glyph_idx]

            # Not renderable by font (e.g. '\n')
            # TODO, filter out \n in GlyphCollection, and render unrenderables as box
            glyph == 0 && continue

            cairoface = set_ft_font(ctx, font)
            old_matrix = get_font_matrix(ctx)

            Cairo.save(ctx)
            Cairo.set_source_rgba(ctx, rgbatuple(color)...)

            # offsets and scale apply in markerspace
            gp3 = glyph_pos .+ model33 * offset

            if any(isnan, gp3)
                Cairo.restore(ctx)
                continue
            end

            scale2 = scale isa Number ? Vec2d(scale, scale) : scale
            glyphpos, mat, _ = project_marker(scene, markerspace, gp3, scale2, rotation, model33)

            Cairo.save(ctx)
            set_font_matrix(ctx, mat)
            show_glyph(ctx, glyph, glyphpos...)
            Cairo.restore(ctx)

            if strokewidth > 0 && strokecolor != RGBAf(0, 0, 0, 0)
                Cairo.save(ctx)
                Cairo.move_to(ctx, glyphpos...)
                set_font_matrix(ctx, mat)
                glyph_path(ctx, glyph, glyphpos...)
                Cairo.set_source_rgba(ctx, rgbatuple(strokecolor)...)
                Cairo.set_line_width(ctx, strokewidth)
                Cairo.stroke(ctx)
                Cairo.restore(ctx)
            end
            Cairo.restore(ctx)

            cairo_font_face_destroy(cairoface)
            set_font_matrix(ctx, old_matrix)
        end

        Cairo.restore(ctx)
    end

    nothing
end


################################################################################
#                                Heatmap, Image                                #
################################################################################

#=
Image:
- positions_transformed_f32c are rect vertices
Heatmap:
- nope
- heatmap transform adds x_transformed_f32c, y_transformed_f32c
=#

function image_grid(@nospecialize(primitive::Heatmap))
    Makie.add_computation!(primitive.attributes, nothing, Val(:heatmap_transform))
    xs = regularly_spaced_array_to_range(primitive.x_transformed_f32c[])
    ys = regularly_spaced_array_to_range(primitive.y_transformed_f32c[])
    return xs, ys
end
function image_grid(@nospecialize(primitive::Image))
    # Rect vertices
    (x0, y0), _, (x1, y1), _ = primitive.positions_transformed_f32c[]
    image = primitive.image[]
    xs = range(x0, x1, length = size(image, 1) + 1)
    ys = range(y0, y1, length = size(image, 2) + 1)
    return xs, ys
end


# Note: Changed very little here
function draw_atomic(scene::Scene, screen::Screen{RT}, @nospecialize(primitive::Union{Heatmap, Image})) where RT
    @get_attribute(primitive, (interpolate, space, image, projectionview, resolution))
    ctx = screen.context

    xs, ys = image_grid(primitive)
    model = primitive.model_f32c[]

    # Vector backends don't support FILTER_NEAREST for interp == false, so in that case we also need to draw rects
    is_vector = is_vector_backend(ctx)
    # transform_func is already included in xs, ys, so we can see its effect in is_regular_grid
    is_identity_transform = Makie.is_translation_scale_matrix(model)
    is_regular_grid = xs isa AbstractRange && ys isa AbstractRange
    is_xy_aligned = Makie.is_translation_scale_matrix(projectionview)

    if interpolate
        if !is_regular_grid
            error("$(typeof(primitive).parameters[1]) with interpolate = true with a non-regular grid is not supported right now.")
        end
        if !is_identity_transform
            error("$(typeof(primitive).parameters[1]) with interpolate = true with a non-identity transform is not supported right now.")
        end
    end

    # find projected image corners
    # this already takes care of flipping the image to correct cairo orientation

    xy    = cairo_project_to_screen_impl(projectionview, resolution, model, Point2(first(xs), first(ys)))
    xymax = cairo_project_to_screen_impl(projectionview, resolution, model, Point2(last(xs), last(ys)))

    w, h = xymax .- xy

    uv_transform = if primitive isa Image
        T = primitive.uv_transform[]
        # Cairo uses pixel units so we need to transform those to a 0..1 range,
        # then apply uv_transform, then scale them back to pixel units.
        # Cairo also doesn't have the yflip we have in OpenGL, so we need to
        # invert y.
        T3 = Mat3f(T[1], T[2], 0, T[3], T[4], 0, T[5], T[6], 1)
        T3 = Makie.uv_transform(Vec2f(size(image))) * T3 *
            Makie.uv_transform(Vec2f(0, 1), 1f0 ./ Vec2f(size(image, 1), -size(image, 2)))
        T3[Vec(1, 2), Vec(1,2,3)]
    else
        Mat{2, 3, Float32}(1,0,0,1,0,0)
    end

    can_use_fast_path = !(is_vector && !interpolate) && is_regular_grid && is_identity_transform &&
        (interpolate || is_xy_aligned) && isempty(primitive.clip_planes[])

    # Debug attribute we can set to disable fastpath
    # probably shouldn't really be part of the interface
    use_fast_path = can_use_fast_path && to_value(get(primitive, :fast_path, true))::Bool

    color_image = cairo_colors(primitive)

    if use_fast_path
        s = to_cairo_image(color_image)

        weird_cairo_limit = (2^15) - 23
        if s.width > weird_cairo_limit || s.height > weird_cairo_limit
            error("Cairo stops rendering images bigger than $(weird_cairo_limit), which is likely a bug in Cairo. Please resample your image/heatmap with heatmap(Resampler(data)).")
        end
        Cairo.rectangle(ctx, xy..., w, h)
        Cairo.save(ctx)
        Cairo.translate(ctx, xy...)
        Cairo.scale(ctx, w / s.width, h / s.height)
        Cairo.set_source_surface(ctx, s, 0, 0)
        p = Cairo.get_source(ctx)
        if RT !== SVG
            # this is needed to avoid blurry edges in png renderings, however since Cairo 1.18 this
            # setting seems to create broken SVGs
            Cairo.pattern_set_extend(p, Cairo.EXTEND_PAD)
        end
        filt = interpolate ? Cairo.FILTER_BILINEAR : Cairo.FILTER_NEAREST
        Cairo.pattern_set_filter(p, filt)
        pattern_set_matrix(p, Cairo.CairoMatrix(uv_transform...))
        Cairo.fill(ctx)
        Cairo.restore(ctx)
        pattern_set_matrix(p, Cairo.CairoMatrix(1, 0, 0, 1, 0, 0))
    else
        # find projected image corners
        # this already takes care of flipping the image to correct cairo orientation
        space = primitive.space[]
        xys = let
            transformed = [Point2f(x, y) for x in xs, y in ys]

            # This should transform to the coordinate system transformed is in,
            # which is pre model_f32c application, not pre model application
            planes = if Makie.is_data_space(space)
                to_model_space(model, primitive.clip_planes[])
            else
                Plane3f[]
            end

            for i in eachindex(transformed)
                if is_clipped(planes, transformed[i])
                    transformed[i] = Point2f(NaN)
                end
            end

            cairo_project_to_screen_impl(projectionview, resolution, model, transformed)
        end

        # Note: xs and ys should have size ni+1, nj+1
        ni, nj = size(image)
        if ni + 1 != length(xs) || nj + 1 != length(ys)
            error("Error in conversion pipeline. xs and ys should have size ni+1, nj+1. Found: xs: $(length(xs)), ys: $(length(ys)), ni: $(ni), nj: $(nj)")
        end
        _draw_rect_heatmap(ctx, xys, ni, nj, color_image)
    end
end


################################################################################
#                                     Mesh                                     #
################################################################################


function draw_atomic(scene::Scene, screen::Screen, @nospecialize(primitive::Makie.Mesh))
    if Makie.cameracontrols(scene) isa Union{Camera2D, Makie.PixelCamera, Makie.EmptyCamera}
        draw_mesh2D(scene, screen, primitive)
    else
        draw_mesh3D(scene, screen, primitive)
    end
    return nothing
end

function draw_mesh2D(scene, screen, @nospecialize(plot::Makie.Mesh))
    # TODO: no clip_planes?
    vs = cairo_project_to_screen(plot)
    fs = plot.faces[]
    uv = plot.texturecoordinates[]
    Makie.add_computation!(plot.attributes, scene, Val(:pattern_uv_transform))
    uv_transform = plot.pattern_uv_transform[]
    if uv isa Vector{Vec2f} && to_value(uv_transform) !== nothing
        uv = map(uv -> uv_transform * to_ndim(Vec3f, uv, 1), uv)
    end
    color = cairo_colors(plot)
    cols = per_face_colors(color, nothing, fs, nothing, uv)
    if cols isa Cairo.CairoPattern
        align_pattern(cols, scene, plot.model[])
    end
    return draw_mesh2D(screen, cols, vs, fs)
end

# Mesh + surface entry point
function draw_mesh3D(scene, screen, @nospecialize(plot::Plot))
    Makie.add_computation!(plot.attributes, scene, Val(:pattern_uv_transform))
    @get_attribute(plot, (clip_planes, ))
    uv_transform = plot.pattern_uv_transform[]

    # per-element in meshscatter
    world_points = Makie.apply_model(plot.model_f32c[], plot.positions_transformed_f32c[])
    screen_points = cairo_project_to_screen(plot, output_type = Point3f)
    meshfaces = plot.faces[]
    meshnormals = plot.normals[]
    _meshuvs = plot.texturecoordinates[]

    if (_meshuvs isa AbstractVector{<:Vec3})
        error("Only 2D texture coordinates are supported right now. Use GLMakie for 3D textures.")
    end
    meshuvs::Union{Nothing,Vector{Vec2f}} = _meshuvs

    color = cairo_colors(plot)

    draw_mesh3D(
        scene, screen, plot,
        world_points, screen_points, meshfaces, meshnormals, meshuvs,
        uv_transform, color, clip_planes
    )
end

function draw_mesh3D(
        scene, screen, @nospecialize(plot::Plot),
        world_points, screen_points, meshfaces, meshnormals, meshuvs,
        uv_transform, color, clip_planes, model = plot.model_f32c[]::Mat4f
    )

    @get_attribute(plot, (shading, diffuse, specular, shininess, faceculling))

    shading = shading && (scene.compute.shading[] != NoShading)

    if meshuvs isa Vector{Vec2f} && to_value(uv_transform) !== nothing
        meshuvs = map(uv -> uv_transform * to_ndim(Vec3f, uv, 1), meshuvs)
    end

    matcap = to_value(get(plot, :matcap, nothing))
    per_face_col = per_face_colors(color, matcap, meshfaces, meshnormals, meshuvs)

    space = plot.space[]::Symbol
    if per_face_col isa Cairo.CairoPattern
        # plot.model_f32c[] is f32c corrected, not f32c * model
        f32c_model = Makie.f32_convert_matrix(scene.float32convert, space) * plot.model[]
        align_pattern(per_face_col, scene, f32c_model)
    end

    if !isnothing(meshnormals) && to_value(get(plot, :invert_normals, false))
        meshnormals .= -meshnormals
    end

    faceculling = to_value(get(plot, :faceculling, -10))

    draw_mesh3D(
        scene, screen, space, world_points, screen_points, meshfaces, meshnormals, per_face_col,
        model, shading::Bool, diffuse::Vec3f,
        specular::Vec3f, shininess::Float32, faceculling::Int, clip_planes, plot.eyeposition[]
    )
end

to_vec(c::Colorant) = Vec3f(red(c), green(c), blue(c))

function draw_mesh3D(
        scene, screen, space, world_points, screen_points, meshfaces, meshnormals, per_face_col,
        model, shading, diffuse, specular, shininess, faceculling, clip_planes, eyeposition
    )
    ctx = screen.context

    # local_model applies rotation and markersize from meshscatter to vertices
    i = Vec(1, 2, 3)
    normalmatrix = transpose(inv(model[i, i])) # see issue #3702

    if Makie.is_data_space(space) && !isempty(clip_planes)
        valid = Bool[is_visible(clip_planes, p) for p in world_points]
    else
        valid = Bool[]
    end

    # Approximate zorder
    average_zs = map(f -> average_z(screen_points, f), meshfaces)
    zorder = sortperm(average_zs)

    if isnothing(meshnormals)
        ns = nothing
    else
        ns = map(n -> normalize(normalmatrix * n), meshnormals)
    end

    # Face culling
    if isempty(valid) && !isnothing(ns)
        zorder = filter(i -> any(last.(ns[meshfaces[i]]) .> faceculling), zorder)
    elseif !isempty(valid)
        zorder = filter(i -> all(valid[meshfaces[i]]), zorder)
    else
        # no clipped faces, no normals to rely on for culling -> do nothing
    end

    # If per_face_col is a CairoPattern the plot is using an AbstractPattern
    # as a color. In this case we don't do shading and fall back to mesh2D
    # rendering
    if per_face_col isa Cairo.CairoPattern
        return draw_mesh2D(ctx, per_face_col, screen_points, meshfaces, reverse(zorder))
    end

    ambient = to_vec(scene.compute[:ambient_color][])
    light_color = to_vec(scene.compute[:dirlight_color][])
    light_direction = scene.compute[:dirlight_final_direction][]

    # vs are used as camdir (camera to vertex) for light calculation (in world space)
    vs = map(v -> normalize(to_ndim(Point3f, v, 0) - eyeposition), world_points)

    draw_pattern(
        ctx, zorder, shading, meshfaces, screen_points, per_face_col, ns, vs,
        light_direction, light_color, shininess, diffuse, ambient, specular)

    return
end


################################################################################
#                                   Surface                                    #
################################################################################


function draw_atomic(scene::Scene, screen::Screen, @nospecialize(primitive::Makie.Surface))
    attr = primitive.attributes::Makie.ComputeGraph

    # Generate mesh from surface data and add its data to the compute graph.
    # Use that to draw surface as a mesh
    Makie.register_computation!(attr,
            [:x, :y, :z], [:positions, :faces, :texturecoordinates, :normals]
        ) do (x, y, z), changed, cached

        # (x, y, z) are generated after convert_arguments and dim_converts,
        # before apply_transform and
        m = Makie.surface2mesh(x, y, z)
        return coordinates(m), decompose(GLTriangleFace, m), texturecoordinates(m), normals(m)
    end

    # TODO: Should we always have this registered for positions derived from x, y, z?
    #       That can coexist with range/vector path in GL backends...
    #       Note that surface2mesh may not be compatible with the order used in
    #       GL backends.
    Makie.register_position_transforms!(attr)

    draw_mesh3D(scene, screen, primitive)
    return nothing
end


################################################################################
#                                 MeshScatter                                  #
################################################################################


function draw_atomic(scene::Scene, screen::Screen, @nospecialize(primitive::Makie.MeshScatter))
    @get_attribute(primitive, (
        model_f32c, marker, markersize, rotation, positions_transformed_f32c,
        clip_planes, transform_marker))

    # We combine vertices and positions in world space.
    # Here we do the transformation to world space of meshscatter args
    # The rest happens in draw_scattered_mesh()
    transformed_pos = Makie.apply_model(model_f32c, positions_transformed_f32c)
    colors = cairo_colors(primitive)
    Makie.add_computation!(primitive.attributes, scene, Val(:pattern_uv_transform))
    uv_transform = primitive.pattern_uv_transform[]

    draw_scattered_mesh(
        scene, screen, primitive, marker,
        transformed_pos, markersize, rotation, colors,
        clip_planes, transform_marker, uv_transform
    )
end

function draw_scattered_mesh(
        scene, screen, @nospecialize(plot::Plot), mesh,
        # positions in world space, acting as translations for mesh
        positions, scales, rotations, colors,
        clip_planes, transform_marker, uv_transform
    )
    @get_attribute(plot, (model, space))

    meshpoints = decompose(Point3f, mesh)
    meshfaces = decompose(GLTriangleFace, mesh)
    meshnormals = normals(mesh)
    meshuvs = texturecoordinates(mesh)

    # transformation matrix to mesh into world space, see loop
    f32c_model = ifelse(transform_marker, strip_translation(plot.model[]), Mat4d(I))
    if !isnothing(scene.float32convert) && Makie.is_data_space(space)
        f32c_model = Makie.scalematrix(scene.float32convert.scaling[].scale::Vec3d) * f32c_model
    end

    # Z sorting based on meshscatter arguments
    # For correct z-ordering we need to be in view/camera or screen space
    view = plot.view[]
    zorder = sortperm(positions, by = p -> begin
        p4d = to_ndim(Vec4d, p, 1)
        cam_pos = view[Vec(3,4), Vec(1,2,3,4)] * p4d
        cam_pos[1] / cam_pos[2]
    end, rev=false)

    proj_mat = cairo_viewport_matrix(plot.resolution[]) * plot.projectionview[]

    for i in zorder
        # Get per-element data
        element_color = Makie.sv_getindex(colors, i)
        element_uv_transform = Makie.sv_getindex(uv_transform, i)
        element_translation = to_ndim(Point4d, positions[i], 0)
        element_rotation = Makie.rotationmatrix4(Makie.sv_getindex(rotations, i))
        element_scale = Makie.scalematrix(Makie.sv_getindex(scales, i))
        element_transform = element_rotation * element_scale # different order from transformationmatrix()

        # TODO: Should we cache this? Would be a lot of data...
        # mesh transformations
        # - transform_func does not apply to vertices (only pos)
        # - only scaling from float32convert applies to vertices
        #   f32c_scale * (maybe model) *  rotation * scale * vertices  +  f32c * model * transform_func(plot[1])
        # =        f32c_model          * element_transform * vertices  +       element_translation
        element_world_pos = map(meshpoints) do p
            p4d = to_ndim(Point4d, to_ndim(Point3d, p, 0), 1)
            p4d = f32c_model * element_transform * p4d + element_translation
            return Point3f(p4d) / p4d[4]
        end

        # TODO: And this?
        element_screen_pos = project_position(Point3f, proj_mat, element_world_pos, eachindex(element_world_pos))

        draw_mesh3D(
            scene, screen, plot,
            element_world_pos, element_screen_pos, meshfaces, meshnormals, meshuvs,
            element_uv_transform, element_color, clip_planes, f32c_model * element_transform
        )
    end

    return nothing
end


################################################################################
#                                    Voxel                                     #
################################################################################


function draw_atomic(scene::Scene, screen::Screen, @nospecialize(primitive::Makie.Voxels))
    pos = Makie.voxel_positions(primitive)
    scale = Makie.voxel_size(primitive)
    colors = Makie.voxel_colors(primitive)
    marker = GeometryBasics.expand_faceviews(normal_mesh(Rect3f(Point3f(-0.5), Vec3f(1))))

    # transformation to world space
    transformed_pos = _transform_to_world(scene, primitive, pos)

    # clip full voxel instead of faces
    if !isempty(primitive.clip_planes[]) && Makie.is_data_space(primitive)
        valid = [is_visible(primitive.clip_planes[], p) for p in transformed_pos]
        transformed_pos = transformed_pos[valid]
        colors = colors[valid]
    end

    # sneak in model_f32c so we don't have to pass through another variable
    Makie.register_computation!(primitive.attributes::Makie.ComputeGraph, [:model], [:model_f32c]) do (model,), _, __
        return (Mat4f(model),)
    end

    draw_scattered_mesh(
        scene, screen, primitive, marker,
        transformed_pos, scale, Quaternionf(0,0,0,1), colors,
        Plane3f[], true, primitive.uv_transform[]
    )

    return nothing
end<|MERGE_RESOLUTION|>--- conflicted
+++ resolved
@@ -247,11 +247,7 @@
 
     return draw_atomic_scatter(
         scene, ctx, markerspace_pos, indices, colors, markersize, strokecolor, strokewidth,
-<<<<<<< HEAD
         marker, marker_offset, converted_rotation, size_model, font, markerspace, billboard
-=======
-        marker, marker_offset, rotation, size_model, font, markerspace, billboard
->>>>>>> 9a8da4a0
     )
 end
 
