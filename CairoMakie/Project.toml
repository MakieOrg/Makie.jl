name = "CairoMakie"
uuid = "13f3f980-e62b-5c42-98c6-ff1f3baf88f0"
author = ["Simon Danisch <sdanisch@gmail.com>"]
version = "0.6.4"

[deps]
Base64 = "2a0f44e3-6c83-55bd-87e4-b1978d98bd5f"
Cairo = "159f3aea-2a34-519c-b102-8c37f9878175"
Colors = "5ae59095-9a9b-59fe-a467-6f913c188581"
FFTW = "7a1cc6ca-52ef-59f5-83cd-3a7055c09341"
FileIO = "5789e2e9-d7fb-5bc7-8068-2c6fae9b9549"
FreeType = "b38be410-82b0-50bf-ab77-7b57e271db43"
GeometryBasics = "5c1252a2-5f33-56bf-86c9-59e7332b4326"
LinearAlgebra = "37e2e46d-f89d-539d-b4ee-838fcccc9c8e"
Makie = "ee78f7c6-11fb-53f2-987a-cfe4a2b5a57a"
SHA = "ea8e919c-243c-51af-8825-aaa63cd721ce"
StaticArrays = "90137ffa-7385-5640-81b9-e52037218182"

[compat]
Cairo = "1.0.4"
Colors = "0.10, 0.11, 0.12"
FFTW = "1"
FileIO = "1.1"
FreeType = "3, 4.0"
<<<<<<< HEAD
GeometryBasics = "0.2, 0.3, 0.4"
Makie = "=0.15.0"
=======
GeometryBasics = "0.2, 0.3"
Makie = "=0.15.1"
>>>>>>> 600bda1a
StaticArrays = "0.12, 1.0"
julia = "1.3"

[extras]
Pkg = "44cfe95a-1eb2-52ea-b672-e2afdf69b78f"
Test = "8dfed614-e22c-5e08-85e1-65c5234f0b40"

[targets]
test = ["Test", "Pkg"]<|MERGE_RESOLUTION|>--- conflicted
+++ resolved
@@ -22,13 +22,8 @@
 FFTW = "1"
 FileIO = "1.1"
 FreeType = "3, 4.0"
-<<<<<<< HEAD
 GeometryBasics = "0.2, 0.3, 0.4"
-Makie = "=0.15.0"
-=======
-GeometryBasics = "0.2, 0.3"
 Makie = "=0.15.1"
->>>>>>> 600bda1a
 StaticArrays = "0.12, 1.0"
 julia = "1.3"
 
