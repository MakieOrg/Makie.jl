--- conflicted
+++ resolved
@@ -1,11 +1,7 @@
 name = "CairoMakie"
 uuid = "13f3f980-e62b-5c42-98c6-ff1f3baf88f0"
 author = ["Simon Danisch <sdanisch@gmail.com>"]
-<<<<<<< HEAD
 version = "0.13.0"
-=======
-version = "0.12.15"
->>>>>>> 22863fd5
 
 [deps]
 CRC32c = "8bf52ea8-c179-5cab-976a-9e18b702a9bc"
@@ -28,11 +24,7 @@
 FreeType = "3, 4.0"
 GeometryBasics = "0.4.11"
 LinearAlgebra = "1.0, 1.6"
-<<<<<<< HEAD
 Makie = "=0.22.0"
-=======
-Makie = "=0.21.15"
->>>>>>> 22863fd5
 PrecompileTools = "1.0"
 julia = "1.3"
 
