--- conflicted
+++ resolved
@@ -10,11 +10,10 @@
 StatsMakie = "65254759-4cff-5aa5-8326-61ce017a8c70"
 
 [compat]
-<<<<<<< HEAD
-AbstractPlotting = "≥ 0.9.5"
-GLMakie = "≥ 0.0.5"
-MakieGallery = "≥ 0.0.6"
-StatsMakie = "≥ 0.0.3"
+AbstractPlotting = "≥ 0.9.8"
+GLMakie = "≥ 0.0.6"
+MakieGallery = "≥ 0.0.8"
+StatsMakie = "≥ 0.0.6"
 julia = "≥ 0.7.0"
 
 [extras]
@@ -45,8 +44,3 @@
         "ImageCore", "GLFW", "DataFrames", 
         "GDAL", "ImageTransformations"
 ]
-=======
-AbstractPlotting = ">=0.9.8"
-GLMakie = ">=0.0.6"
-StatsMakie = ">=0.0.6"
->>>>>>> 1a1e8eed
