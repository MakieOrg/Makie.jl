name = "WGLMakie"
uuid = "276b4fcb-3e11-5398-bf8b-a0c2d153d008"
authors = ["SimonDanisch <sdanisch@gmail.com>"]
version = "0.2.12"

[deps]
AbstractPlotting = "537997a7-5e4e-5d89-9595-2241ea00577e"
Colors = "5ae59095-9a9b-59fe-a467-6f913c188581"
FileIO = "5789e2e9-d7fb-5bc7-8068-2c6fae9b9549"
FreeTypeAbstraction = "663a7486-cb36-511b-a19d-713bb74d65c9"
GeometryBasics = "5c1252a2-5f33-56bf-86c9-59e7332b4326"
Hyperscript = "47d2ed2b-36de-50cf-bf87-49c2cf4b8b91"
ImageMagick = "6218d12a-5da1-5696-b52f-db25d2ecc6d1"
JSServe = "824d6782-a2ef-11e9-3a09-e5662e0c26f9"
LinearAlgebra = "37e2e46d-f89d-539d-b4ee-838fcccc9c8e"
Observables = "510215fc-4207-5dde-b226-833fc4488ee2"
ShaderAbstractions = "65257c39-d410-5151-9873-9b3e5be5013e"
StaticArrays = "90137ffa-7385-5640-81b9-e52037218182"

[compat]
<<<<<<< HEAD
AbstractPlotting = "0.14.1, 0.15.4"
=======
AbstractPlotting = "0.14.1, 0.15"
>>>>>>> 8cca4f8e
Colors = "0.11, 0.12"
FileIO = "1.1"
FreeTypeAbstraction = "0.8"
GeometryBasics = "0.3"
Hyperscript = "0.0.3, 0.0.4"
ImageMagick = "1.1"
JSServe = "1.1"
Observables = "0.3"
ShaderAbstractions = "0.2.1"
StaticArrays = "0.12, 1.0"
julia = "1.3"

[extras]
ElectronDisplay = "d872a56f-244b-5cc9-b574-2017b5b909a8"
MeshIO = "7269a6da-0436-5bbc-96c2-40638cbb6118"
Test = "8dfed614-e22c-5e08-85e1-65c5234f0b40"

[targets]
test = ["Test", "ElectronDisplay", "MeshIO"]<|MERGE_RESOLUTION|>--- conflicted
+++ resolved
@@ -18,11 +18,7 @@
 StaticArrays = "90137ffa-7385-5640-81b9-e52037218182"
 
 [compat]
-<<<<<<< HEAD
 AbstractPlotting = "0.14.1, 0.15.4"
-=======
-AbstractPlotting = "0.14.1, 0.15"
->>>>>>> 8cca4f8e
 Colors = "0.11, 0.12"
 FileIO = "1.1"
 FreeTypeAbstraction = "0.8"
