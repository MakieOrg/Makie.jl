--- conflicted
+++ resolved
@@ -1,11 +1,7 @@
 name = "WGLMakie"
 uuid = "276b4fcb-3e11-5398-bf8b-a0c2d153d008"
 authors = ["SimonDanisch <sdanisch@gmail.com>"]
-<<<<<<< HEAD
 version = "0.2"
-=======
-version = "0.1.14"
->>>>>>> 0f1b751a
 
 [deps]
 AbstractPlotting = "537997a7-5e4e-5d89-9595-2241ea00577e"
@@ -28,13 +24,8 @@
 GeometryBasics = "0.2"
 Hyperscript = "0.0.3"
 ImageTransformations = "0.7, 0.8"
-<<<<<<< HEAD
-JSServe = "0.5"
 MakieGallery = "0.2"
-=======
 JSServe = "0.4, 0.5"
-MakieGallery = "0.1.10"
->>>>>>> 0f1b751a
 Observables = "0.2, 0.3"
 ShaderAbstractions = "0.2"
 StaticArrays = "0.12, 0.1"
