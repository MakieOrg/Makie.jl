# News

## master

<<<<<<< HEAD
- Added a tutorial to the docs about creating a marginal histogram plot [#1851](https://github.com/MakieOrg/Makie.jl/pull/1851).
=======
- Fixed incorrect line depth in GLMakie [#2843](https://github.com/MakieOrg/Makie.jl/pull/2843)
- Fixed incorrect line alpha in dense lines in GLMakie [#2843](https://github.com/MakieOrg/Makie.jl/pull/2843)

## v0.19.4

- Added export of `hidezdecorations!` from MakieLayout [#2821](https://github.com/MakieOrg/Makie.jl/pull/2821).
- Fixed an issue with GLMakie lines becoming discontinuous [#2828](https://github.com/MakieOrg/Makie.jl/pull/2828).
>>>>>>> fcf147e0

## v0.19.3

- Added the `stephist` plotting function [#2408](https://github.com/JuliaPlots/Makie.jl/pull/2408).
- Added the `brackets` plotting function [#2356](https://github.com/MakieOrg/Makie.jl/pull/2356).
- Fixed an issue where `poly` plots with `Vector{<: MultiPolygon}` inputs with per-polygon color were mistakenly rendered as meshes using CairoMakie [#2590](https://github.com/MakieOrg/Makie.jl/pulls/2478).
- Fixed a small typo which caused an error in the `Stepper` constructor [#2600](https://github.com/MakieOrg/Makie.jl/pulls/2478).
- Improve cleanup on block deletion [#2614](https://github.com/MakieOrg/Makie.jl/pull/2614)
- Add `menu.scroll_speed` and increase default speed for non-apple [#2616](https://github.com/MakieOrg/Makie.jl/pull/2616).
- Fixed rectangle zoom for nonlinear axes [#2674](https://github.com/MakieOrg/Makie.jl/pull/2674)
- Cleaned up linestyles in GLMakie (Fixing artifacting, spacing/size, anti-aliasing) [#2666](https://github.com/MakieOrg/Makie.jl/pull/2666).
- Fixed issue with scatterlines only accepting concrete color types as `markercolor` [#2691](https://github.com/MakieOrg/Makie.jl/pull/2691).
- Fixed an accidental issue where `LaTeXStrings` were not typeset correctly in `Axis3` [#2558](https://github.com/MakieOrg/Makie.jl/pull/2588).
- Fixed a bug where line segments in `text(lstr::LaTeXString)` were ignoring offsets [#2668](https://github.com/MakieOrg/Makie.jl/pull/2668).
- Fixed a bug where the `arrows` recipe accidentally called a `Bool` when `normalize = true` [#2740](https://github.com/MakieOrg/Makie.jl/pull/2740).
- Re-exported the `@colorant_str` (`colorant"..."`) macro from Colors.jl [#2726](https://github.com/MakieOrg/Makie.jl/pull/2726).
- Speedup heatmaps in WGLMakie. [#2647](https://github.com/MakieOrg/Makie.jl/pull/2647)
- Fix slow `data_limits` for recipes, which made plotting lots of data with recipes much slower [#2770](https://github.com/MakieOrg/Makie.jl/pull/2770).

## v0.19.1

- Add `show_data` method for `band` which shows the min and max values of the band at the x position of the cursor [#2497](https://github.com/MakieOrg/Makie.jl/pull/2497).
- Added `xlabelrotation`, `ylabelrotation` (`Axis`) and `labelrotation` (`Colorbar`) [#2478](https://github.com/MakieOrg/Makie.jl/pull/2478).
- Fixed forced rasterization in CairoMakie svg files when polygons with colors specified as (color, alpha) tuples were used [#2535](https://github.com/MakieOrg/Makie.jl/pull/2535).
- Do less copies of Observables in Attributes + plot pipeline [#2443](https://github.com/MakieOrg/Makie.jl/pull/2443). 
- Add Search Page and tweak Result Ordering [#2474](https://github.com/MakieOrg/Makie.jl/pull/2474).
- Remove all global attributes from TextureAtlas implementation and fix julia#master [#2498](https://github.com/MakieOrg/Makie.jl/pull/2498). 
- Use new JSServe, implement WGLMakie picking, improve performance and fix lots of WGLMakie bugs [#2428](https://github.com/MakieOrg/Makie.jl/pull/2428).

## v0.19.0

- **Breaking** The attribute `textsize` has been removed everywhere in favor of the attribute `fontsize` which had also been in use.
  To migrate, search and replace all uses of `textsize` to `fontsize` [#2387](https://github.com/MakieOrg/Makie.jl/pull/2387).
- Added rich text which allows to more easily use superscripts and subscripts as well as differing colors, fonts, fontsizes, etc. for parts of a given text [#2321](https://github.com/MakieOrg/Makie.jl/pull/2321).

## v0.18.4

- Added the `waterfall` plotting function [#2416](https://github.com/JuliaPlots/Makie.jl/pull/2416).
- Add support for `AbstractPattern` in `WGLMakie` [#2432](https://github.com/MakieOrg/Makie.jl/pull/2432).
- Broadcast replaces deprecated method for quantile [#2430](https://github.com/MakieOrg/Makie.jl/pull/2430).
- Fix CairoMakie's screen re-using [#2440](https://github.com/MakieOrg/Makie.jl/pull/2440).
- Fix repeated rendering with invisible objects [#2437](https://github.com/MakieOrg/Makie.jl/pull/2437).
- Fix hvlines for GLMakie [#2446](https://github.com/MakieOrg/Makie.jl/pull/2446).

## v0.18.3

- Add `render_on_demand` flag for `GLMakie.Screen`. Setting this to `true` will skip rendering until plots get updated. This is the new default [#2336](https://github.com/MakieOrg/Makie.jl/pull/2336), [#2397](https://github.com/MakieOrg/Makie.jl/pull/2397).
- Clean up OpenGL state handling in GLMakie [#2397](https://github.com/MakieOrg/Makie.jl/pull/2397).
- Fix salting [#2407](https://github.com/MakieOrg/Makie.jl/pull/2407).
- Fixes for [GtkMakie](https://github.com/jwahlstrand/GtkMakie.jl) [#2418](https://github.com/MakieOrg/Makie.jl/pull/2418).

## v0.18.2

- Fix Axis3 tick flipping with negative azimuth [#2364](https://github.com/MakieOrg/Makie.jl/pull/2364).
- Fix empty!(fig) and empty!(ax) [#2374](https://github.com/MakieOrg/Makie.jl/pull/2374), [#2375](https://github.com/MakieOrg/Makie.jl/pull/2375).
- Remove stencil buffer [#2389](https://github.com/MakieOrg/Makie.jl/pull/2389).
- Move Arrows and Wireframe to MakieCore [#2384](https://github.com/MakieOrg/Makie.jl/pull/2384).
- Skip legend entry if label is nothing [#2350](https://github.com/MakieOrg/Makie.jl/pull/2350).

## v0.18.1

- fix heatmap interpolation [#2343](https://github.com/MakieOrg/Makie.jl/pull/2343).
- move poly to MakieCore [#2334](https://github.com/MakieOrg/Makie.jl/pull/2334)
- Fix picking warning and update_axis_camera [#2352](https://github.com/MakieOrg/Makie.jl/pull/2352).
- bring back inline!, to not open a window in VSCode repl [#2353](https://github.com/MakieOrg/Makie.jl/pull/2353).

## v0.18

- **Breaking** Added `BezierPath` which can be constructed from SVG like command list, SVG string or from a `Polygon`.
  Added ability to use `BezierPath` and `Polgyon` as scatter markers.
  Replaced default symbol markers like `:cross` which converted to characters before with more precise `BezierPaths` and adjusted default markersize to 12.
  **Deprecated** using `String` to specify multiple char markers (`scatter(1:4, marker="abcd")`).
  **Deprecated** concrete geometries as markers like `Circle(Point2f(0), 1.5)` in favor of using the type like `Circle` for dispatch to special backend methods.
  Added single image marker support to WGLMakie [#979](https://github.com/MakieOrg/Makie.jl/pull/979).
- **Breaking** Refactored `display`, `record`, `colorbuffer` and `screens` to be faster and more consistent [#2306](https://github.com/MakieOrg/Makie.jl/pull/2306#issuecomment-1275918061).
- **Breaking** Refactored `DataInspector` to use `tooltip`. This results in changes in the attributes of DataInspector. Added `inspector_label`, `inspector_hover` and `inspector_clear` as optional attributes [#2095](https://github.com/JuliaPlots/Makie.jl/pull/2095).
- Added the `hexbin` plotting function [#2201](https://github.com/JuliaPlots/Makie.jl/pull/2201).
- Added the `tricontourf` plotting function [#2226](https://github.com/JuliaPlots/Makie.jl/pull/2226).
- Fixed per character attributes in text [#2244](https://github.com/JuliaPlots/Makie.jl/pull/2244).
- Allowed `CairoMakie` to render `scatter` with images as markers [#2080](https://github.com/MakieOrg/Makie.jl/pull/2080).
- Reworked text drawing and added ability to draw special characters via glyph indices in order to draw more LaTeX math characters with MathTeXEngine v0.5 [#2139](https://github.com/MakieOrg/Makie.jl/pull/2139).
- Allowed text to be copy/pasted into `Textbox` [#2281](https://github.com/MakieOrg/Makie.jl/pull/2281)
- Fixed updates for multiple meshes [#2277](https://github.com/MakieOrg/Makie.jl/pull/2277).
- Fixed broadcasting for linewidth, lengthscale & arrowsize in `arrow` recipe [#2273](https://github.com/MakieOrg/Makie.jl/pull/2273).
- Made GLMakie relocatable [#2282](https://github.com/MakieOrg/Makie.jl/pull/2282).
- Fixed changing input types in plot arguments [#2297](https://github.com/MakieOrg/Makie.jl/pull/2297).
- Better performance for Menus and fix clicks on items [#2299](https://github.com/MakieOrg/Makie.jl/pull/2299).
- Fixed CairoMakie bitmaps with transparency by using premultiplied ARGB surfaces [#2304](https://github.com/MakieOrg/Makie.jl/pull/2304).
- Fixed hiding of `Scene`s by setting `scene.visible[] = false` [#2317](https://github.com/MakieOrg/Makie.jl/pull/2317).
- `Axis` now accepts a `Tuple{Bool, Bool}` for `xtrimspine` and `ytrimspine` to trim only one end of the spine [#2171](https://github.com/JuliaPlots/Makie.jl/pull/2171).

## v0.17.13

- Fixed boundingboxes [#2184](https://github.com/MakieOrg/Makie.jl/pull/2184).
- Fixed highclip/lowclip in meshscatter, poly, contourf, barplot [#2183](https://github.com/MakieOrg/Makie.jl/pull/2183).
- Fixed gridline updates [#2196](https://github.com/MakieOrg/Makie.jl/pull/2196).
- Fixed glDisablei argument order, which crashed some Intel drivers.

## v0.17.12

- Fixed stackoverflow in show [#2167](https://github.com/MakieOrg/Makie.jl/pull/2167).

## v0.17.11

- `rainclouds`(!) now supports `violin_limits` keyword argument, serving the same.
role as `datalimits` in `violin` [#2137](https://github.com/MakieOrg/Makie.jl/pull/2137).
- Fixed an issue where nonzero `strokewidth` results in a thin outline of the wrong color if `color` and `strokecolor` didn't match and weren't transparent. [#2096](https://github.com/MakieOrg/Makie.jl/pull/2096).
- Improved performance around Axis(3) limits [#2115](https://github.com/MakieOrg/Makie.jl/pull/2115).
- Cleaned up stroke artifacts in scatter and text [#2096](https://github.com/MakieOrg/Makie.jl/pull/2096).
- Compile time improvements [#2153](https://github.com/MakieOrg/Makie.jl/pull/2153).
- Mesh and Surface now interpolate between values instead of interpolating between colors for WGLMakie + GLMakie [#2097](https://github.com/MakieOrg/Makie.jl/pull/2097).

## v0.17.10

- Bumped compatibility bound of `GridLayoutBase.jl` to `v0.9.0` which fixed a regression with `Mixed` and `Outside` alignmodes in nested `GridLayout`s [#2135](https://github.com/MakieOrg/Makie.jl/pull/2135).

## v0.17.9

- Patterns (`Makie.AbstractPattern`) are now supported by `CairoMakie` in `poly` plots that don't involve `mesh`, such as `bar` and `poly` [#2106](https://github.com/MakieOrg/Makie.jl/pull/2106/).
- Fixed regression where `Block` alignments could not be specified as numbers anymore [#2108](https://github.com/MakieOrg/Makie.jl/pull/2108).
- Added the option to show mirrored ticks on the other side of an Axis using the attributes `xticksmirrored` and `yticksmirrored` [#2105](https://github.com/MakieOrg/Makie.jl/pull/2105).
- Fixed a bug where a set of `Axis` wouldn't be correctly linked together if they were only linked in pairs instead of all at the same time [#2116](https://github.com/MakieOrg/Makie.jl/pull/2116).

## v0.17.7

- Improved `Menu` performance, now it should me much harder to reach the boundary of 255 scenes in GLMakie. `Menu` also takes a `default` keyword argument now and can be scrolled if there is too little space available.

## v0.17.6

- **EXPERIMENTAL**: Added support for multiple windows in GLMakie through `display(GLMakie.Screen(), figure_or_scene)` [#1771](https://github.com/MakieOrg/Makie.jl/pull/1771).
- Added support for RGB matrices in `heatmap` with GLMakie [#2036](https://github.com/MakieOrg/Makie.jl/pull/2036)
- `Textbox` doesn't defocus anymore on trying to submit invalid input [#2041](https://github.com/MakieOrg/Makie.jl/pull/2041).
- `text` now takes the position as the first argument(s) like `scatter` and most other plotting functions, it is invoked `text(x, y, [z], text = "text")`. Because it is now of conversion type `PointBased`, the positions can be given in all the usual different ways which are implemented as conversion methods. All old invocation styles such as `text("text", position = Point(x, y))` still work to maintain backwards compatibility [#2020](https://github.com/MakieOrg/Makie.jl/pull/2020).

## v0.17.5

- Fixed a regression with `linkaxes!` [#2039](https://github.com/MakieOrg/Makie.jl/pull/2039).

## v0.17.4

- The functions `hlines!`, `vlines!`, `hspan!`, `vspan!` and `abline!` were reimplemented as recipes. This allows using them without an `Axis` argument in first position and also as visuals in AlgebraOfGraphics.jl. Also, `abline!` is now called `ablines!` for consistency, `abline!` is still exported but deprecated and will be removed in the future. [#2023](https://github.com/MakieOrg/Makie.jl/pulls/2023).
- Added `rainclouds` and `rainclouds!` [#1725](https://github.com/MakieOrg/Makie.jl/pull/1725).
- Improve CairoMakie performance [#1964](https://github.com/MakieOrg/Makie.jl/pull/1964) [#1981](https://github.com/MakieOrg/Makie.jl/pull/1981).
- Interpolate colormap correctly [#1973](https://github.com/MakieOrg/Makie.jl/pull/1973).
- Fix picking [#1993](https://github.com/MakieOrg/Makie.jl/pull/1993).
- Improve compile time latency [#1968](https://github.com/MakieOrg/Makie.jl/pull/1968) [#2000](https://github.com/MakieOrg/Makie.jl/pull/2000).
- Fix multi poly with rects [#1999](https://github.com/MakieOrg/Makie.jl/pull/1999).
- Respect scale and nonlinear values in PlotUtils cgrads [#1979](https://github.com/MakieOrg/Makie.jl/pull/1979).
- Fix CairoMakie heatmap filtering [#1828](https://github.com/MakieOrg/Makie.jl/pull/1828).
- Remove GLVisualize and MakieLayout module [#2007](https://github.com/MakieOrg/Makie.jl/pull/2007) [#2008](https://github.com/MakieOrg/Makie.jl/pull/2008).
- Add linestyle and default to extrema(z) for contour, remove bitrotten fillrange [#2008](https://github.com/MakieOrg/Makie.jl/pull/2008).

## v0.17.3

- Switched to `MathTeXEngine v0.4`, which improves the look of LaTeXStrings [#1952](https://github.com/MakieOrg/Makie.jl/pull/1952).
- Added subtitle capability to `Axis` [#1859](https://github.com/MakieOrg/Makie.jl/pull/1859).
- Fixed a bug where scaled colormaps constructed using `Makie.cgrad` were not interpreted correctly.

## v0.17.2

- Changed the default font from `Dejavu Sans` to `TeX Gyre Heros Makie` which is the same as `TeX Gyre Heros` with slightly decreased descenders and ascenders. Decreasing those metrics reduced unnecessary whitespace and alignment issues. Four fonts in total were added, the styles Regular, Bold, Italic and Bold Italic. Also changed `Axis`, `Axis3` and `Legend` attributes `titlefont` to `TeX Gyre Heros Makie Bold` in order to separate it better from axis labels in multifacet arrangements [#1897](https://github.com/MakieOrg/Makie.jl/pull/1897).

## v0.17.1

- Added word wrapping. In `Label`, `word_wrap = true` causes it to use the suggested width and wrap text to fit. In `text`, `word_wrap_width > 0` can be used to set a pixel unit line width. Any word (anything between two spaces without a newline) that goes beyond this width gets a newline inserted before it [#1819](https://github.com/MakieOrg/Makie.jl/pull/1819).
- Improved `Axis3`'s interactive performance [#1835](https://github.com/MakieOrg/Makie.jl/pull/1835).
- Fixed errors in GLMakie's `scatter` implementation when markers are given as images. [#1917](https://github.com/MakieOrg/Makie.jl/pull/1917).
- Removed some method ambiguities introduced in v0.17 [#1922](https://github.com/MakieOrg/Makie.jl/pull/1922).
- Add an empty default label, `""`, to each slider that doesn't have a label in `SliderGrid` [#1888](https://github.com/MakieOrg/Makie.jl/pull/1888).

## v0.17

- **Breaking** Added `space` as a generic attribute to switch between data, pixel, relative and clip space for positions. `space` in text has been renamed to `markerspace` because of this. `Pixel` and `SceneSpace` are no longer valid inputs for `space` or `markerspace` [#1596](https://github.com/MakieOrg/Makie.jl/pull/1596).
- **Breaking** Deprecated `mouse_selection(scene)` for `pick(scene)`.
- **Breaking** Bumped `GridLayoutBase` version to `v0.7`, which introduced offset layouts. Now, indexing into row 0 doesn't create a new row 1, but a new row 0, so that all previous content positions stay the same. This makes building complex layouts order-independent [#1704](https://github.com/MakieOrg/Makie.jl/pull/1704).
- **Breaking** deprecate `to_colormap(cmap, ncolors)` in favor of `categorical_colors(cmap, ncolors)` and `resample_cmap(cmap, ncolors)` [#1901](https://github.com/MakieOrg/Makie.jl/pull/1901) [#1723](https://github.com/MakieOrg/Makie.jl/pull/1723).
- Added `empty!(fig)` and changed `empty!(scene)` to remove all child plots without detaching windows [#1818](https://github.com/MakieOrg/Makie.jl/pull/1818).
- Switched to erroring instead of warning for deprecated events `mousebuttons`, `keyboardbuttons` and `mousedrag`.
- `Layoutable` was renamed to `Block` and the infrastructure changed such that attributes are fixed fields and each block has its own `Scene` for better encapsulation [#1796](https://github.com/MakieOrg/Makie.jl/pull/1796).
- Added `SliderGrid` block which replaces the deprecated `labelslider!` and `labelslidergrid!` functions [#1796](https://github.com/MakieOrg/Makie.jl/pull/1796).
- The default anti-aliasing method can now be set in `CairoMakie.activate!` using the `antialias` keyword.  Available options are `CairoMakie.Cairo.ANTIALIAS_*` [#1875](https://github.com/MakieOrg/Makie.jl/pull/1875).
- Added ability to rasterize a plots in CairoMakie vector graphics if `plt.rasterize = true` or `plt.rasterize = scale::Int` [#1872](https://github.com/MakieOrg/Makie.jl/pull/1872).
- Fixed segfaults in `streamplot_impl` on Mac M1 [#1830](https://github.com/MakieOrg/Makie.jl/pull/1830).
- Set the [Cairo miter limit](https://www.cairographics.org/manual/cairo-cairo-t.html#cairo-set-miter-limit) to mimic GLMakie behaviour [#1844](https://github.com/MakieOrg/Makie.jl/pull/1844).
- Fixed a method ambiguity in `rotatedrect` [#1846](https://github.com/MakieOrg/Makie.jl/pull/1846).
- Allow weights in statistical recipes [#1816](https://github.com/MakieOrg/Makie.jl/pull/1816).
- Fixed manual cycling of plot attributes [#1873](https://github.com/MakieOrg/Makie.jl/pull/1873).
- Fixed type constraints in ticklabelalign attributes [#1882](https://github.com/MakieOrg/Makie.jl/pull/1882).

## v0.16.4

- Fixed WGLMakie performance bug and added option to set fps via `WGLMakie.activate!(fps=30)`.
- Implemented `nan_color`, `lowclip`, `highclip` for `image(::Matrix{Float})` in shader.
- Cleaned up mesh shader and implemented `nan_color`, `lowclip`, `highclip` for `mesh(m; color::Matrix{Float})` on the shader.
- Allowed `GLMakie.Buffer` `GLMakie.Sampler` to be used in `GeometryBasics.Mesh` to partially update parts of a mesh/texture and different interpolation and clamping modes for the texture.

## v0.16

- **Breaking** Removed `Node` alias [#1307](https://github.com/MakieOrg/Makie.jl/pull/1307), [#1393](https://github.com/MakieOrg/Makie.jl/pull/1393). To upgrade, simply replace all occurrences of `Node` with `Observable`.
- **Breaking** Cleaned up `Scene` type [#1192](https://github.com/MakieOrg/Makie.jl/pull/1192), [#1393](https://github.com/MakieOrg/Makie.jl/pull/1393). The `Scene()` constructor doesn't create any axes or limits anymore. All keywords like `raw`, `show_axis` have been removed. A scene now always works like it did when using the deprecated `raw=true`. All the high level functionality like showing an axis and adding a 3d camera has been moved to `LScene`. See the new `Scene` tutorial for more info: https://docs.makie.org/dev/tutorials/scenes/.
- **Breaking** Lights got moved to `Scene`, see the [lighting docs](https://docs.makie.org/stable/documentation/lighting) and [RPRMakie examples](https://docs.makie.org/stable/documentation/backends/rprmakie/).
- Added ECDF plot [#1310](https://github.com/MakieOrg/Makie.jl/pull/1310).
- Added Order Independent Transparency to GLMakie [#1418](https://github.com/MakieOrg/Makie.jl/pull/1418), [#1506](https://github.com/MakieOrg/Makie.jl/pull/1506). This type of transparency is now used with `transpareny = true`. The old transparency handling is available with `transparency = false`.
- Fixed blurry text in GLMakie and WGLMakie [#1494](https://github.com/MakieOrg/Makie.jl/pull/1494).
- Introduced a new experimental backend for ray tracing: [RPRMakie](https://docs.makie.org/stable/documentation/backends/rprmakie/).
- Added the `Cycled` type, which can be used to select the i-th value from the current cycler for a specific attribute [#1248](https://github.com/MakieOrg/Makie.jl/pull/1248).
- The plot function `scatterlines` now uses `color` as `markercolor` if `markercolor` is `automatic`. Also, cycling of the `color` attribute is enabled [#1463](https://github.com/MakieOrg/Makie.jl/pull/1463).
- Added the function `resize_to_layout!`, which allows to resize a `Figure` so that it contains its top `GridLayout` without additional whitespace or clipping [#1438](https://github.com/MakieOrg/Makie.jl/pull/1438).
- Cleaned up lighting in 3D contours and isosurfaces [#1434](https://github.com/MakieOrg/Makie.jl/pull/1434).
- Adjusted attributes of volumeslices to follow the normal structure [#1404](https://github.com/MakieOrg/Makie.jl/pull/1404). This allows you to adjust attributes like `colormap` without going through nested attributes.
- Added depth to 3D contours and isosurfaces [#1395](https://github.com/MakieOrg/Makie.jl/pull/1395), [#1393](https://github.com/MakieOrg/Makie.jl/pull/1393). This allows them to intersect correctly with other 3D objects.
- Restricted 3D scene camera to one scene [#1394](https://github.com/MakieOrg/Makie.jl/pull/1394), [#1393](https://github.com/MakieOrg/Makie.jl/pull/1393). This fixes issues with multiple scenes fighting over events consumed by the camera. You can select a scene by cleaning on it.
- Added depth shift attribute for GLMakie and WGLMakie [#1382](https://github.com/MakieOrg/Makie.jl/pull/1382), [#1393](https://github.com/MakieOrg/Makie.jl/pull/1393). This can be used to adjust render order similar to `overdraw`.
- Simplified automatic width computation in barplots [#1223](https://github.com/MakieOrg/Makie.jl/pull/1223), [#1393](https://github.com/MakieOrg/Makie.jl/pull/1393). If no `width` attribute is passed, the default width is computed as the minimum difference between consecutive `x` positions. Gap between bars are given by the (multiplicative) `gap` attribute. The actual bar width equals `width * (1 - gap)`.
- Added logical expressions for `ispressed` [#1222](https://github.com/MakieOrg/Makie.jl/pull/1222), [#1393](https://github.com/MakieOrg/Makie.jl/pull/1393). This moves a lot of control over hotkeys towards the user. With these changes one can now set a hotkey to trigger on any or no key, collections of keys and logical combinations of keys (i.e. "A is pressed and B is not pressed").
- Fixed issues with `Menu` render order [#1411](https://github.com/MakieOrg/Makie.jl/pull/1411).
- Added `label_rotation` to barplot [#1401](https://github.com/MakieOrg/Makie.jl/pull/1401).
- Fixed issue where `pixelcam!` does not remove controls from other cameras [#1504](https://github.com/MakieOrg/Makie.jl/pull/1504).
- Added conversion for OffsetArrays [#1260](https://github.com/MakieOrg/Makie.jl/pull/1260).
- The `qqplot` `qqline` options were changed to `:identity`, `:fit`, `:fitrobust` and `:none` (the default) [#1563](https://github.com/MakieOrg/Makie.jl/pull/1563). Fixed numeric error due to double computation of quantiles when fitting `qqline`. Deprecated `plot(q::QQPair)` method as it does not have enough information for correct `qqline` fit.

All other changes are collected [in this PR](https://github.com/MakieOrg/Makie.jl/pull/1521) and in the [release notes](https://github.com/MakieOrg/Makie.jl/releases/tag/v0.16.0).

## v0.15.3
- The functions `labelslidergrid!` and `labelslider!` now set fixed widths for the value column with a heuristic. It is possible now to pass `Formatting.format` format strings as format specifiers in addition to the previous functions.
- Fixed 2D arrow rotations in `streamplot` [#1352](https://github.com/MakieOrg/Makie.jl/pull/1352).

## v0.15.2
- Reenabled Julia 1.3 support.
- Use [MathTexEngine v0.2](https://github.com/Kolaru/MathTeXEngine.jl/releases/tag/v0.2.0).
- Depend on new GeometryBasics, which changes all the Vec/Point/Quaternion/RGB/RGBA - f0 aliases to just f. For example, `Vec2f0` is changed to `Vec2f`. Old aliases are still exported, but deprecated and will be removed in the next breaking release. For more details and an upgrade script, visit [GeometryBasics#97](https://github.com/JuliaGeometry/GeometryBasics.jl/pull/97).
- Added `hspan!` and `vspan!` functions [#1264](https://github.com/MakieOrg/Makie.jl/pull/1264).

## v0.15.1
- Switched documentation framework to Franklin.jl.
- Added a specialization for `volumeslices` to DataInspector.
- Fixed 1 element `hist` [#1238](https://github.com/MakieOrg/Makie.jl/pull/1238) and make it easier to move `hist` [#1150](https://github.com/MakieOrg/Makie.jl/pull/1150).

## v0.15.0

- `LaTeXString`s can now be used as input to `text` and therefore as labels for `Axis`, `Legend`, or other comparable objects. Mathematical expressions are typeset using [MathTeXEngine.jl](https://github.com/Kolaru/MathTeXEngine.jl) which offers a fast approximation of LaTeX typesetting [#1022](https://github.com/MakieOrg/Makie.jl/pull/1022).
- Added `Symlog10` and `pseudolog10` axis scales for log scale approximations that work with zero and negative values [#1109](https://github.com/MakieOrg/Makie.jl/pull/1109).
- Colorbar limits can now be passed as the attribute `colorrange` similar to plots [#1066](https://github.com/MakieOrg/Makie.jl/pull/1066).
- Added the option to pass three vectors to heatmaps and other plots using `SurfaceLike` conversion [#1101](https://github.com/MakieOrg/Makie.jl/pull/1101).
- Added `stairs` plot recipe [#1086](https://github.com/MakieOrg/Makie.jl/pull/1086).
- **Breaking** Removed `FigurePosition` and `FigureSubposition` types. Indexing into a `Figure` like `fig[1, 1]` now returns `GridPosition` and `GridSubposition` structs, which can be used in the same way as the types they replace. Because of an underlying change in `GridLayoutBase.jl`, it is now possible to do `Axis(gl[1, 1])` where `gl` is a `GridLayout` that is a sublayout of a `Figure`'s top layout [#1075](https://github.com/MakieOrg/Makie.jl/pull/1075).
- Bar plots and histograms have a new option for adding text labels [#1069](https://github.com/MakieOrg/Makie.jl/pull/1069).
- It is now possible to specify one `linewidth` value per segment in `linesegments` [#992](https://github.com/MakieOrg/Makie.jl/pull/992).
- Added a new 3d camera that allows for better camera movements using keyboard and mouse [#1024](https://github.com/MakieOrg/Makie.jl/pull/1024).
- Fixed the application of scale transformations to `surface` [#1070](https://github.com/MakieOrg/Makie.jl/pull/1070).
- Added an option to set a custom callback function for the `RectangleZoom` axis interaction to enable other use cases than zooming [#1104](https://github.com/MakieOrg/Makie.jl/pull/1104).
- Fixed rendering of `heatmap`s with one or more reversed ranges in CairoMakie, as in `heatmap(1:10, 10:-1:1, rand(10, 10))` [#1100](https://github.com/MakieOrg/Makie.jl/pull/1100).
- Fixed volume slice recipe and added docs for it [#1123](https://github.com/MakieOrg/Makie.jl/pull/1123).<|MERGE_RESOLUTION|>--- conflicted
+++ resolved
@@ -2,9 +2,7 @@
 
 ## master
 
-<<<<<<< HEAD
 - Added a tutorial to the docs about creating a marginal histogram plot [#1851](https://github.com/MakieOrg/Makie.jl/pull/1851).
-=======
 - Fixed incorrect line depth in GLMakie [#2843](https://github.com/MakieOrg/Makie.jl/pull/2843)
 - Fixed incorrect line alpha in dense lines in GLMakie [#2843](https://github.com/MakieOrg/Makie.jl/pull/2843)
 
@@ -12,7 +10,6 @@
 
 - Added export of `hidezdecorations!` from MakieLayout [#2821](https://github.com/MakieOrg/Makie.jl/pull/2821).
 - Fixed an issue with GLMakie lines becoming discontinuous [#2828](https://github.com/MakieOrg/Makie.jl/pull/2828).
->>>>>>> fcf147e0
 
 ## v0.19.3
 
