# News

## master

<<<<<<< HEAD
- Deprecated `flatten_plots` in favor of `collect_atomic_plots`. Using the new `collect_atomic_plots` fixed a bug in CairoMakie where the z-level of plots within recipes was not respected. [#2793](https://github.com/MakieOrg/Makie.jl/pull/2793)
- Added export of `hidezdecorations!` from MakieLayout. [#2821](https://github.com/MakieOrg/Makie.jl/pull/2821)
=======
## v0.19.4

- Added export of `hidezdecorations!` from MakieLayout [#2821](https://github.com/MakieOrg/Makie.jl/pull/2821).
- Fix line shader [#2828](https://github.com/MakieOrg/Makie.jl/pull/2828).
>>>>>>> 6f507c1e

## v0.19.3

- Added the `stephist` plotting function [#2408](https://github.com/JuliaPlots/Makie.jl/pull/2408).
- Added the `brackets` plotting function [#2356](https://github.com/MakieOrg/Makie.jl/pull/2356).
- Fixed an issue where `poly` plots with `Vector{<: MultiPolygon}` inputs with per-polygon color were mistakenly rendered as meshes using CairoMakie [#2590](https://github.com/MakieOrg/Makie.jl/pulls/2478).
- Fixed a small typo which caused an error in the `Stepper` constructor [#2600](https://github.com/MakieOrg/Makie.jl/pulls/2478).
- Improve cleanup on block deletion [#2614](https://github.com/MakieOrg/Makie.jl/pull/2614)
- Add `menu.scroll_speed` and increase default speed for non-apple [#2616](https://github.com/MakieOrg/Makie.jl/pull/2616).
- Fixed rectangle zoom for nonlinear axes [#2674](https://github.com/MakieOrg/Makie.jl/pull/2674)
- Cleaned up linestyles in GLMakie (Fixing artifacting, spacing/size, anti-aliasing) [#2666](https://github.com/MakieOrg/Makie.jl/pull/2666).
- Fixed issue with scatterlines only accepting concrete color types as `markercolor` [#2691](https://github.com/MakieOrg/Makie.jl/pull/2691).
- Fixed an accidental issue where `LaTeXStrings` were not typeset correctly in `Axis3` [#2558](https://github.com/MakieOrg/Makie.jl/pull/2588).
- Fixed a bug where line segments in `text(lstr::LaTeXString)` were ignoring offsets [#2668](https://github.com/MakieOrg/Makie.jl/pull/2668).
- Fixed a bug where the `arrows` recipe accidentally called a `Bool` when `normalize = true` [#2740](https://github.com/MakieOrg/Makie.jl/pull/2740).
- Re-exported the `@colorant_str` (`colorant"..."`) macro from Colors.jl [#2726](https://github.com/MakieOrg/Makie.jl/pull/2726).
- Speedup heatmaps in WGLMakie. [#2647](https://github.com/MakieOrg/Makie.jl/pull/2647)
- Fix slow `data_limits` for recipes, which made plotting lots of data with recipes much slower [#2770](https://github.com/MakieOrg/Makie.jl/pull/2770).

## v0.19.1

- Add `show_data` method for `band` which shows the min and max values of the band at the x position of the cursor [#2497](https://github.com/MakieOrg/Makie.jl/pull/2497).
- Added `xlabelrotation`, `ylabelrotation` (`Axis`) and `labelrotation` (`Colorbar`) [#2478](https://github.com/MakieOrg/Makie.jl/pull/2478).
- Fixed forced rasterization in CairoMakie svg files when polygons with colors specified as (color, alpha) tuples were used [#2535](https://github.com/MakieOrg/Makie.jl/pull/2535).
- Do less copies of Observables in Attributes + plot pipeline [#2443](https://github.com/MakieOrg/Makie.jl/pull/2443).
- Add Search Page and tweak Result Ordering [#2474](https://github.com/MakieOrg/Makie.jl/pull/2474).
- Remove all global attributes from TextureAtlas implementation and fix julia#master [#2498](https://github.com/MakieOrg/Makie.jl/pull/2498).
- Use new JSServe, implement WGLMakie picking, improve performance and fix lots of WGLMakie bugs [#2428](https://github.com/MakieOrg/Makie.jl/pull/2428).

## v0.19.0

- **Breaking** The attribute `textsize` has been removed everywhere in favor of the attribute `fontsize` which had also been in use.
  To migrate, search and replace all uses of `textsize` to `fontsize` [#2387](https://github.com/MakieOrg/Makie.jl/pull/2387).
- Added rich text which allows to more easily use superscripts and subscripts as well as differing colors, fonts, fontsizes, etc. for parts of a given text [#2321](https://github.com/MakieOrg/Makie.jl/pull/2321).

## v0.18.4

- Added the `waterfall` plotting function [#2416](https://github.com/JuliaPlots/Makie.jl/pull/2416).
- Add support for `AbstractPattern` in `WGLMakie` [#2432](https://github.com/MakieOrg/Makie.jl/pull/2432).
- Broadcast replaces deprecated method for quantile [#2430](https://github.com/MakieOrg/Makie.jl/pull/2430).
- Fix CairoMakie's screen re-using [#2440](https://github.com/MakieOrg/Makie.jl/pull/2440).
- Fix repeated rendering with invisible objects [#2437](https://github.com/MakieOrg/Makie.jl/pull/2437).
- Fix hvlines for GLMakie [#2446](https://github.com/MakieOrg/Makie.jl/pull/2446).

## v0.18.3

- Add `render_on_demand` flag for `GLMakie.Screen`. Setting this to `true` will skip rendering until plots get updated. This is the new default [#2336](https://github.com/MakieOrg/Makie.jl/pull/2336), [#2397](https://github.com/MakieOrg/Makie.jl/pull/2397).
- Clean up OpenGL state handling in GLMakie [#2397](https://github.com/MakieOrg/Makie.jl/pull/2397).
- Fix salting [#2407](https://github.com/MakieOrg/Makie.jl/pull/2407).
- Fixes for [GtkMakie](https://github.com/jwahlstrand/GtkMakie.jl) [#2418](https://github.com/MakieOrg/Makie.jl/pull/2418).

## v0.18.2

- Fix Axis3 tick flipping with negative azimuth [#2364](https://github.com/MakieOrg/Makie.jl/pull/2364).
- Fix empty!(fig) and empty!(ax) [#2374](https://github.com/MakieOrg/Makie.jl/pull/2374), [#2375](https://github.com/MakieOrg/Makie.jl/pull/2375).
- Remove stencil buffer [#2389](https://github.com/MakieOrg/Makie.jl/pull/2389).
- Move Arrows and Wireframe to MakieCore [#2384](https://github.com/MakieOrg/Makie.jl/pull/2384).
- Skip legend entry if label is nothing [#2350](https://github.com/MakieOrg/Makie.jl/pull/2350).

## v0.18.1

- fix heatmap interpolation [#2343](https://github.com/MakieOrg/Makie.jl/pull/2343).
- move poly to MakieCore [#2334](https://github.com/MakieOrg/Makie.jl/pull/2334)
- Fix picking warning and update_axis_camera [#2352](https://github.com/MakieOrg/Makie.jl/pull/2352).
- bring back inline!, to not open a window in VSCode repl [#2353](https://github.com/MakieOrg/Makie.jl/pull/2353).

## v0.18

- **Breaking** Added `BezierPath` which can be constructed from SVG like command list, SVG string or from a `Polygon`.
  Added ability to use `BezierPath` and `Polgyon` as scatter markers.
  Replaced default symbol markers like `:cross` which converted to characters before with more precise `BezierPaths` and adjusted default markersize to 12.
  **Deprecated** using `String` to specify multiple char markers (`scatter(1:4, marker="abcd")`).
  **Deprecated** concrete geometries as markers like `Circle(Point2f(0), 1.5)` in favor of using the type like `Circle` for dispatch to special backend methods.
  Added single image marker support to WGLMakie [#979](https://github.com/MakieOrg/Makie.jl/pull/979).
- **Breaking** Refactored `display`, `record`, `colorbuffer` and `screens` to be faster and more consistent [#2306](https://github.com/MakieOrg/Makie.jl/pull/2306#issuecomment-1275918061).
- **Breaking** Refactored `DataInspector` to use `tooltip`. This results in changes in the attributes of DataInspector. Added `inspector_label`, `inspector_hover` and `inspector_clear` as optional attributes [#2095](https://github.com/JuliaPlots/Makie.jl/pull/2095).
- Added the `hexbin` plotting function [#2201](https://github.com/JuliaPlots/Makie.jl/pull/2201).
- Added the `tricontourf` plotting function [#2226](https://github.com/JuliaPlots/Makie.jl/pull/2226).
- Fixed per character attributes in text [#2244](https://github.com/JuliaPlots/Makie.jl/pull/2244).
- Allowed `CairoMakie` to render `scatter` with images as markers [#2080](https://github.com/MakieOrg/Makie.jl/pull/2080).
- Reworked text drawing and added ability to draw special characters via glyph indices in order to draw more LaTeX math characters with MathTeXEngine v0.5 [#2139](https://github.com/MakieOrg/Makie.jl/pull/2139).
- Allowed text to be copy/pasted into `Textbox` [#2281](https://github.com/MakieOrg/Makie.jl/pull/2281)
- Fixed updates for multiple meshes [#2277](https://github.com/MakieOrg/Makie.jl/pull/2277).
- Fixed broadcasting for linewidth, lengthscale & arrowsize in `arrow` recipe [#2273](https://github.com/MakieOrg/Makie.jl/pull/2273).
- Made GLMakie relocatable [#2282](https://github.com/MakieOrg/Makie.jl/pull/2282).
- Fixed changing input types in plot arguments [#2297](https://github.com/MakieOrg/Makie.jl/pull/2297).
- Better performance for Menus and fix clicks on items [#2299](https://github.com/MakieOrg/Makie.jl/pull/2299).
- Fixed CairoMakie bitmaps with transparency by using premultiplied ARGB surfaces [#2304](https://github.com/MakieOrg/Makie.jl/pull/2304).
- Fixed hiding of `Scene`s by setting `scene.visible[] = false` [#2317](https://github.com/MakieOrg/Makie.jl/pull/2317).
- `Axis` now accepts a `Tuple{Bool, Bool}` for `xtrimspine` and `ytrimspine` to trim only one end of the spine [#2171](https://github.com/JuliaPlots/Makie.jl/pull/2171).

## v0.17.13

- Fixed boundingboxes [#2184](https://github.com/MakieOrg/Makie.jl/pull/2184).
- Fixed highclip/lowclip in meshscatter, poly, contourf, barplot [#2183](https://github.com/MakieOrg/Makie.jl/pull/2183).
- Fixed gridline updates [#2196](https://github.com/MakieOrg/Makie.jl/pull/2196).
- Fixed glDisablei argument order, which crashed some Intel drivers.

## v0.17.12

- Fixed stackoverflow in show [#2167](https://github.com/MakieOrg/Makie.jl/pull/2167).

## v0.17.11

- `rainclouds`(!) now supports `violin_limits` keyword argument, serving the same.
role as `datalimits` in `violin` [#2137](https://github.com/MakieOrg/Makie.jl/pull/2137).
- Fixed an issue where nonzero `strokewidth` results in a thin outline of the wrong color if `color` and `strokecolor` didn't match and weren't transparent. [#2096](https://github.com/MakieOrg/Makie.jl/pull/2096).
- Improved performance around Axis(3) limits [#2115](https://github.com/MakieOrg/Makie.jl/pull/2115).
- Cleaned up stroke artifacts in scatter and text [#2096](https://github.com/MakieOrg/Makie.jl/pull/2096).
- Compile time improvements [#2153](https://github.com/MakieOrg/Makie.jl/pull/2153).
- Mesh and Surface now interpolate between values instead of interpolating between colors for WGLMakie + GLMakie [#2097](https://github.com/MakieOrg/Makie.jl/pull/2097).

## v0.17.10

- Bumped compatibility bound of `GridLayoutBase.jl` to `v0.9.0` which fixed a regression with `Mixed` and `Outside` alignmodes in nested `GridLayout`s [#2135](https://github.com/MakieOrg/Makie.jl/pull/2135).

## v0.17.9

- Patterns (`Makie.AbstractPattern`) are now supported by `CairoMakie` in `poly` plots that don't involve `mesh`, such as `bar` and `poly` [#2106](https://github.com/MakieOrg/Makie.jl/pull/2106/).
- Fixed regression where `Block` alignments could not be specified as numbers anymore [#2108](https://github.com/MakieOrg/Makie.jl/pull/2108).
- Added the option to show mirrored ticks on the other side of an Axis using the attributes `xticksmirrored` and `yticksmirrored` [#2105](https://github.com/MakieOrg/Makie.jl/pull/2105).
- Fixed a bug where a set of `Axis` wouldn't be correctly linked together if they were only linked in pairs instead of all at the same time [#2116](https://github.com/MakieOrg/Makie.jl/pull/2116).

## v0.17.7

- Improved `Menu` performance, now it should me much harder to reach the boundary of 255 scenes in GLMakie. `Menu` also takes a `default` keyword argument now and can be scrolled if there is too little space available.

## v0.17.6

- **EXPERIMENTAL**: Added support for multiple windows in GLMakie through `display(GLMakie.Screen(), figure_or_scene)` [#1771](https://github.com/MakieOrg/Makie.jl/pull/1771).
- Added support for RGB matrices in `heatmap` with GLMakie [#2036](https://github.com/MakieOrg/Makie.jl/pull/2036)
- `Textbox` doesn't defocus anymore on trying to submit invalid input [#2041](https://github.com/MakieOrg/Makie.jl/pull/2041).
- `text` now takes the position as the first argument(s) like `scatter` and most other plotting functions, it is invoked `text(x, y, [z], text = "text")`. Because it is now of conversion type `PointBased`, the positions can be given in all the usual different ways which are implemented as conversion methods. All old invocation styles such as `text("text", position = Point(x, y))` still work to maintain backwards compatibility [#2020](https://github.com/MakieOrg/Makie.jl/pull/2020).

## v0.17.5

- Fixed a regression with `linkaxes!` [#2039](https://github.com/MakieOrg/Makie.jl/pull/2039).

## v0.17.4

- The functions `hlines!`, `vlines!`, `hspan!`, `vspan!` and `abline!` were reimplemented as recipes. This allows using them without an `Axis` argument in first position and also as visuals in AlgebraOfGraphics.jl. Also, `abline!` is now called `ablines!` for consistency, `abline!` is still exported but deprecated and will be removed in the future. [#2023](https://github.com/MakieOrg/Makie.jl/pulls/2023).
- Added `rainclouds` and `rainclouds!` [#1725](https://github.com/MakieOrg/Makie.jl/pull/1725).
- Improve CairoMakie performance [#1964](https://github.com/MakieOrg/Makie.jl/pull/1964) [#1981](https://github.com/MakieOrg/Makie.jl/pull/1981).
- Interpolate colormap correctly [#1973](https://github.com/MakieOrg/Makie.jl/pull/1973).
- Fix picking [#1993](https://github.com/MakieOrg/Makie.jl/pull/1993).
- Improve compile time latency [#1968](https://github.com/MakieOrg/Makie.jl/pull/1968) [#2000](https://github.com/MakieOrg/Makie.jl/pull/2000).
- Fix multi poly with rects [#1999](https://github.com/MakieOrg/Makie.jl/pull/1999).
- Respect scale and nonlinear values in PlotUtils cgrads [#1979](https://github.com/MakieOrg/Makie.jl/pull/1979).
- Fix CairoMakie heatmap filtering [#1828](https://github.com/MakieOrg/Makie.jl/pull/1828).
- Remove GLVisualize and MakieLayout module [#2007](https://github.com/MakieOrg/Makie.jl/pull/2007) [#2008](https://github.com/MakieOrg/Makie.jl/pull/2008).
- Add linestyle and default to extrema(z) for contour, remove bitrotten fillrange [#2008](https://github.com/MakieOrg/Makie.jl/pull/2008).

## v0.17.3

- Switched to `MathTeXEngine v0.4`, which improves the look of LaTeXStrings [#1952](https://github.com/MakieOrg/Makie.jl/pull/1952).
- Added subtitle capability to `Axis` [#1859](https://github.com/MakieOrg/Makie.jl/pull/1859).
- Fixed a bug where scaled colormaps constructed using `Makie.cgrad` were not interpreted correctly.

## v0.17.2

- Changed the default font from `Dejavu Sans` to `TeX Gyre Heros Makie` which is the same as `TeX Gyre Heros` with slightly decreased descenders and ascenders. Decreasing those metrics reduced unnecessary whitespace and alignment issues. Four fonts in total were added, the styles Regular, Bold, Italic and Bold Italic. Also changed `Axis`, `Axis3` and `Legend` attributes `titlefont` to `TeX Gyre Heros Makie Bold` in order to separate it better from axis labels in multifacet arrangements [#1897](https://github.com/MakieOrg/Makie.jl/pull/1897).

## v0.17.1

- Added word wrapping. In `Label`, `word_wrap = true` causes it to use the suggested width and wrap text to fit. In `text`, `word_wrap_width > 0` can be used to set a pixel unit line width. Any word (anything between two spaces without a newline) that goes beyond this width gets a newline inserted before it [#1819](https://github.com/MakieOrg/Makie.jl/pull/1819).
- Improved `Axis3`'s interactive performance [#1835](https://github.com/MakieOrg/Makie.jl/pull/1835).
- Fixed errors in GLMakie's `scatter` implementation when markers are given as images. [#1917](https://github.com/MakieOrg/Makie.jl/pull/1917).
- Removed some method ambiguities introduced in v0.17 [#1922](https://github.com/MakieOrg/Makie.jl/pull/1922).
- Add an empty default label, `""`, to each slider that doesn't have a label in `SliderGrid` [#1888](https://github.com/MakieOrg/Makie.jl/pull/1888).

## v0.17

- **Breaking** Added `space` as a generic attribute to switch between data, pixel, relative and clip space for positions. `space` in text has been renamed to `markerspace` because of this. `Pixel` and `SceneSpace` are no longer valid inputs for `space` or `markerspace` [#1596](https://github.com/MakieOrg/Makie.jl/pull/1596).
- **Breaking** Deprecated `mouse_selection(scene)` for `pick(scene)`.
- **Breaking** Bumped `GridLayoutBase` version to `v0.7`, which introduced offset layouts. Now, indexing into row 0 doesn't create a new row 1, but a new row 0, so that all previous content positions stay the same. This makes building complex layouts order-independent [#1704](https://github.com/MakieOrg/Makie.jl/pull/1704).
- **Breaking** deprecate `to_colormap(cmap, ncolors)` in favor of `categorical_colors(cmap, ncolors)` and `resample_cmap(cmap, ncolors)` [#1901](https://github.com/MakieOrg/Makie.jl/pull/1901) [#1723](https://github.com/MakieOrg/Makie.jl/pull/1723).
- Added `empty!(fig)` and changed `empty!(scene)` to remove all child plots without detaching windows [#1818](https://github.com/MakieOrg/Makie.jl/pull/1818).
- Switched to erroring instead of warning for deprecated events `mousebuttons`, `keyboardbuttons` and `mousedrag`.
- `Layoutable` was renamed to `Block` and the infrastructure changed such that attributes are fixed fields and each block has its own `Scene` for better encapsulation [#1796](https://github.com/MakieOrg/Makie.jl/pull/1796).
- Added `SliderGrid` block which replaces the deprecated `labelslider!` and `labelslidergrid!` functions [#1796](https://github.com/MakieOrg/Makie.jl/pull/1796).
- The default anti-aliasing method can now be set in `CairoMakie.activate!` using the `antialias` keyword.  Available options are `CairoMakie.Cairo.ANTIALIAS_*` [#1875](https://github.com/MakieOrg/Makie.jl/pull/1875).
- Added ability to rasterize a plots in CairoMakie vector graphics if `plt.rasterize = true` or `plt.rasterize = scale::Int` [#1872](https://github.com/MakieOrg/Makie.jl/pull/1872).
- Fixed segfaults in `streamplot_impl` on Mac M1 [#1830](https://github.com/MakieOrg/Makie.jl/pull/1830).
- Set the [Cairo miter limit](https://www.cairographics.org/manual/cairo-cairo-t.html#cairo-set-miter-limit) to mimic GLMakie behaviour [#1844](https://github.com/MakieOrg/Makie.jl/pull/1844).
- Fixed a method ambiguity in `rotatedrect` [#1846](https://github.com/MakieOrg/Makie.jl/pull/1846).
- Allow weights in statistical recipes [#1816](https://github.com/MakieOrg/Makie.jl/pull/1816).
- Fixed manual cycling of plot attributes [#1873](https://github.com/MakieOrg/Makie.jl/pull/1873).
- Fixed type constraints in ticklabelalign attributes [#1882](https://github.com/MakieOrg/Makie.jl/pull/1882).

## v0.16.4

- Fixed WGLMakie performance bug and added option to set fps via `WGLMakie.activate!(fps=30)`.
- Implemented `nan_color`, `lowclip`, `highclip` for `image(::Matrix{Float})` in shader.
- Cleaned up mesh shader and implemented `nan_color`, `lowclip`, `highclip` for `mesh(m; color::Matrix{Float})` on the shader.
- Allowed `GLMakie.Buffer` `GLMakie.Sampler` to be used in `GeometryBasics.Mesh` to partially update parts of a mesh/texture and different interpolation and clamping modes for the texture.

## v0.16

- **Breaking** Removed `Node` alias [#1307](https://github.com/MakieOrg/Makie.jl/pull/1307), [#1393](https://github.com/MakieOrg/Makie.jl/pull/1393). To upgrade, simply replace all occurrences of `Node` with `Observable`.
- **Breaking** Cleaned up `Scene` type [#1192](https://github.com/MakieOrg/Makie.jl/pull/1192), [#1393](https://github.com/MakieOrg/Makie.jl/pull/1393). The `Scene()` constructor doesn't create any axes or limits anymore. All keywords like `raw`, `show_axis` have been removed. A scene now always works like it did when using the deprecated `raw=true`. All the high level functionality like showing an axis and adding a 3d camera has been moved to `LScene`. See the new `Scene` tutorial for more info: https://docs.makie.org/dev/tutorials/scenes/.
- **Breaking** Lights got moved to `Scene`, see the [lighting docs](https://docs.makie.org/stable/documentation/lighting) and [RPRMakie examples](https://docs.makie.org/stable/documentation/backends/rprmakie/).
- Added ECDF plot [#1310](https://github.com/MakieOrg/Makie.jl/pull/1310).
- Added Order Independent Transparency to GLMakie [#1418](https://github.com/MakieOrg/Makie.jl/pull/1418), [#1506](https://github.com/MakieOrg/Makie.jl/pull/1506). This type of transparency is now used with `transpareny = true`. The old transparency handling is available with `transparency = false`.
- Fixed blurry text in GLMakie and WGLMakie [#1494](https://github.com/MakieOrg/Makie.jl/pull/1494).
- Introduced a new experimental backend for ray tracing: [RPRMakie](https://docs.makie.org/stable/documentation/backends/rprmakie/).
- Added the `Cycled` type, which can be used to select the i-th value from the current cycler for a specific attribute [#1248](https://github.com/MakieOrg/Makie.jl/pull/1248).
- The plot function `scatterlines` now uses `color` as `markercolor` if `markercolor` is `automatic`. Also, cycling of the `color` attribute is enabled [#1463](https://github.com/MakieOrg/Makie.jl/pull/1463).
- Added the function `resize_to_layout!`, which allows to resize a `Figure` so that it contains its top `GridLayout` without additional whitespace or clipping [#1438](https://github.com/MakieOrg/Makie.jl/pull/1438).
- Cleaned up lighting in 3D contours and isosurfaces [#1434](https://github.com/MakieOrg/Makie.jl/pull/1434).
- Adjusted attributes of volumeslices to follow the normal structure [#1404](https://github.com/MakieOrg/Makie.jl/pull/1404). This allows you to adjust attributes like `colormap` without going through nested attributes.
- Added depth to 3D contours and isosurfaces [#1395](https://github.com/MakieOrg/Makie.jl/pull/1395), [#1393](https://github.com/MakieOrg/Makie.jl/pull/1393). This allows them to intersect correctly with other 3D objects.
- Restricted 3D scene camera to one scene [#1394](https://github.com/MakieOrg/Makie.jl/pull/1394), [#1393](https://github.com/MakieOrg/Makie.jl/pull/1393). This fixes issues with multiple scenes fighting over events consumed by the camera. You can select a scene by cleaning on it.
- Added depth shift attribute for GLMakie and WGLMakie [#1382](https://github.com/MakieOrg/Makie.jl/pull/1382), [#1393](https://github.com/MakieOrg/Makie.jl/pull/1393). This can be used to adjust render order similar to `overdraw`.
- Simplified automatic width computation in barplots [#1223](https://github.com/MakieOrg/Makie.jl/pull/1223), [#1393](https://github.com/MakieOrg/Makie.jl/pull/1393). If no `width` attribute is passed, the default width is computed as the minimum difference between consecutive `x` positions. Gap between bars are given by the (multiplicative) `gap` attribute. The actual bar width equals `width * (1 - gap)`.
- Added logical expressions for `ispressed` [#1222](https://github.com/MakieOrg/Makie.jl/pull/1222), [#1393](https://github.com/MakieOrg/Makie.jl/pull/1393). This moves a lot of control over hotkeys towards the user. With these changes one can now set a hotkey to trigger on any or no key, collections of keys and logical combinations of keys (i.e. "A is pressed and B is not pressed").
- Fixed issues with `Menu` render order [#1411](https://github.com/MakieOrg/Makie.jl/pull/1411).
- Added `label_rotation` to barplot [#1401](https://github.com/MakieOrg/Makie.jl/pull/1401).
- Fixed issue where `pixelcam!` does not remove controls from other cameras [#1504](https://github.com/MakieOrg/Makie.jl/pull/1504).
- Added conversion for OffsetArrays [#1260](https://github.com/MakieOrg/Makie.jl/pull/1260).
- The `qqplot` `qqline` options were changed to `:identity`, `:fit`, `:fitrobust` and `:none` (the default) [#1563](https://github.com/MakieOrg/Makie.jl/pull/1563). Fixed numeric error due to double computation of quantiles when fitting `qqline`. Deprecated `plot(q::QQPair)` method as it does not have enough information for correct `qqline` fit.

All other changes are collected [in this PR](https://github.com/MakieOrg/Makie.jl/pull/1521) and in the [release notes](https://github.com/MakieOrg/Makie.jl/releases/tag/v0.16.0).

## v0.15.3
- The functions `labelslidergrid!` and `labelslider!` now set fixed widths for the value column with a heuristic. It is possible now to pass `Formatting.format` format strings as format specifiers in addition to the previous functions.
- Fixed 2D arrow rotations in `streamplot` [#1352](https://github.com/MakieOrg/Makie.jl/pull/1352).

## v0.15.2
- Reenabled Julia 1.3 support.
- Use [MathTexEngine v0.2](https://github.com/Kolaru/MathTeXEngine.jl/releases/tag/v0.2.0).
- Depend on new GeometryBasics, which changes all the Vec/Point/Quaternion/RGB/RGBA - f0 aliases to just f. For example, `Vec2f0` is changed to `Vec2f`. Old aliases are still exported, but deprecated and will be removed in the next breaking release. For more details and an upgrade script, visit [GeometryBasics#97](https://github.com/JuliaGeometry/GeometryBasics.jl/pull/97).
- Added `hspan!` and `vspan!` functions [#1264](https://github.com/MakieOrg/Makie.jl/pull/1264).

## v0.15.1
- Switched documentation framework to Franklin.jl.
- Added a specialization for `volumeslices` to DataInspector.
- Fixed 1 element `hist` [#1238](https://github.com/MakieOrg/Makie.jl/pull/1238) and make it easier to move `hist` [#1150](https://github.com/MakieOrg/Makie.jl/pull/1150).

## v0.15.0

- `LaTeXString`s can now be used as input to `text` and therefore as labels for `Axis`, `Legend`, or other comparable objects. Mathematical expressions are typeset using [MathTeXEngine.jl](https://github.com/Kolaru/MathTeXEngine.jl) which offers a fast approximation of LaTeX typesetting [#1022](https://github.com/MakieOrg/Makie.jl/pull/1022).
- Added `Symlog10` and `pseudolog10` axis scales for log scale approximations that work with zero and negative values [#1109](https://github.com/MakieOrg/Makie.jl/pull/1109).
- Colorbar limits can now be passed as the attribute `colorrange` similar to plots [#1066](https://github.com/MakieOrg/Makie.jl/pull/1066).
- Added the option to pass three vectors to heatmaps and other plots using `SurfaceLike` conversion [#1101](https://github.com/MakieOrg/Makie.jl/pull/1101).
- Added `stairs` plot recipe [#1086](https://github.com/MakieOrg/Makie.jl/pull/1086).
- **Breaking** Removed `FigurePosition` and `FigureSubposition` types. Indexing into a `Figure` like `fig[1, 1]` now returns `GridPosition` and `GridSubposition` structs, which can be used in the same way as the types they replace. Because of an underlying change in `GridLayoutBase.jl`, it is now possible to do `Axis(gl[1, 1])` where `gl` is a `GridLayout` that is a sublayout of a `Figure`'s top layout [#1075](https://github.com/MakieOrg/Makie.jl/pull/1075).
- Bar plots and histograms have a new option for adding text labels [#1069](https://github.com/MakieOrg/Makie.jl/pull/1069).
- It is now possible to specify one `linewidth` value per segment in `linesegments` [#992](https://github.com/MakieOrg/Makie.jl/pull/992).
- Added a new 3d camera that allows for better camera movements using keyboard and mouse [#1024](https://github.com/MakieOrg/Makie.jl/pull/1024).
- Fixed the application of scale transformations to `surface` [#1070](https://github.com/MakieOrg/Makie.jl/pull/1070).
- Added an option to set a custom callback function for the `RectangleZoom` axis interaction to enable other use cases than zooming [#1104](https://github.com/MakieOrg/Makie.jl/pull/1104).
- Fixed rendering of `heatmap`s with one or more reversed ranges in CairoMakie, as in `heatmap(1:10, 10:-1:1, rand(10, 10))` [#1100](https://github.com/MakieOrg/Makie.jl/pull/1100).
- Fixed volume slice recipe and added docs for it [#1123](https://github.com/MakieOrg/Makie.jl/pull/1123).<|MERGE_RESOLUTION|>--- conflicted
+++ resolved
@@ -2,15 +2,12 @@
 
 ## master
 
-<<<<<<< HEAD
 - Deprecated `flatten_plots` in favor of `collect_atomic_plots`. Using the new `collect_atomic_plots` fixed a bug in CairoMakie where the z-level of plots within recipes was not respected. [#2793](https://github.com/MakieOrg/Makie.jl/pull/2793)
-- Added export of `hidezdecorations!` from MakieLayout. [#2821](https://github.com/MakieOrg/Makie.jl/pull/2821)
-=======
+
 ## v0.19.4
 
 - Added export of `hidezdecorations!` from MakieLayout [#2821](https://github.com/MakieOrg/Makie.jl/pull/2821).
 - Fix line shader [#2828](https://github.com/MakieOrg/Makie.jl/pull/2828).
->>>>>>> 6f507c1e
 
 ## v0.19.3
 
