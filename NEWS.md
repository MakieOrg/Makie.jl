# News

## master

<<<<<<< HEAD
- Fixed a issue where nonzero `strokewidth` results in a thin outline of the wrong color if `color` and `strokecolor` didn't match and weren't transparent. [#2096](https://github.com/JuliaPlots/Makie.jl/pull/2096)
=======
- Fixed regression where `Block` alignments could not be specified as numbers anymore [#2108](https://github.com/JuliaPlots/Makie.jl/pull/2108).
>>>>>>> 71c1ced1

## v0.17.7

- Improved `Menu` performance, now it should me much harder to reach the boundary of 255 scenes in GLMakie. `Menu` also takes a `default` keyword argument now and can be scrolled if there is too little space available.

## v0.17.6

- **EXPERIMENTAL** Added support for multiple windows in GLMakie through `display(GLMakie.Screen(), figure_or_scene)` [#1771](https://github.com/JuliaPlots/Makie.jl/pull/1771).
- Added support for RGB matrices in `heatmap` with GLMakie [#2036](https://github.com/JuliaPlots/Makie.jl/pull/2036)
- `Textbox` doesn't defocus anymore on trying to submit invalid input [#2041](https://github.com/JuliaPlots/Makie.jl/pull/2041).
- `text` now takes the position as the first argument(s) like `scatter` and most other plotting functions, it is invoked `text(x, y, [z], text = "text")`. Because it is now of conversion type `PointBased`, the positions can be given in all the usual different ways which are implemented as conversion methods. All old invocation styles such as `text("text", position = Point(x, y))` still work to maintain backwards compatibility [#2020](https://github.com/JuliaPlots/Makie.jl/pull/2020).

## v0.17.5

- Fixed a regression with `linkaxes!` [#2039](https://github.com/JuliaPlots/Makie.jl/pull/2039). 

## v0.17.4

- The functions `hlines!`, `vlines!`, `hspan!`, `vspan!` and `abline!` were reimplemented as recipes. This allows using them without an `Axis` argument in first position and also as visuals in AlgebraOfGraphics.jl. Also, `abline!` is now called `ablines!` for consistency, `abline!` is still exported but deprecated and will be removed in the future. [#2023](https://github.com/JuliaPlots/Makie.jl/pulls/2023).
- Added `rainclouds` and `rainclouds!` [#1725](https://github.com/JuliaPlots/Makie.jl/pull/1725).
- Improve CairoMakie performance [#1964](https://github.com/JuliaPlots/Makie.jl/pull/1964) [#1981](https://github.com/JuliaPlots/Makie.jl/pull/1981).
- Interpolate colormap correctly [#1973](https://github.com/JuliaPlots/Makie.jl/pull/1973).
- Fix picking [#1993](https://github.com/JuliaPlots/Makie.jl/pull/1993).
- Improve compile time latency [#1968](https://github.com/JuliaPlots/Makie.jl/pull/1968) [#2000](https://github.com/JuliaPlots/Makie.jl/pull/2000).
- Fix multi poly with rects [#1999](https://github.com/JuliaPlots/Makie.jl/pull/1999).
- Respect scale and nonlinear values in PlotUtils cgrads [#1979](https://github.com/JuliaPlots/Makie.jl/pull/1979).
- Fix CairoMakie heatmap filtering [#1828](https://github.com/JuliaPlots/Makie.jl/pull/1828).
- Remove GLVisualize and MakieLayout module [#2007](https://github.com/JuliaPlots/Makie.jl/pull/2007) [#2008](https://github.com/JuliaPlots/Makie.jl/pull/2008).
- Add linestyle and default to extrema(z) for contour, remove bitrotten fillrange [#2008](https://github.com/JuliaPlots/Makie.jl/pull/2008).

## v0.17.3

- Switched to `MathTeXEngine v0.4`, which improves the look of LaTeXStrings [#1952](https://github.com/JuliaPlots/Makie.jl/pull/1952).
- Added subtitle capability to `Axis` [#1859](https://github.com/JuliaPlots/Makie.jl/pull/1859).
- Fixed a bug where scaled colormaps constructed using `Makie.cgrad` were not interpreted correctly.

## v0.17.2

- Changed the default font from `Dejavu Sans` to `TeX Gyre Heros Makie` which is the same as `TeX Gyre Heros` with slightly decreased descenders and ascenders. Decreasing those metrics reduced unnecessary whitespace and alignment issues. Four fonts in total were added, the styles Regular, Bold, Italic and Bold Italic. Also changed `Axis`, `Axis3` and `Legend` attributes `titlefont` to `TeX Gyre Heros Makie Bold` in order to separate it better from axis labels in multifacet arrangements [#1897](https://github.com/JuliaPlots/Makie.jl/pull/1897).

## v0.17.1

- Added word wrapping. In `Label`, `word_wrap = true` causes it to use the suggested width and wrap text to fit. In `text`, `word_wrap_width > 0` can be used to set a pixel unit line width. Any word (anything between two spaces without a newline) that goes beyond this width gets a newline inserted before it [#1819](https://github.com/JuliaPlots/Makie.jl/pull/1819).
- Improved `Axis3`'s interactive performance [#1835](https://github.com/JuliaPlots/Makie.jl/pull/1835).
- Fixed errors in GLMakie's `scatter` implementation when markers are given as images. [#1917](https://github.com/JuliaPlots/Makie.jl/pull/1917).
- Removed some method ambiguities introduced in v0.17 [#1922](https://github.com/JuliaPlots/Makie.jl/pull/1922).
- Add an empty default label, `""`, to each slider that doesn't have a label in `SliderGrid` [#1888](https://github.com/JuliaPlots/Makie.jl/pull/1888).

## v0.17

- **Breaking** Added `space` as a generic attribute to switch between data, pixel, relative and clip space for positions. `space` in text has been renamed to `markerspace` because of this. `Pixel` and `SceneSpace` are no longer valid inputs for `space` or `markerspace` [#1596](https://github.com/JuliaPlots/Makie.jl/pull/1596).
- **Breaking** Deprecated `mouse_selection(scene)` for `pick(scene)`.
- **Breaking** Bumped `GridLayoutBase` version to `v0.7`, which introduced offset layouts. Now, indexing into row 0 doesn't create a new row 1, but a new row 0, so that all previous content positions stay the same. This makes building complex layouts order-independent [#1704](https://github.com/JuliaPlots/Makie.jl/pull/1704).
- **Breaking** deprecate `to_colormap(cmap, ncolors)` in favor of `categorical_colors(cmap, ncolors)` and `resample_cmap(cmap, ncolors)` [#1901](https://github.com/JuliaPlots/Makie.jl/pull/1901) [#1723](https://github.com/JuliaPlots/Makie.jl/pull/1723).
- Added `empty!(fig)` and changed `empty!(scene)` to remove all child plots without detaching windows [#1818](https://github.com/JuliaPlots/Makie.jl/pull/1818).
- Switched to erroring instead of warning for deprecated events `mousebuttons`, `keyboardbuttons` and `mousedrag`.
- `Layoutable` was renamed to `Block` and the infrastructure changed such that attributes are fixed fields and each block has its own `Scene` for better encapsulation [#1796](https://github.com/JuliaPlots/Makie.jl/pull/1796).
- Added `SliderGrid` block which replaces the deprecated `labelslider!` and `labelslidergrid!` functions [#1796](https://github.com/JuliaPlots/Makie.jl/pull/1796).
- The default anti-aliasing method can now be set in `CairoMakie.activate!` using the `antialias` keyword.  Available options are `CairoMakie.Cairo.ANTIALIAS_*` [#1875](https://github.com/JuliaPlots/Makie.jl/pull/1875).
- Added ability to rasterize a plots in CairoMakie vector graphics if `plt.rasterize = true` or `plt.rasterize = scale::Int` [#1872](https://github.com/JuliaPlots/Makie.jl/pull/1872).
- Fixed segfaults in `streamplot_impl` on Mac M1 [#1830](https://github.com/JuliaPlots/Makie.jl/pull/1830).
- Set the [Cairo miter limit](https://www.cairographics.org/manual/cairo-cairo-t.html#cairo-set-miter-limit) to mimic GLMakie behaviour [#1844](https://github.com/JuliaPlots/Makie.jl/pull/1844).
- Fixed a method ambiguity in `rotatedrect` [#1846](https://github.com/JuliaPlots/Makie.jl/pull/1846).
- Allow weights in statistical recipes [#1816](https://github.com/JuliaPlots/Makie.jl/pull/1816).
- Fixed manual cycling of plot attributes [#1873](https://github.com/JuliaPlots/Makie.jl/pull/1873).
- Fixed type constraints in ticklabelalign attributes [#1882](https://github.com/JuliaPlots/Makie.jl/pull/1882).

##  v0.16.4

- Fixed WGLMakie performance bug and added option to set fps via `WGLMakie.activate!(fps=30)`.
- Implemented `nan_color`, `lowclip`, `highclip` for `image(::Matrix{Float})` in shader.
- Cleaned up mesh shader and implemented `nan_color`, `lowclip`, `highclip` for `mesh(m; color::Matrix{Float})` on the shader.
- Allowed `GLMakie.Buffer` `GLMakie.Sampler` to be used in `GeometryBasics.Mesh` to partially update parts of a mesh/texture and different interpolation and clamping modes for the texture.

## v0.16

- **Breaking** Removed `Node` alias [#1307](https://github.com/JuliaPlots/Makie.jl/pull/1307), [#1393](https://github.com/JuliaPlots/Makie.jl/pull/1393). To upgrade, simply replace all occurrences of `Node` with `Observable`.
- **Breaking** Cleaned up `Scene` type [#1192](https://github.com/JuliaPlots/Makie.jl/pull/1192), [#1393](https://github.com/JuliaPlots/Makie.jl/pull/1393). The `Scene()` constructor doesn't create any axes or limits anymore. All keywords like `raw`, `show_axis` have been removed. A scene now always works like it did when using the deprecated `raw=true`. All the high level functionality like showing an axis and adding a 3d camera has been moved to `LScene`. See the new `Scene` tutorial for more info: https://makie.juliaplots.org/dev/tutorials/scenes/.
- **Breaking** Lights got moved to `Scene`, see the [lighting docs](https://makie.juliaplots.org/stable/documentation/lighting) and [RPRMakie examples](https://makie.juliaplots.org/stable/documentation/backends/rprmakie/).
- Added ECDF plot [#1310](https://github.com/JuliaPlots/Makie.jl/pull/1310).
- Added Order Independent Transparency to GLMakie [#1418](https://github.com/JuliaPlots/Makie.jl/pull/1418), [#1506](https://github.com/JuliaPlots/Makie.jl/pull/1506). This type of transparency is now used with `transpareny = true`. The old transparency handling is available with `transparency = false`.
- Fixed blurry text in GLMakie and WGLMakie [#1494](https://github.com/JuliaPlots/Makie.jl/pull/1494).
- Introduced a new experimental backend for ray tracing: [RPRMakie](https://makie.juliaplots.org/stable/documentation/backends/rprmakie/).
- Added the `Cycled` type, which can be used to select the i-th value from the current cycler for a specific attribute [#1248](https://github.com/JuliaPlots/Makie.jl/pull/1248).
- The plot function `scatterlines` now uses `color` as `markercolor` if `markercolor` is `automatic`. Also, cycling of the `color` attribute is enabled [#1463](https://github.com/JuliaPlots/Makie.jl/pull/1463).
- Added the function `resize_to_layout!`, which allows to resize a `Figure` so that it contains its top `GridLayout` without additional whitespace or clipping [#1438](https://github.com/JuliaPlots/Makie.jl/pull/1438).
- Cleaned up lighting in 3D contours and isosurfaces [#1434](https://github.com/JuliaPlots/Makie.jl/pull/1434).
- Adjusted attributes of volumeslices to follow the normal structure [#1404](https://github.com/JuliaPlots/Makie.jl/pull/1404). This allows you to adjust attributes like `colormap` without going through nested attributes.
- Added depth to 3D contours and isosurfaces [#1395](https://github.com/JuliaPlots/Makie.jl/pull/1395), [#1393](https://github.com/JuliaPlots/Makie.jl/pull/1393). This allows them to intersect correctly with other 3D objects.
- Restricted 3D scene camera to one scene [#1394](https://github.com/JuliaPlots/Makie.jl/pull/1394), [#1393](https://github.com/JuliaPlots/Makie.jl/pull/1393). This fixes issues with multiple scenes fighting over events consumed by the camera. You can select a scene by cleaning on it.
- Added depth shift attribute for GLMakie and WGLMakie [#1382](https://github.com/JuliaPlots/Makie.jl/pull/1382), [#1393](https://github.com/JuliaPlots/Makie.jl/pull/1393). This can be used to adjust render order similar to `overdraw`.
- Simplified automatic width computation in barplots [#1223](https://github.com/JuliaPlots/Makie.jl/pull/1223), [#1393](https://github.com/JuliaPlots/Makie.jl/pull/1393). If no `width` attribute is passed, the default width is computed as the minimum difference between consecutive `x` positions. Gap between bars are given by the (multiplicative) `gap` attribute. The actual bar width equals `width * (1 - gap)`.
- Added logical expressions for `ispressed` [#1222](https://github.com/JuliaPlots/Makie.jl/pull/1222), [#1393](https://github.com/JuliaPlots/Makie.jl/pull/1393). This moves a lot of control over hotkeys towards the user. With these changes one can now set a hotkey to trigger on any or no key, collections of keys and logical combinations of keys (i.e. "A is pressed and B is not pressed").
- Fixed issues with `Menu` render order [#1411](https://github.com/JuliaPlots/Makie.jl/pull/1411).
- Added `label_rotation` to barplot [#1401](https://github.com/JuliaPlots/Makie.jl/pull/1401).
- Fixed issue where `pixelcam!` does not remove controls from other cameras [#1504](https://github.com/JuliaPlots/Makie.jl/pull/1504).
- Added conversion for OffsetArrays [#1260](https://github.com/JuliaPlots/Makie.jl/pull/1260).
- The `qqplot` `qqline` options were changed to `:identity`, `:fit`, `:fitrobust` and `:none` (the default) [#1563](https://github.com/JuliaPlots/Makie.jl/pull/1563). Fixed numeric error due to double computation of quantiles when fitting `qqline`. Deprecated `plot(q::QQPair)` method as it does not have enough information for correct `qqline` fit.

All other changes are collected [in this PR](https://github.com/JuliaPlots/Makie.jl/pull/1521) and in the [release notes](https://github.com/JuliaPlots/Makie.jl/releases/tag/v0.16.0).

## v0.15.3
- The functions `labelslidergrid!` and `labelslider!` now set fixed widths for the value column with a heuristic. It is possible now to pass `Formatting.format` format strings as format specifiers in addition to the previous functions.
- Fixed 2D arrow rotations in `streamplot` [#1352](https://github.com/JuliaPlots/Makie.jl/pull/1352).

## v0.15.2
- Reenabled Julia 1.3 support.
- Use [MathTexEngine v0.2](https://github.com/Kolaru/MathTeXEngine.jl/releases/tag/v0.2.0).
- Depend on new GeometryBasics, which changes all the Vec/Point/Quaternion/RGB/RGBA - f0 aliases to just f. For example, `Vec2f0` is changed to `Vec2f`. Old aliases are still exported, but deprecated and will be removed in the next breaking release. For more details and an upgrade script, visit [GeometryBasics#97](https://github.com/JuliaGeometry/GeometryBasics.jl/pull/97).
- Added `hspan!` and `vspan!` functions [#1264](https://github.com/JuliaPlots/Makie.jl/pull/1264).

## v0.15.1
- Switched documentation framework to Franklin.jl.
- Added a specialization for `volumeslices` to DataInspector.
- Fixed 1 element `hist` [#1238](https://github.com/JuliaPlots/Makie.jl/pull/1238) and make it easier to move `hist` [#1150](https://github.com/JuliaPlots/Makie.jl/pull/1150).

## v0.15.0

- `LaTeXString`s can now be used as input to `text` and therefore as labels for `Axis`, `Legend`, or other comparable objects. Mathematical expressions are typeset using [MathTeXEngine.jl](https://github.com/Kolaru/MathTeXEngine.jl) which offers a fast approximation of LaTeX typesetting [#1022](https://github.com/JuliaPlots/Makie.jl/pull/1022).
- Added `Symlog10` and `pseudolog10` axis scales for log scale approximations that work with zero and negative values [#1109](https://github.com/JuliaPlots/Makie.jl/pull/1109).
- Colorbar limits can now be passed as the attribute `colorrange` similar to plots [#1066](https://github.com/JuliaPlots/Makie.jl/pull/1066).
- Added the option to pass three vectors to heatmaps and other plots using `SurfaceLike` conversion [#1101](https://github.com/JuliaPlots/Makie.jl/pull/1101).
- Added `stairs` plot recipe [#1086](https://github.com/JuliaPlots/Makie.jl/pull/1086).
- **Breaking** Removed `FigurePosition` and `FigureSubposition` types. Indexing into a `Figure` like `fig[1, 1]` now returns `GridPosition` and `GridSubposition` structs, which can be used in the same way as the types they replace. Because of an underlying change in `GridLayoutBase.jl`, it is now possible to do `Axis(gl[1, 1])` where `gl` is a `GridLayout` that is a sublayout of a `Figure`'s top layout [#1075](https://github.com/JuliaPlots/Makie.jl/pull/1075).
- Bar plots and histograms have a new option for adding text labels [#1069](https://github.com/JuliaPlots/Makie.jl/pull/1069).
- It is now possible to specify one `linewidth` value per segment in `linesegments` [#992](https://github.com/JuliaPlots/Makie.jl/pull/992).
- Added a new 3d camera that allows for better camera movements using keyboard and mouse [#1024](https://github.com/JuliaPlots/Makie.jl/pull/1024).
- Fixed the application of scale transformations to `surface` [#1070](https://github.com/JuliaPlots/Makie.jl/pull/1070).
- Added an option to set a custom callback function for the `RectangleZoom` axis interaction to enable other use cases than zooming [#1104](https://github.com/JuliaPlots/Makie.jl/pull/1104).
- Fixed rendering of `heatmap`s with one or more reversed ranges in CairoMakie, as in `heatmap(1:10, 10:-1:1, rand(10, 10))` [#1100](https://github.com/JuliaPlots/Makie.jl/pull/1100).
- Fixed volume slice recipe and added docs for it [#1123](https://github.com/JuliaPlots/Makie.jl/pull/1123).<|MERGE_RESOLUTION|>--- conflicted
+++ resolved
@@ -2,11 +2,8 @@
 
 ## master
 
-<<<<<<< HEAD
 - Fixed a issue where nonzero `strokewidth` results in a thin outline of the wrong color if `color` and `strokecolor` didn't match and weren't transparent. [#2096](https://github.com/JuliaPlots/Makie.jl/pull/2096)
-=======
 - Fixed regression where `Block` alignments could not be specified as numbers anymore [#2108](https://github.com/JuliaPlots/Makie.jl/pull/2108).
->>>>>>> 71c1ced1
 
 ## v0.17.7
 
