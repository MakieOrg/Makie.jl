# News

## master

<<<<<<< HEAD
- Add `tooltip` as a plot recipe [#2095](https://github.com/JuliaPlots/Makie.jl/pull/2095)
- **Breaking** Refactor `DataInspector` to use `tooltip`. This results in changes in the attributes of DataInspector. See pr [#2095](https://github.com/JuliaPlots/Makie.jl/pull/2095)
=======
- Fixed regression where `Block` alignments could not be specified as numbers anymore [#2108](https://github.com/JuliaPlots/Makie.jl/pull/2108).
>>>>>>> 71c1ced1

## v0.17.7

- Improved `Menu` performance, now it should me much harder to reach the boundary of 255 scenes in GLMakie. `Menu` also takes a `default` keyword argument now and can be scrolled if there is too little space available.

## v0.17.6

- **EXPERIMENTAL** Added support for multiple windows in GLMakie through `display(GLMakie.Screen(), figure_or_scene)` [#1771](https://github.com/JuliaPlots/Makie.jl/pull/1771).
- Added support for RGB matrices in `heatmap` with GLMakie [#2036](https://github.com/JuliaPlots/Makie.jl/pull/2036)
- `Textbox` doesn't defocus anymore on trying to submit invalid input [#2041](https://github.com/JuliaPlots/Makie.jl/pull/2041).
- `text` now takes the position as the first argument(s) like `scatter` and most other plotting functions, it is invoked `text(x, y, [z], text = "text")`. Because it is now of conversion type `PointBased`, the positions can be given in all the usual different ways which are implemented as conversion methods. All old invocation styles such as `text("text", position = Point(x, y))` still work to maintain backwards compatibility [#2020](https://github.com/JuliaPlots/Makie.jl/pull/2020).

## v0.17.5

- Fixed a regression with `linkaxes!` [#2039](https://github.com/JuliaPlots/Makie.jl/pull/2039). 

## v0.17.4

- The functions `hlines!`, `vlines!`, `hspan!`, `vspan!` and `abline!` were reimplemented as recipes. This allows using them without an `Axis` argument in first position and also as visuals in AlgebraOfGraphics.jl. Also, `abline!` is now called `ablines!` for consistency, `abline!` is still exported but deprecated and will be removed in the future. [#2023](https://github.com/JuliaPlots/Makie.jl/pulls/2023).
- Added `rainclouds` and `rainclouds!` [#1725](https://github.com/JuliaPlots/Makie.jl/pull/1725).
- Improve CairoMakie performance [#1964](https://github.com/JuliaPlots/Makie.jl/pull/1964) [#1981](https://github.com/JuliaPlots/Makie.jl/pull/1981).
- Interpolate colormap correctly [#1973](https://github.com/JuliaPlots/Makie.jl/pull/1973).
- Fix picking [#1993](https://github.com/JuliaPlots/Makie.jl/pull/1993).
- Improve compile time latency [#1968](https://github.com/JuliaPlots/Makie.jl/pull/1968) [#2000](https://github.com/JuliaPlots/Makie.jl/pull/2000).
- Fix multi poly with rects [#1999](https://github.com/JuliaPlots/Makie.jl/pull/1999).
- Respect scale and nonlinear values in PlotUtils cgrads [#1979](https://github.com/JuliaPlots/Makie.jl/pull/1979).
- Fix CairoMakie heatmap filtering [#1828](https://github.com/JuliaPlots/Makie.jl/pull/1828).
- Remove GLVisualize and MakieLayout module [#2007](https://github.com/JuliaPlots/Makie.jl/pull/2007) [#2008](https://github.com/JuliaPlots/Makie.jl/pull/2008).
- Add linestyle and default to extrema(z) for contour, remove bitrotten fillrange [#2008](https://github.com/JuliaPlots/Makie.jl/pull/2008).

## v0.17.3

- Switched to `MathTeXEngine v0.4`, which improves the look of LaTeXStrings [#1952](https://github.com/JuliaPlots/Makie.jl/pull/1952).
- Added subtitle capability to `Axis` [#1859](https://github.com/JuliaPlots/Makie.jl/pull/1859).
- Fixed a bug where scaled colormaps constructed using `Makie.cgrad` were not interpreted correctly.

## v0.17.2

- Changed the default font from `Dejavu Sans` to `TeX Gyre Heros Makie` which is the same as `TeX Gyre Heros` with slightly decreased descenders and ascenders. Decreasing those metrics reduced unnecessary whitespace and alignment issues. Four fonts in total were added, the styles Regular, Bold, Italic and Bold Italic. Also changed `Axis`, `Axis3` and `Legend` attributes `titlefont` to `TeX Gyre Heros Makie Bold` in order to separate it better from axis labels in multifacet arrangements [#1897](https://github.com/JuliaPlots/Makie.jl/pull/1897).

## v0.17.1

- Added word wrapping. In `Label`, `word_wrap = true` causes it to use the suggested width and wrap text to fit. In `text`, `word_wrap_width > 0` can be used to set a pixel unit line width. Any word (anything between two spaces without a newline) that goes beyond this width gets a newline inserted before it [#1819](https://github.com/JuliaPlots/Makie.jl/pull/1819).
- Improved `Axis3`'s interactive performance [#1835](https://github.com/JuliaPlots/Makie.jl/pull/1835).
- Fixed errors in GLMakie's `scatter` implementation when markers are given as images. [#1917](https://github.com/JuliaPlots/Makie.jl/pull/1917).
- Removed some method ambiguities introduced in v0.17 [#1922](https://github.com/JuliaPlots/Makie.jl/pull/1922).
- Add an empty default label, `""`, to each slider that doesn't have a label in `SliderGrid` [#1888](https://github.com/JuliaPlots/Makie.jl/pull/1888).

## v0.17

- **Breaking** Added `space` as a generic attribute to switch between data, pixel, relative and clip space for positions. `space` in text has been renamed to `markerspace` because of this. `Pixel` and `SceneSpace` are no longer valid inputs for `space` or `markerspace` [#1596](https://github.com/JuliaPlots/Makie.jl/pull/1596).
- **Breaking** Deprecated `mouse_selection(scene)` for `pick(scene)`.
- **Breaking** Bumped `GridLayoutBase` version to `v0.7`, which introduced offset layouts. Now, indexing into row 0 doesn't create a new row 1, but a new row 0, so that all previous content positions stay the same. This makes building complex layouts order-independent [#1704](https://github.com/JuliaPlots/Makie.jl/pull/1704).
- **Breaking** deprecate `to_colormap(cmap, ncolors)` in favor of `categorical_colors(cmap, ncolors)` and `resample_cmap(cmap, ncolors)` [#1901](https://github.com/JuliaPlots/Makie.jl/pull/1901) [#1723](https://github.com/JuliaPlots/Makie.jl/pull/1723).
- Added `empty!(fig)` and changed `empty!(scene)` to remove all child plots without detaching windows [#1818](https://github.com/JuliaPlots/Makie.jl/pull/1818).
- Switched to erroring instead of warning for deprecated events `mousebuttons`, `keyboardbuttons` and `mousedrag`.
- `Layoutable` was renamed to `Block` and the infrastructure changed such that attributes are fixed fields and each block has its own `Scene` for better encapsulation [#1796](https://github.com/JuliaPlots/Makie.jl/pull/1796).
- Added `SliderGrid` block which replaces the deprecated `labelslider!` and `labelslidergrid!` functions [#1796](https://github.com/JuliaPlots/Makie.jl/pull/1796).
- The default anti-aliasing method can now be set in `CairoMakie.activate!` using the `antialias` keyword.  Available options are `CairoMakie.Cairo.ANTIALIAS_*` [#1875](https://github.com/JuliaPlots/Makie.jl/pull/1875).
- Added ability to rasterize a plots in CairoMakie vector graphics if `plt.rasterize = true` or `plt.rasterize = scale::Int` [#1872](https://github.com/JuliaPlots/Makie.jl/pull/1872).
- Fixed segfaults in `streamplot_impl` on Mac M1 [#1830](https://github.com/JuliaPlots/Makie.jl/pull/1830).
- Set the [Cairo miter limit](https://www.cairographics.org/manual/cairo-cairo-t.html#cairo-set-miter-limit) to mimic GLMakie behaviour [#1844](https://github.com/JuliaPlots/Makie.jl/pull/1844).
- Fixed a method ambiguity in `rotatedrect` [#1846](https://github.com/JuliaPlots/Makie.jl/pull/1846).
- Allow weights in statistical recipes [#1816](https://github.com/JuliaPlots/Makie.jl/pull/1816).
- Fixed manual cycling of plot attributes [#1873](https://github.com/JuliaPlots/Makie.jl/pull/1873).
- Fixed type constraints in ticklabelalign attributes [#1882](https://github.com/JuliaPlots/Makie.jl/pull/1882).

##  v0.16.4

- Fixed WGLMakie performance bug and added option to set fps via `WGLMakie.activate!(fps=30)`.
- Implemented `nan_color`, `lowclip`, `highclip` for `image(::Matrix{Float})` in shader.
- Cleaned up mesh shader and implemented `nan_color`, `lowclip`, `highclip` for `mesh(m; color::Matrix{Float})` on the shader.
- Allowed `GLMakie.Buffer` `GLMakie.Sampler` to be used in `GeometryBasics.Mesh` to partially update parts of a mesh/texture and different interpolation and clamping modes for the texture.

## v0.16

- **Breaking** Removed `Node` alias [#1307](https://github.com/JuliaPlots/Makie.jl/pull/1307), [#1393](https://github.com/JuliaPlots/Makie.jl/pull/1393). To upgrade, simply replace all occurrences of `Node` with `Observable`.
- **Breaking** Cleaned up `Scene` type [#1192](https://github.com/JuliaPlots/Makie.jl/pull/1192), [#1393](https://github.com/JuliaPlots/Makie.jl/pull/1393). The `Scene()` constructor doesn't create any axes or limits anymore. All keywords like `raw`, `show_axis` have been removed. A scene now always works like it did when using the deprecated `raw=true`. All the high level functionality like showing an axis and adding a 3d camera has been moved to `LScene`. See the new `Scene` tutorial for more info: https://makie.juliaplots.org/dev/tutorials/scenes/.
- **Breaking** Lights got moved to `Scene`, see the [lighting docs](https://makie.juliaplots.org/stable/documentation/lighting) and [RPRMakie examples](https://makie.juliaplots.org/stable/documentation/backends/rprmakie/).
- Added ECDF plot [#1310](https://github.com/JuliaPlots/Makie.jl/pull/1310).
- Added Order Independent Transparency to GLMakie [#1418](https://github.com/JuliaPlots/Makie.jl/pull/1418), [#1506](https://github.com/JuliaPlots/Makie.jl/pull/1506). This type of transparency is now used with `transpareny = true`. The old transparency handling is available with `transparency = false`.
- Fixed blurry text in GLMakie and WGLMakie [#1494](https://github.com/JuliaPlots/Makie.jl/pull/1494).
- Introduced a new experimental backend for ray tracing: [RPRMakie](https://makie.juliaplots.org/stable/documentation/backends/rprmakie/).
- Added the `Cycled` type, which can be used to select the i-th value from the current cycler for a specific attribute [#1248](https://github.com/JuliaPlots/Makie.jl/pull/1248).
- The plot function `scatterlines` now uses `color` as `markercolor` if `markercolor` is `automatic`. Also, cycling of the `color` attribute is enabled [#1463](https://github.com/JuliaPlots/Makie.jl/pull/1463).
- Added the function `resize_to_layout!`, which allows to resize a `Figure` so that it contains its top `GridLayout` without additional whitespace or clipping [#1438](https://github.com/JuliaPlots/Makie.jl/pull/1438).
- Cleaned up lighting in 3D contours and isosurfaces [#1434](https://github.com/JuliaPlots/Makie.jl/pull/1434).
- Adjusted attributes of volumeslices to follow the normal structure [#1404](https://github.com/JuliaPlots/Makie.jl/pull/1404). This allows you to adjust attributes like `colormap` without going through nested attributes.
- Added depth to 3D contours and isosurfaces [#1395](https://github.com/JuliaPlots/Makie.jl/pull/1395), [#1393](https://github.com/JuliaPlots/Makie.jl/pull/1393). This allows them to intersect correctly with other 3D objects.
- Restricted 3D scene camera to one scene [#1394](https://github.com/JuliaPlots/Makie.jl/pull/1394), [#1393](https://github.com/JuliaPlots/Makie.jl/pull/1393). This fixes issues with multiple scenes fighting over events consumed by the camera. You can select a scene by cleaning on it.
- Added depth shift attribute for GLMakie and WGLMakie [#1382](https://github.com/JuliaPlots/Makie.jl/pull/1382), [#1393](https://github.com/JuliaPlots/Makie.jl/pull/1393). This can be used to adjust render order similar to `overdraw`.
- Simplified automatic width computation in barplots [#1223](https://github.com/JuliaPlots/Makie.jl/pull/1223), [#1393](https://github.com/JuliaPlots/Makie.jl/pull/1393). If no `width` attribute is passed, the default width is computed as the minimum difference between consecutive `x` positions. Gap between bars are given by the (multiplicative) `gap` attribute. The actual bar width equals `width * (1 - gap)`.
- Added logical expressions for `ispressed` [#1222](https://github.com/JuliaPlots/Makie.jl/pull/1222), [#1393](https://github.com/JuliaPlots/Makie.jl/pull/1393). This moves a lot of control over hotkeys towards the user. With these changes one can now set a hotkey to trigger on any or no key, collections of keys and logical combinations of keys (i.e. "A is pressed and B is not pressed").
- Fixed issues with `Menu` render order [#1411](https://github.com/JuliaPlots/Makie.jl/pull/1411).
- Added `label_rotation` to barplot [#1401](https://github.com/JuliaPlots/Makie.jl/pull/1401).
- Fixed issue where `pixelcam!` does not remove controls from other cameras [#1504](https://github.com/JuliaPlots/Makie.jl/pull/1504).
- Added conversion for OffsetArrays [#1260](https://github.com/JuliaPlots/Makie.jl/pull/1260).
- The `qqplot` `qqline` options were changed to `:identity`, `:fit`, `:fitrobust` and `:none` (the default) [#1563](https://github.com/JuliaPlots/Makie.jl/pull/1563). Fixed numeric error due to double computation of quantiles when fitting `qqline`. Deprecated `plot(q::QQPair)` method as it does not have enough information for correct `qqline` fit.

All other changes are collected [in this PR](https://github.com/JuliaPlots/Makie.jl/pull/1521) and in the [release notes](https://github.com/JuliaPlots/Makie.jl/releases/tag/v0.16.0).

## v0.15.3
- The functions `labelslidergrid!` and `labelslider!` now set fixed widths for the value column with a heuristic. It is possible now to pass `Formatting.format` format strings as format specifiers in addition to the previous functions.
- Fixed 2D arrow rotations in `streamplot` [#1352](https://github.com/JuliaPlots/Makie.jl/pull/1352).

## v0.15.2
- Reenabled Julia 1.3 support.
- Use [MathTexEngine v0.2](https://github.com/Kolaru/MathTeXEngine.jl/releases/tag/v0.2.0).
- Depend on new GeometryBasics, which changes all the Vec/Point/Quaternion/RGB/RGBA - f0 aliases to just f. For example, `Vec2f0` is changed to `Vec2f`. Old aliases are still exported, but deprecated and will be removed in the next breaking release. For more details and an upgrade script, visit [GeometryBasics#97](https://github.com/JuliaGeometry/GeometryBasics.jl/pull/97).
- Added `hspan!` and `vspan!` functions [#1264](https://github.com/JuliaPlots/Makie.jl/pull/1264).

## v0.15.1
- Switched documentation framework to Franklin.jl.
- Added a specialization for `volumeslices` to DataInspector.
- Fixed 1 element `hist` [#1238](https://github.com/JuliaPlots/Makie.jl/pull/1238) and make it easier to move `hist` [#1150](https://github.com/JuliaPlots/Makie.jl/pull/1150).

## v0.15.0

- `LaTeXString`s can now be used as input to `text` and therefore as labels for `Axis`, `Legend`, or other comparable objects. Mathematical expressions are typeset using [MathTeXEngine.jl](https://github.com/Kolaru/MathTeXEngine.jl) which offers a fast approximation of LaTeX typesetting [#1022](https://github.com/JuliaPlots/Makie.jl/pull/1022).
- Added `Symlog10` and `pseudolog10` axis scales for log scale approximations that work with zero and negative values [#1109](https://github.com/JuliaPlots/Makie.jl/pull/1109).
- Colorbar limits can now be passed as the attribute `colorrange` similar to plots [#1066](https://github.com/JuliaPlots/Makie.jl/pull/1066).
- Added the option to pass three vectors to heatmaps and other plots using `SurfaceLike` conversion [#1101](https://github.com/JuliaPlots/Makie.jl/pull/1101).
- Added `stairs` plot recipe [#1086](https://github.com/JuliaPlots/Makie.jl/pull/1086).
- **Breaking** Removed `FigurePosition` and `FigureSubposition` types. Indexing into a `Figure` like `fig[1, 1]` now returns `GridPosition` and `GridSubposition` structs, which can be used in the same way as the types they replace. Because of an underlying change in `GridLayoutBase.jl`, it is now possible to do `Axis(gl[1, 1])` where `gl` is a `GridLayout` that is a sublayout of a `Figure`'s top layout [#1075](https://github.com/JuliaPlots/Makie.jl/pull/1075).
- Bar plots and histograms have a new option for adding text labels [#1069](https://github.com/JuliaPlots/Makie.jl/pull/1069).
- It is now possible to specify one `linewidth` value per segment in `linesegments` [#992](https://github.com/JuliaPlots/Makie.jl/pull/992).
- Added a new 3d camera that allows for better camera movements using keyboard and mouse [#1024](https://github.com/JuliaPlots/Makie.jl/pull/1024).
- Fixed the application of scale transformations to `surface` [#1070](https://github.com/JuliaPlots/Makie.jl/pull/1070).
- Added an option to set a custom callback function for the `RectangleZoom` axis interaction to enable other use cases than zooming [#1104](https://github.com/JuliaPlots/Makie.jl/pull/1104).
- Fixed rendering of `heatmap`s with one or more reversed ranges in CairoMakie, as in `heatmap(1:10, 10:-1:1, rand(10, 10))` [#1100](https://github.com/JuliaPlots/Makie.jl/pull/1100).
- Fixed volume slice recipe and added docs for it [#1123](https://github.com/JuliaPlots/Makie.jl/pull/1123).<|MERGE_RESOLUTION|>--- conflicted
+++ resolved
@@ -2,12 +2,9 @@
 
 ## master
 
-<<<<<<< HEAD
 - Add `tooltip` as a plot recipe [#2095](https://github.com/JuliaPlots/Makie.jl/pull/2095)
 - **Breaking** Refactor `DataInspector` to use `tooltip`. This results in changes in the attributes of DataInspector. See pr [#2095](https://github.com/JuliaPlots/Makie.jl/pull/2095)
-=======
 - Fixed regression where `Block` alignments could not be specified as numbers anymore [#2108](https://github.com/JuliaPlots/Makie.jl/pull/2108).
->>>>>>> 71c1ced1
 
 ## v0.17.7
 
