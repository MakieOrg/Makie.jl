# News

## master

## v0.19.3

<<<<<<< HEAD

- GLMakie has gained support for HiDPI (aka Retina) screens.
  This also enables saving images with higher resolution than screen pixel dimensions.
  [#2544](https://github.com/MakieOrg/Makie.jl/pull/2544)
- Added the `stephist` plotting function. [#2408](https://github.com/JuliaPlots/Makie.jl/pull/2408).
- Added the `brackets` plotting function. [#2356](https://github.com/MakieOrg/Makie.jl/pull/2356).
- Fixed an issue where `poly` plots with `Vector{<: MultiPolygon}` inputs with per-polygon color were mistakenly rendered as meshes using CairoMakie. [#2590](https://github.com/MakieOrg/Makie.jl/pulls/2478)
- Fixed a small typo which caused an error in the `Stepper` constructor. [#2600](https://github.com/MakieOrg/Makie.jl/pulls/2478)
=======
- Added the `stephist` plotting function [#2408](https://github.com/JuliaPlots/Makie.jl/pull/2408).
- Added the `brackets` plotting function [#2356](https://github.com/MakieOrg/Makie.jl/pull/2356).
- Fixed an issue where `poly` plots with `Vector{<: MultiPolygon}` inputs with per-polygon color were mistakenly rendered as meshes using CairoMakie [#2590](https://github.com/MakieOrg/Makie.jl/pulls/2478).
- Fixed a small typo which caused an error in the `Stepper` constructor [#2600](https://github.com/MakieOrg/Makie.jl/pulls/2478).
>>>>>>> 91a036d0
- Improve cleanup on block deletion [#2614](https://github.com/MakieOrg/Makie.jl/pull/2614)
- Add `menu.scroll_speed` and increase default speed for non-apple [#2616](https://github.com/MakieOrg/Makie.jl/pull/2616).
- Fixed rectangle zoom for nonlinear axes [#2674](https://github.com/MakieOrg/Makie.jl/pull/2674)
- Cleaned up linestyles in GLMakie (Fixing artifacting, spacing/size, anti-aliasing) [#2666](https://github.com/MakieOrg/Makie.jl/pull/2666).
- Fixed issue with scatterlines only accepting concrete color types as `markercolor` [#2691](https://github.com/MakieOrg/Makie.jl/pull/2691).
- Fixed an accidental issue where `LaTeXStrings` were not typeset correctly in `Axis3` [#2558](https://github.com/MakieOrg/Makie.jl/pull/2588).
- Fixed a bug where line segments in `text(lstr::LaTeXString)` were ignoring offsets [#2668](https://github.com/MakieOrg/Makie.jl/pull/2668).
- Fixed a bug where the `arrows` recipe accidentally called a `Bool` when `normalize = true` [#2740](https://github.com/MakieOrg/Makie.jl/pull/2740).
- Re-exported the `@colorant_str` (`colorant"..."`) macro from Colors.jl [#2726](https://github.com/MakieOrg/Makie.jl/pull/2726).
- Speedup heatmaps in WGLMakie. [#2647](https://github.com/MakieOrg/Makie.jl/pull/2647)
- Fix slow `data_limits` for recipes, which made plotting lots of data with recipes much slower [#2770](https://github.com/MakieOrg/Makie.jl/pull/2770).

## v0.19.1

- Add `show_data` method for `band` which shows the min and max values of the band at the x position of the cursor [#2497](https://github.com/MakieOrg/Makie.jl/pull/2497).
- Added `xlabelrotation`, `ylabelrotation` (`Axis`) and `labelrotation` (`Colorbar`) [#2478](https://github.com/MakieOrg/Makie.jl/pull/2478).
- Fixed forced rasterization in CairoMakie svg files when polygons with colors specified as (color, alpha) tuples were used [#2535](https://github.com/MakieOrg/Makie.jl/pull/2535).
- Do less copies of Observables in Attributes + plot pipeline [#2443](https://github.com/MakieOrg/Makie.jl/pull/2443). 
- Add Search Page and tweak Result Ordering [#2474](https://github.com/MakieOrg/Makie.jl/pull/2474).
- Remove all global attributes from TextureAtlas implementation and fix julia#master [#2498](https://github.com/MakieOrg/Makie.jl/pull/2498). 
- Use new JSServe, implement WGLMakie picking, improve performance and fix lots of WGLMakie bugs [#2428](https://github.com/MakieOrg/Makie.jl/pull/2428).

## v0.19.0

- **Breaking** The attribute `textsize` has been removed everywhere in favor of the attribute `fontsize` which had also been in use.
  To migrate, search and replace all uses of `textsize` to `fontsize` [#2387](https://github.com/MakieOrg/Makie.jl/pull/2387).
- Added rich text which allows to more easily use superscripts and subscripts as well as differing colors, fonts, fontsizes, etc. for parts of a given text [#2321](https://github.com/MakieOrg/Makie.jl/pull/2321).

## v0.18.4

- Added the `waterfall` plotting function [#2416](https://github.com/JuliaPlots/Makie.jl/pull/2416).
- Add support for `AbstractPattern` in `WGLMakie` [#2432](https://github.com/MakieOrg/Makie.jl/pull/2432).
- Broadcast replaces deprecated method for quantile [#2430](https://github.com/MakieOrg/Makie.jl/pull/2430).
- Fix CairoMakie's screen re-using [#2440](https://github.com/MakieOrg/Makie.jl/pull/2440).
- Fix repeated rendering with invisible objects [#2437](https://github.com/MakieOrg/Makie.jl/pull/2437).
- Fix hvlines for GLMakie [#2446](https://github.com/MakieOrg/Makie.jl/pull/2446).

## v0.18.3

- Add `render_on_demand` flag for `GLMakie.Screen`. Setting this to `true` will skip rendering until plots get updated. This is the new default [#2336](https://github.com/MakieOrg/Makie.jl/pull/2336), [#2397](https://github.com/MakieOrg/Makie.jl/pull/2397).
- Clean up OpenGL state handling in GLMakie [#2397](https://github.com/MakieOrg/Makie.jl/pull/2397).
- Fix salting [#2407](https://github.com/MakieOrg/Makie.jl/pull/2407).
- Fixes for [GtkMakie](https://github.com/jwahlstrand/GtkMakie.jl) [#2418](https://github.com/MakieOrg/Makie.jl/pull/2418).

## v0.18.2

- Fix Axis3 tick flipping with negative azimuth [#2364](https://github.com/MakieOrg/Makie.jl/pull/2364).
- Fix empty!(fig) and empty!(ax) [#2374](https://github.com/MakieOrg/Makie.jl/pull/2374), [#2375](https://github.com/MakieOrg/Makie.jl/pull/2375).
- Remove stencil buffer [#2389](https://github.com/MakieOrg/Makie.jl/pull/2389).
- Move Arrows and Wireframe to MakieCore [#2384](https://github.com/MakieOrg/Makie.jl/pull/2384).
- Skip legend entry if label is nothing [#2350](https://github.com/MakieOrg/Makie.jl/pull/2350).

## v0.18.1

- fix heatmap interpolation [#2343](https://github.com/MakieOrg/Makie.jl/pull/2343).
- move poly to MakieCore [#2334](https://github.com/MakieOrg/Makie.jl/pull/2334)
- Fix picking warning and update_axis_camera [#2352](https://github.com/MakieOrg/Makie.jl/pull/2352).
- bring back inline!, to not open a window in VSCode repl [#2353](https://github.com/MakieOrg/Makie.jl/pull/2353).

## v0.18

- **Breaking** Added `BezierPath` which can be constructed from SVG like command list, SVG string or from a `Polygon`.
  Added ability to use `BezierPath` and `Polgyon` as scatter markers.
  Replaced default symbol markers like `:cross` which converted to characters before with more precise `BezierPaths` and adjusted default markersize to 12.
  **Deprecated** using `String` to specify multiple char markers (`scatter(1:4, marker="abcd")`).
  **Deprecated** concrete geometries as markers like `Circle(Point2f(0), 1.5)` in favor of using the type like `Circle` for dispatch to special backend methods.
  Added single image marker support to WGLMakie [#979](https://github.com/MakieOrg/Makie.jl/pull/979).
- **Breaking** Refactored `display`, `record`, `colorbuffer` and `screens` to be faster and more consistent [#2306](https://github.com/MakieOrg/Makie.jl/pull/2306#issuecomment-1275918061).
- **Breaking** Refactored `DataInspector` to use `tooltip`. This results in changes in the attributes of DataInspector. Added `inspector_label`, `inspector_hover` and `inspector_clear` as optional attributes [#2095](https://github.com/JuliaPlots/Makie.jl/pull/2095).
- Added the `hexbin` plotting function [#2201](https://github.com/JuliaPlots/Makie.jl/pull/2201).
- Added the `tricontourf` plotting function [#2226](https://github.com/JuliaPlots/Makie.jl/pull/2226).
- Fixed per character attributes in text [#2244](https://github.com/JuliaPlots/Makie.jl/pull/2244).
- Allowed `CairoMakie` to render `scatter` with images as markers [#2080](https://github.com/MakieOrg/Makie.jl/pull/2080).
- Reworked text drawing and added ability to draw special characters via glyph indices in order to draw more LaTeX math characters with MathTeXEngine v0.5 [#2139](https://github.com/MakieOrg/Makie.jl/pull/2139).
- Allowed text to be copy/pasted into `Textbox` [#2281](https://github.com/MakieOrg/Makie.jl/pull/2281)
- Fixed updates for multiple meshes [#2277](https://github.com/MakieOrg/Makie.jl/pull/2277).
- Fixed broadcasting for linewidth, lengthscale & arrowsize in `arrow` recipe [#2273](https://github.com/MakieOrg/Makie.jl/pull/2273).
- Made GLMakie relocatable [#2282](https://github.com/MakieOrg/Makie.jl/pull/2282).
- Fixed changing input types in plot arguments [#2297](https://github.com/MakieOrg/Makie.jl/pull/2297).
- Better performance for Menus and fix clicks on items [#2299](https://github.com/MakieOrg/Makie.jl/pull/2299).
- Fixed CairoMakie bitmaps with transparency by using premultiplied ARGB surfaces [#2304](https://github.com/MakieOrg/Makie.jl/pull/2304).
- Fixed hiding of `Scene`s by setting `scene.visible[] = false` [#2317](https://github.com/MakieOrg/Makie.jl/pull/2317).
- `Axis` now accepts a `Tuple{Bool, Bool}` for `xtrimspine` and `ytrimspine` to trim only one end of the spine [#2171](https://github.com/JuliaPlots/Makie.jl/pull/2171).

## v0.17.13

- Fixed boundingboxes [#2184](https://github.com/MakieOrg/Makie.jl/pull/2184).
- Fixed highclip/lowclip in meshscatter, poly, contourf, barplot [#2183](https://github.com/MakieOrg/Makie.jl/pull/2183).
- Fixed gridline updates [#2196](https://github.com/MakieOrg/Makie.jl/pull/2196).
- Fixed glDisablei argument order, which crashed some Intel drivers.

## v0.17.12

- Fixed stackoverflow in show [#2167](https://github.com/MakieOrg/Makie.jl/pull/2167).

## v0.17.11

- `rainclouds`(!) now supports `violin_limits` keyword argument, serving the same.
role as `datalimits` in `violin` [#2137](https://github.com/MakieOrg/Makie.jl/pull/2137).
- Fixed an issue where nonzero `strokewidth` results in a thin outline of the wrong color if `color` and `strokecolor` didn't match and weren't transparent. [#2096](https://github.com/MakieOrg/Makie.jl/pull/2096).
- Improved performance around Axis(3) limits [#2115](https://github.com/MakieOrg/Makie.jl/pull/2115).
- Cleaned up stroke artifacts in scatter and text [#2096](https://github.com/MakieOrg/Makie.jl/pull/2096).
- Compile time improvements [#2153](https://github.com/MakieOrg/Makie.jl/pull/2153).
- Mesh and Surface now interpolate between values instead of interpolating between colors for WGLMakie + GLMakie [#2097](https://github.com/MakieOrg/Makie.jl/pull/2097).

## v0.17.10

- Bumped compatibility bound of `GridLayoutBase.jl` to `v0.9.0` which fixed a regression with `Mixed` and `Outside` alignmodes in nested `GridLayout`s [#2135](https://github.com/MakieOrg/Makie.jl/pull/2135).

## v0.17.9

- Patterns (`Makie.AbstractPattern`) are now supported by `CairoMakie` in `poly` plots that don't involve `mesh`, such as `bar` and `poly` [#2106](https://github.com/MakieOrg/Makie.jl/pull/2106/).
- Fixed regression where `Block` alignments could not be specified as numbers anymore [#2108](https://github.com/MakieOrg/Makie.jl/pull/2108).
- Added the option to show mirrored ticks on the other side of an Axis using the attributes `xticksmirrored` and `yticksmirrored` [#2105](https://github.com/MakieOrg/Makie.jl/pull/2105).
- Fixed a bug where a set of `Axis` wouldn't be correctly linked together if they were only linked in pairs instead of all at the same time [#2116](https://github.com/MakieOrg/Makie.jl/pull/2116).

## v0.17.7

- Improved `Menu` performance, now it should me much harder to reach the boundary of 255 scenes in GLMakie. `Menu` also takes a `default` keyword argument now and can be scrolled if there is too little space available.

## v0.17.6

- **EXPERIMENTAL**: Added support for multiple windows in GLMakie through `display(GLMakie.Screen(), figure_or_scene)` [#1771](https://github.com/MakieOrg/Makie.jl/pull/1771).
- Added support for RGB matrices in `heatmap` with GLMakie [#2036](https://github.com/MakieOrg/Makie.jl/pull/2036)
- `Textbox` doesn't defocus anymore on trying to submit invalid input [#2041](https://github.com/MakieOrg/Makie.jl/pull/2041).
- `text` now takes the position as the first argument(s) like `scatter` and most other plotting functions, it is invoked `text(x, y, [z], text = "text")`. Because it is now of conversion type `PointBased`, the positions can be given in all the usual different ways which are implemented as conversion methods. All old invocation styles such as `text("text", position = Point(x, y))` still work to maintain backwards compatibility [#2020](https://github.com/MakieOrg/Makie.jl/pull/2020).

## v0.17.5

- Fixed a regression with `linkaxes!` [#2039](https://github.com/MakieOrg/Makie.jl/pull/2039).

## v0.17.4

- The functions `hlines!`, `vlines!`, `hspan!`, `vspan!` and `abline!` were reimplemented as recipes. This allows using them without an `Axis` argument in first position and also as visuals in AlgebraOfGraphics.jl. Also, `abline!` is now called `ablines!` for consistency, `abline!` is still exported but deprecated and will be removed in the future. [#2023](https://github.com/MakieOrg/Makie.jl/pulls/2023).
- Added `rainclouds` and `rainclouds!` [#1725](https://github.com/MakieOrg/Makie.jl/pull/1725).
- Improve CairoMakie performance [#1964](https://github.com/MakieOrg/Makie.jl/pull/1964) [#1981](https://github.com/MakieOrg/Makie.jl/pull/1981).
- Interpolate colormap correctly [#1973](https://github.com/MakieOrg/Makie.jl/pull/1973).
- Fix picking [#1993](https://github.com/MakieOrg/Makie.jl/pull/1993).
- Improve compile time latency [#1968](https://github.com/MakieOrg/Makie.jl/pull/1968) [#2000](https://github.com/MakieOrg/Makie.jl/pull/2000).
- Fix multi poly with rects [#1999](https://github.com/MakieOrg/Makie.jl/pull/1999).
- Respect scale and nonlinear values in PlotUtils cgrads [#1979](https://github.com/MakieOrg/Makie.jl/pull/1979).
- Fix CairoMakie heatmap filtering [#1828](https://github.com/MakieOrg/Makie.jl/pull/1828).
- Remove GLVisualize and MakieLayout module [#2007](https://github.com/MakieOrg/Makie.jl/pull/2007) [#2008](https://github.com/MakieOrg/Makie.jl/pull/2008).
- Add linestyle and default to extrema(z) for contour, remove bitrotten fillrange [#2008](https://github.com/MakieOrg/Makie.jl/pull/2008).

## v0.17.3

- Switched to `MathTeXEngine v0.4`, which improves the look of LaTeXStrings [#1952](https://github.com/MakieOrg/Makie.jl/pull/1952).
- Added subtitle capability to `Axis` [#1859](https://github.com/MakieOrg/Makie.jl/pull/1859).
- Fixed a bug where scaled colormaps constructed using `Makie.cgrad` were not interpreted correctly.

## v0.17.2

- Changed the default font from `Dejavu Sans` to `TeX Gyre Heros Makie` which is the same as `TeX Gyre Heros` with slightly decreased descenders and ascenders. Decreasing those metrics reduced unnecessary whitespace and alignment issues. Four fonts in total were added, the styles Regular, Bold, Italic and Bold Italic. Also changed `Axis`, `Axis3` and `Legend` attributes `titlefont` to `TeX Gyre Heros Makie Bold` in order to separate it better from axis labels in multifacet arrangements [#1897](https://github.com/MakieOrg/Makie.jl/pull/1897).

## v0.17.1

- Added word wrapping. In `Label`, `word_wrap = true` causes it to use the suggested width and wrap text to fit. In `text`, `word_wrap_width > 0` can be used to set a pixel unit line width. Any word (anything between two spaces without a newline) that goes beyond this width gets a newline inserted before it [#1819](https://github.com/MakieOrg/Makie.jl/pull/1819).
- Improved `Axis3`'s interactive performance [#1835](https://github.com/MakieOrg/Makie.jl/pull/1835).
- Fixed errors in GLMakie's `scatter` implementation when markers are given as images. [#1917](https://github.com/MakieOrg/Makie.jl/pull/1917).
- Removed some method ambiguities introduced in v0.17 [#1922](https://github.com/MakieOrg/Makie.jl/pull/1922).
- Add an empty default label, `""`, to each slider that doesn't have a label in `SliderGrid` [#1888](https://github.com/MakieOrg/Makie.jl/pull/1888).

## v0.17

- **Breaking** Added `space` as a generic attribute to switch between data, pixel, relative and clip space for positions. `space` in text has been renamed to `markerspace` because of this. `Pixel` and `SceneSpace` are no longer valid inputs for `space` or `markerspace` [#1596](https://github.com/MakieOrg/Makie.jl/pull/1596).
- **Breaking** Deprecated `mouse_selection(scene)` for `pick(scene)`.
- **Breaking** Bumped `GridLayoutBase` version to `v0.7`, which introduced offset layouts. Now, indexing into row 0 doesn't create a new row 1, but a new row 0, so that all previous content positions stay the same. This makes building complex layouts order-independent [#1704](https://github.com/MakieOrg/Makie.jl/pull/1704).
- **Breaking** deprecate `to_colormap(cmap, ncolors)` in favor of `categorical_colors(cmap, ncolors)` and `resample_cmap(cmap, ncolors)` [#1901](https://github.com/MakieOrg/Makie.jl/pull/1901) [#1723](https://github.com/MakieOrg/Makie.jl/pull/1723).
- Added `empty!(fig)` and changed `empty!(scene)` to remove all child plots without detaching windows [#1818](https://github.com/MakieOrg/Makie.jl/pull/1818).
- Switched to erroring instead of warning for deprecated events `mousebuttons`, `keyboardbuttons` and `mousedrag`.
- `Layoutable` was renamed to `Block` and the infrastructure changed such that attributes are fixed fields and each block has its own `Scene` for better encapsulation [#1796](https://github.com/MakieOrg/Makie.jl/pull/1796).
- Added `SliderGrid` block which replaces the deprecated `labelslider!` and `labelslidergrid!` functions [#1796](https://github.com/MakieOrg/Makie.jl/pull/1796).
- The default anti-aliasing method can now be set in `CairoMakie.activate!` using the `antialias` keyword.  Available options are `CairoMakie.Cairo.ANTIALIAS_*` [#1875](https://github.com/MakieOrg/Makie.jl/pull/1875).
- Added ability to rasterize a plots in CairoMakie vector graphics if `plt.rasterize = true` or `plt.rasterize = scale::Int` [#1872](https://github.com/MakieOrg/Makie.jl/pull/1872).
- Fixed segfaults in `streamplot_impl` on Mac M1 [#1830](https://github.com/MakieOrg/Makie.jl/pull/1830).
- Set the [Cairo miter limit](https://www.cairographics.org/manual/cairo-cairo-t.html#cairo-set-miter-limit) to mimic GLMakie behaviour [#1844](https://github.com/MakieOrg/Makie.jl/pull/1844).
- Fixed a method ambiguity in `rotatedrect` [#1846](https://github.com/MakieOrg/Makie.jl/pull/1846).
- Allow weights in statistical recipes [#1816](https://github.com/MakieOrg/Makie.jl/pull/1816).
- Fixed manual cycling of plot attributes [#1873](https://github.com/MakieOrg/Makie.jl/pull/1873).
- Fixed type constraints in ticklabelalign attributes [#1882](https://github.com/MakieOrg/Makie.jl/pull/1882).

## v0.16.4

- Fixed WGLMakie performance bug and added option to set fps via `WGLMakie.activate!(fps=30)`.
- Implemented `nan_color`, `lowclip`, `highclip` for `image(::Matrix{Float})` in shader.
- Cleaned up mesh shader and implemented `nan_color`, `lowclip`, `highclip` for `mesh(m; color::Matrix{Float})` on the shader.
- Allowed `GLMakie.Buffer` `GLMakie.Sampler` to be used in `GeometryBasics.Mesh` to partially update parts of a mesh/texture and different interpolation and clamping modes for the texture.

## v0.16

- **Breaking** Removed `Node` alias [#1307](https://github.com/MakieOrg/Makie.jl/pull/1307), [#1393](https://github.com/MakieOrg/Makie.jl/pull/1393). To upgrade, simply replace all occurrences of `Node` with `Observable`.
- **Breaking** Cleaned up `Scene` type [#1192](https://github.com/MakieOrg/Makie.jl/pull/1192), [#1393](https://github.com/MakieOrg/Makie.jl/pull/1393). The `Scene()` constructor doesn't create any axes or limits anymore. All keywords like `raw`, `show_axis` have been removed. A scene now always works like it did when using the deprecated `raw=true`. All the high level functionality like showing an axis and adding a 3d camera has been moved to `LScene`. See the new `Scene` tutorial for more info: https://docs.makie.org/dev/tutorials/scenes/.
- **Breaking** Lights got moved to `Scene`, see the [lighting docs](https://docs.makie.org/stable/documentation/lighting) and [RPRMakie examples](https://docs.makie.org/stable/documentation/backends/rprmakie/).
- Added ECDF plot [#1310](https://github.com/MakieOrg/Makie.jl/pull/1310).
- Added Order Independent Transparency to GLMakie [#1418](https://github.com/MakieOrg/Makie.jl/pull/1418), [#1506](https://github.com/MakieOrg/Makie.jl/pull/1506). This type of transparency is now used with `transpareny = true`. The old transparency handling is available with `transparency = false`.
- Fixed blurry text in GLMakie and WGLMakie [#1494](https://github.com/MakieOrg/Makie.jl/pull/1494).
- Introduced a new experimental backend for ray tracing: [RPRMakie](https://docs.makie.org/stable/documentation/backends/rprmakie/).
- Added the `Cycled` type, which can be used to select the i-th value from the current cycler for a specific attribute [#1248](https://github.com/MakieOrg/Makie.jl/pull/1248).
- The plot function `scatterlines` now uses `color` as `markercolor` if `markercolor` is `automatic`. Also, cycling of the `color` attribute is enabled [#1463](https://github.com/MakieOrg/Makie.jl/pull/1463).
- Added the function `resize_to_layout!`, which allows to resize a `Figure` so that it contains its top `GridLayout` without additional whitespace or clipping [#1438](https://github.com/MakieOrg/Makie.jl/pull/1438).
- Cleaned up lighting in 3D contours and isosurfaces [#1434](https://github.com/MakieOrg/Makie.jl/pull/1434).
- Adjusted attributes of volumeslices to follow the normal structure [#1404](https://github.com/MakieOrg/Makie.jl/pull/1404). This allows you to adjust attributes like `colormap` without going through nested attributes.
- Added depth to 3D contours and isosurfaces [#1395](https://github.com/MakieOrg/Makie.jl/pull/1395), [#1393](https://github.com/MakieOrg/Makie.jl/pull/1393). This allows them to intersect correctly with other 3D objects.
- Restricted 3D scene camera to one scene [#1394](https://github.com/MakieOrg/Makie.jl/pull/1394), [#1393](https://github.com/MakieOrg/Makie.jl/pull/1393). This fixes issues with multiple scenes fighting over events consumed by the camera. You can select a scene by cleaning on it.
- Added depth shift attribute for GLMakie and WGLMakie [#1382](https://github.com/MakieOrg/Makie.jl/pull/1382), [#1393](https://github.com/MakieOrg/Makie.jl/pull/1393). This can be used to adjust render order similar to `overdraw`.
- Simplified automatic width computation in barplots [#1223](https://github.com/MakieOrg/Makie.jl/pull/1223), [#1393](https://github.com/MakieOrg/Makie.jl/pull/1393). If no `width` attribute is passed, the default width is computed as the minimum difference between consecutive `x` positions. Gap between bars are given by the (multiplicative) `gap` attribute. The actual bar width equals `width * (1 - gap)`.
- Added logical expressions for `ispressed` [#1222](https://github.com/MakieOrg/Makie.jl/pull/1222), [#1393](https://github.com/MakieOrg/Makie.jl/pull/1393). This moves a lot of control over hotkeys towards the user. With these changes one can now set a hotkey to trigger on any or no key, collections of keys and logical combinations of keys (i.e. "A is pressed and B is not pressed").
- Fixed issues with `Menu` render order [#1411](https://github.com/MakieOrg/Makie.jl/pull/1411).
- Added `label_rotation` to barplot [#1401](https://github.com/MakieOrg/Makie.jl/pull/1401).
- Fixed issue where `pixelcam!` does not remove controls from other cameras [#1504](https://github.com/MakieOrg/Makie.jl/pull/1504).
- Added conversion for OffsetArrays [#1260](https://github.com/MakieOrg/Makie.jl/pull/1260).
- The `qqplot` `qqline` options were changed to `:identity`, `:fit`, `:fitrobust` and `:none` (the default) [#1563](https://github.com/MakieOrg/Makie.jl/pull/1563). Fixed numeric error due to double computation of quantiles when fitting `qqline`. Deprecated `plot(q::QQPair)` method as it does not have enough information for correct `qqline` fit.

All other changes are collected [in this PR](https://github.com/MakieOrg/Makie.jl/pull/1521) and in the [release notes](https://github.com/MakieOrg/Makie.jl/releases/tag/v0.16.0).

## v0.15.3
- The functions `labelslidergrid!` and `labelslider!` now set fixed widths for the value column with a heuristic. It is possible now to pass `Formatting.format` format strings as format specifiers in addition to the previous functions.
- Fixed 2D arrow rotations in `streamplot` [#1352](https://github.com/MakieOrg/Makie.jl/pull/1352).

## v0.15.2
- Reenabled Julia 1.3 support.
- Use [MathTexEngine v0.2](https://github.com/Kolaru/MathTeXEngine.jl/releases/tag/v0.2.0).
- Depend on new GeometryBasics, which changes all the Vec/Point/Quaternion/RGB/RGBA - f0 aliases to just f. For example, `Vec2f0` is changed to `Vec2f`. Old aliases are still exported, but deprecated and will be removed in the next breaking release. For more details and an upgrade script, visit [GeometryBasics#97](https://github.com/JuliaGeometry/GeometryBasics.jl/pull/97).
- Added `hspan!` and `vspan!` functions [#1264](https://github.com/MakieOrg/Makie.jl/pull/1264).

## v0.15.1
- Switched documentation framework to Franklin.jl.
- Added a specialization for `volumeslices` to DataInspector.
- Fixed 1 element `hist` [#1238](https://github.com/MakieOrg/Makie.jl/pull/1238) and make it easier to move `hist` [#1150](https://github.com/MakieOrg/Makie.jl/pull/1150).

## v0.15.0

- `LaTeXString`s can now be used as input to `text` and therefore as labels for `Axis`, `Legend`, or other comparable objects. Mathematical expressions are typeset using [MathTeXEngine.jl](https://github.com/Kolaru/MathTeXEngine.jl) which offers a fast approximation of LaTeX typesetting [#1022](https://github.com/MakieOrg/Makie.jl/pull/1022).
- Added `Symlog10` and `pseudolog10` axis scales for log scale approximations that work with zero and negative values [#1109](https://github.com/MakieOrg/Makie.jl/pull/1109).
- Colorbar limits can now be passed as the attribute `colorrange` similar to plots [#1066](https://github.com/MakieOrg/Makie.jl/pull/1066).
- Added the option to pass three vectors to heatmaps and other plots using `SurfaceLike` conversion [#1101](https://github.com/MakieOrg/Makie.jl/pull/1101).
- Added `stairs` plot recipe [#1086](https://github.com/MakieOrg/Makie.jl/pull/1086).
- **Breaking** Removed `FigurePosition` and `FigureSubposition` types. Indexing into a `Figure` like `fig[1, 1]` now returns `GridPosition` and `GridSubposition` structs, which can be used in the same way as the types they replace. Because of an underlying change in `GridLayoutBase.jl`, it is now possible to do `Axis(gl[1, 1])` where `gl` is a `GridLayout` that is a sublayout of a `Figure`'s top layout [#1075](https://github.com/MakieOrg/Makie.jl/pull/1075).
- Bar plots and histograms have a new option for adding text labels [#1069](https://github.com/MakieOrg/Makie.jl/pull/1069).
- It is now possible to specify one `linewidth` value per segment in `linesegments` [#992](https://github.com/MakieOrg/Makie.jl/pull/992).
- Added a new 3d camera that allows for better camera movements using keyboard and mouse [#1024](https://github.com/MakieOrg/Makie.jl/pull/1024).
- Fixed the application of scale transformations to `surface` [#1070](https://github.com/MakieOrg/Makie.jl/pull/1070).
- Added an option to set a custom callback function for the `RectangleZoom` axis interaction to enable other use cases than zooming [#1104](https://github.com/MakieOrg/Makie.jl/pull/1104).
- Fixed rendering of `heatmap`s with one or more reversed ranges in CairoMakie, as in `heatmap(1:10, 10:-1:1, rand(10, 10))` [#1100](https://github.com/MakieOrg/Makie.jl/pull/1100).
- Fixed volume slice recipe and added docs for it [#1123](https://github.com/MakieOrg/Makie.jl/pull/1123).<|MERGE_RESOLUTION|>--- conflicted
+++ resolved
@@ -1,24 +1,17 @@
 # News
 
 ## master
-
-## v0.19.3
-
-<<<<<<< HEAD
 
 - GLMakie has gained support for HiDPI (aka Retina) screens.
   This also enables saving images with higher resolution than screen pixel dimensions.
   [#2544](https://github.com/MakieOrg/Makie.jl/pull/2544)
-- Added the `stephist` plotting function. [#2408](https://github.com/JuliaPlots/Makie.jl/pull/2408).
-- Added the `brackets` plotting function. [#2356](https://github.com/MakieOrg/Makie.jl/pull/2356).
-- Fixed an issue where `poly` plots with `Vector{<: MultiPolygon}` inputs with per-polygon color were mistakenly rendered as meshes using CairoMakie. [#2590](https://github.com/MakieOrg/Makie.jl/pulls/2478)
-- Fixed a small typo which caused an error in the `Stepper` constructor. [#2600](https://github.com/MakieOrg/Makie.jl/pulls/2478)
-=======
+  
+## v0.19.3
+
 - Added the `stephist` plotting function [#2408](https://github.com/JuliaPlots/Makie.jl/pull/2408).
 - Added the `brackets` plotting function [#2356](https://github.com/MakieOrg/Makie.jl/pull/2356).
 - Fixed an issue where `poly` plots with `Vector{<: MultiPolygon}` inputs with per-polygon color were mistakenly rendered as meshes using CairoMakie [#2590](https://github.com/MakieOrg/Makie.jl/pulls/2478).
 - Fixed a small typo which caused an error in the `Stepper` constructor [#2600](https://github.com/MakieOrg/Makie.jl/pulls/2478).
->>>>>>> 91a036d0
 - Improve cleanup on block deletion [#2614](https://github.com/MakieOrg/Makie.jl/pull/2614)
 - Add `menu.scroll_speed` and increase default speed for non-apple [#2616](https://github.com/MakieOrg/Makie.jl/pull/2616).
 - Fixed rectangle zoom for nonlinear axes [#2674](https://github.com/MakieOrg/Makie.jl/pull/2674)
