--- conflicted
+++ resolved
@@ -2,9 +2,7 @@
 
 ## master
 
-<<<<<<< HEAD
 - Fixed an issue where the `linestyle` of some polys was not applied to the stroke in CairoMakie. [#2604](https://github.com/MakieOrg/Makie.jl/pull/2604)
-=======
 - Fixed incorrect line depth in GLMakie [#2843](https://github.com/MakieOrg/Makie.jl/pull/2843)
 - Fixed incorrect line alpha in dense lines in GLMakie [#2843](https://github.com/MakieOrg/Makie.jl/pull/2843)
 
@@ -14,7 +12,6 @@
 - Fixed an issue with GLMakie lines becoming discontinuous [#2828](https://github.com/MakieOrg/Makie.jl/pull/2828).
 
 ## v0.19.3
->>>>>>> 13e1d845
 
 ## v0.19.3
 - Added the `stephist` plotting function [#2408](https://github.com/JuliaPlots/Makie.jl/pull/2408).
