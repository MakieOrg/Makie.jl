# News

## master

<<<<<<< HEAD
- Add `tooltip` as a plot recipe [#2095](https://github.com/JuliaPlots/Makie.jl/pull/2095)
- **Breaking** Refactor `DataInspector` to use `tooltip`. This results in changes in the attributes of DataInspector. See pr [#2095](https://github.com/JuliaPlots/Makie.jl/pull/2095)
=======
## v0.17.11

- `rainclouds`(!) now supports `violin_limits` keyword argument, serving the same.
role as `datalimits` in `violin` [#2137](https://github.com/JuliaPlots/Makie.jl/pull/2137).
- Fixed a issue where nonzero `strokewidth` results in a thin outline of the wrong color if `color` and `strokecolor` didn't match and weren't transparent. [#2096](https://github.com/JuliaPlots/Makie.jl/pull/2096).
- Improve performance around Axis(3) limits [#2115](https://github.com/JuliaPlots/Makie.jl/pull/2115).
- Cleanup stroke artifacts in scatter and text [#2096](https://github.com/JuliaPlots/Makie.jl/pull/2096).
- Compile time improvements [#2153](https://github.com/JuliaPlots/Makie.jl/pull/2153).
- Mesh and Surface now interpolate between values instead of interpolating between colors for WGLMakie + GLMakie [#2097](https://github.com/JuliaPlots/Makie.jl/pull/2097).

## v0.17.10

- Bumped compatibility bound of `GridLayoutBase.jl` to `v0.9.0` which fixed a regression with `Mixed` and `Outside` alignmodes in nested `GridLayout`s [#2135](https://github.com/JuliaPlots/Makie.jl/pull/2135).

## v0.17.9

- Patterns (`Makie.AbstractPattern`) are now supported by `CairoMakie` in `poly` plots that don't involve `mesh`, such as `bar` and `poly` [#2106](https://github.com/JuliaPlots/Makie.jl/pull/2106/).
>>>>>>> dcb0fc2a
- Fixed regression where `Block` alignments could not be specified as numbers anymore [#2108](https://github.com/JuliaPlots/Makie.jl/pull/2108).
- Added the option to show mirrored ticks on the other side of an Axis using the attributes `xticksmirrored` and `yticksmirrored` [#2105](https://github.com/JuliaPlots/Makie.jl/pull/2105).
- Fixed a bug where a set of `Axis` wouldn't be correctly linked together if they were only linked in pairs instead of all at the same time [#2116](https://github.com/JuliaPlots/Makie.jl/pull/2116).

## v0.17.7

- Improved `Menu` performance, now it should me much harder to reach the boundary of 255 scenes in GLMakie. `Menu` also takes a `default` keyword argument now and can be scrolled if there is too little space available.

## v0.17.6

- **EXPERIMENTAL** Added support for multiple windows in GLMakie through `display(GLMakie.Screen(), figure_or_scene)` [#1771](https://github.com/JuliaPlots/Makie.jl/pull/1771).
- Added support for RGB matrices in `heatmap` with GLMakie [#2036](https://github.com/JuliaPlots/Makie.jl/pull/2036)
- `Textbox` doesn't defocus anymore on trying to submit invalid input [#2041](https://github.com/JuliaPlots/Makie.jl/pull/2041).
- `text` now takes the position as the first argument(s) like `scatter` and most other plotting functions, it is invoked `text(x, y, [z], text = "text")`. Because it is now of conversion type `PointBased`, the positions can be given in all the usual different ways which are implemented as conversion methods. All old invocation styles such as `text("text", position = Point(x, y))` still work to maintain backwards compatibility [#2020](https://github.com/JuliaPlots/Makie.jl/pull/2020).

## v0.17.5

- Fixed a regression with `linkaxes!` [#2039](https://github.com/JuliaPlots/Makie.jl/pull/2039).

## v0.17.4

- The functions `hlines!`, `vlines!`, `hspan!`, `vspan!` and `abline!` were reimplemented as recipes. This allows using them without an `Axis` argument in first position and also as visuals in AlgebraOfGraphics.jl. Also, `abline!` is now called `ablines!` for consistency, `abline!` is still exported but deprecated and will be removed in the future. [#2023](https://github.com/JuliaPlots/Makie.jl/pulls/2023).
- Added `rainclouds` and `rainclouds!` [#1725](https://github.com/JuliaPlots/Makie.jl/pull/1725).
- Improve CairoMakie performance [#1964](https://github.com/JuliaPlots/Makie.jl/pull/1964) [#1981](https://github.com/JuliaPlots/Makie.jl/pull/1981).
- Interpolate colormap correctly [#1973](https://github.com/JuliaPlots/Makie.jl/pull/1973).
- Fix picking [#1993](https://github.com/JuliaPlots/Makie.jl/pull/1993).
- Improve compile time latency [#1968](https://github.com/JuliaPlots/Makie.jl/pull/1968) [#2000](https://github.com/JuliaPlots/Makie.jl/pull/2000).
- Fix multi poly with rects [#1999](https://github.com/JuliaPlots/Makie.jl/pull/1999).
- Respect scale and nonlinear values in PlotUtils cgrads [#1979](https://github.com/JuliaPlots/Makie.jl/pull/1979).
- Fix CairoMakie heatmap filtering [#1828](https://github.com/JuliaPlots/Makie.jl/pull/1828).
- Remove GLVisualize and MakieLayout module [#2007](https://github.com/JuliaPlots/Makie.jl/pull/2007) [#2008](https://github.com/JuliaPlots/Makie.jl/pull/2008).
- Add linestyle and default to extrema(z) for contour, remove bitrotten fillrange [#2008](https://github.com/JuliaPlots/Makie.jl/pull/2008).

## v0.17.3

- Switched to `MathTeXEngine v0.4`, which improves the look of LaTeXStrings [#1952](https://github.com/JuliaPlots/Makie.jl/pull/1952).
- Added subtitle capability to `Axis` [#1859](https://github.com/JuliaPlots/Makie.jl/pull/1859).
- Fixed a bug where scaled colormaps constructed using `Makie.cgrad` were not interpreted correctly.

## v0.17.2

- Changed the default font from `Dejavu Sans` to `TeX Gyre Heros Makie` which is the same as `TeX Gyre Heros` with slightly decreased descenders and ascenders. Decreasing those metrics reduced unnecessary whitespace and alignment issues. Four fonts in total were added, the styles Regular, Bold, Italic and Bold Italic. Also changed `Axis`, `Axis3` and `Legend` attributes `titlefont` to `TeX Gyre Heros Makie Bold` in order to separate it better from axis labels in multifacet arrangements [#1897](https://github.com/JuliaPlots/Makie.jl/pull/1897).

## v0.17.1

- Added word wrapping. In `Label`, `word_wrap = true` causes it to use the suggested width and wrap text to fit. In `text`, `word_wrap_width > 0` can be used to set a pixel unit line width. Any word (anything between two spaces without a newline) that goes beyond this width gets a newline inserted before it [#1819](https://github.com/JuliaPlots/Makie.jl/pull/1819).
- Improved `Axis3`'s interactive performance [#1835](https://github.com/JuliaPlots/Makie.jl/pull/1835).
- Fixed errors in GLMakie's `scatter` implementation when markers are given as images. [#1917](https://github.com/JuliaPlots/Makie.jl/pull/1917).
- Removed some method ambiguities introduced in v0.17 [#1922](https://github.com/JuliaPlots/Makie.jl/pull/1922).
- Add an empty default label, `""`, to each slider that doesn't have a label in `SliderGrid` [#1888](https://github.com/JuliaPlots/Makie.jl/pull/1888).

## v0.17

- **Breaking** Added `space` as a generic attribute to switch between data, pixel, relative and clip space for positions. `space` in text has been renamed to `markerspace` because of this. `Pixel` and `SceneSpace` are no longer valid inputs for `space` or `markerspace` [#1596](https://github.com/JuliaPlots/Makie.jl/pull/1596).
- **Breaking** Deprecated `mouse_selection(scene)` for `pick(scene)`.
- **Breaking** Bumped `GridLayoutBase` version to `v0.7`, which introduced offset layouts. Now, indexing into row 0 doesn't create a new row 1, but a new row 0, so that all previous content positions stay the same. This makes building complex layouts order-independent [#1704](https://github.com/JuliaPlots/Makie.jl/pull/1704).
- **Breaking** deprecate `to_colormap(cmap, ncolors)` in favor of `categorical_colors(cmap, ncolors)` and `resample_cmap(cmap, ncolors)` [#1901](https://github.com/JuliaPlots/Makie.jl/pull/1901) [#1723](https://github.com/JuliaPlots/Makie.jl/pull/1723).
- Added `empty!(fig)` and changed `empty!(scene)` to remove all child plots without detaching windows [#1818](https://github.com/JuliaPlots/Makie.jl/pull/1818).
- Switched to erroring instead of warning for deprecated events `mousebuttons`, `keyboardbuttons` and `mousedrag`.
- `Layoutable` was renamed to `Block` and the infrastructure changed such that attributes are fixed fields and each block has its own `Scene` for better encapsulation [#1796](https://github.com/JuliaPlots/Makie.jl/pull/1796).
- Added `SliderGrid` block which replaces the deprecated `labelslider!` and `labelslidergrid!` functions [#1796](https://github.com/JuliaPlots/Makie.jl/pull/1796).
- The default anti-aliasing method can now be set in `CairoMakie.activate!` using the `antialias` keyword.  Available options are `CairoMakie.Cairo.ANTIALIAS_*` [#1875](https://github.com/JuliaPlots/Makie.jl/pull/1875).
- Added ability to rasterize a plots in CairoMakie vector graphics if `plt.rasterize = true` or `plt.rasterize = scale::Int` [#1872](https://github.com/JuliaPlots/Makie.jl/pull/1872).
- Fixed segfaults in `streamplot_impl` on Mac M1 [#1830](https://github.com/JuliaPlots/Makie.jl/pull/1830).
- Set the [Cairo miter limit](https://www.cairographics.org/manual/cairo-cairo-t.html#cairo-set-miter-limit) to mimic GLMakie behaviour [#1844](https://github.com/JuliaPlots/Makie.jl/pull/1844).
- Fixed a method ambiguity in `rotatedrect` [#1846](https://github.com/JuliaPlots/Makie.jl/pull/1846).
- Allow weights in statistical recipes [#1816](https://github.com/JuliaPlots/Makie.jl/pull/1816).
- Fixed manual cycling of plot attributes [#1873](https://github.com/JuliaPlots/Makie.jl/pull/1873).
- Fixed type constraints in ticklabelalign attributes [#1882](https://github.com/JuliaPlots/Makie.jl/pull/1882).

##  v0.16.4

- Fixed WGLMakie performance bug and added option to set fps via `WGLMakie.activate!(fps=30)`.
- Implemented `nan_color`, `lowclip`, `highclip` for `image(::Matrix{Float})` in shader.
- Cleaned up mesh shader and implemented `nan_color`, `lowclip`, `highclip` for `mesh(m; color::Matrix{Float})` on the shader.
- Allowed `GLMakie.Buffer` `GLMakie.Sampler` to be used in `GeometryBasics.Mesh` to partially update parts of a mesh/texture and different interpolation and clamping modes for the texture.

## v0.16

- **Breaking** Removed `Node` alias [#1307](https://github.com/JuliaPlots/Makie.jl/pull/1307), [#1393](https://github.com/JuliaPlots/Makie.jl/pull/1393). To upgrade, simply replace all occurrences of `Node` with `Observable`.
- **Breaking** Cleaned up `Scene` type [#1192](https://github.com/JuliaPlots/Makie.jl/pull/1192), [#1393](https://github.com/JuliaPlots/Makie.jl/pull/1393). The `Scene()` constructor doesn't create any axes or limits anymore. All keywords like `raw`, `show_axis` have been removed. A scene now always works like it did when using the deprecated `raw=true`. All the high level functionality like showing an axis and adding a 3d camera has been moved to `LScene`. See the new `Scene` tutorial for more info: https://makie.juliaplots.org/dev/tutorials/scenes/.
- **Breaking** Lights got moved to `Scene`, see the [lighting docs](https://makie.juliaplots.org/stable/documentation/lighting) and [RPRMakie examples](https://makie.juliaplots.org/stable/documentation/backends/rprmakie/).
- Added ECDF plot [#1310](https://github.com/JuliaPlots/Makie.jl/pull/1310).
- Added Order Independent Transparency to GLMakie [#1418](https://github.com/JuliaPlots/Makie.jl/pull/1418), [#1506](https://github.com/JuliaPlots/Makie.jl/pull/1506). This type of transparency is now used with `transpareny = true`. The old transparency handling is available with `transparency = false`.
- Fixed blurry text in GLMakie and WGLMakie [#1494](https://github.com/JuliaPlots/Makie.jl/pull/1494).
- Introduced a new experimental backend for ray tracing: [RPRMakie](https://makie.juliaplots.org/stable/documentation/backends/rprmakie/).
- Added the `Cycled` type, which can be used to select the i-th value from the current cycler for a specific attribute [#1248](https://github.com/JuliaPlots/Makie.jl/pull/1248).
- The plot function `scatterlines` now uses `color` as `markercolor` if `markercolor` is `automatic`. Also, cycling of the `color` attribute is enabled [#1463](https://github.com/JuliaPlots/Makie.jl/pull/1463).
- Added the function `resize_to_layout!`, which allows to resize a `Figure` so that it contains its top `GridLayout` without additional whitespace or clipping [#1438](https://github.com/JuliaPlots/Makie.jl/pull/1438).
- Cleaned up lighting in 3D contours and isosurfaces [#1434](https://github.com/JuliaPlots/Makie.jl/pull/1434).
- Adjusted attributes of volumeslices to follow the normal structure [#1404](https://github.com/JuliaPlots/Makie.jl/pull/1404). This allows you to adjust attributes like `colormap` without going through nested attributes.
- Added depth to 3D contours and isosurfaces [#1395](https://github.com/JuliaPlots/Makie.jl/pull/1395), [#1393](https://github.com/JuliaPlots/Makie.jl/pull/1393). This allows them to intersect correctly with other 3D objects.
- Restricted 3D scene camera to one scene [#1394](https://github.com/JuliaPlots/Makie.jl/pull/1394), [#1393](https://github.com/JuliaPlots/Makie.jl/pull/1393). This fixes issues with multiple scenes fighting over events consumed by the camera. You can select a scene by cleaning on it.
- Added depth shift attribute for GLMakie and WGLMakie [#1382](https://github.com/JuliaPlots/Makie.jl/pull/1382), [#1393](https://github.com/JuliaPlots/Makie.jl/pull/1393). This can be used to adjust render order similar to `overdraw`.
- Simplified automatic width computation in barplots [#1223](https://github.com/JuliaPlots/Makie.jl/pull/1223), [#1393](https://github.com/JuliaPlots/Makie.jl/pull/1393). If no `width` attribute is passed, the default width is computed as the minimum difference between consecutive `x` positions. Gap between bars are given by the (multiplicative) `gap` attribute. The actual bar width equals `width * (1 - gap)`.
- Added logical expressions for `ispressed` [#1222](https://github.com/JuliaPlots/Makie.jl/pull/1222), [#1393](https://github.com/JuliaPlots/Makie.jl/pull/1393). This moves a lot of control over hotkeys towards the user. With these changes one can now set a hotkey to trigger on any or no key, collections of keys and logical combinations of keys (i.e. "A is pressed and B is not pressed").
- Fixed issues with `Menu` render order [#1411](https://github.com/JuliaPlots/Makie.jl/pull/1411).
- Added `label_rotation` to barplot [#1401](https://github.com/JuliaPlots/Makie.jl/pull/1401).
- Fixed issue where `pixelcam!` does not remove controls from other cameras [#1504](https://github.com/JuliaPlots/Makie.jl/pull/1504).
- Added conversion for OffsetArrays [#1260](https://github.com/JuliaPlots/Makie.jl/pull/1260).
- The `qqplot` `qqline` options were changed to `:identity`, `:fit`, `:fitrobust` and `:none` (the default) [#1563](https://github.com/JuliaPlots/Makie.jl/pull/1563). Fixed numeric error due to double computation of quantiles when fitting `qqline`. Deprecated `plot(q::QQPair)` method as it does not have enough information for correct `qqline` fit.

All other changes are collected [in this PR](https://github.com/JuliaPlots/Makie.jl/pull/1521) and in the [release notes](https://github.com/JuliaPlots/Makie.jl/releases/tag/v0.16.0).

## v0.15.3
- The functions `labelslidergrid!` and `labelslider!` now set fixed widths for the value column with a heuristic. It is possible now to pass `Formatting.format` format strings as format specifiers in addition to the previous functions.
- Fixed 2D arrow rotations in `streamplot` [#1352](https://github.com/JuliaPlots/Makie.jl/pull/1352).

## v0.15.2
- Reenabled Julia 1.3 support.
- Use [MathTexEngine v0.2](https://github.com/Kolaru/MathTeXEngine.jl/releases/tag/v0.2.0).
- Depend on new GeometryBasics, which changes all the Vec/Point/Quaternion/RGB/RGBA - f0 aliases to just f. For example, `Vec2f0` is changed to `Vec2f`. Old aliases are still exported, but deprecated and will be removed in the next breaking release. For more details and an upgrade script, visit [GeometryBasics#97](https://github.com/JuliaGeometry/GeometryBasics.jl/pull/97).
- Added `hspan!` and `vspan!` functions [#1264](https://github.com/JuliaPlots/Makie.jl/pull/1264).

## v0.15.1
- Switched documentation framework to Franklin.jl.
- Added a specialization for `volumeslices` to DataInspector.
- Fixed 1 element `hist` [#1238](https://github.com/JuliaPlots/Makie.jl/pull/1238) and make it easier to move `hist` [#1150](https://github.com/JuliaPlots/Makie.jl/pull/1150).

## v0.15.0

- `LaTeXString`s can now be used as input to `text` and therefore as labels for `Axis`, `Legend`, or other comparable objects. Mathematical expressions are typeset using [MathTeXEngine.jl](https://github.com/Kolaru/MathTeXEngine.jl) which offers a fast approximation of LaTeX typesetting [#1022](https://github.com/JuliaPlots/Makie.jl/pull/1022).
- Added `Symlog10` and `pseudolog10` axis scales for log scale approximations that work with zero and negative values [#1109](https://github.com/JuliaPlots/Makie.jl/pull/1109).
- Colorbar limits can now be passed as the attribute `colorrange` similar to plots [#1066](https://github.com/JuliaPlots/Makie.jl/pull/1066).
- Added the option to pass three vectors to heatmaps and other plots using `SurfaceLike` conversion [#1101](https://github.com/JuliaPlots/Makie.jl/pull/1101).
- Added `stairs` plot recipe [#1086](https://github.com/JuliaPlots/Makie.jl/pull/1086).
- **Breaking** Removed `FigurePosition` and `FigureSubposition` types. Indexing into a `Figure` like `fig[1, 1]` now returns `GridPosition` and `GridSubposition` structs, which can be used in the same way as the types they replace. Because of an underlying change in `GridLayoutBase.jl`, it is now possible to do `Axis(gl[1, 1])` where `gl` is a `GridLayout` that is a sublayout of a `Figure`'s top layout [#1075](https://github.com/JuliaPlots/Makie.jl/pull/1075).
- Bar plots and histograms have a new option for adding text labels [#1069](https://github.com/JuliaPlots/Makie.jl/pull/1069).
- It is now possible to specify one `linewidth` value per segment in `linesegments` [#992](https://github.com/JuliaPlots/Makie.jl/pull/992).
- Added a new 3d camera that allows for better camera movements using keyboard and mouse [#1024](https://github.com/JuliaPlots/Makie.jl/pull/1024).
- Fixed the application of scale transformations to `surface` [#1070](https://github.com/JuliaPlots/Makie.jl/pull/1070).
- Added an option to set a custom callback function for the `RectangleZoom` axis interaction to enable other use cases than zooming [#1104](https://github.com/JuliaPlots/Makie.jl/pull/1104).
- Fixed rendering of `heatmap`s with one or more reversed ranges in CairoMakie, as in `heatmap(1:10, 10:-1:1, rand(10, 10))` [#1100](https://github.com/JuliaPlots/Makie.jl/pull/1100).
- Fixed volume slice recipe and added docs for it [#1123](https://github.com/JuliaPlots/Makie.jl/pull/1123).<|MERGE_RESOLUTION|>--- conflicted
+++ resolved
@@ -2,10 +2,8 @@
 
 ## master
 
-<<<<<<< HEAD
 - Add `tooltip` as a plot recipe [#2095](https://github.com/JuliaPlots/Makie.jl/pull/2095)
 - **Breaking** Refactor `DataInspector` to use `tooltip`. This results in changes in the attributes of DataInspector. See pr [#2095](https://github.com/JuliaPlots/Makie.jl/pull/2095)
-=======
 ## v0.17.11
 
 - `rainclouds`(!) now supports `violin_limits` keyword argument, serving the same.
@@ -23,7 +21,6 @@
 ## v0.17.9
 
 - Patterns (`Makie.AbstractPattern`) are now supported by `CairoMakie` in `poly` plots that don't involve `mesh`, such as `bar` and `poly` [#2106](https://github.com/JuliaPlots/Makie.jl/pull/2106/).
->>>>>>> dcb0fc2a
 - Fixed regression where `Block` alignments could not be specified as numbers anymore [#2108](https://github.com/JuliaPlots/Makie.jl/pull/2108).
 - Added the option to show mirrored ticks on the other side of an Axis using the attributes `xticksmirrored` and `yticksmirrored` [#2105](https://github.com/JuliaPlots/Makie.jl/pull/2105).
 - Fixed a bug where a set of `Axis` wouldn't be correctly linked together if they were only linked in pairs instead of all at the same time [#2116](https://github.com/JuliaPlots/Makie.jl/pull/2116).
