--- conflicted
+++ resolved
@@ -1,12 +1,8 @@
 # News
 
 ## master
-<<<<<<< HEAD
-- Added the `stephist` plotting function [#2408](https://github.com/JuliaPlots/Makie.jl/pull/2408).
+
 - Added a tutorial to the docs about creating a marginal histogram plot [#1851](https://github.com/MakieOrg/Makie.jl/pull/1851).
-- Fixed an issue where `poly` plots with `Vector{<: MultiPolygon}` inputs with per-polygon color were mistakenly rendered as meshes using CairoMakie. [#2590](https://github.com/MakieOrg/Makie.jl/pulls/2478)
-- Fixed a small typo which caused an error in the `Stepper` constructor. [#2600](https://github.com/MakieOrg/Makie.jl/pulls/2478)
-=======
 
 ## v0.19.3
 
@@ -25,7 +21,6 @@
 - Re-exported the `@colorant_str` (`colorant"..."`) macro from Colors.jl [#2726](https://github.com/MakieOrg/Makie.jl/pull/2726).
 - Speedup heatmaps in WGLMakie. [#2647](https://github.com/MakieOrg/Makie.jl/pull/2647)
 - Fix slow `data_limits` for recipes, which made plotting lots of data with recipes much slower [#2770](https://github.com/MakieOrg/Makie.jl/pull/2770).
->>>>>>> b108c4dd
 
 ## v0.19.1
 
