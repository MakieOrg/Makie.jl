# News

## master
<<<<<<< HEAD
- Fixed an issue where NaN was interpreted as zero when rendering `surface` through CairoMakie. [#2598](https://github.com/MakieOrg/Makie.jl/pull/2598)
=======
- Added the `stephist` plotting function [#2408](https://github.com/JuliaPlots/Makie.jl/pull/2408).
>>>>>>> 8a2bc5de

- Fixed an issue where `poly` plots with `Vector{<: MultiPolygon}` inputs with per-polygon color were mistakenly rendered as meshes using CairoMakie. [#2590](https://github.com/MakieOrg/Makie.jl/pulls/2478)
- Fixed a small typo which caused an error in the `Stepper` constructor. [#2600](https://github.com/MakieOrg/Makie.jl/pulls/2478)

## v0.19.1

- Add `show_data` method for `band` which shows the min and max values of the band at the x position of the cursor [#2497](https://github.com/MakieOrg/Makie.jl/pull/2497).
- Added `xlabelrotation`, `ylabelrotation` (`Axis`) and `labelrotation` (`Colorbar`) [#2478](https://github.com/MakieOrg/Makie.jl/pull/2478).
- Fixed forced rasterization in CairoMakie svg files when polygons with colors specified as (color, alpha) tuples were used [#2535](https://github.com/MakieOrg/Makie.jl/pull/2535).
- Do less copies of Observables in Attributes + plot pipeline [#2443](https://github.com/MakieOrg/Makie.jl/pull/2443). 
- Add Search Page and tweak Result Ordering [#2474](https://github.com/MakieOrg/Makie.jl/pull/2474).
- Remove all global attributes from TextureAtlas implementation and fix julia#master [#2498](https://github.com/MakieOrg/Makie.jl/pull/2498). 
- Use new JSServe, implement WGLMakie picking, improve performance and fix lots of WGLMakie bugs [#2428](https://github.com/MakieOrg/Makie.jl/pull/2428).

## v0.19.0

- **Breaking** The attribute `textsize` has been removed everywhere in favor of the attribute `fontsize` which had also been in use.
  To migrate, search and replace all uses of `textsize` to `fontsize` [#2387](https://github.com/MakieOrg/Makie.jl/pull/2387).
- Added rich text which allows to more easily use superscripts and subscripts as well as differing colors, fonts, fontsizes, etc. for parts of a given text [#2321](https://github.com/MakieOrg/Makie.jl/pull/2321).

## v0.18.4

- Added the `waterfall` plotting function [#2416](https://github.com/JuliaPlots/Makie.jl/pull/2416).
- Add support for `AbstractPattern` in `WGLMakie` [#2432](https://github.com/MakieOrg/Makie.jl/pull/2432).
- Broadcast replaces deprecated method for quantile [#2430](https://github.com/MakieOrg/Makie.jl/pull/2430).
- Fix CairoMakie's screen re-using [#2440](https://github.com/MakieOrg/Makie.jl/pull/2440).
- Fix repeated rendering with invisible objects [#2437](https://github.com/MakieOrg/Makie.jl/pull/2437).
- Fix hvlines for GLMakie [#2446](https://github.com/MakieOrg/Makie.jl/pull/2446).

## v0.18.3

- Add `render_on_demand` flag for `GLMakie.Screen`. Setting this to `true` will skip rendering until plots get updated. This is the new default [#2336](https://github.com/MakieOrg/Makie.jl/pull/2336), [#2397](https://github.com/MakieOrg/Makie.jl/pull/2397).
- Clean up OpenGL state handling in GLMakie [#2397](https://github.com/MakieOrg/Makie.jl/pull/2397).
- Fix salting [#2407](https://github.com/MakieOrg/Makie.jl/pull/2407).
- Fixes for [GtkMakie](https://github.com/jwahlstrand/GtkMakie.jl) [#2418](https://github.com/MakieOrg/Makie.jl/pull/2418).

## v0.18.2

- Fix Axis3 tick flipping with negative azimuth [#2364](https://github.com/MakieOrg/Makie.jl/pull/2364).
- Fix empty!(fig) and empty!(ax) [#2374](https://github.com/MakieOrg/Makie.jl/pull/2374), [#2375](https://github.com/MakieOrg/Makie.jl/pull/2375).
- Remove stencil buffer [#2389](https://github.com/MakieOrg/Makie.jl/pull/2389).
- Move Arrows and Wireframe to MakieCore [#2384](https://github.com/MakieOrg/Makie.jl/pull/2384).
- Skip legend entry if label is nothing [#2350](https://github.com/MakieOrg/Makie.jl/pull/2350).

## v0.18.1

- fix heatmap interpolation [#2343](https://github.com/MakieOrg/Makie.jl/pull/2343).
- move poly to MakieCore [#2334](https://github.com/MakieOrg/Makie.jl/pull/2334)
- Fix picking warning and update_axis_camera [#2352](https://github.com/MakieOrg/Makie.jl/pull/2352).
- bring back inline!, to not open a window in VSCode repl [#2353](https://github.com/MakieOrg/Makie.jl/pull/2353).

## v0.18

- **Breaking** Added `BezierPath` which can be constructed from SVG like command list, SVG string or from a `Polygon`.
  Added ability to use `BezierPath` and `Polgyon` as scatter markers.
  Replaced default symbol markers like `:cross` which converted to characters before with more precise `BezierPaths` and adjusted default markersize to 12.
  **Deprecated** using `String` to specify multiple char markers (`scatter(1:4, marker="abcd")`).
  **Deprecated** concrete geometries as markers like `Circle(Point2f(0), 1.5)` in favor of using the type like `Circle` for dispatch to special backend methods.
  Added single image marker support to WGLMakie [#979](https://github.com/MakieOrg/Makie.jl/pull/979).
- **Breaking** Refactored `display`, `record`, `colorbuffer` and `screens` to be faster and more consistent [#2306](https://github.com/MakieOrg/Makie.jl/pull/2306#issuecomment-1275918061).
- **Breaking** Refactored `DataInspector` to use `tooltip`. This results in changes in the attributes of DataInspector. Added `inspector_label`, `inspector_hover` and `inspector_clear` as optional attributes [#2095](https://github.com/JuliaPlots/Makie.jl/pull/2095).
- Added the `hexbin` plotting function [#2201](https://github.com/JuliaPlots/Makie.jl/pull/2201).
- Added the `tricontourf` plotting function [#2226](https://github.com/JuliaPlots/Makie.jl/pull/2226).
- Fixed per character attributes in text [#2244](https://github.com/JuliaPlots/Makie.jl/pull/2244).
- Allowed `CairoMakie` to render `scatter` with images as markers [#2080](https://github.com/MakieOrg/Makie.jl/pull/2080).
- Reworked text drawing and added ability to draw special characters via glyph indices in order to draw more LaTeX math characters with MathTeXEngine v0.5 [#2139](https://github.com/MakieOrg/Makie.jl/pull/2139).
- Allowed text to be copy/pasted into `Textbox` [#2281](https://github.com/MakieOrg/Makie.jl/pull/2281)
- Fixed updates for multiple meshes [#2277](https://github.com/MakieOrg/Makie.jl/pull/2277).
- Fixed broadcasting for linewidth, lengthscale & arrowsize in `arrow` recipe [#2273](https://github.com/MakieOrg/Makie.jl/pull/2273).
- Made GLMakie relocatable [#2282](https://github.com/MakieOrg/Makie.jl/pull/2282).
- Fixed changing input types in plot arguments [#2297](https://github.com/MakieOrg/Makie.jl/pull/2297).
- Better performance for Menus and fix clicks on items [#2299](https://github.com/MakieOrg/Makie.jl/pull/2299).
- Fixed CairoMakie bitmaps with transparency by using premultiplied ARGB surfaces [#2304](https://github.com/MakieOrg/Makie.jl/pull/2304).
- Fixed hiding of `Scene`s by setting `scene.visible[] = false` [#2317](https://github.com/MakieOrg/Makie.jl/pull/2317).
- `Axis` now accepts a `Tuple{Bool, Bool}` for `xtrimspine` and `ytrimspine` to trim only one end of the spine [#2171](https://github.com/JuliaPlots/Makie.jl/pull/2171).

## v0.17.13

- Fixed boundingboxes [#2184](https://github.com/MakieOrg/Makie.jl/pull/2184).
- Fixed highclip/lowclip in meshscatter, poly, contourf, barplot [#2183](https://github.com/MakieOrg/Makie.jl/pull/2183).
- Fixed gridline updates [#2196](https://github.com/MakieOrg/Makie.jl/pull/2196).
- Fixed glDisablei argument order, which crashed some Intel drivers.

## v0.17.12

- Fixed stackoverflow in show [#2167](https://github.com/MakieOrg/Makie.jl/pull/2167).

## v0.17.11

- `rainclouds`(!) now supports `violin_limits` keyword argument, serving the same.
role as `datalimits` in `violin` [#2137](https://github.com/MakieOrg/Makie.jl/pull/2137).
- Fixed an issue where nonzero `strokewidth` results in a thin outline of the wrong color if `color` and `strokecolor` didn't match and weren't transparent. [#2096](https://github.com/MakieOrg/Makie.jl/pull/2096).
- Improved performance around Axis(3) limits [#2115](https://github.com/MakieOrg/Makie.jl/pull/2115).
- Cleaned up stroke artifacts in scatter and text [#2096](https://github.com/MakieOrg/Makie.jl/pull/2096).
- Compile time improvements [#2153](https://github.com/MakieOrg/Makie.jl/pull/2153).
- Mesh and Surface now interpolate between values instead of interpolating between colors for WGLMakie + GLMakie [#2097](https://github.com/MakieOrg/Makie.jl/pull/2097).

## v0.17.10

- Bumped compatibility bound of `GridLayoutBase.jl` to `v0.9.0` which fixed a regression with `Mixed` and `Outside` alignmodes in nested `GridLayout`s [#2135](https://github.com/MakieOrg/Makie.jl/pull/2135).

## v0.17.9

- Patterns (`Makie.AbstractPattern`) are now supported by `CairoMakie` in `poly` plots that don't involve `mesh`, such as `bar` and `poly` [#2106](https://github.com/MakieOrg/Makie.jl/pull/2106/).
- Fixed regression where `Block` alignments could not be specified as numbers anymore [#2108](https://github.com/MakieOrg/Makie.jl/pull/2108).
- Added the option to show mirrored ticks on the other side of an Axis using the attributes `xticksmirrored` and `yticksmirrored` [#2105](https://github.com/MakieOrg/Makie.jl/pull/2105).
- Fixed a bug where a set of `Axis` wouldn't be correctly linked together if they were only linked in pairs instead of all at the same time [#2116](https://github.com/MakieOrg/Makie.jl/pull/2116).

## v0.17.7

- Improved `Menu` performance, now it should me much harder to reach the boundary of 255 scenes in GLMakie. `Menu` also takes a `default` keyword argument now and can be scrolled if there is too little space available.

## v0.17.6

- **EXPERIMENTAL**: Added support for multiple windows in GLMakie through `display(GLMakie.Screen(), figure_or_scene)` [#1771](https://github.com/MakieOrg/Makie.jl/pull/1771).
- Added support for RGB matrices in `heatmap` with GLMakie [#2036](https://github.com/MakieOrg/Makie.jl/pull/2036)
- `Textbox` doesn't defocus anymore on trying to submit invalid input [#2041](https://github.com/MakieOrg/Makie.jl/pull/2041).
- `text` now takes the position as the first argument(s) like `scatter` and most other plotting functions, it is invoked `text(x, y, [z], text = "text")`. Because it is now of conversion type `PointBased`, the positions can be given in all the usual different ways which are implemented as conversion methods. All old invocation styles such as `text("text", position = Point(x, y))` still work to maintain backwards compatibility [#2020](https://github.com/MakieOrg/Makie.jl/pull/2020).

## v0.17.5

- Fixed a regression with `linkaxes!` [#2039](https://github.com/MakieOrg/Makie.jl/pull/2039).

## v0.17.4

- The functions `hlines!`, `vlines!`, `hspan!`, `vspan!` and `abline!` were reimplemented as recipes. This allows using them without an `Axis` argument in first position and also as visuals in AlgebraOfGraphics.jl. Also, `abline!` is now called `ablines!` for consistency, `abline!` is still exported but deprecated and will be removed in the future. [#2023](https://github.com/MakieOrg/Makie.jl/pulls/2023).
- Added `rainclouds` and `rainclouds!` [#1725](https://github.com/MakieOrg/Makie.jl/pull/1725).
- Improve CairoMakie performance [#1964](https://github.com/MakieOrg/Makie.jl/pull/1964) [#1981](https://github.com/MakieOrg/Makie.jl/pull/1981).
- Interpolate colormap correctly [#1973](https://github.com/MakieOrg/Makie.jl/pull/1973).
- Fix picking [#1993](https://github.com/MakieOrg/Makie.jl/pull/1993).
- Improve compile time latency [#1968](https://github.com/MakieOrg/Makie.jl/pull/1968) [#2000](https://github.com/MakieOrg/Makie.jl/pull/2000).
- Fix multi poly with rects [#1999](https://github.com/MakieOrg/Makie.jl/pull/1999).
- Respect scale and nonlinear values in PlotUtils cgrads [#1979](https://github.com/MakieOrg/Makie.jl/pull/1979).
- Fix CairoMakie heatmap filtering [#1828](https://github.com/MakieOrg/Makie.jl/pull/1828).
- Remove GLVisualize and MakieLayout module [#2007](https://github.com/MakieOrg/Makie.jl/pull/2007) [#2008](https://github.com/MakieOrg/Makie.jl/pull/2008).
- Add linestyle and default to extrema(z) for contour, remove bitrotten fillrange [#2008](https://github.com/MakieOrg/Makie.jl/pull/2008).

## v0.17.3

- Switched to `MathTeXEngine v0.4`, which improves the look of LaTeXStrings [#1952](https://github.com/MakieOrg/Makie.jl/pull/1952).
- Added subtitle capability to `Axis` [#1859](https://github.com/MakieOrg/Makie.jl/pull/1859).
- Fixed a bug where scaled colormaps constructed using `Makie.cgrad` were not interpreted correctly.

## v0.17.2

- Changed the default font from `Dejavu Sans` to `TeX Gyre Heros Makie` which is the same as `TeX Gyre Heros` with slightly decreased descenders and ascenders. Decreasing those metrics reduced unnecessary whitespace and alignment issues. Four fonts in total were added, the styles Regular, Bold, Italic and Bold Italic. Also changed `Axis`, `Axis3` and `Legend` attributes `titlefont` to `TeX Gyre Heros Makie Bold` in order to separate it better from axis labels in multifacet arrangements [#1897](https://github.com/MakieOrg/Makie.jl/pull/1897).

## v0.17.1

- Added word wrapping. In `Label`, `word_wrap = true` causes it to use the suggested width and wrap text to fit. In `text`, `word_wrap_width > 0` can be used to set a pixel unit line width. Any word (anything between two spaces without a newline) that goes beyond this width gets a newline inserted before it [#1819](https://github.com/MakieOrg/Makie.jl/pull/1819).
- Improved `Axis3`'s interactive performance [#1835](https://github.com/MakieOrg/Makie.jl/pull/1835).
- Fixed errors in GLMakie's `scatter` implementation when markers are given as images. [#1917](https://github.com/MakieOrg/Makie.jl/pull/1917).
- Removed some method ambiguities introduced in v0.17 [#1922](https://github.com/MakieOrg/Makie.jl/pull/1922).
- Add an empty default label, `""`, to each slider that doesn't have a label in `SliderGrid` [#1888](https://github.com/MakieOrg/Makie.jl/pull/1888).

## v0.17

- **Breaking** Added `space` as a generic attribute to switch between data, pixel, relative and clip space for positions. `space` in text has been renamed to `markerspace` because of this. `Pixel` and `SceneSpace` are no longer valid inputs for `space` or `markerspace` [#1596](https://github.com/MakieOrg/Makie.jl/pull/1596).
- **Breaking** Deprecated `mouse_selection(scene)` for `pick(scene)`.
- **Breaking** Bumped `GridLayoutBase` version to `v0.7`, which introduced offset layouts. Now, indexing into row 0 doesn't create a new row 1, but a new row 0, so that all previous content positions stay the same. This makes building complex layouts order-independent [#1704](https://github.com/MakieOrg/Makie.jl/pull/1704).
- **Breaking** deprecate `to_colormap(cmap, ncolors)` in favor of `categorical_colors(cmap, ncolors)` and `resample_cmap(cmap, ncolors)` [#1901](https://github.com/MakieOrg/Makie.jl/pull/1901) [#1723](https://github.com/MakieOrg/Makie.jl/pull/1723).
- Added `empty!(fig)` and changed `empty!(scene)` to remove all child plots without detaching windows [#1818](https://github.com/MakieOrg/Makie.jl/pull/1818).
- Switched to erroring instead of warning for deprecated events `mousebuttons`, `keyboardbuttons` and `mousedrag`.
- `Layoutable` was renamed to `Block` and the infrastructure changed such that attributes are fixed fields and each block has its own `Scene` for better encapsulation [#1796](https://github.com/MakieOrg/Makie.jl/pull/1796).
- Added `SliderGrid` block which replaces the deprecated `labelslider!` and `labelslidergrid!` functions [#1796](https://github.com/MakieOrg/Makie.jl/pull/1796).
- The default anti-aliasing method can now be set in `CairoMakie.activate!` using the `antialias` keyword.  Available options are `CairoMakie.Cairo.ANTIALIAS_*` [#1875](https://github.com/MakieOrg/Makie.jl/pull/1875).
- Added ability to rasterize a plots in CairoMakie vector graphics if `plt.rasterize = true` or `plt.rasterize = scale::Int` [#1872](https://github.com/MakieOrg/Makie.jl/pull/1872).
- Fixed segfaults in `streamplot_impl` on Mac M1 [#1830](https://github.com/MakieOrg/Makie.jl/pull/1830).
- Set the [Cairo miter limit](https://www.cairographics.org/manual/cairo-cairo-t.html#cairo-set-miter-limit) to mimic GLMakie behaviour [#1844](https://github.com/MakieOrg/Makie.jl/pull/1844).
- Fixed a method ambiguity in `rotatedrect` [#1846](https://github.com/MakieOrg/Makie.jl/pull/1846).
- Allow weights in statistical recipes [#1816](https://github.com/MakieOrg/Makie.jl/pull/1816).
- Fixed manual cycling of plot attributes [#1873](https://github.com/MakieOrg/Makie.jl/pull/1873).
- Fixed type constraints in ticklabelalign attributes [#1882](https://github.com/MakieOrg/Makie.jl/pull/1882).

## v0.16.4

- Fixed WGLMakie performance bug and added option to set fps via `WGLMakie.activate!(fps=30)`.
- Implemented `nan_color`, `lowclip`, `highclip` for `image(::Matrix{Float})` in shader.
- Cleaned up mesh shader and implemented `nan_color`, `lowclip`, `highclip` for `mesh(m; color::Matrix{Float})` on the shader.
- Allowed `GLMakie.Buffer` `GLMakie.Sampler` to be used in `GeometryBasics.Mesh` to partially update parts of a mesh/texture and different interpolation and clamping modes for the texture.

## v0.16

- **Breaking** Removed `Node` alias [#1307](https://github.com/MakieOrg/Makie.jl/pull/1307), [#1393](https://github.com/MakieOrg/Makie.jl/pull/1393). To upgrade, simply replace all occurrences of `Node` with `Observable`.
- **Breaking** Cleaned up `Scene` type [#1192](https://github.com/MakieOrg/Makie.jl/pull/1192), [#1393](https://github.com/MakieOrg/Makie.jl/pull/1393). The `Scene()` constructor doesn't create any axes or limits anymore. All keywords like `raw`, `show_axis` have been removed. A scene now always works like it did when using the deprecated `raw=true`. All the high level functionality like showing an axis and adding a 3d camera has been moved to `LScene`. See the new `Scene` tutorial for more info: https://docs.makie.org/dev/tutorials/scenes/.
- **Breaking** Lights got moved to `Scene`, see the [lighting docs](https://docs.makie.org/stable/documentation/lighting) and [RPRMakie examples](https://docs.makie.org/stable/documentation/backends/rprmakie/).
- Added ECDF plot [#1310](https://github.com/MakieOrg/Makie.jl/pull/1310).
- Added Order Independent Transparency to GLMakie [#1418](https://github.com/MakieOrg/Makie.jl/pull/1418), [#1506](https://github.com/MakieOrg/Makie.jl/pull/1506). This type of transparency is now used with `transpareny = true`. The old transparency handling is available with `transparency = false`.
- Fixed blurry text in GLMakie and WGLMakie [#1494](https://github.com/MakieOrg/Makie.jl/pull/1494).
- Introduced a new experimental backend for ray tracing: [RPRMakie](https://docs.makie.org/stable/documentation/backends/rprmakie/).
- Added the `Cycled` type, which can be used to select the i-th value from the current cycler for a specific attribute [#1248](https://github.com/MakieOrg/Makie.jl/pull/1248).
- The plot function `scatterlines` now uses `color` as `markercolor` if `markercolor` is `automatic`. Also, cycling of the `color` attribute is enabled [#1463](https://github.com/MakieOrg/Makie.jl/pull/1463).
- Added the function `resize_to_layout!`, which allows to resize a `Figure` so that it contains its top `GridLayout` without additional whitespace or clipping [#1438](https://github.com/MakieOrg/Makie.jl/pull/1438).
- Cleaned up lighting in 3D contours and isosurfaces [#1434](https://github.com/MakieOrg/Makie.jl/pull/1434).
- Adjusted attributes of volumeslices to follow the normal structure [#1404](https://github.com/MakieOrg/Makie.jl/pull/1404). This allows you to adjust attributes like `colormap` without going through nested attributes.
- Added depth to 3D contours and isosurfaces [#1395](https://github.com/MakieOrg/Makie.jl/pull/1395), [#1393](https://github.com/MakieOrg/Makie.jl/pull/1393). This allows them to intersect correctly with other 3D objects.
- Restricted 3D scene camera to one scene [#1394](https://github.com/MakieOrg/Makie.jl/pull/1394), [#1393](https://github.com/MakieOrg/Makie.jl/pull/1393). This fixes issues with multiple scenes fighting over events consumed by the camera. You can select a scene by cleaning on it.
- Added depth shift attribute for GLMakie and WGLMakie [#1382](https://github.com/MakieOrg/Makie.jl/pull/1382), [#1393](https://github.com/MakieOrg/Makie.jl/pull/1393). This can be used to adjust render order similar to `overdraw`.
- Simplified automatic width computation in barplots [#1223](https://github.com/MakieOrg/Makie.jl/pull/1223), [#1393](https://github.com/MakieOrg/Makie.jl/pull/1393). If no `width` attribute is passed, the default width is computed as the minimum difference between consecutive `x` positions. Gap between bars are given by the (multiplicative) `gap` attribute. The actual bar width equals `width * (1 - gap)`.
- Added logical expressions for `ispressed` [#1222](https://github.com/MakieOrg/Makie.jl/pull/1222), [#1393](https://github.com/MakieOrg/Makie.jl/pull/1393). This moves a lot of control over hotkeys towards the user. With these changes one can now set a hotkey to trigger on any or no key, collections of keys and logical combinations of keys (i.e. "A is pressed and B is not pressed").
- Fixed issues with `Menu` render order [#1411](https://github.com/MakieOrg/Makie.jl/pull/1411).
- Added `label_rotation` to barplot [#1401](https://github.com/MakieOrg/Makie.jl/pull/1401).
- Fixed issue where `pixelcam!` does not remove controls from other cameras [#1504](https://github.com/MakieOrg/Makie.jl/pull/1504).
- Added conversion for OffsetArrays [#1260](https://github.com/MakieOrg/Makie.jl/pull/1260).
- The `qqplot` `qqline` options were changed to `:identity`, `:fit`, `:fitrobust` and `:none` (the default) [#1563](https://github.com/MakieOrg/Makie.jl/pull/1563). Fixed numeric error due to double computation of quantiles when fitting `qqline`. Deprecated `plot(q::QQPair)` method as it does not have enough information for correct `qqline` fit.

All other changes are collected [in this PR](https://github.com/MakieOrg/Makie.jl/pull/1521) and in the [release notes](https://github.com/MakieOrg/Makie.jl/releases/tag/v0.16.0).

## v0.15.3
- The functions `labelslidergrid!` and `labelslider!` now set fixed widths for the value column with a heuristic. It is possible now to pass `Formatting.format` format strings as format specifiers in addition to the previous functions.
- Fixed 2D arrow rotations in `streamplot` [#1352](https://github.com/MakieOrg/Makie.jl/pull/1352).

## v0.15.2
- Reenabled Julia 1.3 support.
- Use [MathTexEngine v0.2](https://github.com/Kolaru/MathTeXEngine.jl/releases/tag/v0.2.0).
- Depend on new GeometryBasics, which changes all the Vec/Point/Quaternion/RGB/RGBA - f0 aliases to just f. For example, `Vec2f0` is changed to `Vec2f`. Old aliases are still exported, but deprecated and will be removed in the next breaking release. For more details and an upgrade script, visit [GeometryBasics#97](https://github.com/JuliaGeometry/GeometryBasics.jl/pull/97).
- Added `hspan!` and `vspan!` functions [#1264](https://github.com/MakieOrg/Makie.jl/pull/1264).

## v0.15.1
- Switched documentation framework to Franklin.jl.
- Added a specialization for `volumeslices` to DataInspector.
- Fixed 1 element `hist` [#1238](https://github.com/MakieOrg/Makie.jl/pull/1238) and make it easier to move `hist` [#1150](https://github.com/MakieOrg/Makie.jl/pull/1150).

## v0.15.0

- `LaTeXString`s can now be used as input to `text` and therefore as labels for `Axis`, `Legend`, or other comparable objects. Mathematical expressions are typeset using [MathTeXEngine.jl](https://github.com/Kolaru/MathTeXEngine.jl) which offers a fast approximation of LaTeX typesetting [#1022](https://github.com/MakieOrg/Makie.jl/pull/1022).
- Added `Symlog10` and `pseudolog10` axis scales for log scale approximations that work with zero and negative values [#1109](https://github.com/MakieOrg/Makie.jl/pull/1109).
- Colorbar limits can now be passed as the attribute `colorrange` similar to plots [#1066](https://github.com/MakieOrg/Makie.jl/pull/1066).
- Added the option to pass three vectors to heatmaps and other plots using `SurfaceLike` conversion [#1101](https://github.com/MakieOrg/Makie.jl/pull/1101).
- Added `stairs` plot recipe [#1086](https://github.com/MakieOrg/Makie.jl/pull/1086).
- **Breaking** Removed `FigurePosition` and `FigureSubposition` types. Indexing into a `Figure` like `fig[1, 1]` now returns `GridPosition` and `GridSubposition` structs, which can be used in the same way as the types they replace. Because of an underlying change in `GridLayoutBase.jl`, it is now possible to do `Axis(gl[1, 1])` where `gl` is a `GridLayout` that is a sublayout of a `Figure`'s top layout [#1075](https://github.com/MakieOrg/Makie.jl/pull/1075).
- Bar plots and histograms have a new option for adding text labels [#1069](https://github.com/MakieOrg/Makie.jl/pull/1069).
- It is now possible to specify one `linewidth` value per segment in `linesegments` [#992](https://github.com/MakieOrg/Makie.jl/pull/992).
- Added a new 3d camera that allows for better camera movements using keyboard and mouse [#1024](https://github.com/MakieOrg/Makie.jl/pull/1024).
- Fixed the application of scale transformations to `surface` [#1070](https://github.com/MakieOrg/Makie.jl/pull/1070).
- Added an option to set a custom callback function for the `RectangleZoom` axis interaction to enable other use cases than zooming [#1104](https://github.com/MakieOrg/Makie.jl/pull/1104).
- Fixed rendering of `heatmap`s with one or more reversed ranges in CairoMakie, as in `heatmap(1:10, 10:-1:1, rand(10, 10))` [#1100](https://github.com/MakieOrg/Makie.jl/pull/1100).
- Fixed volume slice recipe and added docs for it [#1123](https://github.com/MakieOrg/Makie.jl/pull/1123).<|MERGE_RESOLUTION|>--- conflicted
+++ resolved
@@ -1,12 +1,8 @@
 # News
 
 ## master
-<<<<<<< HEAD
 - Fixed an issue where NaN was interpreted as zero when rendering `surface` through CairoMakie. [#2598](https://github.com/MakieOrg/Makie.jl/pull/2598)
-=======
 - Added the `stephist` plotting function [#2408](https://github.com/JuliaPlots/Makie.jl/pull/2408).
->>>>>>> 8a2bc5de
-
 - Fixed an issue where `poly` plots with `Vector{<: MultiPolygon}` inputs with per-polygon color were mistakenly rendered as meshes using CairoMakie. [#2590](https://github.com/MakieOrg/Makie.jl/pulls/2478)
 - Fixed a small typo which caused an error in the `Stepper` constructor. [#2600](https://github.com/MakieOrg/Makie.jl/pulls/2478)
 
