--- conflicted
+++ resolved
@@ -1,10 +1,7 @@
 # News
 
-<<<<<<< HEAD
-## v0.19.1
+## master
 - Added the `stephist` plotting function [#2408](https://github.com/JuliaPlots/Makie.jl/pull/2408).
-=======
-## master
 
 ## v0.19.1
 
@@ -15,7 +12,6 @@
 - Add Search Page and tweak Result Ordering [#2474](https://github.com/MakieOrg/Makie.jl/pull/2474).
 - Remove all global attributes from TextureAtlas implementation and fix julia#master [#2498](https://github.com/MakieOrg/Makie.jl/pull/2498). 
 - Use new JSServe, implement WGLMakie picking, improve performance and fix lots of WGLMakie bugs [#2428](https://github.com/MakieOrg/Makie.jl/pull/2428).
->>>>>>> 48ed2780
 
 ## v0.19.0
 
