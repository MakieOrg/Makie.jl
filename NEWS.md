# News

## master

<<<<<<< HEAD
- Added a new Axis type, `PolarAxis`, which is an axis with a polar projection.  Input is in `(r, theta)` coordinates and is transformed to `(x, y)` coordinates using the standard polar-to-cartesian transformation.  Generally, its attributes are very similar to the usual `Axis` attributes, but `x` is replaced by `r` and `y` by `θ`.  It also inherits from the theme of `Axis` in this manner, so should work seamlessly with Makie themes. [#2014](https://www.github.com/JuliaPlots/Makie.jl/pull/2014)
- `inherit` now has a new signature `inherit(scene, attrs::NTuple{N, Symbol}, default_value)`, allowing recipe authors to access nested attributes when trying to inherit from the parent Scene.  For example, one could inherit from `scene.Axis.yticks` by `inherit(scene, (:Axis, :yticks), $default_value)`. [#2014](https://www.github.com/JuliaPlots/Makie.jl/pull/2014)
- Fixed `update_cam!(scene::Scene)` by changing the internal call to `limits` to a call to `boundingbox`. [#2014](https://www.github.com/JuliaPlots/Makie.jl/pull/2014)
=======
## v0.19.1

- Add `show_data` method for `band` which shows the min and max values of the band at the x position of the cursor [#2497](https://github.com/MakieOrg/Makie.jl/pull/2497).
- Added `xlabelrotation`, `ylabelrotation` (`Axis`) and `labelrotation` (`Colorbar`) [#2478](https://github.com/MakieOrg/Makie.jl/pull/2478).
- Fixed forced rasterization in CairoMakie svg files when polygons with colors specified as (color, alpha) tuples were used [#2535](https://github.com/MakieOrg/Makie.jl/pull/2535).
- Do less copies of Observables in Attributes + plot pipeline [#2443](https://github.com/MakieOrg/Makie.jl/pull/2443). 
- Add Search Page and tweak Result Ordering [#2474](https://github.com/MakieOrg/Makie.jl/pull/2474).
- Remove all global attributes from TextureAtlas implementation and fix julia#master [#2498](https://github.com/MakieOrg/Makie.jl/pull/2498). 
- Use new JSServe, implement WGLMakie picking, improve performance and fix lots of WGLMakie bugs [#2428](https://github.com/MakieOrg/Makie.jl/pull/2428).

## v0.19.0

- **Breaking** The attribute `textsize` has been removed everywhere in favor of the attribute `fontsize` which had also been in use.
  To migrate, search and replace all uses of `textsize` to `fontsize` [#2387](https://github.com/MakieOrg/Makie.jl/pull/2387).
- Added rich text which allows to more easily use superscripts and subscripts as well as differing colors, fonts, fontsizes, etc. for parts of a given text [#2321](https://github.com/MakieOrg/Makie.jl/pull/2321).

## v0.18.4

- Added the `waterfall` plotting function [#2416](https://github.com/JuliaPlots/Makie.jl/pull/2416).
- Add support for `AbstractPattern` in `WGLMakie` [#2432](https://github.com/MakieOrg/Makie.jl/pull/2432).
- Broadcast replaces deprecated method for quantile [#2430](https://github.com/MakieOrg/Makie.jl/pull/2430).
- Fix CairoMakie's screen re-using [#2440](https://github.com/MakieOrg/Makie.jl/pull/2440).
- Fix repeated rendering with invisible objects [#2437](https://github.com/MakieOrg/Makie.jl/pull/2437).
- Fix hvlines for GLMakie [#2446](https://github.com/MakieOrg/Makie.jl/pull/2446).

## v0.18.3

- Add `render_on_demand` flag for `GLMakie.Screen`. Setting this to `true` will skip rendering until plots get updated. This is the new default [#2336](https://github.com/MakieOrg/Makie.jl/pull/2336), [#2397](https://github.com/MakieOrg/Makie.jl/pull/2397).
- Clean up OpenGL state handling in GLMakie [#2397](https://github.com/MakieOrg/Makie.jl/pull/2397).
- Fix salting [#2407](https://github.com/MakieOrg/Makie.jl/pull/2407).
- Fixes for [GtkMakie](https://github.com/jwahlstrand/GtkMakie.jl) [#2418](https://github.com/MakieOrg/Makie.jl/pull/2418).

## v0.18.2

- Fix Axis3 tick flipping with negative azimuth [#2364](https://github.com/MakieOrg/Makie.jl/pull/2364).
- Fix empty!(fig) and empty!(ax) [#2374](https://github.com/MakieOrg/Makie.jl/pull/2374), [#2375](https://github.com/MakieOrg/Makie.jl/pull/2375).
- Remove stencil buffer [#2389](https://github.com/MakieOrg/Makie.jl/pull/2389).
- Move Arrows and Wireframe to MakieCore [#2384](https://github.com/MakieOrg/Makie.jl/pull/2384).
- Skip legend entry if label is nothing [#2350](https://github.com/MakieOrg/Makie.jl/pull/2350).

## v0.18.1

- fix heatmap interpolation [#2343](https://github.com/MakieOrg/Makie.jl/pull/2343).
- move poly to MakieCore [#2334](https://github.com/MakieOrg/Makie.jl/pull/2334)
- Fix picking warning and update_axis_camera [#2352](https://github.com/MakieOrg/Makie.jl/pull/2352).
- bring back inline!, to not open a window in VSCode repl [#2353](https://github.com/MakieOrg/Makie.jl/pull/2353).

## v0.18

- **Breaking** Added `BezierPath` which can be constructed from SVG like command list, SVG string or from a `Polygon`.
  Added ability to use `BezierPath` and `Polgyon` as scatter markers.
  Replaced default symbol markers like `:cross` which converted to characters before with more precise `BezierPaths` and adjusted default markersize to 12.
  **Deprecated** using `String` to specify multiple char markers (`scatter(1:4, marker="abcd")`).
  **Deprecated** concrete geometries as markers like `Circle(Point2f(0), 1.5)` in favor of using the type like `Circle` for dispatch to special backend methods.
  Added single image marker support to WGLMakie [#979](https://github.com/MakieOrg/Makie.jl/pull/979).
- **Breaking** Refactored `display`, `record`, `colorbuffer` and `screens` to be faster and more consistent [#2306](https://github.com/MakieOrg/Makie.jl/pull/2306#issuecomment-1275918061).
- **Breaking** Refactored `DataInspector` to use `tooltip`. This results in changes in the attributes of DataInspector. Added `inspector_label`, `inspector_hover` and `inspector_clear` as optional attributes [#2095](https://github.com/JuliaPlots/Makie.jl/pull/2095).
- Added the `hexbin` plotting function [#2201](https://github.com/JuliaPlots/Makie.jl/pull/2201).
- Added the `tricontourf` plotting function [#2226](https://github.com/JuliaPlots/Makie.jl/pull/2226).
- Fixed per character attributes in text [#2244](https://github.com/JuliaPlots/Makie.jl/pull/2244).
- Allowed `CairoMakie` to render `scatter` with images as markers [#2080](https://github.com/MakieOrg/Makie.jl/pull/2080).
- Reworked text drawing and added ability to draw special characters via glyph indices in order to draw more LaTeX math characters with MathTeXEngine v0.5 [#2139](https://github.com/MakieOrg/Makie.jl/pull/2139).
- Allowed text to be copy/pasted into `Textbox` [#2281](https://github.com/MakieOrg/Makie.jl/pull/2281)
- Fixed updates for multiple meshes [#2277](https://github.com/MakieOrg/Makie.jl/pull/2277).
- Fixed broadcasting for linewidth, lengthscale & arrowsize in `arrow` recipe [#2273](https://github.com/MakieOrg/Makie.jl/pull/2273).
- Made GLMakie relocatable [#2282](https://github.com/MakieOrg/Makie.jl/pull/2282).
- Fixed changing input types in plot arguments [#2297](https://github.com/MakieOrg/Makie.jl/pull/2297).
- Better performance for Menus and fix clicks on items [#2299](https://github.com/MakieOrg/Makie.jl/pull/2299).
- Fixed CairoMakie bitmaps with transparency by using premultiplied ARGB surfaces [#2304](https://github.com/MakieOrg/Makie.jl/pull/2304).
- Fixed hiding of `Scene`s by setting `scene.visible[] = false` [#2317](https://github.com/MakieOrg/Makie.jl/pull/2317).
- `Axis` now accepts a `Tuple{Bool, Bool}` for `xtrimspine` and `ytrimspine` to trim only one end of the spine [#2171](https://github.com/JuliaPlots/Makie.jl/pull/2171).

## v0.17.13

- Fixed boundingboxes [#2184](https://github.com/MakieOrg/Makie.jl/pull/2184).
- Fixed highclip/lowclip in meshscatter, poly, contourf, barplot [#2183](https://github.com/MakieOrg/Makie.jl/pull/2183).
- Fixed gridline updates [#2196](https://github.com/MakieOrg/Makie.jl/pull/2196).
- Fixed glDisablei argument order, which crashed some Intel drivers.

## v0.17.12

- Fixed stackoverflow in show [#2167](https://github.com/MakieOrg/Makie.jl/pull/2167).

## v0.17.11

- `rainclouds`(!) now supports `violin_limits` keyword argument, serving the same.
role as `datalimits` in `violin` [#2137](https://github.com/MakieOrg/Makie.jl/pull/2137).
- Fixed an issue where nonzero `strokewidth` results in a thin outline of the wrong color if `color` and `strokecolor` didn't match and weren't transparent. [#2096](https://github.com/MakieOrg/Makie.jl/pull/2096).
- Improved performance around Axis(3) limits [#2115](https://github.com/MakieOrg/Makie.jl/pull/2115).
- Cleaned up stroke artifacts in scatter and text [#2096](https://github.com/MakieOrg/Makie.jl/pull/2096).
- Compile time improvements [#2153](https://github.com/MakieOrg/Makie.jl/pull/2153).
- Mesh and Surface now interpolate between values instead of interpolating between colors for WGLMakie + GLMakie [#2097](https://github.com/MakieOrg/Makie.jl/pull/2097).

## v0.17.10

- Bumped compatibility bound of `GridLayoutBase.jl` to `v0.9.0` which fixed a regression with `Mixed` and `Outside` alignmodes in nested `GridLayout`s [#2135](https://github.com/MakieOrg/Makie.jl/pull/2135).
>>>>>>> e85847b3

## v0.17.9

- Patterns (`Makie.AbstractPattern`) are now supported by `CairoMakie` in `poly` plots that don't involve `mesh`, such as `bar` and `poly` [#2106](https://github.com/MakieOrg/Makie.jl/pull/2106/).
- Fixed regression where `Block` alignments could not be specified as numbers anymore [#2108](https://github.com/MakieOrg/Makie.jl/pull/2108).
- Added the option to show mirrored ticks on the other side of an Axis using the attributes `xticksmirrored` and `yticksmirrored` [#2105](https://github.com/MakieOrg/Makie.jl/pull/2105).
- Fixed a bug where a set of `Axis` wouldn't be correctly linked together if they were only linked in pairs instead of all at the same time [#2116](https://github.com/MakieOrg/Makie.jl/pull/2116).

## v0.17.7

- Improved `Menu` performance, now it should be much harder to reach the boundary of 255 scenes in GLMakie. `Menu` also takes a `default` keyword argument now and can be scrolled if there is too little space available.

## v0.17.6

- **EXPERIMENTAL**: Added support for multiple windows in GLMakie through `display(GLMakie.Screen(), figure_or_scene)` [#1771](https://github.com/MakieOrg/Makie.jl/pull/1771).
- Added support for RGB matrices in `heatmap` with GLMakie [#2036](https://github.com/MakieOrg/Makie.jl/pull/2036)
- `Textbox` doesn't defocus anymore on trying to submit invalid input [#2041](https://github.com/MakieOrg/Makie.jl/pull/2041).
- `text` now takes the position as the first argument(s) like `scatter` and most other plotting functions, it is invoked `text(x, y, [z], text = "text")`. Because it is now of conversion type `PointBased`, the positions can be given in all the usual different ways which are implemented as conversion methods. All old invocation styles such as `text("text", position = Point(x, y))` still work to maintain backwards compatibility [#2020](https://github.com/MakieOrg/Makie.jl/pull/2020).

## v0.17.5

<<<<<<< HEAD
- Fixed a regression with `linkaxes!` [#2039](https://github.com/JuliaPlots/Makie.jl/pull/2039).
=======
- Fixed a regression with `linkaxes!` [#2039](https://github.com/MakieOrg/Makie.jl/pull/2039).
>>>>>>> e85847b3

## v0.17.4

- The functions `hlines!`, `vlines!`, `hspan!`, `vspan!` and `abline!` were reimplemented as recipes. This allows using them without an `Axis` argument in first position and also as visuals in AlgebraOfGraphics.jl. Also, `abline!` is now called `ablines!` for consistency, `abline!` is still exported but deprecated and will be removed in the future. [#2023](https://github.com/MakieOrg/Makie.jl/pulls/2023).
- Added `rainclouds` and `rainclouds!` [#1725](https://github.com/MakieOrg/Makie.jl/pull/1725).
- Improve CairoMakie performance [#1964](https://github.com/MakieOrg/Makie.jl/pull/1964) [#1981](https://github.com/MakieOrg/Makie.jl/pull/1981).
- Interpolate colormap correctly [#1973](https://github.com/MakieOrg/Makie.jl/pull/1973).
- Fix picking [#1993](https://github.com/MakieOrg/Makie.jl/pull/1993).
- Improve compile time latency [#1968](https://github.com/MakieOrg/Makie.jl/pull/1968) [#2000](https://github.com/MakieOrg/Makie.jl/pull/2000).
- Fix multi poly with rects [#1999](https://github.com/MakieOrg/Makie.jl/pull/1999).
- Respect scale and nonlinear values in PlotUtils cgrads [#1979](https://github.com/MakieOrg/Makie.jl/pull/1979).
- Fix CairoMakie heatmap filtering [#1828](https://github.com/MakieOrg/Makie.jl/pull/1828).
- Remove GLVisualize and MakieLayout module [#2007](https://github.com/MakieOrg/Makie.jl/pull/2007) [#2008](https://github.com/MakieOrg/Makie.jl/pull/2008).
- Add linestyle and default to extrema(z) for contour, remove bitrotten fillrange [#2008](https://github.com/MakieOrg/Makie.jl/pull/2008).

## v0.17.3

- Switched to `MathTeXEngine v0.4`, which improves the look of LaTeXStrings [#1952](https://github.com/MakieOrg/Makie.jl/pull/1952).
- Added subtitle capability to `Axis` [#1859](https://github.com/MakieOrg/Makie.jl/pull/1859).
- Fixed a bug where scaled colormaps constructed using `Makie.cgrad` were not interpreted correctly.

## v0.17.2

- Changed the default font from `Dejavu Sans` to `TeX Gyre Heros Makie` which is the same as `TeX Gyre Heros` with slightly decreased descenders and ascenders. Decreasing those metrics reduced unnecessary whitespace and alignment issues. Four fonts in total were added, the styles Regular, Bold, Italic and Bold Italic. Also changed `Axis`, `Axis3` and `Legend` attributes `titlefont` to `TeX Gyre Heros Makie Bold` in order to separate it better from axis labels in multifacet arrangements [#1897](https://github.com/MakieOrg/Makie.jl/pull/1897).

## v0.17.1

- Added word wrapping. In `Label`, `word_wrap = true` causes it to use the suggested width and wrap text to fit. In `text`, `word_wrap_width > 0` can be used to set a pixel unit line width. Any word (anything between two spaces without a newline) that goes beyond this width gets a newline inserted before it [#1819](https://github.com/MakieOrg/Makie.jl/pull/1819).
- Improved `Axis3`'s interactive performance [#1835](https://github.com/MakieOrg/Makie.jl/pull/1835).
- Fixed errors in GLMakie's `scatter` implementation when markers are given as images. [#1917](https://github.com/MakieOrg/Makie.jl/pull/1917).
- Removed some method ambiguities introduced in v0.17 [#1922](https://github.com/MakieOrg/Makie.jl/pull/1922).
- Add an empty default label, `""`, to each slider that doesn't have a label in `SliderGrid` [#1888](https://github.com/MakieOrg/Makie.jl/pull/1888).

## v0.17

- **Breaking** Added `space` as a generic attribute to switch between data, pixel, relative and clip space for positions. `space` in text has been renamed to `markerspace` because of this. `Pixel` and `SceneSpace` are no longer valid inputs for `space` or `markerspace` [#1596](https://github.com/MakieOrg/Makie.jl/pull/1596).
- **Breaking** Deprecated `mouse_selection(scene)` for `pick(scene)`.
- **Breaking** Bumped `GridLayoutBase` version to `v0.7`, which introduced offset layouts. Now, indexing into row 0 doesn't create a new row 1, but a new row 0, so that all previous content positions stay the same. This makes building complex layouts order-independent [#1704](https://github.com/MakieOrg/Makie.jl/pull/1704).
- **Breaking** deprecate `to_colormap(cmap, ncolors)` in favor of `categorical_colors(cmap, ncolors)` and `resample_cmap(cmap, ncolors)` [#1901](https://github.com/MakieOrg/Makie.jl/pull/1901) [#1723](https://github.com/MakieOrg/Makie.jl/pull/1723).
- Added `empty!(fig)` and changed `empty!(scene)` to remove all child plots without detaching windows [#1818](https://github.com/MakieOrg/Makie.jl/pull/1818).
- Switched to erroring instead of warning for deprecated events `mousebuttons`, `keyboardbuttons` and `mousedrag`.
- `Layoutable` was renamed to `Block` and the infrastructure changed such that attributes are fixed fields and each block has its own `Scene` for better encapsulation [#1796](https://github.com/MakieOrg/Makie.jl/pull/1796).
- Added `SliderGrid` block which replaces the deprecated `labelslider!` and `labelslidergrid!` functions [#1796](https://github.com/MakieOrg/Makie.jl/pull/1796).
- The default anti-aliasing method can now be set in `CairoMakie.activate!` using the `antialias` keyword.  Available options are `CairoMakie.Cairo.ANTIALIAS_*` [#1875](https://github.com/MakieOrg/Makie.jl/pull/1875).
- Added ability to rasterize a plots in CairoMakie vector graphics if `plt.rasterize = true` or `plt.rasterize = scale::Int` [#1872](https://github.com/MakieOrg/Makie.jl/pull/1872).
- Fixed segfaults in `streamplot_impl` on Mac M1 [#1830](https://github.com/MakieOrg/Makie.jl/pull/1830).
- Set the [Cairo miter limit](https://www.cairographics.org/manual/cairo-cairo-t.html#cairo-set-miter-limit) to mimic GLMakie behaviour [#1844](https://github.com/MakieOrg/Makie.jl/pull/1844).
- Fixed a method ambiguity in `rotatedrect` [#1846](https://github.com/MakieOrg/Makie.jl/pull/1846).
- Allow weights in statistical recipes [#1816](https://github.com/MakieOrg/Makie.jl/pull/1816).
- Fixed manual cycling of plot attributes [#1873](https://github.com/MakieOrg/Makie.jl/pull/1873).
- Fixed type constraints in ticklabelalign attributes [#1882](https://github.com/MakieOrg/Makie.jl/pull/1882).

## v0.16.4

- Fixed WGLMakie performance bug and added option to set fps via `WGLMakie.activate!(fps=30)`.
- Implemented `nan_color`, `lowclip`, `highclip` for `image(::Matrix{Float})` in shader.
- Cleaned up mesh shader and implemented `nan_color`, `lowclip`, `highclip` for `mesh(m; color::Matrix{Float})` on the shader.
- Allowed `GLMakie.Buffer` `GLMakie.Sampler` to be used in `GeometryBasics.Mesh` to partially update parts of a mesh/texture and different interpolation and clamping modes for the texture.

## v0.16

- **Breaking** Removed `Node` alias [#1307](https://github.com/MakieOrg/Makie.jl/pull/1307), [#1393](https://github.com/MakieOrg/Makie.jl/pull/1393). To upgrade, simply replace all occurrences of `Node` with `Observable`.
- **Breaking** Cleaned up `Scene` type [#1192](https://github.com/MakieOrg/Makie.jl/pull/1192), [#1393](https://github.com/MakieOrg/Makie.jl/pull/1393). The `Scene()` constructor doesn't create any axes or limits anymore. All keywords like `raw`, `show_axis` have been removed. A scene now always works like it did when using the deprecated `raw=true`. All the high level functionality like showing an axis and adding a 3d camera has been moved to `LScene`. See the new `Scene` tutorial for more info: https://docs.makie.org/dev/tutorials/scenes/.
- **Breaking** Lights got moved to `Scene`, see the [lighting docs](https://docs.makie.org/stable/documentation/lighting) and [RPRMakie examples](https://docs.makie.org/stable/documentation/backends/rprmakie/).
- Added ECDF plot [#1310](https://github.com/MakieOrg/Makie.jl/pull/1310).
- Added Order Independent Transparency to GLMakie [#1418](https://github.com/MakieOrg/Makie.jl/pull/1418), [#1506](https://github.com/MakieOrg/Makie.jl/pull/1506). This type of transparency is now used with `transpareny = true`. The old transparency handling is available with `transparency = false`.
- Fixed blurry text in GLMakie and WGLMakie [#1494](https://github.com/MakieOrg/Makie.jl/pull/1494).
- Introduced a new experimental backend for ray tracing: [RPRMakie](https://docs.makie.org/stable/documentation/backends/rprmakie/).
- Added the `Cycled` type, which can be used to select the i-th value from the current cycler for a specific attribute [#1248](https://github.com/MakieOrg/Makie.jl/pull/1248).
- The plot function `scatterlines` now uses `color` as `markercolor` if `markercolor` is `automatic`. Also, cycling of the `color` attribute is enabled [#1463](https://github.com/MakieOrg/Makie.jl/pull/1463).
- Added the function `resize_to_layout!`, which allows to resize a `Figure` so that it contains its top `GridLayout` without additional whitespace or clipping [#1438](https://github.com/MakieOrg/Makie.jl/pull/1438).
- Cleaned up lighting in 3D contours and isosurfaces [#1434](https://github.com/MakieOrg/Makie.jl/pull/1434).
- Adjusted attributes of volumeslices to follow the normal structure [#1404](https://github.com/MakieOrg/Makie.jl/pull/1404). This allows you to adjust attributes like `colormap` without going through nested attributes.
- Added depth to 3D contours and isosurfaces [#1395](https://github.com/MakieOrg/Makie.jl/pull/1395), [#1393](https://github.com/MakieOrg/Makie.jl/pull/1393). This allows them to intersect correctly with other 3D objects.
- Restricted 3D scene camera to one scene [#1394](https://github.com/MakieOrg/Makie.jl/pull/1394), [#1393](https://github.com/MakieOrg/Makie.jl/pull/1393). This fixes issues with multiple scenes fighting over events consumed by the camera. You can select a scene by cleaning on it.
- Added depth shift attribute for GLMakie and WGLMakie [#1382](https://github.com/MakieOrg/Makie.jl/pull/1382), [#1393](https://github.com/MakieOrg/Makie.jl/pull/1393). This can be used to adjust render order similar to `overdraw`.
- Simplified automatic width computation in barplots [#1223](https://github.com/MakieOrg/Makie.jl/pull/1223), [#1393](https://github.com/MakieOrg/Makie.jl/pull/1393). If no `width` attribute is passed, the default width is computed as the minimum difference between consecutive `x` positions. Gap between bars are given by the (multiplicative) `gap` attribute. The actual bar width equals `width * (1 - gap)`.
- Added logical expressions for `ispressed` [#1222](https://github.com/MakieOrg/Makie.jl/pull/1222), [#1393](https://github.com/MakieOrg/Makie.jl/pull/1393). This moves a lot of control over hotkeys towards the user. With these changes one can now set a hotkey to trigger on any or no key, collections of keys and logical combinations of keys (i.e. "A is pressed and B is not pressed").
- Fixed issues with `Menu` render order [#1411](https://github.com/MakieOrg/Makie.jl/pull/1411).
- Added `label_rotation` to barplot [#1401](https://github.com/MakieOrg/Makie.jl/pull/1401).
- Fixed issue where `pixelcam!` does not remove controls from other cameras [#1504](https://github.com/MakieOrg/Makie.jl/pull/1504).
- Added conversion for OffsetArrays [#1260](https://github.com/MakieOrg/Makie.jl/pull/1260).
- The `qqplot` `qqline` options were changed to `:identity`, `:fit`, `:fitrobust` and `:none` (the default) [#1563](https://github.com/MakieOrg/Makie.jl/pull/1563). Fixed numeric error due to double computation of quantiles when fitting `qqline`. Deprecated `plot(q::QQPair)` method as it does not have enough information for correct `qqline` fit.

All other changes are collected [in this PR](https://github.com/MakieOrg/Makie.jl/pull/1521) and in the [release notes](https://github.com/MakieOrg/Makie.jl/releases/tag/v0.16.0).

## v0.15.3
- The functions `labelslidergrid!` and `labelslider!` now set fixed widths for the value column with a heuristic. It is possible now to pass `Formatting.format` format strings as format specifiers in addition to the previous functions.
- Fixed 2D arrow rotations in `streamplot` [#1352](https://github.com/MakieOrg/Makie.jl/pull/1352).

## v0.15.2
- Reenabled Julia 1.3 support.
- Use [MathTexEngine v0.2](https://github.com/Kolaru/MathTeXEngine.jl/releases/tag/v0.2.0).
- Depend on new GeometryBasics, which changes all the Vec/Point/Quaternion/RGB/RGBA - f0 aliases to just f. For example, `Vec2f0` is changed to `Vec2f`. Old aliases are still exported, but deprecated and will be removed in the next breaking release. For more details and an upgrade script, visit [GeometryBasics#97](https://github.com/JuliaGeometry/GeometryBasics.jl/pull/97).
- Added `hspan!` and `vspan!` functions [#1264](https://github.com/MakieOrg/Makie.jl/pull/1264).

## v0.15.1
- Switched documentation framework to Franklin.jl.
- Added a specialization for `volumeslices` to DataInspector.
- Fixed 1 element `hist` [#1238](https://github.com/MakieOrg/Makie.jl/pull/1238) and make it easier to move `hist` [#1150](https://github.com/MakieOrg/Makie.jl/pull/1150).

## v0.15.0

- `LaTeXString`s can now be used as input to `text` and therefore as labels for `Axis`, `Legend`, or other comparable objects. Mathematical expressions are typeset using [MathTeXEngine.jl](https://github.com/Kolaru/MathTeXEngine.jl) which offers a fast approximation of LaTeX typesetting [#1022](https://github.com/MakieOrg/Makie.jl/pull/1022).
- Added `Symlog10` and `pseudolog10` axis scales for log scale approximations that work with zero and negative values [#1109](https://github.com/MakieOrg/Makie.jl/pull/1109).
- Colorbar limits can now be passed as the attribute `colorrange` similar to plots [#1066](https://github.com/MakieOrg/Makie.jl/pull/1066).
- Added the option to pass three vectors to heatmaps and other plots using `SurfaceLike` conversion [#1101](https://github.com/MakieOrg/Makie.jl/pull/1101).
- Added `stairs` plot recipe [#1086](https://github.com/MakieOrg/Makie.jl/pull/1086).
- **Breaking** Removed `FigurePosition` and `FigureSubposition` types. Indexing into a `Figure` like `fig[1, 1]` now returns `GridPosition` and `GridSubposition` structs, which can be used in the same way as the types they replace. Because of an underlying change in `GridLayoutBase.jl`, it is now possible to do `Axis(gl[1, 1])` where `gl` is a `GridLayout` that is a sublayout of a `Figure`'s top layout [#1075](https://github.com/MakieOrg/Makie.jl/pull/1075).
- Bar plots and histograms have a new option for adding text labels [#1069](https://github.com/MakieOrg/Makie.jl/pull/1069).
- It is now possible to specify one `linewidth` value per segment in `linesegments` [#992](https://github.com/MakieOrg/Makie.jl/pull/992).
- Added a new 3d camera that allows for better camera movements using keyboard and mouse [#1024](https://github.com/MakieOrg/Makie.jl/pull/1024).
- Fixed the application of scale transformations to `surface` [#1070](https://github.com/MakieOrg/Makie.jl/pull/1070).
- Added an option to set a custom callback function for the `RectangleZoom` axis interaction to enable other use cases than zooming [#1104](https://github.com/MakieOrg/Makie.jl/pull/1104).
- Fixed rendering of `heatmap`s with one or more reversed ranges in CairoMakie, as in `heatmap(1:10, 10:-1:1, rand(10, 10))` [#1100](https://github.com/MakieOrg/Makie.jl/pull/1100).
- Fixed volume slice recipe and added docs for it [#1123](https://github.com/MakieOrg/Makie.jl/pull/1123).<|MERGE_RESOLUTION|>--- conflicted
+++ resolved
@@ -2,11 +2,10 @@
 
 ## master
 
-<<<<<<< HEAD
 - Added a new Axis type, `PolarAxis`, which is an axis with a polar projection.  Input is in `(r, theta)` coordinates and is transformed to `(x, y)` coordinates using the standard polar-to-cartesian transformation.  Generally, its attributes are very similar to the usual `Axis` attributes, but `x` is replaced by `r` and `y` by `θ`.  It also inherits from the theme of `Axis` in this manner, so should work seamlessly with Makie themes. [#2014](https://www.github.com/JuliaPlots/Makie.jl/pull/2014)
 - `inherit` now has a new signature `inherit(scene, attrs::NTuple{N, Symbol}, default_value)`, allowing recipe authors to access nested attributes when trying to inherit from the parent Scene.  For example, one could inherit from `scene.Axis.yticks` by `inherit(scene, (:Axis, :yticks), $default_value)`. [#2014](https://www.github.com/JuliaPlots/Makie.jl/pull/2014)
 - Fixed `update_cam!(scene::Scene)` by changing the internal call to `limits` to a call to `boundingbox`. [#2014](https://www.github.com/JuliaPlots/Makie.jl/pull/2014)
-=======
+
 ## v0.19.1
 
 - Add `show_data` method for `band` which shows the min and max values of the band at the x position of the cursor [#2497](https://github.com/MakieOrg/Makie.jl/pull/2497).
@@ -103,7 +102,6 @@
 ## v0.17.10
 
 - Bumped compatibility bound of `GridLayoutBase.jl` to `v0.9.0` which fixed a regression with `Mixed` and `Outside` alignmodes in nested `GridLayout`s [#2135](https://github.com/MakieOrg/Makie.jl/pull/2135).
->>>>>>> e85847b3
 
 ## v0.17.9
 
@@ -125,11 +123,7 @@
 
 ## v0.17.5
 
-<<<<<<< HEAD
-- Fixed a regression with `linkaxes!` [#2039](https://github.com/JuliaPlots/Makie.jl/pull/2039).
-=======
 - Fixed a regression with `linkaxes!` [#2039](https://github.com/MakieOrg/Makie.jl/pull/2039).
->>>>>>> e85847b3
 
 ## v0.17.4
 
