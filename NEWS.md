# News

## master

<<<<<<< HEAD
- Added support for RGB matrices in `heatmap` with GLMakie [#2036](https://github.com/JuliaPlots/Makie.jl/pull/2036)
 
=======
- `Textbox` doesn't defocus anymore on trying to submit invalid input [#2041](https://github.com/JuliaPlots/Makie.jl/pull/2041).

## v0.17.5

- Fixed a regression with `linkaxes!` [#2039](https://github.com/JuliaPlots/Makie.jl/pull/2039). 

>>>>>>> 88ef5334
## v0.17.4

- The functions `hlines!`, `vlines!`, `hspan!`, `vspan!` and `abline!` were reimplemented as recipes. This allows using them without an `Axis` argument in first position and also as visuals in AlgebraOfGraphics.jl. Also, `abline!` is now called `ablines!` for consistency, `abline!` is still exported but deprecated and will be removed in the future. [#2023](https://github.com/JuliaPlots/Makie.jl/pulls/2023).
- Added `rainclouds` and `rainclouds!` [#1725](https://github.com/JuliaPlots/Makie.jl/pull/1725).
- Improve CairoMakie performance [#1964](https://github.com/JuliaPlots/Makie.jl/pull/1964) [#1981](https://github.com/JuliaPlots/Makie.jl/pull/1981).
- Interpolate colormap correctly [#1973](https://github.com/JuliaPlots/Makie.jl/pull/1973).
- Fix picking [#1993](https://github.com/JuliaPlots/Makie.jl/pull/1993).
- Improve compile time latency [#1968](https://github.com/JuliaPlots/Makie.jl/pull/1968) [#2000](https://github.com/JuliaPlots/Makie.jl/pull/2000).
- Fix multi poly with rects [#1999](https://github.com/JuliaPlots/Makie.jl/pull/1999).
- Respect scale and nonlinear values in PlotUtils cgrads [#1979](https://github.com/JuliaPlots/Makie.jl/pull/1979).
- Fix CairoMakie heatmap filtering [#1828](https://github.com/JuliaPlots/Makie.jl/pull/1828).
- Remove GLVisualize and MakieLayout module [#2007](https://github.com/JuliaPlots/Makie.jl/pull/2007) [#2008](https://github.com/JuliaPlots/Makie.jl/pull/2008).
- Add linestyle and default to extrema(z) for contour, remove bitrotten fillrange [#2008](https://github.com/JuliaPlots/Makie.jl/pull/2008).

## v0.17.3

- Switched to `MathTeXEngine v0.4`, which improves the look of LaTeXStrings [#1952](https://github.com/JuliaPlots/Makie.jl/pull/1952).
- Added subtitle capability to `Axis` [#1859](https://github.com/JuliaPlots/Makie.jl/pull/1859).
- Fixed a bug where scaled colormaps constructed using `Makie.cgrad` were not interpreted correctly.

## v0.17.2

- Changed the default font from `Dejavu Sans` to `TeX Gyre Heros Makie` which is the same as `TeX Gyre Heros` with slightly decreased descenders and ascenders. Decreasing those metrics reduced unnecessary whitespace and alignment issues. Four fonts in total were added, the styles Regular, Bold, Italic and Bold Italic. Also changed `Axis`, `Axis3` and `Legend` attributes `titlefont` to `TeX Gyre Heros Makie Bold` in order to separate it better from axis labels in multifacet arrangements [#1897](https://github.com/JuliaPlots/Makie.jl/pull/1897).

## v0.17.1

- Added word wrapping. In `Label`, `word_wrap = true` causes it to use the suggested width and wrap text to fit. In `text`, `word_wrap_width > 0` can be used to set a pixel unit line width. Any word (anything between two spaces without a newline) that goes beyond this width gets a newline inserted before it [#1819](https://github.com/JuliaPlots/Makie.jl/pull/1819).
- Improved `Axis3`'s interactive performance [#1835](https://github.com/JuliaPlots/Makie.jl/pull/1835).
- Fixed errors in GLMakie's `scatter` implementation when markers are given as images. [#1917](https://github.com/JuliaPlots/Makie.jl/pull/1917).
- Removed some method ambiguities introduced in v0.17 [#1922](https://github.com/JuliaPlots/Makie.jl/pull/1922).
- Add an empty default label, `""`, to each slider that doesn't have a label in `SliderGrid` [#1888](https://github.com/JuliaPlots/Makie.jl/pull/1888).

## v0.17

- **Breaking** Added `space` as a generic attribute to switch between data, pixel, relative and clip space for positions. `space` in text has been renamed to `markerspace` because of this. `Pixel` and `SceneSpace` are no longer valid inputs for `space` or `markerspace` [#1596](https://github.com/JuliaPlots/Makie.jl/pull/1596).
- **Breaking** Deprecated `mouse_selection(scene)` for `pick(scene)`.
- **Breaking** Bumped `GridLayoutBase` version to `v0.7`, which introduced offset layouts. Now, indexing into row 0 doesn't create a new row 1, but a new row 0, so that all previous content positions stay the same. This makes building complex layouts order-independent [#1704](https://github.com/JuliaPlots/Makie.jl/pull/1704).
- **Breaking** deprecate `to_colormap(cmap, ncolors)` in favor of `categorical_colors(cmap, ncolors)` and `resample_cmap(cmap, ncolors)` [#1901](https://github.com/JuliaPlots/Makie.jl/pull/1901) [#1723](https://github.com/JuliaPlots/Makie.jl/pull/1723).
- Added `empty!(fig)` and changed `empty!(scene)` to remove all child plots without detaching windows [#1818](https://github.com/JuliaPlots/Makie.jl/pull/1818).
- Switched to erroring instead of warning for deprecated events `mousebuttons`, `keyboardbuttons` and `mousedrag`.
- `Layoutable` was renamed to `Block` and the infrastructure changed such that attributes are fixed fields and each block has its own `Scene` for better encapsulation [#1796](https://github.com/JuliaPlots/Makie.jl/pull/1796).
- Added `SliderGrid` block which replaces the deprecated `labelslider!` and `labelslidergrid!` functions [#1796](https://github.com/JuliaPlots/Makie.jl/pull/1796).
- The default anti-aliasing method can now be set in `CairoMakie.activate!` using the `antialias` keyword.  Available options are `CairoMakie.Cairo.ANTIALIAS_*` [#1875](https://github.com/JuliaPlots/Makie.jl/pull/1875).
- Added ability to rasterize a plots in CairoMakie vector graphics if `plt.rasterize = true` or `plt.rasterize = scale::Int` [#1872](https://github.com/JuliaPlots/Makie.jl/pull/1872).
- Fixed segfaults in `streamplot_impl` on Mac M1 [#1830](https://github.com/JuliaPlots/Makie.jl/pull/1830).
- Set the [Cairo miter limit](https://www.cairographics.org/manual/cairo-cairo-t.html#cairo-set-miter-limit) to mimic GLMakie behaviour [#1844](https://github.com/JuliaPlots/Makie.jl/pull/1844).
- Fixed a method ambiguity in `rotatedrect` [#1846](https://github.com/JuliaPlots/Makie.jl/pull/1846).
- Allow weights in statistical recipes [#1816](https://github.com/JuliaPlots/Makie.jl/pull/1816).
- Fixed manual cycling of plot attributes [#1873](https://github.com/JuliaPlots/Makie.jl/pull/1873).
- Fixed type constraints in ticklabelalign attributes [#1882](https://github.com/JuliaPlots/Makie.jl/pull/1882).

##  v0.16.4

- Fixed WGLMakie performance bug and added option to set fps via `WGLMakie.activate!(fps=30)`.
- Implemented `nan_color`, `lowclip`, `highclip` for `image(::Matrix{Float})` in shader.
- Cleaned up mesh shader and implemented `nan_color`, `lowclip`, `highclip` for `mesh(m; color::Matrix{Float})` on the shader.
- Allowed `GLMakie.Buffer` `GLMakie.Sampler` to be used in `GeometryBasics.Mesh` to partially update parts of a mesh/texture and different interpolation and clamping modes for the texture.

## v0.16

- **Breaking** Removed `Node` alias [#1307](https://github.com/JuliaPlots/Makie.jl/pull/1307), [#1393](https://github.com/JuliaPlots/Makie.jl/pull/1393). To upgrade, simply replace all occurrences of `Node` with `Observable`.
- **Breaking** Cleaned up `Scene` type [#1192](https://github.com/JuliaPlots/Makie.jl/pull/1192), [#1393](https://github.com/JuliaPlots/Makie.jl/pull/1393). The `Scene()` constructor doesn't create any axes or limits anymore. All keywords like `raw`, `show_axis` have been removed. A scene now always works like it did when using the deprecated `raw=true`. All the high level functionality like showing an axis and adding a 3d camera has been moved to `LScene`. See the new `Scene` tutorial for more info: https://makie.juliaplots.org/dev/tutorials/scenes/.
- **Breaking** Lights got moved to `Scene`, see the [lighting docs](https://makie.juliaplots.org/stable/documentation/lighting) and [RPRMakie examples](https://makie.juliaplots.org/stable/documentation/backends/rprmakie/).
- Added ECDF plot [#1310](https://github.com/JuliaPlots/Makie.jl/pull/1310).
- Added Order Independent Transparency to GLMakie [#1418](https://github.com/JuliaPlots/Makie.jl/pull/1418), [#1506](https://github.com/JuliaPlots/Makie.jl/pull/1506). This type of transparency is now used with `transpareny = true`. The old transparency handling is available with `transparency = false`.
- Fixed blurry text in GLMakie and WGLMakie [#1494](https://github.com/JuliaPlots/Makie.jl/pull/1494).
- Introduced a new experimental backend for ray tracing: [RPRMakie](https://makie.juliaplots.org/stable/documentation/backends/rprmakie/).
- Added the `Cycled` type, which can be used to select the i-th value from the current cycler for a specific attribute [#1248](https://github.com/JuliaPlots/Makie.jl/pull/1248).
- The plot function `scatterlines` now uses `color` as `markercolor` if `markercolor` is `automatic`. Also, cycling of the `color` attribute is enabled [#1463](https://github.com/JuliaPlots/Makie.jl/pull/1463).
- Added the function `resize_to_layout!`, which allows to resize a `Figure` so that it contains its top `GridLayout` without additional whitespace or clipping [#1438](https://github.com/JuliaPlots/Makie.jl/pull/1438).
- Cleaned up lighting in 3D contours and isosurfaces [#1434](https://github.com/JuliaPlots/Makie.jl/pull/1434).
- Adjusted attributes of volumeslices to follow the normal structure [#1404](https://github.com/JuliaPlots/Makie.jl/pull/1404). This allows you to adjust attributes like `colormap` without going through nested attributes.
- Added depth to 3D contours and isosurfaces [#1395](https://github.com/JuliaPlots/Makie.jl/pull/1395), [#1393](https://github.com/JuliaPlots/Makie.jl/pull/1393). This allows them to intersect correctly with other 3D objects.
- Restricted 3D scene camera to one scene [#1394](https://github.com/JuliaPlots/Makie.jl/pull/1394), [#1393](https://github.com/JuliaPlots/Makie.jl/pull/1393). This fixes issues with multiple scenes fighting over events consumed by the camera. You can select a scene by cleaning on it.
- Added depth shift attribute for GLMakie and WGLMakie [#1382](https://github.com/JuliaPlots/Makie.jl/pull/1382), [#1393](https://github.com/JuliaPlots/Makie.jl/pull/1393). This can be used to adjust render order similar to `overdraw`.
- Simplified automatic width computation in barplots [#1223](https://github.com/JuliaPlots/Makie.jl/pull/1223), [#1393](https://github.com/JuliaPlots/Makie.jl/pull/1393). If no `width` attribute is passed, the default width is computed as the minimum difference between consecutive `x` positions. Gap between bars are given by the (multiplicative) `gap` attribute. The actual bar width equals `width * (1 - gap)`.
- Added logical expressions for `ispressed` [#1222](https://github.com/JuliaPlots/Makie.jl/pull/1222), [#1393](https://github.com/JuliaPlots/Makie.jl/pull/1393). This moves a lot of control over hotkeys towards the user. With these changes one can now set a hotkey to trigger on any or no key, collections of keys and logical combinations of keys (i.e. "A is pressed and B is not pressed").
- Fixed issues with `Menu` render order [#1411](https://github.com/JuliaPlots/Makie.jl/pull/1411).
- Added `label_rotation` to barplot [#1401](https://github.com/JuliaPlots/Makie.jl/pull/1401).
- Fixed issue where `pixelcam!` does not remove controls from other cameras [#1504](https://github.com/JuliaPlots/Makie.jl/pull/1504).
- Added conversion for OffsetArrays [#1260](https://github.com/JuliaPlots/Makie.jl/pull/1260).
- The `qqplot` `qqline` options were changed to `:identity`, `:fit`, `:fitrobust` and `:none` (the default) [#1563](https://github.com/JuliaPlots/Makie.jl/pull/1563). Fixed numeric error due to double computation of quantiles when fitting `qqline`. Deprecated `plot(q::QQPair)` method as it does not have enough information for correct `qqline` fit.

All other changes are collected [in this PR](https://github.com/JuliaPlots/Makie.jl/pull/1521) and in the [release notes](https://github.com/JuliaPlots/Makie.jl/releases/tag/v0.16.0).

## v0.15.3
- The functions `labelslidergrid!` and `labelslider!` now set fixed widths for the value column with a heuristic. It is possible now to pass `Formatting.format` format strings as format specifiers in addition to the previous functions.
- Fixed 2D arrow rotations in `streamplot` [#1352](https://github.com/JuliaPlots/Makie.jl/pull/1352).

## v0.15.2
- Reenabled Julia 1.3 support.
- Use [MathTexEngine v0.2](https://github.com/Kolaru/MathTeXEngine.jl/releases/tag/v0.2.0).
- Depend on new GeometryBasics, which changes all the Vec/Point/Quaternion/RGB/RGBA - f0 aliases to just f. For example, `Vec2f0` is changed to `Vec2f`. Old aliases are still exported, but deprecated and will be removed in the next breaking release. For more details and an upgrade script, visit [GeometryBasics#97](https://github.com/JuliaGeometry/GeometryBasics.jl/pull/97).
- Added `hspan!` and `vspan!` functions [#1264](https://github.com/JuliaPlots/Makie.jl/pull/1264).

## v0.15.1
- Switched documentation framework to Franklin.jl.
- Added a specialization for `volumeslices` to DataInspector.
- Fixed 1 element `hist` [#1238](https://github.com/JuliaPlots/Makie.jl/pull/1238) and make it easier to move `hist` [#1150](https://github.com/JuliaPlots/Makie.jl/pull/1150).

## v0.15.0

- `LaTeXString`s can now be used as input to `text` and therefore as labels for `Axis`, `Legend`, or other comparable objects. Mathematical expressions are typeset using [MathTeXEngine.jl](https://github.com/Kolaru/MathTeXEngine.jl) which offers a fast approximation of LaTeX typesetting [#1022](https://github.com/JuliaPlots/Makie.jl/pull/1022).
- Added `Symlog10` and `pseudolog10` axis scales for log scale approximations that work with zero and negative values [#1109](https://github.com/JuliaPlots/Makie.jl/pull/1109).
- Colorbar limits can now be passed as the attribute `colorrange` similar to plots [#1066](https://github.com/JuliaPlots/Makie.jl/pull/1066).
- Added the option to pass three vectors to heatmaps and other plots using `SurfaceLike` conversion [#1101](https://github.com/JuliaPlots/Makie.jl/pull/1101).
- Added `stairs` plot recipe [#1086](https://github.com/JuliaPlots/Makie.jl/pull/1086).
- **Breaking** Removed `FigurePosition` and `FigureSubposition` types. Indexing into a `Figure` like `fig[1, 1]` now returns `GridPosition` and `GridSubposition` structs, which can be used in the same way as the types they replace. Because of an underlying change in `GridLayoutBase.jl`, it is now possible to do `Axis(gl[1, 1])` where `gl` is a `GridLayout` that is a sublayout of a `Figure`'s top layout [#1075](https://github.com/JuliaPlots/Makie.jl/pull/1075).
- Bar plots and histograms have a new option for adding text labels [#1069](https://github.com/JuliaPlots/Makie.jl/pull/1069).
- It is now possible to specify one `linewidth` value per segment in `linesegments` [#992](https://github.com/JuliaPlots/Makie.jl/pull/992).
- Added a new 3d camera that allows for better camera movements using keyboard and mouse [#1024](https://github.com/JuliaPlots/Makie.jl/pull/1024).
- Fixed the application of scale transformations to `surface` [#1070](https://github.com/JuliaPlots/Makie.jl/pull/1070).
- Added an option to set a custom callback function for the `RectangleZoom` axis interaction to enable other use cases than zooming [#1104](https://github.com/JuliaPlots/Makie.jl/pull/1104).
- Fixed rendering of `heatmap`s with one or more reversed ranges in CairoMakie, as in `heatmap(1:10, 10:-1:1, rand(10, 10))` [#1100](https://github.com/JuliaPlots/Makie.jl/pull/1100).
- Fixed volume slice recipe and added docs for it [#1123](https://github.com/JuliaPlots/Makie.jl/pull/1123).<|MERGE_RESOLUTION|>--- conflicted
+++ resolved
@@ -2,17 +2,13 @@
 
 ## master
 
-<<<<<<< HEAD
 - Added support for RGB matrices in `heatmap` with GLMakie [#2036](https://github.com/JuliaPlots/Makie.jl/pull/2036)
- 
-=======
 - `Textbox` doesn't defocus anymore on trying to submit invalid input [#2041](https://github.com/JuliaPlots/Makie.jl/pull/2041).
 
 ## v0.17.5
 
 - Fixed a regression with `linkaxes!` [#2039](https://github.com/JuliaPlots/Makie.jl/pull/2039). 
 
->>>>>>> 88ef5334
 ## v0.17.4
 
 - The functions `hlines!`, `vlines!`, `hspan!`, `vspan!` and `abline!` were reimplemented as recipes. This allows using them without an `Axis` argument in first position and also as visuals in AlgebraOfGraphics.jl. Also, `abline!` is now called `ablines!` for consistency, `abline!` is still exported but deprecated and will be removed in the future. [#2023](https://github.com/JuliaPlots/Makie.jl/pulls/2023).
