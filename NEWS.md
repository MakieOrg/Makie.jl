# News

## master

<<<<<<< HEAD
- Add support for `AbstractPattern` in `WGLMakie`.
=======
## v0.18.3

>>>>>>> 868a19c0
- Add `render_on_demand` flag for `GLMakie.Screen`. Setting this to `true` will skip rendering until plots get updated. This is the new default [#2336](https://github.com/MakieOrg/Makie.jl/pull/2336), [#2397](https://github.com/MakieOrg/Makie.jl/pull/2397).
- Clean up OpenGL state handling in GLMakie [#2397](https://github.com/MakieOrg/Makie.jl/pull/2397).
- Fix salting [#2407](https://github.com/MakieOrg/Makie.jl/pull/2407).
- Fixes for [GtkMakie](https://github.com/jwahlstrand/GtkMakie.jl) [#2418](https://github.com/MakieOrg/Makie.jl/pull/2418).

## v0.18.2

- Fix Axis3 tick flipping with negative azimuth [#2364](https://github.com/MakieOrg/Makie.jl/pull/2364).
- Fix empty!(fig) and empty!(ax) [#2374](https://github.com/MakieOrg/Makie.jl/pull/2374), [#2375](https://github.com/MakieOrg/Makie.jl/pull/2375).
- Remove stencil buffer [#2389](https://github.com/MakieOrg/Makie.jl/pull/2389).
- Move Arrows and Wireframe to MakieCore [#2384](https://github.com/MakieOrg/Makie.jl/pull/2384).
- Skip legend entry if label is nothing [#2350](https://github.com/MakieOrg/Makie.jl/pull/2350).

## v0.18.1

- fix heatmap interpolation [#2343](https://github.com/MakieOrg/Makie.jl/pull/2343).
- move poly to MakieCore [#2334](https://github.com/MakieOrg/Makie.jl/pull/2334)
- Fix picking warning and update_axis_camera [#2352](https://github.com/MakieOrg/Makie.jl/pull/2352).
- bring back inline!, to not open a window in VSCode repl [#2353](https://github.com/MakieOrg/Makie.jl/pull/2353).

## v0.18

- **Breaking** Added `BezierPath` which can be constructed from SVG like command list, SVG string or from a `Polygon`.
  Added ability to use `BezierPath` and `Polgyon` as scatter markers.
  Replaced default symbol markers like `:cross` which converted to characters before with more precise `BezierPaths` and adjusted default markersize to 12.
  **Deprecated** using `String` to specify multiple char markers (`scatter(1:4, marker="abcd")`).
  **Deprecated** concrete geometries as markers like `Circle(Point2f(0), 1.5)` in favor of using the type like `Circle` for dispatch to special backend methods.
  Added single image marker support to WGLMakie [#979](https://github.com/MakieOrg/Makie.jl/pull/979).
- **Breaking** Refactored `display`, `record`, `colorbuffer` and `screens` to be faster and more consistent [#2306](https://github.com/MakieOrg/Makie.jl/pull/2306#issuecomment-1275918061).
- **Breaking** Refactored `DataInspector` to use `tooltip`. This results in changes in the attributes of DataInspector. Added `inspector_label`, `inspector_hover` and `inspector_clear` as optional attributes [#2095](https://github.com/JuliaPlots/Makie.jl/pull/2095).
- Added the `hexbin` plotting function [#2201](https://github.com/JuliaPlots/Makie.jl/pull/2201).
- Added the `tricontourf` plotting function [#2226](https://github.com/JuliaPlots/Makie.jl/pull/2226).
- Fixed per character attributes in text [#2244](https://github.com/JuliaPlots/Makie.jl/pull/2244).
- Allowed `CairoMakie` to render `scatter` with images as markers [#2080](https://github.com/MakieOrg/Makie.jl/pull/2080).
- Reworked text drawing and added ability to draw special characters via glyph indices in order to draw more LaTeX math characters with MathTeXEngine v0.5 [#2139](https://github.com/MakieOrg/Makie.jl/pull/2139).
- Allowed text to be copy/pasted into `Textbox` [#2281](https://github.com/MakieOrg/Makie.jl/pull/2281)
- Fixed updates for multiple meshes [#2277](https://github.com/MakieOrg/Makie.jl/pull/2277).
- Fixed broadcasting for linewidth, lengthscale & arrowsize in `arrow` recipe [#2273](https://github.com/MakieOrg/Makie.jl/pull/2273).
- Made GLMakie relocatable [#2282](https://github.com/MakieOrg/Makie.jl/pull/2282).
- Fixed changing input types in plot arguments [#2297](https://github.com/MakieOrg/Makie.jl/pull/2297).
- Better performance for Menus and fix clicks on items [#2299](https://github.com/MakieOrg/Makie.jl/pull/2299).
- Fixed CairoMakie bitmaps with transparency by using premultiplied ARGB surfaces [#2304](https://github.com/MakieOrg/Makie.jl/pull/2304).
- Fixed hiding of `Scene`s by setting `scene.visible[] = false` [#2317](https://github.com/MakieOrg/Makie.jl/pull/2317).
- `Axis` now accepts a `Tuple{Bool, Bool}` for `xtrimspine` and `ytrimspine` to trim only one end of the spine [#2171](https://github.com/JuliaPlots/Makie.jl/pull/2171).

## v0.17.13

- Fixed boundingboxes [#2184](https://github.com/MakieOrg/Makie.jl/pull/2184).
- Fixed highclip/lowclip in meshscatter, poly, contourf, barplot [#2183](https://github.com/MakieOrg/Makie.jl/pull/2183).
- Fixed gridline updates [#2196](https://github.com/MakieOrg/Makie.jl/pull/2196).
- Fixed glDisablei argument order, which crashed some Intel drivers.

## v0.17.12

- Fixed stackoverflow in show [#2167](https://github.com/MakieOrg/Makie.jl/pull/2167).

## v0.17.11

- `rainclouds`(!) now supports `violin_limits` keyword argument, serving the same.
role as `datalimits` in `violin` [#2137](https://github.com/MakieOrg/Makie.jl/pull/2137).
- Fixed an issue where nonzero `strokewidth` results in a thin outline of the wrong color if `color` and `strokecolor` didn't match and weren't transparent. [#2096](https://github.com/MakieOrg/Makie.jl/pull/2096).
- Improved performance around Axis(3) limits [#2115](https://github.com/MakieOrg/Makie.jl/pull/2115).
- Cleaned up stroke artifacts in scatter and text [#2096](https://github.com/MakieOrg/Makie.jl/pull/2096).
- Compile time improvements [#2153](https://github.com/MakieOrg/Makie.jl/pull/2153).
- Mesh and Surface now interpolate between values instead of interpolating between colors for WGLMakie + GLMakie [#2097](https://github.com/MakieOrg/Makie.jl/pull/2097).

## v0.17.10

- Bumped compatibility bound of `GridLayoutBase.jl` to `v0.9.0` which fixed a regression with `Mixed` and `Outside` alignmodes in nested `GridLayout`s [#2135](https://github.com/MakieOrg/Makie.jl/pull/2135).

## v0.17.9

- Patterns (`Makie.AbstractPattern`) are now supported by `CairoMakie` in `poly` plots that don't involve `mesh`, such as `bar` and `poly` [#2106](https://github.com/MakieOrg/Makie.jl/pull/2106/).
- Fixed regression where `Block` alignments could not be specified as numbers anymore [#2108](https://github.com/MakieOrg/Makie.jl/pull/2108).
- Added the option to show mirrored ticks on the other side of an Axis using the attributes `xticksmirrored` and `yticksmirrored` [#2105](https://github.com/MakieOrg/Makie.jl/pull/2105).
- Fixed a bug where a set of `Axis` wouldn't be correctly linked together if they were only linked in pairs instead of all at the same time [#2116](https://github.com/MakieOrg/Makie.jl/pull/2116).

## v0.17.7

- Improved `Menu` performance, now it should me much harder to reach the boundary of 255 scenes in GLMakie. `Menu` also takes a `default` keyword argument now and can be scrolled if there is too little space available.

## v0.17.6

- **EXPERIMENTAL**: Added support for multiple windows in GLMakie through `display(GLMakie.Screen(), figure_or_scene)` [#1771](https://github.com/MakieOrg/Makie.jl/pull/1771).
- Added support for RGB matrices in `heatmap` with GLMakie [#2036](https://github.com/MakieOrg/Makie.jl/pull/2036)
- `Textbox` doesn't defocus anymore on trying to submit invalid input [#2041](https://github.com/MakieOrg/Makie.jl/pull/2041).
- `text` now takes the position as the first argument(s) like `scatter` and most other plotting functions, it is invoked `text(x, y, [z], text = "text")`. Because it is now of conversion type `PointBased`, the positions can be given in all the usual different ways which are implemented as conversion methods. All old invocation styles such as `text("text", position = Point(x, y))` still work to maintain backwards compatibility [#2020](https://github.com/MakieOrg/Makie.jl/pull/2020).

## v0.17.5

- Fixed a regression with `linkaxes!` [#2039](https://github.com/MakieOrg/Makie.jl/pull/2039).

## v0.17.4

- The functions `hlines!`, `vlines!`, `hspan!`, `vspan!` and `abline!` were reimplemented as recipes. This allows using them without an `Axis` argument in first position and also as visuals in AlgebraOfGraphics.jl. Also, `abline!` is now called `ablines!` for consistency, `abline!` is still exported but deprecated and will be removed in the future. [#2023](https://github.com/MakieOrg/Makie.jl/pulls/2023).
- Added `rainclouds` and `rainclouds!` [#1725](https://github.com/MakieOrg/Makie.jl/pull/1725).
- Improve CairoMakie performance [#1964](https://github.com/MakieOrg/Makie.jl/pull/1964) [#1981](https://github.com/MakieOrg/Makie.jl/pull/1981).
- Interpolate colormap correctly [#1973](https://github.com/MakieOrg/Makie.jl/pull/1973).
- Fix picking [#1993](https://github.com/MakieOrg/Makie.jl/pull/1993).
- Improve compile time latency [#1968](https://github.com/MakieOrg/Makie.jl/pull/1968) [#2000](https://github.com/MakieOrg/Makie.jl/pull/2000).
- Fix multi poly with rects [#1999](https://github.com/MakieOrg/Makie.jl/pull/1999).
- Respect scale and nonlinear values in PlotUtils cgrads [#1979](https://github.com/MakieOrg/Makie.jl/pull/1979).
- Fix CairoMakie heatmap filtering [#1828](https://github.com/MakieOrg/Makie.jl/pull/1828).
- Remove GLVisualize and MakieLayout module [#2007](https://github.com/MakieOrg/Makie.jl/pull/2007) [#2008](https://github.com/MakieOrg/Makie.jl/pull/2008).
- Add linestyle and default to extrema(z) for contour, remove bitrotten fillrange [#2008](https://github.com/MakieOrg/Makie.jl/pull/2008).

## v0.17.3

- Switched to `MathTeXEngine v0.4`, which improves the look of LaTeXStrings [#1952](https://github.com/MakieOrg/Makie.jl/pull/1952).
- Added subtitle capability to `Axis` [#1859](https://github.com/MakieOrg/Makie.jl/pull/1859).
- Fixed a bug where scaled colormaps constructed using `Makie.cgrad` were not interpreted correctly.

## v0.17.2

- Changed the default font from `Dejavu Sans` to `TeX Gyre Heros Makie` which is the same as `TeX Gyre Heros` with slightly decreased descenders and ascenders. Decreasing those metrics reduced unnecessary whitespace and alignment issues. Four fonts in total were added, the styles Regular, Bold, Italic and Bold Italic. Also changed `Axis`, `Axis3` and `Legend` attributes `titlefont` to `TeX Gyre Heros Makie Bold` in order to separate it better from axis labels in multifacet arrangements [#1897](https://github.com/MakieOrg/Makie.jl/pull/1897).

## v0.17.1

- Added word wrapping. In `Label`, `word_wrap = true` causes it to use the suggested width and wrap text to fit. In `text`, `word_wrap_width > 0` can be used to set a pixel unit line width. Any word (anything between two spaces without a newline) that goes beyond this width gets a newline inserted before it [#1819](https://github.com/MakieOrg/Makie.jl/pull/1819).
- Improved `Axis3`'s interactive performance [#1835](https://github.com/MakieOrg/Makie.jl/pull/1835).
- Fixed errors in GLMakie's `scatter` implementation when markers are given as images. [#1917](https://github.com/MakieOrg/Makie.jl/pull/1917).
- Removed some method ambiguities introduced in v0.17 [#1922](https://github.com/MakieOrg/Makie.jl/pull/1922).
- Add an empty default label, `""`, to each slider that doesn't have a label in `SliderGrid` [#1888](https://github.com/MakieOrg/Makie.jl/pull/1888).

## v0.17

- **Breaking** Added `space` as a generic attribute to switch between data, pixel, relative and clip space for positions. `space` in text has been renamed to `markerspace` because of this. `Pixel` and `SceneSpace` are no longer valid inputs for `space` or `markerspace` [#1596](https://github.com/MakieOrg/Makie.jl/pull/1596).
- **Breaking** Deprecated `mouse_selection(scene)` for `pick(scene)`.
- **Breaking** Bumped `GridLayoutBase` version to `v0.7`, which introduced offset layouts. Now, indexing into row 0 doesn't create a new row 1, but a new row 0, so that all previous content positions stay the same. This makes building complex layouts order-independent [#1704](https://github.com/MakieOrg/Makie.jl/pull/1704).
- **Breaking** deprecate `to_colormap(cmap, ncolors)` in favor of `categorical_colors(cmap, ncolors)` and `resample_cmap(cmap, ncolors)` [#1901](https://github.com/MakieOrg/Makie.jl/pull/1901) [#1723](https://github.com/MakieOrg/Makie.jl/pull/1723).
- Added `empty!(fig)` and changed `empty!(scene)` to remove all child plots without detaching windows [#1818](https://github.com/MakieOrg/Makie.jl/pull/1818).
- Switched to erroring instead of warning for deprecated events `mousebuttons`, `keyboardbuttons` and `mousedrag`.
- `Layoutable` was renamed to `Block` and the infrastructure changed such that attributes are fixed fields and each block has its own `Scene` for better encapsulation [#1796](https://github.com/MakieOrg/Makie.jl/pull/1796).
- Added `SliderGrid` block which replaces the deprecated `labelslider!` and `labelslidergrid!` functions [#1796](https://github.com/MakieOrg/Makie.jl/pull/1796).
- The default anti-aliasing method can now be set in `CairoMakie.activate!` using the `antialias` keyword.  Available options are `CairoMakie.Cairo.ANTIALIAS_*` [#1875](https://github.com/MakieOrg/Makie.jl/pull/1875).
- Added ability to rasterize a plots in CairoMakie vector graphics if `plt.rasterize = true` or `plt.rasterize = scale::Int` [#1872](https://github.com/MakieOrg/Makie.jl/pull/1872).
- Fixed segfaults in `streamplot_impl` on Mac M1 [#1830](https://github.com/MakieOrg/Makie.jl/pull/1830).
- Set the [Cairo miter limit](https://www.cairographics.org/manual/cairo-cairo-t.html#cairo-set-miter-limit) to mimic GLMakie behaviour [#1844](https://github.com/MakieOrg/Makie.jl/pull/1844).
- Fixed a method ambiguity in `rotatedrect` [#1846](https://github.com/MakieOrg/Makie.jl/pull/1846).
- Allow weights in statistical recipes [#1816](https://github.com/MakieOrg/Makie.jl/pull/1816).
- Fixed manual cycling of plot attributes [#1873](https://github.com/MakieOrg/Makie.jl/pull/1873).
- Fixed type constraints in ticklabelalign attributes [#1882](https://github.com/MakieOrg/Makie.jl/pull/1882).

##  v0.16.4

- Fixed WGLMakie performance bug and added option to set fps via `WGLMakie.activate!(fps=30)`.
- Implemented `nan_color`, `lowclip`, `highclip` for `image(::Matrix{Float})` in shader.
- Cleaned up mesh shader and implemented `nan_color`, `lowclip`, `highclip` for `mesh(m; color::Matrix{Float})` on the shader.
- Allowed `GLMakie.Buffer` `GLMakie.Sampler` to be used in `GeometryBasics.Mesh` to partially update parts of a mesh/texture and different interpolation and clamping modes for the texture.

## v0.16

- **Breaking** Removed `Node` alias [#1307](https://github.com/MakieOrg/Makie.jl/pull/1307), [#1393](https://github.com/MakieOrg/Makie.jl/pull/1393). To upgrade, simply replace all occurrences of `Node` with `Observable`.
- **Breaking** Cleaned up `Scene` type [#1192](https://github.com/MakieOrg/Makie.jl/pull/1192), [#1393](https://github.com/MakieOrg/Makie.jl/pull/1393). The `Scene()` constructor doesn't create any axes or limits anymore. All keywords like `raw`, `show_axis` have been removed. A scene now always works like it did when using the deprecated `raw=true`. All the high level functionality like showing an axis and adding a 3d camera has been moved to `LScene`. See the new `Scene` tutorial for more info: https://docs.makie.org/dev/tutorials/scenes/.
- **Breaking** Lights got moved to `Scene`, see the [lighting docs](https://docs.makie.org/stable/documentation/lighting) and [RPRMakie examples](https://docs.makie.org/stable/documentation/backends/rprmakie/).
- Added ECDF plot [#1310](https://github.com/MakieOrg/Makie.jl/pull/1310).
- Added Order Independent Transparency to GLMakie [#1418](https://github.com/MakieOrg/Makie.jl/pull/1418), [#1506](https://github.com/MakieOrg/Makie.jl/pull/1506). This type of transparency is now used with `transpareny = true`. The old transparency handling is available with `transparency = false`.
- Fixed blurry text in GLMakie and WGLMakie [#1494](https://github.com/MakieOrg/Makie.jl/pull/1494).
- Introduced a new experimental backend for ray tracing: [RPRMakie](https://docs.makie.org/stable/documentation/backends/rprmakie/).
- Added the `Cycled` type, which can be used to select the i-th value from the current cycler for a specific attribute [#1248](https://github.com/MakieOrg/Makie.jl/pull/1248).
- The plot function `scatterlines` now uses `color` as `markercolor` if `markercolor` is `automatic`. Also, cycling of the `color` attribute is enabled [#1463](https://github.com/MakieOrg/Makie.jl/pull/1463).
- Added the function `resize_to_layout!`, which allows to resize a `Figure` so that it contains its top `GridLayout` without additional whitespace or clipping [#1438](https://github.com/MakieOrg/Makie.jl/pull/1438).
- Cleaned up lighting in 3D contours and isosurfaces [#1434](https://github.com/MakieOrg/Makie.jl/pull/1434).
- Adjusted attributes of volumeslices to follow the normal structure [#1404](https://github.com/MakieOrg/Makie.jl/pull/1404). This allows you to adjust attributes like `colormap` without going through nested attributes.
- Added depth to 3D contours and isosurfaces [#1395](https://github.com/MakieOrg/Makie.jl/pull/1395), [#1393](https://github.com/MakieOrg/Makie.jl/pull/1393). This allows them to intersect correctly with other 3D objects.
- Restricted 3D scene camera to one scene [#1394](https://github.com/MakieOrg/Makie.jl/pull/1394), [#1393](https://github.com/MakieOrg/Makie.jl/pull/1393). This fixes issues with multiple scenes fighting over events consumed by the camera. You can select a scene by cleaning on it.
- Added depth shift attribute for GLMakie and WGLMakie [#1382](https://github.com/MakieOrg/Makie.jl/pull/1382), [#1393](https://github.com/MakieOrg/Makie.jl/pull/1393). This can be used to adjust render order similar to `overdraw`.
- Simplified automatic width computation in barplots [#1223](https://github.com/MakieOrg/Makie.jl/pull/1223), [#1393](https://github.com/MakieOrg/Makie.jl/pull/1393). If no `width` attribute is passed, the default width is computed as the minimum difference between consecutive `x` positions. Gap between bars are given by the (multiplicative) `gap` attribute. The actual bar width equals `width * (1 - gap)`.
- Added logical expressions for `ispressed` [#1222](https://github.com/MakieOrg/Makie.jl/pull/1222), [#1393](https://github.com/MakieOrg/Makie.jl/pull/1393). This moves a lot of control over hotkeys towards the user. With these changes one can now set a hotkey to trigger on any or no key, collections of keys and logical combinations of keys (i.e. "A is pressed and B is not pressed").
- Fixed issues with `Menu` render order [#1411](https://github.com/MakieOrg/Makie.jl/pull/1411).
- Added `label_rotation` to barplot [#1401](https://github.com/MakieOrg/Makie.jl/pull/1401).
- Fixed issue where `pixelcam!` does not remove controls from other cameras [#1504](https://github.com/MakieOrg/Makie.jl/pull/1504).
- Added conversion for OffsetArrays [#1260](https://github.com/MakieOrg/Makie.jl/pull/1260).
- The `qqplot` `qqline` options were changed to `:identity`, `:fit`, `:fitrobust` and `:none` (the default) [#1563](https://github.com/MakieOrg/Makie.jl/pull/1563). Fixed numeric error due to double computation of quantiles when fitting `qqline`. Deprecated `plot(q::QQPair)` method as it does not have enough information for correct `qqline` fit.

All other changes are collected [in this PR](https://github.com/MakieOrg/Makie.jl/pull/1521) and in the [release notes](https://github.com/MakieOrg/Makie.jl/releases/tag/v0.16.0).

## v0.15.3
- The functions `labelslidergrid!` and `labelslider!` now set fixed widths for the value column with a heuristic. It is possible now to pass `Formatting.format` format strings as format specifiers in addition to the previous functions.
- Fixed 2D arrow rotations in `streamplot` [#1352](https://github.com/MakieOrg/Makie.jl/pull/1352).

## v0.15.2
- Reenabled Julia 1.3 support.
- Use [MathTexEngine v0.2](https://github.com/Kolaru/MathTeXEngine.jl/releases/tag/v0.2.0).
- Depend on new GeometryBasics, which changes all the Vec/Point/Quaternion/RGB/RGBA - f0 aliases to just f. For example, `Vec2f0` is changed to `Vec2f`. Old aliases are still exported, but deprecated and will be removed in the next breaking release. For more details and an upgrade script, visit [GeometryBasics#97](https://github.com/JuliaGeometry/GeometryBasics.jl/pull/97).
- Added `hspan!` and `vspan!` functions [#1264](https://github.com/MakieOrg/Makie.jl/pull/1264).

## v0.15.1
- Switched documentation framework to Franklin.jl.
- Added a specialization for `volumeslices` to DataInspector.
- Fixed 1 element `hist` [#1238](https://github.com/MakieOrg/Makie.jl/pull/1238) and make it easier to move `hist` [#1150](https://github.com/MakieOrg/Makie.jl/pull/1150).

## v0.15.0

- `LaTeXString`s can now be used as input to `text` and therefore as labels for `Axis`, `Legend`, or other comparable objects. Mathematical expressions are typeset using [MathTeXEngine.jl](https://github.com/Kolaru/MathTeXEngine.jl) which offers a fast approximation of LaTeX typesetting [#1022](https://github.com/MakieOrg/Makie.jl/pull/1022).
- Added `Symlog10` and `pseudolog10` axis scales for log scale approximations that work with zero and negative values [#1109](https://github.com/MakieOrg/Makie.jl/pull/1109).
- Colorbar limits can now be passed as the attribute `colorrange` similar to plots [#1066](https://github.com/MakieOrg/Makie.jl/pull/1066).
- Added the option to pass three vectors to heatmaps and other plots using `SurfaceLike` conversion [#1101](https://github.com/MakieOrg/Makie.jl/pull/1101).
- Added `stairs` plot recipe [#1086](https://github.com/MakieOrg/Makie.jl/pull/1086).
- **Breaking** Removed `FigurePosition` and `FigureSubposition` types. Indexing into a `Figure` like `fig[1, 1]` now returns `GridPosition` and `GridSubposition` structs, which can be used in the same way as the types they replace. Because of an underlying change in `GridLayoutBase.jl`, it is now possible to do `Axis(gl[1, 1])` where `gl` is a `GridLayout` that is a sublayout of a `Figure`'s top layout [#1075](https://github.com/MakieOrg/Makie.jl/pull/1075).
- Bar plots and histograms have a new option for adding text labels [#1069](https://github.com/MakieOrg/Makie.jl/pull/1069).
- It is now possible to specify one `linewidth` value per segment in `linesegments` [#992](https://github.com/MakieOrg/Makie.jl/pull/992).
- Added a new 3d camera that allows for better camera movements using keyboard and mouse [#1024](https://github.com/MakieOrg/Makie.jl/pull/1024).
- Fixed the application of scale transformations to `surface` [#1070](https://github.com/MakieOrg/Makie.jl/pull/1070).
- Added an option to set a custom callback function for the `RectangleZoom` axis interaction to enable other use cases than zooming [#1104](https://github.com/MakieOrg/Makie.jl/pull/1104).
- Fixed rendering of `heatmap`s with one or more reversed ranges in CairoMakie, as in `heatmap(1:10, 10:-1:1, rand(10, 10))` [#1100](https://github.com/MakieOrg/Makie.jl/pull/1100).
- Fixed volume slice recipe and added docs for it [#1123](https://github.com/MakieOrg/Makie.jl/pull/1123).<|MERGE_RESOLUTION|>--- conflicted
+++ resolved
@@ -2,12 +2,10 @@
 
 ## master
 
-<<<<<<< HEAD
 - Add support for `AbstractPattern` in `WGLMakie`.
-=======
+
 ## v0.18.3
 
->>>>>>> 868a19c0
 - Add `render_on_demand` flag for `GLMakie.Screen`. Setting this to `true` will skip rendering until plots get updated. This is the new default [#2336](https://github.com/MakieOrg/Makie.jl/pull/2336), [#2397](https://github.com/MakieOrg/Makie.jl/pull/2397).
 - Clean up OpenGL state handling in GLMakie [#2397](https://github.com/MakieOrg/Makie.jl/pull/2397).
 - Fix salting [#2407](https://github.com/MakieOrg/Makie.jl/pull/2407).
