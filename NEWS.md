# News

## master

<<<<<<< HEAD
- **EXPERIMENTAL** Added support for multiple windows in GLMakie through `display(GLMakie.Screen(), figure_or_scene)` [#1771](https://github.com/JuliaPlots/Makie.jl/pull/1771).
=======
- The functions `hlines!`, `vlines!`, `hspan!`, `vspan!` and `abline!` were reimplemented as recipes. This allows using them without an `Axis` argument in first position and also as visuals in AlgebraOfGraphics.jl. Also, `abline!` is now called `ablines!` for consistency, `abline!` is still exported but deprecated and will be removed in the future. [#2023](https://github.com/JuliaPlots/Makie.jl/pulls/2023).
>>>>>>> 07142b0c
- Added `rainclouds` and `rainclouds!` [#1725](https://github.com/JuliaPlots/Makie.jl/pull/1725)

## v0.17.3

- Switched to `MathTeXEngine v0.4`, which improves the look of LaTeXStrings [#1952](https://github.com/JuliaPlots/Makie.jl/pull/1952).
- Added subtitle capability to `Axis` [#1859](https://github.com/JuliaPlots/Makie.jl/pull/1859).
- Fixed a bug where scaled colormaps constructed using `Makie.cgrad` were not interpreted correctly.

## v0.17.2

- Changed the default font from `Dejavu Sans` to `TeX Gyre Heros Makie` which is the same as `TeX Gyre Heros` with slightly decreased descenders and ascenders. Decreasing those metrics reduced unnecessary whitespace and alignment issues. Four fonts in total were added, the styles Regular, Bold, Italic and Bold Italic. Also changed `Axis`, `Axis3` and `Legend` attributes `titlefont` to `TeX Gyre Heros Makie Bold` in order to separate it better from axis labels in multifacet arrangements [#1897](https://github.com/JuliaPlots/Makie.jl/pull/1897).

## v0.17.1

- Added word wrapping. In `Label`, `word_wrap = true` causes it to use the suggested width and wrap text to fit. In `text`, `word_wrap_width > 0` can be used to set a pixel unit line width. Any word (anything between two spaces without a newline) that goes beyond this width gets a newline inserted before it [#1819](https://github.com/JuliaPlots/Makie.jl/pull/1819).
- Improved `Axis3`'s interactive performance [#1835](https://github.com/JuliaPlots/Makie.jl/pull/1835). 
- Fixed errors in GLMakie's `scatter` implementation when markers are given as images. [#1917](https://github.com/JuliaPlots/Makie.jl/pull/1917).
- Removed some method ambiguities introduced in v0.17 [#1922](https://github.com/JuliaPlots/Makie.jl/pull/1922).
- Add an empty default label, `""`, to each slider that doesn't have a label in `SliderGrid` [#1888](https://github.com/JuliaPlots/Makie.jl/pull/1888).

## v0.17

- **Breaking** Added `space` as a generic attribute to switch between data, pixel, relative and clip space for positions. `space` in text has been renamed to `markerspace` because of this. `Pixel` and `SceneSpace` are no longer valid inputs for `space` or `markerspace` [#1596](https://github.com/JuliaPlots/Makie.jl/pull/1596).
- **Breaking** Deprecated `mouse_selection(scene)` for `pick(scene)`.
- **Breaking** Bumped `GridLayoutBase` version to `v0.7`, which introduced offset layouts. Now, indexing into row 0 doesn't create a new row 1, but a new row 0, so that all previous content positions stay the same. This makes building complex layouts order-independent [#1704](https://github.com/JuliaPlots/Makie.jl/pull/1704).
- **Breaking** deprecate `to_colormap(cmap, ncolors)` in favor of `categorical_colors(cmap, ncolors)` and `resample_cmap(cmap, ncolors)` [#1901](https://github.com/JuliaPlots/Makie.jl/pull/1901) [#1723](https://github.com/JuliaPlots/Makie.jl/pull/1723).
- Added `empty!(fig)` and changed `empty!(scene)` to remove all child plots without detaching windows [#1818](https://github.com/JuliaPlots/Makie.jl/pull/1818).
- Switched to erroring instead of warning for deprecated events `mousebuttons`, `keyboardbuttons` and `mousedrag`.
- `Layoutable` was renamed to `Block` and the infrastructure changed such that attributes are fixed fields and each block has its own `Scene` for better encapsulation [#1796](https://github.com/JuliaPlots/Makie.jl/pull/1796).
- Added `SliderGrid` block which replaces the deprecated `labelslider!` and `labelslidergrid!` functions [#1796](https://github.com/JuliaPlots/Makie.jl/pull/1796).
- The default anti-aliasing method can now be set in `CairoMakie.activate!` using the `antialias` keyword.  Available options are `CairoMakie.Cairo.ANTIALIAS_*` [#1875](https://github.com/JuliaPlots/Makie.jl/pull/1875).
- Added ability to rasterize a plots in CairoMakie vector graphics if `plt.rasterize = true` or `plt.rasterize = scale::Int` [#1872](https://github.com/JuliaPlots/Makie.jl/pull/1872).
- Fixed segfaults in `streamplot_impl` on Mac M1 [#1830](https://github.com/JuliaPlots/Makie.jl/pull/1830).
- Set the [Cairo miter limit](https://www.cairographics.org/manual/cairo-cairo-t.html#cairo-set-miter-limit) to mimic GLMakie behaviour [#1844](https://github.com/JuliaPlots/Makie.jl/pull/1844).
- Fixed a method ambiguity in `rotatedrect` [#1846](https://github.com/JuliaPlots/Makie.jl/pull/1846).
- Allow weights in statistical recipes [#1816](https://github.com/JuliaPlots/Makie.jl/pull/1816).
- Fixed manual cycling of plot attributes [#1873](https://github.com/JuliaPlots/Makie.jl/pull/1873).
- Fixed type constraints in ticklabelalign attributes [#1882](https://github.com/JuliaPlots/Makie.jl/pull/1882).

##  v0.16.4

- Fixed WGLMakie performance bug and added option to set fps via `WGLMakie.activate!(fps=30)`.
- Implemented `nan_color`, `lowclip`, `highclip` for `image(::Matrix{Float})` in shader.
- Cleaned up mesh shader and implemented `nan_color`, `lowclip`, `highclip` for `mesh(m; color::Matrix{Float})` on the shader.
- Allowed `GLMakie.Buffer` `GLMakie.Sampler` to be used in `GeometryBasics.Mesh` to partially update parts of a mesh/texture and different interpolation and clamping modes for the texture.

## v0.16

- **Breaking** Removed `Node` alias [#1307](https://github.com/JuliaPlots/Makie.jl/pull/1307), [#1393](https://github.com/JuliaPlots/Makie.jl/pull/1393). To upgrade, simply replace all occurrences of `Node` with `Observable`.
- **Breaking** Cleaned up `Scene` type [#1192](https://github.com/JuliaPlots/Makie.jl/pull/1192), [#1393](https://github.com/JuliaPlots/Makie.jl/pull/1393). The `Scene()` constructor doesn't create any axes or limits anymore. All keywords like `raw`, `show_axis` have been removed. A scene now always works like it did when using the deprecated `raw=true`. All the high level functionality like showing an axis and adding a 3d camera has been moved to `LScene`. See the new `Scene` tutorial for more info: https://makie.juliaplots.org/dev/tutorials/scenes/.
- **Breaking** Lights got moved to `Scene`, see the [lighting docs](https://makie.juliaplots.org/stable/documentation/lighting) and [RPRMakie examples](https://makie.juliaplots.org/stable/documentation/backends/rprmakie/).
- Added ECDF plot [#1310](https://github.com/JuliaPlots/Makie.jl/pull/1310).
- Added Order Independent Transparency to GLMakie [#1418](https://github.com/JuliaPlots/Makie.jl/pull/1418), [#1506](https://github.com/JuliaPlots/Makie.jl/pull/1506). This type of transparency is now used with `transpareny = true`. The old transparency handling is available with `transparency = false`.
- Fixed blurry text in GLMakie and WGLMakie [#1494](https://github.com/JuliaPlots/Makie.jl/pull/1494).
- Introduced a new experimental backend for ray tracing: [RPRMakie](https://makie.juliaplots.org/stable/documentation/backends/rprmakie/).
- Added the `Cycled` type, which can be used to select the i-th value from the current cycler for a specific attribute [#1248](https://github.com/JuliaPlots/Makie.jl/pull/1248).
- The plot function `scatterlines` now uses `color` as `markercolor` if `markercolor` is `automatic`. Also, cycling of the `color` attribute is enabled [#1463](https://github.com/JuliaPlots/Makie.jl/pull/1463).
- Added the function `resize_to_layout!`, which allows to resize a `Figure` so that it contains its top `GridLayout` without additional whitespace or clipping [#1438](https://github.com/JuliaPlots/Makie.jl/pull/1438).
- Cleaned up lighting in 3D contours and isosurfaces [#1434](https://github.com/JuliaPlots/Makie.jl/pull/1434).
- Adjusted attributes of volumeslices to follow the normal structure [#1404](https://github.com/JuliaPlots/Makie.jl/pull/1404). This allows you to adjust attributes like `colormap` without going through nested attributes.
- Added depth to 3D contours and isosurfaces [#1395](https://github.com/JuliaPlots/Makie.jl/pull/1395), [#1393](https://github.com/JuliaPlots/Makie.jl/pull/1393). This allows them to intersect correctly with other 3D objects.
- Restricted 3D scene camera to one scene [#1394](https://github.com/JuliaPlots/Makie.jl/pull/1394), [#1393](https://github.com/JuliaPlots/Makie.jl/pull/1393). This fixes issues with multiple scenes fighting over events consumed by the camera. You can select a scene by cleaning on it.
- Added depth shift attribute for GLMakie and WGLMakie [#1382](https://github.com/JuliaPlots/Makie.jl/pull/1382), [#1393](https://github.com/JuliaPlots/Makie.jl/pull/1393). This can be used to adjust render order similar to `overdraw`.
- Simplified automatic width computation in barplots [#1223](https://github.com/JuliaPlots/Makie.jl/pull/1223), [#1393](https://github.com/JuliaPlots/Makie.jl/pull/1393). If no `width` attribute is passed, the default width is computed as the minimum difference between consecutive `x` positions. Gap between bars are given by the (multiplicative) `gap` attribute. The actual bar width equals `width * (1 - gap)`.
- Added logical expressions for `ispressed` [#1222](https://github.com/JuliaPlots/Makie.jl/pull/1222), [#1393](https://github.com/JuliaPlots/Makie.jl/pull/1393). This moves a lot of control over hotkeys towards the user. With these changes one can now set a hotkey to trigger on any or no key, collections of keys and logical combinations of keys (i.e. "A is pressed and B is not pressed").
- Fixed issues with `Menu` render order [#1411](https://github.com/JuliaPlots/Makie.jl/pull/1411).
- Added `label_rotation` to barplot [#1401](https://github.com/JuliaPlots/Makie.jl/pull/1401).
- Fixed issue where `pixelcam!` does not remove controls from other cameras [#1504](https://github.com/JuliaPlots/Makie.jl/pull/1504).
- Added conversion for OffsetArrays [#1260](https://github.com/JuliaPlots/Makie.jl/pull/1260).
- The `qqplot` `qqline` options were changed to `:identity`, `:fit`, `:fitrobust` and `:none` (the default) [#1563](https://github.com/JuliaPlots/Makie.jl/pull/1563). Fixed numeric error due to double computation of quantiles when fitting `qqline`. Deprecated `plot(q::QQPair)` method as it does not have enough information for correct `qqline` fit.

All other changes are collected [in this PR](https://github.com/JuliaPlots/Makie.jl/pull/1521) and in the [release notes](https://github.com/JuliaPlots/Makie.jl/releases/tag/v0.16.0).

## v0.15.3
- The functions `labelslidergrid!` and `labelslider!` now set fixed widths for the value column with a heuristic. It is possible now to pass `Formatting.format` format strings as format specifiers in addition to the previous functions.
- Fixed 2D arrow rotations in `streamplot` [#1352](https://github.com/JuliaPlots/Makie.jl/pull/1352).

## v0.15.2
- Reenabled Julia 1.3 support.
- Use [MathTexEngine v0.2](https://github.com/Kolaru/MathTeXEngine.jl/releases/tag/v0.2.0).
- Depend on new GeometryBasics, which changes all the Vec/Point/Quaternion/RGB/RGBA - f0 aliases to just f. For example, `Vec2f0` is changed to `Vec2f`. Old aliases are still exported, but deprecated and will be removed in the next breaking release. For more details and an upgrade script, visit [GeometryBasics#97](https://github.com/JuliaGeometry/GeometryBasics.jl/pull/97).
- Added `hspan!` and `vspan!` functions [#1264](https://github.com/JuliaPlots/Makie.jl/pull/1264).

## v0.15.1
- Switched documentation framework to Franklin.jl.
- Added a specialization for `volumeslices` to DataInspector.
- Fixed 1 element `hist` [#1238](https://github.com/JuliaPlots/Makie.jl/pull/1238) and make it easier to move `hist` [#1150](https://github.com/JuliaPlots/Makie.jl/pull/1150).

## v0.15.0

- `LaTeXString`s can now be used as input to `text` and therefore as labels for `Axis`, `Legend`, or other comparable objects. Mathematical expressions are typeset using [MathTeXEngine.jl](https://github.com/Kolaru/MathTeXEngine.jl) which offers a fast approximation of LaTeX typesetting [#1022](https://github.com/JuliaPlots/Makie.jl/pull/1022).
- Added `Symlog10` and `pseudolog10` axis scales for log scale approximations that work with zero and negative values [#1109](https://github.com/JuliaPlots/Makie.jl/pull/1109).
- Colorbar limits can now be passed as the attribute `colorrange` similar to plots [#1066](https://github.com/JuliaPlots/Makie.jl/pull/1066).
- Added the option to pass three vectors to heatmaps and other plots using `SurfaceLike` conversion [#1101](https://github.com/JuliaPlots/Makie.jl/pull/1101).
- Added `stairs` plot recipe [#1086](https://github.com/JuliaPlots/Makie.jl/pull/1086).
- **Breaking** Removed `FigurePosition` and `FigureSubposition` types. Indexing into a `Figure` like `fig[1, 1]` now returns `GridPosition` and `GridSubposition` structs, which can be used in the same way as the types they replace. Because of an underlying change in `GridLayoutBase.jl`, it is now possible to do `Axis(gl[1, 1])` where `gl` is a `GridLayout` that is a sublayout of a `Figure`'s top layout [#1075](https://github.com/JuliaPlots/Makie.jl/pull/1075).
- Bar plots and histograms have a new option for adding text labels [#1069](https://github.com/JuliaPlots/Makie.jl/pull/1069).
- It is now possible to specify one `linewidth` value per segment in `linesegments` [#992](https://github.com/JuliaPlots/Makie.jl/pull/992).
- Added a new 3d camera that allows for better camera movements using keyboard and mouse [#1024](https://github.com/JuliaPlots/Makie.jl/pull/1024).
- Fixed the application of scale transformations to `surface` [#1070](https://github.com/JuliaPlots/Makie.jl/pull/1070).
- Added an option to set a custom callback function for the `RectangleZoom` axis interaction to enable other use cases than zooming [#1104](https://github.com/JuliaPlots/Makie.jl/pull/1104).
- Fixed rendering of `heatmap`s with one or more reversed ranges in CairoMakie, as in `heatmap(1:10, 10:-1:1, rand(10, 10))` [#1100](https://github.com/JuliaPlots/Makie.jl/pull/1100).
- Fixed volume slice recipe and added docs for it [#1123](https://github.com/JuliaPlots/Makie.jl/pull/1123).<|MERGE_RESOLUTION|>--- conflicted
+++ resolved
@@ -2,11 +2,8 @@
 
 ## master
 
-<<<<<<< HEAD
 - **EXPERIMENTAL** Added support for multiple windows in GLMakie through `display(GLMakie.Screen(), figure_or_scene)` [#1771](https://github.com/JuliaPlots/Makie.jl/pull/1771).
-=======
 - The functions `hlines!`, `vlines!`, `hspan!`, `vspan!` and `abline!` were reimplemented as recipes. This allows using them without an `Axis` argument in first position and also as visuals in AlgebraOfGraphics.jl. Also, `abline!` is now called `ablines!` for consistency, `abline!` is still exported but deprecated and will be removed in the future. [#2023](https://github.com/JuliaPlots/Makie.jl/pulls/2023).
->>>>>>> 07142b0c
 - Added `rainclouds` and `rainclouds!` [#1725](https://github.com/JuliaPlots/Makie.jl/pull/1725)
 
 ## v0.17.3
