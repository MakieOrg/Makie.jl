# News

## master

<<<<<<< HEAD
- Added `rainclouds` and `rainclouds!` [#1725](https://github.com/JuliaPlots/Makie.jl/pull/1725)
=======
- Added subtitle capability to `Axis` [#1859](https://github.com/JuliaPlots/Makie.jl/pull/1859).

## v0.17.2

- Changed the default font from `Dejavu Sans` to `TeX Gyre Heros Makie` which is the same as `TeX Gyre Heros` with slightly decreased descenders and ascenders. Decreasing those metrics reduced unnecessary whitespace and alignment issues. Four fonts in total were added, the styles Regular, Bold, Italic and Bold Italic. Also changed `Axis`, `Axis3` and `Legend` attributes `titlefont` to `TeX Gyre Heros Makie Bold` in order to separate it better from axis labels in multifacet arrangements [#1897](https://github.com/JuliaPlots/Makie.jl/pull/1897).
>>>>>>> 31b697f0

## v0.17.1

- Added word wrapping. In `Label`, `word_wrap = true` causes it to use the suggested width and wrap text to fit. In `text`, `word_wrap_width > 0` can be used to set a pixel unit line width. Any word (anything between two spaces without a newline) that goes beyond this width gets a newline inserted before it [#1819](https://github.com/JuliaPlots/Makie.jl/pull/1819).
- Improved `Axis3`'s interactive performance [#1835](https://github.com/JuliaPlots/Makie.jl/pull/1835). 
- Fixed errors in GLMakie's `scatter` implementation when markers are given as images. [#1917](https://github.com/JuliaPlots/Makie.jl/pull/1917).
- Removed some method ambiguities introduced in v0.17 [#1922](https://github.com/JuliaPlots/Makie.jl/pull/1922).
- Add an empty default label, `""`, to each slider that doesn't have a label in `SliderGrid` [#1888](https://github.com/JuliaPlots/Makie.jl/pull/1888).

## v0.17

- **Breaking** Added `space` as a generic attribute to switch between data, pixel, relative and clip space for positions. `space` in text has been renamed to `markerspace` because of this. `Pixel` and `SceneSpace` are no longer valid inputs for `space` or `markerspace` [#1596](https://github.com/JuliaPlots/Makie.jl/pull/1596).
- **Breaking** Deprecated `mouse_selection(scene)` for `pick(scene)`.
- **Breaking** Bumped `GridLayoutBase` version to `v0.7`, which introduced offset layouts. Now, indexing into row 0 doesn't create a new row 1, but a new row 0, so that all previous content positions stay the same. This makes building complex layouts order-independent [#1704](https://github.com/JuliaPlots/Makie.jl/pull/1704).
- **Breaking** deprecate `to_colormap(cmap, ncolors)` in favor of `categorical_colors(cmap, ncolors)` and `resample_cmap(cmap, ncolors)` [#1901](https://github.com/JuliaPlots/Makie.jl/pull/1901) [#1723](https://github.com/JuliaPlots/Makie.jl/pull/1723).
- Added `empty!(fig)` and changed `empty!(scene)` to remove all child plots without detaching windows [#1818](https://github.com/JuliaPlots/Makie.jl/pull/1818).
- Switched to erroring instead of warning for deprecated events `mousebuttons`, `keyboardbuttons` and `mousedrag`.
- `Layoutable` was renamed to `Block` and the infrastructure changed such that attributes are fixed fields and each block has its own `Scene` for better encapsulation [#1796](https://github.com/JuliaPlots/Makie.jl/pull/1796).
- Added `SliderGrid` block which replaces the deprecated `labelslider!` and `labelslidergrid!` functions [#1796](https://github.com/JuliaPlots/Makie.jl/pull/1796).
- The default anti-aliasing method can now be set in `CairoMakie.activate!` using the `antialias` keyword.  Available options are `CairoMakie.Cairo.ANTIALIAS_*` [#1875](https://github.com/JuliaPlots/Makie.jl/pull/1875).
- Added ability to rasterize a plots in CairoMakie vector graphics if `plt.rasterize = true` or `plt.rasterize = scale::Int` [#1872](https://github.com/JuliaPlots/Makie.jl/pull/1872).
- Fixed segfaults in `streamplot_impl` on Mac M1 [#1830](https://github.com/JuliaPlots/Makie.jl/pull/1830).
- Set the [Cairo miter limit](https://www.cairographics.org/manual/cairo-cairo-t.html#cairo-set-miter-limit) to mimic GLMakie behaviour [#1844](https://github.com/JuliaPlots/Makie.jl/pull/1844).
- Fixed a method ambiguity in `rotatedrect` [#1846](https://github.com/JuliaPlots/Makie.jl/pull/1846).
- Allow weights in statistical recipes [#1816](https://github.com/JuliaPlots/Makie.jl/pull/1816).
- Fixed manual cycling of plot attributes [#1873](https://github.com/JuliaPlots/Makie.jl/pull/1873).
- Fixed type constraints in ticklabelalign attributes [#1882](https://github.com/JuliaPlots/Makie.jl/pull/1882).

##  v0.16.4

- Fixed WGLMakie performance bug and added option to set fps via `WGLMakie.activate!(fps=30)`.
- Implemented `nan_color`, `lowclip`, `highclip` for `image(::Matrix{Float})` in shader.
- Cleaned up mesh shader and implemented `nan_color`, `lowclip`, `highclip` for `mesh(m; color::Matrix{Float})` on the shader.
- Allowed `GLMakie.Buffer` `GLMakie.Sampler` to be used in `GeometryBasics.Mesh` to partially update parts of a mesh/texture and different interpolation and clamping modes for the texture.

## v0.16

- **Breaking** Removed `Node` alias [#1307](https://github.com/JuliaPlots/Makie.jl/pull/1307), [#1393](https://github.com/JuliaPlots/Makie.jl/pull/1393). To upgrade, simply replace all occurrences of `Node` with `Observable`.
- **Breaking** Cleaned up `Scene` type [#1192](https://github.com/JuliaPlots/Makie.jl/pull/1192), [#1393](https://github.com/JuliaPlots/Makie.jl/pull/1393). The `Scene()` constructor doesn't create any axes or limits anymore. All keywords like `raw`, `show_axis` have been removed. A scene now always works like it did when using the deprecated `raw=true`. All the high level functionality like showing an axis and adding a 3d camera has been moved to `LScene`. See the new `Scene` tutorial for more info: https://makie.juliaplots.org/dev/tutorials/scenes/.
- **Breaking** Lights got moved to `Scene`, see the [lighting docs](https://makie.juliaplots.org/stable/documentation/lighting) and [RPRMakie examples](https://makie.juliaplots.org/stable/documentation/backends/rprmakie/).
- Added ECDF plot [#1310](https://github.com/JuliaPlots/Makie.jl/pull/1310).
- Added Order Independent Transparency to GLMakie [#1418](https://github.com/JuliaPlots/Makie.jl/pull/1418), [#1506](https://github.com/JuliaPlots/Makie.jl/pull/1506). This type of transparency is now used with `transpareny = true`. The old transparency handling is available with `transparency = false`.
- Fixed blurry text in GLMakie and WGLMakie [#1494](https://github.com/JuliaPlots/Makie.jl/pull/1494).
- Introduced a new experimental backend for ray tracing: [RPRMakie](https://makie.juliaplots.org/stable/documentation/backends/rprmakie/).
- Added the `Cycled` type, which can be used to select the i-th value from the current cycler for a specific attribute [#1248](https://github.com/JuliaPlots/Makie.jl/pull/1248).
- The plot function `scatterlines` now uses `color` as `markercolor` if `markercolor` is `automatic`. Also, cycling of the `color` attribute is enabled [#1463](https://github.com/JuliaPlots/Makie.jl/pull/1463).
- Added the function `resize_to_layout!`, which allows to resize a `Figure` so that it contains its top `GridLayout` without additional whitespace or clipping [#1438](https://github.com/JuliaPlots/Makie.jl/pull/1438).
- Cleaned up lighting in 3D contours and isosurfaces [#1434](https://github.com/JuliaPlots/Makie.jl/pull/1434).
- Adjusted attributes of volumeslices to follow the normal structure [#1404](https://github.com/JuliaPlots/Makie.jl/pull/1404). This allows you to adjust attributes like `colormap` without going through nested attributes.
- Added depth to 3D contours and isosurfaces [#1395](https://github.com/JuliaPlots/Makie.jl/pull/1395), [#1393](https://github.com/JuliaPlots/Makie.jl/pull/1393). This allows them to intersect correctly with other 3D objects.
- Restricted 3D scene camera to one scene [#1394](https://github.com/JuliaPlots/Makie.jl/pull/1394), [#1393](https://github.com/JuliaPlots/Makie.jl/pull/1393). This fixes issues with multiple scenes fighting over events consumed by the camera. You can select a scene by cleaning on it.
- Added depth shift attribute for GLMakie and WGLMakie [#1382](https://github.com/JuliaPlots/Makie.jl/pull/1382), [#1393](https://github.com/JuliaPlots/Makie.jl/pull/1393). This can be used to adjust render order similar to `overdraw`.
- Simplified automatic width computation in barplots [#1223](https://github.com/JuliaPlots/Makie.jl/pull/1223), [#1393](https://github.com/JuliaPlots/Makie.jl/pull/1393). If no `width` attribute is passed, the default width is computed as the minimum difference between consecutive `x` positions. Gap between bars are given by the (multiplicative) `gap` attribute. The actual bar width equals `width * (1 - gap)`.
- Added logical expressions for `ispressed` [#1222](https://github.com/JuliaPlots/Makie.jl/pull/1222), [#1393](https://github.com/JuliaPlots/Makie.jl/pull/1393). This moves a lot of control over hotkeys towards the user. With these changes one can now set a hotkey to trigger on any or no key, collections of keys and logical combinations of keys (i.e. "A is pressed and B is not pressed").
- Fixed issues with `Menu` render order [#1411](https://github.com/JuliaPlots/Makie.jl/pull/1411).
- Added `label_rotation` to barplot [#1401](https://github.com/JuliaPlots/Makie.jl/pull/1401).
- Fixed issue where `pixelcam!` does not remove controls from other cameras [#1504](https://github.com/JuliaPlots/Makie.jl/pull/1504).
- Added conversion for OffsetArrays [#1260](https://github.com/JuliaPlots/Makie.jl/pull/1260).
- The `qqplot` `qqline` options were changed to `:identity`, `:fit`, `:fitrobust` and `:none` (the default) [#1563](https://github.com/JuliaPlots/Makie.jl/pull/1563). Fixed numeric error due to double computation of quantiles when fitting `qqline`. Deprecated `plot(q::QQPair)` method as it does not have enough information for correct `qqline` fit.

All other changes are collected [in this PR](https://github.com/JuliaPlots/Makie.jl/pull/1521) and in the [release notes](https://github.com/JuliaPlots/Makie.jl/releases/tag/v0.16.0).

## v0.15.3
- The functions `labelslidergrid!` and `labelslider!` now set fixed widths for the value column with a heuristic. It is possible now to pass `Formatting.format` format strings as format specifiers in addition to the previous functions.
- Fixed 2D arrow rotations in `streamplot` [#1352](https://github.com/JuliaPlots/Makie.jl/pull/1352).

## v0.15.2
- Reenabled Julia 1.3 support.
- Use [MathTexEngine v0.2](https://github.com/Kolaru/MathTeXEngine.jl/releases/tag/v0.2.0).
- Depend on new GeometryBasics, which changes all the Vec/Point/Quaternion/RGB/RGBA - f0 aliases to just f. For example, `Vec2f0` is changed to `Vec2f`. Old aliases are still exported, but deprecated and will be removed in the next breaking release. For more details and an upgrade script, visit [GeometryBasics#97](https://github.com/JuliaGeometry/GeometryBasics.jl/pull/97).
- Added `hspan!` and `vspan!` functions [#1264](https://github.com/JuliaPlots/Makie.jl/pull/1264).

## v0.15.1
- Switched documentation framework to Franklin.jl.
- Added a specialization for `volumeslices` to DataInspector.
- Fixed 1 element `hist` [#1238](https://github.com/JuliaPlots/Makie.jl/pull/1238) and make it easier to move `hist` [#1150](https://github.com/JuliaPlots/Makie.jl/pull/1150).

## v0.15.0

- `LaTeXString`s can now be used as input to `text` and therefore as labels for `Axis`, `Legend`, or other comparable objects. Mathematical expressions are typeset using [MathTeXEngine.jl](https://github.com/Kolaru/MathTeXEngine.jl) which offers a fast approximation of LaTeX typesetting [#1022](https://github.com/JuliaPlots/Makie.jl/pull/1022).
- Added `Symlog10` and `pseudolog10` axis scales for log scale approximations that work with zero and negative values [#1109](https://github.com/JuliaPlots/Makie.jl/pull/1109).
- Colorbar limits can now be passed as the attribute `colorrange` similar to plots [#1066](https://github.com/JuliaPlots/Makie.jl/pull/1066).
- Added the option to pass three vectors to heatmaps and other plots using `SurfaceLike` conversion [#1101](https://github.com/JuliaPlots/Makie.jl/pull/1101).
- Added `stairs` plot recipe [#1086](https://github.com/JuliaPlots/Makie.jl/pull/1086).
- **Breaking** Removed `FigurePosition` and `FigureSubposition` types. Indexing into a `Figure` like `fig[1, 1]` now returns `GridPosition` and `GridSubposition` structs, which can be used in the same way as the types they replace. Because of an underlying change in `GridLayoutBase.jl`, it is now possible to do `Axis(gl[1, 1])` where `gl` is a `GridLayout` that is a sublayout of a `Figure`'s top layout [#1075](https://github.com/JuliaPlots/Makie.jl/pull/1075).
- Bar plots and histograms have a new option for adding text labels [#1069](https://github.com/JuliaPlots/Makie.jl/pull/1069).
- It is now possible to specify one `linewidth` value per segment in `linesegments` [#992](https://github.com/JuliaPlots/Makie.jl/pull/992).
- Added a new 3d camera that allows for better camera movements using keyboard and mouse [#1024](https://github.com/JuliaPlots/Makie.jl/pull/1024).
- Fixed the application of scale transformations to `surface` [#1070](https://github.com/JuliaPlots/Makie.jl/pull/1070).
- Added an option to set a custom callback function for the `RectangleZoom` axis interaction to enable other use cases than zooming [#1104](https://github.com/JuliaPlots/Makie.jl/pull/1104).
- Fixed rendering of `heatmap`s with one or more reversed ranges in CairoMakie, as in `heatmap(1:10, 10:-1:1, rand(10, 10))` [#1100](https://github.com/JuliaPlots/Makie.jl/pull/1100).
- Fixed volume slice recipe and added docs for it [#1123](https://github.com/JuliaPlots/Makie.jl/pull/1123).<|MERGE_RESOLUTION|>--- conflicted
+++ resolved
@@ -2,15 +2,12 @@
 
 ## master
 
-<<<<<<< HEAD
 - Added `rainclouds` and `rainclouds!` [#1725](https://github.com/JuliaPlots/Makie.jl/pull/1725)
-=======
 - Added subtitle capability to `Axis` [#1859](https://github.com/JuliaPlots/Makie.jl/pull/1859).
 
 ## v0.17.2
 
 - Changed the default font from `Dejavu Sans` to `TeX Gyre Heros Makie` which is the same as `TeX Gyre Heros` with slightly decreased descenders and ascenders. Decreasing those metrics reduced unnecessary whitespace and alignment issues. Four fonts in total were added, the styles Regular, Bold, Italic and Bold Italic. Also changed `Axis`, `Axis3` and `Legend` attributes `titlefont` to `TeX Gyre Heros Makie Bold` in order to separate it better from axis labels in multifacet arrangements [#1897](https://github.com/JuliaPlots/Makie.jl/pull/1897).
->>>>>>> 31b697f0
 
 ## v0.17.1
 
