# News

## beta

- GLMakie has gained support for HiDPI (aka Retina) screens.
  This also enables saving images with higher resolution than screen pixel dimensions.
  [#2544](https://github.com/MakieOrg/Makie.jl/pull/2544)
- Fixed an issue where NaN was interpreted as zero when rendering `surface` through CairoMakie. [#2598](https://github.com/MakieOrg/Makie.jl/pull/2598)
- Improved 3D camera handling, hotkeys and functionality [#2746](https://github.com/MakieOrg/Makie.jl/pull/2746)
- Refactored the `SurfaceLike` family of traits into `VertexBasedGrid`, `CellBasedGrid` and `ImageLike`. [#3106](https://github.com/MakieOrg/Makie.jl/pull/3106)
<<<<<<< HEAD
- Added `shading = :verbose` in GLMakie to allow for multiple light sources. Also added more light types, fixed light directions for the previous lighting model (now `shading = :fast`) and adjusted `backlight` to affect normals. [#3246](https://github.com/MakieOrg/Makie.jl/pull/3246)
=======

## master
- Fix grouping of a zero-height bar in `barplot`. Now a zero-height bar shares the same properties of the previous bar, and if the bar is the first one, its height is treated as positive if and only if there exists a bar of positive height or all bars are zero-height. [#3058](https://github.com/MakieOrg/Makie.jl/pull/3058)

- Fixed a bug where Axis still consumes scroll events when interactions are disabled [#3272](https://github.com/MakieOrg/Makie.jl/pull/3272)
>>>>>>> 8ac92a85

## v0.19.11

- Setup automatic colorbars for volumeslices [#3253](https://github.com/MakieOrg/Makie.jl/pull/3253).
- Colorbar for arrows [#3275](https://github.com/MakieOrg/Makie.jl/pull/3275).
- Small bugfixes [#3275](https://github.com/MakieOrg/Makie.jl/pull/3275).

## v0.19.10

- Fixed bugs with Colorbar in recipes, add new API for creating a recipe colorbar and introduce experimental support for Categorical colormaps [#3090](https://github.com/MakieOrg/Makie.jl/pull/3090).
- Added experimental Datashader implementation [#2883](https://github.com/MakieOrg/Makie.jl/pull/2883).
- [Breaking] Changed the default order Polar arguments to (theta, r). [#3154](https://github.com/MakieOrg/Makie.jl/pull/3154)
- General improvements to `PolarAxis`: full rlimtis & thetalimits, more controls and visual tweaks. See pr for more details.[#3154](https://github.com/MakieOrg/Makie.jl/pull/3154)

## v0.19.9

- Allow arbitrary reversible scale functions through `ReversibleScale`.
- Deprecated `linestyle=vector_of_gaps` in favor of `linestyle=Linestyle(vector_of_gaps)` [3135](https://github.com/MakieOrg/Makie.jl/pull/3135), [3193](https://github.com/MakieOrg/Makie.jl/pull/3193).
- Fixed some errors around dynamic changes of `ax.xscale` or `ax.yscale` [#3084](https://github.com/MakieOrg/Makie.jl/pull/3084)
- Improved Barplot Label Alignment [#3160](https://github.com/MakieOrg/Makie.jl/issues/3160).
- Fixed regression in determining axis limits [#3179](https://github.com/MakieOrg/Makie.jl/pull/3179)
- Added a theme `theme_latexfonts` that uses the latex font family as default fonts [#3147](https://github.com/MakieOrg/Makie.jl/pull/3147).
- Upgrades `StableHashTraits` from 0.3 to 1.0

## v0.19.8

- Improved CairoMakie rendering of `lines` with repeating colors in an array [#3141](https://github.com/MakieOrg/Makie.jl/pull/3141).
- Added `strokecolormap` to poly. [#3145](https://github.com/MakieOrg/Makie.jl/pull/3145)
- Added `xreversed`, `yreversed` and `zreversed` attributes to `Axis3` [#3138](https://github.com/MakieOrg/Makie.jl/pull/3138).
- Fixed incorrect placement of contourlabels with transform functions [#3083](https://github.com/MakieOrg/Makie.jl/pull/3083)
- Fixed automatic normal generation for meshes with shading and no normals [#3041](https://github.com/MakieOrg/Makie.jl/pull/3041).
- Added the `triplot` and `voronoiplot` recipes from DelaunayTriangulation.jl [#3102](https://github.com/MakieOrg/Makie.jl/pull/3102), [#3159](https://github.com/MakieOrg/Makie.jl/pull/3159).

## v0.19.7

- Allow arbitrary functions to color `streamplot` lines by passing a `Function` to `color`.  This must accept `Point` of the appropriate dimension and return a `Point`, `Vec`, or other arraylike object [#2002](https://github.com/MakieOrg/Makie.jl/pull/2002).
- `arrows` can now take input of the form `x::AbstractVector, y::AbstractVector, [z::AbstractVector,] f::Function`, where `f` must return a `VecTypes` of the appropriate dimension [#2597](https://github.com/MakieOrg/Makie.jl/pull/2597).
- Exported colorbuffer, and added `colorbuffer(axis::Axis; include_decorations=false, colorbuffer_kws...)`, to get an image of an axis with or without decorations [#3078](https://github.com/MakieOrg/Makie.jl/pull/3078).
- Fixed an issue where the `linestyle` of some polys was not applied to the stroke in CairoMakie. [#2604](https://github.com/MakieOrg/Makie.jl/pull/2604)
- Add `colorscale = identity` to any plotting function using a colormap. This works with any scaling function like `log10`, `sqrt` etc. Consequently, `scale` for `hexbin` is replaced with `colorscale` [#2900](https://github.com/MakieOrg/Makie.jl/pull/2900).
- Add `alpha=1.0` argument to all basic plots, which supports independently adding an alpha component to colormaps and colors. Multiple alphas like in `plot(alpha=0.2, color=RGBAf(1, 0, 0, 0.5))`, will get multiplied [#2900](https://github.com/MakieOrg/Makie.jl/pull/2900).
- `hexbin` now supports any per-observation weights which StatsBase respects - `<: StatsBase.AbstractWeights`, `Vector{Real}`, or `nothing` (the default). [#2804](https://github.com/MakieOrg/Makie.jl/pulls/2804)
- Added a new Axis type, `PolarAxis`, which is an axis with a polar projection.  Input is in `(r, theta)` coordinates and is transformed to `(x, y)` coordinates using the standard polar-to-cartesian transformation.
  Generally, its attributes are very similar to the usual `Axis` attributes, but `x` is replaced by `r` and `y` by `θ`.
  It also inherits from the theme of `Axis` in this manner, so should work seamlessly with Makie themes [#2990](https://github.com/MakieOrg/Makie.jl/pull/2990).
- `inherit` now has a new signature `inherit(scene, attrs::NTuple{N, Symbol}, default_value)`, allowing recipe authors to access nested attributes when trying to inherit from the parent Scene.
  For example, one could inherit from `scene.Axis.yticks` by `inherit(scene, (:Axis, :yticks), $default_value)` [#2990](https://github.com/MakieOrg/Makie.jl/pull/2990).
- Fixed incorrect rendering of 3D heatmaps [#2959](https://github.com/MakieOrg/Makie.jl/pull/2959)
- Deprecated `flatten_plots` in favor of `collect_atomic_plots`. Using the new `collect_atomic_plots` fixed a bug in CairoMakie where the z-level of plots within recipes was not respected. [#2793](https://github.com/MakieOrg/Makie.jl/pull/2793)
- Fixed incorrect line depth in GLMakie [#2843](https://github.com/MakieOrg/Makie.jl/pull/2843)
- Fixed incorrect line alpha in dense lines in GLMakie [#2843](https://github.com/MakieOrg/Makie.jl/pull/2843)
- Fixed DataInspector interaction with transformations [#3002](https://github.com/MakieOrg/Makie.jl/pull/3002)
- Added option `WGLMakie.activate!(resize_to_body=true)`, to make plots resize to the VSCode plotpane. Resizes to the HTML body element, so may work outside VSCode [#3044](https://github.com/MakieOrg/Makie.jl/pull/3044), [#3042](https://github.com/MakieOrg/Makie.jl/pull/3042).
- Fixed DataInspector interaction with transformations [#3002](https://github.com/MakieOrg/Makie.jl/pull/3002).
- Fixed incomplete stroke with some Bezier markers in CairoMakie and blurry strokes in GLMakie [#2961](https://github.com/MakieOrg/Makie.jl/pull/2961)
- Added the ability to use custom triangulations from DelaunayTriangulation.jl [#2896](https://github.com/MakieOrg/Makie.jl/pull/2896).
- Adjusted scaling of scatter/text stroke, glow and anti-aliasing width under non-uniform 2D scaling (Vec2f markersize/fontsize) in GLMakie [#2950](https://github.com/MakieOrg/Makie.jl/pull/2950).
- Scaled `errorbar` whiskers and `bracket` correctly with transformations [#3012](https://github.com/MakieOrg/Makie.jl/pull/3012).
- Updated `bracket` when the screen is resized or transformations change [#3012](https://github.com/MakieOrg/Makie.jl/pull/3012).

## v0.19.6

- Fixed broken AA for lines with strongly varying linewidth [#2953](https://github.com/MakieOrg/Makie.jl/pull/2953).
- Fixed WGLMakie JS popup [#2976](https://github.com/MakieOrg/Makie.jl/pull/2976).
- Fixed `legendelements` when children have no elements [#2982](https://github.com/MakieOrg/Makie.jl/pull/2982).
- Bumped compat for StatsBase to 0.34 [#2915](https://github.com/MakieOrg/Makie.jl/pull/2915).
- Improved thread safety [#2840](https://github.com/MakieOrg/Makie.jl/pull/2840).

## v0.19.5

- Added `loop` option for GIF outputs when recording videos with `record` [#2891](https://github.com/MakieOrg/Makie.jl/pull/2891).
- Fixed line rendering issues in GLMakie [#2843](https://github.com/MakieOrg/Makie.jl/pull/2843).
- Fixed incorrect line alpha in dense lines in GLMakie [#2843](https://github.com/MakieOrg/Makie.jl/pull/2843).
- Changed `scene.clear` to an observable and made changes in `Scene` Observables trigger renders in GLMakie [#2929](https://github.com/MakieOrg/Makie.jl/pull/2929).
- Added contour labels [#2496](https://github.com/MakieOrg/Makie.jl/pull/2496).
- Allowed rich text to be used in Legends [#2902](https://github.com/MakieOrg/Makie.jl/pull/2902).
- Added more support for zero length Geometries [#2917](https://github.com/MakieOrg/Makie.jl/pull/2917).
- Made CairoMakie drawing for polygons with holes order independent [#2918](https://github.com/MakieOrg/Makie.jl/pull/2918).
- Fixes for `Makie.inline!()`, allowing now for `Makie.inline!(automatic)` (default), which is better at automatically opening a window/ inlining a plot into plotpane when needed [#2919](https://github.com/MakieOrg/Makie.jl/pull/2919) [#2937](https://github.com/MakieOrg/Makie.jl/pull/2937).
- Block/Axis doc improvements [#2940](https://github.com/MakieOrg/Makie.jl/pull/2940) [#2932](https://github.com/MakieOrg/Makie.jl/pull/2932) [#2894](https://github.com/MakieOrg/Makie.jl/pull/2894).

## v0.19.4

- Added export of `hidezdecorations!` from MakieLayout [#2821](https://github.com/MakieOrg/Makie.jl/pull/2821).
- Fixed an issue with GLMakie lines becoming discontinuous [#2828](https://github.com/MakieOrg/Makie.jl/pull/2828).

## v0.19.3
- Added the `stephist` plotting function [#2408](https://github.com/JuliaPlots/Makie.jl/pull/2408).
- Added the `brackets` plotting function [#2356](https://github.com/MakieOrg/Makie.jl/pull/2356).
- Fixed an issue where `poly` plots with `Vector{<: MultiPolygon}` inputs with per-polygon color were mistakenly rendered as meshes using CairoMakie [#2590](https://github.com/MakieOrg/Makie.jl/pulls/2478).
- Fixed a small typo which caused an error in the `Stepper` constructor [#2600](https://github.com/MakieOrg/Makie.jl/pulls/2478).
- Improve cleanup on block deletion [#2614](https://github.com/MakieOrg/Makie.jl/pull/2614)
- Add `menu.scroll_speed` and increase default speed for non-apple [#2616](https://github.com/MakieOrg/Makie.jl/pull/2616).
- Fixed rectangle zoom for nonlinear axes [#2674](https://github.com/MakieOrg/Makie.jl/pull/2674)
- Cleaned up linestyles in GLMakie (Fixing artifacting, spacing/size, anti-aliasing) [#2666](https://github.com/MakieOrg/Makie.jl/pull/2666).
- Fixed issue with scatterlines only accepting concrete color types as `markercolor` [#2691](https://github.com/MakieOrg/Makie.jl/pull/2691).
- Fixed an accidental issue where `LaTeXStrings` were not typeset correctly in `Axis3` [#2558](https://github.com/MakieOrg/Makie.jl/pull/2588).
- Fixed a bug where line segments in `text(lstr::LaTeXString)` were ignoring offsets [#2668](https://github.com/MakieOrg/Makie.jl/pull/2668).
- Fixed a bug where the `arrows` recipe accidentally called a `Bool` when `normalize = true` [#2740](https://github.com/MakieOrg/Makie.jl/pull/2740).
- Re-exported the `@colorant_str` (`colorant"..."`) macro from Colors.jl [#2726](https://github.com/MakieOrg/Makie.jl/pull/2726).
- Speedup heatmaps in WGLMakie. [#2647](https://github.com/MakieOrg/Makie.jl/pull/2647)
- Fix slow `data_limits` for recipes, which made plotting lots of data with recipes much slower [#2770](https://github.com/MakieOrg/Makie.jl/pull/2770).

## v0.19.1

- Add `show_data` method for `band` which shows the min and max values of the band at the x position of the cursor [#2497](https://github.com/MakieOrg/Makie.jl/pull/2497).
- Added `xlabelrotation`, `ylabelrotation` (`Axis`) and `labelrotation` (`Colorbar`) [#2478](https://github.com/MakieOrg/Makie.jl/pull/2478).
- Fixed forced rasterization in CairoMakie svg files when polygons with colors specified as (color, alpha) tuples were used [#2535](https://github.com/MakieOrg/Makie.jl/pull/2535).
- Do less copies of Observables in Attributes + plot pipeline [#2443](https://github.com/MakieOrg/Makie.jl/pull/2443).
- Add Search Page and tweak Result Ordering [#2474](https://github.com/MakieOrg/Makie.jl/pull/2474).
- Remove all global attributes from TextureAtlas implementation and fix julia#master [#2498](https://github.com/MakieOrg/Makie.jl/pull/2498).
- Use new JSServe, implement WGLMakie picking, improve performance and fix lots of WGLMakie bugs [#2428](https://github.com/MakieOrg/Makie.jl/pull/2428).

## v0.19.0

- **Breaking** The attribute `textsize` has been removed everywhere in favor of the attribute `fontsize` which had also been in use.
  To migrate, search and replace all uses of `textsize` to `fontsize` [#2387](https://github.com/MakieOrg/Makie.jl/pull/2387).
- Added rich text which allows to more easily use superscripts and subscripts as well as differing colors, fonts, fontsizes, etc. for parts of a given text [#2321](https://github.com/MakieOrg/Makie.jl/pull/2321).

## v0.18.4

- Added the `waterfall` plotting function [#2416](https://github.com/JuliaPlots/Makie.jl/pull/2416).
- Add support for `AbstractPattern` in `WGLMakie` [#2432](https://github.com/MakieOrg/Makie.jl/pull/2432).
- Broadcast replaces deprecated method for quantile [#2430](https://github.com/MakieOrg/Makie.jl/pull/2430).
- Fix CairoMakie's screen re-using [#2440](https://github.com/MakieOrg/Makie.jl/pull/2440).
- Fix repeated rendering with invisible objects [#2437](https://github.com/MakieOrg/Makie.jl/pull/2437).
- Fix hvlines for GLMakie [#2446](https://github.com/MakieOrg/Makie.jl/pull/2446).

## v0.18.3

- Add `render_on_demand` flag for `GLMakie.Screen`. Setting this to `true` will skip rendering until plots get updated. This is the new default [#2336](https://github.com/MakieOrg/Makie.jl/pull/2336), [#2397](https://github.com/MakieOrg/Makie.jl/pull/2397).
- Clean up OpenGL state handling in GLMakie [#2397](https://github.com/MakieOrg/Makie.jl/pull/2397).
- Fix salting [#2407](https://github.com/MakieOrg/Makie.jl/pull/2407).
- Fixes for [GtkMakie](https://github.com/jwahlstrand/GtkMakie.jl) [#2418](https://github.com/MakieOrg/Makie.jl/pull/2418).

## v0.18.2

- Fix Axis3 tick flipping with negative azimuth [#2364](https://github.com/MakieOrg/Makie.jl/pull/2364).
- Fix empty!(fig) and empty!(ax) [#2374](https://github.com/MakieOrg/Makie.jl/pull/2374), [#2375](https://github.com/MakieOrg/Makie.jl/pull/2375).
- Remove stencil buffer [#2389](https://github.com/MakieOrg/Makie.jl/pull/2389).
- Move Arrows and Wireframe to MakieCore [#2384](https://github.com/MakieOrg/Makie.jl/pull/2384).
- Skip legend entry if label is nothing [#2350](https://github.com/MakieOrg/Makie.jl/pull/2350).

## v0.18.1

- fix heatmap interpolation [#2343](https://github.com/MakieOrg/Makie.jl/pull/2343).
- move poly to MakieCore [#2334](https://github.com/MakieOrg/Makie.jl/pull/2334)
- Fix picking warning and update_axis_camera [#2352](https://github.com/MakieOrg/Makie.jl/pull/2352).
- bring back inline!, to not open a window in VSCode repl [#2353](https://github.com/MakieOrg/Makie.jl/pull/2353).

## v0.18

- **Breaking** Added `BezierPath` which can be constructed from SVG like command list, SVG string or from a `Polygon`.
  Added ability to use `BezierPath` and `Polgyon` as scatter markers.
  Replaced default symbol markers like `:cross` which converted to characters before with more precise `BezierPaths` and adjusted default markersize to 12.
  **Deprecated** using `String` to specify multiple char markers (`scatter(1:4, marker="abcd")`).
  **Deprecated** concrete geometries as markers like `Circle(Point2f(0), 1.5)` in favor of using the type like `Circle` for dispatch to special backend methods.
  Added single image marker support to WGLMakie [#979](https://github.com/MakieOrg/Makie.jl/pull/979).
- **Breaking** Refactored `display`, `record`, `colorbuffer` and `screens` to be faster and more consistent [#2306](https://github.com/MakieOrg/Makie.jl/pull/2306#issuecomment-1275918061).
- **Breaking** Refactored `DataInspector` to use `tooltip`. This results in changes in the attributes of DataInspector. Added `inspector_label`, `inspector_hover` and `inspector_clear` as optional attributes [#2095](https://github.com/JuliaPlots/Makie.jl/pull/2095).
- Added the `hexbin` plotting function [#2201](https://github.com/JuliaPlots/Makie.jl/pull/2201).
- Added the `tricontourf` plotting function [#2226](https://github.com/JuliaPlots/Makie.jl/pull/2226).
- Fixed per character attributes in text [#2244](https://github.com/JuliaPlots/Makie.jl/pull/2244).
- Allowed `CairoMakie` to render `scatter` with images as markers [#2080](https://github.com/MakieOrg/Makie.jl/pull/2080).
- Reworked text drawing and added ability to draw special characters via glyph indices in order to draw more LaTeX math characters with MathTeXEngine v0.5 [#2139](https://github.com/MakieOrg/Makie.jl/pull/2139).
- Allowed text to be copy/pasted into `Textbox` [#2281](https://github.com/MakieOrg/Makie.jl/pull/2281)
- Fixed updates for multiple meshes [#2277](https://github.com/MakieOrg/Makie.jl/pull/2277).
- Fixed broadcasting for linewidth, lengthscale & arrowsize in `arrow` recipe [#2273](https://github.com/MakieOrg/Makie.jl/pull/2273).
- Made GLMakie relocatable [#2282](https://github.com/MakieOrg/Makie.jl/pull/2282).
- Fixed changing input types in plot arguments [#2297](https://github.com/MakieOrg/Makie.jl/pull/2297).
- Better performance for Menus and fix clicks on items [#2299](https://github.com/MakieOrg/Makie.jl/pull/2299).
- Fixed CairoMakie bitmaps with transparency by using premultiplied ARGB surfaces [#2304](https://github.com/MakieOrg/Makie.jl/pull/2304).
- Fixed hiding of `Scene`s by setting `scene.visible[] = false` [#2317](https://github.com/MakieOrg/Makie.jl/pull/2317).
- `Axis` now accepts a `Tuple{Bool, Bool}` for `xtrimspine` and `ytrimspine` to trim only one end of the spine [#2171](https://github.com/JuliaPlots/Makie.jl/pull/2171).

## v0.17.13

- Fixed boundingboxes [#2184](https://github.com/MakieOrg/Makie.jl/pull/2184).
- Fixed highclip/lowclip in meshscatter, poly, contourf, barplot [#2183](https://github.com/MakieOrg/Makie.jl/pull/2183).
- Fixed gridline updates [#2196](https://github.com/MakieOrg/Makie.jl/pull/2196).
- Fixed glDisablei argument order, which crashed some Intel drivers.

## v0.17.12

- Fixed stackoverflow in show [#2167](https://github.com/MakieOrg/Makie.jl/pull/2167).

## v0.17.11

- `rainclouds`(!) now supports `violin_limits` keyword argument, serving the same.
role as `datalimits` in `violin` [#2137](https://github.com/MakieOrg/Makie.jl/pull/2137).
- Fixed an issue where nonzero `strokewidth` results in a thin outline of the wrong color if `color` and `strokecolor` didn't match and weren't transparent. [#2096](https://github.com/MakieOrg/Makie.jl/pull/2096).
- Improved performance around Axis(3) limits [#2115](https://github.com/MakieOrg/Makie.jl/pull/2115).
- Cleaned up stroke artifacts in scatter and text [#2096](https://github.com/MakieOrg/Makie.jl/pull/2096).
- Compile time improvements [#2153](https://github.com/MakieOrg/Makie.jl/pull/2153).
- Mesh and Surface now interpolate between values instead of interpolating between colors for WGLMakie + GLMakie [#2097](https://github.com/MakieOrg/Makie.jl/pull/2097).

## v0.17.10

- Bumped compatibility bound of `GridLayoutBase.jl` to `v0.9.0` which fixed a regression with `Mixed` and `Outside` alignmodes in nested `GridLayout`s [#2135](https://github.com/MakieOrg/Makie.jl/pull/2135).

## v0.17.9

- Patterns (`Makie.AbstractPattern`) are now supported by `CairoMakie` in `poly` plots that don't involve `mesh`, such as `bar` and `poly` [#2106](https://github.com/MakieOrg/Makie.jl/pull/2106/).
- Fixed regression where `Block` alignments could not be specified as numbers anymore [#2108](https://github.com/MakieOrg/Makie.jl/pull/2108).
- Added the option to show mirrored ticks on the other side of an Axis using the attributes `xticksmirrored` and `yticksmirrored` [#2105](https://github.com/MakieOrg/Makie.jl/pull/2105).
- Fixed a bug where a set of `Axis` wouldn't be correctly linked together if they were only linked in pairs instead of all at the same time [#2116](https://github.com/MakieOrg/Makie.jl/pull/2116).

## v0.17.7

- Improved `Menu` performance, now it should be much harder to reach the boundary of 255 scenes in GLMakie. `Menu` also takes a `default` keyword argument now and can be scrolled if there is too little space available.

## v0.17.6

- **EXPERIMENTAL**: Added support for multiple windows in GLMakie through `display(GLMakie.Screen(), figure_or_scene)` [#1771](https://github.com/MakieOrg/Makie.jl/pull/1771).
- Added support for RGB matrices in `heatmap` with GLMakie [#2036](https://github.com/MakieOrg/Makie.jl/pull/2036)
- `Textbox` doesn't defocus anymore on trying to submit invalid input [#2041](https://github.com/MakieOrg/Makie.jl/pull/2041).
- `text` now takes the position as the first argument(s) like `scatter` and most other plotting functions, it is invoked `text(x, y, [z], text = "text")`. Because it is now of conversion type `PointBased`, the positions can be given in all the usual different ways which are implemented as conversion methods. All old invocation styles such as `text("text", position = Point(x, y))` still work to maintain backwards compatibility [#2020](https://github.com/MakieOrg/Makie.jl/pull/2020).

## v0.17.5

- Fixed a regression with `linkaxes!` [#2039](https://github.com/MakieOrg/Makie.jl/pull/2039).

## v0.17.4

- The functions `hlines!`, `vlines!`, `hspan!`, `vspan!` and `abline!` were reimplemented as recipes. This allows using them without an `Axis` argument in first position and also as visuals in AlgebraOfGraphics.jl. Also, `abline!` is now called `ablines!` for consistency, `abline!` is still exported but deprecated and will be removed in the future. [#2023](https://github.com/MakieOrg/Makie.jl/pulls/2023).
- Added `rainclouds` and `rainclouds!` [#1725](https://github.com/MakieOrg/Makie.jl/pull/1725).
- Improve CairoMakie performance [#1964](https://github.com/MakieOrg/Makie.jl/pull/1964) [#1981](https://github.com/MakieOrg/Makie.jl/pull/1981).
- Interpolate colormap correctly [#1973](https://github.com/MakieOrg/Makie.jl/pull/1973).
- Fix picking [#1993](https://github.com/MakieOrg/Makie.jl/pull/1993).
- Improve compile time latency [#1968](https://github.com/MakieOrg/Makie.jl/pull/1968) [#2000](https://github.com/MakieOrg/Makie.jl/pull/2000).
- Fix multi poly with rects [#1999](https://github.com/MakieOrg/Makie.jl/pull/1999).
- Respect scale and nonlinear values in PlotUtils cgrads [#1979](https://github.com/MakieOrg/Makie.jl/pull/1979).
- Fix CairoMakie heatmap filtering [#1828](https://github.com/MakieOrg/Makie.jl/pull/1828).
- Remove GLVisualize and MakieLayout module [#2007](https://github.com/MakieOrg/Makie.jl/pull/2007) [#2008](https://github.com/MakieOrg/Makie.jl/pull/2008).
- Add linestyle and default to extrema(z) for contour, remove bitrotten fillrange [#2008](https://github.com/MakieOrg/Makie.jl/pull/2008).

## v0.17.3

- Switched to `MathTeXEngine v0.4`, which improves the look of LaTeXStrings [#1952](https://github.com/MakieOrg/Makie.jl/pull/1952).
- Added subtitle capability to `Axis` [#1859](https://github.com/MakieOrg/Makie.jl/pull/1859).
- Fixed a bug where scaled colormaps constructed using `Makie.cgrad` were not interpreted correctly.

## v0.17.2

- Changed the default font from `Dejavu Sans` to `TeX Gyre Heros Makie` which is the same as `TeX Gyre Heros` with slightly decreased descenders and ascenders. Decreasing those metrics reduced unnecessary whitespace and alignment issues. Four fonts in total were added, the styles Regular, Bold, Italic and Bold Italic. Also changed `Axis`, `Axis3` and `Legend` attributes `titlefont` to `TeX Gyre Heros Makie Bold` in order to separate it better from axis labels in multifacet arrangements [#1897](https://github.com/MakieOrg/Makie.jl/pull/1897).

## v0.17.1

- Added word wrapping. In `Label`, `word_wrap = true` causes it to use the suggested width and wrap text to fit. In `text`, `word_wrap_width > 0` can be used to set a pixel unit line width. Any word (anything between two spaces without a newline) that goes beyond this width gets a newline inserted before it [#1819](https://github.com/MakieOrg/Makie.jl/pull/1819).
- Improved `Axis3`'s interactive performance [#1835](https://github.com/MakieOrg/Makie.jl/pull/1835).
- Fixed errors in GLMakie's `scatter` implementation when markers are given as images. [#1917](https://github.com/MakieOrg/Makie.jl/pull/1917).
- Removed some method ambiguities introduced in v0.17 [#1922](https://github.com/MakieOrg/Makie.jl/pull/1922).
- Add an empty default label, `""`, to each slider that doesn't have a label in `SliderGrid` [#1888](https://github.com/MakieOrg/Makie.jl/pull/1888).

## v0.17

- **Breaking** Added `space` as a generic attribute to switch between data, pixel, relative and clip space for positions. `space` in text has been renamed to `markerspace` because of this. `Pixel` and `SceneSpace` are no longer valid inputs for `space` or `markerspace` [#1596](https://github.com/MakieOrg/Makie.jl/pull/1596).
- **Breaking** Deprecated `mouse_selection(scene)` for `pick(scene)`.
- **Breaking** Bumped `GridLayoutBase` version to `v0.7`, which introduced offset layouts. Now, indexing into row 0 doesn't create a new row 1, but a new row 0, so that all previous content positions stay the same. This makes building complex layouts order-independent [#1704](https://github.com/MakieOrg/Makie.jl/pull/1704).
- **Breaking** deprecate `to_colormap(cmap, ncolors)` in favor of `categorical_colors(cmap, ncolors)` and `resample_cmap(cmap, ncolors)` [#1901](https://github.com/MakieOrg/Makie.jl/pull/1901) [#1723](https://github.com/MakieOrg/Makie.jl/pull/1723).
- Added `empty!(fig)` and changed `empty!(scene)` to remove all child plots without detaching windows [#1818](https://github.com/MakieOrg/Makie.jl/pull/1818).
- Switched to erroring instead of warning for deprecated events `mousebuttons`, `keyboardbuttons` and `mousedrag`.
- `Layoutable` was renamed to `Block` and the infrastructure changed such that attributes are fixed fields and each block has its own `Scene` for better encapsulation [#1796](https://github.com/MakieOrg/Makie.jl/pull/1796).
- Added `SliderGrid` block which replaces the deprecated `labelslider!` and `labelslidergrid!` functions [#1796](https://github.com/MakieOrg/Makie.jl/pull/1796).
- The default anti-aliasing method can now be set in `CairoMakie.activate!` using the `antialias` keyword.  Available options are `CairoMakie.Cairo.ANTIALIAS_*` [#1875](https://github.com/MakieOrg/Makie.jl/pull/1875).
- Added ability to rasterize a plots in CairoMakie vector graphics if `plt.rasterize = true` or `plt.rasterize = scale::Int` [#1872](https://github.com/MakieOrg/Makie.jl/pull/1872).
- Fixed segfaults in `streamplot_impl` on Mac M1 [#1830](https://github.com/MakieOrg/Makie.jl/pull/1830).
- Set the [Cairo miter limit](https://www.cairographics.org/manual/cairo-cairo-t.html#cairo-set-miter-limit) to mimic GLMakie behaviour [#1844](https://github.com/MakieOrg/Makie.jl/pull/1844).
- Fixed a method ambiguity in `rotatedrect` [#1846](https://github.com/MakieOrg/Makie.jl/pull/1846).
- Allow weights in statistical recipes [#1816](https://github.com/MakieOrg/Makie.jl/pull/1816).
- Fixed manual cycling of plot attributes [#1873](https://github.com/MakieOrg/Makie.jl/pull/1873).
- Fixed type constraints in ticklabelalign attributes [#1882](https://github.com/MakieOrg/Makie.jl/pull/1882).

## v0.16.4

- Fixed WGLMakie performance bug and added option to set fps via `WGLMakie.activate!(fps=30)`.
- Implemented `nan_color`, `lowclip`, `highclip` for `image(::Matrix{Float})` in shader.
- Cleaned up mesh shader and implemented `nan_color`, `lowclip`, `highclip` for `mesh(m; color::Matrix{Float})` on the shader.
- Allowed `GLMakie.Buffer` `GLMakie.Sampler` to be used in `GeometryBasics.Mesh` to partially update parts of a mesh/texture and different interpolation and clamping modes for the texture.

## v0.16

- **Breaking** Removed `Node` alias [#1307](https://github.com/MakieOrg/Makie.jl/pull/1307), [#1393](https://github.com/MakieOrg/Makie.jl/pull/1393). To upgrade, simply replace all occurrences of `Node` with `Observable`.
- **Breaking** Cleaned up `Scene` type [#1192](https://github.com/MakieOrg/Makie.jl/pull/1192), [#1393](https://github.com/MakieOrg/Makie.jl/pull/1393). The `Scene()` constructor doesn't create any axes or limits anymore. All keywords like `raw`, `show_axis` have been removed. A scene now always works like it did when using the deprecated `raw=true`. All the high level functionality like showing an axis and adding a 3d camera has been moved to `LScene`. See the new `Scene` tutorial for more info: https://docs.makie.org/dev/tutorials/scenes/.
- **Breaking** Lights got moved to `Scene`, see the [lighting docs](https://docs.makie.org/stable/documentation/lighting) and [RPRMakie examples](https://docs.makie.org/stable/documentation/backends/rprmakie/).
- Added ECDF plot [#1310](https://github.com/MakieOrg/Makie.jl/pull/1310).
- Added Order Independent Transparency to GLMakie [#1418](https://github.com/MakieOrg/Makie.jl/pull/1418), [#1506](https://github.com/MakieOrg/Makie.jl/pull/1506). This type of transparency is now used with `transpareny = true`. The old transparency handling is available with `transparency = false`.
- Fixed blurry text in GLMakie and WGLMakie [#1494](https://github.com/MakieOrg/Makie.jl/pull/1494).
- Introduced a new experimental backend for ray tracing: [RPRMakie](https://docs.makie.org/stable/documentation/backends/rprmakie/).
- Added the `Cycled` type, which can be used to select the i-th value from the current cycler for a specific attribute [#1248](https://github.com/MakieOrg/Makie.jl/pull/1248).
- The plot function `scatterlines` now uses `color` as `markercolor` if `markercolor` is `automatic`. Also, cycling of the `color` attribute is enabled [#1463](https://github.com/MakieOrg/Makie.jl/pull/1463).
- Added the function `resize_to_layout!`, which allows to resize a `Figure` so that it contains its top `GridLayout` without additional whitespace or clipping [#1438](https://github.com/MakieOrg/Makie.jl/pull/1438).
- Cleaned up lighting in 3D contours and isosurfaces [#1434](https://github.com/MakieOrg/Makie.jl/pull/1434).
- Adjusted attributes of volumeslices to follow the normal structure [#1404](https://github.com/MakieOrg/Makie.jl/pull/1404). This allows you to adjust attributes like `colormap` without going through nested attributes.
- Added depth to 3D contours and isosurfaces [#1395](https://github.com/MakieOrg/Makie.jl/pull/1395), [#1393](https://github.com/MakieOrg/Makie.jl/pull/1393). This allows them to intersect correctly with other 3D objects.
- Restricted 3D scene camera to one scene [#1394](https://github.com/MakieOrg/Makie.jl/pull/1394), [#1393](https://github.com/MakieOrg/Makie.jl/pull/1393). This fixes issues with multiple scenes fighting over events consumed by the camera. You can select a scene by cleaning on it.
- Added depth shift attribute for GLMakie and WGLMakie [#1382](https://github.com/MakieOrg/Makie.jl/pull/1382), [#1393](https://github.com/MakieOrg/Makie.jl/pull/1393). This can be used to adjust render order similar to `overdraw`.
- Simplified automatic width computation in barplots [#1223](https://github.com/MakieOrg/Makie.jl/pull/1223), [#1393](https://github.com/MakieOrg/Makie.jl/pull/1393). If no `width` attribute is passed, the default width is computed as the minimum difference between consecutive `x` positions. Gap between bars are given by the (multiplicative) `gap` attribute. The actual bar width equals `width * (1 - gap)`.
- Added logical expressions for `ispressed` [#1222](https://github.com/MakieOrg/Makie.jl/pull/1222), [#1393](https://github.com/MakieOrg/Makie.jl/pull/1393). This moves a lot of control over hotkeys towards the user. With these changes one can now set a hotkey to trigger on any or no key, collections of keys and logical combinations of keys (i.e. "A is pressed and B is not pressed").
- Fixed issues with `Menu` render order [#1411](https://github.com/MakieOrg/Makie.jl/pull/1411).
- Added `label_rotation` to barplot [#1401](https://github.com/MakieOrg/Makie.jl/pull/1401).
- Fixed issue where `pixelcam!` does not remove controls from other cameras [#1504](https://github.com/MakieOrg/Makie.jl/pull/1504).
- Added conversion for OffsetArrays [#1260](https://github.com/MakieOrg/Makie.jl/pull/1260).
- The `qqplot` `qqline` options were changed to `:identity`, `:fit`, `:fitrobust` and `:none` (the default) [#1563](https://github.com/MakieOrg/Makie.jl/pull/1563). Fixed numeric error due to double computation of quantiles when fitting `qqline`. Deprecated `plot(q::QQPair)` method as it does not have enough information for correct `qqline` fit.

All other changes are collected [in this PR](https://github.com/MakieOrg/Makie.jl/pull/1521) and in the [release notes](https://github.com/MakieOrg/Makie.jl/releases/tag/v0.16.0).

## v0.15.3
- The functions `labelslidergrid!` and `labelslider!` now set fixed widths for the value column with a heuristic. It is possible now to pass `Formatting.format` format strings as format specifiers in addition to the previous functions.
- Fixed 2D arrow rotations in `streamplot` [#1352](https://github.com/MakieOrg/Makie.jl/pull/1352).

## v0.15.2
- Reenabled Julia 1.3 support.
- Use [MathTexEngine v0.2](https://github.com/Kolaru/MathTeXEngine.jl/releases/tag/v0.2.0).
- Depend on new GeometryBasics, which changes all the Vec/Point/Quaternion/RGB/RGBA - f0 aliases to just f. For example, `Vec2f0` is changed to `Vec2f`. Old aliases are still exported, but deprecated and will be removed in the next breaking release. For more details and an upgrade script, visit [GeometryBasics#97](https://github.com/JuliaGeometry/GeometryBasics.jl/pull/97).
- Added `hspan!` and `vspan!` functions [#1264](https://github.com/MakieOrg/Makie.jl/pull/1264).

## v0.15.1
- Switched documentation framework to Franklin.jl.
- Added a specialization for `volumeslices` to DataInspector.
- Fixed 1 element `hist` [#1238](https://github.com/MakieOrg/Makie.jl/pull/1238) and make it easier to move `hist` [#1150](https://github.com/MakieOrg/Makie.jl/pull/1150).

## v0.15.0

- `LaTeXString`s can now be used as input to `text` and therefore as labels for `Axis`, `Legend`, or other comparable objects. Mathematical expressions are typeset using [MathTeXEngine.jl](https://github.com/Kolaru/MathTeXEngine.jl) which offers a fast approximation of LaTeX typesetting [#1022](https://github.com/MakieOrg/Makie.jl/pull/1022).
- Added `Symlog10` and `pseudolog10` axis scales for log scale approximations that work with zero and negative values [#1109](https://github.com/MakieOrg/Makie.jl/pull/1109).
- Colorbar limits can now be passed as the attribute `colorrange` similar to plots [#1066](https://github.com/MakieOrg/Makie.jl/pull/1066).
- Added the option to pass three vectors to heatmaps and other plots using `SurfaceLike` conversion [#1101](https://github.com/MakieOrg/Makie.jl/pull/1101).
- Added `stairs` plot recipe [#1086](https://github.com/MakieOrg/Makie.jl/pull/1086).
- **Breaking** Removed `FigurePosition` and `FigureSubposition` types. Indexing into a `Figure` like `fig[1, 1]` now returns `GridPosition` and `GridSubposition` structs, which can be used in the same way as the types they replace. Because of an underlying change in `GridLayoutBase.jl`, it is now possible to do `Axis(gl[1, 1])` where `gl` is a `GridLayout` that is a sublayout of a `Figure`'s top layout [#1075](https://github.com/MakieOrg/Makie.jl/pull/1075).
- Bar plots and histograms have a new option for adding text labels [#1069](https://github.com/MakieOrg/Makie.jl/pull/1069).
- It is now possible to specify one `linewidth` value per segment in `linesegments` [#992](https://github.com/MakieOrg/Makie.jl/pull/992).
- Added a new 3d camera that allows for better camera movements using keyboard and mouse [#1024](https://github.com/MakieOrg/Makie.jl/pull/1024).
- Fixed the application of scale transformations to `surface` [#1070](https://github.com/MakieOrg/Makie.jl/pull/1070).
- Added an option to set a custom callback function for the `RectangleZoom` axis interaction to enable other use cases than zooming [#1104](https://github.com/MakieOrg/Makie.jl/pull/1104).
- Fixed rendering of `heatmap`s with one or more reversed ranges in CairoMakie, as in `heatmap(1:10, 10:-1:1, rand(10, 10))` [#1100](https://github.com/MakieOrg/Makie.jl/pull/1100).
- Fixed volume slice recipe and added docs for it [#1123](https://github.com/MakieOrg/Makie.jl/pull/1123).<|MERGE_RESOLUTION|>--- conflicted
+++ resolved
@@ -8,15 +8,12 @@
 - Fixed an issue where NaN was interpreted as zero when rendering `surface` through CairoMakie. [#2598](https://github.com/MakieOrg/Makie.jl/pull/2598)
 - Improved 3D camera handling, hotkeys and functionality [#2746](https://github.com/MakieOrg/Makie.jl/pull/2746)
 - Refactored the `SurfaceLike` family of traits into `VertexBasedGrid`, `CellBasedGrid` and `ImageLike`. [#3106](https://github.com/MakieOrg/Makie.jl/pull/3106)
-<<<<<<< HEAD
 - Added `shading = :verbose` in GLMakie to allow for multiple light sources. Also added more light types, fixed light directions for the previous lighting model (now `shading = :fast`) and adjusted `backlight` to affect normals. [#3246](https://github.com/MakieOrg/Makie.jl/pull/3246)
-=======
 
 ## master
+
 - Fix grouping of a zero-height bar in `barplot`. Now a zero-height bar shares the same properties of the previous bar, and if the bar is the first one, its height is treated as positive if and only if there exists a bar of positive height or all bars are zero-height. [#3058](https://github.com/MakieOrg/Makie.jl/pull/3058)
-
 - Fixed a bug where Axis still consumes scroll events when interactions are disabled [#3272](https://github.com/MakieOrg/Makie.jl/pull/3272)
->>>>>>> 8ac92a85
 
 ## v0.19.11
 
