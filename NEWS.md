# News

## master

<<<<<<< HEAD
- Allow `CairoMakie` to render `scatter` with images as markers [#2080](https://github.com/JuliaPlots/Makie.jl/pull/2080).
=======
- `rainclouds`(!) now supports `violin_limits` keyword argument, serving the same.
role as `datalimits` in `violin` [#2137](https://github.com/JuliaPlots/Makie.jl/pull/2137).
- Fixed a issue where nonzero `strokewidth` results in a thin outline of the wrong color if `color` and `strokecolor` didn't match and weren't transparent. [#2096](https://github.com/JuliaPlots/Makie.jl/pull/2096).
- Improve performance around Axis(3) limits [#2115](https://github.com/JuliaPlots/Makie.jl/pull/2115).
- Cleanup stroke artifacts in scatter and text [#2096](https://github.com/JuliaPlots/Makie.jl/pull/2096).
- compile time improvements [#2153](https://github.com/JuliaPlots/Makie.jl/pull/2153).

## v0.17.10

- Bumped compatibility bound of `GridLayoutBase.jl` to `v0.9.0` which fixed a regression with `Mixed` and `Outside` alignmodes in nested `GridLayout`s [#2135](https://github.com/JuliaPlots/Makie.jl/pull/2135).

## v0.17.9

>>>>>>> 927fe488
- Patterns (`Makie.AbstractPattern`) are now supported by `CairoMakie` in `poly` plots that don't involve `mesh`, such as `bar` and `poly` [#2106](https://github.com/JuliaPlots/Makie.jl/pull/2106/).
- Fixed regression where `Block` alignments could not be specified as numbers anymore [#2108](https://github.com/JuliaPlots/Makie.jl/pull/2108).
- Added the option to show mirrored ticks on the other side of an Axis using the attributes `xticksmirrored` and `yticksmirrored` [#2105](https://github.com/JuliaPlots/Makie.jl/pull/2105).
- Fixed a bug where a set of `Axis` wouldn't be correctly linked together if they were only linked in pairs instead of all at the same time [#2116](https://github.com/JuliaPlots/Makie.jl/pull/2116).

## v0.17.7

- Improved `Menu` performance, now it should me much harder to reach the boundary of 255 scenes in GLMakie. `Menu` also takes a `default` keyword argument now and can be scrolled if there is too little space available.

## v0.17.6

- **EXPERIMENTAL** Added support for multiple windows in GLMakie through `display(GLMakie.Screen(), figure_or_scene)` [#1771](https://github.com/JuliaPlots/Makie.jl/pull/1771).
- Added support for RGB matrices in `heatmap` with GLMakie [#2036](https://github.com/JuliaPlots/Makie.jl/pull/2036)
- `Textbox` doesn't defocus anymore on trying to submit invalid input [#2041](https://github.com/JuliaPlots/Makie.jl/pull/2041).
- `text` now takes the position as the first argument(s) like `scatter` and most other plotting functions, it is invoked `text(x, y, [z], text = "text")`. Because it is now of conversion type `PointBased`, the positions can be given in all the usual different ways which are implemented as conversion methods. All old invocation styles such as `text("text", position = Point(x, y))` still work to maintain backwards compatibility [#2020](https://github.com/JuliaPlots/Makie.jl/pull/2020).

## v0.17.5

- Fixed a regression with `linkaxes!` [#2039](https://github.com/JuliaPlots/Makie.jl/pull/2039). 

## v0.17.4

- The functions `hlines!`, `vlines!`, `hspan!`, `vspan!` and `abline!` were reimplemented as recipes. This allows using them without an `Axis` argument in first position and also as visuals in AlgebraOfGraphics.jl. Also, `abline!` is now called `ablines!` for consistency, `abline!` is still exported but deprecated and will be removed in the future. [#2023](https://github.com/JuliaPlots/Makie.jl/pulls/2023).
- Added `rainclouds` and `rainclouds!` [#1725](https://github.com/JuliaPlots/Makie.jl/pull/1725).
- Improve CairoMakie performance [#1964](https://github.com/JuliaPlots/Makie.jl/pull/1964) [#1981](https://github.com/JuliaPlots/Makie.jl/pull/1981).
- Interpolate colormap correctly [#1973](https://github.com/JuliaPlots/Makie.jl/pull/1973).
- Fix picking [#1993](https://github.com/JuliaPlots/Makie.jl/pull/1993).
- Improve compile time latency [#1968](https://github.com/JuliaPlots/Makie.jl/pull/1968) [#2000](https://github.com/JuliaPlots/Makie.jl/pull/2000).
- Fix multi poly with rects [#1999](https://github.com/JuliaPlots/Makie.jl/pull/1999).
- Respect scale and nonlinear values in PlotUtils cgrads [#1979](https://github.com/JuliaPlots/Makie.jl/pull/1979).
- Fix CairoMakie heatmap filtering [#1828](https://github.com/JuliaPlots/Makie.jl/pull/1828).
- Remove GLVisualize and MakieLayout module [#2007](https://github.com/JuliaPlots/Makie.jl/pull/2007) [#2008](https://github.com/JuliaPlots/Makie.jl/pull/2008).
- Add linestyle and default to extrema(z) for contour, remove bitrotten fillrange [#2008](https://github.com/JuliaPlots/Makie.jl/pull/2008).

## v0.17.3

- Switched to `MathTeXEngine v0.4`, which improves the look of LaTeXStrings [#1952](https://github.com/JuliaPlots/Makie.jl/pull/1952).
- Added subtitle capability to `Axis` [#1859](https://github.com/JuliaPlots/Makie.jl/pull/1859).
- Fixed a bug where scaled colormaps constructed using `Makie.cgrad` were not interpreted correctly.

## v0.17.2

- Changed the default font from `Dejavu Sans` to `TeX Gyre Heros Makie` which is the same as `TeX Gyre Heros` with slightly decreased descenders and ascenders. Decreasing those metrics reduced unnecessary whitespace and alignment issues. Four fonts in total were added, the styles Regular, Bold, Italic and Bold Italic. Also changed `Axis`, `Axis3` and `Legend` attributes `titlefont` to `TeX Gyre Heros Makie Bold` in order to separate it better from axis labels in multifacet arrangements [#1897](https://github.com/JuliaPlots/Makie.jl/pull/1897).

## v0.17.1

- Added word wrapping. In `Label`, `word_wrap = true` causes it to use the suggested width and wrap text to fit. In `text`, `word_wrap_width > 0` can be used to set a pixel unit line width. Any word (anything between two spaces without a newline) that goes beyond this width gets a newline inserted before it [#1819](https://github.com/JuliaPlots/Makie.jl/pull/1819).
- Improved `Axis3`'s interactive performance [#1835](https://github.com/JuliaPlots/Makie.jl/pull/1835).
- Fixed errors in GLMakie's `scatter` implementation when markers are given as images. [#1917](https://github.com/JuliaPlots/Makie.jl/pull/1917).
- Removed some method ambiguities introduced in v0.17 [#1922](https://github.com/JuliaPlots/Makie.jl/pull/1922).
- Add an empty default label, `""`, to each slider that doesn't have a label in `SliderGrid` [#1888](https://github.com/JuliaPlots/Makie.jl/pull/1888).

## v0.17

- **Breaking** Added `space` as a generic attribute to switch between data, pixel, relative and clip space for positions. `space` in text has been renamed to `markerspace` because of this. `Pixel` and `SceneSpace` are no longer valid inputs for `space` or `markerspace` [#1596](https://github.com/JuliaPlots/Makie.jl/pull/1596).
- **Breaking** Deprecated `mouse_selection(scene)` for `pick(scene)`.
- **Breaking** Bumped `GridLayoutBase` version to `v0.7`, which introduced offset layouts. Now, indexing into row 0 doesn't create a new row 1, but a new row 0, so that all previous content positions stay the same. This makes building complex layouts order-independent [#1704](https://github.com/JuliaPlots/Makie.jl/pull/1704).
- **Breaking** deprecate `to_colormap(cmap, ncolors)` in favor of `categorical_colors(cmap, ncolors)` and `resample_cmap(cmap, ncolors)` [#1901](https://github.com/JuliaPlots/Makie.jl/pull/1901) [#1723](https://github.com/JuliaPlots/Makie.jl/pull/1723).
- Added `empty!(fig)` and changed `empty!(scene)` to remove all child plots without detaching windows [#1818](https://github.com/JuliaPlots/Makie.jl/pull/1818).
- Switched to erroring instead of warning for deprecated events `mousebuttons`, `keyboardbuttons` and `mousedrag`.
- `Layoutable` was renamed to `Block` and the infrastructure changed such that attributes are fixed fields and each block has its own `Scene` for better encapsulation [#1796](https://github.com/JuliaPlots/Makie.jl/pull/1796).
- Added `SliderGrid` block which replaces the deprecated `labelslider!` and `labelslidergrid!` functions [#1796](https://github.com/JuliaPlots/Makie.jl/pull/1796).
- The default anti-aliasing method can now be set in `CairoMakie.activate!` using the `antialias` keyword.  Available options are `CairoMakie.Cairo.ANTIALIAS_*` [#1875](https://github.com/JuliaPlots/Makie.jl/pull/1875).
- Added ability to rasterize a plots in CairoMakie vector graphics if `plt.rasterize = true` or `plt.rasterize = scale::Int` [#1872](https://github.com/JuliaPlots/Makie.jl/pull/1872).
- Fixed segfaults in `streamplot_impl` on Mac M1 [#1830](https://github.com/JuliaPlots/Makie.jl/pull/1830).
- Set the [Cairo miter limit](https://www.cairographics.org/manual/cairo-cairo-t.html#cairo-set-miter-limit) to mimic GLMakie behaviour [#1844](https://github.com/JuliaPlots/Makie.jl/pull/1844).
- Fixed a method ambiguity in `rotatedrect` [#1846](https://github.com/JuliaPlots/Makie.jl/pull/1846).
- Allow weights in statistical recipes [#1816](https://github.com/JuliaPlots/Makie.jl/pull/1816).
- Fixed manual cycling of plot attributes [#1873](https://github.com/JuliaPlots/Makie.jl/pull/1873).
- Fixed type constraints in ticklabelalign attributes [#1882](https://github.com/JuliaPlots/Makie.jl/pull/1882).

##  v0.16.4

- Fixed WGLMakie performance bug and added option to set fps via `WGLMakie.activate!(fps=30)`.
- Implemented `nan_color`, `lowclip`, `highclip` for `image(::Matrix{Float})` in shader.
- Cleaned up mesh shader and implemented `nan_color`, `lowclip`, `highclip` for `mesh(m; color::Matrix{Float})` on the shader.
- Allowed `GLMakie.Buffer` `GLMakie.Sampler` to be used in `GeometryBasics.Mesh` to partially update parts of a mesh/texture and different interpolation and clamping modes for the texture.

## v0.16

- **Breaking** Removed `Node` alias [#1307](https://github.com/JuliaPlots/Makie.jl/pull/1307), [#1393](https://github.com/JuliaPlots/Makie.jl/pull/1393). To upgrade, simply replace all occurrences of `Node` with `Observable`.
- **Breaking** Cleaned up `Scene` type [#1192](https://github.com/JuliaPlots/Makie.jl/pull/1192), [#1393](https://github.com/JuliaPlots/Makie.jl/pull/1393). The `Scene()` constructor doesn't create any axes or limits anymore. All keywords like `raw`, `show_axis` have been removed. A scene now always works like it did when using the deprecated `raw=true`. All the high level functionality like showing an axis and adding a 3d camera has been moved to `LScene`. See the new `Scene` tutorial for more info: https://makie.juliaplots.org/dev/tutorials/scenes/.
- **Breaking** Lights got moved to `Scene`, see the [lighting docs](https://makie.juliaplots.org/stable/documentation/lighting) and [RPRMakie examples](https://makie.juliaplots.org/stable/documentation/backends/rprmakie/).
- Added ECDF plot [#1310](https://github.com/JuliaPlots/Makie.jl/pull/1310).
- Added Order Independent Transparency to GLMakie [#1418](https://github.com/JuliaPlots/Makie.jl/pull/1418), [#1506](https://github.com/JuliaPlots/Makie.jl/pull/1506). This type of transparency is now used with `transpareny = true`. The old transparency handling is available with `transparency = false`.
- Fixed blurry text in GLMakie and WGLMakie [#1494](https://github.com/JuliaPlots/Makie.jl/pull/1494).
- Introduced a new experimental backend for ray tracing: [RPRMakie](https://makie.juliaplots.org/stable/documentation/backends/rprmakie/).
- Added the `Cycled` type, which can be used to select the i-th value from the current cycler for a specific attribute [#1248](https://github.com/JuliaPlots/Makie.jl/pull/1248).
- The plot function `scatterlines` now uses `color` as `markercolor` if `markercolor` is `automatic`. Also, cycling of the `color` attribute is enabled [#1463](https://github.com/JuliaPlots/Makie.jl/pull/1463).
- Added the function `resize_to_layout!`, which allows to resize a `Figure` so that it contains its top `GridLayout` without additional whitespace or clipping [#1438](https://github.com/JuliaPlots/Makie.jl/pull/1438).
- Cleaned up lighting in 3D contours and isosurfaces [#1434](https://github.com/JuliaPlots/Makie.jl/pull/1434).
- Adjusted attributes of volumeslices to follow the normal structure [#1404](https://github.com/JuliaPlots/Makie.jl/pull/1404). This allows you to adjust attributes like `colormap` without going through nested attributes.
- Added depth to 3D contours and isosurfaces [#1395](https://github.com/JuliaPlots/Makie.jl/pull/1395), [#1393](https://github.com/JuliaPlots/Makie.jl/pull/1393). This allows them to intersect correctly with other 3D objects.
- Restricted 3D scene camera to one scene [#1394](https://github.com/JuliaPlots/Makie.jl/pull/1394), [#1393](https://github.com/JuliaPlots/Makie.jl/pull/1393). This fixes issues with multiple scenes fighting over events consumed by the camera. You can select a scene by cleaning on it.
- Added depth shift attribute for GLMakie and WGLMakie [#1382](https://github.com/JuliaPlots/Makie.jl/pull/1382), [#1393](https://github.com/JuliaPlots/Makie.jl/pull/1393). This can be used to adjust render order similar to `overdraw`.
- Simplified automatic width computation in barplots [#1223](https://github.com/JuliaPlots/Makie.jl/pull/1223), [#1393](https://github.com/JuliaPlots/Makie.jl/pull/1393). If no `width` attribute is passed, the default width is computed as the minimum difference between consecutive `x` positions. Gap between bars are given by the (multiplicative) `gap` attribute. The actual bar width equals `width * (1 - gap)`.
- Added logical expressions for `ispressed` [#1222](https://github.com/JuliaPlots/Makie.jl/pull/1222), [#1393](https://github.com/JuliaPlots/Makie.jl/pull/1393). This moves a lot of control over hotkeys towards the user. With these changes one can now set a hotkey to trigger on any or no key, collections of keys and logical combinations of keys (i.e. "A is pressed and B is not pressed").
- Fixed issues with `Menu` render order [#1411](https://github.com/JuliaPlots/Makie.jl/pull/1411).
- Added `label_rotation` to barplot [#1401](https://github.com/JuliaPlots/Makie.jl/pull/1401).
- Fixed issue where `pixelcam!` does not remove controls from other cameras [#1504](https://github.com/JuliaPlots/Makie.jl/pull/1504).
- Added conversion for OffsetArrays [#1260](https://github.com/JuliaPlots/Makie.jl/pull/1260).
- The `qqplot` `qqline` options were changed to `:identity`, `:fit`, `:fitrobust` and `:none` (the default) [#1563](https://github.com/JuliaPlots/Makie.jl/pull/1563). Fixed numeric error due to double computation of quantiles when fitting `qqline`. Deprecated `plot(q::QQPair)` method as it does not have enough information for correct `qqline` fit.

All other changes are collected [in this PR](https://github.com/JuliaPlots/Makie.jl/pull/1521) and in the [release notes](https://github.com/JuliaPlots/Makie.jl/releases/tag/v0.16.0).

## v0.15.3
- The functions `labelslidergrid!` and `labelslider!` now set fixed widths for the value column with a heuristic. It is possible now to pass `Formatting.format` format strings as format specifiers in addition to the previous functions.
- Fixed 2D arrow rotations in `streamplot` [#1352](https://github.com/JuliaPlots/Makie.jl/pull/1352).

## v0.15.2
- Reenabled Julia 1.3 support.
- Use [MathTexEngine v0.2](https://github.com/Kolaru/MathTeXEngine.jl/releases/tag/v0.2.0).
- Depend on new GeometryBasics, which changes all the Vec/Point/Quaternion/RGB/RGBA - f0 aliases to just f. For example, `Vec2f0` is changed to `Vec2f`. Old aliases are still exported, but deprecated and will be removed in the next breaking release. For more details and an upgrade script, visit [GeometryBasics#97](https://github.com/JuliaGeometry/GeometryBasics.jl/pull/97).
- Added `hspan!` and `vspan!` functions [#1264](https://github.com/JuliaPlots/Makie.jl/pull/1264).

## v0.15.1
- Switched documentation framework to Franklin.jl.
- Added a specialization for `volumeslices` to DataInspector.
- Fixed 1 element `hist` [#1238](https://github.com/JuliaPlots/Makie.jl/pull/1238) and make it easier to move `hist` [#1150](https://github.com/JuliaPlots/Makie.jl/pull/1150).

## v0.15.0

- `LaTeXString`s can now be used as input to `text` and therefore as labels for `Axis`, `Legend`, or other comparable objects. Mathematical expressions are typeset using [MathTeXEngine.jl](https://github.com/Kolaru/MathTeXEngine.jl) which offers a fast approximation of LaTeX typesetting [#1022](https://github.com/JuliaPlots/Makie.jl/pull/1022).
- Added `Symlog10` and `pseudolog10` axis scales for log scale approximations that work with zero and negative values [#1109](https://github.com/JuliaPlots/Makie.jl/pull/1109).
- Colorbar limits can now be passed as the attribute `colorrange` similar to plots [#1066](https://github.com/JuliaPlots/Makie.jl/pull/1066).
- Added the option to pass three vectors to heatmaps and other plots using `SurfaceLike` conversion [#1101](https://github.com/JuliaPlots/Makie.jl/pull/1101).
- Added `stairs` plot recipe [#1086](https://github.com/JuliaPlots/Makie.jl/pull/1086).
- **Breaking** Removed `FigurePosition` and `FigureSubposition` types. Indexing into a `Figure` like `fig[1, 1]` now returns `GridPosition` and `GridSubposition` structs, which can be used in the same way as the types they replace. Because of an underlying change in `GridLayoutBase.jl`, it is now possible to do `Axis(gl[1, 1])` where `gl` is a `GridLayout` that is a sublayout of a `Figure`'s top layout [#1075](https://github.com/JuliaPlots/Makie.jl/pull/1075).
- Bar plots and histograms have a new option for adding text labels [#1069](https://github.com/JuliaPlots/Makie.jl/pull/1069).
- It is now possible to specify one `linewidth` value per segment in `linesegments` [#992](https://github.com/JuliaPlots/Makie.jl/pull/992).
- Added a new 3d camera that allows for better camera movements using keyboard and mouse [#1024](https://github.com/JuliaPlots/Makie.jl/pull/1024).
- Fixed the application of scale transformations to `surface` [#1070](https://github.com/JuliaPlots/Makie.jl/pull/1070).
- Added an option to set a custom callback function for the `RectangleZoom` axis interaction to enable other use cases than zooming [#1104](https://github.com/JuliaPlots/Makie.jl/pull/1104).
- Fixed rendering of `heatmap`s with one or more reversed ranges in CairoMakie, as in `heatmap(1:10, 10:-1:1, rand(10, 10))` [#1100](https://github.com/JuliaPlots/Makie.jl/pull/1100).
- Fixed volume slice recipe and added docs for it [#1123](https://github.com/JuliaPlots/Makie.jl/pull/1123).<|MERGE_RESOLUTION|>--- conflicted
+++ resolved
@@ -2,9 +2,7 @@
 
 ## master
 
-<<<<<<< HEAD
 - Allow `CairoMakie` to render `scatter` with images as markers [#2080](https://github.com/JuliaPlots/Makie.jl/pull/2080).
-=======
 - `rainclouds`(!) now supports `violin_limits` keyword argument, serving the same.
 role as `datalimits` in `violin` [#2137](https://github.com/JuliaPlots/Makie.jl/pull/2137).
 - Fixed a issue where nonzero `strokewidth` results in a thin outline of the wrong color if `color` and `strokecolor` didn't match and weren't transparent. [#2096](https://github.com/JuliaPlots/Makie.jl/pull/2096).
@@ -18,7 +16,6 @@
 
 ## v0.17.9
 
->>>>>>> 927fe488
 - Patterns (`Makie.AbstractPattern`) are now supported by `CairoMakie` in `poly` plots that don't involve `mesh`, such as `bar` and `poly` [#2106](https://github.com/JuliaPlots/Makie.jl/pull/2106/).
 - Fixed regression where `Block` alignments could not be specified as numbers anymore [#2108](https://github.com/JuliaPlots/Makie.jl/pull/2108).
 - Added the option to show mirrored ticks on the other side of an Axis using the attributes `xticksmirrored` and `yticksmirrored` [#2105](https://github.com/JuliaPlots/Makie.jl/pull/2105).
