--- conflicted
+++ resolved
@@ -1,19 +1,17 @@
 # News
 
-<<<<<<< HEAD
 ## master
 
 - Added a new Axis type, `PolarAxis`, which is an axis with a polar projection.  Input is in `(r, theta)` coordinates and is transformed to `(x, y)` coordinates using the standard polar-to-cartesian transformation.  Generally, its attributes are very similar to the usual `Axis` attributes, but `x` is replaced by `r` and `y` by `θ`.  It also inherits from the theme of `Axis` in this manner, so should work seamlessly with Makie themes. [#2014](https://www.github.com/JuliaPlots/Makie.jl/pull/2014)
 - `inherit` now has a new signature `inherit(scene, attrs::NTuple{N, Symbol}, default_value)`, allowing recipe authors to access nested attributes when trying to inherit from the parent Scene.  For example, one could inherit from `scene.Axis.yticks` by `inherit(scene, (:Axis, :yticks), $default_value)`. [#2014](https://www.github.com/JuliaPlots/Makie.jl/pull/2014)
 - Fixed `update_cam!(scene::Scene)` by changing the internal call to `limits` to a call to `boundingbox`. [#2014](https://www.github.com/JuliaPlots/Makie.jl/pull/2014)
-=======
+
 ## v0.17.9
 
 - Patterns (`Makie.AbstractPattern`) are now supported by `CairoMakie` in `poly` plots that don't involve `mesh`, such as `bar` and `poly` [#2106](https://github.com/JuliaPlots/Makie.jl/pull/2106/).
 - Fixed regression where `Block` alignments could not be specified as numbers anymore [#2108](https://github.com/JuliaPlots/Makie.jl/pull/2108).
 - Added the option to show mirrored ticks on the other side of an Axis using the attributes `xticksmirrored` and `yticksmirrored` [#2105](https://github.com/JuliaPlots/Makie.jl/pull/2105).
 - Fixed a bug where a set of `Axis` wouldn't be correctly linked together if they were only linked in pairs instead of all at the same time [#2116](https://github.com/JuliaPlots/Makie.jl/pull/2116).
->>>>>>> fffcac6d
 
 ## v0.17.7
 
