--- conflicted
+++ resolved
@@ -2,9 +2,8 @@
 
 ## master
 
-<<<<<<< HEAD
 - Allow `CairoMakie` to render `scatter` with images as markers [#2080](https://github.com/JuliaPlots/Makie.jl/pull/2080).
-=======
+
 ## v0.17.13
 
 - Fix boundingboxes [#2184](https://github.com/JuliaPlots/Makie.jl/pull/2184).
@@ -18,7 +17,6 @@
 
 ## v0.17.11
 
->>>>>>> a192fa7c
 - `rainclouds`(!) now supports `violin_limits` keyword argument, serving the same.
 role as `datalimits` in `violin` [#2137](https://github.com/JuliaPlots/Makie.jl/pull/2137).
 - Fixed a issue where nonzero `strokewidth` results in a thin outline of the wrong color if `color` and `strokecolor` didn't match and weren't transparent. [#2096](https://github.com/JuliaPlots/Makie.jl/pull/2096).
