# News

<<<<<<< HEAD

## `master`

- Added a tutorial to the docs about creating a marginal histogram plot [#1851](https://github.com/JuliaPlots/Makie.jl/pull/1851).
=======
## master
- Added the `stephist` plotting function [#2408](https://github.com/JuliaPlots/Makie.jl/pull/2408).

- Fixed an issue where `poly` plots with `Vector{<: MultiPolygon}` inputs with per-polygon color were mistakenly rendered as meshes using CairoMakie. [#2590](https://github.com/MakieOrg/Makie.jl/pulls/2478)
- Fixed a small typo which caused an error in the `Stepper` constructor. [#2600](https://github.com/MakieOrg/Makie.jl/pulls/2478)
>>>>>>> 156e651f

## v0.19.1

- Add `show_data` method for `band` which shows the min and max values of the band at the x position of the cursor [#2497](https://github.com/MakieOrg/Makie.jl/pull/2497).
- Added `xlabelrotation`, `ylabelrotation` (`Axis`) and `labelrotation` (`Colorbar`) [#2478](https://github.com/MakieOrg/Makie.jl/pull/2478).
- Fixed forced rasterization in CairoMakie svg files when polygons with colors specified as (color, alpha) tuples were used [#2535](https://github.com/MakieOrg/Makie.jl/pull/2535).
- Do less copies of Observables in Attributes + plot pipeline [#2443](https://github.com/MakieOrg/Makie.jl/pull/2443). 
- Add Search Page and tweak Result Ordering [#2474](https://github.com/MakieOrg/Makie.jl/pull/2474).
- Remove all global attributes from TextureAtlas implementation and fix julia#master [#2498](https://github.com/MakieOrg/Makie.jl/pull/2498). 
- Use new JSServe, implement WGLMakie picking, improve performance and fix lots of WGLMakie bugs [#2428](https://github.com/MakieOrg/Makie.jl/pull/2428).

## v0.19.0

- **Breaking** The attribute `textsize` has been removed everywhere in favor of the attribute `fontsize` which had also been in use.
  To migrate, search and replace all uses of `textsize` to `fontsize` [#2387](https://github.com/MakieOrg/Makie.jl/pull/2387).
- Added rich text which allows to more easily use superscripts and subscripts as well as differing colors, fonts, fontsizes, etc. for parts of a given text [#2321](https://github.com/MakieOrg/Makie.jl/pull/2321).

## v0.18.4

- Added the `waterfall` plotting function [#2416](https://github.com/JuliaPlots/Makie.jl/pull/2416).
- Add support for `AbstractPattern` in `WGLMakie` [#2432](https://github.com/MakieOrg/Makie.jl/pull/2432).
- Broadcast replaces deprecated method for quantile [#2430](https://github.com/MakieOrg/Makie.jl/pull/2430).
- Fix CairoMakie's screen re-using [#2440](https://github.com/MakieOrg/Makie.jl/pull/2440).
- Fix repeated rendering with invisible objects [#2437](https://github.com/MakieOrg/Makie.jl/pull/2437).
- Fix hvlines for GLMakie [#2446](https://github.com/MakieOrg/Makie.jl/pull/2446).

## v0.18.3

- Add `render_on_demand` flag for `GLMakie.Screen`. Setting this to `true` will skip rendering until plots get updated. This is the new default [#2336](https://github.com/MakieOrg/Makie.jl/pull/2336), [#2397](https://github.com/MakieOrg/Makie.jl/pull/2397).
- Clean up OpenGL state handling in GLMakie [#2397](https://github.com/MakieOrg/Makie.jl/pull/2397).
- Fix salting [#2407](https://github.com/MakieOrg/Makie.jl/pull/2407).
- Fixes for [GtkMakie](https://github.com/jwahlstrand/GtkMakie.jl) [#2418](https://github.com/MakieOrg/Makie.jl/pull/2418).

## v0.18.2

- Fix Axis3 tick flipping with negative azimuth [#2364](https://github.com/MakieOrg/Makie.jl/pull/2364).
- Fix empty!(fig) and empty!(ax) [#2374](https://github.com/MakieOrg/Makie.jl/pull/2374), [#2375](https://github.com/MakieOrg/Makie.jl/pull/2375).
- Remove stencil buffer [#2389](https://github.com/MakieOrg/Makie.jl/pull/2389).
- Move Arrows and Wireframe to MakieCore [#2384](https://github.com/MakieOrg/Makie.jl/pull/2384).
- Skip legend entry if label is nothing [#2350](https://github.com/MakieOrg/Makie.jl/pull/2350).

## v0.18.1

- fix heatmap interpolation [#2343](https://github.com/MakieOrg/Makie.jl/pull/2343).
- move poly to MakieCore [#2334](https://github.com/MakieOrg/Makie.jl/pull/2334)
- Fix picking warning and update_axis_camera [#2352](https://github.com/MakieOrg/Makie.jl/pull/2352).
- bring back inline!, to not open a window in VSCode repl [#2353](https://github.com/MakieOrg/Makie.jl/pull/2353).

## v0.18

- **Breaking** Added `BezierPath` which can be constructed from SVG like command list, SVG string or from a `Polygon`.
  Added ability to use `BezierPath` and `Polgyon` as scatter markers.
  Replaced default symbol markers like `:cross` which converted to characters before with more precise `BezierPaths` and adjusted default markersize to 12.
  **Deprecated** using `String` to specify multiple char markers (`scatter(1:4, marker="abcd")`).
  **Deprecated** concrete geometries as markers like `Circle(Point2f(0), 1.5)` in favor of using the type like `Circle` for dispatch to special backend methods.
  Added single image marker support to WGLMakie [#979](https://github.com/MakieOrg/Makie.jl/pull/979).
- **Breaking** Refactored `display`, `record`, `colorbuffer` and `screens` to be faster and more consistent [#2306](https://github.com/MakieOrg/Makie.jl/pull/2306#issuecomment-1275918061).
- **Breaking** Refactored `DataInspector` to use `tooltip`. This results in changes in the attributes of DataInspector. Added `inspector_label`, `inspector_hover` and `inspector_clear` as optional attributes [#2095](https://github.com/JuliaPlots/Makie.jl/pull/2095).
- Added the `hexbin` plotting function [#2201](https://github.com/JuliaPlots/Makie.jl/pull/2201).
- Added the `tricontourf` plotting function [#2226](https://github.com/JuliaPlots/Makie.jl/pull/2226).
- Fixed per character attributes in text [#2244](https://github.com/JuliaPlots/Makie.jl/pull/2244).
- Allowed `CairoMakie` to render `scatter` with images as markers [#2080](https://github.com/MakieOrg/Makie.jl/pull/2080).
- Reworked text drawing and added ability to draw special characters via glyph indices in order to draw more LaTeX math characters with MathTeXEngine v0.5 [#2139](https://github.com/MakieOrg/Makie.jl/pull/2139).
- Allowed text to be copy/pasted into `Textbox` [#2281](https://github.com/MakieOrg/Makie.jl/pull/2281)
- Fixed updates for multiple meshes [#2277](https://github.com/MakieOrg/Makie.jl/pull/2277).
- Fixed broadcasting for linewidth, lengthscale & arrowsize in `arrow` recipe [#2273](https://github.com/MakieOrg/Makie.jl/pull/2273).
- Made GLMakie relocatable [#2282](https://github.com/MakieOrg/Makie.jl/pull/2282).
- Fixed changing input types in plot arguments [#2297](https://github.com/MakieOrg/Makie.jl/pull/2297).
- Better performance for Menus and fix clicks on items [#2299](https://github.com/MakieOrg/Makie.jl/pull/2299).
- Fixed CairoMakie bitmaps with transparency by using premultiplied ARGB surfaces [#2304](https://github.com/MakieOrg/Makie.jl/pull/2304).
- Fixed hiding of `Scene`s by setting `scene.visible[] = false` [#2317](https://github.com/MakieOrg/Makie.jl/pull/2317).
- `Axis` now accepts a `Tuple{Bool, Bool}` for `xtrimspine` and `ytrimspine` to trim only one end of the spine [#2171](https://github.com/JuliaPlots/Makie.jl/pull/2171).

## v0.17.13

- Fixed boundingboxes [#2184](https://github.com/MakieOrg/Makie.jl/pull/2184).
- Fixed highclip/lowclip in meshscatter, poly, contourf, barplot [#2183](https://github.com/MakieOrg/Makie.jl/pull/2183).
- Fixed gridline updates [#2196](https://github.com/MakieOrg/Makie.jl/pull/2196).
- Fixed glDisablei argument order, which crashed some Intel drivers.

## v0.17.12

- Fixed stackoverflow in show [#2167](https://github.com/MakieOrg/Makie.jl/pull/2167).

## v0.17.11

- `rainclouds`(!) now supports `violin_limits` keyword argument, serving the same.
role as `datalimits` in `violin` [#2137](https://github.com/MakieOrg/Makie.jl/pull/2137).
- Fixed an issue where nonzero `strokewidth` results in a thin outline of the wrong color if `color` and `strokecolor` didn't match and weren't transparent. [#2096](https://github.com/MakieOrg/Makie.jl/pull/2096).
- Improved performance around Axis(3) limits [#2115](https://github.com/MakieOrg/Makie.jl/pull/2115).
- Cleaned up stroke artifacts in scatter and text [#2096](https://github.com/MakieOrg/Makie.jl/pull/2096).
- Compile time improvements [#2153](https://github.com/MakieOrg/Makie.jl/pull/2153).
- Mesh and Surface now interpolate between values instead of interpolating between colors for WGLMakie + GLMakie [#2097](https://github.com/MakieOrg/Makie.jl/pull/2097).

## v0.17.10

- Bumped compatibility bound of `GridLayoutBase.jl` to `v0.9.0` which fixed a regression with `Mixed` and `Outside` alignmodes in nested `GridLayout`s [#2135](https://github.com/MakieOrg/Makie.jl/pull/2135).

## v0.17.9

- Patterns (`Makie.AbstractPattern`) are now supported by `CairoMakie` in `poly` plots that don't involve `mesh`, such as `bar` and `poly` [#2106](https://github.com/MakieOrg/Makie.jl/pull/2106/).
- Fixed regression where `Block` alignments could not be specified as numbers anymore [#2108](https://github.com/MakieOrg/Makie.jl/pull/2108).
- Added the option to show mirrored ticks on the other side of an Axis using the attributes `xticksmirrored` and `yticksmirrored` [#2105](https://github.com/MakieOrg/Makie.jl/pull/2105).
- Fixed a bug where a set of `Axis` wouldn't be correctly linked together if they were only linked in pairs instead of all at the same time [#2116](https://github.com/MakieOrg/Makie.jl/pull/2116).

## v0.17.7

- Improved `Menu` performance, now it should me much harder to reach the boundary of 255 scenes in GLMakie. `Menu` also takes a `default` keyword argument now and can be scrolled if there is too little space available.

## v0.17.6

- **EXPERIMENTAL**: Added support for multiple windows in GLMakie through `display(GLMakie.Screen(), figure_or_scene)` [#1771](https://github.com/MakieOrg/Makie.jl/pull/1771).
- Added support for RGB matrices in `heatmap` with GLMakie [#2036](https://github.com/MakieOrg/Makie.jl/pull/2036)
- `Textbox` doesn't defocus anymore on trying to submit invalid input [#2041](https://github.com/MakieOrg/Makie.jl/pull/2041).
- `text` now takes the position as the first argument(s) like `scatter` and most other plotting functions, it is invoked `text(x, y, [z], text = "text")`. Because it is now of conversion type `PointBased`, the positions can be given in all the usual different ways which are implemented as conversion methods. All old invocation styles such as `text("text", position = Point(x, y))` still work to maintain backwards compatibility [#2020](https://github.com/MakieOrg/Makie.jl/pull/2020).

## v0.17.5

- Fixed a regression with `linkaxes!` [#2039](https://github.com/MakieOrg/Makie.jl/pull/2039).

## v0.17.4

- The functions `hlines!`, `vlines!`, `hspan!`, `vspan!` and `abline!` were reimplemented as recipes. This allows using them without an `Axis` argument in first position and also as visuals in AlgebraOfGraphics.jl. Also, `abline!` is now called `ablines!` for consistency, `abline!` is still exported but deprecated and will be removed in the future. [#2023](https://github.com/MakieOrg/Makie.jl/pulls/2023).
- Added `rainclouds` and `rainclouds!` [#1725](https://github.com/MakieOrg/Makie.jl/pull/1725).
- Improve CairoMakie performance [#1964](https://github.com/MakieOrg/Makie.jl/pull/1964) [#1981](https://github.com/MakieOrg/Makie.jl/pull/1981).
- Interpolate colormap correctly [#1973](https://github.com/MakieOrg/Makie.jl/pull/1973).
- Fix picking [#1993](https://github.com/MakieOrg/Makie.jl/pull/1993).
- Improve compile time latency [#1968](https://github.com/MakieOrg/Makie.jl/pull/1968) [#2000](https://github.com/MakieOrg/Makie.jl/pull/2000).
- Fix multi poly with rects [#1999](https://github.com/MakieOrg/Makie.jl/pull/1999).
- Respect scale and nonlinear values in PlotUtils cgrads [#1979](https://github.com/MakieOrg/Makie.jl/pull/1979).
- Fix CairoMakie heatmap filtering [#1828](https://github.com/MakieOrg/Makie.jl/pull/1828).
- Remove GLVisualize and MakieLayout module [#2007](https://github.com/MakieOrg/Makie.jl/pull/2007) [#2008](https://github.com/MakieOrg/Makie.jl/pull/2008).
- Add linestyle and default to extrema(z) for contour, remove bitrotten fillrange [#2008](https://github.com/MakieOrg/Makie.jl/pull/2008).

## v0.17.3

- Switched to `MathTeXEngine v0.4`, which improves the look of LaTeXStrings [#1952](https://github.com/MakieOrg/Makie.jl/pull/1952).
- Added subtitle capability to `Axis` [#1859](https://github.com/MakieOrg/Makie.jl/pull/1859).
- Fixed a bug where scaled colormaps constructed using `Makie.cgrad` were not interpreted correctly.

## v0.17.2

- Changed the default font from `Dejavu Sans` to `TeX Gyre Heros Makie` which is the same as `TeX Gyre Heros` with slightly decreased descenders and ascenders. Decreasing those metrics reduced unnecessary whitespace and alignment issues. Four fonts in total were added, the styles Regular, Bold, Italic and Bold Italic. Also changed `Axis`, `Axis3` and `Legend` attributes `titlefont` to `TeX Gyre Heros Makie Bold` in order to separate it better from axis labels in multifacet arrangements [#1897](https://github.com/MakieOrg/Makie.jl/pull/1897).

## v0.17.1

- Added word wrapping. In `Label`, `word_wrap = true` causes it to use the suggested width and wrap text to fit. In `text`, `word_wrap_width > 0` can be used to set a pixel unit line width. Any word (anything between two spaces without a newline) that goes beyond this width gets a newline inserted before it [#1819](https://github.com/MakieOrg/Makie.jl/pull/1819).
- Improved `Axis3`'s interactive performance [#1835](https://github.com/MakieOrg/Makie.jl/pull/1835).
- Fixed errors in GLMakie's `scatter` implementation when markers are given as images. [#1917](https://github.com/MakieOrg/Makie.jl/pull/1917).
- Removed some method ambiguities introduced in v0.17 [#1922](https://github.com/MakieOrg/Makie.jl/pull/1922).
- Add an empty default label, `""`, to each slider that doesn't have a label in `SliderGrid` [#1888](https://github.com/MakieOrg/Makie.jl/pull/1888).

## v0.17

- **Breaking** Added `space` as a generic attribute to switch between data, pixel, relative and clip space for positions. `space` in text has been renamed to `markerspace` because of this. `Pixel` and `SceneSpace` are no longer valid inputs for `space` or `markerspace` [#1596](https://github.com/MakieOrg/Makie.jl/pull/1596).
- **Breaking** Deprecated `mouse_selection(scene)` for `pick(scene)`.
- **Breaking** Bumped `GridLayoutBase` version to `v0.7`, which introduced offset layouts. Now, indexing into row 0 doesn't create a new row 1, but a new row 0, so that all previous content positions stay the same. This makes building complex layouts order-independent [#1704](https://github.com/MakieOrg/Makie.jl/pull/1704).
- **Breaking** deprecate `to_colormap(cmap, ncolors)` in favor of `categorical_colors(cmap, ncolors)` and `resample_cmap(cmap, ncolors)` [#1901](https://github.com/MakieOrg/Makie.jl/pull/1901) [#1723](https://github.com/MakieOrg/Makie.jl/pull/1723).
- Added `empty!(fig)` and changed `empty!(scene)` to remove all child plots without detaching windows [#1818](https://github.com/MakieOrg/Makie.jl/pull/1818).
- Switched to erroring instead of warning for deprecated events `mousebuttons`, `keyboardbuttons` and `mousedrag`.
- `Layoutable` was renamed to `Block` and the infrastructure changed such that attributes are fixed fields and each block has its own `Scene` for better encapsulation [#1796](https://github.com/MakieOrg/Makie.jl/pull/1796).
- Added `SliderGrid` block which replaces the deprecated `labelslider!` and `labelslidergrid!` functions [#1796](https://github.com/MakieOrg/Makie.jl/pull/1796).
- The default anti-aliasing method can now be set in `CairoMakie.activate!` using the `antialias` keyword.  Available options are `CairoMakie.Cairo.ANTIALIAS_*` [#1875](https://github.com/MakieOrg/Makie.jl/pull/1875).
- Added ability to rasterize a plots in CairoMakie vector graphics if `plt.rasterize = true` or `plt.rasterize = scale::Int` [#1872](https://github.com/MakieOrg/Makie.jl/pull/1872).
- Fixed segfaults in `streamplot_impl` on Mac M1 [#1830](https://github.com/MakieOrg/Makie.jl/pull/1830).
- Set the [Cairo miter limit](https://www.cairographics.org/manual/cairo-cairo-t.html#cairo-set-miter-limit) to mimic GLMakie behaviour [#1844](https://github.com/MakieOrg/Makie.jl/pull/1844).
- Fixed a method ambiguity in `rotatedrect` [#1846](https://github.com/MakieOrg/Makie.jl/pull/1846).
- Allow weights in statistical recipes [#1816](https://github.com/MakieOrg/Makie.jl/pull/1816).
- Fixed manual cycling of plot attributes [#1873](https://github.com/MakieOrg/Makie.jl/pull/1873).
- Fixed type constraints in ticklabelalign attributes [#1882](https://github.com/MakieOrg/Makie.jl/pull/1882).

## v0.16.4

- Fixed WGLMakie performance bug and added option to set fps via `WGLMakie.activate!(fps=30)`.
- Implemented `nan_color`, `lowclip`, `highclip` for `image(::Matrix{Float})` in shader.
- Cleaned up mesh shader and implemented `nan_color`, `lowclip`, `highclip` for `mesh(m; color::Matrix{Float})` on the shader.
- Allowed `GLMakie.Buffer` `GLMakie.Sampler` to be used in `GeometryBasics.Mesh` to partially update parts of a mesh/texture and different interpolation and clamping modes for the texture.

## v0.16

- **Breaking** Removed `Node` alias [#1307](https://github.com/MakieOrg/Makie.jl/pull/1307), [#1393](https://github.com/MakieOrg/Makie.jl/pull/1393). To upgrade, simply replace all occurrences of `Node` with `Observable`.
- **Breaking** Cleaned up `Scene` type [#1192](https://github.com/MakieOrg/Makie.jl/pull/1192), [#1393](https://github.com/MakieOrg/Makie.jl/pull/1393). The `Scene()` constructor doesn't create any axes or limits anymore. All keywords like `raw`, `show_axis` have been removed. A scene now always works like it did when using the deprecated `raw=true`. All the high level functionality like showing an axis and adding a 3d camera has been moved to `LScene`. See the new `Scene` tutorial for more info: https://docs.makie.org/dev/tutorials/scenes/.
- **Breaking** Lights got moved to `Scene`, see the [lighting docs](https://docs.makie.org/stable/documentation/lighting) and [RPRMakie examples](https://docs.makie.org/stable/documentation/backends/rprmakie/).
- Added ECDF plot [#1310](https://github.com/MakieOrg/Makie.jl/pull/1310).
- Added Order Independent Transparency to GLMakie [#1418](https://github.com/MakieOrg/Makie.jl/pull/1418), [#1506](https://github.com/MakieOrg/Makie.jl/pull/1506). This type of transparency is now used with `transpareny = true`. The old transparency handling is available with `transparency = false`.
- Fixed blurry text in GLMakie and WGLMakie [#1494](https://github.com/MakieOrg/Makie.jl/pull/1494).
- Introduced a new experimental backend for ray tracing: [RPRMakie](https://docs.makie.org/stable/documentation/backends/rprmakie/).
- Added the `Cycled` type, which can be used to select the i-th value from the current cycler for a specific attribute [#1248](https://github.com/MakieOrg/Makie.jl/pull/1248).
- The plot function `scatterlines` now uses `color` as `markercolor` if `markercolor` is `automatic`. Also, cycling of the `color` attribute is enabled [#1463](https://github.com/MakieOrg/Makie.jl/pull/1463).
- Added the function `resize_to_layout!`, which allows to resize a `Figure` so that it contains its top `GridLayout` without additional whitespace or clipping [#1438](https://github.com/MakieOrg/Makie.jl/pull/1438).
- Cleaned up lighting in 3D contours and isosurfaces [#1434](https://github.com/MakieOrg/Makie.jl/pull/1434).
- Adjusted attributes of volumeslices to follow the normal structure [#1404](https://github.com/MakieOrg/Makie.jl/pull/1404). This allows you to adjust attributes like `colormap` without going through nested attributes.
- Added depth to 3D contours and isosurfaces [#1395](https://github.com/MakieOrg/Makie.jl/pull/1395), [#1393](https://github.com/MakieOrg/Makie.jl/pull/1393). This allows them to intersect correctly with other 3D objects.
- Restricted 3D scene camera to one scene [#1394](https://github.com/MakieOrg/Makie.jl/pull/1394), [#1393](https://github.com/MakieOrg/Makie.jl/pull/1393). This fixes issues with multiple scenes fighting over events consumed by the camera. You can select a scene by cleaning on it.
- Added depth shift attribute for GLMakie and WGLMakie [#1382](https://github.com/MakieOrg/Makie.jl/pull/1382), [#1393](https://github.com/MakieOrg/Makie.jl/pull/1393). This can be used to adjust render order similar to `overdraw`.
- Simplified automatic width computation in barplots [#1223](https://github.com/MakieOrg/Makie.jl/pull/1223), [#1393](https://github.com/MakieOrg/Makie.jl/pull/1393). If no `width` attribute is passed, the default width is computed as the minimum difference between consecutive `x` positions. Gap between bars are given by the (multiplicative) `gap` attribute. The actual bar width equals `width * (1 - gap)`.
- Added logical expressions for `ispressed` [#1222](https://github.com/MakieOrg/Makie.jl/pull/1222), [#1393](https://github.com/MakieOrg/Makie.jl/pull/1393). This moves a lot of control over hotkeys towards the user. With these changes one can now set a hotkey to trigger on any or no key, collections of keys and logical combinations of keys (i.e. "A is pressed and B is not pressed").
- Fixed issues with `Menu` render order [#1411](https://github.com/MakieOrg/Makie.jl/pull/1411).
- Added `label_rotation` to barplot [#1401](https://github.com/MakieOrg/Makie.jl/pull/1401).
- Fixed issue where `pixelcam!` does not remove controls from other cameras [#1504](https://github.com/MakieOrg/Makie.jl/pull/1504).
- Added conversion for OffsetArrays [#1260](https://github.com/MakieOrg/Makie.jl/pull/1260).
- The `qqplot` `qqline` options were changed to `:identity`, `:fit`, `:fitrobust` and `:none` (the default) [#1563](https://github.com/MakieOrg/Makie.jl/pull/1563). Fixed numeric error due to double computation of quantiles when fitting `qqline`. Deprecated `plot(q::QQPair)` method as it does not have enough information for correct `qqline` fit.

All other changes are collected [in this PR](https://github.com/MakieOrg/Makie.jl/pull/1521) and in the [release notes](https://github.com/MakieOrg/Makie.jl/releases/tag/v0.16.0).

## v0.15.3
- The functions `labelslidergrid!` and `labelslider!` now set fixed widths for the value column with a heuristic. It is possible now to pass `Formatting.format` format strings as format specifiers in addition to the previous functions.
- Fixed 2D arrow rotations in `streamplot` [#1352](https://github.com/MakieOrg/Makie.jl/pull/1352).

## v0.15.2
- Reenabled Julia 1.3 support.
- Use [MathTexEngine v0.2](https://github.com/Kolaru/MathTeXEngine.jl/releases/tag/v0.2.0).
- Depend on new GeometryBasics, which changes all the Vec/Point/Quaternion/RGB/RGBA - f0 aliases to just f. For example, `Vec2f0` is changed to `Vec2f`. Old aliases are still exported, but deprecated and will be removed in the next breaking release. For more details and an upgrade script, visit [GeometryBasics#97](https://github.com/JuliaGeometry/GeometryBasics.jl/pull/97).
- Added `hspan!` and `vspan!` functions [#1264](https://github.com/MakieOrg/Makie.jl/pull/1264).

## v0.15.1
- Switched documentation framework to Franklin.jl.
- Added a specialization for `volumeslices` to DataInspector.
- Fixed 1 element `hist` [#1238](https://github.com/MakieOrg/Makie.jl/pull/1238) and make it easier to move `hist` [#1150](https://github.com/MakieOrg/Makie.jl/pull/1150).

## v0.15.0

- `LaTeXString`s can now be used as input to `text` and therefore as labels for `Axis`, `Legend`, or other comparable objects. Mathematical expressions are typeset using [MathTeXEngine.jl](https://github.com/Kolaru/MathTeXEngine.jl) which offers a fast approximation of LaTeX typesetting [#1022](https://github.com/MakieOrg/Makie.jl/pull/1022).
- Added `Symlog10` and `pseudolog10` axis scales for log scale approximations that work with zero and negative values [#1109](https://github.com/MakieOrg/Makie.jl/pull/1109).
- Colorbar limits can now be passed as the attribute `colorrange` similar to plots [#1066](https://github.com/MakieOrg/Makie.jl/pull/1066).
- Added the option to pass three vectors to heatmaps and other plots using `SurfaceLike` conversion [#1101](https://github.com/MakieOrg/Makie.jl/pull/1101).
- Added `stairs` plot recipe [#1086](https://github.com/MakieOrg/Makie.jl/pull/1086).
- **Breaking** Removed `FigurePosition` and `FigureSubposition` types. Indexing into a `Figure` like `fig[1, 1]` now returns `GridPosition` and `GridSubposition` structs, which can be used in the same way as the types they replace. Because of an underlying change in `GridLayoutBase.jl`, it is now possible to do `Axis(gl[1, 1])` where `gl` is a `GridLayout` that is a sublayout of a `Figure`'s top layout [#1075](https://github.com/MakieOrg/Makie.jl/pull/1075).
- Bar plots and histograms have a new option for adding text labels [#1069](https://github.com/MakieOrg/Makie.jl/pull/1069).
- It is now possible to specify one `linewidth` value per segment in `linesegments` [#992](https://github.com/MakieOrg/Makie.jl/pull/992).
- Added a new 3d camera that allows for better camera movements using keyboard and mouse [#1024](https://github.com/MakieOrg/Makie.jl/pull/1024).
- Fixed the application of scale transformations to `surface` [#1070](https://github.com/MakieOrg/Makie.jl/pull/1070).
- Added an option to set a custom callback function for the `RectangleZoom` axis interaction to enable other use cases than zooming [#1104](https://github.com/MakieOrg/Makie.jl/pull/1104).
- Fixed rendering of `heatmap`s with one or more reversed ranges in CairoMakie, as in `heatmap(1:10, 10:-1:1, rand(10, 10))` [#1100](https://github.com/MakieOrg/Makie.jl/pull/1100).
- Fixed volume slice recipe and added docs for it [#1123](https://github.com/MakieOrg/Makie.jl/pull/1123).<|MERGE_RESOLUTION|>--- conflicted
+++ resolved
@@ -1,17 +1,10 @@
 # News
 
-<<<<<<< HEAD
-
-## `master`
-
-- Added a tutorial to the docs about creating a marginal histogram plot [#1851](https://github.com/JuliaPlots/Makie.jl/pull/1851).
-=======
 ## master
 - Added the `stephist` plotting function [#2408](https://github.com/JuliaPlots/Makie.jl/pull/2408).
-
+- Added a tutorial to the docs about creating a marginal histogram plot [#1851](https://github.com/MakieOrg/Makie.jl/pull/1851).
 - Fixed an issue where `poly` plots with `Vector{<: MultiPolygon}` inputs with per-polygon color were mistakenly rendered as meshes using CairoMakie. [#2590](https://github.com/MakieOrg/Makie.jl/pulls/2478)
 - Fixed a small typo which caused an error in the `Stepper` constructor. [#2600](https://github.com/MakieOrg/Makie.jl/pulls/2478)
->>>>>>> 156e651f
 
 ## v0.19.1
 
