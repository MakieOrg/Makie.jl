--- conflicted
+++ resolved
@@ -2,14 +2,10 @@
 
 ## master
 
-<<<<<<< HEAD
 - Fixed a issue where nonzero `strokewidth` results in a thin outline of the wrong color if `color` and `strokecolor` didn't match and weren't transparent. [#2096](https://github.com/JuliaPlots/Makie.jl/pull/2096)
-=======
 - Patterns (`Makie.AbstractPattern`) are now supported by `CairoMakie` in `poly` plots that don't involve `mesh`, such as `bar` and `poly` [#2106](https://github.com/JuliaPlots/Makie.jl/pull/2106/).
->>>>>>> 15469d24
 - Fixed regression where `Block` alignments could not be specified as numbers anymore [#2108](https://github.com/JuliaPlots/Makie.jl/pull/2108).
 - Added the option to show mirrored ticks on the other side of an Axis using the attributes `xticksmirrored` and `yticksmirrored` [#2105](https://github.com/JuliaPlots/Makie.jl/pull/2105).
-
 
 ## v0.17.7
 
