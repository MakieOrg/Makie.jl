# News

## master

<<<<<<< HEAD
- Add `colorscale = identity` to any plotting function using a colormap. This works with any scaling function like `log10`, `sqrt` etc. Consequently, `scale` for `hexbin` is replaced with `colorscale` [#2900](https://github.com/MakieOrg/Makie.jl/pull/2900).
- Add `alpha=1.0` argument to all basic plots, which supports independently adding an alpha component to colormaps and colors. Multiple alphas like in `plot(alpha=0.2, color=RGBAf(1, 0, 0, 0.5))`, will get multiplied [#2900](https://github.com/MakieOrg/Makie.jl/pull/2900).
=======
- `hexbin` now supports any per-observation weights which StatsBase respects - `<: StatsBase.AbstractWeights`, `Vector{Real}`, or `nothing` (the default). [#2804](https://github.com/MakieOrg/Makie.jl/pulls/2804)
- Added a new Axis type, `PolarAxis`, which is an axis with a polar projection.  Input is in `(r, theta)` coordinates and is transformed to `(x, y)` coordinates using the standard polar-to-cartesian transformation. 
  Generally, its attributes are very similar to the usual `Axis` attributes, but `x` is replaced by `r` and `y` by `θ`.  
  It also inherits from the theme of `Axis` in this manner, so should work seamlessly with Makie themes [#2990](https://github.com/MakieOrg/Makie.jl/pull/2990).
- `inherit` now has a new signature `inherit(scene, attrs::NTuple{N, Symbol}, default_value)`, allowing recipe authors to access nested attributes when trying to inherit from the parent Scene. 
  For example, one could inherit from `scene.Axis.yticks` by `inherit(scene, (:Axis, :yticks), $default_value)` [#2990](https://github.com/MakieOrg/Makie.jl/pull/2990).
- Fixed incorrect rendering of 3D heatmaps [#2959](https://github.com/MakieOrg/Makie.jl/pull/2959)
>>>>>>> 05b03a7b
- Deprecated `flatten_plots` in favor of `collect_atomic_plots`. Using the new `collect_atomic_plots` fixed a bug in CairoMakie where the z-level of plots within recipes was not respected. [#2793](https://github.com/MakieOrg/Makie.jl/pull/2793)
- Fixed incorrect line depth in GLMakie [#2843](https://github.com/MakieOrg/Makie.jl/pull/2843)
- Fixed incorrect line alpha in dense lines in GLMakie [#2843](https://github.com/MakieOrg/Makie.jl/pull/2843)
- Fixed DataInspector interaction with transformations [#3002](https://github.com/MakieOrg/Makie.jl/pull/3002)
- Added option `WGLMakie.activate!(resize_to_body=true)`, to make plots resize to the VSCode plotpane. Resizes to the HTML body element, so may work outside VSCode [#3044](https://github.com/MakieOrg/Makie.jl/pull/3044), [#3042](https://github.com/MakieOrg/Makie.jl/pull/3042).
- Fixed DataInspector interaction with transformations [#3002](https://github.com/MakieOrg/Makie.jl/pull/3002).
- Fix incomplete stroke with some Bezier markers in CairoMakie and blurry strokes in GLMakie [#2961](https://github.com/MakieOrg/Makie.jl/pull/2961)
- Added the ability to use custom triangulations from DelaunayTriangulation.jl [#2896](https://github.com/MakieOrg/Makie.jl/pull/2896).
- Adjusted scaling of scatter/text stroke, glow and anti-aliasing width under non-uniform 2D scaling (Vec2f markersize/fontsize) in GLMakie [#2950](https://github.com/MakieOrg/Makie.jl/pull/2950).
- Scaled `errorbar` whiskers and `bracket` correctly with transformations [#3012](https://github.com/MakieOrg/Makie.jl/pull/3012).
- Updated `bracket` when the screen is resized or transformations change [#3012](https://github.com/MakieOrg/Makie.jl/pull/3012).
- Added auto-resizing functionality to WGLMakie plot figures [#3042](https://github.com/MakieOrg/Makie.jl/pull/3042)

## v0.19.6

- Fixed broken AA for lines with strongly varying linewidth [#2953](https://github.com/MakieOrg/Makie.jl/pull/2953).
- Fixed WGLMakie JS popup [#2976](https://github.com/MakieOrg/Makie.jl/pull/2976).
- Fixed `legendelements` when children have no elements [#2982](https://github.com/MakieOrg/Makie.jl/pull/2982).
- Bumped compat for StatsBase to 0.34 [#2915](https://github.com/MakieOrg/Makie.jl/pull/2915).
- Improved thread safety [#2840](https://github.com/MakieOrg/Makie.jl/pull/2840).

## v0.19.5

- Added `loop` option for GIF outputs when recording videos with `record` [#2891](https://github.com/MakieOrg/Makie.jl/pull/2891).
- Fixed line rendering issues in GLMakie [#2843](https://github.com/MakieOrg/Makie.jl/pull/2843).
- Fixed incorrect line alpha in dense lines in GLMakie [#2843](https://github.com/MakieOrg/Makie.jl/pull/2843).
- Changed `scene.clear` to an observable and made changes in `Scene` Observables trigger renders in GLMakie [#2929](https://github.com/MakieOrg/Makie.jl/pull/2929).
- Added contour labels [#2496](https://github.com/MakieOrg/Makie.jl/pull/2496).
- Allowed rich text to be used in Legends [#2902](https://github.com/MakieOrg/Makie.jl/pull/2902).
- Added more support for zero length Geometries [#2917](https://github.com/MakieOrg/Makie.jl/pull/2917).
- Made CairoMakie drawing for polygons with holes order independent [#2918](https://github.com/MakieOrg/Makie.jl/pull/2918).
- Fixes for `Makie.inline!()`, allowing now for `Makie.inline!(automatic)` (default), which is better at automatically opening a window/ inlining a plot into plotpane when needed [#2919](https://github.com/MakieOrg/Makie.jl/pull/2919) [#2937](https://github.com/MakieOrg/Makie.jl/pull/2937).
- Block/Axis doc improvements [#2940](https://github.com/MakieOrg/Makie.jl/pull/2940) [#2932](https://github.com/MakieOrg/Makie.jl/pull/2932) [#2894](https://github.com/MakieOrg/Makie.jl/pull/2894).

## v0.19.4

- Added export of `hidezdecorations!` from MakieLayout [#2821](https://github.com/MakieOrg/Makie.jl/pull/2821).
- Fixed an issue with GLMakie lines becoming discontinuous [#2828](https://github.com/MakieOrg/Makie.jl/pull/2828).

## v0.19.3

- Added the `stephist` plotting function [#2408](https://github.com/JuliaPlots/Makie.jl/pull/2408).
- Added the `brackets` plotting function [#2356](https://github.com/MakieOrg/Makie.jl/pull/2356).
- Fixed an issue where `poly` plots with `Vector{<: MultiPolygon}` inputs with per-polygon color were mistakenly rendered as meshes using CairoMakie [#2590](https://github.com/MakieOrg/Makie.jl/pulls/2478).
- Fixed a small typo which caused an error in the `Stepper` constructor [#2600](https://github.com/MakieOrg/Makie.jl/pulls/2478).
- Improve cleanup on block deletion [#2614](https://github.com/MakieOrg/Makie.jl/pull/2614)
- Add `menu.scroll_speed` and increase default speed for non-apple [#2616](https://github.com/MakieOrg/Makie.jl/pull/2616).
- Fixed rectangle zoom for nonlinear axes [#2674](https://github.com/MakieOrg/Makie.jl/pull/2674)
- Cleaned up linestyles in GLMakie (Fixing artifacting, spacing/size, anti-aliasing) [#2666](https://github.com/MakieOrg/Makie.jl/pull/2666).
- Fixed issue with scatterlines only accepting concrete color types as `markercolor` [#2691](https://github.com/MakieOrg/Makie.jl/pull/2691).
- Fixed an accidental issue where `LaTeXStrings` were not typeset correctly in `Axis3` [#2558](https://github.com/MakieOrg/Makie.jl/pull/2588).
- Fixed a bug where line segments in `text(lstr::LaTeXString)` were ignoring offsets [#2668](https://github.com/MakieOrg/Makie.jl/pull/2668).
- Fixed a bug where the `arrows` recipe accidentally called a `Bool` when `normalize = true` [#2740](https://github.com/MakieOrg/Makie.jl/pull/2740).
- Re-exported the `@colorant_str` (`colorant"..."`) macro from Colors.jl [#2726](https://github.com/MakieOrg/Makie.jl/pull/2726).
- Speedup heatmaps in WGLMakie. [#2647](https://github.com/MakieOrg/Makie.jl/pull/2647)
- Fix slow `data_limits` for recipes, which made plotting lots of data with recipes much slower [#2770](https://github.com/MakieOrg/Makie.jl/pull/2770).

## v0.19.1

- Add `show_data` method for `band` which shows the min and max values of the band at the x position of the cursor [#2497](https://github.com/MakieOrg/Makie.jl/pull/2497).
- Added `xlabelrotation`, `ylabelrotation` (`Axis`) and `labelrotation` (`Colorbar`) [#2478](https://github.com/MakieOrg/Makie.jl/pull/2478).
- Fixed forced rasterization in CairoMakie svg files when polygons with colors specified as (color, alpha) tuples were used [#2535](https://github.com/MakieOrg/Makie.jl/pull/2535).
- Do less copies of Observables in Attributes + plot pipeline [#2443](https://github.com/MakieOrg/Makie.jl/pull/2443).
- Add Search Page and tweak Result Ordering [#2474](https://github.com/MakieOrg/Makie.jl/pull/2474).
- Remove all global attributes from TextureAtlas implementation and fix julia#master [#2498](https://github.com/MakieOrg/Makie.jl/pull/2498).
- Use new JSServe, implement WGLMakie picking, improve performance and fix lots of WGLMakie bugs [#2428](https://github.com/MakieOrg/Makie.jl/pull/2428).

## v0.19.0

- **Breaking** The attribute `textsize` has been removed everywhere in favor of the attribute `fontsize` which had also been in use.
  To migrate, search and replace all uses of `textsize` to `fontsize` [#2387](https://github.com/MakieOrg/Makie.jl/pull/2387).
- Added rich text which allows to more easily use superscripts and subscripts as well as differing colors, fonts, fontsizes, etc. for parts of a given text [#2321](https://github.com/MakieOrg/Makie.jl/pull/2321).

## v0.18.4

- Added the `waterfall` plotting function [#2416](https://github.com/JuliaPlots/Makie.jl/pull/2416).
- Add support for `AbstractPattern` in `WGLMakie` [#2432](https://github.com/MakieOrg/Makie.jl/pull/2432).
- Broadcast replaces deprecated method for quantile [#2430](https://github.com/MakieOrg/Makie.jl/pull/2430).
- Fix CairoMakie's screen re-using [#2440](https://github.com/MakieOrg/Makie.jl/pull/2440).
- Fix repeated rendering with invisible objects [#2437](https://github.com/MakieOrg/Makie.jl/pull/2437).
- Fix hvlines for GLMakie [#2446](https://github.com/MakieOrg/Makie.jl/pull/2446).

## v0.18.3

- Add `render_on_demand` flag for `GLMakie.Screen`. Setting this to `true` will skip rendering until plots get updated. This is the new default [#2336](https://github.com/MakieOrg/Makie.jl/pull/2336), [#2397](https://github.com/MakieOrg/Makie.jl/pull/2397).
- Clean up OpenGL state handling in GLMakie [#2397](https://github.com/MakieOrg/Makie.jl/pull/2397).
- Fix salting [#2407](https://github.com/MakieOrg/Makie.jl/pull/2407).
- Fixes for [GtkMakie](https://github.com/jwahlstrand/GtkMakie.jl) [#2418](https://github.com/MakieOrg/Makie.jl/pull/2418).

## v0.18.2

- Fix Axis3 tick flipping with negative azimuth [#2364](https://github.com/MakieOrg/Makie.jl/pull/2364).
- Fix empty!(fig) and empty!(ax) [#2374](https://github.com/MakieOrg/Makie.jl/pull/2374), [#2375](https://github.com/MakieOrg/Makie.jl/pull/2375).
- Remove stencil buffer [#2389](https://github.com/MakieOrg/Makie.jl/pull/2389).
- Move Arrows and Wireframe to MakieCore [#2384](https://github.com/MakieOrg/Makie.jl/pull/2384).
- Skip legend entry if label is nothing [#2350](https://github.com/MakieOrg/Makie.jl/pull/2350).

## v0.18.1

- fix heatmap interpolation [#2343](https://github.com/MakieOrg/Makie.jl/pull/2343).
- move poly to MakieCore [#2334](https://github.com/MakieOrg/Makie.jl/pull/2334)
- Fix picking warning and update_axis_camera [#2352](https://github.com/MakieOrg/Makie.jl/pull/2352).
- bring back inline!, to not open a window in VSCode repl [#2353](https://github.com/MakieOrg/Makie.jl/pull/2353).

## v0.18

- **Breaking** Added `BezierPath` which can be constructed from SVG like command list, SVG string or from a `Polygon`.
  Added ability to use `BezierPath` and `Polgyon` as scatter markers.
  Replaced default symbol markers like `:cross` which converted to characters before with more precise `BezierPaths` and adjusted default markersize to 12.
  **Deprecated** using `String` to specify multiple char markers (`scatter(1:4, marker="abcd")`).
  **Deprecated** concrete geometries as markers like `Circle(Point2f(0), 1.5)` in favor of using the type like `Circle` for dispatch to special backend methods.
  Added single image marker support to WGLMakie [#979](https://github.com/MakieOrg/Makie.jl/pull/979).
- **Breaking** Refactored `display`, `record`, `colorbuffer` and `screens` to be faster and more consistent [#2306](https://github.com/MakieOrg/Makie.jl/pull/2306#issuecomment-1275918061).
- **Breaking** Refactored `DataInspector` to use `tooltip`. This results in changes in the attributes of DataInspector. Added `inspector_label`, `inspector_hover` and `inspector_clear` as optional attributes [#2095](https://github.com/JuliaPlots/Makie.jl/pull/2095).
- Added the `hexbin` plotting function [#2201](https://github.com/JuliaPlots/Makie.jl/pull/2201).
- Added the `tricontourf` plotting function [#2226](https://github.com/JuliaPlots/Makie.jl/pull/2226).
- Fixed per character attributes in text [#2244](https://github.com/JuliaPlots/Makie.jl/pull/2244).
- Allowed `CairoMakie` to render `scatter` with images as markers [#2080](https://github.com/MakieOrg/Makie.jl/pull/2080).
- Reworked text drawing and added ability to draw special characters via glyph indices in order to draw more LaTeX math characters with MathTeXEngine v0.5 [#2139](https://github.com/MakieOrg/Makie.jl/pull/2139).
- Allowed text to be copy/pasted into `Textbox` [#2281](https://github.com/MakieOrg/Makie.jl/pull/2281)
- Fixed updates for multiple meshes [#2277](https://github.com/MakieOrg/Makie.jl/pull/2277).
- Fixed broadcasting for linewidth, lengthscale & arrowsize in `arrow` recipe [#2273](https://github.com/MakieOrg/Makie.jl/pull/2273).
- Made GLMakie relocatable [#2282](https://github.com/MakieOrg/Makie.jl/pull/2282).
- Fixed changing input types in plot arguments [#2297](https://github.com/MakieOrg/Makie.jl/pull/2297).
- Better performance for Menus and fix clicks on items [#2299](https://github.com/MakieOrg/Makie.jl/pull/2299).
- Fixed CairoMakie bitmaps with transparency by using premultiplied ARGB surfaces [#2304](https://github.com/MakieOrg/Makie.jl/pull/2304).
- Fixed hiding of `Scene`s by setting `scene.visible[] = false` [#2317](https://github.com/MakieOrg/Makie.jl/pull/2317).
- `Axis` now accepts a `Tuple{Bool, Bool}` for `xtrimspine` and `ytrimspine` to trim only one end of the spine [#2171](https://github.com/JuliaPlots/Makie.jl/pull/2171).

## v0.17.13

- Fixed boundingboxes [#2184](https://github.com/MakieOrg/Makie.jl/pull/2184).
- Fixed highclip/lowclip in meshscatter, poly, contourf, barplot [#2183](https://github.com/MakieOrg/Makie.jl/pull/2183).
- Fixed gridline updates [#2196](https://github.com/MakieOrg/Makie.jl/pull/2196).
- Fixed glDisablei argument order, which crashed some Intel drivers.

## v0.17.12

- Fixed stackoverflow in show [#2167](https://github.com/MakieOrg/Makie.jl/pull/2167).

## v0.17.11

- `rainclouds`(!) now supports `violin_limits` keyword argument, serving the same.
role as `datalimits` in `violin` [#2137](https://github.com/MakieOrg/Makie.jl/pull/2137).
- Fixed an issue where nonzero `strokewidth` results in a thin outline of the wrong color if `color` and `strokecolor` didn't match and weren't transparent. [#2096](https://github.com/MakieOrg/Makie.jl/pull/2096).
- Improved performance around Axis(3) limits [#2115](https://github.com/MakieOrg/Makie.jl/pull/2115).
- Cleaned up stroke artifacts in scatter and text [#2096](https://github.com/MakieOrg/Makie.jl/pull/2096).
- Compile time improvements [#2153](https://github.com/MakieOrg/Makie.jl/pull/2153).
- Mesh and Surface now interpolate between values instead of interpolating between colors for WGLMakie + GLMakie [#2097](https://github.com/MakieOrg/Makie.jl/pull/2097).

## v0.17.10

- Bumped compatibility bound of `GridLayoutBase.jl` to `v0.9.0` which fixed a regression with `Mixed` and `Outside` alignmodes in nested `GridLayout`s [#2135](https://github.com/MakieOrg/Makie.jl/pull/2135).

## v0.17.9

- Patterns (`Makie.AbstractPattern`) are now supported by `CairoMakie` in `poly` plots that don't involve `mesh`, such as `bar` and `poly` [#2106](https://github.com/MakieOrg/Makie.jl/pull/2106/).
- Fixed regression where `Block` alignments could not be specified as numbers anymore [#2108](https://github.com/MakieOrg/Makie.jl/pull/2108).
- Added the option to show mirrored ticks on the other side of an Axis using the attributes `xticksmirrored` and `yticksmirrored` [#2105](https://github.com/MakieOrg/Makie.jl/pull/2105).
- Fixed a bug where a set of `Axis` wouldn't be correctly linked together if they were only linked in pairs instead of all at the same time [#2116](https://github.com/MakieOrg/Makie.jl/pull/2116).

## v0.17.7

- Improved `Menu` performance, now it should be much harder to reach the boundary of 255 scenes in GLMakie. `Menu` also takes a `default` keyword argument now and can be scrolled if there is too little space available.

## v0.17.6

- **EXPERIMENTAL**: Added support for multiple windows in GLMakie through `display(GLMakie.Screen(), figure_or_scene)` [#1771](https://github.com/MakieOrg/Makie.jl/pull/1771).
- Added support for RGB matrices in `heatmap` with GLMakie [#2036](https://github.com/MakieOrg/Makie.jl/pull/2036)
- `Textbox` doesn't defocus anymore on trying to submit invalid input [#2041](https://github.com/MakieOrg/Makie.jl/pull/2041).
- `text` now takes the position as the first argument(s) like `scatter` and most other plotting functions, it is invoked `text(x, y, [z], text = "text")`. Because it is now of conversion type `PointBased`, the positions can be given in all the usual different ways which are implemented as conversion methods. All old invocation styles such as `text("text", position = Point(x, y))` still work to maintain backwards compatibility [#2020](https://github.com/MakieOrg/Makie.jl/pull/2020).

## v0.17.5

- Fixed a regression with `linkaxes!` [#2039](https://github.com/MakieOrg/Makie.jl/pull/2039).

## v0.17.4

- The functions `hlines!`, `vlines!`, `hspan!`, `vspan!` and `abline!` were reimplemented as recipes. This allows using them without an `Axis` argument in first position and also as visuals in AlgebraOfGraphics.jl. Also, `abline!` is now called `ablines!` for consistency, `abline!` is still exported but deprecated and will be removed in the future. [#2023](https://github.com/MakieOrg/Makie.jl/pulls/2023).
- Added `rainclouds` and `rainclouds!` [#1725](https://github.com/MakieOrg/Makie.jl/pull/1725).
- Improve CairoMakie performance [#1964](https://github.com/MakieOrg/Makie.jl/pull/1964) [#1981](https://github.com/MakieOrg/Makie.jl/pull/1981).
- Interpolate colormap correctly [#1973](https://github.com/MakieOrg/Makie.jl/pull/1973).
- Fix picking [#1993](https://github.com/MakieOrg/Makie.jl/pull/1993).
- Improve compile time latency [#1968](https://github.com/MakieOrg/Makie.jl/pull/1968) [#2000](https://github.com/MakieOrg/Makie.jl/pull/2000).
- Fix multi poly with rects [#1999](https://github.com/MakieOrg/Makie.jl/pull/1999).
- Respect scale and nonlinear values in PlotUtils cgrads [#1979](https://github.com/MakieOrg/Makie.jl/pull/1979).
- Fix CairoMakie heatmap filtering [#1828](https://github.com/MakieOrg/Makie.jl/pull/1828).
- Remove GLVisualize and MakieLayout module [#2007](https://github.com/MakieOrg/Makie.jl/pull/2007) [#2008](https://github.com/MakieOrg/Makie.jl/pull/2008).
- Add linestyle and default to extrema(z) for contour, remove bitrotten fillrange [#2008](https://github.com/MakieOrg/Makie.jl/pull/2008).

## v0.17.3

- Switched to `MathTeXEngine v0.4`, which improves the look of LaTeXStrings [#1952](https://github.com/MakieOrg/Makie.jl/pull/1952).
- Added subtitle capability to `Axis` [#1859](https://github.com/MakieOrg/Makie.jl/pull/1859).
- Fixed a bug where scaled colormaps constructed using `Makie.cgrad` were not interpreted correctly.

## v0.17.2

- Changed the default font from `Dejavu Sans` to `TeX Gyre Heros Makie` which is the same as `TeX Gyre Heros` with slightly decreased descenders and ascenders. Decreasing those metrics reduced unnecessary whitespace and alignment issues. Four fonts in total were added, the styles Regular, Bold, Italic and Bold Italic. Also changed `Axis`, `Axis3` and `Legend` attributes `titlefont` to `TeX Gyre Heros Makie Bold` in order to separate it better from axis labels in multifacet arrangements [#1897](https://github.com/MakieOrg/Makie.jl/pull/1897).

## v0.17.1

- Added word wrapping. In `Label`, `word_wrap = true` causes it to use the suggested width and wrap text to fit. In `text`, `word_wrap_width > 0` can be used to set a pixel unit line width. Any word (anything between two spaces without a newline) that goes beyond this width gets a newline inserted before it [#1819](https://github.com/MakieOrg/Makie.jl/pull/1819).
- Improved `Axis3`'s interactive performance [#1835](https://github.com/MakieOrg/Makie.jl/pull/1835).
- Fixed errors in GLMakie's `scatter` implementation when markers are given as images. [#1917](https://github.com/MakieOrg/Makie.jl/pull/1917).
- Removed some method ambiguities introduced in v0.17 [#1922](https://github.com/MakieOrg/Makie.jl/pull/1922).
- Add an empty default label, `""`, to each slider that doesn't have a label in `SliderGrid` [#1888](https://github.com/MakieOrg/Makie.jl/pull/1888).

## v0.17

- **Breaking** Added `space` as a generic attribute to switch between data, pixel, relative and clip space for positions. `space` in text has been renamed to `markerspace` because of this. `Pixel` and `SceneSpace` are no longer valid inputs for `space` or `markerspace` [#1596](https://github.com/MakieOrg/Makie.jl/pull/1596).
- **Breaking** Deprecated `mouse_selection(scene)` for `pick(scene)`.
- **Breaking** Bumped `GridLayoutBase` version to `v0.7`, which introduced offset layouts. Now, indexing into row 0 doesn't create a new row 1, but a new row 0, so that all previous content positions stay the same. This makes building complex layouts order-independent [#1704](https://github.com/MakieOrg/Makie.jl/pull/1704).
- **Breaking** deprecate `to_colormap(cmap, ncolors)` in favor of `categorical_colors(cmap, ncolors)` and `resample_cmap(cmap, ncolors)` [#1901](https://github.com/MakieOrg/Makie.jl/pull/1901) [#1723](https://github.com/MakieOrg/Makie.jl/pull/1723).
- Added `empty!(fig)` and changed `empty!(scene)` to remove all child plots without detaching windows [#1818](https://github.com/MakieOrg/Makie.jl/pull/1818).
- Switched to erroring instead of warning for deprecated events `mousebuttons`, `keyboardbuttons` and `mousedrag`.
- `Layoutable` was renamed to `Block` and the infrastructure changed such that attributes are fixed fields and each block has its own `Scene` for better encapsulation [#1796](https://github.com/MakieOrg/Makie.jl/pull/1796).
- Added `SliderGrid` block which replaces the deprecated `labelslider!` and `labelslidergrid!` functions [#1796](https://github.com/MakieOrg/Makie.jl/pull/1796).
- The default anti-aliasing method can now be set in `CairoMakie.activate!` using the `antialias` keyword.  Available options are `CairoMakie.Cairo.ANTIALIAS_*` [#1875](https://github.com/MakieOrg/Makie.jl/pull/1875).
- Added ability to rasterize a plots in CairoMakie vector graphics if `plt.rasterize = true` or `plt.rasterize = scale::Int` [#1872](https://github.com/MakieOrg/Makie.jl/pull/1872).
- Fixed segfaults in `streamplot_impl` on Mac M1 [#1830](https://github.com/MakieOrg/Makie.jl/pull/1830).
- Set the [Cairo miter limit](https://www.cairographics.org/manual/cairo-cairo-t.html#cairo-set-miter-limit) to mimic GLMakie behaviour [#1844](https://github.com/MakieOrg/Makie.jl/pull/1844).
- Fixed a method ambiguity in `rotatedrect` [#1846](https://github.com/MakieOrg/Makie.jl/pull/1846).
- Allow weights in statistical recipes [#1816](https://github.com/MakieOrg/Makie.jl/pull/1816).
- Fixed manual cycling of plot attributes [#1873](https://github.com/MakieOrg/Makie.jl/pull/1873).
- Fixed type constraints in ticklabelalign attributes [#1882](https://github.com/MakieOrg/Makie.jl/pull/1882).

## v0.16.4

- Fixed WGLMakie performance bug and added option to set fps via `WGLMakie.activate!(fps=30)`.
- Implemented `nan_color`, `lowclip`, `highclip` for `image(::Matrix{Float})` in shader.
- Cleaned up mesh shader and implemented `nan_color`, `lowclip`, `highclip` for `mesh(m; color::Matrix{Float})` on the shader.
- Allowed `GLMakie.Buffer` `GLMakie.Sampler` to be used in `GeometryBasics.Mesh` to partially update parts of a mesh/texture and different interpolation and clamping modes for the texture.

## v0.16

- **Breaking** Removed `Node` alias [#1307](https://github.com/MakieOrg/Makie.jl/pull/1307), [#1393](https://github.com/MakieOrg/Makie.jl/pull/1393). To upgrade, simply replace all occurrences of `Node` with `Observable`.
- **Breaking** Cleaned up `Scene` type [#1192](https://github.com/MakieOrg/Makie.jl/pull/1192), [#1393](https://github.com/MakieOrg/Makie.jl/pull/1393). The `Scene()` constructor doesn't create any axes or limits anymore. All keywords like `raw`, `show_axis` have been removed. A scene now always works like it did when using the deprecated `raw=true`. All the high level functionality like showing an axis and adding a 3d camera has been moved to `LScene`. See the new `Scene` tutorial for more info: https://docs.makie.org/dev/tutorials/scenes/.
- **Breaking** Lights got moved to `Scene`, see the [lighting docs](https://docs.makie.org/stable/documentation/lighting) and [RPRMakie examples](https://docs.makie.org/stable/documentation/backends/rprmakie/).
- Added ECDF plot [#1310](https://github.com/MakieOrg/Makie.jl/pull/1310).
- Added Order Independent Transparency to GLMakie [#1418](https://github.com/MakieOrg/Makie.jl/pull/1418), [#1506](https://github.com/MakieOrg/Makie.jl/pull/1506). This type of transparency is now used with `transpareny = true`. The old transparency handling is available with `transparency = false`.
- Fixed blurry text in GLMakie and WGLMakie [#1494](https://github.com/MakieOrg/Makie.jl/pull/1494).
- Introduced a new experimental backend for ray tracing: [RPRMakie](https://docs.makie.org/stable/documentation/backends/rprmakie/).
- Added the `Cycled` type, which can be used to select the i-th value from the current cycler for a specific attribute [#1248](https://github.com/MakieOrg/Makie.jl/pull/1248).
- The plot function `scatterlines` now uses `color` as `markercolor` if `markercolor` is `automatic`. Also, cycling of the `color` attribute is enabled [#1463](https://github.com/MakieOrg/Makie.jl/pull/1463).
- Added the function `resize_to_layout!`, which allows to resize a `Figure` so that it contains its top `GridLayout` without additional whitespace or clipping [#1438](https://github.com/MakieOrg/Makie.jl/pull/1438).
- Cleaned up lighting in 3D contours and isosurfaces [#1434](https://github.com/MakieOrg/Makie.jl/pull/1434).
- Adjusted attributes of volumeslices to follow the normal structure [#1404](https://github.com/MakieOrg/Makie.jl/pull/1404). This allows you to adjust attributes like `colormap` without going through nested attributes.
- Added depth to 3D contours and isosurfaces [#1395](https://github.com/MakieOrg/Makie.jl/pull/1395), [#1393](https://github.com/MakieOrg/Makie.jl/pull/1393). This allows them to intersect correctly with other 3D objects.
- Restricted 3D scene camera to one scene [#1394](https://github.com/MakieOrg/Makie.jl/pull/1394), [#1393](https://github.com/MakieOrg/Makie.jl/pull/1393). This fixes issues with multiple scenes fighting over events consumed by the camera. You can select a scene by cleaning on it.
- Added depth shift attribute for GLMakie and WGLMakie [#1382](https://github.com/MakieOrg/Makie.jl/pull/1382), [#1393](https://github.com/MakieOrg/Makie.jl/pull/1393). This can be used to adjust render order similar to `overdraw`.
- Simplified automatic width computation in barplots [#1223](https://github.com/MakieOrg/Makie.jl/pull/1223), [#1393](https://github.com/MakieOrg/Makie.jl/pull/1393). If no `width` attribute is passed, the default width is computed as the minimum difference between consecutive `x` positions. Gap between bars are given by the (multiplicative) `gap` attribute. The actual bar width equals `width * (1 - gap)`.
- Added logical expressions for `ispressed` [#1222](https://github.com/MakieOrg/Makie.jl/pull/1222), [#1393](https://github.com/MakieOrg/Makie.jl/pull/1393). This moves a lot of control over hotkeys towards the user. With these changes one can now set a hotkey to trigger on any or no key, collections of keys and logical combinations of keys (i.e. "A is pressed and B is not pressed").
- Fixed issues with `Menu` render order [#1411](https://github.com/MakieOrg/Makie.jl/pull/1411).
- Added `label_rotation` to barplot [#1401](https://github.com/MakieOrg/Makie.jl/pull/1401).
- Fixed issue where `pixelcam!` does not remove controls from other cameras [#1504](https://github.com/MakieOrg/Makie.jl/pull/1504).
- Added conversion for OffsetArrays [#1260](https://github.com/MakieOrg/Makie.jl/pull/1260).
- The `qqplot` `qqline` options were changed to `:identity`, `:fit`, `:fitrobust` and `:none` (the default) [#1563](https://github.com/MakieOrg/Makie.jl/pull/1563). Fixed numeric error due to double computation of quantiles when fitting `qqline`. Deprecated `plot(q::QQPair)` method as it does not have enough information for correct `qqline` fit.

All other changes are collected [in this PR](https://github.com/MakieOrg/Makie.jl/pull/1521) and in the [release notes](https://github.com/MakieOrg/Makie.jl/releases/tag/v0.16.0).

## v0.15.3
- The functions `labelslidergrid!` and `labelslider!` now set fixed widths for the value column with a heuristic. It is possible now to pass `Formatting.format` format strings as format specifiers in addition to the previous functions.
- Fixed 2D arrow rotations in `streamplot` [#1352](https://github.com/MakieOrg/Makie.jl/pull/1352).

## v0.15.2
- Reenabled Julia 1.3 support.
- Use [MathTexEngine v0.2](https://github.com/Kolaru/MathTeXEngine.jl/releases/tag/v0.2.0).
- Depend on new GeometryBasics, which changes all the Vec/Point/Quaternion/RGB/RGBA - f0 aliases to just f. For example, `Vec2f0` is changed to `Vec2f`. Old aliases are still exported, but deprecated and will be removed in the next breaking release. For more details and an upgrade script, visit [GeometryBasics#97](https://github.com/JuliaGeometry/GeometryBasics.jl/pull/97).
- Added `hspan!` and `vspan!` functions [#1264](https://github.com/MakieOrg/Makie.jl/pull/1264).

## v0.15.1
- Switched documentation framework to Franklin.jl.
- Added a specialization for `volumeslices` to DataInspector.
- Fixed 1 element `hist` [#1238](https://github.com/MakieOrg/Makie.jl/pull/1238) and make it easier to move `hist` [#1150](https://github.com/MakieOrg/Makie.jl/pull/1150).

## v0.15.0

- `LaTeXString`s can now be used as input to `text` and therefore as labels for `Axis`, `Legend`, or other comparable objects. Mathematical expressions are typeset using [MathTeXEngine.jl](https://github.com/Kolaru/MathTeXEngine.jl) which offers a fast approximation of LaTeX typesetting [#1022](https://github.com/MakieOrg/Makie.jl/pull/1022).
- Added `Symlog10` and `pseudolog10` axis scales for log scale approximations that work with zero and negative values [#1109](https://github.com/MakieOrg/Makie.jl/pull/1109).
- Colorbar limits can now be passed as the attribute `colorrange` similar to plots [#1066](https://github.com/MakieOrg/Makie.jl/pull/1066).
- Added the option to pass three vectors to heatmaps and other plots using `SurfaceLike` conversion [#1101](https://github.com/MakieOrg/Makie.jl/pull/1101).
- Added `stairs` plot recipe [#1086](https://github.com/MakieOrg/Makie.jl/pull/1086).
- **Breaking** Removed `FigurePosition` and `FigureSubposition` types. Indexing into a `Figure` like `fig[1, 1]` now returns `GridPosition` and `GridSubposition` structs, which can be used in the same way as the types they replace. Because of an underlying change in `GridLayoutBase.jl`, it is now possible to do `Axis(gl[1, 1])` where `gl` is a `GridLayout` that is a sublayout of a `Figure`'s top layout [#1075](https://github.com/MakieOrg/Makie.jl/pull/1075).
- Bar plots and histograms have a new option for adding text labels [#1069](https://github.com/MakieOrg/Makie.jl/pull/1069).
- It is now possible to specify one `linewidth` value per segment in `linesegments` [#992](https://github.com/MakieOrg/Makie.jl/pull/992).
- Added a new 3d camera that allows for better camera movements using keyboard and mouse [#1024](https://github.com/MakieOrg/Makie.jl/pull/1024).
- Fixed the application of scale transformations to `surface` [#1070](https://github.com/MakieOrg/Makie.jl/pull/1070).
- Added an option to set a custom callback function for the `RectangleZoom` axis interaction to enable other use cases than zooming [#1104](https://github.com/MakieOrg/Makie.jl/pull/1104).
- Fixed rendering of `heatmap`s with one or more reversed ranges in CairoMakie, as in `heatmap(1:10, 10:-1:1, rand(10, 10))` [#1100](https://github.com/MakieOrg/Makie.jl/pull/1100).
- Fixed volume slice recipe and added docs for it [#1123](https://github.com/MakieOrg/Makie.jl/pull/1123).<|MERGE_RESOLUTION|>--- conflicted
+++ resolved
@@ -2,10 +2,8 @@
 
 ## master
 
-<<<<<<< HEAD
 - Add `colorscale = identity` to any plotting function using a colormap. This works with any scaling function like `log10`, `sqrt` etc. Consequently, `scale` for `hexbin` is replaced with `colorscale` [#2900](https://github.com/MakieOrg/Makie.jl/pull/2900).
 - Add `alpha=1.0` argument to all basic plots, which supports independently adding an alpha component to colormaps and colors. Multiple alphas like in `plot(alpha=0.2, color=RGBAf(1, 0, 0, 0.5))`, will get multiplied [#2900](https://github.com/MakieOrg/Makie.jl/pull/2900).
-=======
 - `hexbin` now supports any per-observation weights which StatsBase respects - `<: StatsBase.AbstractWeights`, `Vector{Real}`, or `nothing` (the default). [#2804](https://github.com/MakieOrg/Makie.jl/pulls/2804)
 - Added a new Axis type, `PolarAxis`, which is an axis with a polar projection.  Input is in `(r, theta)` coordinates and is transformed to `(x, y)` coordinates using the standard polar-to-cartesian transformation. 
   Generally, its attributes are very similar to the usual `Axis` attributes, but `x` is replaced by `r` and `y` by `θ`.  
@@ -13,7 +11,6 @@
 - `inherit` now has a new signature `inherit(scene, attrs::NTuple{N, Symbol}, default_value)`, allowing recipe authors to access nested attributes when trying to inherit from the parent Scene. 
   For example, one could inherit from `scene.Axis.yticks` by `inherit(scene, (:Axis, :yticks), $default_value)` [#2990](https://github.com/MakieOrg/Makie.jl/pull/2990).
 - Fixed incorrect rendering of 3D heatmaps [#2959](https://github.com/MakieOrg/Makie.jl/pull/2959)
->>>>>>> 05b03a7b
 - Deprecated `flatten_plots` in favor of `collect_atomic_plots`. Using the new `collect_atomic_plots` fixed a bug in CairoMakie where the z-level of plots within recipes was not respected. [#2793](https://github.com/MakieOrg/Makie.jl/pull/2793)
 - Fixed incorrect line depth in GLMakie [#2843](https://github.com/MakieOrg/Makie.jl/pull/2843)
 - Fixed incorrect line alpha in dense lines in GLMakie [#2843](https://github.com/MakieOrg/Makie.jl/pull/2843)
