--- conflicted
+++ resolved
@@ -2,9 +2,7 @@
 
 ## master
 
-<<<<<<< HEAD
 - `Axis` does now accept both a `Bool` and a `Tuple{Bool, Bool}` as values for `xtrimspine` and `ytrimspine` to trim only one end of the spine [#2171](https://github.com/JuliaPlots/Makie.jl/pull/2171).
-=======
 - Added `BezierPath` which can be constructed from SVG like command list, SVG string or from a `Polygon`.
   Added ability to use `BezierPath` and `Polgyon` as scatter markers.
   Replaced default symbol markers like `:cross` which converted to characters before with more precise `BezierPaths` and adjusted default markersize to 12.
@@ -13,7 +11,6 @@
   Added single image marker support to WGLMakie [#979](https://github.com/MakieOrg/Makie.jl/pull/979).
 - Allow `CairoMakie` to render `scatter` with images as markers [#2080](https://github.com/MakieOrg/Makie.jl/pull/2080).
 - Reworked text drawing and added ability to draw special characters via glyph indices in order to draw more LaTeX math characters with MathTeXEngine v0.5 [#2139](https://github.com/MakieOrg/Makie.jl/pull/2139).
->>>>>>> 9d28a473
 
 ## v0.17.13
 
