--- conflicted
+++ resolved
@@ -2,21 +2,11 @@
 
 ## master
 
-<<<<<<< HEAD
 - Add "render_on_demand" flag for GLMakie. Setting this to `true` will skip rendering until plots get updated. [#2336](https://github.com/MakieOrg/Makie.jl/pull/2336)
 
-## v0.18.0
-
-- `hexbin` is now available as a recipe [#2201](https://github.com/JuliaPlots/Makie.jl/pull/2201)
-- Added the `tricontourf` plotting function [#2226](https://github.com/JuliaPlots/Makie.jl/pull/2226).
-- Fix per character attributes in text [#2244](https://github.com/JuliaPlots/Makie.jl/pull/2244)
-- `Axis` does now accept both a `Bool` and a `Tuple{Bool, Bool}` as values for `xtrimspine` and `ytrimspine` to trim only one end of the spine [#2171](https://github.com/JuliaPlots/Makie.jl/pull/2171).
-- Added `BezierPath` which can be constructed from SVG like command list, SVG string or from a `Polygon`.
-=======
 ## v0.18
 
 - **Breaking** Added `BezierPath` which can be constructed from SVG like command list, SVG string or from a `Polygon`.
->>>>>>> ae280552
   Added ability to use `BezierPath` and `Polgyon` as scatter markers.
   Replaced default symbol markers like `:cross` which converted to characters before with more precise `BezierPaths` and adjusted default markersize to 12.
   **Deprecated** using `String` to specify multiple char markers (`scatter(1:4, marker="abcd")`).
