# News

## master

<<<<<<< HEAD
## v0.18

- **Breaking** Added `BezierPath` which can be constructed from SVG like command list, SVG string or from a `Polygon`.
=======
- Added the `hexbin` plotting function [#2201](https://github.com/JuliaPlots/Makie.jl/pull/2201).
- Added the `tricontourf` plotting function [#2226](https://github.com/JuliaPlots/Makie.jl/pull/2226).
- Fixed per character attributes in text [#2244](https://github.com/JuliaPlots/Makie.jl/pull/2244).
- `Axis` now accepts a `Tuple{Bool, Bool}` for `xtrimspine` and `ytrimspine` to trim only one end of the spine [#2171](https://github.com/JuliaPlots/Makie.jl/pull/2171).
- Added `BezierPath` which can be constructed from SVG like command list, SVG string or from a `Polygon`.
>>>>>>> e3dccafc
  Added ability to use `BezierPath` and `Polgyon` as scatter markers.
  Replaced default symbol markers like `:cross` which converted to characters before with more precise `BezierPaths` and adjusted default markersize to 12.
  **Deprecated** using `String` to specify multiple char markers (`scatter(1:4, marker="abcd")`).
  **Deprecated** concrete geometries as markers like `Circle(Point2f(0), 1.5)` in favor of using the type like `Circle` for dispatch to special backend methods.
  Added single image marker support to WGLMakie [#979](https://github.com/MakieOrg/Makie.jl/pull/979).
<<<<<<< HEAD
- **Breaking** Refactor `display`, `record`, `colorbuffer` and `screens` to be faster and more consistent [#2306](https://github.com/MakieOrg/Makie.jl/pull/2306#issuecomment-1275918061).
- **Breaking** Refactor `DataInspector` to use `tooltip`. This results in changes in the attributes of DataInspector. Add `inspector_label`, `inspector_hover` and `inspector_clear` as optional attributes [#2095](https://github.com/JuliaPlots/Makie.jl/pull/2095).
- `hexbin` is now available as a recipe [#2201] (https://github.com/JuliaPlots/Makie.jl/pull/2201).
- Added the `tricontourf` plotting function [#2226](https://github.com/JuliaPlots/Makie.jl/pull/2226).
- Fix per character attributes in text [#2244](https://github.com/JuliaPlots/Makie.jl/pull/2244).
- `Axis` does now accept both a `Bool` and a `Tuple{Bool, Bool}` as values for `xtrimspine` and `ytrimspine` to trim only one end of the spine [#2171](https://github.com/JuliaPlots/Makie.jl/pull/2171).
- Allow `CairoMakie` to render `scatter` with images as markers [#2080](https://github.com/MakieOrg/Makie.jl/pull/2080).
- Reworked text drawing and added ability to draw special characters via glyph indices in order to draw more LaTeX math characters with MathTeXEngine v0.5 [#2139](https://github.com/MakieOrg/Makie.jl/pull/2139).
- Allow text to be copy/pasted into textbox [#2281](https://github.com/MakieOrg/Makie.jl/pull/2281).
- Fix updates for multiple meshes [#2277](https://github.com/MakieOrg/Makie.jl/pull/2277).
- Fix broadcasting for linewidth, lengthscale & arrowsize in `arrow` recipe [#2273](https://github.com/MakieOrg/Makie.jl/pull/2273).
- Make GLMakie relocatable [#2282](https://github.com/MakieOrg/Makie.jl/pull/2282).
- Fix changing input types in plot arguments [#2297](https://github.com/MakieOrg/Makie.jl/pull/2297).
- Better performance for Menus and fix clicks on items [#2299](https://github.com/MakieOrg/Makie.jl/pull/2299).
- Use premultiplied alpha for cairo argb surfaces [#2304](https://github.com/MakieOrg/Makie.jl/pull/2304).
- Fix `scene.visible[] = false` not working [#2317](https://github.com/MakieOrg/Makie.jl/pull/2317).
=======
- Allowed `CairoMakie` to render `scatter` with images as markers [#2080](https://github.com/MakieOrg/Makie.jl/pull/2080).
- Reworked text drawing and added ability to draw special characters via glyph indices in order to draw more LaTeX math characters with MathTeXEngine v0.5 [#2139](https://github.com/MakieOrg/Makie.jl/pull/2139).
- Added `tooltip` as a plot recipe [#2095](https://github.com/JuliaPlots/Makie.jl/pull/2095).
- **Breaking** Refactor `DataInspector` to use `tooltip`. This results in changes in the attributes of DataInspector. See pr [#2095](https://github.com/JuliaPlots/Makie.jl/pull/2095)
- Added `inspector_label`, `inspector_hover` and `inspector_clear` as optional attributes. [#2095](https://github.com/JuliaPlots/Makie.jl/pull/2095)
- Allowed text to be copy/pasted into `Textbox` [#2281](https://github.com/MakieOrg/Makie.jl/pull/2281)
- Refactored `display`, `record`, `colorbuffer` and `screens` to be faster and more consistent [#2306](https://github.com/MakieOrg/Makie.jl/pull/2306#issuecomment-1275918061).
>>>>>>> e3dccafc


## v0.17.13

- Fixed boundingboxes [#2184](https://github.com/MakieOrg/Makie.jl/pull/2184).
- Fixed highclip/lowclip in meshscatter, poly, contourf, barplot [#2183](https://github.com/MakieOrg/Makie.jl/pull/2183).
- Fixed gridline updates [#2196](https://github.com/MakieOrg/Makie.jl/pull/2196).
- Fixed glDisablei argument order, which crashed some Intel drivers.

## v0.17.12

- Fixed stackoverflow in show [#2167](https://github.com/MakieOrg/Makie.jl/pull/2167).

## v0.17.11

- `rainclouds`(!) now supports `violin_limits` keyword argument, serving the same.
role as `datalimits` in `violin` [#2137](https://github.com/MakieOrg/Makie.jl/pull/2137).
- Fixed an issue where nonzero `strokewidth` results in a thin outline of the wrong color if `color` and `strokecolor` didn't match and weren't transparent. [#2096](https://github.com/MakieOrg/Makie.jl/pull/2096).
- Improved performance around Axis(3) limits [#2115](https://github.com/MakieOrg/Makie.jl/pull/2115).
- Cleaned up stroke artifacts in scatter and text [#2096](https://github.com/MakieOrg/Makie.jl/pull/2096).
- Compile time improvements [#2153](https://github.com/MakieOrg/Makie.jl/pull/2153).
- Mesh and Surface now interpolate between values instead of interpolating between colors for WGLMakie + GLMakie [#2097](https://github.com/MakieOrg/Makie.jl/pull/2097).

## v0.17.10

- Bumped compatibility bound of `GridLayoutBase.jl` to `v0.9.0` which fixed a regression with `Mixed` and `Outside` alignmodes in nested `GridLayout`s [#2135](https://github.com/MakieOrg/Makie.jl/pull/2135).

## v0.17.9

- Patterns (`Makie.AbstractPattern`) are now supported by `CairoMakie` in `poly` plots that don't involve `mesh`, such as `bar` and `poly` [#2106](https://github.com/MakieOrg/Makie.jl/pull/2106/).
- Fixed regression where `Block` alignments could not be specified as numbers anymore [#2108](https://github.com/MakieOrg/Makie.jl/pull/2108).
- Added the option to show mirrored ticks on the other side of an Axis using the attributes `xticksmirrored` and `yticksmirrored` [#2105](https://github.com/MakieOrg/Makie.jl/pull/2105).
- Fixed a bug where a set of `Axis` wouldn't be correctly linked together if they were only linked in pairs instead of all at the same time [#2116](https://github.com/MakieOrg/Makie.jl/pull/2116).

## v0.17.7

- Improved `Menu` performance, now it should me much harder to reach the boundary of 255 scenes in GLMakie. `Menu` also takes a `default` keyword argument now and can be scrolled if there is too little space available.

## v0.17.6

- **EXPERIMENTAL**: Added support for multiple windows in GLMakie through `display(GLMakie.Screen(), figure_or_scene)` [#1771](https://github.com/MakieOrg/Makie.jl/pull/1771).
- Added support for RGB matrices in `heatmap` with GLMakie [#2036](https://github.com/MakieOrg/Makie.jl/pull/2036)
- `Textbox` doesn't defocus anymore on trying to submit invalid input [#2041](https://github.com/MakieOrg/Makie.jl/pull/2041).
- `text` now takes the position as the first argument(s) like `scatter` and most other plotting functions, it is invoked `text(x, y, [z], text = "text")`. Because it is now of conversion type `PointBased`, the positions can be given in all the usual different ways which are implemented as conversion methods. All old invocation styles such as `text("text", position = Point(x, y))` still work to maintain backwards compatibility [#2020](https://github.com/MakieOrg/Makie.jl/pull/2020).

## v0.17.5

- Fixed a regression with `linkaxes!` [#2039](https://github.com/MakieOrg/Makie.jl/pull/2039).

## v0.17.4

- The functions `hlines!`, `vlines!`, `hspan!`, `vspan!` and `abline!` were reimplemented as recipes. This allows using them without an `Axis` argument in first position and also as visuals in AlgebraOfGraphics.jl. Also, `abline!` is now called `ablines!` for consistency, `abline!` is still exported but deprecated and will be removed in the future. [#2023](https://github.com/MakieOrg/Makie.jl/pulls/2023).
- Added `rainclouds` and `rainclouds!` [#1725](https://github.com/MakieOrg/Makie.jl/pull/1725).
- Improve CairoMakie performance [#1964](https://github.com/MakieOrg/Makie.jl/pull/1964) [#1981](https://github.com/MakieOrg/Makie.jl/pull/1981).
- Interpolate colormap correctly [#1973](https://github.com/MakieOrg/Makie.jl/pull/1973).
- Fix picking [#1993](https://github.com/MakieOrg/Makie.jl/pull/1993).
- Improve compile time latency [#1968](https://github.com/MakieOrg/Makie.jl/pull/1968) [#2000](https://github.com/MakieOrg/Makie.jl/pull/2000).
- Fix multi poly with rects [#1999](https://github.com/MakieOrg/Makie.jl/pull/1999).
- Respect scale and nonlinear values in PlotUtils cgrads [#1979](https://github.com/MakieOrg/Makie.jl/pull/1979).
- Fix CairoMakie heatmap filtering [#1828](https://github.com/MakieOrg/Makie.jl/pull/1828).
- Remove GLVisualize and MakieLayout module [#2007](https://github.com/MakieOrg/Makie.jl/pull/2007) [#2008](https://github.com/MakieOrg/Makie.jl/pull/2008).
- Add linestyle and default to extrema(z) for contour, remove bitrotten fillrange [#2008](https://github.com/MakieOrg/Makie.jl/pull/2008).

## v0.17.3

- Switched to `MathTeXEngine v0.4`, which improves the look of LaTeXStrings [#1952](https://github.com/MakieOrg/Makie.jl/pull/1952).
- Added subtitle capability to `Axis` [#1859](https://github.com/MakieOrg/Makie.jl/pull/1859).
- Fixed a bug where scaled colormaps constructed using `Makie.cgrad` were not interpreted correctly.

## v0.17.2

- Changed the default font from `Dejavu Sans` to `TeX Gyre Heros Makie` which is the same as `TeX Gyre Heros` with slightly decreased descenders and ascenders. Decreasing those metrics reduced unnecessary whitespace and alignment issues. Four fonts in total were added, the styles Regular, Bold, Italic and Bold Italic. Also changed `Axis`, `Axis3` and `Legend` attributes `titlefont` to `TeX Gyre Heros Makie Bold` in order to separate it better from axis labels in multifacet arrangements [#1897](https://github.com/MakieOrg/Makie.jl/pull/1897).

## v0.17.1

- Added word wrapping. In `Label`, `word_wrap = true` causes it to use the suggested width and wrap text to fit. In `text`, `word_wrap_width > 0` can be used to set a pixel unit line width. Any word (anything between two spaces without a newline) that goes beyond this width gets a newline inserted before it [#1819](https://github.com/MakieOrg/Makie.jl/pull/1819).
- Improved `Axis3`'s interactive performance [#1835](https://github.com/MakieOrg/Makie.jl/pull/1835).
- Fixed errors in GLMakie's `scatter` implementation when markers are given as images. [#1917](https://github.com/MakieOrg/Makie.jl/pull/1917).
- Removed some method ambiguities introduced in v0.17 [#1922](https://github.com/MakieOrg/Makie.jl/pull/1922).
- Add an empty default label, `""`, to each slider that doesn't have a label in `SliderGrid` [#1888](https://github.com/MakieOrg/Makie.jl/pull/1888).

## v0.17

- **Breaking** Added `space` as a generic attribute to switch between data, pixel, relative and clip space for positions. `space` in text has been renamed to `markerspace` because of this. `Pixel` and `SceneSpace` are no longer valid inputs for `space` or `markerspace` [#1596](https://github.com/MakieOrg/Makie.jl/pull/1596).
- **Breaking** Deprecated `mouse_selection(scene)` for `pick(scene)`.
- **Breaking** Bumped `GridLayoutBase` version to `v0.7`, which introduced offset layouts. Now, indexing into row 0 doesn't create a new row 1, but a new row 0, so that all previous content positions stay the same. This makes building complex layouts order-independent [#1704](https://github.com/MakieOrg/Makie.jl/pull/1704).
- **Breaking** deprecate `to_colormap(cmap, ncolors)` in favor of `categorical_colors(cmap, ncolors)` and `resample_cmap(cmap, ncolors)` [#1901](https://github.com/MakieOrg/Makie.jl/pull/1901) [#1723](https://github.com/MakieOrg/Makie.jl/pull/1723).
- Added `empty!(fig)` and changed `empty!(scene)` to remove all child plots without detaching windows [#1818](https://github.com/MakieOrg/Makie.jl/pull/1818).
- Switched to erroring instead of warning for deprecated events `mousebuttons`, `keyboardbuttons` and `mousedrag`.
- `Layoutable` was renamed to `Block` and the infrastructure changed such that attributes are fixed fields and each block has its own `Scene` for better encapsulation [#1796](https://github.com/MakieOrg/Makie.jl/pull/1796).
- Added `SliderGrid` block which replaces the deprecated `labelslider!` and `labelslidergrid!` functions [#1796](https://github.com/MakieOrg/Makie.jl/pull/1796).
- The default anti-aliasing method can now be set in `CairoMakie.activate!` using the `antialias` keyword.  Available options are `CairoMakie.Cairo.ANTIALIAS_*` [#1875](https://github.com/MakieOrg/Makie.jl/pull/1875).
- Added ability to rasterize a plots in CairoMakie vector graphics if `plt.rasterize = true` or `plt.rasterize = scale::Int` [#1872](https://github.com/MakieOrg/Makie.jl/pull/1872).
- Fixed segfaults in `streamplot_impl` on Mac M1 [#1830](https://github.com/MakieOrg/Makie.jl/pull/1830).
- Set the [Cairo miter limit](https://www.cairographics.org/manual/cairo-cairo-t.html#cairo-set-miter-limit) to mimic GLMakie behaviour [#1844](https://github.com/MakieOrg/Makie.jl/pull/1844).
- Fixed a method ambiguity in `rotatedrect` [#1846](https://github.com/MakieOrg/Makie.jl/pull/1846).
- Allow weights in statistical recipes [#1816](https://github.com/MakieOrg/Makie.jl/pull/1816).
- Fixed manual cycling of plot attributes [#1873](https://github.com/MakieOrg/Makie.jl/pull/1873).
- Fixed type constraints in ticklabelalign attributes [#1882](https://github.com/MakieOrg/Makie.jl/pull/1882).

##  v0.16.4

- Fixed WGLMakie performance bug and added option to set fps via `WGLMakie.activate!(fps=30)`.
- Implemented `nan_color`, `lowclip`, `highclip` for `image(::Matrix{Float})` in shader.
- Cleaned up mesh shader and implemented `nan_color`, `lowclip`, `highclip` for `mesh(m; color::Matrix{Float})` on the shader.
- Allowed `GLMakie.Buffer` `GLMakie.Sampler` to be used in `GeometryBasics.Mesh` to partially update parts of a mesh/texture and different interpolation and clamping modes for the texture.

## v0.16

- **Breaking** Removed `Node` alias [#1307](https://github.com/MakieOrg/Makie.jl/pull/1307), [#1393](https://github.com/MakieOrg/Makie.jl/pull/1393). To upgrade, simply replace all occurrences of `Node` with `Observable`.
- **Breaking** Cleaned up `Scene` type [#1192](https://github.com/MakieOrg/Makie.jl/pull/1192), [#1393](https://github.com/MakieOrg/Makie.jl/pull/1393). The `Scene()` constructor doesn't create any axes or limits anymore. All keywords like `raw`, `show_axis` have been removed. A scene now always works like it did when using the deprecated `raw=true`. All the high level functionality like showing an axis and adding a 3d camera has been moved to `LScene`. See the new `Scene` tutorial for more info: https://docs.makie.org/dev/tutorials/scenes/.
- **Breaking** Lights got moved to `Scene`, see the [lighting docs](https://docs.makie.org/stable/documentation/lighting) and [RPRMakie examples](https://docs.makie.org/stable/documentation/backends/rprmakie/).
- Added ECDF plot [#1310](https://github.com/MakieOrg/Makie.jl/pull/1310).
- Added Order Independent Transparency to GLMakie [#1418](https://github.com/MakieOrg/Makie.jl/pull/1418), [#1506](https://github.com/MakieOrg/Makie.jl/pull/1506). This type of transparency is now used with `transpareny = true`. The old transparency handling is available with `transparency = false`.
- Fixed blurry text in GLMakie and WGLMakie [#1494](https://github.com/MakieOrg/Makie.jl/pull/1494).
- Introduced a new experimental backend for ray tracing: [RPRMakie](https://docs.makie.org/stable/documentation/backends/rprmakie/).
- Added the `Cycled` type, which can be used to select the i-th value from the current cycler for a specific attribute [#1248](https://github.com/MakieOrg/Makie.jl/pull/1248).
- The plot function `scatterlines` now uses `color` as `markercolor` if `markercolor` is `automatic`. Also, cycling of the `color` attribute is enabled [#1463](https://github.com/MakieOrg/Makie.jl/pull/1463).
- Added the function `resize_to_layout!`, which allows to resize a `Figure` so that it contains its top `GridLayout` without additional whitespace or clipping [#1438](https://github.com/MakieOrg/Makie.jl/pull/1438).
- Cleaned up lighting in 3D contours and isosurfaces [#1434](https://github.com/MakieOrg/Makie.jl/pull/1434).
- Adjusted attributes of volumeslices to follow the normal structure [#1404](https://github.com/MakieOrg/Makie.jl/pull/1404). This allows you to adjust attributes like `colormap` without going through nested attributes.
- Added depth to 3D contours and isosurfaces [#1395](https://github.com/MakieOrg/Makie.jl/pull/1395), [#1393](https://github.com/MakieOrg/Makie.jl/pull/1393). This allows them to intersect correctly with other 3D objects.
- Restricted 3D scene camera to one scene [#1394](https://github.com/MakieOrg/Makie.jl/pull/1394), [#1393](https://github.com/MakieOrg/Makie.jl/pull/1393). This fixes issues with multiple scenes fighting over events consumed by the camera. You can select a scene by cleaning on it.
- Added depth shift attribute for GLMakie and WGLMakie [#1382](https://github.com/MakieOrg/Makie.jl/pull/1382), [#1393](https://github.com/MakieOrg/Makie.jl/pull/1393). This can be used to adjust render order similar to `overdraw`.
- Simplified automatic width computation in barplots [#1223](https://github.com/MakieOrg/Makie.jl/pull/1223), [#1393](https://github.com/MakieOrg/Makie.jl/pull/1393). If no `width` attribute is passed, the default width is computed as the minimum difference between consecutive `x` positions. Gap between bars are given by the (multiplicative) `gap` attribute. The actual bar width equals `width * (1 - gap)`.
- Added logical expressions for `ispressed` [#1222](https://github.com/MakieOrg/Makie.jl/pull/1222), [#1393](https://github.com/MakieOrg/Makie.jl/pull/1393). This moves a lot of control over hotkeys towards the user. With these changes one can now set a hotkey to trigger on any or no key, collections of keys and logical combinations of keys (i.e. "A is pressed and B is not pressed").
- Fixed issues with `Menu` render order [#1411](https://github.com/MakieOrg/Makie.jl/pull/1411).
- Added `label_rotation` to barplot [#1401](https://github.com/MakieOrg/Makie.jl/pull/1401).
- Fixed issue where `pixelcam!` does not remove controls from other cameras [#1504](https://github.com/MakieOrg/Makie.jl/pull/1504).
- Added conversion for OffsetArrays [#1260](https://github.com/MakieOrg/Makie.jl/pull/1260).
- The `qqplot` `qqline` options were changed to `:identity`, `:fit`, `:fitrobust` and `:none` (the default) [#1563](https://github.com/MakieOrg/Makie.jl/pull/1563). Fixed numeric error due to double computation of quantiles when fitting `qqline`. Deprecated `plot(q::QQPair)` method as it does not have enough information for correct `qqline` fit.

All other changes are collected [in this PR](https://github.com/MakieOrg/Makie.jl/pull/1521) and in the [release notes](https://github.com/MakieOrg/Makie.jl/releases/tag/v0.16.0).

## v0.15.3
- The functions `labelslidergrid!` and `labelslider!` now set fixed widths for the value column with a heuristic. It is possible now to pass `Formatting.format` format strings as format specifiers in addition to the previous functions.
- Fixed 2D arrow rotations in `streamplot` [#1352](https://github.com/MakieOrg/Makie.jl/pull/1352).

## v0.15.2
- Reenabled Julia 1.3 support.
- Use [MathTexEngine v0.2](https://github.com/Kolaru/MathTeXEngine.jl/releases/tag/v0.2.0).
- Depend on new GeometryBasics, which changes all the Vec/Point/Quaternion/RGB/RGBA - f0 aliases to just f. For example, `Vec2f0` is changed to `Vec2f`. Old aliases are still exported, but deprecated and will be removed in the next breaking release. For more details and an upgrade script, visit [GeometryBasics#97](https://github.com/JuliaGeometry/GeometryBasics.jl/pull/97).
- Added `hspan!` and `vspan!` functions [#1264](https://github.com/MakieOrg/Makie.jl/pull/1264).

## v0.15.1
- Switched documentation framework to Franklin.jl.
- Added a specialization for `volumeslices` to DataInspector.
- Fixed 1 element `hist` [#1238](https://github.com/MakieOrg/Makie.jl/pull/1238) and make it easier to move `hist` [#1150](https://github.com/MakieOrg/Makie.jl/pull/1150).

## v0.15.0

- `LaTeXString`s can now be used as input to `text` and therefore as labels for `Axis`, `Legend`, or other comparable objects. Mathematical expressions are typeset using [MathTeXEngine.jl](https://github.com/Kolaru/MathTeXEngine.jl) which offers a fast approximation of LaTeX typesetting [#1022](https://github.com/MakieOrg/Makie.jl/pull/1022).
- Added `Symlog10` and `pseudolog10` axis scales for log scale approximations that work with zero and negative values [#1109](https://github.com/MakieOrg/Makie.jl/pull/1109).
- Colorbar limits can now be passed as the attribute `colorrange` similar to plots [#1066](https://github.com/MakieOrg/Makie.jl/pull/1066).
- Added the option to pass three vectors to heatmaps and other plots using `SurfaceLike` conversion [#1101](https://github.com/MakieOrg/Makie.jl/pull/1101).
- Added `stairs` plot recipe [#1086](https://github.com/MakieOrg/Makie.jl/pull/1086).
- **Breaking** Removed `FigurePosition` and `FigureSubposition` types. Indexing into a `Figure` like `fig[1, 1]` now returns `GridPosition` and `GridSubposition` structs, which can be used in the same way as the types they replace. Because of an underlying change in `GridLayoutBase.jl`, it is now possible to do `Axis(gl[1, 1])` where `gl` is a `GridLayout` that is a sublayout of a `Figure`'s top layout [#1075](https://github.com/MakieOrg/Makie.jl/pull/1075).
- Bar plots and histograms have a new option for adding text labels [#1069](https://github.com/MakieOrg/Makie.jl/pull/1069).
- It is now possible to specify one `linewidth` value per segment in `linesegments` [#992](https://github.com/MakieOrg/Makie.jl/pull/992).
- Added a new 3d camera that allows for better camera movements using keyboard and mouse [#1024](https://github.com/MakieOrg/Makie.jl/pull/1024).
- Fixed the application of scale transformations to `surface` [#1070](https://github.com/MakieOrg/Makie.jl/pull/1070).
- Added an option to set a custom callback function for the `RectangleZoom` axis interaction to enable other use cases than zooming [#1104](https://github.com/MakieOrg/Makie.jl/pull/1104).
- Fixed rendering of `heatmap`s with one or more reversed ranges in CairoMakie, as in `heatmap(1:10, 10:-1:1, rand(10, 10))` [#1100](https://github.com/MakieOrg/Makie.jl/pull/1100).
- Fixed volume slice recipe and added docs for it [#1123](https://github.com/MakieOrg/Makie.jl/pull/1123).<|MERGE_RESOLUTION|>--- conflicted
+++ resolved
@@ -2,49 +2,30 @@
 
 ## master
 
-<<<<<<< HEAD
 ## v0.18
 
 - **Breaking** Added `BezierPath` which can be constructed from SVG like command list, SVG string or from a `Polygon`.
-=======
-- Added the `hexbin` plotting function [#2201](https://github.com/JuliaPlots/Makie.jl/pull/2201).
-- Added the `tricontourf` plotting function [#2226](https://github.com/JuliaPlots/Makie.jl/pull/2226).
-- Fixed per character attributes in text [#2244](https://github.com/JuliaPlots/Makie.jl/pull/2244).
-- `Axis` now accepts a `Tuple{Bool, Bool}` for `xtrimspine` and `ytrimspine` to trim only one end of the spine [#2171](https://github.com/JuliaPlots/Makie.jl/pull/2171).
-- Added `BezierPath` which can be constructed from SVG like command list, SVG string or from a `Polygon`.
->>>>>>> e3dccafc
   Added ability to use `BezierPath` and `Polgyon` as scatter markers.
   Replaced default symbol markers like `:cross` which converted to characters before with more precise `BezierPaths` and adjusted default markersize to 12.
   **Deprecated** using `String` to specify multiple char markers (`scatter(1:4, marker="abcd")`).
   **Deprecated** concrete geometries as markers like `Circle(Point2f(0), 1.5)` in favor of using the type like `Circle` for dispatch to special backend methods.
   Added single image marker support to WGLMakie [#979](https://github.com/MakieOrg/Makie.jl/pull/979).
-<<<<<<< HEAD
-- **Breaking** Refactor `display`, `record`, `colorbuffer` and `screens` to be faster and more consistent [#2306](https://github.com/MakieOrg/Makie.jl/pull/2306#issuecomment-1275918061).
-- **Breaking** Refactor `DataInspector` to use `tooltip`. This results in changes in the attributes of DataInspector. Add `inspector_label`, `inspector_hover` and `inspector_clear` as optional attributes [#2095](https://github.com/JuliaPlots/Makie.jl/pull/2095).
-- `hexbin` is now available as a recipe [#2201] (https://github.com/JuliaPlots/Makie.jl/pull/2201).
+- **Breaking** Refactored `display`, `record`, `colorbuffer` and `screens` to be faster and more consistent [#2306](https://github.com/MakieOrg/Makie.jl/pull/2306#issuecomment-1275918061).
+- **Breaking** Refactored `DataInspector` to use `tooltip`. This results in changes in the attributes of DataInspector. Added `inspector_label`, `inspector_hover` and `inspector_clear` as optional attributes [#2095](https://github.com/JuliaPlots/Makie.jl/pull/2095).
+- Added the `hexbin` plotting function [#2201](https://github.com/JuliaPlots/Makie.jl/pull/2201).
 - Added the `tricontourf` plotting function [#2226](https://github.com/JuliaPlots/Makie.jl/pull/2226).
-- Fix per character attributes in text [#2244](https://github.com/JuliaPlots/Makie.jl/pull/2244).
-- `Axis` does now accept both a `Bool` and a `Tuple{Bool, Bool}` as values for `xtrimspine` and `ytrimspine` to trim only one end of the spine [#2171](https://github.com/JuliaPlots/Makie.jl/pull/2171).
-- Allow `CairoMakie` to render `scatter` with images as markers [#2080](https://github.com/MakieOrg/Makie.jl/pull/2080).
-- Reworked text drawing and added ability to draw special characters via glyph indices in order to draw more LaTeX math characters with MathTeXEngine v0.5 [#2139](https://github.com/MakieOrg/Makie.jl/pull/2139).
-- Allow text to be copy/pasted into textbox [#2281](https://github.com/MakieOrg/Makie.jl/pull/2281).
-- Fix updates for multiple meshes [#2277](https://github.com/MakieOrg/Makie.jl/pull/2277).
-- Fix broadcasting for linewidth, lengthscale & arrowsize in `arrow` recipe [#2273](https://github.com/MakieOrg/Makie.jl/pull/2273).
-- Make GLMakie relocatable [#2282](https://github.com/MakieOrg/Makie.jl/pull/2282).
-- Fix changing input types in plot arguments [#2297](https://github.com/MakieOrg/Makie.jl/pull/2297).
-- Better performance for Menus and fix clicks on items [#2299](https://github.com/MakieOrg/Makie.jl/pull/2299).
-- Use premultiplied alpha for cairo argb surfaces [#2304](https://github.com/MakieOrg/Makie.jl/pull/2304).
-- Fix `scene.visible[] = false` not working [#2317](https://github.com/MakieOrg/Makie.jl/pull/2317).
-=======
+- Fixed per character attributes in text [#2244](https://github.com/JuliaPlots/Makie.jl/pull/2244).
 - Allowed `CairoMakie` to render `scatter` with images as markers [#2080](https://github.com/MakieOrg/Makie.jl/pull/2080).
 - Reworked text drawing and added ability to draw special characters via glyph indices in order to draw more LaTeX math characters with MathTeXEngine v0.5 [#2139](https://github.com/MakieOrg/Makie.jl/pull/2139).
-- Added `tooltip` as a plot recipe [#2095](https://github.com/JuliaPlots/Makie.jl/pull/2095).
-- **Breaking** Refactor `DataInspector` to use `tooltip`. This results in changes in the attributes of DataInspector. See pr [#2095](https://github.com/JuliaPlots/Makie.jl/pull/2095)
-- Added `inspector_label`, `inspector_hover` and `inspector_clear` as optional attributes. [#2095](https://github.com/JuliaPlots/Makie.jl/pull/2095)
 - Allowed text to be copy/pasted into `Textbox` [#2281](https://github.com/MakieOrg/Makie.jl/pull/2281)
-- Refactored `display`, `record`, `colorbuffer` and `screens` to be faster and more consistent [#2306](https://github.com/MakieOrg/Makie.jl/pull/2306#issuecomment-1275918061).
->>>>>>> e3dccafc
-
+- Fixed updates for multiple meshes [#2277](https://github.com/MakieOrg/Makie.jl/pull/2277).
+- Fixed broadcasting for linewidth, lengthscale & arrowsize in `arrow` recipe [#2273](https://github.com/MakieOrg/Makie.jl/pull/2273).
+- Made GLMakie relocatable [#2282](https://github.com/MakieOrg/Makie.jl/pull/2282).
+- Fixed changing input types in plot arguments [#2297](https://github.com/MakieOrg/Makie.jl/pull/2297).
+- Better performance for Menus and fix clicks on items [#2299](https://github.com/MakieOrg/Makie.jl/pull/2299).
+- Fixed CairoMakie bitmaps with transparency by using premultiplied ARGB surfaces [#2304](https://github.com/MakieOrg/Makie.jl/pull/2304).
+- Fixed hiding of `Scene`s by setting `scene.visible[] = false` [#2317](https://github.com/MakieOrg/Makie.jl/pull/2317).
+- `Axis` now accepts a `Tuple{Bool, Bool}` for `xtrimspine` and `ytrimspine` to trim only one end of the spine [#2171](https://github.com/JuliaPlots/Makie.jl/pull/2171).
 
 ## v0.17.13
 
