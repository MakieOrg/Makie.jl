--- conflicted
+++ resolved
@@ -12,13 +12,10 @@
   Added single image marker support to WGLMakie [#979](https://github.com/MakieOrg/Makie.jl/pull/979).
 - Allow `CairoMakie` to render `scatter` with images as markers [#2080](https://github.com/MakieOrg/Makie.jl/pull/2080).
 - Reworked text drawing and added ability to draw special characters via glyph indices in order to draw more LaTeX math characters with MathTeXEngine v0.5 [#2139](https://github.com/MakieOrg/Makie.jl/pull/2139).
-<<<<<<< HEAD
-- Recording and colorbuffers use screen size instead of scene size, allowing e.g. the `px_per_unit` argument in CairoMakie to take effect.  
-  It is sufficient to set the global `px_per_unit` setting by calling `CairoMakie.activate!(px_per_unit=3)` or whichever scaling factor is desired.  
+- Recording and colorbuffers use screen size instead of scene size, allowing e.g. the `px_per_unit` argument in CairoMakie to take effect.
+  It is sufficient to set the global `px_per_unit` setting by calling `CairoMakie.activate!(px_per_unit=3)` or whichever scaling factor is desired.
   GLMakie and WGLMakie are currently unaffected by this. [#2012](https://github.com/JuliaPlots/Makie.jl/pull/2116).
-=======
 - Allow text to be copy/pasted into textbox [#2281](https://github.com/MakieOrg/Makie.jl/pull/2281)
->>>>>>> aefbef49
 
 ## v0.17.13
 
