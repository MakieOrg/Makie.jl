# News

## master

<<<<<<< HEAD
- Patterns (`Makie.AbstractPattern`) are now supported by `CairoMakie` in `poly` plots that don't involve `mesh`, such as `bar` and `poly` [#2106](https://github.com/JuliaPlots/Makie.jl/pull/2106/).
- Fixed regression where `Block` alignments could not be specified as numbers anymore [#2108](https://github.com/JuliaPlots/Makie.jl/pull/2108).
- Added the option to show mirrored ticks on the other side of an Axis using the attributes `xticksmirrored` and `yticksmirrored` [#2105](https://github.com/JuliaPlots/Makie.jl/pull/2105).
- Fixed a bug where a set of `Axis` wouldn't be correctly linked together if they were only linked in pairs instead of all at the same time [#2116](https://github.com/JuliaPlots/Makie.jl/pull/2116).
- Recording and colorbuffers use screen size instead of scene size, allowing e.g. the `px_per_unit` argument in CairoMakie to take effect.  It is sufficient to set the global `px_per_unit` setting by calling `CairoMakie.activate!(px_per_unit=3)` or whichever scaling factor is desired.  GLMakie and WGLMakie are currently unaffected by this. [#2012](https://github.com/JuliaPlots/Makie.jl/pull/2116).
=======
- Fix per character attributes in text [#2244](https://github.com/JuliaPlots/Makie.jl/pull/2244)
- `Axis` does now accept both a `Bool` and a `Tuple{Bool, Bool}` as values for `xtrimspine` and `ytrimspine` to trim only one end of the spine [#2171](https://github.com/JuliaPlots/Makie.jl/pull/2171).
- Added `BezierPath` which can be constructed from SVG like command list, SVG string or from a `Polygon`.
  Added ability to use `BezierPath` and `Polgyon` as scatter markers.
  Replaced default symbol markers like `:cross` which converted to characters before with more precise `BezierPaths` and adjusted default markersize to 12.
  **Deprecated** using `String` to specify multiple char markers (`scatter(1:4, marker="abcd")`).
  **Deprecated** concrete geometries as markers like `Circle(Point2f(0), 1.5)` in favor of using the type like `Circle` for dispatch to special backend methods.
  Added single image marker support to WGLMakie [#979](https://github.com/MakieOrg/Makie.jl/pull/979).
- Allow `CairoMakie` to render `scatter` with images as markers [#2080](https://github.com/MakieOrg/Makie.jl/pull/2080).
- Reworked text drawing and added ability to draw special characters via glyph indices in order to draw more LaTeX math characters with MathTeXEngine v0.5 [#2139](https://github.com/MakieOrg/Makie.jl/pull/2139).

## v0.17.13

- Fixed boundingboxes [#2184](https://github.com/MakieOrg/Makie.jl/pull/2184).
- Fixed highclip/lowclip in meshscatter, poly, contourf, barplot [#2183](https://github.com/MakieOrg/Makie.jl/pull/2183).
- Fixed gridline updates [#2196](https://github.com/MakieOrg/Makie.jl/pull/2196).
- Fixed glDisablei argument order, which crashed some Intel drivers.

## v0.17.12

- Fixed stackoverflow in show [#2167](https://github.com/MakieOrg/Makie.jl/pull/2167).

## v0.17.11

- `rainclouds`(!) now supports `violin_limits` keyword argument, serving the same.
role as `datalimits` in `violin` [#2137](https://github.com/MakieOrg/Makie.jl/pull/2137).
- Fixed an issue where nonzero `strokewidth` results in a thin outline of the wrong color if `color` and `strokecolor` didn't match and weren't transparent. [#2096](https://github.com/MakieOrg/Makie.jl/pull/2096).
- Improved performance around Axis(3) limits [#2115](https://github.com/MakieOrg/Makie.jl/pull/2115).
- Cleaned up stroke artifacts in scatter and text [#2096](https://github.com/MakieOrg/Makie.jl/pull/2096).
- Compile time improvements [#2153](https://github.com/MakieOrg/Makie.jl/pull/2153).
- Mesh and Surface now interpolate between values instead of interpolating between colors for WGLMakie + GLMakie [#2097](https://github.com/MakieOrg/Makie.jl/pull/2097).

## v0.17.10

- Bumped compatibility bound of `GridLayoutBase.jl` to `v0.9.0` which fixed a regression with `Mixed` and `Outside` alignmodes in nested `GridLayout`s [#2135](https://github.com/MakieOrg/Makie.jl/pull/2135).

## v0.17.9

- Patterns (`Makie.AbstractPattern`) are now supported by `CairoMakie` in `poly` plots that don't involve `mesh`, such as `bar` and `poly` [#2106](https://github.com/MakieOrg/Makie.jl/pull/2106/).
- Fixed regression where `Block` alignments could not be specified as numbers anymore [#2108](https://github.com/MakieOrg/Makie.jl/pull/2108).
- Added the option to show mirrored ticks on the other side of an Axis using the attributes `xticksmirrored` and `yticksmirrored` [#2105](https://github.com/MakieOrg/Makie.jl/pull/2105).
- Fixed a bug where a set of `Axis` wouldn't be correctly linked together if they were only linked in pairs instead of all at the same time [#2116](https://github.com/MakieOrg/Makie.jl/pull/2116).
>>>>>>> 3a9bde92

## v0.17.7

- Improved `Menu` performance, now it should me much harder to reach the boundary of 255 scenes in GLMakie. `Menu` also takes a `default` keyword argument now and can be scrolled if there is too little space available.

## v0.17.6

- **EXPERIMENTAL**: Added support for multiple windows in GLMakie through `display(GLMakie.Screen(), figure_or_scene)` [#1771](https://github.com/MakieOrg/Makie.jl/pull/1771).
- Added support for RGB matrices in `heatmap` with GLMakie [#2036](https://github.com/MakieOrg/Makie.jl/pull/2036)
- `Textbox` doesn't defocus anymore on trying to submit invalid input [#2041](https://github.com/MakieOrg/Makie.jl/pull/2041).
- `text` now takes the position as the first argument(s) like `scatter` and most other plotting functions, it is invoked `text(x, y, [z], text = "text")`. Because it is now of conversion type `PointBased`, the positions can be given in all the usual different ways which are implemented as conversion methods. All old invocation styles such as `text("text", position = Point(x, y))` still work to maintain backwards compatibility [#2020](https://github.com/MakieOrg/Makie.jl/pull/2020).

## v0.17.5

- Fixed a regression with `linkaxes!` [#2039](https://github.com/MakieOrg/Makie.jl/pull/2039).

## v0.17.4

- The functions `hlines!`, `vlines!`, `hspan!`, `vspan!` and `abline!` were reimplemented as recipes. This allows using them without an `Axis` argument in first position and also as visuals in AlgebraOfGraphics.jl. Also, `abline!` is now called `ablines!` for consistency, `abline!` is still exported but deprecated and will be removed in the future. [#2023](https://github.com/MakieOrg/Makie.jl/pulls/2023).
- Added `rainclouds` and `rainclouds!` [#1725](https://github.com/MakieOrg/Makie.jl/pull/1725).
- Improve CairoMakie performance [#1964](https://github.com/MakieOrg/Makie.jl/pull/1964) [#1981](https://github.com/MakieOrg/Makie.jl/pull/1981).
- Interpolate colormap correctly [#1973](https://github.com/MakieOrg/Makie.jl/pull/1973).
- Fix picking [#1993](https://github.com/MakieOrg/Makie.jl/pull/1993).
- Improve compile time latency [#1968](https://github.com/MakieOrg/Makie.jl/pull/1968) [#2000](https://github.com/MakieOrg/Makie.jl/pull/2000).
- Fix multi poly with rects [#1999](https://github.com/MakieOrg/Makie.jl/pull/1999).
- Respect scale and nonlinear values in PlotUtils cgrads [#1979](https://github.com/MakieOrg/Makie.jl/pull/1979).
- Fix CairoMakie heatmap filtering [#1828](https://github.com/MakieOrg/Makie.jl/pull/1828).
- Remove GLVisualize and MakieLayout module [#2007](https://github.com/MakieOrg/Makie.jl/pull/2007) [#2008](https://github.com/MakieOrg/Makie.jl/pull/2008).
- Add linestyle and default to extrema(z) for contour, remove bitrotten fillrange [#2008](https://github.com/MakieOrg/Makie.jl/pull/2008).

## v0.17.3

- Switched to `MathTeXEngine v0.4`, which improves the look of LaTeXStrings [#1952](https://github.com/MakieOrg/Makie.jl/pull/1952).
- Added subtitle capability to `Axis` [#1859](https://github.com/MakieOrg/Makie.jl/pull/1859).
- Fixed a bug where scaled colormaps constructed using `Makie.cgrad` were not interpreted correctly.

## v0.17.2

- Changed the default font from `Dejavu Sans` to `TeX Gyre Heros Makie` which is the same as `TeX Gyre Heros` with slightly decreased descenders and ascenders. Decreasing those metrics reduced unnecessary whitespace and alignment issues. Four fonts in total were added, the styles Regular, Bold, Italic and Bold Italic. Also changed `Axis`, `Axis3` and `Legend` attributes `titlefont` to `TeX Gyre Heros Makie Bold` in order to separate it better from axis labels in multifacet arrangements [#1897](https://github.com/MakieOrg/Makie.jl/pull/1897).

## v0.17.1

- Added word wrapping. In `Label`, `word_wrap = true` causes it to use the suggested width and wrap text to fit. In `text`, `word_wrap_width > 0` can be used to set a pixel unit line width. Any word (anything between two spaces without a newline) that goes beyond this width gets a newline inserted before it [#1819](https://github.com/MakieOrg/Makie.jl/pull/1819).
- Improved `Axis3`'s interactive performance [#1835](https://github.com/MakieOrg/Makie.jl/pull/1835).
- Fixed errors in GLMakie's `scatter` implementation when markers are given as images. [#1917](https://github.com/MakieOrg/Makie.jl/pull/1917).
- Removed some method ambiguities introduced in v0.17 [#1922](https://github.com/MakieOrg/Makie.jl/pull/1922).
- Add an empty default label, `""`, to each slider that doesn't have a label in `SliderGrid` [#1888](https://github.com/MakieOrg/Makie.jl/pull/1888).

## v0.17

- **Breaking** Added `space` as a generic attribute to switch between data, pixel, relative and clip space for positions. `space` in text has been renamed to `markerspace` because of this. `Pixel` and `SceneSpace` are no longer valid inputs for `space` or `markerspace` [#1596](https://github.com/MakieOrg/Makie.jl/pull/1596).
- **Breaking** Deprecated `mouse_selection(scene)` for `pick(scene)`.
- **Breaking** Bumped `GridLayoutBase` version to `v0.7`, which introduced offset layouts. Now, indexing into row 0 doesn't create a new row 1, but a new row 0, so that all previous content positions stay the same. This makes building complex layouts order-independent [#1704](https://github.com/MakieOrg/Makie.jl/pull/1704).
- **Breaking** deprecate `to_colormap(cmap, ncolors)` in favor of `categorical_colors(cmap, ncolors)` and `resample_cmap(cmap, ncolors)` [#1901](https://github.com/MakieOrg/Makie.jl/pull/1901) [#1723](https://github.com/MakieOrg/Makie.jl/pull/1723).
- Added `empty!(fig)` and changed `empty!(scene)` to remove all child plots without detaching windows [#1818](https://github.com/MakieOrg/Makie.jl/pull/1818).
- Switched to erroring instead of warning for deprecated events `mousebuttons`, `keyboardbuttons` and `mousedrag`.
- `Layoutable` was renamed to `Block` and the infrastructure changed such that attributes are fixed fields and each block has its own `Scene` for better encapsulation [#1796](https://github.com/MakieOrg/Makie.jl/pull/1796).
- Added `SliderGrid` block which replaces the deprecated `labelslider!` and `labelslidergrid!` functions [#1796](https://github.com/MakieOrg/Makie.jl/pull/1796).
- The default anti-aliasing method can now be set in `CairoMakie.activate!` using the `antialias` keyword.  Available options are `CairoMakie.Cairo.ANTIALIAS_*` [#1875](https://github.com/MakieOrg/Makie.jl/pull/1875).
- Added ability to rasterize a plots in CairoMakie vector graphics if `plt.rasterize = true` or `plt.rasterize = scale::Int` [#1872](https://github.com/MakieOrg/Makie.jl/pull/1872).
- Fixed segfaults in `streamplot_impl` on Mac M1 [#1830](https://github.com/MakieOrg/Makie.jl/pull/1830).
- Set the [Cairo miter limit](https://www.cairographics.org/manual/cairo-cairo-t.html#cairo-set-miter-limit) to mimic GLMakie behaviour [#1844](https://github.com/MakieOrg/Makie.jl/pull/1844).
- Fixed a method ambiguity in `rotatedrect` [#1846](https://github.com/MakieOrg/Makie.jl/pull/1846).
- Allow weights in statistical recipes [#1816](https://github.com/MakieOrg/Makie.jl/pull/1816).
- Fixed manual cycling of plot attributes [#1873](https://github.com/MakieOrg/Makie.jl/pull/1873).
- Fixed type constraints in ticklabelalign attributes [#1882](https://github.com/MakieOrg/Makie.jl/pull/1882).

##  v0.16.4

- Fixed WGLMakie performance bug and added option to set fps via `WGLMakie.activate!(fps=30)`.
- Implemented `nan_color`, `lowclip`, `highclip` for `image(::Matrix{Float})` in shader.
- Cleaned up mesh shader and implemented `nan_color`, `lowclip`, `highclip` for `mesh(m; color::Matrix{Float})` on the shader.
- Allowed `GLMakie.Buffer` `GLMakie.Sampler` to be used in `GeometryBasics.Mesh` to partially update parts of a mesh/texture and different interpolation and clamping modes for the texture.

## v0.16

- **Breaking** Removed `Node` alias [#1307](https://github.com/MakieOrg/Makie.jl/pull/1307), [#1393](https://github.com/MakieOrg/Makie.jl/pull/1393). To upgrade, simply replace all occurrences of `Node` with `Observable`.
- **Breaking** Cleaned up `Scene` type [#1192](https://github.com/MakieOrg/Makie.jl/pull/1192), [#1393](https://github.com/MakieOrg/Makie.jl/pull/1393). The `Scene()` constructor doesn't create any axes or limits anymore. All keywords like `raw`, `show_axis` have been removed. A scene now always works like it did when using the deprecated `raw=true`. All the high level functionality like showing an axis and adding a 3d camera has been moved to `LScene`. See the new `Scene` tutorial for more info: https://docs.makie.org/dev/tutorials/scenes/.
- **Breaking** Lights got moved to `Scene`, see the [lighting docs](https://docs.makie.org/stable/documentation/lighting) and [RPRMakie examples](https://docs.makie.org/stable/documentation/backends/rprmakie/).
- Added ECDF plot [#1310](https://github.com/MakieOrg/Makie.jl/pull/1310).
- Added Order Independent Transparency to GLMakie [#1418](https://github.com/MakieOrg/Makie.jl/pull/1418), [#1506](https://github.com/MakieOrg/Makie.jl/pull/1506). This type of transparency is now used with `transpareny = true`. The old transparency handling is available with `transparency = false`.
- Fixed blurry text in GLMakie and WGLMakie [#1494](https://github.com/MakieOrg/Makie.jl/pull/1494).
- Introduced a new experimental backend for ray tracing: [RPRMakie](https://docs.makie.org/stable/documentation/backends/rprmakie/).
- Added the `Cycled` type, which can be used to select the i-th value from the current cycler for a specific attribute [#1248](https://github.com/MakieOrg/Makie.jl/pull/1248).
- The plot function `scatterlines` now uses `color` as `markercolor` if `markercolor` is `automatic`. Also, cycling of the `color` attribute is enabled [#1463](https://github.com/MakieOrg/Makie.jl/pull/1463).
- Added the function `resize_to_layout!`, which allows to resize a `Figure` so that it contains its top `GridLayout` without additional whitespace or clipping [#1438](https://github.com/MakieOrg/Makie.jl/pull/1438).
- Cleaned up lighting in 3D contours and isosurfaces [#1434](https://github.com/MakieOrg/Makie.jl/pull/1434).
- Adjusted attributes of volumeslices to follow the normal structure [#1404](https://github.com/MakieOrg/Makie.jl/pull/1404). This allows you to adjust attributes like `colormap` without going through nested attributes.
- Added depth to 3D contours and isosurfaces [#1395](https://github.com/MakieOrg/Makie.jl/pull/1395), [#1393](https://github.com/MakieOrg/Makie.jl/pull/1393). This allows them to intersect correctly with other 3D objects.
- Restricted 3D scene camera to one scene [#1394](https://github.com/MakieOrg/Makie.jl/pull/1394), [#1393](https://github.com/MakieOrg/Makie.jl/pull/1393). This fixes issues with multiple scenes fighting over events consumed by the camera. You can select a scene by cleaning on it.
- Added depth shift attribute for GLMakie and WGLMakie [#1382](https://github.com/MakieOrg/Makie.jl/pull/1382), [#1393](https://github.com/MakieOrg/Makie.jl/pull/1393). This can be used to adjust render order similar to `overdraw`.
- Simplified automatic width computation in barplots [#1223](https://github.com/MakieOrg/Makie.jl/pull/1223), [#1393](https://github.com/MakieOrg/Makie.jl/pull/1393). If no `width` attribute is passed, the default width is computed as the minimum difference between consecutive `x` positions. Gap between bars are given by the (multiplicative) `gap` attribute. The actual bar width equals `width * (1 - gap)`.
- Added logical expressions for `ispressed` [#1222](https://github.com/MakieOrg/Makie.jl/pull/1222), [#1393](https://github.com/MakieOrg/Makie.jl/pull/1393). This moves a lot of control over hotkeys towards the user. With these changes one can now set a hotkey to trigger on any or no key, collections of keys and logical combinations of keys (i.e. "A is pressed and B is not pressed").
- Fixed issues with `Menu` render order [#1411](https://github.com/MakieOrg/Makie.jl/pull/1411).
- Added `label_rotation` to barplot [#1401](https://github.com/MakieOrg/Makie.jl/pull/1401).
- Fixed issue where `pixelcam!` does not remove controls from other cameras [#1504](https://github.com/MakieOrg/Makie.jl/pull/1504).
- Added conversion for OffsetArrays [#1260](https://github.com/MakieOrg/Makie.jl/pull/1260).
- The `qqplot` `qqline` options were changed to `:identity`, `:fit`, `:fitrobust` and `:none` (the default) [#1563](https://github.com/MakieOrg/Makie.jl/pull/1563). Fixed numeric error due to double computation of quantiles when fitting `qqline`. Deprecated `plot(q::QQPair)` method as it does not have enough information for correct `qqline` fit.

All other changes are collected [in this PR](https://github.com/MakieOrg/Makie.jl/pull/1521) and in the [release notes](https://github.com/MakieOrg/Makie.jl/releases/tag/v0.16.0).

## v0.15.3
- The functions `labelslidergrid!` and `labelslider!` now set fixed widths for the value column with a heuristic. It is possible now to pass `Formatting.format` format strings as format specifiers in addition to the previous functions.
- Fixed 2D arrow rotations in `streamplot` [#1352](https://github.com/MakieOrg/Makie.jl/pull/1352).

## v0.15.2
- Reenabled Julia 1.3 support.
- Use [MathTexEngine v0.2](https://github.com/Kolaru/MathTeXEngine.jl/releases/tag/v0.2.0).
- Depend on new GeometryBasics, which changes all the Vec/Point/Quaternion/RGB/RGBA - f0 aliases to just f. For example, `Vec2f0` is changed to `Vec2f`. Old aliases are still exported, but deprecated and will be removed in the next breaking release. For more details and an upgrade script, visit [GeometryBasics#97](https://github.com/JuliaGeometry/GeometryBasics.jl/pull/97).
- Added `hspan!` and `vspan!` functions [#1264](https://github.com/MakieOrg/Makie.jl/pull/1264).

## v0.15.1
- Switched documentation framework to Franklin.jl.
- Added a specialization for `volumeslices` to DataInspector.
- Fixed 1 element `hist` [#1238](https://github.com/MakieOrg/Makie.jl/pull/1238) and make it easier to move `hist` [#1150](https://github.com/MakieOrg/Makie.jl/pull/1150).

## v0.15.0

- `LaTeXString`s can now be used as input to `text` and therefore as labels for `Axis`, `Legend`, or other comparable objects. Mathematical expressions are typeset using [MathTeXEngine.jl](https://github.com/Kolaru/MathTeXEngine.jl) which offers a fast approximation of LaTeX typesetting [#1022](https://github.com/MakieOrg/Makie.jl/pull/1022).
- Added `Symlog10` and `pseudolog10` axis scales for log scale approximations that work with zero and negative values [#1109](https://github.com/MakieOrg/Makie.jl/pull/1109).
- Colorbar limits can now be passed as the attribute `colorrange` similar to plots [#1066](https://github.com/MakieOrg/Makie.jl/pull/1066).
- Added the option to pass three vectors to heatmaps and other plots using `SurfaceLike` conversion [#1101](https://github.com/MakieOrg/Makie.jl/pull/1101).
- Added `stairs` plot recipe [#1086](https://github.com/MakieOrg/Makie.jl/pull/1086).
- **Breaking** Removed `FigurePosition` and `FigureSubposition` types. Indexing into a `Figure` like `fig[1, 1]` now returns `GridPosition` and `GridSubposition` structs, which can be used in the same way as the types they replace. Because of an underlying change in `GridLayoutBase.jl`, it is now possible to do `Axis(gl[1, 1])` where `gl` is a `GridLayout` that is a sublayout of a `Figure`'s top layout [#1075](https://github.com/MakieOrg/Makie.jl/pull/1075).
- Bar plots and histograms have a new option for adding text labels [#1069](https://github.com/MakieOrg/Makie.jl/pull/1069).
- It is now possible to specify one `linewidth` value per segment in `linesegments` [#992](https://github.com/MakieOrg/Makie.jl/pull/992).
- Added a new 3d camera that allows for better camera movements using keyboard and mouse [#1024](https://github.com/MakieOrg/Makie.jl/pull/1024).
- Fixed the application of scale transformations to `surface` [#1070](https://github.com/MakieOrg/Makie.jl/pull/1070).
- Added an option to set a custom callback function for the `RectangleZoom` axis interaction to enable other use cases than zooming [#1104](https://github.com/MakieOrg/Makie.jl/pull/1104).
- Fixed rendering of `heatmap`s with one or more reversed ranges in CairoMakie, as in `heatmap(1:10, 10:-1:1, rand(10, 10))` [#1100](https://github.com/MakieOrg/Makie.jl/pull/1100).
- Fixed volume slice recipe and added docs for it [#1123](https://github.com/MakieOrg/Makie.jl/pull/1123).<|MERGE_RESOLUTION|>--- conflicted
+++ resolved
@@ -2,13 +2,6 @@
 
 ## master
 
-<<<<<<< HEAD
-- Patterns (`Makie.AbstractPattern`) are now supported by `CairoMakie` in `poly` plots that don't involve `mesh`, such as `bar` and `poly` [#2106](https://github.com/JuliaPlots/Makie.jl/pull/2106/).
-- Fixed regression where `Block` alignments could not be specified as numbers anymore [#2108](https://github.com/JuliaPlots/Makie.jl/pull/2108).
-- Added the option to show mirrored ticks on the other side of an Axis using the attributes `xticksmirrored` and `yticksmirrored` [#2105](https://github.com/JuliaPlots/Makie.jl/pull/2105).
-- Fixed a bug where a set of `Axis` wouldn't be correctly linked together if they were only linked in pairs instead of all at the same time [#2116](https://github.com/JuliaPlots/Makie.jl/pull/2116).
-- Recording and colorbuffers use screen size instead of scene size, allowing e.g. the `px_per_unit` argument in CairoMakie to take effect.  It is sufficient to set the global `px_per_unit` setting by calling `CairoMakie.activate!(px_per_unit=3)` or whichever scaling factor is desired.  GLMakie and WGLMakie are currently unaffected by this. [#2012](https://github.com/JuliaPlots/Makie.jl/pull/2116).
-=======
 - Fix per character attributes in text [#2244](https://github.com/JuliaPlots/Makie.jl/pull/2244)
 - `Axis` does now accept both a `Bool` and a `Tuple{Bool, Bool}` as values for `xtrimspine` and `ytrimspine` to trim only one end of the spine [#2171](https://github.com/JuliaPlots/Makie.jl/pull/2171).
 - Added `BezierPath` which can be constructed from SVG like command list, SVG string or from a `Polygon`.
@@ -19,6 +12,9 @@
   Added single image marker support to WGLMakie [#979](https://github.com/MakieOrg/Makie.jl/pull/979).
 - Allow `CairoMakie` to render `scatter` with images as markers [#2080](https://github.com/MakieOrg/Makie.jl/pull/2080).
 - Reworked text drawing and added ability to draw special characters via glyph indices in order to draw more LaTeX math characters with MathTeXEngine v0.5 [#2139](https://github.com/MakieOrg/Makie.jl/pull/2139).
+- Recording and colorbuffers use screen size instead of scene size, allowing e.g. the `px_per_unit` argument in CairoMakie to take effect.  
+  It is sufficient to set the global `px_per_unit` setting by calling `CairoMakie.activate!(px_per_unit=3)` or whichever scaling factor is desired.  
+  GLMakie and WGLMakie are currently unaffected by this. [#2012](https://github.com/JuliaPlots/Makie.jl/pull/2116).
 
 ## v0.17.13
 
@@ -51,7 +47,6 @@
 - Fixed regression where `Block` alignments could not be specified as numbers anymore [#2108](https://github.com/MakieOrg/Makie.jl/pull/2108).
 - Added the option to show mirrored ticks on the other side of an Axis using the attributes `xticksmirrored` and `yticksmirrored` [#2105](https://github.com/MakieOrg/Makie.jl/pull/2105).
 - Fixed a bug where a set of `Axis` wouldn't be correctly linked together if they were only linked in pairs instead of all at the same time [#2116](https://github.com/MakieOrg/Makie.jl/pull/2116).
->>>>>>> 3a9bde92
 
 ## v0.17.7
 
