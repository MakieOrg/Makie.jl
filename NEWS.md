# News

## master

<<<<<<< HEAD
- **Breaking** The attribute `textsize` has been removed everywhere in favor of the attribute `fontsize` which had also been in use.
  To migrate, search and replace all uses of `textsize` to `fontsize`.
=======
## v0.18.3

- Add `render_on_demand` flag for `GLMakie.Screen`. Setting this to `true` will skip rendering until plots get updated. This is the new default [#2336](https://github.com/MakieOrg/Makie.jl/pull/2336), [#2397](https://github.com/MakieOrg/Makie.jl/pull/2397).
- Clean up OpenGL state handling in GLMakie [#2397](https://github.com/MakieOrg/Makie.jl/pull/2397).
- Fix salting [#2407](https://github.com/MakieOrg/Makie.jl/pull/2407).
- Fixes for [GtkMakie](https://github.com/jwahlstrand/GtkMakie.jl) [#2418](https://github.com/MakieOrg/Makie.jl/pull/2418).

## v0.18.2

- Fix Axis3 tick flipping with negative azimuth [#2364](https://github.com/MakieOrg/Makie.jl/pull/2364).
- Fix empty!(fig) and empty!(ax) [#2374](https://github.com/MakieOrg/Makie.jl/pull/2374), [#2375](https://github.com/MakieOrg/Makie.jl/pull/2375).
- Remove stencil buffer [#2389](https://github.com/MakieOrg/Makie.jl/pull/2389).
- Move Arrows and Wireframe to MakieCore [#2384](https://github.com/MakieOrg/Makie.jl/pull/2384).
- Skip legend entry if label is nothing [#2350](https://github.com/MakieOrg/Makie.jl/pull/2350).
>>>>>>> 5e92300f

## v0.18.1

- fix heatmap interpolation [#2343](https://github.com/MakieOrg/Makie.jl/pull/2343).
- move poly to MakieCore [#2334](https://github.com/MakieOrg/Makie.jl/pull/2334)
- Fix picking warning and update_axis_camera [#2352](https://github.com/MakieOrg/Makie.jl/pull/2352).
- bring back inline!, to not open a window in VSCode repl [#2353](https://github.com/MakieOrg/Makie.jl/pull/2353).

## v0.18

- **Breaking** Added `BezierPath` which can be constructed from SVG like command list, SVG string or from a `Polygon`.
  Added ability to use `BezierPath` and `Polgyon` as scatter markers.
  Replaced default symbol markers like `:cross` which converted to characters before with more precise `BezierPaths` and adjusted default markersize to 12.
  **Deprecated** using `String` to specify multiple char markers (`scatter(1:4, marker="abcd")`).
  **Deprecated** concrete geometries as markers like `Circle(Point2f(0), 1.5)` in favor of using the type like `Circle` for dispatch to special backend methods.
  Added single image marker support to WGLMakie [#979](https://github.com/MakieOrg/Makie.jl/pull/979).
- **Breaking** Refactored `display`, `record`, `colorbuffer` and `screens` to be faster and more consistent [#2306](https://github.com/MakieOrg/Makie.jl/pull/2306#issuecomment-1275918061).
- **Breaking** Refactored `DataInspector` to use `tooltip`. This results in changes in the attributes of DataInspector. Added `inspector_label`, `inspector_hover` and `inspector_clear` as optional attributes [#2095](https://github.com/JuliaPlots/Makie.jl/pull/2095).
- Added the `hexbin` plotting function [#2201](https://github.com/JuliaPlots/Makie.jl/pull/2201).
- Added the `tricontourf` plotting function [#2226](https://github.com/JuliaPlots/Makie.jl/pull/2226).
- Fixed per character attributes in text [#2244](https://github.com/JuliaPlots/Makie.jl/pull/2244).
- Allowed `CairoMakie` to render `scatter` with images as markers [#2080](https://github.com/MakieOrg/Makie.jl/pull/2080).
- Reworked text drawing and added ability to draw special characters via glyph indices in order to draw more LaTeX math characters with MathTeXEngine v0.5 [#2139](https://github.com/MakieOrg/Makie.jl/pull/2139).
- Allowed text to be copy/pasted into `Textbox` [#2281](https://github.com/MakieOrg/Makie.jl/pull/2281)
- Fixed updates for multiple meshes [#2277](https://github.com/MakieOrg/Makie.jl/pull/2277).
- Fixed broadcasting for linewidth, lengthscale & arrowsize in `arrow` recipe [#2273](https://github.com/MakieOrg/Makie.jl/pull/2273).
- Made GLMakie relocatable [#2282](https://github.com/MakieOrg/Makie.jl/pull/2282).
- Fixed changing input types in plot arguments [#2297](https://github.com/MakieOrg/Makie.jl/pull/2297).
- Better performance for Menus and fix clicks on items [#2299](https://github.com/MakieOrg/Makie.jl/pull/2299).
- Fixed CairoMakie bitmaps with transparency by using premultiplied ARGB surfaces [#2304](https://github.com/MakieOrg/Makie.jl/pull/2304).
- Fixed hiding of `Scene`s by setting `scene.visible[] = false` [#2317](https://github.com/MakieOrg/Makie.jl/pull/2317).
- `Axis` now accepts a `Tuple{Bool, Bool}` for `xtrimspine` and `ytrimspine` to trim only one end of the spine [#2171](https://github.com/JuliaPlots/Makie.jl/pull/2171).

## v0.17.13

- Fixed boundingboxes [#2184](https://github.com/MakieOrg/Makie.jl/pull/2184).
- Fixed highclip/lowclip in meshscatter, poly, contourf, barplot [#2183](https://github.com/MakieOrg/Makie.jl/pull/2183).
- Fixed gridline updates [#2196](https://github.com/MakieOrg/Makie.jl/pull/2196).
- Fixed glDisablei argument order, which crashed some Intel drivers.

## v0.17.12

- Fixed stackoverflow in show [#2167](https://github.com/MakieOrg/Makie.jl/pull/2167).

## v0.17.11

- `rainclouds`(!) now supports `violin_limits` keyword argument, serving the same.
role as `datalimits` in `violin` [#2137](https://github.com/MakieOrg/Makie.jl/pull/2137).
- Fixed an issue where nonzero `strokewidth` results in a thin outline of the wrong color if `color` and `strokecolor` didn't match and weren't transparent. [#2096](https://github.com/MakieOrg/Makie.jl/pull/2096).
- Improved performance around Axis(3) limits [#2115](https://github.com/MakieOrg/Makie.jl/pull/2115).
- Cleaned up stroke artifacts in scatter and text [#2096](https://github.com/MakieOrg/Makie.jl/pull/2096).
- Compile time improvements [#2153](https://github.com/MakieOrg/Makie.jl/pull/2153).
- Mesh and Surface now interpolate between values instead of interpolating between colors for WGLMakie + GLMakie [#2097](https://github.com/MakieOrg/Makie.jl/pull/2097).

## v0.17.10

- Bumped compatibility bound of `GridLayoutBase.jl` to `v0.9.0` which fixed a regression with `Mixed` and `Outside` alignmodes in nested `GridLayout`s [#2135](https://github.com/MakieOrg/Makie.jl/pull/2135).

## v0.17.9

- Patterns (`Makie.AbstractPattern`) are now supported by `CairoMakie` in `poly` plots that don't involve `mesh`, such as `bar` and `poly` [#2106](https://github.com/MakieOrg/Makie.jl/pull/2106/).
- Fixed regression where `Block` alignments could not be specified as numbers anymore [#2108](https://github.com/MakieOrg/Makie.jl/pull/2108).
- Added the option to show mirrored ticks on the other side of an Axis using the attributes `xticksmirrored` and `yticksmirrored` [#2105](https://github.com/MakieOrg/Makie.jl/pull/2105).
- Fixed a bug where a set of `Axis` wouldn't be correctly linked together if they were only linked in pairs instead of all at the same time [#2116](https://github.com/MakieOrg/Makie.jl/pull/2116).

## v0.17.7

- Improved `Menu` performance, now it should me much harder to reach the boundary of 255 scenes in GLMakie. `Menu` also takes a `default` keyword argument now and can be scrolled if there is too little space available.

## v0.17.6

- **EXPERIMENTAL**: Added support for multiple windows in GLMakie through `display(GLMakie.Screen(), figure_or_scene)` [#1771](https://github.com/MakieOrg/Makie.jl/pull/1771).
- Added support for RGB matrices in `heatmap` with GLMakie [#2036](https://github.com/MakieOrg/Makie.jl/pull/2036)
- `Textbox` doesn't defocus anymore on trying to submit invalid input [#2041](https://github.com/MakieOrg/Makie.jl/pull/2041).
- `text` now takes the position as the first argument(s) like `scatter` and most other plotting functions, it is invoked `text(x, y, [z], text = "text")`. Because it is now of conversion type `PointBased`, the positions can be given in all the usual different ways which are implemented as conversion methods. All old invocation styles such as `text("text", position = Point(x, y))` still work to maintain backwards compatibility [#2020](https://github.com/MakieOrg/Makie.jl/pull/2020).

## v0.17.5

- Fixed a regression with `linkaxes!` [#2039](https://github.com/MakieOrg/Makie.jl/pull/2039).

## v0.17.4

- The functions `hlines!`, `vlines!`, `hspan!`, `vspan!` and `abline!` were reimplemented as recipes. This allows using them without an `Axis` argument in first position and also as visuals in AlgebraOfGraphics.jl. Also, `abline!` is now called `ablines!` for consistency, `abline!` is still exported but deprecated and will be removed in the future. [#2023](https://github.com/MakieOrg/Makie.jl/pulls/2023).
- Added `rainclouds` and `rainclouds!` [#1725](https://github.com/MakieOrg/Makie.jl/pull/1725).
- Improve CairoMakie performance [#1964](https://github.com/MakieOrg/Makie.jl/pull/1964) [#1981](https://github.com/MakieOrg/Makie.jl/pull/1981).
- Interpolate colormap correctly [#1973](https://github.com/MakieOrg/Makie.jl/pull/1973).
- Fix picking [#1993](https://github.com/MakieOrg/Makie.jl/pull/1993).
- Improve compile time latency [#1968](https://github.com/MakieOrg/Makie.jl/pull/1968) [#2000](https://github.com/MakieOrg/Makie.jl/pull/2000).
- Fix multi poly with rects [#1999](https://github.com/MakieOrg/Makie.jl/pull/1999).
- Respect scale and nonlinear values in PlotUtils cgrads [#1979](https://github.com/MakieOrg/Makie.jl/pull/1979).
- Fix CairoMakie heatmap filtering [#1828](https://github.com/MakieOrg/Makie.jl/pull/1828).
- Remove GLVisualize and MakieLayout module [#2007](https://github.com/MakieOrg/Makie.jl/pull/2007) [#2008](https://github.com/MakieOrg/Makie.jl/pull/2008).
- Add linestyle and default to extrema(z) for contour, remove bitrotten fillrange [#2008](https://github.com/MakieOrg/Makie.jl/pull/2008).

## v0.17.3

- Switched to `MathTeXEngine v0.4`, which improves the look of LaTeXStrings [#1952](https://github.com/MakieOrg/Makie.jl/pull/1952).
- Added subtitle capability to `Axis` [#1859](https://github.com/MakieOrg/Makie.jl/pull/1859).
- Fixed a bug where scaled colormaps constructed using `Makie.cgrad` were not interpreted correctly.

## v0.17.2

- Changed the default font from `Dejavu Sans` to `TeX Gyre Heros Makie` which is the same as `TeX Gyre Heros` with slightly decreased descenders and ascenders. Decreasing those metrics reduced unnecessary whitespace and alignment issues. Four fonts in total were added, the styles Regular, Bold, Italic and Bold Italic. Also changed `Axis`, `Axis3` and `Legend` attributes `titlefont` to `TeX Gyre Heros Makie Bold` in order to separate it better from axis labels in multifacet arrangements [#1897](https://github.com/MakieOrg/Makie.jl/pull/1897).

## v0.17.1

- Added word wrapping. In `Label`, `word_wrap = true` causes it to use the suggested width and wrap text to fit. In `text`, `word_wrap_width > 0` can be used to set a pixel unit line width. Any word (anything between two spaces without a newline) that goes beyond this width gets a newline inserted before it [#1819](https://github.com/MakieOrg/Makie.jl/pull/1819).
- Improved `Axis3`'s interactive performance [#1835](https://github.com/MakieOrg/Makie.jl/pull/1835).
- Fixed errors in GLMakie's `scatter` implementation when markers are given as images. [#1917](https://github.com/MakieOrg/Makie.jl/pull/1917).
- Removed some method ambiguities introduced in v0.17 [#1922](https://github.com/MakieOrg/Makie.jl/pull/1922).
- Add an empty default label, `""`, to each slider that doesn't have a label in `SliderGrid` [#1888](https://github.com/MakieOrg/Makie.jl/pull/1888).

## v0.17

- **Breaking** Added `space` as a generic attribute to switch between data, pixel, relative and clip space for positions. `space` in text has been renamed to `markerspace` because of this. `Pixel` and `SceneSpace` are no longer valid inputs for `space` or `markerspace` [#1596](https://github.com/MakieOrg/Makie.jl/pull/1596).
- **Breaking** Deprecated `mouse_selection(scene)` for `pick(scene)`.
- **Breaking** Bumped `GridLayoutBase` version to `v0.7`, which introduced offset layouts. Now, indexing into row 0 doesn't create a new row 1, but a new row 0, so that all previous content positions stay the same. This makes building complex layouts order-independent [#1704](https://github.com/MakieOrg/Makie.jl/pull/1704).
- **Breaking** deprecate `to_colormap(cmap, ncolors)` in favor of `categorical_colors(cmap, ncolors)` and `resample_cmap(cmap, ncolors)` [#1901](https://github.com/MakieOrg/Makie.jl/pull/1901) [#1723](https://github.com/MakieOrg/Makie.jl/pull/1723).
- Added `empty!(fig)` and changed `empty!(scene)` to remove all child plots without detaching windows [#1818](https://github.com/MakieOrg/Makie.jl/pull/1818).
- Switched to erroring instead of warning for deprecated events `mousebuttons`, `keyboardbuttons` and `mousedrag`.
- `Layoutable` was renamed to `Block` and the infrastructure changed such that attributes are fixed fields and each block has its own `Scene` for better encapsulation [#1796](https://github.com/MakieOrg/Makie.jl/pull/1796).
- Added `SliderGrid` block which replaces the deprecated `labelslider!` and `labelslidergrid!` functions [#1796](https://github.com/MakieOrg/Makie.jl/pull/1796).
- The default anti-aliasing method can now be set in `CairoMakie.activate!` using the `antialias` keyword.  Available options are `CairoMakie.Cairo.ANTIALIAS_*` [#1875](https://github.com/MakieOrg/Makie.jl/pull/1875).
- Added ability to rasterize a plots in CairoMakie vector graphics if `plt.rasterize = true` or `plt.rasterize = scale::Int` [#1872](https://github.com/MakieOrg/Makie.jl/pull/1872).
- Fixed segfaults in `streamplot_impl` on Mac M1 [#1830](https://github.com/MakieOrg/Makie.jl/pull/1830).
- Set the [Cairo miter limit](https://www.cairographics.org/manual/cairo-cairo-t.html#cairo-set-miter-limit) to mimic GLMakie behaviour [#1844](https://github.com/MakieOrg/Makie.jl/pull/1844).
- Fixed a method ambiguity in `rotatedrect` [#1846](https://github.com/MakieOrg/Makie.jl/pull/1846).
- Allow weights in statistical recipes [#1816](https://github.com/MakieOrg/Makie.jl/pull/1816).
- Fixed manual cycling of plot attributes [#1873](https://github.com/MakieOrg/Makie.jl/pull/1873).
- Fixed type constraints in ticklabelalign attributes [#1882](https://github.com/MakieOrg/Makie.jl/pull/1882).

##  v0.16.4

- Fixed WGLMakie performance bug and added option to set fps via `WGLMakie.activate!(fps=30)`.
- Implemented `nan_color`, `lowclip`, `highclip` for `image(::Matrix{Float})` in shader.
- Cleaned up mesh shader and implemented `nan_color`, `lowclip`, `highclip` for `mesh(m; color::Matrix{Float})` on the shader.
- Allowed `GLMakie.Buffer` `GLMakie.Sampler` to be used in `GeometryBasics.Mesh` to partially update parts of a mesh/texture and different interpolation and clamping modes for the texture.

## v0.16

- **Breaking** Removed `Node` alias [#1307](https://github.com/MakieOrg/Makie.jl/pull/1307), [#1393](https://github.com/MakieOrg/Makie.jl/pull/1393). To upgrade, simply replace all occurrences of `Node` with `Observable`.
- **Breaking** Cleaned up `Scene` type [#1192](https://github.com/MakieOrg/Makie.jl/pull/1192), [#1393](https://github.com/MakieOrg/Makie.jl/pull/1393). The `Scene()` constructor doesn't create any axes or limits anymore. All keywords like `raw`, `show_axis` have been removed. A scene now always works like it did when using the deprecated `raw=true`. All the high level functionality like showing an axis and adding a 3d camera has been moved to `LScene`. See the new `Scene` tutorial for more info: https://docs.makie.org/dev/tutorials/scenes/.
- **Breaking** Lights got moved to `Scene`, see the [lighting docs](https://docs.makie.org/stable/documentation/lighting) and [RPRMakie examples](https://docs.makie.org/stable/documentation/backends/rprmakie/).
- Added ECDF plot [#1310](https://github.com/MakieOrg/Makie.jl/pull/1310).
- Added Order Independent Transparency to GLMakie [#1418](https://github.com/MakieOrg/Makie.jl/pull/1418), [#1506](https://github.com/MakieOrg/Makie.jl/pull/1506). This type of transparency is now used with `transpareny = true`. The old transparency handling is available with `transparency = false`.
- Fixed blurry text in GLMakie and WGLMakie [#1494](https://github.com/MakieOrg/Makie.jl/pull/1494).
- Introduced a new experimental backend for ray tracing: [RPRMakie](https://docs.makie.org/stable/documentation/backends/rprmakie/).
- Added the `Cycled` type, which can be used to select the i-th value from the current cycler for a specific attribute [#1248](https://github.com/MakieOrg/Makie.jl/pull/1248).
- The plot function `scatterlines` now uses `color` as `markercolor` if `markercolor` is `automatic`. Also, cycling of the `color` attribute is enabled [#1463](https://github.com/MakieOrg/Makie.jl/pull/1463).
- Added the function `resize_to_layout!`, which allows to resize a `Figure` so that it contains its top `GridLayout` without additional whitespace or clipping [#1438](https://github.com/MakieOrg/Makie.jl/pull/1438).
- Cleaned up lighting in 3D contours and isosurfaces [#1434](https://github.com/MakieOrg/Makie.jl/pull/1434).
- Adjusted attributes of volumeslices to follow the normal structure [#1404](https://github.com/MakieOrg/Makie.jl/pull/1404). This allows you to adjust attributes like `colormap` without going through nested attributes.
- Added depth to 3D contours and isosurfaces [#1395](https://github.com/MakieOrg/Makie.jl/pull/1395), [#1393](https://github.com/MakieOrg/Makie.jl/pull/1393). This allows them to intersect correctly with other 3D objects.
- Restricted 3D scene camera to one scene [#1394](https://github.com/MakieOrg/Makie.jl/pull/1394), [#1393](https://github.com/MakieOrg/Makie.jl/pull/1393). This fixes issues with multiple scenes fighting over events consumed by the camera. You can select a scene by cleaning on it.
- Added depth shift attribute for GLMakie and WGLMakie [#1382](https://github.com/MakieOrg/Makie.jl/pull/1382), [#1393](https://github.com/MakieOrg/Makie.jl/pull/1393). This can be used to adjust render order similar to `overdraw`.
- Simplified automatic width computation in barplots [#1223](https://github.com/MakieOrg/Makie.jl/pull/1223), [#1393](https://github.com/MakieOrg/Makie.jl/pull/1393). If no `width` attribute is passed, the default width is computed as the minimum difference between consecutive `x` positions. Gap between bars are given by the (multiplicative) `gap` attribute. The actual bar width equals `width * (1 - gap)`.
- Added logical expressions for `ispressed` [#1222](https://github.com/MakieOrg/Makie.jl/pull/1222), [#1393](https://github.com/MakieOrg/Makie.jl/pull/1393). This moves a lot of control over hotkeys towards the user. With these changes one can now set a hotkey to trigger on any or no key, collections of keys and logical combinations of keys (i.e. "A is pressed and B is not pressed").
- Fixed issues with `Menu` render order [#1411](https://github.com/MakieOrg/Makie.jl/pull/1411).
- Added `label_rotation` to barplot [#1401](https://github.com/MakieOrg/Makie.jl/pull/1401).
- Fixed issue where `pixelcam!` does not remove controls from other cameras [#1504](https://github.com/MakieOrg/Makie.jl/pull/1504).
- Added conversion for OffsetArrays [#1260](https://github.com/MakieOrg/Makie.jl/pull/1260).
- The `qqplot` `qqline` options were changed to `:identity`, `:fit`, `:fitrobust` and `:none` (the default) [#1563](https://github.com/MakieOrg/Makie.jl/pull/1563). Fixed numeric error due to double computation of quantiles when fitting `qqline`. Deprecated `plot(q::QQPair)` method as it does not have enough information for correct `qqline` fit.

All other changes are collected [in this PR](https://github.com/MakieOrg/Makie.jl/pull/1521) and in the [release notes](https://github.com/MakieOrg/Makie.jl/releases/tag/v0.16.0).

## v0.15.3
- The functions `labelslidergrid!` and `labelslider!` now set fixed widths for the value column with a heuristic. It is possible now to pass `Formatting.format` format strings as format specifiers in addition to the previous functions.
- Fixed 2D arrow rotations in `streamplot` [#1352](https://github.com/MakieOrg/Makie.jl/pull/1352).

## v0.15.2
- Reenabled Julia 1.3 support.
- Use [MathTexEngine v0.2](https://github.com/Kolaru/MathTeXEngine.jl/releases/tag/v0.2.0).
- Depend on new GeometryBasics, which changes all the Vec/Point/Quaternion/RGB/RGBA - f0 aliases to just f. For example, `Vec2f0` is changed to `Vec2f`. Old aliases are still exported, but deprecated and will be removed in the next breaking release. For more details and an upgrade script, visit [GeometryBasics#97](https://github.com/JuliaGeometry/GeometryBasics.jl/pull/97).
- Added `hspan!` and `vspan!` functions [#1264](https://github.com/MakieOrg/Makie.jl/pull/1264).

## v0.15.1
- Switched documentation framework to Franklin.jl.
- Added a specialization for `volumeslices` to DataInspector.
- Fixed 1 element `hist` [#1238](https://github.com/MakieOrg/Makie.jl/pull/1238) and make it easier to move `hist` [#1150](https://github.com/MakieOrg/Makie.jl/pull/1150).

## v0.15.0

- `LaTeXString`s can now be used as input to `text` and therefore as labels for `Axis`, `Legend`, or other comparable objects. Mathematical expressions are typeset using [MathTeXEngine.jl](https://github.com/Kolaru/MathTeXEngine.jl) which offers a fast approximation of LaTeX typesetting [#1022](https://github.com/MakieOrg/Makie.jl/pull/1022).
- Added `Symlog10` and `pseudolog10` axis scales for log scale approximations that work with zero and negative values [#1109](https://github.com/MakieOrg/Makie.jl/pull/1109).
- Colorbar limits can now be passed as the attribute `colorrange` similar to plots [#1066](https://github.com/MakieOrg/Makie.jl/pull/1066).
- Added the option to pass three vectors to heatmaps and other plots using `SurfaceLike` conversion [#1101](https://github.com/MakieOrg/Makie.jl/pull/1101).
- Added `stairs` plot recipe [#1086](https://github.com/MakieOrg/Makie.jl/pull/1086).
- **Breaking** Removed `FigurePosition` and `FigureSubposition` types. Indexing into a `Figure` like `fig[1, 1]` now returns `GridPosition` and `GridSubposition` structs, which can be used in the same way as the types they replace. Because of an underlying change in `GridLayoutBase.jl`, it is now possible to do `Axis(gl[1, 1])` where `gl` is a `GridLayout` that is a sublayout of a `Figure`'s top layout [#1075](https://github.com/MakieOrg/Makie.jl/pull/1075).
- Bar plots and histograms have a new option for adding text labels [#1069](https://github.com/MakieOrg/Makie.jl/pull/1069).
- It is now possible to specify one `linewidth` value per segment in `linesegments` [#992](https://github.com/MakieOrg/Makie.jl/pull/992).
- Added a new 3d camera that allows for better camera movements using keyboard and mouse [#1024](https://github.com/MakieOrg/Makie.jl/pull/1024).
- Fixed the application of scale transformations to `surface` [#1070](https://github.com/MakieOrg/Makie.jl/pull/1070).
- Added an option to set a custom callback function for the `RectangleZoom` axis interaction to enable other use cases than zooming [#1104](https://github.com/MakieOrg/Makie.jl/pull/1104).
- Fixed rendering of `heatmap`s with one or more reversed ranges in CairoMakie, as in `heatmap(1:10, 10:-1:1, rand(10, 10))` [#1100](https://github.com/MakieOrg/Makie.jl/pull/1100).
- Fixed volume slice recipe and added docs for it [#1123](https://github.com/MakieOrg/Makie.jl/pull/1123).<|MERGE_RESOLUTION|>--- conflicted
+++ resolved
@@ -2,10 +2,9 @@
 
 ## master
 
-<<<<<<< HEAD
 - **Breaking** The attribute `textsize` has been removed everywhere in favor of the attribute `fontsize` which had also been in use.
   To migrate, search and replace all uses of `textsize` to `fontsize`.
-=======
+
 ## v0.18.3
 
 - Add `render_on_demand` flag for `GLMakie.Screen`. Setting this to `true` will skip rendering until plots get updated. This is the new default [#2336](https://github.com/MakieOrg/Makie.jl/pull/2336), [#2397](https://github.com/MakieOrg/Makie.jl/pull/2397).
@@ -20,7 +19,6 @@
 - Remove stencil buffer [#2389](https://github.com/MakieOrg/Makie.jl/pull/2389).
 - Move Arrows and Wireframe to MakieCore [#2384](https://github.com/MakieOrg/Makie.jl/pull/2384).
 - Skip legend entry if label is nothing [#2350](https://github.com/MakieOrg/Makie.jl/pull/2350).
->>>>>>> 5e92300f
 
 ## v0.18.1
 
