# News

## master

<<<<<<< HEAD
- `arrows` can now take input of the form `x::AbstractVector, y::AbstractVector, [z::AbstractVector,] f::Function`, where `f` must return a `VecTypes` of the appropriate dimension. [#2597](https://github.com/MakieOrg/Makie.jl/pull/2597)
=======
- Fixed an issue where `poly` plots with `Vector{<: MultiPolygon}` inputs with per-polygon color were mistakenly rendered as meshes using CairoMakie. [#2590]
>>>>>>> 2293b31a

## v0.19.1

- Add `show_data` method for `band` which shows the min and max values of the band at the x position of the cursor [#2497](https://github.com/MakieOrg/Makie.jl/pull/2497).
- Added `xlabelrotation`, `ylabelrotation` (`Axis`) and `labelrotation` (`Colorbar`) [#2478](https://github.com/MakieOrg/Makie.jl/pull/2478).
- Fixed forced rasterization in CairoMakie svg files when polygons with colors specified as (color, alpha) tuples were used [#2535](https://github.com/MakieOrg/Makie.jl/pull/2535).
- Do less copies of Observables in Attributes + plot pipeline [#2443](https://github.com/MakieOrg/Makie.jl/pull/2443). 
- Add Search Page and tweak Result Ordering [#2474](https://github.com/MakieOrg/Makie.jl/pull/2474).
- Remove all global attributes from TextureAtlas implementation and fix julia#master [#2498](https://github.com/MakieOrg/Makie.jl/pull/2498). 
- Use new JSServe, implement WGLMakie picking, improve performance and fix lots of WGLMakie bugs [#2428](https://github.com/MakieOrg/Makie.jl/pull/2428).

## v0.19.0

- **Breaking** The attribute `textsize` has been removed everywhere in favor of the attribute `fontsize` which had also been in use.
  To migrate, search and replace all uses of `textsize` to `fontsize` [#2387](https://github.com/MakieOrg/Makie.jl/pull/2387).
- Added rich text which allows to more easily use superscripts and subscripts as well as differing colors, fonts, fontsizes, etc. for parts of a given text [#2321](https://github.com/MakieOrg/Makie.jl/pull/2321).

## v0.18.4

- Added the `waterfall` plotting function [#2416](https://github.com/JuliaPlots/Makie.jl/pull/2416).
- Add support for `AbstractPattern` in `WGLMakie` [#2432](https://github.com/MakieOrg/Makie.jl/pull/2432).
- Broadcast replaces deprecated method for quantile [#2430](https://github.com/MakieOrg/Makie.jl/pull/2430).
- Fix CairoMakie's screen re-using [#2440](https://github.com/MakieOrg/Makie.jl/pull/2440).
- Fix repeated rendering with invisible objects [#2437](https://github.com/MakieOrg/Makie.jl/pull/2437).
- Fix hvlines for GLMakie [#2446](https://github.com/MakieOrg/Makie.jl/pull/2446).

## v0.18.3

- Add `render_on_demand` flag for `GLMakie.Screen`. Setting this to `true` will skip rendering until plots get updated. This is the new default [#2336](https://github.com/MakieOrg/Makie.jl/pull/2336), [#2397](https://github.com/MakieOrg/Makie.jl/pull/2397).
- Clean up OpenGL state handling in GLMakie [#2397](https://github.com/MakieOrg/Makie.jl/pull/2397).
- Fix salting [#2407](https://github.com/MakieOrg/Makie.jl/pull/2407).
- Fixes for [GtkMakie](https://github.com/jwahlstrand/GtkMakie.jl) [#2418](https://github.com/MakieOrg/Makie.jl/pull/2418).

## v0.18.2

- Fix Axis3 tick flipping with negative azimuth [#2364](https://github.com/MakieOrg/Makie.jl/pull/2364).
- Fix empty!(fig) and empty!(ax) [#2374](https://github.com/MakieOrg/Makie.jl/pull/2374), [#2375](https://github.com/MakieOrg/Makie.jl/pull/2375).
- Remove stencil buffer [#2389](https://github.com/MakieOrg/Makie.jl/pull/2389).
- Move Arrows and Wireframe to MakieCore [#2384](https://github.com/MakieOrg/Makie.jl/pull/2384).
- Skip legend entry if label is nothing [#2350](https://github.com/MakieOrg/Makie.jl/pull/2350).

## v0.18.1

- fix heatmap interpolation [#2343](https://github.com/MakieOrg/Makie.jl/pull/2343).
- move poly to MakieCore [#2334](https://github.com/MakieOrg/Makie.jl/pull/2334)
- Fix picking warning and update_axis_camera [#2352](https://github.com/MakieOrg/Makie.jl/pull/2352).
- bring back inline!, to not open a window in VSCode repl [#2353](https://github.com/MakieOrg/Makie.jl/pull/2353).

## v0.18

- **Breaking** Added `BezierPath` which can be constructed from SVG like command list, SVG string or from a `Polygon`.
  Added ability to use `BezierPath` and `Polgyon` as scatter markers.
  Replaced default symbol markers like `:cross` which converted to characters before with more precise `BezierPaths` and adjusted default markersize to 12.
  **Deprecated** using `String` to specify multiple char markers (`scatter(1:4, marker="abcd")`).
  **Deprecated** concrete geometries as markers like `Circle(Point2f(0), 1.5)` in favor of using the type like `Circle` for dispatch to special backend methods.
  Added single image marker support to WGLMakie [#979](https://github.com/MakieOrg/Makie.jl/pull/979).
- **Breaking** Refactored `display`, `record`, `colorbuffer` and `screens` to be faster and more consistent [#2306](https://github.com/MakieOrg/Makie.jl/pull/2306#issuecomment-1275918061).
- **Breaking** Refactored `DataInspector` to use `tooltip`. This results in changes in the attributes of DataInspector. Added `inspector_label`, `inspector_hover` and `inspector_clear` as optional attributes [#2095](https://github.com/JuliaPlots/Makie.jl/pull/2095).
- Added the `hexbin` plotting function [#2201](https://github.com/JuliaPlots/Makie.jl/pull/2201).
- Added the `tricontourf` plotting function [#2226](https://github.com/JuliaPlots/Makie.jl/pull/2226).
- Fixed per character attributes in text [#2244](https://github.com/JuliaPlots/Makie.jl/pull/2244).
- Allowed `CairoMakie` to render `scatter` with images as markers [#2080](https://github.com/MakieOrg/Makie.jl/pull/2080).
- Reworked text drawing and added ability to draw special characters via glyph indices in order to draw more LaTeX math characters with MathTeXEngine v0.5 [#2139](https://github.com/MakieOrg/Makie.jl/pull/2139).
- Allowed text to be copy/pasted into `Textbox` [#2281](https://github.com/MakieOrg/Makie.jl/pull/2281)
- Fixed updates for multiple meshes [#2277](https://github.com/MakieOrg/Makie.jl/pull/2277).
- Fixed broadcasting for linewidth, lengthscale & arrowsize in `arrow` recipe [#2273](https://github.com/MakieOrg/Makie.jl/pull/2273).
- Made GLMakie relocatable [#2282](https://github.com/MakieOrg/Makie.jl/pull/2282).
- Fixed changing input types in plot arguments [#2297](https://github.com/MakieOrg/Makie.jl/pull/2297).
- Better performance for Menus and fix clicks on items [#2299](https://github.com/MakieOrg/Makie.jl/pull/2299).
- Fixed CairoMakie bitmaps with transparency by using premultiplied ARGB surfaces [#2304](https://github.com/MakieOrg/Makie.jl/pull/2304).
- Fixed hiding of `Scene`s by setting `scene.visible[] = false` [#2317](https://github.com/MakieOrg/Makie.jl/pull/2317).
- `Axis` now accepts a `Tuple{Bool, Bool}` for `xtrimspine` and `ytrimspine` to trim only one end of the spine [#2171](https://github.com/JuliaPlots/Makie.jl/pull/2171).

## v0.17.13

- Fixed boundingboxes [#2184](https://github.com/MakieOrg/Makie.jl/pull/2184).
- Fixed highclip/lowclip in meshscatter, poly, contourf, barplot [#2183](https://github.com/MakieOrg/Makie.jl/pull/2183).
- Fixed gridline updates [#2196](https://github.com/MakieOrg/Makie.jl/pull/2196).
- Fixed glDisablei argument order, which crashed some Intel drivers.

## v0.17.12

- Fixed stackoverflow in show [#2167](https://github.com/MakieOrg/Makie.jl/pull/2167).

## v0.17.11

- `rainclouds`(!) now supports `violin_limits` keyword argument, serving the same.
role as `datalimits` in `violin` [#2137](https://github.com/MakieOrg/Makie.jl/pull/2137).
- Fixed an issue where nonzero `strokewidth` results in a thin outline of the wrong color if `color` and `strokecolor` didn't match and weren't transparent. [#2096](https://github.com/MakieOrg/Makie.jl/pull/2096).
- Improved performance around Axis(3) limits [#2115](https://github.com/MakieOrg/Makie.jl/pull/2115).
- Cleaned up stroke artifacts in scatter and text [#2096](https://github.com/MakieOrg/Makie.jl/pull/2096).
- Compile time improvements [#2153](https://github.com/MakieOrg/Makie.jl/pull/2153).
- Mesh and Surface now interpolate between values instead of interpolating between colors for WGLMakie + GLMakie [#2097](https://github.com/MakieOrg/Makie.jl/pull/2097).

## v0.17.10

- Bumped compatibility bound of `GridLayoutBase.jl` to `v0.9.0` which fixed a regression with `Mixed` and `Outside` alignmodes in nested `GridLayout`s [#2135](https://github.com/MakieOrg/Makie.jl/pull/2135).

## v0.17.9

- Patterns (`Makie.AbstractPattern`) are now supported by `CairoMakie` in `poly` plots that don't involve `mesh`, such as `bar` and `poly` [#2106](https://github.com/MakieOrg/Makie.jl/pull/2106/).
- Fixed regression where `Block` alignments could not be specified as numbers anymore [#2108](https://github.com/MakieOrg/Makie.jl/pull/2108).
- Added the option to show mirrored ticks on the other side of an Axis using the attributes `xticksmirrored` and `yticksmirrored` [#2105](https://github.com/MakieOrg/Makie.jl/pull/2105).
- Fixed a bug where a set of `Axis` wouldn't be correctly linked together if they were only linked in pairs instead of all at the same time [#2116](https://github.com/MakieOrg/Makie.jl/pull/2116).

## v0.17.7

- Improved `Menu` performance, now it should me much harder to reach the boundary of 255 scenes in GLMakie. `Menu` also takes a `default` keyword argument now and can be scrolled if there is too little space available.

## v0.17.6

- **EXPERIMENTAL**: Added support for multiple windows in GLMakie through `display(GLMakie.Screen(), figure_or_scene)` [#1771](https://github.com/MakieOrg/Makie.jl/pull/1771).
- Added support for RGB matrices in `heatmap` with GLMakie [#2036](https://github.com/MakieOrg/Makie.jl/pull/2036)
- `Textbox` doesn't defocus anymore on trying to submit invalid input [#2041](https://github.com/MakieOrg/Makie.jl/pull/2041).
- `text` now takes the position as the first argument(s) like `scatter` and most other plotting functions, it is invoked `text(x, y, [z], text = "text")`. Because it is now of conversion type `PointBased`, the positions can be given in all the usual different ways which are implemented as conversion methods. All old invocation styles such as `text("text", position = Point(x, y))` still work to maintain backwards compatibility [#2020](https://github.com/MakieOrg/Makie.jl/pull/2020).

## v0.17.5

- Fixed a regression with `linkaxes!` [#2039](https://github.com/MakieOrg/Makie.jl/pull/2039).

## v0.17.4

- The functions `hlines!`, `vlines!`, `hspan!`, `vspan!` and `abline!` were reimplemented as recipes. This allows using them without an `Axis` argument in first position and also as visuals in AlgebraOfGraphics.jl. Also, `abline!` is now called `ablines!` for consistency, `abline!` is still exported but deprecated and will be removed in the future. [#2023](https://github.com/MakieOrg/Makie.jl/pulls/2023).
- Added `rainclouds` and `rainclouds!` [#1725](https://github.com/MakieOrg/Makie.jl/pull/1725).
- Improve CairoMakie performance [#1964](https://github.com/MakieOrg/Makie.jl/pull/1964) [#1981](https://github.com/MakieOrg/Makie.jl/pull/1981).
- Interpolate colormap correctly [#1973](https://github.com/MakieOrg/Makie.jl/pull/1973).
- Fix picking [#1993](https://github.com/MakieOrg/Makie.jl/pull/1993).
- Improve compile time latency [#1968](https://github.com/MakieOrg/Makie.jl/pull/1968) [#2000](https://github.com/MakieOrg/Makie.jl/pull/2000).
- Fix multi poly with rects [#1999](https://github.com/MakieOrg/Makie.jl/pull/1999).
- Respect scale and nonlinear values in PlotUtils cgrads [#1979](https://github.com/MakieOrg/Makie.jl/pull/1979).
- Fix CairoMakie heatmap filtering [#1828](https://github.com/MakieOrg/Makie.jl/pull/1828).
- Remove GLVisualize and MakieLayout module [#2007](https://github.com/MakieOrg/Makie.jl/pull/2007) [#2008](https://github.com/MakieOrg/Makie.jl/pull/2008).
- Add linestyle and default to extrema(z) for contour, remove bitrotten fillrange [#2008](https://github.com/MakieOrg/Makie.jl/pull/2008).

## v0.17.3

- Switched to `MathTeXEngine v0.4`, which improves the look of LaTeXStrings [#1952](https://github.com/MakieOrg/Makie.jl/pull/1952).
- Added subtitle capability to `Axis` [#1859](https://github.com/MakieOrg/Makie.jl/pull/1859).
- Fixed a bug where scaled colormaps constructed using `Makie.cgrad` were not interpreted correctly.

## v0.17.2

- Changed the default font from `Dejavu Sans` to `TeX Gyre Heros Makie` which is the same as `TeX Gyre Heros` with slightly decreased descenders and ascenders. Decreasing those metrics reduced unnecessary whitespace and alignment issues. Four fonts in total were added, the styles Regular, Bold, Italic and Bold Italic. Also changed `Axis`, `Axis3` and `Legend` attributes `titlefont` to `TeX Gyre Heros Makie Bold` in order to separate it better from axis labels in multifacet arrangements [#1897](https://github.com/MakieOrg/Makie.jl/pull/1897).

## v0.17.1

- Added word wrapping. In `Label`, `word_wrap = true` causes it to use the suggested width and wrap text to fit. In `text`, `word_wrap_width > 0` can be used to set a pixel unit line width. Any word (anything between two spaces without a newline) that goes beyond this width gets a newline inserted before it [#1819](https://github.com/MakieOrg/Makie.jl/pull/1819).
- Improved `Axis3`'s interactive performance [#1835](https://github.com/MakieOrg/Makie.jl/pull/1835).
- Fixed errors in GLMakie's `scatter` implementation when markers are given as images. [#1917](https://github.com/MakieOrg/Makie.jl/pull/1917).
- Removed some method ambiguities introduced in v0.17 [#1922](https://github.com/MakieOrg/Makie.jl/pull/1922).
- Add an empty default label, `""`, to each slider that doesn't have a label in `SliderGrid` [#1888](https://github.com/MakieOrg/Makie.jl/pull/1888).

## v0.17

- **Breaking** Added `space` as a generic attribute to switch between data, pixel, relative and clip space for positions. `space` in text has been renamed to `markerspace` because of this. `Pixel` and `SceneSpace` are no longer valid inputs for `space` or `markerspace` [#1596](https://github.com/MakieOrg/Makie.jl/pull/1596).
- **Breaking** Deprecated `mouse_selection(scene)` for `pick(scene)`.
- **Breaking** Bumped `GridLayoutBase` version to `v0.7`, which introduced offset layouts. Now, indexing into row 0 doesn't create a new row 1, but a new row 0, so that all previous content positions stay the same. This makes building complex layouts order-independent [#1704](https://github.com/MakieOrg/Makie.jl/pull/1704).
- **Breaking** deprecate `to_colormap(cmap, ncolors)` in favor of `categorical_colors(cmap, ncolors)` and `resample_cmap(cmap, ncolors)` [#1901](https://github.com/MakieOrg/Makie.jl/pull/1901) [#1723](https://github.com/MakieOrg/Makie.jl/pull/1723).
- Added `empty!(fig)` and changed `empty!(scene)` to remove all child plots without detaching windows [#1818](https://github.com/MakieOrg/Makie.jl/pull/1818).
- Switched to erroring instead of warning for deprecated events `mousebuttons`, `keyboardbuttons` and `mousedrag`.
- `Layoutable` was renamed to `Block` and the infrastructure changed such that attributes are fixed fields and each block has its own `Scene` for better encapsulation [#1796](https://github.com/MakieOrg/Makie.jl/pull/1796).
- Added `SliderGrid` block which replaces the deprecated `labelslider!` and `labelslidergrid!` functions [#1796](https://github.com/MakieOrg/Makie.jl/pull/1796).
- The default anti-aliasing method can now be set in `CairoMakie.activate!` using the `antialias` keyword.  Available options are `CairoMakie.Cairo.ANTIALIAS_*` [#1875](https://github.com/MakieOrg/Makie.jl/pull/1875).
- Added ability to rasterize a plots in CairoMakie vector graphics if `plt.rasterize = true` or `plt.rasterize = scale::Int` [#1872](https://github.com/MakieOrg/Makie.jl/pull/1872).
- Fixed segfaults in `streamplot_impl` on Mac M1 [#1830](https://github.com/MakieOrg/Makie.jl/pull/1830).
- Set the [Cairo miter limit](https://www.cairographics.org/manual/cairo-cairo-t.html#cairo-set-miter-limit) to mimic GLMakie behaviour [#1844](https://github.com/MakieOrg/Makie.jl/pull/1844).
- Fixed a method ambiguity in `rotatedrect` [#1846](https://github.com/MakieOrg/Makie.jl/pull/1846).
- Allow weights in statistical recipes [#1816](https://github.com/MakieOrg/Makie.jl/pull/1816).
- Fixed manual cycling of plot attributes [#1873](https://github.com/MakieOrg/Makie.jl/pull/1873).
- Fixed type constraints in ticklabelalign attributes [#1882](https://github.com/MakieOrg/Makie.jl/pull/1882).

## v0.16.4

- Fixed WGLMakie performance bug and added option to set fps via `WGLMakie.activate!(fps=30)`.
- Implemented `nan_color`, `lowclip`, `highclip` for `image(::Matrix{Float})` in shader.
- Cleaned up mesh shader and implemented `nan_color`, `lowclip`, `highclip` for `mesh(m; color::Matrix{Float})` on the shader.
- Allowed `GLMakie.Buffer` `GLMakie.Sampler` to be used in `GeometryBasics.Mesh` to partially update parts of a mesh/texture and different interpolation and clamping modes for the texture.

## v0.16

- **Breaking** Removed `Node` alias [#1307](https://github.com/MakieOrg/Makie.jl/pull/1307), [#1393](https://github.com/MakieOrg/Makie.jl/pull/1393). To upgrade, simply replace all occurrences of `Node` with `Observable`.
- **Breaking** Cleaned up `Scene` type [#1192](https://github.com/MakieOrg/Makie.jl/pull/1192), [#1393](https://github.com/MakieOrg/Makie.jl/pull/1393). The `Scene()` constructor doesn't create any axes or limits anymore. All keywords like `raw`, `show_axis` have been removed. A scene now always works like it did when using the deprecated `raw=true`. All the high level functionality like showing an axis and adding a 3d camera has been moved to `LScene`. See the new `Scene` tutorial for more info: https://docs.makie.org/dev/tutorials/scenes/.
- **Breaking** Lights got moved to `Scene`, see the [lighting docs](https://docs.makie.org/stable/documentation/lighting) and [RPRMakie examples](https://docs.makie.org/stable/documentation/backends/rprmakie/).
- Added ECDF plot [#1310](https://github.com/MakieOrg/Makie.jl/pull/1310).
- Added Order Independent Transparency to GLMakie [#1418](https://github.com/MakieOrg/Makie.jl/pull/1418), [#1506](https://github.com/MakieOrg/Makie.jl/pull/1506). This type of transparency is now used with `transpareny = true`. The old transparency handling is available with `transparency = false`.
- Fixed blurry text in GLMakie and WGLMakie [#1494](https://github.com/MakieOrg/Makie.jl/pull/1494).
- Introduced a new experimental backend for ray tracing: [RPRMakie](https://docs.makie.org/stable/documentation/backends/rprmakie/).
- Added the `Cycled` type, which can be used to select the i-th value from the current cycler for a specific attribute [#1248](https://github.com/MakieOrg/Makie.jl/pull/1248).
- The plot function `scatterlines` now uses `color` as `markercolor` if `markercolor` is `automatic`. Also, cycling of the `color` attribute is enabled [#1463](https://github.com/MakieOrg/Makie.jl/pull/1463).
- Added the function `resize_to_layout!`, which allows to resize a `Figure` so that it contains its top `GridLayout` without additional whitespace or clipping [#1438](https://github.com/MakieOrg/Makie.jl/pull/1438).
- Cleaned up lighting in 3D contours and isosurfaces [#1434](https://github.com/MakieOrg/Makie.jl/pull/1434).
- Adjusted attributes of volumeslices to follow the normal structure [#1404](https://github.com/MakieOrg/Makie.jl/pull/1404). This allows you to adjust attributes like `colormap` without going through nested attributes.
- Added depth to 3D contours and isosurfaces [#1395](https://github.com/MakieOrg/Makie.jl/pull/1395), [#1393](https://github.com/MakieOrg/Makie.jl/pull/1393). This allows them to intersect correctly with other 3D objects.
- Restricted 3D scene camera to one scene [#1394](https://github.com/MakieOrg/Makie.jl/pull/1394), [#1393](https://github.com/MakieOrg/Makie.jl/pull/1393). This fixes issues with multiple scenes fighting over events consumed by the camera. You can select a scene by cleaning on it.
- Added depth shift attribute for GLMakie and WGLMakie [#1382](https://github.com/MakieOrg/Makie.jl/pull/1382), [#1393](https://github.com/MakieOrg/Makie.jl/pull/1393). This can be used to adjust render order similar to `overdraw`.
- Simplified automatic width computation in barplots [#1223](https://github.com/MakieOrg/Makie.jl/pull/1223), [#1393](https://github.com/MakieOrg/Makie.jl/pull/1393). If no `width` attribute is passed, the default width is computed as the minimum difference between consecutive `x` positions. Gap between bars are given by the (multiplicative) `gap` attribute. The actual bar width equals `width * (1 - gap)`.
- Added logical expressions for `ispressed` [#1222](https://github.com/MakieOrg/Makie.jl/pull/1222), [#1393](https://github.com/MakieOrg/Makie.jl/pull/1393). This moves a lot of control over hotkeys towards the user. With these changes one can now set a hotkey to trigger on any or no key, collections of keys and logical combinations of keys (i.e. "A is pressed and B is not pressed").
- Fixed issues with `Menu` render order [#1411](https://github.com/MakieOrg/Makie.jl/pull/1411).
- Added `label_rotation` to barplot [#1401](https://github.com/MakieOrg/Makie.jl/pull/1401).
- Fixed issue where `pixelcam!` does not remove controls from other cameras [#1504](https://github.com/MakieOrg/Makie.jl/pull/1504).
- Added conversion for OffsetArrays [#1260](https://github.com/MakieOrg/Makie.jl/pull/1260).
- The `qqplot` `qqline` options were changed to `:identity`, `:fit`, `:fitrobust` and `:none` (the default) [#1563](https://github.com/MakieOrg/Makie.jl/pull/1563). Fixed numeric error due to double computation of quantiles when fitting `qqline`. Deprecated `plot(q::QQPair)` method as it does not have enough information for correct `qqline` fit.

All other changes are collected [in this PR](https://github.com/MakieOrg/Makie.jl/pull/1521) and in the [release notes](https://github.com/MakieOrg/Makie.jl/releases/tag/v0.16.0).

## v0.15.3
- The functions `labelslidergrid!` and `labelslider!` now set fixed widths for the value column with a heuristic. It is possible now to pass `Formatting.format` format strings as format specifiers in addition to the previous functions.
- Fixed 2D arrow rotations in `streamplot` [#1352](https://github.com/MakieOrg/Makie.jl/pull/1352).

## v0.15.2
- Reenabled Julia 1.3 support.
- Use [MathTexEngine v0.2](https://github.com/Kolaru/MathTeXEngine.jl/releases/tag/v0.2.0).
- Depend on new GeometryBasics, which changes all the Vec/Point/Quaternion/RGB/RGBA - f0 aliases to just f. For example, `Vec2f0` is changed to `Vec2f`. Old aliases are still exported, but deprecated and will be removed in the next breaking release. For more details and an upgrade script, visit [GeometryBasics#97](https://github.com/JuliaGeometry/GeometryBasics.jl/pull/97).
- Added `hspan!` and `vspan!` functions [#1264](https://github.com/MakieOrg/Makie.jl/pull/1264).

## v0.15.1
- Switched documentation framework to Franklin.jl.
- Added a specialization for `volumeslices` to DataInspector.
- Fixed 1 element `hist` [#1238](https://github.com/MakieOrg/Makie.jl/pull/1238) and make it easier to move `hist` [#1150](https://github.com/MakieOrg/Makie.jl/pull/1150).

## v0.15.0

- `LaTeXString`s can now be used as input to `text` and therefore as labels for `Axis`, `Legend`, or other comparable objects. Mathematical expressions are typeset using [MathTeXEngine.jl](https://github.com/Kolaru/MathTeXEngine.jl) which offers a fast approximation of LaTeX typesetting [#1022](https://github.com/MakieOrg/Makie.jl/pull/1022).
- Added `Symlog10` and `pseudolog10` axis scales for log scale approximations that work with zero and negative values [#1109](https://github.com/MakieOrg/Makie.jl/pull/1109).
- Colorbar limits can now be passed as the attribute `colorrange` similar to plots [#1066](https://github.com/MakieOrg/Makie.jl/pull/1066).
- Added the option to pass three vectors to heatmaps and other plots using `SurfaceLike` conversion [#1101](https://github.com/MakieOrg/Makie.jl/pull/1101).
- Added `stairs` plot recipe [#1086](https://github.com/MakieOrg/Makie.jl/pull/1086).
- **Breaking** Removed `FigurePosition` and `FigureSubposition` types. Indexing into a `Figure` like `fig[1, 1]` now returns `GridPosition` and `GridSubposition` structs, which can be used in the same way as the types they replace. Because of an underlying change in `GridLayoutBase.jl`, it is now possible to do `Axis(gl[1, 1])` where `gl` is a `GridLayout` that is a sublayout of a `Figure`'s top layout [#1075](https://github.com/MakieOrg/Makie.jl/pull/1075).
- Bar plots and histograms have a new option for adding text labels [#1069](https://github.com/MakieOrg/Makie.jl/pull/1069).
- It is now possible to specify one `linewidth` value per segment in `linesegments` [#992](https://github.com/MakieOrg/Makie.jl/pull/992).
- Added a new 3d camera that allows for better camera movements using keyboard and mouse [#1024](https://github.com/MakieOrg/Makie.jl/pull/1024).
- Fixed the application of scale transformations to `surface` [#1070](https://github.com/MakieOrg/Makie.jl/pull/1070).
- Added an option to set a custom callback function for the `RectangleZoom` axis interaction to enable other use cases than zooming [#1104](https://github.com/MakieOrg/Makie.jl/pull/1104).
- Fixed rendering of `heatmap`s with one or more reversed ranges in CairoMakie, as in `heatmap(1:10, 10:-1:1, rand(10, 10))` [#1100](https://github.com/MakieOrg/Makie.jl/pull/1100).
- Fixed volume slice recipe and added docs for it [#1123](https://github.com/MakieOrg/Makie.jl/pull/1123).<|MERGE_RESOLUTION|>--- conflicted
+++ resolved
@@ -2,11 +2,8 @@
 
 ## master
 
-<<<<<<< HEAD
 - `arrows` can now take input of the form `x::AbstractVector, y::AbstractVector, [z::AbstractVector,] f::Function`, where `f` must return a `VecTypes` of the appropriate dimension. [#2597](https://github.com/MakieOrg/Makie.jl/pull/2597)
-=======
 - Fixed an issue where `poly` plots with `Vector{<: MultiPolygon}` inputs with per-polygon color were mistakenly rendered as meshes using CairoMakie. [#2590]
->>>>>>> 2293b31a
 
 ## v0.19.1
 
