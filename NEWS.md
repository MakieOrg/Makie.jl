# News

## master

<<<<<<< HEAD
- Fix incomplete stroke with some Bezier markers in CairoMakie and blurry strokes in GLMakie [#2961](https://github.com/MakieOrg/Makie.jl/pull/2961)
=======
- Adjusted scaling of scatter/text stroke, glow and anti-aliasing width under non-uniform 2D scaling (Vec2f markersize/fontsize) in GLMakie [#2950](https://github.com/MakieOrg/Makie.jl/pull/2950)
>>>>>>> ddd1fd2b
- Fix broken AA for lines with strongly varying linewidth [#2953](https://github.com/MakieOrg/Makie.jl/pull/2953)
- Scale errorbar whiskers and bracket correctly with transformations [#3012](https://github.com/MakieOrg/Makie.jl/pull/3012)
- Update bracket when the screen is resized or transformations change [#3012](https://github.com/MakieOrg/Makie.jl/pull/3012)

## v0.19.6

- Fix broken AA for lines with strongly varying linewidth [#2953](https://github.com/MakieOrg/Makie.jl/pull/2953).
- Fix WGLMakie JS popup [#2976](https://github.com/MakieOrg/Makie.jl/pull/2976).
- Fix legendelements when children have no elements [#2982](https://github.com/MakieOrg/Makie.jl/pull/2982).
- Bump compat for StatsBase to 0.34 [#2915](https://github.com/MakieOrg/Makie.jl/pull/2915).
- Improved thread safety [#2840](https://github.com/MakieOrg/Makie.jl/pull/2840).

## v0.19.5

- Add `loop` option for GIF outputs when recording videos with `record` [#2891](https://github.com/MakieOrg/Makie.jl/pull/2891).
- More fixes for line rendering in GLMakie [#2843](https://github.com/MakieOrg/Makie.jl/pull/2843).
- Fixed incorrect line alpha in dense lines in GLMakie [#2843](https://github.com/MakieOrg/Makie.jl/pull/2843).
- Change `scene.clear` to an observable and make changes in `Scene` Observables trigger renders in GLMakie [#2929](https://github.com/MakieOrg/Makie.jl/pull/2929).
- Added contour labels [#2496](https://github.com/MakieOrg/Makie.jl/pull/2496).
- Allow rich text to be used in Legends [#2902](https://github.com/MakieOrg/Makie.jl/pull/2902).
- More support for zero length Geometries [#2917](https://github.com/MakieOrg/Makie.jl/pull/2917).
- Make CairoMakie drawing for polygons with holes order independent [#2918](https://github.com/MakieOrg/Makie.jl/pull/2918).
- Fixes for `Makie.inline!()`, allowing now for `Makie.inline!(automatic)` (default), which is better at automatically opening a window/ inlining a plot into plotpane when needed [#2919](https://github.com/MakieOrg/Makie.jl/pull/2919) [#2937](https://github.com/MakieOrg/Makie.jl/pull/2937).
- Block/Axis doc improvements [#2940](https://github.com/MakieOrg/Makie.jl/pull/2940) [#2932](https://github.com/MakieOrg/Makie.jl/pull/2932) [#2894](https://github.com/MakieOrg/Makie.jl/pull/2894).

## v0.19.4

- Added export of `hidezdecorations!` from MakieLayout [#2821](https://github.com/MakieOrg/Makie.jl/pull/2821).
- Fixed an issue with GLMakie lines becoming discontinuous [#2828](https://github.com/MakieOrg/Makie.jl/pull/2828).

## v0.19.3

- Added the `stephist` plotting function [#2408](https://github.com/JuliaPlots/Makie.jl/pull/2408).
- Added the `brackets` plotting function [#2356](https://github.com/MakieOrg/Makie.jl/pull/2356).
- Fixed an issue where `poly` plots with `Vector{<: MultiPolygon}` inputs with per-polygon color were mistakenly rendered as meshes using CairoMakie [#2590](https://github.com/MakieOrg/Makie.jl/pulls/2478).
- Fixed a small typo which caused an error in the `Stepper` constructor [#2600](https://github.com/MakieOrg/Makie.jl/pulls/2478).
- Improve cleanup on block deletion [#2614](https://github.com/MakieOrg/Makie.jl/pull/2614)
- Add `menu.scroll_speed` and increase default speed for non-apple [#2616](https://github.com/MakieOrg/Makie.jl/pull/2616).
- Fixed rectangle zoom for nonlinear axes [#2674](https://github.com/MakieOrg/Makie.jl/pull/2674)
- Cleaned up linestyles in GLMakie (Fixing artifacting, spacing/size, anti-aliasing) [#2666](https://github.com/MakieOrg/Makie.jl/pull/2666).
- Fixed issue with scatterlines only accepting concrete color types as `markercolor` [#2691](https://github.com/MakieOrg/Makie.jl/pull/2691).
- Fixed an accidental issue where `LaTeXStrings` were not typeset correctly in `Axis3` [#2558](https://github.com/MakieOrg/Makie.jl/pull/2588).
- Fixed a bug where line segments in `text(lstr::LaTeXString)` were ignoring offsets [#2668](https://github.com/MakieOrg/Makie.jl/pull/2668).
- Fixed a bug where the `arrows` recipe accidentally called a `Bool` when `normalize = true` [#2740](https://github.com/MakieOrg/Makie.jl/pull/2740).
- Re-exported the `@colorant_str` (`colorant"..."`) macro from Colors.jl [#2726](https://github.com/MakieOrg/Makie.jl/pull/2726).
- Speedup heatmaps in WGLMakie. [#2647](https://github.com/MakieOrg/Makie.jl/pull/2647)
- Fix slow `data_limits` for recipes, which made plotting lots of data with recipes much slower [#2770](https://github.com/MakieOrg/Makie.jl/pull/2770).

## v0.19.1

- Add `show_data` method for `band` which shows the min and max values of the band at the x position of the cursor [#2497](https://github.com/MakieOrg/Makie.jl/pull/2497).
- Added `xlabelrotation`, `ylabelrotation` (`Axis`) and `labelrotation` (`Colorbar`) [#2478](https://github.com/MakieOrg/Makie.jl/pull/2478).
- Fixed forced rasterization in CairoMakie svg files when polygons with colors specified as (color, alpha) tuples were used [#2535](https://github.com/MakieOrg/Makie.jl/pull/2535).
- Do less copies of Observables in Attributes + plot pipeline [#2443](https://github.com/MakieOrg/Makie.jl/pull/2443).
- Add Search Page and tweak Result Ordering [#2474](https://github.com/MakieOrg/Makie.jl/pull/2474).
- Remove all global attributes from TextureAtlas implementation and fix julia#master [#2498](https://github.com/MakieOrg/Makie.jl/pull/2498).
- Use new JSServe, implement WGLMakie picking, improve performance and fix lots of WGLMakie bugs [#2428](https://github.com/MakieOrg/Makie.jl/pull/2428).

## v0.19.0

- **Breaking** The attribute `textsize` has been removed everywhere in favor of the attribute `fontsize` which had also been in use.
  To migrate, search and replace all uses of `textsize` to `fontsize` [#2387](https://github.com/MakieOrg/Makie.jl/pull/2387).
- Added rich text which allows to more easily use superscripts and subscripts as well as differing colors, fonts, fontsizes, etc. for parts of a given text [#2321](https://github.com/MakieOrg/Makie.jl/pull/2321).

## v0.18.4

- Added the `waterfall` plotting function [#2416](https://github.com/JuliaPlots/Makie.jl/pull/2416).
- Add support for `AbstractPattern` in `WGLMakie` [#2432](https://github.com/MakieOrg/Makie.jl/pull/2432).
- Broadcast replaces deprecated method for quantile [#2430](https://github.com/MakieOrg/Makie.jl/pull/2430).
- Fix CairoMakie's screen re-using [#2440](https://github.com/MakieOrg/Makie.jl/pull/2440).
- Fix repeated rendering with invisible objects [#2437](https://github.com/MakieOrg/Makie.jl/pull/2437).
- Fix hvlines for GLMakie [#2446](https://github.com/MakieOrg/Makie.jl/pull/2446).

## v0.18.3

- Add `render_on_demand` flag for `GLMakie.Screen`. Setting this to `true` will skip rendering until plots get updated. This is the new default [#2336](https://github.com/MakieOrg/Makie.jl/pull/2336), [#2397](https://github.com/MakieOrg/Makie.jl/pull/2397).
- Clean up OpenGL state handling in GLMakie [#2397](https://github.com/MakieOrg/Makie.jl/pull/2397).
- Fix salting [#2407](https://github.com/MakieOrg/Makie.jl/pull/2407).
- Fixes for [GtkMakie](https://github.com/jwahlstrand/GtkMakie.jl) [#2418](https://github.com/MakieOrg/Makie.jl/pull/2418).

## v0.18.2

- Fix Axis3 tick flipping with negative azimuth [#2364](https://github.com/MakieOrg/Makie.jl/pull/2364).
- Fix empty!(fig) and empty!(ax) [#2374](https://github.com/MakieOrg/Makie.jl/pull/2374), [#2375](https://github.com/MakieOrg/Makie.jl/pull/2375).
- Remove stencil buffer [#2389](https://github.com/MakieOrg/Makie.jl/pull/2389).
- Move Arrows and Wireframe to MakieCore [#2384](https://github.com/MakieOrg/Makie.jl/pull/2384).
- Skip legend entry if label is nothing [#2350](https://github.com/MakieOrg/Makie.jl/pull/2350).

## v0.18.1

- fix heatmap interpolation [#2343](https://github.com/MakieOrg/Makie.jl/pull/2343).
- move poly to MakieCore [#2334](https://github.com/MakieOrg/Makie.jl/pull/2334)
- Fix picking warning and update_axis_camera [#2352](https://github.com/MakieOrg/Makie.jl/pull/2352).
- bring back inline!, to not open a window in VSCode repl [#2353](https://github.com/MakieOrg/Makie.jl/pull/2353).

## v0.18

- **Breaking** Added `BezierPath` which can be constructed from SVG like command list, SVG string or from a `Polygon`.
  Added ability to use `BezierPath` and `Polgyon` as scatter markers.
  Replaced default symbol markers like `:cross` which converted to characters before with more precise `BezierPaths` and adjusted default markersize to 12.
  **Deprecated** using `String` to specify multiple char markers (`scatter(1:4, marker="abcd")`).
  **Deprecated** concrete geometries as markers like `Circle(Point2f(0), 1.5)` in favor of using the type like `Circle` for dispatch to special backend methods.
  Added single image marker support to WGLMakie [#979](https://github.com/MakieOrg/Makie.jl/pull/979).
- **Breaking** Refactored `display`, `record`, `colorbuffer` and `screens` to be faster and more consistent [#2306](https://github.com/MakieOrg/Makie.jl/pull/2306#issuecomment-1275918061).
- **Breaking** Refactored `DataInspector` to use `tooltip`. This results in changes in the attributes of DataInspector. Added `inspector_label`, `inspector_hover` and `inspector_clear` as optional attributes [#2095](https://github.com/JuliaPlots/Makie.jl/pull/2095).
- Added the `hexbin` plotting function [#2201](https://github.com/JuliaPlots/Makie.jl/pull/2201).
- Added the `tricontourf` plotting function [#2226](https://github.com/JuliaPlots/Makie.jl/pull/2226).
- Fixed per character attributes in text [#2244](https://github.com/JuliaPlots/Makie.jl/pull/2244).
- Allowed `CairoMakie` to render `scatter` with images as markers [#2080](https://github.com/MakieOrg/Makie.jl/pull/2080).
- Reworked text drawing and added ability to draw special characters via glyph indices in order to draw more LaTeX math characters with MathTeXEngine v0.5 [#2139](https://github.com/MakieOrg/Makie.jl/pull/2139).
- Allowed text to be copy/pasted into `Textbox` [#2281](https://github.com/MakieOrg/Makie.jl/pull/2281)
- Fixed updates for multiple meshes [#2277](https://github.com/MakieOrg/Makie.jl/pull/2277).
- Fixed broadcasting for linewidth, lengthscale & arrowsize in `arrow` recipe [#2273](https://github.com/MakieOrg/Makie.jl/pull/2273).
- Made GLMakie relocatable [#2282](https://github.com/MakieOrg/Makie.jl/pull/2282).
- Fixed changing input types in plot arguments [#2297](https://github.com/MakieOrg/Makie.jl/pull/2297).
- Better performance for Menus and fix clicks on items [#2299](https://github.com/MakieOrg/Makie.jl/pull/2299).
- Fixed CairoMakie bitmaps with transparency by using premultiplied ARGB surfaces [#2304](https://github.com/MakieOrg/Makie.jl/pull/2304).
- Fixed hiding of `Scene`s by setting `scene.visible[] = false` [#2317](https://github.com/MakieOrg/Makie.jl/pull/2317).
- `Axis` now accepts a `Tuple{Bool, Bool}` for `xtrimspine` and `ytrimspine` to trim only one end of the spine [#2171](https://github.com/JuliaPlots/Makie.jl/pull/2171).

## v0.17.13

- Fixed boundingboxes [#2184](https://github.com/MakieOrg/Makie.jl/pull/2184).
- Fixed highclip/lowclip in meshscatter, poly, contourf, barplot [#2183](https://github.com/MakieOrg/Makie.jl/pull/2183).
- Fixed gridline updates [#2196](https://github.com/MakieOrg/Makie.jl/pull/2196).
- Fixed glDisablei argument order, which crashed some Intel drivers.

## v0.17.12

- Fixed stackoverflow in show [#2167](https://github.com/MakieOrg/Makie.jl/pull/2167).

## v0.17.11

- `rainclouds`(!) now supports `violin_limits` keyword argument, serving the same.
role as `datalimits` in `violin` [#2137](https://github.com/MakieOrg/Makie.jl/pull/2137).
- Fixed an issue where nonzero `strokewidth` results in a thin outline of the wrong color if `color` and `strokecolor` didn't match and weren't transparent. [#2096](https://github.com/MakieOrg/Makie.jl/pull/2096).
- Improved performance around Axis(3) limits [#2115](https://github.com/MakieOrg/Makie.jl/pull/2115).
- Cleaned up stroke artifacts in scatter and text [#2096](https://github.com/MakieOrg/Makie.jl/pull/2096).
- Compile time improvements [#2153](https://github.com/MakieOrg/Makie.jl/pull/2153).
- Mesh and Surface now interpolate between values instead of interpolating between colors for WGLMakie + GLMakie [#2097](https://github.com/MakieOrg/Makie.jl/pull/2097).

## v0.17.10

- Bumped compatibility bound of `GridLayoutBase.jl` to `v0.9.0` which fixed a regression with `Mixed` and `Outside` alignmodes in nested `GridLayout`s [#2135](https://github.com/MakieOrg/Makie.jl/pull/2135).

## v0.17.9

- Patterns (`Makie.AbstractPattern`) are now supported by `CairoMakie` in `poly` plots that don't involve `mesh`, such as `bar` and `poly` [#2106](https://github.com/MakieOrg/Makie.jl/pull/2106/).
- Fixed regression where `Block` alignments could not be specified as numbers anymore [#2108](https://github.com/MakieOrg/Makie.jl/pull/2108).
- Added the option to show mirrored ticks on the other side of an Axis using the attributes `xticksmirrored` and `yticksmirrored` [#2105](https://github.com/MakieOrg/Makie.jl/pull/2105).
- Fixed a bug where a set of `Axis` wouldn't be correctly linked together if they were only linked in pairs instead of all at the same time [#2116](https://github.com/MakieOrg/Makie.jl/pull/2116).

## v0.17.7

- Improved `Menu` performance, now it should me much harder to reach the boundary of 255 scenes in GLMakie. `Menu` also takes a `default` keyword argument now and can be scrolled if there is too little space available.

## v0.17.6

- **EXPERIMENTAL**: Added support for multiple windows in GLMakie through `display(GLMakie.Screen(), figure_or_scene)` [#1771](https://github.com/MakieOrg/Makie.jl/pull/1771).
- Added support for RGB matrices in `heatmap` with GLMakie [#2036](https://github.com/MakieOrg/Makie.jl/pull/2036)
- `Textbox` doesn't defocus anymore on trying to submit invalid input [#2041](https://github.com/MakieOrg/Makie.jl/pull/2041).
- `text` now takes the position as the first argument(s) like `scatter` and most other plotting functions, it is invoked `text(x, y, [z], text = "text")`. Because it is now of conversion type `PointBased`, the positions can be given in all the usual different ways which are implemented as conversion methods. All old invocation styles such as `text("text", position = Point(x, y))` still work to maintain backwards compatibility [#2020](https://github.com/MakieOrg/Makie.jl/pull/2020).

## v0.17.5

- Fixed a regression with `linkaxes!` [#2039](https://github.com/MakieOrg/Makie.jl/pull/2039).

## v0.17.4

- The functions `hlines!`, `vlines!`, `hspan!`, `vspan!` and `abline!` were reimplemented as recipes. This allows using them without an `Axis` argument in first position and also as visuals in AlgebraOfGraphics.jl. Also, `abline!` is now called `ablines!` for consistency, `abline!` is still exported but deprecated and will be removed in the future. [#2023](https://github.com/MakieOrg/Makie.jl/pulls/2023).
- Added `rainclouds` and `rainclouds!` [#1725](https://github.com/MakieOrg/Makie.jl/pull/1725).
- Improve CairoMakie performance [#1964](https://github.com/MakieOrg/Makie.jl/pull/1964) [#1981](https://github.com/MakieOrg/Makie.jl/pull/1981).
- Interpolate colormap correctly [#1973](https://github.com/MakieOrg/Makie.jl/pull/1973).
- Fix picking [#1993](https://github.com/MakieOrg/Makie.jl/pull/1993).
- Improve compile time latency [#1968](https://github.com/MakieOrg/Makie.jl/pull/1968) [#2000](https://github.com/MakieOrg/Makie.jl/pull/2000).
- Fix multi poly with rects [#1999](https://github.com/MakieOrg/Makie.jl/pull/1999).
- Respect scale and nonlinear values in PlotUtils cgrads [#1979](https://github.com/MakieOrg/Makie.jl/pull/1979).
- Fix CairoMakie heatmap filtering [#1828](https://github.com/MakieOrg/Makie.jl/pull/1828).
- Remove GLVisualize and MakieLayout module [#2007](https://github.com/MakieOrg/Makie.jl/pull/2007) [#2008](https://github.com/MakieOrg/Makie.jl/pull/2008).
- Add linestyle and default to extrema(z) for contour, remove bitrotten fillrange [#2008](https://github.com/MakieOrg/Makie.jl/pull/2008).

## v0.17.3

- Switched to `MathTeXEngine v0.4`, which improves the look of LaTeXStrings [#1952](https://github.com/MakieOrg/Makie.jl/pull/1952).
- Added subtitle capability to `Axis` [#1859](https://github.com/MakieOrg/Makie.jl/pull/1859).
- Fixed a bug where scaled colormaps constructed using `Makie.cgrad` were not interpreted correctly.

## v0.17.2

- Changed the default font from `Dejavu Sans` to `TeX Gyre Heros Makie` which is the same as `TeX Gyre Heros` with slightly decreased descenders and ascenders. Decreasing those metrics reduced unnecessary whitespace and alignment issues. Four fonts in total were added, the styles Regular, Bold, Italic and Bold Italic. Also changed `Axis`, `Axis3` and `Legend` attributes `titlefont` to `TeX Gyre Heros Makie Bold` in order to separate it better from axis labels in multifacet arrangements [#1897](https://github.com/MakieOrg/Makie.jl/pull/1897).

## v0.17.1

- Added word wrapping. In `Label`, `word_wrap = true` causes it to use the suggested width and wrap text to fit. In `text`, `word_wrap_width > 0` can be used to set a pixel unit line width. Any word (anything between two spaces without a newline) that goes beyond this width gets a newline inserted before it [#1819](https://github.com/MakieOrg/Makie.jl/pull/1819).
- Improved `Axis3`'s interactive performance [#1835](https://github.com/MakieOrg/Makie.jl/pull/1835).
- Fixed errors in GLMakie's `scatter` implementation when markers are given as images. [#1917](https://github.com/MakieOrg/Makie.jl/pull/1917).
- Removed some method ambiguities introduced in v0.17 [#1922](https://github.com/MakieOrg/Makie.jl/pull/1922).
- Add an empty default label, `""`, to each slider that doesn't have a label in `SliderGrid` [#1888](https://github.com/MakieOrg/Makie.jl/pull/1888).

## v0.17

- **Breaking** Added `space` as a generic attribute to switch between data, pixel, relative and clip space for positions. `space` in text has been renamed to `markerspace` because of this. `Pixel` and `SceneSpace` are no longer valid inputs for `space` or `markerspace` [#1596](https://github.com/MakieOrg/Makie.jl/pull/1596).
- **Breaking** Deprecated `mouse_selection(scene)` for `pick(scene)`.
- **Breaking** Bumped `GridLayoutBase` version to `v0.7`, which introduced offset layouts. Now, indexing into row 0 doesn't create a new row 1, but a new row 0, so that all previous content positions stay the same. This makes building complex layouts order-independent [#1704](https://github.com/MakieOrg/Makie.jl/pull/1704).
- **Breaking** deprecate `to_colormap(cmap, ncolors)` in favor of `categorical_colors(cmap, ncolors)` and `resample_cmap(cmap, ncolors)` [#1901](https://github.com/MakieOrg/Makie.jl/pull/1901) [#1723](https://github.com/MakieOrg/Makie.jl/pull/1723).
- Added `empty!(fig)` and changed `empty!(scene)` to remove all child plots without detaching windows [#1818](https://github.com/MakieOrg/Makie.jl/pull/1818).
- Switched to erroring instead of warning for deprecated events `mousebuttons`, `keyboardbuttons` and `mousedrag`.
- `Layoutable` was renamed to `Block` and the infrastructure changed such that attributes are fixed fields and each block has its own `Scene` for better encapsulation [#1796](https://github.com/MakieOrg/Makie.jl/pull/1796).
- Added `SliderGrid` block which replaces the deprecated `labelslider!` and `labelslidergrid!` functions [#1796](https://github.com/MakieOrg/Makie.jl/pull/1796).
- The default anti-aliasing method can now be set in `CairoMakie.activate!` using the `antialias` keyword.  Available options are `CairoMakie.Cairo.ANTIALIAS_*` [#1875](https://github.com/MakieOrg/Makie.jl/pull/1875).
- Added ability to rasterize a plots in CairoMakie vector graphics if `plt.rasterize = true` or `plt.rasterize = scale::Int` [#1872](https://github.com/MakieOrg/Makie.jl/pull/1872).
- Fixed segfaults in `streamplot_impl` on Mac M1 [#1830](https://github.com/MakieOrg/Makie.jl/pull/1830).
- Set the [Cairo miter limit](https://www.cairographics.org/manual/cairo-cairo-t.html#cairo-set-miter-limit) to mimic GLMakie behaviour [#1844](https://github.com/MakieOrg/Makie.jl/pull/1844).
- Fixed a method ambiguity in `rotatedrect` [#1846](https://github.com/MakieOrg/Makie.jl/pull/1846).
- Allow weights in statistical recipes [#1816](https://github.com/MakieOrg/Makie.jl/pull/1816).
- Fixed manual cycling of plot attributes [#1873](https://github.com/MakieOrg/Makie.jl/pull/1873).
- Fixed type constraints in ticklabelalign attributes [#1882](https://github.com/MakieOrg/Makie.jl/pull/1882).

## v0.16.4

- Fixed WGLMakie performance bug and added option to set fps via `WGLMakie.activate!(fps=30)`.
- Implemented `nan_color`, `lowclip`, `highclip` for `image(::Matrix{Float})` in shader.
- Cleaned up mesh shader and implemented `nan_color`, `lowclip`, `highclip` for `mesh(m; color::Matrix{Float})` on the shader.
- Allowed `GLMakie.Buffer` `GLMakie.Sampler` to be used in `GeometryBasics.Mesh` to partially update parts of a mesh/texture and different interpolation and clamping modes for the texture.

## v0.16

- **Breaking** Removed `Node` alias [#1307](https://github.com/MakieOrg/Makie.jl/pull/1307), [#1393](https://github.com/MakieOrg/Makie.jl/pull/1393). To upgrade, simply replace all occurrences of `Node` with `Observable`.
- **Breaking** Cleaned up `Scene` type [#1192](https://github.com/MakieOrg/Makie.jl/pull/1192), [#1393](https://github.com/MakieOrg/Makie.jl/pull/1393). The `Scene()` constructor doesn't create any axes or limits anymore. All keywords like `raw`, `show_axis` have been removed. A scene now always works like it did when using the deprecated `raw=true`. All the high level functionality like showing an axis and adding a 3d camera has been moved to `LScene`. See the new `Scene` tutorial for more info: https://docs.makie.org/dev/tutorials/scenes/.
- **Breaking** Lights got moved to `Scene`, see the [lighting docs](https://docs.makie.org/stable/documentation/lighting) and [RPRMakie examples](https://docs.makie.org/stable/documentation/backends/rprmakie/).
- Added ECDF plot [#1310](https://github.com/MakieOrg/Makie.jl/pull/1310).
- Added Order Independent Transparency to GLMakie [#1418](https://github.com/MakieOrg/Makie.jl/pull/1418), [#1506](https://github.com/MakieOrg/Makie.jl/pull/1506). This type of transparency is now used with `transpareny = true`. The old transparency handling is available with `transparency = false`.
- Fixed blurry text in GLMakie and WGLMakie [#1494](https://github.com/MakieOrg/Makie.jl/pull/1494).
- Introduced a new experimental backend for ray tracing: [RPRMakie](https://docs.makie.org/stable/documentation/backends/rprmakie/).
- Added the `Cycled` type, which can be used to select the i-th value from the current cycler for a specific attribute [#1248](https://github.com/MakieOrg/Makie.jl/pull/1248).
- The plot function `scatterlines` now uses `color` as `markercolor` if `markercolor` is `automatic`. Also, cycling of the `color` attribute is enabled [#1463](https://github.com/MakieOrg/Makie.jl/pull/1463).
- Added the function `resize_to_layout!`, which allows to resize a `Figure` so that it contains its top `GridLayout` without additional whitespace or clipping [#1438](https://github.com/MakieOrg/Makie.jl/pull/1438).
- Cleaned up lighting in 3D contours and isosurfaces [#1434](https://github.com/MakieOrg/Makie.jl/pull/1434).
- Adjusted attributes of volumeslices to follow the normal structure [#1404](https://github.com/MakieOrg/Makie.jl/pull/1404). This allows you to adjust attributes like `colormap` without going through nested attributes.
- Added depth to 3D contours and isosurfaces [#1395](https://github.com/MakieOrg/Makie.jl/pull/1395), [#1393](https://github.com/MakieOrg/Makie.jl/pull/1393). This allows them to intersect correctly with other 3D objects.
- Restricted 3D scene camera to one scene [#1394](https://github.com/MakieOrg/Makie.jl/pull/1394), [#1393](https://github.com/MakieOrg/Makie.jl/pull/1393). This fixes issues with multiple scenes fighting over events consumed by the camera. You can select a scene by cleaning on it.
- Added depth shift attribute for GLMakie and WGLMakie [#1382](https://github.com/MakieOrg/Makie.jl/pull/1382), [#1393](https://github.com/MakieOrg/Makie.jl/pull/1393). This can be used to adjust render order similar to `overdraw`.
- Simplified automatic width computation in barplots [#1223](https://github.com/MakieOrg/Makie.jl/pull/1223), [#1393](https://github.com/MakieOrg/Makie.jl/pull/1393). If no `width` attribute is passed, the default width is computed as the minimum difference between consecutive `x` positions. Gap between bars are given by the (multiplicative) `gap` attribute. The actual bar width equals `width * (1 - gap)`.
- Added logical expressions for `ispressed` [#1222](https://github.com/MakieOrg/Makie.jl/pull/1222), [#1393](https://github.com/MakieOrg/Makie.jl/pull/1393). This moves a lot of control over hotkeys towards the user. With these changes one can now set a hotkey to trigger on any or no key, collections of keys and logical combinations of keys (i.e. "A is pressed and B is not pressed").
- Fixed issues with `Menu` render order [#1411](https://github.com/MakieOrg/Makie.jl/pull/1411).
- Added `label_rotation` to barplot [#1401](https://github.com/MakieOrg/Makie.jl/pull/1401).
- Fixed issue where `pixelcam!` does not remove controls from other cameras [#1504](https://github.com/MakieOrg/Makie.jl/pull/1504).
- Added conversion for OffsetArrays [#1260](https://github.com/MakieOrg/Makie.jl/pull/1260).
- The `qqplot` `qqline` options were changed to `:identity`, `:fit`, `:fitrobust` and `:none` (the default) [#1563](https://github.com/MakieOrg/Makie.jl/pull/1563). Fixed numeric error due to double computation of quantiles when fitting `qqline`. Deprecated `plot(q::QQPair)` method as it does not have enough information for correct `qqline` fit.

All other changes are collected [in this PR](https://github.com/MakieOrg/Makie.jl/pull/1521) and in the [release notes](https://github.com/MakieOrg/Makie.jl/releases/tag/v0.16.0).

## v0.15.3
- The functions `labelslidergrid!` and `labelslider!` now set fixed widths for the value column with a heuristic. It is possible now to pass `Formatting.format` format strings as format specifiers in addition to the previous functions.
- Fixed 2D arrow rotations in `streamplot` [#1352](https://github.com/MakieOrg/Makie.jl/pull/1352).

## v0.15.2
- Reenabled Julia 1.3 support.
- Use [MathTexEngine v0.2](https://github.com/Kolaru/MathTeXEngine.jl/releases/tag/v0.2.0).
- Depend on new GeometryBasics, which changes all the Vec/Point/Quaternion/RGB/RGBA - f0 aliases to just f. For example, `Vec2f0` is changed to `Vec2f`. Old aliases are still exported, but deprecated and will be removed in the next breaking release. For more details and an upgrade script, visit [GeometryBasics#97](https://github.com/JuliaGeometry/GeometryBasics.jl/pull/97).
- Added `hspan!` and `vspan!` functions [#1264](https://github.com/MakieOrg/Makie.jl/pull/1264).

## v0.15.1
- Switched documentation framework to Franklin.jl.
- Added a specialization for `volumeslices` to DataInspector.
- Fixed 1 element `hist` [#1238](https://github.com/MakieOrg/Makie.jl/pull/1238) and make it easier to move `hist` [#1150](https://github.com/MakieOrg/Makie.jl/pull/1150).

## v0.15.0

- `LaTeXString`s can now be used as input to `text` and therefore as labels for `Axis`, `Legend`, or other comparable objects. Mathematical expressions are typeset using [MathTeXEngine.jl](https://github.com/Kolaru/MathTeXEngine.jl) which offers a fast approximation of LaTeX typesetting [#1022](https://github.com/MakieOrg/Makie.jl/pull/1022).
- Added `Symlog10` and `pseudolog10` axis scales for log scale approximations that work with zero and negative values [#1109](https://github.com/MakieOrg/Makie.jl/pull/1109).
- Colorbar limits can now be passed as the attribute `colorrange` similar to plots [#1066](https://github.com/MakieOrg/Makie.jl/pull/1066).
- Added the option to pass three vectors to heatmaps and other plots using `SurfaceLike` conversion [#1101](https://github.com/MakieOrg/Makie.jl/pull/1101).
- Added `stairs` plot recipe [#1086](https://github.com/MakieOrg/Makie.jl/pull/1086).
- **Breaking** Removed `FigurePosition` and `FigureSubposition` types. Indexing into a `Figure` like `fig[1, 1]` now returns `GridPosition` and `GridSubposition` structs, which can be used in the same way as the types they replace. Because of an underlying change in `GridLayoutBase.jl`, it is now possible to do `Axis(gl[1, 1])` where `gl` is a `GridLayout` that is a sublayout of a `Figure`'s top layout [#1075](https://github.com/MakieOrg/Makie.jl/pull/1075).
- Bar plots and histograms have a new option for adding text labels [#1069](https://github.com/MakieOrg/Makie.jl/pull/1069).
- It is now possible to specify one `linewidth` value per segment in `linesegments` [#992](https://github.com/MakieOrg/Makie.jl/pull/992).
- Added a new 3d camera that allows for better camera movements using keyboard and mouse [#1024](https://github.com/MakieOrg/Makie.jl/pull/1024).
- Fixed the application of scale transformations to `surface` [#1070](https://github.com/MakieOrg/Makie.jl/pull/1070).
- Added an option to set a custom callback function for the `RectangleZoom` axis interaction to enable other use cases than zooming [#1104](https://github.com/MakieOrg/Makie.jl/pull/1104).
- Fixed rendering of `heatmap`s with one or more reversed ranges in CairoMakie, as in `heatmap(1:10, 10:-1:1, rand(10, 10))` [#1100](https://github.com/MakieOrg/Makie.jl/pull/1100).
- Fixed volume slice recipe and added docs for it [#1123](https://github.com/MakieOrg/Makie.jl/pull/1123).<|MERGE_RESOLUTION|>--- conflicted
+++ resolved
@@ -2,12 +2,8 @@
 
 ## master
 
-<<<<<<< HEAD
 - Fix incomplete stroke with some Bezier markers in CairoMakie and blurry strokes in GLMakie [#2961](https://github.com/MakieOrg/Makie.jl/pull/2961)
-=======
 - Adjusted scaling of scatter/text stroke, glow and anti-aliasing width under non-uniform 2D scaling (Vec2f markersize/fontsize) in GLMakie [#2950](https://github.com/MakieOrg/Makie.jl/pull/2950)
->>>>>>> ddd1fd2b
-- Fix broken AA for lines with strongly varying linewidth [#2953](https://github.com/MakieOrg/Makie.jl/pull/2953)
 - Scale errorbar whiskers and bracket correctly with transformations [#3012](https://github.com/MakieOrg/Makie.jl/pull/3012)
 - Update bracket when the screen is resized or transformations change [#3012](https://github.com/MakieOrg/Makie.jl/pull/3012)
 
