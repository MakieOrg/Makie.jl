# News

## master

- Added the function `resize_to_layout!`, which allows to resize a `Figure` so that it contains its top `GridLayout` without additional whitespace or clipping.


## v0.15.3

- The functions `labelslidergrid!` and `labelslider!` now set fixed widths for the value column with a heuristic. It is possible now to pass `Formatting.format` format strings as format specifiers in addition to the previous functions.
<<<<<<< HEAD

- Add depth to 3D contours and isosurfaces [#1395](https://github.com/JuliaPlots/Makie.jl/pull/1395)
=======
>>>>>>> 5a474ea1

- Cleanup lighting in 3D contours and isosurfaces [#1434](https://github.com/JuliaPlots/Makie.jl/pull/1434)
- Adjust attributes of volumeslices to follow the normal structure [#1403](https://github.com/JuliaPlots/Makie.jl/pull/1404) This allows you to adjust attributes like `colormap` without going through nested attributes.
- Add depth to 3D contours and isosurfaces [#1395](https://github.com/JuliaPlots/Makie.jl/pull/1395) This allows them to intersect correctly with other 3D objects.
- Restrict 3D scene camera to one scene [#1394](https://github.com/JuliaPlots/Makie.jl/pull/1394) This fixes issues with multiple scenes fighting over events consumed by the camera. You can select a scene by cleaning on it.
- add depth shift attribute for GLMakie and WGLMakie [#1382](https://github.com/JuliaPlots/Makie.jl/pull/1382) This can used to adjust render order similar to `overdraw`
- fix 2D arrow rotations in `streamplot` [#1352](https://github.com/JuliaPlots/Makie.jl/pull/1352)
- Remove `Node` alias [#1307](https://github.com/JuliaPlots/Makie.jl/pull/1307). To upgrade, simply replace all occurences of `Node` with `Observable`

- simplify plotting barplot by group [#1223](https://github.com/JuliaPlots/Makie.jl/pull/1223). This allows specifying x_distance in a bar plot. It corresponds to the bar width + the x_gap. The rationale is that we compute this from the data, assuming that bar width plus x_gap should equal minimum(diffs(x)), but in categorical data we just want that to be 1 (otherwise things get problematic if in some group not all categories are present).

- add logical expressions for ispressed [#1222](https://github.com/JuliaPlots/Makie.jl/pull/1222). This moves a lot of control over hotkeys towards the user. With these changes one can now set an hotkey to trigger on any or no key, collections of keys and logical combinations of keys (i.e. "A is pressed and B is not pressed).

- **Breaking** clean up Scene type [#1192](https://github.com/JuliaPlots/Makie.jl/pull/1192). Long story short, Scene() doesn't create any axes or limits anymore. All keywords like `raw`, `show_axis` have been removed. A scene now always works like when using the deprecated `raw=true`. All the high level functionality like showing an axis and adding a 3d camera has been moved to `LScene`. See the new `Scene` docs for more info:

## v0.15.2
- Reenabled Julia 1.3 support.
- Use [MathTexEngine v0.2](https://github.com/Kolaru/MathTeXEngine.jl/releases/tag/v0.2.0).
- Depend on new GeometryBasics, which changes all the Vec/Point/Quaternion/RGB/RGBA - f0 aliases to just f. For example, `Vec2f0` is changed to `Vec2f`. Old aliases are still exported, but deprecated and will be removed in the next breaking release. For more details and an upgrade script, visit [GeometryBasics#97](https://github.com/JuliaGeometry/GeometryBasics.jl/pull/97).
- Added `hspan!` and `vspan!` functions [#1264](https://github.com/JuliaPlots/Makie.jl/pull/1264).

## v0.15.1
- Switched documentation framework to Franklin.jl.
- Added a specialization for `volumeslices` to DataInspector.
- Fix [1 element `hist`](https://github.com/JuliaPlots/Makie.jl/pull/1238) and make it [easier to move `hist`](https://github.com/JuliaPlots/Makie.jl/pull/1150).

## v0.15.0

- `LaTeXString`s can now be used as input to `text` and therefore as labels for `Axis`, `Legend`, or other comparable objects. Mathematical expressions are typeset using [MathTeXEngine.jl](https://github.com/Kolaru/MathTeXEngine.jl) which offers a fast approximation of LaTeX typesetting. [#1022](https://github.com/JuliaPlots/Makie.jl/pull/1022)
- Added `Symlog10` and `pseudolog10` axis scales for log scale approximations that work with zero and negative values. [#1109](https://github.com/JuliaPlots/Makie.jl/pull/1109)
- Colorbar limits can now be passed as the attribute `colorrange` similar to plots. [#1066](https://github.com/JuliaPlots/Makie.jl/pull/1066)
- Added the option to pass three vectors to heatmaps and other plots using `SurfaceLike` conversion. [#1101](https://github.com/JuliaPlots/Makie.jl/pull/1101)
- Added `stairs` plot recipe. [#1086](https://github.com/JuliaPlots/Makie.jl/pull/1086)
- Removed `FigurePosition` and `FigureSubposition` types. Indexing into a `Figure` like `fig[1, 1]` now returns `GridPosition` and `GridSubposition` structs, which can be used in the same way as the types they replace. Because of an underlying change in `GridLayoutBase.jl`, it is now possible to do `Axis(gl[1, 1])` where `gl` is a `GridLayout` that is a sublayout of a `Figure`'s top layout. [#1075](https://github.com/JuliaPlots/Makie.jl/pull/1075)
- Bar plots and histograms have a new option for adding text labels. [#1069](https://github.com/JuliaPlots/Makie.jl/pull/1069)
- It is possible to specify one linewidth value per segment in `linesegments`. [#992](https://github.com/JuliaPlots/Makie.jl/pull/992)
- Added a new 3d camera that allows for better camera movements using keyboard and mouse. [#1024](https://github.com/JuliaPlots/Makie.jl/pull/1024)
- Fixed the application of scale transformations to `surface`. [#1070](https://github.com/JuliaPlots/Makie.jl/pull/1070)
- Added an option to set a custom callback function for the `RectangleZoom` axis interaction to enable other use cases than zooming. [#1104](https://github.com/JuliaPlots/Makie.jl/pull/1104)
- Fixed rendering of `heatmap`s with one or more reversed ranges in CairoMakie, as in `heatmap(1:10, 10:-1:1, rand(10, 10))`. [#1100](https://github.com/JuliaPlots/Makie.jl/pull/1100)
- fixed volume slice recipe and add docs for it [#1123](https://github.com/JuliaPlots/Makie.jl/pull/1123)<|MERGE_RESOLUTION|>--- conflicted
+++ resolved
@@ -8,11 +8,6 @@
 ## v0.15.3
 
 - The functions `labelslidergrid!` and `labelslider!` now set fixed widths for the value column with a heuristic. It is possible now to pass `Formatting.format` format strings as format specifiers in addition to the previous functions.
-<<<<<<< HEAD
-
-- Add depth to 3D contours and isosurfaces [#1395](https://github.com/JuliaPlots/Makie.jl/pull/1395)
-=======
->>>>>>> 5a474ea1
 
 - Cleanup lighting in 3D contours and isosurfaces [#1434](https://github.com/JuliaPlots/Makie.jl/pull/1434)
 - Adjust attributes of volumeslices to follow the normal structure [#1403](https://github.com/JuliaPlots/Makie.jl/pull/1404) This allows you to adjust attributes like `colormap` without going through nested attributes.
