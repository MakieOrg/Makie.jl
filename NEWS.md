# News

## master

<<<<<<< HEAD
- Add `tooltip` as a plot recipe [#2095](https://github.com/JuliaPlots/Makie.jl/pull/2095)
- **Breaking** Refactor `DataInspector` to use `tooltip`. This results in changes in the attributes of DataInspector. See pr [#2095](https://github.com/JuliaPlots/Makie.jl/pull/2095)
=======
- Allow `CairoMakie` to render `scatter` with images as markers [#2080](https://github.com/JuliaPlots/Makie.jl/pull/2080).
- Reworked text drawing and added ability to draw special characters via glyph indices in order to draw more LaTeX math characters with MathTeXEngine v0.5 [#2139](https://github.com/JuliaPlots/Makie.jl/pull/2139).

## v0.17.13

- Fix boundingboxes [#2184](https://github.com/JuliaPlots/Makie.jl/pull/2184).
- Fix highclip/lowclip in meshscatter, poly, contourf, barplot [#2183](https://github.com/JuliaPlots/Makie.jl/pull/2183).
- fix gridline updates [#2196](https://github.com/JuliaPlots/Makie.jl/pull/2196).
- fix glDisablei argument order, which crashed some Intel drivers

## v0.17.12

- Fix stackoverflow in show [#2167](https://github.com/JuliaPlots/Makie.jl/pull/2167)

>>>>>>> 73a84048
## v0.17.11

- `rainclouds`(!) now supports `violin_limits` keyword argument, serving the same.
role as `datalimits` in `violin` [#2137](https://github.com/JuliaPlots/Makie.jl/pull/2137).
- Fixed a issue where nonzero `strokewidth` results in a thin outline of the wrong color if `color` and `strokecolor` didn't match and weren't transparent. [#2096](https://github.com/JuliaPlots/Makie.jl/pull/2096).
- Improve performance around Axis(3) limits [#2115](https://github.com/JuliaPlots/Makie.jl/pull/2115).
- Cleanup stroke artifacts in scatter and text [#2096](https://github.com/JuliaPlots/Makie.jl/pull/2096).
- Compile time improvements [#2153](https://github.com/JuliaPlots/Makie.jl/pull/2153).
- Mesh and Surface now interpolate between values instead of interpolating between colors for WGLMakie + GLMakie [#2097](https://github.com/JuliaPlots/Makie.jl/pull/2097).

## v0.17.10

- Bumped compatibility bound of `GridLayoutBase.jl` to `v0.9.0` which fixed a regression with `Mixed` and `Outside` alignmodes in nested `GridLayout`s [#2135](https://github.com/JuliaPlots/Makie.jl/pull/2135).

## v0.17.9

- Patterns (`Makie.AbstractPattern`) are now supported by `CairoMakie` in `poly` plots that don't involve `mesh`, such as `bar` and `poly` [#2106](https://github.com/JuliaPlots/Makie.jl/pull/2106/).
- Fixed regression where `Block` alignments could not be specified as numbers anymore [#2108](https://github.com/JuliaPlots/Makie.jl/pull/2108).
- Added the option to show mirrored ticks on the other side of an Axis using the attributes `xticksmirrored` and `yticksmirrored` [#2105](https://github.com/JuliaPlots/Makie.jl/pull/2105).
- Fixed a bug where a set of `Axis` wouldn't be correctly linked together if they were only linked in pairs instead of all at the same time [#2116](https://github.com/JuliaPlots/Makie.jl/pull/2116).

## v0.17.7

- Improved `Menu` performance, now it should me much harder to reach the boundary of 255 scenes in GLMakie. `Menu` also takes a `default` keyword argument now and can be scrolled if there is too little space available.

## v0.17.6

- **EXPERIMENTAL** Added support for multiple windows in GLMakie through `display(GLMakie.Screen(), figure_or_scene)` [#1771](https://github.com/JuliaPlots/Makie.jl/pull/1771).
- Added support for RGB matrices in `heatmap` with GLMakie [#2036](https://github.com/JuliaPlots/Makie.jl/pull/2036)
- `Textbox` doesn't defocus anymore on trying to submit invalid input [#2041](https://github.com/JuliaPlots/Makie.jl/pull/2041).
- `text` now takes the position as the first argument(s) like `scatter` and most other plotting functions, it is invoked `text(x, y, [z], text = "text")`. Because it is now of conversion type `PointBased`, the positions can be given in all the usual different ways which are implemented as conversion methods. All old invocation styles such as `text("text", position = Point(x, y))` still work to maintain backwards compatibility [#2020](https://github.com/JuliaPlots/Makie.jl/pull/2020).

## v0.17.5

- Fixed a regression with `linkaxes!` [#2039](https://github.com/JuliaPlots/Makie.jl/pull/2039).

## v0.17.4

- The functions `hlines!`, `vlines!`, `hspan!`, `vspan!` and `abline!` were reimplemented as recipes. This allows using them without an `Axis` argument in first position and also as visuals in AlgebraOfGraphics.jl. Also, `abline!` is now called `ablines!` for consistency, `abline!` is still exported but deprecated and will be removed in the future. [#2023](https://github.com/JuliaPlots/Makie.jl/pulls/2023).
- Added `rainclouds` and `rainclouds!` [#1725](https://github.com/JuliaPlots/Makie.jl/pull/1725).
- Improve CairoMakie performance [#1964](https://github.com/JuliaPlots/Makie.jl/pull/1964) [#1981](https://github.com/JuliaPlots/Makie.jl/pull/1981).
- Interpolate colormap correctly [#1973](https://github.com/JuliaPlots/Makie.jl/pull/1973).
- Fix picking [#1993](https://github.com/JuliaPlots/Makie.jl/pull/1993).
- Improve compile time latency [#1968](https://github.com/JuliaPlots/Makie.jl/pull/1968) [#2000](https://github.com/JuliaPlots/Makie.jl/pull/2000).
- Fix multi poly with rects [#1999](https://github.com/JuliaPlots/Makie.jl/pull/1999).
- Respect scale and nonlinear values in PlotUtils cgrads [#1979](https://github.com/JuliaPlots/Makie.jl/pull/1979).
- Fix CairoMakie heatmap filtering [#1828](https://github.com/JuliaPlots/Makie.jl/pull/1828).
- Remove GLVisualize and MakieLayout module [#2007](https://github.com/JuliaPlots/Makie.jl/pull/2007) [#2008](https://github.com/JuliaPlots/Makie.jl/pull/2008).
- Add linestyle and default to extrema(z) for contour, remove bitrotten fillrange [#2008](https://github.com/JuliaPlots/Makie.jl/pull/2008).

## v0.17.3

- Switched to `MathTeXEngine v0.4`, which improves the look of LaTeXStrings [#1952](https://github.com/JuliaPlots/Makie.jl/pull/1952).
- Added subtitle capability to `Axis` [#1859](https://github.com/JuliaPlots/Makie.jl/pull/1859).
- Fixed a bug where scaled colormaps constructed using `Makie.cgrad` were not interpreted correctly.

## v0.17.2

- Changed the default font from `Dejavu Sans` to `TeX Gyre Heros Makie` which is the same as `TeX Gyre Heros` with slightly decreased descenders and ascenders. Decreasing those metrics reduced unnecessary whitespace and alignment issues. Four fonts in total were added, the styles Regular, Bold, Italic and Bold Italic. Also changed `Axis`, `Axis3` and `Legend` attributes `titlefont` to `TeX Gyre Heros Makie Bold` in order to separate it better from axis labels in multifacet arrangements [#1897](https://github.com/JuliaPlots/Makie.jl/pull/1897).

## v0.17.1

- Added word wrapping. In `Label`, `word_wrap = true` causes it to use the suggested width and wrap text to fit. In `text`, `word_wrap_width > 0` can be used to set a pixel unit line width. Any word (anything between two spaces without a newline) that goes beyond this width gets a newline inserted before it [#1819](https://github.com/JuliaPlots/Makie.jl/pull/1819).
- Improved `Axis3`'s interactive performance [#1835](https://github.com/JuliaPlots/Makie.jl/pull/1835).
- Fixed errors in GLMakie's `scatter` implementation when markers are given as images. [#1917](https://github.com/JuliaPlots/Makie.jl/pull/1917).
- Removed some method ambiguities introduced in v0.17 [#1922](https://github.com/JuliaPlots/Makie.jl/pull/1922).
- Add an empty default label, `""`, to each slider that doesn't have a label in `SliderGrid` [#1888](https://github.com/JuliaPlots/Makie.jl/pull/1888).

## v0.17

- **Breaking** Added `space` as a generic attribute to switch between data, pixel, relative and clip space for positions. `space` in text has been renamed to `markerspace` because of this. `Pixel` and `SceneSpace` are no longer valid inputs for `space` or `markerspace` [#1596](https://github.com/JuliaPlots/Makie.jl/pull/1596).
- **Breaking** Deprecated `mouse_selection(scene)` for `pick(scene)`.
- **Breaking** Bumped `GridLayoutBase` version to `v0.7`, which introduced offset layouts. Now, indexing into row 0 doesn't create a new row 1, but a new row 0, so that all previous content positions stay the same. This makes building complex layouts order-independent [#1704](https://github.com/JuliaPlots/Makie.jl/pull/1704).
- **Breaking** deprecate `to_colormap(cmap, ncolors)` in favor of `categorical_colors(cmap, ncolors)` and `resample_cmap(cmap, ncolors)` [#1901](https://github.com/JuliaPlots/Makie.jl/pull/1901) [#1723](https://github.com/JuliaPlots/Makie.jl/pull/1723).
- Added `empty!(fig)` and changed `empty!(scene)` to remove all child plots without detaching windows [#1818](https://github.com/JuliaPlots/Makie.jl/pull/1818).
- Switched to erroring instead of warning for deprecated events `mousebuttons`, `keyboardbuttons` and `mousedrag`.
- `Layoutable` was renamed to `Block` and the infrastructure changed such that attributes are fixed fields and each block has its own `Scene` for better encapsulation [#1796](https://github.com/JuliaPlots/Makie.jl/pull/1796).
- Added `SliderGrid` block which replaces the deprecated `labelslider!` and `labelslidergrid!` functions [#1796](https://github.com/JuliaPlots/Makie.jl/pull/1796).
- The default anti-aliasing method can now be set in `CairoMakie.activate!` using the `antialias` keyword.  Available options are `CairoMakie.Cairo.ANTIALIAS_*` [#1875](https://github.com/JuliaPlots/Makie.jl/pull/1875).
- Added ability to rasterize a plots in CairoMakie vector graphics if `plt.rasterize = true` or `plt.rasterize = scale::Int` [#1872](https://github.com/JuliaPlots/Makie.jl/pull/1872).
- Fixed segfaults in `streamplot_impl` on Mac M1 [#1830](https://github.com/JuliaPlots/Makie.jl/pull/1830).
- Set the [Cairo miter limit](https://www.cairographics.org/manual/cairo-cairo-t.html#cairo-set-miter-limit) to mimic GLMakie behaviour [#1844](https://github.com/JuliaPlots/Makie.jl/pull/1844).
- Fixed a method ambiguity in `rotatedrect` [#1846](https://github.com/JuliaPlots/Makie.jl/pull/1846).
- Allow weights in statistical recipes [#1816](https://github.com/JuliaPlots/Makie.jl/pull/1816).
- Fixed manual cycling of plot attributes [#1873](https://github.com/JuliaPlots/Makie.jl/pull/1873).
- Fixed type constraints in ticklabelalign attributes [#1882](https://github.com/JuliaPlots/Makie.jl/pull/1882).

##  v0.16.4

- Fixed WGLMakie performance bug and added option to set fps via `WGLMakie.activate!(fps=30)`.
- Implemented `nan_color`, `lowclip`, `highclip` for `image(::Matrix{Float})` in shader.
- Cleaned up mesh shader and implemented `nan_color`, `lowclip`, `highclip` for `mesh(m; color::Matrix{Float})` on the shader.
- Allowed `GLMakie.Buffer` `GLMakie.Sampler` to be used in `GeometryBasics.Mesh` to partially update parts of a mesh/texture and different interpolation and clamping modes for the texture.

## v0.16

- **Breaking** Removed `Node` alias [#1307](https://github.com/JuliaPlots/Makie.jl/pull/1307), [#1393](https://github.com/JuliaPlots/Makie.jl/pull/1393). To upgrade, simply replace all occurrences of `Node` with `Observable`.
- **Breaking** Cleaned up `Scene` type [#1192](https://github.com/JuliaPlots/Makie.jl/pull/1192), [#1393](https://github.com/JuliaPlots/Makie.jl/pull/1393). The `Scene()` constructor doesn't create any axes or limits anymore. All keywords like `raw`, `show_axis` have been removed. A scene now always works like it did when using the deprecated `raw=true`. All the high level functionality like showing an axis and adding a 3d camera has been moved to `LScene`. See the new `Scene` tutorial for more info: https://makie.juliaplots.org/dev/tutorials/scenes/.
- **Breaking** Lights got moved to `Scene`, see the [lighting docs](https://makie.juliaplots.org/stable/documentation/lighting) and [RPRMakie examples](https://makie.juliaplots.org/stable/documentation/backends/rprmakie/).
- Added ECDF plot [#1310](https://github.com/JuliaPlots/Makie.jl/pull/1310).
- Added Order Independent Transparency to GLMakie [#1418](https://github.com/JuliaPlots/Makie.jl/pull/1418), [#1506](https://github.com/JuliaPlots/Makie.jl/pull/1506). This type of transparency is now used with `transpareny = true`. The old transparency handling is available with `transparency = false`.
- Fixed blurry text in GLMakie and WGLMakie [#1494](https://github.com/JuliaPlots/Makie.jl/pull/1494).
- Introduced a new experimental backend for ray tracing: [RPRMakie](https://makie.juliaplots.org/stable/documentation/backends/rprmakie/).
- Added the `Cycled` type, which can be used to select the i-th value from the current cycler for a specific attribute [#1248](https://github.com/JuliaPlots/Makie.jl/pull/1248).
- The plot function `scatterlines` now uses `color` as `markercolor` if `markercolor` is `automatic`. Also, cycling of the `color` attribute is enabled [#1463](https://github.com/JuliaPlots/Makie.jl/pull/1463).
- Added the function `resize_to_layout!`, which allows to resize a `Figure` so that it contains its top `GridLayout` without additional whitespace or clipping [#1438](https://github.com/JuliaPlots/Makie.jl/pull/1438).
- Cleaned up lighting in 3D contours and isosurfaces [#1434](https://github.com/JuliaPlots/Makie.jl/pull/1434).
- Adjusted attributes of volumeslices to follow the normal structure [#1404](https://github.com/JuliaPlots/Makie.jl/pull/1404). This allows you to adjust attributes like `colormap` without going through nested attributes.
- Added depth to 3D contours and isosurfaces [#1395](https://github.com/JuliaPlots/Makie.jl/pull/1395), [#1393](https://github.com/JuliaPlots/Makie.jl/pull/1393). This allows them to intersect correctly with other 3D objects.
- Restricted 3D scene camera to one scene [#1394](https://github.com/JuliaPlots/Makie.jl/pull/1394), [#1393](https://github.com/JuliaPlots/Makie.jl/pull/1393). This fixes issues with multiple scenes fighting over events consumed by the camera. You can select a scene by cleaning on it.
- Added depth shift attribute for GLMakie and WGLMakie [#1382](https://github.com/JuliaPlots/Makie.jl/pull/1382), [#1393](https://github.com/JuliaPlots/Makie.jl/pull/1393). This can be used to adjust render order similar to `overdraw`.
- Simplified automatic width computation in barplots [#1223](https://github.com/JuliaPlots/Makie.jl/pull/1223), [#1393](https://github.com/JuliaPlots/Makie.jl/pull/1393). If no `width` attribute is passed, the default width is computed as the minimum difference between consecutive `x` positions. Gap between bars are given by the (multiplicative) `gap` attribute. The actual bar width equals `width * (1 - gap)`.
- Added logical expressions for `ispressed` [#1222](https://github.com/JuliaPlots/Makie.jl/pull/1222), [#1393](https://github.com/JuliaPlots/Makie.jl/pull/1393). This moves a lot of control over hotkeys towards the user. With these changes one can now set a hotkey to trigger on any or no key, collections of keys and logical combinations of keys (i.e. "A is pressed and B is not pressed").
- Fixed issues with `Menu` render order [#1411](https://github.com/JuliaPlots/Makie.jl/pull/1411).
- Added `label_rotation` to barplot [#1401](https://github.com/JuliaPlots/Makie.jl/pull/1401).
- Fixed issue where `pixelcam!` does not remove controls from other cameras [#1504](https://github.com/JuliaPlots/Makie.jl/pull/1504).
- Added conversion for OffsetArrays [#1260](https://github.com/JuliaPlots/Makie.jl/pull/1260).
- The `qqplot` `qqline` options were changed to `:identity`, `:fit`, `:fitrobust` and `:none` (the default) [#1563](https://github.com/JuliaPlots/Makie.jl/pull/1563). Fixed numeric error due to double computation of quantiles when fitting `qqline`. Deprecated `plot(q::QQPair)` method as it does not have enough information for correct `qqline` fit.

All other changes are collected [in this PR](https://github.com/JuliaPlots/Makie.jl/pull/1521) and in the [release notes](https://github.com/JuliaPlots/Makie.jl/releases/tag/v0.16.0).

## v0.15.3
- The functions `labelslidergrid!` and `labelslider!` now set fixed widths for the value column with a heuristic. It is possible now to pass `Formatting.format` format strings as format specifiers in addition to the previous functions.
- Fixed 2D arrow rotations in `streamplot` [#1352](https://github.com/JuliaPlots/Makie.jl/pull/1352).

## v0.15.2
- Reenabled Julia 1.3 support.
- Use [MathTexEngine v0.2](https://github.com/Kolaru/MathTeXEngine.jl/releases/tag/v0.2.0).
- Depend on new GeometryBasics, which changes all the Vec/Point/Quaternion/RGB/RGBA - f0 aliases to just f. For example, `Vec2f0` is changed to `Vec2f`. Old aliases are still exported, but deprecated and will be removed in the next breaking release. For more details and an upgrade script, visit [GeometryBasics#97](https://github.com/JuliaGeometry/GeometryBasics.jl/pull/97).
- Added `hspan!` and `vspan!` functions [#1264](https://github.com/JuliaPlots/Makie.jl/pull/1264).

## v0.15.1
- Switched documentation framework to Franklin.jl.
- Added a specialization for `volumeslices` to DataInspector.
- Fixed 1 element `hist` [#1238](https://github.com/JuliaPlots/Makie.jl/pull/1238) and make it easier to move `hist` [#1150](https://github.com/JuliaPlots/Makie.jl/pull/1150).

## v0.15.0

- `LaTeXString`s can now be used as input to `text` and therefore as labels for `Axis`, `Legend`, or other comparable objects. Mathematical expressions are typeset using [MathTeXEngine.jl](https://github.com/Kolaru/MathTeXEngine.jl) which offers a fast approximation of LaTeX typesetting [#1022](https://github.com/JuliaPlots/Makie.jl/pull/1022).
- Added `Symlog10` and `pseudolog10` axis scales for log scale approximations that work with zero and negative values [#1109](https://github.com/JuliaPlots/Makie.jl/pull/1109).
- Colorbar limits can now be passed as the attribute `colorrange` similar to plots [#1066](https://github.com/JuliaPlots/Makie.jl/pull/1066).
- Added the option to pass three vectors to heatmaps and other plots using `SurfaceLike` conversion [#1101](https://github.com/JuliaPlots/Makie.jl/pull/1101).
- Added `stairs` plot recipe [#1086](https://github.com/JuliaPlots/Makie.jl/pull/1086).
- **Breaking** Removed `FigurePosition` and `FigureSubposition` types. Indexing into a `Figure` like `fig[1, 1]` now returns `GridPosition` and `GridSubposition` structs, which can be used in the same way as the types they replace. Because of an underlying change in `GridLayoutBase.jl`, it is now possible to do `Axis(gl[1, 1])` where `gl` is a `GridLayout` that is a sublayout of a `Figure`'s top layout [#1075](https://github.com/JuliaPlots/Makie.jl/pull/1075).
- Bar plots and histograms have a new option for adding text labels [#1069](https://github.com/JuliaPlots/Makie.jl/pull/1069).
- It is now possible to specify one `linewidth` value per segment in `linesegments` [#992](https://github.com/JuliaPlots/Makie.jl/pull/992).
- Added a new 3d camera that allows for better camera movements using keyboard and mouse [#1024](https://github.com/JuliaPlots/Makie.jl/pull/1024).
- Fixed the application of scale transformations to `surface` [#1070](https://github.com/JuliaPlots/Makie.jl/pull/1070).
- Added an option to set a custom callback function for the `RectangleZoom` axis interaction to enable other use cases than zooming [#1104](https://github.com/JuliaPlots/Makie.jl/pull/1104).
- Fixed rendering of `heatmap`s with one or more reversed ranges in CairoMakie, as in `heatmap(1:10, 10:-1:1, rand(10, 10))` [#1100](https://github.com/JuliaPlots/Makie.jl/pull/1100).
- Fixed volume slice recipe and added docs for it [#1123](https://github.com/JuliaPlots/Makie.jl/pull/1123).<|MERGE_RESOLUTION|>--- conflicted
+++ resolved
@@ -2,12 +2,10 @@
 
 ## master
 
-<<<<<<< HEAD
+- Allow `CairoMakie` to render `scatter` with images as markers [#2080](https://github.com/JuliaPlots/Makie.jl/pull/2080).
+- Reworked text drawing and added ability to draw special characters via glyph indices in order to draw more LaTeX math characters with MathTeXEngine v0.5 [#2139](https://github.com/JuliaPlots/Makie.jl/pull/2139).
 - Add `tooltip` as a plot recipe [#2095](https://github.com/JuliaPlots/Makie.jl/pull/2095)
 - **Breaking** Refactor `DataInspector` to use `tooltip`. This results in changes in the attributes of DataInspector. See pr [#2095](https://github.com/JuliaPlots/Makie.jl/pull/2095)
-=======
-- Allow `CairoMakie` to render `scatter` with images as markers [#2080](https://github.com/JuliaPlots/Makie.jl/pull/2080).
-- Reworked text drawing and added ability to draw special characters via glyph indices in order to draw more LaTeX math characters with MathTeXEngine v0.5 [#2139](https://github.com/JuliaPlots/Makie.jl/pull/2139).
 
 ## v0.17.13
 
@@ -20,7 +18,6 @@
 
 - Fix stackoverflow in show [#2167](https://github.com/JuliaPlots/Makie.jl/pull/2167)
 
->>>>>>> 73a84048
 ## v0.17.11
 
 - `rainclouds`(!) now supports `violin_limits` keyword argument, serving the same.
