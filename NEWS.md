# News

## master

## v0.19.3

- Added the `stephist` plotting function. [#2408](https://github.com/JuliaPlots/Makie.jl/pull/2408).
- Added the `brackets` plotting function. [#2356](https://github.com/MakieOrg/Makie.jl/pull/2356).
- Fixed an issue where `poly` plots with `Vector{<: MultiPolygon}` inputs with per-polygon color were mistakenly rendered as meshes using CairoMakie. [#2590](https://github.com/MakieOrg/Makie.jl/pulls/2478)
- Fixed a small typo which caused an error in the `Stepper` constructor. [#2600](https://github.com/MakieOrg/Makie.jl/pulls/2478)
- Improve cleanup on block deletion [#2614](https://github.com/MakieOrg/Makie.jl/pull/2614)
- Add `menu.scroll_speed` and increase default speed for non-apple [#2616](https://github.com/MakieOrg/Makie.jl/pull/2616)
- Fixed rectangle zoom for nonlinear axes [#2674](https://github.com/MakieOrg/Makie.jl/pull/2674)
<<<<<<< HEAD
- GLMakie has gained support for HiDPI (aka Retina) screens.
  This also enables saving images with higher resolution than screen pixel dimensions.
  [#2544](https://github.com/MakieOrg/Makie.jl/pull/2544)
=======
- Cleaned up linestyles in GLMakie (Fixing artifacting, spacing/size, anti-aliasing) [#2666](https://github.com/MakieOrg/Makie.jl/pull/2666)
- Fixed issue with scatterlines only accepting concrete color types as `markercolor` [#2691](https://github.com/MakieOrg/Makie.jl/pull/2691)
- Fixed an accidental issue where `LaTeXStrings` were not typeset correctly in `Axis3`. [#2558](https://github.com/MakieOrg/Makie.jl/pull/2588)
- Fixed a bug where line segments in `text(lstr::LaTeXString)` were ignoring offsets. [#2668](https://github.com/MakieOrg/Makie.jl/pull/2668)
- Fixed a bug where the `arrows` recipe accidentally called a `Bool` when `normalize = true`. [#2740](https://github.com/MakieOrg/Makie.jl/pull/2740)
- Re-exported the `@colorant_str` (`colorant"..."`) macro from Colors.jl. [#2726](https://github.com/MakieOrg/Makie.jl/pull/2726)
>>>>>>> 54b05872

## v0.19.1

- Add `show_data` method for `band` which shows the min and max values of the band at the x position of the cursor [#2497](https://github.com/MakieOrg/Makie.jl/pull/2497).
- Added `xlabelrotation`, `ylabelrotation` (`Axis`) and `labelrotation` (`Colorbar`) [#2478](https://github.com/MakieOrg/Makie.jl/pull/2478).
- Fixed forced rasterization in CairoMakie svg files when polygons with colors specified as (color, alpha) tuples were used [#2535](https://github.com/MakieOrg/Makie.jl/pull/2535).
- Do less copies of Observables in Attributes + plot pipeline [#2443](https://github.com/MakieOrg/Makie.jl/pull/2443). 
- Add Search Page and tweak Result Ordering [#2474](https://github.com/MakieOrg/Makie.jl/pull/2474).
- Remove all global attributes from TextureAtlas implementation and fix julia#master [#2498](https://github.com/MakieOrg/Makie.jl/pull/2498). 
- Use new JSServe, implement WGLMakie picking, improve performance and fix lots of WGLMakie bugs [#2428](https://github.com/MakieOrg/Makie.jl/pull/2428).

## v0.19.0

- **Breaking** The attribute `textsize` has been removed everywhere in favor of the attribute `fontsize` which had also been in use.
  To migrate, search and replace all uses of `textsize` to `fontsize` [#2387](https://github.com/MakieOrg/Makie.jl/pull/2387).
- Added rich text which allows to more easily use superscripts and subscripts as well as differing colors, fonts, fontsizes, etc. for parts of a given text [#2321](https://github.com/MakieOrg/Makie.jl/pull/2321).

## v0.18.4

- Added the `waterfall` plotting function [#2416](https://github.com/JuliaPlots/Makie.jl/pull/2416).
- Add support for `AbstractPattern` in `WGLMakie` [#2432](https://github.com/MakieOrg/Makie.jl/pull/2432).
- Broadcast replaces deprecated method for quantile [#2430](https://github.com/MakieOrg/Makie.jl/pull/2430).
- Fix CairoMakie's screen re-using [#2440](https://github.com/MakieOrg/Makie.jl/pull/2440).
- Fix repeated rendering with invisible objects [#2437](https://github.com/MakieOrg/Makie.jl/pull/2437).
- Fix hvlines for GLMakie [#2446](https://github.com/MakieOrg/Makie.jl/pull/2446).

## v0.18.3

- Add `render_on_demand` flag for `GLMakie.Screen`. Setting this to `true` will skip rendering until plots get updated. This is the new default [#2336](https://github.com/MakieOrg/Makie.jl/pull/2336), [#2397](https://github.com/MakieOrg/Makie.jl/pull/2397).
- Clean up OpenGL state handling in GLMakie [#2397](https://github.com/MakieOrg/Makie.jl/pull/2397).
- Fix salting [#2407](https://github.com/MakieOrg/Makie.jl/pull/2407).
- Fixes for [GtkMakie](https://github.com/jwahlstrand/GtkMakie.jl) [#2418](https://github.com/MakieOrg/Makie.jl/pull/2418).

## v0.18.2

- Fix Axis3 tick flipping with negative azimuth [#2364](https://github.com/MakieOrg/Makie.jl/pull/2364).
- Fix empty!(fig) and empty!(ax) [#2374](https://github.com/MakieOrg/Makie.jl/pull/2374), [#2375](https://github.com/MakieOrg/Makie.jl/pull/2375).
- Remove stencil buffer [#2389](https://github.com/MakieOrg/Makie.jl/pull/2389).
- Move Arrows and Wireframe to MakieCore [#2384](https://github.com/MakieOrg/Makie.jl/pull/2384).
- Skip legend entry if label is nothing [#2350](https://github.com/MakieOrg/Makie.jl/pull/2350).

## v0.18.1

- fix heatmap interpolation [#2343](https://github.com/MakieOrg/Makie.jl/pull/2343).
- move poly to MakieCore [#2334](https://github.com/MakieOrg/Makie.jl/pull/2334)
- Fix picking warning and update_axis_camera [#2352](https://github.com/MakieOrg/Makie.jl/pull/2352).
- bring back inline!, to not open a window in VSCode repl [#2353](https://github.com/MakieOrg/Makie.jl/pull/2353).

## v0.18

- **Breaking** Added `BezierPath` which can be constructed from SVG like command list, SVG string or from a `Polygon`.
  Added ability to use `BezierPath` and `Polgyon` as scatter markers.
  Replaced default symbol markers like `:cross` which converted to characters before with more precise `BezierPaths` and adjusted default markersize to 12.
  **Deprecated** using `String` to specify multiple char markers (`scatter(1:4, marker="abcd")`).
  **Deprecated** concrete geometries as markers like `Circle(Point2f(0), 1.5)` in favor of using the type like `Circle` for dispatch to special backend methods.
  Added single image marker support to WGLMakie [#979](https://github.com/MakieOrg/Makie.jl/pull/979).
- **Breaking** Refactored `display`, `record`, `colorbuffer` and `screens` to be faster and more consistent [#2306](https://github.com/MakieOrg/Makie.jl/pull/2306#issuecomment-1275918061).
- **Breaking** Refactored `DataInspector` to use `tooltip`. This results in changes in the attributes of DataInspector. Added `inspector_label`, `inspector_hover` and `inspector_clear` as optional attributes [#2095](https://github.com/JuliaPlots/Makie.jl/pull/2095).
- Added the `hexbin` plotting function [#2201](https://github.com/JuliaPlots/Makie.jl/pull/2201).
- Added the `tricontourf` plotting function [#2226](https://github.com/JuliaPlots/Makie.jl/pull/2226).
- Fixed per character attributes in text [#2244](https://github.com/JuliaPlots/Makie.jl/pull/2244).
- Allowed `CairoMakie` to render `scatter` with images as markers [#2080](https://github.com/MakieOrg/Makie.jl/pull/2080).
- Reworked text drawing and added ability to draw special characters via glyph indices in order to draw more LaTeX math characters with MathTeXEngine v0.5 [#2139](https://github.com/MakieOrg/Makie.jl/pull/2139).
- Allowed text to be copy/pasted into `Textbox` [#2281](https://github.com/MakieOrg/Makie.jl/pull/2281)
- Fixed updates for multiple meshes [#2277](https://github.com/MakieOrg/Makie.jl/pull/2277).
- Fixed broadcasting for linewidth, lengthscale & arrowsize in `arrow` recipe [#2273](https://github.com/MakieOrg/Makie.jl/pull/2273).
- Made GLMakie relocatable [#2282](https://github.com/MakieOrg/Makie.jl/pull/2282).
- Fixed changing input types in plot arguments [#2297](https://github.com/MakieOrg/Makie.jl/pull/2297).
- Better performance for Menus and fix clicks on items [#2299](https://github.com/MakieOrg/Makie.jl/pull/2299).
- Fixed CairoMakie bitmaps with transparency by using premultiplied ARGB surfaces [#2304](https://github.com/MakieOrg/Makie.jl/pull/2304).
- Fixed hiding of `Scene`s by setting `scene.visible[] = false` [#2317](https://github.com/MakieOrg/Makie.jl/pull/2317).
- `Axis` now accepts a `Tuple{Bool, Bool}` for `xtrimspine` and `ytrimspine` to trim only one end of the spine [#2171](https://github.com/JuliaPlots/Makie.jl/pull/2171).

## v0.17.13

- Fixed boundingboxes [#2184](https://github.com/MakieOrg/Makie.jl/pull/2184).
- Fixed highclip/lowclip in meshscatter, poly, contourf, barplot [#2183](https://github.com/MakieOrg/Makie.jl/pull/2183).
- Fixed gridline updates [#2196](https://github.com/MakieOrg/Makie.jl/pull/2196).
- Fixed glDisablei argument order, which crashed some Intel drivers.

## v0.17.12

- Fixed stackoverflow in show [#2167](https://github.com/MakieOrg/Makie.jl/pull/2167).

## v0.17.11

- `rainclouds`(!) now supports `violin_limits` keyword argument, serving the same.
role as `datalimits` in `violin` [#2137](https://github.com/MakieOrg/Makie.jl/pull/2137).
- Fixed an issue where nonzero `strokewidth` results in a thin outline of the wrong color if `color` and `strokecolor` didn't match and weren't transparent. [#2096](https://github.com/MakieOrg/Makie.jl/pull/2096).
- Improved performance around Axis(3) limits [#2115](https://github.com/MakieOrg/Makie.jl/pull/2115).
- Cleaned up stroke artifacts in scatter and text [#2096](https://github.com/MakieOrg/Makie.jl/pull/2096).
- Compile time improvements [#2153](https://github.com/MakieOrg/Makie.jl/pull/2153).
- Mesh and Surface now interpolate between values instead of interpolating between colors for WGLMakie + GLMakie [#2097](https://github.com/MakieOrg/Makie.jl/pull/2097).

## v0.17.10

- Bumped compatibility bound of `GridLayoutBase.jl` to `v0.9.0` which fixed a regression with `Mixed` and `Outside` alignmodes in nested `GridLayout`s [#2135](https://github.com/MakieOrg/Makie.jl/pull/2135).

## v0.17.9

- Patterns (`Makie.AbstractPattern`) are now supported by `CairoMakie` in `poly` plots that don't involve `mesh`, such as `bar` and `poly` [#2106](https://github.com/MakieOrg/Makie.jl/pull/2106/).
- Fixed regression where `Block` alignments could not be specified as numbers anymore [#2108](https://github.com/MakieOrg/Makie.jl/pull/2108).
- Added the option to show mirrored ticks on the other side of an Axis using the attributes `xticksmirrored` and `yticksmirrored` [#2105](https://github.com/MakieOrg/Makie.jl/pull/2105).
- Fixed a bug where a set of `Axis` wouldn't be correctly linked together if they were only linked in pairs instead of all at the same time [#2116](https://github.com/MakieOrg/Makie.jl/pull/2116).

## v0.17.7

- Improved `Menu` performance, now it should me much harder to reach the boundary of 255 scenes in GLMakie. `Menu` also takes a `default` keyword argument now and can be scrolled if there is too little space available.

## v0.17.6

- **EXPERIMENTAL**: Added support for multiple windows in GLMakie through `display(GLMakie.Screen(), figure_or_scene)` [#1771](https://github.com/MakieOrg/Makie.jl/pull/1771).
- Added support for RGB matrices in `heatmap` with GLMakie [#2036](https://github.com/MakieOrg/Makie.jl/pull/2036)
- `Textbox` doesn't defocus anymore on trying to submit invalid input [#2041](https://github.com/MakieOrg/Makie.jl/pull/2041).
- `text` now takes the position as the first argument(s) like `scatter` and most other plotting functions, it is invoked `text(x, y, [z], text = "text")`. Because it is now of conversion type `PointBased`, the positions can be given in all the usual different ways which are implemented as conversion methods. All old invocation styles such as `text("text", position = Point(x, y))` still work to maintain backwards compatibility [#2020](https://github.com/MakieOrg/Makie.jl/pull/2020).

## v0.17.5

- Fixed a regression with `linkaxes!` [#2039](https://github.com/MakieOrg/Makie.jl/pull/2039).

## v0.17.4

- The functions `hlines!`, `vlines!`, `hspan!`, `vspan!` and `abline!` were reimplemented as recipes. This allows using them without an `Axis` argument in first position and also as visuals in AlgebraOfGraphics.jl. Also, `abline!` is now called `ablines!` for consistency, `abline!` is still exported but deprecated and will be removed in the future. [#2023](https://github.com/MakieOrg/Makie.jl/pulls/2023).
- Added `rainclouds` and `rainclouds!` [#1725](https://github.com/MakieOrg/Makie.jl/pull/1725).
- Improve CairoMakie performance [#1964](https://github.com/MakieOrg/Makie.jl/pull/1964) [#1981](https://github.com/MakieOrg/Makie.jl/pull/1981).
- Interpolate colormap correctly [#1973](https://github.com/MakieOrg/Makie.jl/pull/1973).
- Fix picking [#1993](https://github.com/MakieOrg/Makie.jl/pull/1993).
- Improve compile time latency [#1968](https://github.com/MakieOrg/Makie.jl/pull/1968) [#2000](https://github.com/MakieOrg/Makie.jl/pull/2000).
- Fix multi poly with rects [#1999](https://github.com/MakieOrg/Makie.jl/pull/1999).
- Respect scale and nonlinear values in PlotUtils cgrads [#1979](https://github.com/MakieOrg/Makie.jl/pull/1979).
- Fix CairoMakie heatmap filtering [#1828](https://github.com/MakieOrg/Makie.jl/pull/1828).
- Remove GLVisualize and MakieLayout module [#2007](https://github.com/MakieOrg/Makie.jl/pull/2007) [#2008](https://github.com/MakieOrg/Makie.jl/pull/2008).
- Add linestyle and default to extrema(z) for contour, remove bitrotten fillrange [#2008](https://github.com/MakieOrg/Makie.jl/pull/2008).

## v0.17.3

- Switched to `MathTeXEngine v0.4`, which improves the look of LaTeXStrings [#1952](https://github.com/MakieOrg/Makie.jl/pull/1952).
- Added subtitle capability to `Axis` [#1859](https://github.com/MakieOrg/Makie.jl/pull/1859).
- Fixed a bug where scaled colormaps constructed using `Makie.cgrad` were not interpreted correctly.

## v0.17.2

- Changed the default font from `Dejavu Sans` to `TeX Gyre Heros Makie` which is the same as `TeX Gyre Heros` with slightly decreased descenders and ascenders. Decreasing those metrics reduced unnecessary whitespace and alignment issues. Four fonts in total were added, the styles Regular, Bold, Italic and Bold Italic. Also changed `Axis`, `Axis3` and `Legend` attributes `titlefont` to `TeX Gyre Heros Makie Bold` in order to separate it better from axis labels in multifacet arrangements [#1897](https://github.com/MakieOrg/Makie.jl/pull/1897).

## v0.17.1

- Added word wrapping. In `Label`, `word_wrap = true` causes it to use the suggested width and wrap text to fit. In `text`, `word_wrap_width > 0` can be used to set a pixel unit line width. Any word (anything between two spaces without a newline) that goes beyond this width gets a newline inserted before it [#1819](https://github.com/MakieOrg/Makie.jl/pull/1819).
- Improved `Axis3`'s interactive performance [#1835](https://github.com/MakieOrg/Makie.jl/pull/1835).
- Fixed errors in GLMakie's `scatter` implementation when markers are given as images. [#1917](https://github.com/MakieOrg/Makie.jl/pull/1917).
- Removed some method ambiguities introduced in v0.17 [#1922](https://github.com/MakieOrg/Makie.jl/pull/1922).
- Add an empty default label, `""`, to each slider that doesn't have a label in `SliderGrid` [#1888](https://github.com/MakieOrg/Makie.jl/pull/1888).

## v0.17

- **Breaking** Added `space` as a generic attribute to switch between data, pixel, relative and clip space for positions. `space` in text has been renamed to `markerspace` because of this. `Pixel` and `SceneSpace` are no longer valid inputs for `space` or `markerspace` [#1596](https://github.com/MakieOrg/Makie.jl/pull/1596).
- **Breaking** Deprecated `mouse_selection(scene)` for `pick(scene)`.
- **Breaking** Bumped `GridLayoutBase` version to `v0.7`, which introduced offset layouts. Now, indexing into row 0 doesn't create a new row 1, but a new row 0, so that all previous content positions stay the same. This makes building complex layouts order-independent [#1704](https://github.com/MakieOrg/Makie.jl/pull/1704).
- **Breaking** deprecate `to_colormap(cmap, ncolors)` in favor of `categorical_colors(cmap, ncolors)` and `resample_cmap(cmap, ncolors)` [#1901](https://github.com/MakieOrg/Makie.jl/pull/1901) [#1723](https://github.com/MakieOrg/Makie.jl/pull/1723).
- Added `empty!(fig)` and changed `empty!(scene)` to remove all child plots without detaching windows [#1818](https://github.com/MakieOrg/Makie.jl/pull/1818).
- Switched to erroring instead of warning for deprecated events `mousebuttons`, `keyboardbuttons` and `mousedrag`.
- `Layoutable` was renamed to `Block` and the infrastructure changed such that attributes are fixed fields and each block has its own `Scene` for better encapsulation [#1796](https://github.com/MakieOrg/Makie.jl/pull/1796).
- Added `SliderGrid` block which replaces the deprecated `labelslider!` and `labelslidergrid!` functions [#1796](https://github.com/MakieOrg/Makie.jl/pull/1796).
- The default anti-aliasing method can now be set in `CairoMakie.activate!` using the `antialias` keyword.  Available options are `CairoMakie.Cairo.ANTIALIAS_*` [#1875](https://github.com/MakieOrg/Makie.jl/pull/1875).
- Added ability to rasterize a plots in CairoMakie vector graphics if `plt.rasterize = true` or `plt.rasterize = scale::Int` [#1872](https://github.com/MakieOrg/Makie.jl/pull/1872).
- Fixed segfaults in `streamplot_impl` on Mac M1 [#1830](https://github.com/MakieOrg/Makie.jl/pull/1830).
- Set the [Cairo miter limit](https://www.cairographics.org/manual/cairo-cairo-t.html#cairo-set-miter-limit) to mimic GLMakie behaviour [#1844](https://github.com/MakieOrg/Makie.jl/pull/1844).
- Fixed a method ambiguity in `rotatedrect` [#1846](https://github.com/MakieOrg/Makie.jl/pull/1846).
- Allow weights in statistical recipes [#1816](https://github.com/MakieOrg/Makie.jl/pull/1816).
- Fixed manual cycling of plot attributes [#1873](https://github.com/MakieOrg/Makie.jl/pull/1873).
- Fixed type constraints in ticklabelalign attributes [#1882](https://github.com/MakieOrg/Makie.jl/pull/1882).

## v0.16.4

- Fixed WGLMakie performance bug and added option to set fps via `WGLMakie.activate!(fps=30)`.
- Implemented `nan_color`, `lowclip`, `highclip` for `image(::Matrix{Float})` in shader.
- Cleaned up mesh shader and implemented `nan_color`, `lowclip`, `highclip` for `mesh(m; color::Matrix{Float})` on the shader.
- Allowed `GLMakie.Buffer` `GLMakie.Sampler` to be used in `GeometryBasics.Mesh` to partially update parts of a mesh/texture and different interpolation and clamping modes for the texture.

## v0.16

- **Breaking** Removed `Node` alias [#1307](https://github.com/MakieOrg/Makie.jl/pull/1307), [#1393](https://github.com/MakieOrg/Makie.jl/pull/1393). To upgrade, simply replace all occurrences of `Node` with `Observable`.
- **Breaking** Cleaned up `Scene` type [#1192](https://github.com/MakieOrg/Makie.jl/pull/1192), [#1393](https://github.com/MakieOrg/Makie.jl/pull/1393). The `Scene()` constructor doesn't create any axes or limits anymore. All keywords like `raw`, `show_axis` have been removed. A scene now always works like it did when using the deprecated `raw=true`. All the high level functionality like showing an axis and adding a 3d camera has been moved to `LScene`. See the new `Scene` tutorial for more info: https://docs.makie.org/dev/tutorials/scenes/.
- **Breaking** Lights got moved to `Scene`, see the [lighting docs](https://docs.makie.org/stable/documentation/lighting) and [RPRMakie examples](https://docs.makie.org/stable/documentation/backends/rprmakie/).
- Added ECDF plot [#1310](https://github.com/MakieOrg/Makie.jl/pull/1310).
- Added Order Independent Transparency to GLMakie [#1418](https://github.com/MakieOrg/Makie.jl/pull/1418), [#1506](https://github.com/MakieOrg/Makie.jl/pull/1506). This type of transparency is now used with `transpareny = true`. The old transparency handling is available with `transparency = false`.
- Fixed blurry text in GLMakie and WGLMakie [#1494](https://github.com/MakieOrg/Makie.jl/pull/1494).
- Introduced a new experimental backend for ray tracing: [RPRMakie](https://docs.makie.org/stable/documentation/backends/rprmakie/).
- Added the `Cycled` type, which can be used to select the i-th value from the current cycler for a specific attribute [#1248](https://github.com/MakieOrg/Makie.jl/pull/1248).
- The plot function `scatterlines` now uses `color` as `markercolor` if `markercolor` is `automatic`. Also, cycling of the `color` attribute is enabled [#1463](https://github.com/MakieOrg/Makie.jl/pull/1463).
- Added the function `resize_to_layout!`, which allows to resize a `Figure` so that it contains its top `GridLayout` without additional whitespace or clipping [#1438](https://github.com/MakieOrg/Makie.jl/pull/1438).
- Cleaned up lighting in 3D contours and isosurfaces [#1434](https://github.com/MakieOrg/Makie.jl/pull/1434).
- Adjusted attributes of volumeslices to follow the normal structure [#1404](https://github.com/MakieOrg/Makie.jl/pull/1404). This allows you to adjust attributes like `colormap` without going through nested attributes.
- Added depth to 3D contours and isosurfaces [#1395](https://github.com/MakieOrg/Makie.jl/pull/1395), [#1393](https://github.com/MakieOrg/Makie.jl/pull/1393). This allows them to intersect correctly with other 3D objects.
- Restricted 3D scene camera to one scene [#1394](https://github.com/MakieOrg/Makie.jl/pull/1394), [#1393](https://github.com/MakieOrg/Makie.jl/pull/1393). This fixes issues with multiple scenes fighting over events consumed by the camera. You can select a scene by cleaning on it.
- Added depth shift attribute for GLMakie and WGLMakie [#1382](https://github.com/MakieOrg/Makie.jl/pull/1382), [#1393](https://github.com/MakieOrg/Makie.jl/pull/1393). This can be used to adjust render order similar to `overdraw`.
- Simplified automatic width computation in barplots [#1223](https://github.com/MakieOrg/Makie.jl/pull/1223), [#1393](https://github.com/MakieOrg/Makie.jl/pull/1393). If no `width` attribute is passed, the default width is computed as the minimum difference between consecutive `x` positions. Gap between bars are given by the (multiplicative) `gap` attribute. The actual bar width equals `width * (1 - gap)`.
- Added logical expressions for `ispressed` [#1222](https://github.com/MakieOrg/Makie.jl/pull/1222), [#1393](https://github.com/MakieOrg/Makie.jl/pull/1393). This moves a lot of control over hotkeys towards the user. With these changes one can now set a hotkey to trigger on any or no key, collections of keys and logical combinations of keys (i.e. "A is pressed and B is not pressed").
- Fixed issues with `Menu` render order [#1411](https://github.com/MakieOrg/Makie.jl/pull/1411).
- Added `label_rotation` to barplot [#1401](https://github.com/MakieOrg/Makie.jl/pull/1401).
- Fixed issue where `pixelcam!` does not remove controls from other cameras [#1504](https://github.com/MakieOrg/Makie.jl/pull/1504).
- Added conversion for OffsetArrays [#1260](https://github.com/MakieOrg/Makie.jl/pull/1260).
- The `qqplot` `qqline` options were changed to `:identity`, `:fit`, `:fitrobust` and `:none` (the default) [#1563](https://github.com/MakieOrg/Makie.jl/pull/1563). Fixed numeric error due to double computation of quantiles when fitting `qqline`. Deprecated `plot(q::QQPair)` method as it does not have enough information for correct `qqline` fit.

All other changes are collected [in this PR](https://github.com/MakieOrg/Makie.jl/pull/1521) and in the [release notes](https://github.com/MakieOrg/Makie.jl/releases/tag/v0.16.0).

## v0.15.3
- The functions `labelslidergrid!` and `labelslider!` now set fixed widths for the value column with a heuristic. It is possible now to pass `Formatting.format` format strings as format specifiers in addition to the previous functions.
- Fixed 2D arrow rotations in `streamplot` [#1352](https://github.com/MakieOrg/Makie.jl/pull/1352).

## v0.15.2
- Reenabled Julia 1.3 support.
- Use [MathTexEngine v0.2](https://github.com/Kolaru/MathTeXEngine.jl/releases/tag/v0.2.0).
- Depend on new GeometryBasics, which changes all the Vec/Point/Quaternion/RGB/RGBA - f0 aliases to just f. For example, `Vec2f0` is changed to `Vec2f`. Old aliases are still exported, but deprecated and will be removed in the next breaking release. For more details and an upgrade script, visit [GeometryBasics#97](https://github.com/JuliaGeometry/GeometryBasics.jl/pull/97).
- Added `hspan!` and `vspan!` functions [#1264](https://github.com/MakieOrg/Makie.jl/pull/1264).

## v0.15.1
- Switched documentation framework to Franklin.jl.
- Added a specialization for `volumeslices` to DataInspector.
- Fixed 1 element `hist` [#1238](https://github.com/MakieOrg/Makie.jl/pull/1238) and make it easier to move `hist` [#1150](https://github.com/MakieOrg/Makie.jl/pull/1150).

## v0.15.0

- `LaTeXString`s can now be used as input to `text` and therefore as labels for `Axis`, `Legend`, or other comparable objects. Mathematical expressions are typeset using [MathTeXEngine.jl](https://github.com/Kolaru/MathTeXEngine.jl) which offers a fast approximation of LaTeX typesetting [#1022](https://github.com/MakieOrg/Makie.jl/pull/1022).
- Added `Symlog10` and `pseudolog10` axis scales for log scale approximations that work with zero and negative values [#1109](https://github.com/MakieOrg/Makie.jl/pull/1109).
- Colorbar limits can now be passed as the attribute `colorrange` similar to plots [#1066](https://github.com/MakieOrg/Makie.jl/pull/1066).
- Added the option to pass three vectors to heatmaps and other plots using `SurfaceLike` conversion [#1101](https://github.com/MakieOrg/Makie.jl/pull/1101).
- Added `stairs` plot recipe [#1086](https://github.com/MakieOrg/Makie.jl/pull/1086).
- **Breaking** Removed `FigurePosition` and `FigureSubposition` types. Indexing into a `Figure` like `fig[1, 1]` now returns `GridPosition` and `GridSubposition` structs, which can be used in the same way as the types they replace. Because of an underlying change in `GridLayoutBase.jl`, it is now possible to do `Axis(gl[1, 1])` where `gl` is a `GridLayout` that is a sublayout of a `Figure`'s top layout [#1075](https://github.com/MakieOrg/Makie.jl/pull/1075).
- Bar plots and histograms have a new option for adding text labels [#1069](https://github.com/MakieOrg/Makie.jl/pull/1069).
- It is now possible to specify one `linewidth` value per segment in `linesegments` [#992](https://github.com/MakieOrg/Makie.jl/pull/992).
- Added a new 3d camera that allows for better camera movements using keyboard and mouse [#1024](https://github.com/MakieOrg/Makie.jl/pull/1024).
- Fixed the application of scale transformations to `surface` [#1070](https://github.com/MakieOrg/Makie.jl/pull/1070).
- Added an option to set a custom callback function for the `RectangleZoom` axis interaction to enable other use cases than zooming [#1104](https://github.com/MakieOrg/Makie.jl/pull/1104).
- Fixed rendering of `heatmap`s with one or more reversed ranges in CairoMakie, as in `heatmap(1:10, 10:-1:1, rand(10, 10))` [#1100](https://github.com/MakieOrg/Makie.jl/pull/1100).
- Fixed volume slice recipe and added docs for it [#1123](https://github.com/MakieOrg/Makie.jl/pull/1123).<|MERGE_RESOLUTION|>--- conflicted
+++ resolved
@@ -4,6 +4,10 @@
 
 ## v0.19.3
 
+
+- GLMakie has gained support for HiDPI (aka Retina) screens.
+  This also enables saving images with higher resolution than screen pixel dimensions.
+  [#2544](https://github.com/MakieOrg/Makie.jl/pull/2544)
 - Added the `stephist` plotting function. [#2408](https://github.com/JuliaPlots/Makie.jl/pull/2408).
 - Added the `brackets` plotting function. [#2356](https://github.com/MakieOrg/Makie.jl/pull/2356).
 - Fixed an issue where `poly` plots with `Vector{<: MultiPolygon}` inputs with per-polygon color were mistakenly rendered as meshes using CairoMakie. [#2590](https://github.com/MakieOrg/Makie.jl/pulls/2478)
@@ -11,18 +15,12 @@
 - Improve cleanup on block deletion [#2614](https://github.com/MakieOrg/Makie.jl/pull/2614)
 - Add `menu.scroll_speed` and increase default speed for non-apple [#2616](https://github.com/MakieOrg/Makie.jl/pull/2616)
 - Fixed rectangle zoom for nonlinear axes [#2674](https://github.com/MakieOrg/Makie.jl/pull/2674)
-<<<<<<< HEAD
-- GLMakie has gained support for HiDPI (aka Retina) screens.
-  This also enables saving images with higher resolution than screen pixel dimensions.
-  [#2544](https://github.com/MakieOrg/Makie.jl/pull/2544)
-=======
 - Cleaned up linestyles in GLMakie (Fixing artifacting, spacing/size, anti-aliasing) [#2666](https://github.com/MakieOrg/Makie.jl/pull/2666)
 - Fixed issue with scatterlines only accepting concrete color types as `markercolor` [#2691](https://github.com/MakieOrg/Makie.jl/pull/2691)
 - Fixed an accidental issue where `LaTeXStrings` were not typeset correctly in `Axis3`. [#2558](https://github.com/MakieOrg/Makie.jl/pull/2588)
 - Fixed a bug where line segments in `text(lstr::LaTeXString)` were ignoring offsets. [#2668](https://github.com/MakieOrg/Makie.jl/pull/2668)
 - Fixed a bug where the `arrows` recipe accidentally called a `Bool` when `normalize = true`. [#2740](https://github.com/MakieOrg/Makie.jl/pull/2740)
 - Re-exported the `@colorant_str` (`colorant"..."`) macro from Colors.jl. [#2726](https://github.com/MakieOrg/Makie.jl/pull/2726)
->>>>>>> 54b05872
 
 ## v0.19.1
 
