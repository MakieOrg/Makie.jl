# News

## master
- `hexbin` is now available as a recipe [#368] (https://github.com/JuliaPlots/Makie.jl/pull/2201)

- Added the `tricontourf` plotting function [#2226](https://github.com/JuliaPlots/Makie.jl/pull/2226).
- Fix per character attributes in text [#2244](https://github.com/JuliaPlots/Makie.jl/pull/2244)
- `Axis` does now accept both a `Bool` and a `Tuple{Bool, Bool}` as values for `xtrimspine` and `ytrimspine` to trim only one end of the spine [#2171](https://github.com/JuliaPlots/Makie.jl/pull/2171).
- Added `BezierPath` which can be constructed from SVG like command list, SVG string or from a `Polygon`.
  Added ability to use `BezierPath` and `Polgyon` as scatter markers.
  Replaced default symbol markers like `:cross` which converted to characters before with more precise `BezierPaths` and adjusted default markersize to 12.
  **Deprecated** using `String` to specify multiple char markers (`scatter(1:4, marker="abcd")`).
  **Deprecated** concrete geometries as markers like `Circle(Point2f(0), 1.5)` in favor of using the type like `Circle` for dispatch to special backend methods.
  Added single image marker support to WGLMakie [#979](https://github.com/MakieOrg/Makie.jl/pull/979).
- Allow `CairoMakie` to render `scatter` with images as markers [#2080](https://github.com/MakieOrg/Makie.jl/pull/2080).
- Reworked text drawing and added ability to draw special characters via glyph indices in order to draw more LaTeX math characters with MathTeXEngine v0.5 [#2139](https://github.com/MakieOrg/Makie.jl/pull/2139).
<<<<<<< HEAD
- Add `tooltip` as a plot recipe [#2095](https://github.com/JuliaPlots/Makie.jl/pull/2095)
- **Breaking** Refactor `DataInspector` to use `tooltip`. This results in changes in the attributes of DataInspector. See pr [#2095](https://github.com/JuliaPlots/Makie.jl/pull/2095)
=======
- Allow text to be copy/pasted into textbox [#2281](https://github.com/MakieOrg/Makie.jl/pull/2281)
>>>>>>> c373d3f5

## v0.17.13

- Fixed boundingboxes [#2184](https://github.com/MakieOrg/Makie.jl/pull/2184).
- Fixed highclip/lowclip in meshscatter, poly, contourf, barplot [#2183](https://github.com/MakieOrg/Makie.jl/pull/2183).
- Fixed gridline updates [#2196](https://github.com/MakieOrg/Makie.jl/pull/2196).
- Fixed glDisablei argument order, which crashed some Intel drivers.

## v0.17.12

- Fixed stackoverflow in show [#2167](https://github.com/MakieOrg/Makie.jl/pull/2167).

## v0.17.11

- `rainclouds`(!) now supports `violin_limits` keyword argument, serving the same.
role as `datalimits` in `violin` [#2137](https://github.com/MakieOrg/Makie.jl/pull/2137).
- Fixed an issue where nonzero `strokewidth` results in a thin outline of the wrong color if `color` and `strokecolor` didn't match and weren't transparent. [#2096](https://github.com/MakieOrg/Makie.jl/pull/2096).
- Improved performance around Axis(3) limits [#2115](https://github.com/MakieOrg/Makie.jl/pull/2115).
- Cleaned up stroke artifacts in scatter and text [#2096](https://github.com/MakieOrg/Makie.jl/pull/2096).
- Compile time improvements [#2153](https://github.com/MakieOrg/Makie.jl/pull/2153).
- Mesh and Surface now interpolate between values instead of interpolating between colors for WGLMakie + GLMakie [#2097](https://github.com/MakieOrg/Makie.jl/pull/2097).

## v0.17.10

- Bumped compatibility bound of `GridLayoutBase.jl` to `v0.9.0` which fixed a regression with `Mixed` and `Outside` alignmodes in nested `GridLayout`s [#2135](https://github.com/MakieOrg/Makie.jl/pull/2135).

## v0.17.9

- Patterns (`Makie.AbstractPattern`) are now supported by `CairoMakie` in `poly` plots that don't involve `mesh`, such as `bar` and `poly` [#2106](https://github.com/MakieOrg/Makie.jl/pull/2106/).
- Fixed regression where `Block` alignments could not be specified as numbers anymore [#2108](https://github.com/MakieOrg/Makie.jl/pull/2108).
- Added the option to show mirrored ticks on the other side of an Axis using the attributes `xticksmirrored` and `yticksmirrored` [#2105](https://github.com/MakieOrg/Makie.jl/pull/2105).
- Fixed a bug where a set of `Axis` wouldn't be correctly linked together if they were only linked in pairs instead of all at the same time [#2116](https://github.com/MakieOrg/Makie.jl/pull/2116).

## v0.17.7

- Improved `Menu` performance, now it should me much harder to reach the boundary of 255 scenes in GLMakie. `Menu` also takes a `default` keyword argument now and can be scrolled if there is too little space available.

## v0.17.6

- **EXPERIMENTAL**: Added support for multiple windows in GLMakie through `display(GLMakie.Screen(), figure_or_scene)` [#1771](https://github.com/MakieOrg/Makie.jl/pull/1771).
- Added support for RGB matrices in `heatmap` with GLMakie [#2036](https://github.com/MakieOrg/Makie.jl/pull/2036)
- `Textbox` doesn't defocus anymore on trying to submit invalid input [#2041](https://github.com/MakieOrg/Makie.jl/pull/2041).
- `text` now takes the position as the first argument(s) like `scatter` and most other plotting functions, it is invoked `text(x, y, [z], text = "text")`. Because it is now of conversion type `PointBased`, the positions can be given in all the usual different ways which are implemented as conversion methods. All old invocation styles such as `text("text", position = Point(x, y))` still work to maintain backwards compatibility [#2020](https://github.com/MakieOrg/Makie.jl/pull/2020).

## v0.17.5

- Fixed a regression with `linkaxes!` [#2039](https://github.com/MakieOrg/Makie.jl/pull/2039).

## v0.17.4

- The functions `hlines!`, `vlines!`, `hspan!`, `vspan!` and `abline!` were reimplemented as recipes. This allows using them without an `Axis` argument in first position and also as visuals in AlgebraOfGraphics.jl. Also, `abline!` is now called `ablines!` for consistency, `abline!` is still exported but deprecated and will be removed in the future. [#2023](https://github.com/MakieOrg/Makie.jl/pulls/2023).
- Added `rainclouds` and `rainclouds!` [#1725](https://github.com/MakieOrg/Makie.jl/pull/1725).
- Improve CairoMakie performance [#1964](https://github.com/MakieOrg/Makie.jl/pull/1964) [#1981](https://github.com/MakieOrg/Makie.jl/pull/1981).
- Interpolate colormap correctly [#1973](https://github.com/MakieOrg/Makie.jl/pull/1973).
- Fix picking [#1993](https://github.com/MakieOrg/Makie.jl/pull/1993).
- Improve compile time latency [#1968](https://github.com/MakieOrg/Makie.jl/pull/1968) [#2000](https://github.com/MakieOrg/Makie.jl/pull/2000).
- Fix multi poly with rects [#1999](https://github.com/MakieOrg/Makie.jl/pull/1999).
- Respect scale and nonlinear values in PlotUtils cgrads [#1979](https://github.com/MakieOrg/Makie.jl/pull/1979).
- Fix CairoMakie heatmap filtering [#1828](https://github.com/MakieOrg/Makie.jl/pull/1828).
- Remove GLVisualize and MakieLayout module [#2007](https://github.com/MakieOrg/Makie.jl/pull/2007) [#2008](https://github.com/MakieOrg/Makie.jl/pull/2008).
- Add linestyle and default to extrema(z) for contour, remove bitrotten fillrange [#2008](https://github.com/MakieOrg/Makie.jl/pull/2008).

## v0.17.3

- Switched to `MathTeXEngine v0.4`, which improves the look of LaTeXStrings [#1952](https://github.com/MakieOrg/Makie.jl/pull/1952).
- Added subtitle capability to `Axis` [#1859](https://github.com/MakieOrg/Makie.jl/pull/1859).
- Fixed a bug where scaled colormaps constructed using `Makie.cgrad` were not interpreted correctly.

## v0.17.2

- Changed the default font from `Dejavu Sans` to `TeX Gyre Heros Makie` which is the same as `TeX Gyre Heros` with slightly decreased descenders and ascenders. Decreasing those metrics reduced unnecessary whitespace and alignment issues. Four fonts in total were added, the styles Regular, Bold, Italic and Bold Italic. Also changed `Axis`, `Axis3` and `Legend` attributes `titlefont` to `TeX Gyre Heros Makie Bold` in order to separate it better from axis labels in multifacet arrangements [#1897](https://github.com/MakieOrg/Makie.jl/pull/1897).

## v0.17.1

- Added word wrapping. In `Label`, `word_wrap = true` causes it to use the suggested width and wrap text to fit. In `text`, `word_wrap_width > 0` can be used to set a pixel unit line width. Any word (anything between two spaces without a newline) that goes beyond this width gets a newline inserted before it [#1819](https://github.com/MakieOrg/Makie.jl/pull/1819).
- Improved `Axis3`'s interactive performance [#1835](https://github.com/MakieOrg/Makie.jl/pull/1835).
- Fixed errors in GLMakie's `scatter` implementation when markers are given as images. [#1917](https://github.com/MakieOrg/Makie.jl/pull/1917).
- Removed some method ambiguities introduced in v0.17 [#1922](https://github.com/MakieOrg/Makie.jl/pull/1922).
- Add an empty default label, `""`, to each slider that doesn't have a label in `SliderGrid` [#1888](https://github.com/MakieOrg/Makie.jl/pull/1888).

## v0.17

- **Breaking** Added `space` as a generic attribute to switch between data, pixel, relative and clip space for positions. `space` in text has been renamed to `markerspace` because of this. `Pixel` and `SceneSpace` are no longer valid inputs for `space` or `markerspace` [#1596](https://github.com/MakieOrg/Makie.jl/pull/1596).
- **Breaking** Deprecated `mouse_selection(scene)` for `pick(scene)`.
- **Breaking** Bumped `GridLayoutBase` version to `v0.7`, which introduced offset layouts. Now, indexing into row 0 doesn't create a new row 1, but a new row 0, so that all previous content positions stay the same. This makes building complex layouts order-independent [#1704](https://github.com/MakieOrg/Makie.jl/pull/1704).
- **Breaking** deprecate `to_colormap(cmap, ncolors)` in favor of `categorical_colors(cmap, ncolors)` and `resample_cmap(cmap, ncolors)` [#1901](https://github.com/MakieOrg/Makie.jl/pull/1901) [#1723](https://github.com/MakieOrg/Makie.jl/pull/1723).
- Added `empty!(fig)` and changed `empty!(scene)` to remove all child plots without detaching windows [#1818](https://github.com/MakieOrg/Makie.jl/pull/1818).
- Switched to erroring instead of warning for deprecated events `mousebuttons`, `keyboardbuttons` and `mousedrag`.
- `Layoutable` was renamed to `Block` and the infrastructure changed such that attributes are fixed fields and each block has its own `Scene` for better encapsulation [#1796](https://github.com/MakieOrg/Makie.jl/pull/1796).
- Added `SliderGrid` block which replaces the deprecated `labelslider!` and `labelslidergrid!` functions [#1796](https://github.com/MakieOrg/Makie.jl/pull/1796).
- The default anti-aliasing method can now be set in `CairoMakie.activate!` using the `antialias` keyword.  Available options are `CairoMakie.Cairo.ANTIALIAS_*` [#1875](https://github.com/MakieOrg/Makie.jl/pull/1875).
- Added ability to rasterize a plots in CairoMakie vector graphics if `plt.rasterize = true` or `plt.rasterize = scale::Int` [#1872](https://github.com/MakieOrg/Makie.jl/pull/1872).
- Fixed segfaults in `streamplot_impl` on Mac M1 [#1830](https://github.com/MakieOrg/Makie.jl/pull/1830).
- Set the [Cairo miter limit](https://www.cairographics.org/manual/cairo-cairo-t.html#cairo-set-miter-limit) to mimic GLMakie behaviour [#1844](https://github.com/MakieOrg/Makie.jl/pull/1844).
- Fixed a method ambiguity in `rotatedrect` [#1846](https://github.com/MakieOrg/Makie.jl/pull/1846).
- Allow weights in statistical recipes [#1816](https://github.com/MakieOrg/Makie.jl/pull/1816).
- Fixed manual cycling of plot attributes [#1873](https://github.com/MakieOrg/Makie.jl/pull/1873).
- Fixed type constraints in ticklabelalign attributes [#1882](https://github.com/MakieOrg/Makie.jl/pull/1882).

##  v0.16.4

- Fixed WGLMakie performance bug and added option to set fps via `WGLMakie.activate!(fps=30)`.
- Implemented `nan_color`, `lowclip`, `highclip` for `image(::Matrix{Float})` in shader.
- Cleaned up mesh shader and implemented `nan_color`, `lowclip`, `highclip` for `mesh(m; color::Matrix{Float})` on the shader.
- Allowed `GLMakie.Buffer` `GLMakie.Sampler` to be used in `GeometryBasics.Mesh` to partially update parts of a mesh/texture and different interpolation and clamping modes for the texture.

## v0.16

- **Breaking** Removed `Node` alias [#1307](https://github.com/MakieOrg/Makie.jl/pull/1307), [#1393](https://github.com/MakieOrg/Makie.jl/pull/1393). To upgrade, simply replace all occurrences of `Node` with `Observable`.
- **Breaking** Cleaned up `Scene` type [#1192](https://github.com/MakieOrg/Makie.jl/pull/1192), [#1393](https://github.com/MakieOrg/Makie.jl/pull/1393). The `Scene()` constructor doesn't create any axes or limits anymore. All keywords like `raw`, `show_axis` have been removed. A scene now always works like it did when using the deprecated `raw=true`. All the high level functionality like showing an axis and adding a 3d camera has been moved to `LScene`. See the new `Scene` tutorial for more info: https://docs.makie.org/dev/tutorials/scenes/.
- **Breaking** Lights got moved to `Scene`, see the [lighting docs](https://docs.makie.org/stable/documentation/lighting) and [RPRMakie examples](https://docs.makie.org/stable/documentation/backends/rprmakie/).
- Added ECDF plot [#1310](https://github.com/MakieOrg/Makie.jl/pull/1310).
- Added Order Independent Transparency to GLMakie [#1418](https://github.com/MakieOrg/Makie.jl/pull/1418), [#1506](https://github.com/MakieOrg/Makie.jl/pull/1506). This type of transparency is now used with `transpareny = true`. The old transparency handling is available with `transparency = false`.
- Fixed blurry text in GLMakie and WGLMakie [#1494](https://github.com/MakieOrg/Makie.jl/pull/1494).
- Introduced a new experimental backend for ray tracing: [RPRMakie](https://docs.makie.org/stable/documentation/backends/rprmakie/).
- Added the `Cycled` type, which can be used to select the i-th value from the current cycler for a specific attribute [#1248](https://github.com/MakieOrg/Makie.jl/pull/1248).
- The plot function `scatterlines` now uses `color` as `markercolor` if `markercolor` is `automatic`. Also, cycling of the `color` attribute is enabled [#1463](https://github.com/MakieOrg/Makie.jl/pull/1463).
- Added the function `resize_to_layout!`, which allows to resize a `Figure` so that it contains its top `GridLayout` without additional whitespace or clipping [#1438](https://github.com/MakieOrg/Makie.jl/pull/1438).
- Cleaned up lighting in 3D contours and isosurfaces [#1434](https://github.com/MakieOrg/Makie.jl/pull/1434).
- Adjusted attributes of volumeslices to follow the normal structure [#1404](https://github.com/MakieOrg/Makie.jl/pull/1404). This allows you to adjust attributes like `colormap` without going through nested attributes.
- Added depth to 3D contours and isosurfaces [#1395](https://github.com/MakieOrg/Makie.jl/pull/1395), [#1393](https://github.com/MakieOrg/Makie.jl/pull/1393). This allows them to intersect correctly with other 3D objects.
- Restricted 3D scene camera to one scene [#1394](https://github.com/MakieOrg/Makie.jl/pull/1394), [#1393](https://github.com/MakieOrg/Makie.jl/pull/1393). This fixes issues with multiple scenes fighting over events consumed by the camera. You can select a scene by cleaning on it.
- Added depth shift attribute for GLMakie and WGLMakie [#1382](https://github.com/MakieOrg/Makie.jl/pull/1382), [#1393](https://github.com/MakieOrg/Makie.jl/pull/1393). This can be used to adjust render order similar to `overdraw`.
- Simplified automatic width computation in barplots [#1223](https://github.com/MakieOrg/Makie.jl/pull/1223), [#1393](https://github.com/MakieOrg/Makie.jl/pull/1393). If no `width` attribute is passed, the default width is computed as the minimum difference between consecutive `x` positions. Gap between bars are given by the (multiplicative) `gap` attribute. The actual bar width equals `width * (1 - gap)`.
- Added logical expressions for `ispressed` [#1222](https://github.com/MakieOrg/Makie.jl/pull/1222), [#1393](https://github.com/MakieOrg/Makie.jl/pull/1393). This moves a lot of control over hotkeys towards the user. With these changes one can now set a hotkey to trigger on any or no key, collections of keys and logical combinations of keys (i.e. "A is pressed and B is not pressed").
- Fixed issues with `Menu` render order [#1411](https://github.com/MakieOrg/Makie.jl/pull/1411).
- Added `label_rotation` to barplot [#1401](https://github.com/MakieOrg/Makie.jl/pull/1401).
- Fixed issue where `pixelcam!` does not remove controls from other cameras [#1504](https://github.com/MakieOrg/Makie.jl/pull/1504).
- Added conversion for OffsetArrays [#1260](https://github.com/MakieOrg/Makie.jl/pull/1260).
- The `qqplot` `qqline` options were changed to `:identity`, `:fit`, `:fitrobust` and `:none` (the default) [#1563](https://github.com/MakieOrg/Makie.jl/pull/1563). Fixed numeric error due to double computation of quantiles when fitting `qqline`. Deprecated `plot(q::QQPair)` method as it does not have enough information for correct `qqline` fit.

All other changes are collected [in this PR](https://github.com/MakieOrg/Makie.jl/pull/1521) and in the [release notes](https://github.com/MakieOrg/Makie.jl/releases/tag/v0.16.0).

## v0.15.3
- The functions `labelslidergrid!` and `labelslider!` now set fixed widths for the value column with a heuristic. It is possible now to pass `Formatting.format` format strings as format specifiers in addition to the previous functions.
- Fixed 2D arrow rotations in `streamplot` [#1352](https://github.com/MakieOrg/Makie.jl/pull/1352).

## v0.15.2
- Reenabled Julia 1.3 support.
- Use [MathTexEngine v0.2](https://github.com/Kolaru/MathTeXEngine.jl/releases/tag/v0.2.0).
- Depend on new GeometryBasics, which changes all the Vec/Point/Quaternion/RGB/RGBA - f0 aliases to just f. For example, `Vec2f0` is changed to `Vec2f`. Old aliases are still exported, but deprecated and will be removed in the next breaking release. For more details and an upgrade script, visit [GeometryBasics#97](https://github.com/JuliaGeometry/GeometryBasics.jl/pull/97).
- Added `hspan!` and `vspan!` functions [#1264](https://github.com/MakieOrg/Makie.jl/pull/1264).

## v0.15.1
- Switched documentation framework to Franklin.jl.
- Added a specialization for `volumeslices` to DataInspector.
- Fixed 1 element `hist` [#1238](https://github.com/MakieOrg/Makie.jl/pull/1238) and make it easier to move `hist` [#1150](https://github.com/MakieOrg/Makie.jl/pull/1150).

## v0.15.0

- `LaTeXString`s can now be used as input to `text` and therefore as labels for `Axis`, `Legend`, or other comparable objects. Mathematical expressions are typeset using [MathTeXEngine.jl](https://github.com/Kolaru/MathTeXEngine.jl) which offers a fast approximation of LaTeX typesetting [#1022](https://github.com/MakieOrg/Makie.jl/pull/1022).
- Added `Symlog10` and `pseudolog10` axis scales for log scale approximations that work with zero and negative values [#1109](https://github.com/MakieOrg/Makie.jl/pull/1109).
- Colorbar limits can now be passed as the attribute `colorrange` similar to plots [#1066](https://github.com/MakieOrg/Makie.jl/pull/1066).
- Added the option to pass three vectors to heatmaps and other plots using `SurfaceLike` conversion [#1101](https://github.com/MakieOrg/Makie.jl/pull/1101).
- Added `stairs` plot recipe [#1086](https://github.com/MakieOrg/Makie.jl/pull/1086).
- **Breaking** Removed `FigurePosition` and `FigureSubposition` types. Indexing into a `Figure` like `fig[1, 1]` now returns `GridPosition` and `GridSubposition` structs, which can be used in the same way as the types they replace. Because of an underlying change in `GridLayoutBase.jl`, it is now possible to do `Axis(gl[1, 1])` where `gl` is a `GridLayout` that is a sublayout of a `Figure`'s top layout [#1075](https://github.com/MakieOrg/Makie.jl/pull/1075).
- Bar plots and histograms have a new option for adding text labels [#1069](https://github.com/MakieOrg/Makie.jl/pull/1069).
- It is now possible to specify one `linewidth` value per segment in `linesegments` [#992](https://github.com/MakieOrg/Makie.jl/pull/992).
- Added a new 3d camera that allows for better camera movements using keyboard and mouse [#1024](https://github.com/MakieOrg/Makie.jl/pull/1024).
- Fixed the application of scale transformations to `surface` [#1070](https://github.com/MakieOrg/Makie.jl/pull/1070).
- Added an option to set a custom callback function for the `RectangleZoom` axis interaction to enable other use cases than zooming [#1104](https://github.com/MakieOrg/Makie.jl/pull/1104).
- Fixed rendering of `heatmap`s with one or more reversed ranges in CairoMakie, as in `heatmap(1:10, 10:-1:1, rand(10, 10))` [#1100](https://github.com/MakieOrg/Makie.jl/pull/1100).
- Fixed volume slice recipe and added docs for it [#1123](https://github.com/MakieOrg/Makie.jl/pull/1123).<|MERGE_RESOLUTION|>--- conflicted
+++ resolved
@@ -14,12 +14,9 @@
   Added single image marker support to WGLMakie [#979](https://github.com/MakieOrg/Makie.jl/pull/979).
 - Allow `CairoMakie` to render `scatter` with images as markers [#2080](https://github.com/MakieOrg/Makie.jl/pull/2080).
 - Reworked text drawing and added ability to draw special characters via glyph indices in order to draw more LaTeX math characters with MathTeXEngine v0.5 [#2139](https://github.com/MakieOrg/Makie.jl/pull/2139).
-<<<<<<< HEAD
 - Add `tooltip` as a plot recipe [#2095](https://github.com/JuliaPlots/Makie.jl/pull/2095)
 - **Breaking** Refactor `DataInspector` to use `tooltip`. This results in changes in the attributes of DataInspector. See pr [#2095](https://github.com/JuliaPlots/Makie.jl/pull/2095)
-=======
 - Allow text to be copy/pasted into textbox [#2281](https://github.com/MakieOrg/Makie.jl/pull/2281)
->>>>>>> c373d3f5
 
 ## v0.17.13
 
