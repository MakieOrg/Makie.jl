# News

## master

<<<<<<< HEAD
- DataInspector Fixes: Fixed depth order, positional labels being in transformed space and `:inspector_clear` not getting called when moving from one plot to another. [#3454](https://github.com/MakieOrg/Makie.jl/pull/3454)
=======
- Fixed bug in GLMakie where the update from a (i, j) sized GPU buffer to a (j, i) sized buffer would fail [#3456](https://github.com/MakieOrg/Makie.jl/pull/3456).
>>>>>>> b0158892

## 0.20.2

- Switched from SHA512 to CRC32c salting in CairoMakie svgs, drastically improving svg rendering speed [#3435](https://github.com/MakieOrg/Makie.jl/pull/3435).
- Fixed a bug with h/vlines and h/vspan not correctly resolving transformations [#3418](https://github.com/MakieOrg/Makie.jl/pull/3418).
- Fixed a bug with h/vlines and h/vspan returning the wrong limits, causing an error in Axis [#3427](https://github.com/MakieOrg/Makie.jl/pull/3427).
- Fixed clipping when zooming out of a 3D (L)Scene [#3433](https://github.com/MakieOrg/Makie.jl/pull/3433).

## 0.20.1

- Fixed bad rendering of `poly` in GLMakie by triangulating points after transformations [#3402](https://github.com/MakieOrg/Makie.jl/pull/3402).
- Fixed bug regarding inline display in VSCode Jupyter notebooks and other similar environments [#3403](https://github.com/MakieOrg/Makie.jl/pull/3403).
- Fixed issue with `plottype`, allowed `onany(...; update = true)` and fixed `Block` macro use outside Makie [#3401](https://github.com/MakieOrg/Makie.jl/pull/3401).

## 0.20

- GLMakie has gained support for HiDPI (aka Retina) screens. This also enables saving images with higher resolution than screen pixel dimensions [#2544](https://github.com/MakieOrg/Makie.jl/pull/2544).
- Fixed an issue where NaN was interpreted as zero when rendering `surface` through CairoMakie [#2598](https://github.com/MakieOrg/Makie.jl/pull/2598).
- Improved 3D camera handling, hotkeys and functionality [#2746](https://github.com/MakieOrg/Makie.jl/pull/2746).
- Added `shading = :verbose` in GLMakie to allow for multiple light sources. Also added more light types, fixed light directions for the previous lighting model (now `shading = :fast`) and adjusted `backlight` to affect normals[#3246](https://github.com/MakieOrg/Makie.jl/pull/3246).
- Changed the glyph used for negative numbers in tick labels from hyphen to minus [#3379](https://github.com/MakieOrg/Makie.jl/pull/3379).
- Added new declarative API for AlgebraOfGraphics, Pluto and easier dashboards [#3281](https://github.com/MakieOrg/Makie.jl/pull/3281).
- WGLMakie got faster line rendering with less updating bugs [#3062](https://github.com/MakieOrg/Makie.jl/pull/3062).
- **Breaking** Replaced `PolarAxis.radial_distortion_threshold` with `PolarAxis.radius_at_origin`. [#3381](https://github.com/MakieOrg/Makie.jl/pull/3381)
- **Breaking** Deprecated the `resolution` keyword in favor of `size` to reflect that this value is not a pixel resolution anymore [#3343](https://github.com/MakieOrg/Makie.jl/pull/3343).
- **Breaking** Refactored the `SurfaceLike` family of traits into `VertexGrid`, `CellGrid` and `ImageLike` [#3106](https://github.com/MakieOrg/Makie.jl/pull/3106).
- **Breaking** Deprecated `pixelarea(scene)` and `scene.px_area` in favor of viewport.
- **Breaking** Refactored the `Combined` Plot object and renamed it to `Plot`, improving compile times ~2x [#3082](https://github.com/MakieOrg/Makie.jl/pull/3082).
- **Breaking** Removed old depreactions in [#3113](https://github.com/MakieOrg/Makie.jl/pull/3113/commits/3a39210ef87a0032d78cb27c0c1019faa604effd).
- **Breaking** Deprecated using AbstractVector as sides of `image` [#3395](https://github.com/MakieOrg/Makie.jl/pull/3395).
- **Breaking** `errorbars` and `rangebars` now use color cycling [#3230](https://github.com/MakieOrg/Makie.jl/pull/3230).

## v0.19.12

- Added `cornerradius` attribute to `Box` for rounded corners [#3346](https://github.com/MakieOrg/Makie.jl/pull/3346).
- Fix grouping of a zero-height bar in `barplot`. Now a zero-height bar shares the same properties of the previous bar, and if the bar is the first one, its height is treated as positive if and only if there exists a bar of positive height or all bars are zero-height [#3058](https://github.com/MakieOrg/Makie.jl/pull/3058).
- Fixed a bug where Axis still consumes scroll events when interactions are disabled [#3272](https://github.com/MakieOrg/Makie.jl/pull/3272).
- Added `cornerradius` attribute to `Box` for rounded corners [#3308](https://github.com/MakieOrg/Makie.jl/pull/3308).
- Upgraded `StableHashTraits` from 1.0 to 1.1 [#3309](https://github.com/MakieOrg/Makie.jl/pull/3309).

## v0.19.11

- Setup automatic colorbars for volumeslices [#3253](https://github.com/MakieOrg/Makie.jl/pull/3253).
- Colorbar for arrows [#3275](https://github.com/MakieOrg/Makie.jl/pull/3275).
- Small bugfixes [#3275](https://github.com/MakieOrg/Makie.jl/pull/3275).

## v0.19.10

- Fixed bugs with Colorbar in recipes, add new API for creating a recipe colorbar and introduce experimental support for Categorical colormaps [#3090](https://github.com/MakieOrg/Makie.jl/pull/3090).
- Added experimental Datashader implementation [#2883](https://github.com/MakieOrg/Makie.jl/pull/2883).
- **Breaking** Changed the default order Polar arguments to (theta, r). [#3154](https://github.com/MakieOrg/Makie.jl/pull/3154)
- General improvements to `PolarAxis`: full rlimtis & thetalimits, more controls and visual tweaks. See pr for more details.[#3154](https://github.com/MakieOrg/Makie.jl/pull/3154)

## v0.19.9

- Allow arbitrary reversible scale functions through `ReversibleScale`.
- Deprecated `linestyle=vector_of_gaps` in favor of `linestyle=Linestyle(vector_of_gaps)` [3135](https://github.com/MakieOrg/Makie.jl/pull/3135), [3193](https://github.com/MakieOrg/Makie.jl/pull/3193).
- Fixed some errors around dynamic changes of `ax.xscale` or `ax.yscale` [#3084](https://github.com/MakieOrg/Makie.jl/pull/3084)
- Improved Barplot Label Alignment [#3160](https://github.com/MakieOrg/Makie.jl/issues/3160).
- Fixed regression in determining axis limits [#3179](https://github.com/MakieOrg/Makie.jl/pull/3179)
- Added a theme `theme_latexfonts` that uses the latex font family as default fonts [#3147](https://github.com/MakieOrg/Makie.jl/pull/3147).
- Upgrades `StableHashTraits` from 0.3 to 1.0

## v0.19.8

- Improved CairoMakie rendering of `lines` with repeating colors in an array [#3141](https://github.com/MakieOrg/Makie.jl/pull/3141).
- Added `strokecolormap` to poly. [#3145](https://github.com/MakieOrg/Makie.jl/pull/3145)
- Added `xreversed`, `yreversed` and `zreversed` attributes to `Axis3` [#3138](https://github.com/MakieOrg/Makie.jl/pull/3138).
- Fixed incorrect placement of contourlabels with transform functions [#3083](https://github.com/MakieOrg/Makie.jl/pull/3083)
- Fixed automatic normal generation for meshes with shading and no normals [#3041](https://github.com/MakieOrg/Makie.jl/pull/3041).
- Added the `triplot` and `voronoiplot` recipes from DelaunayTriangulation.jl [#3102](https://github.com/MakieOrg/Makie.jl/pull/3102), [#3159](https://github.com/MakieOrg/Makie.jl/pull/3159).

## v0.19.7

- Allow arbitrary functions to color `streamplot` lines by passing a `Function` to `color`.  This must accept `Point` of the appropriate dimension and return a `Point`, `Vec`, or other arraylike object [#2002](https://github.com/MakieOrg/Makie.jl/pull/2002).
- `arrows` can now take input of the form `x::AbstractVector, y::AbstractVector, [z::AbstractVector,] f::Function`, where `f` must return a `VecTypes` of the appropriate dimension [#2597](https://github.com/MakieOrg/Makie.jl/pull/2597).
- Exported colorbuffer, and added `colorbuffer(axis::Axis; include_decorations=false, colorbuffer_kws...)`, to get an image of an axis with or without decorations [#3078](https://github.com/MakieOrg/Makie.jl/pull/3078).
- Fixed an issue where the `linestyle` of some polys was not applied to the stroke in CairoMakie. [#2604](https://github.com/MakieOrg/Makie.jl/pull/2604)
- Add `colorscale = identity` to any plotting function using a colormap. This works with any scaling function like `log10`, `sqrt` etc. Consequently, `scale` for `hexbin` is replaced with `colorscale` [#2900](https://github.com/MakieOrg/Makie.jl/pull/2900).
- Add `alpha=1.0` argument to all basic plots, which supports independently adding an alpha component to colormaps and colors. Multiple alphas like in `plot(alpha=0.2, color=RGBAf(1, 0, 0, 0.5))`, will get multiplied [#2900](https://github.com/MakieOrg/Makie.jl/pull/2900).
- `hexbin` now supports any per-observation weights which StatsBase respects - `<: StatsBase.AbstractWeights`, `Vector{Real}`, or `nothing` (the default). [#2804](https://github.com/MakieOrg/Makie.jl/pulls/2804)
- Added a new Axis type, `PolarAxis`, which is an axis with a polar projection.  Input is in `(r, theta)` coordinates and is transformed to `(x, y)` coordinates using the standard polar-to-cartesian transformation.
  Generally, its attributes are very similar to the usual `Axis` attributes, but `x` is replaced by `r` and `y` by `θ`.
  It also inherits from the theme of `Axis` in this manner, so should work seamlessly with Makie themes [#2990](https://github.com/MakieOrg/Makie.jl/pull/2990).
- `inherit` now has a new signature `inherit(scene, attrs::NTuple{N, Symbol}, default_value)`, allowing recipe authors to access nested attributes when trying to inherit from the parent Scene.
  For example, one could inherit from `scene.Axis.yticks` by `inherit(scene, (:Axis, :yticks), $default_value)` [#2990](https://github.com/MakieOrg/Makie.jl/pull/2990).
- Fixed incorrect rendering of 3D heatmaps [#2959](https://github.com/MakieOrg/Makie.jl/pull/2959)
- Deprecated `flatten_plots` in favor of `collect_atomic_plots`. Using the new `collect_atomic_plots` fixed a bug in CairoMakie where the z-level of plots within recipes was not respected. [#2793](https://github.com/MakieOrg/Makie.jl/pull/2793)
- Fixed incorrect line depth in GLMakie [#2843](https://github.com/MakieOrg/Makie.jl/pull/2843)
- Fixed incorrect line alpha in dense lines in GLMakie [#2843](https://github.com/MakieOrg/Makie.jl/pull/2843)
- Fixed DataInspector interaction with transformations [#3002](https://github.com/MakieOrg/Makie.jl/pull/3002)
- Added option `WGLMakie.activate!(resize_to_body=true)`, to make plots resize to the VSCode plotpane. Resizes to the HTML body element, so may work outside VSCode [#3044](https://github.com/MakieOrg/Makie.jl/pull/3044), [#3042](https://github.com/MakieOrg/Makie.jl/pull/3042).
- Fixed DataInspector interaction with transformations [#3002](https://github.com/MakieOrg/Makie.jl/pull/3002).
- Fixed incomplete stroke with some Bezier markers in CairoMakie and blurry strokes in GLMakie [#2961](https://github.com/MakieOrg/Makie.jl/pull/2961)
- Added the ability to use custom triangulations from DelaunayTriangulation.jl [#2896](https://github.com/MakieOrg/Makie.jl/pull/2896).
- Adjusted scaling of scatter/text stroke, glow and anti-aliasing width under non-uniform 2D scaling (Vec2f markersize/fontsize) in GLMakie [#2950](https://github.com/MakieOrg/Makie.jl/pull/2950).
- Scaled `errorbar` whiskers and `bracket` correctly with transformations [#3012](https://github.com/MakieOrg/Makie.jl/pull/3012).
- Updated `bracket` when the screen is resized or transformations change [#3012](https://github.com/MakieOrg/Makie.jl/pull/3012).

## v0.19.6

- Fixed broken AA for lines with strongly varying linewidth [#2953](https://github.com/MakieOrg/Makie.jl/pull/2953).
- Fixed WGLMakie JS popup [#2976](https://github.com/MakieOrg/Makie.jl/pull/2976).
- Fixed `legendelements` when children have no elements [#2982](https://github.com/MakieOrg/Makie.jl/pull/2982).
- Bumped compat for StatsBase to 0.34 [#2915](https://github.com/MakieOrg/Makie.jl/pull/2915).
- Improved thread safety [#2840](https://github.com/MakieOrg/Makie.jl/pull/2840).

## v0.19.5

- Added `loop` option for GIF outputs when recording videos with `record` [#2891](https://github.com/MakieOrg/Makie.jl/pull/2891).
- Fixed line rendering issues in GLMakie [#2843](https://github.com/MakieOrg/Makie.jl/pull/2843).
- Fixed incorrect line alpha in dense lines in GLMakie [#2843](https://github.com/MakieOrg/Makie.jl/pull/2843).
- Changed `scene.clear` to an observable and made changes in `Scene` Observables trigger renders in GLMakie [#2929](https://github.com/MakieOrg/Makie.jl/pull/2929).
- Added contour labels [#2496](https://github.com/MakieOrg/Makie.jl/pull/2496).
- Allowed rich text to be used in Legends [#2902](https://github.com/MakieOrg/Makie.jl/pull/2902).
- Added more support for zero length Geometries [#2917](https://github.com/MakieOrg/Makie.jl/pull/2917).
- Made CairoMakie drawing for polygons with holes order independent [#2918](https://github.com/MakieOrg/Makie.jl/pull/2918).
- Fixes for `Makie.inline!()`, allowing now for `Makie.inline!(automatic)` (default), which is better at automatically opening a window/ inlining a plot into plotpane when needed [#2919](https://github.com/MakieOrg/Makie.jl/pull/2919) [#2937](https://github.com/MakieOrg/Makie.jl/pull/2937).
- Block/Axis doc improvements [#2940](https://github.com/MakieOrg/Makie.jl/pull/2940) [#2932](https://github.com/MakieOrg/Makie.jl/pull/2932) [#2894](https://github.com/MakieOrg/Makie.jl/pull/2894).

## v0.19.4

- Added export of `hidezdecorations!` from MakieLayout [#2821](https://github.com/MakieOrg/Makie.jl/pull/2821).
- Fixed an issue with GLMakie lines becoming discontinuous [#2828](https://github.com/MakieOrg/Makie.jl/pull/2828).

## v0.19.3
- Added the `stephist` plotting function [#2408](https://github.com/JuliaPlots/Makie.jl/pull/2408).
- Added the `brackets` plotting function [#2356](https://github.com/MakieOrg/Makie.jl/pull/2356).
- Fixed an issue where `poly` plots with `Vector{<: MultiPolygon}` inputs with per-polygon color were mistakenly rendered as meshes using CairoMakie [#2590](https://github.com/MakieOrg/Makie.jl/pulls/2478).
- Fixed a small typo which caused an error in the `Stepper` constructor [#2600](https://github.com/MakieOrg/Makie.jl/pulls/2478).
- Improve cleanup on block deletion [#2614](https://github.com/MakieOrg/Makie.jl/pull/2614)
- Add `menu.scroll_speed` and increase default speed for non-apple [#2616](https://github.com/MakieOrg/Makie.jl/pull/2616).
- Fixed rectangle zoom for nonlinear axes [#2674](https://github.com/MakieOrg/Makie.jl/pull/2674)
- Cleaned up linestyles in GLMakie (Fixing artifacting, spacing/size, anti-aliasing) [#2666](https://github.com/MakieOrg/Makie.jl/pull/2666).
- Fixed issue with scatterlines only accepting concrete color types as `markercolor` [#2691](https://github.com/MakieOrg/Makie.jl/pull/2691).
- Fixed an accidental issue where `LaTeXStrings` were not typeset correctly in `Axis3` [#2558](https://github.com/MakieOrg/Makie.jl/pull/2588).
- Fixed a bug where line segments in `text(lstr::LaTeXString)` were ignoring offsets [#2668](https://github.com/MakieOrg/Makie.jl/pull/2668).
- Fixed a bug where the `arrows` recipe accidentally called a `Bool` when `normalize = true` [#2740](https://github.com/MakieOrg/Makie.jl/pull/2740).
- Re-exported the `@colorant_str` (`colorant"..."`) macro from Colors.jl [#2726](https://github.com/MakieOrg/Makie.jl/pull/2726).
- Speedup heatmaps in WGLMakie. [#2647](https://github.com/MakieOrg/Makie.jl/pull/2647)
- Fix slow `data_limits` for recipes, which made plotting lots of data with recipes much slower [#2770](https://github.com/MakieOrg/Makie.jl/pull/2770).

## v0.19.1

- Add `show_data` method for `band` which shows the min and max values of the band at the x position of the cursor [#2497](https://github.com/MakieOrg/Makie.jl/pull/2497).
- Added `xlabelrotation`, `ylabelrotation` (`Axis`) and `labelrotation` (`Colorbar`) [#2478](https://github.com/MakieOrg/Makie.jl/pull/2478).
- Fixed forced rasterization in CairoMakie svg files when polygons with colors specified as (color, alpha) tuples were used [#2535](https://github.com/MakieOrg/Makie.jl/pull/2535).
- Do less copies of Observables in Attributes + plot pipeline [#2443](https://github.com/MakieOrg/Makie.jl/pull/2443).
- Add Search Page and tweak Result Ordering [#2474](https://github.com/MakieOrg/Makie.jl/pull/2474).
- Remove all global attributes from TextureAtlas implementation and fix julia#master [#2498](https://github.com/MakieOrg/Makie.jl/pull/2498).
- Use new JSServe, implement WGLMakie picking, improve performance and fix lots of WGLMakie bugs [#2428](https://github.com/MakieOrg/Makie.jl/pull/2428).

## v0.19.0

- **Breaking** The attribute `textsize` has been removed everywhere in favor of the attribute `fontsize` which had also been in use.
  To migrate, search and replace all uses of `textsize` to `fontsize` [#2387](https://github.com/MakieOrg/Makie.jl/pull/2387).
- Added rich text which allows to more easily use superscripts and subscripts as well as differing colors, fonts, fontsizes, etc. for parts of a given text [#2321](https://github.com/MakieOrg/Makie.jl/pull/2321).

## v0.18.4

- Added the `waterfall` plotting function [#2416](https://github.com/JuliaPlots/Makie.jl/pull/2416).
- Add support for `AbstractPattern` in `WGLMakie` [#2432](https://github.com/MakieOrg/Makie.jl/pull/2432).
- Broadcast replaces deprecated method for quantile [#2430](https://github.com/MakieOrg/Makie.jl/pull/2430).
- Fix CairoMakie's screen re-using [#2440](https://github.com/MakieOrg/Makie.jl/pull/2440).
- Fix repeated rendering with invisible objects [#2437](https://github.com/MakieOrg/Makie.jl/pull/2437).
- Fix hvlines for GLMakie [#2446](https://github.com/MakieOrg/Makie.jl/pull/2446).

## v0.18.3

- Add `render_on_demand` flag for `GLMakie.Screen`. Setting this to `true` will skip rendering until plots get updated. This is the new default [#2336](https://github.com/MakieOrg/Makie.jl/pull/2336), [#2397](https://github.com/MakieOrg/Makie.jl/pull/2397).
- Clean up OpenGL state handling in GLMakie [#2397](https://github.com/MakieOrg/Makie.jl/pull/2397).
- Fix salting [#2407](https://github.com/MakieOrg/Makie.jl/pull/2407).
- Fixes for [GtkMakie](https://github.com/jwahlstrand/GtkMakie.jl) [#2418](https://github.com/MakieOrg/Makie.jl/pull/2418).

## v0.18.2

- Fix Axis3 tick flipping with negative azimuth [#2364](https://github.com/MakieOrg/Makie.jl/pull/2364).
- Fix empty!(fig) and empty!(ax) [#2374](https://github.com/MakieOrg/Makie.jl/pull/2374), [#2375](https://github.com/MakieOrg/Makie.jl/pull/2375).
- Remove stencil buffer [#2389](https://github.com/MakieOrg/Makie.jl/pull/2389).
- Move Arrows and Wireframe to MakieCore [#2384](https://github.com/MakieOrg/Makie.jl/pull/2384).
- Skip legend entry if label is nothing [#2350](https://github.com/MakieOrg/Makie.jl/pull/2350).

## v0.18.1

- fix heatmap interpolation [#2343](https://github.com/MakieOrg/Makie.jl/pull/2343).
- move poly to MakieCore [#2334](https://github.com/MakieOrg/Makie.jl/pull/2334)
- Fix picking warning and update_axis_camera [#2352](https://github.com/MakieOrg/Makie.jl/pull/2352).
- bring back inline!, to not open a window in VSCode repl [#2353](https://github.com/MakieOrg/Makie.jl/pull/2353).

## v0.18

- **Breaking** Added `BezierPath` which can be constructed from SVG like command list, SVG string or from a `Polygon`.
  Added ability to use `BezierPath` and `Polgyon` as scatter markers.
  Replaced default symbol markers like `:cross` which converted to characters before with more precise `BezierPaths` and adjusted default markersize to 12.
  **Deprecated** using `String` to specify multiple char markers (`scatter(1:4, marker="abcd")`).
  **Deprecated** concrete geometries as markers like `Circle(Point2f(0), 1.5)` in favor of using the type like `Circle` for dispatch to special backend methods.
  Added single image marker support to WGLMakie [#979](https://github.com/MakieOrg/Makie.jl/pull/979).
- **Breaking** Refactored `display`, `record`, `colorbuffer` and `screens` to be faster and more consistent [#2306](https://github.com/MakieOrg/Makie.jl/pull/2306#issuecomment-1275918061).
- **Breaking** Refactored `DataInspector` to use `tooltip`. This results in changes in the attributes of DataInspector. Added `inspector_label`, `inspector_hover` and `inspector_clear` as optional attributes [#2095](https://github.com/JuliaPlots/Makie.jl/pull/2095).
- Added the `hexbin` plotting function [#2201](https://github.com/JuliaPlots/Makie.jl/pull/2201).
- Added the `tricontourf` plotting function [#2226](https://github.com/JuliaPlots/Makie.jl/pull/2226).
- Fixed per character attributes in text [#2244](https://github.com/JuliaPlots/Makie.jl/pull/2244).
- Allowed `CairoMakie` to render `scatter` with images as markers [#2080](https://github.com/MakieOrg/Makie.jl/pull/2080).
- Reworked text drawing and added ability to draw special characters via glyph indices in order to draw more LaTeX math characters with MathTeXEngine v0.5 [#2139](https://github.com/MakieOrg/Makie.jl/pull/2139).
- Allowed text to be copy/pasted into `Textbox` [#2281](https://github.com/MakieOrg/Makie.jl/pull/2281)
- Fixed updates for multiple meshes [#2277](https://github.com/MakieOrg/Makie.jl/pull/2277).
- Fixed broadcasting for linewidth, lengthscale & arrowsize in `arrow` recipe [#2273](https://github.com/MakieOrg/Makie.jl/pull/2273).
- Made GLMakie relocatable [#2282](https://github.com/MakieOrg/Makie.jl/pull/2282).
- Fixed changing input types in plot arguments [#2297](https://github.com/MakieOrg/Makie.jl/pull/2297).
- Better performance for Menus and fix clicks on items [#2299](https://github.com/MakieOrg/Makie.jl/pull/2299).
- Fixed CairoMakie bitmaps with transparency by using premultiplied ARGB surfaces [#2304](https://github.com/MakieOrg/Makie.jl/pull/2304).
- Fixed hiding of `Scene`s by setting `scene.visible[] = false` [#2317](https://github.com/MakieOrg/Makie.jl/pull/2317).
- `Axis` now accepts a `Tuple{Bool, Bool}` for `xtrimspine` and `ytrimspine` to trim only one end of the spine [#2171](https://github.com/JuliaPlots/Makie.jl/pull/2171).

## v0.17.13

- Fixed boundingboxes [#2184](https://github.com/MakieOrg/Makie.jl/pull/2184).
- Fixed highclip/lowclip in meshscatter, poly, contourf, barplot [#2183](https://github.com/MakieOrg/Makie.jl/pull/2183).
- Fixed gridline updates [#2196](https://github.com/MakieOrg/Makie.jl/pull/2196).
- Fixed glDisablei argument order, which crashed some Intel drivers.

## v0.17.12

- Fixed stackoverflow in show [#2167](https://github.com/MakieOrg/Makie.jl/pull/2167).

## v0.17.11

- `rainclouds`(!) now supports `violin_limits` keyword argument, serving the same.
role as `datalimits` in `violin` [#2137](https://github.com/MakieOrg/Makie.jl/pull/2137).
- Fixed an issue where nonzero `strokewidth` results in a thin outline of the wrong color if `color` and `strokecolor` didn't match and weren't transparent. [#2096](https://github.com/MakieOrg/Makie.jl/pull/2096).
- Improved performance around Axis(3) limits [#2115](https://github.com/MakieOrg/Makie.jl/pull/2115).
- Cleaned up stroke artifacts in scatter and text [#2096](https://github.com/MakieOrg/Makie.jl/pull/2096).
- Compile time improvements [#2153](https://github.com/MakieOrg/Makie.jl/pull/2153).
- Mesh and Surface now interpolate between values instead of interpolating between colors for WGLMakie + GLMakie [#2097](https://github.com/MakieOrg/Makie.jl/pull/2097).

## v0.17.10

- Bumped compatibility bound of `GridLayoutBase.jl` to `v0.9.0` which fixed a regression with `Mixed` and `Outside` alignmodes in nested `GridLayout`s [#2135](https://github.com/MakieOrg/Makie.jl/pull/2135).

## v0.17.9

- Patterns (`Makie.AbstractPattern`) are now supported by `CairoMakie` in `poly` plots that don't involve `mesh`, such as `bar` and `poly` [#2106](https://github.com/MakieOrg/Makie.jl/pull/2106/).
- Fixed regression where `Block` alignments could not be specified as numbers anymore [#2108](https://github.com/MakieOrg/Makie.jl/pull/2108).
- Added the option to show mirrored ticks on the other side of an Axis using the attributes `xticksmirrored` and `yticksmirrored` [#2105](https://github.com/MakieOrg/Makie.jl/pull/2105).
- Fixed a bug where a set of `Axis` wouldn't be correctly linked together if they were only linked in pairs instead of all at the same time [#2116](https://github.com/MakieOrg/Makie.jl/pull/2116).

## v0.17.7

- Improved `Menu` performance, now it should be much harder to reach the boundary of 255 scenes in GLMakie. `Menu` also takes a `default` keyword argument now and can be scrolled if there is too little space available.

## v0.17.6

- **EXPERIMENTAL**: Added support for multiple windows in GLMakie through `display(GLMakie.Screen(), figure_or_scene)` [#1771](https://github.com/MakieOrg/Makie.jl/pull/1771).
- Added support for RGB matrices in `heatmap` with GLMakie [#2036](https://github.com/MakieOrg/Makie.jl/pull/2036)
- `Textbox` doesn't defocus anymore on trying to submit invalid input [#2041](https://github.com/MakieOrg/Makie.jl/pull/2041).
- `text` now takes the position as the first argument(s) like `scatter` and most other plotting functions, it is invoked `text(x, y, [z], text = "text")`. Because it is now of conversion type `PointBased`, the positions can be given in all the usual different ways which are implemented as conversion methods. All old invocation styles such as `text("text", position = Point(x, y))` still work to maintain backwards compatibility [#2020](https://github.com/MakieOrg/Makie.jl/pull/2020).

## v0.17.5

- Fixed a regression with `linkaxes!` [#2039](https://github.com/MakieOrg/Makie.jl/pull/2039).

## v0.17.4

- The functions `hlines!`, `vlines!`, `hspan!`, `vspan!` and `abline!` were reimplemented as recipes. This allows using them without an `Axis` argument in first position and also as visuals in AlgebraOfGraphics.jl. Also, `abline!` is now called `ablines!` for consistency, `abline!` is still exported but deprecated and will be removed in the future. [#2023](https://github.com/MakieOrg/Makie.jl/pulls/2023).
- Added `rainclouds` and `rainclouds!` [#1725](https://github.com/MakieOrg/Makie.jl/pull/1725).
- Improve CairoMakie performance [#1964](https://github.com/MakieOrg/Makie.jl/pull/1964) [#1981](https://github.com/MakieOrg/Makie.jl/pull/1981).
- Interpolate colormap correctly [#1973](https://github.com/MakieOrg/Makie.jl/pull/1973).
- Fix picking [#1993](https://github.com/MakieOrg/Makie.jl/pull/1993).
- Improve compile time latency [#1968](https://github.com/MakieOrg/Makie.jl/pull/1968) [#2000](https://github.com/MakieOrg/Makie.jl/pull/2000).
- Fix multi poly with rects [#1999](https://github.com/MakieOrg/Makie.jl/pull/1999).
- Respect scale and nonlinear values in PlotUtils cgrads [#1979](https://github.com/MakieOrg/Makie.jl/pull/1979).
- Fix CairoMakie heatmap filtering [#1828](https://github.com/MakieOrg/Makie.jl/pull/1828).
- Remove GLVisualize and MakieLayout module [#2007](https://github.com/MakieOrg/Makie.jl/pull/2007) [#2008](https://github.com/MakieOrg/Makie.jl/pull/2008).
- Add linestyle and default to extrema(z) for contour, remove bitrotten fillrange [#2008](https://github.com/MakieOrg/Makie.jl/pull/2008).

## v0.17.3

- Switched to `MathTeXEngine v0.4`, which improves the look of LaTeXStrings [#1952](https://github.com/MakieOrg/Makie.jl/pull/1952).
- Added subtitle capability to `Axis` [#1859](https://github.com/MakieOrg/Makie.jl/pull/1859).
- Fixed a bug where scaled colormaps constructed using `Makie.cgrad` were not interpreted correctly.

## v0.17.2

- Changed the default font from `Dejavu Sans` to `TeX Gyre Heros Makie` which is the same as `TeX Gyre Heros` with slightly decreased descenders and ascenders. Decreasing those metrics reduced unnecessary whitespace and alignment issues. Four fonts in total were added, the styles Regular, Bold, Italic and Bold Italic. Also changed `Axis`, `Axis3` and `Legend` attributes `titlefont` to `TeX Gyre Heros Makie Bold` in order to separate it better from axis labels in multifacet arrangements [#1897](https://github.com/MakieOrg/Makie.jl/pull/1897).

## v0.17.1

- Added word wrapping. In `Label`, `word_wrap = true` causes it to use the suggested width and wrap text to fit. In `text`, `word_wrap_width > 0` can be used to set a pixel unit line width. Any word (anything between two spaces without a newline) that goes beyond this width gets a newline inserted before it [#1819](https://github.com/MakieOrg/Makie.jl/pull/1819).
- Improved `Axis3`'s interactive performance [#1835](https://github.com/MakieOrg/Makie.jl/pull/1835).
- Fixed errors in GLMakie's `scatter` implementation when markers are given as images. [#1917](https://github.com/MakieOrg/Makie.jl/pull/1917).
- Removed some method ambiguities introduced in v0.17 [#1922](https://github.com/MakieOrg/Makie.jl/pull/1922).
- Add an empty default label, `""`, to each slider that doesn't have a label in `SliderGrid` [#1888](https://github.com/MakieOrg/Makie.jl/pull/1888).

## v0.17

- **Breaking** Added `space` as a generic attribute to switch between data, pixel, relative and clip space for positions. `space` in text has been renamed to `markerspace` because of this. `Pixel` and `SceneSpace` are no longer valid inputs for `space` or `markerspace` [#1596](https://github.com/MakieOrg/Makie.jl/pull/1596).
- **Breaking** Deprecated `mouse_selection(scene)` for `pick(scene)`.
- **Breaking** Bumped `GridLayoutBase` version to `v0.7`, which introduced offset layouts. Now, indexing into row 0 doesn't create a new row 1, but a new row 0, so that all previous content positions stay the same. This makes building complex layouts order-independent [#1704](https://github.com/MakieOrg/Makie.jl/pull/1704).
- **Breaking** deprecate `to_colormap(cmap, ncolors)` in favor of `categorical_colors(cmap, ncolors)` and `resample_cmap(cmap, ncolors)` [#1901](https://github.com/MakieOrg/Makie.jl/pull/1901) [#1723](https://github.com/MakieOrg/Makie.jl/pull/1723).
- Added `empty!(fig)` and changed `empty!(scene)` to remove all child plots without detaching windows [#1818](https://github.com/MakieOrg/Makie.jl/pull/1818).
- Switched to erroring instead of warning for deprecated events `mousebuttons`, `keyboardbuttons` and `mousedrag`.
- `Layoutable` was renamed to `Block` and the infrastructure changed such that attributes are fixed fields and each block has its own `Scene` for better encapsulation [#1796](https://github.com/MakieOrg/Makie.jl/pull/1796).
- Added `SliderGrid` block which replaces the deprecated `labelslider!` and `labelslidergrid!` functions [#1796](https://github.com/MakieOrg/Makie.jl/pull/1796).
- The default anti-aliasing method can now be set in `CairoMakie.activate!` using the `antialias` keyword.  Available options are `CairoMakie.Cairo.ANTIALIAS_*` [#1875](https://github.com/MakieOrg/Makie.jl/pull/1875).
- Added ability to rasterize a plots in CairoMakie vector graphics if `plt.rasterize = true` or `plt.rasterize = scale::Int` [#1872](https://github.com/MakieOrg/Makie.jl/pull/1872).
- Fixed segfaults in `streamplot_impl` on Mac M1 [#1830](https://github.com/MakieOrg/Makie.jl/pull/1830).
- Set the [Cairo miter limit](https://www.cairographics.org/manual/cairo-cairo-t.html#cairo-set-miter-limit) to mimic GLMakie behaviour [#1844](https://github.com/MakieOrg/Makie.jl/pull/1844).
- Fixed a method ambiguity in `rotatedrect` [#1846](https://github.com/MakieOrg/Makie.jl/pull/1846).
- Allow weights in statistical recipes [#1816](https://github.com/MakieOrg/Makie.jl/pull/1816).
- Fixed manual cycling of plot attributes [#1873](https://github.com/MakieOrg/Makie.jl/pull/1873).
- Fixed type constraints in ticklabelalign attributes [#1882](https://github.com/MakieOrg/Makie.jl/pull/1882).

## v0.16.4

- Fixed WGLMakie performance bug and added option to set fps via `WGLMakie.activate!(fps=30)`.
- Implemented `nan_color`, `lowclip`, `highclip` for `image(::Matrix{Float})` in shader.
- Cleaned up mesh shader and implemented `nan_color`, `lowclip`, `highclip` for `mesh(m; color::Matrix{Float})` on the shader.
- Allowed `GLMakie.Buffer` `GLMakie.Sampler` to be used in `GeometryBasics.Mesh` to partially update parts of a mesh/texture and different interpolation and clamping modes for the texture.

## v0.16

- **Breaking** Removed `Node` alias [#1307](https://github.com/MakieOrg/Makie.jl/pull/1307), [#1393](https://github.com/MakieOrg/Makie.jl/pull/1393). To upgrade, simply replace all occurrences of `Node` with `Observable`.
- **Breaking** Cleaned up `Scene` type [#1192](https://github.com/MakieOrg/Makie.jl/pull/1192), [#1393](https://github.com/MakieOrg/Makie.jl/pull/1393). The `Scene()` constructor doesn't create any axes or limits anymore. All keywords like `raw`, `show_axis` have been removed. A scene now always works like it did when using the deprecated `raw=true`. All the high level functionality like showing an axis and adding a 3d camera has been moved to `LScene`. See the new `Scene` tutorial for more info: https://docs.makie.org/dev/tutorials/scenes/.
- **Breaking** Lights got moved to `Scene`, see the [lighting docs](https://docs.makie.org/stable/documentation/lighting) and [RPRMakie examples](https://docs.makie.org/stable/documentation/backends/rprmakie/).
- Added ECDF plot [#1310](https://github.com/MakieOrg/Makie.jl/pull/1310).
- Added Order Independent Transparency to GLMakie [#1418](https://github.com/MakieOrg/Makie.jl/pull/1418), [#1506](https://github.com/MakieOrg/Makie.jl/pull/1506). This type of transparency is now used with `transpareny = true`. The old transparency handling is available with `transparency = false`.
- Fixed blurry text in GLMakie and WGLMakie [#1494](https://github.com/MakieOrg/Makie.jl/pull/1494).
- Introduced a new experimental backend for ray tracing: [RPRMakie](https://docs.makie.org/stable/documentation/backends/rprmakie/).
- Added the `Cycled` type, which can be used to select the i-th value from the current cycler for a specific attribute [#1248](https://github.com/MakieOrg/Makie.jl/pull/1248).
- The plot function `scatterlines` now uses `color` as `markercolor` if `markercolor` is `automatic`. Also, cycling of the `color` attribute is enabled [#1463](https://github.com/MakieOrg/Makie.jl/pull/1463).
- Added the function `resize_to_layout!`, which allows to resize a `Figure` so that it contains its top `GridLayout` without additional whitespace or clipping [#1438](https://github.com/MakieOrg/Makie.jl/pull/1438).
- Cleaned up lighting in 3D contours and isosurfaces [#1434](https://github.com/MakieOrg/Makie.jl/pull/1434).
- Adjusted attributes of volumeslices to follow the normal structure [#1404](https://github.com/MakieOrg/Makie.jl/pull/1404). This allows you to adjust attributes like `colormap` without going through nested attributes.
- Added depth to 3D contours and isosurfaces [#1395](https://github.com/MakieOrg/Makie.jl/pull/1395), [#1393](https://github.com/MakieOrg/Makie.jl/pull/1393). This allows them to intersect correctly with other 3D objects.
- Restricted 3D scene camera to one scene [#1394](https://github.com/MakieOrg/Makie.jl/pull/1394), [#1393](https://github.com/MakieOrg/Makie.jl/pull/1393). This fixes issues with multiple scenes fighting over events consumed by the camera. You can select a scene by cleaning on it.
- Added depth shift attribute for GLMakie and WGLMakie [#1382](https://github.com/MakieOrg/Makie.jl/pull/1382), [#1393](https://github.com/MakieOrg/Makie.jl/pull/1393). This can be used to adjust render order similar to `overdraw`.
- Simplified automatic width computation in barplots [#1223](https://github.com/MakieOrg/Makie.jl/pull/1223), [#1393](https://github.com/MakieOrg/Makie.jl/pull/1393). If no `width` attribute is passed, the default width is computed as the minimum difference between consecutive `x` positions. Gap between bars are given by the (multiplicative) `gap` attribute. The actual bar width equals `width * (1 - gap)`.
- Added logical expressions for `ispressed` [#1222](https://github.com/MakieOrg/Makie.jl/pull/1222), [#1393](https://github.com/MakieOrg/Makie.jl/pull/1393). This moves a lot of control over hotkeys towards the user. With these changes one can now set a hotkey to trigger on any or no key, collections of keys and logical combinations of keys (i.e. "A is pressed and B is not pressed").
- Fixed issues with `Menu` render order [#1411](https://github.com/MakieOrg/Makie.jl/pull/1411).
- Added `label_rotation` to barplot [#1401](https://github.com/MakieOrg/Makie.jl/pull/1401).
- Fixed issue where `pixelcam!` does not remove controls from other cameras [#1504](https://github.com/MakieOrg/Makie.jl/pull/1504).
- Added conversion for OffsetArrays [#1260](https://github.com/MakieOrg/Makie.jl/pull/1260).
- The `qqplot` `qqline` options were changed to `:identity`, `:fit`, `:fitrobust` and `:none` (the default) [#1563](https://github.com/MakieOrg/Makie.jl/pull/1563). Fixed numeric error due to double computation of quantiles when fitting `qqline`. Deprecated `plot(q::QQPair)` method as it does not have enough information for correct `qqline` fit.

All other changes are collected [in this PR](https://github.com/MakieOrg/Makie.jl/pull/1521) and in the [release notes](https://github.com/MakieOrg/Makie.jl/releases/tag/v0.16.0).

## v0.15.3
- The functions `labelslidergrid!` and `labelslider!` now set fixed widths for the value column with a heuristic. It is possible now to pass `Formatting.format` format strings as format specifiers in addition to the previous functions.
- Fixed 2D arrow rotations in `streamplot` [#1352](https://github.com/MakieOrg/Makie.jl/pull/1352).

## v0.15.2
- Reenabled Julia 1.3 support.
- Use [MathTexEngine v0.2](https://github.com/Kolaru/MathTeXEngine.jl/releases/tag/v0.2.0).
- Depend on new GeometryBasics, which changes all the Vec/Point/Quaternion/RGB/RGBA - f0 aliases to just f. For example, `Vec2f0` is changed to `Vec2f`. Old aliases are still exported, but deprecated and will be removed in the next breaking release. For more details and an upgrade script, visit [GeometryBasics#97](https://github.com/JuliaGeometry/GeometryBasics.jl/pull/97).
- Added `hspan!` and `vspan!` functions [#1264](https://github.com/MakieOrg/Makie.jl/pull/1264).

## v0.15.1
- Switched documentation framework to Franklin.jl.
- Added a specialization for `volumeslices` to DataInspector.
- Fixed 1 element `hist` [#1238](https://github.com/MakieOrg/Makie.jl/pull/1238) and make it easier to move `hist` [#1150](https://github.com/MakieOrg/Makie.jl/pull/1150).

## v0.15.0

- `LaTeXString`s can now be used as input to `text` and therefore as labels for `Axis`, `Legend`, or other comparable objects. Mathematical expressions are typeset using [MathTeXEngine.jl](https://github.com/Kolaru/MathTeXEngine.jl) which offers a fast approximation of LaTeX typesetting [#1022](https://github.com/MakieOrg/Makie.jl/pull/1022).
- Added `Symlog10` and `pseudolog10` axis scales for log scale approximations that work with zero and negative values [#1109](https://github.com/MakieOrg/Makie.jl/pull/1109).
- Colorbar limits can now be passed as the attribute `colorrange` similar to plots [#1066](https://github.com/MakieOrg/Makie.jl/pull/1066).
- Added the option to pass three vectors to heatmaps and other plots using `SurfaceLike` conversion [#1101](https://github.com/MakieOrg/Makie.jl/pull/1101).
- Added `stairs` plot recipe [#1086](https://github.com/MakieOrg/Makie.jl/pull/1086).
- **Breaking** Removed `FigurePosition` and `FigureSubposition` types. Indexing into a `Figure` like `fig[1, 1]` now returns `GridPosition` and `GridSubposition` structs, which can be used in the same way as the types they replace. Because of an underlying change in `GridLayoutBase.jl`, it is now possible to do `Axis(gl[1, 1])` where `gl` is a `GridLayout` that is a sublayout of a `Figure`'s top layout [#1075](https://github.com/MakieOrg/Makie.jl/pull/1075).
- Bar plots and histograms have a new option for adding text labels [#1069](https://github.com/MakieOrg/Makie.jl/pull/1069).
- It is now possible to specify one `linewidth` value per segment in `linesegments` [#992](https://github.com/MakieOrg/Makie.jl/pull/992).
- Added a new 3d camera that allows for better camera movements using keyboard and mouse [#1024](https://github.com/MakieOrg/Makie.jl/pull/1024).
- Fixed the application of scale transformations to `surface` [#1070](https://github.com/MakieOrg/Makie.jl/pull/1070).
- Added an option to set a custom callback function for the `RectangleZoom` axis interaction to enable other use cases than zooming [#1104](https://github.com/MakieOrg/Makie.jl/pull/1104).
- Fixed rendering of `heatmap`s with one or more reversed ranges in CairoMakie, as in `heatmap(1:10, 10:-1:1, rand(10, 10))` [#1100](https://github.com/MakieOrg/Makie.jl/pull/1100).
- Fixed volume slice recipe and added docs for it [#1123](https://github.com/MakieOrg/Makie.jl/pull/1123).<|MERGE_RESOLUTION|>--- conflicted
+++ resolved
@@ -2,11 +2,8 @@
 
 ## master
 
-<<<<<<< HEAD
 - DataInspector Fixes: Fixed depth order, positional labels being in transformed space and `:inspector_clear` not getting called when moving from one plot to another. [#3454](https://github.com/MakieOrg/Makie.jl/pull/3454)
-=======
 - Fixed bug in GLMakie where the update from a (i, j) sized GPU buffer to a (j, i) sized buffer would fail [#3456](https://github.com/MakieOrg/Makie.jl/pull/3456).
->>>>>>> b0158892
 
 ## 0.20.2
 
