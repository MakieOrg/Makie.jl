# News

## master
- Fix grouping of a zero-height bar in `barplot`. Now a zero-height bar shares the same properties of the previous bar, and if the bar is the first one, its height is treated as positive if and only if there exists a bar of positive height or all bars are zero-height. [#3058](https://github.com/MakieOrg/Makie.jl/pull/3058)
- Fixed a bug where Axis still consumes scroll events when interactions are disabled [#3272](https://github.com/MakieOrg/Makie.jl/pull/3272)
<<<<<<< HEAD
- Added `cornerradius` attribute to `Box` for rounded corners [#3308](https://github.com/MakieOrg/Makie.jl/pull/3308).
=======
- Upgrades `StableHashTraits` from 1.0 to 1.1
>>>>>>> c388144f

## v0.19.11

- Setup automatic colorbars for volumeslices [#3253](https://github.com/MakieOrg/Makie.jl/pull/3253).
- Colorbar for arrows [#3275](https://github.com/MakieOrg/Makie.jl/pull/3275).
- Small bugfixes [#3275](https://github.com/MakieOrg/Makie.jl/pull/3275).

## v0.19.10

- Fix bugs with Colorbar in recipes, add new API for creating a recipe colorbar and introduce experimental support for Categorical colormaps [#3090](https://github.com/MakieOrg/Makie.jl/pull/3090).
- Add experimental Datashader implementation [#2883](https://github.com/MakieOrg/Makie.jl/pull/2883).
- [Breaking] Changed the default order Polar arguments to (theta, r). [#3154](https://github.com/MakieOrg/Makie.jl/pull/3154)
- General improvements to `PolarAxis`: full rlimtis & thetalimits, more controls and visual tweaks. See pr for more details.[#3154](https://github.com/MakieOrg/Makie.jl/pull/3154)

## v0.19.9

- Allow arbitrary reversible scale functions through `ReversibleScale`.
- Deprecated `linestyle=vector_of_gaps` in favor of `linestyle=Linestyle(vector_of_gaps)` [3135](https://github.com/MakieOrg/Makie.jl/pull/3135), [3193](https://github.com/MakieOrg/Makie.jl/pull/3193).
- Fixed some errors around dynamic changes of `ax.xscale` or `ax.yscale` [#3084](https://github.com/MakieOrg/Makie.jl/pull/3084)
- Improved Barplot Label Alignment [#3160](https://github.com/MakieOrg/Makie.jl/issues/3160).
- Fixed regression in determining axis limits [#3179](https://github.com/MakieOrg/Makie.jl/pull/3179)
- Added a theme `theme_latexfonts` that uses the latex font family as default fonts [#3147](https://github.com/MakieOrg/Makie.jl/pull/3147).
- Upgrades `StableHashTraits` from 0.3 to 1.0

## v0.19.8

- Improved CairoMakie rendering of `lines` with repeating colors in an array [#3141](https://github.com/MakieOrg/Makie.jl/pull/3141).
- Added `strokecolormap` to poly. [#3145](https://github.com/MakieOrg/Makie.jl/pull/3145)
- Added `xreversed`, `yreversed` and `zreversed` attributes to `Axis3` [#3138](https://github.com/MakieOrg/Makie.jl/pull/3138).
- Fixed incorrect placement of contourlabels with transform functions [#3083](https://github.com/MakieOrg/Makie.jl/pull/3083)
- Fixed automatic normal generation for meshes with shading and no normals [#3041](https://github.com/MakieOrg/Makie.jl/pull/3041).
- Added the `triplot` and `voronoiplot` recipes from DelaunayTriangulation.jl [#3102](https://github.com/MakieOrg/Makie.jl/pull/3102), [#3159](https://github.com/MakieOrg/Makie.jl/pull/3159).

## v0.19.7

- Allow arbitrary functions to color `streamplot` lines by passing a `Function` to `color`.  This must accept `Point` of the appropriate dimension and return a `Point`, `Vec`, or other arraylike object [#2002](https://github.com/MakieOrg/Makie.jl/pull/2002).
- `arrows` can now take input of the form `x::AbstractVector, y::AbstractVector, [z::AbstractVector,] f::Function`, where `f` must return a `VecTypes` of the appropriate dimension [#2597](https://github.com/MakieOrg/Makie.jl/pull/2597).
- Exported colorbuffer, and added `colorbuffer(axis::Axis; include_decorations=false, colorbuffer_kws...)`, to get an image of an axis with or without decorations [#3078](https://github.com/MakieOrg/Makie.jl/pull/3078).
- Fixed an issue where the `linestyle` of some polys was not applied to the stroke in CairoMakie. [#2604](https://github.com/MakieOrg/Makie.jl/pull/2604)
- Add `colorscale = identity` to any plotting function using a colormap. This works with any scaling function like `log10`, `sqrt` etc. Consequently, `scale` for `hexbin` is replaced with `colorscale` [#2900](https://github.com/MakieOrg/Makie.jl/pull/2900).
- Add `alpha=1.0` argument to all basic plots, which supports independently adding an alpha component to colormaps and colors. Multiple alphas like in `plot(alpha=0.2, color=RGBAf(1, 0, 0, 0.5))`, will get multiplied [#2900](https://github.com/MakieOrg/Makie.jl/pull/2900).
- `hexbin` now supports any per-observation weights which StatsBase respects - `<: StatsBase.AbstractWeights`, `Vector{Real}`, or `nothing` (the default). [#2804](https://github.com/MakieOrg/Makie.jl/pulls/2804)
- Added a new Axis type, `PolarAxis`, which is an axis with a polar projection.  Input is in `(r, theta)` coordinates and is transformed to `(x, y)` coordinates using the standard polar-to-cartesian transformation.
  Generally, its attributes are very similar to the usual `Axis` attributes, but `x` is replaced by `r` and `y` by `θ`.
  It also inherits from the theme of `Axis` in this manner, so should work seamlessly with Makie themes [#2990](https://github.com/MakieOrg/Makie.jl/pull/2990).
- `inherit` now has a new signature `inherit(scene, attrs::NTuple{N, Symbol}, default_value)`, allowing recipe authors to access nested attributes when trying to inherit from the parent Scene.
  For example, one could inherit from `scene.Axis.yticks` by `inherit(scene, (:Axis, :yticks), $default_value)` [#2990](https://github.com/MakieOrg/Makie.jl/pull/2990).
- Fixed incorrect rendering of 3D heatmaps [#2959](https://github.com/MakieOrg/Makie.jl/pull/2959)
- Deprecated `flatten_plots` in favor of `collect_atomic_plots`. Using the new `collect_atomic_plots` fixed a bug in CairoMakie where the z-level of plots within recipes was not respected. [#2793](https://github.com/MakieOrg/Makie.jl/pull/2793)
- Fixed incorrect line depth in GLMakie [#2843](https://github.com/MakieOrg/Makie.jl/pull/2843)
- Fixed incorrect line alpha in dense lines in GLMakie [#2843](https://github.com/MakieOrg/Makie.jl/pull/2843)
- Fixed DataInspector interaction with transformations [#3002](https://github.com/MakieOrg/Makie.jl/pull/3002)
- Added option `WGLMakie.activate!(resize_to_body=true)`, to make plots resize to the VSCode plotpane. Resizes to the HTML body element, so may work outside VSCode [#3044](https://github.com/MakieOrg/Makie.jl/pull/3044), [#3042](https://github.com/MakieOrg/Makie.jl/pull/3042).
- Fixed DataInspector interaction with transformations [#3002](https://github.com/MakieOrg/Makie.jl/pull/3002).
- Fix incomplete stroke with some Bezier markers in CairoMakie and blurry strokes in GLMakie [#2961](https://github.com/MakieOrg/Makie.jl/pull/2961)
- Added the ability to use custom triangulations from DelaunayTriangulation.jl [#2896](https://github.com/MakieOrg/Makie.jl/pull/2896).
- Adjusted scaling of scatter/text stroke, glow and anti-aliasing width under non-uniform 2D scaling (Vec2f markersize/fontsize) in GLMakie [#2950](https://github.com/MakieOrg/Makie.jl/pull/2950).
- Scaled `errorbar` whiskers and `bracket` correctly with transformations [#3012](https://github.com/MakieOrg/Makie.jl/pull/3012).
- Updated `bracket` when the screen is resized or transformations change [#3012](https://github.com/MakieOrg/Makie.jl/pull/3012).

## v0.19.6

- Fixed broken AA for lines with strongly varying linewidth [#2953](https://github.com/MakieOrg/Makie.jl/pull/2953).
- Fixed WGLMakie JS popup [#2976](https://github.com/MakieOrg/Makie.jl/pull/2976).
- Fixed `legendelements` when children have no elements [#2982](https://github.com/MakieOrg/Makie.jl/pull/2982).
- Bumped compat for StatsBase to 0.34 [#2915](https://github.com/MakieOrg/Makie.jl/pull/2915).
- Improved thread safety [#2840](https://github.com/MakieOrg/Makie.jl/pull/2840).

## v0.19.5

- Added `loop` option for GIF outputs when recording videos with `record` [#2891](https://github.com/MakieOrg/Makie.jl/pull/2891).
- Fixed line rendering issues in GLMakie [#2843](https://github.com/MakieOrg/Makie.jl/pull/2843).
- Fixed incorrect line alpha in dense lines in GLMakie [#2843](https://github.com/MakieOrg/Makie.jl/pull/2843).
- Changed `scene.clear` to an observable and made changes in `Scene` Observables trigger renders in GLMakie [#2929](https://github.com/MakieOrg/Makie.jl/pull/2929).
- Added contour labels [#2496](https://github.com/MakieOrg/Makie.jl/pull/2496).
- Allowed rich text to be used in Legends [#2902](https://github.com/MakieOrg/Makie.jl/pull/2902).
- Added more support for zero length Geometries [#2917](https://github.com/MakieOrg/Makie.jl/pull/2917).
- Made CairoMakie drawing for polygons with holes order independent [#2918](https://github.com/MakieOrg/Makie.jl/pull/2918).
- Fixes for `Makie.inline!()`, allowing now for `Makie.inline!(automatic)` (default), which is better at automatically opening a window/ inlining a plot into plotpane when needed [#2919](https://github.com/MakieOrg/Makie.jl/pull/2919) [#2937](https://github.com/MakieOrg/Makie.jl/pull/2937).
- Block/Axis doc improvements [#2940](https://github.com/MakieOrg/Makie.jl/pull/2940) [#2932](https://github.com/MakieOrg/Makie.jl/pull/2932) [#2894](https://github.com/MakieOrg/Makie.jl/pull/2894).

## v0.19.4

- Added export of `hidezdecorations!` from MakieLayout [#2821](https://github.com/MakieOrg/Makie.jl/pull/2821).
- Fixed an issue with GLMakie lines becoming discontinuous [#2828](https://github.com/MakieOrg/Makie.jl/pull/2828).

## v0.19.3
- Added the `stephist` plotting function [#2408](https://github.com/JuliaPlots/Makie.jl/pull/2408).
- Added the `brackets` plotting function [#2356](https://github.com/MakieOrg/Makie.jl/pull/2356).
- Fixed an issue where `poly` plots with `Vector{<: MultiPolygon}` inputs with per-polygon color were mistakenly rendered as meshes using CairoMakie [#2590](https://github.com/MakieOrg/Makie.jl/pulls/2478).
- Fixed a small typo which caused an error in the `Stepper` constructor [#2600](https://github.com/MakieOrg/Makie.jl/pulls/2478).
- Improve cleanup on block deletion [#2614](https://github.com/MakieOrg/Makie.jl/pull/2614)
- Add `menu.scroll_speed` and increase default speed for non-apple [#2616](https://github.com/MakieOrg/Makie.jl/pull/2616).
- Fixed rectangle zoom for nonlinear axes [#2674](https://github.com/MakieOrg/Makie.jl/pull/2674)
- Cleaned up linestyles in GLMakie (Fixing artifacting, spacing/size, anti-aliasing) [#2666](https://github.com/MakieOrg/Makie.jl/pull/2666).
- Fixed issue with scatterlines only accepting concrete color types as `markercolor` [#2691](https://github.com/MakieOrg/Makie.jl/pull/2691).
- Fixed an accidental issue where `LaTeXStrings` were not typeset correctly in `Axis3` [#2558](https://github.com/MakieOrg/Makie.jl/pull/2588).
- Fixed a bug where line segments in `text(lstr::LaTeXString)` were ignoring offsets [#2668](https://github.com/MakieOrg/Makie.jl/pull/2668).
- Fixed a bug where the `arrows` recipe accidentally called a `Bool` when `normalize = true` [#2740](https://github.com/MakieOrg/Makie.jl/pull/2740).
- Re-exported the `@colorant_str` (`colorant"..."`) macro from Colors.jl [#2726](https://github.com/MakieOrg/Makie.jl/pull/2726).
- Speedup heatmaps in WGLMakie. [#2647](https://github.com/MakieOrg/Makie.jl/pull/2647)
- Fix slow `data_limits` for recipes, which made plotting lots of data with recipes much slower [#2770](https://github.com/MakieOrg/Makie.jl/pull/2770).

## v0.19.1

- Add `show_data` method for `band` which shows the min and max values of the band at the x position of the cursor [#2497](https://github.com/MakieOrg/Makie.jl/pull/2497).
- Added `xlabelrotation`, `ylabelrotation` (`Axis`) and `labelrotation` (`Colorbar`) [#2478](https://github.com/MakieOrg/Makie.jl/pull/2478).
- Fixed forced rasterization in CairoMakie svg files when polygons with colors specified as (color, alpha) tuples were used [#2535](https://github.com/MakieOrg/Makie.jl/pull/2535).
- Do less copies of Observables in Attributes + plot pipeline [#2443](https://github.com/MakieOrg/Makie.jl/pull/2443).
- Add Search Page and tweak Result Ordering [#2474](https://github.com/MakieOrg/Makie.jl/pull/2474).
- Remove all global attributes from TextureAtlas implementation and fix julia#master [#2498](https://github.com/MakieOrg/Makie.jl/pull/2498).
- Use new JSServe, implement WGLMakie picking, improve performance and fix lots of WGLMakie bugs [#2428](https://github.com/MakieOrg/Makie.jl/pull/2428).

## v0.19.0

- **Breaking** The attribute `textsize` has been removed everywhere in favor of the attribute `fontsize` which had also been in use.
  To migrate, search and replace all uses of `textsize` to `fontsize` [#2387](https://github.com/MakieOrg/Makie.jl/pull/2387).
- Added rich text which allows to more easily use superscripts and subscripts as well as differing colors, fonts, fontsizes, etc. for parts of a given text [#2321](https://github.com/MakieOrg/Makie.jl/pull/2321).

## v0.18.4

- Added the `waterfall` plotting function [#2416](https://github.com/JuliaPlots/Makie.jl/pull/2416).
- Add support for `AbstractPattern` in `WGLMakie` [#2432](https://github.com/MakieOrg/Makie.jl/pull/2432).
- Broadcast replaces deprecated method for quantile [#2430](https://github.com/MakieOrg/Makie.jl/pull/2430).
- Fix CairoMakie's screen re-using [#2440](https://github.com/MakieOrg/Makie.jl/pull/2440).
- Fix repeated rendering with invisible objects [#2437](https://github.com/MakieOrg/Makie.jl/pull/2437).
- Fix hvlines for GLMakie [#2446](https://github.com/MakieOrg/Makie.jl/pull/2446).

## v0.18.3

- Add `render_on_demand` flag for `GLMakie.Screen`. Setting this to `true` will skip rendering until plots get updated. This is the new default [#2336](https://github.com/MakieOrg/Makie.jl/pull/2336), [#2397](https://github.com/MakieOrg/Makie.jl/pull/2397).
- Clean up OpenGL state handling in GLMakie [#2397](https://github.com/MakieOrg/Makie.jl/pull/2397).
- Fix salting [#2407](https://github.com/MakieOrg/Makie.jl/pull/2407).
- Fixes for [GtkMakie](https://github.com/jwahlstrand/GtkMakie.jl) [#2418](https://github.com/MakieOrg/Makie.jl/pull/2418).

## v0.18.2

- Fix Axis3 tick flipping with negative azimuth [#2364](https://github.com/MakieOrg/Makie.jl/pull/2364).
- Fix empty!(fig) and empty!(ax) [#2374](https://github.com/MakieOrg/Makie.jl/pull/2374), [#2375](https://github.com/MakieOrg/Makie.jl/pull/2375).
- Remove stencil buffer [#2389](https://github.com/MakieOrg/Makie.jl/pull/2389).
- Move Arrows and Wireframe to MakieCore [#2384](https://github.com/MakieOrg/Makie.jl/pull/2384).
- Skip legend entry if label is nothing [#2350](https://github.com/MakieOrg/Makie.jl/pull/2350).

## v0.18.1

- fix heatmap interpolation [#2343](https://github.com/MakieOrg/Makie.jl/pull/2343).
- move poly to MakieCore [#2334](https://github.com/MakieOrg/Makie.jl/pull/2334)
- Fix picking warning and update_axis_camera [#2352](https://github.com/MakieOrg/Makie.jl/pull/2352).
- bring back inline!, to not open a window in VSCode repl [#2353](https://github.com/MakieOrg/Makie.jl/pull/2353).

## v0.18

- **Breaking** Added `BezierPath` which can be constructed from SVG like command list, SVG string or from a `Polygon`.
  Added ability to use `BezierPath` and `Polgyon` as scatter markers.
  Replaced default symbol markers like `:cross` which converted to characters before with more precise `BezierPaths` and adjusted default markersize to 12.
  **Deprecated** using `String` to specify multiple char markers (`scatter(1:4, marker="abcd")`).
  **Deprecated** concrete geometries as markers like `Circle(Point2f(0), 1.5)` in favor of using the type like `Circle` for dispatch to special backend methods.
  Added single image marker support to WGLMakie [#979](https://github.com/MakieOrg/Makie.jl/pull/979).
- **Breaking** Refactored `display`, `record`, `colorbuffer` and `screens` to be faster and more consistent [#2306](https://github.com/MakieOrg/Makie.jl/pull/2306#issuecomment-1275918061).
- **Breaking** Refactored `DataInspector` to use `tooltip`. This results in changes in the attributes of DataInspector. Added `inspector_label`, `inspector_hover` and `inspector_clear` as optional attributes [#2095](https://github.com/JuliaPlots/Makie.jl/pull/2095).
- Added the `hexbin` plotting function [#2201](https://github.com/JuliaPlots/Makie.jl/pull/2201).
- Added the `tricontourf` plotting function [#2226](https://github.com/JuliaPlots/Makie.jl/pull/2226).
- Fixed per character attributes in text [#2244](https://github.com/JuliaPlots/Makie.jl/pull/2244).
- Allowed `CairoMakie` to render `scatter` with images as markers [#2080](https://github.com/MakieOrg/Makie.jl/pull/2080).
- Reworked text drawing and added ability to draw special characters via glyph indices in order to draw more LaTeX math characters with MathTeXEngine v0.5 [#2139](https://github.com/MakieOrg/Makie.jl/pull/2139).
- Allowed text to be copy/pasted into `Textbox` [#2281](https://github.com/MakieOrg/Makie.jl/pull/2281)
- Fixed updates for multiple meshes [#2277](https://github.com/MakieOrg/Makie.jl/pull/2277).
- Fixed broadcasting for linewidth, lengthscale & arrowsize in `arrow` recipe [#2273](https://github.com/MakieOrg/Makie.jl/pull/2273).
- Made GLMakie relocatable [#2282](https://github.com/MakieOrg/Makie.jl/pull/2282).
- Fixed changing input types in plot arguments [#2297](https://github.com/MakieOrg/Makie.jl/pull/2297).
- Better performance for Menus and fix clicks on items [#2299](https://github.com/MakieOrg/Makie.jl/pull/2299).
- Fixed CairoMakie bitmaps with transparency by using premultiplied ARGB surfaces [#2304](https://github.com/MakieOrg/Makie.jl/pull/2304).
- Fixed hiding of `Scene`s by setting `scene.visible[] = false` [#2317](https://github.com/MakieOrg/Makie.jl/pull/2317).
- `Axis` now accepts a `Tuple{Bool, Bool}` for `xtrimspine` and `ytrimspine` to trim only one end of the spine [#2171](https://github.com/JuliaPlots/Makie.jl/pull/2171).

## v0.17.13

- Fixed boundingboxes [#2184](https://github.com/MakieOrg/Makie.jl/pull/2184).
- Fixed highclip/lowclip in meshscatter, poly, contourf, barplot [#2183](https://github.com/MakieOrg/Makie.jl/pull/2183).
- Fixed gridline updates [#2196](https://github.com/MakieOrg/Makie.jl/pull/2196).
- Fixed glDisablei argument order, which crashed some Intel drivers.

## v0.17.12

- Fixed stackoverflow in show [#2167](https://github.com/MakieOrg/Makie.jl/pull/2167).

## v0.17.11

- `rainclouds`(!) now supports `violin_limits` keyword argument, serving the same.
role as `datalimits` in `violin` [#2137](https://github.com/MakieOrg/Makie.jl/pull/2137).
- Fixed an issue where nonzero `strokewidth` results in a thin outline of the wrong color if `color` and `strokecolor` didn't match and weren't transparent. [#2096](https://github.com/MakieOrg/Makie.jl/pull/2096).
- Improved performance around Axis(3) limits [#2115](https://github.com/MakieOrg/Makie.jl/pull/2115).
- Cleaned up stroke artifacts in scatter and text [#2096](https://github.com/MakieOrg/Makie.jl/pull/2096).
- Compile time improvements [#2153](https://github.com/MakieOrg/Makie.jl/pull/2153).
- Mesh and Surface now interpolate between values instead of interpolating between colors for WGLMakie + GLMakie [#2097](https://github.com/MakieOrg/Makie.jl/pull/2097).

## v0.17.10

- Bumped compatibility bound of `GridLayoutBase.jl` to `v0.9.0` which fixed a regression with `Mixed` and `Outside` alignmodes in nested `GridLayout`s [#2135](https://github.com/MakieOrg/Makie.jl/pull/2135).

## v0.17.9

- Patterns (`Makie.AbstractPattern`) are now supported by `CairoMakie` in `poly` plots that don't involve `mesh`, such as `bar` and `poly` [#2106](https://github.com/MakieOrg/Makie.jl/pull/2106/).
- Fixed regression where `Block` alignments could not be specified as numbers anymore [#2108](https://github.com/MakieOrg/Makie.jl/pull/2108).
- Added the option to show mirrored ticks on the other side of an Axis using the attributes `xticksmirrored` and `yticksmirrored` [#2105](https://github.com/MakieOrg/Makie.jl/pull/2105).
- Fixed a bug where a set of `Axis` wouldn't be correctly linked together if they were only linked in pairs instead of all at the same time [#2116](https://github.com/MakieOrg/Makie.jl/pull/2116).

## v0.17.7

- Improved `Menu` performance, now it should be much harder to reach the boundary of 255 scenes in GLMakie. `Menu` also takes a `default` keyword argument now and can be scrolled if there is too little space available.

## v0.17.6

- **EXPERIMENTAL**: Added support for multiple windows in GLMakie through `display(GLMakie.Screen(), figure_or_scene)` [#1771](https://github.com/MakieOrg/Makie.jl/pull/1771).
- Added support for RGB matrices in `heatmap` with GLMakie [#2036](https://github.com/MakieOrg/Makie.jl/pull/2036)
- `Textbox` doesn't defocus anymore on trying to submit invalid input [#2041](https://github.com/MakieOrg/Makie.jl/pull/2041).
- `text` now takes the position as the first argument(s) like `scatter` and most other plotting functions, it is invoked `text(x, y, [z], text = "text")`. Because it is now of conversion type `PointBased`, the positions can be given in all the usual different ways which are implemented as conversion methods. All old invocation styles such as `text("text", position = Point(x, y))` still work to maintain backwards compatibility [#2020](https://github.com/MakieOrg/Makie.jl/pull/2020).

## v0.17.5

- Fixed a regression with `linkaxes!` [#2039](https://github.com/MakieOrg/Makie.jl/pull/2039).

## v0.17.4

- The functions `hlines!`, `vlines!`, `hspan!`, `vspan!` and `abline!` were reimplemented as recipes. This allows using them without an `Axis` argument in first position and also as visuals in AlgebraOfGraphics.jl. Also, `abline!` is now called `ablines!` for consistency, `abline!` is still exported but deprecated and will be removed in the future. [#2023](https://github.com/MakieOrg/Makie.jl/pulls/2023).
- Added `rainclouds` and `rainclouds!` [#1725](https://github.com/MakieOrg/Makie.jl/pull/1725).
- Improve CairoMakie performance [#1964](https://github.com/MakieOrg/Makie.jl/pull/1964) [#1981](https://github.com/MakieOrg/Makie.jl/pull/1981).
- Interpolate colormap correctly [#1973](https://github.com/MakieOrg/Makie.jl/pull/1973).
- Fix picking [#1993](https://github.com/MakieOrg/Makie.jl/pull/1993).
- Improve compile time latency [#1968](https://github.com/MakieOrg/Makie.jl/pull/1968) [#2000](https://github.com/MakieOrg/Makie.jl/pull/2000).
- Fix multi poly with rects [#1999](https://github.com/MakieOrg/Makie.jl/pull/1999).
- Respect scale and nonlinear values in PlotUtils cgrads [#1979](https://github.com/MakieOrg/Makie.jl/pull/1979).
- Fix CairoMakie heatmap filtering [#1828](https://github.com/MakieOrg/Makie.jl/pull/1828).
- Remove GLVisualize and MakieLayout module [#2007](https://github.com/MakieOrg/Makie.jl/pull/2007) [#2008](https://github.com/MakieOrg/Makie.jl/pull/2008).
- Add linestyle and default to extrema(z) for contour, remove bitrotten fillrange [#2008](https://github.com/MakieOrg/Makie.jl/pull/2008).

## v0.17.3

- Switched to `MathTeXEngine v0.4`, which improves the look of LaTeXStrings [#1952](https://github.com/MakieOrg/Makie.jl/pull/1952).
- Added subtitle capability to `Axis` [#1859](https://github.com/MakieOrg/Makie.jl/pull/1859).
- Fixed a bug where scaled colormaps constructed using `Makie.cgrad` were not interpreted correctly.

## v0.17.2

- Changed the default font from `Dejavu Sans` to `TeX Gyre Heros Makie` which is the same as `TeX Gyre Heros` with slightly decreased descenders and ascenders. Decreasing those metrics reduced unnecessary whitespace and alignment issues. Four fonts in total were added, the styles Regular, Bold, Italic and Bold Italic. Also changed `Axis`, `Axis3` and `Legend` attributes `titlefont` to `TeX Gyre Heros Makie Bold` in order to separate it better from axis labels in multifacet arrangements [#1897](https://github.com/MakieOrg/Makie.jl/pull/1897).

## v0.17.1

- Added word wrapping. In `Label`, `word_wrap = true` causes it to use the suggested width and wrap text to fit. In `text`, `word_wrap_width > 0` can be used to set a pixel unit line width. Any word (anything between two spaces without a newline) that goes beyond this width gets a newline inserted before it [#1819](https://github.com/MakieOrg/Makie.jl/pull/1819).
- Improved `Axis3`'s interactive performance [#1835](https://github.com/MakieOrg/Makie.jl/pull/1835).
- Fixed errors in GLMakie's `scatter` implementation when markers are given as images. [#1917](https://github.com/MakieOrg/Makie.jl/pull/1917).
- Removed some method ambiguities introduced in v0.17 [#1922](https://github.com/MakieOrg/Makie.jl/pull/1922).
- Add an empty default label, `""`, to each slider that doesn't have a label in `SliderGrid` [#1888](https://github.com/MakieOrg/Makie.jl/pull/1888).

## v0.17

- **Breaking** Added `space` as a generic attribute to switch between data, pixel, relative and clip space for positions. `space` in text has been renamed to `markerspace` because of this. `Pixel` and `SceneSpace` are no longer valid inputs for `space` or `markerspace` [#1596](https://github.com/MakieOrg/Makie.jl/pull/1596).
- **Breaking** Deprecated `mouse_selection(scene)` for `pick(scene)`.
- **Breaking** Bumped `GridLayoutBase` version to `v0.7`, which introduced offset layouts. Now, indexing into row 0 doesn't create a new row 1, but a new row 0, so that all previous content positions stay the same. This makes building complex layouts order-independent [#1704](https://github.com/MakieOrg/Makie.jl/pull/1704).
- **Breaking** deprecate `to_colormap(cmap, ncolors)` in favor of `categorical_colors(cmap, ncolors)` and `resample_cmap(cmap, ncolors)` [#1901](https://github.com/MakieOrg/Makie.jl/pull/1901) [#1723](https://github.com/MakieOrg/Makie.jl/pull/1723).
- Added `empty!(fig)` and changed `empty!(scene)` to remove all child plots without detaching windows [#1818](https://github.com/MakieOrg/Makie.jl/pull/1818).
- Switched to erroring instead of warning for deprecated events `mousebuttons`, `keyboardbuttons` and `mousedrag`.
- `Layoutable` was renamed to `Block` and the infrastructure changed such that attributes are fixed fields and each block has its own `Scene` for better encapsulation [#1796](https://github.com/MakieOrg/Makie.jl/pull/1796).
- Added `SliderGrid` block which replaces the deprecated `labelslider!` and `labelslidergrid!` functions [#1796](https://github.com/MakieOrg/Makie.jl/pull/1796).
- The default anti-aliasing method can now be set in `CairoMakie.activate!` using the `antialias` keyword.  Available options are `CairoMakie.Cairo.ANTIALIAS_*` [#1875](https://github.com/MakieOrg/Makie.jl/pull/1875).
- Added ability to rasterize a plots in CairoMakie vector graphics if `plt.rasterize = true` or `plt.rasterize = scale::Int` [#1872](https://github.com/MakieOrg/Makie.jl/pull/1872).
- Fixed segfaults in `streamplot_impl` on Mac M1 [#1830](https://github.com/MakieOrg/Makie.jl/pull/1830).
- Set the [Cairo miter limit](https://www.cairographics.org/manual/cairo-cairo-t.html#cairo-set-miter-limit) to mimic GLMakie behaviour [#1844](https://github.com/MakieOrg/Makie.jl/pull/1844).
- Fixed a method ambiguity in `rotatedrect` [#1846](https://github.com/MakieOrg/Makie.jl/pull/1846).
- Allow weights in statistical recipes [#1816](https://github.com/MakieOrg/Makie.jl/pull/1816).
- Fixed manual cycling of plot attributes [#1873](https://github.com/MakieOrg/Makie.jl/pull/1873).
- Fixed type constraints in ticklabelalign attributes [#1882](https://github.com/MakieOrg/Makie.jl/pull/1882).

## v0.16.4

- Fixed WGLMakie performance bug and added option to set fps via `WGLMakie.activate!(fps=30)`.
- Implemented `nan_color`, `lowclip`, `highclip` for `image(::Matrix{Float})` in shader.
- Cleaned up mesh shader and implemented `nan_color`, `lowclip`, `highclip` for `mesh(m; color::Matrix{Float})` on the shader.
- Allowed `GLMakie.Buffer` `GLMakie.Sampler` to be used in `GeometryBasics.Mesh` to partially update parts of a mesh/texture and different interpolation and clamping modes for the texture.

## v0.16

- **Breaking** Removed `Node` alias [#1307](https://github.com/MakieOrg/Makie.jl/pull/1307), [#1393](https://github.com/MakieOrg/Makie.jl/pull/1393). To upgrade, simply replace all occurrences of `Node` with `Observable`.
- **Breaking** Cleaned up `Scene` type [#1192](https://github.com/MakieOrg/Makie.jl/pull/1192), [#1393](https://github.com/MakieOrg/Makie.jl/pull/1393). The `Scene()` constructor doesn't create any axes or limits anymore. All keywords like `raw`, `show_axis` have been removed. A scene now always works like it did when using the deprecated `raw=true`. All the high level functionality like showing an axis and adding a 3d camera has been moved to `LScene`. See the new `Scene` tutorial for more info: https://docs.makie.org/dev/tutorials/scenes/.
- **Breaking** Lights got moved to `Scene`, see the [lighting docs](https://docs.makie.org/stable/documentation/lighting) and [RPRMakie examples](https://docs.makie.org/stable/documentation/backends/rprmakie/).
- Added ECDF plot [#1310](https://github.com/MakieOrg/Makie.jl/pull/1310).
- Added Order Independent Transparency to GLMakie [#1418](https://github.com/MakieOrg/Makie.jl/pull/1418), [#1506](https://github.com/MakieOrg/Makie.jl/pull/1506). This type of transparency is now used with `transpareny = true`. The old transparency handling is available with `transparency = false`.
- Fixed blurry text in GLMakie and WGLMakie [#1494](https://github.com/MakieOrg/Makie.jl/pull/1494).
- Introduced a new experimental backend for ray tracing: [RPRMakie](https://docs.makie.org/stable/documentation/backends/rprmakie/).
- Added the `Cycled` type, which can be used to select the i-th value from the current cycler for a specific attribute [#1248](https://github.com/MakieOrg/Makie.jl/pull/1248).
- The plot function `scatterlines` now uses `color` as `markercolor` if `markercolor` is `automatic`. Also, cycling of the `color` attribute is enabled [#1463](https://github.com/MakieOrg/Makie.jl/pull/1463).
- Added the function `resize_to_layout!`, which allows to resize a `Figure` so that it contains its top `GridLayout` without additional whitespace or clipping [#1438](https://github.com/MakieOrg/Makie.jl/pull/1438).
- Cleaned up lighting in 3D contours and isosurfaces [#1434](https://github.com/MakieOrg/Makie.jl/pull/1434).
- Adjusted attributes of volumeslices to follow the normal structure [#1404](https://github.com/MakieOrg/Makie.jl/pull/1404). This allows you to adjust attributes like `colormap` without going through nested attributes.
- Added depth to 3D contours and isosurfaces [#1395](https://github.com/MakieOrg/Makie.jl/pull/1395), [#1393](https://github.com/MakieOrg/Makie.jl/pull/1393). This allows them to intersect correctly with other 3D objects.
- Restricted 3D scene camera to one scene [#1394](https://github.com/MakieOrg/Makie.jl/pull/1394), [#1393](https://github.com/MakieOrg/Makie.jl/pull/1393). This fixes issues with multiple scenes fighting over events consumed by the camera. You can select a scene by cleaning on it.
- Added depth shift attribute for GLMakie and WGLMakie [#1382](https://github.com/MakieOrg/Makie.jl/pull/1382), [#1393](https://github.com/MakieOrg/Makie.jl/pull/1393). This can be used to adjust render order similar to `overdraw`.
- Simplified automatic width computation in barplots [#1223](https://github.com/MakieOrg/Makie.jl/pull/1223), [#1393](https://github.com/MakieOrg/Makie.jl/pull/1393). If no `width` attribute is passed, the default width is computed as the minimum difference between consecutive `x` positions. Gap between bars are given by the (multiplicative) `gap` attribute. The actual bar width equals `width * (1 - gap)`.
- Added logical expressions for `ispressed` [#1222](https://github.com/MakieOrg/Makie.jl/pull/1222), [#1393](https://github.com/MakieOrg/Makie.jl/pull/1393). This moves a lot of control over hotkeys towards the user. With these changes one can now set a hotkey to trigger on any or no key, collections of keys and logical combinations of keys (i.e. "A is pressed and B is not pressed").
- Fixed issues with `Menu` render order [#1411](https://github.com/MakieOrg/Makie.jl/pull/1411).
- Added `label_rotation` to barplot [#1401](https://github.com/MakieOrg/Makie.jl/pull/1401).
- Fixed issue where `pixelcam!` does not remove controls from other cameras [#1504](https://github.com/MakieOrg/Makie.jl/pull/1504).
- Added conversion for OffsetArrays [#1260](https://github.com/MakieOrg/Makie.jl/pull/1260).
- The `qqplot` `qqline` options were changed to `:identity`, `:fit`, `:fitrobust` and `:none` (the default) [#1563](https://github.com/MakieOrg/Makie.jl/pull/1563). Fixed numeric error due to double computation of quantiles when fitting `qqline`. Deprecated `plot(q::QQPair)` method as it does not have enough information for correct `qqline` fit.

All other changes are collected [in this PR](https://github.com/MakieOrg/Makie.jl/pull/1521) and in the [release notes](https://github.com/MakieOrg/Makie.jl/releases/tag/v0.16.0).

## v0.15.3
- The functions `labelslidergrid!` and `labelslider!` now set fixed widths for the value column with a heuristic. It is possible now to pass `Formatting.format` format strings as format specifiers in addition to the previous functions.
- Fixed 2D arrow rotations in `streamplot` [#1352](https://github.com/MakieOrg/Makie.jl/pull/1352).

## v0.15.2
- Reenabled Julia 1.3 support.
- Use [MathTexEngine v0.2](https://github.com/Kolaru/MathTeXEngine.jl/releases/tag/v0.2.0).
- Depend on new GeometryBasics, which changes all the Vec/Point/Quaternion/RGB/RGBA - f0 aliases to just f. For example, `Vec2f0` is changed to `Vec2f`. Old aliases are still exported, but deprecated and will be removed in the next breaking release. For more details and an upgrade script, visit [GeometryBasics#97](https://github.com/JuliaGeometry/GeometryBasics.jl/pull/97).
- Added `hspan!` and `vspan!` functions [#1264](https://github.com/MakieOrg/Makie.jl/pull/1264).

## v0.15.1
- Switched documentation framework to Franklin.jl.
- Added a specialization for `volumeslices` to DataInspector.
- Fixed 1 element `hist` [#1238](https://github.com/MakieOrg/Makie.jl/pull/1238) and make it easier to move `hist` [#1150](https://github.com/MakieOrg/Makie.jl/pull/1150).

## v0.15.0

- `LaTeXString`s can now be used as input to `text` and therefore as labels for `Axis`, `Legend`, or other comparable objects. Mathematical expressions are typeset using [MathTeXEngine.jl](https://github.com/Kolaru/MathTeXEngine.jl) which offers a fast approximation of LaTeX typesetting [#1022](https://github.com/MakieOrg/Makie.jl/pull/1022).
- Added `Symlog10` and `pseudolog10` axis scales for log scale approximations that work with zero and negative values [#1109](https://github.com/MakieOrg/Makie.jl/pull/1109).
- Colorbar limits can now be passed as the attribute `colorrange` similar to plots [#1066](https://github.com/MakieOrg/Makie.jl/pull/1066).
- Added the option to pass three vectors to heatmaps and other plots using `SurfaceLike` conversion [#1101](https://github.com/MakieOrg/Makie.jl/pull/1101).
- Added `stairs` plot recipe [#1086](https://github.com/MakieOrg/Makie.jl/pull/1086).
- **Breaking** Removed `FigurePosition` and `FigureSubposition` types. Indexing into a `Figure` like `fig[1, 1]` now returns `GridPosition` and `GridSubposition` structs, which can be used in the same way as the types they replace. Because of an underlying change in `GridLayoutBase.jl`, it is now possible to do `Axis(gl[1, 1])` where `gl` is a `GridLayout` that is a sublayout of a `Figure`'s top layout [#1075](https://github.com/MakieOrg/Makie.jl/pull/1075).
- Bar plots and histograms have a new option for adding text labels [#1069](https://github.com/MakieOrg/Makie.jl/pull/1069).
- It is now possible to specify one `linewidth` value per segment in `linesegments` [#992](https://github.com/MakieOrg/Makie.jl/pull/992).
- Added a new 3d camera that allows for better camera movements using keyboard and mouse [#1024](https://github.com/MakieOrg/Makie.jl/pull/1024).
- Fixed the application of scale transformations to `surface` [#1070](https://github.com/MakieOrg/Makie.jl/pull/1070).
- Added an option to set a custom callback function for the `RectangleZoom` axis interaction to enable other use cases than zooming [#1104](https://github.com/MakieOrg/Makie.jl/pull/1104).
- Fixed rendering of `heatmap`s with one or more reversed ranges in CairoMakie, as in `heatmap(1:10, 10:-1:1, rand(10, 10))` [#1100](https://github.com/MakieOrg/Makie.jl/pull/1100).
- Fixed volume slice recipe and added docs for it [#1123](https://github.com/MakieOrg/Makie.jl/pull/1123).<|MERGE_RESOLUTION|>--- conflicted
+++ resolved
@@ -3,11 +3,8 @@
 ## master
 - Fix grouping of a zero-height bar in `barplot`. Now a zero-height bar shares the same properties of the previous bar, and if the bar is the first one, its height is treated as positive if and only if there exists a bar of positive height or all bars are zero-height. [#3058](https://github.com/MakieOrg/Makie.jl/pull/3058)
 - Fixed a bug where Axis still consumes scroll events when interactions are disabled [#3272](https://github.com/MakieOrg/Makie.jl/pull/3272)
-<<<<<<< HEAD
 - Added `cornerradius` attribute to `Box` for rounded corners [#3308](https://github.com/MakieOrg/Makie.jl/pull/3308).
-=======
-- Upgrades `StableHashTraits` from 1.0 to 1.1
->>>>>>> c388144f
+- Upgraded `StableHashTraits` from 1.0 to 1.1 [#3309](https://github.com/MakieOrg/Makie.jl/pull/3309).
 
 ## v0.19.11
 
