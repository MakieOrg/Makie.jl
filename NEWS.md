--- conflicted
+++ resolved
@@ -2,11 +2,8 @@
 
 ## master
 
-<<<<<<< HEAD
 - Added ability to hide and show individual plot elements by clicking their corresponding `Legend` entry.
-=======
 - `Axis` does now accept both a `Bool` and a `Tuple{Bool, Bool}` as values for `xtrimspine` and `ytrimspine` to trim only one end of the spine [#2171](https://github.com/JuliaPlots/Makie.jl/pull/2171).
->>>>>>> f58adba6
 - Added `BezierPath` which can be constructed from SVG like command list, SVG string or from a `Polygon`.
   Added ability to use `BezierPath` and `Polgyon` as scatter markers.
   Replaced default symbol markers like `:cross` which converted to characters before with more precise `BezierPaths` and adjusted default markersize to 12.
