--- conflicted
+++ resolved
@@ -2,18 +2,15 @@
 
 ## master
 
-<<<<<<< HEAD
-- Allow arbitrary functions to color `streamplot` lines by passing a `Function` to `color_func`.  This must accept `Point` of the appropriate dimension and return a `Point`, `Vec`, or other arraylike object. [#2002](https://github.com/MakieOrg/Makie.jl/pull/2002)
-=======
+- Allow arbitrary functions to color `streamplot` lines by passing a `Function` to `color`.  This must accept `Point` of the appropriate dimension and return a `Point`, `Vec`, or other arraylike object [#2002](https://github.com/MakieOrg/Makie.jl/pull/2002).
 - Fixed an issue where the `linestyle` of some polys was not applied to the stroke in CairoMakie. [#2604](https://github.com/MakieOrg/Makie.jl/pull/2604)
->>>>>>> 7997b509
 - Add `colorscale = identity` to any plotting function using a colormap. This works with any scaling function like `log10`, `sqrt` etc. Consequently, `scale` for `hexbin` is replaced with `colorscale` [#2900](https://github.com/MakieOrg/Makie.jl/pull/2900).
 - Add `alpha=1.0` argument to all basic plots, which supports independently adding an alpha component to colormaps and colors. Multiple alphas like in `plot(alpha=0.2, color=RGBAf(1, 0, 0, 0.5))`, will get multiplied [#2900](https://github.com/MakieOrg/Makie.jl/pull/2900).
 - `hexbin` now supports any per-observation weights which StatsBase respects - `<: StatsBase.AbstractWeights`, `Vector{Real}`, or `nothing` (the default). [#2804](https://github.com/MakieOrg/Makie.jl/pulls/2804)
-- Added a new Axis type, `PolarAxis`, which is an axis with a polar projection.  Input is in `(r, theta)` coordinates and is transformed to `(x, y)` coordinates using the standard polar-to-cartesian transformation. 
-  Generally, its attributes are very similar to the usual `Axis` attributes, but `x` is replaced by `r` and `y` by `θ`.  
+- Added a new Axis type, `PolarAxis`, which is an axis with a polar projection.  Input is in `(r, theta)` coordinates and is transformed to `(x, y)` coordinates using the standard polar-to-cartesian transformation.
+  Generally, its attributes are very similar to the usual `Axis` attributes, but `x` is replaced by `r` and `y` by `θ`.
   It also inherits from the theme of `Axis` in this manner, so should work seamlessly with Makie themes [#2990](https://github.com/MakieOrg/Makie.jl/pull/2990).
-- `inherit` now has a new signature `inherit(scene, attrs::NTuple{N, Symbol}, default_value)`, allowing recipe authors to access nested attributes when trying to inherit from the parent Scene. 
+- `inherit` now has a new signature `inherit(scene, attrs::NTuple{N, Symbol}, default_value)`, allowing recipe authors to access nested attributes when trying to inherit from the parent Scene.
   For example, one could inherit from `scene.Axis.yticks` by `inherit(scene, (:Axis, :yticks), $default_value)` [#2990](https://github.com/MakieOrg/Makie.jl/pull/2990).
 - Fixed incorrect rendering of 3D heatmaps [#2959](https://github.com/MakieOrg/Makie.jl/pull/2959)
 - Deprecated `flatten_plots` in favor of `collect_atomic_plots`. Using the new `collect_atomic_plots` fixed a bug in CairoMakie where the z-level of plots within recipes was not respected. [#2793](https://github.com/MakieOrg/Makie.jl/pull/2793)
