# extracted from interfaces.jl
function test_copy(; kw...)
    scene = Scene()
    return Makie.merged_get!(
        ()-> Makie.default_theme(scene, Lines),
        :lines, scene, Attributes(kw)
    )
end

function test_copy2(attr; kw...)
    return merge!(Attributes(kw), attr)
end

@testset "don't copy in theme merge" begin
    x = Observable{Any}(1)
    res=test_copy(linewidth=x)
    res.linewidth === x
end

@testset "don't copy observables in when calling merge!" begin
    x = Observable{Any}(1)
    res=test_copy2(Attributes(linewidth=x))
    res.linewidth === x
end

@testset "don't copy attributes in recipe" begin
    fig = Figure()
    ax = Axis(fig[1, 1])
    list = Observable{Any}([1, 2, 3, 4])
    xmax = Observable{Any}([0.25, 0.5, 0.75, 1])

    p = hlines!(ax, list, xmax = xmax, color = :blue)
    @test getfield(p, :args)[1] === list
    @test p.xmax === xmax
    fig
end

<<<<<<< HEAD

@testset "Figure / Axis / Gridposition creation test" begin
    @testset "proper errors for wrongly used (non) mutating plot functions" begin
        f = Figure()
        x = range(0, 10, length=100)
        @test_throws ErrorException scatter!(f[1, 1], x, sin)
        @test_throws ErrorException scatter!(f[1, 2][1, 1], x, sin)
        @test_throws ErrorException scatter!(f[1, 2][1, 2], x, sin)

        @test_throws ErrorException meshscatter!(f[2, 1], x, sin; axis=(type=Axis3,))
        @test_throws ErrorException meshscatter!(f[2, 2][1, 1], x, sin; axis=(type=Axis3,))
        @test_throws ErrorException meshscatter!(f[2, 2][1, 2], x, sin; axis=(type=Axis3,))

        @test_throws ErrorException meshscatter!(f[3, 1], rand(Point3f, 10); axis=(type=LScene,))
        @test_throws ErrorException meshscatter!(f[3, 2][1, 1], rand(Point3f, 10); axis=(type=LScene,))
        @test_throws ErrorException meshscatter!(f[3, 2][1, 2], rand(Point3f, 10); axis=(type=LScene,))

        sub = f[4, :]
        f = Figure()
        @test_throws ErrorException scatter(Axis(f[1, 1]), x, sin)
        @test_throws ErrorException meshscatter(Axis3(f[1, 1]), x, sin)
        @test_throws ErrorException meshscatter(LScene(f[1, 1]), rand(Point3f, 10))

        f
    end

    @testset "creating plot object for different (non) mutating plotting functions into figure" begin
        f = Figure()
        x = range(0, 10; length=100)
        ax, pl = scatter(f[1, 1], x, sin)
        @test ax isa Axis
        @test pl isa AbstractPlot

        ax, pl = scatter(f[1, 2][1, 1], x, sin)
        @test ax isa Axis
        @test pl isa AbstractPlot

        ax, pl = scatter(f[1, 2][1, 2], x, sin)
        @test ax isa Axis
        @test pl isa AbstractPlot

        ax, pl = meshscatter(f[2, 1], x, sin; axis=(type=Axis3,))
        @test ax isa Axis3
        @test pl isa AbstractPlot

        ax, pl = meshscatter(f[2, 2][1, 1], x, sin; axis=(type=Axis3,))
        @test ax isa Axis3
        @test pl isa AbstractPlot
        ax, pl = meshscatter(f[2, 2][1, 2], x, sin; axis=(type=Axis3,))
        @test ax isa Axis3
        @test pl isa AbstractPlot

        ax, pl = meshscatter(f[3, 1], rand(Point3f, 10); axis=(type=LScene,))
        @test ax isa LScene
        @test pl isa AbstractPlot
        ax, pl = meshscatter(f[3, 2][1, 1], rand(Point3f, 10); axis=(type=LScene,))
        @test ax isa LScene
        @test pl isa AbstractPlot
        ax, pl = meshscatter(f[3, 2][1, 2], rand(Point3f, 10); axis=(type=LScene,))
        @test ax isa LScene
        @test pl isa AbstractPlot

        sub = f[4, :]

        pl = scatter!(Axis(sub[1, 1]), x, sin)
        @test pl isa AbstractPlot
        pl = meshscatter!(Axis3(sub[1, 2]), x, sin)
        @test pl isa AbstractPlot
        pl = meshscatter!(LScene(sub[1, 3]), rand(Point3f, 10))
        @test pl isa AbstractPlot

    end
=======
@testset "Cycled" begin
    # Test for https://github.com/MakieOrg/Makie.jl/issues/3266
    f, ax, pl = lines(1:4; color=Cycled(2))
    cpalette = ax.palette[:color][]
    @test pl.calculated_colors[] == cpalette[2]
    pl2 = lines!(ax, 1:4; color=Cycled(1))
    @test pl2.calculated_colors[] == cpalette[1]
>>>>>>> 808a61d6
end<|MERGE_RESOLUTION|>--- conflicted
+++ resolved
@@ -35,7 +35,6 @@
     fig
 end
 
-<<<<<<< HEAD
 
 @testset "Figure / Axis / Gridposition creation test" begin
     @testset "proper errors for wrongly used (non) mutating plot functions" begin
@@ -108,7 +107,8 @@
         @test pl isa AbstractPlot
 
     end
-=======
+end
+
 @testset "Cycled" begin
     # Test for https://github.com/MakieOrg/Makie.jl/issues/3266
     f, ax, pl = lines(1:4; color=Cycled(2))
@@ -116,5 +116,4 @@
     @test pl.calculated_colors[] == cpalette[2]
     pl2 = lines!(ax, 1:4; color=Cycled(1))
     @test pl2.calculated_colors[] == cpalette[1]
->>>>>>> 808a61d6
 end