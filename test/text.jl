--- conflicted
+++ resolved
@@ -43,12 +43,8 @@
     @test glyph_collection isa Makie.GlyphCollection
     @test glyph_collection.glyphs == chars
     @test glyph_collection.fonts == [font for _ in 1:4]
-<<<<<<< HEAD
-    @test glyph_collection.origins == [Point3f(x, 0, 0) for x in origins]
-=======
     @test all(isapprox.(glyph_collection.origins, [Point3f(x, 0, 0) for x in origins], atol = 1e-10))
     @test glyph_collection.extents == unit_extents
->>>>>>> 9d4e415b
     @test glyph_collection.scales.sv == [Vec2f(p.textsize[]) for _ in 1:4]
     @test glyph_collection.rotations.sv == [Quaternionf(0,0,0,1) for _ in 1:4]
     @test glyph_collection.colors.sv == [RGBAf(0,0,0,1) for _ in 1:4]
