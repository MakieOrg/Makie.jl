--- conflicted
+++ resolved
@@ -357,18 +357,12 @@
         @test convert_arguments(Heatmap, r1, i2, m3) == (o1, o2, o3)
         @test convert_arguments(Heatmap, v1, r2, m3) == (o1, o2, o3)
         @test convert_arguments(Heatmap, 0:10, v2, m3) == (collect(0f0:10f0), o2, o3)
-<<<<<<< HEAD
         # TODO, this throws ERROR: MethodError: no method matching adjust_axes(::CellGrid, ::Matrix{Int64}, ::Matrix{Int64}, ::Matrix{Float64})
         # Is this what we want to test for?
         @test_throws MethodError convert_arguments(Heatmap, m1, m2, m3) === (m1, m2, m3)
         @test convert_arguments(Heatmap, m1, m2) === (m1, m2)
-=======
-        @test_throws ErrorException convert_arguments(Heatmap, m1, m2, m3)
-        @test_throws ErrorException convert_arguments(Heatmap, m1, m2)
-
         # https://github.com/MakieOrg/Makie.jl/issues/3515
         @test convert_arguments(Heatmap, 1:8, 1:8, Array{Union{Float64,Missing}}(zeros(8, 8))) == (0.5:8.5, 0.5:8.5, zeros(8, 8))
->>>>>>> f92b2607
     end
 end
 
