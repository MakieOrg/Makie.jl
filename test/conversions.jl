--- conflicted
+++ resolved
@@ -54,29 +54,9 @@
     @test Float32(X7[7,1]) == V7[7][1]
 end
 
-<<<<<<< HEAD
-@testset "functions" begin
-    x = -pi..pi
-    (xy,) = convert_arguments(Lines, x, sin)
-    @test xy[1][1] ≈ -pi
-    @test xy[end][1] ≈ pi
-    for (val, fval) in xy
-        @test fval ≈ sin(val) atol=1f-6
-    end
-
-    x = range(-pi, stop=pi, length=100)
-    (xy,) = convert_arguments(Lines, x, sin)
-    @test xy[1][1] ≈ -pi
-    @test xy[end][1] ≈ pi
-    for (val, fval) in xy
-        @test fval ≈ sin(val) atol=1f-6
-    end
-
-    pts = [Point(1, 2), Point(4,5), Point(10, 8), Point(1, 2)]
-=======
+
 @testset "GeometryBasics Lines & Polygons" begin
     pts = [Point(1, 2), Point(4, 5), Point(10, 8), Point(1, 2)]
->>>>>>> ea54d0f7
     ls = LineString(pts)
     p = convert_arguments(Makie.PointBased(), ls)
     @test p[1] == pts
