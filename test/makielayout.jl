--- conflicted
+++ resolved
@@ -548,18 +548,16 @@
     @test isempty(limits.listeners)
 end
 
-<<<<<<< HEAD
+@testset "Toggle" begin
+    f = Figure()
+    Toggle(f[1,1])
+    Toggle(f[2,1], orientation=:vertical)
+    Toggle(f[3,1], orientation=pi/4)
+end
+
 @testset "Textbox set! & unsafe_set!" begin
     f = Figure()
     tb = Textbox(f[1,1], validator = isequal("hi"))
     @test isnothing(Makie.set!(tb, "hi"))
     @test_throws ErrorException Makie.set!(tb, "there")
-    @test isnothing(Makie.unsafe_set!(tb, "there"))
-=======
-@testset "Toggle" begin
-    f = Figure()
-    Toggle(f[1,1])
-    Toggle(f[2,1], orientation=:vertical)
-    Toggle(f[3,1], orientation=pi/4)
->>>>>>> 23ee755e
-end+    @test isnothing(Makie.unsafe_set!(tb, "there"))