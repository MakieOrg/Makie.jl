--- conflicted
+++ resolved
@@ -16,13 +16,10 @@
     include("makielayout.jl")
     include("figures.jl")
     include("transformations.jl")
-<<<<<<< HEAD
+    include("stack.jl")
     include("events.jl")
 
     # Skipped:
     # include("zoom_pan.jl")
     # include("statistical_tests.jl")
-=======
-    include("stack.jl")
->>>>>>> c62b398a
 end