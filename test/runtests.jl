using ElectronDisplay
ElectronDisplay.CONFIG.showable = showable
ElectronDisplay.CONFIG.single_window = true
ElectronDisplay.CONFIG.focus = false
using WGLMakie, AbstractPlotting, JSServe, Test
using MakieGallery

<<<<<<< HEAD
=======
win = ElectronDisplay.electrondisplay(scatter(0..1, 1:50, markersize=4px))
ElectronDisplay.Electron.toggle_devtools(win)

>>>>>>> 92714f7c
tests_wgl_makie = Set(Symbol.([
    "twisty_cube_thing",
    "arc_1",
    "arrows_3d",
    "available_markers",
    "barplot_1",
    "colored_mesh",
    "colored_triangle",
    "colored_triangle_1",
    "customize_axes",
    "errorbar",
    "fem_mesh_2d",
    "fem_mesh_3d",
    "fem_polygon_2d",
    "fluctuation_3d",
    "heatmap_1",
    "image_1",
    "image_on_geometry__earth_",
    "image_on_geometry__moon_",
    "image_on_surface_sphere",
    "linesegments___colors",
    "line_function",
    "load_mesh",
    "marker_offset",
    "marker_sizes",
    "marker_sizes___marker_colors",
    "merged_color_mesh",
    "meshscatter_function",
    "normals_of_a_cat",
    "polygons",
    "poly_and_colormap",
    "scatter_1",
    "scatter_colormap",
    "simple_meshscatter",
    "sphere_mesh",
    "stepper_demo",
    "test_10",
    "test_11",
    "test_12",
    "test_13",
    "test_14",
    "test_15",
    "test_16",
    "test_18",
    "test_19",
    "test_20",
    "test_21",
    "test_22",
    "test_3",
    "test_31",
    "test_4",
    "test_8",
    "test_9",
    "test_heatmap___image_overlap",
    "textured_mesh",
    "text_annotation",
    "tutorial_adding_to_a_scene",
    "tutorial_adjusting_scene_limits",
    "tutorial_barplot",
    "tutorial_basic_theming",
    "tutorial_heatmap",
    "tutorial_linesegments",
    "tutorial_markersize",
    "tutorial_plot_transformation",
    "tutorial_simple_line",
    "tutorial_simple_scatter",
    "tutorial_title",
    "unicode_marker",
    "viridis_meshscatter",
    "viridis_scatter",
    "wireframe_of_a_mesh",
]))

database = MakieGallery.load_database()
filter!(database) do entry
    entry.unique_name in tests_wgl_makie
end

tested_diff_path = joinpath(@__DIR__, "tested_different")
test_record_path = joinpath(@__DIR__, "test_recordings")
for path in (tested_diff_path, test_record_path)
    try
        if isdir(path)
            rm(path, force=true, recursive=true)
        end
        mkpath(path)
    catch e
    end
end
examples = MakieGallery.record_examples(test_record_path)
MakieGallery.run_comparison(test_record_path, tested_diff_path, maxdiff = 0.091)<|MERGE_RESOLUTION|>--- conflicted
+++ resolved
@@ -5,12 +5,15 @@
 using WGLMakie, AbstractPlotting, JSServe, Test
 using MakieGallery
 
-<<<<<<< HEAD
-=======
-win = ElectronDisplay.electrondisplay(scatter(0..1, 1:50, markersize=4px))
+using JSServe
+function test_handler(session, req)
+    return scatter(1:4)
+end
+app = JSServe.Application(test_handler, "0.0.0.0", 8082)
+
+win = ElectronDisplay.electrondisplay(scatter(1:4))
 ElectronDisplay.Electron.toggle_devtools(win)
 
->>>>>>> 92714f7c
 tests_wgl_makie = Set(Symbol.([
     "twisty_cube_thing",
     "arc_1",
