# COV_EXCL_START
using Test
using LinearAlgebra

using Makie
using Makie.Observables
using Makie.GeometryBasics
using Makie.PlotUtils
using Makie.FileIO
using Makie.IntervalSets
using GeometryBasics: Pyramid

using Makie: volume
# COV_EXCL_STOP

@testset "Unit tests" begin
    include("updating.jl")
    include("deprecated.jl")
    include("specapi.jl")
    include("primitives.jl")
    include("pipeline.jl")
    include("record.jl")
    include("scenes.jl")
    include("quaternions.jl")
    include("projection_math.jl")
    include("observables.jl")
    include("makielayout.jl")
    include("figures.jl")
    include("transformations.jl")
    include("events.jl")
    include("text.jl")
    include("boundingboxes.jl")
    include("ray_casting.jl")
    include("PolarAxis.jl")
    include("barplot.jl")
    include("bezier.jl")
    include("hist.jl")
    include("cameras.jl")

    # for short tests of resolved issues
    include("issues.jl")

    # TODO: move some things in here
    include("convert_arguments.jl")
    # from here
    include("conversions.jl")
    include("convert_attributes.jl")

    include("float32convert.jl")
    include("dim-converts.jl")
<<<<<<< HEAD
    include("macros.jl")
=======
    include("Plane.jl")
>>>>>>> 833be1d4
end<|MERGE_RESOLUTION|>--- conflicted
+++ resolved
@@ -48,9 +48,6 @@
 
     include("float32convert.jl")
     include("dim-converts.jl")
-<<<<<<< HEAD
     include("macros.jl")
-=======
     include("Plane.jl")
->>>>>>> 833be1d4
 end