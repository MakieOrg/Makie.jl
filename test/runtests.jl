--- conflicted
+++ resolved
@@ -23,11 +23,8 @@
         include("isolated/observables.jl")
         include("isolated/timing.jl")
         include("isolated/Plane.jl")
-<<<<<<< HEAD
         include("isolated/render_pipeline.jl")
-=======
         include("isolated/texture_atlas.jl")
->>>>>>> 773f33b8
     end
 
     @testset "Plots" begin
