--- conflicted
+++ resolved
@@ -9,7 +9,6 @@
 include("quaternions.jl")
 include("projection_math.jl")
 
-<<<<<<< HEAD
 @testset "basic functionality" begin
     scene = scatter(rand(4))
     @test scene[Axis].ticks.title_gap[] == 3
@@ -20,9 +19,7 @@
 # if get(ENV, "IS_TRAVIS_CI", "false") == "false"
 #   exit(0);
 # end
-=======
 const _MINIMAL = get(ENV, "ABSTRACTPLOTTING_MINIMAL", "true")
->>>>>>> 3e47a45b
 
 using MakieGallery
 
