--- conflicted
+++ resolved
@@ -1,9 +1,4 @@
-<<<<<<< HEAD
-#VisualRegressionTests
-MeshIO
-=======
 MeshIO
 #generate_plots
 ImageFiltering # needed for Gaussian-filtering images during resize
-Images
->>>>>>> 0de59b1d
+Images