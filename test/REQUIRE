--- conflicted
+++ resolved
@@ -1,10 +1,6 @@
 MeshIO
 #generate_plots
 ImageFiltering # needed for Gaussian-filtering images during resize
-<<<<<<< HEAD
-BinaryProvider
-=======
-Images
 BinaryProvider
 
 #for some examples
@@ -13,4 +9,4 @@
 
 #for WorldClim visualization example
 GDAL
->>>>>>> 47ab9904
+RData