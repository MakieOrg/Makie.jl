--- conflicted
+++ resolved
@@ -49,10 +49,9 @@
 #     display(fig)
 # end
 
-<<<<<<< HEAD
 @testset "barplot errors for three args" begin
     @test_throws ErrorException barplot(1:10, 1:10, 1:10)
-=======
+end
 
 # https://github.com/MakieOrg/Makie.jl/issues/3551
 @testset "scalar color for scatterlines" begin
@@ -76,5 +75,4 @@
     @test sc.color[] == 4
     @test sc.colorrange[] == (2, 7)
     @test sc.colormap[] == :jet
->>>>>>> 84c53a0f
 end