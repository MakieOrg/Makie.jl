using AbstractPlotting: Record
using GLMakie.GLFW
using GLMakie.ModernGL
using GLMakie.ShaderAbstractions
using GLMakie.ShaderAbstractions: Sampler

# A test case for wide lines and mitering at joints
@cell "Miter Joints for line rendering" begin
    scene = Scene()

    r = 4
    sep = 4*r
    scatter!(scene, (sep+2*r)*[-1,-1,1,1], (sep+2*r)*[-1,1,-1,1])

    for i=-1:1
        for j=-1:1
            angle = pi/2 + pi/4*i
            x = r*[-cos(angle/2),0,-cos(angle/2)]
            y = r*[-sin(angle/2),0,sin(angle/2)]

            linewidth = 40 * 2.0^j
            lines!(scene, x .+ sep*i, y .+ sep*j, color=RGBAf0(0,0,0,0.5), linewidth=linewidth)
            lines!(scene, x .+ sep*i, y .+ sep*j, color=:red)
        end
    end
    scene
end

@cell "Sampler type" begin

    # Directly access texture parameters:
    x = Sampler(fill(to_color(:yellow), 100, 100), minfilter=:nearest)
    scene = image(x, show_axis=false)
    # indexing will go straight to the GPU, while only transfering the changes
    st = Stepper(scene)
    x[1:10, 1:50] .= to_color(:red)
    step!(st)
    x[1:10, end] .= to_color(:green)
    step!(st)
    x[end, end] = to_color(:blue)
    step!(st)
    st
end
# Test for resizing of TextureBuffer
@cell "Dynamically adjusting number of particles in a meshscatter" begin

    pos = Node(rand(Point3f0, 2))
    rot = Node(rand(Vec3f0, 2))
    color = Node(rand(RGBf0, 2))
    size = Node(0.1*rand(2))

    makenew = Node(1)
    on(makenew) do i
        pos[] = rand(Point3f0, i)
        rot[] = rand(Vec3f0, i)
        color[] = rand(RGBf0, i)
        size[] = 0.1*rand(i)
    end

    scene = meshscatter(pos,
        rotations=rot,
        color=color,
        markersize=size,
        limits=FRect3D(Point3(0), Point3(1))
    )

    Record(scene, [10, 5, 100, 60, 177]) do i
        makenew[] = i
    end
end

<<<<<<< HEAD
@cell "Explicit frame rendering" begin
=======
    @cell "Pick a plot element or plot elements inside a rectangle" [pick] begin
        using Makie,GLMakie
        using AbstractPlotting:project,transformationmatrix
        using StaticArrays
        using GeometryBasics

        # this function should probably be included in AbstractPlotting
        function AbstractPlotting.project(scene::Scene,point::T) where T<:StaticVector
            cam = scene.camera
            project(cam.projection[]*cam.view[]*transformationmatrix(scene)[] , Vec2(scene.resolution[]), point)
        end
        
        N = 100000
        scene = scatter(1:N,1:N)
        xlims!((99990,100000))
        ylims!((99990,100000))
        display(scene)
        
        # test for pick a single data point (with idx > 65535)
        idx = 0
        while idx == 0
            plot,idx = pick(scene,project(scene,Point((100000.,100000.))))
        end
        @assert idx == 100000
        
        # test for pick a rectangle of data points (also with some indices > 65535)
        rect = FRect2D(99990.5,99990.5,8,8)
        origin_px = project(scene,Point(origin(rect)))
        tip_px    = project(scene,Point(origin(rect) .+ widths(rect)))
        rect_px = IRect2D(round.(origin_px), round.(tip_px .- origin_px))
        plot_idx = pick(AbstractPlotting.getscreen(scene),rect_px) #! there is no pick(::Scene,::IRect2D)
        
        # objects returned in plot_idx should be either grid lines (i.e. LineSegments) or Scatter points
        @assert all([typeof(pi[1]) <: Union{LineSegments,Scatter} for pi in plot_idx])
        # scatter points should have indices equal to those in 99991:99998
        scatter_plot_idx = filter(pi -> typeof(pi[1]) <: Scatter, plot_idx)
        @assert Set([pi[2] for pi in scatter_plot_idx]) == Set(99991:99998)
    end

>>>>>>> 3bd552a6

    set_window_config!(renderloop=(screen) -> nothing)
    function update_loop(m, buff, screen)
        for i = 1:20
            GLFW.PollEvents()
            buff .= rand.(Point3f0) .* 20f0
            m[1] = buff
            GLMakie.render_frame(screen)
            GLFW.SwapBuffers(GLMakie.to_native(screen))
            glFinish()
        end
    end
    scene = meshscatter(rand(Point3f0, 10^4) .* 20f0)
    screen = AbstractPlotting.backend_display(GLMakie.GLBackend(), scene)
    meshplot = scene[end]
    buff = rand(Point3f0, 10^4) .* 20f0;
    update_loop(meshplot, buff, screen)
    set_window_config!(renderloop=GLMakie.renderloop)
    scene
end<|MERGE_RESOLUTION|>--- conflicted
+++ resolved
@@ -3,6 +3,10 @@
 using GLMakie.ModernGL
 using GLMakie.ShaderAbstractions
 using GLMakie.ShaderAbstractions: Sampler
+using GLMakie.StaticArrays
+using GLMakie.GeometryBasics
+using AbstractPlotting: project
+using GeometryBasics: origin
 
 # A test case for wide lines and mitering at joints
 @cell "Miter Joints for line rendering" begin
@@ -69,50 +73,7 @@
     end
 end
 
-<<<<<<< HEAD
 @cell "Explicit frame rendering" begin
-=======
-    @cell "Pick a plot element or plot elements inside a rectangle" [pick] begin
-        using Makie,GLMakie
-        using AbstractPlotting:project,transformationmatrix
-        using StaticArrays
-        using GeometryBasics
-
-        # this function should probably be included in AbstractPlotting
-        function AbstractPlotting.project(scene::Scene,point::T) where T<:StaticVector
-            cam = scene.camera
-            project(cam.projection[]*cam.view[]*transformationmatrix(scene)[] , Vec2(scene.resolution[]), point)
-        end
-        
-        N = 100000
-        scene = scatter(1:N,1:N)
-        xlims!((99990,100000))
-        ylims!((99990,100000))
-        display(scene)
-        
-        # test for pick a single data point (with idx > 65535)
-        idx = 0
-        while idx == 0
-            plot,idx = pick(scene,project(scene,Point((100000.,100000.))))
-        end
-        @assert idx == 100000
-        
-        # test for pick a rectangle of data points (also with some indices > 65535)
-        rect = FRect2D(99990.5,99990.5,8,8)
-        origin_px = project(scene,Point(origin(rect)))
-        tip_px    = project(scene,Point(origin(rect) .+ widths(rect)))
-        rect_px = IRect2D(round.(origin_px), round.(tip_px .- origin_px))
-        plot_idx = pick(AbstractPlotting.getscreen(scene),rect_px) #! there is no pick(::Scene,::IRect2D)
-        
-        # objects returned in plot_idx should be either grid lines (i.e. LineSegments) or Scatter points
-        @assert all([typeof(pi[1]) <: Union{LineSegments,Scatter} for pi in plot_idx])
-        # scatter points should have indices equal to those in 99991:99998
-        scatter_plot_idx = filter(pi -> typeof(pi[1]) <: Scatter, plot_idx)
-        @assert Set([pi[2] for pi in scatter_plot_idx]) == Set(99991:99998)
-    end
-
->>>>>>> 3bd552a6
-
     set_window_config!(renderloop=(screen) -> nothing)
     function update_loop(m, buff, screen)
         for i = 1:20
