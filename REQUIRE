julia 0.6

Quaternions
StaticArrays 0.6.6
GeometryTypes 0.4.5
Reactive 0.6.0
AbstractNumbers 0.1.1
Colors
ColorVectorSpace
Contour
FileIO
Images
UnicodeFun
ColorBrewer
Interact # for displaying signals of Image - a bit unfortunate
Hiccup
Media
Juno
ModernGL
GLFW 2.0.0-alpha
FreeType
<<<<<<< HEAD
FreeTypeAbstraction
IntervalSets
=======
FreeTypeAbstraction 0.3.0 #for findfont
@windows ImageMagick
@linux ImageMagick
@osx QuartzImageIO
AbstractPlotting
>>>>>>> 39594075
Primes

Cairo
Showoff
Colors

@windows ImageMagick
@linux ImageMagick
@osx QuartzImageIO<|MERGE_RESOLUTION|>--- conflicted
+++ resolved
@@ -19,16 +19,11 @@
 ModernGL
 GLFW 2.0.0-alpha
 FreeType
-<<<<<<< HEAD
-FreeTypeAbstraction
-IntervalSets
-=======
 FreeTypeAbstraction 0.3.0 #for findfont
 @windows ImageMagick
 @linux ImageMagick
 @osx QuartzImageIO
 AbstractPlotting
->>>>>>> 39594075
 Primes
 
 Cairo
