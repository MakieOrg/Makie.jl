--- conflicted
+++ resolved
@@ -1,18 +1,8 @@
 julia 0.6
 
-<<<<<<< HEAD
-=======
-Quaternions
->>>>>>> 83e43a94
 StaticArrays 0.6.6
 GeometryTypes 0.4.5
 Reactive 0.6.0
-<<<<<<< HEAD
-=======
-AbstractNumbers 0.1.1
-Colors
-ColorVectorSpace
->>>>>>> 83e43a94
 Contour
 FileIO
 ImageCore
@@ -24,22 +14,9 @@
 Media
 Juno
 ModernGL
-<<<<<<< HEAD
 GLFW 1.4.1
 FreeType
 FreeTypeAbstraction 0.2.0 #for findfont
-=======
-GLFW 2.0.0-alpha
-FreeType
-FreeTypeAbstraction
-IntervalSets
-Primes
-
-Cairo
-Showoff
-PlotUtils
-
->>>>>>> 83e43a94
 @windows ImageMagick
 @linux ImageMagick
 @osx QuartzImageIO
