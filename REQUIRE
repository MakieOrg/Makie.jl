--- conflicted
+++ resolved
@@ -24,15 +24,9 @@
 Primes
 
 Cairo
-<<<<<<< HEAD
 Showoff
-PlotUtils
+Colors
 
 @windows ImageMagick
 @linux ImageMagick
-@osx QuartzImageIO
-=======
-IntervalSets
-Showoff
-Colors
->>>>>>> 6eff099f
+@osx QuartzImageIO