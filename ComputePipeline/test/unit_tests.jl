# Individual components

@testset "Graph Initialization" begin
    parent = ComputeGraph()
    add_input!(parent, :in1, 1)
    graph = ComputeGraph()
    add_input!(graph, :in1, parent.in1)
    add_input!(graph, :in2, 2)
    foo(inputs, changed, cached) = (inputs[1] + inputs[2],)
    register_computation!(foo, graph, [:in1, :in2], [:merged])

    @testset "Overwrite Errors" begin
        @test_throws ErrorException add_input!(parent, :in1, 1)
        @test_throws ErrorException add_input!(graph, :in1, 1)
        @test_throws ErrorException add_input!(graph, :in2, 1)
        @test_throws ErrorException add_input!(graph, :in1, parent.in1)
        @test_throws ErrorException add_input!(graph, :in2, parent.in1)

        # different inputs, same function = different edge -> error
        @test_throws ErrorException register_computation!(foo, graph, [:in1], [:merged])

        # same inputs, same function = same edge, this should work and not change the existing callback
        # TODO: How do we test that the edge does not get updated (to a new edge with the same content)?
        #       Is objectid sufficient?
        @test begin
            id = objectid(graph[:merged].parent)
            register_computation!(foo, graph, [:in1, :in2], [:merged])
            id == objectid(graph[:merged].parent)
        end

        # same inputs, different function = different edge -> error
        goo(inputs, changed, cached) = (inputs[1] * inputs[2],)
        @test_throws ErrorException register_computation!(goo, graph, [:in1, :in2], [:merged])
    end
end

@testset "Graph Interaction" begin
    graph = ComputeGraph()
    add_input!(graph, :in1, 1)
    add_input!(graph, :in2, 2)
    register_computation!(graph, [:in1, :in2], [:merged]) do inputs, changed, cached
        return (inputs[1] + inputs[2],)
    end

    # Sanity checks
    @test haskey(graph.inputs, :in1) && haskey(graph.inputs, :in2)
    @test haskey(graph.outputs, :in1) && haskey(graph.outputs, :in2) && haskey(graph.outputs, :merged)

    @testset "Graph Access" begin
        @test graph.in1 === graph.outputs[:in1]
        @test graph.in2 === graph.outputs[:in2]
        @test graph.merged === graph.outputs[:merged]

        @test graph[:in1] === graph.outputs[:in1]
        @test graph[:in2] === graph.outputs[:in2]
        @test graph[:merged] === graph.outputs[:merged]
    end

    @test graph[:merged][] == 3 # prepare graph state

    function get_state(graph)
        i = graph.inputs; o = graph.outputs
        return Int.(isdirty.([i[:in1], i[:in2], o[:in1], o[:in2], o[:merged]]))
    end

    @testset "Graph Update" begin
        update!(graph, in1 = 5)
        @test graph.inputs[:in1].value[] == 5
        @test get_state(graph) == [1, 0, 1, 0, 1]
        @test graph[:merged][] == 7

        @test_throws ErrorException update!(graph, merged = 2)
        @test get_state(graph) == [0, 0, 0, 0, 0]
        @test graph[:merged][] == 7

        update!(graph, in2 = 4, in1 = 7)
        @test get_state(graph) == [1, 1, 1, 1, 1]
        @test graph[:merged][] == 11

        graph.in2 = 0
        @test graph.inputs[:in2].value[] == 0
        @test get_state(graph) == [0, 1, 0, 1, 1]
        @test graph[:merged][] == 7

        graph.in1[] = 3
        @test graph.inputs[:in1].value[] == 3
        @test graph.outputs[:in1].value[] == 7
        @test get_state(graph) == [1, 0, 1, 0, 1]
        @test graph[:merged][] == 3
    end

    @testset "Graph resolve" begin
        update!(graph, in1 = 2, in2 = 1)
        @test get_state(graph) == [1, 1, 1, 1, 1]
        @test graph.inputs[:in1].value[] == 2
        @test graph.inputs[:in2].value[] == 1
        @test graph.outputs[:in1].value[] == 3
        @test graph.outputs[:in2].value[] == 0

        # getproperty interface
        @test graph.in1[] == 2
        @test graph.outputs[:in1].value[] == 2
        @test get_state(graph) == [0, 1, 0, 1, 1]

        @test graph.in2[] == 1
        @test graph.outputs[:in2].value[] == 1
        @test get_state(graph) == [0, 0, 0, 0, 1]

        @test graph.merged === graph.outputs[:merged]

        update!(graph, in1 = -1, in2 = -2)
        @test get_state(graph) == [1, 1, 1, 1, 1]
        @test graph.inputs[:in1].value[] == -1
        @test graph.inputs[:in2].value[] == -2
        @test graph.outputs[:in1].value[] == 2
        @test graph.outputs[:in2].value[] == 1

        # getindex interface
        @test graph[:in1][] == -1
        @test graph.outputs[:in1].value[] == -1
        @test get_state(graph) == [0, 1, 0, 1, 1]

        @test graph[:in2][] == -2
        @test graph.outputs[:in2].value[] == -2
        @test get_state(graph) == [0, 0, 0, 0, 1]

        # verify that this isn't a multi-step resolve
        graph.inputs[:in1].value = 7

        @test graph[:merged][] == -3
        @test graph.outputs[:merged].value[] == -3
        @test get_state(graph) == [0, 0, 0, 0, 0]

        # verify with parent being another compute edge too
        register_computation!(graph, [:merged], [:output]) do inputs, changed, cached
            return (inputs[1][],)
        end
        graph.outputs[:in1].value[] = 12
        @test graph[:output][] == -3
        @test graph.outputs[:output].value[] == -3
        @test get_state(graph) == [0, 0, 0, 0, 0]
        @test !isdirty(graph[:output])

        # multi-step with compute edge
        update!(graph, in1 = 10)
        @test get_state(graph) == [1, 0, 1, 0, 1]
        @test isdirty(graph[:output])
        @test graph[:output][] == 8
        @test graph.outputs[:output].value[] == 8
        @test get_state(graph) == [0, 0, 0, 0, 0]
        @test !isdirty(graph[:output])
    end

    counter = Dict{Symbol, Int}()
    foreach(k -> counter[k] = 0, [:merged, :merged2, :zipped, :summed, :plus_one, :zipped2, :summed2, :plus_one2])
    graph = ComputeGraph()
    add_input!(graph, :in1, 1)
    add_input!(graph, :in2, 2)
    add_input!(graph, :in3, [1, 2, 3])
    # bitstype
    register_computation!(graph, [:in1, :in2], [:merged]) do inputs, changed, cached
        counter[:merged] += 1
        return (changed.in1 ? inputs[1] + inputs[2] : nothing,)
    end
    register_computation!(graph, [:merged], [:merged2]) do inputs, changed, cached
        counter[:merged2] += 1
        return (inputs.merged,)
    end
    # Array recreate
    register_computation!(graph, [:in1, :in3], [:zipped]) do inputs, changed, cached
        counter[:zipped] += 1
        return (inputs.in1 .+ inputs.in3,)
    end
    register_computation!(graph, [:zipped], [:summed]) do inputs, changed, cached
        counter[:summed] += 1
        return (sum(inputs.zipped),)
    end
    register_computation!(graph, [:summed], [:plus_one]) do inputs, changed, cached
        counter[:plus_one] += 1
        return (inputs.summed + 1,)
    end
    # Array overwrite/reuse
    register_computation!(graph, [:in1, :in3], [:zipped2]) do inputs, changed, cached
        output = isnothing(cached) ? [0, 0, 0] : cached.zipped2
        output .= inputs.in1 .+ inputs.in3
        counter[:zipped2] += 1
        return (output,)
    end
    register_computation!(graph, [:zipped2], [:summed2]) do inputs, changed, cached
        counter[:summed2] += 1
        return (sum(inputs.zipped2),)
    end
    register_computation!(graph, [:summed2], [:plus_one2]) do inputs, changed, cached
        counter[:plus_one2] += 1
        return (inputs.summed2 + 1,)
    end

    @testset "update skipping and changed" begin
        @testset "initialization" begin
            @test graph.merged2[] == 3
            @test counter[:merged] == 1
            @test counter[:merged2] == 1

            @test graph.plus_one[] == 10
            @test counter[:zipped] == 1
            @test counter[:summed] == 1
            @test counter[:plus_one] == 1

            @test graph.plus_one2[] == 10
            @test counter[:zipped2] == 1
            @test counter[:summed2] == 1
            @test counter[:plus_one2] == 1
        end

        @testset "explicit skip via return nothing" begin
            graph.in2 = 3
            @test graph.merged2[] == 3
            @test counter[:merged] == 2
            @test counter[:merged2] == 1
        end

        @testset "no skip" begin
            graph.in1 = 2
            @test graph.merged2[] == 5
            @test counter[:merged] == 3
            @test counter[:merged2] == 2

            graph.in1 = 5
            @test graph.merged2[] == 8
            @test counter[:merged] == 4
            @test counter[:merged2] == 3

            graph.in1 = 4
            graph.in2 = 5
            @test graph.merged2[] == 9
            @test counter[:merged] == 5
            @test counter[:merged2] == 4

            # from in1 updates
            @test graph.plus_one[] == 19
            @test counter[:zipped] == 2
            @test counter[:summed] == 2
            @test counter[:plus_one] == 2

            @test graph.plus_one2[] == 19
            @test counter[:zipped2] == 2
            @test counter[:summed2] == 2
            @test counter[:plus_one2] == 2

            # from in3 updates
            graph.in3 = [0, 1, 2]
            @test graph.plus_one[] == 16
            @test counter[:zipped] == 3
            @test counter[:summed] == 3
            @test counter[:plus_one] == 3

            @test graph.plus_one2[] == 16
            @test counter[:zipped2] == 3
            @test counter[:summed2] == 3
            @test counter[:plus_one2] == 3
        end

        @testset "same value skips" begin
            graph.in1 = 4
            @test graph.merged2[] == 9
            @test counter[:merged] == 5
            @test counter[:merged2] == 4

            # from in1
            @test graph.plus_one[] == 16
            @test counter[:zipped] == 3
            @test counter[:summed] == 3
            @test counter[:plus_one] == 3

            @test graph.plus_one2[] == 16
            @test counter[:zipped2] == 3
            @test counter[:summed2] == 3
            @test counter[:plus_one2] == 3

            # from in3
            graph.in3 = [0, 1, 2]
            @test graph.plus_one[] == 16
            @test counter[:zipped] == 3
            @test counter[:summed] == 3
            @test counter[:plus_one] == 3

            @test graph.plus_one2[] == 16
            @test counter[:zipped2] == 3
            @test counter[:summed2] == 3
            @test counter[:plus_one2] == 3

            # delayed same value
            graph.in3 = [2, 1, 0]
            @test graph.plus_one[] == 16
            @test counter[:zipped] == 4     # input: [2,1,0] != [0,1,2]
            @test counter[:summed] == 4     # input: [2,1,0] .+ 4 != [0,1,2] .+ 4
            @test counter[:plus_one] == 3   # input:       sum(^) == sum(^)

            @test graph.plus_one2[] == 16
            @test counter[:zipped2] == 4
            @test counter[:summed2] == 4
            @test counter[:plus_one2] == 3
        end

        @testset "Array edge case" begin
            graph.in3 = [3, 2, 1] # .+ 1
            graph.in1 = 3       #  - 1

            # new array generated, values match, update skipped
            @test graph.plus_one[] == 16
            @test counter[:zipped] == 5
            @test counter[:summed] == 4
            @test counter[:plus_one] == 3

            # old array reused, values can't be compared, update advances
            @test graph.plus_one2[] == 16
            @test counter[:zipped2] == 5
            @test counter[:summed2] == 5
            @test counter[:plus_one2] == 3
        end
    end
end

@testset "Graph io" begin
    parent = ComputeGraph()
    add_input!(parent, :in1, 1)
    graph = ComputeGraph()
    add_input!(graph, :in1, parent.in1)
    add_input!(graph, :in2, 2)
    foo2(inputs, changed, cached) = (inputs[1] + inputs[2], inputs[1] - inputs[2])
    register_computation!(foo2, graph, [:in1, :in2], [:added, :subtracted])
    bar(inputs, changed, cached) = (inputs[1],)
    register_computation!(bar, graph, [:added], [:output])
    register_computation!(bar, graph, [:output], [:output2])
    register_computation!(bar, graph, [:subtracted], [:output3])

    graph[:in1][]

    @testset "brief show()" begin
        # TODO: This counts edges in graph because part of graph continues parent - Should it?
        @test sprint(show, parent) == "ComputeGraph(1 input, 1 output, 5 edges)"
        @test sprint(show, graph) == "ComputeGraph(1 input, 7 outputs, 5 edges)"
        @test sprint(show, graph.inputs[:in2]) == "Input(:in2, 2)"
        @test sprint(show, graph[:in1]) == "Computed(:in1, 1)"
        @test sprint(show, graph[:in2]) == "Computed(:in2, #undef)"
        @test sprint(show, graph[:added].parent) == "ComputeEdge(foo2(…), 2 inputs, 2 outputs, 2 dependents)"
        @test sprint(show, graph[:output].parent) == "ComputeEdge(bar(…), 1 input, 1 output, 1 dependent)"
        @test sprint(show, graph[:output2].parent) == "ComputeEdge(bar(…), 1 input, 1 output, 0 dependents)"
    end

    @testset "brief show()" begin
        m = MIME"text/plain"()
        @test sprint(show, m, parent) == "ComputeGraph():\n  Inputs:\n    :in1 => Input(:in1, 1)\n\n  Outputs:\n    :in1 => Computed(:in1, 1)"
        @test sprint(show, m, graph) == "ComputeGraph():\n  Inputs:\n    :in2 => Input(:in2, 2)\n\n  Outputs:\n    :added      => Computed(:added, #undef)\n    :in1        => Computed(:in1, 1)\n    :in2        => Computed(:in2, #undef)\n    :output     => Computed(:output, #undef)\n    :output2    => Computed(:output2, #undef)\n    :output3    => Computed(:output3, #undef)\n    :subtracted => Computed(:subtracted, #undef)"

        # Work around function path that's printed
        s = sprint(show, m, graph.inputs[:in2])
        @test contains(s, "Input:\n  name:     :in2\n  value:    2\n  callback: identity(::Int64) @ ")
        @test contains(s, "\n  output:   ↻ Computed(:in2, #undef)\n  dependents:\n    ↻ ComputeEdge(foo2(…), 2 inputs, 2 outputs, 2 dependents)")

        @test sprint(show, m, graph[:in1]) == "Computed:\n  name = :in1\n  parent = ComputeEdge(compute_identity(…), 1 input, 1 output, 1 dependent) @ output 1\n  value = 1\n  dirty = false"
        @test sprint(show, m, graph[:in2]) == "Computed:\n  name = :in2\n  parent = Input(:in2, 2)\n  value = #undef\n  dirty = true"

        # regex needed for 1.6 which uses "NameTuple{(), Tuple{}}" instead o "@NamedTuple{}"
        s = sprint(show, m, graph[:added].parent)
        @test contains(s, r"ComputeEdge:\n  callback:\n    foo2\(::@?NamedTuple\{.*\}, ::@?NamedTuple\{.*\}, ::Nothing\)\n    @ ")
        @test contains(s, "\n  inputs:\n    ↻ Computed(:in1, 1)\n    ↻ Computed(:in2, #undef)\n  outputs:\n    ↻ Computed(:added, #undef)\n    ↻ Computed(:subtracted, #undef)\n  dependents:\n    ↻ ComputeEdge(bar(…), 1 input, 1 output, 1 dependent)\n    ↻ ComputeEdge(bar(…), 1 input, 1 output, 0 dependents)")

        s = sprint(show, m, graph[:output].parent)
        @test contains(s, r"ComputeEdge:\n  callback:\n    bar\(::@?NamedTuple\{.*\}, ::@?NamedTuple\{.*\}, ::Nothing\)\n    @ ")
        @test contains(s, "\n  inputs:\n    ↻ Computed(:added, #undef)\n  outputs:\n    ↻ Computed(:output, #undef)\n  dependents:\n    ↻ ComputeEdge(bar(…), 1 input, 1 output, 0 dependents)")

        s = sprint(show, m, graph[:output2].parent)
        @test contains(s, r"ComputeEdge:\n  callback:\n    bar\(::@?NamedTuple\{.*\}, ::@?NamedTuple\{.*\}, ::Nothing\)\n    @ ")
        @test contains(s, "\n  inputs:\n    ↻ Computed(:output, #undef)\n  outputs:\n    ↻ Computed(:output2, #undef)\n  dependents:")
    end
end

@testset "deletion" begin
    foo(inputs, changed, cached) = (inputs[1],)
    foo2(inputs, changed, cached) = (inputs[1] + inputs[2], inputs[1] - inputs[2])

    @testset "public interface" begin
        graph = ComputeGraph()
        add_input!(graph, :in, 1)
        register_computation!(foo, graph, [:in], [:out])

        # These should not be available
        @test_throws MethodError delete!(graph, graph.inputs[:in]) # Input
        @test_throws MethodError delete!(graph, graph.outputs[:in]) # Computed
        @test_throws MethodError delete!(graph, graph.outputs[:out].parent) # ComputeEdge

        @test_throws KeyError delete!(graph, :unknown)

        @test begin
            delete!(graph, :out); true
        end
    end

    @testset "Input" begin
        graph = ComputeGraph()
        add_input!(graph, :in, 1)

        # Deleting an input should be possible and delete both the Input and the
        # related Computed if there are no obstructions
        @test haskey(graph.inputs, :in)
        @test haskey(graph.outputs, :in)
        delete!(graph, :in)
        @test !haskey(graph.inputs, :in)
        @test !haskey(graph.outputs, :in)

        add_input!(graph, :in, 1)
        @test haskey(graph.inputs, :in)
        @test haskey(graph.outputs, :in)

        register_computation!(foo, graph, [:in], [:out])

        # Deleting an input node with dependents is not allowed
        @test_throws ErrorException delete!(graph, :in)

        # Unless you allow deleting child nodes
        delete!(graph, :in, recursive = true)
        @test !haskey(graph.inputs, :in)
        @test !haskey(graph.outputs, :in)
        @test !haskey(graph.outputs, :out)
    end

    @testset "Computed" begin
        parent = ComputeGraph()
        add_input!(parent, :parent_node, 1)

        graph = ComputeGraph()
        add_input!(graph, :in1, parent.parent_node)
        add_input!(graph, :in2, 2)

        # Deleting a leaf node without siblings is valid
        @testset "Leaf Node" begin
            # ... with a Computed --> Computed --> Computed
            register_computation!(foo, graph, [:in1], [:output])

            @test haskey(graph.outputs, :output)
            @test !isempty(graph.outputs[:in1].parent.dependents)
            delete!(graph, :output)
            @test !haskey(graph.outputs, :output)
            @test isempty(graph.outputs[:in1].parent.dependents)

            # ... with a Input --> Computed --> Computed
            register_computation!(foo, graph, [:in2], [:output])

            @test haskey(graph.outputs, :output)
            @test !isempty(graph.outputs[:in2].parent.dependents)
            delete!(graph, :output)
            @test !haskey(graph.outputs, :output)
            @test isempty(graph.outputs[:in2].parent.dependents)
        end

        # Deleting a leaf node with siblings requires force = true
        @testset "Siblings" begin
            register_computation!(foo2, graph, [:in1, :in2], [:added, :subtracted])

            @test_throws ErrorException delete!(graph, :added)
            @test !isempty(graph.outputs[:in1].parent.dependents)
            @test !isempty(graph.outputs[:in2].parent.dependents)
            @test haskey(graph.outputs, :added)
            @test haskey(graph.outputs, :subtracted)

            delete!(graph, :added, force = true)
            @test isempty(graph.outputs[:in1].parent.dependents)
            @test isempty(graph.outputs[:in2].parent.dependents)
            @test !haskey(graph.outputs, :added)
            @test !haskey(graph.outputs, :subtracted)

            # check symmetry
            register_computation!(foo2, graph, [:in1, :in2], [:added, :subtracted])
            @test_throws ErrorException delete!(graph, :subtracted)
            @test !isempty(graph.outputs[:in1].parent.dependents)
            @test !isempty(graph.outputs[:in2].parent.dependents)
            @test haskey(graph.outputs, :added)
            @test haskey(graph.outputs, :subtracted)

            delete!(graph, :subtracted, force = true)
            @test isempty(graph.outputs[:in1].parent.dependents)
            @test isempty(graph.outputs[:in2].parent.dependents)
            @test !haskey(graph.outputs, :added)
            @test !haskey(graph.outputs, :subtracted)
        end

        # Deleting a node with further children requires recursive = true
        @testset "Children" begin
            register_computation!(foo, graph, [:in1], [:output])
            register_computation!(foo, graph, [:output], [:output2])

            @test_throws ErrorException delete!(graph, :output)
            @test haskey(graph.outputs, :output)
            @test haskey(graph.outputs, :output2)
            @test !isempty(graph.outputs[:in1].parent.dependents)
            @test !isempty(graph.outputs[:output].parent.dependents)

            delete!(graph, :output, recursive = true)
            @test !haskey(graph.outputs, :output)
            @test !haskey(graph.outputs, :output2)
            @test isempty(graph.outputs[:in1].parent.dependents)
        end

        # Nodes that connect one graph to another should follow the same rules
        # as normal nodes
        @testset "Graph Connector Node" begin
            @test haskey(parent.outputs, :parent_node)
            @test haskey(graph.outputs, :in1)
            @test !isempty(parent.outputs[:parent_node].parent.dependents)
            @test isempty(graph.outputs[:in1].parent.dependents)

            @test_throws KeyError delete!(graph, :parent_node)

            delete!(graph, :in1)
            @test haskey(parent.outputs, :parent_node)
            @test !haskey(graph.outputs, :in1)
            @test isempty(parent.outputs[:parent_node].parent.dependents)

            add_input!(graph, :in1, parent.parent_node)
            register_computation!(foo, graph, [:in1], [:output])

            @test haskey(parent.outputs, :parent_node)
            @test haskey(graph.outputs, :in1)
            @test haskey(graph.outputs, :output)
            @test !isempty(parent.outputs[:parent_node].parent.dependents)
            @test !isempty(graph.outputs[:in1].parent.dependents)
            @test isempty(graph.outputs[:output].parent.dependents)

            @test_throws ErrorException delete!(graph, :in1)

            delete!(graph, :in1, recursive = true)
            @test haskey(parent.outputs, :parent_node)
            @test !haskey(graph.outputs, :in1)
            @test !haskey(graph.outputs, :output)
            @test isempty(parent.outputs[:parent_node].parent.dependents)

            # TODO:: Anything special for graph barriers?
        end
    end

end

@testset "Observables" begin
    @testset "Synchronization" begin
        g = ComputeGraph()
        add_input!((k, x) -> Float32.(x), g, :input1, [0])
        add_input!((k, x) -> Float32.(x), g, :input2, [1])
        register_computation!(g, [:input1, :input2], [:xy, :yx]) do (x, y), changed, cached
            return ([x; y], [y; x])
        end
        map!(x -> [x; 1], g, :xy, :out1)
        map!(x -> [x; 1], g, :yx, :out2)
        map!((x, y) -> tuple.(x, y), g, [:out1, :out2], :zipped)
        foreach(key -> ComputePipeline.get_observable!(g, key), keys(g.outputs))

        @testset "Initialization" begin
            @test haskey(g, :input1)
            @test haskey(g, :input2)
            @test haskey(g, :xy)
            @test haskey(g, :yx)
            @test haskey(g, :out1)
            @test haskey(g, :out2)
            @test haskey(g, :zipped)

            @test g.observables[:input1][] == Float32[0]
            @test g.observables[:input2][] == Float32[1]
            @test g.observables[:xy][] == Float32[0, 1]
            @test g.observables[:yx][] == Float32[1, 0]
            @test g.observables[:out1][] == Float32[0, 1, 1]
            @test g.observables[:out2][] == Float32[1, 0, 1]
            @test g.observables[:zipped][] == [(0.0f0, 1.0f0), (1.0f0, 0.0f0), (1.0f0, 1.0f0)]
        end

        @testset "Update" begin
            ComputePipeline.update!(g, input1 = [2, 3], input2 = [6, 7])

            @test g.observables[:input1][] == Float32[2, 3]
            @test g.observables[:input2][] == Float32[6, 7]
            @test g.observables[:xy][] == Float32[2, 3, 6, 7]
            @test g.observables[:yx][] == Float32[6, 7, 2, 3]
            @test g.observables[:out1][] == Float32[2, 3, 6, 7, 1]
            @test g.observables[:out2][] == Float32[6, 7, 2, 3, 1]
            @test g.observables[:zipped][] == tuple.(Float32[2, 3, 6, 7, 1], Float32[6, 7, 2, 3, 1])
        end
    end

    @testset "map and on" begin
        g = ComputeGraph()
        add_input!((k, x) -> Float64.(x), g, :input1, 0)
        add_input!((k, x) -> Float64.(x), g, :input2, 4)
        register_computation!(g, [:input1, :input2], [:xy, :yx]) do (x, y), changed, cached
            return (x - y, y - x)
        end
        map!(x -> x + 1, g, :xy, :out1)
        map!(x -> x + 1, g, :yx, :out2)
        map!((x, y) -> x * y, g, [:out1, :out2], :mult)

        @test isempty(g.observables)

        obs = Observable{Any}()
        on(x -> obs[] = x, g[:mult])
        @test_throws UndefRefError obs[]
        @test haskey(g.observables, :mult)
        @test length(g.observables) == 1
        update!(g, input1 = 1)

        obs2 = map(x -> 2 .* x, g.out2)
        @test obs2[] == 8.0
        @test haskey(g.observables, :out2)
        @test length(g.observables) == 2

        obs3 = Observable{Any}()
        map!(*, obs3, g.input1, g.out1)
        @test obs3[] == -2.0
        @test haskey(g.observables, :input1)
        @test haskey(g.observables, :out1)
        @test length(g.observables) == 4

        counter = Ref(0)
        onany(obs, obs2, obs3) do args...
            counter[] += 1
            return
        end
        ComputePipeline.update!(g, input1 = 2, input2 = 8)
        @test counter[] == 4
    end

    @testset "Infinite loops" begin
        g = ComputeGraph()
        add_input!(g, :resample, 1)
        register_computation!(g, [:resample], [:output]) do (resample,), changed, cached
            data = isnothing(cached) ? collect(1:10) : cached[1]
            return (resample > 0 ? shuffle!(data) : data,)
        end
        obs = ComputePipeline.get_observable!(g, :output)

        update_counter = Ref(0)
        on(x -> update_counter[] += 1, obs)
        @testset "Problem" begin
            # Updating mutable data to the same value can cause infinite loops
            # if the Observable also updates (and then loops back into the graph)
            # We want this to never trigger:
            prev = deepcopy(g[:output][])
            @test g[:output][] !== prev # Sanity check
            @test obs[] !== prev # Sanity check
            for i in 1:10
                update!(g, resample = -i) # don't change data
                @test g[:output][] == prev # Sanity check
                @test obs[] == prev # Sanity check
                @test update_counter[] == 0
            end

            # And updating still works
            prev = deepcopy(g[:output][])
            update_counter[] = 0
            @test g[:output][] !== prev # Sanity check
            @test obs[] !== prev # Sanity check
            for i in 1:10
                prev = deepcopy(g[:output][])
                update!(g, resample = i) # shuffle data
                @test g[:output][] != prev # Sanity check
                @test obs[] != prev # Sanity check
                @test obs[] == g[:output][]
                @test update_counter[] == i
            end

            # Mixed for good measure
            prev = deepcopy(g[:output][])
            update_counter[] = 0
            expected = 0
            for i in 1:30
                choice = rand(Int)
                prev = deepcopy(g[:output][])
                update!(g, resample = choice) # maybe shuffle data
                if choice > 0
                    expected += 1
                    @test obs[] != prev
                else
                    @test obs[] == prev
                end
                @test obs[] == g[:output][]
                @test update_counter[] == expected
            end
        end

        @testset "Solution" begin
            # Keep observable and compute data distinguishable
            @test obs[] == g[:output][]
            @test obs[] !== g[:output][]

            for i in 1:10
                update!(g, resample = -i)
                @test obs[] == g[:output][]
                @test obs[] !== g[:output][]
            end

            for i in 1:10
                update!(g, resample = i)
                @test obs[] == g[:output][]
                @test obs[] !== g[:output][]
            end

            for i in 1:30
                choice = rand(Int)
                update!(g, resample = choice)
                @test obs[] == g[:output][]
                @test obs[] !== g[:output][]
            end
        end
    end
end

@testset "mark_resolved" begin
    @testset "Input" begin
        graph = ComputeGraph()
        add_input!(graph, :in, 1)
        map!(identity, graph, :in, :out)
        @test graph.out[] == 1
        @test !ComputePipeline.isdirty(graph.out)

        graph.in = 2
        @test ComputePipeline.isdirty(graph.out)
        ComputePipeline.mark_resolved!(graph.out)
        @test !ComputePipeline.isdirty(graph.out)
        @test graph.out[] == 1

        graph.in = 3
        @test ComputePipeline.isdirty(graph.out)
        @test graph.out[] == 3
    end

    @testset "ComputeEdge" begin
        g = ComputeGraph()
        add_input!(g, :input1, 0)
        add_input!(g, :input2, 1)
        map!(x -> x + 1, g, :input1, :out1)
        map!(x -> x + 1, g, :input2, :out2)
        map!(tuple, g, [:out1, :out2], :output)

        @test g.output[] == (1, 2)
        @test !ComputePipeline.isdirty(g.output)

        g.input1 = 2
        @test ComputePipeline.isdirty(g.output)
        ComputePipeline.mark_resolved!(g.output)
        @test !ComputePipeline.isdirty(g.output)
        @test g.output[] == (1, 2)

        g.input2 = 2
        @test ComputePipeline.isdirty(g.output)
        @test g.output[] == (3, 3)

        g.input1 = 0
        ComputePipeline.mark_resolved!(g.output)
        @test g.output[] == (3, 3)
        g.input1 = 1
        @test g.output[] == (2, 3)
    end
end

<<<<<<< HEAD
@testset "Validation" begin
    graph = ComputeGraph()
    add_input!(graph, :a, 1)

    @test_throws ErrorException add_input!(graph, :b, Ref(graph.a))
    @test_throws ErrorException add_input!(graph, :c, Ref(graph.inputs[:a]))
    @test_throws ErrorException add_input!(graph, :d, graph.inputs[:a])

    # add_input!() processes this, so we need to check more manually
    graph.outputs[:dummy] = ComputePipeline.Computed(:dummy)
    @test_throws ErrorException ComputePipeline.Input(graph, :e, graph.a, identity, graph.dummy)

    @test_throws ErrorException ComputePipeline.Computed(:f, Ref(Ref(graph.a)))
    @test_throws ErrorException ComputePipeline.Computed(:g, Ref(graph.a))
    @test_throws ErrorException ComputePipeline.Computed(:h, Ref(Ref(graph.inputs[:a])))
    @test_throws ErrorException ComputePipeline.Computed(:i, Ref(graph.inputs[:a]))

    map!(x -> graph.a, graph, :a, :j)
    @test_throws ResolveException{ErrorException} graph.j[]
=======
@testset "mixed-map" begin
    graph1 = ComputeGraph()
    add_input!(graph1, :a1, 1)

    graph2 = ComputeGraph()
    add_input!(graph2, :a2, 1)

    map!(+, graph1, [graph1[:a1], graph2[:a2]], :merged1)
    e1 = graph1.merged1.parent
    @test e1.inputs == [graph1.a1, graph2.a2]

    map!(+, graph1, [:a1, graph2[:a2]], :merged2)
    e2 = graph1.merged2.parent
    @test e2.inputs == [graph1.a1, graph2.a2]

    map!(+, graph2, [graph1[:a1], :a2], :merged3)
    e3 = graph2.merged3.parent
    @test e3.inputs == [graph1.a1, graph2.a2]
>>>>>>> 9c8eb6bd
end<|MERGE_RESOLUTION|>--- conflicted
+++ resolved
@@ -759,7 +759,6 @@
     end
 end
 
-<<<<<<< HEAD
 @testset "Validation" begin
     graph = ComputeGraph()
     add_input!(graph, :a, 1)
@@ -779,7 +778,8 @@
 
     map!(x -> graph.a, graph, :a, :j)
     @test_throws ResolveException{ErrorException} graph.j[]
-=======
+end
+
 @testset "mixed-map" begin
     graph1 = ComputeGraph()
     add_input!(graph1, :a1, 1)
@@ -798,5 +798,4 @@
     map!(+, graph2, [graph1[:a1], :a2], :merged3)
     e3 = graph2.merged3.parent
     @test e3.inputs == [graph1.a1, graph2.a2]
->>>>>>> 9c8eb6bd
 end