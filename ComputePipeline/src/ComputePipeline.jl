module ComputePipeline

using Base: RefValue

mutable struct ComputedValue{P}
    value::RefValue
    parent::P
    parent_idx::Int # index of parent.outputs this value refers to
    ComputedValue{P}() where {P} = new{P}()
    ComputedValue{P}(value::RefValue) where {P} = new{P}(value)
    function ComputedValue{P}(value::RefValue, parent::P, idx::Integer) where {P}
        return new{P}(value, parent, idx)
    end
    function ComputedValue{P}(edge::P, idx::Integer) where {P}
        p = new{P}()
        p.parent = edge
        p.parent_idx = idx
        return p
    end
end

hasparent(computed::ComputedValue) = isdefined(computed, :parent)
getparent(computed::ComputedValue) = hasparent(computed) ? computed.parent : nothing

struct TypedEdge{InputTuple,OutputTuple,F}
    callback::F
    inputs::InputTuple
    inputs_dirty::Vector{Bool}
    outputs::OutputTuple
    outputs_dirty::Vector{Bool}
end

struct ComputeEdge
    callback::Function

    inputs::Vector{ComputedValue}
    inputs_dirty::Vector{Bool}

    outputs::Vector{ComputedValue{ComputeEdge}}
    outputs_dirty::Vector{Bool}
    got_resolved::RefValue{Bool}

    # edges, that rely on outputs from this edge
    # Mainly needed for mark_dirty!(edge) to propagate to all dependents
    dependents::Vector{ComputeEdge}
    typed_edge::RefValue{TypedEdge}
end

function ComputeEdge(f, input, output)
    return ComputeEdge(
        f, ComputedValue[input], [true], [output], [true], RefValue(false),
        ComputeEdge[], RefValue{TypedEdge}()
    )
end

function TypedEdge(edge::ComputeEdge)
    inputs = ntuple(i -> edge.inputs[i].value, length(edge.inputs))
    result = edge.callback(inputs, edge.inputs_dirty, nothing)

    if result isa Tuple
        if length(result) != length(edge.outputs)
            m = first(methods(edge.callback))
            line = string(m.file, ":", m.line)
            error("Result needs to have same length. Found: $(result), for func $(line)")
        end
        outputs = ntuple(length(edge.outputs)) do i
            v = RefValue(result[i])
            edge.outputs[i].value = v # initialize to fully typed RefValue
            return v
        end
        fill!(edge.outputs_dirty, true)
    elseif isnothing(result)
        outputs = ntuple(length(edge.outputs)) do i
            v = RefValue(nothing)
            edge.outputs[i].value = v # initialize to fully typed RefValue
            return v
        end
        fill!(edge.outputs_dirty, false)
    else
        error("Wrong type as result $(typeof(result)). Needs to be Tuple with one element per output or nothing")
    end

    return TypedEdge(edge.callback, inputs, edge.inputs_dirty, outputs, edge.outputs_dirty)
end

function Base.show(io::IO, edge::ComputeEdge)
<<<<<<< HEAD
    print(io, "ComputeEdge(")
    println("  inputs:")
    for v in edge.inputs
        println("    ", typeof(v))
    end
    println("  outputs:")
    for v in edge.outputs
        println("    ", typeof(v))
=======
    print(io, "ComputeEdge(", length(edge.inputs), " -> ", length(edge.outputs), ")")
end

function Base.show(io::IO, ::MIME"text/plain", edge::ComputeEdge)
    println(io, "ComputeEdge{$(edge.callback)}:")
    print(io, "  inputs:")
    for (dirty, v) in zip(edge.inputs_dirty, edge.inputs)
        print(io, "\n    ", dirty ? '↻' : '✓', ' ')
        show(io, v)
    end
    print(io, "\n  outputs:")
    for (dirty, v) in zip(edge.outputs_dirty, edge.outputs)
        print(io, "\n    ", dirty ? '↻' : '✓', ' ')
        show(io, v)
>>>>>>> af145a0a
    end
end


# Can only make this alias after ComputeEdge & ComputedValue are created
# We're going to ignore that ComputedValue has a type parameter,
# which it only has to resolve the circular dependency
const Computed = ComputedValue{ComputeEdge}

ComputeEdge(f) = ComputeEdge(f, Computed[])
function ComputeEdge(f, inputs::Vector{ComputedValue})
    return ComputeEdge(f, inputs, fill(true, length(inputs)), ComputedValue[], Bool[], RefValue(false),
                       ComputeEdge[], RefValue{TypedEdge}())
end

function Base.show(io::IO, computed::ComputedValue)
    if isdefined(computed, :value) && isassigned(computed.value)
        print(io, "Computed(", computed.value[], ")")
    else
        print(io, "Computed(#undef)")
    end
end

mutable struct Input
    value::Any
    f::Function
    output::ComputedValue{Input}
    dirty::Bool
    output_dirty::Bool
    dependents::Vector{ComputeEdge}
end

function Input(value, f, output)
    return Input(value, f, output, true, true, ComputeEdge[])
end

struct ComputeGraph
    inputs::Dict{Symbol,Input}
    outputs::Dict{Symbol,ComputedValue}
end

# TODO: Handle Edges better?
function collect_edges(graph::ComputeGraph)
    cache = Set{ComputeEdge}()
    foreach(input -> collect_edges(input, cache), values(graph.inputs))
    return cache
end
function collect_edges(input::Input, cache::Set{ComputeEdge} = Set{ComputeEdge}())
    for edge in input.dependents
        collect_edges!(cache, edge)
    end
    return cache
end
function collect_edges!(cache::Set{ComputeEdge}, edge::ComputeEdge)
    if !(edge in cache)
        push!(cache, edge)
        foreach(e -> collect_edges!(cache, e), edge.dependents)
    end
    return
end
count_edges(graph::ComputeGraph) = length(collect_edges(graph))
count_edges(input::Input) = length(collect_edges(input))

function Base.show(io::IO, input::Input)
    print(io, "Input(")
    show(io, input.value)
    print(io, ")")
end

# TODO: easier name resultion?
function Base.show(io::IO, ::MIME"text/plain", input::Input)
    print(io, "Input(")
    show(io, input.value)
    print(io, ") with $(length(input.dependents)) direct dependents:")
    for edge in input.dependents
        N = length(edge.inputs)
        println()
        if N == 1
            print(io, "  input ══ ")
        else
            print(io, "  (input, $(N-1) more...) ══ ")
        end
        print(io, "ComputeEdge{$(edge.callback)}()")
        N = length(edge.outputs)
        if N == 1
            print(io, " ══> ", edge.outputs[1])
        else
            print(io, " ══> ", edge.outputs)
        end
    end
end

function Base.show(io::IO, graph::ComputeGraph)
    print(io, "ComputeGraph() with ",
        length(graph.inputs), " inputs, ",
        length(graph.outputs), " outputs and ",
        count_edges(graph), " compute edges."
    )
end

function Base.show(io::IO, ::MIME"text/plain", graph::ComputeGraph)
    println(io, "ComputeGraph():")
    print(io, "  Inputs:")
    io = IOContext(io, :compact => true)
    pad = mapreduce(k -> length(string(k)), max, keys(graph.inputs))
    for (k, v) in graph.inputs
        val = getproperty(graph, k)[]
        print(io, "\n    ", rpad(string(k), pad), " => ", val)
    end
    print(io, "\n\n  Outputs:")
    pad = mapreduce(k -> length(string(k)), max, keys(graph.outputs))
    for (k, out) in graph.outputs
<<<<<<< HEAD
        println("    ", k, "=>", typeof(out))
=======
        print(io, "\n    ", rpad(string(k), pad), " => ", out)
>>>>>>> af145a0a
    end
    return io
end

function ComputeGraph()
    return ComputeGraph(Dict{Symbol,ComputeEdge}(), Dict{Symbol,Computed}())
end

function isdirty(computed::Computed)
    hasparent(computed) || return false
    parent = computed.parent
    # Can't be dirty if inputs have changed

    if parent.got_resolved[]
        # if resolved is true, the computed value is dirty if the output is dirty
        return computed.parent.outputs_dirty[computed.parent_idx]
    else
        # if resolved is false, the computed value is dirty if any of the inputs have changed
        return any(parent.inputs_dirty)
    end
end

function isdirty(edge::ComputeEdge)
    # If resolve hasn't run, it has to be dirty
    edge.got_resolved[] || return true
    # Otherwise it's dirty if the input changed
    return any(edge.inputs_dirty)
end

function mark_dirty!(edge::ComputeEdge)
    edge.got_resolved[] = false
    for dep in edge.dependents
        mark_dirty!(dep)
    end
    return
end

function mark_dirty!(computed::Computed)
    hasparent(computed) || return
    return mark_dirty!(computed.parent)
end

function resolve!(input::Input)
    if !input.dirty
        input.output_dirty = false
        return
    end
    value = input.f(input.value)
    if isassigned(input.output.value)
        input.output.value[] = value
    else
        input.output.value = RefValue(value)
    end
    input.dirty = false
    input.output_dirty = true
    for edge in input.dependents
        mark_input_dirty!(input, edge)
    end
    return input.output.value[]
end

function mark_dirty!(input::Input)
    input.dirty = true
    input.output_dirty = false
    for edge in input.dependents
        mark_dirty!(edge)
    end
    return
end

function Base.setindex!(computed::Computed, value)
    computed.value[] = value
    return mark_dirty!(computed)
end

function Base.setproperty!(attr::ComputeGraph, key::Symbol, value)
    input = attr.inputs[key]
    input.value = value
    mark_dirty!(input)
    return value
end

Base.haskey(attr::ComputeGraph, key::Symbol) = haskey(attr.inputs, key)

function Base.getproperty(attr::ComputeGraph, key::Symbol)
    # more efficient to hardcode?
    key === :inputs && return getfield(attr, :inputs)
    key === :outputs && return getfield(attr, :outputs)
    key === :default && return getfield(attr, :default)
    return attr.inputs[key].output
end

function Base.getindex(attr::ComputeGraph, key::Symbol)
    return attr.outputs[key]
end
isdirty(input::Input) = input.dirty

Base.getindex(computed::ComputedValue) = resolve!(computed)

function mark_input_dirty!(parent::ComputeEdge, edge::ComputeEdge)
    @assert parent.got_resolved[] # parent should only call this after resolve!
    for (i, input) in enumerate(edge.inputs)
        # This gets called from resolve!(parent), so we should only mark dirty if the input is a child of parent
        if hasparent(input)
            iparent = input.parent
            if iparent === parent
                edge.inputs_dirty[i] = isdirty(input)
            end
        end
    end
end

function mark_input_dirty!(parent::Input, edge::ComputeEdge)
    @assert !parent.dirty # should got resolved
    for (i, input) in enumerate(edge.inputs)
        # This gets called from resolve!(parent), so we should only mark dirty if the input is a child of parent
        if hasparent(input)
            iparent = input.parent
            if iparent === parent
                edge.inputs_dirty[i] = iparent.output_dirty
            end
        end
    end
end

function set_result!(edge::TypedEdge, result, i, value)
    if isnothing(value)
        edge.outputs_dirty[i] = false
    else
        edge.outputs_dirty[i] = true
        edge.outputs[i][] = value
    end
    if !isempty(result)
        next_val = first(result)
        rem = Base.tail(result)
        set_result!(edge, rem, i + 1, next_val)
    end
    return
end

function set_result!(edge::TypedEdge, result)
    next_val = first(result)
    rem = Base.tail(result)
    return set_result!(edge, rem, 1, next_val)
end
# do we want this type stable?
# This is how we could get a type stable callback body for resolve
function resolve!(edge::TypedEdge)
    result = edge.callback(edge.inputs, edge.inputs_dirty, edge.outputs)
    if result === :deregister
        # TODO
    elseif result isa Tuple
        if length(result) != length(edge.outputs)
            error("Did not return correct length: $(result), $(edge.callback)")
        end
        set_result!(edge, result)
    elseif isnothing(result)
        fill!(edge.outputs_dirty, false)
    else
        error("Needs to return a Tuple with one element per output, or nothing")
    end
end

function resolve!(computed::ComputedValue)
    if hasparent(computed)
        resolve!(computed.parent)
    end
    return computed.value[]
end

function resolve!(edge::ComputeEdge)
    edge.got_resolved[] && return false
    isdirty(edge) || return false
    # Resolve inputs first
    foreach(resolve!, edge.inputs)
    # We pass the refs, so that no boxing accours and code that actually needs Ref{T}(value) can directly use those (ccall/opengl)
    # TODO, can/should we store this tuple?
    if !isassigned(edge.typed_edge)
        # constructor does first resolve to determine fully typed outputs
        edge.typed_edge[] = TypedEdge(edge)
    else
        resolve!(edge.typed_edge[])
    end
    edge.got_resolved[] = true
    fill!(edge.inputs_dirty, false)
    for dep in edge.dependents
        mark_input_dirty!(edge, dep)
    end
    return true
end

function update!(attr::ComputeGraph; kwargs...)
    for (key, value) in pairs(kwargs)
        if haskey(attr.inputs, key)
            setproperty!(attr, key, value)
        else
            throw(Makie.AttributeNameError(key))
        end
    end
    return attr
end

add_input!(attr::ComputeGraph, key::Symbol, value) = add_input!((k, v)-> v, attr, key, value)

function add_input!(conversion_func, attr::ComputeGraph, key::Symbol, value)
    output = ComputedValue{Input}(RefValue{Any}())
    input = Input(value, (v)-> conversion_func(key, v), output)
    output.parent = input
    output.parent_idx = 1
    # Needs to be Any, since input can change type
    attr.inputs[key] = input
    attr.outputs[key] = output
    return
end

function add_inputs!(conversion_func, attr::ComputeGraph; kw...)
    for (k, v) in pairs(kw)
        add_input!(conversion_func, attr, k, v)
    end
end

get_callback(computed::ComputedValue) = hasparent(computed) ? computed.parent.callback : nothing

function stringify_callback(f)
    m = first(methods(f))
    return string(m.file, ":", m.line)
end

function register_computation!(f, attr::ComputeGraph, inputs::Vector{Symbol}, outputs::Vector{Symbol})
    if all(x -> haskey(attr.outputs, x), outputs)
        function throw_error()
            callbacks = join([string(k, "=>", stringify_callback(get_callback(attr.outputs[k]))) for k in outputs], ", ")
            current = stringify_callback(f)
            cf_equal = f == get_callback(attr.outputs[first(outputs)])
            return error("Only one computation is allowed to be registered for an output. Callbacks: $(callbacks). Current: $(current), isequal: $(cf_equal)")
        end
        # We check if all outputs have the same parent + callback, which means this computation is already registered
        # Which we allow, and simply ignore the new registration
        out1 = attr.outputs[first(outputs)]
        !hasparent(out1) && throw_error()
        edge1 = out1.parent
        edge1.callback !== f && throw_error()
        all_same = all(outputs) do k
            out = attr.outputs[k]
            return hasparent(out) && out.parent === edge1
        end
        all_same || throw_error()
        return # ignore new registration
    end
    _inputs = ComputedValue[attr.outputs[k] for k in inputs]
    new_edge = ComputeEdge(f, _inputs)
    for (k, input) in zip(inputs, _inputs)
        if hasparent(input)
            push!(input.parent.dependents, new_edge)
        else
            push!(attr.inputs[k].dependents, new_edge)
        end
    end
    # use order of namedtuple, which should not change!
    for (i, symbol) in enumerate(outputs)
        # create an uninitialized Ref, which gets replaced by the correctly strictly typed Ref on first resolve
        value = Computed(new_edge, i)
        attr.outputs[symbol] = value
        push!(new_edge.outputs, value)
        push!(new_edge.outputs_dirty, true)
    end
    return
end

export Computed, ComputedValue, ComputeEdge, ComputeGraph, register_computation!, add_input!, add_inputs!, update!

end<|MERGE_RESOLUTION|>--- conflicted
+++ resolved
@@ -84,16 +84,6 @@
 end
 
 function Base.show(io::IO, edge::ComputeEdge)
-<<<<<<< HEAD
-    print(io, "ComputeEdge(")
-    println("  inputs:")
-    for v in edge.inputs
-        println("    ", typeof(v))
-    end
-    println("  outputs:")
-    for v in edge.outputs
-        println("    ", typeof(v))
-=======
     print(io, "ComputeEdge(", length(edge.inputs), " -> ", length(edge.outputs), ")")
 end
 
@@ -108,7 +98,6 @@
     for (dirty, v) in zip(edge.outputs_dirty, edge.outputs)
         print(io, "\n    ", dirty ? '↻' : '✓', ' ')
         show(io, v)
->>>>>>> af145a0a
     end
 end
 
@@ -221,11 +210,7 @@
     print(io, "\n\n  Outputs:")
     pad = mapreduce(k -> length(string(k)), max, keys(graph.outputs))
     for (k, out) in graph.outputs
-<<<<<<< HEAD
-        println("    ", k, "=>", typeof(out))
-=======
         print(io, "\n    ", rpad(string(k), pad), " => ", out)
->>>>>>> af145a0a
     end
     return io
 end
