before_script:
  - apt-get -qq update
  # glfw
  - apt-get install -y cmake libxrandr-dev libxinerama-dev libxcursor-dev mesa-utils
  # cairo etc
  - apt-get install -y gettext libpango1.0-0 libcairo2 libmagickwand-6.q16-2
  - apt-get install -y ffmpeg

variables:
  JULIA_PKGDIR: "$CI_PROJECT_DIR/.julia/"
  package: 'Makie'

stages:
  - test
  - postprocess

## testing
.test_template: &test_template

  script:
<<<<<<< HEAD
    - glxinfo | grep version
    - julia -e 'Pkg.init();Pkg.clone("https://github.com/JuliaPlots/AbstractPlotting.jl.git")'
    - julia -e 'Pkg.checkout("FreeTypeAbstraction"); Pkg.checkout("FreeTypeAbstraction", "sd/06")'
    # actual testing
    - julia -e "symlink(\"$CI_PROJECT_DIR\", Pkg.dir(\"$package\"));
                Pkg.resolve();
                Pkg.build(\"$package\");
                Pkg.test(\"$package\")"

test:0.6:
=======
    #- mkdir $JULIA_DEPOT_PATH # Pkg3.jl#325
    - julia -e "Pkg.init();
            symlink(\"$CI_PROJECT_DIR\", Pkg.dir(\"$package\"));
            Pkg.resolve();
            Pkg.checkout(\"AbstractPlotting\");
            Pkg.build(\"$package\");
            Pkg.test(\"$package\"; coverage=true)"
  artifacts:
    paths:
      - docs/media/*
      - test/testresults/*
      - .julia/
      - src/*.cov
      - src/*/*.cov
      - src/*/*/*.cov
      - src/*/*/*/*.cov
      - src/*/*/*/*/*.cov



test:v0.6:
  stage: test
>>>>>>> 6eff099f
  image: juliagpu/julia:v0.6-opengl
  <<: *test_template

## post-processing

coverage:
  stage: postprocess
  image: juliagpu/julia:v0.6-opengl
  dependencies:
    - test:v0.6
  script:
    - julia -e 'Pkg.add("Coverage")'
    - julia -e 'using Coverage;
                cl, tl = get_summary(process_folder());
                println("(", cl/tl*100, "%) covered");
                Codecov.submit_local(process_folder(), ".")'
  coverage: '/\(\d+.\d+\%\) covered/'

# Documenter.jl's `deploydocs` really is only made to work with Travis,
# so we need to fake quite a bit of environment in order for it to work.
# TODO: create an unconditional `deploydocs`, and pick when to deploy in here.
documentation:
  stage: postprocess
  image: juliagpu/julia:v0.6-opengl
  variables:
    DOCUMENTER_DEBUG: "true"
    TRAVIS_REPO_SLUG: "github.com/JuliaPlots/Makie.jl.git"
    TRAVIS_BRANCH: $CI_COMMIT_REF_NAME
    TRAVIS_TAG: $CI_COMMIT_TAG
  dependencies:
    - test:v0.6
  script:
    # gitlab-ce#15280
    - apt update && apt install -y jq
    - export PR_ID=$(curl -s "http://gitlab.ca/api/v4/projects/${CI_PROJECT_ID}/merge_requests?private_token=${OAUTH_TOKEN}&state=opened" | jq -r ".[]|select(.sha == \"$CI_COMMIT_SHA\")|.iid")
    - export TRAVIS_PULL_REQUEST=$(if [ "$PR_ID" == "" ]; then echo "false"; else echo "true"; fi)

    - apt install -y openssh-client && mkdir /root/.ssh
    - julia -e 'Pkg.add("Documenter")'
    #- julia docs/make.jl<|MERGE_RESOLUTION|>--- conflicted
+++ resolved
@@ -18,18 +18,6 @@
 .test_template: &test_template
 
   script:
-<<<<<<< HEAD
-    - glxinfo | grep version
-    - julia -e 'Pkg.init();Pkg.clone("https://github.com/JuliaPlots/AbstractPlotting.jl.git")'
-    - julia -e 'Pkg.checkout("FreeTypeAbstraction"); Pkg.checkout("FreeTypeAbstraction", "sd/06")'
-    # actual testing
-    - julia -e "symlink(\"$CI_PROJECT_DIR\", Pkg.dir(\"$package\"));
-                Pkg.resolve();
-                Pkg.build(\"$package\");
-                Pkg.test(\"$package\")"
-
-test:0.6:
-=======
     #- mkdir $JULIA_DEPOT_PATH # Pkg3.jl#325
     - julia -e "Pkg.init();
             symlink(\"$CI_PROJECT_DIR\", Pkg.dir(\"$package\"));
@@ -52,7 +40,6 @@
 
 test:v0.6:
   stage: test
->>>>>>> 6eff099f
   image: juliagpu/julia:v0.6-opengl
   <<: *test_template
 
