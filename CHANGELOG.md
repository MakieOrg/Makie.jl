# Changelog

## [Unreleased]

<<<<<<< HEAD
- Enhanced Pattern support: Added general CairoMakie implementation, improved quality, added anchoring, added support in band, density, added tests & fixed various bugs and inconsistencies. [#4715](https://github.com/MakieOrg/Makie.jl/pull/4715)
=======
- Allow volume textures for mesh color, to e.g. implement a performant volume slice display [#2274](https://github.com/MakieOrg/Makie.jl/pull/2274).
- Fix `alpha` use in legends and some CairoMakie cases [#4721](https://github.com/MakieOrg/Makie.jl/pull/4721).
>>>>>>> 85c7e8a4

## [0.22.0] - 2024-12-12

- Updated to GeometryBasics 0.5: [GeometryBasics#173](https://github.com/JuliaGeometry/GeometryBasics.jl/pull/173), [GeometryBasics#219](https://github.com/JuliaGeometry/GeometryBasics.jl/pull/219) [#4319](https://github.com/MakieOrg/Makie.jl/pull/4319)
  - Removed `meta` infrastructure. Vertex attributes are now passed as kwargs.
  - Simplified GeometryBasics Mesh type, improving compile times
  - Added `FaceView` to allow different vertex attributes to use different indices for specifying data of the same vertex. This can be used to specify per-face data.
  - Added `GeometryBasics.face_normals(points, faces)`
  - Changed the order of `Rect2` coordinates to be counter-clockwise.
  - Updated `Cylinder` to avoid visually rounding off the top and bottom.
  - Added `MetaMesh` to store non-vertex metadata in a GeometryBasics Mesh object. These are now produced by MeshIO for `.obj` files, containing information from `.mtl` files.
  - Renamed `Tesselation/tesselation` to `Tessellation/tessellation` [GeometryBasics#227](https://github.com/JuliaGeometry/GeometryBasics.jl/pull/227) [#4564](https://github.com/MakieOrg/Makie.jl/pull/4564)
- Added `Makie.mesh` option for `MetaMesh` which applies some of the bundled information [#4368](https://github.com/MakieOrg/Makie.jl/pull/4368), [#4496](https://github.com/MakieOrg/Makie.jl/pull/4496)
- `Voronoiplot`s automatic colors are now defined based on the underlying point set instead of only those generators appearing in the tessellation. This makes the selected colors consistent between tessellations when generators might have been deleted or added. [#4357](https://github.com/MakieOrg/Makie.jl/pull/4357)
- `contour` now supports _curvilinear_ grids, where `x` and `y` are matrices [#4670](https://github.com/MakieOrg/Makie.jl/pull/4670).
- Added `viewmode = :free` and translation, zoom, limit reset and cursor-focus interactions to Axis3. [4131](https://github.com/MakieOrg/Makie.jl/pull/4131)
- Split `marker_offset` handling from marker centering and fix various bugs with it [#4594](https://github.com/MakieOrg/Makie.jl/pull/4594)
- Added `transform_marker` attribute to meshscatter and changed the default behavior to not transform marker/mesh vertices [#4606](https://github.com/MakieOrg/Makie.jl/pull/4606)
- Fixed some issues with meshscatter not correctly transforming with transform functions and float32 rescaling [#4606](https://github.com/MakieOrg/Makie.jl/pull/4606)
- Fixed `poly` pipeline for 3D and/or Float64 polygons that begin from an empty vector [#4615](https://github.com/MakieOrg/Makie.jl/pull/4615).
- `empty!` GLMakie screen instead of closing, fixing issue with reset window position [#3881](https://github.com/MakieOrg/Makie.jl/pull/3881)
- Added option to display the front spines in Axis3 to close the outline box [#2349](https://github.com/MakieOrg/Makie.jl/pull/4305)
- Fixed gaps in corners of `poly(Rect2(...))` stroke [#4664](https://github.com/MakieOrg/Makie.jl/pull/4664)
- Fixed an issue where `reinterpret`ed arrays of line points were not handled correctly in CairoMakie [#4668](https://github.com/MakieOrg/Makie.jl/pull/4668).
- Fixed various issues with `markerspace = :data`, `transform_marker = true` and `rotation` for scatter in CairoMakie (incorrect marker transformations, ignored transformations, Cairo state corruption) [#4663](https://github.com/MakieOrg/Makie.jl/pull/4663)
- Changed deprecation warnings for Vector and Range inputs in `image`, `volume`, `voxels` and `spy` into **errors** [#4685](https://github.com/MakieOrg/Makie.jl/pull/4685)
- Refactored OpenGL cleanup to run immediately rather than on GC [#4699](https://github.com/MakieOrg/Makie.jl/pull/4699)
- It is now possible to change the title of a `GLFW.Window` with `GLMakie.set_title!(screen::Screen, title::String)` [#4677](https://github.com/MakieOrg/Makie.jl/pull/4677).
- Fixed `px_per_unit != 1` not getting fit to the size of the interactive window in GLMakie [#4687](https://github.com/MakieOrg/Makie.jl/pull/4687)
- Changed minorticks to skip computation when they are not visible [#4681](https://github.com/MakieOrg/Makie.jl/pull/4681)
- Fixed indexing error edge case in violin median code [#4682](https://github.com/MakieOrg/Makie.jl/pull/4682)
- Fixed incomplete plot cleanup when cleanup is triggered by an event. [#4710](https://github.com/MakieOrg/Makie.jl/pull/4710)
- Automatically plot Enums as categorical [#4717](https://github.com/MakieOrg/Makie.jl/pull/4717).

## [0.21.18] - 2024-12-12

- Allow for user defined recipes to be used in SpecApi [#4655](https://github.com/MakieOrg/Makie.jl/pull/4655).

## [0.21.17] - 2024-12-05

- Added `backend` and `update` kwargs to `show` [#4558](https://github.com/MakieOrg/Makie.jl/pull/4558)
- Disabled unit prefix conversions for compound units (e.g. `u"m/s"`) to avoid generating incorrect units. [#4583](https://github.com/MakieOrg/Makie.jl/pull/4583)
- Added kwarg to rotate Toggle [#4445](https://github.com/MakieOrg/Makie.jl/pull/4445)
- Fixed orientation of environment light textures in RPRMakie [#4629](https://github.com/MakieOrg/Makie.jl/pull/4629).
- Fixed uint16 overflow for over ~65k elements in WGLMakie picking [#4604](https://github.com/MakieOrg/Makie.jl/pull/4604).
- Improved performance for line plot in CairoMakie [#4601](https://github.com/MakieOrg/Makie.jl/pull/4601).
- Prevent more default actions when canvas has focus [#4602](https://github.com/MakieOrg/Makie.jl/pull/4602).
- Fixed an error in `convert_arguments` for PointBased plots and 3D polygons [#4585](https://github.com/MakieOrg/Makie.jl/pull/4585).
- Fixed polygon rendering issue of `crossbar(..., show_notch = true)` in CairoMakie [#4587](https://github.com/MakieOrg/Makie.jl/pull/4587).
- Fixed `colorbuffer(axis)` for `px_per_unit != 1` [#4574](https://github.com/MakieOrg/Makie.jl/pull/4574).
- Fixed render order of Axis3 frame lines in CairoMakie [#4591](https://github.com/MakieOrg/Makie.jl/pull/4591)
- Fixed color mapping between `contourf` and `Colorbar` [#4618](https://github.com/MakieOrg/Makie.jl/pull/4618)
- Fixed an incorrect comparison in CairoMakie's line clipping code which can cause line segments to disappear [#4631](https://github.com/MakieOrg/Makie.jl/pull/4631)
- Added PointBased conversion for `Vector{MultiLineString}` [#4599](https://github.com/MakieOrg/Makie.jl/pull/4599)
- Added color conversions for tuples, Points and Vecs [#4599](https://github.com/MakieOrg/Makie.jl/pull/4599)
- Added conversions for 1 and 2 value paddings in `Label` and `tooltip` [#4599](https://github.com/MakieOrg/Makie.jl/pull/4599)
- Fixed `NaN` in scatter rotation and markersize breaking Cairo state [#4599](https://github.com/MakieOrg/Makie.jl/pull/4599)
- Fixed heatmap cells being 0.5px/units too large in CairoMakie [4633](https://github.com/MakieOrg/Makie.jl/pull/4633)
- Fixed bounds error when recording video with WGLMakie [#4639](https://github.com/MakieOrg/Makie.jl/pull/4639).
- Added `axis.(x/y)ticklabelspace = :max_auto`, to only grow tickspace but never shrink to reduce jitter [#4642](https://github.com/MakieOrg/Makie.jl/pull/4642).
- The error shown for invalid attributes will now also show suggestions for nearby attributes (if there are any) [#4394](https://github.com/MakieOrg/Makie.jl/pull/4394).
- Added (x/y)axislinks to S.GridLayout and make sure limits don't reset when linking axes [#4643](https://github.com/MakieOrg/Makie.jl/pull/4643).

## [0.21.16] - 2024-11-06

- Added `origin!()` to transformation so that the reference point of `rotate!()` and `scale!()` can be modified [#4472](https://github.com/MakieOrg/Makie.jl/pull/4472)
- Correctly render the tooltip triangle [#4560](https://github.com/MakieOrg/Makie.jl/pull/4560).
- Introduce `isclosed(scene)`, conditionally use `Bonito.LargeUpdate` [#4569](https://github.com/MakieOrg/Makie.jl/pull/4569).
- Allow plots to move between scenes in SpecApi [#4132](https://github.com/MakieOrg/Makie.jl/pull/4132).
- Added empty constructor to all backends for `Screen` allowing `display(Makie.current_backend().Screen(), fig)` [#4561](https://github.com/MakieOrg/Makie.jl/pull/4561).
- Added `subsup` and `left_subsup` functions that offer stacked sub- and superscripts for `rich` text which means this style can be used with arbitrary fonts and is not limited to fonts supported by MathTeXEngine.jl [#4489](https://github.com/MakieOrg/Makie.jl/pull/4489).
- Added the `jitter_width` and `side_nudge` attributes to the `raincloud` plot definition, so that they can be used as kwargs [#4517](https://github.com/MakieOrg/Makie.jl/pull/4517)
- Expand PlotList plots to expose their child plots to the legend interface, allowing `axislegend`show plots within PlotSpecs as individual entries. [#4546](https://github.com/MakieOrg/Makie.jl/pull/4546)
- Implement S.Colorbar(plotspec) [#4520](https://github.com/MakieOrg/Makie.jl/pull/4520).
- Fixed a hang when `Record` was created inside a closure passed to `IOCapture.capture` [#4562](https://github.com/MakieOrg/Makie.jl/pull/4562).
- Added logical size annotation to `text/html` inline videos so that sizes are appropriate independent of the current `px_per_unit` value [#4563](https://github.com/MakieOrg/Makie.jl/pull/4563).

## [0.21.15] - 2024-10-25

- Allowed creation of `Legend` with entries that have no legend elements [#4526](https://github.com/MakieOrg/Makie.jl/pull/4526).
- Improved CairoMakie's 2D mesh drawing performance by ~30% [#4132](https://github.com/MakieOrg/Makie.jl/pull/4132).
- Allow `width` to be set per box in `boxplot` [#4447](https://github.com/MakieOrg/Makie.jl/pull/4447).
- For `Textbox`es in which a fixed width is specified, the text is now scrolled
  if the width is exceeded [#4293](https://github.com/MakieOrg/Makie.jl/pull/4293)
- Changed image, heatmap and surface picking indices to correctly index the relevant matrix arguments. [#4459](https://github.com/MakieOrg/Makie.jl/pull/4459)
- Improved performance of `record` by avoiding unnecessary copying in common cases [#4475](https://github.com/MakieOrg/Makie.jl/pull/4475).
- Fixed usage of `AggMean()` and other aggregations operating on 3d data for `datashader` [#4346](https://github.com/MakieOrg/Makie.jl/pull/4346).
- Fixed forced rasterization when rendering figures with `Axis3` to svg [#4463](https://github.com/MakieOrg/Makie.jl/pull/4463).
- Changed default for `circular_rotation` in Camera3D to false, so that the camera doesn't change rotation direction anymore [4492](https://github.com/MakieOrg/Makie.jl/pull/4492)
- Fixed `pick(scene, rect2)` in WGLMakie [#4488](https://github.com/MakieOrg/Makie.jl/pull/4488)
- Fixed resizing of `surface` data not working correctly. (I.e. drawing out-of-bounds data or only drawing part of the data.) [#4529](https://github.com/MakieOrg/Makie.jl/pull/4529)

## [0.21.14] - 2024-10-11

- Fixed relocatability of GLMakie [#4461](https://github.com/MakieOrg/Makie.jl/pull/4461).
- Fixed relocatability of WGLMakie [#4467](https://github.com/MakieOrg/Makie.jl/pull/4467).
- Fixed `space` keyword for `barplot` [#4435](https://github.com/MakieOrg/Makie.jl/pull/4435).

## [0.21.13] - 2024-10-07

- Optimize SpecApi, re-use Blocks better and add API to access the created block objects [#4354](https://github.com/MakieOrg/Makie.jl/pull/4354).
- Fixed `merge(attr1, attr2)` modifying nested attributes in `attr1` [#4416](https://github.com/MakieOrg/Makie.jl/pull/4416)
- Fixed issue with CairoMakie rendering scene backgrounds at the wrong position [#4425](https://github.com/MakieOrg/Makie.jl/pull/4425)
- Fixed incorrect inverse transformation in `position_on_plot` for lines, causing incorrect tooltip placement in DataInspector [#4402](https://github.com/MakieOrg/Makie.jl/pull/4402)
- Added new `Checkbox` block [#4336](https://github.com/MakieOrg/Makie.jl/pull/4336).
- Added ability to override legend element attributes by pairing labels or plots with override attributes [#4427](https://github.com/MakieOrg/Makie.jl/pull/4427).
- Added threshold before a drag starts which improves false negative rates for clicks. `Button` can now trigger on click and not mouse-down which is the canonical behavior in other GUI systems [#4336](https://github.com/MakieOrg/Makie.jl/pull/4336).
- `PolarAxis` font size now defaults to global figure `fontsize` in the absence of specific `Axis` theming [#4314](https://github.com/MakieOrg/Makie.jl/pull/4314)
- `MultiplesTicks` accepts new option `strip_zero=true`, allowing labels of the form `0x` to be `0` [#4372](https://github.com/MakieOrg/Makie.jl/pull/4372)
- Make near/far of WGLMakie JS 3d camera dynamic, for better depth_shift scaling [#4430](https://github.com/MakieOrg/Makie.jl/pull/4430).

## [0.21.12] - 2024-09-28

- Fix NaN handling in WGLMakie [#4282](https://github.com/MakieOrg/Makie.jl/pull/4282).
- Show DataInspector tooltip on NaN values if `nan_color` has been set to other than `:transparent` [#4310](https://github.com/MakieOrg/Makie.jl/pull/4310)
- Fix `linestyle` not being used in `triplot` [#4332](https://github.com/MakieOrg/Makie.jl/pull/4332)
- Invalid keyword arguments for `Block`s (e.g. `Axis` and `Colorbar`) now throw errors and show suggestions rather than simply throwing [#4392](https://github.com/MakieOrg/Makie.jl/pull/4392)
- Fix voxel clipping not being based on voxel centers [#4397](https://github.com/MakieOrg/Makie.jl/pull/4397)
- Parsing `Q` and `q` commands in svg paths with `BezierPath` is now supported [#4413](https://github.com/MakieOrg/Makie.jl/pull/4413)


## [0.21.11] - 2024-09-13

- Hot fixes for 0.21.10 [#4356](https://github.com/MakieOrg/Makie.jl/pull/4356).
- Set `Voronoiplot`'s preferred axis type to 2D in all cases [#4349](https://github.com/MakieOrg/Makie.jl/pull/4349)

## [0.21.10] - 2024-09-12

- Introduce `heatmap(Resampler(large_matrix))`, allowing to show big images interactively [#4317](https://github.com/MakieOrg/Makie.jl/pull/4317).
- Make sure we wait for the screen session [#4316](https://github.com/MakieOrg/Makie.jl/pull/4316).
- Fix for absrect [#4312](https://github.com/MakieOrg/Makie.jl/pull/4312).
- Fix attribute updates for SpecApi and SpecPlots (e.g. ecdfplot) [#4265](https://github.com/MakieOrg/Makie.jl/pull/4265).
- Bring back `poly` convert arguments for matrix with points as row [#4258](https://github.com/MakieOrg/Makie.jl/pull/4258).
- Fix gl_ClipDistance related segfault on WSL with GLMakie [#4270](https://github.com/MakieOrg/Makie.jl/pull/4270).
- Added option `label_position = :center` to place labels centered over each bar [#4274](https://github.com/MakieOrg/Makie.jl/pull/4274).
- `plotfunc()` and `func2type()` support functions ending with `!` [#4275](https://github.com/MakieOrg/Makie.jl/pull/4275).
- Fixed Boundserror in clipped multicolor lines in CairoMakie [#4313](https://github.com/MakieOrg/Makie.jl/pull/4313)
- Fix float precision based assertions error in GLMakie.volume [#4311](https://github.com/MakieOrg/Makie.jl/pull/4311)
- Support images with reversed axes [#4338](https://github.com/MakieOrg/Makie.jl/pull/4338)

## [0.21.9] - 2024-08-27

- Hotfix for colormap + color updates [#4258](https://github.com/MakieOrg/Makie.jl/pull/4258).

## [0.21.8] - 2024-08-26

- Fix selected list in `WGLMakie.pick_sorted` [#4136](https://github.com/MakieOrg/Makie.jl/pull/4136).
- Apply px per unit in `pick_closest`/`pick_sorted` [#4137](https://github.com/MakieOrg/Makie.jl/pull/4137).
- Support plot(interval, func) for rangebars and band [#4102](https://github.com/MakieOrg/Makie.jl/pull/4102).
- Fixed the broken OpenGL state cleanup for clip_planes which may cause plots to disappear randomly [#4157](https://github.com/MakieOrg/Makie.jl/pull/4157)
- Reduce updates for image/heatmap, improving performance [#4130](https://github.com/MakieOrg/Makie.jl/pull/4130).
- Add an informative error message to `save` when no backend is loaded [#4177](https://github.com/MakieOrg/Makie.jl/pull/4177)
- Fix rendering of `band` with NaN values [#4178](https://github.com/MakieOrg/Makie.jl/pull/4178).
- Fix plotting of lines with OffsetArrays across all backends [#4242](https://github.com/MakieOrg/Makie.jl/pull/4242).

## [0.21.7] - 2024-08-19

- Hot fix for 1D heatmap [#4147](https://github.com/MakieOrg/Makie.jl/pull/4147).

## [0.21.6] - 2024-08-14

- Fix RectangleZoom in WGLMakie [#4127](https://github.com/MakieOrg/Makie.jl/pull/4127)
- Bring back fastpath for regular heatmaps [#4125](https://github.com/MakieOrg/Makie.jl/pull/4125)
- Data inspector fixes (mostly for bar plots) [#4087](https://github.com/MakieOrg/Makie.jl/pull/4087)
- Added "clip_planes" as a new generic plot and scene attribute. Up to 8 world space clip planes can be specified to hide sections of a plot. [#3958](https://github.com/MakieOrg/Makie.jl/pull/3958)
- Updated handling of `model` matrices with active Float32 rescaling. This should fix issues with Float32-unsafe translations or scalings of plots, as well as rotated plots in Float32-unsafe ranges. [#4026](https://github.com/MakieOrg/Makie.jl/pull/4026)
- Added `events.tick` to allow linking actions like animations to the renderloop. [#3948](https://github.com/MakieOrg/Makie.jl/pull/3948)
- Added the `uv_transform` attribute for meshscatter, mesh, surface and image [#1406](https://github.com/MakieOrg/Makie.jl/pull/1406).
- Added the ability to use textures with `meshscatter` in WGLMakie [#1406](https://github.com/MakieOrg/Makie.jl/pull/1406).
- Don't remove underlying VideoStream file when doing save() [#3883](https://github.com/MakieOrg/Makie.jl/pull/3883).
- Fix label/legend for plotlist [#4079](https://github.com/MakieOrg/Makie.jl/pull/4079).
- Fix wrong order for colors in RPRMakie [#4098](https://github.com/MakieOrg/Makie.jl/pull/4098).
- Fixed incorrect distance calculation in `pick_closest` in WGLMakie [#4082](https://github.com/MakieOrg/Makie.jl/pull/4082).
- Suppress keyboard shortcuts and context menu in JupyterLab output [#4068](https://github.com/MakieOrg/Makie.jl/pull/4068).
- Introduce stroke_depth_shift + forward normal depth_shift for Poly [#4058](https://github.com/MakieOrg/Makie.jl/pull/4058).
- Use linestyle for Poly and Density legend elements [#4000](https://github.com/MakieOrg/Makie.jl/pull/4000).
- Bring back interpolation attribute for surface [#4056](https://github.com/MakieOrg/Makie.jl/pull/4056).
- Improved accuracy of framerate settings in GLMakie [#3954](https://github.com/MakieOrg/Makie.jl/pull/3954)
- Fix label_formatter being called twice in barplot [#4046](https://github.com/MakieOrg/Makie.jl/pull/4046).
- Fix error with automatic `highclip` or `lowclip` and scalar colors [#4048](https://github.com/MakieOrg/Makie.jl/pull/4048).
- Correct a bug in the `project` function when projecting using a `Scene`. [#3909](https://github.com/MakieOrg/Makie.jl/pull/3909).
- Add position for `pie` plot [#4027](https://github.com/MakieOrg/Makie.jl/pull/4027).
- Correct a method ambiguity in `insert!` which was causing `PlotList` to fail on CairoMakie. [#4038](https://github.com/MakieOrg/Makie.jl/pull/4038)
- Delaunay triangulations created via `tricontourf`, `triplot`, and `voronoiplot` no longer use any randomisation in the point insertion order so that results are unique. [#4044](https://github.com/MakieOrg/Makie.jl/pull/4044)
- Improve content scaling support for Wayland and fix incorrect mouse scaling on mac [#4062](https://github.com/MakieOrg/Makie.jl/pull/4062)
- Fix: `band` ignored its `alpha` argument in CairoMakie
- Fix `marker=FastPixel()` makersize and markerspace, improve `spy` recipe [#4043](https://github.com/MakieOrg/Makie.jl/pull/4043).
- Fixed `invert_normals` for surface plots in CairoMakie [#4021](https://github.com/MakieOrg/Makie.jl/pull/4021).
- Improve support for embedding GLMakie. [#4073](https://github.com/MakieOrg/Makie.jl/pull/4073)
- Update JS OrbitControls to match Julia OrbitControls [#4084](https://github.com/MakieOrg/Makie.jl/pull/4084).
- Fix `select_point()` [#4101](https://github.com/MakieOrg/Makie.jl/pull/4101).
- Fix `absrect()` and `select_rectangle()` [#4110](https://github.com/MakieOrg/Makie.jl/issues/4110).
- Allow segment-specific radius for `pie` plot [#4028](https://github.com/MakieOrg/Makie.jl/pull/4028).

## [0.21.5] - 2024-07-07

- Fixed tuple argument for `WGLMakie.activate!(resize_to=(:parent, nothing))` [#4009](https://github.com/MakieOrg/Makie.jl/pull/4009).
- validate plot attributes later, for axis specific plot attributes [#3974](https://github.com/MakieOrg/Makie.jl/pull/3974).

## [0.21.4] - 2024-07-02

- Fixed support for GLFW 3.4 on OSX [#3999](https://github.com/MakieOrg/Makie.jl/issues/3999).
- Changed camera variables to Float64 for increased accuracy [#3984](https://github.com/MakieOrg/Makie.jl/pull/3984)
- Allow CairoMakie to render `poly` overloads that internally don't use two child plots [#3986](https://github.com/MakieOrg/Makie.jl/pull/3986).
- Fixes for Menu and DataInspector [#3975](https://github.com/MakieOrg/Makie.jl/pull/3975).
- Add line-loop detection and rendering to GLMakie and WGLMakie [#3907](https://github.com/MakieOrg/Makie.jl/pull/3907).

## [0.21.3] - 2024-06-17

- Fix stack overflows when using `markerspace = :data` with `scatter` [#3960](https://github.com/MakieOrg/Makie.jl/issues/3960).
- CairoMakie: Fix broken SVGs when using non-interpolated image primitives, for example Colorbars, with recent Cairo versions [#3967](https://github.com/MakieOrg/Makie.jl/pull/3967).
- CairoMakie: Add argument `pdf_version` to restrict the PDF version when saving a figure as a PDF [#3845](https://github.com/MakieOrg/Makie.jl/pull/3845).
- Fix DataInspector using invalid attribute strokewidth for plot type Wireframe [#3917](https://github.com/MakieOrg/Makie.jl/pull/3917).
- CairoMakie: Fix incorrect scaling factor for SVGs with Cairo_jll 1.18 [#3964](https://github.com/MakieOrg/Makie.jl/pull/3964).
- Fixed use of Textbox from Bonito [#3924](https://github.com/MakieOrg/Makie.jl/pull/3924)

## [0.21.2] - 2024-05-22

- Added `cycle` to general attribute allowlist so that it works also with plot types that don't set one in their theme [#3879](https://github.com/MakieOrg/Makie.jl/pull/3879).

## [0.21.1] - 2024-05-21

- `boundingbox` now relies on `apply_transform(transform, data_limits(plot))` rather than transforming the corner points of the bounding box [#3856](https://github.com/MakieOrg/Makie.jl/pull/3856).
- Adjusted `Axis` limits to consider transformations more consistently [#3864](https://github.com/MakieOrg/Makie.jl/pull/3864).
- Fix problems with incorrectly disabled attributes in recipes [#3870](https://github.com/MakieOrg/Makie.jl/pull/3870), [#3866](https://github.com/MakieOrg/Makie.jl/pull/3866).
- Fix RPRMakie with Material [#3872](https://github.com/MakieOrg/Makie.jl/pull/3872).
- Support the loop option in html video output [#3697](https://github.com/MakieOrg/Makie.jl/pull/3697).

## [0.21.0] - 2024-05-08

- Add `voxels` plot [#3527](https://github.com/MakieOrg/Makie.jl/pull/3527).
- Added supported markers hint to unsupported marker warn message [#3666](https://github.com/MakieOrg/Makie.jl/pull/3666).
- Fixed bug in CairoMakie line drawing when multiple successive points had the same color [#3712](https://github.com/MakieOrg/Makie.jl/pull/3712).
- Remove StableHashTraits in favor of calculating hashes directly with CRC32c [#3667](https://github.com/MakieOrg/Makie.jl/pull/3667).
- **Breaking (sort of)** Added a new `@recipe` variant which allows documenting attributes directly where they are defined and validating that all attributes are known whenever a plot is created. This is not breaking in the sense that the API changes, but user code is likely to break because of misspelled attribute names etc. that have so far gone unnoticed.
- Add axis converts, enabling unit/categorical support and more [#3226](https://github.com/MakieOrg/Makie.jl/pull/3226).
- **Breaking** Streamlined `data_limits` and `boundingbox` [#3671](https://github.com/MakieOrg/Makie.jl/pull/3671)
  - `data_limits` now only considers plot positions, completely ignoring transformations
  - `boundingbox(p::Text)` is deprecated in favor of `boundingbox(p::Text, p.markerspace[])`. The more internal methods use `string_boundingbox(p)`. [#3723](https://github.com/MakieOrg/Makie.jl/pull/3723)
  - `boundingbox` overwrites must now include a secondary space argument to work `boundingbox(plot, space::Symbol = :data)` [#3723](https://github.com/MakieOrg/Makie.jl/pull/3723)
  - `boundingbox` now always consider `transform_func` and `model`
  - `data_limits(::Scatter)` and `boundingbox(::Scatter)` now consider marker transformations [#3716](https://github.com/MakieOrg/Makie.jl/pull/3716)
- **Breaking** Improved Float64 compatibility of Axis [#3681](https://github.com/MakieOrg/Makie.jl/pull/3681)
  - This added an extra conversion step which only takes effect when Float32 precision becomes relevant. In those cases code using `project()` functions will be wrong as the transformation is not applied. Use `project(plot_or_scene, ...)` or apply the conversion yourself beforehand with `Makie.f32_convert(plot_or_scene, transformed_point)` and use `patched_model = Makie.patch_model(plot_or_scene, model)`.
  - `Makie.to_world(point, matrix, resolution)` has been deprecated in favor of `Makie.to_world(scene_or_plot, point)` to include float32 conversions.
- **Breaking** Reworked line shaders in GLMakie and WGLMakie [#3558](https://github.com/MakieOrg/Makie.jl/pull/3558)
  - GLMakie: Removed support for per point linewidths
  - GLMakie: Adjusted dots (e.g. with `linestyle = :dot`) to bend across a joint
  - GLMakie: Adjusted linestyles to scale with linewidth dynamically so that dots remain dots with changing linewidth
  - GLMakie: Cleaned up anti-aliasing for truncated joints
  - WGLMakie: Added support for linestyles
  - WGLMakie: Added line joints
  - WGLMakie: Added native anti-aliasing which generally improves quality but introduces outline artifacts in some cases (same as GLMakie)
  - Both: Adjusted handling of thin lines which may result in different color intensities
- Fixed an issue with lines being drawn in the wrong direction in 3D (with perspective projection) [#3651](https://github.com/MakieOrg/Makie.jl/pull/3651).
- **Breaking** Renamed attribute `rotations` to `rotation` for `scatter` and `meshscatter` which had been inconsistent with the otherwise singular naming scheme and other plots like `text` [#3724](https://github.com/MakieOrg/Makie.jl/pull/3724).
- Fixed `contourf` bug where n levels would sometimes miss the uppermost value, causing gaps [#3713](https://github.com/MakieOrg/Makie.jl/pull/3713).
- Added `scale` attribute to `violin` [#3352](https://github.com/MakieOrg/Makie.jl/pull/3352).
- Use label formatter in barplot [#3718](https://github.com/MakieOrg/Makie.jl/pull/3718).
- Fix the incorrect shading with non uniform markerscale in meshscatter [#3722](https://github.com/MakieOrg/Makie.jl/pull/3722)
- Add `scale_to=:flip` option to `hist`, which flips the direction of the bars [#3732](https://github.com/MakieOrg/Makie.jl/pull/3732)
- Fixed an issue with the texture atlas not updating in WGLMakie after display, causing new symbols to not show up [#3737](https://github.com/MakieOrg/Makie.jl/pull/3737)
- Added `linecap` and `joinstyle` attributes for lines and linesegments. Also normalized `miter_limit` to 60° across all backends. [#3771](https://github.com/MakieOrg/Makie.jl/pull/3771)

## [0.20.10] 2024-05-07

- Loosened type restrictions for potentially array-valued colors in `Axis` attributes like `xticklabelcolor` [#3826](https://github.com/MakieOrg/Makie.jl/pull/3826).
- Added support for intervals for specifying axis limits [#3696](https://github.com/MakieOrg/Makie.jl/pull/3696)
- Added recipes for plotting intervals to `Band`, `Rangebars`, `H/VSpan` [3695](https://github.com/MakieOrg/Makie.jl/pull/3695)
- Documented `WilkinsonTicks` [#3819](https://github.com/MakieOrg/Makie.jl/pull/3819).
- Added `axislegend(ax, "title")` method [#3808](https://github.com/MakieOrg/Makie.jl/pull/3808).
- Improved thread safety of rendering with CairoMakie (independent `Scene`s only) by locking FreeType handles [#3777](https://github.com/MakieOrg/Makie.jl/pull/3777).
- Adds a tutorial for how to make recipes work with new types [#3816](https://github.com/MakieOrg/Makie.jl/pull/3816).
- Provided an interface to convert markers in CairoMakie separately (`cairo_scatter_marker`) so external packages can overload it. [#3811](https://github.com/MakieOrg/Makie.jl/pull/3811)
- Updated to DelaunayTriangulation v1.0 [#3787](https://github.com/MakieOrg/Makie.jl/pull/3787).
- Added methods `hidedecorations!`, `hiderdecorations!`, `hidethetadecorations!` and  `hidespines!` for `PolarAxis` axes [#3823](https://github.com/MakieOrg/Makie.jl/pull/3823).
- Added `loop` option support for HTML outputs when recording videos with `record` [#3697](https://github.com/MakieOrg/Makie.jl/pull/3697).

## [0.20.9] - 2024-03-29

- Added supported markers hint to unsupported marker warn message [#3666](https://github.com/MakieOrg/Makie.jl/pull/3666).
- Fixed bug in CairoMakie line drawing when multiple successive points had the same color [#3712](https://github.com/MakieOrg/Makie.jl/pull/3712).
- Remove StableHashTraits in favor of calculating hashes directly with CRC32c [#3667](https://github.com/MakieOrg/Makie.jl/pull/3667).
- Fixed `contourf` bug where n levels would sometimes miss the uppermost value, causing gaps [#3713](https://github.com/MakieOrg/Makie.jl/pull/3713).
- Added `scale` attribute to `violin` [#3352](https://github.com/MakieOrg/Makie.jl/pull/3352).
- Use label formatter in barplot [#3718](https://github.com/MakieOrg/Makie.jl/pull/3718).
- Fix the incorrect shading with non uniform markerscale in meshscatter [#3722](https://github.com/MakieOrg/Makie.jl/pull/3722)
- Add `scale_to=:flip` option to `hist`, which flips the direction of the bars [#3732](https://github.com/MakieOrg/Makie.jl/pull/3732)
- Fixed an issue with the texture atlas not updating in WGLMakie after display, causing new symbols to not show up [#3737](https://github.com/MakieOrg/Makie.jl/pull/3737)

## [0.20.8] - 2024-02-22

- Fixed excessive use of space with HTML image outputs [#3642](https://github.com/MakieOrg/Makie.jl/pull/3642).
- Fixed bugs with format strings and add new features by switching to Format.jl [#3633](https://github.com/MakieOrg/Makie.jl/pull/3633).
- Fixed an issue where CairoMakie would unnecessarily rasterize polygons [#3605](https://github.com/MakieOrg/Makie.jl/pull/3605).
- Added `PointBased` conversion trait to `scatterlines` recipe [#3603](https://github.com/MakieOrg/Makie.jl/pull/3603).
- Multiple small fixes for `map_latest`, `WGLMakie` picking and `PlotSpec` [#3637](https://github.com/MakieOrg/Makie.jl/pull/3637).
- Fixed PolarAxis `rticks` being incompatible with rich text. [#3615](https://github.com/MakieOrg/Makie.jl/pull/3615)
- Fixed an issue causing lines, scatter and text to not scale with resolution after deleting plots in GLMakie. [#3649](https://github.com/MakieOrg/Makie.jl/pull/3649)

## [0.20.7] - 2024-02-04

- Equalized alignment point of mirrored ticks to that of normal ticks [#3598](https://github.com/MakieOrg/Makie.jl/pull/3598).
- Fixed stack overflow error on conversion of gridlike data with `missing`s [#3597](https://github.com/MakieOrg/Makie.jl/pull/3597).
- Fixed mutation of CairoMakie src dir when displaying png files [#3588](https://github.com/MakieOrg/Makie.jl/pull/3588).
- Added better error messages for plotting into `FigureAxisPlot` and `AxisPlot` as Plots.jl users are likely to do [#3596](https://github.com/MakieOrg/Makie.jl/pull/3596).
- Added compat bounds for IntervalArithmetic.jl due to bug with DelaunayTriangulation.jl [#3595](https://github.com/MakieOrg/Makie.jl/pull/3595).
- Removed possibility of three-argument `barplot` [#3574](https://github.com/MakieOrg/Makie.jl/pull/3574).

## [0.20.6] - 2024-02-02

- Fix issues with Camera3D not centering [#3582](https://github.com/MakieOrg/Makie.jl/pull/3582)
- Allowed creating legend entries from plot objects with scalar numbers as colors [#3587](https://github.com/MakieOrg/Makie.jl/pull/3587).

## [0.20.5] - 2024-01-25

- Use plot plot instead of scene transform functions in CairoMakie, fixing missplaced h/vspan. [#3552](https://github.com/MakieOrg/Makie.jl/pull/3552)
- Fix error printing on shader error [#3530](https://github.com/MakieOrg/Makie.jl/pull/3530).
- Update pagefind to 1.0.4 for better headline search [#3534](https://github.com/MakieOrg/Makie.jl/pull/3534).
- Remove unnecessary deps, e.g. Setfield [3546](https://github.com/MakieOrg/Makie.jl/pull/3546).
- Don't clear args, rely on delete deregister_callbacks [#3543](https://github.com/MakieOrg/Makie.jl/pull/3543).
- Add interpolate keyword for Surface [#3541](https://github.com/MakieOrg/Makie.jl/pull/3541).
- Fix a DataInspector bug if inspector_label is used with RGB images [#3468](https://github.com/MakieOrg/Makie.jl/pull/3468).

## [0.20.4] - 2024-01-04

- Changes for Bonito rename and WGLMakie docs improvements [#3477](https://github.com/MakieOrg/Makie.jl/pull/3477).
- Add stroke and glow support to scatter and text in WGLMakie [#3518](https://github.com/MakieOrg/Makie.jl/pull/3518).
- Fix clipping issues with Camera3D when zooming in [#3529](https://github.com/MakieOrg/Makie.jl/pull/3529)

## [0.20.3] - 2023-12-21

- Add `depthsorting` as a hidden attribute for scatter plots in GLMakie as an alternative fix for outline artifacts. [#3432](https://github.com/MakieOrg/Makie.jl/pull/3432)
- Disable SDF based anti-aliasing in scatter, text and lines plots when `fxaa = true` in GLMakie. This allows removing outline artifacts at the cost of quality. [#3408](https://github.com/MakieOrg/Makie.jl/pull/3408)
- DataInspector Fixes: Fixed depth order, positional labels being in transformed space and `:inspector_clear` not getting called when moving from one plot to another. [#3454](https://github.com/MakieOrg/Makie.jl/pull/3454)
- Fixed bug in GLMakie where the update from a (i, j) sized GPU buffer to a (j, i) sized buffer would fail [#3456](https://github.com/MakieOrg/Makie.jl/pull/3456).
- Add `interpolate=true` to `volume(...)`, allowing to disable interpolation [#3485](https://github.com/MakieOrg/Makie.jl/pull/3485).

## [0.20.2] - 2023-12-01

- Switched from SHA512 to CRC32c salting in CairoMakie svgs, drastically improving svg rendering speed [#3435](https://github.com/MakieOrg/Makie.jl/pull/3435).
- Fixed a bug with h/vlines and h/vspan not correctly resolving transformations [#3418](https://github.com/MakieOrg/Makie.jl/pull/3418).
- Fixed a bug with h/vlines and h/vspan returning the wrong limits, causing an error in Axis [#3427](https://github.com/MakieOrg/Makie.jl/pull/3427).
- Fixed clipping when zooming out of a 3D (L)Scene [#3433](https://github.com/MakieOrg/Makie.jl/pull/3433).
- Moved the texture atlas cache to `.julia/scratchspaces` instead of a dedicated `.julia/makie` [#3437](https://github.com/MakieOrg/Makie.jl/pull/3437)

## [0.20.1] - 2023-11-23

- Fixed bad rendering of `poly` in GLMakie by triangulating points after transformations [#3402](https://github.com/MakieOrg/Makie.jl/pull/3402).
- Fixed bug regarding inline display in VSCode Jupyter notebooks and other similar environments [#3403](https://github.com/MakieOrg/Makie.jl/pull/3403).
- Fixed issue with `plottype`, allowed `onany(...; update = true)` and fixed `Block` macro use outside Makie [#3401](https://github.com/MakieOrg/Makie.jl/pull/3401).

## [0.20.0] - 2023-11-21

- GLMakie has gained support for HiDPI (aka Retina) screens. This also enables saving images with higher resolution than screen pixel dimensions [#2544](https://github.com/MakieOrg/Makie.jl/pull/2544).
- Fixed an issue where NaN was interpreted as zero when rendering `surface` through CairoMakie [#2598](https://github.com/MakieOrg/Makie.jl/pull/2598).
- Improved 3D camera handling, hotkeys and functionality [#2746](https://github.com/MakieOrg/Makie.jl/pull/2746).
- Added `shading = :verbose` in GLMakie to allow for multiple light sources. Also added more light types, fixed light directions for the previous lighting model (now `shading = :fast`) and adjusted `backlight` to affect normals[#3246](https://github.com/MakieOrg/Makie.jl/pull/3246).
- Changed the glyph used for negative numbers in tick labels from hyphen to minus [#3379](https://github.com/MakieOrg/Makie.jl/pull/3379).
- Added new declarative API for AlgebraOfGraphics, Pluto and easier dashboards [#3281](https://github.com/MakieOrg/Makie.jl/pull/3281).
- WGLMakie got faster line rendering with less updating bugs [#3062](https://github.com/MakieOrg/Makie.jl/pull/3062).
- **Breaking** Replaced `PolarAxis.radial_distortion_threshold` with `PolarAxis.radius_at_origin`. [#3381](https://github.com/MakieOrg/Makie.jl/pull/3381)
- **Breaking** Deprecated the `resolution` keyword in favor of `size` to reflect that this value is not a pixel resolution anymore [#3343](https://github.com/MakieOrg/Makie.jl/pull/3343).
- **Breaking** Refactored the `SurfaceLike` family of traits into `VertexGrid`, `CellGrid` and `ImageLike` [#3106](https://github.com/MakieOrg/Makie.jl/pull/3106).
- **Breaking** Deprecated `pixelarea(scene)` and `scene.px_area` in favor of viewport.
- **Breaking** Refactored the `Combined` Plot object and renamed it to `Plot`, improving compile times ~2x [#3082](https://github.com/MakieOrg/Makie.jl/pull/3082).
- **Breaking** Removed old depreactions in [#3113](https://github.com/MakieOrg/Makie.jl/pull/3113/commits/3a39210ef87a0032d78cb27c0c1019faa604effd).
- **Breaking** Deprecated using AbstractVector as sides of `image` [#3395](https://github.com/MakieOrg/Makie.jl/pull/3395).
- **Breaking** `errorbars` and `rangebars` now use color cycling [#3230](https://github.com/MakieOrg/Makie.jl/pull/3230).

## [0.19.12] - 2023-10-31

- Added `cornerradius` attribute to `Box` for rounded corners [#3346](https://github.com/MakieOrg/Makie.jl/pull/3346).
- Fix grouping of a zero-height bar in `barplot`. Now a zero-height bar shares the same properties of the previous bar, and if the bar is the first one, its height is treated as positive if and only if there exists a bar of positive height or all bars are zero-height [#3058](https://github.com/MakieOrg/Makie.jl/pull/3058).
- Fixed a bug where Axis still consumes scroll events when interactions are disabled [#3272](https://github.com/MakieOrg/Makie.jl/pull/3272).
- Added `cornerradius` attribute to `Box` for rounded corners [#3308](https://github.com/MakieOrg/Makie.jl/pull/3308).
- Upgraded `StableHashTraits` from 1.0 to 1.1 [#3309](https://github.com/MakieOrg/Makie.jl/pull/3309).

## [0.19.11] - 2023-10-05

- Setup automatic colorbars for volumeslices [#3253](https://github.com/MakieOrg/Makie.jl/pull/3253).
- Colorbar for arrows [#3275](https://github.com/MakieOrg/Makie.jl/pull/3275).
- Small bugfixes [#3275](https://github.com/MakieOrg/Makie.jl/pull/3275).

## [0.19.10] - 2023-09-21

- Fixed bugs with Colorbar in recipes, add new API for creating a recipe colorbar and introduce experimental support for Categorical colormaps [#3090](https://github.com/MakieOrg/Makie.jl/pull/3090).
- Added experimental Datashader implementation [#2883](https://github.com/MakieOrg/Makie.jl/pull/2883).
- **Breaking** Changed the default order Polar arguments to (theta, r). [#3154](https://github.com/MakieOrg/Makie.jl/pull/3154)
- General improvements to `PolarAxis`: full rlimtis & thetalimits, more controls and visual tweaks. See pr for more details.[#3154](https://github.com/MakieOrg/Makie.jl/pull/3154)

## [0.19.9] - 2023-09-11

- Allow arbitrary reversible scale functions through `ReversibleScale`.
- Deprecated `linestyle=vector_of_gaps` in favor of `linestyle=Linestyle(vector_of_gaps)` [3135](https://github.com/MakieOrg/Makie.jl/pull/3135), [3193](https://github.com/MakieOrg/Makie.jl/pull/3193).
- Fixed some errors around dynamic changes of `ax.xscale` or `ax.yscale` [#3084](https://github.com/MakieOrg/Makie.jl/pull/3084)
- Improved Barplot Label Alignment [#3160](https://github.com/MakieOrg/Makie.jl/issues/3160).
- Fixed regression in determining axis limits [#3179](https://github.com/MakieOrg/Makie.jl/pull/3179)
- Added a theme `theme_latexfonts` that uses the latex font family as default fonts [#3147](https://github.com/MakieOrg/Makie.jl/pull/3147), [#3180](https://github.com/MakieOrg/Makie.jl/pull/3180).
- Upgrades `StableHashTraits` from 0.3 to 1.0

## [0.19.8] - 2023-08-15

- Improved CairoMakie rendering of `lines` with repeating colors in an array [#3141](https://github.com/MakieOrg/Makie.jl/pull/3141).
- Added `strokecolormap` to poly. [#3145](https://github.com/MakieOrg/Makie.jl/pull/3145)
- Added `xreversed`, `yreversed` and `zreversed` attributes to `Axis3` [#3138](https://github.com/MakieOrg/Makie.jl/pull/3138).
- Fixed incorrect placement of contourlabels with transform functions [#3083](https://github.com/MakieOrg/Makie.jl/pull/3083)
- Fixed automatic normal generation for meshes with shading and no normals [#3041](https://github.com/MakieOrg/Makie.jl/pull/3041).
- Added the `triplot` and `voronoiplot` recipes from DelaunayTriangulation.jl [#3102](https://github.com/MakieOrg/Makie.jl/pull/3102), [#3159](https://github.com/MakieOrg/Makie.jl/pull/3159).

## [0.19.7] - 2023-07-22

- Allow arbitrary functions to color `streamplot` lines by passing a `Function` to `color`.  This must accept `Point` of the appropriate dimension and return a `Point`, `Vec`, or other arraylike object [#2002](https://github.com/MakieOrg/Makie.jl/pull/2002).
- `arrows` can now take input of the form `x::AbstractVector, y::AbstractVector, [z::AbstractVector,] f::Function`, where `f` must return a `VecTypes` of the appropriate dimension [#2597](https://github.com/MakieOrg/Makie.jl/pull/2597).
- Exported colorbuffer, and added `colorbuffer(axis::Axis; include_decorations=false, colorbuffer_kws...)`, to get an image of an axis with or without decorations [#3078](https://github.com/MakieOrg/Makie.jl/pull/3078).
- Fixed an issue where the `linestyle` of some polys was not applied to the stroke in CairoMakie. [#2604](https://github.com/MakieOrg/Makie.jl/pull/2604)
- Add `colorscale = identity` to any plotting function using a colormap. This works with any scaling function like `log10`, `sqrt` etc. Consequently, `scale` for `hexbin` is replaced with `colorscale` [#2900](https://github.com/MakieOrg/Makie.jl/pull/2900).
- Add `alpha=1.0` argument to all basic plots, which supports independently adding an alpha component to colormaps and colors. Multiple alphas like in `plot(alpha=0.2, color=RGBAf(1, 0, 0, 0.5))`, will get multiplied [#2900](https://github.com/MakieOrg/Makie.jl/pull/2900).
- `hexbin` now supports any per-observation weights which StatsBase respects - `<: StatsBase.AbstractWeights`, `Vector{Real}`, or `nothing` (the default). [#2804](https://github.com/MakieOrg/Makie.jl/pulls/2804)
- Added a new Axis type, `PolarAxis`, which is an axis with a polar projection.  Input is in `(r, theta)` coordinates and is transformed to `(x, y)` coordinates using the standard polar-to-cartesian transformation.
  Generally, its attributes are very similar to the usual `Axis` attributes, but `x` is replaced by `r` and `y` by `θ`.
  It also inherits from the theme of `Axis` in this manner, so should work seamlessly with Makie themes [#2990](https://github.com/MakieOrg/Makie.jl/pull/2990).
- `inherit` now has a new signature `inherit(scene, attrs::NTuple{N, Symbol}, default_value)`, allowing recipe authors to access nested attributes when trying to inherit from the parent Scene.
  For example, one could inherit from `scene.Axis.yticks` by `inherit(scene, (:Axis, :yticks), $default_value)` [#2990](https://github.com/MakieOrg/Makie.jl/pull/2990).
- Fixed incorrect rendering of 3D heatmaps [#2959](https://github.com/MakieOrg/Makie.jl/pull/2959)
- Deprecated `flatten_plots` in favor of `collect_atomic_plots`. Using the new `collect_atomic_plots` fixed a bug in CairoMakie where the z-level of plots within recipes was not respected. [#2793](https://github.com/MakieOrg/Makie.jl/pull/2793)
- Fixed incorrect line depth in GLMakie [#2843](https://github.com/MakieOrg/Makie.jl/pull/2843)
- Fixed incorrect line alpha in dense lines in GLMakie [#2843](https://github.com/MakieOrg/Makie.jl/pull/2843)
- Fixed DataInspector interaction with transformations [#3002](https://github.com/MakieOrg/Makie.jl/pull/3002)
- Added option `WGLMakie.activate!(resize_to_body=true)`, to make plots resize to the VSCode plotpane. Resizes to the HTML body element, so may work outside VSCode [#3044](https://github.com/MakieOrg/Makie.jl/pull/3044), [#3042](https://github.com/MakieOrg/Makie.jl/pull/3042).
- Fixed DataInspector interaction with transformations [#3002](https://github.com/MakieOrg/Makie.jl/pull/3002).
- Fixed incomplete stroke with some Bezier markers in CairoMakie and blurry strokes in GLMakie [#2961](https://github.com/MakieOrg/Makie.jl/pull/2961)
- Added the ability to use custom triangulations from DelaunayTriangulation.jl [#2896](https://github.com/MakieOrg/Makie.jl/pull/2896).
- Adjusted scaling of scatter/text stroke, glow and anti-aliasing width under non-uniform 2D scaling (Vec2f markersize/fontsize) in GLMakie [#2950](https://github.com/MakieOrg/Makie.jl/pull/2950).
- Scaled `errorbar` whiskers and `bracket` correctly with transformations [#3012](https://github.com/MakieOrg/Makie.jl/pull/3012).
- Updated `bracket` when the screen is resized or transformations change [#3012](https://github.com/MakieOrg/Makie.jl/pull/3012).

## [0.19.6] - 2023-06-09

- Fixed broken AA for lines with strongly varying linewidth [#2953](https://github.com/MakieOrg/Makie.jl/pull/2953).
- Fixed WGLMakie JS popup [#2976](https://github.com/MakieOrg/Makie.jl/pull/2976).
- Fixed `legendelements` when children have no elements [#2982](https://github.com/MakieOrg/Makie.jl/pull/2982).
- Bumped compat for StatsBase to 0.34 [#2915](https://github.com/MakieOrg/Makie.jl/pull/2915).
- Improved thread safety [#2840](https://github.com/MakieOrg/Makie.jl/pull/2840).

## [0.19.5] - 2023-05-12

- Added `loop` option for GIF outputs when recording videos with `record` [#2891](https://github.com/MakieOrg/Makie.jl/pull/2891).
- Fixed line rendering issues in GLMakie [#2843](https://github.com/MakieOrg/Makie.jl/pull/2843).
- Fixed incorrect line alpha in dense lines in GLMakie [#2843](https://github.com/MakieOrg/Makie.jl/pull/2843).
- Changed `scene.clear` to an observable and made changes in `Scene` Observables trigger renders in GLMakie [#2929](https://github.com/MakieOrg/Makie.jl/pull/2929).
- Added contour labels [#2496](https://github.com/MakieOrg/Makie.jl/pull/2496).
- Allowed rich text to be used in Legends [#2902](https://github.com/MakieOrg/Makie.jl/pull/2902).
- Added more support for zero length Geometries [#2917](https://github.com/MakieOrg/Makie.jl/pull/2917).
- Made CairoMakie drawing for polygons with holes order independent [#2918](https://github.com/MakieOrg/Makie.jl/pull/2918).
- Fixes for `Makie.inline!()`, allowing now for `Makie.inline!(automatic)` (default), which is better at automatically opening a window/ inlining a plot into plotpane when needed [#2919](https://github.com/MakieOrg/Makie.jl/pull/2919) [#2937](https://github.com/MakieOrg/Makie.jl/pull/2937).
- Block/Axis doc improvements [#2940](https://github.com/MakieOrg/Makie.jl/pull/2940) [#2932](https://github.com/MakieOrg/Makie.jl/pull/2932) [#2894](https://github.com/MakieOrg/Makie.jl/pull/2894).

## [0.19.4] - 2023-03-31

- Added export of `hidezdecorations!` from MakieLayout [#2821](https://github.com/MakieOrg/Makie.jl/pull/2821).
- Fixed an issue with GLMakie lines becoming discontinuous [#2828](https://github.com/MakieOrg/Makie.jl/pull/2828).

## [0.19.3] - 2023-03-21

- Added the `stephist` plotting function [#2408](https://github.com/JuliaPlots/Makie.jl/pull/2408).
- Added the `brackets` plotting function [#2356](https://github.com/MakieOrg/Makie.jl/pull/2356).
- Fixed an issue where `poly` plots with `Vector{<: MultiPolygon}` inputs with per-polygon color were mistakenly rendered as meshes using CairoMakie [#2590](https://github.com/MakieOrg/Makie.jl/pulls/2478).
- Fixed a small typo which caused an error in the `Stepper` constructor [#2600](https://github.com/MakieOrg/Makie.jl/pulls/2478).
- Improve cleanup on block deletion [#2614](https://github.com/MakieOrg/Makie.jl/pull/2614)
- Add `menu.scroll_speed` and increase default speed for non-apple [#2616](https://github.com/MakieOrg/Makie.jl/pull/2616).
- Fixed rectangle zoom for nonlinear axes [#2674](https://github.com/MakieOrg/Makie.jl/pull/2674)
- Cleaned up linestyles in GLMakie (Fixing artifacting, spacing/size, anti-aliasing) [#2666](https://github.com/MakieOrg/Makie.jl/pull/2666).
- Fixed issue with scatterlines only accepting concrete color types as `markercolor` [#2691](https://github.com/MakieOrg/Makie.jl/pull/2691).
- Fixed an accidental issue where `LaTeXStrings` were not typeset correctly in `Axis3` [#2558](https://github.com/MakieOrg/Makie.jl/pull/2588).
- Fixed a bug where line segments in `text(lstr::LaTeXString)` were ignoring offsets [#2668](https://github.com/MakieOrg/Makie.jl/pull/2668).
- Fixed a bug where the `arrows` recipe accidentally called a `Bool` when `normalize = true` [#2740](https://github.com/MakieOrg/Makie.jl/pull/2740).
- Re-exported the `@colorant_str` (`colorant"..."`) macro from Colors.jl [#2726](https://github.com/MakieOrg/Makie.jl/pull/2726).
- Speedup heatmaps in WGLMakie. [#2647](https://github.com/MakieOrg/Makie.jl/pull/2647)
- Fix slow `data_limits` for recipes, which made plotting lots of data with recipes much slower [#2770](https://github.com/MakieOrg/Makie.jl/pull/2770).

## [0.19.1] - 2023-01-01

- Add `show_data` method for `band` which shows the min and max values of the band at the x position of the cursor [#2497](https://github.com/MakieOrg/Makie.jl/pull/2497).
- Added `xlabelrotation`, `ylabelrotation` (`Axis`) and `labelrotation` (`Colorbar`) [#2478](https://github.com/MakieOrg/Makie.jl/pull/2478).
- Fixed forced rasterization in CairoMakie svg files when polygons with colors specified as (color, alpha) tuples were used [#2535](https://github.com/MakieOrg/Makie.jl/pull/2535).
- Do less copies of Observables in Attributes + plot pipeline [#2443](https://github.com/MakieOrg/Makie.jl/pull/2443).
- Add Search Page and tweak Result Ordering [#2474](https://github.com/MakieOrg/Makie.jl/pull/2474).
- Remove all global attributes from TextureAtlas implementation and fix julia#master [#2498](https://github.com/MakieOrg/Makie.jl/pull/2498).
- Use new Bonito, implement WGLMakie picking, improve performance and fix lots of WGLMakie bugs [#2428](https://github.com/MakieOrg/Makie.jl/pull/2428).

## [0.19.0] - 2022-12-03

- **Breaking** The attribute `textsize` has been removed everywhere in favor of the attribute `fontsize` which had also been in use.
  To migrate, search and replace all uses of `textsize` to `fontsize` [#2387](https://github.com/MakieOrg/Makie.jl/pull/2387).
- Added rich text which allows to more easily use superscripts and subscripts as well as differing colors, fonts, fontsizes, etc. for parts of a given text [#2321](https://github.com/MakieOrg/Makie.jl/pull/2321).

## [0.18.4] - 2022-12-02

- Added the `waterfall` plotting function [#2416](https://github.com/JuliaPlots/Makie.jl/pull/2416).
- Add support for `AbstractPattern` in `WGLMakie` [#2432](https://github.com/MakieOrg/Makie.jl/pull/2432).
- Broadcast replaces deprecated method for quantile [#2430](https://github.com/MakieOrg/Makie.jl/pull/2430).
- Fix CairoMakie's screen re-using [#2440](https://github.com/MakieOrg/Makie.jl/pull/2440).
- Fix repeated rendering with invisible objects [#2437](https://github.com/MakieOrg/Makie.jl/pull/2437).
- Fix hvlines for GLMakie [#2446](https://github.com/MakieOrg/Makie.jl/pull/2446).

## [0.18.3] - 2022-11-17

- Add `render_on_demand` flag for `GLMakie.Screen`. Setting this to `true` will skip rendering until plots get updated. This is the new default [#2336](https://github.com/MakieOrg/Makie.jl/pull/2336), [#2397](https://github.com/MakieOrg/Makie.jl/pull/2397).
- Clean up OpenGL state handling in GLMakie [#2397](https://github.com/MakieOrg/Makie.jl/pull/2397).
- Fix salting [#2407](https://github.com/MakieOrg/Makie.jl/pull/2407).
- Fixes for [GtkMakie](https://github.com/jwahlstrand/GtkMakie.jl) [#2418](https://github.com/MakieOrg/Makie.jl/pull/2418).

## [0.18.2] - 2022-11-03

- Fix Axis3 tick flipping with negative azimuth [#2364](https://github.com/MakieOrg/Makie.jl/pull/2364).
- Fix empty!(fig) and empty!(ax) [#2374](https://github.com/MakieOrg/Makie.jl/pull/2374), [#2375](https://github.com/MakieOrg/Makie.jl/pull/2375).
- Remove stencil buffer [#2389](https://github.com/MakieOrg/Makie.jl/pull/2389).
- Move Arrows and Wireframe to MakieCore [#2384](https://github.com/MakieOrg/Makie.jl/pull/2384).
- Skip legend entry if label is nothing [#2350](https://github.com/MakieOrg/Makie.jl/pull/2350).

## [0.18.1] - 2022-10-24

- fix heatmap interpolation [#2343](https://github.com/MakieOrg/Makie.jl/pull/2343).
- move poly to MakieCore [#2334](https://github.com/MakieOrg/Makie.jl/pull/2334)
- Fix picking warning and update_axis_camera [#2352](https://github.com/MakieOrg/Makie.jl/pull/2352).
- bring back inline!, to not open a window in VSCode repl [#2353](https://github.com/MakieOrg/Makie.jl/pull/2353).

## [0.18.0] - 2022-10-12

- **Breaking** Added `BezierPath` which can be constructed from SVG like command list, SVG string or from a `Polygon`.
  Added ability to use `BezierPath` and `Polgyon` as scatter markers.
  Replaced default symbol markers like `:cross` which converted to characters before with more precise `BezierPaths` and adjusted default markersize to 12.
  **Deprecated** using `String` to specify multiple char markers (`scatter(1:4, marker="abcd")`).
  **Deprecated** concrete geometries as markers like `Circle(Point2f(0), 1.5)` in favor of using the type like `Circle` for dispatch to special backend methods.
  Added single image marker support to WGLMakie [#979](https://github.com/MakieOrg/Makie.jl/pull/979).
- **Breaking** Refactored `display`, `record`, `colorbuffer` and `screens` to be faster and more consistent [#2306](https://github.com/MakieOrg/Makie.jl/pull/2306#issuecomment-1275918061).
- **Breaking** Refactored `DataInspector` to use `tooltip`. This results in changes in the attributes of DataInspector. Added `inspector_label`, `inspector_hover` and `inspector_clear` as optional attributes [#2095](https://github.com/JuliaPlots/Makie.jl/pull/2095).
- Added the `hexbin` plotting function [#2201](https://github.com/JuliaPlots/Makie.jl/pull/2201).
- Added the `tricontourf` plotting function [#2226](https://github.com/JuliaPlots/Makie.jl/pull/2226).
- Fixed per character attributes in text [#2244](https://github.com/JuliaPlots/Makie.jl/pull/2244).
- Allowed `CairoMakie` to render `scatter` with images as markers [#2080](https://github.com/MakieOrg/Makie.jl/pull/2080).
- Reworked text drawing and added ability to draw special characters via glyph indices in order to draw more LaTeX math characters with MathTeXEngine v0.5 [#2139](https://github.com/MakieOrg/Makie.jl/pull/2139).
- Allowed text to be copy/pasted into `Textbox` [#2281](https://github.com/MakieOrg/Makie.jl/pull/2281)
- Fixed updates for multiple meshes [#2277](https://github.com/MakieOrg/Makie.jl/pull/2277).
- Fixed broadcasting for linewidth, lengthscale & arrowsize in `arrow` recipe [#2273](https://github.com/MakieOrg/Makie.jl/pull/2273).
- Made GLMakie relocatable [#2282](https://github.com/MakieOrg/Makie.jl/pull/2282).
- Fixed changing input types in plot arguments [#2297](https://github.com/MakieOrg/Makie.jl/pull/2297).
- Better performance for Menus and fix clicks on items [#2299](https://github.com/MakieOrg/Makie.jl/pull/2299).
- Fixed CairoMakie bitmaps with transparency by using premultiplied ARGB surfaces [#2304](https://github.com/MakieOrg/Makie.jl/pull/2304).
- Fixed hiding of `Scene`s by setting `scene.visible[] = false` [#2317](https://github.com/MakieOrg/Makie.jl/pull/2317).
- `Axis` now accepts a `Tuple{Bool, Bool}` for `xtrimspine` and `ytrimspine` to trim only one end of the spine [#2171](https://github.com/JuliaPlots/Makie.jl/pull/2171).

## [0.17.13] - 2022-08-04

- Fixed boundingboxes [#2184](https://github.com/MakieOrg/Makie.jl/pull/2184).
- Fixed highclip/lowclip in meshscatter, poly, contourf, barplot [#2183](https://github.com/MakieOrg/Makie.jl/pull/2183).
- Fixed gridline updates [#2196](https://github.com/MakieOrg/Makie.jl/pull/2196).
- Fixed glDisablei argument order, which crashed some Intel drivers.

## [0.17.12] - 2022-07-22

- Fixed stackoverflow in show [#2167](https://github.com/MakieOrg/Makie.jl/pull/2167).

## [0.17.11] - 2022-07-21

- `rainclouds`(!) now supports `violin_limits` keyword argument, serving the same.
role as `datalimits` in `violin` [#2137](https://github.com/MakieOrg/Makie.jl/pull/2137).
- Fixed an issue where nonzero `strokewidth` results in a thin outline of the wrong color if `color` and `strokecolor` didn't match and weren't transparent. [#2096](https://github.com/MakieOrg/Makie.jl/pull/2096).
- Improved performance around Axis(3) limits [#2115](https://github.com/MakieOrg/Makie.jl/pull/2115).
- Cleaned up stroke artifacts in scatter and text [#2096](https://github.com/MakieOrg/Makie.jl/pull/2096).
- Compile time improvements [#2153](https://github.com/MakieOrg/Makie.jl/pull/2153).
- Mesh and Surface now interpolate between values instead of interpolating between colors for WGLMakie + GLMakie [#2097](https://github.com/MakieOrg/Makie.jl/pull/2097).

## [0.17.10] - 2022-07-13

- Bumped compatibility bound of `GridLayoutBase.jl` to `v0.9.0` which fixed a regression with `Mixed` and `Outside` alignmodes in nested `GridLayout`s [#2135](https://github.com/MakieOrg/Makie.jl/pull/2135).

## [0.17.9] - 2022-07-12

- Patterns (`Makie.AbstractPattern`) are now supported by `CairoMakie` in `poly` plots that don't involve `mesh`, such as `bar` and `poly` [#2106](https://github.com/MakieOrg/Makie.jl/pull/2106/).
- Fixed regression where `Block` alignments could not be specified as numbers anymore [#2108](https://github.com/MakieOrg/Makie.jl/pull/2108).
- Added the option to show mirrored ticks on the other side of an Axis using the attributes `xticksmirrored` and `yticksmirrored` [#2105](https://github.com/MakieOrg/Makie.jl/pull/2105).
- Fixed a bug where a set of `Axis` wouldn't be correctly linked together if they were only linked in pairs instead of all at the same time [#2116](https://github.com/MakieOrg/Makie.jl/pull/2116).

## [0.17.7] - 2022-06-19

- Improved `Menu` performance, now it should be much harder to reach the boundary of 255 scenes in GLMakie. `Menu` also takes a `default` keyword argument now and can be scrolled if there is too little space available.

## [0.17.6] - 2022-06-17

- **EXPERIMENTAL**: Added support for multiple windows in GLMakie through `display(GLMakie.Screen(), figure_or_scene)` [#1771](https://github.com/MakieOrg/Makie.jl/pull/1771).
- Added support for RGB matrices in `heatmap` with GLMakie [#2036](https://github.com/MakieOrg/Makie.jl/pull/2036)
- `Textbox` doesn't defocus anymore on trying to submit invalid input [#2041](https://github.com/MakieOrg/Makie.jl/pull/2041).
- `text` now takes the position as the first argument(s) like `scatter` and most other plotting functions, it is invoked `text(x, y, [z], text = "text")`. Because it is now of conversion type `PointBased`, the positions can be given in all the usual different ways which are implemented as conversion methods. All old invocation styles such as `text("text", position = Point(x, y))` still work to maintain backwards compatibility [#2020](https://github.com/MakieOrg/Makie.jl/pull/2020).

## [0.17.5] - 2022-06-10

- Fixed a regression with `linkaxes!` [#2039](https://github.com/MakieOrg/Makie.jl/pull/2039).

## [0.17.4] - 2022-06-09

- The functions `hlines!`, `vlines!`, `hspan!`, `vspan!` and `abline!` were reimplemented as recipes. This allows using them without an `Axis` argument in first position and also as visuals in AlgebraOfGraphics.jl. Also, `abline!` is now called `ablines!` for consistency, `abline!` is still exported but deprecated and will be removed in the future. [#2023](https://github.com/MakieOrg/Makie.jl/pulls/2023).
- Added `rainclouds` and `rainclouds!` [#1725](https://github.com/MakieOrg/Makie.jl/pull/1725).
- Improve CairoMakie performance [#1964](https://github.com/MakieOrg/Makie.jl/pull/1964) [#1981](https://github.com/MakieOrg/Makie.jl/pull/1981).
- Interpolate colormap correctly [#1973](https://github.com/MakieOrg/Makie.jl/pull/1973).
- Fix picking [#1993](https://github.com/MakieOrg/Makie.jl/pull/1993).
- Improve compile time latency [#1968](https://github.com/MakieOrg/Makie.jl/pull/1968) [#2000](https://github.com/MakieOrg/Makie.jl/pull/2000).
- Fix multi poly with rects [#1999](https://github.com/MakieOrg/Makie.jl/pull/1999).
- Respect scale and nonlinear values in PlotUtils cgrads [#1979](https://github.com/MakieOrg/Makie.jl/pull/1979).
- Fix CairoMakie heatmap filtering [#1828](https://github.com/MakieOrg/Makie.jl/pull/1828).
- Remove GLVisualize and MakieLayout module [#2007](https://github.com/MakieOrg/Makie.jl/pull/2007) [#2008](https://github.com/MakieOrg/Makie.jl/pull/2008).
- Add linestyle and default to extrema(z) for contour, remove bitrotten fillrange [#2008](https://github.com/MakieOrg/Makie.jl/pull/2008).

## [0.17.3] - 2022-05-20

- Switched to `MathTeXEngine v0.4`, which improves the look of LaTeXStrings [#1952](https://github.com/MakieOrg/Makie.jl/pull/1952).
- Added subtitle capability to `Axis` [#1859](https://github.com/MakieOrg/Makie.jl/pull/1859).
- Fixed a bug where scaled colormaps constructed using `Makie.cgrad` were not interpreted correctly.

## [0.17.2] - 2022-05-16

- Changed the default font from `Dejavu Sans` to `TeX Gyre Heros Makie` which is the same as `TeX Gyre Heros` with slightly decreased descenders and ascenders. Decreasing those metrics reduced unnecessary whitespace and alignment issues. Four fonts in total were added, the styles Regular, Bold, Italic and Bold Italic. Also changed `Axis`, `Axis3` and `Legend` attributes `titlefont` to `TeX Gyre Heros Makie Bold` in order to separate it better from axis labels in multifacet arrangements [#1897](https://github.com/MakieOrg/Makie.jl/pull/1897).

## [0.17.1] - 2022-05-13

- Added word wrapping. In `Label`, `word_wrap = true` causes it to use the suggested width and wrap text to fit. In `text`, `word_wrap_width > 0` can be used to set a pixel unit line width. Any word (anything between two spaces without a newline) that goes beyond this width gets a newline inserted before it [#1819](https://github.com/MakieOrg/Makie.jl/pull/1819).
- Improved `Axis3`'s interactive performance [#1835](https://github.com/MakieOrg/Makie.jl/pull/1835).
- Fixed errors in GLMakie's `scatter` implementation when markers are given as images. [#1917](https://github.com/MakieOrg/Makie.jl/pull/1917).
- Removed some method ambiguities introduced in v0.17 [#1922](https://github.com/MakieOrg/Makie.jl/pull/1922).
- Add an empty default label, `""`, to each slider that doesn't have a label in `SliderGrid` [#1888](https://github.com/MakieOrg/Makie.jl/pull/1888).

## [0.17.0] - 2022-05-05

- **Breaking** Added `space` as a generic attribute to switch between data, pixel, relative and clip space for positions. `space` in text has been renamed to `markerspace` because of this. `Pixel` and `SceneSpace` are no longer valid inputs for `space` or `markerspace` [#1596](https://github.com/MakieOrg/Makie.jl/pull/1596).
- **Breaking** Deprecated `mouse_selection(scene)` for `pick(scene)`.
- **Breaking** Bumped `GridLayoutBase` version to `v0.7`, which introduced offset layouts. Now, indexing into row 0 doesn't create a new row 1, but a new row 0, so that all previous content positions stay the same. This makes building complex layouts order-independent [#1704](https://github.com/MakieOrg/Makie.jl/pull/1704).
- **Breaking** deprecate `to_colormap(cmap, ncolors)` in favor of `categorical_colors(cmap, ncolors)` and `resample_cmap(cmap, ncolors)` [#1901](https://github.com/MakieOrg/Makie.jl/pull/1901) [#1723](https://github.com/MakieOrg/Makie.jl/pull/1723).
- Added `empty!(fig)` and changed `empty!(scene)` to remove all child plots without detaching windows [#1818](https://github.com/MakieOrg/Makie.jl/pull/1818).
- Switched to erroring instead of warning for deprecated events `mousebuttons`, `keyboardbuttons` and `mousedrag`.
- `Layoutable` was renamed to `Block` and the infrastructure changed such that attributes are fixed fields and each block has its own `Scene` for better encapsulation [#1796](https://github.com/MakieOrg/Makie.jl/pull/1796).
- Added `SliderGrid` block which replaces the deprecated `labelslider!` and `labelslidergrid!` functions [#1796](https://github.com/MakieOrg/Makie.jl/pull/1796).
- The default anti-aliasing method can now be set in `CairoMakie.activate!` using the `antialias` keyword.  Available options are `CairoMakie.Cairo.ANTIALIAS_*` [#1875](https://github.com/MakieOrg/Makie.jl/pull/1875).
- Added ability to rasterize a plots in CairoMakie vector graphics if `plt.rasterize = true` or `plt.rasterize = scale::Int` [#1872](https://github.com/MakieOrg/Makie.jl/pull/1872).
- Fixed segfaults in `streamplot_impl` on Mac M1 [#1830](https://github.com/MakieOrg/Makie.jl/pull/1830).
- Set the [Cairo miter limit](https://www.cairographics.org/manual/cairo-cairo-t.html#cairo-set-miter-limit) to mimic GLMakie behaviour [#1844](https://github.com/MakieOrg/Makie.jl/pull/1844).
- Fixed a method ambiguity in `rotatedrect` [#1846](https://github.com/MakieOrg/Makie.jl/pull/1846).
- Allow weights in statistical recipes [#1816](https://github.com/MakieOrg/Makie.jl/pull/1816).
- Fixed manual cycling of plot attributes [#1873](https://github.com/MakieOrg/Makie.jl/pull/1873).
- Fixed type constraints in ticklabelalign attributes [#1882](https://github.com/MakieOrg/Makie.jl/pull/1882).

## [0.16.4] - 2022-02-16

- Fixed WGLMakie performance bug and added option to set fps via `WGLMakie.activate!(fps=30)`.
- Implemented `nan_color`, `lowclip`, `highclip` for `image(::Matrix{Float})` in shader.
- Cleaned up mesh shader and implemented `nan_color`, `lowclip`, `highclip` for `mesh(m; color::Matrix{Float})` on the shader.
- Allowed `GLMakie.Buffer` `GLMakie.Sampler` to be used in `GeometryBasics.Mesh` to partially update parts of a mesh/texture and different interpolation and clamping modes for the texture.

## [0.16.0] - 2022-01-07

- **Breaking** Removed `Node` alias [#1307](https://github.com/MakieOrg/Makie.jl/pull/1307), [#1393](https://github.com/MakieOrg/Makie.jl/pull/1393). To upgrade, simply replace all occurrences of `Node` with `Observable`.
- **Breaking** Cleaned up `Scene` type [#1192](https://github.com/MakieOrg/Makie.jl/pull/1192), [#1393](https://github.com/MakieOrg/Makie.jl/pull/1393). The `Scene()` constructor doesn't create any axes or limits anymore. All keywords like `raw`, `show_axis` have been removed. A scene now always works like it did when using the deprecated `raw=true`. All the high level functionality like showing an axis and adding a 3d camera has been moved to `LScene`. See the new `Scene` tutorial for more info: https://docs.makie.org/dev/tutorials/scenes/.
- **Breaking** Lights got moved to `Scene`, see the [lighting docs](https://docs.makie.org/stable/documentation/lighting) and [RPRMakie examples](https://docs.makie.org/stable/documentation/backends/rprmakie/).
- Added ECDF plot [#1310](https://github.com/MakieOrg/Makie.jl/pull/1310).
- Added Order Independent Transparency to GLMakie [#1418](https://github.com/MakieOrg/Makie.jl/pull/1418), [#1506](https://github.com/MakieOrg/Makie.jl/pull/1506). This type of transparency is now used with `transparency = true`. The old transparency handling is available with `transparency = false`.
- Fixed blurry text in GLMakie and WGLMakie [#1494](https://github.com/MakieOrg/Makie.jl/pull/1494).
- Introduced a new experimental backend for ray tracing: [RPRMakie](https://docs.makie.org/stable/documentation/backends/rprmakie/).
- Added the `Cycled` type, which can be used to select the i-th value from the current cycler for a specific attribute [#1248](https://github.com/MakieOrg/Makie.jl/pull/1248).
- The plot function `scatterlines` now uses `color` as `markercolor` if `markercolor` is `automatic`. Also, cycling of the `color` attribute is enabled [#1463](https://github.com/MakieOrg/Makie.jl/pull/1463).
- Added the function `resize_to_layout!`, which allows to resize a `Figure` so that it contains its top `GridLayout` without additional whitespace or clipping [#1438](https://github.com/MakieOrg/Makie.jl/pull/1438).
- Cleaned up lighting in 3D contours and isosurfaces [#1434](https://github.com/MakieOrg/Makie.jl/pull/1434).
- Adjusted attributes of volumeslices to follow the normal structure [#1404](https://github.com/MakieOrg/Makie.jl/pull/1404). This allows you to adjust attributes like `colormap` without going through nested attributes.
- Added depth to 3D contours and isosurfaces [#1395](https://github.com/MakieOrg/Makie.jl/pull/1395), [#1393](https://github.com/MakieOrg/Makie.jl/pull/1393). This allows them to intersect correctly with other 3D objects.
- Restricted 3D scene camera to one scene [#1394](https://github.com/MakieOrg/Makie.jl/pull/1394), [#1393](https://github.com/MakieOrg/Makie.jl/pull/1393). This fixes issues with multiple scenes fighting over events consumed by the camera. You can select a scene by cleaning on it.
- Added depth shift attribute for GLMakie and WGLMakie [#1382](https://github.com/MakieOrg/Makie.jl/pull/1382), [#1393](https://github.com/MakieOrg/Makie.jl/pull/1393). This can be used to adjust render order similar to `overdraw`.
- Simplified automatic width computation in barplots [#1223](https://github.com/MakieOrg/Makie.jl/pull/1223), [#1393](https://github.com/MakieOrg/Makie.jl/pull/1393). If no `width` attribute is passed, the default width is computed as the minimum difference between consecutive `x` positions. Gap between bars are given by the (multiplicative) `gap` attribute. The actual bar width equals `width * (1 - gap)`.
- Added logical expressions for `ispressed` [#1222](https://github.com/MakieOrg/Makie.jl/pull/1222), [#1393](https://github.com/MakieOrg/Makie.jl/pull/1393). This moves a lot of control over hotkeys towards the user. With these changes one can now set a hotkey to trigger on any or no key, collections of keys and logical combinations of keys (i.e. "A is pressed and B is not pressed").
- Fixed issues with `Menu` render order [#1411](https://github.com/MakieOrg/Makie.jl/pull/1411).
- Added `label_rotation` to barplot [#1401](https://github.com/MakieOrg/Makie.jl/pull/1401).
- Fixed issue where `pixelcam!` does not remove controls from other cameras [#1504](https://github.com/MakieOrg/Makie.jl/pull/1504).
- Added conversion for OffsetArrays [#1260](https://github.com/MakieOrg/Makie.jl/pull/1260).
- The `qqplot` `qqline` options were changed to `:identity`, `:fit`, `:fitrobust` and `:none` (the default) [#1563](https://github.com/MakieOrg/Makie.jl/pull/1563). Fixed numeric error due to double computation of quantiles when fitting `qqline`. Deprecated `plot(q::QQPair)` method as it does not have enough information for correct `qqline` fit.

All other changes are collected [in this PR](https://github.com/MakieOrg/Makie.jl/pull/1521) and in the [release notes](https://github.com/MakieOrg/Makie.jl/releases/tag/v0.16.0).

## [0.15.3] - 2021-10-16

- The functions `labelslidergrid!` and `labelslider!` now set fixed widths for the value column with a heuristic. It is possible now to pass `Formatting.format` format strings as format specifiers in addition to the previous functions.
- Fixed 2D arrow rotations in `streamplot` [#1352](https://github.com/MakieOrg/Makie.jl/pull/1352).

## [0.15.2] - 2021-08-26

- Reenabled Julia 1.3 support.
- Use [MathTexEngine v0.2](https://github.com/Kolaru/MathTeXEngine.jl/releases/tag/v0.2.0).
- Depend on new GeometryBasics, which changes all the Vec/Point/Quaternion/RGB/RGBA - f0 aliases to just f. For example, `Vec2f0` is changed to `Vec2f`. Old aliases are still exported, but deprecated and will be removed in the next breaking release. For more details and an upgrade script, visit [GeometryBasics#97](https://github.com/JuliaGeometry/GeometryBasics.jl/pull/97).
- Added `hspan!` and `vspan!` functions [#1264](https://github.com/MakieOrg/Makie.jl/pull/1264).

## [0.15.1] - 2021-08-21

- Switched documentation framework to Franklin.jl.
- Added a specialization for `volumeslices` to DataInspector.
- Fixed 1 element `hist` [#1238](https://github.com/MakieOrg/Makie.jl/pull/1238) and make it easier to move `hist` [#1150](https://github.com/MakieOrg/Makie.jl/pull/1150).

## [0.15.0] - 2021-07-15

- `LaTeXString`s can now be used as input to `text` and therefore as labels for `Axis`, `Legend`, or other comparable objects. Mathematical expressions are typeset using [MathTeXEngine.jl](https://github.com/Kolaru/MathTeXEngine.jl) which offers a fast approximation of LaTeX typesetting [#1022](https://github.com/MakieOrg/Makie.jl/pull/1022).
- Added `Symlog10` and `pseudolog10` axis scales for log scale approximations that work with zero and negative values [#1109](https://github.com/MakieOrg/Makie.jl/pull/1109).
- Colorbar limits can now be passed as the attribute `colorrange` similar to plots [#1066](https://github.com/MakieOrg/Makie.jl/pull/1066).
- Added the option to pass three vectors to heatmaps and other plots using `SurfaceLike` conversion [#1101](https://github.com/MakieOrg/Makie.jl/pull/1101).
- Added `stairs` plot recipe [#1086](https://github.com/MakieOrg/Makie.jl/pull/1086).
- **Breaking** Removed `FigurePosition` and `FigureSubposition` types. Indexing into a `Figure` like `fig[1, 1]` now returns `GridPosition` and `GridSubposition` structs, which can be used in the same way as the types they replace. Because of an underlying change in `GridLayoutBase.jl`, it is now possible to do `Axis(gl[1, 1])` where `gl` is a `GridLayout` that is a sublayout of a `Figure`'s top layout [#1075](https://github.com/MakieOrg/Makie.jl/pull/1075).
- Bar plots and histograms have a new option for adding text labels [#1069](https://github.com/MakieOrg/Makie.jl/pull/1069).
- It is now possible to specify one `linewidth` value per segment in `linesegments` [#992](https://github.com/MakieOrg/Makie.jl/pull/992).
- Added a new 3d camera that allows for better camera movements using keyboard and mouse [#1024](https://github.com/MakieOrg/Makie.jl/pull/1024).
- Fixed the application of scale transformations to `surface` [#1070](https://github.com/MakieOrg/Makie.jl/pull/1070).
- Added an option to set a custom callback function for the `RectangleZoom` axis interaction to enable other use cases than zooming [#1104](https://github.com/MakieOrg/Makie.jl/pull/1104).
- Fixed rendering of `heatmap`s with one or more reversed ranges in CairoMakie, as in `heatmap(1:10, 10:-1:1, rand(10, 10))` [#1100](https://github.com/MakieOrg/Makie.jl/pull/1100).
- Fixed volume slice recipe and added docs for it [#1123](https://github.com/MakieOrg/Makie.jl/pull/1123).

[Unreleased]: https://github.com/MakieOrg/Makie.jl/compare/v0.22.0...HEAD
[0.22.0]: https://github.com/MakieOrg/Makie.jl/compare/v0.21.18...v0.22.0
[0.21.18]: https://github.com/MakieOrg/Makie.jl/compare/v0.21.17...v0.21.18
[0.21.17]: https://github.com/MakieOrg/Makie.jl/compare/v0.21.16...v0.21.17
[0.21.16]: https://github.com/MakieOrg/Makie.jl/compare/v0.21.15...v0.21.16
[0.21.15]: https://github.com/MakieOrg/Makie.jl/compare/v0.21.14...v0.21.15
[0.21.14]: https://github.com/MakieOrg/Makie.jl/compare/v0.21.13...v0.21.14
[0.21.13]: https://github.com/MakieOrg/Makie.jl/compare/v0.21.12...v0.21.13
[0.21.12]: https://github.com/MakieOrg/Makie.jl/compare/v0.21.11...v0.21.12
[0.21.11]: https://github.com/MakieOrg/Makie.jl/compare/v0.21.10...v0.21.11
[0.21.10]: https://github.com/MakieOrg/Makie.jl/compare/v0.21.9...v0.21.10
[0.21.9]: https://github.com/MakieOrg/Makie.jl/compare/v0.21.8...v0.21.9
[0.21.8]: https://github.com/MakieOrg/Makie.jl/compare/v0.21.7...v0.21.8
[0.21.7]: https://github.com/MakieOrg/Makie.jl/compare/v0.21.6...v0.21.7
[0.21.6]: https://github.com/MakieOrg/Makie.jl/compare/v0.21.5...v0.21.6
[0.21.5]: https://github.com/MakieOrg/Makie.jl/compare/v0.21.4...v0.21.5
[0.21.4]: https://github.com/MakieOrg/Makie.jl/compare/v0.21.3...v0.21.4
[0.21.3]: https://github.com/MakieOrg/Makie.jl/compare/v0.21.2...v0.21.3
[0.21.2]: https://github.com/MakieOrg/Makie.jl/compare/v0.21.1...v0.21.2
[0.21.1]: https://github.com/MakieOrg/Makie.jl/compare/v0.21.0...v0.21.1
[0.21.0]: https://github.com/MakieOrg/Makie.jl/compare/v0.20.10...v0.21.0
[0.20.10]: https://github.com/MakieOrg/Makie.jl/compare/v0.20.9...v0.20.10
[0.20.9]: https://github.com/MakieOrg/Makie.jl/compare/v0.20.8...v0.20.9
[0.20.8]: https://github.com/MakieOrg/Makie.jl/compare/v0.20.7...v0.20.8
[0.20.7]: https://github.com/MakieOrg/Makie.jl/compare/v0.20.6...v0.20.7
[0.20.6]: https://github.com/MakieOrg/Makie.jl/compare/v0.20.5...v0.20.6
[0.20.5]: https://github.com/MakieOrg/Makie.jl/compare/v0.20.4...v0.20.5
[0.20.4]: https://github.com/MakieOrg/Makie.jl/compare/v0.20.3...v0.20.4
[0.20.3]: https://github.com/MakieOrg/Makie.jl/compare/v0.20.2...v0.20.3
[0.20.2]: https://github.com/MakieOrg/Makie.jl/compare/v0.20.1...v0.20.2
[0.20.1]: https://github.com/MakieOrg/Makie.jl/compare/v0.20.0...v0.20.1
[0.20.0]: https://github.com/MakieOrg/Makie.jl/compare/v0.19.12...v0.20.0
[0.19.12]: https://github.com/MakieOrg/Makie.jl/compare/v0.19.11...v0.19.12
[0.19.11]: https://github.com/MakieOrg/Makie.jl/compare/v0.19.10...v0.19.11
[0.19.10]: https://github.com/MakieOrg/Makie.jl/compare/v0.19.9...v0.19.10
[0.19.9]: https://github.com/MakieOrg/Makie.jl/compare/v0.19.8...v0.19.9
[0.19.8]: https://github.com/MakieOrg/Makie.jl/compare/v0.19.7...v0.19.8
[0.19.7]: https://github.com/MakieOrg/Makie.jl/compare/v0.19.6...v0.19.7
[0.19.6]: https://github.com/MakieOrg/Makie.jl/compare/v0.19.5...v0.19.6
[0.19.5]: https://github.com/MakieOrg/Makie.jl/compare/v0.19.4...v0.19.5
[0.19.4]: https://github.com/MakieOrg/Makie.jl/compare/v0.19.3...v0.19.4
[0.19.3]: https://github.com/MakieOrg/Makie.jl/compare/v0.19.1...v0.19.3
[0.19.1]: https://github.com/MakieOrg/Makie.jl/compare/v0.19.0...v0.19.1
[0.19.0]: https://github.com/MakieOrg/Makie.jl/compare/v0.18.4...v0.19.0
[0.18.4]: https://github.com/MakieOrg/Makie.jl/compare/v0.18.3...v0.18.4
[0.18.3]: https://github.com/MakieOrg/Makie.jl/compare/v0.18.2...v0.18.3
[0.18.2]: https://github.com/MakieOrg/Makie.jl/compare/v0.18.1...v0.18.2
[0.18.1]: https://github.com/MakieOrg/Makie.jl/compare/v0.18.0...v0.18.1
[0.18.0]: https://github.com/MakieOrg/Makie.jl/compare/v0.17.13...v0.18.0
[0.17.13]: https://github.com/MakieOrg/Makie.jl/compare/v0.17.12...v0.17.13
[0.17.12]: https://github.com/MakieOrg/Makie.jl/compare/v0.17.11...v0.17.12
[0.17.11]: https://github.com/MakieOrg/Makie.jl/compare/v0.17.10...v0.17.11
[0.17.10]: https://github.com/MakieOrg/Makie.jl/compare/v0.17.9...v0.17.10
[0.17.9]: https://github.com/MakieOrg/Makie.jl/compare/v0.17.7...v0.17.9
[0.17.7]: https://github.com/MakieOrg/Makie.jl/compare/v0.17.6...v0.17.7
[0.17.6]: https://github.com/MakieOrg/Makie.jl/compare/v0.17.5...v0.17.6
[0.17.5]: https://github.com/MakieOrg/Makie.jl/compare/v0.17.4...v0.17.5
[0.17.4]: https://github.com/MakieOrg/Makie.jl/compare/v0.17.3...v0.17.4
[0.17.3]: https://github.com/MakieOrg/Makie.jl/compare/v0.17.2...v0.17.3
[0.17.2]: https://github.com/MakieOrg/Makie.jl/compare/v0.17.1...v0.17.2
[0.17.1]: https://github.com/MakieOrg/Makie.jl/compare/v0.17.0...v0.17.1
[0.17.0]: https://github.com/MakieOrg/Makie.jl/compare/v0.16.4...v0.17.0
[0.16.4]: https://github.com/MakieOrg/Makie.jl/compare/v0.16.0...v0.16.4
[0.16.0]: https://github.com/MakieOrg/Makie.jl/compare/v0.15.3...v0.16.0
[0.15.3]: https://github.com/MakieOrg/Makie.jl/compare/v0.15.2...v0.15.3
[0.15.2]: https://github.com/MakieOrg/Makie.jl/compare/v0.15.1...v0.15.2
[0.15.1]: https://github.com/MakieOrg/Makie.jl/compare/v0.15.0...v0.15.1
[0.15.0]: https://github.com/MakieOrg/Makie.jl/compare/v0.14.2...v0.15.0<|MERGE_RESOLUTION|>--- conflicted
+++ resolved
@@ -2,12 +2,9 @@
 
 ## [Unreleased]
 
-<<<<<<< HEAD
 - Enhanced Pattern support: Added general CairoMakie implementation, improved quality, added anchoring, added support in band, density, added tests & fixed various bugs and inconsistencies. [#4715](https://github.com/MakieOrg/Makie.jl/pull/4715)
-=======
 - Allow volume textures for mesh color, to e.g. implement a performant volume slice display [#2274](https://github.com/MakieOrg/Makie.jl/pull/2274).
 - Fix `alpha` use in legends and some CairoMakie cases [#4721](https://github.com/MakieOrg/Makie.jl/pull/4721).
->>>>>>> 85c7e8a4
 
 ## [0.22.0] - 2024-12-12
 
