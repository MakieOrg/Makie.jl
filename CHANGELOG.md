# Changelog

## Unreleased

<<<<<<< HEAD
- Updated `boxplot`, `crossbar`, `density`, `hist`, `stephist`, `violin` and `waterfall` to use the new compute graph instead of observables. [#5184](https://github.com/MakieOrg/Makie.jl/pull/5184)
=======
## [0.24.4] - 2025-07-17

>>>>>>> 5066b566
- Fixed rendering of volumes when the camera is inside the volume [#5164](https://github.com/MakieOrg/Makie.jl/pull/5164)
- Added some validation for compute node initialization (which guards against some error in `map!()` callbacks) [#5170](https://github.com/MakieOrg/Makie.jl/pull/5170)
- Added support for `GeometryBasics.MultiPoint` [#5182](https://github.com/MakieOrg/Makie.jl/pull/5182).
- Moved remaining compute edge checks for safe edge reuse out of debug mode [#5169](https://github.com/MakieOrg/Makie.jl/pull/5169)
- Adjusted compute `map!` to accept mixed array contain Symbols and compute nodes [#5167](https://github.com/MakieOrg/Makie.jl/pull/5167)
- Added `register_projected_positions!()` for projecting data in recipes (from start to finish). Also generalized `register_position_transform!()` and related for use in recipes [#5121](https://github.com/MakieOrg/Makie.jl/pull/5121)
- Added `register_projected_rotations_2d!` for calculating the screen space rotation between data points of a plot. [#5121](https://github.com/MakieOrg/Makie.jl/pull/5121)
- Added `map!(f, plot::Plot, inputs, outputs)` method (accepting a plot instead of a compute graph). [#5121](https://github.com/MakieOrg/Makie.jl/pull/5121)
- Updated `arrows`, `bracket`, `contour`, `contour3d`, `poly`, `streamplot`, `textlabel`, `triplot`, `voronoiplot` and `hexbin` to use the compute graph instead of observables. [#5121](https://github.com/MakieOrg/Makie.jl/pull/5121)
- Fixed `p.text = "..."` erroring with `p = text(..., text = rich(...))` [#5173](https://github.com/MakieOrg/Makie.jl/pull/5173)
- Updated `arc`, `band`, `pie`, `stairs`, `stem`, `tooltip`, `wireframe` and `qqplot` to use the new compute graph instead of observables [#5165](https://github.com/MakieOrg/Makie.jl/pull/5165)
- Added ability to modify ticks and tick format on a `DateTime` or `Time` conversion axis, for example `xticks = (datetimes, labels)` or `xtickformat = "d.m.yyyy"`. The default tick locator for datetimes is improved and the default formatting now reduces the amount of redundant information in neighboring ticks. It is exported as `DateTimeTicks` [#5159](https://github.com/MakieOrg/Makie.jl/pull/5159).
- Fixed missing toggle animation [#5156](https://github.com/MakieOrg/Makie.jl/pull/#5156)
- Fixed broadcast error in `position_on_plot` for mesh [#5196](https://github.com/MakieOrg/Makie.jl/pull/5196)

## [0.24.3] - 2025-07-04

- Fixed empty plotlist [#5150](https://github.com/MakieOrg/Makie.jl/pull/5150).
- Fixed plot attributes with `Dict` as input [#5149](https://github.com/MakieOrg/Makie.jl/pull/5149).
- Fixed arrow marker attributes in `arrows3d` not triggering repositioning of arrows. [#5134](https://github.com/MakieOrg/Makie.jl/pull/5134)
- Fixed h/vlines and h/vspan not considering transform functions correctly. [#5145](https://github.com/MakieOrg/Makie.jl/pull/5145)
- Added `register_projected_positions!()` for projecting data in recipes (from start to finish). Also generalized `register_position_transform!()` and related for use in recipes [#5121](https://github.com/MakieOrg/Makie.jl/pull/5121)
- Moved some compute edge checks out of debug mode to error more consistently on edge overwrite [#5125](https://github.com/MakieOrg/Makie.jl/pull/5125)

## [0.24.2] - 2025-06-27

- Bring back some default attributes for recipes [#5130](https://github.com/MakieOrg/Makie.jl/pull/5130).
- Allow multiple separate link groups in `xaxislinks` and `yaxislinks` arguments of `SpecApi.GridLayout` so that facet layouts can have independently linked columns and rows [#5127](https://github.com/MakieOrg/Makie.jl/pull/5127).

## [0.24.1] - 2025-06-24

- Don't pull plots from invisible scenes and hide Blocks during construction [#5119](https://github.com/MakieOrg/Makie.jl/pull/5119).
- Fixed `dendrogram` docstring and added `x, y, merges` conversion [#5118](https://github.com/MakieOrg/Makie.jl/pull/5118).
- Make sure there's only one inspector per root scene [#5113](https://github.com/MakieOrg/Makie.jl/pull/5113).
- Bring back lowres background for heatmap(Resampler(...)) [#5110](https://github.com/MakieOrg/Makie.jl/pull/5110).
- Fixed forwarding attributes in recipes [#5109](https://github.com/MakieOrg/Makie.jl/pull/5109).

## [0.24.0] - 2025-06-20

- **Breaking** Refactored plots to rely on the newly introduced `ComputeGraph` instead of `Observables`. [#4630](https://github.com/MakieOrg/Makie.jl/pull/4630)
  - **Breaking** `attr = Attributes(plot)` now returns a `ComputeGraph`, which disallows `copy(attr)`, `pop!(attr, ...)`, `attr[:newvar] = ...` and splatting `plot!(...; attr...)`.
  - **Semi-Breaking** `plot(parent, attr, args...; kwargs...)` now only considers applicable attributes in `attr` and prioritizes `kwargs` in case of collisions.
  - **Semi-Breaking** `@recipe Name (args...)` now names converted arguments and requires the number of `args` to match the number of outputs ifrom `convert_arguments()`
  - **Breaking** `replace_automatic!()` has been removed as it was incompatible. `Makie.default_automatic()` can be used as an alternative.
  - **Breaking** `text!()` is no longer a nested structure of text plots.
  - **Breaking** Scene lights have moved to the scene `ComputeGraph` and no longer contain Observables.
  - Fixed synchronous update issues by allowing synchronized update with `Makie.update!(plot, attrib1 = val1, attrib2 = val2, ...)`
  - Improved performance in WGLMakie with better bundling and filtering of updates
  - Improved traceability attribute and argument processing from user input to the backend
- **Breaking** `annotations!()` (not the new `annotation`) has been removed in favor of `text!()`. [#4630](https://github.com/MakieOrg/Makie.jl/pull/4630)
- **Semi-Breaking** Removed various internal text bounding box functions in favor of more user friendly functions like `string_boundingboxes(plot)` [#4630](https://github.com/MakieOrg/Makie.jl/pull/4630)
- **Semi-Breaking** Deprecated `ShadingAlgorithm` for `plot.shading` in favor of a `Bool`. The selection of the algorithm (`FastShading/MultiLightShading`) now happens at the scene level. [#4630](https://github.com/MakieOrg/Makie.jl/pull/4630)
- Fixed 2x2 surfaces not aligning colors correctly in WGLMakie [#4630](https://github.com/MakieOrg/Makie.jl/pull/4630)
- Added support for per-mesh `uv_transform` in `WGLMakie.meshscatter` [#4630](https://github.com/MakieOrg/Makie.jl/pull/4630)
- Fixed `PolarAxis` not considering text rotation correctly for tick label margins [#4630](https://github.com/MakieOrg/Makie.jl/pull/4630)
- Fixed `LaTeXStrings` not projecting lines correctly if `markerspace != :pixel` [#4630](https://github.com/MakieOrg/Makie.jl/pull/4630)
- Fixed incorrect z values for 2x2 `surface()` plots in CairoMakie and WGLMakie. [#5052](https://github.com/MakieOrg/Makie.jl/pull/5052)
- Fixed `arrows3d()` now including lighting attributes. [#5052](https://github.com/MakieOrg/Makie.jl/pull/5052)
- **Breaking** Removed `MakieCore` from Makie's dependencies. Going forward, package extensions are recommended if a lightweight dependency is desired. A quick fix is to change the dependency to `Makie` and replace all `MakieCore` occurrences with `Makie` although this will incur Makie's full load time every time. The alternative is to use a package extension on `Makie` which requires at least Julia 1.9.
- **Breaking** Changed `patchcolor` to opaque colors [#5088](https://github.com/MakieOrg/Makie.jl/pull/5088)
- Fixed `annotation` in the presence of scene transform functions [#5058](https://github.com/MakieOrg/Makie.jl/pull/5058).
- Moved Makie source directory from top level to ./Makie so that Makie itself does not include every other monorepo package when it's installed [#5069](https://github.com/MakieOrg/Makie.jl/pull/5069).
- Removed asset folder and made it an artifact, breaking code that didn't use `Makie.assetpath`. Also introduces `Makie.loadasset(name)`, to directly load the asset [#5074](https://github.com/MakieOrg/Makie.jl/pull/5074).
- Added `fontsize` attribute to `annotation` [#5099](https://github.com/MakieOrg/Makie.jl/pull/5099).

## [0.23.0] - 2025-06-10

- **Breaking** Refactored `arrows` to solve various issues: [#4925](https://github.com/MakieOrg/Makie.jl/pull/4925)
  - **Breaking** `Arrows` as a type is deprecated as the recipe has been split up. Use the `Makie.ArrowLike` conversion trait, `Arrows2D` or `Arrows3D` instead.
  - **Breaking** The `arrows!()` function is deprecated in favor of `arrows2d!()` and `arrows3d!()`. These plot functions differ in how they render arrows and can be used in 2D and 3D interchangeably.
  - **Breaking** The arrow size now considers all components of the arrow, not just the shaft, changing sizes and alignments.
  - **Breaking** `align` no longer accepts `:lineend, :tailend, :headstart` and `:origin`. It now only accepts `:head, :center, :tail` and numbers for fractional alignment. Issues with these alignments not working correctly have been fixed.
  - **Breaking** Attributes `arrowhead, arrowtail, arrowcolor, linecolor, linewidth, arrowsize` are deprecated. See `?arrows2d` and `?arrows3d` or the main docs for replacements.
  - **Breaking** Attributes `linestyle` and `transform_marker` are no longer supported.
  - **Breaking** Outside of `minshaftlength .. maxshaftlength`, arrows now scale as a whole instead of just their shaft.
  - **Breaking** 3D Arrows now try to scale to a size appropriate to the given data. This can be turned off by setting `markerscale` to a static number.
  - Arrows are now split into a tail, shaft and head, allowing for double-headed arrows.
  - 2D arrows are now based on `poly`, fixing self-overlap issues with transparent arrows.
  - 3D arrow tips, or more generally the new `GeometryBasics.Cone` renders with much smoother shading.
  - `argmode = :endpoint` has been added to allow constructing arrows with a start and end point instead of a start point and a direction.
  - Arrows now work correctly with `colorrange`, `alpha`, etc.
  - Transforms (e.g. `log` or `rotate!(plot, ...)`) now only affect the start and end points of arrows, rather than its components. This fixes issues like incorrect tip rotation of 2D arrows and stretching/squishing of 3D arrows.
- Add dim conversion support for Axis3 [#4964](https://github.com/MakieOrg/Makie.jl/pull/4964).
- Added support for vectors of intervals in `hspan` and `vspan` [#5036](https://github.com/MakieOrg/Makie.jl/pull/5036)
- Export `Float64` geometry types `Point3d`, `Vec4d`, `Rect2d` etc. [#5040](https://github.com/MakieOrg/Makie.jl/pull/5040).
- Added `dendrogram` recipe to Makie [#2755](https://github.com/MakieOrg/Makie.jl/pull/2755)
- Added unit support to `Slider` [#5037](https://github.com/MakieOrg/Makie.jl/pull/5037)
- Added `sources` section to all Project.tomls in the monorepo, so that `]dev GLMakie` will download the monorepo and automatically dev Makie and MakieCore. [#4967](https://github.com/MakieOrg/Makie.jl/pull/4967)

## [0.22.10] - 2025-06-03

- Quick fix for the just released `annotation`, `textcolor` now follows `color` by default [#5034](https://github.com/MakieOrg/Makie.jl/pull/5034).

## [0.22.9] - 2025-06-03

- Added conversion method for `annotation` to make it compatible with AlgebraOfGraphics [#5029](https://github.com/MakieOrg/Makie.jl/pull/5029).
- Fixed contour labels text positions update bug [#5010](https://github.com/MakieOrg/Makie.jl/pull/5010).

## [0.22.8] - 2025-06-03

- Added new `annotation` recipe which can be used for labeling many data points with automatically non-overlapping labels, or for more bespoke annotation with manually chosen positions and connecting arrows [#4891](https://github.com/MakieOrg/Makie.jl/pull/4891).
- Fixed precompilation bug in julia dev 1.13 [#5018](https://github.com/MakieOrg/Makie.jl/pull/5018).
- Fixed screen not open assertion and `Makie.isclosed(scene)` in WGLMakie [#5008](https://github.com/MakieOrg/Makie.jl/pull/5008).

## [0.22.7] - 2025-05-23

- Fixed regression in the updating logic of `Legend` [#4979](https://github.com/MakieOrg/Makie.jl/pull/4979).

## [0.22.6] - 2025-05-17

- Added `alpha` keyword to `density` recipe [#4975](https://github.com/MakieOrg/Makie.jl/pull/4975).
- Improved CairoMakie rendering of normal `band`s with array-valued colors [#4989](https://github.com/MakieOrg/Makie.jl/pull/4989).
- Fixed cycling not being consistent when the same plot function was called with different input types (float32 vs float64 lines, for example) [#4960](https://github.com/MakieOrg/Makie.jl/pull/4960)

## [0.22.5] - 2025-05-12

- Added LegendElements for meshscatter, mesh, image, heatmap and surface [#4924](https://github.com/MakieOrg/Makie.jl/pull/4924)
- Moved some of the TextureAtlas logic to JS, speeding up text updates and fixing texture atlas updates [4942](https://github.com/MakieOrg/Makie.jl/pull/4942).
- Added ability to hide and show individual plot elements by clicking their corresponding `Legend` entry [#2276](https://github.com/MakieOrg/Makie.jl/pull/2276).
- Fixed issue with UInt8 voxel data not updating correctly when Observable input is updated [#4914](https://github.com/MakieOrg/Makie.jl/pull/4914)
- Added ticks and minorticks to `PolarAxis`. Ticks and tick labels can now also be mirrored to the other side of a sector style PolarAxis. [#4902](https://github.com/MakieOrg/Makie.jl/pull/4902)
- Fixed `Axis.panbutton` not working [#4932](https://github.com/MakieOrg/Makie.jl/pull/4932)
- Fixed issues with anisotropic markersizes (e.g. `(10, 50)`) causing anti-aliasing to become blurry in GLMakie and WGLMakie. [#4918](https://github.com/MakieOrg/Makie.jl/pull/4918)
- Added `direction = :y` option for vertical `band`s [#4949](https://github.com/MakieOrg/Makie.jl/pull/4949).
- Fixed line-ordering of `lines(::Rect3)` [#4954](https://github.com/MakieOrg/Makie.jl/pull/4954).
- Fixed issue with `sprint`ing to SVG using CairoMakie in Julia 1.11 and above [#4971](https://github.com/MakieOrg/Makie.jl/pull/4971).

## [0.22.4] - 2025-04-11

- Re-added the `apply_transform(f, data, space)` method that was removed in v0.22.3 with a deprecation warning. It will be removed in the next breaking version. [#4916](https://github.com/MakieOrg/Makie.jl/pull/4916)

## [0.22.3] - 2025-04-08

- Added `alpha` attribute to `tricontourf.jl` to control the transparency of filled contours [#4800](https://github.com/MakieOrg/Makie.jl/pull/4800)
- Fixed hexbin using log-scales [#4898](https://github.com/MakieOrg/Makie.jl/pull/4898)
- Updated scope of `space` attribute, restricting it to camera related projections in the conversion-transformation-projection pipeline. (See docs on `space` or the pipeline) [#4792](https://github.com/MakieOrg/Makie.jl/pull/4792)
- Added inheritance options for the `transformation` keyword argument: `:inherit, :inherit_model, :inherit_transform_func, :nothing` (See docs on `transformations` or the pipeline) [#4792](https://github.com/MakieOrg/Makie.jl/pull/4792)
- Fixed GLMakie embedding support for window destruction [#4848](https://github.com/MakieOrg/Makie.jl/pull/4848).
- Adjusted `DataInspector` tooltips for `spy` to be heatmap-like and `datashader` to show the number of binned markers [#4810](https://github.com/MakieOrg/Makie.jl/pull/4810)
- Added `unsafe_set!(::Textbox, ::String)` [#4417](https://github.com/MakieOrg/Makie.jl/pull/4417)
- Improved compatibility of marker attributes with float32convert, fixing issues with scatter markers being render too small with `markerspace = :data` in an Axis [#4869](https://github.com/MakieOrg/Makie.jl/pull/4869)
- Added `font` attribute and fixed faulty selection in `scatter`. Scatter fonts can now be themed with `markerfont`. [#4832](https://github.com/MakieOrg/Makie.jl/pull/4832)
- Fixed categorical `cgrad` interpolating at small enough steps [#4858](https://github.com/MakieOrg/Makie.jl/pull/4858)
- Added `textlabel!()` recipe for plotting text with a background [#4879](https://github.com/MakieOrg/Makie.jl/pull/4879)
- Fixed the computed `colorrange` being out of order with `colorscale = -` or similar colorscale functions that break sorting [#4884](https://github.com/MakieOrg/Makie.jl/pull/4884)
- Added `transform_marker` to arrows [#4871](https://github.com/MakieOrg/Makie.jl/pull/4871)
- Reverted change in `meshscatter` transformation behavior by using `transform_marker = true` as the default [#4871](https://github.com/MakieOrg/Makie.jl/pull/4871)
- Fixed an error with Colorbar for categorical colormaps, where they displayed values out of colorrange and NaN. [#4894](https://github.com/MakieOrg/Makie.jl/pull/4894)
- Fixed minor grid not showing in Axis when minorticks are hidden [#4896](https://github.com/MakieOrg/Makie.jl/pull/4896)
- Fixed issue with small scatter markers disappearing in CairoMakie [#4882](https://github.com/MakieOrg/Makie.jl/pull/4882)
- Added current axis/figure defaults to `resize_to_layout!`, `x/yautolimits`, `hidex/y/decoration!` and `tight_x/y/ticklabel_spacing!` [#4519](https://github.com/MakieOrg/Makie.jl/pull/4519)
- Switched to Julia 1.10 for GLMakie CI due to issues with OpenGL on ubuntu-latest. This may cause GLMakie compatibility with the Julia 1.6 to degrade in the future. [#4913](https://github.com/MakieOrg/Makie.jl/pull/4913)
- Added support for logarithmic units [#4853](https://github.com/MakieOrg/Makie.jl/pull/4853)

## [0.22.2] - 2025-02-26

- Added support for curvilinear grids in `contourf` (contour filled), where `x` and `y` are matrices (`contour` lines were added in [0.22.0]) [#4670](https://github.com/MakieOrg/Makie.jl/pull/4670).
- Updated WGLMakie's threejs version from 0.157 to 0.173, fixing some threejs bugs [#4809](https://github.com/MakieOrg/Makie.jl/pull/4809).
- Moved Axis3 clip planes slightly outside to avoid clipping objects on the border with 0 margin [#4742](https://github.com/MakieOrg/Makie.jl/pull/4742)
- Fixed an issue with transformations not propagating to child plots when their spaces only match indirectly. [#4723](https://github.com/MakieOrg/Makie.jl/pull/4723)
- Added a tutorial on creating an inset plot [#4697](https://github.com/MakieOrg/Makie.jl/pull/4697)
- Enhanced Pattern support: Added general CairoMakie implementation, improved quality, added anchoring, added support in band, density, added tests & fixed various bugs and inconsistencies. [#4715](https://github.com/MakieOrg/Makie.jl/pull/4715)
- Fixed issue with `voronoiplot` for Voronoi tessellations with empty polygons [#4740](https://github.com/MakieOrg/Makie.jl/pull/4740)
- Fixed shader compilation error due to undefined unused variable in volume [#4755](https://github.com/MakieOrg/Makie.jl/pull/4755)
- Added option `update_while_dragging=true` to Slider [#4745](https://github.com/MakieOrg/Makie.jl/pull/4745).
- Added option `lowres_background=true` to Resampler, and renamed `resolution` to `max_resolution` [#4745](https://github.com/MakieOrg/Makie.jl/pull/4745).
- Added option `throttle=0.0` to `async_latest`, to allow throttling while skipping latest updates [#4745](https://github.com/MakieOrg/Makie.jl/pull/4745).
- Fixed issue with `WGLMakie.voxels` not rendering on linux with firefox [#4756](https://github.com/MakieOrg/Makie.jl/pull/4756)
- Updated `voxels` to use `uv_transform` interface instead of `uvmap` to give more control over texture mapping (i.e. to allow rotations) [#4758](https://github.com/MakieOrg/Makie.jl/pull/4758)
- **Breaking** Changed generated `uv`s in `voxels` to more easily align texture maps. Also changed uvs to scale with `gap` so that voxels remain fully covered. [#4758](https://github.com/MakieOrg/Makie.jl/pull/4758)
- Fixed `uv_transform = :rotr90` and `:rotl90` being swapped [#4758](https://github.com/MakieOrg/Makie.jl/pull/4758)
- Cleaned up surface handling in GLMakie: Surface cells are now discarded when there is a nan in x, y or z. Fixed incorrect normal if x or y is nan [#4735](https://github.com/MakieOrg/Makie.jl/pull/4735)
- Cleaned up `volume` plots: Added `:indexedabsorption` and `:additive` to WGLMakie, generalized `:mip` to include negative values, fixed missing conversions for rgba algorithms (`:additive`, `:absorptionrgba`), fixed missing conversion for `absorption` attribute & extended it to `:indexedabsorption` and `absorptionrgba`, added tests and improved docs. [#4726](https://github.com/MakieOrg/Makie.jl/pull/4726)
- Fixed integer underflow in GLMakie line indices which may have caused segmentation faults on mac [#4782](https://github.com/MakieOrg/Makie.jl/pull/4782)
- Added `Axis3.clip` attribute to allow turning off clipping [#4791](https://github.com/MakieOrg/Makie.jl/pull/4791)
- Fixed `Plane(Vec{N, T}(0), dist)` producing a `NaN` normal, which caused WGLMakie to break. (E.g. when rotating Axis3) [#4772](https://github.com/MakieOrg/Makie.jl/pull/4772)
- Changed `inspectable` to be inherited from the parent scenes theme. [#4739](https://github.com/MakieOrg/Makie.jl/pull/4739)
- Reverted change to `poly` which disallowed 3D geometries from being plotted [#4738](https://github.com/MakieOrg/Makie.jl/pull/4738)
- Enabled autocompletion on Block types, e.g. `?Axis.xti...` [#4786](https://github.com/MakieOrg/Makie.jl/pull/4786)
- Added `dpi` metadata to all rendered png files, where `px_per_unit = 1` means 96dpi, `px_per_unit = 2` means 192dpi, and so on. This gives frontends a chance to show plain Makie png images with the correct scaling [#4812](https://github.com/MakieOrg/Makie.jl/pull/4812).
- Fixed issue with voxels not working correctly with `rotate!()` [#4824](https://github.com/MakieOrg/Makie.jl/pull/4824)
- Fixed issue with tick event not triggering in WGLMakie [#4818](https://github.com/MakieOrg/Makie.jl/pull/4818)
- Improved performance of some Blocks, mainly `Textbox` and `Menu` [#4821](https://github.com/MakieOrg/Makie.jl/pull/4821)
- Fixed issue with `PolarAxis` not considering tick visibility in protrusion calculations. [#4823](https://github.com/MakieOrg/Makie.jl/pull/4823)
- Fixed some plots failing to create Legend entries due to missing attributes [#4826](https://github.com/MakieOrg/Makie.jl/pull/4826)

## [0.22.1] - 2025-01-17

- Allow volume textures for mesh color, to e.g. implement a performant volume slice display [#2274](https://github.com/MakieOrg/Makie.jl/pull/2274).
- Fixed `alpha` use in legends and some CairoMakie cases [#4721](https://github.com/MakieOrg/Makie.jl/pull/4721).

## [0.22.0] - 2024-12-12

- Updated to GeometryBasics 0.5: [GeometryBasics#173](https://github.com/JuliaGeometry/GeometryBasics.jl/pull/173), [GeometryBasics#219](https://github.com/JuliaGeometry/GeometryBasics.jl/pull/219) [#4319](https://github.com/MakieOrg/Makie.jl/pull/4319)
  - Removed `meta` infrastructure. Vertex attributes are now passed as kwargs.
  - Simplified GeometryBasics Mesh type, improving compile times
  - Added `FaceView` to allow different vertex attributes to use different indices for specifying data of the same vertex. This can be used to specify per-face data.
  - Added `GeometryBasics.face_normals(points, faces)`
  - Changed the order of `Rect2` coordinates to be counter-clockwise.
  - Updated `Cylinder` to avoid visually rounding off the top and bottom.
  - Added `MetaMesh` to store non-vertex metadata in a GeometryBasics Mesh object. These are now produced by MeshIO for `.obj` files, containing information from `.mtl` files.
  - Fix `Tessellation/tessellation` spelling [GeometryBasics#227](https://github.com/JuliaGeometry/GeometryBasics.jl/pull/227) [#4564](https://github.com/MakieOrg/Makie.jl/pull/4564)
- Added `Makie.mesh` option for `MetaMesh` which applies some of the bundled information [#4368](https://github.com/MakieOrg/Makie.jl/pull/4368), [#4496](https://github.com/MakieOrg/Makie.jl/pull/4496)
- `Voronoiplot`s automatic colors are now defined based on the underlying point set instead of only those generators appearing in the tessellation. This makes the selected colors consistent between tessellations when generators might have been deleted or added. [#4357](https://github.com/MakieOrg/Makie.jl/pull/4357)
- `contour` now supports _curvilinear_ grids, where `x` and `y` are matrices [#4670](https://github.com/MakieOrg/Makie.jl/pull/4670).
- Added `viewmode = :free` and translation, zoom, limit reset and cursor-focus interactions to Axis3. [4131](https://github.com/MakieOrg/Makie.jl/pull/4131)
- Split `marker_offset` handling from marker centering and fix various bugs with it [#4594](https://github.com/MakieOrg/Makie.jl/pull/4594)
- Added `transform_marker` attribute to meshscatter and changed the default behavior to not transform marker/mesh vertices [#4606](https://github.com/MakieOrg/Makie.jl/pull/4606)
- Fixed some issues with meshscatter not correctly transforming with transform functions and float32 rescaling [#4606](https://github.com/MakieOrg/Makie.jl/pull/4606)
- Fixed `poly` pipeline for 3D and/or Float64 polygons that begin from an empty vector [#4615](https://github.com/MakieOrg/Makie.jl/pull/4615).
- `empty!` GLMakie screen instead of closing, fixing issue with reset window position [#3881](https://github.com/MakieOrg/Makie.jl/pull/3881)
- Added option to display the front spines in Axis3 to close the outline box [#2349](https://github.com/MakieOrg/Makie.jl/pull/4305)
- Fixed gaps in corners of `poly(Rect2(...))` stroke [#4664](https://github.com/MakieOrg/Makie.jl/pull/4664)
- Fixed an issue where `reinterpret`ed arrays of line points were not handled correctly in CairoMakie [#4668](https://github.com/MakieOrg/Makie.jl/pull/4668).
- Fixed various issues with `markerspace = :data`, `transform_marker = true` and `rotation` for scatter in CairoMakie (incorrect marker transformations, ignored transformations, Cairo state corruption) [#4663](https://github.com/MakieOrg/Makie.jl/pull/4663)
- Changed deprecation warnings for Vector and Range inputs in `image`, `volume`, `voxels` and `spy` into **errors** [#4685](https://github.com/MakieOrg/Makie.jl/pull/4685)
- Refactored OpenGL cleanup to run immediately rather than on GC [#4699](https://github.com/MakieOrg/Makie.jl/pull/4699)
- It is now possible to change the title of a `GLFW.Window` with `GLMakie.set_title!(screen::Screen, title::String)` [#4677](https://github.com/MakieOrg/Makie.jl/pull/4677).
- Fixed `px_per_unit != 1` not getting fit to the size of the interactive window in GLMakie [#4687](https://github.com/MakieOrg/Makie.jl/pull/4687)
- Changed minorticks to skip computation when they are not visible [#4681](https://github.com/MakieOrg/Makie.jl/pull/4681)
- Fixed indexing error edge case in violin median code [#4682](https://github.com/MakieOrg/Makie.jl/pull/4682)
- Fixed incomplete plot cleanup when cleanup is triggered by an event. [#4710](https://github.com/MakieOrg/Makie.jl/pull/4710)
- Automatically plot Enums as categorical [#4717](https://github.com/MakieOrg/Makie.jl/pull/4717).

## [0.21.18] - 2024-12-12

- Allow for user defined recipes to be used in SpecApi [#4655](https://github.com/MakieOrg/Makie.jl/pull/4655).
- Fix text layouting with empty lines [#4269](https://github.com/MakieOrg/Makie.jl/pull/4269).

## [0.21.17] - 2024-12-05

- Added `backend` and `update` kwargs to `show` [#4558](https://github.com/MakieOrg/Makie.jl/pull/4558)
- Disabled unit prefix conversions for compound units (e.g. `u"m/s"`) to avoid generating incorrect units. [#4583](https://github.com/MakieOrg/Makie.jl/pull/4583)
- Added kwarg to rotate Toggle [#4445](https://github.com/MakieOrg/Makie.jl/pull/4445)
- Fixed orientation of environment light textures in RPRMakie [#4629](https://github.com/MakieOrg/Makie.jl/pull/4629).
- Fixed uint16 overflow for over ~65k elements in WGLMakie picking [#4604](https://github.com/MakieOrg/Makie.jl/pull/4604).
- Improved performance for line plot in CairoMakie [#4601](https://github.com/MakieOrg/Makie.jl/pull/4601).
- Prevent more default actions when canvas has focus [#4602](https://github.com/MakieOrg/Makie.jl/pull/4602).
- Fixed an error in `convert_arguments` for PointBased plots and 3D polygons [#4585](https://github.com/MakieOrg/Makie.jl/pull/4585).
- Fixed polygon rendering issue of `crossbar(..., show_notch = true)` in CairoMakie [#4587](https://github.com/MakieOrg/Makie.jl/pull/4587).
- Fixed `colorbuffer(axis)` for `px_per_unit != 1` [#4574](https://github.com/MakieOrg/Makie.jl/pull/4574).
- Fixed render order of Axis3 frame lines in CairoMakie [#4591](https://github.com/MakieOrg/Makie.jl/pull/4591)
- Fixed color mapping between `contourf` and `Colorbar` [#4618](https://github.com/MakieOrg/Makie.jl/pull/4618)
- Fixed an incorrect comparison in CairoMakie's line clipping code which can cause line segments to disappear [#4631](https://github.com/MakieOrg/Makie.jl/pull/4631)
- Added PointBased conversion for `Vector{MultiLineString}` [#4599](https://github.com/MakieOrg/Makie.jl/pull/4599)
- Added color conversions for tuples, Points and Vecs [#4599](https://github.com/MakieOrg/Makie.jl/pull/4599)
- Added conversions for 1 and 2 value paddings in `Label` and `tooltip` [#4599](https://github.com/MakieOrg/Makie.jl/pull/4599)
- Fixed `NaN` in scatter rotation and markersize breaking Cairo state [#4599](https://github.com/MakieOrg/Makie.jl/pull/4599)
- Fixed heatmap cells being 0.5px/units too large in CairoMakie [4633](https://github.com/MakieOrg/Makie.jl/pull/4633)
- Fixed bounds error when recording video with WGLMakie [#4639](https://github.com/MakieOrg/Makie.jl/pull/4639).
- Added `axis.(x/y)ticklabelspace = :max_auto`, to only grow tickspace but never shrink to reduce jitter [#4642](https://github.com/MakieOrg/Makie.jl/pull/4642).
- The error shown for invalid attributes will now also show suggestions for nearby attributes (if there are any) [#4394](https://github.com/MakieOrg/Makie.jl/pull/4394).
- Added (x/y)axislinks to S.GridLayout and make sure limits don't reset when linking axes [#4643](https://github.com/MakieOrg/Makie.jl/pull/4643).

## [0.21.16] - 2024-11-06

- Added `origin!()` to transformation so that the reference point of `rotate!()` and `scale!()` can be modified [#4472](https://github.com/MakieOrg/Makie.jl/pull/4472)
- Correctly render the tooltip triangle [#4560](https://github.com/MakieOrg/Makie.jl/pull/4560).
- Introduce `isclosed(scene)`, conditionally use `Bonito.LargeUpdate` [#4569](https://github.com/MakieOrg/Makie.jl/pull/4569).
- Allow plots to move between scenes in SpecApi [#4132](https://github.com/MakieOrg/Makie.jl/pull/4132).
- Added empty constructor to all backends for `Screen` allowing `display(Makie.current_backend().Screen(), fig)` [#4561](https://github.com/MakieOrg/Makie.jl/pull/4561).
- Added `subsup` and `left_subsup` functions that offer stacked sub- and superscripts for `rich` text which means this style can be used with arbitrary fonts and is not limited to fonts supported by MathTeXEngine.jl [#4489](https://github.com/MakieOrg/Makie.jl/pull/4489).
- Added the `jitter_width` and `side_nudge` attributes to the `raincloud` plot definition, so that they can be used as kwargs [#4517](https://github.com/MakieOrg/Makie.jl/pull/4517)
- Expand PlotList plots to expose their child plots to the legend interface, allowing `axislegend`show plots within PlotSpecs as individual entries. [#4546](https://github.com/MakieOrg/Makie.jl/pull/4546)
- Implement S.Colorbar(plotspec) [#4520](https://github.com/MakieOrg/Makie.jl/pull/4520).
- Fixed a hang when `Record` was created inside a closure passed to `IOCapture.capture` [#4562](https://github.com/MakieOrg/Makie.jl/pull/4562).
- Added logical size annotation to `text/html` inline videos so that sizes are appropriate independent of the current `px_per_unit` value [#4563](https://github.com/MakieOrg/Makie.jl/pull/4563).

## [0.21.15] - 2024-10-25

- Allowed creation of `Legend` with entries that have no legend elements [#4526](https://github.com/MakieOrg/Makie.jl/pull/4526).
- Improved CairoMakie's 2D mesh drawing performance by ~30% [#4132](https://github.com/MakieOrg/Makie.jl/pull/4132).
- Allow `width` to be set per box in `boxplot` [#4447](https://github.com/MakieOrg/Makie.jl/pull/4447).
- For `Textbox`es in which a fixed width is specified, the text is now scrolled
  if the width is exceeded [#4293](https://github.com/MakieOrg/Makie.jl/pull/4293)
- Changed image, heatmap and surface picking indices to correctly index the relevant matrix arguments. [#4459](https://github.com/MakieOrg/Makie.jl/pull/4459)
- Improved performance of `record` by avoiding unnecessary copying in common cases [#4475](https://github.com/MakieOrg/Makie.jl/pull/4475).
- Fixed usage of `AggMean()` and other aggregations operating on 3d data for `datashader` [#4346](https://github.com/MakieOrg/Makie.jl/pull/4346).
- Fixed forced rasterization when rendering figures with `Axis3` to svg [#4463](https://github.com/MakieOrg/Makie.jl/pull/4463).
- Changed default for `circular_rotation` in Camera3D to false, so that the camera doesn't change rotation direction anymore [4492](https://github.com/MakieOrg/Makie.jl/pull/4492)
- Fixed `pick(scene, rect2)` in WGLMakie [#4488](https://github.com/MakieOrg/Makie.jl/pull/4488)
- Fixed resizing of `surface` data not working correctly. (I.e. drawing out-of-bounds data or only drawing part of the data.) [#4529](https://github.com/MakieOrg/Makie.jl/pull/4529)

## [0.21.14] - 2024-10-11

- Fixed relocatability of GLMakie [#4461](https://github.com/MakieOrg/Makie.jl/pull/4461).
- Fixed relocatability of WGLMakie [#4467](https://github.com/MakieOrg/Makie.jl/pull/4467).
- Fixed `space` keyword for `barplot` [#4435](https://github.com/MakieOrg/Makie.jl/pull/4435).

## [0.21.13] - 2024-10-07

- Optimize SpecApi, reuse Blocks better and add API to access the created block objects [#4354](https://github.com/MakieOrg/Makie.jl/pull/4354).
- Fixed `merge(attr1, attr2)` modifying nested attributes in `attr1` [#4416](https://github.com/MakieOrg/Makie.jl/pull/4416)
- Fixed issue with CairoMakie rendering scene backgrounds at the wrong position [#4425](https://github.com/MakieOrg/Makie.jl/pull/4425)
- Fixed incorrect inverse transformation in `position_on_plot` for lines, causing incorrect tooltip placement in DataInspector [#4402](https://github.com/MakieOrg/Makie.jl/pull/4402)
- Added new `Checkbox` block [#4336](https://github.com/MakieOrg/Makie.jl/pull/4336).
- Added ability to override legend element attributes by pairing labels or plots with override attributes [#4427](https://github.com/MakieOrg/Makie.jl/pull/4427).
- Added threshold before a drag starts which improves false negative rates for clicks. `Button` can now trigger on click and not mouse-down which is the canonical behavior in other GUI systems [#4336](https://github.com/MakieOrg/Makie.jl/pull/4336).
- `PolarAxis` font size now defaults to global figure `fontsize` in the absence of specific `Axis` theming [#4314](https://github.com/MakieOrg/Makie.jl/pull/4314)
- `MultiplesTicks` accepts new option `strip_zero=true`, allowing labels of the form `0x` to be `0` [#4372](https://github.com/MakieOrg/Makie.jl/pull/4372)
- Make near/far of WGLMakie JS 3d camera dynamic, for better depth_shift scaling [#4430](https://github.com/MakieOrg/Makie.jl/pull/4430).

## [0.21.12] - 2024-09-28

- Fix NaN handling in WGLMakie [#4282](https://github.com/MakieOrg/Makie.jl/pull/4282).
- Show DataInspector tooltip on NaN values if `nan_color` has been set to other than `:transparent` [#4310](https://github.com/MakieOrg/Makie.jl/pull/4310)
- Fix `linestyle` not being used in `triplot` [#4332](https://github.com/MakieOrg/Makie.jl/pull/4332)
- Invalid keyword arguments for `Block`s (e.g. `Axis` and `Colorbar`) now throw errors and show suggestions rather than simply throwing [#4392](https://github.com/MakieOrg/Makie.jl/pull/4392)
- Fix voxel clipping not being based on voxel centers [#4397](https://github.com/MakieOrg/Makie.jl/pull/4397)
- Parsing `Q` and `q` commands in svg paths with `BezierPath` is now supported [#4413](https://github.com/MakieOrg/Makie.jl/pull/4413)


## [0.21.11] - 2024-09-13

- Hot fixes for 0.21.10 [#4356](https://github.com/MakieOrg/Makie.jl/pull/4356).
- Set `Voronoiplot`'s preferred axis type to 2D in all cases [#4349](https://github.com/MakieOrg/Makie.jl/pull/4349)

## [0.21.10] - 2024-09-12

- Introduce `heatmap(Resampler(large_matrix))`, allowing to show big images interactively [#4317](https://github.com/MakieOrg/Makie.jl/pull/4317).
- Make sure we wait for the screen session [#4316](https://github.com/MakieOrg/Makie.jl/pull/4316).
- Fix for absrect [#4312](https://github.com/MakieOrg/Makie.jl/pull/4312).
- Fix attribute updates for SpecApi and SpecPlots (e.g. ecdfplot) [#4265](https://github.com/MakieOrg/Makie.jl/pull/4265).
- Bring back `poly` convert arguments for matrix with points as row [#4258](https://github.com/MakieOrg/Makie.jl/pull/4258).
- Fix gl_ClipDistance related segfault on WSL with GLMakie [#4270](https://github.com/MakieOrg/Makie.jl/pull/4270).
- Added option `label_position = :center` to place labels centered over each bar [#4274](https://github.com/MakieOrg/Makie.jl/pull/4274).
- `plotfunc()` and `func2type()` support functions ending with `!` [#4275](https://github.com/MakieOrg/Makie.jl/pull/4275).
- Fixed Boundserror in clipped multicolor lines in CairoMakie [#4313](https://github.com/MakieOrg/Makie.jl/pull/4313)
- Fix float precision based assertions error in GLMakie.volume [#4311](https://github.com/MakieOrg/Makie.jl/pull/4311)
- Support images with reversed axes [#4338](https://github.com/MakieOrg/Makie.jl/pull/4338)

## [0.21.9] - 2024-08-27

- Hotfix for colormap + color updates [#4258](https://github.com/MakieOrg/Makie.jl/pull/4258).

## [0.21.8] - 2024-08-26

- Fix selected list in `WGLMakie.pick_sorted` [#4136](https://github.com/MakieOrg/Makie.jl/pull/4136).
- Apply px per unit in `pick_closest`/`pick_sorted` [#4137](https://github.com/MakieOrg/Makie.jl/pull/4137).
- Support plot(interval, func) for rangebars and band [#4102](https://github.com/MakieOrg/Makie.jl/pull/4102).
- Fixed the broken OpenGL state cleanup for clip_planes which may cause plots to disappear randomly [#4157](https://github.com/MakieOrg/Makie.jl/pull/4157)
- Reduce updates for image/heatmap, improving performance [#4130](https://github.com/MakieOrg/Makie.jl/pull/4130).
- Add an informative error message to `save` when no backend is loaded [#4177](https://github.com/MakieOrg/Makie.jl/pull/4177)
- Fix rendering of `band` with NaN values [#4178](https://github.com/MakieOrg/Makie.jl/pull/4178).
- Fix plotting of lines with OffsetArrays across all backends [#4242](https://github.com/MakieOrg/Makie.jl/pull/4242).

## [0.21.7] - 2024-08-19

- Hot fix for 1D heatmap [#4147](https://github.com/MakieOrg/Makie.jl/pull/4147).

## [0.21.6] - 2024-08-14

- Fix RectangleZoom in WGLMakie [#4127](https://github.com/MakieOrg/Makie.jl/pull/4127)
- Bring back fastpath for regular heatmaps [#4125](https://github.com/MakieOrg/Makie.jl/pull/4125)
- Data inspector fixes (mostly for bar plots) [#4087](https://github.com/MakieOrg/Makie.jl/pull/4087)
- Added "clip_planes" as a new generic plot and scene attribute. Up to 8 world space clip planes can be specified to hide sections of a plot. [#3958](https://github.com/MakieOrg/Makie.jl/pull/3958)
- Updated handling of `model` matrices with active Float32 rescaling. This should fix issues with Float32-unsafe translations or scalings of plots, as well as rotated plots in Float32-unsafe ranges. [#4026](https://github.com/MakieOrg/Makie.jl/pull/4026)
- Added `events.tick` to allow linking actions like animations to the renderloop. [#3948](https://github.com/MakieOrg/Makie.jl/pull/3948)
- Added the `uv_transform` attribute for meshscatter, mesh, surface and image [#1406](https://github.com/MakieOrg/Makie.jl/pull/1406).
- Added the ability to use textures with `meshscatter` in WGLMakie [#1406](https://github.com/MakieOrg/Makie.jl/pull/1406).
- Don't remove underlying VideoStream file when doing save() [#3883](https://github.com/MakieOrg/Makie.jl/pull/3883).
- Fix label/legend for plotlist [#4079](https://github.com/MakieOrg/Makie.jl/pull/4079).
- Fix wrong order for colors in RPRMakie [#4098](https://github.com/MakieOrg/Makie.jl/pull/4098).
- Fixed incorrect distance calculation in `pick_closest` in WGLMakie [#4082](https://github.com/MakieOrg/Makie.jl/pull/4082).
- Suppress keyboard shortcuts and context menu in JupyterLab output [#4068](https://github.com/MakieOrg/Makie.jl/pull/4068).
- Introduce stroke_depth_shift + forward normal depth_shift for Poly [#4058](https://github.com/MakieOrg/Makie.jl/pull/4058).
- Use linestyle for Poly and Density legend elements [#4000](https://github.com/MakieOrg/Makie.jl/pull/4000).
- Bring back interpolation attribute for surface [#4056](https://github.com/MakieOrg/Makie.jl/pull/4056).
- Improved accuracy of framerate settings in GLMakie [#3954](https://github.com/MakieOrg/Makie.jl/pull/3954)
- Fix label_formatter being called twice in barplot [#4046](https://github.com/MakieOrg/Makie.jl/pull/4046).
- Fix error with automatic `highclip` or `lowclip` and scalar colors [#4048](https://github.com/MakieOrg/Makie.jl/pull/4048).
- Correct a bug in the `project` function when projecting using a `Scene`. [#3909](https://github.com/MakieOrg/Makie.jl/pull/3909).
- Add position for `pie` plot [#4027](https://github.com/MakieOrg/Makie.jl/pull/4027).
- Correct a method ambiguity in `insert!` which was causing `PlotList` to fail on CairoMakie. [#4038](https://github.com/MakieOrg/Makie.jl/pull/4038)
- Delaunay triangulations created via `tricontourf`, `triplot`, and `voronoiplot` no longer use any randomisation in the point insertion order so that results are unique. [#4044](https://github.com/MakieOrg/Makie.jl/pull/4044)
- Improve content scaling support for Wayland and fix incorrect mouse scaling on mac [#4062](https://github.com/MakieOrg/Makie.jl/pull/4062)
- Fix: `band` ignored its `alpha` argument in CairoMakie
- Fix `marker=FastPixel()` makersize and markerspace, improve `spy` recipe [#4043](https://github.com/MakieOrg/Makie.jl/pull/4043).
- Fixed `invert_normals` for surface plots in CairoMakie [#4021](https://github.com/MakieOrg/Makie.jl/pull/4021).
- Improve support for embedding GLMakie. [#4073](https://github.com/MakieOrg/Makie.jl/pull/4073)
- Update JS OrbitControls to match Julia OrbitControls [#4084](https://github.com/MakieOrg/Makie.jl/pull/4084).
- Fix `select_point()` [#4101](https://github.com/MakieOrg/Makie.jl/pull/4101).
- Fix `absrect()` and `select_rectangle()` [#4110](https://github.com/MakieOrg/Makie.jl/issues/4110).
- Allow segment-specific radius for `pie` plot [#4028](https://github.com/MakieOrg/Makie.jl/pull/4028).

## [0.21.5] - 2024-07-07

- Fixed tuple argument for `WGLMakie.activate!(resize_to=(:parent, nothing))` [#4009](https://github.com/MakieOrg/Makie.jl/pull/4009).
- validate plot attributes later, for axis specific plot attributes [#3974](https://github.com/MakieOrg/Makie.jl/pull/3974).

## [0.21.4] - 2024-07-02

- Fixed support for GLFW 3.4 on OSX [#3999](https://github.com/MakieOrg/Makie.jl/issues/3999).
- Changed camera variables to Float64 for increased accuracy [#3984](https://github.com/MakieOrg/Makie.jl/pull/3984)
- Allow CairoMakie to render `poly` overloads that internally don't use two child plots [#3986](https://github.com/MakieOrg/Makie.jl/pull/3986).
- Fixes for Menu and DataInspector [#3975](https://github.com/MakieOrg/Makie.jl/pull/3975).
- Add line-loop detection and rendering to GLMakie and WGLMakie [#3907](https://github.com/MakieOrg/Makie.jl/pull/3907).

## [0.21.3] - 2024-06-17

- Fix stack overflows when using `markerspace = :data` with `scatter` [#3960](https://github.com/MakieOrg/Makie.jl/issues/3960).
- CairoMakie: Fix broken SVGs when using non-interpolated image primitives, for example Colorbars, with recent Cairo versions [#3967](https://github.com/MakieOrg/Makie.jl/pull/3967).
- CairoMakie: Add argument `pdf_version` to restrict the PDF version when saving a figure as a PDF [#3845](https://github.com/MakieOrg/Makie.jl/pull/3845).
- Fix DataInspector using invalid attribute strokewidth for plot type Wireframe [#3917](https://github.com/MakieOrg/Makie.jl/pull/3917).
- CairoMakie: Fix incorrect scaling factor for SVGs with Cairo_jll 1.18 [#3964](https://github.com/MakieOrg/Makie.jl/pull/3964).
- Fixed use of Textbox from Bonito [#3924](https://github.com/MakieOrg/Makie.jl/pull/3924)

## [0.21.2] - 2024-05-22

- Added `cycle` to general attribute allowlist so that it works also with plot types that don't set one in their theme [#3879](https://github.com/MakieOrg/Makie.jl/pull/3879).

## [0.21.1] - 2024-05-21

- `boundingbox` now relies on `apply_transform(transform, data_limits(plot))` rather than transforming the corner points of the bounding box [#3856](https://github.com/MakieOrg/Makie.jl/pull/3856).
- Adjusted `Axis` limits to consider transformations more consistently [#3864](https://github.com/MakieOrg/Makie.jl/pull/3864).
- Fix problems with incorrectly disabled attributes in recipes [#3870](https://github.com/MakieOrg/Makie.jl/pull/3870), [#3866](https://github.com/MakieOrg/Makie.jl/pull/3866).
- Fix RPRMakie with Material [#3872](https://github.com/MakieOrg/Makie.jl/pull/3872).
- Support the loop option in html video output [#3697](https://github.com/MakieOrg/Makie.jl/pull/3697).

## [0.21.0] - 2024-05-08

- Add `voxels` plot [#3527](https://github.com/MakieOrg/Makie.jl/pull/3527).
- Added supported markers hint to unsupported marker warn message [#3666](https://github.com/MakieOrg/Makie.jl/pull/3666).
- Fixed bug in CairoMakie line drawing when multiple successive points had the same color [#3712](https://github.com/MakieOrg/Makie.jl/pull/3712).
- Remove StableHashTraits in favor of calculating hashes directly with CRC32c [#3667](https://github.com/MakieOrg/Makie.jl/pull/3667).
- **Breaking (sort of)** Added a new `@recipe` variant which allows documenting attributes directly where they are defined and validating that all attributes are known whenever a plot is created. This is not breaking in the sense that the API changes, but user code is likely to break because of misspelled attribute names etc. that have so far gone unnoticed.
- Add axis converts, enabling unit/categorical support and more [#3226](https://github.com/MakieOrg/Makie.jl/pull/3226).
- **Breaking** Streamlined `data_limits` and `boundingbox` [#3671](https://github.com/MakieOrg/Makie.jl/pull/3671)
  - `data_limits` now only considers plot positions, completely ignoring transformations
  - `boundingbox(p::Text)` is deprecated in favor of `boundingbox(p::Text, p.markerspace[])`. The more internal methods use `string_boundingbox(p)`. [#3723](https://github.com/MakieOrg/Makie.jl/pull/3723)
  - `boundingbox` overwrites must now include a secondary space argument to work `boundingbox(plot, space::Symbol = :data)` [#3723](https://github.com/MakieOrg/Makie.jl/pull/3723)
  - `boundingbox` now always consider `transform_func` and `model`
  - `data_limits(::Scatter)` and `boundingbox(::Scatter)` now consider marker transformations [#3716](https://github.com/MakieOrg/Makie.jl/pull/3716)
- **Breaking** Improved Float64 compatibility of Axis [#3681](https://github.com/MakieOrg/Makie.jl/pull/3681)
  - This added an extra conversion step which only takes effect when Float32 precision becomes relevant. In those cases code using `project()` functions will be wrong as the transformation is not applied. Use `project(plot_or_scene, ...)` or apply the conversion yourself beforehand with `Makie.f32_convert(plot_or_scene, transformed_point)` and use `patched_model = Makie.patch_model(plot_or_scene, model)`.
  - `Makie.to_world(point, matrix, resolution)` has been deprecated in favor of `Makie.to_world(scene_or_plot, point)` to include float32 conversions.
- **Breaking** Reworked line shaders in GLMakie and WGLMakie [#3558](https://github.com/MakieOrg/Makie.jl/pull/3558)
  - GLMakie: Removed support for per point linewidths
  - GLMakie: Adjusted dots (e.g. with `linestyle = :dot`) to bend across a joint
  - GLMakie: Adjusted linestyles to scale with linewidth dynamically so that dots remain dots with changing linewidth
  - GLMakie: Cleaned up anti-aliasing for truncated joints
  - WGLMakie: Added support for linestyles
  - WGLMakie: Added line joints
  - WGLMakie: Added native anti-aliasing which generally improves quality but introduces outline artifacts in some cases (same as GLMakie)
  - Both: Adjusted handling of thin lines which may result in different color intensities
- Fixed an issue with lines being drawn in the wrong direction in 3D (with perspective projection) [#3651](https://github.com/MakieOrg/Makie.jl/pull/3651).
- **Breaking** Renamed attribute `rotations` to `rotation` for `scatter` and `meshscatter` which had been inconsistent with the otherwise singular naming scheme and other plots like `text` [#3724](https://github.com/MakieOrg/Makie.jl/pull/3724).
- Fixed `contourf` bug where n levels would sometimes miss the uppermost value, causing gaps [#3713](https://github.com/MakieOrg/Makie.jl/pull/3713).
- Added `scale` attribute to `violin` [#3352](https://github.com/MakieOrg/Makie.jl/pull/3352).
- Use label formatter in barplot [#3718](https://github.com/MakieOrg/Makie.jl/pull/3718).
- Fix the incorrect shading with non uniform markerscale in meshscatter [#3722](https://github.com/MakieOrg/Makie.jl/pull/3722)
- Add `scale_to=:flip` option to `hist`, which flips the direction of the bars [#3732](https://github.com/MakieOrg/Makie.jl/pull/3732)
- Fixed an issue with the texture atlas not updating in WGLMakie after display, causing new symbols to not show up [#3737](https://github.com/MakieOrg/Makie.jl/pull/3737)
- Added `linecap` and `joinstyle` attributes for lines and linesegments. Also normalized `miter_limit` to 60° across all backends. [#3771](https://github.com/MakieOrg/Makie.jl/pull/3771)

## [0.20.10] 2024-05-07

- Loosened type restrictions for potentially array-valued colors in `Axis` attributes like `xticklabelcolor` [#3826](https://github.com/MakieOrg/Makie.jl/pull/3826).
- Added support for intervals for specifying axis limits [#3696](https://github.com/MakieOrg/Makie.jl/pull/3696)
- Added recipes for plotting intervals to `Band`, `Rangebars`, `H/VSpan` [3695](https://github.com/MakieOrg/Makie.jl/pull/3695)
- Documented `WilkinsonTicks` [#3819](https://github.com/MakieOrg/Makie.jl/pull/3819).
- Added `axislegend(ax, "title")` method [#3808](https://github.com/MakieOrg/Makie.jl/pull/3808).
- Improved thread safety of rendering with CairoMakie (independent `Scene`s only) by locking FreeType handles [#3777](https://github.com/MakieOrg/Makie.jl/pull/3777).
- Adds a tutorial for how to make recipes work with new types [#3816](https://github.com/MakieOrg/Makie.jl/pull/3816).
- Provided an interface to convert markers in CairoMakie separately (`cairo_scatter_marker`) so external packages can overload it. [#3811](https://github.com/MakieOrg/Makie.jl/pull/3811)
- Updated to DelaunayTriangulation v1.0 [#3787](https://github.com/MakieOrg/Makie.jl/pull/3787).
- Added methods `hidedecorations!`, `hiderdecorations!`, `hidethetadecorations!` and  `hidespines!` for `PolarAxis` axes [#3823](https://github.com/MakieOrg/Makie.jl/pull/3823).
- Added `loop` option support for HTML outputs when recording videos with `record` [#3697](https://github.com/MakieOrg/Makie.jl/pull/3697).

## [0.20.9] - 2024-03-29

- Added supported markers hint to unsupported marker warn message [#3666](https://github.com/MakieOrg/Makie.jl/pull/3666).
- Fixed bug in CairoMakie line drawing when multiple successive points had the same color [#3712](https://github.com/MakieOrg/Makie.jl/pull/3712).
- Remove StableHashTraits in favor of calculating hashes directly with CRC32c [#3667](https://github.com/MakieOrg/Makie.jl/pull/3667).
- Fixed `contourf` bug where n levels would sometimes miss the uppermost value, causing gaps [#3713](https://github.com/MakieOrg/Makie.jl/pull/3713).
- Added `scale` attribute to `violin` [#3352](https://github.com/MakieOrg/Makie.jl/pull/3352).
- Use label formatter in barplot [#3718](https://github.com/MakieOrg/Makie.jl/pull/3718).
- Fix the incorrect shading with non uniform markerscale in meshscatter [#3722](https://github.com/MakieOrg/Makie.jl/pull/3722)
- Add `scale_to=:flip` option to `hist`, which flips the direction of the bars [#3732](https://github.com/MakieOrg/Makie.jl/pull/3732)
- Fixed an issue with the texture atlas not updating in WGLMakie after display, causing new symbols to not show up [#3737](https://github.com/MakieOrg/Makie.jl/pull/3737)

## [0.20.8] - 2024-02-22

- Fixed excessive use of space with HTML image outputs [#3642](https://github.com/MakieOrg/Makie.jl/pull/3642).
- Fixed bugs with format strings and add new features by switching to Format.jl [#3633](https://github.com/MakieOrg/Makie.jl/pull/3633).
- Fixed an issue where CairoMakie would unnecessarily rasterize polygons [#3605](https://github.com/MakieOrg/Makie.jl/pull/3605).
- Added `PointBased` conversion trait to `scatterlines` recipe [#3603](https://github.com/MakieOrg/Makie.jl/pull/3603).
- Multiple small fixes for `map_latest`, `WGLMakie` picking and `PlotSpec` [#3637](https://github.com/MakieOrg/Makie.jl/pull/3637).
- Fixed PolarAxis `rticks` being incompatible with rich text. [#3615](https://github.com/MakieOrg/Makie.jl/pull/3615)
- Fixed an issue causing lines, scatter and text to not scale with resolution after deleting plots in GLMakie. [#3649](https://github.com/MakieOrg/Makie.jl/pull/3649)

## [0.20.7] - 2024-02-04

- Equalized alignment point of mirrored ticks to that of normal ticks [#3598](https://github.com/MakieOrg/Makie.jl/pull/3598).
- Fixed stack overflow error on conversion of gridlike data with `missing`s [#3597](https://github.com/MakieOrg/Makie.jl/pull/3597).
- Fixed mutation of CairoMakie src dir when displaying png files [#3588](https://github.com/MakieOrg/Makie.jl/pull/3588).
- Added better error messages for plotting into `FigureAxisPlot` and `AxisPlot` as Plots.jl users are likely to do [#3596](https://github.com/MakieOrg/Makie.jl/pull/3596).
- Added compat bounds for IntervalArithmetic.jl due to bug with DelaunayTriangulation.jl [#3595](https://github.com/MakieOrg/Makie.jl/pull/3595).
- Removed possibility of three-argument `barplot` [#3574](https://github.com/MakieOrg/Makie.jl/pull/3574).

## [0.20.6] - 2024-02-02

- Fix issues with Camera3D not centering [#3582](https://github.com/MakieOrg/Makie.jl/pull/3582)
- Allowed creating legend entries from plot objects with scalar numbers as colors [#3587](https://github.com/MakieOrg/Makie.jl/pull/3587).

## [0.20.5] - 2024-01-25

- Use plot plot instead of scene transform functions in CairoMakie, fixing misplaced h/vspan. [#3552](https://github.com/MakieOrg/Makie.jl/pull/3552)
- Fix error printing on shader error [#3530](https://github.com/MakieOrg/Makie.jl/pull/3530).
- Update pagefind to 1.0.4 for better headline search [#3534](https://github.com/MakieOrg/Makie.jl/pull/3534).
- Remove unnecessary deps, e.g. Setfield [3546](https://github.com/MakieOrg/Makie.jl/pull/3546).
- Don't clear args, rely on delete deregister_callbacks [#3543](https://github.com/MakieOrg/Makie.jl/pull/3543).
- Add interpolate keyword for Surface [#3541](https://github.com/MakieOrg/Makie.jl/pull/3541).
- Fix a DataInspector bug if inspector_label is used with RGB images [#3468](https://github.com/MakieOrg/Makie.jl/pull/3468).

## [0.20.4] - 2024-01-04

- Changes for Bonito rename and WGLMakie docs improvements [#3477](https://github.com/MakieOrg/Makie.jl/pull/3477).
- Add stroke and glow support to scatter and text in WGLMakie [#3518](https://github.com/MakieOrg/Makie.jl/pull/3518).
- Fix clipping issues with Camera3D when zooming in [#3529](https://github.com/MakieOrg/Makie.jl/pull/3529)

## [0.20.3] - 2023-12-21

- Add `depthsorting` as a hidden attribute for scatter plots in GLMakie as an alternative fix for outline artifacts. [#3432](https://github.com/MakieOrg/Makie.jl/pull/3432)
- Disable SDF based anti-aliasing in scatter, text and lines plots when `fxaa = true` in GLMakie. This allows removing outline artifacts at the cost of quality. [#3408](https://github.com/MakieOrg/Makie.jl/pull/3408)
- DataInspector Fixes: Fixed depth order, positional labels being in transformed space and `:inspector_clear` not getting called when moving from one plot to another. [#3454](https://github.com/MakieOrg/Makie.jl/pull/3454)
- Fixed bug in GLMakie where the update from a (i, j) sized GPU buffer to a (j, i) sized buffer would fail [#3456](https://github.com/MakieOrg/Makie.jl/pull/3456).
- Add `interpolate=true` to `volume(...)`, allowing to disable interpolation [#3485](https://github.com/MakieOrg/Makie.jl/pull/3485).

## [0.20.2] - 2023-12-01

- Switched from SHA512 to CRC32c salting in CairoMakie svgs, drastically improving svg rendering speed [#3435](https://github.com/MakieOrg/Makie.jl/pull/3435).
- Fixed a bug with h/vlines and h/vspan not correctly resolving transformations [#3418](https://github.com/MakieOrg/Makie.jl/pull/3418).
- Fixed a bug with h/vlines and h/vspan returning the wrong limits, causing an error in Axis [#3427](https://github.com/MakieOrg/Makie.jl/pull/3427).
- Fixed clipping when zooming out of a 3D (L)Scene [#3433](https://github.com/MakieOrg/Makie.jl/pull/3433).
- Moved the texture atlas cache to `.julia/scratchspaces` instead of a dedicated `.julia/makie` [#3437](https://github.com/MakieOrg/Makie.jl/pull/3437)

## [0.20.1] - 2023-11-23

- Fixed bad rendering of `poly` in GLMakie by triangulating points after transformations [#3402](https://github.com/MakieOrg/Makie.jl/pull/3402).
- Fixed bug regarding inline display in VSCode Jupyter notebooks and other similar environments [#3403](https://github.com/MakieOrg/Makie.jl/pull/3403).
- Fixed issue with `plottype`, allowed `onany(...; update = true)` and fixed `Block` macro use outside Makie [#3401](https://github.com/MakieOrg/Makie.jl/pull/3401).

## [0.20.0] - 2023-11-21

- GLMakie has gained support for HiDPI (aka Retina) screens. This also enables saving images with higher resolution than screen pixel dimensions [#2544](https://github.com/MakieOrg/Makie.jl/pull/2544).
- Fixed an issue where NaN was interpreted as zero when rendering `surface` through CairoMakie [#2598](https://github.com/MakieOrg/Makie.jl/pull/2598).
- Improved 3D camera handling, hotkeys and functionality [#2746](https://github.com/MakieOrg/Makie.jl/pull/2746).
- Added `shading = :verbose` in GLMakie to allow for multiple light sources. Also added more light types, fixed light directions for the previous lighting model (now `shading = :fast`) and adjusted `backlight` to affect normals[#3246](https://github.com/MakieOrg/Makie.jl/pull/3246).
- Changed the glyph used for negative numbers in tick labels from hyphen to minus [#3379](https://github.com/MakieOrg/Makie.jl/pull/3379).
- Added new declarative API for AlgebraOfGraphics, Pluto and easier dashboards [#3281](https://github.com/MakieOrg/Makie.jl/pull/3281).
- WGLMakie got faster line rendering with less updating bugs [#3062](https://github.com/MakieOrg/Makie.jl/pull/3062).
- **Breaking** Replaced `PolarAxis.radial_distortion_threshold` with `PolarAxis.radius_at_origin`. [#3381](https://github.com/MakieOrg/Makie.jl/pull/3381)
- **Breaking** Deprecated the `resolution` keyword in favor of `size` to reflect that this value is not a pixel resolution anymore [#3343](https://github.com/MakieOrg/Makie.jl/pull/3343).
- **Breaking** Refactored the `SurfaceLike` family of traits into `VertexGrid`, `CellGrid` and `ImageLike` [#3106](https://github.com/MakieOrg/Makie.jl/pull/3106).
- **Breaking** Deprecated `pixelarea(scene)` and `scene.px_area` in favor of viewport.
- **Breaking** Refactored the `Combined` Plot object and renamed it to `Plot`, improving compile times ~2x [#3082](https://github.com/MakieOrg/Makie.jl/pull/3082).
- **Breaking** Removed old depreactions in [#3113](https://github.com/MakieOrg/Makie.jl/pull/3113/commits/3a39210ef87a0032d78cb27c0c1019faa604effd).
- **Breaking** Deprecated using AbstractVector as sides of `image` [#3395](https://github.com/MakieOrg/Makie.jl/pull/3395).
- **Breaking** `errorbars` and `rangebars` now use color cycling [#3230](https://github.com/MakieOrg/Makie.jl/pull/3230).

## [0.19.12] - 2023-10-31

- Added `cornerradius` attribute to `Box` for rounded corners [#3346](https://github.com/MakieOrg/Makie.jl/pull/3346).
- Fix grouping of a zero-height bar in `barplot`. Now a zero-height bar shares the same properties of the previous bar, and if the bar is the first one, its height is treated as positive if and only if there exists a bar of positive height or all bars are zero-height [#3058](https://github.com/MakieOrg/Makie.jl/pull/3058).
- Fixed a bug where Axis still consumes scroll events when interactions are disabled [#3272](https://github.com/MakieOrg/Makie.jl/pull/3272).
- Added `cornerradius` attribute to `Box` for rounded corners [#3308](https://github.com/MakieOrg/Makie.jl/pull/3308).
- Upgraded `StableHashTraits` from 1.0 to 1.1 [#3309](https://github.com/MakieOrg/Makie.jl/pull/3309).

## [0.19.11] - 2023-10-05

- Setup automatic colorbars for volumeslices [#3253](https://github.com/MakieOrg/Makie.jl/pull/3253).
- Colorbar for arrows [#3275](https://github.com/MakieOrg/Makie.jl/pull/3275).
- Small bugfixes [#3275](https://github.com/MakieOrg/Makie.jl/pull/3275).

## [0.19.10] - 2023-09-21

- Fixed bugs with Colorbar in recipes, add new API for creating a recipe colorbar and introduce experimental support for Categorical colormaps [#3090](https://github.com/MakieOrg/Makie.jl/pull/3090).
- Added experimental Datashader implementation [#2883](https://github.com/MakieOrg/Makie.jl/pull/2883).
- **Breaking** Changed the default order Polar arguments to (theta, r). [#3154](https://github.com/MakieOrg/Makie.jl/pull/3154)
- General improvements to `PolarAxis`: full rlimtis & thetalimits, more controls and visual tweaks. See pr for more details.[#3154](https://github.com/MakieOrg/Makie.jl/pull/3154)

## [0.19.9] - 2023-09-11

- Allow arbitrary reversible scale functions through `ReversibleScale`.
- Deprecated `linestyle=vector_of_gaps` in favor of `linestyle=Linestyle(vector_of_gaps)` [3135](https://github.com/MakieOrg/Makie.jl/pull/3135), [3193](https://github.com/MakieOrg/Makie.jl/pull/3193).
- Fixed some errors around dynamic changes of `ax.xscale` or `ax.yscale` [#3084](https://github.com/MakieOrg/Makie.jl/pull/3084)
- Improved Barplot Label Alignment [#3160](https://github.com/MakieOrg/Makie.jl/issues/3160).
- Fixed regression in determining axis limits [#3179](https://github.com/MakieOrg/Makie.jl/pull/3179)
- Added a theme `theme_latexfonts` that uses the latex font family as default fonts [#3147](https://github.com/MakieOrg/Makie.jl/pull/3147), [#3180](https://github.com/MakieOrg/Makie.jl/pull/3180).
- Upgrades `StableHashTraits` from 0.3 to 1.0

## [0.19.8] - 2023-08-15

- Improved CairoMakie rendering of `lines` with repeating colors in an array [#3141](https://github.com/MakieOrg/Makie.jl/pull/3141).
- Added `strokecolormap` to poly. [#3145](https://github.com/MakieOrg/Makie.jl/pull/3145)
- Added `xreversed`, `yreversed` and `zreversed` attributes to `Axis3` [#3138](https://github.com/MakieOrg/Makie.jl/pull/3138).
- Fixed incorrect placement of contourlabels with transform functions [#3083](https://github.com/MakieOrg/Makie.jl/pull/3083)
- Fixed automatic normal generation for meshes with shading and no normals [#3041](https://github.com/MakieOrg/Makie.jl/pull/3041).
- Added the `triplot` and `voronoiplot` recipes from DelaunayTriangulation.jl [#3102](https://github.com/MakieOrg/Makie.jl/pull/3102), [#3159](https://github.com/MakieOrg/Makie.jl/pull/3159).

## [0.19.7] - 2023-07-22

- Allow arbitrary functions to color `streamplot` lines by passing a `Function` to `color`.  This must accept `Point` of the appropriate dimension and return a `Point`, `Vec`, or other arraylike object [#2002](https://github.com/MakieOrg/Makie.jl/pull/2002).
- `arrows` can now take input of the form `x::AbstractVector, y::AbstractVector, [z::AbstractVector,] f::Function`, where `f` must return a `VecTypes` of the appropriate dimension [#2597](https://github.com/MakieOrg/Makie.jl/pull/2597).
- Exported colorbuffer, and added `colorbuffer(axis::Axis; include_decorations=false, colorbuffer_kws...)`, to get an image of an axis with or without decorations [#3078](https://github.com/MakieOrg/Makie.jl/pull/3078).
- Fixed an issue where the `linestyle` of some polys was not applied to the stroke in CairoMakie. [#2604](https://github.com/MakieOrg/Makie.jl/pull/2604)
- Add `colorscale = identity` to any plotting function using a colormap. This works with any scaling function like `log10`, `sqrt` etc. Consequently, `scale` for `hexbin` is replaced with `colorscale` [#2900](https://github.com/MakieOrg/Makie.jl/pull/2900).
- Add `alpha=1.0` argument to all basic plots, which supports independently adding an alpha component to colormaps and colors. Multiple alphas like in `plot(alpha=0.2, color=RGBAf(1, 0, 0, 0.5))`, will get multiplied [#2900](https://github.com/MakieOrg/Makie.jl/pull/2900).
- `hexbin` now supports any per-observation weights which StatsBase respects - `<: StatsBase.AbstractWeights`, `Vector{Real}`, or `nothing` (the default). [#2804](https://github.com/MakieOrg/Makie.jl/pulls/2804)
- Added a new Axis type, `PolarAxis`, which is an axis with a polar projection.  Input is in `(r, theta)` coordinates and is transformed to `(x, y)` coordinates using the standard polar-to-cartesian transformation.
  Generally, its attributes are very similar to the usual `Axis` attributes, but `x` is replaced by `r` and `y` by `θ`.
  It also inherits from the theme of `Axis` in this manner, so should work seamlessly with Makie themes [#2990](https://github.com/MakieOrg/Makie.jl/pull/2990).
- `inherit` now has a new signature `inherit(scene, attrs::NTuple{N, Symbol}, default_value)`, allowing recipe authors to access nested attributes when trying to inherit from the parent Scene.
  For example, one could inherit from `scene.Axis.yticks` by `inherit(scene, (:Axis, :yticks), $default_value)` [#2990](https://github.com/MakieOrg/Makie.jl/pull/2990).
- Fixed incorrect rendering of 3D heatmaps [#2959](https://github.com/MakieOrg/Makie.jl/pull/2959)
- Deprecated `flatten_plots` in favor of `collect_atomic_plots`. Using the new `collect_atomic_plots` fixed a bug in CairoMakie where the z-level of plots within recipes was not respected. [#2793](https://github.com/MakieOrg/Makie.jl/pull/2793)
- Fixed incorrect line depth in GLMakie [#2843](https://github.com/MakieOrg/Makie.jl/pull/2843)
- Fixed incorrect line alpha in dense lines in GLMakie [#2843](https://github.com/MakieOrg/Makie.jl/pull/2843)
- Fixed DataInspector interaction with transformations [#3002](https://github.com/MakieOrg/Makie.jl/pull/3002)
- Added option `WGLMakie.activate!(resize_to_body=true)`, to make plots resize to the VSCode plotpane. Resizes to the HTML body element, so may work outside VSCode [#3044](https://github.com/MakieOrg/Makie.jl/pull/3044), [#3042](https://github.com/MakieOrg/Makie.jl/pull/3042).
- Fixed DataInspector interaction with transformations [#3002](https://github.com/MakieOrg/Makie.jl/pull/3002).
- Fixed incomplete stroke with some Bezier markers in CairoMakie and blurry strokes in GLMakie [#2961](https://github.com/MakieOrg/Makie.jl/pull/2961)
- Added the ability to use custom triangulations from DelaunayTriangulation.jl [#2896](https://github.com/MakieOrg/Makie.jl/pull/2896).
- Adjusted scaling of scatter/text stroke, glow and anti-aliasing width under non-uniform 2D scaling (Vec2f markersize/fontsize) in GLMakie [#2950](https://github.com/MakieOrg/Makie.jl/pull/2950).
- Scaled `errorbar` whiskers and `bracket` correctly with transformations [#3012](https://github.com/MakieOrg/Makie.jl/pull/3012).
- Updated `bracket` when the screen is resized or transformations change [#3012](https://github.com/MakieOrg/Makie.jl/pull/3012).

## [0.19.6] - 2023-06-09

- Fixed broken AA for lines with strongly varying linewidth [#2953](https://github.com/MakieOrg/Makie.jl/pull/2953).
- Fixed WGLMakie JS popup [#2976](https://github.com/MakieOrg/Makie.jl/pull/2976).
- Fixed `legendelements` when children have no elements [#2982](https://github.com/MakieOrg/Makie.jl/pull/2982).
- Bumped compat for StatsBase to 0.34 [#2915](https://github.com/MakieOrg/Makie.jl/pull/2915).
- Improved thread safety [#2840](https://github.com/MakieOrg/Makie.jl/pull/2840).

## [0.19.5] - 2023-05-12

- Added `loop` option for GIF outputs when recording videos with `record` [#2891](https://github.com/MakieOrg/Makie.jl/pull/2891).
- Fixed line rendering issues in GLMakie [#2843](https://github.com/MakieOrg/Makie.jl/pull/2843).
- Fixed incorrect line alpha in dense lines in GLMakie [#2843](https://github.com/MakieOrg/Makie.jl/pull/2843).
- Changed `scene.clear` to an observable and made changes in `Scene` Observables trigger renders in GLMakie [#2929](https://github.com/MakieOrg/Makie.jl/pull/2929).
- Added contour labels [#2496](https://github.com/MakieOrg/Makie.jl/pull/2496).
- Allowed rich text to be used in Legends [#2902](https://github.com/MakieOrg/Makie.jl/pull/2902).
- Added more support for zero length Geometries [#2917](https://github.com/MakieOrg/Makie.jl/pull/2917).
- Made CairoMakie drawing for polygons with holes order independent [#2918](https://github.com/MakieOrg/Makie.jl/pull/2918).
- Fixes for `Makie.inline!()`, allowing now for `Makie.inline!(automatic)` (default), which is better at automatically opening a window/ inlining a plot into plotpane when needed [#2919](https://github.com/MakieOrg/Makie.jl/pull/2919) [#2937](https://github.com/MakieOrg/Makie.jl/pull/2937).
- Block/Axis doc improvements [#2940](https://github.com/MakieOrg/Makie.jl/pull/2940) [#2932](https://github.com/MakieOrg/Makie.jl/pull/2932) [#2894](https://github.com/MakieOrg/Makie.jl/pull/2894).

## [0.19.4] - 2023-03-31

- Added export of `hidezdecorations!` from MakieLayout [#2821](https://github.com/MakieOrg/Makie.jl/pull/2821).
- Fixed an issue with GLMakie lines becoming discontinuous [#2828](https://github.com/MakieOrg/Makie.jl/pull/2828).

## [0.19.3] - 2023-03-21

- Added the `stephist` plotting function [#2408](https://github.com/JuliaPlots/Makie.jl/pull/2408).
- Added the `brackets` plotting function [#2356](https://github.com/MakieOrg/Makie.jl/pull/2356).
- Fixed an issue where `poly` plots with `Vector{<: MultiPolygon}` inputs with per-polygon color were mistakenly rendered as meshes using CairoMakie [#2590](https://github.com/MakieOrg/Makie.jl/pulls/2478).
- Fixed a small typo which caused an error in the `Stepper` constructor [#2600](https://github.com/MakieOrg/Makie.jl/pulls/2478).
- Improve cleanup on block deletion [#2614](https://github.com/MakieOrg/Makie.jl/pull/2614)
- Add `menu.scroll_speed` and increase default speed for non-apple [#2616](https://github.com/MakieOrg/Makie.jl/pull/2616).
- Fixed rectangle zoom for nonlinear axes [#2674](https://github.com/MakieOrg/Makie.jl/pull/2674)
- Cleaned up linestyles in GLMakie (Fixing artifacting, spacing/size, anti-aliasing) [#2666](https://github.com/MakieOrg/Makie.jl/pull/2666).
- Fixed issue with scatterlines only accepting concrete color types as `markercolor` [#2691](https://github.com/MakieOrg/Makie.jl/pull/2691).
- Fixed an accidental issue where `LaTeXStrings` were not typeset correctly in `Axis3` [#2558](https://github.com/MakieOrg/Makie.jl/pull/2588).
- Fixed a bug where line segments in `text(lstr::LaTeXString)` were ignoring offsets [#2668](https://github.com/MakieOrg/Makie.jl/pull/2668).
- Fixed a bug where the `arrows` recipe accidentally called a `Bool` when `normalize = true` [#2740](https://github.com/MakieOrg/Makie.jl/pull/2740).
- Re-exported the `@colorant_str` (`colorant"..."`) macro from Colors.jl [#2726](https://github.com/MakieOrg/Makie.jl/pull/2726).
- Speedup heatmaps in WGLMakie. [#2647](https://github.com/MakieOrg/Makie.jl/pull/2647)
- Fix slow `data_limits` for recipes, which made plotting lots of data with recipes much slower [#2770](https://github.com/MakieOrg/Makie.jl/pull/2770).

## [0.19.1] - 2023-01-01

- Add `show_data` method for `band` which shows the min and max values of the band at the x position of the cursor [#2497](https://github.com/MakieOrg/Makie.jl/pull/2497).
- Added `xlabelrotation`, `ylabelrotation` (`Axis`) and `labelrotation` (`Colorbar`) [#2478](https://github.com/MakieOrg/Makie.jl/pull/2478).
- Fixed forced rasterization in CairoMakie svg files when polygons with colors specified as (color, alpha) tuples were used [#2535](https://github.com/MakieOrg/Makie.jl/pull/2535).
- Do less copies of Observables in Attributes + plot pipeline [#2443](https://github.com/MakieOrg/Makie.jl/pull/2443).
- Add Search Page and tweak Result Ordering [#2474](https://github.com/MakieOrg/Makie.jl/pull/2474).
- Remove all global attributes from TextureAtlas implementation and fix julia#master [#2498](https://github.com/MakieOrg/Makie.jl/pull/2498).
- Use new Bonito, implement WGLMakie picking, improve performance and fix lots of WGLMakie bugs [#2428](https://github.com/MakieOrg/Makie.jl/pull/2428).

## [0.19.0] - 2022-12-03

- **Breaking** The attribute `textsize` has been removed everywhere in favor of the attribute `fontsize` which had also been in use.
  To migrate, search and replace all uses of `textsize` to `fontsize` [#2387](https://github.com/MakieOrg/Makie.jl/pull/2387).
- Added rich text which allows to more easily use superscripts and subscripts as well as differing colors, fonts, fontsizes, etc. for parts of a given text [#2321](https://github.com/MakieOrg/Makie.jl/pull/2321).

## [0.18.4] - 2022-12-02

- Added the `waterfall` plotting function [#2416](https://github.com/JuliaPlots/Makie.jl/pull/2416).
- Add support for `AbstractPattern` in `WGLMakie` [#2432](https://github.com/MakieOrg/Makie.jl/pull/2432).
- Broadcast replaces deprecated method for quantile [#2430](https://github.com/MakieOrg/Makie.jl/pull/2430).
- Fix CairoMakie's screen reusing [#2440](https://github.com/MakieOrg/Makie.jl/pull/2440).
- Fix repeated rendering with invisible objects [#2437](https://github.com/MakieOrg/Makie.jl/pull/2437).
- Fix hvlines for GLMakie [#2446](https://github.com/MakieOrg/Makie.jl/pull/2446).

## [0.18.3] - 2022-11-17

- Add `render_on_demand` flag for `GLMakie.Screen`. Setting this to `true` will skip rendering until plots get updated. This is the new default [#2336](https://github.com/MakieOrg/Makie.jl/pull/2336), [#2397](https://github.com/MakieOrg/Makie.jl/pull/2397).
- Clean up OpenGL state handling in GLMakie [#2397](https://github.com/MakieOrg/Makie.jl/pull/2397).
- Fix salting [#2407](https://github.com/MakieOrg/Makie.jl/pull/2407).
- Fixes for [GtkMakie](https://github.com/jwahlstrand/GtkMakie.jl) [#2418](https://github.com/MakieOrg/Makie.jl/pull/2418).

## [0.18.2] - 2022-11-03

- Fix Axis3 tick flipping with negative azimuth [#2364](https://github.com/MakieOrg/Makie.jl/pull/2364).
- Fix empty!(fig) and empty!(ax) [#2374](https://github.com/MakieOrg/Makie.jl/pull/2374), [#2375](https://github.com/MakieOrg/Makie.jl/pull/2375).
- Remove stencil buffer [#2389](https://github.com/MakieOrg/Makie.jl/pull/2389).
- Move Arrows and Wireframe to MakieCore [#2384](https://github.com/MakieOrg/Makie.jl/pull/2384).
- Skip legend entry if label is nothing [#2350](https://github.com/MakieOrg/Makie.jl/pull/2350).

## [0.18.1] - 2022-10-24

- fix heatmap interpolation [#2343](https://github.com/MakieOrg/Makie.jl/pull/2343).
- move poly to MakieCore [#2334](https://github.com/MakieOrg/Makie.jl/pull/2334)
- Fix picking warning and update_axis_camera [#2352](https://github.com/MakieOrg/Makie.jl/pull/2352).
- bring back inline!, to not open a window in VSCode repl [#2353](https://github.com/MakieOrg/Makie.jl/pull/2353).

## [0.18.0] - 2022-10-12

- **Breaking** Added `BezierPath` which can be constructed from SVG like command list, SVG string or from a `Polygon`.
  Added ability to use `BezierPath` and `Polgyon` as scatter markers.
  Replaced default symbol markers like `:cross` which converted to characters before with more precise `BezierPaths` and adjusted default markersize to 12.
  **Deprecated** using `String` to specify multiple char markers (`scatter(1:4, marker="abcd")`).
  **Deprecated** concrete geometries as markers like `Circle(Point2f(0), 1.5)` in favor of using the type like `Circle` for dispatch to special backend methods.
  Added single image marker support to WGLMakie [#979](https://github.com/MakieOrg/Makie.jl/pull/979).
- **Breaking** Refactored `display`, `record`, `colorbuffer` and `screens` to be faster and more consistent [#2306](https://github.com/MakieOrg/Makie.jl/pull/2306#issuecomment-1275918061).
- **Breaking** Refactored `DataInspector` to use `tooltip`. This results in changes in the attributes of DataInspector. Added `inspector_label`, `inspector_hover` and `inspector_clear` as optional attributes [#2095](https://github.com/JuliaPlots/Makie.jl/pull/2095).
- Added the `hexbin` plotting function [#2201](https://github.com/JuliaPlots/Makie.jl/pull/2201).
- Added the `tricontourf` plotting function [#2226](https://github.com/JuliaPlots/Makie.jl/pull/2226).
- Fixed per character attributes in text [#2244](https://github.com/JuliaPlots/Makie.jl/pull/2244).
- Allowed `CairoMakie` to render `scatter` with images as markers [#2080](https://github.com/MakieOrg/Makie.jl/pull/2080).
- Reworked text drawing and added ability to draw special characters via glyph indices in order to draw more LaTeX math characters with MathTeXEngine v0.5 [#2139](https://github.com/MakieOrg/Makie.jl/pull/2139).
- Allowed text to be copy/pasted into `Textbox` [#2281](https://github.com/MakieOrg/Makie.jl/pull/2281)
- Fixed updates for multiple meshes [#2277](https://github.com/MakieOrg/Makie.jl/pull/2277).
- Fixed broadcasting for linewidth, lengthscale & arrowsize in `arrow` recipe [#2273](https://github.com/MakieOrg/Makie.jl/pull/2273).
- Made GLMakie relocatable [#2282](https://github.com/MakieOrg/Makie.jl/pull/2282).
- Fixed changing input types in plot arguments [#2297](https://github.com/MakieOrg/Makie.jl/pull/2297).
- Better performance for Menus and fix clicks on items [#2299](https://github.com/MakieOrg/Makie.jl/pull/2299).
- Fixed CairoMakie bitmaps with transparency by using premultiplied ARGB surfaces [#2304](https://github.com/MakieOrg/Makie.jl/pull/2304).
- Fixed hiding of `Scene`s by setting `scene.visible[] = false` [#2317](https://github.com/MakieOrg/Makie.jl/pull/2317).
- `Axis` now accepts a `Tuple{Bool, Bool}` for `xtrimspine` and `ytrimspine` to trim only one end of the spine [#2171](https://github.com/JuliaPlots/Makie.jl/pull/2171).

## [0.17.13] - 2022-08-04

- Fixed boundingboxes [#2184](https://github.com/MakieOrg/Makie.jl/pull/2184).
- Fixed highclip/lowclip in meshscatter, poly, contourf, barplot [#2183](https://github.com/MakieOrg/Makie.jl/pull/2183).
- Fixed gridline updates [#2196](https://github.com/MakieOrg/Makie.jl/pull/2196).
- Fixed glDisablei argument order, which crashed some Intel drivers.

## [0.17.12] - 2022-07-22

- Fixed stackoverflow in show [#2167](https://github.com/MakieOrg/Makie.jl/pull/2167).

## [0.17.11] - 2022-07-21

- `rainclouds`(!) now supports `violin_limits` keyword argument, serving the same.
role as `datalimits` in `violin` [#2137](https://github.com/MakieOrg/Makie.jl/pull/2137).
- Fixed an issue where nonzero `strokewidth` results in a thin outline of the wrong color if `color` and `strokecolor` didn't match and weren't transparent. [#2096](https://github.com/MakieOrg/Makie.jl/pull/2096).
- Improved performance around Axis(3) limits [#2115](https://github.com/MakieOrg/Makie.jl/pull/2115).
- Cleaned up stroke artifacts in scatter and text [#2096](https://github.com/MakieOrg/Makie.jl/pull/2096).
- Compile time improvements [#2153](https://github.com/MakieOrg/Makie.jl/pull/2153).
- Mesh and Surface now interpolate between values instead of interpolating between colors for WGLMakie + GLMakie [#2097](https://github.com/MakieOrg/Makie.jl/pull/2097).

## [0.17.10] - 2022-07-13

- Bumped compatibility bound of `GridLayoutBase.jl` to `v0.9.0` which fixed a regression with `Mixed` and `Outside` alignmodes in nested `GridLayout`s [#2135](https://github.com/MakieOrg/Makie.jl/pull/2135).

## [0.17.9] - 2022-07-12

- Patterns (`Makie.AbstractPattern`) are now supported by `CairoMakie` in `poly` plots that don't involve `mesh`, such as `bar` and `poly` [#2106](https://github.com/MakieOrg/Makie.jl/pull/2106/).
- Fixed regression where `Block` alignments could not be specified as numbers anymore [#2108](https://github.com/MakieOrg/Makie.jl/pull/2108).
- Added the option to show mirrored ticks on the other side of an Axis using the attributes `xticksmirrored` and `yticksmirrored` [#2105](https://github.com/MakieOrg/Makie.jl/pull/2105).
- Fixed a bug where a set of `Axis` wouldn't be correctly linked together if they were only linked in pairs instead of all at the same time [#2116](https://github.com/MakieOrg/Makie.jl/pull/2116).

## [0.17.7] - 2022-06-19

- Improved `Menu` performance, now it should be much harder to reach the boundary of 255 scenes in GLMakie. `Menu` also takes a `default` keyword argument now and can be scrolled if there is too little space available.

## [0.17.6] - 2022-06-17

- **EXPERIMENTAL**: Added support for multiple windows in GLMakie through `display(GLMakie.Screen(), figure_or_scene)` [#1771](https://github.com/MakieOrg/Makie.jl/pull/1771).
- Added support for RGB matrices in `heatmap` with GLMakie [#2036](https://github.com/MakieOrg/Makie.jl/pull/2036)
- `Textbox` doesn't defocus anymore on trying to submit invalid input [#2041](https://github.com/MakieOrg/Makie.jl/pull/2041).
- `text` now takes the position as the first argument(s) like `scatter` and most other plotting functions, it is invoked `text(x, y, [z], text = "text")`. Because it is now of conversion type `PointBased`, the positions can be given in all the usual different ways which are implemented as conversion methods. All old invocation styles such as `text("text", position = Point(x, y))` still work to maintain backwards compatibility [#2020](https://github.com/MakieOrg/Makie.jl/pull/2020).

## [0.17.5] - 2022-06-10

- Fixed a regression with `linkaxes!` [#2039](https://github.com/MakieOrg/Makie.jl/pull/2039).

## [0.17.4] - 2022-06-09

- The functions `hlines!`, `vlines!`, `hspan!`, `vspan!` and `abline!` were reimplemented as recipes. This allows using them without an `Axis` argument in first position and also as visuals in AlgebraOfGraphics.jl. Also, `abline!` is now called `ablines!` for consistency, `abline!` is still exported but deprecated and will be removed in the future. [#2023](https://github.com/MakieOrg/Makie.jl/pulls/2023).
- Added `rainclouds` and `rainclouds!` [#1725](https://github.com/MakieOrg/Makie.jl/pull/1725).
- Improve CairoMakie performance [#1964](https://github.com/MakieOrg/Makie.jl/pull/1964) [#1981](https://github.com/MakieOrg/Makie.jl/pull/1981).
- Interpolate colormap correctly [#1973](https://github.com/MakieOrg/Makie.jl/pull/1973).
- Fix picking [#1993](https://github.com/MakieOrg/Makie.jl/pull/1993).
- Improve compile time latency [#1968](https://github.com/MakieOrg/Makie.jl/pull/1968) [#2000](https://github.com/MakieOrg/Makie.jl/pull/2000).
- Fix multi poly with rects [#1999](https://github.com/MakieOrg/Makie.jl/pull/1999).
- Respect scale and nonlinear values in PlotUtils cgrads [#1979](https://github.com/MakieOrg/Makie.jl/pull/1979).
- Fix CairoMakie heatmap filtering [#1828](https://github.com/MakieOrg/Makie.jl/pull/1828).
- Remove GLVisualize and MakieLayout module [#2007](https://github.com/MakieOrg/Makie.jl/pull/2007) [#2008](https://github.com/MakieOrg/Makie.jl/pull/2008).
- Add linestyle and default to extrema(z) for contour, remove bitrotten fillrange [#2008](https://github.com/MakieOrg/Makie.jl/pull/2008).

## [0.17.3] - 2022-05-20

- Switched to `MathTeXEngine v0.4`, which improves the look of LaTeXStrings [#1952](https://github.com/MakieOrg/Makie.jl/pull/1952).
- Added subtitle capability to `Axis` [#1859](https://github.com/MakieOrg/Makie.jl/pull/1859).
- Fixed a bug where scaled colormaps constructed using `Makie.cgrad` were not interpreted correctly.

## [0.17.2] - 2022-05-16

- Changed the default font from `Dejavu Sans` to `TeX Gyre Heros Makie` which is the same as `TeX Gyre Heros` with slightly decreased descenders and ascenders. Decreasing those metrics reduced unnecessary whitespace and alignment issues. Four fonts in total were added, the styles Regular, Bold, Italic and Bold Italic. Also changed `Axis`, `Axis3` and `Legend` attributes `titlefont` to `TeX Gyre Heros Makie Bold` in order to separate it better from axis labels in multifacet arrangements [#1897](https://github.com/MakieOrg/Makie.jl/pull/1897).

## [0.17.1] - 2022-05-13

- Added word wrapping. In `Label`, `word_wrap = true` causes it to use the suggested width and wrap text to fit. In `text`, `word_wrap_width > 0` can be used to set a pixel unit line width. Any word (anything between two spaces without a newline) that goes beyond this width gets a newline inserted before it [#1819](https://github.com/MakieOrg/Makie.jl/pull/1819).
- Improved `Axis3`'s interactive performance [#1835](https://github.com/MakieOrg/Makie.jl/pull/1835).
- Fixed errors in GLMakie's `scatter` implementation when markers are given as images. [#1917](https://github.com/MakieOrg/Makie.jl/pull/1917).
- Removed some method ambiguities introduced in v0.17 [#1922](https://github.com/MakieOrg/Makie.jl/pull/1922).
- Add an empty default label, `""`, to each slider that doesn't have a label in `SliderGrid` [#1888](https://github.com/MakieOrg/Makie.jl/pull/1888).

## [0.17.0] - 2022-05-05

- **Breaking** Added `space` as a generic attribute to switch between data, pixel, relative and clip space for positions. `space` in text has been renamed to `markerspace` because of this. `Pixel` and `SceneSpace` are no longer valid inputs for `space` or `markerspace` [#1596](https://github.com/MakieOrg/Makie.jl/pull/1596).
- **Breaking** Deprecated `mouse_selection(scene)` for `pick(scene)`.
- **Breaking** Bumped `GridLayoutBase` version to `v0.7`, which introduced offset layouts. Now, indexing into row 0 doesn't create a new row 1, but a new row 0, so that all previous content positions stay the same. This makes building complex layouts order-independent [#1704](https://github.com/MakieOrg/Makie.jl/pull/1704).
- **Breaking** deprecate `to_colormap(cmap, ncolors)` in favor of `categorical_colors(cmap, ncolors)` and `resample_cmap(cmap, ncolors)` [#1901](https://github.com/MakieOrg/Makie.jl/pull/1901) [#1723](https://github.com/MakieOrg/Makie.jl/pull/1723).
- Added `empty!(fig)` and changed `empty!(scene)` to remove all child plots without detaching windows [#1818](https://github.com/MakieOrg/Makie.jl/pull/1818).
- Switched to erroring instead of warning for deprecated events `mousebuttons`, `keyboardbuttons` and `mousedrag`.
- `Layoutable` was renamed to `Block` and the infrastructure changed such that attributes are fixed fields and each block has its own `Scene` for better encapsulation [#1796](https://github.com/MakieOrg/Makie.jl/pull/1796).
- Added `SliderGrid` block which replaces the deprecated `labelslider!` and `labelslidergrid!` functions [#1796](https://github.com/MakieOrg/Makie.jl/pull/1796).
- The default anti-aliasing method can now be set in `CairoMakie.activate!` using the `antialias` keyword.  Available options are `CairoMakie.Cairo.ANTIALIAS_*` [#1875](https://github.com/MakieOrg/Makie.jl/pull/1875).
- Added ability to rasterize a plots in CairoMakie vector graphics if `plt.rasterize = true` or `plt.rasterize = scale::Int` [#1872](https://github.com/MakieOrg/Makie.jl/pull/1872).
- Fixed segfaults in `streamplot_impl` on Mac M1 [#1830](https://github.com/MakieOrg/Makie.jl/pull/1830).
- Set the [Cairo miter limit](https://www.cairographics.org/manual/cairo-cairo-t.html#cairo-set-miter-limit) to mimic GLMakie behaviour [#1844](https://github.com/MakieOrg/Makie.jl/pull/1844).
- Fixed a method ambiguity in `rotatedrect` [#1846](https://github.com/MakieOrg/Makie.jl/pull/1846).
- Allow weights in statistical recipes [#1816](https://github.com/MakieOrg/Makie.jl/pull/1816).
- Fixed manual cycling of plot attributes [#1873](https://github.com/MakieOrg/Makie.jl/pull/1873).
- Fixed type constraints in ticklabelalign attributes [#1882](https://github.com/MakieOrg/Makie.jl/pull/1882).

## [0.16.4] - 2022-02-16

- Fixed WGLMakie performance bug and added option to set fps via `WGLMakie.activate!(fps=30)`.
- Implemented `nan_color`, `lowclip`, `highclip` for `image(::Matrix{Float})` in shader.
- Cleaned up mesh shader and implemented `nan_color`, `lowclip`, `highclip` for `mesh(m; color::Matrix{Float})` on the shader.
- Allowed `GLMakie.Buffer` `GLMakie.Sampler` to be used in `GeometryBasics.Mesh` to partially update parts of a mesh/texture and different interpolation and clamping modes for the texture.

## [0.16.0] - 2022-01-07

- **Breaking** Removed `Node` alias [#1307](https://github.com/MakieOrg/Makie.jl/pull/1307), [#1393](https://github.com/MakieOrg/Makie.jl/pull/1393). To upgrade, simply replace all occurrences of `Node` with `Observable`.
- **Breaking** Cleaned up `Scene` type [#1192](https://github.com/MakieOrg/Makie.jl/pull/1192), [#1393](https://github.com/MakieOrg/Makie.jl/pull/1393). The `Scene()` constructor doesn't create any axes or limits anymore. All keywords like `raw`, `show_axis` have been removed. A scene now always works like it did when using the deprecated `raw=true`. All the high level functionality like showing an axis and adding a 3d camera has been moved to `LScene`. See the new `Scene` tutorial for more info: https://docs.makie.org/dev/tutorials/scenes/.
- **Breaking** Lights got moved to `Scene`, see the [lighting docs](https://docs.makie.org/stable/documentation/lighting) and [RPRMakie examples](https://docs.makie.org/stable/documentation/backends/rprmakie/).
- Added ECDF plot [#1310](https://github.com/MakieOrg/Makie.jl/pull/1310).
- Added Order Independent Transparency to GLMakie [#1418](https://github.com/MakieOrg/Makie.jl/pull/1418), [#1506](https://github.com/MakieOrg/Makie.jl/pull/1506). This type of transparency is now used with `transparency = true`. The old transparency handling is available with `transparency = false`.
- Fixed blurry text in GLMakie and WGLMakie [#1494](https://github.com/MakieOrg/Makie.jl/pull/1494).
- Introduced a new experimental backend for ray tracing: [RPRMakie](https://docs.makie.org/stable/documentation/backends/rprmakie/).
- Added the `Cycled` type, which can be used to select the i-th value from the current cycler for a specific attribute [#1248](https://github.com/MakieOrg/Makie.jl/pull/1248).
- The plot function `scatterlines` now uses `color` as `markercolor` if `markercolor` is `automatic`. Also, cycling of the `color` attribute is enabled [#1463](https://github.com/MakieOrg/Makie.jl/pull/1463).
- Added the function `resize_to_layout!`, which allows to resize a `Figure` so that it contains its top `GridLayout` without additional whitespace or clipping [#1438](https://github.com/MakieOrg/Makie.jl/pull/1438).
- Cleaned up lighting in 3D contours and isosurfaces [#1434](https://github.com/MakieOrg/Makie.jl/pull/1434).
- Adjusted attributes of volumeslices to follow the normal structure [#1404](https://github.com/MakieOrg/Makie.jl/pull/1404). This allows you to adjust attributes like `colormap` without going through nested attributes.
- Added depth to 3D contours and isosurfaces [#1395](https://github.com/MakieOrg/Makie.jl/pull/1395), [#1393](https://github.com/MakieOrg/Makie.jl/pull/1393). This allows them to intersect correctly with other 3D objects.
- Restricted 3D scene camera to one scene [#1394](https://github.com/MakieOrg/Makie.jl/pull/1394), [#1393](https://github.com/MakieOrg/Makie.jl/pull/1393). This fixes issues with multiple scenes fighting over events consumed by the camera. You can select a scene by cleaning on it.
- Added depth shift attribute for GLMakie and WGLMakie [#1382](https://github.com/MakieOrg/Makie.jl/pull/1382), [#1393](https://github.com/MakieOrg/Makie.jl/pull/1393). This can be used to adjust render order similar to `overdraw`.
- Simplified automatic width computation in barplots [#1223](https://github.com/MakieOrg/Makie.jl/pull/1223), [#1393](https://github.com/MakieOrg/Makie.jl/pull/1393). If no `width` attribute is passed, the default width is computed as the minimum difference between consecutive `x` positions. Gap between bars are given by the (multiplicative) `gap` attribute. The actual bar width equals `width * (1 - gap)`.
- Added logical expressions for `ispressed` [#1222](https://github.com/MakieOrg/Makie.jl/pull/1222), [#1393](https://github.com/MakieOrg/Makie.jl/pull/1393). This moves a lot of control over hotkeys towards the user. With these changes one can now set a hotkey to trigger on any or no key, collections of keys and logical combinations of keys (i.e. "A is pressed and B is not pressed").
- Fixed issues with `Menu` render order [#1411](https://github.com/MakieOrg/Makie.jl/pull/1411).
- Added `label_rotation` to barplot [#1401](https://github.com/MakieOrg/Makie.jl/pull/1401).
- Fixed issue where `pixelcam!` does not remove controls from other cameras [#1504](https://github.com/MakieOrg/Makie.jl/pull/1504).
- Added conversion for OffsetArrays [#1260](https://github.com/MakieOrg/Makie.jl/pull/1260).
- The `qqplot` `qqline` options were changed to `:identity`, `:fit`, `:fitrobust` and `:none` (the default) [#1563](https://github.com/MakieOrg/Makie.jl/pull/1563). Fixed numeric error due to double computation of quantiles when fitting `qqline`. Deprecated `plot(q::QQPair)` method as it does not have enough information for correct `qqline` fit.

All other changes are collected [in this PR](https://github.com/MakieOrg/Makie.jl/pull/1521) and in the [release notes](https://github.com/MakieOrg/Makie.jl/releases/tag/v0.16.0).

## [0.15.3] - 2021-10-16

- The functions `labelslidergrid!` and `labelslider!` now set fixed widths for the value column with a heuristic. It is possible now to pass `Formatting.format` format strings as format specifiers in addition to the previous functions.
- Fixed 2D arrow rotations in `streamplot` [#1352](https://github.com/MakieOrg/Makie.jl/pull/1352).

## [0.15.2] - 2021-08-26

- Re-enabled Julia 1.3 support.
- Use [MathTexEngine v0.2](https://github.com/Kolaru/MathTeXEngine.jl/releases/tag/v0.2.0).
- Depend on new GeometryBasics, which changes all the Vec/Point/Quaternion/RGB/RGBA - f0 aliases to just f. For example, `Vec2f0` is changed to `Vec2f`. Old aliases are still exported, but deprecated and will be removed in the next breaking release. For more details and an upgrade script, visit [GeometryBasics#97](https://github.com/JuliaGeometry/GeometryBasics.jl/pull/97).
- Added `hspan!` and `vspan!` functions [#1264](https://github.com/MakieOrg/Makie.jl/pull/1264).

## [0.15.1] - 2021-08-21

- Switched documentation framework to Franklin.jl.
- Added a specialization for `volumeslices` to DataInspector.
- Fixed 1 element `hist` [#1238](https://github.com/MakieOrg/Makie.jl/pull/1238) and make it easier to move `hist` [#1150](https://github.com/MakieOrg/Makie.jl/pull/1150).

## [0.15.0] - 2021-07-15

- `LaTeXString`s can now be used as input to `text` and therefore as labels for `Axis`, `Legend`, or other comparable objects. Mathematical expressions are typeset using [MathTeXEngine.jl](https://github.com/Kolaru/MathTeXEngine.jl) which offers a fast approximation of LaTeX typesetting [#1022](https://github.com/MakieOrg/Makie.jl/pull/1022).
- Added `Symlog10` and `pseudolog10` axis scales for log scale approximations that work with zero and negative values [#1109](https://github.com/MakieOrg/Makie.jl/pull/1109).
- Colorbar limits can now be passed as the attribute `colorrange` similar to plots [#1066](https://github.com/MakieOrg/Makie.jl/pull/1066).
- Added the option to pass three vectors to heatmaps and other plots using `SurfaceLike` conversion [#1101](https://github.com/MakieOrg/Makie.jl/pull/1101).
- Added `stairs` plot recipe [#1086](https://github.com/MakieOrg/Makie.jl/pull/1086).
- **Breaking** Removed `FigurePosition` and `FigureSubposition` types. Indexing into a `Figure` like `fig[1, 1]` now returns `GridPosition` and `GridSubposition` structs, which can be used in the same way as the types they replace. Because of an underlying change in `GridLayoutBase.jl`, it is now possible to do `Axis(gl[1, 1])` where `gl` is a `GridLayout` that is a sublayout of a `Figure`'s top layout [#1075](https://github.com/MakieOrg/Makie.jl/pull/1075).
- Bar plots and histograms have a new option for adding text labels [#1069](https://github.com/MakieOrg/Makie.jl/pull/1069).
- It is now possible to specify one `linewidth` value per segment in `linesegments` [#992](https://github.com/MakieOrg/Makie.jl/pull/992).
- Added a new 3d camera that allows for better camera movements using keyboard and mouse [#1024](https://github.com/MakieOrg/Makie.jl/pull/1024).
- Fixed the application of scale transformations to `surface` [#1070](https://github.com/MakieOrg/Makie.jl/pull/1070).
- Added an option to set a custom callback function for the `RectangleZoom` axis interaction to enable other use cases than zooming [#1104](https://github.com/MakieOrg/Makie.jl/pull/1104).
- Fixed rendering of `heatmap`s with one or more reversed ranges in CairoMakie, as in `heatmap(1:10, 10:-1:1, rand(10, 10))` [#1100](https://github.com/MakieOrg/Makie.jl/pull/1100).
- Fixed volume slice recipe and added docs for it [#1123](https://github.com/MakieOrg/Makie.jl/pull/1123).

[Unreleased]: https://github.com/MakieOrg/Makie.jl/compare/v0.24.4...HEAD
[0.24.4]: https://github.com/MakieOrg/Makie.jl/compare/v0.24.3...v0.24.4
[0.24.3]: https://github.com/MakieOrg/Makie.jl/compare/v0.24.2...v0.24.3
[0.24.2]: https://github.com/MakieOrg/Makie.jl/compare/v0.24.1...v0.24.2
[0.24.1]: https://github.com/MakieOrg/Makie.jl/compare/v0.24.0...v0.24.1
[0.24.0]: https://github.com/MakieOrg/Makie.jl/compare/v0.23.0...v0.24.0
[0.23.0]: https://github.com/MakieOrg/Makie.jl/compare/v0.22.10...v0.23.0
[0.22.10]: https://github.com/MakieOrg/Makie.jl/compare/v0.22.9...v0.22.10
[0.22.9]: https://github.com/MakieOrg/Makie.jl/compare/v0.22.8...v0.22.9
[0.22.8]: https://github.com/MakieOrg/Makie.jl/compare/v0.22.7...v0.22.8
[0.22.7]: https://github.com/MakieOrg/Makie.jl/compare/v0.22.6...v0.22.7
[0.22.6]: https://github.com/MakieOrg/Makie.jl/compare/v0.22.5...v0.22.6
[0.22.5]: https://github.com/MakieOrg/Makie.jl/compare/v0.22.4...v0.22.5
[0.22.4]: https://github.com/MakieOrg/Makie.jl/compare/v0.22.3...v0.22.4
[0.22.3]: https://github.com/MakieOrg/Makie.jl/compare/v0.22.2...v0.22.3
[0.22.2]: https://github.com/MakieOrg/Makie.jl/compare/v0.22.1...v0.22.2
[0.22.1]: https://github.com/MakieOrg/Makie.jl/compare/v0.22.0...v0.22.1
[0.22.0]: https://github.com/MakieOrg/Makie.jl/compare/v0.21.18...v0.22.0
[0.21.18]: https://github.com/MakieOrg/Makie.jl/compare/v0.21.17...v0.21.18
[0.21.17]: https://github.com/MakieOrg/Makie.jl/compare/v0.21.16...v0.21.17
[0.21.16]: https://github.com/MakieOrg/Makie.jl/compare/v0.21.15...v0.21.16
[0.21.15]: https://github.com/MakieOrg/Makie.jl/compare/v0.21.14...v0.21.15
[0.21.14]: https://github.com/MakieOrg/Makie.jl/compare/v0.21.13...v0.21.14
[0.21.13]: https://github.com/MakieOrg/Makie.jl/compare/v0.21.12...v0.21.13
[0.21.12]: https://github.com/MakieOrg/Makie.jl/compare/v0.21.11...v0.21.12
[0.21.11]: https://github.com/MakieOrg/Makie.jl/compare/v0.21.10...v0.21.11
[0.21.10]: https://github.com/MakieOrg/Makie.jl/compare/v0.21.9...v0.21.10
[0.21.9]: https://github.com/MakieOrg/Makie.jl/compare/v0.21.8...v0.21.9
[0.21.8]: https://github.com/MakieOrg/Makie.jl/compare/v0.21.7...v0.21.8
[0.21.7]: https://github.com/MakieOrg/Makie.jl/compare/v0.21.6...v0.21.7
[0.21.6]: https://github.com/MakieOrg/Makie.jl/compare/v0.21.5...v0.21.6
[0.21.5]: https://github.com/MakieOrg/Makie.jl/compare/v0.21.4...v0.21.5
[0.21.4]: https://github.com/MakieOrg/Makie.jl/compare/v0.21.3...v0.21.4
[0.21.3]: https://github.com/MakieOrg/Makie.jl/compare/v0.21.2...v0.21.3
[0.21.2]: https://github.com/MakieOrg/Makie.jl/compare/v0.21.1...v0.21.2
[0.21.1]: https://github.com/MakieOrg/Makie.jl/compare/v0.21.0...v0.21.1
[0.21.0]: https://github.com/MakieOrg/Makie.jl/compare/v0.20.10...v0.21.0
[0.20.10]: https://github.com/MakieOrg/Makie.jl/compare/v0.20.9...v0.20.10
[0.20.9]: https://github.com/MakieOrg/Makie.jl/compare/v0.20.8...v0.20.9
[0.20.8]: https://github.com/MakieOrg/Makie.jl/compare/v0.20.7...v0.20.8
[0.20.7]: https://github.com/MakieOrg/Makie.jl/compare/v0.20.6...v0.20.7
[0.20.6]: https://github.com/MakieOrg/Makie.jl/compare/v0.20.5...v0.20.6
[0.20.5]: https://github.com/MakieOrg/Makie.jl/compare/v0.20.4...v0.20.5
[0.20.4]: https://github.com/MakieOrg/Makie.jl/compare/v0.20.3...v0.20.4
[0.20.3]: https://github.com/MakieOrg/Makie.jl/compare/v0.20.2...v0.20.3
[0.20.2]: https://github.com/MakieOrg/Makie.jl/compare/v0.20.1...v0.20.2
[0.20.1]: https://github.com/MakieOrg/Makie.jl/compare/v0.20.0...v0.20.1
[0.20.0]: https://github.com/MakieOrg/Makie.jl/compare/v0.19.12...v0.20.0
[0.19.12]: https://github.com/MakieOrg/Makie.jl/compare/v0.19.11...v0.19.12
[0.19.11]: https://github.com/MakieOrg/Makie.jl/compare/v0.19.10...v0.19.11
[0.19.10]: https://github.com/MakieOrg/Makie.jl/compare/v0.19.9...v0.19.10
[0.19.9]: https://github.com/MakieOrg/Makie.jl/compare/v0.19.8...v0.19.9
[0.19.8]: https://github.com/MakieOrg/Makie.jl/compare/v0.19.7...v0.19.8
[0.19.7]: https://github.com/MakieOrg/Makie.jl/compare/v0.19.6...v0.19.7
[0.19.6]: https://github.com/MakieOrg/Makie.jl/compare/v0.19.5...v0.19.6
[0.19.5]: https://github.com/MakieOrg/Makie.jl/compare/v0.19.4...v0.19.5
[0.19.4]: https://github.com/MakieOrg/Makie.jl/compare/v0.19.3...v0.19.4
[0.19.3]: https://github.com/MakieOrg/Makie.jl/compare/v0.19.1...v0.19.3
[0.19.1]: https://github.com/MakieOrg/Makie.jl/compare/v0.19.0...v0.19.1
[0.19.0]: https://github.com/MakieOrg/Makie.jl/compare/v0.18.4...v0.19.0
[0.18.4]: https://github.com/MakieOrg/Makie.jl/compare/v0.18.3...v0.18.4
[0.18.3]: https://github.com/MakieOrg/Makie.jl/compare/v0.18.2...v0.18.3
[0.18.2]: https://github.com/MakieOrg/Makie.jl/compare/v0.18.1...v0.18.2
[0.18.1]: https://github.com/MakieOrg/Makie.jl/compare/v0.18.0...v0.18.1
[0.18.0]: https://github.com/MakieOrg/Makie.jl/compare/v0.17.13...v0.18.0
[0.17.13]: https://github.com/MakieOrg/Makie.jl/compare/v0.17.12...v0.17.13
[0.17.12]: https://github.com/MakieOrg/Makie.jl/compare/v0.17.11...v0.17.12
[0.17.11]: https://github.com/MakieOrg/Makie.jl/compare/v0.17.10...v0.17.11
[0.17.10]: https://github.com/MakieOrg/Makie.jl/compare/v0.17.9...v0.17.10
[0.17.9]: https://github.com/MakieOrg/Makie.jl/compare/v0.17.7...v0.17.9
[0.17.7]: https://github.com/MakieOrg/Makie.jl/compare/v0.17.6...v0.17.7
[0.17.6]: https://github.com/MakieOrg/Makie.jl/compare/v0.17.5...v0.17.6
[0.17.5]: https://github.com/MakieOrg/Makie.jl/compare/v0.17.4...v0.17.5
[0.17.4]: https://github.com/MakieOrg/Makie.jl/compare/v0.17.3...v0.17.4
[0.17.3]: https://github.com/MakieOrg/Makie.jl/compare/v0.17.2...v0.17.3
[0.17.2]: https://github.com/MakieOrg/Makie.jl/compare/v0.17.1...v0.17.2
[0.17.1]: https://github.com/MakieOrg/Makie.jl/compare/v0.17.0...v0.17.1
[0.17.0]: https://github.com/MakieOrg/Makie.jl/compare/v0.16.4...v0.17.0
[0.16.4]: https://github.com/MakieOrg/Makie.jl/compare/v0.16.0...v0.16.4
[0.16.0]: https://github.com/MakieOrg/Makie.jl/compare/v0.15.3...v0.16.0
[0.15.3]: https://github.com/MakieOrg/Makie.jl/compare/v0.15.2...v0.15.3
[0.15.2]: https://github.com/MakieOrg/Makie.jl/compare/v0.15.1...v0.15.2
[0.15.1]: https://github.com/MakieOrg/Makie.jl/compare/v0.15.0...v0.15.1
[0.15.0]: https://github.com/MakieOrg/Makie.jl/compare/v0.14.2...v0.15.0<|MERGE_RESOLUTION|>--- conflicted
+++ resolved
@@ -2,12 +2,9 @@
 
 ## Unreleased
 
-<<<<<<< HEAD
 - Updated `boxplot`, `crossbar`, `density`, `hist`, `stephist`, `violin` and `waterfall` to use the new compute graph instead of observables. [#5184](https://github.com/MakieOrg/Makie.jl/pull/5184)
-=======
+
 ## [0.24.4] - 2025-07-17
-
->>>>>>> 5066b566
 - Fixed rendering of volumes when the camera is inside the volume [#5164](https://github.com/MakieOrg/Makie.jl/pull/5164)
 - Added some validation for compute node initialization (which guards against some error in `map!()` callbacks) [#5170](https://github.com/MakieOrg/Makie.jl/pull/5170)
 - Added support for `GeometryBasics.MultiPoint` [#5182](https://github.com/MakieOrg/Makie.jl/pull/5182).
