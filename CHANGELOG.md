--- conflicted
+++ resolved
@@ -6,11 +6,8 @@
 - Fixed `getlimits(::Axis3)` error related to unchecked access of `:visible` attribute.
 - Add simple compression for arrays containing only the same value in WGLMakie [#5252](https://github.com/MakieOrg/Makie.jl/pull/5252).
 - Fixed 3D `contour` plots not rendering the correct isosurfaces when `colorrange` is given. Also fixed `isorange` not working, tweaked default `isorange`, colormap resolution, and changed colormap extractor for `Colorbar` to ignore alpha. [#5213](https://github.com/MakieOrg/Makie.jl/pull/5213)
-<<<<<<< HEAD
+- Fixed double application of `alpha` regression in `Band` plots in CairoMakie [#5258](https://github.com/MakieOrg/Makie.jl/pull/5258).
 - Updated `boxplot`, `crossbar`, `density`, `hist`, `stephist`, `violin` and `waterfall` to use the new compute graph instead of observables. [#5184](https://github.com/MakieOrg/Makie.jl/pull/5184)
-=======
-- Fixed double application of `alpha` regression in `Band` plots in CairoMakie [#5258](https://github.com/MakieOrg/Makie.jl/pull/5258).
->>>>>>> 82b36355
 
 ## [0.24.5] - 2025-08-06
 
