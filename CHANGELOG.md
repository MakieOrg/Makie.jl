# Changelog

## Unreleased

<<<<<<< HEAD
## [0.24.8] - 2025-12-04

=======
- Introduce `ComputePipeline.map_latest!` for slow computations inside computegraph and add init kw for map! and map_latest! [#5417](https://github.com/MakieOrg/Makie.jl/pull/5417).
- Fixes for is_same to work with missing [#5327](https://github.com/MakieOrg/Makie.jl/pull/5327).
- Fixes for WGLMakie `resize_to` [#5374](https://github.com/MakieOrg/Makie.jl/pull/5374).
>>>>>>> 09fcab1d
- Improved handling of empty strings in text bounding boxes, fixing errors and broken layouting with empty strings in `Label`, `Menu` and `Textbox` [#5420](https://github.com/MakieOrg/Makie.jl/pull/5420)
- Added support for RichText concatenation using the `*` operator, e.g., `"text" * rich("bold", font=:bold)` [#5221](https://github.com/MakieOrg/Makie.jl/pull/5221)
- Reexport `Protrusion` from GridLayoutBase for use with the `Mixed` alignment mode [#5416](https://github.com/MakieOrg/Makie.jl/pull/5416).
- Fixed `poly(Rect2[...])` having float precision issues in CairoMakie [#5441](https://github.com/MakieOrg/Makie.jl/pull/5441)
- Fixed `plot!(..., attr, ...)` overwriting `attr::Attributes` [#5422](https://github.com/MakieOrg/Makie.jl/pull/5422)
- Fixed `scatter` markers not updating correctly [#5451](https://github.com/MakieOrg/Makie.jl/pull/5451)
- Fixed `poly!()` ignoring `linecap`, `joinstyle`, `miter_limit` and `linestyle` in CairoMakie [#5415](https://github.com/MakieOrg/Makie.jl/pull/5415)
- Fixed GLMakie precompilation error with native Wayland in COSMIC compositor [#5453](https://github.com/MakieOrg/Makie.jl/pull/5453)
- Translated  `annotation` to compute graph and fix resizing updates [#5448](https://github.com/MakieOrg/Makie.jl/pull/5448)
- Improved handling of empty strings in text bounding boxes, fixing errors and broken layouting with empty strings in `Label`, `Menu` and `Textbox` [#5420](https://github.com/MakieOrg/Makie.jl/pull/5420)

## [0.24.7] - 2025-11-18

- Fixed `ComputePipeline.is_same` for `missing` data [#5327](https://github.com/MakieOrg/Makie.jl/pull/5327).
- Fixed `resize_to` in WGLMakie [#5374](https://github.com/MakieOrg/Makie.jl/pull/5374).
- Fixed `streamplot` and `contour` plots not considering transform functions in arrow/text rotation [#5249](https://github.com/MakieOrg/Makie.jl/pull/5249)
- `LogTicks` now work well with `pseudolog10` [#5135](https://github.com/MakieOrg/Makie.jl/pull/5135)
- Fixed `Symlog10` to work correctly with lower or upper thresholds smaller than 1, and adds a `linscale` argument [#5279](https://github.com/MakieOrg/Makie.jl/pull/5279)
- Fixed `xlims!`/`ylims!` not fully propagating to linked axis [#5239](https://github.com/MakieOrg/Makie.jl/pull/5239)
- Added docstrings for undocumented plot attributes. Also fixed some missing attribute passthrough and expanded on the available attributes for recipes [#5294](https://github.com/MakieOrg/Makie.jl/pull/5294)
- Added support for plotting units with DynamicQuantities.jl [#5280](https://github.com/MakieOrg/Makie.jl/pull/5280)
- Adjusted compute nodes to keep unspecialized types when transitioning from one graph to another [#5302](https://github.com/MakieOrg/Makie.jl/pull/5302)
- Added a section to the `CONTRIBUTING.md` about code formatting [#5337](https://github.com/MakieOrg/Makie.jl/pull/5337)
- Fixed `depthsorting = true` in GLMakie `scatter` plots not sorting correctly depending on camera rotation [#5344](https://github.com/MakieOrg/Makie.jl/pull/5344)
- Added option to replace Makie native widgets with HTML based widget for WGLMakie [#5285](https://github.com/MakieOrg/Makie.jl/pull/5285)
- Fixed empty `Label` not updating [#5362](https://github.com/MakieOrg/Makie.jl/pull/5362).
- Fixed `band` not working with StructArrays in CairoMakie [#5381](https://github.com/MakieOrg/Makie.jl/pull/5381)
- Updated `scatterlines` to include all remaining `scatter` attributes and pass all applicable attributes to its subplots [#5388](https://github.com/MakieOrg/Makie.jl/pull/5388)
- Adjusted `stem` so that dash and dot patterns of stems start at the trunk [#5367](https://github.com/MakieOrg/Makie.jl/pull/5367)
- Fixed `heatmap`, `surface`, `image` not ignoring `-Inf`/`Inf` values when computing their automatic colorrange [#5384](https://github.com/MakieOrg/Makie.jl/issues/5384)
- Fixed cases of `heatmap` not displaying with `log10` scale and narrow `xlims`/`ylims` [#5390](https://github.com/MakieOrg/Makie.jl/pull/5390)
- Fixed outline based `poly` fats paths no considering transform functions in CairoMakie [#5397](https://github.com/MakieOrg/Makie.jl/pull/5397)
- Fixed manual `DateTime` and `Time` ticks given via `StepRange`s or `AbstractVector`s with or without formatters [#5404](https://github.com/MakieOrg/Makie.jl/pull/5404).
- Fixed `Menu` erroring when changing size of `options` before display [#5410](https://github.com/MakieOrg/Makie.jl/pull/5410)
- Added stroke to `band` [#5035](https://github.com/MakieOrg/Makie.jl/pull/5035)
- Reduced whitespace in Axis3 when aspect ratios aren't 1. [#5183](https://github.com/MakieOrg/Makie.jl/pull/5183)
- Added a variant to `qqplot` that takes one positional argument and a `distribution` keyword to make it compatible with AlgebraOfGraphics [#5413](https://github.com/MakieOrg/Makie.jl/pull/5413).

## [0.24.6] - 2025-08-19

- Widened types for axis keys [#5243](https://github.com/MakieOrg/Makie.jl/pull/5243)
- Fixed `getlimits(::Axis3)` error related to unchecked access of `:visible` attribute.
- Add simple compression for arrays containing only the same value in WGLMakie [#5252](https://github.com/MakieOrg/Makie.jl/pull/5252).
- Fixed 3D `contour` plots not rendering the correct isosurfaces when `colorrange` is given. Also fixed `isorange` not working, tweaked default `isorange`, colormap resolution, and changed colormap extractor for `Colorbar` to ignore alpha. [#5213](https://github.com/MakieOrg/Makie.jl/pull/5213)
- Fixed double application of `alpha` regression in `Band` plots in CairoMakie [#5258](https://github.com/MakieOrg/Makie.jl/pull/5258).
- Updated `boxplot`, `crossbar`, `density`, `hist`, `stephist`, `violin` and `waterfall` to use the new compute graph instead of observables. [#5184](https://github.com/MakieOrg/Makie.jl/pull/5184)

## [0.24.5] - 2025-08-06

- Added new scales based on `ReversibleScale` for use as `colorscale`, `xscale`, and `yscale` attributes. The new scales are `AsinhScale`, `SinhScale`, `LogScale`, `LuptonAsinhScale`, and `PowerScale`.
- Fixed `propertynames(::Attributes)` [#5154](https://github.com/MakieOrg/Makie.jl/pull/5154).
- Fixed cycle error in SpecApi and axis re-creation for plot type changes [#5198](https://github.com/MakieOrg/Makie.jl/pull/5198).
- Fixed incorrect variable name used for `voxels` in `Colorbar` [#5208](https://github.com/MakieOrg/Makie.jl/pull/5208)
- Fixed `Time` ticks breaking when axis limits crossed over midnight [#5212](https://github.com/MakieOrg/Makie.jl/pull/5212).
- Fixed issue where segments of solid `lines` disappeared when positions were large enough [#5216](https://github.com/MakieOrg/Makie.jl/pull/5216)
- Fixed `meshscatter` markers not updating correctly in GLMakie [#5217](https://github.com/MakieOrg/Makie.jl/pull/5217)
- Fixed `volume` plots getting clipped based on the vertices of their bounding box, e.g. when zooming in Axis3 [#5225](https://github.com/MakieOrg/Makie.jl/pull/5225)
- Fixed `Bonito.record_latest` for changes in Makie v0.24 [#5185](https://github.com/MakieOrg/Makie.jl/pull/5185).

## [0.24.4] - 2025-07-17
- Fixed rendering of volumes when the camera is inside the volume [#5164](https://github.com/MakieOrg/Makie.jl/pull/5164)
- Added some validation for compute node initialization (which guards against some error in `map!()` callbacks) [#5170](https://github.com/MakieOrg/Makie.jl/pull/5170)
- Added support for `GeometryBasics.MultiPoint` [#5182](https://github.com/MakieOrg/Makie.jl/pull/5182).
- Moved remaining compute edge checks for safe edge reuse out of debug mode [#5169](https://github.com/MakieOrg/Makie.jl/pull/5169)
- Adjusted compute `map!` to accept mixed array contain Symbols and compute nodes [#5167](https://github.com/MakieOrg/Makie.jl/pull/5167)
- Added `register_projected_positions!()` for projecting data in recipes (from start to finish). Also generalized `register_position_transform!()` and related for use in recipes [#5121](https://github.com/MakieOrg/Makie.jl/pull/5121)
- Added `register_projected_rotations_2d!` for calculating the screen space rotation between data points of a plot. [#5121](https://github.com/MakieOrg/Makie.jl/pull/5121)
- Added `map!(f, plot::Plot, inputs, outputs)` method (accepting a plot instead of a compute graph). [#5121](https://github.com/MakieOrg/Makie.jl/pull/5121)
- Updated `arrows`, `bracket`, `contour`, `contour3d`, `poly`, `streamplot`, `textlabel`, `triplot`, `voronoiplot` and `hexbin` to use the compute graph instead of observables. [#5121](https://github.com/MakieOrg/Makie.jl/pull/5121)
- Fixed `p.text = "..."` erroring with `p = text(..., text = rich(...))` [#5173](https://github.com/MakieOrg/Makie.jl/pull/5173)
- Support Interpolations.jl v0.16 [#5157](https://github.com/MakieOrg/Makie.jl/pull/5157)
- Updated `arc`, `band`, `pie`, `stairs`, `stem`, `tooltip`, `wireframe` and `qqplot` to use the new compute graph instead of observables [#5165](https://github.com/MakieOrg/Makie.jl/pull/5165)
- Added ability to modify ticks and tick format on a `DateTime` or `Time` conversion axis, for example `xticks = (datetimes, labels)` or `xtickformat = "d.m.yyyy"`. The default tick locator for datetimes is improved and the default formatting now reduces the amount of redundant information in neighboring ticks. It is exported as `DateTimeTicks` [#5159](https://github.com/MakieOrg/Makie.jl/pull/5159).
- Fixed missing toggle animation [#5156](https://github.com/MakieOrg/Makie.jl/pull/#5156)
- Fixed broadcast error in `position_on_plot` for mesh [#5196](https://github.com/MakieOrg/Makie.jl/pull/5196)

## [0.24.3] - 2025-07-04

- Fixed empty plotlist [#5150](https://github.com/MakieOrg/Makie.jl/pull/5150).
- Fixed plot attributes with `Dict` as input [#5149](https://github.com/MakieOrg/Makie.jl/pull/5149).
- Fixed arrow marker attributes in `arrows3d` not triggering repositioning of arrows. [#5134](https://github.com/MakieOrg/Makie.jl/pull/5134)
- Fixed h/vlines and h/vspan not considering transform functions correctly. [#5145](https://github.com/MakieOrg/Makie.jl/pull/5145)
- Added `register_projected_positions!()` for projecting data in recipes (from start to finish). Also generalized `register_position_transform!()` and related for use in recipes [#5121](https://github.com/MakieOrg/Makie.jl/pull/5121)
- Moved some compute edge checks out of debug mode to error more consistently on edge overwrite [#5125](https://github.com/MakieOrg/Makie.jl/pull/5125)

## [0.24.2] - 2025-06-27

- Bring back some default attributes for recipes [#5130](https://github.com/MakieOrg/Makie.jl/pull/5130).
- Allow multiple separate link groups in `xaxislinks` and `yaxislinks` arguments of `SpecApi.GridLayout` so that facet layouts can have independently linked columns and rows [#5127](https://github.com/MakieOrg/Makie.jl/pull/5127).

## [0.24.1] - 2025-06-24

- Don't pull plots from invisible scenes and hide Blocks during construction [#5119](https://github.com/MakieOrg/Makie.jl/pull/5119).
- Fixed `dendrogram` docstring and added `x, y, merges` conversion [#5118](https://github.com/MakieOrg/Makie.jl/pull/5118).
- Make sure there's only one inspector per root scene [#5113](https://github.com/MakieOrg/Makie.jl/pull/5113).
- Bring back lowres background for heatmap(Resampler(...)) [#5110](https://github.com/MakieOrg/Makie.jl/pull/5110).
- Fixed forwarding attributes in recipes [#5109](https://github.com/MakieOrg/Makie.jl/pull/5109).

## [0.24.0] - 2025-06-20

- **Breaking** Refactored plots to rely on the newly introduced `ComputeGraph` instead of `Observables`. [#4630](https://github.com/MakieOrg/Makie.jl/pull/4630)
  - **Breaking** `attr = Attributes(plot)` now returns a `ComputeGraph`, which disallows `copy(attr)`, `pop!(attr, ...)`, `attr[:newvar] = ...` and splatting `plot!(...; attr...)`.
  - **Semi-Breaking** `plot(parent, attr, args...; kwargs...)` now only considers applicable attributes in `attr` and prioritizes `kwargs` in case of collisions.
  - **Semi-Breaking** `@recipe Name (args...)` now names converted arguments and requires the number of `args` to match the number of outputs ifrom `convert_arguments()`
  - **Breaking** `replace_automatic!()` has been removed as it was incompatible. `Makie.default_automatic()` can be used as an alternative.
  - **Breaking** `text!()` is no longer a nested structure of text plots.
  - **Breaking** Scene lights have moved to the scene `ComputeGraph` and no longer contain Observables.
  - Fixed synchronous update issues by allowing synchronized update with `Makie.update!(plot, attrib1 = val1, attrib2 = val2, ...)`
  - Improved performance in WGLMakie with better bundling and filtering of updates
  - Improved traceability attribute and argument processing from user input to the backend
- **Breaking** `annotations!()` (not the new `annotation`) has been removed in favor of `text!()`. [#4630](https://github.com/MakieOrg/Makie.jl/pull/4630)
- **Semi-Breaking** Removed various internal text bounding box functions in favor of more user friendly functions like `string_boundingboxes(plot)` [#4630](https://github.com/MakieOrg/Makie.jl/pull/4630)
- **Semi-Breaking** Deprecated `ShadingAlgorithm` for `plot.shading` in favor of a `Bool`. The selection of the algorithm (`FastShading/MultiLightShading`) now happens at the scene level. [#4630](https://github.com/MakieOrg/Makie.jl/pull/4630)
- Fixed 2x2 surfaces not aligning colors correctly in WGLMakie [#4630](https://github.com/MakieOrg/Makie.jl/pull/4630)
- Added support for per-mesh `uv_transform` in `WGLMakie.meshscatter` [#4630](https://github.com/MakieOrg/Makie.jl/pull/4630)
- Fixed `PolarAxis` not considering text rotation correctly for tick label margins [#4630](https://github.com/MakieOrg/Makie.jl/pull/4630)
- Fixed `LaTeXStrings` not projecting lines correctly if `markerspace != :pixel` [#4630](https://github.com/MakieOrg/Makie.jl/pull/4630)
- Fixed incorrect z values for 2x2 `surface()` plots in CairoMakie and WGLMakie. [#5052](https://github.com/MakieOrg/Makie.jl/pull/5052)
- Fixed `arrows3d()` now including lighting attributes. [#5052](https://github.com/MakieOrg/Makie.jl/pull/5052)
- **Breaking** Removed `MakieCore` from Makie's dependencies. Going forward, package extensions are recommended if a lightweight dependency is desired. A quick fix is to change the dependency to `Makie` and replace all `MakieCore` occurrences with `Makie` although this will incur Makie's full load time every time. The alternative is to use a package extension on `Makie` which requires at least Julia 1.9.
- **Breaking** Changed `patchcolor` to opaque colors [#5088](https://github.com/MakieOrg/Makie.jl/pull/5088)
- Fixed `annotation` in the presence of scene transform functions [#5058](https://github.com/MakieOrg/Makie.jl/pull/5058).
- Moved Makie source directory from top level to ./Makie so that Makie itself does not include every other monorepo package when it's installed [#5069](https://github.com/MakieOrg/Makie.jl/pull/5069).
- Removed asset folder and made it an artifact, breaking code that didn't use `Makie.assetpath`. Also introduces `Makie.loadasset(name)`, to directly load the asset [#5074](https://github.com/MakieOrg/Makie.jl/pull/5074).
- Added `fontsize` attribute to `annotation` [#5099](https://github.com/MakieOrg/Makie.jl/pull/5099).

## [0.23.0] - 2025-06-10

- **Breaking** Refactored `arrows` to solve various issues: [#4925](https://github.com/MakieOrg/Makie.jl/pull/4925)
  - **Breaking** `Arrows` as a type is deprecated as the recipe has been split up. Use the `Makie.ArrowLike` conversion trait, `Arrows2D` or `Arrows3D` instead.
  - **Breaking** The `arrows!()` function is deprecated in favor of `arrows2d!()` and `arrows3d!()`. These plot functions differ in how they render arrows and can be used in 2D and 3D interchangeably.
  - **Breaking** The arrow size now considers all components of the arrow, not just the shaft, changing sizes and alignments.
  - **Breaking** `align` no longer accepts `:lineend, :tailend, :headstart` and `:origin`. It now only accepts `:head, :center, :tail` and numbers for fractional alignment. Issues with these alignments not working correctly have been fixed.
  - **Breaking** Attributes `arrowhead, arrowtail, arrowcolor, linecolor, linewidth, arrowsize` are deprecated. See `?arrows2d` and `?arrows3d` or the main docs for replacements.
  - **Breaking** Attributes `linestyle` and `transform_marker` are no longer supported.
  - **Breaking** Outside of `minshaftlength .. maxshaftlength`, arrows now scale as a whole instead of just their shaft.
  - **Breaking** 3D Arrows now try to scale to a size appropriate to the given data. This can be turned off by setting `markerscale` to a static number.
  - Arrows are now split into a tail, shaft and head, allowing for double-headed arrows.
  - 2D arrows are now based on `poly`, fixing self-overlap issues with transparent arrows.
  - 3D arrow tips, or more generally the new `GeometryBasics.Cone` renders with much smoother shading.
  - `argmode = :endpoint` has been added to allow constructing arrows with a start and end point instead of a start point and a direction.
  - Arrows now work correctly with `colorrange`, `alpha`, etc.
  - Transforms (e.g. `log` or `rotate!(plot, ...)`) now only affect the start and end points of arrows, rather than its components. This fixes issues like incorrect tip rotation of 2D arrows and stretching/squishing of 3D arrows.
- Add dim conversion support for Axis3 [#4964](https://github.com/MakieOrg/Makie.jl/pull/4964).
- Added support for vectors of intervals in `hspan` and `vspan` [#5036](https://github.com/MakieOrg/Makie.jl/pull/5036)
- Export `Float64` geometry types `Point3d`, `Vec4d`, `Rect2d` etc. [#5040](https://github.com/MakieOrg/Makie.jl/pull/5040).
- Added `dendrogram` recipe to Makie [#2755](https://github.com/MakieOrg/Makie.jl/pull/2755)
- Added unit support to `Slider` [#5037](https://github.com/MakieOrg/Makie.jl/pull/5037)
- Added `sources` section to all Project.tomls in the monorepo, so that `]dev GLMakie` will download the monorepo and automatically dev Makie and MakieCore. [#4967](https://github.com/MakieOrg/Makie.jl/pull/4967)

## [0.22.10] - 2025-06-03

- Quick fix for the just released `annotation`, `textcolor` now follows `color` by default [#5034](https://github.com/MakieOrg/Makie.jl/pull/5034).

## [0.22.9] - 2025-06-03

- Added conversion method for `annotation` to make it compatible with AlgebraOfGraphics [#5029](https://github.com/MakieOrg/Makie.jl/pull/5029).
- Fixed contour labels text positions update bug [#5010](https://github.com/MakieOrg/Makie.jl/pull/5010).

## [0.22.8] - 2025-06-03

- Added new `annotation` recipe which can be used for labeling many data points with automatically non-overlapping labels, or for more bespoke annotation with manually chosen positions and connecting arrows [#4891](https://github.com/MakieOrg/Makie.jl/pull/4891).
- Fixed precompilation bug in julia dev 1.13 [#5018](https://github.com/MakieOrg/Makie.jl/pull/5018).
- Fixed screen not open assertion and `Makie.isclosed(scene)` in WGLMakie [#5008](https://github.com/MakieOrg/Makie.jl/pull/5008).
- Fixed `hist` erroring if it was passed an empty vector, it now defaults to an interval of `0..10` in the absence of any input.  [#5022](https://github.com/MakieOrg/Makie.jl/pull/5022)

## [0.22.7] - 2025-05-23

- Fixed regression in the updating logic of `Legend` [#4979](https://github.com/MakieOrg/Makie.jl/pull/4979).

## [0.22.6] - 2025-05-17

- Added `alpha` keyword to `density` recipe [#4975](https://github.com/MakieOrg/Makie.jl/pull/4975).
- Improved CairoMakie rendering of normal `band`s with array-valued colors [#4989](https://github.com/MakieOrg/Makie.jl/pull/4989).
- Fixed cycling not being consistent when the same plot function was called with different input types (float32 vs float64 lines, for example) [#4960](https://github.com/MakieOrg/Makie.jl/pull/4960)

## [0.22.5] - 2025-05-12

- Added LegendElements for meshscatter, mesh, image, heatmap and surface [#4924](https://github.com/MakieOrg/Makie.jl/pull/4924)
- Moved some of the TextureAtlas logic to JS, speeding up text updates and fixing texture atlas updates [4942](https://github.com/MakieOrg/Makie.jl/pull/4942).
- Added ability to hide and show individual plot elements by clicking their corresponding `Legend` entry [#2276](https://github.com/MakieOrg/Makie.jl/pull/2276).
- Fixed issue with UInt8 voxel data not updating correctly when Observable input is updated [#4914](https://github.com/MakieOrg/Makie.jl/pull/4914)
- Added ticks and minorticks to `PolarAxis`. Ticks and tick labels can now also be mirrored to the other side of a sector style PolarAxis. [#4902](https://github.com/MakieOrg/Makie.jl/pull/4902)
- Fixed `Axis.panbutton` not working [#4932](https://github.com/MakieOrg/Makie.jl/pull/4932)
- Fixed issues with anisotropic markersizes (e.g. `(10, 50)`) causing anti-aliasing to become blurry in GLMakie and WGLMakie. [#4918](https://github.com/MakieOrg/Makie.jl/pull/4918)
- Added `direction = :y` option for vertical `band`s [#4949](https://github.com/MakieOrg/Makie.jl/pull/4949).
- Fixed line-ordering of `lines(::Rect3)` [#4954](https://github.com/MakieOrg/Makie.jl/pull/4954).
- Fixed issue with `sprint`ing to SVG using CairoMakie in Julia 1.11 and above [#4971](https://github.com/MakieOrg/Makie.jl/pull/4971).

## [0.22.4] - 2025-04-11

- Re-added the `apply_transform(f, data, space)` method that was removed in v0.22.3 with a deprecation warning. It will be removed in the next breaking version. [#4916](https://github.com/MakieOrg/Makie.jl/pull/4916)

## [0.22.3] - 2025-04-08

- Added `alpha` attribute to `tricontourf.jl` to control the transparency of filled contours [#4800](https://github.com/MakieOrg/Makie.jl/pull/4800)
- Fixed hexbin using log-scales [#4898](https://github.com/MakieOrg/Makie.jl/pull/4898)
- Updated scope of `space` attribute, restricting it to camera related projections in the conversion-transformation-projection pipeline. (See docs on `space` or the pipeline) [#4792](https://github.com/MakieOrg/Makie.jl/pull/4792)
- Added inheritance options for the `transformation` keyword argument: `:inherit, :inherit_model, :inherit_transform_func, :nothing` (See docs on `transformations` or the pipeline) [#4792](https://github.com/MakieOrg/Makie.jl/pull/4792)
- Fixed GLMakie embedding support for window destruction [#4848](https://github.com/MakieOrg/Makie.jl/pull/4848).
- Adjusted `DataInspector` tooltips for `spy` to be heatmap-like and `datashader` to show the number of binned markers [#4810](https://github.com/MakieOrg/Makie.jl/pull/4810)
- Added `unsafe_set!(::Textbox, ::String)` [#4417](https://github.com/MakieOrg/Makie.jl/pull/4417)
- Improved compatibility of marker attributes with float32convert, fixing issues with scatter markers being render too small with `markerspace = :data` in an Axis [#4869](https://github.com/MakieOrg/Makie.jl/pull/4869)
- Added `font` attribute and fixed faulty selection in `scatter`. Scatter fonts can now be themed with `markerfont`. [#4832](https://github.com/MakieOrg/Makie.jl/pull/4832)
- Fixed categorical `cgrad` interpolating at small enough steps [#4858](https://github.com/MakieOrg/Makie.jl/pull/4858)
- Added `textlabel!()` recipe for plotting text with a background [#4879](https://github.com/MakieOrg/Makie.jl/pull/4879)
- Fixed the computed `colorrange` being out of order with `colorscale = -` or similar colorscale functions that break sorting [#4884](https://github.com/MakieOrg/Makie.jl/pull/4884)
- Added `transform_marker` to arrows [#4871](https://github.com/MakieOrg/Makie.jl/pull/4871)
- Reverted change in `meshscatter` transformation behavior by using `transform_marker = true` as the default [#4871](https://github.com/MakieOrg/Makie.jl/pull/4871)
- Fixed an error with Colorbar for categorical colormaps, where they displayed values out of colorrange and NaN. [#4894](https://github.com/MakieOrg/Makie.jl/pull/4894)
- Fixed minor grid not showing in Axis when minorticks are hidden [#4896](https://github.com/MakieOrg/Makie.jl/pull/4896)
- Fixed issue with small scatter markers disappearing in CairoMakie [#4882](https://github.com/MakieOrg/Makie.jl/pull/4882)
- Added current axis/figure defaults to `resize_to_layout!`, `x/yautolimits`, `hidex/y/decoration!` and `tight_x/y/ticklabel_spacing!` [#4519](https://github.com/MakieOrg/Makie.jl/pull/4519)
- Switched to Julia 1.10 for GLMakie CI due to issues with OpenGL on ubuntu-latest. This may cause GLMakie compatibility with the Julia 1.6 to degrade in the future. [#4913](https://github.com/MakieOrg/Makie.jl/pull/4913)
- Added support for logarithmic units [#4853](https://github.com/MakieOrg/Makie.jl/pull/4853)

## [0.22.2] - 2025-02-26

- Added support for curvilinear grids in `contourf` (contour filled), where `x` and `y` are matrices (`contour` lines were added in [0.22.0]) [#4670](https://github.com/MakieOrg/Makie.jl/pull/4670).
- Updated WGLMakie's threejs version from 0.157 to 0.173, fixing some threejs bugs [#4809](https://github.com/MakieOrg/Makie.jl/pull/4809).
- Moved Axis3 clip planes slightly outside to avoid clipping objects on the border with 0 margin [#4742](https://github.com/MakieOrg/Makie.jl/pull/4742)
- Fixed an issue with transformations not propagating to child plots when their spaces only match indirectly. [#4723](https://github.com/MakieOrg/Makie.jl/pull/4723)
- Added a tutorial on creating an inset plot [#4697](https://github.com/MakieOrg/Makie.jl/pull/4697)
- Enhanced Pattern support: Added general CairoMakie implementation, improved quality, added anchoring, added support in band, density, added tests & fixed various bugs and inconsistencies. [#4715](https://github.com/MakieOrg/Makie.jl/pull/4715)
- Fixed issue with `voronoiplot` for Voronoi tessellations with empty polygons [#4740](https://github.com/MakieOrg/Makie.jl/pull/4740)
- Fixed shader compilation error due to undefined unused variable in volume [#4755](https://github.com/MakieOrg/Makie.jl/pull/4755)
- Added option `update_while_dragging=true` to Slider [#4745](https://github.com/MakieOrg/Makie.jl/pull/4745).
- Added option `lowres_background=true` to Resampler, and renamed `resolution` to `max_resolution` [#4745](https://github.com/MakieOrg/Makie.jl/pull/4745).
- Added option `throttle=0.0` to `async_latest`, to allow throttling while skipping latest updates [#4745](https://github.com/MakieOrg/Makie.jl/pull/4745).
- Fixed issue with `WGLMakie.voxels` not rendering on linux with firefox [#4756](https://github.com/MakieOrg/Makie.jl/pull/4756)
- Updated `voxels` to use `uv_transform` interface instead of `uvmap` to give more control over texture mapping (i.e. to allow rotations) [#4758](https://github.com/MakieOrg/Makie.jl/pull/4758)
- **Breaking** Changed generated `uv`s in `voxels` to more easily align texture maps. Also changed uvs to scale with `gap` so that voxels remain fully covered. [#4758](https://github.com/MakieOrg/Makie.jl/pull/4758)
- Fixed `uv_transform = :rotr90` and `:rotl90` being swapped [#4758](https://github.com/MakieOrg/Makie.jl/pull/4758)
- Cleaned up surface handling in GLMakie: Surface cells are now discarded when there is a nan in x, y or z. Fixed incorrect normal if x or y is nan [#4735](https://github.com/MakieOrg/Makie.jl/pull/4735)
- Cleaned up `volume` plots: Added `:indexedabsorption` and `:additive` to WGLMakie, generalized `:mip` to include negative values, fixed missing conversions for rgba algorithms (`:additive`, `:absorptionrgba`), fixed missing conversion for `absorption` attribute & extended it to `:indexedabsorption` and `absorptionrgba`, added tests and improved docs. [#4726](https://github.com/MakieOrg/Makie.jl/pull/4726)
- Fixed integer underflow in GLMakie line indices which may have caused segmentation faults on mac [#4782](https://github.com/MakieOrg/Makie.jl/pull/4782)
- Added `Axis3.clip` attribute to allow turning off clipping [#4791](https://github.com/MakieOrg/Makie.jl/pull/4791)
- Fixed `Plane(Vec{N, T}(0), dist)` producing a `NaN` normal, which caused WGLMakie to break. (E.g. when rotating Axis3) [#4772](https://github.com/MakieOrg/Makie.jl/pull/4772)
- Changed `inspectable` to be inherited from the parent scenes theme. [#4739](https://github.com/MakieOrg/Makie.jl/pull/4739)
- Reverted change to `poly` which disallowed 3D geometries from being plotted [#4738](https://github.com/MakieOrg/Makie.jl/pull/4738)
- Enabled autocompletion on Block types, e.g. `?Axis.xti...` [#4786](https://github.com/MakieOrg/Makie.jl/pull/4786)
- Added `dpi` metadata to all rendered png files, where `px_per_unit = 1` means 96dpi, `px_per_unit = 2` means 192dpi, and so on. This gives frontends a chance to show plain Makie png images with the correct scaling [#4812](https://github.com/MakieOrg/Makie.jl/pull/4812).
- Fixed issue with voxels not working correctly with `rotate!()` [#4824](https://github.com/MakieOrg/Makie.jl/pull/4824)
- Fixed issue with tick event not triggering in WGLMakie [#4818](https://github.com/MakieOrg/Makie.jl/pull/4818)
- Improved performance of some Blocks, mainly `Textbox` and `Menu` [#4821](https://github.com/MakieOrg/Makie.jl/pull/4821)
- Fixed issue with `PolarAxis` not considering tick visibility in protrusion calculations. [#4823](https://github.com/MakieOrg/Makie.jl/pull/4823)
- Fixed some plots failing to create Legend entries due to missing attributes [#4826](https://github.com/MakieOrg/Makie.jl/pull/4826)

## [0.22.1] - 2025-01-17

- Allow volume textures for mesh color, to e.g. implement a performant volume slice display [#2274](https://github.com/MakieOrg/Makie.jl/pull/2274).
- Fixed `alpha` use in legends and some CairoMakie cases [#4721](https://github.com/MakieOrg/Makie.jl/pull/4721).

## [0.22.0] - 2024-12-12

- Updated to GeometryBasics 0.5: [GeometryBasics#173](https://github.com/JuliaGeometry/GeometryBasics.jl/pull/173), [GeometryBasics#219](https://github.com/JuliaGeometry/GeometryBasics.jl/pull/219) [#4319](https://github.com/MakieOrg/Makie.jl/pull/4319)
  - Removed `meta` infrastructure. Vertex attributes are now passed as kwargs.
  - Simplified GeometryBasics Mesh type, improving compile times
  - Added `FaceView` to allow different vertex attributes to use different indices for specifying data of the same vertex. This can be used to specify per-face data.
  - Added `GeometryBasics.face_normals(points, faces)`
  - Changed the order of `Rect2` coordinates to be counter-clockwise.
  - Updated `Cylinder` to avoid visually rounding off the top and bottom.
  - Added `MetaMesh` to store non-vertex metadata in a GeometryBasics Mesh object. These are now produced by MeshIO for `.obj` files, containing information from `.mtl` files.
  - Fix `Tessellation/tessellation` spelling [GeometryBasics#227](https://github.com/JuliaGeometry/GeometryBasics.jl/pull/227) [#4564](https://github.com/MakieOrg/Makie.jl/pull/4564)
- Added `Makie.mesh` option for `MetaMesh` which applies some of the bundled information [#4368](https://github.com/MakieOrg/Makie.jl/pull/4368), [#4496](https://github.com/MakieOrg/Makie.jl/pull/4496)
- `Voronoiplot`s automatic colors are now defined based on the underlying point set instead of only those generators appearing in the tessellation. This makes the selected colors consistent between tessellations when generators might have been deleted or added. [#4357](https://github.com/MakieOrg/Makie.jl/pull/4357)
- `contour` now supports _curvilinear_ grids, where `x` and `y` are matrices [#4670](https://github.com/MakieOrg/Makie.jl/pull/4670).
- Added `viewmode = :free` and translation, zoom, limit reset and cursor-focus interactions to Axis3. [4131](https://github.com/MakieOrg/Makie.jl/pull/4131)
- Split `marker_offset` handling from marker centering and fix various bugs with it [#4594](https://github.com/MakieOrg/Makie.jl/pull/4594)
- Added `transform_marker` attribute to meshscatter and changed the default behavior to not transform marker/mesh vertices [#4606](https://github.com/MakieOrg/Makie.jl/pull/4606)
- Fixed some issues with meshscatter not correctly transforming with transform functions and float32 rescaling [#4606](https://github.com/MakieOrg/Makie.jl/pull/4606)
- Fixed `poly` pipeline for 3D and/or Float64 polygons that begin from an empty vector [#4615](https://github.com/MakieOrg/Makie.jl/pull/4615).
- `empty!` GLMakie screen instead of closing, fixing issue with reset window position [#3881](https://github.com/MakieOrg/Makie.jl/pull/3881)
- Added option to display the front spines in Axis3 to close the outline box [#2349](https://github.com/MakieOrg/Makie.jl/pull/4305)
- Fixed gaps in corners of `poly(Rect2(...))` stroke [#4664](https://github.com/MakieOrg/Makie.jl/pull/4664)
- Fixed an issue where `reinterpret`ed arrays of line points were not handled correctly in CairoMakie [#4668](https://github.com/MakieOrg/Makie.jl/pull/4668).
- Fixed various issues with `markerspace = :data`, `transform_marker = true` and `rotation` for scatter in CairoMakie (incorrect marker transformations, ignored transformations, Cairo state corruption) [#4663](https://github.com/MakieOrg/Makie.jl/pull/4663)
- Changed deprecation warnings for Vector and Range inputs in `image`, `volume`, `voxels` and `spy` into **errors** [#4685](https://github.com/MakieOrg/Makie.jl/pull/4685)
- Refactored OpenGL cleanup to run immediately rather than on GC [#4699](https://github.com/MakieOrg/Makie.jl/pull/4699)
- It is now possible to change the title of a `GLFW.Window` with `GLMakie.set_title!(screen::Screen, title::String)` [#4677](https://github.com/MakieOrg/Makie.jl/pull/4677).
- Fixed `px_per_unit != 1` not getting fit to the size of the interactive window in GLMakie [#4687](https://github.com/MakieOrg/Makie.jl/pull/4687)
- Changed minorticks to skip computation when they are not visible [#4681](https://github.com/MakieOrg/Makie.jl/pull/4681)
- Fixed indexing error edge case in violin median code [#4682](https://github.com/MakieOrg/Makie.jl/pull/4682)
- Fixed incomplete plot cleanup when cleanup is triggered by an event. [#4710](https://github.com/MakieOrg/Makie.jl/pull/4710)
- Automatically plot Enums as categorical [#4717](https://github.com/MakieOrg/Makie.jl/pull/4717).

## [0.21.18] - 2024-12-12

- Allow for user defined recipes to be used in SpecApi [#4655](https://github.com/MakieOrg/Makie.jl/pull/4655).
- Fix text layouting with empty lines [#4269](https://github.com/MakieOrg/Makie.jl/pull/4269).

## [0.21.17] - 2024-12-05

- Added `backend` and `update` kwargs to `show` [#4558](https://github.com/MakieOrg/Makie.jl/pull/4558)
- Disabled unit prefix conversions for compound units (e.g. `u"m/s"`) to avoid generating incorrect units. [#4583](https://github.com/MakieOrg/Makie.jl/pull/4583)
- Added kwarg to rotate Toggle [#4445](https://github.com/MakieOrg/Makie.jl/pull/4445)
- Fixed orientation of environment light textures in RPRMakie [#4629](https://github.com/MakieOrg/Makie.jl/pull/4629).
- Fixed uint16 overflow for over ~65k elements in WGLMakie picking [#4604](https://github.com/MakieOrg/Makie.jl/pull/4604).
- Improved performance for line plot in CairoMakie [#4601](https://github.com/MakieOrg/Makie.jl/pull/4601).
- Prevent more default actions when canvas has focus [#4602](https://github.com/MakieOrg/Makie.jl/pull/4602).
- Fixed an error in `convert_arguments` for PointBased plots and 3D polygons [#4585](https://github.com/MakieOrg/Makie.jl/pull/4585).
- Fixed polygon rendering issue of `crossbar(..., show_notch = true)` in CairoMakie [#4587](https://github.com/MakieOrg/Makie.jl/pull/4587).
- Fixed `colorbuffer(axis)` for `px_per_unit != 1` [#4574](https://github.com/MakieOrg/Makie.jl/pull/4574).
- Fixed render order of Axis3 frame lines in CairoMakie [#4591](https://github.com/MakieOrg/Makie.jl/pull/4591)
- Fixed color mapping between `contourf` and `Colorbar` [#4618](https://github.com/MakieOrg/Makie.jl/pull/4618)
- Fixed an incorrect comparison in CairoMakie's line clipping code which can cause line segments to disappear [#4631](https://github.com/MakieOrg/Makie.jl/pull/4631)
- Added PointBased conversion for `Vector{MultiLineString}` [#4599](https://github.com/MakieOrg/Makie.jl/pull/4599)
- Added color conversions for tuples, Points and Vecs [#4599](https://github.com/MakieOrg/Makie.jl/pull/4599)
- Added conversions for 1 and 2 value paddings in `Label` and `tooltip` [#4599](https://github.com/MakieOrg/Makie.jl/pull/4599)
- Fixed `NaN` in scatter rotation and markersize breaking Cairo state [#4599](https://github.com/MakieOrg/Makie.jl/pull/4599)
- Fixed heatmap cells being 0.5px/units too large in CairoMakie [4633](https://github.com/MakieOrg/Makie.jl/pull/4633)
- Fixed bounds error when recording video with WGLMakie [#4639](https://github.com/MakieOrg/Makie.jl/pull/4639).
- Added `axis.(x/y)ticklabelspace = :max_auto`, to only grow tickspace but never shrink to reduce jitter [#4642](https://github.com/MakieOrg/Makie.jl/pull/4642).
- The error shown for invalid attributes will now also show suggestions for nearby attributes (if there are any) [#4394](https://github.com/MakieOrg/Makie.jl/pull/4394).
- Added (x/y)axislinks to S.GridLayout and make sure limits don't reset when linking axes [#4643](https://github.com/MakieOrg/Makie.jl/pull/4643).

## [0.21.16] - 2024-11-06

- Added `origin!()` to transformation so that the reference point of `rotate!()` and `scale!()` can be modified [#4472](https://github.com/MakieOrg/Makie.jl/pull/4472)
- Correctly render the tooltip triangle [#4560](https://github.com/MakieOrg/Makie.jl/pull/4560).
- Introduce `isclosed(scene)`, conditionally use `Bonito.LargeUpdate` [#4569](https://github.com/MakieOrg/Makie.jl/pull/4569).
- Allow plots to move between scenes in SpecApi [#4132](https://github.com/MakieOrg/Makie.jl/pull/4132).
- Added empty constructor to all backends for `Screen` allowing `display(Makie.current_backend().Screen(), fig)` [#4561](https://github.com/MakieOrg/Makie.jl/pull/4561).
- Added `subsup` and `left_subsup` functions that offer stacked sub- and superscripts for `rich` text which means this style can be used with arbitrary fonts and is not limited to fonts supported by MathTeXEngine.jl [#4489](https://github.com/MakieOrg/Makie.jl/pull/4489).
- Added the `jitter_width` and `side_nudge` attributes to the `raincloud` plot definition, so that they can be used as kwargs [#4517](https://github.com/MakieOrg/Makie.jl/pull/4517)
- Expand PlotList plots to expose their child plots to the legend interface, allowing `axislegend`show plots within PlotSpecs as individual entries. [#4546](https://github.com/MakieOrg/Makie.jl/pull/4546)
- Implement S.Colorbar(plotspec) [#4520](https://github.com/MakieOrg/Makie.jl/pull/4520).
- Fixed a hang when `Record` was created inside a closure passed to `IOCapture.capture` [#4562](https://github.com/MakieOrg/Makie.jl/pull/4562).
- Added logical size annotation to `text/html` inline videos so that sizes are appropriate independent of the current `px_per_unit` value [#4563](https://github.com/MakieOrg/Makie.jl/pull/4563).

## [0.21.15] - 2024-10-25

- Allowed creation of `Legend` with entries that have no legend elements [#4526](https://github.com/MakieOrg/Makie.jl/pull/4526).
- Improved CairoMakie's 2D mesh drawing performance by ~30% [#4132](https://github.com/MakieOrg/Makie.jl/pull/4132).
- Allow `width` to be set per box in `boxplot` [#4447](https://github.com/MakieOrg/Makie.jl/pull/4447).
- For `Textbox`es in which a fixed width is specified, the text is now scrolled
  if the width is exceeded [#4293](https://github.com/MakieOrg/Makie.jl/pull/4293)
- Changed image, heatmap and surface picking indices to correctly index the relevant matrix arguments. [#4459](https://github.com/MakieOrg/Makie.jl/pull/4459)
- Improved performance of `record` by avoiding unnecessary copying in common cases [#4475](https://github.com/MakieOrg/Makie.jl/pull/4475).
- Fixed usage of `AggMean()` and other aggregations operating on 3d data for `datashader` [#4346](https://github.com/MakieOrg/Makie.jl/pull/4346).
- Fixed forced rasterization when rendering figures with `Axis3` to svg [#4463](https://github.com/MakieOrg/Makie.jl/pull/4463).
- Changed default for `circular_rotation` in Camera3D to false, so that the camera doesn't change rotation direction anymore [4492](https://github.com/MakieOrg/Makie.jl/pull/4492)
- Fixed `pick(scene, rect2)` in WGLMakie [#4488](https://github.com/MakieOrg/Makie.jl/pull/4488)
- Fixed resizing of `surface` data not working correctly. (I.e. drawing out-of-bounds data or only drawing part of the data.) [#4529](https://github.com/MakieOrg/Makie.jl/pull/4529)

## [0.21.14] - 2024-10-11

- Fixed relocatability of GLMakie [#4461](https://github.com/MakieOrg/Makie.jl/pull/4461).
- Fixed relocatability of WGLMakie [#4467](https://github.com/MakieOrg/Makie.jl/pull/4467).
- Fixed `space` keyword for `barplot` [#4435](https://github.com/MakieOrg/Makie.jl/pull/4435).

## [0.21.13] - 2024-10-07

- Optimize SpecApi, reuse Blocks better and add API to access the created block objects [#4354](https://github.com/MakieOrg/Makie.jl/pull/4354).
- Fixed `merge(attr1, attr2)` modifying nested attributes in `attr1` [#4416](https://github.com/MakieOrg/Makie.jl/pull/4416)
- Fixed issue with CairoMakie rendering scene backgrounds at the wrong position [#4425](https://github.com/MakieOrg/Makie.jl/pull/4425)
- Fixed incorrect inverse transformation in `position_on_plot` for lines, causing incorrect tooltip placement in DataInspector [#4402](https://github.com/MakieOrg/Makie.jl/pull/4402)
- Added new `Checkbox` block [#4336](https://github.com/MakieOrg/Makie.jl/pull/4336).
- Added ability to override legend element attributes by pairing labels or plots with override attributes [#4427](https://github.com/MakieOrg/Makie.jl/pull/4427).
- Added threshold before a drag starts which improves false negative rates for clicks. `Button` can now trigger on click and not mouse-down which is the canonical behavior in other GUI systems [#4336](https://github.com/MakieOrg/Makie.jl/pull/4336).
- `PolarAxis` font size now defaults to global figure `fontsize` in the absence of specific `Axis` theming [#4314](https://github.com/MakieOrg/Makie.jl/pull/4314)
- `MultiplesTicks` accepts new option `strip_zero=true`, allowing labels of the form `0x` to be `0` [#4372](https://github.com/MakieOrg/Makie.jl/pull/4372)
- Make near/far of WGLMakie JS 3d camera dynamic, for better depth_shift scaling [#4430](https://github.com/MakieOrg/Makie.jl/pull/4430).

## [0.21.12] - 2024-09-28

- Fix NaN handling in WGLMakie [#4282](https://github.com/MakieOrg/Makie.jl/pull/4282).
- Show DataInspector tooltip on NaN values if `nan_color` has been set to other than `:transparent` [#4310](https://github.com/MakieOrg/Makie.jl/pull/4310)
- Fix `linestyle` not being used in `triplot` [#4332](https://github.com/MakieOrg/Makie.jl/pull/4332)
- Invalid keyword arguments for `Block`s (e.g. `Axis` and `Colorbar`) now throw errors and show suggestions rather than simply throwing [#4392](https://github.com/MakieOrg/Makie.jl/pull/4392)
- Fix voxel clipping not being based on voxel centers [#4397](https://github.com/MakieOrg/Makie.jl/pull/4397)
- Parsing `Q` and `q` commands in svg paths with `BezierPath` is now supported [#4413](https://github.com/MakieOrg/Makie.jl/pull/4413)


## [0.21.11] - 2024-09-13

- Hot fixes for 0.21.10 [#4356](https://github.com/MakieOrg/Makie.jl/pull/4356).
- Set `Voronoiplot`'s preferred axis type to 2D in all cases [#4349](https://github.com/MakieOrg/Makie.jl/pull/4349)

## [0.21.10] - 2024-09-12

- Introduce `heatmap(Resampler(large_matrix))`, allowing to show big images interactively [#4317](https://github.com/MakieOrg/Makie.jl/pull/4317).
- Make sure we wait for the screen session [#4316](https://github.com/MakieOrg/Makie.jl/pull/4316).
- Fix for absrect [#4312](https://github.com/MakieOrg/Makie.jl/pull/4312).
- Fix attribute updates for SpecApi and SpecPlots (e.g. ecdfplot) [#4265](https://github.com/MakieOrg/Makie.jl/pull/4265).
- Bring back `poly` convert arguments for matrix with points as row [#4258](https://github.com/MakieOrg/Makie.jl/pull/4258).
- Fix gl_ClipDistance related segfault on WSL with GLMakie [#4270](https://github.com/MakieOrg/Makie.jl/pull/4270).
- Added option `label_position = :center` to place labels centered over each bar [#4274](https://github.com/MakieOrg/Makie.jl/pull/4274).
- `plotfunc()` and `func2type()` support functions ending with `!` [#4275](https://github.com/MakieOrg/Makie.jl/pull/4275).
- Fixed Boundserror in clipped multicolor lines in CairoMakie [#4313](https://github.com/MakieOrg/Makie.jl/pull/4313)
- Fix float precision based assertions error in GLMakie.volume [#4311](https://github.com/MakieOrg/Makie.jl/pull/4311)
- Support images with reversed axes [#4338](https://github.com/MakieOrg/Makie.jl/pull/4338)

## [0.21.9] - 2024-08-27

- Hotfix for colormap + color updates [#4258](https://github.com/MakieOrg/Makie.jl/pull/4258).

## [0.21.8] - 2024-08-26

- Fix selected list in `WGLMakie.pick_sorted` [#4136](https://github.com/MakieOrg/Makie.jl/pull/4136).
- Apply px per unit in `pick_closest`/`pick_sorted` [#4137](https://github.com/MakieOrg/Makie.jl/pull/4137).
- Support plot(interval, func) for rangebars and band [#4102](https://github.com/MakieOrg/Makie.jl/pull/4102).
- Fixed the broken OpenGL state cleanup for clip_planes which may cause plots to disappear randomly [#4157](https://github.com/MakieOrg/Makie.jl/pull/4157)
- Reduce updates for image/heatmap, improving performance [#4130](https://github.com/MakieOrg/Makie.jl/pull/4130).
- Add an informative error message to `save` when no backend is loaded [#4177](https://github.com/MakieOrg/Makie.jl/pull/4177)
- Fix rendering of `band` with NaN values [#4178](https://github.com/MakieOrg/Makie.jl/pull/4178).
- Fix plotting of lines with OffsetArrays across all backends [#4242](https://github.com/MakieOrg/Makie.jl/pull/4242).

## [0.21.7] - 2024-08-19

- Hot fix for 1D heatmap [#4147](https://github.com/MakieOrg/Makie.jl/pull/4147).

## [0.21.6] - 2024-08-14

- Fix RectangleZoom in WGLMakie [#4127](https://github.com/MakieOrg/Makie.jl/pull/4127)
- Bring back fastpath for regular heatmaps [#4125](https://github.com/MakieOrg/Makie.jl/pull/4125)
- Data inspector fixes (mostly for bar plots) [#4087](https://github.com/MakieOrg/Makie.jl/pull/4087)
- Added "clip_planes" as a new generic plot and scene attribute. Up to 8 world space clip planes can be specified to hide sections of a plot. [#3958](https://github.com/MakieOrg/Makie.jl/pull/3958)
- Updated handling of `model` matrices with active Float32 rescaling. This should fix issues with Float32-unsafe translations or scalings of plots, as well as rotated plots in Float32-unsafe ranges. [#4026](https://github.com/MakieOrg/Makie.jl/pull/4026)
- Added `events.tick` to allow linking actions like animations to the renderloop. [#3948](https://github.com/MakieOrg/Makie.jl/pull/3948)
- Added the `uv_transform` attribute for meshscatter, mesh, surface and image [#1406](https://github.com/MakieOrg/Makie.jl/pull/1406).
- Added the ability to use textures with `meshscatter` in WGLMakie [#1406](https://github.com/MakieOrg/Makie.jl/pull/1406).
- Don't remove underlying VideoStream file when doing save() [#3883](https://github.com/MakieOrg/Makie.jl/pull/3883).
- Fix label/legend for plotlist [#4079](https://github.com/MakieOrg/Makie.jl/pull/4079).
- Fix wrong order for colors in RPRMakie [#4098](https://github.com/MakieOrg/Makie.jl/pull/4098).
- Fixed incorrect distance calculation in `pick_closest` in WGLMakie [#4082](https://github.com/MakieOrg/Makie.jl/pull/4082).
- Suppress keyboard shortcuts and context menu in JupyterLab output [#4068](https://github.com/MakieOrg/Makie.jl/pull/4068).
- Introduce stroke_depth_shift + forward normal depth_shift for Poly [#4058](https://github.com/MakieOrg/Makie.jl/pull/4058).
- Use linestyle for Poly and Density legend elements [#4000](https://github.com/MakieOrg/Makie.jl/pull/4000).
- Bring back interpolation attribute for surface [#4056](https://github.com/MakieOrg/Makie.jl/pull/4056).
- Improved accuracy of framerate settings in GLMakie [#3954](https://github.com/MakieOrg/Makie.jl/pull/3954)
- Fix label_formatter being called twice in barplot [#4046](https://github.com/MakieOrg/Makie.jl/pull/4046).
- Fix error with automatic `highclip` or `lowclip` and scalar colors [#4048](https://github.com/MakieOrg/Makie.jl/pull/4048).
- Correct a bug in the `project` function when projecting using a `Scene`. [#3909](https://github.com/MakieOrg/Makie.jl/pull/3909).
- Add position for `pie` plot [#4027](https://github.com/MakieOrg/Makie.jl/pull/4027).
- Correct a method ambiguity in `insert!` which was causing `PlotList` to fail on CairoMakie. [#4038](https://github.com/MakieOrg/Makie.jl/pull/4038)
- Delaunay triangulations created via `tricontourf`, `triplot`, and `voronoiplot` no longer use any randomisation in the point insertion order so that results are unique. [#4044](https://github.com/MakieOrg/Makie.jl/pull/4044)
- Improve content scaling support for Wayland and fix incorrect mouse scaling on mac [#4062](https://github.com/MakieOrg/Makie.jl/pull/4062)
- Fix: `band` ignored its `alpha` argument in CairoMakie
- Fix `marker=FastPixel()` makersize and markerspace, improve `spy` recipe [#4043](https://github.com/MakieOrg/Makie.jl/pull/4043).
- Fixed `invert_normals` for surface plots in CairoMakie [#4021](https://github.com/MakieOrg/Makie.jl/pull/4021).
- Improve support for embedding GLMakie. [#4073](https://github.com/MakieOrg/Makie.jl/pull/4073)
- Update JS OrbitControls to match Julia OrbitControls [#4084](https://github.com/MakieOrg/Makie.jl/pull/4084).
- Fix `select_point()` [#4101](https://github.com/MakieOrg/Makie.jl/pull/4101).
- Fix `absrect()` and `select_rectangle()` [#4110](https://github.com/MakieOrg/Makie.jl/issues/4110).
- Allow segment-specific radius for `pie` plot [#4028](https://github.com/MakieOrg/Makie.jl/pull/4028).

## [0.21.5] - 2024-07-07

- Fixed tuple argument for `WGLMakie.activate!(resize_to=(:parent, nothing))` [#4009](https://github.com/MakieOrg/Makie.jl/pull/4009).
- validate plot attributes later, for axis specific plot attributes [#3974](https://github.com/MakieOrg/Makie.jl/pull/3974).

## [0.21.4] - 2024-07-02

- Fixed support for GLFW 3.4 on OSX [#3999](https://github.com/MakieOrg/Makie.jl/issues/3999).
- Changed camera variables to Float64 for increased accuracy [#3984](https://github.com/MakieOrg/Makie.jl/pull/3984)
- Allow CairoMakie to render `poly` overloads that internally don't use two child plots [#3986](https://github.com/MakieOrg/Makie.jl/pull/3986).
- Fixes for Menu and DataInspector [#3975](https://github.com/MakieOrg/Makie.jl/pull/3975).
- Add line-loop detection and rendering to GLMakie and WGLMakie [#3907](https://github.com/MakieOrg/Makie.jl/pull/3907).

## [0.21.3] - 2024-06-17

- Fix stack overflows when using `markerspace = :data` with `scatter` [#3960](https://github.com/MakieOrg/Makie.jl/issues/3960).
- CairoMakie: Fix broken SVGs when using non-interpolated image primitives, for example Colorbars, with recent Cairo versions [#3967](https://github.com/MakieOrg/Makie.jl/pull/3967).
- CairoMakie: Add argument `pdf_version` to restrict the PDF version when saving a figure as a PDF [#3845](https://github.com/MakieOrg/Makie.jl/pull/3845).
- Fix DataInspector using invalid attribute strokewidth for plot type Wireframe [#3917](https://github.com/MakieOrg/Makie.jl/pull/3917).
- CairoMakie: Fix incorrect scaling factor for SVGs with Cairo_jll 1.18 [#3964](https://github.com/MakieOrg/Makie.jl/pull/3964).
- Fixed use of Textbox from Bonito [#3924](https://github.com/MakieOrg/Makie.jl/pull/3924)

## [0.21.2] - 2024-05-22

- Added `cycle` to general attribute allowlist so that it works also with plot types that don't set one in their theme [#3879](https://github.com/MakieOrg/Makie.jl/pull/3879).

## [0.21.1] - 2024-05-21

- `boundingbox` now relies on `apply_transform(transform, data_limits(plot))` rather than transforming the corner points of the bounding box [#3856](https://github.com/MakieOrg/Makie.jl/pull/3856).
- Adjusted `Axis` limits to consider transformations more consistently [#3864](https://github.com/MakieOrg/Makie.jl/pull/3864).
- Fix problems with incorrectly disabled attributes in recipes [#3870](https://github.com/MakieOrg/Makie.jl/pull/3870), [#3866](https://github.com/MakieOrg/Makie.jl/pull/3866).
- Fix RPRMakie with Material [#3872](https://github.com/MakieOrg/Makie.jl/pull/3872).
- Support the loop option in html video output [#3697](https://github.com/MakieOrg/Makie.jl/pull/3697).

## [0.21.0] - 2024-05-08

- Add `voxels` plot [#3527](https://github.com/MakieOrg/Makie.jl/pull/3527).
- Added supported markers hint to unsupported marker warn message [#3666](https://github.com/MakieOrg/Makie.jl/pull/3666).
- Fixed bug in CairoMakie line drawing when multiple successive points had the same color [#3712](https://github.com/MakieOrg/Makie.jl/pull/3712).
- Remove StableHashTraits in favor of calculating hashes directly with CRC32c [#3667](https://github.com/MakieOrg/Makie.jl/pull/3667).
- **Breaking (sort of)** Added a new `@recipe` variant which allows documenting attributes directly where they are defined and validating that all attributes are known whenever a plot is created. This is not breaking in the sense that the API changes, but user code is likely to break because of misspelled attribute names etc. that have so far gone unnoticed.
- Add axis converts, enabling unit/categorical support and more [#3226](https://github.com/MakieOrg/Makie.jl/pull/3226).
- **Breaking** Streamlined `data_limits` and `boundingbox` [#3671](https://github.com/MakieOrg/Makie.jl/pull/3671)
  - `data_limits` now only considers plot positions, completely ignoring transformations
  - `boundingbox(p::Text)` is deprecated in favor of `boundingbox(p::Text, p.markerspace[])`. The more internal methods use `string_boundingbox(p)`. [#3723](https://github.com/MakieOrg/Makie.jl/pull/3723)
  - `boundingbox` overwrites must now include a secondary space argument to work `boundingbox(plot, space::Symbol = :data)` [#3723](https://github.com/MakieOrg/Makie.jl/pull/3723)
  - `boundingbox` now always consider `transform_func` and `model`
  - `data_limits(::Scatter)` and `boundingbox(::Scatter)` now consider marker transformations [#3716](https://github.com/MakieOrg/Makie.jl/pull/3716)
- **Breaking** Improved Float64 compatibility of Axis [#3681](https://github.com/MakieOrg/Makie.jl/pull/3681)
  - This added an extra conversion step which only takes effect when Float32 precision becomes relevant. In those cases code using `project()` functions will be wrong as the transformation is not applied. Use `project(plot_or_scene, ...)` or apply the conversion yourself beforehand with `Makie.f32_convert(plot_or_scene, transformed_point)` and use `patched_model = Makie.patch_model(plot_or_scene, model)`.
  - `Makie.to_world(point, matrix, resolution)` has been deprecated in favor of `Makie.to_world(scene_or_plot, point)` to include float32 conversions.
- **Breaking** Reworked line shaders in GLMakie and WGLMakie [#3558](https://github.com/MakieOrg/Makie.jl/pull/3558)
  - GLMakie: Removed support for per point linewidths
  - GLMakie: Adjusted dots (e.g. with `linestyle = :dot`) to bend across a joint
  - GLMakie: Adjusted linestyles to scale with linewidth dynamically so that dots remain dots with changing linewidth
  - GLMakie: Cleaned up anti-aliasing for truncated joints
  - WGLMakie: Added support for linestyles
  - WGLMakie: Added line joints
  - WGLMakie: Added native anti-aliasing which generally improves quality but introduces outline artifacts in some cases (same as GLMakie)
  - Both: Adjusted handling of thin lines which may result in different color intensities
- Fixed an issue with lines being drawn in the wrong direction in 3D (with perspective projection) [#3651](https://github.com/MakieOrg/Makie.jl/pull/3651).
- **Breaking** Renamed attribute `rotations` to `rotation` for `scatter` and `meshscatter` which had been inconsistent with the otherwise singular naming scheme and other plots like `text` [#3724](https://github.com/MakieOrg/Makie.jl/pull/3724).
- Fixed `contourf` bug where n levels would sometimes miss the uppermost value, causing gaps [#3713](https://github.com/MakieOrg/Makie.jl/pull/3713).
- Added `scale` attribute to `violin` [#3352](https://github.com/MakieOrg/Makie.jl/pull/3352).
- Use label formatter in barplot [#3718](https://github.com/MakieOrg/Makie.jl/pull/3718).
- Fix the incorrect shading with non uniform markerscale in meshscatter [#3722](https://github.com/MakieOrg/Makie.jl/pull/3722)
- Add `scale_to=:flip` option to `hist`, which flips the direction of the bars [#3732](https://github.com/MakieOrg/Makie.jl/pull/3732)
- Fixed an issue with the texture atlas not updating in WGLMakie after display, causing new symbols to not show up [#3737](https://github.com/MakieOrg/Makie.jl/pull/3737)
- Added `linecap` and `joinstyle` attributes for lines and linesegments. Also normalized `miter_limit` to 60° across all backends. [#3771](https://github.com/MakieOrg/Makie.jl/pull/3771)

## [0.20.10] 2024-05-07

- Loosened type restrictions for potentially array-valued colors in `Axis` attributes like `xticklabelcolor` [#3826](https://github.com/MakieOrg/Makie.jl/pull/3826).
- Added support for intervals for specifying axis limits [#3696](https://github.com/MakieOrg/Makie.jl/pull/3696)
- Added recipes for plotting intervals to `Band`, `Rangebars`, `H/VSpan` [3695](https://github.com/MakieOrg/Makie.jl/pull/3695)
- Documented `WilkinsonTicks` [#3819](https://github.com/MakieOrg/Makie.jl/pull/3819).
- Added `axislegend(ax, "title")` method [#3808](https://github.com/MakieOrg/Makie.jl/pull/3808).
- Improved thread safety of rendering with CairoMakie (independent `Scene`s only) by locking FreeType handles [#3777](https://github.com/MakieOrg/Makie.jl/pull/3777).
- Adds a tutorial for how to make recipes work with new types [#3816](https://github.com/MakieOrg/Makie.jl/pull/3816).
- Provided an interface to convert markers in CairoMakie separately (`cairo_scatter_marker`) so external packages can overload it. [#3811](https://github.com/MakieOrg/Makie.jl/pull/3811)
- Updated to DelaunayTriangulation v1.0 [#3787](https://github.com/MakieOrg/Makie.jl/pull/3787).
- Added methods `hidedecorations!`, `hiderdecorations!`, `hidethetadecorations!` and  `hidespines!` for `PolarAxis` axes [#3823](https://github.com/MakieOrg/Makie.jl/pull/3823).
- Added `loop` option support for HTML outputs when recording videos with `record` [#3697](https://github.com/MakieOrg/Makie.jl/pull/3697).

## [0.20.9] - 2024-03-29

- Added supported markers hint to unsupported marker warn message [#3666](https://github.com/MakieOrg/Makie.jl/pull/3666).
- Fixed bug in CairoMakie line drawing when multiple successive points had the same color [#3712](https://github.com/MakieOrg/Makie.jl/pull/3712).
- Remove StableHashTraits in favor of calculating hashes directly with CRC32c [#3667](https://github.com/MakieOrg/Makie.jl/pull/3667).
- Fixed `contourf` bug where n levels would sometimes miss the uppermost value, causing gaps [#3713](https://github.com/MakieOrg/Makie.jl/pull/3713).
- Added `scale` attribute to `violin` [#3352](https://github.com/MakieOrg/Makie.jl/pull/3352).
- Use label formatter in barplot [#3718](https://github.com/MakieOrg/Makie.jl/pull/3718).
- Fix the incorrect shading with non uniform markerscale in meshscatter [#3722](https://github.com/MakieOrg/Makie.jl/pull/3722)
- Add `scale_to=:flip` option to `hist`, which flips the direction of the bars [#3732](https://github.com/MakieOrg/Makie.jl/pull/3732)
- Fixed an issue with the texture atlas not updating in WGLMakie after display, causing new symbols to not show up [#3737](https://github.com/MakieOrg/Makie.jl/pull/3737)

## [0.20.8] - 2024-02-22

- Fixed excessive use of space with HTML image outputs [#3642](https://github.com/MakieOrg/Makie.jl/pull/3642).
- Fixed bugs with format strings and add new features by switching to Format.jl [#3633](https://github.com/MakieOrg/Makie.jl/pull/3633).
- Fixed an issue where CairoMakie would unnecessarily rasterize polygons [#3605](https://github.com/MakieOrg/Makie.jl/pull/3605).
- Added `PointBased` conversion trait to `scatterlines` recipe [#3603](https://github.com/MakieOrg/Makie.jl/pull/3603).
- Multiple small fixes for `map_latest`, `WGLMakie` picking and `PlotSpec` [#3637](https://github.com/MakieOrg/Makie.jl/pull/3637).
- Fixed PolarAxis `rticks` being incompatible with rich text. [#3615](https://github.com/MakieOrg/Makie.jl/pull/3615)
- Fixed an issue causing lines, scatter and text to not scale with resolution after deleting plots in GLMakie. [#3649](https://github.com/MakieOrg/Makie.jl/pull/3649)

## [0.20.7] - 2024-02-04

- Equalized alignment point of mirrored ticks to that of normal ticks [#3598](https://github.com/MakieOrg/Makie.jl/pull/3598).
- Fixed stack overflow error on conversion of gridlike data with `missing`s [#3597](https://github.com/MakieOrg/Makie.jl/pull/3597).
- Fixed mutation of CairoMakie src dir when displaying png files [#3588](https://github.com/MakieOrg/Makie.jl/pull/3588).
- Added better error messages for plotting into `FigureAxisPlot` and `AxisPlot` as Plots.jl users are likely to do [#3596](https://github.com/MakieOrg/Makie.jl/pull/3596).
- Added compat bounds for IntervalArithmetic.jl due to bug with DelaunayTriangulation.jl [#3595](https://github.com/MakieOrg/Makie.jl/pull/3595).
- Removed possibility of three-argument `barplot` [#3574](https://github.com/MakieOrg/Makie.jl/pull/3574).

## [0.20.6] - 2024-02-02

- Fix issues with Camera3D not centering [#3582](https://github.com/MakieOrg/Makie.jl/pull/3582)
- Allowed creating legend entries from plot objects with scalar numbers as colors [#3587](https://github.com/MakieOrg/Makie.jl/pull/3587).

## [0.20.5] - 2024-01-25

- Use plot plot instead of scene transform functions in CairoMakie, fixing misplaced h/vspan. [#3552](https://github.com/MakieOrg/Makie.jl/pull/3552)
- Fix error printing on shader error [#3530](https://github.com/MakieOrg/Makie.jl/pull/3530).
- Update pagefind to 1.0.4 for better headline search [#3534](https://github.com/MakieOrg/Makie.jl/pull/3534).
- Remove unnecessary deps, e.g. Setfield [3546](https://github.com/MakieOrg/Makie.jl/pull/3546).
- Don't clear args, rely on delete deregister_callbacks [#3543](https://github.com/MakieOrg/Makie.jl/pull/3543).
- Add interpolate keyword for Surface [#3541](https://github.com/MakieOrg/Makie.jl/pull/3541).
- Fix a DataInspector bug if inspector_label is used with RGB images [#3468](https://github.com/MakieOrg/Makie.jl/pull/3468).

## [0.20.4] - 2024-01-04

- Changes for Bonito rename and WGLMakie docs improvements [#3477](https://github.com/MakieOrg/Makie.jl/pull/3477).
- Add stroke and glow support to scatter and text in WGLMakie [#3518](https://github.com/MakieOrg/Makie.jl/pull/3518).
- Fix clipping issues with Camera3D when zooming in [#3529](https://github.com/MakieOrg/Makie.jl/pull/3529)

## [0.20.3] - 2023-12-21

- Add `depthsorting` as a hidden attribute for scatter plots in GLMakie as an alternative fix for outline artifacts. [#3432](https://github.com/MakieOrg/Makie.jl/pull/3432)
- Disable SDF based anti-aliasing in scatter, text and lines plots when `fxaa = true` in GLMakie. This allows removing outline artifacts at the cost of quality. [#3408](https://github.com/MakieOrg/Makie.jl/pull/3408)
- DataInspector Fixes: Fixed depth order, positional labels being in transformed space and `:inspector_clear` not getting called when moving from one plot to another. [#3454](https://github.com/MakieOrg/Makie.jl/pull/3454)
- Fixed bug in GLMakie where the update from a (i, j) sized GPU buffer to a (j, i) sized buffer would fail [#3456](https://github.com/MakieOrg/Makie.jl/pull/3456).
- Add `interpolate=true` to `volume(...)`, allowing to disable interpolation [#3485](https://github.com/MakieOrg/Makie.jl/pull/3485).

## [0.20.2] - 2023-12-01

- Switched from SHA512 to CRC32c salting in CairoMakie svgs, drastically improving svg rendering speed [#3435](https://github.com/MakieOrg/Makie.jl/pull/3435).
- Fixed a bug with h/vlines and h/vspan not correctly resolving transformations [#3418](https://github.com/MakieOrg/Makie.jl/pull/3418).
- Fixed a bug with h/vlines and h/vspan returning the wrong limits, causing an error in Axis [#3427](https://github.com/MakieOrg/Makie.jl/pull/3427).
- Fixed clipping when zooming out of a 3D (L)Scene [#3433](https://github.com/MakieOrg/Makie.jl/pull/3433).
- Moved the texture atlas cache to `.julia/scratchspaces` instead of a dedicated `.julia/makie` [#3437](https://github.com/MakieOrg/Makie.jl/pull/3437)

## [0.20.1] - 2023-11-23

- Fixed bad rendering of `poly` in GLMakie by triangulating points after transformations [#3402](https://github.com/MakieOrg/Makie.jl/pull/3402).
- Fixed bug regarding inline display in VSCode Jupyter notebooks and other similar environments [#3403](https://github.com/MakieOrg/Makie.jl/pull/3403).
- Fixed issue with `plottype`, allowed `onany(...; update = true)` and fixed `Block` macro use outside Makie [#3401](https://github.com/MakieOrg/Makie.jl/pull/3401).

## [0.20.0] - 2023-11-21

- GLMakie has gained support for HiDPI (aka Retina) screens. This also enables saving images with higher resolution than screen pixel dimensions [#2544](https://github.com/MakieOrg/Makie.jl/pull/2544).
- Fixed an issue where NaN was interpreted as zero when rendering `surface` through CairoMakie [#2598](https://github.com/MakieOrg/Makie.jl/pull/2598).
- Improved 3D camera handling, hotkeys and functionality [#2746](https://github.com/MakieOrg/Makie.jl/pull/2746).
- Added `shading = :verbose` in GLMakie to allow for multiple light sources. Also added more light types, fixed light directions for the previous lighting model (now `shading = :fast`) and adjusted `backlight` to affect normals[#3246](https://github.com/MakieOrg/Makie.jl/pull/3246).
- Changed the glyph used for negative numbers in tick labels from hyphen to minus [#3379](https://github.com/MakieOrg/Makie.jl/pull/3379).
- Added new declarative API for AlgebraOfGraphics, Pluto and easier dashboards [#3281](https://github.com/MakieOrg/Makie.jl/pull/3281).
- WGLMakie got faster line rendering with less updating bugs [#3062](https://github.com/MakieOrg/Makie.jl/pull/3062).
- **Breaking** Replaced `PolarAxis.radial_distortion_threshold` with `PolarAxis.radius_at_origin`. [#3381](https://github.com/MakieOrg/Makie.jl/pull/3381)
- **Breaking** Deprecated the `resolution` keyword in favor of `size` to reflect that this value is not a pixel resolution anymore [#3343](https://github.com/MakieOrg/Makie.jl/pull/3343).
- **Breaking** Refactored the `SurfaceLike` family of traits into `VertexGrid`, `CellGrid` and `ImageLike` [#3106](https://github.com/MakieOrg/Makie.jl/pull/3106).
- **Breaking** Deprecated `pixelarea(scene)` and `scene.px_area` in favor of viewport.
- **Breaking** Refactored the `Combined` Plot object and renamed it to `Plot`, improving compile times ~2x [#3082](https://github.com/MakieOrg/Makie.jl/pull/3082).
- **Breaking** Removed old depreactions in [#3113](https://github.com/MakieOrg/Makie.jl/pull/3113/commits/3a39210ef87a0032d78cb27c0c1019faa604effd).
- **Breaking** Deprecated using AbstractVector as sides of `image` [#3395](https://github.com/MakieOrg/Makie.jl/pull/3395).
- **Breaking** `errorbars` and `rangebars` now use color cycling [#3230](https://github.com/MakieOrg/Makie.jl/pull/3230).

## [0.19.12] - 2023-10-31

- Added `cornerradius` attribute to `Box` for rounded corners [#3346](https://github.com/MakieOrg/Makie.jl/pull/3346).
- Fix grouping of a zero-height bar in `barplot`. Now a zero-height bar shares the same properties of the previous bar, and if the bar is the first one, its height is treated as positive if and only if there exists a bar of positive height or all bars are zero-height [#3058](https://github.com/MakieOrg/Makie.jl/pull/3058).
- Fixed a bug where Axis still consumes scroll events when interactions are disabled [#3272](https://github.com/MakieOrg/Makie.jl/pull/3272).
- Added `cornerradius` attribute to `Box` for rounded corners [#3308](https://github.com/MakieOrg/Makie.jl/pull/3308).
- Upgraded `StableHashTraits` from 1.0 to 1.1 [#3309](https://github.com/MakieOrg/Makie.jl/pull/3309).

## [0.19.11] - 2023-10-05

- Setup automatic colorbars for volumeslices [#3253](https://github.com/MakieOrg/Makie.jl/pull/3253).
- Colorbar for arrows [#3275](https://github.com/MakieOrg/Makie.jl/pull/3275).
- Small bugfixes [#3275](https://github.com/MakieOrg/Makie.jl/pull/3275).

## [0.19.10] - 2023-09-21

- Fixed bugs with Colorbar in recipes, add new API for creating a recipe colorbar and introduce experimental support for Categorical colormaps [#3090](https://github.com/MakieOrg/Makie.jl/pull/3090).
- Added experimental Datashader implementation [#2883](https://github.com/MakieOrg/Makie.jl/pull/2883).
- **Breaking** Changed the default order Polar arguments to (theta, r). [#3154](https://github.com/MakieOrg/Makie.jl/pull/3154)
- General improvements to `PolarAxis`: full rlimtis & thetalimits, more controls and visual tweaks. See pr for more details.[#3154](https://github.com/MakieOrg/Makie.jl/pull/3154)

## [0.19.9] - 2023-09-11

- Allow arbitrary reversible scale functions through `ReversibleScale`.
- Deprecated `linestyle=vector_of_gaps` in favor of `linestyle=Linestyle(vector_of_gaps)` [3135](https://github.com/MakieOrg/Makie.jl/pull/3135), [3193](https://github.com/MakieOrg/Makie.jl/pull/3193).
- Fixed some errors around dynamic changes of `ax.xscale` or `ax.yscale` [#3084](https://github.com/MakieOrg/Makie.jl/pull/3084)
- Improved Barplot Label Alignment [#3160](https://github.com/MakieOrg/Makie.jl/issues/3160).
- Fixed regression in determining axis limits [#3179](https://github.com/MakieOrg/Makie.jl/pull/3179)
- Added a theme `theme_latexfonts` that uses the latex font family as default fonts [#3147](https://github.com/MakieOrg/Makie.jl/pull/3147), [#3180](https://github.com/MakieOrg/Makie.jl/pull/3180).
- Upgrades `StableHashTraits` from 0.3 to 1.0

## [0.19.8] - 2023-08-15

- Improved CairoMakie rendering of `lines` with repeating colors in an array [#3141](https://github.com/MakieOrg/Makie.jl/pull/3141).
- Added `strokecolormap` to poly. [#3145](https://github.com/MakieOrg/Makie.jl/pull/3145)
- Added `xreversed`, `yreversed` and `zreversed` attributes to `Axis3` [#3138](https://github.com/MakieOrg/Makie.jl/pull/3138).
- Fixed incorrect placement of contourlabels with transform functions [#3083](https://github.com/MakieOrg/Makie.jl/pull/3083)
- Fixed automatic normal generation for meshes with shading and no normals [#3041](https://github.com/MakieOrg/Makie.jl/pull/3041).
- Added the `triplot` and `voronoiplot` recipes from DelaunayTriangulation.jl [#3102](https://github.com/MakieOrg/Makie.jl/pull/3102), [#3159](https://github.com/MakieOrg/Makie.jl/pull/3159).

## [0.19.7] - 2023-07-22

- Allow arbitrary functions to color `streamplot` lines by passing a `Function` to `color`.  This must accept `Point` of the appropriate dimension and return a `Point`, `Vec`, or other arraylike object [#2002](https://github.com/MakieOrg/Makie.jl/pull/2002).
- `arrows` can now take input of the form `x::AbstractVector, y::AbstractVector, [z::AbstractVector,] f::Function`, where `f` must return a `VecTypes` of the appropriate dimension [#2597](https://github.com/MakieOrg/Makie.jl/pull/2597).
- Exported colorbuffer, and added `colorbuffer(axis::Axis; include_decorations=false, colorbuffer_kws...)`, to get an image of an axis with or without decorations [#3078](https://github.com/MakieOrg/Makie.jl/pull/3078).
- Fixed an issue where the `linestyle` of some polys was not applied to the stroke in CairoMakie. [#2604](https://github.com/MakieOrg/Makie.jl/pull/2604)
- Add `colorscale = identity` to any plotting function using a colormap. This works with any scaling function like `log10`, `sqrt` etc. Consequently, `scale` for `hexbin` is replaced with `colorscale` [#2900](https://github.com/MakieOrg/Makie.jl/pull/2900).
- Add `alpha=1.0` argument to all basic plots, which supports independently adding an alpha component to colormaps and colors. Multiple alphas like in `plot(alpha=0.2, color=RGBAf(1, 0, 0, 0.5))`, will get multiplied [#2900](https://github.com/MakieOrg/Makie.jl/pull/2900).
- `hexbin` now supports any per-observation weights which StatsBase respects - `<: StatsBase.AbstractWeights`, `Vector{Real}`, or `nothing` (the default). [#2804](https://github.com/MakieOrg/Makie.jl/pulls/2804)
- Added a new Axis type, `PolarAxis`, which is an axis with a polar projection.  Input is in `(r, theta)` coordinates and is transformed to `(x, y)` coordinates using the standard polar-to-cartesian transformation.
  Generally, its attributes are very similar to the usual `Axis` attributes, but `x` is replaced by `r` and `y` by `θ`.
  It also inherits from the theme of `Axis` in this manner, so should work seamlessly with Makie themes [#2990](https://github.com/MakieOrg/Makie.jl/pull/2990).
- `inherit` now has a new signature `inherit(scene, attrs::NTuple{N, Symbol}, default_value)`, allowing recipe authors to access nested attributes when trying to inherit from the parent Scene.
  For example, one could inherit from `scene.Axis.yticks` by `inherit(scene, (:Axis, :yticks), $default_value)` [#2990](https://github.com/MakieOrg/Makie.jl/pull/2990).
- Fixed incorrect rendering of 3D heatmaps [#2959](https://github.com/MakieOrg/Makie.jl/pull/2959)
- Deprecated `flatten_plots` in favor of `collect_atomic_plots`. Using the new `collect_atomic_plots` fixed a bug in CairoMakie where the z-level of plots within recipes was not respected. [#2793](https://github.com/MakieOrg/Makie.jl/pull/2793)
- Fixed incorrect line depth in GLMakie [#2843](https://github.com/MakieOrg/Makie.jl/pull/2843)
- Fixed incorrect line alpha in dense lines in GLMakie [#2843](https://github.com/MakieOrg/Makie.jl/pull/2843)
- Fixed DataInspector interaction with transformations [#3002](https://github.com/MakieOrg/Makie.jl/pull/3002)
- Added option `WGLMakie.activate!(resize_to_body=true)`, to make plots resize to the VSCode plotpane. Resizes to the HTML body element, so may work outside VSCode [#3044](https://github.com/MakieOrg/Makie.jl/pull/3044), [#3042](https://github.com/MakieOrg/Makie.jl/pull/3042).
- Fixed DataInspector interaction with transformations [#3002](https://github.com/MakieOrg/Makie.jl/pull/3002).
- Fixed incomplete stroke with some Bezier markers in CairoMakie and blurry strokes in GLMakie [#2961](https://github.com/MakieOrg/Makie.jl/pull/2961)
- Added the ability to use custom triangulations from DelaunayTriangulation.jl [#2896](https://github.com/MakieOrg/Makie.jl/pull/2896).
- Adjusted scaling of scatter/text stroke, glow and anti-aliasing width under non-uniform 2D scaling (Vec2f markersize/fontsize) in GLMakie [#2950](https://github.com/MakieOrg/Makie.jl/pull/2950).
- Scaled `errorbar` whiskers and `bracket` correctly with transformations [#3012](https://github.com/MakieOrg/Makie.jl/pull/3012).
- Updated `bracket` when the screen is resized or transformations change [#3012](https://github.com/MakieOrg/Makie.jl/pull/3012).

## [0.19.6] - 2023-06-09

- Fixed broken AA for lines with strongly varying linewidth [#2953](https://github.com/MakieOrg/Makie.jl/pull/2953).
- Fixed WGLMakie JS popup [#2976](https://github.com/MakieOrg/Makie.jl/pull/2976).
- Fixed `legendelements` when children have no elements [#2982](https://github.com/MakieOrg/Makie.jl/pull/2982).
- Bumped compat for StatsBase to 0.34 [#2915](https://github.com/MakieOrg/Makie.jl/pull/2915).
- Improved thread safety [#2840](https://github.com/MakieOrg/Makie.jl/pull/2840).

## [0.19.5] - 2023-05-12

- Added `loop` option for GIF outputs when recording videos with `record` [#2891](https://github.com/MakieOrg/Makie.jl/pull/2891).
- Fixed line rendering issues in GLMakie [#2843](https://github.com/MakieOrg/Makie.jl/pull/2843).
- Fixed incorrect line alpha in dense lines in GLMakie [#2843](https://github.com/MakieOrg/Makie.jl/pull/2843).
- Changed `scene.clear` to an observable and made changes in `Scene` Observables trigger renders in GLMakie [#2929](https://github.com/MakieOrg/Makie.jl/pull/2929).
- Added contour labels [#2496](https://github.com/MakieOrg/Makie.jl/pull/2496).
- Allowed rich text to be used in Legends [#2902](https://github.com/MakieOrg/Makie.jl/pull/2902).
- Added more support for zero length Geometries [#2917](https://github.com/MakieOrg/Makie.jl/pull/2917).
- Made CairoMakie drawing for polygons with holes order independent [#2918](https://github.com/MakieOrg/Makie.jl/pull/2918).
- Fixes for `Makie.inline!()`, allowing now for `Makie.inline!(automatic)` (default), which is better at automatically opening a window/ inlining a plot into plotpane when needed [#2919](https://github.com/MakieOrg/Makie.jl/pull/2919) [#2937](https://github.com/MakieOrg/Makie.jl/pull/2937).
- Block/Axis doc improvements [#2940](https://github.com/MakieOrg/Makie.jl/pull/2940) [#2932](https://github.com/MakieOrg/Makie.jl/pull/2932) [#2894](https://github.com/MakieOrg/Makie.jl/pull/2894).

## [0.19.4] - 2023-03-31

- Added export of `hidezdecorations!` from MakieLayout [#2821](https://github.com/MakieOrg/Makie.jl/pull/2821).
- Fixed an issue with GLMakie lines becoming discontinuous [#2828](https://github.com/MakieOrg/Makie.jl/pull/2828).

## [0.19.3] - 2023-03-21

- Added the `stephist` plotting function [#2408](https://github.com/JuliaPlots/Makie.jl/pull/2408).
- Added the `brackets` plotting function [#2356](https://github.com/MakieOrg/Makie.jl/pull/2356).
- Fixed an issue where `poly` plots with `Vector{<: MultiPolygon}` inputs with per-polygon color were mistakenly rendered as meshes using CairoMakie [#2590](https://github.com/MakieOrg/Makie.jl/pulls/2478).
- Fixed a small typo which caused an error in the `Stepper` constructor [#2600](https://github.com/MakieOrg/Makie.jl/pulls/2478).
- Improve cleanup on block deletion [#2614](https://github.com/MakieOrg/Makie.jl/pull/2614)
- Add `menu.scroll_speed` and increase default speed for non-apple [#2616](https://github.com/MakieOrg/Makie.jl/pull/2616).
- Fixed rectangle zoom for nonlinear axes [#2674](https://github.com/MakieOrg/Makie.jl/pull/2674)
- Cleaned up linestyles in GLMakie (Fixing artifacting, spacing/size, anti-aliasing) [#2666](https://github.com/MakieOrg/Makie.jl/pull/2666).
- Fixed issue with scatterlines only accepting concrete color types as `markercolor` [#2691](https://github.com/MakieOrg/Makie.jl/pull/2691).
- Fixed an accidental issue where `LaTeXStrings` were not typeset correctly in `Axis3` [#2558](https://github.com/MakieOrg/Makie.jl/pull/2588).
- Fixed a bug where line segments in `text(lstr::LaTeXString)` were ignoring offsets [#2668](https://github.com/MakieOrg/Makie.jl/pull/2668).
- Fixed a bug where the `arrows` recipe accidentally called a `Bool` when `normalize = true` [#2740](https://github.com/MakieOrg/Makie.jl/pull/2740).
- Re-exported the `@colorant_str` (`colorant"..."`) macro from Colors.jl [#2726](https://github.com/MakieOrg/Makie.jl/pull/2726).
- Speedup heatmaps in WGLMakie. [#2647](https://github.com/MakieOrg/Makie.jl/pull/2647)
- Fix slow `data_limits` for recipes, which made plotting lots of data with recipes much slower [#2770](https://github.com/MakieOrg/Makie.jl/pull/2770).

## [0.19.1] - 2023-01-01

- Add `show_data` method for `band` which shows the min and max values of the band at the x position of the cursor [#2497](https://github.com/MakieOrg/Makie.jl/pull/2497).
- Added `xlabelrotation`, `ylabelrotation` (`Axis`) and `labelrotation` (`Colorbar`) [#2478](https://github.com/MakieOrg/Makie.jl/pull/2478).
- Fixed forced rasterization in CairoMakie svg files when polygons with colors specified as (color, alpha) tuples were used [#2535](https://github.com/MakieOrg/Makie.jl/pull/2535).
- Do less copies of Observables in Attributes + plot pipeline [#2443](https://github.com/MakieOrg/Makie.jl/pull/2443).
- Add Search Page and tweak Result Ordering [#2474](https://github.com/MakieOrg/Makie.jl/pull/2474).
- Remove all global attributes from TextureAtlas implementation and fix julia#master [#2498](https://github.com/MakieOrg/Makie.jl/pull/2498).
- Use new Bonito, implement WGLMakie picking, improve performance and fix lots of WGLMakie bugs [#2428](https://github.com/MakieOrg/Makie.jl/pull/2428).

## [0.19.0] - 2022-12-03

- **Breaking** The attribute `textsize` has been removed everywhere in favor of the attribute `fontsize` which had also been in use.
  To migrate, search and replace all uses of `textsize` to `fontsize` [#2387](https://github.com/MakieOrg/Makie.jl/pull/2387).
- Added rich text which allows to more easily use superscripts and subscripts as well as differing colors, fonts, fontsizes, etc. for parts of a given text [#2321](https://github.com/MakieOrg/Makie.jl/pull/2321).

## [0.18.4] - 2022-12-02

- Added the `waterfall` plotting function [#2416](https://github.com/JuliaPlots/Makie.jl/pull/2416).
- Add support for `AbstractPattern` in `WGLMakie` [#2432](https://github.com/MakieOrg/Makie.jl/pull/2432).
- Broadcast replaces deprecated method for quantile [#2430](https://github.com/MakieOrg/Makie.jl/pull/2430).
- Fix CairoMakie's screen reusing [#2440](https://github.com/MakieOrg/Makie.jl/pull/2440).
- Fix repeated rendering with invisible objects [#2437](https://github.com/MakieOrg/Makie.jl/pull/2437).
- Fix hvlines for GLMakie [#2446](https://github.com/MakieOrg/Makie.jl/pull/2446).

## [0.18.3] - 2022-11-17

- Add `render_on_demand` flag for `GLMakie.Screen`. Setting this to `true` will skip rendering until plots get updated. This is the new default [#2336](https://github.com/MakieOrg/Makie.jl/pull/2336), [#2397](https://github.com/MakieOrg/Makie.jl/pull/2397).
- Clean up OpenGL state handling in GLMakie [#2397](https://github.com/MakieOrg/Makie.jl/pull/2397).
- Fix salting [#2407](https://github.com/MakieOrg/Makie.jl/pull/2407).
- Fixes for [GtkMakie](https://github.com/jwahlstrand/GtkMakie.jl) [#2418](https://github.com/MakieOrg/Makie.jl/pull/2418).

## [0.18.2] - 2022-11-03

- Fix Axis3 tick flipping with negative azimuth [#2364](https://github.com/MakieOrg/Makie.jl/pull/2364).
- Fix empty!(fig) and empty!(ax) [#2374](https://github.com/MakieOrg/Makie.jl/pull/2374), [#2375](https://github.com/MakieOrg/Makie.jl/pull/2375).
- Remove stencil buffer [#2389](https://github.com/MakieOrg/Makie.jl/pull/2389).
- Move Arrows and Wireframe to MakieCore [#2384](https://github.com/MakieOrg/Makie.jl/pull/2384).
- Skip legend entry if label is nothing [#2350](https://github.com/MakieOrg/Makie.jl/pull/2350).

## [0.18.1] - 2022-10-24

- fix heatmap interpolation [#2343](https://github.com/MakieOrg/Makie.jl/pull/2343).
- move poly to MakieCore [#2334](https://github.com/MakieOrg/Makie.jl/pull/2334)
- Fix picking warning and update_axis_camera [#2352](https://github.com/MakieOrg/Makie.jl/pull/2352).
- bring back inline!, to not open a window in VSCode repl [#2353](https://github.com/MakieOrg/Makie.jl/pull/2353).

## [0.18.0] - 2022-10-12

- **Breaking** Added `BezierPath` which can be constructed from SVG like command list, SVG string or from a `Polygon`.
  Added ability to use `BezierPath` and `Polgyon` as scatter markers.
  Replaced default symbol markers like `:cross` which converted to characters before with more precise `BezierPaths` and adjusted default markersize to 12.
  **Deprecated** using `String` to specify multiple char markers (`scatter(1:4, marker="abcd")`).
  **Deprecated** concrete geometries as markers like `Circle(Point2f(0), 1.5)` in favor of using the type like `Circle` for dispatch to special backend methods.
  Added single image marker support to WGLMakie [#979](https://github.com/MakieOrg/Makie.jl/pull/979).
- **Breaking** Refactored `display`, `record`, `colorbuffer` and `screens` to be faster and more consistent [#2306](https://github.com/MakieOrg/Makie.jl/pull/2306#issuecomment-1275918061).
- **Breaking** Refactored `DataInspector` to use `tooltip`. This results in changes in the attributes of DataInspector. Added `inspector_label`, `inspector_hover` and `inspector_clear` as optional attributes [#2095](https://github.com/JuliaPlots/Makie.jl/pull/2095).
- Added the `hexbin` plotting function [#2201](https://github.com/JuliaPlots/Makie.jl/pull/2201).
- Added the `tricontourf` plotting function [#2226](https://github.com/JuliaPlots/Makie.jl/pull/2226).
- Fixed per character attributes in text [#2244](https://github.com/JuliaPlots/Makie.jl/pull/2244).
- Allowed `CairoMakie` to render `scatter` with images as markers [#2080](https://github.com/MakieOrg/Makie.jl/pull/2080).
- Reworked text drawing and added ability to draw special characters via glyph indices in order to draw more LaTeX math characters with MathTeXEngine v0.5 [#2139](https://github.com/MakieOrg/Makie.jl/pull/2139).
- Allowed text to be copy/pasted into `Textbox` [#2281](https://github.com/MakieOrg/Makie.jl/pull/2281)
- Fixed updates for multiple meshes [#2277](https://github.com/MakieOrg/Makie.jl/pull/2277).
- Fixed broadcasting for linewidth, lengthscale & arrowsize in `arrow` recipe [#2273](https://github.com/MakieOrg/Makie.jl/pull/2273).
- Made GLMakie relocatable [#2282](https://github.com/MakieOrg/Makie.jl/pull/2282).
- Fixed changing input types in plot arguments [#2297](https://github.com/MakieOrg/Makie.jl/pull/2297).
- Better performance for Menus and fix clicks on items [#2299](https://github.com/MakieOrg/Makie.jl/pull/2299).
- Fixed CairoMakie bitmaps with transparency by using premultiplied ARGB surfaces [#2304](https://github.com/MakieOrg/Makie.jl/pull/2304).
- Fixed hiding of `Scene`s by setting `scene.visible[] = false` [#2317](https://github.com/MakieOrg/Makie.jl/pull/2317).
- `Axis` now accepts a `Tuple{Bool, Bool}` for `xtrimspine` and `ytrimspine` to trim only one end of the spine [#2171](https://github.com/JuliaPlots/Makie.jl/pull/2171).

## [0.17.13] - 2022-08-04

- Fixed boundingboxes [#2184](https://github.com/MakieOrg/Makie.jl/pull/2184).
- Fixed highclip/lowclip in meshscatter, poly, contourf, barplot [#2183](https://github.com/MakieOrg/Makie.jl/pull/2183).
- Fixed gridline updates [#2196](https://github.com/MakieOrg/Makie.jl/pull/2196).
- Fixed glDisablei argument order, which crashed some Intel drivers.

## [0.17.12] - 2022-07-22

- Fixed stackoverflow in show [#2167](https://github.com/MakieOrg/Makie.jl/pull/2167).

## [0.17.11] - 2022-07-21

- `rainclouds`(!) now supports `violin_limits` keyword argument, serving the same.
role as `datalimits` in `violin` [#2137](https://github.com/MakieOrg/Makie.jl/pull/2137).
- Fixed an issue where nonzero `strokewidth` results in a thin outline of the wrong color if `color` and `strokecolor` didn't match and weren't transparent. [#2096](https://github.com/MakieOrg/Makie.jl/pull/2096).
- Improved performance around Axis(3) limits [#2115](https://github.com/MakieOrg/Makie.jl/pull/2115).
- Cleaned up stroke artifacts in scatter and text [#2096](https://github.com/MakieOrg/Makie.jl/pull/2096).
- Compile time improvements [#2153](https://github.com/MakieOrg/Makie.jl/pull/2153).
- Mesh and Surface now interpolate between values instead of interpolating between colors for WGLMakie + GLMakie [#2097](https://github.com/MakieOrg/Makie.jl/pull/2097).

## [0.17.10] - 2022-07-13

- Bumped compatibility bound of `GridLayoutBase.jl` to `v0.9.0` which fixed a regression with `Mixed` and `Outside` alignmodes in nested `GridLayout`s [#2135](https://github.com/MakieOrg/Makie.jl/pull/2135).

## [0.17.9] - 2022-07-12

- Patterns (`Makie.AbstractPattern`) are now supported by `CairoMakie` in `poly` plots that don't involve `mesh`, such as `bar` and `poly` [#2106](https://github.com/MakieOrg/Makie.jl/pull/2106/).
- Fixed regression where `Block` alignments could not be specified as numbers anymore [#2108](https://github.com/MakieOrg/Makie.jl/pull/2108).
- Added the option to show mirrored ticks on the other side of an Axis using the attributes `xticksmirrored` and `yticksmirrored` [#2105](https://github.com/MakieOrg/Makie.jl/pull/2105).
- Fixed a bug where a set of `Axis` wouldn't be correctly linked together if they were only linked in pairs instead of all at the same time [#2116](https://github.com/MakieOrg/Makie.jl/pull/2116).

## [0.17.7] - 2022-06-19

- Improved `Menu` performance, now it should be much harder to reach the boundary of 255 scenes in GLMakie. `Menu` also takes a `default` keyword argument now and can be scrolled if there is too little space available.

## [0.17.6] - 2022-06-17

- **EXPERIMENTAL**: Added support for multiple windows in GLMakie through `display(GLMakie.Screen(), figure_or_scene)` [#1771](https://github.com/MakieOrg/Makie.jl/pull/1771).
- Added support for RGB matrices in `heatmap` with GLMakie [#2036](https://github.com/MakieOrg/Makie.jl/pull/2036)
- `Textbox` doesn't defocus anymore on trying to submit invalid input [#2041](https://github.com/MakieOrg/Makie.jl/pull/2041).
- `text` now takes the position as the first argument(s) like `scatter` and most other plotting functions, it is invoked `text(x, y, [z], text = "text")`. Because it is now of conversion type `PointBased`, the positions can be given in all the usual different ways which are implemented as conversion methods. All old invocation styles such as `text("text", position = Point(x, y))` still work to maintain backwards compatibility [#2020](https://github.com/MakieOrg/Makie.jl/pull/2020).

## [0.17.5] - 2022-06-10

- Fixed a regression with `linkaxes!` [#2039](https://github.com/MakieOrg/Makie.jl/pull/2039).

## [0.17.4] - 2022-06-09

- The functions `hlines!`, `vlines!`, `hspan!`, `vspan!` and `abline!` were reimplemented as recipes. This allows using them without an `Axis` argument in first position and also as visuals in AlgebraOfGraphics.jl. Also, `abline!` is now called `ablines!` for consistency, `abline!` is still exported but deprecated and will be removed in the future. [#2023](https://github.com/MakieOrg/Makie.jl/pulls/2023).
- Added `rainclouds` and `rainclouds!` [#1725](https://github.com/MakieOrg/Makie.jl/pull/1725).
- Improve CairoMakie performance [#1964](https://github.com/MakieOrg/Makie.jl/pull/1964) [#1981](https://github.com/MakieOrg/Makie.jl/pull/1981).
- Interpolate colormap correctly [#1973](https://github.com/MakieOrg/Makie.jl/pull/1973).
- Fix picking [#1993](https://github.com/MakieOrg/Makie.jl/pull/1993).
- Improve compile time latency [#1968](https://github.com/MakieOrg/Makie.jl/pull/1968) [#2000](https://github.com/MakieOrg/Makie.jl/pull/2000).
- Fix multi poly with rects [#1999](https://github.com/MakieOrg/Makie.jl/pull/1999).
- Respect scale and nonlinear values in PlotUtils cgrads [#1979](https://github.com/MakieOrg/Makie.jl/pull/1979).
- Fix CairoMakie heatmap filtering [#1828](https://github.com/MakieOrg/Makie.jl/pull/1828).
- Remove GLVisualize and MakieLayout module [#2007](https://github.com/MakieOrg/Makie.jl/pull/2007) [#2008](https://github.com/MakieOrg/Makie.jl/pull/2008).
- Add linestyle and default to extrema(z) for contour, remove bitrotten fillrange [#2008](https://github.com/MakieOrg/Makie.jl/pull/2008).

## [0.17.3] - 2022-05-20

- Switched to `MathTeXEngine v0.4`, which improves the look of LaTeXStrings [#1952](https://github.com/MakieOrg/Makie.jl/pull/1952).
- Added subtitle capability to `Axis` [#1859](https://github.com/MakieOrg/Makie.jl/pull/1859).
- Fixed a bug where scaled colormaps constructed using `Makie.cgrad` were not interpreted correctly.

## [0.17.2] - 2022-05-16

- Changed the default font from `Dejavu Sans` to `TeX Gyre Heros Makie` which is the same as `TeX Gyre Heros` with slightly decreased descenders and ascenders. Decreasing those metrics reduced unnecessary whitespace and alignment issues. Four fonts in total were added, the styles Regular, Bold, Italic and Bold Italic. Also changed `Axis`, `Axis3` and `Legend` attributes `titlefont` to `TeX Gyre Heros Makie Bold` in order to separate it better from axis labels in multifacet arrangements [#1897](https://github.com/MakieOrg/Makie.jl/pull/1897).

## [0.17.1] - 2022-05-13

- Added word wrapping. In `Label`, `word_wrap = true` causes it to use the suggested width and wrap text to fit. In `text`, `word_wrap_width > 0` can be used to set a pixel unit line width. Any word (anything between two spaces without a newline) that goes beyond this width gets a newline inserted before it [#1819](https://github.com/MakieOrg/Makie.jl/pull/1819).
- Improved `Axis3`'s interactive performance [#1835](https://github.com/MakieOrg/Makie.jl/pull/1835).
- Fixed errors in GLMakie's `scatter` implementation when markers are given as images. [#1917](https://github.com/MakieOrg/Makie.jl/pull/1917).
- Removed some method ambiguities introduced in v0.17 [#1922](https://github.com/MakieOrg/Makie.jl/pull/1922).
- Add an empty default label, `""`, to each slider that doesn't have a label in `SliderGrid` [#1888](https://github.com/MakieOrg/Makie.jl/pull/1888).

## [0.17.0] - 2022-05-05

- **Breaking** Added `space` as a generic attribute to switch between data, pixel, relative and clip space for positions. `space` in text has been renamed to `markerspace` because of this. `Pixel` and `SceneSpace` are no longer valid inputs for `space` or `markerspace` [#1596](https://github.com/MakieOrg/Makie.jl/pull/1596).
- **Breaking** Deprecated `mouse_selection(scene)` for `pick(scene)`.
- **Breaking** Bumped `GridLayoutBase` version to `v0.7`, which introduced offset layouts. Now, indexing into row 0 doesn't create a new row 1, but a new row 0, so that all previous content positions stay the same. This makes building complex layouts order-independent [#1704](https://github.com/MakieOrg/Makie.jl/pull/1704).
- **Breaking** deprecate `to_colormap(cmap, ncolors)` in favor of `categorical_colors(cmap, ncolors)` and `resample_cmap(cmap, ncolors)` [#1901](https://github.com/MakieOrg/Makie.jl/pull/1901) [#1723](https://github.com/MakieOrg/Makie.jl/pull/1723).
- Added `empty!(fig)` and changed `empty!(scene)` to remove all child plots without detaching windows [#1818](https://github.com/MakieOrg/Makie.jl/pull/1818).
- Switched to erroring instead of warning for deprecated events `mousebuttons`, `keyboardbuttons` and `mousedrag`.
- `Layoutable` was renamed to `Block` and the infrastructure changed such that attributes are fixed fields and each block has its own `Scene` for better encapsulation [#1796](https://github.com/MakieOrg/Makie.jl/pull/1796).
- Added `SliderGrid` block which replaces the deprecated `labelslider!` and `labelslidergrid!` functions [#1796](https://github.com/MakieOrg/Makie.jl/pull/1796).
- The default anti-aliasing method can now be set in `CairoMakie.activate!` using the `antialias` keyword.  Available options are `CairoMakie.Cairo.ANTIALIAS_*` [#1875](https://github.com/MakieOrg/Makie.jl/pull/1875).
- Added ability to rasterize a plots in CairoMakie vector graphics if `plt.rasterize = true` or `plt.rasterize = scale::Int` [#1872](https://github.com/MakieOrg/Makie.jl/pull/1872).
- Fixed segfaults in `streamplot_impl` on Mac M1 [#1830](https://github.com/MakieOrg/Makie.jl/pull/1830).
- Set the [Cairo miter limit](https://www.cairographics.org/manual/cairo-cairo-t.html#cairo-set-miter-limit) to mimic GLMakie behaviour [#1844](https://github.com/MakieOrg/Makie.jl/pull/1844).
- Fixed a method ambiguity in `rotatedrect` [#1846](https://github.com/MakieOrg/Makie.jl/pull/1846).
- Allow weights in statistical recipes [#1816](https://github.com/MakieOrg/Makie.jl/pull/1816).
- Fixed manual cycling of plot attributes [#1873](https://github.com/MakieOrg/Makie.jl/pull/1873).
- Fixed type constraints in ticklabelalign attributes [#1882](https://github.com/MakieOrg/Makie.jl/pull/1882).

## [0.16.4] - 2022-02-16

- Fixed WGLMakie performance bug and added option to set fps via `WGLMakie.activate!(fps=30)`.
- Implemented `nan_color`, `lowclip`, `highclip` for `image(::Matrix{Float})` in shader.
- Cleaned up mesh shader and implemented `nan_color`, `lowclip`, `highclip` for `mesh(m; color::Matrix{Float})` on the shader.
- Allowed `GLMakie.Buffer` `GLMakie.Sampler` to be used in `GeometryBasics.Mesh` to partially update parts of a mesh/texture and different interpolation and clamping modes for the texture.

## [0.16.0] - 2022-01-07

- **Breaking** Removed `Node` alias [#1307](https://github.com/MakieOrg/Makie.jl/pull/1307), [#1393](https://github.com/MakieOrg/Makie.jl/pull/1393). To upgrade, simply replace all occurrences of `Node` with `Observable`.
- **Breaking** Cleaned up `Scene` type [#1192](https://github.com/MakieOrg/Makie.jl/pull/1192), [#1393](https://github.com/MakieOrg/Makie.jl/pull/1393). The `Scene()` constructor doesn't create any axes or limits anymore. All keywords like `raw`, `show_axis` have been removed. A scene now always works like it did when using the deprecated `raw=true`. All the high level functionality like showing an axis and adding a 3d camera has been moved to `LScene`. See the new `Scene` tutorial for more info: https://docs.makie.org/dev/tutorials/scenes/.
- **Breaking** Lights got moved to `Scene`, see the [lighting docs](https://docs.makie.org/stable/documentation/lighting) and [RPRMakie examples](https://docs.makie.org/stable/documentation/backends/rprmakie/).
- Added ECDF plot [#1310](https://github.com/MakieOrg/Makie.jl/pull/1310).
- Added Order Independent Transparency to GLMakie [#1418](https://github.com/MakieOrg/Makie.jl/pull/1418), [#1506](https://github.com/MakieOrg/Makie.jl/pull/1506). This type of transparency is now used with `transparency = true`. The old transparency handling is available with `transparency = false`.
- Fixed blurry text in GLMakie and WGLMakie [#1494](https://github.com/MakieOrg/Makie.jl/pull/1494).
- Introduced a new experimental backend for ray tracing: [RPRMakie](https://docs.makie.org/stable/documentation/backends/rprmakie/).
- Added the `Cycled` type, which can be used to select the i-th value from the current cycler for a specific attribute [#1248](https://github.com/MakieOrg/Makie.jl/pull/1248).
- The plot function `scatterlines` now uses `color` as `markercolor` if `markercolor` is `automatic`. Also, cycling of the `color` attribute is enabled [#1463](https://github.com/MakieOrg/Makie.jl/pull/1463).
- Added the function `resize_to_layout!`, which allows to resize a `Figure` so that it contains its top `GridLayout` without additional whitespace or clipping [#1438](https://github.com/MakieOrg/Makie.jl/pull/1438).
- Cleaned up lighting in 3D contours and isosurfaces [#1434](https://github.com/MakieOrg/Makie.jl/pull/1434).
- Adjusted attributes of volumeslices to follow the normal structure [#1404](https://github.com/MakieOrg/Makie.jl/pull/1404). This allows you to adjust attributes like `colormap` without going through nested attributes.
- Added depth to 3D contours and isosurfaces [#1395](https://github.com/MakieOrg/Makie.jl/pull/1395), [#1393](https://github.com/MakieOrg/Makie.jl/pull/1393). This allows them to intersect correctly with other 3D objects.
- Restricted 3D scene camera to one scene [#1394](https://github.com/MakieOrg/Makie.jl/pull/1394), [#1393](https://github.com/MakieOrg/Makie.jl/pull/1393). This fixes issues with multiple scenes fighting over events consumed by the camera. You can select a scene by cleaning on it.
- Added depth shift attribute for GLMakie and WGLMakie [#1382](https://github.com/MakieOrg/Makie.jl/pull/1382), [#1393](https://github.com/MakieOrg/Makie.jl/pull/1393). This can be used to adjust render order similar to `overdraw`.
- Simplified automatic width computation in barplots [#1223](https://github.com/MakieOrg/Makie.jl/pull/1223), [#1393](https://github.com/MakieOrg/Makie.jl/pull/1393). If no `width` attribute is passed, the default width is computed as the minimum difference between consecutive `x` positions. Gap between bars are given by the (multiplicative) `gap` attribute. The actual bar width equals `width * (1 - gap)`.
- Added logical expressions for `ispressed` [#1222](https://github.com/MakieOrg/Makie.jl/pull/1222), [#1393](https://github.com/MakieOrg/Makie.jl/pull/1393). This moves a lot of control over hotkeys towards the user. With these changes one can now set a hotkey to trigger on any or no key, collections of keys and logical combinations of keys (i.e. "A is pressed and B is not pressed").
- Fixed issues with `Menu` render order [#1411](https://github.com/MakieOrg/Makie.jl/pull/1411).
- Added `label_rotation` to barplot [#1401](https://github.com/MakieOrg/Makie.jl/pull/1401).
- Fixed issue where `pixelcam!` does not remove controls from other cameras [#1504](https://github.com/MakieOrg/Makie.jl/pull/1504).
- Added conversion for OffsetArrays [#1260](https://github.com/MakieOrg/Makie.jl/pull/1260).
- The `qqplot` `qqline` options were changed to `:identity`, `:fit`, `:fitrobust` and `:none` (the default) [#1563](https://github.com/MakieOrg/Makie.jl/pull/1563). Fixed numeric error due to double computation of quantiles when fitting `qqline`. Deprecated `plot(q::QQPair)` method as it does not have enough information for correct `qqline` fit.

All other changes are collected [in this PR](https://github.com/MakieOrg/Makie.jl/pull/1521) and in the [release notes](https://github.com/MakieOrg/Makie.jl/releases/tag/v0.16.0).

## [0.15.3] - 2021-10-16

- The functions `labelslidergrid!` and `labelslider!` now set fixed widths for the value column with a heuristic. It is possible now to pass `Formatting.format` format strings as format specifiers in addition to the previous functions.
- Fixed 2D arrow rotations in `streamplot` [#1352](https://github.com/MakieOrg/Makie.jl/pull/1352).

## [0.15.2] - 2021-08-26

- Re-enabled Julia 1.3 support.
- Use [MathTexEngine v0.2](https://github.com/Kolaru/MathTeXEngine.jl/releases/tag/v0.2.0).
- Depend on new GeometryBasics, which changes all the Vec/Point/Quaternion/RGB/RGBA - f0 aliases to just f. For example, `Vec2f0` is changed to `Vec2f`. Old aliases are still exported, but deprecated and will be removed in the next breaking release. For more details and an upgrade script, visit [GeometryBasics#97](https://github.com/JuliaGeometry/GeometryBasics.jl/pull/97).
- Added `hspan!` and `vspan!` functions [#1264](https://github.com/MakieOrg/Makie.jl/pull/1264).

## [0.15.1] - 2021-08-21

- Switched documentation framework to Franklin.jl.
- Added a specialization for `volumeslices` to DataInspector.
- Fixed 1 element `hist` [#1238](https://github.com/MakieOrg/Makie.jl/pull/1238) and make it easier to move `hist` [#1150](https://github.com/MakieOrg/Makie.jl/pull/1150).

## [0.15.0] - 2021-07-15

- `LaTeXString`s can now be used as input to `text` and therefore as labels for `Axis`, `Legend`, or other comparable objects. Mathematical expressions are typeset using [MathTeXEngine.jl](https://github.com/Kolaru/MathTeXEngine.jl) which offers a fast approximation of LaTeX typesetting [#1022](https://github.com/MakieOrg/Makie.jl/pull/1022).
- Added `Symlog10` and `pseudolog10` axis scales for log scale approximations that work with zero and negative values [#1109](https://github.com/MakieOrg/Makie.jl/pull/1109).
- Colorbar limits can now be passed as the attribute `colorrange` similar to plots [#1066](https://github.com/MakieOrg/Makie.jl/pull/1066).
- Added the option to pass three vectors to heatmaps and other plots using `SurfaceLike` conversion [#1101](https://github.com/MakieOrg/Makie.jl/pull/1101).
- Added `stairs` plot recipe [#1086](https://github.com/MakieOrg/Makie.jl/pull/1086).
- **Breaking** Removed `FigurePosition` and `FigureSubposition` types. Indexing into a `Figure` like `fig[1, 1]` now returns `GridPosition` and `GridSubposition` structs, which can be used in the same way as the types they replace. Because of an underlying change in `GridLayoutBase.jl`, it is now possible to do `Axis(gl[1, 1])` where `gl` is a `GridLayout` that is a sublayout of a `Figure`'s top layout [#1075](https://github.com/MakieOrg/Makie.jl/pull/1075).
- Bar plots and histograms have a new option for adding text labels [#1069](https://github.com/MakieOrg/Makie.jl/pull/1069).
- It is now possible to specify one `linewidth` value per segment in `linesegments` [#992](https://github.com/MakieOrg/Makie.jl/pull/992).
- Added a new 3d camera that allows for better camera movements using keyboard and mouse [#1024](https://github.com/MakieOrg/Makie.jl/pull/1024).
- Fixed the application of scale transformations to `surface` [#1070](https://github.com/MakieOrg/Makie.jl/pull/1070).
- Added an option to set a custom callback function for the `RectangleZoom` axis interaction to enable other use cases than zooming [#1104](https://github.com/MakieOrg/Makie.jl/pull/1104).
- Fixed rendering of `heatmap`s with one or more reversed ranges in CairoMakie, as in `heatmap(1:10, 10:-1:1, rand(10, 10))` [#1100](https://github.com/MakieOrg/Makie.jl/pull/1100).
- Fixed volume slice recipe and added docs for it [#1123](https://github.com/MakieOrg/Makie.jl/pull/1123).

[Unreleased]: https://github.com/MakieOrg/Makie.jl/compare/v0.24.8...HEAD
[0.24.8]: https://github.com/MakieOrg/Makie.jl/compare/v0.24.7...v0.24.8
[0.24.7]: https://github.com/MakieOrg/Makie.jl/compare/v0.24.6...v0.24.7
[0.24.6]: https://github.com/MakieOrg/Makie.jl/compare/v0.24.5...v0.24.6
[0.24.5]: https://github.com/MakieOrg/Makie.jl/compare/v0.24.4...v0.24.5
[0.24.4]: https://github.com/MakieOrg/Makie.jl/compare/v0.24.3...v0.24.4
[0.24.3]: https://github.com/MakieOrg/Makie.jl/compare/v0.24.2...v0.24.3
[0.24.2]: https://github.com/MakieOrg/Makie.jl/compare/v0.24.1...v0.24.2
[0.24.1]: https://github.com/MakieOrg/Makie.jl/compare/v0.24.0...v0.24.1
[0.24.0]: https://github.com/MakieOrg/Makie.jl/compare/v0.23.0...v0.24.0
[0.23.0]: https://github.com/MakieOrg/Makie.jl/compare/v0.22.10...v0.23.0
[0.22.10]: https://github.com/MakieOrg/Makie.jl/compare/v0.22.9...v0.22.10
[0.22.9]: https://github.com/MakieOrg/Makie.jl/compare/v0.22.8...v0.22.9
[0.22.8]: https://github.com/MakieOrg/Makie.jl/compare/v0.22.7...v0.22.8
[0.22.7]: https://github.com/MakieOrg/Makie.jl/compare/v0.22.6...v0.22.7
[0.22.6]: https://github.com/MakieOrg/Makie.jl/compare/v0.22.5...v0.22.6
[0.22.5]: https://github.com/MakieOrg/Makie.jl/compare/v0.22.4...v0.22.5
[0.22.4]: https://github.com/MakieOrg/Makie.jl/compare/v0.22.3...v0.22.4
[0.22.3]: https://github.com/MakieOrg/Makie.jl/compare/v0.22.2...v0.22.3
[0.22.2]: https://github.com/MakieOrg/Makie.jl/compare/v0.22.1...v0.22.2
[0.22.1]: https://github.com/MakieOrg/Makie.jl/compare/v0.22.0...v0.22.1
[0.22.0]: https://github.com/MakieOrg/Makie.jl/compare/v0.21.18...v0.22.0
[0.21.18]: https://github.com/MakieOrg/Makie.jl/compare/v0.21.17...v0.21.18
[0.21.17]: https://github.com/MakieOrg/Makie.jl/compare/v0.21.16...v0.21.17
[0.21.16]: https://github.com/MakieOrg/Makie.jl/compare/v0.21.15...v0.21.16
[0.21.15]: https://github.com/MakieOrg/Makie.jl/compare/v0.21.14...v0.21.15
[0.21.14]: https://github.com/MakieOrg/Makie.jl/compare/v0.21.13...v0.21.14
[0.21.13]: https://github.com/MakieOrg/Makie.jl/compare/v0.21.12...v0.21.13
[0.21.12]: https://github.com/MakieOrg/Makie.jl/compare/v0.21.11...v0.21.12
[0.21.11]: https://github.com/MakieOrg/Makie.jl/compare/v0.21.10...v0.21.11
[0.21.10]: https://github.com/MakieOrg/Makie.jl/compare/v0.21.9...v0.21.10
[0.21.9]: https://github.com/MakieOrg/Makie.jl/compare/v0.21.8...v0.21.9
[0.21.8]: https://github.com/MakieOrg/Makie.jl/compare/v0.21.7...v0.21.8
[0.21.7]: https://github.com/MakieOrg/Makie.jl/compare/v0.21.6...v0.21.7
[0.21.6]: https://github.com/MakieOrg/Makie.jl/compare/v0.21.5...v0.21.6
[0.21.5]: https://github.com/MakieOrg/Makie.jl/compare/v0.21.4...v0.21.5
[0.21.4]: https://github.com/MakieOrg/Makie.jl/compare/v0.21.3...v0.21.4
[0.21.3]: https://github.com/MakieOrg/Makie.jl/compare/v0.21.2...v0.21.3
[0.21.2]: https://github.com/MakieOrg/Makie.jl/compare/v0.21.1...v0.21.2
[0.21.1]: https://github.com/MakieOrg/Makie.jl/compare/v0.21.0...v0.21.1
[0.21.0]: https://github.com/MakieOrg/Makie.jl/compare/v0.20.10...v0.21.0
[0.20.10]: https://github.com/MakieOrg/Makie.jl/compare/v0.20.9...v0.20.10
[0.20.9]: https://github.com/MakieOrg/Makie.jl/compare/v0.20.8...v0.20.9
[0.20.8]: https://github.com/MakieOrg/Makie.jl/compare/v0.20.7...v0.20.8
[0.20.7]: https://github.com/MakieOrg/Makie.jl/compare/v0.20.6...v0.20.7
[0.20.6]: https://github.com/MakieOrg/Makie.jl/compare/v0.20.5...v0.20.6
[0.20.5]: https://github.com/MakieOrg/Makie.jl/compare/v0.20.4...v0.20.5
[0.20.4]: https://github.com/MakieOrg/Makie.jl/compare/v0.20.3...v0.20.4
[0.20.3]: https://github.com/MakieOrg/Makie.jl/compare/v0.20.2...v0.20.3
[0.20.2]: https://github.com/MakieOrg/Makie.jl/compare/v0.20.1...v0.20.2
[0.20.1]: https://github.com/MakieOrg/Makie.jl/compare/v0.20.0...v0.20.1
[0.20.0]: https://github.com/MakieOrg/Makie.jl/compare/v0.19.12...v0.20.0
[0.19.12]: https://github.com/MakieOrg/Makie.jl/compare/v0.19.11...v0.19.12
[0.19.11]: https://github.com/MakieOrg/Makie.jl/compare/v0.19.10...v0.19.11
[0.19.10]: https://github.com/MakieOrg/Makie.jl/compare/v0.19.9...v0.19.10
[0.19.9]: https://github.com/MakieOrg/Makie.jl/compare/v0.19.8...v0.19.9
[0.19.8]: https://github.com/MakieOrg/Makie.jl/compare/v0.19.7...v0.19.8
[0.19.7]: https://github.com/MakieOrg/Makie.jl/compare/v0.19.6...v0.19.7
[0.19.6]: https://github.com/MakieOrg/Makie.jl/compare/v0.19.5...v0.19.6
[0.19.5]: https://github.com/MakieOrg/Makie.jl/compare/v0.19.4...v0.19.5
[0.19.4]: https://github.com/MakieOrg/Makie.jl/compare/v0.19.3...v0.19.4
[0.19.3]: https://github.com/MakieOrg/Makie.jl/compare/v0.19.1...v0.19.3
[0.19.1]: https://github.com/MakieOrg/Makie.jl/compare/v0.19.0...v0.19.1
[0.19.0]: https://github.com/MakieOrg/Makie.jl/compare/v0.18.4...v0.19.0
[0.18.4]: https://github.com/MakieOrg/Makie.jl/compare/v0.18.3...v0.18.4
[0.18.3]: https://github.com/MakieOrg/Makie.jl/compare/v0.18.2...v0.18.3
[0.18.2]: https://github.com/MakieOrg/Makie.jl/compare/v0.18.1...v0.18.2
[0.18.1]: https://github.com/MakieOrg/Makie.jl/compare/v0.18.0...v0.18.1
[0.18.0]: https://github.com/MakieOrg/Makie.jl/compare/v0.17.13...v0.18.0
[0.17.13]: https://github.com/MakieOrg/Makie.jl/compare/v0.17.12...v0.17.13
[0.17.12]: https://github.com/MakieOrg/Makie.jl/compare/v0.17.11...v0.17.12
[0.17.11]: https://github.com/MakieOrg/Makie.jl/compare/v0.17.10...v0.17.11
[0.17.10]: https://github.com/MakieOrg/Makie.jl/compare/v0.17.9...v0.17.10
[0.17.9]: https://github.com/MakieOrg/Makie.jl/compare/v0.17.7...v0.17.9
[0.17.7]: https://github.com/MakieOrg/Makie.jl/compare/v0.17.6...v0.17.7
[0.17.6]: https://github.com/MakieOrg/Makie.jl/compare/v0.17.5...v0.17.6
[0.17.5]: https://github.com/MakieOrg/Makie.jl/compare/v0.17.4...v0.17.5
[0.17.4]: https://github.com/MakieOrg/Makie.jl/compare/v0.17.3...v0.17.4
[0.17.3]: https://github.com/MakieOrg/Makie.jl/compare/v0.17.2...v0.17.3
[0.17.2]: https://github.com/MakieOrg/Makie.jl/compare/v0.17.1...v0.17.2
[0.17.1]: https://github.com/MakieOrg/Makie.jl/compare/v0.17.0...v0.17.1
[0.17.0]: https://github.com/MakieOrg/Makie.jl/compare/v0.16.4...v0.17.0
[0.16.4]: https://github.com/MakieOrg/Makie.jl/compare/v0.16.0...v0.16.4
[0.16.0]: https://github.com/MakieOrg/Makie.jl/compare/v0.15.3...v0.16.0
[0.15.3]: https://github.com/MakieOrg/Makie.jl/compare/v0.15.2...v0.15.3
[0.15.2]: https://github.com/MakieOrg/Makie.jl/compare/v0.15.1...v0.15.2
[0.15.1]: https://github.com/MakieOrg/Makie.jl/compare/v0.15.0...v0.15.1
[0.15.0]: https://github.com/MakieOrg/Makie.jl/compare/v0.14.2...v0.15.0<|MERGE_RESOLUTION|>--- conflicted
+++ resolved
@@ -2,14 +2,9 @@
 
 ## Unreleased
 
-<<<<<<< HEAD
 ## [0.24.8] - 2025-12-04
 
-=======
 - Introduce `ComputePipeline.map_latest!` for slow computations inside computegraph and add init kw for map! and map_latest! [#5417](https://github.com/MakieOrg/Makie.jl/pull/5417).
-- Fixes for is_same to work with missing [#5327](https://github.com/MakieOrg/Makie.jl/pull/5327).
-- Fixes for WGLMakie `resize_to` [#5374](https://github.com/MakieOrg/Makie.jl/pull/5374).
->>>>>>> 09fcab1d
 - Improved handling of empty strings in text bounding boxes, fixing errors and broken layouting with empty strings in `Label`, `Menu` and `Textbox` [#5420](https://github.com/MakieOrg/Makie.jl/pull/5420)
 - Added support for RichText concatenation using the `*` operator, e.g., `"text" * rich("bold", font=:bold)` [#5221](https://github.com/MakieOrg/Makie.jl/pull/5221)
 - Reexport `Protrusion` from GridLayoutBase for use with the `Mixed` alignment mode [#5416](https://github.com/MakieOrg/Makie.jl/pull/5416).
