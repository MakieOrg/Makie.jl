# Changelog

## Unreleased

<<<<<<< HEAD
- Updated how documentation for plots is generated [#5389](https://github.com/MakieOrg/Makie.jl/pull/5389)
=======
- Moved decoration plots in `Axis3` to `ax.blockscene` so they no longer show up as user plots in the Axis3 [#5463](https://github.com/MakieOrg/Makie.jl/pull/5463)
>>>>>>> 733491cb

## [0.24.8] - 2025-12-04

- Introduce `ComputePipeline.map_latest!` for slow computations inside computegraph and add init kw for map! and map_latest! [#5417](https://github.com/MakieOrg/Makie.jl/pull/5417).
- Improved handling of empty strings in text bounding boxes, fixing errors and broken layouting with empty strings in `Label`, `Menu` and `Textbox` [#5420](https://github.com/MakieOrg/Makie.jl/pull/5420)
- Added support for RichText concatenation using the `*` operator, e.g., `"text" * rich("bold", font=:bold)` [#5221](https://github.com/MakieOrg/Makie.jl/pull/5221)
- Reexport `Protrusion` from GridLayoutBase for use with the `Mixed` alignment mode [#5416](https://github.com/MakieOrg/Makie.jl/pull/5416).
- Fixed `poly(Rect2[...])` having float precision issues in CairoMakie [#5441](https://github.com/MakieOrg/Makie.jl/pull/5441)
- Fixed `plot!(..., attr, ...)` overwriting `attr::Attributes` [#5422](https://github.com/MakieOrg/Makie.jl/pull/5422)
- Fixed `scatter` markers not updating correctly [#5451](https://github.com/MakieOrg/Makie.jl/pull/5451)
- Fixed `poly!()` ignoring `linecap`, `joinstyle`, `miter_limit` and `linestyle` in CairoMakie [#5415](https://github.com/MakieOrg/Makie.jl/pull/5415)
- Fixed GLMakie precompilation error with native Wayland in COSMIC compositor [#5453](https://github.com/MakieOrg/Makie.jl/pull/5453)
- Translated  `annotation` to compute graph and fix resizing updates [#5448](https://github.com/MakieOrg/Makie.jl/pull/5448)
- Improved handling of empty strings in text bounding boxes, fixing errors and broken layouting with empty strings in `Label`, `Menu` and `Textbox` [#5420](https://github.com/MakieOrg/Makie.jl/pull/5420)

## [0.24.7] - 2025-11-18

- Fixed `ComputePipeline.is_same` for `missing` data [#5327](https://github.com/MakieOrg/Makie.jl/pull/5327).
- Fixed `resize_to` in WGLMakie [#5374](https://github.com/MakieOrg/Makie.jl/pull/5374).
- Fixed `streamplot` and `contour` plots not considering transform functions in arrow/text rotation [#5249](https://github.com/MakieOrg/Makie.jl/pull/5249)
- `LogTicks` now work well with `pseudolog10` [#5135](https://github.com/MakieOrg/Makie.jl/pull/5135)
- Fixed `Symlog10` to work correctly with lower or upper thresholds smaller than 1, and adds a `linscale` argument [#5279](https://github.com/MakieOrg/Makie.jl/pull/5279)
- Fixed `xlims!`/`ylims!` not fully propagating to linked axis [#5239](https://github.com/MakieOrg/Makie.jl/pull/5239)
- Added docstrings for undocumented plot attributes. Also fixed some missing attribute passthrough and expanded on the available attributes for recipes [#5294](https://github.com/MakieOrg/Makie.jl/pull/5294)
- Added support for plotting units with DynamicQuantities.jl [#5280](https://github.com/MakieOrg/Makie.jl/pull/5280)
- Adjusted compute nodes to keep unspecialized types when transitioning from one graph to another [#5302](https://github.com/MakieOrg/Makie.jl/pull/5302)
- Added a section to the `CONTRIBUTING.md` about code formatting [#5337](https://github.com/MakieOrg/Makie.jl/pull/5337)
- Fixed `depthsorting = true` in GLMakie `scatter` plots not sorting correctly depending on camera rotation [#5344](https://github.com/MakieOrg/Makie.jl/pull/5344)
- Added option to replace Makie native widgets with HTML based widget for WGLMakie [#5285](https://github.com/MakieOrg/Makie.jl/pull/5285)
- Fixed empty `Label` not updating [#5362](https://github.com/MakieOrg/Makie.jl/pull/5362).
- Fixed `band` not working with StructArrays in CairoMakie [#5381](https://github.com/MakieOrg/Makie.jl/pull/5381)
- Updated `scatterlines` to include all remaining `scatter` attributes and pass all applicable attributes to its subplots [#5388](https://github.com/MakieOrg/Makie.jl/pull/5388)
- Adjusted `stem` so that dash and dot patterns of stems start at the trunk [#5367](https://github.com/MakieOrg/Makie.jl/pull/5367)
- Fixed `heatmap`, `surface`, `image` not ignoring `-Inf`/`Inf` values when computing their automatic colorrange [#5384](https://github.com/MakieOrg/Makie.jl/issues/5384)
- Fixed cases of `heatmap` not displaying with `log10` scale and narrow `xlims`/`ylims` [#5390](https://github.com/MakieOrg/Makie.jl/pull/5390)
- Fixed outline based `poly` fats paths no considering transform functions in CairoMakie [#5397](https://github.com/MakieOrg/Makie.jl/pull/5397)
- Fixed manual `DateTime` and `Time` ticks given via `StepRange`s or `AbstractVector`s with or without formatters [#5404](https://github.com/MakieOrg/Makie.jl/pull/5404).
- Fixed `Menu` erroring when changing size of `options` before display [#5410](https://github.com/MakieOrg/Makie.jl/pull/5410)
- Added stroke to `band` [#5035](https://github.com/MakieOrg/Makie.jl/pull/5035)
- Reduced whitespace in Axis3 when aspect ratios aren't 1. [#5183](https://github.com/MakieOrg/Makie.jl/pull/5183)
- Added a variant to `qqplot` that takes one positional argument and a `distribution` keyword to make it compatible with AlgebraOfGraphics [#5413](https://github.com/MakieOrg/Makie.jl/pull/5413).

## [0.24.6] - 2025-08-19

- Widened types for axis keys [#5243](https://github.com/MakieOrg/Makie.jl/pull/5243)
- Fixed `getlimits(::Axis3)` error related to unchecked access of `:visible` attribute.
- Add simple compression for arrays containing only the same value in WGLMakie [#5252](https://github.com/MakieOrg/Makie.jl/pull/5252).
- Fixed 3D `contour` plots not rendering the correct isosurfaces when `colorrange` is given. Also fixed `isorange` not working, tweaked default `isorange`, colormap resolution, and changed colormap extractor for `Colorbar` to ignore alpha. [#5213](https://github.com/MakieOrg/Makie.jl/pull/5213)
- Fixed double application of `alpha` regression in `Band` plots in CairoMakie [#5258](https://github.com/MakieOrg/Makie.jl/pull/5258).
- Updated `boxplot`, `crossbar`, `density`, `hist`, `stephist`, `violin` and `waterfall` to use the new compute graph instead of observables. [#5184](https://github.com/MakieOrg/Makie.jl/pull/5184)

## [0.24.5] - 2025-08-06

- Added new scales based on `ReversibleScale` for use as `colorscale`, `xscale`, and `yscale` attributes. The new scales are `AsinhScale`, `SinhScale`, `LogScale`, `LuptonAsinhScale`, and `PowerScale`.
- Fixed `propertynames(::Attributes)` [#5154](https://github.com/MakieOrg/Makie.jl/pull/5154).
- Fixed cycle error in SpecApi and axis re-creation for plot type changes [#5198](https://github.com/MakieOrg/Makie.jl/pull/5198).
- Fixed incorrect variable name used for `voxels` in `Colorbar` [#5208](https://github.com/MakieOrg/Makie.jl/pull/5208)
- Fixed `Time` ticks breaking when axis limits crossed over midnight [#5212](https://github.com/MakieOrg/Makie.jl/pull/5212).
- Fixed issue where segments of solid `lines` disappeared when positions were large enough [#5216](https://github.com/MakieOrg/Makie.jl/pull/5216)
- Fixed `meshscatter` markers not updating correctly in GLMakie [#5217](https://github.com/MakieOrg/Makie.jl/pull/5217)
- Fixed `volume` plots getting clipped based on the vertices of their bounding box, e.g. when zooming in Axis3 [#5225](https://github.com/MakieOrg/Makie.jl/pull/5225)
- Fixed `Bonito.record_latest` for changes in Makie v0.24 [#5185](https://github.com/MakieOrg/Makie.jl/pull/5185).

## [0.24.4] - 2025-07-17
- Fixed rendering of volumes when the camera is inside the volume [#5164](https://github.com/MakieOrg/Makie.jl/pull/5164)
- Added some validation for compute node initialization (which guards against some error in `map!()` callbacks) [#5170](https://github.com/MakieOrg/Makie.jl/pull/5170)
- Added support for `GeometryBasics.MultiPoint` [#5182](https://github.com/MakieOrg/Makie.jl/pull/5182).
- Moved remaining compute edge checks for safe edge reuse out of debug mode [#5169](https://github.com/MakieOrg/Makie.jl/pull/5169)
- Adjusted compute `map!` to accept mixed array contain Symbols and compute nodes [#5167](https://github.com/MakieOrg/Makie.jl/pull/5167)
- Added `register_projected_positions!()` for projecting data in recipes (from start to finish). Also generalized `register_position_transform!()` and related for use in recipes [#5121](https://github.com/MakieOrg/Makie.jl/pull/5121)
- Added `register_projected_rotations_2d!` for calculating the screen space rotation between data points of a plot. [#5121](https://github.com/MakieOrg/Makie.jl/pull/5121)
- Added `map!(f, plot::Plot, inputs, outputs)` method (accepting a plot instead of a compute graph). [#5121](https://github.com/MakieOrg/Makie.jl/pull/5121)
- Updated `arrows`, `bracket`, `contour`, `contour3d`, `poly`, `streamplot`, `textlabel`, `triplot`, `voronoiplot` and `hexbin` to use the compute graph instead of observables. [#5121](https://github.com/MakieOrg/Makie.jl/pull/5121)
- Fixed `p.text = "..."` erroring with `p = text(..., text = rich(...))` [#5173](https://github.com/MakieOrg/Makie.jl/pull/5173)
- Support Interpolations.jl v0.16 [#5157](https://github.com/MakieOrg/Makie.jl/pull/5157)
- Updated `arc`, `band`, `pie`, `stairs`, `stem`, `tooltip`, `wireframe` and `qqplot` to use the new compute graph instead of observables [#5165](https://github.com/MakieOrg/Makie.jl/pull/5165)
- Added ability to modify ticks and tick format on a `DateTime` or `Time` conversion axis, for example `xticks = (datetimes, labels)` or `xtickformat = "d.m.yyyy"`. The default tick locator for datetimes is improved and the default formatting now reduces the amount of redundant information in neighboring ticks. It is exported as `DateTimeTicks` [#5159](https://github.com/MakieOrg/Makie.jl/pull/5159).
- Fixed missing toggle animation [#5156](https://github.com/MakieOrg/Makie.jl/pull/#5156)
- Fixed broadcast error in `position_on_plot` for mesh [#5196](https://github.com/MakieOrg/Makie.jl/pull/5196)

## [0.24.3] - 2025-07-04

- Fixed empty plotlist [#5150](https://github.com/MakieOrg/Makie.jl/pull/5150).
- Fixed plot attributes with `Dict` as input [#5149](https://github.com/MakieOrg/Makie.jl/pull/5149).
- Fixed arrow marker attributes in `arrows3d` not triggering repositioning of arrows. [#5134](https://github.com/MakieOrg/Makie.jl/pull/5134)
- Fixed h/vlines and h/vspan not considering transform functions correctly. [#5145](https://github.com/MakieOrg/Makie.jl/pull/5145)
- Added `register_projected_positions!()` for projecting data in recipes (from start to finish). Also generalized `register_position_transform!()` and related for use in recipes [#5121](https://github.com/MakieOrg/Makie.jl/pull/5121)
- Moved some compute edge checks out of debug mode to error more consistently on edge overwrite [#5125](https://github.com/MakieOrg/Makie.jl/pull/5125)

## [0.24.2] - 2025-06-27

- Bring back some default attributes for recipes [#5130](https://github.com/MakieOrg/Makie.jl/pull/5130).
- Allow multiple separate link groups in `xaxislinks` and `yaxislinks` arguments of `SpecApi.GridLayout` so that facet layouts can have independently linked columns and rows [#5127](https://github.com/MakieOrg/Makie.jl/pull/5127).

## [0.24.1] - 2025-06-24

- Don't pull plots from invisible scenes and hide Blocks during construction [#5119](https://github.com/MakieOrg/Makie.jl/pull/5119).
- Fixed `dendrogram` docstring and added `x, y, merges` conversion [#5118](https://github.com/MakieOrg/Makie.jl/pull/5118).
- Make sure there's only one inspector per root scene [#5113](https://github.com/MakieOrg/Makie.jl/pull/5113).
- Bring back lowres background for heatmap(Resampler(...)) [#5110](https://github.com/MakieOrg/Makie.jl/pull/5110).
- Fixed forwarding attributes in recipes [#5109](https://github.com/MakieOrg/Makie.jl/pull/5109).

## [0.24.0] - 2025-06-20

- **Breaking** Refactored plots to rely on the newly introduced `ComputeGraph` instead of `Observables`. [#4630](https://github.com/MakieOrg/Makie.jl/pull/4630)
  - **Breaking** `attr = Attributes(plot)` now returns a `ComputeGraph`, which disallows `copy(attr)`, `pop!(attr, ...)`, `attr[:newvar] = ...` and splatting `plot!(...; attr...)`.
  - **Semi-Breaking** `plot(parent, attr, args...; kwargs...)` now only considers applicable attributes in `attr` and prioritizes `kwargs` in case of collisions.
  - **Semi-Breaking** `@recipe Name (args...)` now names converted arguments and requires the number of `args` to match the number of outputs ifrom `convert_arguments()`
  - **Breaking** `replace_automatic!()` has been removed as it was incompatible. `Makie.default_automatic()` can be used as an alternative.
  - **Breaking** `text!()` is no longer a nested structure of text plots.
  - **Breaking** Scene lights have moved to the scene `ComputeGraph` and no longer contain Observables.
  - Fixed synchronous update issues by allowing synchronized update with `Makie.update!(plot, attrib1 = val1, attrib2 = val2, ...)`
  - Improved performance in WGLMakie with better bundling and filtering of updates
  - Improved traceability attribute and argument processing from user input to the backend
- **Breaking** `annotations!()` (not the new `annotation`) has been removed in favor of `text!()`. [#4630](https://github.com/MakieOrg/Makie.jl/pull/4630)
- **Semi-Breaking** Removed various internal text bounding box functions in favor of more user friendly functions like `string_boundingboxes(plot)` [#4630](https://github.com/MakieOrg/Makie.jl/pull/4630)
- **Semi-Breaking** Deprecated `ShadingAlgorithm` for `plot.shading` in favor of a `Bool`. The selection of the algorithm (`FastShading/MultiLightShading`) now happens at the scene level. [#4630](https://github.com/MakieOrg/Makie.jl/pull/4630)
- Fixed 2x2 surfaces not aligning colors correctly in WGLMakie [#4630](https://github.com/MakieOrg/Makie.jl/pull/4630)
- Added support for per-mesh `uv_transform` in `WGLMakie.meshscatter` [#4630](https://github.com/MakieOrg/Makie.jl/pull/4630)
- Fixed `PolarAxis` not considering text rotation correctly for tick label margins [#4630](https://github.com/MakieOrg/Makie.jl/pull/4630)
- Fixed `LaTeXStrings` not projecting lines correctly if `markerspace != :pixel` [#4630](https://github.com/MakieOrg/Makie.jl/pull/4630)
- Fixed incorrect z values for 2x2 `surface()` plots in CairoMakie and WGLMakie. [#5052](https://github.com/MakieOrg/Makie.jl/pull/5052)
- Fixed `arrows3d()` now including lighting attributes. [#5052](https://github.com/MakieOrg/Makie.jl/pull/5052)
- **Breaking** Removed `MakieCore` from Makie's dependencies. Going forward, package extensions are recommended if a lightweight dependency is desired. A quick fix is to change the dependency to `Makie` and replace all `MakieCore` occurrences with `Makie` although this will incur Makie's full load time every time. The alternative is to use a package extension on `Makie` which requires at least Julia 1.9.
- **Breaking** Changed `patchcolor` to opaque colors [#5088](https://github.com/MakieOrg/Makie.jl/pull/5088)
- Fixed `annotation` in the presence of scene transform functions [#5058](https://github.com/MakieOrg/Makie.jl/pull/5058).
- Moved Makie source directory from top level to ./Makie so that Makie itself does not include every other monorepo package when it's installed [#5069](https://github.com/MakieOrg/Makie.jl/pull/5069).
- Removed asset folder and made it an artifact, breaking code that didn't use `Makie.assetpath`. Also introduces `Makie.loadasset(name)`, to directly load the asset [#5074](https://github.com/MakieOrg/Makie.jl/pull/5074).
- Added `fontsize` attribute to `annotation` [#5099](https://github.com/MakieOrg/Makie.jl/pull/5099).

## [0.23.0] - 2025-06-10

- **Breaking** Refactored `arrows` to solve various issues: [#4925](https://github.com/MakieOrg/Makie.jl/pull/4925)
  - **Breaking** `Arrows` as a type is deprecated as the recipe has been split up. Use the `Makie.ArrowLike` conversion trait, `Arrows2D` or `Arrows3D` instead.
  - **Breaking** The `arrows!()` function is deprecated in favor of `arrows2d!()` and `arrows3d!()`. These plot functions differ in how they render arrows and can be used in 2D and 3D interchangeably.
  - **Breaking** The arrow size now considers all components of the arrow, not just the shaft, changing sizes and alignments.
  - **Breaking** `align` no longer accepts `:lineend, :tailend, :headstart` and `:origin`. It now only accepts `:head, :center, :tail` and numbers for fractional alignment. Issues with these alignments not working correctly have been fixed.
  - **Breaking** Attributes `arrowhead, arrowtail, arrowcolor, linecolor, linewidth, arrowsize` are deprecated. See `?arrows2d` and `?arrows3d` or the main docs for replacements.
  - **Breaking** Attributes `linestyle` and `transform_marker` are no longer supported.
  - **Breaking** Outside of `minshaftlength .. maxshaftlength`, arrows now scale as a whole instead of just their shaft.
  - **Breaking** 3D Arrows now try to scale to a size appropriate to the given data. This can be turned off by setting `markerscale` to a static number.
  - Arrows are now split into a tail, shaft and head, allowing for double-headed arrows.
  - 2D arrows are now based on `poly`, fixing self-overlap issues with transparent arrows.
  - 3D arrow tips, or more generally the new `GeometryBasics.Cone` renders with much smoother shading.
  - `argmode = :endpoint` has been added to allow constructing arrows with a start and end point instead of a start point and a direction.
  - Arrows now work correctly with `colorrange`, `alpha`, etc.
  - Transforms (e.g. `log` or `rotate!(plot, ...)`) now only affect the start and end points of arrows, rather than its components. This fixes issues like incorrect tip rotation of 2D arrows and stretching/squishing of 3D arrows.
- Add dim conversion support for Axis3 [#4964](https://github.com/MakieOrg/Makie.jl/pull/4964).
- Added support for vectors of intervals in `hspan` and `vspan` [#5036](https://github.com/MakieOrg/Makie.jl/pull/5036)
- Export `Float64` geometry types `Point3d`, `Vec4d`, `Rect2d` etc. [#5040](https://github.com/MakieOrg/Makie.jl/pull/5040).
- Added `dendrogram` recipe to Makie [#2755](https://github.com/MakieOrg/Makie.jl/pull/2755)
- Added unit support to `Slider` [#5037](https://github.com/MakieOrg/Makie.jl/pull/5037)
- Added `sources` section to all Project.tomls in the monorepo, so that `]dev GLMakie` will download the monorepo and automatically dev Makie and MakieCore. [#4967](https://github.com/MakieOrg/Makie.jl/pull/4967)

## [0.22.10] - 2025-06-03

- Quick fix for the just released `annotation`, `textcolor` now follows `color` by default [#5034](https://github.com/MakieOrg/Makie.jl/pull/5034).

## [0.22.9] - 2025-06-03

- Added conversion method for `annotation` to make it compatible with AlgebraOfGraphics [#5029](https://github.com/MakieOrg/Makie.jl/pull/5029).
- Fixed contour labels text positions update bug [#5010](https://github.com/MakieOrg/Makie.jl/pull/5010).

## [0.22.8] - 2025-06-03

- Added new `annotation` recipe which can be used for labeling many data points with automatically non-overlapping labels, or for more bespoke annotation with manually chosen positions and connecting arrows [#4891](https://github.com/MakieOrg/Makie.jl/pull/4891).
- Fixed precompilation bug in julia dev 1.13 [#5018](https://github.com/MakieOrg/Makie.jl/pull/5018).
- Fixed screen not open assertion and `Makie.isclosed(scene)` in WGLMakie [#5008](https://github.com/MakieOrg/Makie.jl/pull/5008).
- Fixed `hist` erroring if it was passed an empty vector, it now defaults to an interval of `0..10` in the absence of any input.  [#5022](https://github.com/MakieOrg/Makie.jl/pull/5022)

## [0.22.7] - 2025-05-23

- Fixed regression in the updating logic of `Legend` [#4979](https://github.com/MakieOrg/Makie.jl/pull/4979).

## [0.22.6] - 2025-05-17

- Added `alpha` keyword to `density` recipe [#4975](https://github.com/MakieOrg/Makie.jl/pull/4975).
- Improved CairoMakie rendering of normal `band`s with array-valued colors [#4989](https://github.com/MakieOrg/Makie.jl/pull/4989).
- Fixed cycling not being consistent when the same plot function was called with different input types (float32 vs float64 lines, for example) [#4960](https://github.com/MakieOrg/Makie.jl/pull/4960)

## [0.22.5] - 2025-05-12

- Added LegendElements for meshscatter, mesh, image, heatmap and surface [#4924](https://github.com/MakieOrg/Makie.jl/pull/4924)
- Moved some of the TextureAtlas logic to JS, speeding up text updates and fixing texture atlas updates [4942](https://github.com/MakieOrg/Makie.jl/pull/4942).
- Added ability to hide and show individual plot elements by clicking their corresponding `Legend` entry [#2276](https://github.com/MakieOrg/Makie.jl/pull/2276).
- Fixed issue with UInt8 voxel data not updating correctly when Observable input is updated [#4914](https://github.com/MakieOrg/Makie.jl/pull/4914)
- Added ticks and minorticks to `PolarAxis`. Ticks and tick labels can now also be mirrored to the other side of a sector style PolarAxis. [#4902](https://github.com/MakieOrg/Makie.jl/pull/4902)
- Fixed `Axis.panbutton` not working [#4932](https://github.com/MakieOrg/Makie.jl/pull/4932)
- Fixed issues with anisotropic markersizes (e.g. `(10, 50)`) causing anti-aliasing to become blurry in GLMakie and WGLMakie. [#4918](https://github.com/MakieOrg/Makie.jl/pull/4918)
- Added `direction = :y` option for vertical `band`s [#4949](https://github.com/MakieOrg/Makie.jl/pull/4949).
- Fixed line-ordering of `lines(::Rect3)` [#4954](https://github.com/MakieOrg/Makie.jl/pull/4954).
- Fixed issue with `sprint`ing to SVG using CairoMakie in Julia 1.11 and above [#4971](https://github.com/MakieOrg/Makie.jl/pull/4971).

## [0.22.4] - 2025-04-11

- Re-added the `apply_transform(f, data, space)` method that was removed in v0.22.3 with a deprecation warning. It will be removed in the next breaking version. [#4916](https://github.com/MakieOrg/Makie.jl/pull/4916)

## [0.22.3] - 2025-04-08

- Added `alpha` attribute to `tricontourf.jl` to control the transparency of filled contours [#4800](https://github.com/MakieOrg/Makie.jl/pull/4800)
- Fixed hexbin using log-scales [#4898](https://github.com/MakieOrg/Makie.jl/pull/4898)
- Updated scope of `space` attribute, restricting it to camera related projections in the conversion-transformation-projection pipeline. (See docs on `space` or the pipeline) [#4792](https://github.com/MakieOrg/Makie.jl/pull/4792)
- Added inheritance options for the `transformation` keyword argument: `:inherit, :inherit_model, :inherit_transform_func, :nothing` (See docs on `transformations` or the pipeline) [#4792](https://github.com/MakieOrg/Makie.jl/pull/4792)
- Fixed GLMakie embedding support for window destruction [#4848](https://github.com/MakieOrg/Makie.jl/pull/4848).
- Adjusted `DataInspector` tooltips for `spy` to be heatmap-like and `datashader` to show the number of binned markers [#4810](https://github.com/MakieOrg/Makie.jl/pull/4810)
- Added `unsafe_set!(::Textbox, ::String)` [#4417](https://github.com/MakieOrg/Makie.jl/pull/4417)
- Improved compatibility of marker attributes with float32convert, fixing issues with scatter markers being render too small with `markerspace = :data` in an Axis [#4869](https://github.com/MakieOrg/Makie.jl/pull/4869)
- Added `font` attribute and fixed faulty selection in `scatter`. Scatter fonts can now be themed with `markerfont`. [#4832](https://github.com/MakieOrg/Makie.jl/pull/4832)
- Fixed categorical `cgrad` interpolating at small enough steps [#4858](https://github.com/MakieOrg/Makie.jl/pull/4858)
- Added `textlabel!()` recipe for plotting text with a background [#4879](https://github.com/MakieOrg/Makie.jl/pull/4879)
- Fixed the computed `colorrange` being out of order with `colorscale = -` or similar colorscale functions that break sorting [#4884](https://github.com/MakieOrg/Makie.jl/pull/4884)
- Added `transform_marker` to arrows [#4871](https://github.com/MakieOrg/Makie.jl/pull/4871)
- Reverted change in `meshscatter` transformation behavior by using `transform_marker = true` as the default [#4871](https://github.com/MakieOrg/Makie.jl/pull/4871)
- Fixed an error with Colorbar for categorical colormaps, where they displayed values out of colorrange and NaN. [#4894](https://github.com/MakieOrg/Makie.jl/pull/4894)
- Fixed minor grid not showing in Axis when minorticks are hidden [#4896](https://github.com/MakieOrg/Makie.jl/pull/4896)
- Fixed issue with small scatter markers disappearing in CairoMakie [#4882](https://github.com/MakieOrg/Makie.jl/pull/4882)
- Added current axis/figure defaults to `resize_to_layout!`, `x/yautolimits`, `hidex/y/decoration!` and `tight_x/y/ticklabel_spacing!` [#4519](https://github.com/MakieOrg/Makie.jl/pull/4519)
- Switched to Julia 1.10 for GLMakie CI due to issues with OpenGL on ubuntu-latest. This may cause GLMakie compatibility with the Julia 1.6 to degrade in the future. [#4913](https://github.com/MakieOrg/Makie.jl/pull/4913)
- Added support for logarithmic units [#4853](https://github.com/MakieOrg/Makie.jl/pull/4853)

## [0.22.2] - 2025-02-26

- Added support for curvilinear grids in `contourf` (contour filled), where `x` and `y` are matrices (`contour` lines were added in [0.22.0]) [#4670](https://github.com/MakieOrg/Makie.jl/pull/4670).
- Updated WGLMakie's threejs version from 0.157 to 0.173, fixing some threejs bugs [#4809](https://github.com/MakieOrg/Makie.jl/pull/4809).
- Moved Axis3 clip planes slightly outside to avoid clipping objects on the border with 0 margin [#4742](https://github.com/MakieOrg/Makie.jl/pull/4742)
- Fixed an issue with transformations not propagating to child plots when their spaces only match indirectly. [#4723](https://github.com/MakieOrg/Makie.jl/pull/4723)
- Added a tutorial on creating an inset plot [#4697](https://github.com/MakieOrg/Makie.jl/pull/4697)
- Enhanced Pattern support: Added general CairoMakie implementation, improved quality, added anchoring, added support in band, density, added tests & fixed various bugs and inconsistencies. [#4715](https://github.com/MakieOrg/Makie.jl/pull/4715)
- Fixed issue with `voronoiplot` for Voronoi tessellations with empty polygons [#4740](https://github.com/MakieOrg/Makie.jl/pull/4740)
- Fixed shader compilation error due to undefined unused variable in volume [#4755](https://github.com/MakieOrg/Makie.jl/pull/4755)
- Added option `update_while_dragging=true` to Slider [#4745](https://github.com/MakieOrg/Makie.jl/pull/4745).
- Added option `lowres_background=true` to Resampler, and renamed `resolution` to `max_resolution` [#4745](https://github.com/MakieOrg/Makie.jl/pull/4745).
- Added option `throttle=0.0` to `async_latest`, to allow throttling while skipping latest updates [#4745](https://github.com/MakieOrg/Makie.jl/pull/4745).
- Fixed issue with `WGLMakie.voxels` not rendering on linux with firefox [#4756](https://github.com/MakieOrg/Makie.jl/pull/4756)
- Updated `voxels` to use `uv_transform` interface instead of `uvmap` to give more control over texture mapping (i.e. to allow rotations) [#4758](https://github.com/MakieOrg/Makie.jl/pull/4758)
- **Breaking** Changed generated `uv`s in `voxels` to more easily align texture maps. Also changed uvs to scale with `gap` so that voxels remain fully covered. [#4758](https://github.com/MakieOrg/Makie.jl/pull/4758)
- Fixed `uv_transform = :rotr90` and `:rotl90` being swapped [#4758](https://github.com/MakieOrg/Makie.jl/pull/4758)
- Cleaned up surface handling in GLMakie: Surface cells are now discarded when there is a nan in x, y or z. Fixed incorrect normal if x or y is nan [#4735](https://github.com/MakieOrg/Makie.jl/pull/4735)
- Cleaned up `volume` plots: Added `:indexedabsorption` and `:additive` to WGLMakie, generalized `:mip` to include negative values, fixed missing conversions for rgba algorithms (`:additive`, `:absorptionrgba`), fixed missing conversion for `absorption` attribute & extended it to `:indexedabsorption` and `absorptionrgba`, added tests and improved docs. [#4726](https://github.com/MakieOrg/Makie.jl/pull/4726)
- Fixed integer underflow in GLMakie line indices which may have caused segmentation faults on mac [#4782](https://github.com/MakieOrg/Makie.jl/pull/4782)
- Added `Axis3.clip` attribute to allow turning off clipping [#4791](https://github.com/MakieOrg/Makie.jl/pull/4791)
- Fixed `Plane(Vec{N, T}(0), dist)` producing a `NaN` normal, which caused WGLMakie to break. (E.g. when rotating Axis3) [#4772](https://github.com/MakieOrg/Makie.jl/pull/4772)
- Changed `inspectable` to be inherited from the parent scenes theme. [#4739](https://github.com/MakieOrg/Makie.jl/pull/4739)
- Reverted change to `poly` which disallowed 3D geometries from being plotted [#4738](https://github.com/MakieOrg/Makie.jl/pull/4738)
- Enabled autocompletion on Block types, e.g. `?Axis.xti...` [#4786](https://github.com/MakieOrg/Makie.jl/pull/4786)
- Added `dpi` metadata to all rendered png files, where `px_per_unit = 1` means 96dpi, `px_per_unit = 2` means 192dpi, and so on. This gives frontends a chance to show plain Makie png images with the correct scaling [#4812](https://github.com/MakieOrg/Makie.jl/pull/4812).
- Fixed issue with voxels not working correctly with `rotate!()` [#4824](https://github.com/MakieOrg/Makie.jl/pull/4824)
- Fixed issue with tick event not triggering in WGLMakie [#4818](https://github.com/MakieOrg/Makie.jl/pull/4818)
- Improved performance of some Blocks, mainly `Textbox` and `Menu` [#4821](https://github.com/MakieOrg/Makie.jl/pull/4821)
- Fixed issue with `PolarAxis` not considering tick visibility in protrusion calculations. [#4823](https://github.com/MakieOrg/Makie.jl/pull/4823)
- Fixed some plots failing to create Legend entries due to missing attributes [#4826](https://github.com/MakieOrg/Makie.jl/pull/4826)

## [0.22.1] - 2025-01-17

- Allow volume textures for mesh color, to e.g. implement a performant volume slice display [#2274](https://github.com/MakieOrg/Makie.jl/pull/2274).
- Fixed `alpha` use in legends and some CairoMakie cases [#4721](https://github.com/MakieOrg/Makie.jl/pull/4721).

## [0.22.0] - 2024-12-12

- Updated to GeometryBasics 0.5: [GeometryBasics#173](https://github.com/JuliaGeometry/GeometryBasics.jl/pull/173), [GeometryBasics#219](https://github.com/JuliaGeometry/GeometryBasics.jl/pull/219) [#4319](https://github.com/MakieOrg/Makie.jl/pull/4319)
  - Removed `meta` infrastructure. Vertex attributes are now passed as kwargs.
  - Simplified GeometryBasics Mesh type, improving compile times
  - Added `FaceView` to allow different vertex attributes to use different indices for specifying data of the same vertex. This can be used to specify per-face data.
  - Added `GeometryBasics.face_normals(points, faces)`
  - Changed the order of `Rect2` coordinates to be counter-clockwise.
  - Updated `Cylinder` to avoid visually rounding off the top and bottom.
  - Added `MetaMesh` to store non-vertex metadata in a GeometryBasics Mesh object. These are now produced by MeshIO for `.obj` files, containing information from `.mtl` files.
  - Fix `Tessellation/tessellation` spelling [GeometryBasics#227](https://github.com/JuliaGeometry/GeometryBasics.jl/pull/227) [#4564](https://github.com/MakieOrg/Makie.jl/pull/4564)
- Added `Makie.mesh` option for `MetaMesh` which applies some of the bundled information [#4368](https://github.com/MakieOrg/Makie.jl/pull/4368), [#4496](https://github.com/MakieOrg/Makie.jl/pull/4496)
- `Voronoiplot`s automatic colors are now defined based on the underlying point set instead of only those generators appearing in the tessellation. This makes the selected colors consistent between tessellations when generators might have been deleted or added. [#4357](https://github.com/MakieOrg/Makie.jl/pull/4357)
- `contour` now supports _curvilinear_ grids, where `x` and `y` are matrices [#4670](https://github.com/MakieOrg/Makie.jl/pull/4670).
- Added `viewmode = :free` and translation, zoom, limit reset and cursor-focus interactions to Axis3. [4131](https://github.com/MakieOrg/Makie.jl/pull/4131)
- Split `marker_offset` handling from marker centering and fix various bugs with it [#4594](https://github.com/MakieOrg/Makie.jl/pull/4594)
- Added `transform_marker` attribute to meshscatter and changed the default behavior to not transform marker/mesh vertices [#4606](https://github.com/MakieOrg/Makie.jl/pull/4606)
- Fixed some issues with meshscatter not correctly transforming with transform functions and float32 rescaling [#4606](https://github.com/MakieOrg/Makie.jl/pull/4606)
- Fixed `poly` pipeline for 3D and/or Float64 polygons that begin from an empty vector [#4615](https://github.com/MakieOrg/Makie.jl/pull/4615).
- `empty!` GLMakie screen instead of closing, fixing issue with reset window position [#3881](https://github.com/MakieOrg/Makie.jl/pull/3881)
- Added option to display the front spines in Axis3 to close the outline box [#2349](https://github.com/MakieOrg/Makie.jl/pull/4305)
- Fixed gaps in corners of `poly(Rect2(...))` stroke [#4664](https://github.com/MakieOrg/Makie.jl/pull/4664)
- Fixed an issue where `reinterpret`ed arrays of line points were not handled correctly in CairoMakie [#4668](https://github.com/MakieOrg/Makie.jl/pull/4668).
- Fixed various issues with `markerspace = :data`, `transform_marker = true` and `rotation` for scatter in CairoMakie (incorrect marker transformations, ignored transformations, Cairo state corruption) [#4663](https://github.com/MakieOrg/Makie.jl/pull/4663)
- Changed deprecation warnings for Vector and Range inputs in `image`, `volume`, `voxels` and `spy` into **errors** [#4685](https://github.com/MakieOrg/Makie.jl/pull/4685)
- Refactored OpenGL cleanup to run immediately rather than on GC [#4699](https://github.com/MakieOrg/Makie.jl/pull/4699)
- It is now possible to change the title of a `GLFW.Window` with `GLMakie.set_title!(screen::Screen, title::String)` [#4677](https://github.com/MakieOrg/Makie.jl/pull/4677).
- Fixed `px_per_unit != 1` not getting fit to the size of the interactive window in GLMakie [#4687](https://github.com/MakieOrg/Makie.jl/pull/4687)
- Changed minorticks to skip computation when they are not visible [#4681](https://github.com/MakieOrg/Makie.jl/pull/4681)
- Fixed indexing error edge case in violin median code [#4682](https://github.com/MakieOrg/Makie.jl/pull/4682)
- Fixed incomplete plot cleanup when cleanup is triggered by an event. [#4710](https://github.com/MakieOrg/Makie.jl/pull/4710)
- Automatically plot Enums as categorical [#4717](https://github.com/MakieOrg/Makie.jl/pull/4717).

## [0.21.18] - 2024-12-12

- Allow for user defined recipes to be used in SpecApi [#4655](https://github.com/MakieOrg/Makie.jl/pull/4655).
- Fix text layouting with empty lines [#4269](https://github.com/MakieOrg/Makie.jl/pull/4269).

## [0.21.17] - 2024-12-05

- Added `backend` and `update` kwargs to `show` [#4558](https://github.com/MakieOrg/Makie.jl/pull/4558)
- Disabled unit prefix conversions for compound units (e.g. `u"m/s"`) to avoid generating incorrect units. [#4583](https://github.com/MakieOrg/Makie.jl/pull/4583)
- Added kwarg to rotate Toggle [#4445](https://github.com/MakieOrg/Makie.jl/pull/4445)
- Fixed orientation of environment light textures in RPRMakie [#4629](https://github.com/MakieOrg/Makie.jl/pull/4629).
- Fixed uint16 overflow for over ~65k elements in WGLMakie picking [#4604](https://github.com/MakieOrg/Makie.jl/pull/4604).
- Improved performance for line plot in CairoMakie [#4601](https://github.com/MakieOrg/Makie.jl/pull/4601).
- Prevent more default actions when canvas has focus [#4602](https://github.com/MakieOrg/Makie.jl/pull/4602).
- Fixed an error in `convert_arguments` for PointBased plots and 3D polygons [#4585](https://github.com/MakieOrg/Makie.jl/pull/4585).
- Fixed polygon rendering issue of `crossbar(..., show_notch = true)` in CairoMakie [#4587](https://github.com/MakieOrg/Makie.jl/pull/4587).
- Fixed `colorbuffer(axis)` for `px_per_unit != 1` [#4574](https://github.com/MakieOrg/Makie.jl/pull/4574).
- Fixed render order of Axis3 frame lines in CairoMakie [#4591](https://github.com/MakieOrg/Makie.jl/pull/4591)
- Fixed color mapping between `contourf` and `Colorbar` [#4618](https://github.com/MakieOrg/Makie.jl/pull/4618)
- Fixed an incorrect comparison in CairoMakie's line clipping code which can cause line segments to disappear [#4631](https://github.com/MakieOrg/Makie.jl/pull/4631)
- Added PointBased conversion for `Vector{MultiLineString}` [#4599](https://github.com/MakieOrg/Makie.jl/pull/4599)
- Added color conversions for tuples, Points and Vecs [#4599](https://github.com/MakieOrg/Makie.jl/pull/4599)
- Added conversions for 1 and 2 value paddings in `Label` and `tooltip` [#4599](https://github.com/MakieOrg/Makie.jl/pull/4599)
- Fixed `NaN` in scatter rotation and markersize breaking Cairo state [#4599](https://github.com/MakieOrg/Makie.jl/pull/4599)
- Fixed heatmap cells being 0.5px/units too large in CairoMakie [4633](https://github.com/MakieOrg/Makie.jl/pull/4633)
- Fixed bounds error when recording video with WGLMakie [#4639](https://github.com/MakieOrg/Makie.jl/pull/4639).
- Added `axis.(x/y)ticklabelspace = :max_auto`, to only grow tickspace but never shrink to reduce jitter [#4642](https://github.com/MakieOrg/Makie.jl/pull/4642).
- The error shown for invalid attributes will now also show suggestions for nearby attributes (if there are any) [#4394](https://github.com/MakieOrg/Makie.jl/pull/4394).
- Added (x/y)axislinks to S.GridLayout and make sure limits don't reset when linking axes [#4643](https://github.com/MakieOrg/Makie.jl/pull/4643).

## [0.21.16] - 2024-11-06

- Added `origin!()` to transformation so that the reference point of `rotate!()` and `scale!()` can be modified [#4472](https://github.com/MakieOrg/Makie.jl/pull/4472)
- Correctly render the tooltip triangle [#4560](https://github.com/MakieOrg/Makie.jl/pull/4560).
- Introduce `isclosed(scene)`, conditionally use `Bonito.LargeUpdate` [#4569](https://github.com/MakieOrg/Makie.jl/pull/4569).
- Allow plots to move between scenes in SpecApi [#4132](https://github.com/MakieOrg/Makie.jl/pull/4132).
- Added empty constructor to all backends for `Screen` allowing `display(Makie.current_backend().Screen(), fig)` [#4561](https://github.com/MakieOrg/Makie.jl/pull/4561).
- Added `subsup` and `left_subsup` functions that offer stacked sub- and superscripts for `rich` text which means this style can be used with arbitrary fonts and is not limited to fonts supported by MathTeXEngine.jl [#4489](https://github.com/MakieOrg/Makie.jl/pull/4489).
- Added the `jitter_width` and `side_nudge` attributes to the `raincloud` plot definition, so that they can be used as kwargs [#4517](https://github.com/MakieOrg/Makie.jl/pull/4517)
- Expand PlotList plots to expose their child plots to the legend interface, allowing `axislegend`show plots within PlotSpecs as individual entries. [#4546](https://github.com/MakieOrg/Makie.jl/pull/4546)
- Implement S.Colorbar(plotspec) [#4520](https://github.com/MakieOrg/Makie.jl/pull/4520).
- Fixed a hang when `Record` was created inside a closure passed to `IOCapture.capture` [#4562](https://github.com/MakieOrg/Makie.jl/pull/4562).
- Added logical size annotation to `text/html` inline videos so that sizes are appropriate independent of the current `px_per_unit` value [#4563](https://github.com/MakieOrg/Makie.jl/pull/4563).

## [0.21.15] - 2024-10-25

- Allowed creation of `Legend` with entries that have no legend elements [#4526](https://github.com/MakieOrg/Makie.jl/pull/4526).
- Improved CairoMakie's 2D mesh drawing performance by ~30% [#4132](https://github.com/MakieOrg/Makie.jl/pull/4132).
- Allow `width` to be set per box in `boxplot` [#4447](https://github.com/MakieOrg/Makie.jl/pull/4447).
- For `Textbox`es in which a fixed width is specified, the text is now scrolled
  if the width is exceeded [#4293](https://github.com/MakieOrg/Makie.jl/pull/4293)
- Changed image, heatmap and surface picking indices to correctly index the relevant matrix arguments. [#4459](https://github.com/MakieOrg/Makie.jl/pull/4459)
- Improved performance of `record` by avoiding unnecessary copying in common cases [#4475](https://github.com/MakieOrg/Makie.jl/pull/4475).
- Fixed usage of `AggMean()` and other aggregations operating on 3d data for `datashader` [#4346](https://github.com/MakieOrg/Makie.jl/pull/4346).
- Fixed forced rasterization when rendering figures with `Axis3` to svg [#4463](https://github.com/MakieOrg/Makie.jl/pull/4463).
- Changed default for `circular_rotation` in Camera3D to false, so that the camera doesn't change rotation direction anymore [4492](https://github.com/MakieOrg/Makie.jl/pull/4492)
- Fixed `pick(scene, rect2)` in WGLMakie [#4488](https://github.com/MakieOrg/Makie.jl/pull/4488)
- Fixed resizing of `surface` data not working correctly. (I.e. drawing out-of-bounds data or only drawing part of the data.) [#4529](https://github.com/MakieOrg/Makie.jl/pull/4529)

## [0.21.14] - 2024-10-11

- Fixed relocatability of GLMakie [#4461](https://github.com/MakieOrg/Makie.jl/pull/4461).
- Fixed relocatability of WGLMakie [#4467](https://github.com/MakieOrg/Makie.jl/pull/4467).
- Fixed `space` keyword for `barplot` [#4435](https://github.com/MakieOrg/Makie.jl/pull/4435).

## [0.21.13] - 2024-10-07

- Optimize SpecApi, reuse Blocks better and add API to access the created block objects [#4354](https://github.com/MakieOrg/Makie.jl/pull/4354).
- Fixed `merge(attr1, attr2)` modifying nested attributes in `attr1` [#4416](https://github.com/MakieOrg/Makie.jl/pull/4416)
- Fixed issue with CairoMakie rendering scene backgrounds at the wrong position [#4425](https://github.com/MakieOrg/Makie.jl/pull/4425)
- Fixed incorrect inverse transformation in `position_on_plot` for lines, causing incorrect tooltip placement in DataInspector [#4402](https://github.com/MakieOrg/Makie.jl/pull/4402)
- Added new `Checkbox` block [#4336](https://github.com/MakieOrg/Makie.jl/pull/4336).
- Added ability to override legend element attributes by pairing labels or plots with override attributes [#4427](https://github.com/MakieOrg/Makie.jl/pull/4427).
- Added threshold before a drag starts which improves false negative rates for clicks. `Button` can now trigger on click and not mouse-down which is the canonical behavior in other GUI systems [#4336](https://github.com/MakieOrg/Makie.jl/pull/4336).
- `PolarAxis` font size now defaults to global figure `fontsize` in the absence of specific `Axis` theming [#4314](https://github.com/MakieOrg/Makie.jl/pull/4314)
- `MultiplesTicks` accepts new option `strip_zero=true`, allowing labels of the form `0x` to be `0` [#4372](https://github.com/MakieOrg/Makie.jl/pull/4372)
- Make near/far of WGLMakie JS 3d camera dynamic, for better depth_shift scaling [#4430](https://github.com/MakieOrg/Makie.jl/pull/4430).

## [0.21.12] - 2024-09-28

- Fix NaN handling in WGLMakie [#4282](https://github.com/MakieOrg/Makie.jl/pull/4282).
- Show DataInspector tooltip on NaN values if `nan_color` has been set to other than `:transparent` [#4310](https://github.com/MakieOrg/Makie.jl/pull/4310)
- Fix `linestyle` not being used in `triplot` [#4332](https://github.com/MakieOrg/Makie.jl/pull/4332)
- Invalid keyword arguments for `Block`s (e.g. `Axis` and `Colorbar`) now throw errors and show suggestions rather than simply throwing [#4392](https://github.com/MakieOrg/Makie.jl/pull/4392)
- Fix voxel clipping not being based on voxel centers [#4397](https://github.com/MakieOrg/Makie.jl/pull/4397)
- Parsing `Q` and `q` commands in svg paths with `BezierPath` is now supported [#4413](https://github.com/MakieOrg/Makie.jl/pull/4413)


## [0.21.11] - 2024-09-13

- Hot fixes for 0.21.10 [#4356](https://github.com/MakieOrg/Makie.jl/pull/4356).
- Set `Voronoiplot`'s preferred axis type to 2D in all cases [#4349](https://github.com/MakieOrg/Makie.jl/pull/4349)

## [0.21.10] - 2024-09-12

- Introduce `heatmap(Resampler(large_matrix))`, allowing to show big images interactively [#4317](https://github.com/MakieOrg/Makie.jl/pull/4317).
- Make sure we wait for the screen session [#4316](https://github.com/MakieOrg/Makie.jl/pull/4316).
- Fix for absrect [#4312](https://github.com/MakieOrg/Makie.jl/pull/4312).
- Fix attribute updates for SpecApi and SpecPlots (e.g. ecdfplot) [#4265](https://github.com/MakieOrg/Makie.jl/pull/4265).
- Bring back `poly` convert arguments for matrix with points as row [#4258](https://github.com/MakieOrg/Makie.jl/pull/4258).
- Fix gl_ClipDistance related segfault on WSL with GLMakie [#4270](https://github.com/MakieOrg/Makie.jl/pull/4270).
- Added option `label_position = :center` to place labels centered over each bar [#4274](https://github.com/MakieOrg/Makie.jl/pull/4274).
- `plotfunc()` and `func2type()` support functions ending with `!` [#4275](https://github.com/MakieOrg/Makie.jl/pull/4275).
- Fixed Boundserror in clipped multicolor lines in CairoMakie [#4313](https://github.com/MakieOrg/Makie.jl/pull/4313)
- Fix float precision based assertions error in GLMakie.volume [#4311](https://github.com/MakieOrg/Makie.jl/pull/4311)
- Support images with reversed axes [#4338](https://github.com/MakieOrg/Makie.jl/pull/4338)

## [0.21.9] - 2024-08-27

- Hotfix for colormap + color updates [#4258](https://github.com/MakieOrg/Makie.jl/pull/4258).

## [0.21.8] - 2024-08-26

- Fix selected list in `WGLMakie.pick_sorted` [#4136](https://github.com/MakieOrg/Makie.jl/pull/4136).
- Apply px per unit in `pick_closest`/`pick_sorted` [#4137](https://github.com/MakieOrg/Makie.jl/pull/4137).
- Support plot(interval, func) for rangebars and band [#4102](https://github.com/MakieOrg/Makie.jl/pull/4102).
- Fixed the broken OpenGL state cleanup for clip_planes which may cause plots to disappear randomly [#4157](https://github.com/MakieOrg/Makie.jl/pull/4157)
- Reduce updates for image/heatmap, improving performance [#4130](https://github.com/MakieOrg/Makie.jl/pull/4130).
- Add an informative error message to `save` when no backend is loaded [#4177](https://github.com/MakieOrg/Makie.jl/pull/4177)
- Fix rendering of `band` with NaN values [#4178](https://github.com/MakieOrg/Makie.jl/pull/4178).
- Fix plotting of lines with OffsetArrays across all backends [#4242](https://github.com/MakieOrg/Makie.jl/pull/4242).

## [0.21.7] - 2024-08-19

- Hot fix for 1D heatmap [#4147](https://github.com/MakieOrg/Makie.jl/pull/4147).

## [0.21.6] - 2024-08-14

- Fix RectangleZoom in WGLMakie [#4127](https://github.com/MakieOrg/Makie.jl/pull/4127)
- Bring back fastpath for regular heatmaps [#4125](https://github.com/MakieOrg/Makie.jl/pull/4125)
- Data inspector fixes (mostly for bar plots) [#4087](https://github.com/MakieOrg/Makie.jl/pull/4087)
- Added "clip_planes" as a new generic plot and scene attribute. Up to 8 world space clip planes can be specified to hide sections of a plot. [#3958](https://github.com/MakieOrg/Makie.jl/pull/3958)
- Updated handling of `model` matrices with active Float32 rescaling. This should fix issues with Float32-unsafe translations or scalings of plots, as well as rotated plots in Float32-unsafe ranges. [#4026](https://github.com/MakieOrg/Makie.jl/pull/4026)
- Added `events.tick` to allow linking actions like animations to the renderloop. [#3948](https://github.com/MakieOrg/Makie.jl/pull/3948)
- Added the `uv_transform` attribute for meshscatter, mesh, surface and image [#1406](https://github.com/MakieOrg/Makie.jl/pull/1406).
- Added the ability to use textures with `meshscatter` in WGLMakie [#1406](https://github.com/MakieOrg/Makie.jl/pull/1406).
- Don't remove underlying VideoStream file when doing save() [#3883](https://github.com/MakieOrg/Makie.jl/pull/3883).
- Fix label/legend for plotlist [#4079](https://github.com/MakieOrg/Makie.jl/pull/4079).
- Fix wrong order for colors in RPRMakie [#4098](https://github.com/MakieOrg/Makie.jl/pull/4098).
- Fixed incorrect distance calculation in `pick_closest` in WGLMakie [#4082](https://github.com/MakieOrg/Makie.jl/pull/4082).
- Suppress keyboard shortcuts and context menu in JupyterLab output [#4068](https://github.com/MakieOrg/Makie.jl/pull/4068).
- Introduce stroke_depth_shift + forward normal depth_shift for Poly [#4058](https://github.com/MakieOrg/Makie.jl/pull/4058).
- Use linestyle for Poly and Density legend elements [#4000](https://github.com/MakieOrg/Makie.jl/pull/4000).
- Bring back interpolation attribute for surface [#4056](https://github.com/MakieOrg/Makie.jl/pull/4056).
- Improved accuracy of framerate settings in GLMakie [#3954](https://github.com/MakieOrg/Makie.jl/pull/3954)
- Fix label_formatter being called twice in barplot [#4046](https://github.com/MakieOrg/Makie.jl/pull/4046).
- Fix error with automatic `highclip` or `lowclip` and scalar colors [#4048](https://github.com/MakieOrg/Makie.jl/pull/4048).
- Correct a bug in the `project` function when projecting using a `Scene`. [#3909](https://github.com/MakieOrg/Makie.jl/pull/3909).
- Add position for `pie` plot [#4027](https://github.com/MakieOrg/Makie.jl/pull/4027).
- Correct a method ambiguity in `insert!` which was causing `PlotList` to fail on CairoMakie. [#4038](https://github.com/MakieOrg/Makie.jl/pull/4038)
- Delaunay triangulations created via `tricontourf`, `triplot`, and `voronoiplot` no longer use any randomisation in the point insertion order so that results are unique. [#4044](https://github.com/MakieOrg/Makie.jl/pull/4044)
- Improve content scaling support for Wayland and fix incorrect mouse scaling on mac [#4062](https://github.com/MakieOrg/Makie.jl/pull/4062)
- Fix: `band` ignored its `alpha` argument in CairoMakie
- Fix `marker=FastPixel()` makersize and markerspace, improve `spy` recipe [#4043](https://github.com/MakieOrg/Makie.jl/pull/4043).
- Fixed `invert_normals` for surface plots in CairoMakie [#4021](https://github.com/MakieOrg/Makie.jl/pull/4021).
- Improve support for embedding GLMakie. [#4073](https://github.com/MakieOrg/Makie.jl/pull/4073)
- Update JS OrbitControls to match Julia OrbitControls [#4084](https://github.com/MakieOrg/Makie.jl/pull/4084).
- Fix `select_point()` [#4101](https://github.com/MakieOrg/Makie.jl/pull/4101).
- Fix `absrect()` and `select_rectangle()` [#4110](https://github.com/MakieOrg/Makie.jl/issues/4110).
- Allow segment-specific radius for `pie` plot [#4028](https://github.com/MakieOrg/Makie.jl/pull/4028).

## [0.21.5] - 2024-07-07

- Fixed tuple argument for `WGLMakie.activate!(resize_to=(:parent, nothing))` [#4009](https://github.com/MakieOrg/Makie.jl/pull/4009).
- validate plot attributes later, for axis specific plot attributes [#3974](https://github.com/MakieOrg/Makie.jl/pull/3974).

## [0.21.4] - 2024-07-02

- Fixed support for GLFW 3.4 on OSX [#3999](https://github.com/MakieOrg/Makie.jl/issues/3999).
- Changed camera variables to Float64 for increased accuracy [#3984](https://github.com/MakieOrg/Makie.jl/pull/3984)
- Allow CairoMakie to render `poly` overloads that internally don't use two child plots [#3986](https://github.com/MakieOrg/Makie.jl/pull/3986).
- Fixes for Menu and DataInspector [#3975](https://github.com/MakieOrg/Makie.jl/pull/3975).
- Add line-loop detection and rendering to GLMakie and WGLMakie [#3907](https://github.com/MakieOrg/Makie.jl/pull/3907).

## [0.21.3] - 2024-06-17

- Fix stack overflows when using `markerspace = :data` with `scatter` [#3960](https://github.com/MakieOrg/Makie.jl/issues/3960).
- CairoMakie: Fix broken SVGs when using non-interpolated image primitives, for example Colorbars, with recent Cairo versions [#3967](https://github.com/MakieOrg/Makie.jl/pull/3967).
- CairoMakie: Add argument `pdf_version` to restrict the PDF version when saving a figure as a PDF [#3845](https://github.com/MakieOrg/Makie.jl/pull/3845).
- Fix DataInspector using invalid attribute strokewidth for plot type Wireframe [#3917](https://github.com/MakieOrg/Makie.jl/pull/3917).
- CairoMakie: Fix incorrect scaling factor for SVGs with Cairo_jll 1.18 [#3964](https://github.com/MakieOrg/Makie.jl/pull/3964).
- Fixed use of Textbox from Bonito [#3924](https://github.com/MakieOrg/Makie.jl/pull/3924)

## [0.21.2] - 2024-05-22

- Added `cycle` to general attribute allowlist so that it works also with plot types that don't set one in their theme [#3879](https://github.com/MakieOrg/Makie.jl/pull/3879).

## [0.21.1] - 2024-05-21

- `boundingbox` now relies on `apply_transform(transform, data_limits(plot))` rather than transforming the corner points of the bounding box [#3856](https://github.com/MakieOrg/Makie.jl/pull/3856).
- Adjusted `Axis` limits to consider transformations more consistently [#3864](https://github.com/MakieOrg/Makie.jl/pull/3864).
- Fix problems with incorrectly disabled attributes in recipes [#3870](https://github.com/MakieOrg/Makie.jl/pull/3870), [#3866](https://github.com/MakieOrg/Makie.jl/pull/3866).
- Fix RPRMakie with Material [#3872](https://github.com/MakieOrg/Makie.jl/pull/3872).
- Support the loop option in html video output [#3697](https://github.com/MakieOrg/Makie.jl/pull/3697).

## [0.21.0] - 2024-05-08

- Add `voxels` plot [#3527](https://github.com/MakieOrg/Makie.jl/pull/3527).
- Added supported markers hint to unsupported marker warn message [#3666](https://github.com/MakieOrg/Makie.jl/pull/3666).
- Fixed bug in CairoMakie line drawing when multiple successive points had the same color [#3712](https://github.com/MakieOrg/Makie.jl/pull/3712).
- Remove StableHashTraits in favor of calculating hashes directly with CRC32c [#3667](https://github.com/MakieOrg/Makie.jl/pull/3667).
- **Breaking (sort of)** Added a new `@recipe` variant which allows documenting attributes directly where they are defined and validating that all attributes are known whenever a plot is created. This is not breaking in the sense that the API changes, but user code is likely to break because of misspelled attribute names etc. that have so far gone unnoticed.
- Add axis converts, enabling unit/categorical support and more [#3226](https://github.com/MakieOrg/Makie.jl/pull/3226).
- **Breaking** Streamlined `data_limits` and `boundingbox` [#3671](https://github.com/MakieOrg/Makie.jl/pull/3671)
  - `data_limits` now only considers plot positions, completely ignoring transformations
  - `boundingbox(p::Text)` is deprecated in favor of `boundingbox(p::Text, p.markerspace[])`. The more internal methods use `string_boundingbox(p)`. [#3723](https://github.com/MakieOrg/Makie.jl/pull/3723)
  - `boundingbox` overwrites must now include a secondary space argument to work `boundingbox(plot, space::Symbol = :data)` [#3723](https://github.com/MakieOrg/Makie.jl/pull/3723)
  - `boundingbox` now always consider `transform_func` and `model`
  - `data_limits(::Scatter)` and `boundingbox(::Scatter)` now consider marker transformations [#3716](https://github.com/MakieOrg/Makie.jl/pull/3716)
- **Breaking** Improved Float64 compatibility of Axis [#3681](https://github.com/MakieOrg/Makie.jl/pull/3681)
  - This added an extra conversion step which only takes effect when Float32 precision becomes relevant. In those cases code using `project()` functions will be wrong as the transformation is not applied. Use `project(plot_or_scene, ...)` or apply the conversion yourself beforehand with `Makie.f32_convert(plot_or_scene, transformed_point)` and use `patched_model = Makie.patch_model(plot_or_scene, model)`.
  - `Makie.to_world(point, matrix, resolution)` has been deprecated in favor of `Makie.to_world(scene_or_plot, point)` to include float32 conversions.
- **Breaking** Reworked line shaders in GLMakie and WGLMakie [#3558](https://github.com/MakieOrg/Makie.jl/pull/3558)
  - GLMakie: Removed support for per point linewidths
  - GLMakie: Adjusted dots (e.g. with `linestyle = :dot`) to bend across a joint
  - GLMakie: Adjusted linestyles to scale with linewidth dynamically so that dots remain dots with changing linewidth
  - GLMakie: Cleaned up anti-aliasing for truncated joints
  - WGLMakie: Added support for linestyles
  - WGLMakie: Added line joints
  - WGLMakie: Added native anti-aliasing which generally improves quality but introduces outline artifacts in some cases (same as GLMakie)
  - Both: Adjusted handling of thin lines which may result in different color intensities
- Fixed an issue with lines being drawn in the wrong direction in 3D (with perspective projection) [#3651](https://github.com/MakieOrg/Makie.jl/pull/3651).
- **Breaking** Renamed attribute `rotations` to `rotation` for `scatter` and `meshscatter` which had been inconsistent with the otherwise singular naming scheme and other plots like `text` [#3724](https://github.com/MakieOrg/Makie.jl/pull/3724).
- Fixed `contourf` bug where n levels would sometimes miss the uppermost value, causing gaps [#3713](https://github.com/MakieOrg/Makie.jl/pull/3713).
- Added `scale` attribute to `violin` [#3352](https://github.com/MakieOrg/Makie.jl/pull/3352).
- Use label formatter in barplot [#3718](https://github.com/MakieOrg/Makie.jl/pull/3718).
- Fix the incorrect shading with non uniform markerscale in meshscatter [#3722](https://github.com/MakieOrg/Makie.jl/pull/3722)
- Add `scale_to=:flip` option to `hist`, which flips the direction of the bars [#3732](https://github.com/MakieOrg/Makie.jl/pull/3732)
- Fixed an issue with the texture atlas not updating in WGLMakie after display, causing new symbols to not show up [#3737](https://github.com/MakieOrg/Makie.jl/pull/3737)
- Added `linecap` and `joinstyle` attributes for lines and linesegments. Also normalized `miter_limit` to 60° across all backends. [#3771](https://github.com/MakieOrg/Makie.jl/pull/3771)

## [0.20.10] 2024-05-07

- Loosened type restrictions for potentially array-valued colors in `Axis` attributes like `xticklabelcolor` [#3826](https://github.com/MakieOrg/Makie.jl/pull/3826).
- Added support for intervals for specifying axis limits [#3696](https://github.com/MakieOrg/Makie.jl/pull/3696)
- Added recipes for plotting intervals to `Band`, `Rangebars`, `H/VSpan` [3695](https://github.com/MakieOrg/Makie.jl/pull/3695)
- Documented `WilkinsonTicks` [#3819](https://github.com/MakieOrg/Makie.jl/pull/3819).
- Added `axislegend(ax, "title")` method [#3808](https://github.com/MakieOrg/Makie.jl/pull/3808).
- Improved thread safety of rendering with CairoMakie (independent `Scene`s only) by locking FreeType handles [#3777](https://github.com/MakieOrg/Makie.jl/pull/3777).
- Adds a tutorial for how to make recipes work with new types [#3816](https://github.com/MakieOrg/Makie.jl/pull/3816).
- Provided an interface to convert markers in CairoMakie separately (`cairo_scatter_marker`) so external packages can overload it. [#3811](https://github.com/MakieOrg/Makie.jl/pull/3811)
- Updated to DelaunayTriangulation v1.0 [#3787](https://github.com/MakieOrg/Makie.jl/pull/3787).
- Added methods `hidedecorations!`, `hiderdecorations!`, `hidethetadecorations!` and  `hidespines!` for `PolarAxis` axes [#3823](https://github.com/MakieOrg/Makie.jl/pull/3823).
- Added `loop` option support for HTML outputs when recording videos with `record` [#3697](https://github.com/MakieOrg/Makie.jl/pull/3697).

## [0.20.9] - 2024-03-29

- Added supported markers hint to unsupported marker warn message [#3666](https://github.com/MakieOrg/Makie.jl/pull/3666).
- Fixed bug in CairoMakie line drawing when multiple successive points had the same color [#3712](https://github.com/MakieOrg/Makie.jl/pull/3712).
- Remove StableHashTraits in favor of calculating hashes directly with CRC32c [#3667](https://github.com/MakieOrg/Makie.jl/pull/3667).
- Fixed `contourf` bug where n levels would sometimes miss the uppermost value, causing gaps [#3713](https://github.com/MakieOrg/Makie.jl/pull/3713).
- Added `scale` attribute to `violin` [#3352](https://github.com/MakieOrg/Makie.jl/pull/3352).
- Use label formatter in barplot [#3718](https://github.com/MakieOrg/Makie.jl/pull/3718).
- Fix the incorrect shading with non uniform markerscale in meshscatter [#3722](https://github.com/MakieOrg/Makie.jl/pull/3722)
- Add `scale_to=:flip` option to `hist`, which flips the direction of the bars [#3732](https://github.com/MakieOrg/Makie.jl/pull/3732)
- Fixed an issue with the texture atlas not updating in WGLMakie after display, causing new symbols to not show up [#3737](https://github.com/MakieOrg/Makie.jl/pull/3737)

## [0.20.8] - 2024-02-22

- Fixed excessive use of space with HTML image outputs [#3642](https://github.com/MakieOrg/Makie.jl/pull/3642).
- Fixed bugs with format strings and add new features by switching to Format.jl [#3633](https://github.com/MakieOrg/Makie.jl/pull/3633).
- Fixed an issue where CairoMakie would unnecessarily rasterize polygons [#3605](https://github.com/MakieOrg/Makie.jl/pull/3605).
- Added `PointBased` conversion trait to `scatterlines` recipe [#3603](https://github.com/MakieOrg/Makie.jl/pull/3603).
- Multiple small fixes for `map_latest`, `WGLMakie` picking and `PlotSpec` [#3637](https://github.com/MakieOrg/Makie.jl/pull/3637).
- Fixed PolarAxis `rticks` being incompatible with rich text. [#3615](https://github.com/MakieOrg/Makie.jl/pull/3615)
- Fixed an issue causing lines, scatter and text to not scale with resolution after deleting plots in GLMakie. [#3649](https://github.com/MakieOrg/Makie.jl/pull/3649)

## [0.20.7] - 2024-02-04

- Equalized alignment point of mirrored ticks to that of normal ticks [#3598](https://github.com/MakieOrg/Makie.jl/pull/3598).
- Fixed stack overflow error on conversion of gridlike data with `missing`s [#3597](https://github.com/MakieOrg/Makie.jl/pull/3597).
- Fixed mutation of CairoMakie src dir when displaying png files [#3588](https://github.com/MakieOrg/Makie.jl/pull/3588).
- Added better error messages for plotting into `FigureAxisPlot` and `AxisPlot` as Plots.jl users are likely to do [#3596](https://github.com/MakieOrg/Makie.jl/pull/3596).
- Added compat bounds for IntervalArithmetic.jl due to bug with DelaunayTriangulation.jl [#3595](https://github.com/MakieOrg/Makie.jl/pull/3595).
- Removed possibility of three-argument `barplot` [#3574](https://github.com/MakieOrg/Makie.jl/pull/3574).

## [0.20.6] - 2024-02-02

- Fix issues with Camera3D not centering [#3582](https://github.com/MakieOrg/Makie.jl/pull/3582)
- Allowed creating legend entries from plot objects with scalar numbers as colors [#3587](https://github.com/MakieOrg/Makie.jl/pull/3587).

## [0.20.5] - 2024-01-25

- Use plot plot instead of scene transform functions in CairoMakie, fixing misplaced h/vspan. [#3552](https://github.com/MakieOrg/Makie.jl/pull/3552)
- Fix error printing on shader error [#3530](https://github.com/MakieOrg/Makie.jl/pull/3530).
- Update pagefind to 1.0.4 for better headline search [#3534](https://github.com/MakieOrg/Makie.jl/pull/3534).
- Remove unnecessary deps, e.g. Setfield [3546](https://github.com/MakieOrg/Makie.jl/pull/3546).
- Don't clear args, rely on delete deregister_callbacks [#3543](https://github.com/MakieOrg/Makie.jl/pull/3543).
- Add interpolate keyword for Surface [#3541](https://github.com/MakieOrg/Makie.jl/pull/3541).
- Fix a DataInspector bug if inspector_label is used with RGB images [#3468](https://github.com/MakieOrg/Makie.jl/pull/3468).

## [0.20.4] - 2024-01-04

- Changes for Bonito rename and WGLMakie docs improvements [#3477](https://github.com/MakieOrg/Makie.jl/pull/3477).
- Add stroke and glow support to scatter and text in WGLMakie [#3518](https://github.com/MakieOrg/Makie.jl/pull/3518).
- Fix clipping issues with Camera3D when zooming in [#3529](https://github.com/MakieOrg/Makie.jl/pull/3529)

## [0.20.3] - 2023-12-21

- Add `depthsorting` as a hidden attribute for scatter plots in GLMakie as an alternative fix for outline artifacts. [#3432](https://github.com/MakieOrg/Makie.jl/pull/3432)
- Disable SDF based anti-aliasing in scatter, text and lines plots when `fxaa = true` in GLMakie. This allows removing outline artifacts at the cost of quality. [#3408](https://github.com/MakieOrg/Makie.jl/pull/3408)
- DataInspector Fixes: Fixed depth order, positional labels being in transformed space and `:inspector_clear` not getting called when moving from one plot to another. [#3454](https://github.com/MakieOrg/Makie.jl/pull/3454)
- Fixed bug in GLMakie where the update from a (i, j) sized GPU buffer to a (j, i) sized buffer would fail [#3456](https://github.com/MakieOrg/Makie.jl/pull/3456).
- Add `interpolate=true` to `volume(...)`, allowing to disable interpolation [#3485](https://github.com/MakieOrg/Makie.jl/pull/3485).

## [0.20.2] - 2023-12-01

- Switched from SHA512 to CRC32c salting in CairoMakie svgs, drastically improving svg rendering speed [#3435](https://github.com/MakieOrg/Makie.jl/pull/3435).
- Fixed a bug with h/vlines and h/vspan not correctly resolving transformations [#3418](https://github.com/MakieOrg/Makie.jl/pull/3418).
- Fixed a bug with h/vlines and h/vspan returning the wrong limits, causing an error in Axis [#3427](https://github.com/MakieOrg/Makie.jl/pull/3427).
- Fixed clipping when zooming out of a 3D (L)Scene [#3433](https://github.com/MakieOrg/Makie.jl/pull/3433).
- Moved the texture atlas cache to `.julia/scratchspaces` instead of a dedicated `.julia/makie` [#3437](https://github.com/MakieOrg/Makie.jl/pull/3437)

## [0.20.1] - 2023-11-23

- Fixed bad rendering of `poly` in GLMakie by triangulating points after transformations [#3402](https://github.com/MakieOrg/Makie.jl/pull/3402).
- Fixed bug regarding inline display in VSCode Jupyter notebooks and other similar environments [#3403](https://github.com/MakieOrg/Makie.jl/pull/3403).
- Fixed issue with `plottype`, allowed `onany(...; update = true)` and fixed `Block` macro use outside Makie [#3401](https://github.com/MakieOrg/Makie.jl/pull/3401).

## [0.20.0] - 2023-11-21

- GLMakie has gained support for HiDPI (aka Retina) screens. This also enables saving images with higher resolution than screen pixel dimensions [#2544](https://github.com/MakieOrg/Makie.jl/pull/2544).
- Fixed an issue where NaN was interpreted as zero when rendering `surface` through CairoMakie [#2598](https://github.com/MakieOrg/Makie.jl/pull/2598).
- Improved 3D camera handling, hotkeys and functionality [#2746](https://github.com/MakieOrg/Makie.jl/pull/2746).
- Added `shading = :verbose` in GLMakie to allow for multiple light sources. Also added more light types, fixed light directions for the previous lighting model (now `shading = :fast`) and adjusted `backlight` to affect normals[#3246](https://github.com/MakieOrg/Makie.jl/pull/3246).
- Changed the glyph used for negative numbers in tick labels from hyphen to minus [#3379](https://github.com/MakieOrg/Makie.jl/pull/3379).
- Added new declarative API for AlgebraOfGraphics, Pluto and easier dashboards [#3281](https://github.com/MakieOrg/Makie.jl/pull/3281).
- WGLMakie got faster line rendering with less updating bugs [#3062](https://github.com/MakieOrg/Makie.jl/pull/3062).
- **Breaking** Replaced `PolarAxis.radial_distortion_threshold` with `PolarAxis.radius_at_origin`. [#3381](https://github.com/MakieOrg/Makie.jl/pull/3381)
- **Breaking** Deprecated the `resolution` keyword in favor of `size` to reflect that this value is not a pixel resolution anymore [#3343](https://github.com/MakieOrg/Makie.jl/pull/3343).
- **Breaking** Refactored the `SurfaceLike` family of traits into `VertexGrid`, `CellGrid` and `ImageLike` [#3106](https://github.com/MakieOrg/Makie.jl/pull/3106).
- **Breaking** Deprecated `pixelarea(scene)` and `scene.px_area` in favor of viewport.
- **Breaking** Refactored the `Combined` Plot object and renamed it to `Plot`, improving compile times ~2x [#3082](https://github.com/MakieOrg/Makie.jl/pull/3082).
- **Breaking** Removed old depreactions in [#3113](https://github.com/MakieOrg/Makie.jl/pull/3113/commits/3a39210ef87a0032d78cb27c0c1019faa604effd).
- **Breaking** Deprecated using AbstractVector as sides of `image` [#3395](https://github.com/MakieOrg/Makie.jl/pull/3395).
- **Breaking** `errorbars` and `rangebars` now use color cycling [#3230](https://github.com/MakieOrg/Makie.jl/pull/3230).

## [0.19.12] - 2023-10-31

- Added `cornerradius` attribute to `Box` for rounded corners [#3346](https://github.com/MakieOrg/Makie.jl/pull/3346).
- Fix grouping of a zero-height bar in `barplot`. Now a zero-height bar shares the same properties of the previous bar, and if the bar is the first one, its height is treated as positive if and only if there exists a bar of positive height or all bars are zero-height [#3058](https://github.com/MakieOrg/Makie.jl/pull/3058).
- Fixed a bug where Axis still consumes scroll events when interactions are disabled [#3272](https://github.com/MakieOrg/Makie.jl/pull/3272).
- Added `cornerradius` attribute to `Box` for rounded corners [#3308](https://github.com/MakieOrg/Makie.jl/pull/3308).
- Upgraded `StableHashTraits` from 1.0 to 1.1 [#3309](https://github.com/MakieOrg/Makie.jl/pull/3309).

## [0.19.11] - 2023-10-05

- Setup automatic colorbars for volumeslices [#3253](https://github.com/MakieOrg/Makie.jl/pull/3253).
- Colorbar for arrows [#3275](https://github.com/MakieOrg/Makie.jl/pull/3275).
- Small bugfixes [#3275](https://github.com/MakieOrg/Makie.jl/pull/3275).

## [0.19.10] - 2023-09-21

- Fixed bugs with Colorbar in recipes, add new API for creating a recipe colorbar and introduce experimental support for Categorical colormaps [#3090](https://github.com/MakieOrg/Makie.jl/pull/3090).
- Added experimental Datashader implementation [#2883](https://github.com/MakieOrg/Makie.jl/pull/2883).
- **Breaking** Changed the default order Polar arguments to (theta, r). [#3154](https://github.com/MakieOrg/Makie.jl/pull/3154)
- General improvements to `PolarAxis`: full rlimtis & thetalimits, more controls and visual tweaks. See pr for more details.[#3154](https://github.com/MakieOrg/Makie.jl/pull/3154)

## [0.19.9] - 2023-09-11

- Allow arbitrary reversible scale functions through `ReversibleScale`.
- Deprecated `linestyle=vector_of_gaps` in favor of `linestyle=Linestyle(vector_of_gaps)` [3135](https://github.com/MakieOrg/Makie.jl/pull/3135), [3193](https://github.com/MakieOrg/Makie.jl/pull/3193).
- Fixed some errors around dynamic changes of `ax.xscale` or `ax.yscale` [#3084](https://github.com/MakieOrg/Makie.jl/pull/3084)
- Improved Barplot Label Alignment [#3160](https://github.com/MakieOrg/Makie.jl/issues/3160).
- Fixed regression in determining axis limits [#3179](https://github.com/MakieOrg/Makie.jl/pull/3179)
- Added a theme `theme_latexfonts` that uses the latex font family as default fonts [#3147](https://github.com/MakieOrg/Makie.jl/pull/3147), [#3180](https://github.com/MakieOrg/Makie.jl/pull/3180).
- Upgrades `StableHashTraits` from 0.3 to 1.0

## [0.19.8] - 2023-08-15

- Improved CairoMakie rendering of `lines` with repeating colors in an array [#3141](https://github.com/MakieOrg/Makie.jl/pull/3141).
- Added `strokecolormap` to poly. [#3145](https://github.com/MakieOrg/Makie.jl/pull/3145)
- Added `xreversed`, `yreversed` and `zreversed` attributes to `Axis3` [#3138](https://github.com/MakieOrg/Makie.jl/pull/3138).
- Fixed incorrect placement of contourlabels with transform functions [#3083](https://github.com/MakieOrg/Makie.jl/pull/3083)
- Fixed automatic normal generation for meshes with shading and no normals [#3041](https://github.com/MakieOrg/Makie.jl/pull/3041).
- Added the `triplot` and `voronoiplot` recipes from DelaunayTriangulation.jl [#3102](https://github.com/MakieOrg/Makie.jl/pull/3102), [#3159](https://github.com/MakieOrg/Makie.jl/pull/3159).

## [0.19.7] - 2023-07-22

- Allow arbitrary functions to color `streamplot` lines by passing a `Function` to `color`.  This must accept `Point` of the appropriate dimension and return a `Point`, `Vec`, or other arraylike object [#2002](https://github.com/MakieOrg/Makie.jl/pull/2002).
- `arrows` can now take input of the form `x::AbstractVector, y::AbstractVector, [z::AbstractVector,] f::Function`, where `f` must return a `VecTypes` of the appropriate dimension [#2597](https://github.com/MakieOrg/Makie.jl/pull/2597).
- Exported colorbuffer, and added `colorbuffer(axis::Axis; include_decorations=false, colorbuffer_kws...)`, to get an image of an axis with or without decorations [#3078](https://github.com/MakieOrg/Makie.jl/pull/3078).
- Fixed an issue where the `linestyle` of some polys was not applied to the stroke in CairoMakie. [#2604](https://github.com/MakieOrg/Makie.jl/pull/2604)
- Add `colorscale = identity` to any plotting function using a colormap. This works with any scaling function like `log10`, `sqrt` etc. Consequently, `scale` for `hexbin` is replaced with `colorscale` [#2900](https://github.com/MakieOrg/Makie.jl/pull/2900).
- Add `alpha=1.0` argument to all basic plots, which supports independently adding an alpha component to colormaps and colors. Multiple alphas like in `plot(alpha=0.2, color=RGBAf(1, 0, 0, 0.5))`, will get multiplied [#2900](https://github.com/MakieOrg/Makie.jl/pull/2900).
- `hexbin` now supports any per-observation weights which StatsBase respects - `<: StatsBase.AbstractWeights`, `Vector{Real}`, or `nothing` (the default). [#2804](https://github.com/MakieOrg/Makie.jl/pulls/2804)
- Added a new Axis type, `PolarAxis`, which is an axis with a polar projection.  Input is in `(r, theta)` coordinates and is transformed to `(x, y)` coordinates using the standard polar-to-cartesian transformation.
  Generally, its attributes are very similar to the usual `Axis` attributes, but `x` is replaced by `r` and `y` by `θ`.
  It also inherits from the theme of `Axis` in this manner, so should work seamlessly with Makie themes [#2990](https://github.com/MakieOrg/Makie.jl/pull/2990).
- `inherit` now has a new signature `inherit(scene, attrs::NTuple{N, Symbol}, default_value)`, allowing recipe authors to access nested attributes when trying to inherit from the parent Scene.
  For example, one could inherit from `scene.Axis.yticks` by `inherit(scene, (:Axis, :yticks), $default_value)` [#2990](https://github.com/MakieOrg/Makie.jl/pull/2990).
- Fixed incorrect rendering of 3D heatmaps [#2959](https://github.com/MakieOrg/Makie.jl/pull/2959)
- Deprecated `flatten_plots` in favor of `collect_atomic_plots`. Using the new `collect_atomic_plots` fixed a bug in CairoMakie where the z-level of plots within recipes was not respected. [#2793](https://github.com/MakieOrg/Makie.jl/pull/2793)
- Fixed incorrect line depth in GLMakie [#2843](https://github.com/MakieOrg/Makie.jl/pull/2843)
- Fixed incorrect line alpha in dense lines in GLMakie [#2843](https://github.com/MakieOrg/Makie.jl/pull/2843)
- Fixed DataInspector interaction with transformations [#3002](https://github.com/MakieOrg/Makie.jl/pull/3002)
- Added option `WGLMakie.activate!(resize_to_body=true)`, to make plots resize to the VSCode plotpane. Resizes to the HTML body element, so may work outside VSCode [#3044](https://github.com/MakieOrg/Makie.jl/pull/3044), [#3042](https://github.com/MakieOrg/Makie.jl/pull/3042).
- Fixed DataInspector interaction with transformations [#3002](https://github.com/MakieOrg/Makie.jl/pull/3002).
- Fixed incomplete stroke with some Bezier markers in CairoMakie and blurry strokes in GLMakie [#2961](https://github.com/MakieOrg/Makie.jl/pull/2961)
- Added the ability to use custom triangulations from DelaunayTriangulation.jl [#2896](https://github.com/MakieOrg/Makie.jl/pull/2896).
- Adjusted scaling of scatter/text stroke, glow and anti-aliasing width under non-uniform 2D scaling (Vec2f markersize/fontsize) in GLMakie [#2950](https://github.com/MakieOrg/Makie.jl/pull/2950).
- Scaled `errorbar` whiskers and `bracket` correctly with transformations [#3012](https://github.com/MakieOrg/Makie.jl/pull/3012).
- Updated `bracket` when the screen is resized or transformations change [#3012](https://github.com/MakieOrg/Makie.jl/pull/3012).

## [0.19.6] - 2023-06-09

- Fixed broken AA for lines with strongly varying linewidth [#2953](https://github.com/MakieOrg/Makie.jl/pull/2953).
- Fixed WGLMakie JS popup [#2976](https://github.com/MakieOrg/Makie.jl/pull/2976).
- Fixed `legendelements` when children have no elements [#2982](https://github.com/MakieOrg/Makie.jl/pull/2982).
- Bumped compat for StatsBase to 0.34 [#2915](https://github.com/MakieOrg/Makie.jl/pull/2915).
- Improved thread safety [#2840](https://github.com/MakieOrg/Makie.jl/pull/2840).

## [0.19.5] - 2023-05-12

- Added `loop` option for GIF outputs when recording videos with `record` [#2891](https://github.com/MakieOrg/Makie.jl/pull/2891).
- Fixed line rendering issues in GLMakie [#2843](https://github.com/MakieOrg/Makie.jl/pull/2843).
- Fixed incorrect line alpha in dense lines in GLMakie [#2843](https://github.com/MakieOrg/Makie.jl/pull/2843).
- Changed `scene.clear` to an observable and made changes in `Scene` Observables trigger renders in GLMakie [#2929](https://github.com/MakieOrg/Makie.jl/pull/2929).
- Added contour labels [#2496](https://github.com/MakieOrg/Makie.jl/pull/2496).
- Allowed rich text to be used in Legends [#2902](https://github.com/MakieOrg/Makie.jl/pull/2902).
- Added more support for zero length Geometries [#2917](https://github.com/MakieOrg/Makie.jl/pull/2917).
- Made CairoMakie drawing for polygons with holes order independent [#2918](https://github.com/MakieOrg/Makie.jl/pull/2918).
- Fixes for `Makie.inline!()`, allowing now for `Makie.inline!(automatic)` (default), which is better at automatically opening a window/ inlining a plot into plotpane when needed [#2919](https://github.com/MakieOrg/Makie.jl/pull/2919) [#2937](https://github.com/MakieOrg/Makie.jl/pull/2937).
- Block/Axis doc improvements [#2940](https://github.com/MakieOrg/Makie.jl/pull/2940) [#2932](https://github.com/MakieOrg/Makie.jl/pull/2932) [#2894](https://github.com/MakieOrg/Makie.jl/pull/2894).

## [0.19.4] - 2023-03-31

- Added export of `hidezdecorations!` from MakieLayout [#2821](https://github.com/MakieOrg/Makie.jl/pull/2821).
- Fixed an issue with GLMakie lines becoming discontinuous [#2828](https://github.com/MakieOrg/Makie.jl/pull/2828).

## [0.19.3] - 2023-03-21

- Added the `stephist` plotting function [#2408](https://github.com/JuliaPlots/Makie.jl/pull/2408).
- Added the `brackets` plotting function [#2356](https://github.com/MakieOrg/Makie.jl/pull/2356).
- Fixed an issue where `poly` plots with `Vector{<: MultiPolygon}` inputs with per-polygon color were mistakenly rendered as meshes using CairoMakie [#2590](https://github.com/MakieOrg/Makie.jl/pulls/2478).
- Fixed a small typo which caused an error in the `Stepper` constructor [#2600](https://github.com/MakieOrg/Makie.jl/pulls/2478).
- Improve cleanup on block deletion [#2614](https://github.com/MakieOrg/Makie.jl/pull/2614)
- Add `menu.scroll_speed` and increase default speed for non-apple [#2616](https://github.com/MakieOrg/Makie.jl/pull/2616).
- Fixed rectangle zoom for nonlinear axes [#2674](https://github.com/MakieOrg/Makie.jl/pull/2674)
- Cleaned up linestyles in GLMakie (Fixing artifacting, spacing/size, anti-aliasing) [#2666](https://github.com/MakieOrg/Makie.jl/pull/2666).
- Fixed issue with scatterlines only accepting concrete color types as `markercolor` [#2691](https://github.com/MakieOrg/Makie.jl/pull/2691).
- Fixed an accidental issue where `LaTeXStrings` were not typeset correctly in `Axis3` [#2558](https://github.com/MakieOrg/Makie.jl/pull/2588).
- Fixed a bug where line segments in `text(lstr::LaTeXString)` were ignoring offsets [#2668](https://github.com/MakieOrg/Makie.jl/pull/2668).
- Fixed a bug where the `arrows` recipe accidentally called a `Bool` when `normalize = true` [#2740](https://github.com/MakieOrg/Makie.jl/pull/2740).
- Re-exported the `@colorant_str` (`colorant"..."`) macro from Colors.jl [#2726](https://github.com/MakieOrg/Makie.jl/pull/2726).
- Speedup heatmaps in WGLMakie. [#2647](https://github.com/MakieOrg/Makie.jl/pull/2647)
- Fix slow `data_limits` for recipes, which made plotting lots of data with recipes much slower [#2770](https://github.com/MakieOrg/Makie.jl/pull/2770).

## [0.19.1] - 2023-01-01

- Add `show_data` method for `band` which shows the min and max values of the band at the x position of the cursor [#2497](https://github.com/MakieOrg/Makie.jl/pull/2497).
- Added `xlabelrotation`, `ylabelrotation` (`Axis`) and `labelrotation` (`Colorbar`) [#2478](https://github.com/MakieOrg/Makie.jl/pull/2478).
- Fixed forced rasterization in CairoMakie svg files when polygons with colors specified as (color, alpha) tuples were used [#2535](https://github.com/MakieOrg/Makie.jl/pull/2535).
- Do less copies of Observables in Attributes + plot pipeline [#2443](https://github.com/MakieOrg/Makie.jl/pull/2443).
- Add Search Page and tweak Result Ordering [#2474](https://github.com/MakieOrg/Makie.jl/pull/2474).
- Remove all global attributes from TextureAtlas implementation and fix julia#master [#2498](https://github.com/MakieOrg/Makie.jl/pull/2498).
- Use new Bonito, implement WGLMakie picking, improve performance and fix lots of WGLMakie bugs [#2428](https://github.com/MakieOrg/Makie.jl/pull/2428).

## [0.19.0] - 2022-12-03

- **Breaking** The attribute `textsize` has been removed everywhere in favor of the attribute `fontsize` which had also been in use.
  To migrate, search and replace all uses of `textsize` to `fontsize` [#2387](https://github.com/MakieOrg/Makie.jl/pull/2387).
- Added rich text which allows to more easily use superscripts and subscripts as well as differing colors, fonts, fontsizes, etc. for parts of a given text [#2321](https://github.com/MakieOrg/Makie.jl/pull/2321).

## [0.18.4] - 2022-12-02

- Added the `waterfall` plotting function [#2416](https://github.com/JuliaPlots/Makie.jl/pull/2416).
- Add support for `AbstractPattern` in `WGLMakie` [#2432](https://github.com/MakieOrg/Makie.jl/pull/2432).
- Broadcast replaces deprecated method for quantile [#2430](https://github.com/MakieOrg/Makie.jl/pull/2430).
- Fix CairoMakie's screen reusing [#2440](https://github.com/MakieOrg/Makie.jl/pull/2440).
- Fix repeated rendering with invisible objects [#2437](https://github.com/MakieOrg/Makie.jl/pull/2437).
- Fix hvlines for GLMakie [#2446](https://github.com/MakieOrg/Makie.jl/pull/2446).

## [0.18.3] - 2022-11-17

- Add `render_on_demand` flag for `GLMakie.Screen`. Setting this to `true` will skip rendering until plots get updated. This is the new default [#2336](https://github.com/MakieOrg/Makie.jl/pull/2336), [#2397](https://github.com/MakieOrg/Makie.jl/pull/2397).
- Clean up OpenGL state handling in GLMakie [#2397](https://github.com/MakieOrg/Makie.jl/pull/2397).
- Fix salting [#2407](https://github.com/MakieOrg/Makie.jl/pull/2407).
- Fixes for [GtkMakie](https://github.com/jwahlstrand/GtkMakie.jl) [#2418](https://github.com/MakieOrg/Makie.jl/pull/2418).

## [0.18.2] - 2022-11-03

- Fix Axis3 tick flipping with negative azimuth [#2364](https://github.com/MakieOrg/Makie.jl/pull/2364).
- Fix empty!(fig) and empty!(ax) [#2374](https://github.com/MakieOrg/Makie.jl/pull/2374), [#2375](https://github.com/MakieOrg/Makie.jl/pull/2375).
- Remove stencil buffer [#2389](https://github.com/MakieOrg/Makie.jl/pull/2389).
- Move Arrows and Wireframe to MakieCore [#2384](https://github.com/MakieOrg/Makie.jl/pull/2384).
- Skip legend entry if label is nothing [#2350](https://github.com/MakieOrg/Makie.jl/pull/2350).

## [0.18.1] - 2022-10-24

- fix heatmap interpolation [#2343](https://github.com/MakieOrg/Makie.jl/pull/2343).
- move poly to MakieCore [#2334](https://github.com/MakieOrg/Makie.jl/pull/2334)
- Fix picking warning and update_axis_camera [#2352](https://github.com/MakieOrg/Makie.jl/pull/2352).
- bring back inline!, to not open a window in VSCode repl [#2353](https://github.com/MakieOrg/Makie.jl/pull/2353).

## [0.18.0] - 2022-10-12

- **Breaking** Added `BezierPath` which can be constructed from SVG like command list, SVG string or from a `Polygon`.
  Added ability to use `BezierPath` and `Polgyon` as scatter markers.
  Replaced default symbol markers like `:cross` which converted to characters before with more precise `BezierPaths` and adjusted default markersize to 12.
  **Deprecated** using `String` to specify multiple char markers (`scatter(1:4, marker="abcd")`).
  **Deprecated** concrete geometries as markers like `Circle(Point2f(0), 1.5)` in favor of using the type like `Circle` for dispatch to special backend methods.
  Added single image marker support to WGLMakie [#979](https://github.com/MakieOrg/Makie.jl/pull/979).
- **Breaking** Refactored `display`, `record`, `colorbuffer` and `screens` to be faster and more consistent [#2306](https://github.com/MakieOrg/Makie.jl/pull/2306#issuecomment-1275918061).
- **Breaking** Refactored `DataInspector` to use `tooltip`. This results in changes in the attributes of DataInspector. Added `inspector_label`, `inspector_hover` and `inspector_clear` as optional attributes [#2095](https://github.com/JuliaPlots/Makie.jl/pull/2095).
- Added the `hexbin` plotting function [#2201](https://github.com/JuliaPlots/Makie.jl/pull/2201).
- Added the `tricontourf` plotting function [#2226](https://github.com/JuliaPlots/Makie.jl/pull/2226).
- Fixed per character attributes in text [#2244](https://github.com/JuliaPlots/Makie.jl/pull/2244).
- Allowed `CairoMakie` to render `scatter` with images as markers [#2080](https://github.com/MakieOrg/Makie.jl/pull/2080).
- Reworked text drawing and added ability to draw special characters via glyph indices in order to draw more LaTeX math characters with MathTeXEngine v0.5 [#2139](https://github.com/MakieOrg/Makie.jl/pull/2139).
- Allowed text to be copy/pasted into `Textbox` [#2281](https://github.com/MakieOrg/Makie.jl/pull/2281)
- Fixed updates for multiple meshes [#2277](https://github.com/MakieOrg/Makie.jl/pull/2277).
- Fixed broadcasting for linewidth, lengthscale & arrowsize in `arrow` recipe [#2273](https://github.com/MakieOrg/Makie.jl/pull/2273).
- Made GLMakie relocatable [#2282](https://github.com/MakieOrg/Makie.jl/pull/2282).
- Fixed changing input types in plot arguments [#2297](https://github.com/MakieOrg/Makie.jl/pull/2297).
- Better performance for Menus and fix clicks on items [#2299](https://github.com/MakieOrg/Makie.jl/pull/2299).
- Fixed CairoMakie bitmaps with transparency by using premultiplied ARGB surfaces [#2304](https://github.com/MakieOrg/Makie.jl/pull/2304).
- Fixed hiding of `Scene`s by setting `scene.visible[] = false` [#2317](https://github.com/MakieOrg/Makie.jl/pull/2317).
- `Axis` now accepts a `Tuple{Bool, Bool}` for `xtrimspine` and `ytrimspine` to trim only one end of the spine [#2171](https://github.com/JuliaPlots/Makie.jl/pull/2171).

## [0.17.13] - 2022-08-04

- Fixed boundingboxes [#2184](https://github.com/MakieOrg/Makie.jl/pull/2184).
- Fixed highclip/lowclip in meshscatter, poly, contourf, barplot [#2183](https://github.com/MakieOrg/Makie.jl/pull/2183).
- Fixed gridline updates [#2196](https://github.com/MakieOrg/Makie.jl/pull/2196).
- Fixed glDisablei argument order, which crashed some Intel drivers.

## [0.17.12] - 2022-07-22

- Fixed stackoverflow in show [#2167](https://github.com/MakieOrg/Makie.jl/pull/2167).

## [0.17.11] - 2022-07-21

- `rainclouds`(!) now supports `violin_limits` keyword argument, serving the same.
role as `datalimits` in `violin` [#2137](https://github.com/MakieOrg/Makie.jl/pull/2137).
- Fixed an issue where nonzero `strokewidth` results in a thin outline of the wrong color if `color` and `strokecolor` didn't match and weren't transparent. [#2096](https://github.com/MakieOrg/Makie.jl/pull/2096).
- Improved performance around Axis(3) limits [#2115](https://github.com/MakieOrg/Makie.jl/pull/2115).
- Cleaned up stroke artifacts in scatter and text [#2096](https://github.com/MakieOrg/Makie.jl/pull/2096).
- Compile time improvements [#2153](https://github.com/MakieOrg/Makie.jl/pull/2153).
- Mesh and Surface now interpolate between values instead of interpolating between colors for WGLMakie + GLMakie [#2097](https://github.com/MakieOrg/Makie.jl/pull/2097).

## [0.17.10] - 2022-07-13

- Bumped compatibility bound of `GridLayoutBase.jl` to `v0.9.0` which fixed a regression with `Mixed` and `Outside` alignmodes in nested `GridLayout`s [#2135](https://github.com/MakieOrg/Makie.jl/pull/2135).

## [0.17.9] - 2022-07-12

- Patterns (`Makie.AbstractPattern`) are now supported by `CairoMakie` in `poly` plots that don't involve `mesh`, such as `bar` and `poly` [#2106](https://github.com/MakieOrg/Makie.jl/pull/2106/).
- Fixed regression where `Block` alignments could not be specified as numbers anymore [#2108](https://github.com/MakieOrg/Makie.jl/pull/2108).
- Added the option to show mirrored ticks on the other side of an Axis using the attributes `xticksmirrored` and `yticksmirrored` [#2105](https://github.com/MakieOrg/Makie.jl/pull/2105).
- Fixed a bug where a set of `Axis` wouldn't be correctly linked together if they were only linked in pairs instead of all at the same time [#2116](https://github.com/MakieOrg/Makie.jl/pull/2116).

## [0.17.7] - 2022-06-19

- Improved `Menu` performance, now it should be much harder to reach the boundary of 255 scenes in GLMakie. `Menu` also takes a `default` keyword argument now and can be scrolled if there is too little space available.

## [0.17.6] - 2022-06-17

- **EXPERIMENTAL**: Added support for multiple windows in GLMakie through `display(GLMakie.Screen(), figure_or_scene)` [#1771](https://github.com/MakieOrg/Makie.jl/pull/1771).
- Added support for RGB matrices in `heatmap` with GLMakie [#2036](https://github.com/MakieOrg/Makie.jl/pull/2036)
- `Textbox` doesn't defocus anymore on trying to submit invalid input [#2041](https://github.com/MakieOrg/Makie.jl/pull/2041).
- `text` now takes the position as the first argument(s) like `scatter` and most other plotting functions, it is invoked `text(x, y, [z], text = "text")`. Because it is now of conversion type `PointBased`, the positions can be given in all the usual different ways which are implemented as conversion methods. All old invocation styles such as `text("text", position = Point(x, y))` still work to maintain backwards compatibility [#2020](https://github.com/MakieOrg/Makie.jl/pull/2020).

## [0.17.5] - 2022-06-10

- Fixed a regression with `linkaxes!` [#2039](https://github.com/MakieOrg/Makie.jl/pull/2039).

## [0.17.4] - 2022-06-09

- The functions `hlines!`, `vlines!`, `hspan!`, `vspan!` and `abline!` were reimplemented as recipes. This allows using them without an `Axis` argument in first position and also as visuals in AlgebraOfGraphics.jl. Also, `abline!` is now called `ablines!` for consistency, `abline!` is still exported but deprecated and will be removed in the future. [#2023](https://github.com/MakieOrg/Makie.jl/pulls/2023).
- Added `rainclouds` and `rainclouds!` [#1725](https://github.com/MakieOrg/Makie.jl/pull/1725).
- Improve CairoMakie performance [#1964](https://github.com/MakieOrg/Makie.jl/pull/1964) [#1981](https://github.com/MakieOrg/Makie.jl/pull/1981).
- Interpolate colormap correctly [#1973](https://github.com/MakieOrg/Makie.jl/pull/1973).
- Fix picking [#1993](https://github.com/MakieOrg/Makie.jl/pull/1993).
- Improve compile time latency [#1968](https://github.com/MakieOrg/Makie.jl/pull/1968) [#2000](https://github.com/MakieOrg/Makie.jl/pull/2000).
- Fix multi poly with rects [#1999](https://github.com/MakieOrg/Makie.jl/pull/1999).
- Respect scale and nonlinear values in PlotUtils cgrads [#1979](https://github.com/MakieOrg/Makie.jl/pull/1979).
- Fix CairoMakie heatmap filtering [#1828](https://github.com/MakieOrg/Makie.jl/pull/1828).
- Remove GLVisualize and MakieLayout module [#2007](https://github.com/MakieOrg/Makie.jl/pull/2007) [#2008](https://github.com/MakieOrg/Makie.jl/pull/2008).
- Add linestyle and default to extrema(z) for contour, remove bitrotten fillrange [#2008](https://github.com/MakieOrg/Makie.jl/pull/2008).

## [0.17.3] - 2022-05-20

- Switched to `MathTeXEngine v0.4`, which improves the look of LaTeXStrings [#1952](https://github.com/MakieOrg/Makie.jl/pull/1952).
- Added subtitle capability to `Axis` [#1859](https://github.com/MakieOrg/Makie.jl/pull/1859).
- Fixed a bug where scaled colormaps constructed using `Makie.cgrad` were not interpreted correctly.

## [0.17.2] - 2022-05-16

- Changed the default font from `Dejavu Sans` to `TeX Gyre Heros Makie` which is the same as `TeX Gyre Heros` with slightly decreased descenders and ascenders. Decreasing those metrics reduced unnecessary whitespace and alignment issues. Four fonts in total were added, the styles Regular, Bold, Italic and Bold Italic. Also changed `Axis`, `Axis3` and `Legend` attributes `titlefont` to `TeX Gyre Heros Makie Bold` in order to separate it better from axis labels in multifacet arrangements [#1897](https://github.com/MakieOrg/Makie.jl/pull/1897).

## [0.17.1] - 2022-05-13

- Added word wrapping. In `Label`, `word_wrap = true` causes it to use the suggested width and wrap text to fit. In `text`, `word_wrap_width > 0` can be used to set a pixel unit line width. Any word (anything between two spaces without a newline) that goes beyond this width gets a newline inserted before it [#1819](https://github.com/MakieOrg/Makie.jl/pull/1819).
- Improved `Axis3`'s interactive performance [#1835](https://github.com/MakieOrg/Makie.jl/pull/1835).
- Fixed errors in GLMakie's `scatter` implementation when markers are given as images. [#1917](https://github.com/MakieOrg/Makie.jl/pull/1917).
- Removed some method ambiguities introduced in v0.17 [#1922](https://github.com/MakieOrg/Makie.jl/pull/1922).
- Add an empty default label, `""`, to each slider that doesn't have a label in `SliderGrid` [#1888](https://github.com/MakieOrg/Makie.jl/pull/1888).

## [0.17.0] - 2022-05-05

- **Breaking** Added `space` as a generic attribute to switch between data, pixel, relative and clip space for positions. `space` in text has been renamed to `markerspace` because of this. `Pixel` and `SceneSpace` are no longer valid inputs for `space` or `markerspace` [#1596](https://github.com/MakieOrg/Makie.jl/pull/1596).
- **Breaking** Deprecated `mouse_selection(scene)` for `pick(scene)`.
- **Breaking** Bumped `GridLayoutBase` version to `v0.7`, which introduced offset layouts. Now, indexing into row 0 doesn't create a new row 1, but a new row 0, so that all previous content positions stay the same. This makes building complex layouts order-independent [#1704](https://github.com/MakieOrg/Makie.jl/pull/1704).
- **Breaking** deprecate `to_colormap(cmap, ncolors)` in favor of `categorical_colors(cmap, ncolors)` and `resample_cmap(cmap, ncolors)` [#1901](https://github.com/MakieOrg/Makie.jl/pull/1901) [#1723](https://github.com/MakieOrg/Makie.jl/pull/1723).
- Added `empty!(fig)` and changed `empty!(scene)` to remove all child plots without detaching windows [#1818](https://github.com/MakieOrg/Makie.jl/pull/1818).
- Switched to erroring instead of warning for deprecated events `mousebuttons`, `keyboardbuttons` and `mousedrag`.
- `Layoutable` was renamed to `Block` and the infrastructure changed such that attributes are fixed fields and each block has its own `Scene` for better encapsulation [#1796](https://github.com/MakieOrg/Makie.jl/pull/1796).
- Added `SliderGrid` block which replaces the deprecated `labelslider!` and `labelslidergrid!` functions [#1796](https://github.com/MakieOrg/Makie.jl/pull/1796).
- The default anti-aliasing method can now be set in `CairoMakie.activate!` using the `antialias` keyword.  Available options are `CairoMakie.Cairo.ANTIALIAS_*` [#1875](https://github.com/MakieOrg/Makie.jl/pull/1875).
- Added ability to rasterize a plots in CairoMakie vector graphics if `plt.rasterize = true` or `plt.rasterize = scale::Int` [#1872](https://github.com/MakieOrg/Makie.jl/pull/1872).
- Fixed segfaults in `streamplot_impl` on Mac M1 [#1830](https://github.com/MakieOrg/Makie.jl/pull/1830).
- Set the [Cairo miter limit](https://www.cairographics.org/manual/cairo-cairo-t.html#cairo-set-miter-limit) to mimic GLMakie behaviour [#1844](https://github.com/MakieOrg/Makie.jl/pull/1844).
- Fixed a method ambiguity in `rotatedrect` [#1846](https://github.com/MakieOrg/Makie.jl/pull/1846).
- Allow weights in statistical recipes [#1816](https://github.com/MakieOrg/Makie.jl/pull/1816).
- Fixed manual cycling of plot attributes [#1873](https://github.com/MakieOrg/Makie.jl/pull/1873).
- Fixed type constraints in ticklabelalign attributes [#1882](https://github.com/MakieOrg/Makie.jl/pull/1882).

## [0.16.4] - 2022-02-16

- Fixed WGLMakie performance bug and added option to set fps via `WGLMakie.activate!(fps=30)`.
- Implemented `nan_color`, `lowclip`, `highclip` for `image(::Matrix{Float})` in shader.
- Cleaned up mesh shader and implemented `nan_color`, `lowclip`, `highclip` for `mesh(m; color::Matrix{Float})` on the shader.
- Allowed `GLMakie.Buffer` `GLMakie.Sampler` to be used in `GeometryBasics.Mesh` to partially update parts of a mesh/texture and different interpolation and clamping modes for the texture.

## [0.16.0] - 2022-01-07

- **Breaking** Removed `Node` alias [#1307](https://github.com/MakieOrg/Makie.jl/pull/1307), [#1393](https://github.com/MakieOrg/Makie.jl/pull/1393). To upgrade, simply replace all occurrences of `Node` with `Observable`.
- **Breaking** Cleaned up `Scene` type [#1192](https://github.com/MakieOrg/Makie.jl/pull/1192), [#1393](https://github.com/MakieOrg/Makie.jl/pull/1393). The `Scene()` constructor doesn't create any axes or limits anymore. All keywords like `raw`, `show_axis` have been removed. A scene now always works like it did when using the deprecated `raw=true`. All the high level functionality like showing an axis and adding a 3d camera has been moved to `LScene`. See the new `Scene` tutorial for more info: https://docs.makie.org/dev/tutorials/scenes/.
- **Breaking** Lights got moved to `Scene`, see the [lighting docs](https://docs.makie.org/stable/documentation/lighting) and [RPRMakie examples](https://docs.makie.org/stable/documentation/backends/rprmakie/).
- Added ECDF plot [#1310](https://github.com/MakieOrg/Makie.jl/pull/1310).
- Added Order Independent Transparency to GLMakie [#1418](https://github.com/MakieOrg/Makie.jl/pull/1418), [#1506](https://github.com/MakieOrg/Makie.jl/pull/1506). This type of transparency is now used with `transparency = true`. The old transparency handling is available with `transparency = false`.
- Fixed blurry text in GLMakie and WGLMakie [#1494](https://github.com/MakieOrg/Makie.jl/pull/1494).
- Introduced a new experimental backend for ray tracing: [RPRMakie](https://docs.makie.org/stable/documentation/backends/rprmakie/).
- Added the `Cycled` type, which can be used to select the i-th value from the current cycler for a specific attribute [#1248](https://github.com/MakieOrg/Makie.jl/pull/1248).
- The plot function `scatterlines` now uses `color` as `markercolor` if `markercolor` is `automatic`. Also, cycling of the `color` attribute is enabled [#1463](https://github.com/MakieOrg/Makie.jl/pull/1463).
- Added the function `resize_to_layout!`, which allows to resize a `Figure` so that it contains its top `GridLayout` without additional whitespace or clipping [#1438](https://github.com/MakieOrg/Makie.jl/pull/1438).
- Cleaned up lighting in 3D contours and isosurfaces [#1434](https://github.com/MakieOrg/Makie.jl/pull/1434).
- Adjusted attributes of volumeslices to follow the normal structure [#1404](https://github.com/MakieOrg/Makie.jl/pull/1404). This allows you to adjust attributes like `colormap` without going through nested attributes.
- Added depth to 3D contours and isosurfaces [#1395](https://github.com/MakieOrg/Makie.jl/pull/1395), [#1393](https://github.com/MakieOrg/Makie.jl/pull/1393). This allows them to intersect correctly with other 3D objects.
- Restricted 3D scene camera to one scene [#1394](https://github.com/MakieOrg/Makie.jl/pull/1394), [#1393](https://github.com/MakieOrg/Makie.jl/pull/1393). This fixes issues with multiple scenes fighting over events consumed by the camera. You can select a scene by cleaning on it.
- Added depth shift attribute for GLMakie and WGLMakie [#1382](https://github.com/MakieOrg/Makie.jl/pull/1382), [#1393](https://github.com/MakieOrg/Makie.jl/pull/1393). This can be used to adjust render order similar to `overdraw`.
- Simplified automatic width computation in barplots [#1223](https://github.com/MakieOrg/Makie.jl/pull/1223), [#1393](https://github.com/MakieOrg/Makie.jl/pull/1393). If no `width` attribute is passed, the default width is computed as the minimum difference between consecutive `x` positions. Gap between bars are given by the (multiplicative) `gap` attribute. The actual bar width equals `width * (1 - gap)`.
- Added logical expressions for `ispressed` [#1222](https://github.com/MakieOrg/Makie.jl/pull/1222), [#1393](https://github.com/MakieOrg/Makie.jl/pull/1393). This moves a lot of control over hotkeys towards the user. With these changes one can now set a hotkey to trigger on any or no key, collections of keys and logical combinations of keys (i.e. "A is pressed and B is not pressed").
- Fixed issues with `Menu` render order [#1411](https://github.com/MakieOrg/Makie.jl/pull/1411).
- Added `label_rotation` to barplot [#1401](https://github.com/MakieOrg/Makie.jl/pull/1401).
- Fixed issue where `pixelcam!` does not remove controls from other cameras [#1504](https://github.com/MakieOrg/Makie.jl/pull/1504).
- Added conversion for OffsetArrays [#1260](https://github.com/MakieOrg/Makie.jl/pull/1260).
- The `qqplot` `qqline` options were changed to `:identity`, `:fit`, `:fitrobust` and `:none` (the default) [#1563](https://github.com/MakieOrg/Makie.jl/pull/1563). Fixed numeric error due to double computation of quantiles when fitting `qqline`. Deprecated `plot(q::QQPair)` method as it does not have enough information for correct `qqline` fit.

All other changes are collected [in this PR](https://github.com/MakieOrg/Makie.jl/pull/1521) and in the [release notes](https://github.com/MakieOrg/Makie.jl/releases/tag/v0.16.0).

## [0.15.3] - 2021-10-16

- The functions `labelslidergrid!` and `labelslider!` now set fixed widths for the value column with a heuristic. It is possible now to pass `Formatting.format` format strings as format specifiers in addition to the previous functions.
- Fixed 2D arrow rotations in `streamplot` [#1352](https://github.com/MakieOrg/Makie.jl/pull/1352).

## [0.15.2] - 2021-08-26

- Re-enabled Julia 1.3 support.
- Use [MathTexEngine v0.2](https://github.com/Kolaru/MathTeXEngine.jl/releases/tag/v0.2.0).
- Depend on new GeometryBasics, which changes all the Vec/Point/Quaternion/RGB/RGBA - f0 aliases to just f. For example, `Vec2f0` is changed to `Vec2f`. Old aliases are still exported, but deprecated and will be removed in the next breaking release. For more details and an upgrade script, visit [GeometryBasics#97](https://github.com/JuliaGeometry/GeometryBasics.jl/pull/97).
- Added `hspan!` and `vspan!` functions [#1264](https://github.com/MakieOrg/Makie.jl/pull/1264).

## [0.15.1] - 2021-08-21

- Switched documentation framework to Franklin.jl.
- Added a specialization for `volumeslices` to DataInspector.
- Fixed 1 element `hist` [#1238](https://github.com/MakieOrg/Makie.jl/pull/1238) and make it easier to move `hist` [#1150](https://github.com/MakieOrg/Makie.jl/pull/1150).

## [0.15.0] - 2021-07-15

- `LaTeXString`s can now be used as input to `text` and therefore as labels for `Axis`, `Legend`, or other comparable objects. Mathematical expressions are typeset using [MathTeXEngine.jl](https://github.com/Kolaru/MathTeXEngine.jl) which offers a fast approximation of LaTeX typesetting [#1022](https://github.com/MakieOrg/Makie.jl/pull/1022).
- Added `Symlog10` and `pseudolog10` axis scales for log scale approximations that work with zero and negative values [#1109](https://github.com/MakieOrg/Makie.jl/pull/1109).
- Colorbar limits can now be passed as the attribute `colorrange` similar to plots [#1066](https://github.com/MakieOrg/Makie.jl/pull/1066).
- Added the option to pass three vectors to heatmaps and other plots using `SurfaceLike` conversion [#1101](https://github.com/MakieOrg/Makie.jl/pull/1101).
- Added `stairs` plot recipe [#1086](https://github.com/MakieOrg/Makie.jl/pull/1086).
- **Breaking** Removed `FigurePosition` and `FigureSubposition` types. Indexing into a `Figure` like `fig[1, 1]` now returns `GridPosition` and `GridSubposition` structs, which can be used in the same way as the types they replace. Because of an underlying change in `GridLayoutBase.jl`, it is now possible to do `Axis(gl[1, 1])` where `gl` is a `GridLayout` that is a sublayout of a `Figure`'s top layout [#1075](https://github.com/MakieOrg/Makie.jl/pull/1075).
- Bar plots and histograms have a new option for adding text labels [#1069](https://github.com/MakieOrg/Makie.jl/pull/1069).
- It is now possible to specify one `linewidth` value per segment in `linesegments` [#992](https://github.com/MakieOrg/Makie.jl/pull/992).
- Added a new 3d camera that allows for better camera movements using keyboard and mouse [#1024](https://github.com/MakieOrg/Makie.jl/pull/1024).
- Fixed the application of scale transformations to `surface` [#1070](https://github.com/MakieOrg/Makie.jl/pull/1070).
- Added an option to set a custom callback function for the `RectangleZoom` axis interaction to enable other use cases than zooming [#1104](https://github.com/MakieOrg/Makie.jl/pull/1104).
- Fixed rendering of `heatmap`s with one or more reversed ranges in CairoMakie, as in `heatmap(1:10, 10:-1:1, rand(10, 10))` [#1100](https://github.com/MakieOrg/Makie.jl/pull/1100).
- Fixed volume slice recipe and added docs for it [#1123](https://github.com/MakieOrg/Makie.jl/pull/1123).

[Unreleased]: https://github.com/MakieOrg/Makie.jl/compare/v0.24.8...HEAD
[0.24.8]: https://github.com/MakieOrg/Makie.jl/compare/v0.24.7...v0.24.8
[0.24.7]: https://github.com/MakieOrg/Makie.jl/compare/v0.24.6...v0.24.7
[0.24.6]: https://github.com/MakieOrg/Makie.jl/compare/v0.24.5...v0.24.6
[0.24.5]: https://github.com/MakieOrg/Makie.jl/compare/v0.24.4...v0.24.5
[0.24.4]: https://github.com/MakieOrg/Makie.jl/compare/v0.24.3...v0.24.4
[0.24.3]: https://github.com/MakieOrg/Makie.jl/compare/v0.24.2...v0.24.3
[0.24.2]: https://github.com/MakieOrg/Makie.jl/compare/v0.24.1...v0.24.2
[0.24.1]: https://github.com/MakieOrg/Makie.jl/compare/v0.24.0...v0.24.1
[0.24.0]: https://github.com/MakieOrg/Makie.jl/compare/v0.23.0...v0.24.0
[0.23.0]: https://github.com/MakieOrg/Makie.jl/compare/v0.22.10...v0.23.0
[0.22.10]: https://github.com/MakieOrg/Makie.jl/compare/v0.22.9...v0.22.10
[0.22.9]: https://github.com/MakieOrg/Makie.jl/compare/v0.22.8...v0.22.9
[0.22.8]: https://github.com/MakieOrg/Makie.jl/compare/v0.22.7...v0.22.8
[0.22.7]: https://github.com/MakieOrg/Makie.jl/compare/v0.22.6...v0.22.7
[0.22.6]: https://github.com/MakieOrg/Makie.jl/compare/v0.22.5...v0.22.6
[0.22.5]: https://github.com/MakieOrg/Makie.jl/compare/v0.22.4...v0.22.5
[0.22.4]: https://github.com/MakieOrg/Makie.jl/compare/v0.22.3...v0.22.4
[0.22.3]: https://github.com/MakieOrg/Makie.jl/compare/v0.22.2...v0.22.3
[0.22.2]: https://github.com/MakieOrg/Makie.jl/compare/v0.22.1...v0.22.2
[0.22.1]: https://github.com/MakieOrg/Makie.jl/compare/v0.22.0...v0.22.1
[0.22.0]: https://github.com/MakieOrg/Makie.jl/compare/v0.21.18...v0.22.0
[0.21.18]: https://github.com/MakieOrg/Makie.jl/compare/v0.21.17...v0.21.18
[0.21.17]: https://github.com/MakieOrg/Makie.jl/compare/v0.21.16...v0.21.17
[0.21.16]: https://github.com/MakieOrg/Makie.jl/compare/v0.21.15...v0.21.16
[0.21.15]: https://github.com/MakieOrg/Makie.jl/compare/v0.21.14...v0.21.15
[0.21.14]: https://github.com/MakieOrg/Makie.jl/compare/v0.21.13...v0.21.14
[0.21.13]: https://github.com/MakieOrg/Makie.jl/compare/v0.21.12...v0.21.13
[0.21.12]: https://github.com/MakieOrg/Makie.jl/compare/v0.21.11...v0.21.12
[0.21.11]: https://github.com/MakieOrg/Makie.jl/compare/v0.21.10...v0.21.11
[0.21.10]: https://github.com/MakieOrg/Makie.jl/compare/v0.21.9...v0.21.10
[0.21.9]: https://github.com/MakieOrg/Makie.jl/compare/v0.21.8...v0.21.9
[0.21.8]: https://github.com/MakieOrg/Makie.jl/compare/v0.21.7...v0.21.8
[0.21.7]: https://github.com/MakieOrg/Makie.jl/compare/v0.21.6...v0.21.7
[0.21.6]: https://github.com/MakieOrg/Makie.jl/compare/v0.21.5...v0.21.6
[0.21.5]: https://github.com/MakieOrg/Makie.jl/compare/v0.21.4...v0.21.5
[0.21.4]: https://github.com/MakieOrg/Makie.jl/compare/v0.21.3...v0.21.4
[0.21.3]: https://github.com/MakieOrg/Makie.jl/compare/v0.21.2...v0.21.3
[0.21.2]: https://github.com/MakieOrg/Makie.jl/compare/v0.21.1...v0.21.2
[0.21.1]: https://github.com/MakieOrg/Makie.jl/compare/v0.21.0...v0.21.1
[0.21.0]: https://github.com/MakieOrg/Makie.jl/compare/v0.20.10...v0.21.0
[0.20.10]: https://github.com/MakieOrg/Makie.jl/compare/v0.20.9...v0.20.10
[0.20.9]: https://github.com/MakieOrg/Makie.jl/compare/v0.20.8...v0.20.9
[0.20.8]: https://github.com/MakieOrg/Makie.jl/compare/v0.20.7...v0.20.8
[0.20.7]: https://github.com/MakieOrg/Makie.jl/compare/v0.20.6...v0.20.7
[0.20.6]: https://github.com/MakieOrg/Makie.jl/compare/v0.20.5...v0.20.6
[0.20.5]: https://github.com/MakieOrg/Makie.jl/compare/v0.20.4...v0.20.5
[0.20.4]: https://github.com/MakieOrg/Makie.jl/compare/v0.20.3...v0.20.4
[0.20.3]: https://github.com/MakieOrg/Makie.jl/compare/v0.20.2...v0.20.3
[0.20.2]: https://github.com/MakieOrg/Makie.jl/compare/v0.20.1...v0.20.2
[0.20.1]: https://github.com/MakieOrg/Makie.jl/compare/v0.20.0...v0.20.1
[0.20.0]: https://github.com/MakieOrg/Makie.jl/compare/v0.19.12...v0.20.0
[0.19.12]: https://github.com/MakieOrg/Makie.jl/compare/v0.19.11...v0.19.12
[0.19.11]: https://github.com/MakieOrg/Makie.jl/compare/v0.19.10...v0.19.11
[0.19.10]: https://github.com/MakieOrg/Makie.jl/compare/v0.19.9...v0.19.10
[0.19.9]: https://github.com/MakieOrg/Makie.jl/compare/v0.19.8...v0.19.9
[0.19.8]: https://github.com/MakieOrg/Makie.jl/compare/v0.19.7...v0.19.8
[0.19.7]: https://github.com/MakieOrg/Makie.jl/compare/v0.19.6...v0.19.7
[0.19.6]: https://github.com/MakieOrg/Makie.jl/compare/v0.19.5...v0.19.6
[0.19.5]: https://github.com/MakieOrg/Makie.jl/compare/v0.19.4...v0.19.5
[0.19.4]: https://github.com/MakieOrg/Makie.jl/compare/v0.19.3...v0.19.4
[0.19.3]: https://github.com/MakieOrg/Makie.jl/compare/v0.19.1...v0.19.3
[0.19.1]: https://github.com/MakieOrg/Makie.jl/compare/v0.19.0...v0.19.1
[0.19.0]: https://github.com/MakieOrg/Makie.jl/compare/v0.18.4...v0.19.0
[0.18.4]: https://github.com/MakieOrg/Makie.jl/compare/v0.18.3...v0.18.4
[0.18.3]: https://github.com/MakieOrg/Makie.jl/compare/v0.18.2...v0.18.3
[0.18.2]: https://github.com/MakieOrg/Makie.jl/compare/v0.18.1...v0.18.2
[0.18.1]: https://github.com/MakieOrg/Makie.jl/compare/v0.18.0...v0.18.1
[0.18.0]: https://github.com/MakieOrg/Makie.jl/compare/v0.17.13...v0.18.0
[0.17.13]: https://github.com/MakieOrg/Makie.jl/compare/v0.17.12...v0.17.13
[0.17.12]: https://github.com/MakieOrg/Makie.jl/compare/v0.17.11...v0.17.12
[0.17.11]: https://github.com/MakieOrg/Makie.jl/compare/v0.17.10...v0.17.11
[0.17.10]: https://github.com/MakieOrg/Makie.jl/compare/v0.17.9...v0.17.10
[0.17.9]: https://github.com/MakieOrg/Makie.jl/compare/v0.17.7...v0.17.9
[0.17.7]: https://github.com/MakieOrg/Makie.jl/compare/v0.17.6...v0.17.7
[0.17.6]: https://github.com/MakieOrg/Makie.jl/compare/v0.17.5...v0.17.6
[0.17.5]: https://github.com/MakieOrg/Makie.jl/compare/v0.17.4...v0.17.5
[0.17.4]: https://github.com/MakieOrg/Makie.jl/compare/v0.17.3...v0.17.4
[0.17.3]: https://github.com/MakieOrg/Makie.jl/compare/v0.17.2...v0.17.3
[0.17.2]: https://github.com/MakieOrg/Makie.jl/compare/v0.17.1...v0.17.2
[0.17.1]: https://github.com/MakieOrg/Makie.jl/compare/v0.17.0...v0.17.1
[0.17.0]: https://github.com/MakieOrg/Makie.jl/compare/v0.16.4...v0.17.0
[0.16.4]: https://github.com/MakieOrg/Makie.jl/compare/v0.16.0...v0.16.4
[0.16.0]: https://github.com/MakieOrg/Makie.jl/compare/v0.15.3...v0.16.0
[0.15.3]: https://github.com/MakieOrg/Makie.jl/compare/v0.15.2...v0.15.3
[0.15.2]: https://github.com/MakieOrg/Makie.jl/compare/v0.15.1...v0.15.2
[0.15.1]: https://github.com/MakieOrg/Makie.jl/compare/v0.15.0...v0.15.1
[0.15.0]: https://github.com/MakieOrg/Makie.jl/compare/v0.14.2...v0.15.0<|MERGE_RESOLUTION|>--- conflicted
+++ resolved
@@ -2,11 +2,8 @@
 
 ## Unreleased
 
-<<<<<<< HEAD
 - Updated how documentation for plots is generated [#5389](https://github.com/MakieOrg/Makie.jl/pull/5389)
-=======
 - Moved decoration plots in `Axis3` to `ax.blockscene` so they no longer show up as user plots in the Axis3 [#5463](https://github.com/MakieOrg/Makie.jl/pull/5463)
->>>>>>> 733491cb
 
 ## [0.24.8] - 2025-12-04
 
