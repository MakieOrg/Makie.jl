# Changelog

## [Unreleased]

- Show DataInspector tooltip on NaN values if `nan_color` has been set to other than `:transparent` [#4310](https://github.com/MakieOrg/Makie.jl/pull/4310)
<<<<<<< HEAD
- `MultiplesTicks` accepts new option `strip_zero=true`, allowing labels of the form `0x` to be `0` [#4372](https://github.com/MakieOrg/Makie.jl/pull/4372)
=======
- Fix `linestyle` not being used in `triplot` [#4332](https://github.com/MakieOrg/Makie.jl/pull/4332)
- Fix voxel clipping not being based on voxel centers [#4397](https://github.com/MakieOrg/Makie.jl/pull/4397)
>>>>>>> bb5cc0af

## [0.21.11] - 2024-09-13

- Hot fixes for 0.21.10 [#4356](https://github.com/MakieOrg/Makie.jl/pull/4356).
- Set `Voronoiplot`'s preferred axis type to 2D in all cases [#4349](https://github.com/MakieOrg/Makie.jl/pull/4349)

## [0.21.10] - 2024-09-12

- Introduce `heatmap(Resampler(large_matrix))`, allowing to show big images interactively [#4317](https://github.com/MakieOrg/Makie.jl/pull/4317).
- Make sure we wait for the screen session [#4316](https://github.com/MakieOrg/Makie.jl/pull/4316).
- Fix for absrect [#4312](https://github.com/MakieOrg/Makie.jl/pull/4312).
- Fix attribute updates for SpecApi and SpecPlots (e.g. ecdfplot) [#4265](https://github.com/MakieOrg/Makie.jl/pull/4265).
- Bring back `poly` convert arguments for matrix with points as row [#4266](https://github.com/MakieOrg/Makie.jl/pull/4258).
- Fix gl_ClipDistance related segfault on WSL with GLMakie [#4270](https://github.com/MakieOrg/Makie.jl/pull/4270).
- Added option `label_position = :center` to place labels centered over each bar [#4274](https://github.com/MakieOrg/Makie.jl/pull/4274).
- `plotfunc()` and `func2type()` support functions ending with `!` [#4275](https://github.com/MakieOrg/Makie.jl/pull/4275).
- Fixed Boundserror in clipped multicolor lines in CairoMakie [#4313](https://github.com/MakieOrg/Makie.jl/pull/4313)
- Fix float precision based assertions error in GLMakie.volume [#4311](https://github.com/MakieOrg/Makie.jl/pull/4311)
 - Support images with reversed axes [#4338](https://github.com/MakieOrg/Makie.jl/pull/4338)

## [0.21.9] - 2024-08-27

- Hotfix for colormap + color updates [#4258](https://github.com/MakieOrg/Makie.jl/pull/4258).

## [0.21.8] - 2024-08-26

- Fix selected list in `WGLMakie.pick_sorted` [#4136](https://github.com/MakieOrg/Makie.jl/pull/4136).
- Apply px per unit in `pick_closest`/`pick_sorted` [#4137](https://github.com/MakieOrg/Makie.jl/pull/4137).
- Support plot(interval, func) for rangebars and band [#4102](https://github.com/MakieOrg/Makie.jl/pull/4102).
- Fixed the broken OpenGL state cleanup for clip_planes which may cause plots to disappear randomly [#4157](https://github.com/MakieOrg/Makie.jl/pull/4157)
- Reduce updates for image/heatmap, improving performance [#4130](https://github.com/MakieOrg/Makie.jl/pull/4130).
- Add an informative error message to `save` when no backend is loaded [#4177](https://github.com/MakieOrg/Makie.jl/pull/4177)
- Fix rendering of `band` with NaN values [#4178](https://github.com/MakieOrg/Makie.jl/pull/4178).
- Fix plotting of lines with OffsetArrays across all backends [#4242](https://github.com/MakieOrg/Makie.jl/pull/4242).

## [0.21.7] - 2024-08-19

- Hot fix for 1D heatmap [#4147](https://github.com/MakieOrg/Makie.jl/pull/4147).

## [0.21.6] - 2024-08-14

- Fix RectangleZoom in WGLMakie [#4127](https://github.com/MakieOrg/Makie.jl/pull/4127)
- Bring back fastpath for regular heatmaps [#4125](https://github.com/MakieOrg/Makie.jl/pull/4125)
- Data inspector fixes (mostly for bar plots) [#4087](https://github.com/MakieOrg/Makie.jl/pull/4087)
- Added "clip_planes" as a new generic plot and scene attribute. Up to 8 world space clip planes can be specified to hide sections of a plot. [#3958](https://github.com/MakieOrg/Makie.jl/pull/3958)
- Updated handling of `model` matrices with active Float32 rescaling. This should fix issues with Float32-unsafe translations or scalings of plots, as well as rotated plots in Float32-unsafe ranges. [#4026](https://github.com/MakieOrg/Makie.jl/pull/4026)
- Added `events.tick` to allow linking actions like animations to the renderloop. [#3948](https://github.com/MakieOrg/Makie.jl/pull/3948)
- Added the `uv_transform` attribute for meshscatter, mesh, surface and image [#1406](https://github.com/MakieOrg/Makie.jl/pull/1406).
- Added the ability to use textures with `meshscatter` in WGLMakie [#1406](https://github.com/MakieOrg/Makie.jl/pull/1406).
- Don't remove underlying VideoStream file when doing save() [#3883](https://github.com/MakieOrg/Makie.jl/pull/3883).
- Fix label/legend for plotlist [#4079](https://github.com/MakieOrg/Makie.jl/pull/4079).
- Fix wrong order for colors in RPRMakie [#4098](https://github.com/MakieOrg/Makie.jl/pull/4098).
- Fixed incorrect distance calculation in `pick_closest` in WGLMakie [#4082](https://github.com/MakieOrg/Makie.jl/pull/4082).
- Suppress keyboard shortcuts and context menu in JupyterLab output [#4068](https://github.com/MakieOrg/Makie.jl/pull/4068).
- Introduce stroke_depth_shift + forward normal depth_shift for Poly [#4058](https://github.com/MakieOrg/Makie.jl/pull/4058).
- Use linestyle for Poly and Density legend elements [#4000](https://github.com/MakieOrg/Makie.jl/pull/4000).
- Bring back interpolation attribute for surface [#4056](https://github.com/MakieOrg/Makie.jl/pull/4056).
- Improved accuracy of framerate settings in GLMakie [#3954](https://github.com/MakieOrg/Makie.jl/pull/3954)
- Fix label_formatter being called twice in barplot [#4046](https://github.com/MakieOrg/Makie.jl/pull/4046).
- Fix error with automatic `highclip` or `lowclip` and scalar colors [#4048](https://github.com/MakieOrg/Makie.jl/pull/4048).
- Correct a bug in the `project` function when projecting using a `Scene`. [#3909](https://github.com/MakieOrg/Makie.jl/pull/3909).
- Add position for `pie` plot [#4027](https://github.com/MakieOrg/Makie.jl/pull/4027).
- Correct a method ambiguity in `insert!` which was causing `PlotList` to fail on CairoMakie. [#4038](https://github.com/MakieOrg/Makie.jl/pull/4038)
- Delaunay triangulations created via `tricontourf`, `triplot`, and `voronoiplot` no longer use any randomisation in the point insertion order so that results are unique. [#4044](https://github.com/MakieOrg/Makie.jl/pull/4044)
- Improve content scaling support for Wayland and fix incorrect mouse scaling on mac [#4062](https://github.com/MakieOrg/Makie.jl/pull/4062)
- Fix: `band` ignored its `alpha` argument in CairoMakie
- Fix `marker=FastPixel()` makersize and markerspace, improve `spy` recipe [#4043](https://github.com/MakieOrg/Makie.jl/pull/4043).
- Fixed `invert_normals` for surface plots in CairoMakie [#4021](https://github.com/MakieOrg/Makie.jl/pull/4021).
- Improve support for embedding GLMakie. [#4073](https://github.com/MakieOrg/Makie.jl/pull/4073)
- Update JS OrbitControls to match Julia OrbitControls [#4084](https://github.com/MakieOrg/Makie.jl/pull/4084).
- Fix `select_point()` [#4101](https://github.com/MakieOrg/Makie.jl/pull/4101).
- Fix `absrect()` and `select_rectangle()` [#4110](https://github.com/MakieOrg/Makie.jl/issues/4110).
- Allow segment-specific radius for `pie` plot [#4028](https://github.com/MakieOrg/Makie.jl/pull/4028).

## [0.21.5] - 2024-07-07

- Fixed tuple argument for `WGLMakie.activate!(resize_to=(:parent, nothing))` [#4009](https://github.com/MakieOrg/Makie.jl/pull/4009).
- validate plot attributes later, for axis specific plot attributes [#3974](https://github.com/MakieOrg/Makie.jl/pull/3974).

## [0.21.4] - 2024-07-02

- Fixed support for GLFW 3.4 on OSX [#3999](https://github.com/MakieOrg/Makie.jl/issues/3999).
- Changed camera variables to Float64 for increased accuracy [#3984](https://github.com/MakieOrg/Makie.jl/pull/3984)
- Allow CairoMakie to render `poly` overloads that internally don't use two child plots [#3986](https://github.com/MakieOrg/Makie.jl/pull/3986).
- Fixes for Menu and DataInspector [#3975](https://github.com/MakieOrg/Makie.jl/pull/3975).
- Add line-loop detection and rendering to GLMakie and WGLMakie [#3907](https://github.com/MakieOrg/Makie.jl/pull/3907).

## [0.21.3] - 2024-06-17

- Fix stack overflows when using `markerspace = :data` with `scatter` [#3960](https://github.com/MakieOrg/Makie.jl/issues/3960).
- CairoMakie: Fix broken SVGs when using non-interpolated image primitives, for example Colorbars, with recent Cairo versions [#3967](https://github.com/MakieOrg/Makie.jl/pull/3967).
- CairoMakie: Add argument `pdf_version` to restrict the PDF version when saving a figure as a PDF [#3845](https://github.com/MakieOrg/Makie.jl/pull/3845).
- Fix DataInspector using invalid attribute strokewidth for plot type Wireframe [#3917](https://github.com/MakieOrg/Makie.jl/pull/3917).
- CairoMakie: Fix incorrect scaling factor for SVGs with Cairo_jll 1.18 [#3964](https://github.com/MakieOrg/Makie.jl/pull/3964).
- Fixed use of Textbox from Bonito [#3924](https://github.com/MakieOrg/Makie.jl/pull/3924)

## [0.21.2] - 2024-05-22

- Added `cycle` to general attribute allowlist so that it works also with plot types that don't set one in their theme [#3879](https://github.com/MakieOrg/Makie.jl/pull/3879).

## [0.21.1] - 2024-05-21

- `boundingbox` now relies on `apply_transform(transform, data_limits(plot))` rather than transforming the corner points of the bounding box [#3856](https://github.com/MakieOrg/Makie.jl/pull/3856).
- Adjusted `Axis` limits to consider transformations more consistently [#3864](https://github.com/MakieOrg/Makie.jl/pull/3864).
- Fix problems with incorrectly disabled attributes in recipes [#3870](https://github.com/MakieOrg/Makie.jl/pull/3870), [#3866](https://github.com/MakieOrg/Makie.jl/pull/3866).
- Fix RPRMakie with Material [#3872](https://github.com/MakieOrg/Makie.jl/pull/3872).
- Support the loop option in html video output [#3697](https://github.com/MakieOrg/Makie.jl/pull/3697).

## [0.21.0] - 2024-05-08

- Add `voxels` plot [#3527](https://github.com/MakieOrg/Makie.jl/pull/3527).
- Added supported markers hint to unsupported marker warn message [#3666](https://github.com/MakieOrg/Makie.jl/pull/3666).
- Fixed bug in CairoMakie line drawing when multiple successive points had the same color [#3712](https://github.com/MakieOrg/Makie.jl/pull/3712).
- Remove StableHashTraits in favor of calculating hashes directly with CRC32c [#3667](https://github.com/MakieOrg/Makie.jl/pull/3667).
- **Breaking (sort of)** Added a new `@recipe` variant which allows documenting attributes directly where they are defined and validating that all attributes are known whenever a plot is created. This is not breaking in the sense that the API changes, but user code is likely to break because of misspelled attribute names etc. that have so far gone unnoticed.
- Add axis converts, enabling unit/categorical support and more [#3226](https://github.com/MakieOrg/Makie.jl/pull/3226).
- **Breaking** Streamlined `data_limits` and `boundingbox` [#3671](https://github.com/MakieOrg/Makie.jl/pull/3671)
  - `data_limits` now only considers plot positions, completely ignoring transformations
  - `boundingbox(p::Text)` is deprecated in favor of `boundingbox(p::Text, p.markerspace[])`. The more internal methods use `string_boundingbox(p)`. [#3723](https://github.com/MakieOrg/Makie.jl/pull/3723)
  - `boundingbox` overwrites must now include a secondary space argument to work `boundingbox(plot, space::Symbol = :data)` [#3723](https://github.com/MakieOrg/Makie.jl/pull/3723)
  - `boundingbox` now always consider `transform_func` and `model`
  - `data_limits(::Scatter)` and `boundingbox(::Scatter)` now consider marker transformations [#3716](https://github.com/MakieOrg/Makie.jl/pull/3716)
- **Breaking** Improved Float64 compatability of Axis [#3681](https://github.com/MakieOrg/Makie.jl/pull/3681)
  - This added an extra conversion step which only takes effect when Float32 precision becomes relevant. In those cases code using `project()` functions will be wrong as the transformation is not applied. Use `project(plot_or_scene, ...)` or apply the conversion yourself beforehand with `Makie.f32_convert(plot_or_scene, transformed_point)` and use `patched_model = Makie.patch_model(plot_or_scene, model)`.
  - `Makie.to_world(point, matrix, resolution)` has been deprecated in favor of `Makie.to_world(scene_or_plot, point)` to include float32 conversions.
- **Breaking** Reworked line shaders in GLMakie and WGLMakie [#3558](https://github.com/MakieOrg/Makie.jl/pull/3558)
  - GLMakie: Removed support for per point linewidths
  - GLMakie: Adjusted dots (e.g. with `linestyle = :dot`) to bend across a joint
  - GLMakie: Adjusted linestyles to scale with linewidth dynamically so that dots remain dots with changing linewidth
  - GLMakie: Cleaned up anti-aliasing for truncated joints
  - WGLMakie: Added support for linestyles
  - WGLMakie: Added line joints
  - WGLMakie: Added native anti-aliasing which generally improves quality but introduces outline artifacts in some cases (same as GLMakie)
  - Both: Adjusted handling of thin lines which may result in different color intensities
- Fixed an issue with lines being drawn in the wrong direction in 3D (with perspective projection) [#3651](https://github.com/MakieOrg/Makie.jl/pull/3651).
- **Breaking** Renamed attribute `rotations` to `rotation` for `scatter` and `meshscatter` which had been inconsistent with the otherwise singular naming scheme and other plots like `text` [#3724](https://github.com/MakieOrg/Makie.jl/pull/3724).
- Fixed `contourf` bug where n levels would sometimes miss the uppermost value, causing gaps [#3713](https://github.com/MakieOrg/Makie.jl/pull/3713).
- Added `scale` attribute to `violin` [#3352](https://github.com/MakieOrg/Makie.jl/pull/3352).
- Use label formatter in barplot [#3718](https://github.com/MakieOrg/Makie.jl/pull/3718).
- Fix the incorrect shading with non uniform markerscale in meshscatter [#3722](https://github.com/MakieOrg/Makie.jl/pull/3722)
- Add `scale_to=:flip` option to `hist`, which flips the direction of the bars [#3732](https://github.com/MakieOrg/Makie.jl/pull/3732)
- Fixed an issue with the texture atlas not updating in WGLMakie after display, causing new symbols to not show up [#3737](https://github.com/MakieOrg/Makie.jl/pull/3737)
- Added `linecap` and `joinstyle` attributes for lines and linesegments. Also normalized `miter_limit` to 60° across all backends. [#3771](https://github.com/MakieOrg/Makie.jl/pull/3771)

## [0.20.10] 2024-05-07

- Loosened type restrictions for potentially array-valued colors in `Axis` attributes like `xticklabelcolor` [#3826](https://github.com/MakieOrg/Makie.jl/pull/3826).
- Added support for intervals for specifying axis limits [#3696](https://github.com/MakieOrg/Makie.jl/pull/3696)
- Added recipes for plotting intervals to `Band`, `Rangebars`, `H/VSpan` [3695](https://github.com/MakieOrg/Makie.jl/pull/3695)
- Documented `WilkinsonTicks` [#3819](https://github.com/MakieOrg/Makie.jl/pull/3819).
- Added `axislegend(ax, "title")` method [#3808](https://github.com/MakieOrg/Makie.jl/pull/3808).
- Improved thread safety of rendering with CairoMakie (independent `Scene`s only) by locking FreeType handles [#3777](https://github.com/MakieOrg/Makie.jl/pull/3777).
- Adds a tutorial for how to make recipes work with new types [#3816](https://github.com/MakieOrg/Makie.jl/pull/3816).
- Provided an interface to convert markers in CairoMakie separately (`cairo_scatter_marker`) so external packages can overload it. [#3811](https://github.com/MakieOrg/Makie.jl/pull/3811)
- Updated to DelaunayTriangulation v1.0 [#3787](https://github.com/MakieOrg/Makie.jl/pull/3787).
- Added methods `hidedecorations!`, `hiderdecorations!`, `hidethetadecorations!` and  `hidespines!` for `PolarAxis` axes [#3823](https://github.com/MakieOrg/Makie.jl/pull/3823).
- Added `loop` option support for HTML outputs when recording videos with `record` [#3697](https://github.com/MakieOrg/Makie.jl/pull/3697).

## [0.20.9] - 2024-03-29

- Added supported markers hint to unsupported marker warn message [#3666](https://github.com/MakieOrg/Makie.jl/pull/3666).
- Fixed bug in CairoMakie line drawing when multiple successive points had the same color [#3712](https://github.com/MakieOrg/Makie.jl/pull/3712).
- Remove StableHashTraits in favor of calculating hashes directly with CRC32c [#3667](https://github.com/MakieOrg/Makie.jl/pull/3667).
- Fixed `contourf` bug where n levels would sometimes miss the uppermost value, causing gaps [#3713](https://github.com/MakieOrg/Makie.jl/pull/3713).
- Added `scale` attribute to `violin` [#3352](https://github.com/MakieOrg/Makie.jl/pull/3352).
- Use label formatter in barplot [#3718](https://github.com/MakieOrg/Makie.jl/pull/3718).
- Fix the incorrect shading with non uniform markerscale in meshscatter [#3722](https://github.com/MakieOrg/Makie.jl/pull/3722)
- Add `scale_to=:flip` option to `hist`, which flips the direction of the bars [#3732](https://github.com/MakieOrg/Makie.jl/pull/3732)
- Fixed an issue with the texture atlas not updating in WGLMakie after display, causing new symbols to not show up [#3737](https://github.com/MakieOrg/Makie.jl/pull/3737)

## [0.20.8] - 2024-02-22

- Fixed excessive use of space with HTML image outputs [#3642](https://github.com/MakieOrg/Makie.jl/pull/3642).
- Fixed bugs with format strings and add new features by switching to Format.jl [#3633](https://github.com/MakieOrg/Makie.jl/pull/3633).
- Fixed an issue where CairoMakie would unnecessarily rasterize polygons [#3605](https://github.com/MakieOrg/Makie.jl/pull/3605).
- Added `PointBased` conversion trait to `scatterlines` recipe [#3603](https://github.com/MakieOrg/Makie.jl/pull/3603).
- Multiple small fixes for `map_latest`, `WGLMakie` picking and `PlotSpec` [#3637](https://github.com/MakieOrg/Makie.jl/pull/3637).
- Fixed PolarAxis `rticks` being incompatible with rich text. [#3615](https://github.com/MakieOrg/Makie.jl/pull/3615)
- Fixed an issue causing lines, scatter and text to not scale with resolution after deleting plots in GLMakie. [#3649](https://github.com/MakieOrg/Makie.jl/pull/3649)

## [0.20.7] - 2024-02-04

- Equalized alignment point of mirrored ticks to that of normal ticks [#3598](https://github.com/MakieOrg/Makie.jl/pull/3598).
- Fixed stack overflow error on conversion of gridlike data with missings [#3597](https://github.com/MakieOrg/Makie.jl/pull/3597).
- Fixed mutation of CairoMakie src dir when displaying png files [#3588](https://github.com/MakieOrg/Makie.jl/pull/3588).
- Added better error messages for plotting into `FigureAxisPlot` and `AxisPlot` as Plots.jl users are likely to do [#3596](https://github.com/MakieOrg/Makie.jl/pull/3596).
- Added compat bounds for IntervalArithmetic.jl due to bug with DelaunayTriangulation.jl [#3595](https://github.com/MakieOrg/Makie.jl/pull/3595).
- Removed possibility of three-argument `barplot` [#3574](https://github.com/MakieOrg/Makie.jl/pull/3574).

## [0.20.6] - 2024-02-02

- Fix issues with Camera3D not centering [#3582](https://github.com/MakieOrg/Makie.jl/pull/3582)
- Allowed creating legend entries from plot objects with scalar numbers as colors [#3587](https://github.com/MakieOrg/Makie.jl/pull/3587).

## [0.20.5] - 2024-01-25

- Use plot plot instead of scene transform functions in CairoMakie, fixing missplaced h/vspan. [#3552](https://github.com/MakieOrg/Makie.jl/pull/3552)
- Fix error printing on shader error [#3530](https://github.com/MakieOrg/Makie.jl/pull/3530).
- Update pagefind to 1.0.4 for better headline search [#3534](https://github.com/MakieOrg/Makie.jl/pull/3534).
- Remove unecessary deps, e.g. Setfield [3546](https://github.com/MakieOrg/Makie.jl/pull/3546).
- Don't clear args, rely on delete deregister_callbacks [#3543](https://github.com/MakieOrg/Makie.jl/pull/3543).
- Add interpolate keyword for Surface [#3541](https://github.com/MakieOrg/Makie.jl/pull/3541).
- Fix a DataInspector bug if inspector_label is used with RGB images [#3468](https://github.com/MakieOrg/Makie.jl/pull/3468).

## [0.20.4] - 2024-01-04

- Changes for Bonito rename and WGLMakie docs improvements [#3477](https://github.com/MakieOrg/Makie.jl/pull/3477).
- Add stroke and glow support to scatter and text in WGLMakie [#3518](https://github.com/MakieOrg/Makie.jl/pull/3518).
- Fix clipping issues with Camera3D when zooming in [#3529](https://github.com/MakieOrg/Makie.jl/pull/3529)

## [0.20.3] - 2023-12-21

- Add `depthsorting` as a hidden attribute for scatter plots in GLMakie as an alternative fix for outline artifacts. [#3432](https://github.com/MakieOrg/Makie.jl/pull/3432)
- Disable SDF based anti-aliasing in scatter, text and lines plots when `fxaa = true` in GLMakie. This allows removing outline artifacts at the cost of quality. [#3408](https://github.com/MakieOrg/Makie.jl/pull/3408)
- DataInspector Fixes: Fixed depth order, positional labels being in transformed space and `:inspector_clear` not getting called when moving from one plot to another. [#3454](https://github.com/MakieOrg/Makie.jl/pull/3454)
- Fixed bug in GLMakie where the update from a (i, j) sized GPU buffer to a (j, i) sized buffer would fail [#3456](https://github.com/MakieOrg/Makie.jl/pull/3456).
- Add `interpolate=true` to `volume(...)`, allowing to disable interpolation [#3485](https://github.com/MakieOrg/Makie.jl/pull/3485).

## [0.20.2] - 2023-12-01

- Switched from SHA512 to CRC32c salting in CairoMakie svgs, drastically improving svg rendering speed [#3435](https://github.com/MakieOrg/Makie.jl/pull/3435).
- Fixed a bug with h/vlines and h/vspan not correctly resolving transformations [#3418](https://github.com/MakieOrg/Makie.jl/pull/3418).
- Fixed a bug with h/vlines and h/vspan returning the wrong limits, causing an error in Axis [#3427](https://github.com/MakieOrg/Makie.jl/pull/3427).
- Fixed clipping when zooming out of a 3D (L)Scene [#3433](https://github.com/MakieOrg/Makie.jl/pull/3433).
- Moved the texture atlas cache to `.julia/scratchspaces` instead of a dedicated `.julia/makie` [#3437](https://github.com/MakieOrg/Makie.jl/pull/3437)

## [0.20.1] - 2023-11-23

- Fixed bad rendering of `poly` in GLMakie by triangulating points after transformations [#3402](https://github.com/MakieOrg/Makie.jl/pull/3402).
- Fixed bug regarding inline display in VSCode Jupyter notebooks and other similar environments [#3403](https://github.com/MakieOrg/Makie.jl/pull/3403).
- Fixed issue with `plottype`, allowed `onany(...; update = true)` and fixed `Block` macro use outside Makie [#3401](https://github.com/MakieOrg/Makie.jl/pull/3401).

## [0.20.0] - 2023-11-21

- GLMakie has gained support for HiDPI (aka Retina) screens. This also enables saving images with higher resolution than screen pixel dimensions [#2544](https://github.com/MakieOrg/Makie.jl/pull/2544).
- Fixed an issue where NaN was interpreted as zero when rendering `surface` through CairoMakie [#2598](https://github.com/MakieOrg/Makie.jl/pull/2598).
- Improved 3D camera handling, hotkeys and functionality [#2746](https://github.com/MakieOrg/Makie.jl/pull/2746).
- Added `shading = :verbose` in GLMakie to allow for multiple light sources. Also added more light types, fixed light directions for the previous lighting model (now `shading = :fast`) and adjusted `backlight` to affect normals[#3246](https://github.com/MakieOrg/Makie.jl/pull/3246).
- Changed the glyph used for negative numbers in tick labels from hyphen to minus [#3379](https://github.com/MakieOrg/Makie.jl/pull/3379).
- Added new declarative API for AlgebraOfGraphics, Pluto and easier dashboards [#3281](https://github.com/MakieOrg/Makie.jl/pull/3281).
- WGLMakie got faster line rendering with less updating bugs [#3062](https://github.com/MakieOrg/Makie.jl/pull/3062).
- **Breaking** Replaced `PolarAxis.radial_distortion_threshold` with `PolarAxis.radius_at_origin`. [#3381](https://github.com/MakieOrg/Makie.jl/pull/3381)
- **Breaking** Deprecated the `resolution` keyword in favor of `size` to reflect that this value is not a pixel resolution anymore [#3343](https://github.com/MakieOrg/Makie.jl/pull/3343).
- **Breaking** Refactored the `SurfaceLike` family of traits into `VertexGrid`, `CellGrid` and `ImageLike` [#3106](https://github.com/MakieOrg/Makie.jl/pull/3106).
- **Breaking** Deprecated `pixelarea(scene)` and `scene.px_area` in favor of viewport.
- **Breaking** Refactored the `Combined` Plot object and renamed it to `Plot`, improving compile times ~2x [#3082](https://github.com/MakieOrg/Makie.jl/pull/3082).
- **Breaking** Removed old depreactions in [#3113](https://github.com/MakieOrg/Makie.jl/pull/3113/commits/3a39210ef87a0032d78cb27c0c1019faa604effd).
- **Breaking** Deprecated using AbstractVector as sides of `image` [#3395](https://github.com/MakieOrg/Makie.jl/pull/3395).
- **Breaking** `errorbars` and `rangebars` now use color cycling [#3230](https://github.com/MakieOrg/Makie.jl/pull/3230).

## [0.19.12] - 2023-10-31

- Added `cornerradius` attribute to `Box` for rounded corners [#3346](https://github.com/MakieOrg/Makie.jl/pull/3346).
- Fix grouping of a zero-height bar in `barplot`. Now a zero-height bar shares the same properties of the previous bar, and if the bar is the first one, its height is treated as positive if and only if there exists a bar of positive height or all bars are zero-height [#3058](https://github.com/MakieOrg/Makie.jl/pull/3058).
- Fixed a bug where Axis still consumes scroll events when interactions are disabled [#3272](https://github.com/MakieOrg/Makie.jl/pull/3272).
- Added `cornerradius` attribute to `Box` for rounded corners [#3308](https://github.com/MakieOrg/Makie.jl/pull/3308).
- Upgraded `StableHashTraits` from 1.0 to 1.1 [#3309](https://github.com/MakieOrg/Makie.jl/pull/3309).

## [0.19.11] - 2023-10-05

- Setup automatic colorbars for volumeslices [#3253](https://github.com/MakieOrg/Makie.jl/pull/3253).
- Colorbar for arrows [#3275](https://github.com/MakieOrg/Makie.jl/pull/3275).
- Small bugfixes [#3275](https://github.com/MakieOrg/Makie.jl/pull/3275).

## [0.19.10] - 2023-09-21

- Fixed bugs with Colorbar in recipes, add new API for creating a recipe colorbar and introduce experimental support for Categorical colormaps [#3090](https://github.com/MakieOrg/Makie.jl/pull/3090).
- Added experimental Datashader implementation [#2883](https://github.com/MakieOrg/Makie.jl/pull/2883).
- **Breaking** Changed the default order Polar arguments to (theta, r). [#3154](https://github.com/MakieOrg/Makie.jl/pull/3154)
- General improvements to `PolarAxis`: full rlimtis & thetalimits, more controls and visual tweaks. See pr for more details.[#3154](https://github.com/MakieOrg/Makie.jl/pull/3154)

## [0.19.9] - 2023-09-11

- Allow arbitrary reversible scale functions through `ReversibleScale`.
- Deprecated `linestyle=vector_of_gaps` in favor of `linestyle=Linestyle(vector_of_gaps)` [3135](https://github.com/MakieOrg/Makie.jl/pull/3135), [3193](https://github.com/MakieOrg/Makie.jl/pull/3193).
- Fixed some errors around dynamic changes of `ax.xscale` or `ax.yscale` [#3084](https://github.com/MakieOrg/Makie.jl/pull/3084)
- Improved Barplot Label Alignment [#3160](https://github.com/MakieOrg/Makie.jl/issues/3160).
- Fixed regression in determining axis limits [#3179](https://github.com/MakieOrg/Makie.jl/pull/3179)
- Added a theme `theme_latexfonts` that uses the latex font family as default fonts [#3147](https://github.com/MakieOrg/Makie.jl/pull/3147), [#3180](https://github.com/MakieOrg/Makie.jl/pull/3180).
- Upgrades `StableHashTraits` from 0.3 to 1.0

## [0.19.8] - 2023-08-15

- Improved CairoMakie rendering of `lines` with repeating colors in an array [#3141](https://github.com/MakieOrg/Makie.jl/pull/3141).
- Added `strokecolormap` to poly. [#3145](https://github.com/MakieOrg/Makie.jl/pull/3145)
- Added `xreversed`, `yreversed` and `zreversed` attributes to `Axis3` [#3138](https://github.com/MakieOrg/Makie.jl/pull/3138).
- Fixed incorrect placement of contourlabels with transform functions [#3083](https://github.com/MakieOrg/Makie.jl/pull/3083)
- Fixed automatic normal generation for meshes with shading and no normals [#3041](https://github.com/MakieOrg/Makie.jl/pull/3041).
- Added the `triplot` and `voronoiplot` recipes from DelaunayTriangulation.jl [#3102](https://github.com/MakieOrg/Makie.jl/pull/3102), [#3159](https://github.com/MakieOrg/Makie.jl/pull/3159).

## [0.19.7] - 2023-07-22

- Allow arbitrary functions to color `streamplot` lines by passing a `Function` to `color`.  This must accept `Point` of the appropriate dimension and return a `Point`, `Vec`, or other arraylike object [#2002](https://github.com/MakieOrg/Makie.jl/pull/2002).
- `arrows` can now take input of the form `x::AbstractVector, y::AbstractVector, [z::AbstractVector,] f::Function`, where `f` must return a `VecTypes` of the appropriate dimension [#2597](https://github.com/MakieOrg/Makie.jl/pull/2597).
- Exported colorbuffer, and added `colorbuffer(axis::Axis; include_decorations=false, colorbuffer_kws...)`, to get an image of an axis with or without decorations [#3078](https://github.com/MakieOrg/Makie.jl/pull/3078).
- Fixed an issue where the `linestyle` of some polys was not applied to the stroke in CairoMakie. [#2604](https://github.com/MakieOrg/Makie.jl/pull/2604)
- Add `colorscale = identity` to any plotting function using a colormap. This works with any scaling function like `log10`, `sqrt` etc. Consequently, `scale` for `hexbin` is replaced with `colorscale` [#2900](https://github.com/MakieOrg/Makie.jl/pull/2900).
- Add `alpha=1.0` argument to all basic plots, which supports independently adding an alpha component to colormaps and colors. Multiple alphas like in `plot(alpha=0.2, color=RGBAf(1, 0, 0, 0.5))`, will get multiplied [#2900](https://github.com/MakieOrg/Makie.jl/pull/2900).
- `hexbin` now supports any per-observation weights which StatsBase respects - `<: StatsBase.AbstractWeights`, `Vector{Real}`, or `nothing` (the default). [#2804](https://github.com/MakieOrg/Makie.jl/pulls/2804)
- Added a new Axis type, `PolarAxis`, which is an axis with a polar projection.  Input is in `(r, theta)` coordinates and is transformed to `(x, y)` coordinates using the standard polar-to-cartesian transformation.
  Generally, its attributes are very similar to the usual `Axis` attributes, but `x` is replaced by `r` and `y` by `θ`.
  It also inherits from the theme of `Axis` in this manner, so should work seamlessly with Makie themes [#2990](https://github.com/MakieOrg/Makie.jl/pull/2990).
- `inherit` now has a new signature `inherit(scene, attrs::NTuple{N, Symbol}, default_value)`, allowing recipe authors to access nested attributes when trying to inherit from the parent Scene.
  For example, one could inherit from `scene.Axis.yticks` by `inherit(scene, (:Axis, :yticks), $default_value)` [#2990](https://github.com/MakieOrg/Makie.jl/pull/2990).
- Fixed incorrect rendering of 3D heatmaps [#2959](https://github.com/MakieOrg/Makie.jl/pull/2959)
- Deprecated `flatten_plots` in favor of `collect_atomic_plots`. Using the new `collect_atomic_plots` fixed a bug in CairoMakie where the z-level of plots within recipes was not respected. [#2793](https://github.com/MakieOrg/Makie.jl/pull/2793)
- Fixed incorrect line depth in GLMakie [#2843](https://github.com/MakieOrg/Makie.jl/pull/2843)
- Fixed incorrect line alpha in dense lines in GLMakie [#2843](https://github.com/MakieOrg/Makie.jl/pull/2843)
- Fixed DataInspector interaction with transformations [#3002](https://github.com/MakieOrg/Makie.jl/pull/3002)
- Added option `WGLMakie.activate!(resize_to_body=true)`, to make plots resize to the VSCode plotpane. Resizes to the HTML body element, so may work outside VSCode [#3044](https://github.com/MakieOrg/Makie.jl/pull/3044), [#3042](https://github.com/MakieOrg/Makie.jl/pull/3042).
- Fixed DataInspector interaction with transformations [#3002](https://github.com/MakieOrg/Makie.jl/pull/3002).
- Fixed incomplete stroke with some Bezier markers in CairoMakie and blurry strokes in GLMakie [#2961](https://github.com/MakieOrg/Makie.jl/pull/2961)
- Added the ability to use custom triangulations from DelaunayTriangulation.jl [#2896](https://github.com/MakieOrg/Makie.jl/pull/2896).
- Adjusted scaling of scatter/text stroke, glow and anti-aliasing width under non-uniform 2D scaling (Vec2f markersize/fontsize) in GLMakie [#2950](https://github.com/MakieOrg/Makie.jl/pull/2950).
- Scaled `errorbar` whiskers and `bracket` correctly with transformations [#3012](https://github.com/MakieOrg/Makie.jl/pull/3012).
- Updated `bracket` when the screen is resized or transformations change [#3012](https://github.com/MakieOrg/Makie.jl/pull/3012).

## [0.19.6] - 2023-06-09

- Fixed broken AA for lines with strongly varying linewidth [#2953](https://github.com/MakieOrg/Makie.jl/pull/2953).
- Fixed WGLMakie JS popup [#2976](https://github.com/MakieOrg/Makie.jl/pull/2976).
- Fixed `legendelements` when children have no elements [#2982](https://github.com/MakieOrg/Makie.jl/pull/2982).
- Bumped compat for StatsBase to 0.34 [#2915](https://github.com/MakieOrg/Makie.jl/pull/2915).
- Improved thread safety [#2840](https://github.com/MakieOrg/Makie.jl/pull/2840).

## [0.19.5] - 2023-05-12

- Added `loop` option for GIF outputs when recording videos with `record` [#2891](https://github.com/MakieOrg/Makie.jl/pull/2891).
- Fixed line rendering issues in GLMakie [#2843](https://github.com/MakieOrg/Makie.jl/pull/2843).
- Fixed incorrect line alpha in dense lines in GLMakie [#2843](https://github.com/MakieOrg/Makie.jl/pull/2843).
- Changed `scene.clear` to an observable and made changes in `Scene` Observables trigger renders in GLMakie [#2929](https://github.com/MakieOrg/Makie.jl/pull/2929).
- Added contour labels [#2496](https://github.com/MakieOrg/Makie.jl/pull/2496).
- Allowed rich text to be used in Legends [#2902](https://github.com/MakieOrg/Makie.jl/pull/2902).
- Added more support for zero length Geometries [#2917](https://github.com/MakieOrg/Makie.jl/pull/2917).
- Made CairoMakie drawing for polygons with holes order independent [#2918](https://github.com/MakieOrg/Makie.jl/pull/2918).
- Fixes for `Makie.inline!()`, allowing now for `Makie.inline!(automatic)` (default), which is better at automatically opening a window/ inlining a plot into plotpane when needed [#2919](https://github.com/MakieOrg/Makie.jl/pull/2919) [#2937](https://github.com/MakieOrg/Makie.jl/pull/2937).
- Block/Axis doc improvements [#2940](https://github.com/MakieOrg/Makie.jl/pull/2940) [#2932](https://github.com/MakieOrg/Makie.jl/pull/2932) [#2894](https://github.com/MakieOrg/Makie.jl/pull/2894).

## [0.19.4] - 2023-03-31

- Added export of `hidezdecorations!` from MakieLayout [#2821](https://github.com/MakieOrg/Makie.jl/pull/2821).
- Fixed an issue with GLMakie lines becoming discontinuous [#2828](https://github.com/MakieOrg/Makie.jl/pull/2828).

## [0.19.3] - 2023-03-21

- Added the `stephist` plotting function [#2408](https://github.com/JuliaPlots/Makie.jl/pull/2408).
- Added the `brackets` plotting function [#2356](https://github.com/MakieOrg/Makie.jl/pull/2356).
- Fixed an issue where `poly` plots with `Vector{<: MultiPolygon}` inputs with per-polygon color were mistakenly rendered as meshes using CairoMakie [#2590](https://github.com/MakieOrg/Makie.jl/pulls/2478).
- Fixed a small typo which caused an error in the `Stepper` constructor [#2600](https://github.com/MakieOrg/Makie.jl/pulls/2478).
- Improve cleanup on block deletion [#2614](https://github.com/MakieOrg/Makie.jl/pull/2614)
- Add `menu.scroll_speed` and increase default speed for non-apple [#2616](https://github.com/MakieOrg/Makie.jl/pull/2616).
- Fixed rectangle zoom for nonlinear axes [#2674](https://github.com/MakieOrg/Makie.jl/pull/2674)
- Cleaned up linestyles in GLMakie (Fixing artifacting, spacing/size, anti-aliasing) [#2666](https://github.com/MakieOrg/Makie.jl/pull/2666).
- Fixed issue with scatterlines only accepting concrete color types as `markercolor` [#2691](https://github.com/MakieOrg/Makie.jl/pull/2691).
- Fixed an accidental issue where `LaTeXStrings` were not typeset correctly in `Axis3` [#2558](https://github.com/MakieOrg/Makie.jl/pull/2588).
- Fixed a bug where line segments in `text(lstr::LaTeXString)` were ignoring offsets [#2668](https://github.com/MakieOrg/Makie.jl/pull/2668).
- Fixed a bug where the `arrows` recipe accidentally called a `Bool` when `normalize = true` [#2740](https://github.com/MakieOrg/Makie.jl/pull/2740).
- Re-exported the `@colorant_str` (`colorant"..."`) macro from Colors.jl [#2726](https://github.com/MakieOrg/Makie.jl/pull/2726).
- Speedup heatmaps in WGLMakie. [#2647](https://github.com/MakieOrg/Makie.jl/pull/2647)
- Fix slow `data_limits` for recipes, which made plotting lots of data with recipes much slower [#2770](https://github.com/MakieOrg/Makie.jl/pull/2770).

## [0.19.1] - 2023-01-01

- Add `show_data` method for `band` which shows the min and max values of the band at the x position of the cursor [#2497](https://github.com/MakieOrg/Makie.jl/pull/2497).
- Added `xlabelrotation`, `ylabelrotation` (`Axis`) and `labelrotation` (`Colorbar`) [#2478](https://github.com/MakieOrg/Makie.jl/pull/2478).
- Fixed forced rasterization in CairoMakie svg files when polygons with colors specified as (color, alpha) tuples were used [#2535](https://github.com/MakieOrg/Makie.jl/pull/2535).
- Do less copies of Observables in Attributes + plot pipeline [#2443](https://github.com/MakieOrg/Makie.jl/pull/2443).
- Add Search Page and tweak Result Ordering [#2474](https://github.com/MakieOrg/Makie.jl/pull/2474).
- Remove all global attributes from TextureAtlas implementation and fix julia#master [#2498](https://github.com/MakieOrg/Makie.jl/pull/2498).
- Use new Bonito, implement WGLMakie picking, improve performance and fix lots of WGLMakie bugs [#2428](https://github.com/MakieOrg/Makie.jl/pull/2428).

## [0.19.0] - 2022-12-03

- **Breaking** The attribute `textsize` has been removed everywhere in favor of the attribute `fontsize` which had also been in use.
  To migrate, search and replace all uses of `textsize` to `fontsize` [#2387](https://github.com/MakieOrg/Makie.jl/pull/2387).
- Added rich text which allows to more easily use superscripts and subscripts as well as differing colors, fonts, fontsizes, etc. for parts of a given text [#2321](https://github.com/MakieOrg/Makie.jl/pull/2321).

## [0.18.4] - 2022-12-02

- Added the `waterfall` plotting function [#2416](https://github.com/JuliaPlots/Makie.jl/pull/2416).
- Add support for `AbstractPattern` in `WGLMakie` [#2432](https://github.com/MakieOrg/Makie.jl/pull/2432).
- Broadcast replaces deprecated method for quantile [#2430](https://github.com/MakieOrg/Makie.jl/pull/2430).
- Fix CairoMakie's screen re-using [#2440](https://github.com/MakieOrg/Makie.jl/pull/2440).
- Fix repeated rendering with invisible objects [#2437](https://github.com/MakieOrg/Makie.jl/pull/2437).
- Fix hvlines for GLMakie [#2446](https://github.com/MakieOrg/Makie.jl/pull/2446).

## [0.18.3] - 2022-11-17

- Add `render_on_demand` flag for `GLMakie.Screen`. Setting this to `true` will skip rendering until plots get updated. This is the new default [#2336](https://github.com/MakieOrg/Makie.jl/pull/2336), [#2397](https://github.com/MakieOrg/Makie.jl/pull/2397).
- Clean up OpenGL state handling in GLMakie [#2397](https://github.com/MakieOrg/Makie.jl/pull/2397).
- Fix salting [#2407](https://github.com/MakieOrg/Makie.jl/pull/2407).
- Fixes for [GtkMakie](https://github.com/jwahlstrand/GtkMakie.jl) [#2418](https://github.com/MakieOrg/Makie.jl/pull/2418).

## [0.18.2] - 2022-11-03

- Fix Axis3 tick flipping with negative azimuth [#2364](https://github.com/MakieOrg/Makie.jl/pull/2364).
- Fix empty!(fig) and empty!(ax) [#2374](https://github.com/MakieOrg/Makie.jl/pull/2374), [#2375](https://github.com/MakieOrg/Makie.jl/pull/2375).
- Remove stencil buffer [#2389](https://github.com/MakieOrg/Makie.jl/pull/2389).
- Move Arrows and Wireframe to MakieCore [#2384](https://github.com/MakieOrg/Makie.jl/pull/2384).
- Skip legend entry if label is nothing [#2350](https://github.com/MakieOrg/Makie.jl/pull/2350).

## [0.18.1] - 2022-10-24

- fix heatmap interpolation [#2343](https://github.com/MakieOrg/Makie.jl/pull/2343).
- move poly to MakieCore [#2334](https://github.com/MakieOrg/Makie.jl/pull/2334)
- Fix picking warning and update_axis_camera [#2352](https://github.com/MakieOrg/Makie.jl/pull/2352).
- bring back inline!, to not open a window in VSCode repl [#2353](https://github.com/MakieOrg/Makie.jl/pull/2353).

## [0.18.0] - 2022-10-12

- **Breaking** Added `BezierPath` which can be constructed from SVG like command list, SVG string or from a `Polygon`.
  Added ability to use `BezierPath` and `Polgyon` as scatter markers.
  Replaced default symbol markers like `:cross` which converted to characters before with more precise `BezierPaths` and adjusted default markersize to 12.
  **Deprecated** using `String` to specify multiple char markers (`scatter(1:4, marker="abcd")`).
  **Deprecated** concrete geometries as markers like `Circle(Point2f(0), 1.5)` in favor of using the type like `Circle` for dispatch to special backend methods.
  Added single image marker support to WGLMakie [#979](https://github.com/MakieOrg/Makie.jl/pull/979).
- **Breaking** Refactored `display`, `record`, `colorbuffer` and `screens` to be faster and more consistent [#2306](https://github.com/MakieOrg/Makie.jl/pull/2306#issuecomment-1275918061).
- **Breaking** Refactored `DataInspector` to use `tooltip`. This results in changes in the attributes of DataInspector. Added `inspector_label`, `inspector_hover` and `inspector_clear` as optional attributes [#2095](https://github.com/JuliaPlots/Makie.jl/pull/2095).
- Added the `hexbin` plotting function [#2201](https://github.com/JuliaPlots/Makie.jl/pull/2201).
- Added the `tricontourf` plotting function [#2226](https://github.com/JuliaPlots/Makie.jl/pull/2226).
- Fixed per character attributes in text [#2244](https://github.com/JuliaPlots/Makie.jl/pull/2244).
- Allowed `CairoMakie` to render `scatter` with images as markers [#2080](https://github.com/MakieOrg/Makie.jl/pull/2080).
- Reworked text drawing and added ability to draw special characters via glyph indices in order to draw more LaTeX math characters with MathTeXEngine v0.5 [#2139](https://github.com/MakieOrg/Makie.jl/pull/2139).
- Allowed text to be copy/pasted into `Textbox` [#2281](https://github.com/MakieOrg/Makie.jl/pull/2281)
- Fixed updates for multiple meshes [#2277](https://github.com/MakieOrg/Makie.jl/pull/2277).
- Fixed broadcasting for linewidth, lengthscale & arrowsize in `arrow` recipe [#2273](https://github.com/MakieOrg/Makie.jl/pull/2273).
- Made GLMakie relocatable [#2282](https://github.com/MakieOrg/Makie.jl/pull/2282).
- Fixed changing input types in plot arguments [#2297](https://github.com/MakieOrg/Makie.jl/pull/2297).
- Better performance for Menus and fix clicks on items [#2299](https://github.com/MakieOrg/Makie.jl/pull/2299).
- Fixed CairoMakie bitmaps with transparency by using premultiplied ARGB surfaces [#2304](https://github.com/MakieOrg/Makie.jl/pull/2304).
- Fixed hiding of `Scene`s by setting `scene.visible[] = false` [#2317](https://github.com/MakieOrg/Makie.jl/pull/2317).
- `Axis` now accepts a `Tuple{Bool, Bool}` for `xtrimspine` and `ytrimspine` to trim only one end of the spine [#2171](https://github.com/JuliaPlots/Makie.jl/pull/2171).

## [0.17.13] - 2022-08-04

- Fixed boundingboxes [#2184](https://github.com/MakieOrg/Makie.jl/pull/2184).
- Fixed highclip/lowclip in meshscatter, poly, contourf, barplot [#2183](https://github.com/MakieOrg/Makie.jl/pull/2183).
- Fixed gridline updates [#2196](https://github.com/MakieOrg/Makie.jl/pull/2196).
- Fixed glDisablei argument order, which crashed some Intel drivers.

## [0.17.12] - 2022-07-22

- Fixed stackoverflow in show [#2167](https://github.com/MakieOrg/Makie.jl/pull/2167).

## [0.17.11] - 2022-07-21

- `rainclouds`(!) now supports `violin_limits` keyword argument, serving the same.
role as `datalimits` in `violin` [#2137](https://github.com/MakieOrg/Makie.jl/pull/2137).
- Fixed an issue where nonzero `strokewidth` results in a thin outline of the wrong color if `color` and `strokecolor` didn't match and weren't transparent. [#2096](https://github.com/MakieOrg/Makie.jl/pull/2096).
- Improved performance around Axis(3) limits [#2115](https://github.com/MakieOrg/Makie.jl/pull/2115).
- Cleaned up stroke artifacts in scatter and text [#2096](https://github.com/MakieOrg/Makie.jl/pull/2096).
- Compile time improvements [#2153](https://github.com/MakieOrg/Makie.jl/pull/2153).
- Mesh and Surface now interpolate between values instead of interpolating between colors for WGLMakie + GLMakie [#2097](https://github.com/MakieOrg/Makie.jl/pull/2097).

## [0.17.10] - 2022-07-13

- Bumped compatibility bound of `GridLayoutBase.jl` to `v0.9.0` which fixed a regression with `Mixed` and `Outside` alignmodes in nested `GridLayout`s [#2135](https://github.com/MakieOrg/Makie.jl/pull/2135).

## [0.17.9] - 2022-07-12

- Patterns (`Makie.AbstractPattern`) are now supported by `CairoMakie` in `poly` plots that don't involve `mesh`, such as `bar` and `poly` [#2106](https://github.com/MakieOrg/Makie.jl/pull/2106/).
- Fixed regression where `Block` alignments could not be specified as numbers anymore [#2108](https://github.com/MakieOrg/Makie.jl/pull/2108).
- Added the option to show mirrored ticks on the other side of an Axis using the attributes `xticksmirrored` and `yticksmirrored` [#2105](https://github.com/MakieOrg/Makie.jl/pull/2105).
- Fixed a bug where a set of `Axis` wouldn't be correctly linked together if they were only linked in pairs instead of all at the same time [#2116](https://github.com/MakieOrg/Makie.jl/pull/2116).

## [0.17.7] - 2022-06-19

- Improved `Menu` performance, now it should be much harder to reach the boundary of 255 scenes in GLMakie. `Menu` also takes a `default` keyword argument now and can be scrolled if there is too little space available.

## [0.17.6] - 2022-06-17

- **EXPERIMENTAL**: Added support for multiple windows in GLMakie through `display(GLMakie.Screen(), figure_or_scene)` [#1771](https://github.com/MakieOrg/Makie.jl/pull/1771).
- Added support for RGB matrices in `heatmap` with GLMakie [#2036](https://github.com/MakieOrg/Makie.jl/pull/2036)
- `Textbox` doesn't defocus anymore on trying to submit invalid input [#2041](https://github.com/MakieOrg/Makie.jl/pull/2041).
- `text` now takes the position as the first argument(s) like `scatter` and most other plotting functions, it is invoked `text(x, y, [z], text = "text")`. Because it is now of conversion type `PointBased`, the positions can be given in all the usual different ways which are implemented as conversion methods. All old invocation styles such as `text("text", position = Point(x, y))` still work to maintain backwards compatibility [#2020](https://github.com/MakieOrg/Makie.jl/pull/2020).

## [0.17.5] - 2022-06-10

- Fixed a regression with `linkaxes!` [#2039](https://github.com/MakieOrg/Makie.jl/pull/2039).

## [0.17.4] - 2022-06-09

- The functions `hlines!`, `vlines!`, `hspan!`, `vspan!` and `abline!` were reimplemented as recipes. This allows using them without an `Axis` argument in first position and also as visuals in AlgebraOfGraphics.jl. Also, `abline!` is now called `ablines!` for consistency, `abline!` is still exported but deprecated and will be removed in the future. [#2023](https://github.com/MakieOrg/Makie.jl/pulls/2023).
- Added `rainclouds` and `rainclouds!` [#1725](https://github.com/MakieOrg/Makie.jl/pull/1725).
- Improve CairoMakie performance [#1964](https://github.com/MakieOrg/Makie.jl/pull/1964) [#1981](https://github.com/MakieOrg/Makie.jl/pull/1981).
- Interpolate colormap correctly [#1973](https://github.com/MakieOrg/Makie.jl/pull/1973).
- Fix picking [#1993](https://github.com/MakieOrg/Makie.jl/pull/1993).
- Improve compile time latency [#1968](https://github.com/MakieOrg/Makie.jl/pull/1968) [#2000](https://github.com/MakieOrg/Makie.jl/pull/2000).
- Fix multi poly with rects [#1999](https://github.com/MakieOrg/Makie.jl/pull/1999).
- Respect scale and nonlinear values in PlotUtils cgrads [#1979](https://github.com/MakieOrg/Makie.jl/pull/1979).
- Fix CairoMakie heatmap filtering [#1828](https://github.com/MakieOrg/Makie.jl/pull/1828).
- Remove GLVisualize and MakieLayout module [#2007](https://github.com/MakieOrg/Makie.jl/pull/2007) [#2008](https://github.com/MakieOrg/Makie.jl/pull/2008).
- Add linestyle and default to extrema(z) for contour, remove bitrotten fillrange [#2008](https://github.com/MakieOrg/Makie.jl/pull/2008).

## [0.17.3] - 2022-05-20

- Switched to `MathTeXEngine v0.4`, which improves the look of LaTeXStrings [#1952](https://github.com/MakieOrg/Makie.jl/pull/1952).
- Added subtitle capability to `Axis` [#1859](https://github.com/MakieOrg/Makie.jl/pull/1859).
- Fixed a bug where scaled colormaps constructed using `Makie.cgrad` were not interpreted correctly.

## [0.17.2] - 2022-05-16

- Changed the default font from `Dejavu Sans` to `TeX Gyre Heros Makie` which is the same as `TeX Gyre Heros` with slightly decreased descenders and ascenders. Decreasing those metrics reduced unnecessary whitespace and alignment issues. Four fonts in total were added, the styles Regular, Bold, Italic and Bold Italic. Also changed `Axis`, `Axis3` and `Legend` attributes `titlefont` to `TeX Gyre Heros Makie Bold` in order to separate it better from axis labels in multifacet arrangements [#1897](https://github.com/MakieOrg/Makie.jl/pull/1897).

## [0.17.1] - 2022-05-13

- Added word wrapping. In `Label`, `word_wrap = true` causes it to use the suggested width and wrap text to fit. In `text`, `word_wrap_width > 0` can be used to set a pixel unit line width. Any word (anything between two spaces without a newline) that goes beyond this width gets a newline inserted before it [#1819](https://github.com/MakieOrg/Makie.jl/pull/1819).
- Improved `Axis3`'s interactive performance [#1835](https://github.com/MakieOrg/Makie.jl/pull/1835).
- Fixed errors in GLMakie's `scatter` implementation when markers are given as images. [#1917](https://github.com/MakieOrg/Makie.jl/pull/1917).
- Removed some method ambiguities introduced in v0.17 [#1922](https://github.com/MakieOrg/Makie.jl/pull/1922).
- Add an empty default label, `""`, to each slider that doesn't have a label in `SliderGrid` [#1888](https://github.com/MakieOrg/Makie.jl/pull/1888).

## [0.17.0] - 2022-05-05

- **Breaking** Added `space` as a generic attribute to switch between data, pixel, relative and clip space for positions. `space` in text has been renamed to `markerspace` because of this. `Pixel` and `SceneSpace` are no longer valid inputs for `space` or `markerspace` [#1596](https://github.com/MakieOrg/Makie.jl/pull/1596).
- **Breaking** Deprecated `mouse_selection(scene)` for `pick(scene)`.
- **Breaking** Bumped `GridLayoutBase` version to `v0.7`, which introduced offset layouts. Now, indexing into row 0 doesn't create a new row 1, but a new row 0, so that all previous content positions stay the same. This makes building complex layouts order-independent [#1704](https://github.com/MakieOrg/Makie.jl/pull/1704).
- **Breaking** deprecate `to_colormap(cmap, ncolors)` in favor of `categorical_colors(cmap, ncolors)` and `resample_cmap(cmap, ncolors)` [#1901](https://github.com/MakieOrg/Makie.jl/pull/1901) [#1723](https://github.com/MakieOrg/Makie.jl/pull/1723).
- Added `empty!(fig)` and changed `empty!(scene)` to remove all child plots without detaching windows [#1818](https://github.com/MakieOrg/Makie.jl/pull/1818).
- Switched to erroring instead of warning for deprecated events `mousebuttons`, `keyboardbuttons` and `mousedrag`.
- `Layoutable` was renamed to `Block` and the infrastructure changed such that attributes are fixed fields and each block has its own `Scene` for better encapsulation [#1796](https://github.com/MakieOrg/Makie.jl/pull/1796).
- Added `SliderGrid` block which replaces the deprecated `labelslider!` and `labelslidergrid!` functions [#1796](https://github.com/MakieOrg/Makie.jl/pull/1796).
- The default anti-aliasing method can now be set in `CairoMakie.activate!` using the `antialias` keyword.  Available options are `CairoMakie.Cairo.ANTIALIAS_*` [#1875](https://github.com/MakieOrg/Makie.jl/pull/1875).
- Added ability to rasterize a plots in CairoMakie vector graphics if `plt.rasterize = true` or `plt.rasterize = scale::Int` [#1872](https://github.com/MakieOrg/Makie.jl/pull/1872).
- Fixed segfaults in `streamplot_impl` on Mac M1 [#1830](https://github.com/MakieOrg/Makie.jl/pull/1830).
- Set the [Cairo miter limit](https://www.cairographics.org/manual/cairo-cairo-t.html#cairo-set-miter-limit) to mimic GLMakie behaviour [#1844](https://github.com/MakieOrg/Makie.jl/pull/1844).
- Fixed a method ambiguity in `rotatedrect` [#1846](https://github.com/MakieOrg/Makie.jl/pull/1846).
- Allow weights in statistical recipes [#1816](https://github.com/MakieOrg/Makie.jl/pull/1816).
- Fixed manual cycling of plot attributes [#1873](https://github.com/MakieOrg/Makie.jl/pull/1873).
- Fixed type constraints in ticklabelalign attributes [#1882](https://github.com/MakieOrg/Makie.jl/pull/1882).

## [0.16.4] - 2022-02-16

- Fixed WGLMakie performance bug and added option to set fps via `WGLMakie.activate!(fps=30)`.
- Implemented `nan_color`, `lowclip`, `highclip` for `image(::Matrix{Float})` in shader.
- Cleaned up mesh shader and implemented `nan_color`, `lowclip`, `highclip` for `mesh(m; color::Matrix{Float})` on the shader.
- Allowed `GLMakie.Buffer` `GLMakie.Sampler` to be used in `GeometryBasics.Mesh` to partially update parts of a mesh/texture and different interpolation and clamping modes for the texture.

## [0.16.0] - 2022-01-07

- **Breaking** Removed `Node` alias [#1307](https://github.com/MakieOrg/Makie.jl/pull/1307), [#1393](https://github.com/MakieOrg/Makie.jl/pull/1393). To upgrade, simply replace all occurrences of `Node` with `Observable`.
- **Breaking** Cleaned up `Scene` type [#1192](https://github.com/MakieOrg/Makie.jl/pull/1192), [#1393](https://github.com/MakieOrg/Makie.jl/pull/1393). The `Scene()` constructor doesn't create any axes or limits anymore. All keywords like `raw`, `show_axis` have been removed. A scene now always works like it did when using the deprecated `raw=true`. All the high level functionality like showing an axis and adding a 3d camera has been moved to `LScene`. See the new `Scene` tutorial for more info: https://docs.makie.org/dev/tutorials/scenes/.
- **Breaking** Lights got moved to `Scene`, see the [lighting docs](https://docs.makie.org/stable/documentation/lighting) and [RPRMakie examples](https://docs.makie.org/stable/documentation/backends/rprmakie/).
- Added ECDF plot [#1310](https://github.com/MakieOrg/Makie.jl/pull/1310).
- Added Order Independent Transparency to GLMakie [#1418](https://github.com/MakieOrg/Makie.jl/pull/1418), [#1506](https://github.com/MakieOrg/Makie.jl/pull/1506). This type of transparency is now used with `transpareny = true`. The old transparency handling is available with `transparency = false`.
- Fixed blurry text in GLMakie and WGLMakie [#1494](https://github.com/MakieOrg/Makie.jl/pull/1494).
- Introduced a new experimental backend for ray tracing: [RPRMakie](https://docs.makie.org/stable/documentation/backends/rprmakie/).
- Added the `Cycled` type, which can be used to select the i-th value from the current cycler for a specific attribute [#1248](https://github.com/MakieOrg/Makie.jl/pull/1248).
- The plot function `scatterlines` now uses `color` as `markercolor` if `markercolor` is `automatic`. Also, cycling of the `color` attribute is enabled [#1463](https://github.com/MakieOrg/Makie.jl/pull/1463).
- Added the function `resize_to_layout!`, which allows to resize a `Figure` so that it contains its top `GridLayout` without additional whitespace or clipping [#1438](https://github.com/MakieOrg/Makie.jl/pull/1438).
- Cleaned up lighting in 3D contours and isosurfaces [#1434](https://github.com/MakieOrg/Makie.jl/pull/1434).
- Adjusted attributes of volumeslices to follow the normal structure [#1404](https://github.com/MakieOrg/Makie.jl/pull/1404). This allows you to adjust attributes like `colormap` without going through nested attributes.
- Added depth to 3D contours and isosurfaces [#1395](https://github.com/MakieOrg/Makie.jl/pull/1395), [#1393](https://github.com/MakieOrg/Makie.jl/pull/1393). This allows them to intersect correctly with other 3D objects.
- Restricted 3D scene camera to one scene [#1394](https://github.com/MakieOrg/Makie.jl/pull/1394), [#1393](https://github.com/MakieOrg/Makie.jl/pull/1393). This fixes issues with multiple scenes fighting over events consumed by the camera. You can select a scene by cleaning on it.
- Added depth shift attribute for GLMakie and WGLMakie [#1382](https://github.com/MakieOrg/Makie.jl/pull/1382), [#1393](https://github.com/MakieOrg/Makie.jl/pull/1393). This can be used to adjust render order similar to `overdraw`.
- Simplified automatic width computation in barplots [#1223](https://github.com/MakieOrg/Makie.jl/pull/1223), [#1393](https://github.com/MakieOrg/Makie.jl/pull/1393). If no `width` attribute is passed, the default width is computed as the minimum difference between consecutive `x` positions. Gap between bars are given by the (multiplicative) `gap` attribute. The actual bar width equals `width * (1 - gap)`.
- Added logical expressions for `ispressed` [#1222](https://github.com/MakieOrg/Makie.jl/pull/1222), [#1393](https://github.com/MakieOrg/Makie.jl/pull/1393). This moves a lot of control over hotkeys towards the user. With these changes one can now set a hotkey to trigger on any or no key, collections of keys and logical combinations of keys (i.e. "A is pressed and B is not pressed").
- Fixed issues with `Menu` render order [#1411](https://github.com/MakieOrg/Makie.jl/pull/1411).
- Added `label_rotation` to barplot [#1401](https://github.com/MakieOrg/Makie.jl/pull/1401).
- Fixed issue where `pixelcam!` does not remove controls from other cameras [#1504](https://github.com/MakieOrg/Makie.jl/pull/1504).
- Added conversion for OffsetArrays [#1260](https://github.com/MakieOrg/Makie.jl/pull/1260).
- The `qqplot` `qqline` options were changed to `:identity`, `:fit`, `:fitrobust` and `:none` (the default) [#1563](https://github.com/MakieOrg/Makie.jl/pull/1563). Fixed numeric error due to double computation of quantiles when fitting `qqline`. Deprecated `plot(q::QQPair)` method as it does not have enough information for correct `qqline` fit.

All other changes are collected [in this PR](https://github.com/MakieOrg/Makie.jl/pull/1521) and in the [release notes](https://github.com/MakieOrg/Makie.jl/releases/tag/v0.16.0).

## [0.15.3] - 2021-10-16

- The functions `labelslidergrid!` and `labelslider!` now set fixed widths for the value column with a heuristic. It is possible now to pass `Formatting.format` format strings as format specifiers in addition to the previous functions.
- Fixed 2D arrow rotations in `streamplot` [#1352](https://github.com/MakieOrg/Makie.jl/pull/1352).

## [0.15.2] - 2021-08-26

- Reenabled Julia 1.3 support.
- Use [MathTexEngine v0.2](https://github.com/Kolaru/MathTeXEngine.jl/releases/tag/v0.2.0).
- Depend on new GeometryBasics, which changes all the Vec/Point/Quaternion/RGB/RGBA - f0 aliases to just f. For example, `Vec2f0` is changed to `Vec2f`. Old aliases are still exported, but deprecated and will be removed in the next breaking release. For more details and an upgrade script, visit [GeometryBasics#97](https://github.com/JuliaGeometry/GeometryBasics.jl/pull/97).
- Added `hspan!` and `vspan!` functions [#1264](https://github.com/MakieOrg/Makie.jl/pull/1264).

## [0.15.1] - 2021-08-21

- Switched documentation framework to Franklin.jl.
- Added a specialization for `volumeslices` to DataInspector.
- Fixed 1 element `hist` [#1238](https://github.com/MakieOrg/Makie.jl/pull/1238) and make it easier to move `hist` [#1150](https://github.com/MakieOrg/Makie.jl/pull/1150).

## [0.15.0] - 2021-07-15

- `LaTeXString`s can now be used as input to `text` and therefore as labels for `Axis`, `Legend`, or other comparable objects. Mathematical expressions are typeset using [MathTeXEngine.jl](https://github.com/Kolaru/MathTeXEngine.jl) which offers a fast approximation of LaTeX typesetting [#1022](https://github.com/MakieOrg/Makie.jl/pull/1022).
- Added `Symlog10` and `pseudolog10` axis scales for log scale approximations that work with zero and negative values [#1109](https://github.com/MakieOrg/Makie.jl/pull/1109).
- Colorbar limits can now be passed as the attribute `colorrange` similar to plots [#1066](https://github.com/MakieOrg/Makie.jl/pull/1066).
- Added the option to pass three vectors to heatmaps and other plots using `SurfaceLike` conversion [#1101](https://github.com/MakieOrg/Makie.jl/pull/1101).
- Added `stairs` plot recipe [#1086](https://github.com/MakieOrg/Makie.jl/pull/1086).
- **Breaking** Removed `FigurePosition` and `FigureSubposition` types. Indexing into a `Figure` like `fig[1, 1]` now returns `GridPosition` and `GridSubposition` structs, which can be used in the same way as the types they replace. Because of an underlying change in `GridLayoutBase.jl`, it is now possible to do `Axis(gl[1, 1])` where `gl` is a `GridLayout` that is a sublayout of a `Figure`'s top layout [#1075](https://github.com/MakieOrg/Makie.jl/pull/1075).
- Bar plots and histograms have a new option for adding text labels [#1069](https://github.com/MakieOrg/Makie.jl/pull/1069).
- It is now possible to specify one `linewidth` value per segment in `linesegments` [#992](https://github.com/MakieOrg/Makie.jl/pull/992).
- Added a new 3d camera that allows for better camera movements using keyboard and mouse [#1024](https://github.com/MakieOrg/Makie.jl/pull/1024).
- Fixed the application of scale transformations to `surface` [#1070](https://github.com/MakieOrg/Makie.jl/pull/1070).
- Added an option to set a custom callback function for the `RectangleZoom` axis interaction to enable other use cases than zooming [#1104](https://github.com/MakieOrg/Makie.jl/pull/1104).
- Fixed rendering of `heatmap`s with one or more reversed ranges in CairoMakie, as in `heatmap(1:10, 10:-1:1, rand(10, 10))` [#1100](https://github.com/MakieOrg/Makie.jl/pull/1100).
- Fixed volume slice recipe and added docs for it [#1123](https://github.com/MakieOrg/Makie.jl/pull/1123).

[Unreleased]: https://github.com/MakieOrg/Makie.jl/compare/v0.21.11...HEAD
[0.21.11]: https://github.com/MakieOrg/Makie.jl/compare/v0.21.10...v0.21.11
[0.21.10]: https://github.com/MakieOrg/Makie.jl/compare/v0.21.9...v0.21.10
[0.21.9]: https://github.com/MakieOrg/Makie.jl/compare/v0.21.8...v0.21.9
[0.21.8]: https://github.com/MakieOrg/Makie.jl/compare/v0.21.7...v0.21.8
[0.21.7]: https://github.com/MakieOrg/Makie.jl/compare/v0.21.6...v0.21.7
[0.21.6]: https://github.com/MakieOrg/Makie.jl/compare/v0.21.5...v0.21.6
[0.21.5]: https://github.com/MakieOrg/Makie.jl/compare/v0.21.4...v0.21.5
[0.21.4]: https://github.com/MakieOrg/Makie.jl/compare/v0.21.3...v0.21.4
[0.21.3]: https://github.com/MakieOrg/Makie.jl/compare/v0.21.2...v0.21.3
[0.21.2]: https://github.com/MakieOrg/Makie.jl/compare/v0.21.1...v0.21.2
[0.21.1]: https://github.com/MakieOrg/Makie.jl/compare/v0.21.0...v0.21.1
[0.21.0]: https://github.com/MakieOrg/Makie.jl/compare/v0.20.10...v0.21.0
[0.20.10]: https://github.com/MakieOrg/Makie.jl/compare/v0.20.9...v0.20.10
[0.20.9]: https://github.com/MakieOrg/Makie.jl/compare/v0.20.8...v0.20.9
[0.20.8]: https://github.com/MakieOrg/Makie.jl/compare/v0.20.7...v0.20.8
[0.20.7]: https://github.com/MakieOrg/Makie.jl/compare/v0.20.6...v0.20.7
[0.20.6]: https://github.com/MakieOrg/Makie.jl/compare/v0.20.5...v0.20.6
[0.20.5]: https://github.com/MakieOrg/Makie.jl/compare/v0.20.4...v0.20.5
[0.20.4]: https://github.com/MakieOrg/Makie.jl/compare/v0.20.3...v0.20.4
[0.20.3]: https://github.com/MakieOrg/Makie.jl/compare/v0.20.2...v0.20.3
[0.20.2]: https://github.com/MakieOrg/Makie.jl/compare/v0.20.1...v0.20.2
[0.20.1]: https://github.com/MakieOrg/Makie.jl/compare/v0.20.0...v0.20.1
[0.20.0]: https://github.com/MakieOrg/Makie.jl/compare/v0.19.12...v0.20.0
[0.19.12]: https://github.com/MakieOrg/Makie.jl/compare/v0.19.11...v0.19.12
[0.19.11]: https://github.com/MakieOrg/Makie.jl/compare/v0.19.10...v0.19.11
[0.19.10]: https://github.com/MakieOrg/Makie.jl/compare/v0.19.9...v0.19.10
[0.19.9]: https://github.com/MakieOrg/Makie.jl/compare/v0.19.8...v0.19.9
[0.19.8]: https://github.com/MakieOrg/Makie.jl/compare/v0.19.7...v0.19.8
[0.19.7]: https://github.com/MakieOrg/Makie.jl/compare/v0.19.6...v0.19.7
[0.19.6]: https://github.com/MakieOrg/Makie.jl/compare/v0.19.5...v0.19.6
[0.19.5]: https://github.com/MakieOrg/Makie.jl/compare/v0.19.4...v0.19.5
[0.19.4]: https://github.com/MakieOrg/Makie.jl/compare/v0.19.3...v0.19.4
[0.19.3]: https://github.com/MakieOrg/Makie.jl/compare/v0.19.1...v0.19.3
[0.19.1]: https://github.com/MakieOrg/Makie.jl/compare/v0.19.0...v0.19.1
[0.19.0]: https://github.com/MakieOrg/Makie.jl/compare/v0.18.4...v0.19.0
[0.18.4]: https://github.com/MakieOrg/Makie.jl/compare/v0.18.3...v0.18.4
[0.18.3]: https://github.com/MakieOrg/Makie.jl/compare/v0.18.2...v0.18.3
[0.18.2]: https://github.com/MakieOrg/Makie.jl/compare/v0.18.1...v0.18.2
[0.18.1]: https://github.com/MakieOrg/Makie.jl/compare/v0.18.0...v0.18.1
[0.18.0]: https://github.com/MakieOrg/Makie.jl/compare/v0.17.13...v0.18.0
[0.17.13]: https://github.com/MakieOrg/Makie.jl/compare/v0.17.12...v0.17.13
[0.17.12]: https://github.com/MakieOrg/Makie.jl/compare/v0.17.11...v0.17.12
[0.17.11]: https://github.com/MakieOrg/Makie.jl/compare/v0.17.10...v0.17.11
[0.17.10]: https://github.com/MakieOrg/Makie.jl/compare/v0.17.9...v0.17.10
[0.17.9]: https://github.com/MakieOrg/Makie.jl/compare/v0.17.7...v0.17.9
[0.17.7]: https://github.com/MakieOrg/Makie.jl/compare/v0.17.6...v0.17.7
[0.17.6]: https://github.com/MakieOrg/Makie.jl/compare/v0.17.5...v0.17.6
[0.17.5]: https://github.com/MakieOrg/Makie.jl/compare/v0.17.4...v0.17.5
[0.17.4]: https://github.com/MakieOrg/Makie.jl/compare/v0.17.3...v0.17.4
[0.17.3]: https://github.com/MakieOrg/Makie.jl/compare/v0.17.2...v0.17.3
[0.17.2]: https://github.com/MakieOrg/Makie.jl/compare/v0.17.1...v0.17.2
[0.17.1]: https://github.com/MakieOrg/Makie.jl/compare/v0.17.0...v0.17.1
[0.17.0]: https://github.com/MakieOrg/Makie.jl/compare/v0.16.4...v0.17.0
[0.16.4]: https://github.com/MakieOrg/Makie.jl/compare/v0.16.0...v0.16.4
[0.16.0]: https://github.com/MakieOrg/Makie.jl/compare/v0.15.3...v0.16.0
[0.15.3]: https://github.com/MakieOrg/Makie.jl/compare/v0.15.2...v0.15.3
[0.15.2]: https://github.com/MakieOrg/Makie.jl/compare/v0.15.1...v0.15.2
[0.15.1]: https://github.com/MakieOrg/Makie.jl/compare/v0.15.0...v0.15.1
[0.15.0]: https://github.com/MakieOrg/Makie.jl/compare/v0.14.2...v0.15.0<|MERGE_RESOLUTION|>--- conflicted
+++ resolved
@@ -3,12 +3,9 @@
 ## [Unreleased]
 
 - Show DataInspector tooltip on NaN values if `nan_color` has been set to other than `:transparent` [#4310](https://github.com/MakieOrg/Makie.jl/pull/4310)
-<<<<<<< HEAD
 - `MultiplesTicks` accepts new option `strip_zero=true`, allowing labels of the form `0x` to be `0` [#4372](https://github.com/MakieOrg/Makie.jl/pull/4372)
-=======
 - Fix `linestyle` not being used in `triplot` [#4332](https://github.com/MakieOrg/Makie.jl/pull/4332)
 - Fix voxel clipping not being based on voxel centers [#4397](https://github.com/MakieOrg/Makie.jl/pull/4397)
->>>>>>> bb5cc0af
 
 ## [0.21.11] - 2024-09-13
 
