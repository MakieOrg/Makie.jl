# Changelog

## [Unreleased]

<<<<<<< HEAD
- Moved Axis3 clip planes slightly outside to avoid clipping with 0 margin [#4742](https://github.com/MakieOrg/Makie.jl/pull/4742)
=======
- Fixed an issue with transformations not propagating to child plots when their spaces only match indirectly. [#4723](https://github.com/MakieOrg/Makie.jl/pull/4723)
- Added a tutorial on creating an inset plot [#4697](https://github.com/MakieOrg/Makie.jl/pull/4697)
- Enhanced Pattern support: Added general CairoMakie implementation, improved quality, added anchoring, added support in band, density, added tests & fixed various bugs and inconsistencies. [#4715](https://github.com/MakieOrg/Makie.jl/pull/4715)
- Fixed issue with `voronoiplot` for Voronoi tessellations with empty polygons [#4740](https://github.com/MakieOrg/Makie.jl/pull/4740)
- Added option `update_while_dragging=true` to Slider [#4745](https://github.com/MakieOrg/Makie.jl/pull/4745).
- Added option `lowres_background=true` to Resampler, and renamed `resolution` to `max_resolution` [#4745](https://github.com/MakieOrg/Makie.jl/pull/4745).
- Added option `throttle=0.0` to `async_latest`, to allow throttling while skipping latest updates [#4745](https://github.com/MakieOrg/Makie.jl/pull/4745).
- Fixed issue with `WGLMakie.voxels` not rendering on linux with firefox [#4756](https://github.com/MakieOrg/Makie.jl/pull/4756)
>>>>>>> 48ba5f2c

## [0.22.1] - 2025-01-17

- Allow volume textures for mesh color, to e.g. implement a performant volume slice display [#2274](https://github.com/MakieOrg/Makie.jl/pull/2274).
- Fix `alpha` use in legends and some CairoMakie cases [#4721](https://github.com/MakieOrg/Makie.jl/pull/4721).

## [0.22.0] - 2024-12-12

- Updated to GeometryBasics 0.5: [GeometryBasics#173](https://github.com/JuliaGeometry/GeometryBasics.jl/pull/173), [GeometryBasics#219](https://github.com/JuliaGeometry/GeometryBasics.jl/pull/219) [#4319](https://github.com/MakieOrg/Makie.jl/pull/4319)
  - Removed `meta` infrastructure. Vertex attributes are now passed as kwargs.
  - Simplified GeometryBasics Mesh type, improving compile times
  - Added `FaceView` to allow different vertex attributes to use different indices for specifying data of the same vertex. This can be used to specify per-face data.
  - Added `GeometryBasics.face_normals(points, faces)`
  - Changed the order of `Rect2` coordinates to be counter-clockwise.
  - Updated `Cylinder` to avoid visually rounding off the top and bottom.
  - Added `MetaMesh` to store non-vertex metadata in a GeometryBasics Mesh object. These are now produced by MeshIO for `.obj` files, containing information from `.mtl` files.
  - Renamed `Tesselation/tesselation` to `Tessellation/tessellation` [GeometryBasics#227](https://github.com/JuliaGeometry/GeometryBasics.jl/pull/227) [#4564](https://github.com/MakieOrg/Makie.jl/pull/4564)
- Added `Makie.mesh` option for `MetaMesh` which applies some of the bundled information [#4368](https://github.com/MakieOrg/Makie.jl/pull/4368), [#4496](https://github.com/MakieOrg/Makie.jl/pull/4496)
- `Voronoiplot`s automatic colors are now defined based on the underlying point set instead of only those generators appearing in the tessellation. This makes the selected colors consistent between tessellations when generators might have been deleted or added. [#4357](https://github.com/MakieOrg/Makie.jl/pull/4357)
- `contour` now supports _curvilinear_ grids, where `x` and `y` are matrices [#4670](https://github.com/MakieOrg/Makie.jl/pull/4670).
- Added `viewmode = :free` and translation, zoom, limit reset and cursor-focus interactions to Axis3. [4131](https://github.com/MakieOrg/Makie.jl/pull/4131)
- Split `marker_offset` handling from marker centering and fix various bugs with it [#4594](https://github.com/MakieOrg/Makie.jl/pull/4594)
- Added `transform_marker` attribute to meshscatter and changed the default behavior to not transform marker/mesh vertices [#4606](https://github.com/MakieOrg/Makie.jl/pull/4606)
- Fixed some issues with meshscatter not correctly transforming with transform functions and float32 rescaling [#4606](https://github.com/MakieOrg/Makie.jl/pull/4606)
- Fixed `poly` pipeline for 3D and/or Float64 polygons that begin from an empty vector [#4615](https://github.com/MakieOrg/Makie.jl/pull/4615).
- `empty!` GLMakie screen instead of closing, fixing issue with reset window position [#3881](https://github.com/MakieOrg/Makie.jl/pull/3881)
- Added option to display the front spines in Axis3 to close the outline box [#2349](https://github.com/MakieOrg/Makie.jl/pull/4305)
- Fixed gaps in corners of `poly(Rect2(...))` stroke [#4664](https://github.com/MakieOrg/Makie.jl/pull/4664)
- Fixed an issue where `reinterpret`ed arrays of line points were not handled correctly in CairoMakie [#4668](https://github.com/MakieOrg/Makie.jl/pull/4668).
- Fixed various issues with `markerspace = :data`, `transform_marker = true` and `rotation` for scatter in CairoMakie (incorrect marker transformations, ignored transformations, Cairo state corruption) [#4663](https://github.com/MakieOrg/Makie.jl/pull/4663)
- Changed deprecation warnings for Vector and Range inputs in `image`, `volume`, `voxels` and `spy` into **errors** [#4685](https://github.com/MakieOrg/Makie.jl/pull/4685)
- Refactored OpenGL cleanup to run immediately rather than on GC [#4699](https://github.com/MakieOrg/Makie.jl/pull/4699)
- It is now possible to change the title of a `GLFW.Window` with `GLMakie.set_title!(screen::Screen, title::String)` [#4677](https://github.com/MakieOrg/Makie.jl/pull/4677).
- Fixed `px_per_unit != 1` not getting fit to the size of the interactive window in GLMakie [#4687](https://github.com/MakieOrg/Makie.jl/pull/4687)
- Changed minorticks to skip computation when they are not visible [#4681](https://github.com/MakieOrg/Makie.jl/pull/4681)
- Fixed indexing error edge case in violin median code [#4682](https://github.com/MakieOrg/Makie.jl/pull/4682)
- Fixed incomplete plot cleanup when cleanup is triggered by an event. [#4710](https://github.com/MakieOrg/Makie.jl/pull/4710)
- Automatically plot Enums as categorical [#4717](https://github.com/MakieOrg/Makie.jl/pull/4717).

## [0.21.18] - 2024-12-12

- Allow for user defined recipes to be used in SpecApi [#4655](https://github.com/MakieOrg/Makie.jl/pull/4655).

## [0.21.17] - 2024-12-05

- Added `backend` and `update` kwargs to `show` [#4558](https://github.com/MakieOrg/Makie.jl/pull/4558)
- Disabled unit prefix conversions for compound units (e.g. `u"m/s"`) to avoid generating incorrect units. [#4583](https://github.com/MakieOrg/Makie.jl/pull/4583)
- Added kwarg to rotate Toggle [#4445](https://github.com/MakieOrg/Makie.jl/pull/4445)
- Fixed orientation of environment light textures in RPRMakie [#4629](https://github.com/MakieOrg/Makie.jl/pull/4629).
- Fixed uint16 overflow for over ~65k elements in WGLMakie picking [#4604](https://github.com/MakieOrg/Makie.jl/pull/4604).
- Improved performance for line plot in CairoMakie [#4601](https://github.com/MakieOrg/Makie.jl/pull/4601).
- Prevent more default actions when canvas has focus [#4602](https://github.com/MakieOrg/Makie.jl/pull/4602).
- Fixed an error in `convert_arguments` for PointBased plots and 3D polygons [#4585](https://github.com/MakieOrg/Makie.jl/pull/4585).
- Fixed polygon rendering issue of `crossbar(..., show_notch = true)` in CairoMakie [#4587](https://github.com/MakieOrg/Makie.jl/pull/4587).
- Fixed `colorbuffer(axis)` for `px_per_unit != 1` [#4574](https://github.com/MakieOrg/Makie.jl/pull/4574).
- Fixed render order of Axis3 frame lines in CairoMakie [#4591](https://github.com/MakieOrg/Makie.jl/pull/4591)
- Fixed color mapping between `contourf` and `Colorbar` [#4618](https://github.com/MakieOrg/Makie.jl/pull/4618)
- Fixed an incorrect comparison in CairoMakie's line clipping code which can cause line segments to disappear [#4631](https://github.com/MakieOrg/Makie.jl/pull/4631)
- Added PointBased conversion for `Vector{MultiLineString}` [#4599](https://github.com/MakieOrg/Makie.jl/pull/4599)
- Added color conversions for tuples, Points and Vecs [#4599](https://github.com/MakieOrg/Makie.jl/pull/4599)
- Added conversions for 1 and 2 value paddings in `Label` and `tooltip` [#4599](https://github.com/MakieOrg/Makie.jl/pull/4599)
- Fixed `NaN` in scatter rotation and markersize breaking Cairo state [#4599](https://github.com/MakieOrg/Makie.jl/pull/4599)
- Fixed heatmap cells being 0.5px/units too large in CairoMakie [4633](https://github.com/MakieOrg/Makie.jl/pull/4633)
- Fixed bounds error when recording video with WGLMakie [#4639](https://github.com/MakieOrg/Makie.jl/pull/4639).
- Added `axis.(x/y)ticklabelspace = :max_auto`, to only grow tickspace but never shrink to reduce jitter [#4642](https://github.com/MakieOrg/Makie.jl/pull/4642).
- The error shown for invalid attributes will now also show suggestions for nearby attributes (if there are any) [#4394](https://github.com/MakieOrg/Makie.jl/pull/4394).
- Added (x/y)axislinks to S.GridLayout and make sure limits don't reset when linking axes [#4643](https://github.com/MakieOrg/Makie.jl/pull/4643).

## [0.21.16] - 2024-11-06

- Added `origin!()` to transformation so that the reference point of `rotate!()` and `scale!()` can be modified [#4472](https://github.com/MakieOrg/Makie.jl/pull/4472)
- Correctly render the tooltip triangle [#4560](https://github.com/MakieOrg/Makie.jl/pull/4560).
- Introduce `isclosed(scene)`, conditionally use `Bonito.LargeUpdate` [#4569](https://github.com/MakieOrg/Makie.jl/pull/4569).
- Allow plots to move between scenes in SpecApi [#4132](https://github.com/MakieOrg/Makie.jl/pull/4132).
- Added empty constructor to all backends for `Screen` allowing `display(Makie.current_backend().Screen(), fig)` [#4561](https://github.com/MakieOrg/Makie.jl/pull/4561).
- Added `subsup` and `left_subsup` functions that offer stacked sub- and superscripts for `rich` text which means this style can be used with arbitrary fonts and is not limited to fonts supported by MathTeXEngine.jl [#4489](https://github.com/MakieOrg/Makie.jl/pull/4489).
- Added the `jitter_width` and `side_nudge` attributes to the `raincloud` plot definition, so that they can be used as kwargs [#4517](https://github.com/MakieOrg/Makie.jl/pull/4517)
- Expand PlotList plots to expose their child plots to the legend interface, allowing `axislegend`show plots within PlotSpecs as individual entries. [#4546](https://github.com/MakieOrg/Makie.jl/pull/4546)
- Implement S.Colorbar(plotspec) [#4520](https://github.com/MakieOrg/Makie.jl/pull/4520).
- Fixed a hang when `Record` was created inside a closure passed to `IOCapture.capture` [#4562](https://github.com/MakieOrg/Makie.jl/pull/4562).
- Added logical size annotation to `text/html` inline videos so that sizes are appropriate independent of the current `px_per_unit` value [#4563](https://github.com/MakieOrg/Makie.jl/pull/4563).

## [0.21.15] - 2024-10-25

- Allowed creation of `Legend` with entries that have no legend elements [#4526](https://github.com/MakieOrg/Makie.jl/pull/4526).
- Improved CairoMakie's 2D mesh drawing performance by ~30% [#4132](https://github.com/MakieOrg/Makie.jl/pull/4132).
- Allow `width` to be set per box in `boxplot` [#4447](https://github.com/MakieOrg/Makie.jl/pull/4447).
- For `Textbox`es in which a fixed width is specified, the text is now scrolled
  if the width is exceeded [#4293](https://github.com/MakieOrg/Makie.jl/pull/4293)
- Changed image, heatmap and surface picking indices to correctly index the relevant matrix arguments. [#4459](https://github.com/MakieOrg/Makie.jl/pull/4459)
- Improved performance of `record` by avoiding unnecessary copying in common cases [#4475](https://github.com/MakieOrg/Makie.jl/pull/4475).
- Fixed usage of `AggMean()` and other aggregations operating on 3d data for `datashader` [#4346](https://github.com/MakieOrg/Makie.jl/pull/4346).
- Fixed forced rasterization when rendering figures with `Axis3` to svg [#4463](https://github.com/MakieOrg/Makie.jl/pull/4463).
- Changed default for `circular_rotation` in Camera3D to false, so that the camera doesn't change rotation direction anymore [4492](https://github.com/MakieOrg/Makie.jl/pull/4492)
- Fixed `pick(scene, rect2)` in WGLMakie [#4488](https://github.com/MakieOrg/Makie.jl/pull/4488)
- Fixed resizing of `surface` data not working correctly. (I.e. drawing out-of-bounds data or only drawing part of the data.) [#4529](https://github.com/MakieOrg/Makie.jl/pull/4529)

## [0.21.14] - 2024-10-11

- Fixed relocatability of GLMakie [#4461](https://github.com/MakieOrg/Makie.jl/pull/4461).
- Fixed relocatability of WGLMakie [#4467](https://github.com/MakieOrg/Makie.jl/pull/4467).
- Fixed `space` keyword for `barplot` [#4435](https://github.com/MakieOrg/Makie.jl/pull/4435).

## [0.21.13] - 2024-10-07

- Optimize SpecApi, re-use Blocks better and add API to access the created block objects [#4354](https://github.com/MakieOrg/Makie.jl/pull/4354).
- Fixed `merge(attr1, attr2)` modifying nested attributes in `attr1` [#4416](https://github.com/MakieOrg/Makie.jl/pull/4416)
- Fixed issue with CairoMakie rendering scene backgrounds at the wrong position [#4425](https://github.com/MakieOrg/Makie.jl/pull/4425)
- Fixed incorrect inverse transformation in `position_on_plot` for lines, causing incorrect tooltip placement in DataInspector [#4402](https://github.com/MakieOrg/Makie.jl/pull/4402)
- Added new `Checkbox` block [#4336](https://github.com/MakieOrg/Makie.jl/pull/4336).
- Added ability to override legend element attributes by pairing labels or plots with override attributes [#4427](https://github.com/MakieOrg/Makie.jl/pull/4427).
- Added threshold before a drag starts which improves false negative rates for clicks. `Button` can now trigger on click and not mouse-down which is the canonical behavior in other GUI systems [#4336](https://github.com/MakieOrg/Makie.jl/pull/4336).
- `PolarAxis` font size now defaults to global figure `fontsize` in the absence of specific `Axis` theming [#4314](https://github.com/MakieOrg/Makie.jl/pull/4314)
- `MultiplesTicks` accepts new option `strip_zero=true`, allowing labels of the form `0x` to be `0` [#4372](https://github.com/MakieOrg/Makie.jl/pull/4372)
- Make near/far of WGLMakie JS 3d camera dynamic, for better depth_shift scaling [#4430](https://github.com/MakieOrg/Makie.jl/pull/4430).

## [0.21.12] - 2024-09-28

- Fix NaN handling in WGLMakie [#4282](https://github.com/MakieOrg/Makie.jl/pull/4282).
- Show DataInspector tooltip on NaN values if `nan_color` has been set to other than `:transparent` [#4310](https://github.com/MakieOrg/Makie.jl/pull/4310)
- Fix `linestyle` not being used in `triplot` [#4332](https://github.com/MakieOrg/Makie.jl/pull/4332)
- Invalid keyword arguments for `Block`s (e.g. `Axis` and `Colorbar`) now throw errors and show suggestions rather than simply throwing [#4392](https://github.com/MakieOrg/Makie.jl/pull/4392)
- Fix voxel clipping not being based on voxel centers [#4397](https://github.com/MakieOrg/Makie.jl/pull/4397)
- Parsing `Q` and `q` commands in svg paths with `BezierPath` is now supported [#4413](https://github.com/MakieOrg/Makie.jl/pull/4413)


## [0.21.11] - 2024-09-13

- Hot fixes for 0.21.10 [#4356](https://github.com/MakieOrg/Makie.jl/pull/4356).
- Set `Voronoiplot`'s preferred axis type to 2D in all cases [#4349](https://github.com/MakieOrg/Makie.jl/pull/4349)

## [0.21.10] - 2024-09-12

- Introduce `heatmap(Resampler(large_matrix))`, allowing to show big images interactively [#4317](https://github.com/MakieOrg/Makie.jl/pull/4317).
- Make sure we wait for the screen session [#4316](https://github.com/MakieOrg/Makie.jl/pull/4316).
- Fix for absrect [#4312](https://github.com/MakieOrg/Makie.jl/pull/4312).
- Fix attribute updates for SpecApi and SpecPlots (e.g. ecdfplot) [#4265](https://github.com/MakieOrg/Makie.jl/pull/4265).
- Bring back `poly` convert arguments for matrix with points as row [#4258](https://github.com/MakieOrg/Makie.jl/pull/4258).
- Fix gl_ClipDistance related segfault on WSL with GLMakie [#4270](https://github.com/MakieOrg/Makie.jl/pull/4270).
- Added option `label_position = :center` to place labels centered over each bar [#4274](https://github.com/MakieOrg/Makie.jl/pull/4274).
- `plotfunc()` and `func2type()` support functions ending with `!` [#4275](https://github.com/MakieOrg/Makie.jl/pull/4275).
- Fixed Boundserror in clipped multicolor lines in CairoMakie [#4313](https://github.com/MakieOrg/Makie.jl/pull/4313)
- Fix float precision based assertions error in GLMakie.volume [#4311](https://github.com/MakieOrg/Makie.jl/pull/4311)
- Support images with reversed axes [#4338](https://github.com/MakieOrg/Makie.jl/pull/4338)

## [0.21.9] - 2024-08-27

- Hotfix for colormap + color updates [#4258](https://github.com/MakieOrg/Makie.jl/pull/4258).

## [0.21.8] - 2024-08-26

- Fix selected list in `WGLMakie.pick_sorted` [#4136](https://github.com/MakieOrg/Makie.jl/pull/4136).
- Apply px per unit in `pick_closest`/`pick_sorted` [#4137](https://github.com/MakieOrg/Makie.jl/pull/4137).
- Support plot(interval, func) for rangebars and band [#4102](https://github.com/MakieOrg/Makie.jl/pull/4102).
- Fixed the broken OpenGL state cleanup for clip_planes which may cause plots to disappear randomly [#4157](https://github.com/MakieOrg/Makie.jl/pull/4157)
- Reduce updates for image/heatmap, improving performance [#4130](https://github.com/MakieOrg/Makie.jl/pull/4130).
- Add an informative error message to `save` when no backend is loaded [#4177](https://github.com/MakieOrg/Makie.jl/pull/4177)
- Fix rendering of `band` with NaN values [#4178](https://github.com/MakieOrg/Makie.jl/pull/4178).
- Fix plotting of lines with OffsetArrays across all backends [#4242](https://github.com/MakieOrg/Makie.jl/pull/4242).

## [0.21.7] - 2024-08-19

- Hot fix for 1D heatmap [#4147](https://github.com/MakieOrg/Makie.jl/pull/4147).

## [0.21.6] - 2024-08-14

- Fix RectangleZoom in WGLMakie [#4127](https://github.com/MakieOrg/Makie.jl/pull/4127)
- Bring back fastpath for regular heatmaps [#4125](https://github.com/MakieOrg/Makie.jl/pull/4125)
- Data inspector fixes (mostly for bar plots) [#4087](https://github.com/MakieOrg/Makie.jl/pull/4087)
- Added "clip_planes" as a new generic plot and scene attribute. Up to 8 world space clip planes can be specified to hide sections of a plot. [#3958](https://github.com/MakieOrg/Makie.jl/pull/3958)
- Updated handling of `model` matrices with active Float32 rescaling. This should fix issues with Float32-unsafe translations or scalings of plots, as well as rotated plots in Float32-unsafe ranges. [#4026](https://github.com/MakieOrg/Makie.jl/pull/4026)
- Added `events.tick` to allow linking actions like animations to the renderloop. [#3948](https://github.com/MakieOrg/Makie.jl/pull/3948)
- Added the `uv_transform` attribute for meshscatter, mesh, surface and image [#1406](https://github.com/MakieOrg/Makie.jl/pull/1406).
- Added the ability to use textures with `meshscatter` in WGLMakie [#1406](https://github.com/MakieOrg/Makie.jl/pull/1406).
- Don't remove underlying VideoStream file when doing save() [#3883](https://github.com/MakieOrg/Makie.jl/pull/3883).
- Fix label/legend for plotlist [#4079](https://github.com/MakieOrg/Makie.jl/pull/4079).
- Fix wrong order for colors in RPRMakie [#4098](https://github.com/MakieOrg/Makie.jl/pull/4098).
- Fixed incorrect distance calculation in `pick_closest` in WGLMakie [#4082](https://github.com/MakieOrg/Makie.jl/pull/4082).
- Suppress keyboard shortcuts and context menu in JupyterLab output [#4068](https://github.com/MakieOrg/Makie.jl/pull/4068).
- Introduce stroke_depth_shift + forward normal depth_shift for Poly [#4058](https://github.com/MakieOrg/Makie.jl/pull/4058).
- Use linestyle for Poly and Density legend elements [#4000](https://github.com/MakieOrg/Makie.jl/pull/4000).
- Bring back interpolation attribute for surface [#4056](https://github.com/MakieOrg/Makie.jl/pull/4056).
- Improved accuracy of framerate settings in GLMakie [#3954](https://github.com/MakieOrg/Makie.jl/pull/3954)
- Fix label_formatter being called twice in barplot [#4046](https://github.com/MakieOrg/Makie.jl/pull/4046).
- Fix error with automatic `highclip` or `lowclip` and scalar colors [#4048](https://github.com/MakieOrg/Makie.jl/pull/4048).
- Correct a bug in the `project` function when projecting using a `Scene`. [#3909](https://github.com/MakieOrg/Makie.jl/pull/3909).
- Add position for `pie` plot [#4027](https://github.com/MakieOrg/Makie.jl/pull/4027).
- Correct a method ambiguity in `insert!` which was causing `PlotList` to fail on CairoMakie. [#4038](https://github.com/MakieOrg/Makie.jl/pull/4038)
- Delaunay triangulations created via `tricontourf`, `triplot`, and `voronoiplot` no longer use any randomisation in the point insertion order so that results are unique. [#4044](https://github.com/MakieOrg/Makie.jl/pull/4044)
- Improve content scaling support for Wayland and fix incorrect mouse scaling on mac [#4062](https://github.com/MakieOrg/Makie.jl/pull/4062)
- Fix: `band` ignored its `alpha` argument in CairoMakie
- Fix `marker=FastPixel()` makersize and markerspace, improve `spy` recipe [#4043](https://github.com/MakieOrg/Makie.jl/pull/4043).
- Fixed `invert_normals` for surface plots in CairoMakie [#4021](https://github.com/MakieOrg/Makie.jl/pull/4021).
- Improve support for embedding GLMakie. [#4073](https://github.com/MakieOrg/Makie.jl/pull/4073)
- Update JS OrbitControls to match Julia OrbitControls [#4084](https://github.com/MakieOrg/Makie.jl/pull/4084).
- Fix `select_point()` [#4101](https://github.com/MakieOrg/Makie.jl/pull/4101).
- Fix `absrect()` and `select_rectangle()` [#4110](https://github.com/MakieOrg/Makie.jl/issues/4110).
- Allow segment-specific radius for `pie` plot [#4028](https://github.com/MakieOrg/Makie.jl/pull/4028).

## [0.21.5] - 2024-07-07

- Fixed tuple argument for `WGLMakie.activate!(resize_to=(:parent, nothing))` [#4009](https://github.com/MakieOrg/Makie.jl/pull/4009).
- validate plot attributes later, for axis specific plot attributes [#3974](https://github.com/MakieOrg/Makie.jl/pull/3974).

## [0.21.4] - 2024-07-02

- Fixed support for GLFW 3.4 on OSX [#3999](https://github.com/MakieOrg/Makie.jl/issues/3999).
- Changed camera variables to Float64 for increased accuracy [#3984](https://github.com/MakieOrg/Makie.jl/pull/3984)
- Allow CairoMakie to render `poly` overloads that internally don't use two child plots [#3986](https://github.com/MakieOrg/Makie.jl/pull/3986).
- Fixes for Menu and DataInspector [#3975](https://github.com/MakieOrg/Makie.jl/pull/3975).
- Add line-loop detection and rendering to GLMakie and WGLMakie [#3907](https://github.com/MakieOrg/Makie.jl/pull/3907).

## [0.21.3] - 2024-06-17

- Fix stack overflows when using `markerspace = :data` with `scatter` [#3960](https://github.com/MakieOrg/Makie.jl/issues/3960).
- CairoMakie: Fix broken SVGs when using non-interpolated image primitives, for example Colorbars, with recent Cairo versions [#3967](https://github.com/MakieOrg/Makie.jl/pull/3967).
- CairoMakie: Add argument `pdf_version` to restrict the PDF version when saving a figure as a PDF [#3845](https://github.com/MakieOrg/Makie.jl/pull/3845).
- Fix DataInspector using invalid attribute strokewidth for plot type Wireframe [#3917](https://github.com/MakieOrg/Makie.jl/pull/3917).
- CairoMakie: Fix incorrect scaling factor for SVGs with Cairo_jll 1.18 [#3964](https://github.com/MakieOrg/Makie.jl/pull/3964).
- Fixed use of Textbox from Bonito [#3924](https://github.com/MakieOrg/Makie.jl/pull/3924)

## [0.21.2] - 2024-05-22

- Added `cycle` to general attribute allowlist so that it works also with plot types that don't set one in their theme [#3879](https://github.com/MakieOrg/Makie.jl/pull/3879).

## [0.21.1] - 2024-05-21

- `boundingbox` now relies on `apply_transform(transform, data_limits(plot))` rather than transforming the corner points of the bounding box [#3856](https://github.com/MakieOrg/Makie.jl/pull/3856).
- Adjusted `Axis` limits to consider transformations more consistently [#3864](https://github.com/MakieOrg/Makie.jl/pull/3864).
- Fix problems with incorrectly disabled attributes in recipes [#3870](https://github.com/MakieOrg/Makie.jl/pull/3870), [#3866](https://github.com/MakieOrg/Makie.jl/pull/3866).
- Fix RPRMakie with Material [#3872](https://github.com/MakieOrg/Makie.jl/pull/3872).
- Support the loop option in html video output [#3697](https://github.com/MakieOrg/Makie.jl/pull/3697).

## [0.21.0] - 2024-05-08

- Add `voxels` plot [#3527](https://github.com/MakieOrg/Makie.jl/pull/3527).
- Added supported markers hint to unsupported marker warn message [#3666](https://github.com/MakieOrg/Makie.jl/pull/3666).
- Fixed bug in CairoMakie line drawing when multiple successive points had the same color [#3712](https://github.com/MakieOrg/Makie.jl/pull/3712).
- Remove StableHashTraits in favor of calculating hashes directly with CRC32c [#3667](https://github.com/MakieOrg/Makie.jl/pull/3667).
- **Breaking (sort of)** Added a new `@recipe` variant which allows documenting attributes directly where they are defined and validating that all attributes are known whenever a plot is created. This is not breaking in the sense that the API changes, but user code is likely to break because of misspelled attribute names etc. that have so far gone unnoticed.
- Add axis converts, enabling unit/categorical support and more [#3226](https://github.com/MakieOrg/Makie.jl/pull/3226).
- **Breaking** Streamlined `data_limits` and `boundingbox` [#3671](https://github.com/MakieOrg/Makie.jl/pull/3671)
  - `data_limits` now only considers plot positions, completely ignoring transformations
  - `boundingbox(p::Text)` is deprecated in favor of `boundingbox(p::Text, p.markerspace[])`. The more internal methods use `string_boundingbox(p)`. [#3723](https://github.com/MakieOrg/Makie.jl/pull/3723)
  - `boundingbox` overwrites must now include a secondary space argument to work `boundingbox(plot, space::Symbol = :data)` [#3723](https://github.com/MakieOrg/Makie.jl/pull/3723)
  - `boundingbox` now always consider `transform_func` and `model`
  - `data_limits(::Scatter)` and `boundingbox(::Scatter)` now consider marker transformations [#3716](https://github.com/MakieOrg/Makie.jl/pull/3716)
- **Breaking** Improved Float64 compatibility of Axis [#3681](https://github.com/MakieOrg/Makie.jl/pull/3681)
  - This added an extra conversion step which only takes effect when Float32 precision becomes relevant. In those cases code using `project()` functions will be wrong as the transformation is not applied. Use `project(plot_or_scene, ...)` or apply the conversion yourself beforehand with `Makie.f32_convert(plot_or_scene, transformed_point)` and use `patched_model = Makie.patch_model(plot_or_scene, model)`.
  - `Makie.to_world(point, matrix, resolution)` has been deprecated in favor of `Makie.to_world(scene_or_plot, point)` to include float32 conversions.
- **Breaking** Reworked line shaders in GLMakie and WGLMakie [#3558](https://github.com/MakieOrg/Makie.jl/pull/3558)
  - GLMakie: Removed support for per point linewidths
  - GLMakie: Adjusted dots (e.g. with `linestyle = :dot`) to bend across a joint
  - GLMakie: Adjusted linestyles to scale with linewidth dynamically so that dots remain dots with changing linewidth
  - GLMakie: Cleaned up anti-aliasing for truncated joints
  - WGLMakie: Added support for linestyles
  - WGLMakie: Added line joints
  - WGLMakie: Added native anti-aliasing which generally improves quality but introduces outline artifacts in some cases (same as GLMakie)
  - Both: Adjusted handling of thin lines which may result in different color intensities
- Fixed an issue with lines being drawn in the wrong direction in 3D (with perspective projection) [#3651](https://github.com/MakieOrg/Makie.jl/pull/3651).
- **Breaking** Renamed attribute `rotations` to `rotation` for `scatter` and `meshscatter` which had been inconsistent with the otherwise singular naming scheme and other plots like `text` [#3724](https://github.com/MakieOrg/Makie.jl/pull/3724).
- Fixed `contourf` bug where n levels would sometimes miss the uppermost value, causing gaps [#3713](https://github.com/MakieOrg/Makie.jl/pull/3713).
- Added `scale` attribute to `violin` [#3352](https://github.com/MakieOrg/Makie.jl/pull/3352).
- Use label formatter in barplot [#3718](https://github.com/MakieOrg/Makie.jl/pull/3718).
- Fix the incorrect shading with non uniform markerscale in meshscatter [#3722](https://github.com/MakieOrg/Makie.jl/pull/3722)
- Add `scale_to=:flip` option to `hist`, which flips the direction of the bars [#3732](https://github.com/MakieOrg/Makie.jl/pull/3732)
- Fixed an issue with the texture atlas not updating in WGLMakie after display, causing new symbols to not show up [#3737](https://github.com/MakieOrg/Makie.jl/pull/3737)
- Added `linecap` and `joinstyle` attributes for lines and linesegments. Also normalized `miter_limit` to 60° across all backends. [#3771](https://github.com/MakieOrg/Makie.jl/pull/3771)

## [0.20.10] 2024-05-07

- Loosened type restrictions for potentially array-valued colors in `Axis` attributes like `xticklabelcolor` [#3826](https://github.com/MakieOrg/Makie.jl/pull/3826).
- Added support for intervals for specifying axis limits [#3696](https://github.com/MakieOrg/Makie.jl/pull/3696)
- Added recipes for plotting intervals to `Band`, `Rangebars`, `H/VSpan` [3695](https://github.com/MakieOrg/Makie.jl/pull/3695)
- Documented `WilkinsonTicks` [#3819](https://github.com/MakieOrg/Makie.jl/pull/3819).
- Added `axislegend(ax, "title")` method [#3808](https://github.com/MakieOrg/Makie.jl/pull/3808).
- Improved thread safety of rendering with CairoMakie (independent `Scene`s only) by locking FreeType handles [#3777](https://github.com/MakieOrg/Makie.jl/pull/3777).
- Adds a tutorial for how to make recipes work with new types [#3816](https://github.com/MakieOrg/Makie.jl/pull/3816).
- Provided an interface to convert markers in CairoMakie separately (`cairo_scatter_marker`) so external packages can overload it. [#3811](https://github.com/MakieOrg/Makie.jl/pull/3811)
- Updated to DelaunayTriangulation v1.0 [#3787](https://github.com/MakieOrg/Makie.jl/pull/3787).
- Added methods `hidedecorations!`, `hiderdecorations!`, `hidethetadecorations!` and  `hidespines!` for `PolarAxis` axes [#3823](https://github.com/MakieOrg/Makie.jl/pull/3823).
- Added `loop` option support for HTML outputs when recording videos with `record` [#3697](https://github.com/MakieOrg/Makie.jl/pull/3697).

## [0.20.9] - 2024-03-29

- Added supported markers hint to unsupported marker warn message [#3666](https://github.com/MakieOrg/Makie.jl/pull/3666).
- Fixed bug in CairoMakie line drawing when multiple successive points had the same color [#3712](https://github.com/MakieOrg/Makie.jl/pull/3712).
- Remove StableHashTraits in favor of calculating hashes directly with CRC32c [#3667](https://github.com/MakieOrg/Makie.jl/pull/3667).
- Fixed `contourf` bug where n levels would sometimes miss the uppermost value, causing gaps [#3713](https://github.com/MakieOrg/Makie.jl/pull/3713).
- Added `scale` attribute to `violin` [#3352](https://github.com/MakieOrg/Makie.jl/pull/3352).
- Use label formatter in barplot [#3718](https://github.com/MakieOrg/Makie.jl/pull/3718).
- Fix the incorrect shading with non uniform markerscale in meshscatter [#3722](https://github.com/MakieOrg/Makie.jl/pull/3722)
- Add `scale_to=:flip` option to `hist`, which flips the direction of the bars [#3732](https://github.com/MakieOrg/Makie.jl/pull/3732)
- Fixed an issue with the texture atlas not updating in WGLMakie after display, causing new symbols to not show up [#3737](https://github.com/MakieOrg/Makie.jl/pull/3737)

## [0.20.8] - 2024-02-22

- Fixed excessive use of space with HTML image outputs [#3642](https://github.com/MakieOrg/Makie.jl/pull/3642).
- Fixed bugs with format strings and add new features by switching to Format.jl [#3633](https://github.com/MakieOrg/Makie.jl/pull/3633).
- Fixed an issue where CairoMakie would unnecessarily rasterize polygons [#3605](https://github.com/MakieOrg/Makie.jl/pull/3605).
- Added `PointBased` conversion trait to `scatterlines` recipe [#3603](https://github.com/MakieOrg/Makie.jl/pull/3603).
- Multiple small fixes for `map_latest`, `WGLMakie` picking and `PlotSpec` [#3637](https://github.com/MakieOrg/Makie.jl/pull/3637).
- Fixed PolarAxis `rticks` being incompatible with rich text. [#3615](https://github.com/MakieOrg/Makie.jl/pull/3615)
- Fixed an issue causing lines, scatter and text to not scale with resolution after deleting plots in GLMakie. [#3649](https://github.com/MakieOrg/Makie.jl/pull/3649)

## [0.20.7] - 2024-02-04

- Equalized alignment point of mirrored ticks to that of normal ticks [#3598](https://github.com/MakieOrg/Makie.jl/pull/3598).
- Fixed stack overflow error on conversion of gridlike data with `missing`s [#3597](https://github.com/MakieOrg/Makie.jl/pull/3597).
- Fixed mutation of CairoMakie src dir when displaying png files [#3588](https://github.com/MakieOrg/Makie.jl/pull/3588).
- Added better error messages for plotting into `FigureAxisPlot` and `AxisPlot` as Plots.jl users are likely to do [#3596](https://github.com/MakieOrg/Makie.jl/pull/3596).
- Added compat bounds for IntervalArithmetic.jl due to bug with DelaunayTriangulation.jl [#3595](https://github.com/MakieOrg/Makie.jl/pull/3595).
- Removed possibility of three-argument `barplot` [#3574](https://github.com/MakieOrg/Makie.jl/pull/3574).

## [0.20.6] - 2024-02-02

- Fix issues with Camera3D not centering [#3582](https://github.com/MakieOrg/Makie.jl/pull/3582)
- Allowed creating legend entries from plot objects with scalar numbers as colors [#3587](https://github.com/MakieOrg/Makie.jl/pull/3587).

## [0.20.5] - 2024-01-25

- Use plot plot instead of scene transform functions in CairoMakie, fixing missplaced h/vspan. [#3552](https://github.com/MakieOrg/Makie.jl/pull/3552)
- Fix error printing on shader error [#3530](https://github.com/MakieOrg/Makie.jl/pull/3530).
- Update pagefind to 1.0.4 for better headline search [#3534](https://github.com/MakieOrg/Makie.jl/pull/3534).
- Remove unnecessary deps, e.g. Setfield [3546](https://github.com/MakieOrg/Makie.jl/pull/3546).
- Don't clear args, rely on delete deregister_callbacks [#3543](https://github.com/MakieOrg/Makie.jl/pull/3543).
- Add interpolate keyword for Surface [#3541](https://github.com/MakieOrg/Makie.jl/pull/3541).
- Fix a DataInspector bug if inspector_label is used with RGB images [#3468](https://github.com/MakieOrg/Makie.jl/pull/3468).

## [0.20.4] - 2024-01-04

- Changes for Bonito rename and WGLMakie docs improvements [#3477](https://github.com/MakieOrg/Makie.jl/pull/3477).
- Add stroke and glow support to scatter and text in WGLMakie [#3518](https://github.com/MakieOrg/Makie.jl/pull/3518).
- Fix clipping issues with Camera3D when zooming in [#3529](https://github.com/MakieOrg/Makie.jl/pull/3529)

## [0.20.3] - 2023-12-21

- Add `depthsorting` as a hidden attribute for scatter plots in GLMakie as an alternative fix for outline artifacts. [#3432](https://github.com/MakieOrg/Makie.jl/pull/3432)
- Disable SDF based anti-aliasing in scatter, text and lines plots when `fxaa = true` in GLMakie. This allows removing outline artifacts at the cost of quality. [#3408](https://github.com/MakieOrg/Makie.jl/pull/3408)
- DataInspector Fixes: Fixed depth order, positional labels being in transformed space and `:inspector_clear` not getting called when moving from one plot to another. [#3454](https://github.com/MakieOrg/Makie.jl/pull/3454)
- Fixed bug in GLMakie where the update from a (i, j) sized GPU buffer to a (j, i) sized buffer would fail [#3456](https://github.com/MakieOrg/Makie.jl/pull/3456).
- Add `interpolate=true` to `volume(...)`, allowing to disable interpolation [#3485](https://github.com/MakieOrg/Makie.jl/pull/3485).

## [0.20.2] - 2023-12-01

- Switched from SHA512 to CRC32c salting in CairoMakie svgs, drastically improving svg rendering speed [#3435](https://github.com/MakieOrg/Makie.jl/pull/3435).
- Fixed a bug with h/vlines and h/vspan not correctly resolving transformations [#3418](https://github.com/MakieOrg/Makie.jl/pull/3418).
- Fixed a bug with h/vlines and h/vspan returning the wrong limits, causing an error in Axis [#3427](https://github.com/MakieOrg/Makie.jl/pull/3427).
- Fixed clipping when zooming out of a 3D (L)Scene [#3433](https://github.com/MakieOrg/Makie.jl/pull/3433).
- Moved the texture atlas cache to `.julia/scratchspaces` instead of a dedicated `.julia/makie` [#3437](https://github.com/MakieOrg/Makie.jl/pull/3437)

## [0.20.1] - 2023-11-23

- Fixed bad rendering of `poly` in GLMakie by triangulating points after transformations [#3402](https://github.com/MakieOrg/Makie.jl/pull/3402).
- Fixed bug regarding inline display in VSCode Jupyter notebooks and other similar environments [#3403](https://github.com/MakieOrg/Makie.jl/pull/3403).
- Fixed issue with `plottype`, allowed `onany(...; update = true)` and fixed `Block` macro use outside Makie [#3401](https://github.com/MakieOrg/Makie.jl/pull/3401).

## [0.20.0] - 2023-11-21

- GLMakie has gained support for HiDPI (aka Retina) screens. This also enables saving images with higher resolution than screen pixel dimensions [#2544](https://github.com/MakieOrg/Makie.jl/pull/2544).
- Fixed an issue where NaN was interpreted as zero when rendering `surface` through CairoMakie [#2598](https://github.com/MakieOrg/Makie.jl/pull/2598).
- Improved 3D camera handling, hotkeys and functionality [#2746](https://github.com/MakieOrg/Makie.jl/pull/2746).
- Added `shading = :verbose` in GLMakie to allow for multiple light sources. Also added more light types, fixed light directions for the previous lighting model (now `shading = :fast`) and adjusted `backlight` to affect normals[#3246](https://github.com/MakieOrg/Makie.jl/pull/3246).
- Changed the glyph used for negative numbers in tick labels from hyphen to minus [#3379](https://github.com/MakieOrg/Makie.jl/pull/3379).
- Added new declarative API for AlgebraOfGraphics, Pluto and easier dashboards [#3281](https://github.com/MakieOrg/Makie.jl/pull/3281).
- WGLMakie got faster line rendering with less updating bugs [#3062](https://github.com/MakieOrg/Makie.jl/pull/3062).
- **Breaking** Replaced `PolarAxis.radial_distortion_threshold` with `PolarAxis.radius_at_origin`. [#3381](https://github.com/MakieOrg/Makie.jl/pull/3381)
- **Breaking** Deprecated the `resolution` keyword in favor of `size` to reflect that this value is not a pixel resolution anymore [#3343](https://github.com/MakieOrg/Makie.jl/pull/3343).
- **Breaking** Refactored the `SurfaceLike` family of traits into `VertexGrid`, `CellGrid` and `ImageLike` [#3106](https://github.com/MakieOrg/Makie.jl/pull/3106).
- **Breaking** Deprecated `pixelarea(scene)` and `scene.px_area` in favor of viewport.
- **Breaking** Refactored the `Combined` Plot object and renamed it to `Plot`, improving compile times ~2x [#3082](https://github.com/MakieOrg/Makie.jl/pull/3082).
- **Breaking** Removed old depreactions in [#3113](https://github.com/MakieOrg/Makie.jl/pull/3113/commits/3a39210ef87a0032d78cb27c0c1019faa604effd).
- **Breaking** Deprecated using AbstractVector as sides of `image` [#3395](https://github.com/MakieOrg/Makie.jl/pull/3395).
- **Breaking** `errorbars` and `rangebars` now use color cycling [#3230](https://github.com/MakieOrg/Makie.jl/pull/3230).

## [0.19.12] - 2023-10-31

- Added `cornerradius` attribute to `Box` for rounded corners [#3346](https://github.com/MakieOrg/Makie.jl/pull/3346).
- Fix grouping of a zero-height bar in `barplot`. Now a zero-height bar shares the same properties of the previous bar, and if the bar is the first one, its height is treated as positive if and only if there exists a bar of positive height or all bars are zero-height [#3058](https://github.com/MakieOrg/Makie.jl/pull/3058).
- Fixed a bug where Axis still consumes scroll events when interactions are disabled [#3272](https://github.com/MakieOrg/Makie.jl/pull/3272).
- Added `cornerradius` attribute to `Box` for rounded corners [#3308](https://github.com/MakieOrg/Makie.jl/pull/3308).
- Upgraded `StableHashTraits` from 1.0 to 1.1 [#3309](https://github.com/MakieOrg/Makie.jl/pull/3309).

## [0.19.11] - 2023-10-05

- Setup automatic colorbars for volumeslices [#3253](https://github.com/MakieOrg/Makie.jl/pull/3253).
- Colorbar for arrows [#3275](https://github.com/MakieOrg/Makie.jl/pull/3275).
- Small bugfixes [#3275](https://github.com/MakieOrg/Makie.jl/pull/3275).

## [0.19.10] - 2023-09-21

- Fixed bugs with Colorbar in recipes, add new API for creating a recipe colorbar and introduce experimental support for Categorical colormaps [#3090](https://github.com/MakieOrg/Makie.jl/pull/3090).
- Added experimental Datashader implementation [#2883](https://github.com/MakieOrg/Makie.jl/pull/2883).
- **Breaking** Changed the default order Polar arguments to (theta, r). [#3154](https://github.com/MakieOrg/Makie.jl/pull/3154)
- General improvements to `PolarAxis`: full rlimtis & thetalimits, more controls and visual tweaks. See pr for more details.[#3154](https://github.com/MakieOrg/Makie.jl/pull/3154)

## [0.19.9] - 2023-09-11

- Allow arbitrary reversible scale functions through `ReversibleScale`.
- Deprecated `linestyle=vector_of_gaps` in favor of `linestyle=Linestyle(vector_of_gaps)` [3135](https://github.com/MakieOrg/Makie.jl/pull/3135), [3193](https://github.com/MakieOrg/Makie.jl/pull/3193).
- Fixed some errors around dynamic changes of `ax.xscale` or `ax.yscale` [#3084](https://github.com/MakieOrg/Makie.jl/pull/3084)
- Improved Barplot Label Alignment [#3160](https://github.com/MakieOrg/Makie.jl/issues/3160).
- Fixed regression in determining axis limits [#3179](https://github.com/MakieOrg/Makie.jl/pull/3179)
- Added a theme `theme_latexfonts` that uses the latex font family as default fonts [#3147](https://github.com/MakieOrg/Makie.jl/pull/3147), [#3180](https://github.com/MakieOrg/Makie.jl/pull/3180).
- Upgrades `StableHashTraits` from 0.3 to 1.0

## [0.19.8] - 2023-08-15

- Improved CairoMakie rendering of `lines` with repeating colors in an array [#3141](https://github.com/MakieOrg/Makie.jl/pull/3141).
- Added `strokecolormap` to poly. [#3145](https://github.com/MakieOrg/Makie.jl/pull/3145)
- Added `xreversed`, `yreversed` and `zreversed` attributes to `Axis3` [#3138](https://github.com/MakieOrg/Makie.jl/pull/3138).
- Fixed incorrect placement of contourlabels with transform functions [#3083](https://github.com/MakieOrg/Makie.jl/pull/3083)
- Fixed automatic normal generation for meshes with shading and no normals [#3041](https://github.com/MakieOrg/Makie.jl/pull/3041).
- Added the `triplot` and `voronoiplot` recipes from DelaunayTriangulation.jl [#3102](https://github.com/MakieOrg/Makie.jl/pull/3102), [#3159](https://github.com/MakieOrg/Makie.jl/pull/3159).

## [0.19.7] - 2023-07-22

- Allow arbitrary functions to color `streamplot` lines by passing a `Function` to `color`.  This must accept `Point` of the appropriate dimension and return a `Point`, `Vec`, or other arraylike object [#2002](https://github.com/MakieOrg/Makie.jl/pull/2002).
- `arrows` can now take input of the form `x::AbstractVector, y::AbstractVector, [z::AbstractVector,] f::Function`, where `f` must return a `VecTypes` of the appropriate dimension [#2597](https://github.com/MakieOrg/Makie.jl/pull/2597).
- Exported colorbuffer, and added `colorbuffer(axis::Axis; include_decorations=false, colorbuffer_kws...)`, to get an image of an axis with or without decorations [#3078](https://github.com/MakieOrg/Makie.jl/pull/3078).
- Fixed an issue where the `linestyle` of some polys was not applied to the stroke in CairoMakie. [#2604](https://github.com/MakieOrg/Makie.jl/pull/2604)
- Add `colorscale = identity` to any plotting function using a colormap. This works with any scaling function like `log10`, `sqrt` etc. Consequently, `scale` for `hexbin` is replaced with `colorscale` [#2900](https://github.com/MakieOrg/Makie.jl/pull/2900).
- Add `alpha=1.0` argument to all basic plots, which supports independently adding an alpha component to colormaps and colors. Multiple alphas like in `plot(alpha=0.2, color=RGBAf(1, 0, 0, 0.5))`, will get multiplied [#2900](https://github.com/MakieOrg/Makie.jl/pull/2900).
- `hexbin` now supports any per-observation weights which StatsBase respects - `<: StatsBase.AbstractWeights`, `Vector{Real}`, or `nothing` (the default). [#2804](https://github.com/MakieOrg/Makie.jl/pulls/2804)
- Added a new Axis type, `PolarAxis`, which is an axis with a polar projection.  Input is in `(r, theta)` coordinates and is transformed to `(x, y)` coordinates using the standard polar-to-cartesian transformation.
  Generally, its attributes are very similar to the usual `Axis` attributes, but `x` is replaced by `r` and `y` by `θ`.
  It also inherits from the theme of `Axis` in this manner, so should work seamlessly with Makie themes [#2990](https://github.com/MakieOrg/Makie.jl/pull/2990).
- `inherit` now has a new signature `inherit(scene, attrs::NTuple{N, Symbol}, default_value)`, allowing recipe authors to access nested attributes when trying to inherit from the parent Scene.
  For example, one could inherit from `scene.Axis.yticks` by `inherit(scene, (:Axis, :yticks), $default_value)` [#2990](https://github.com/MakieOrg/Makie.jl/pull/2990).
- Fixed incorrect rendering of 3D heatmaps [#2959](https://github.com/MakieOrg/Makie.jl/pull/2959)
- Deprecated `flatten_plots` in favor of `collect_atomic_plots`. Using the new `collect_atomic_plots` fixed a bug in CairoMakie where the z-level of plots within recipes was not respected. [#2793](https://github.com/MakieOrg/Makie.jl/pull/2793)
- Fixed incorrect line depth in GLMakie [#2843](https://github.com/MakieOrg/Makie.jl/pull/2843)
- Fixed incorrect line alpha in dense lines in GLMakie [#2843](https://github.com/MakieOrg/Makie.jl/pull/2843)
- Fixed DataInspector interaction with transformations [#3002](https://github.com/MakieOrg/Makie.jl/pull/3002)
- Added option `WGLMakie.activate!(resize_to_body=true)`, to make plots resize to the VSCode plotpane. Resizes to the HTML body element, so may work outside VSCode [#3044](https://github.com/MakieOrg/Makie.jl/pull/3044), [#3042](https://github.com/MakieOrg/Makie.jl/pull/3042).
- Fixed DataInspector interaction with transformations [#3002](https://github.com/MakieOrg/Makie.jl/pull/3002).
- Fixed incomplete stroke with some Bezier markers in CairoMakie and blurry strokes in GLMakie [#2961](https://github.com/MakieOrg/Makie.jl/pull/2961)
- Added the ability to use custom triangulations from DelaunayTriangulation.jl [#2896](https://github.com/MakieOrg/Makie.jl/pull/2896).
- Adjusted scaling of scatter/text stroke, glow and anti-aliasing width under non-uniform 2D scaling (Vec2f markersize/fontsize) in GLMakie [#2950](https://github.com/MakieOrg/Makie.jl/pull/2950).
- Scaled `errorbar` whiskers and `bracket` correctly with transformations [#3012](https://github.com/MakieOrg/Makie.jl/pull/3012).
- Updated `bracket` when the screen is resized or transformations change [#3012](https://github.com/MakieOrg/Makie.jl/pull/3012).

## [0.19.6] - 2023-06-09

- Fixed broken AA for lines with strongly varying linewidth [#2953](https://github.com/MakieOrg/Makie.jl/pull/2953).
- Fixed WGLMakie JS popup [#2976](https://github.com/MakieOrg/Makie.jl/pull/2976).
- Fixed `legendelements` when children have no elements [#2982](https://github.com/MakieOrg/Makie.jl/pull/2982).
- Bumped compat for StatsBase to 0.34 [#2915](https://github.com/MakieOrg/Makie.jl/pull/2915).
- Improved thread safety [#2840](https://github.com/MakieOrg/Makie.jl/pull/2840).

## [0.19.5] - 2023-05-12

- Added `loop` option for GIF outputs when recording videos with `record` [#2891](https://github.com/MakieOrg/Makie.jl/pull/2891).
- Fixed line rendering issues in GLMakie [#2843](https://github.com/MakieOrg/Makie.jl/pull/2843).
- Fixed incorrect line alpha in dense lines in GLMakie [#2843](https://github.com/MakieOrg/Makie.jl/pull/2843).
- Changed `scene.clear` to an observable and made changes in `Scene` Observables trigger renders in GLMakie [#2929](https://github.com/MakieOrg/Makie.jl/pull/2929).
- Added contour labels [#2496](https://github.com/MakieOrg/Makie.jl/pull/2496).
- Allowed rich text to be used in Legends [#2902](https://github.com/MakieOrg/Makie.jl/pull/2902).
- Added more support for zero length Geometries [#2917](https://github.com/MakieOrg/Makie.jl/pull/2917).
- Made CairoMakie drawing for polygons with holes order independent [#2918](https://github.com/MakieOrg/Makie.jl/pull/2918).
- Fixes for `Makie.inline!()`, allowing now for `Makie.inline!(automatic)` (default), which is better at automatically opening a window/ inlining a plot into plotpane when needed [#2919](https://github.com/MakieOrg/Makie.jl/pull/2919) [#2937](https://github.com/MakieOrg/Makie.jl/pull/2937).
- Block/Axis doc improvements [#2940](https://github.com/MakieOrg/Makie.jl/pull/2940) [#2932](https://github.com/MakieOrg/Makie.jl/pull/2932) [#2894](https://github.com/MakieOrg/Makie.jl/pull/2894).

## [0.19.4] - 2023-03-31

- Added export of `hidezdecorations!` from MakieLayout [#2821](https://github.com/MakieOrg/Makie.jl/pull/2821).
- Fixed an issue with GLMakie lines becoming discontinuous [#2828](https://github.com/MakieOrg/Makie.jl/pull/2828).

## [0.19.3] - 2023-03-21

- Added the `stephist` plotting function [#2408](https://github.com/JuliaPlots/Makie.jl/pull/2408).
- Added the `brackets` plotting function [#2356](https://github.com/MakieOrg/Makie.jl/pull/2356).
- Fixed an issue where `poly` plots with `Vector{<: MultiPolygon}` inputs with per-polygon color were mistakenly rendered as meshes using CairoMakie [#2590](https://github.com/MakieOrg/Makie.jl/pulls/2478).
- Fixed a small typo which caused an error in the `Stepper` constructor [#2600](https://github.com/MakieOrg/Makie.jl/pulls/2478).
- Improve cleanup on block deletion [#2614](https://github.com/MakieOrg/Makie.jl/pull/2614)
- Add `menu.scroll_speed` and increase default speed for non-apple [#2616](https://github.com/MakieOrg/Makie.jl/pull/2616).
- Fixed rectangle zoom for nonlinear axes [#2674](https://github.com/MakieOrg/Makie.jl/pull/2674)
- Cleaned up linestyles in GLMakie (Fixing artifacting, spacing/size, anti-aliasing) [#2666](https://github.com/MakieOrg/Makie.jl/pull/2666).
- Fixed issue with scatterlines only accepting concrete color types as `markercolor` [#2691](https://github.com/MakieOrg/Makie.jl/pull/2691).
- Fixed an accidental issue where `LaTeXStrings` were not typeset correctly in `Axis3` [#2558](https://github.com/MakieOrg/Makie.jl/pull/2588).
- Fixed a bug where line segments in `text(lstr::LaTeXString)` were ignoring offsets [#2668](https://github.com/MakieOrg/Makie.jl/pull/2668).
- Fixed a bug where the `arrows` recipe accidentally called a `Bool` when `normalize = true` [#2740](https://github.com/MakieOrg/Makie.jl/pull/2740).
- Re-exported the `@colorant_str` (`colorant"..."`) macro from Colors.jl [#2726](https://github.com/MakieOrg/Makie.jl/pull/2726).
- Speedup heatmaps in WGLMakie. [#2647](https://github.com/MakieOrg/Makie.jl/pull/2647)
- Fix slow `data_limits` for recipes, which made plotting lots of data with recipes much slower [#2770](https://github.com/MakieOrg/Makie.jl/pull/2770).

## [0.19.1] - 2023-01-01

- Add `show_data` method for `band` which shows the min and max values of the band at the x position of the cursor [#2497](https://github.com/MakieOrg/Makie.jl/pull/2497).
- Added `xlabelrotation`, `ylabelrotation` (`Axis`) and `labelrotation` (`Colorbar`) [#2478](https://github.com/MakieOrg/Makie.jl/pull/2478).
- Fixed forced rasterization in CairoMakie svg files when polygons with colors specified as (color, alpha) tuples were used [#2535](https://github.com/MakieOrg/Makie.jl/pull/2535).
- Do less copies of Observables in Attributes + plot pipeline [#2443](https://github.com/MakieOrg/Makie.jl/pull/2443).
- Add Search Page and tweak Result Ordering [#2474](https://github.com/MakieOrg/Makie.jl/pull/2474).
- Remove all global attributes from TextureAtlas implementation and fix julia#master [#2498](https://github.com/MakieOrg/Makie.jl/pull/2498).
- Use new Bonito, implement WGLMakie picking, improve performance and fix lots of WGLMakie bugs [#2428](https://github.com/MakieOrg/Makie.jl/pull/2428).

## [0.19.0] - 2022-12-03

- **Breaking** The attribute `textsize` has been removed everywhere in favor of the attribute `fontsize` which had also been in use.
  To migrate, search and replace all uses of `textsize` to `fontsize` [#2387](https://github.com/MakieOrg/Makie.jl/pull/2387).
- Added rich text which allows to more easily use superscripts and subscripts as well as differing colors, fonts, fontsizes, etc. for parts of a given text [#2321](https://github.com/MakieOrg/Makie.jl/pull/2321).

## [0.18.4] - 2022-12-02

- Added the `waterfall` plotting function [#2416](https://github.com/JuliaPlots/Makie.jl/pull/2416).
- Add support for `AbstractPattern` in `WGLMakie` [#2432](https://github.com/MakieOrg/Makie.jl/pull/2432).
- Broadcast replaces deprecated method for quantile [#2430](https://github.com/MakieOrg/Makie.jl/pull/2430).
- Fix CairoMakie's screen re-using [#2440](https://github.com/MakieOrg/Makie.jl/pull/2440).
- Fix repeated rendering with invisible objects [#2437](https://github.com/MakieOrg/Makie.jl/pull/2437).
- Fix hvlines for GLMakie [#2446](https://github.com/MakieOrg/Makie.jl/pull/2446).

## [0.18.3] - 2022-11-17

- Add `render_on_demand` flag for `GLMakie.Screen`. Setting this to `true` will skip rendering until plots get updated. This is the new default [#2336](https://github.com/MakieOrg/Makie.jl/pull/2336), [#2397](https://github.com/MakieOrg/Makie.jl/pull/2397).
- Clean up OpenGL state handling in GLMakie [#2397](https://github.com/MakieOrg/Makie.jl/pull/2397).
- Fix salting [#2407](https://github.com/MakieOrg/Makie.jl/pull/2407).
- Fixes for [GtkMakie](https://github.com/jwahlstrand/GtkMakie.jl) [#2418](https://github.com/MakieOrg/Makie.jl/pull/2418).

## [0.18.2] - 2022-11-03

- Fix Axis3 tick flipping with negative azimuth [#2364](https://github.com/MakieOrg/Makie.jl/pull/2364).
- Fix empty!(fig) and empty!(ax) [#2374](https://github.com/MakieOrg/Makie.jl/pull/2374), [#2375](https://github.com/MakieOrg/Makie.jl/pull/2375).
- Remove stencil buffer [#2389](https://github.com/MakieOrg/Makie.jl/pull/2389).
- Move Arrows and Wireframe to MakieCore [#2384](https://github.com/MakieOrg/Makie.jl/pull/2384).
- Skip legend entry if label is nothing [#2350](https://github.com/MakieOrg/Makie.jl/pull/2350).

## [0.18.1] - 2022-10-24

- fix heatmap interpolation [#2343](https://github.com/MakieOrg/Makie.jl/pull/2343).
- move poly to MakieCore [#2334](https://github.com/MakieOrg/Makie.jl/pull/2334)
- Fix picking warning and update_axis_camera [#2352](https://github.com/MakieOrg/Makie.jl/pull/2352).
- bring back inline!, to not open a window in VSCode repl [#2353](https://github.com/MakieOrg/Makie.jl/pull/2353).

## [0.18.0] - 2022-10-12

- **Breaking** Added `BezierPath` which can be constructed from SVG like command list, SVG string or from a `Polygon`.
  Added ability to use `BezierPath` and `Polgyon` as scatter markers.
  Replaced default symbol markers like `:cross` which converted to characters before with more precise `BezierPaths` and adjusted default markersize to 12.
  **Deprecated** using `String` to specify multiple char markers (`scatter(1:4, marker="abcd")`).
  **Deprecated** concrete geometries as markers like `Circle(Point2f(0), 1.5)` in favor of using the type like `Circle` for dispatch to special backend methods.
  Added single image marker support to WGLMakie [#979](https://github.com/MakieOrg/Makie.jl/pull/979).
- **Breaking** Refactored `display`, `record`, `colorbuffer` and `screens` to be faster and more consistent [#2306](https://github.com/MakieOrg/Makie.jl/pull/2306#issuecomment-1275918061).
- **Breaking** Refactored `DataInspector` to use `tooltip`. This results in changes in the attributes of DataInspector. Added `inspector_label`, `inspector_hover` and `inspector_clear` as optional attributes [#2095](https://github.com/JuliaPlots/Makie.jl/pull/2095).
- Added the `hexbin` plotting function [#2201](https://github.com/JuliaPlots/Makie.jl/pull/2201).
- Added the `tricontourf` plotting function [#2226](https://github.com/JuliaPlots/Makie.jl/pull/2226).
- Fixed per character attributes in text [#2244](https://github.com/JuliaPlots/Makie.jl/pull/2244).
- Allowed `CairoMakie` to render `scatter` with images as markers [#2080](https://github.com/MakieOrg/Makie.jl/pull/2080).
- Reworked text drawing and added ability to draw special characters via glyph indices in order to draw more LaTeX math characters with MathTeXEngine v0.5 [#2139](https://github.com/MakieOrg/Makie.jl/pull/2139).
- Allowed text to be copy/pasted into `Textbox` [#2281](https://github.com/MakieOrg/Makie.jl/pull/2281)
- Fixed updates for multiple meshes [#2277](https://github.com/MakieOrg/Makie.jl/pull/2277).
- Fixed broadcasting for linewidth, lengthscale & arrowsize in `arrow` recipe [#2273](https://github.com/MakieOrg/Makie.jl/pull/2273).
- Made GLMakie relocatable [#2282](https://github.com/MakieOrg/Makie.jl/pull/2282).
- Fixed changing input types in plot arguments [#2297](https://github.com/MakieOrg/Makie.jl/pull/2297).
- Better performance for Menus and fix clicks on items [#2299](https://github.com/MakieOrg/Makie.jl/pull/2299).
- Fixed CairoMakie bitmaps with transparency by using premultiplied ARGB surfaces [#2304](https://github.com/MakieOrg/Makie.jl/pull/2304).
- Fixed hiding of `Scene`s by setting `scene.visible[] = false` [#2317](https://github.com/MakieOrg/Makie.jl/pull/2317).
- `Axis` now accepts a `Tuple{Bool, Bool}` for `xtrimspine` and `ytrimspine` to trim only one end of the spine [#2171](https://github.com/JuliaPlots/Makie.jl/pull/2171).

## [0.17.13] - 2022-08-04

- Fixed boundingboxes [#2184](https://github.com/MakieOrg/Makie.jl/pull/2184).
- Fixed highclip/lowclip in meshscatter, poly, contourf, barplot [#2183](https://github.com/MakieOrg/Makie.jl/pull/2183).
- Fixed gridline updates [#2196](https://github.com/MakieOrg/Makie.jl/pull/2196).
- Fixed glDisablei argument order, which crashed some Intel drivers.

## [0.17.12] - 2022-07-22

- Fixed stackoverflow in show [#2167](https://github.com/MakieOrg/Makie.jl/pull/2167).

## [0.17.11] - 2022-07-21

- `rainclouds`(!) now supports `violin_limits` keyword argument, serving the same.
role as `datalimits` in `violin` [#2137](https://github.com/MakieOrg/Makie.jl/pull/2137).
- Fixed an issue where nonzero `strokewidth` results in a thin outline of the wrong color if `color` and `strokecolor` didn't match and weren't transparent. [#2096](https://github.com/MakieOrg/Makie.jl/pull/2096).
- Improved performance around Axis(3) limits [#2115](https://github.com/MakieOrg/Makie.jl/pull/2115).
- Cleaned up stroke artifacts in scatter and text [#2096](https://github.com/MakieOrg/Makie.jl/pull/2096).
- Compile time improvements [#2153](https://github.com/MakieOrg/Makie.jl/pull/2153).
- Mesh and Surface now interpolate between values instead of interpolating between colors for WGLMakie + GLMakie [#2097](https://github.com/MakieOrg/Makie.jl/pull/2097).

## [0.17.10] - 2022-07-13

- Bumped compatibility bound of `GridLayoutBase.jl` to `v0.9.0` which fixed a regression with `Mixed` and `Outside` alignmodes in nested `GridLayout`s [#2135](https://github.com/MakieOrg/Makie.jl/pull/2135).

## [0.17.9] - 2022-07-12

- Patterns (`Makie.AbstractPattern`) are now supported by `CairoMakie` in `poly` plots that don't involve `mesh`, such as `bar` and `poly` [#2106](https://github.com/MakieOrg/Makie.jl/pull/2106/).
- Fixed regression where `Block` alignments could not be specified as numbers anymore [#2108](https://github.com/MakieOrg/Makie.jl/pull/2108).
- Added the option to show mirrored ticks on the other side of an Axis using the attributes `xticksmirrored` and `yticksmirrored` [#2105](https://github.com/MakieOrg/Makie.jl/pull/2105).
- Fixed a bug where a set of `Axis` wouldn't be correctly linked together if they were only linked in pairs instead of all at the same time [#2116](https://github.com/MakieOrg/Makie.jl/pull/2116).

## [0.17.7] - 2022-06-19

- Improved `Menu` performance, now it should be much harder to reach the boundary of 255 scenes in GLMakie. `Menu` also takes a `default` keyword argument now and can be scrolled if there is too little space available.

## [0.17.6] - 2022-06-17

- **EXPERIMENTAL**: Added support for multiple windows in GLMakie through `display(GLMakie.Screen(), figure_or_scene)` [#1771](https://github.com/MakieOrg/Makie.jl/pull/1771).
- Added support for RGB matrices in `heatmap` with GLMakie [#2036](https://github.com/MakieOrg/Makie.jl/pull/2036)
- `Textbox` doesn't defocus anymore on trying to submit invalid input [#2041](https://github.com/MakieOrg/Makie.jl/pull/2041).
- `text` now takes the position as the first argument(s) like `scatter` and most other plotting functions, it is invoked `text(x, y, [z], text = "text")`. Because it is now of conversion type `PointBased`, the positions can be given in all the usual different ways which are implemented as conversion methods. All old invocation styles such as `text("text", position = Point(x, y))` still work to maintain backwards compatibility [#2020](https://github.com/MakieOrg/Makie.jl/pull/2020).

## [0.17.5] - 2022-06-10

- Fixed a regression with `linkaxes!` [#2039](https://github.com/MakieOrg/Makie.jl/pull/2039).

## [0.17.4] - 2022-06-09

- The functions `hlines!`, `vlines!`, `hspan!`, `vspan!` and `abline!` were reimplemented as recipes. This allows using them without an `Axis` argument in first position and also as visuals in AlgebraOfGraphics.jl. Also, `abline!` is now called `ablines!` for consistency, `abline!` is still exported but deprecated and will be removed in the future. [#2023](https://github.com/MakieOrg/Makie.jl/pulls/2023).
- Added `rainclouds` and `rainclouds!` [#1725](https://github.com/MakieOrg/Makie.jl/pull/1725).
- Improve CairoMakie performance [#1964](https://github.com/MakieOrg/Makie.jl/pull/1964) [#1981](https://github.com/MakieOrg/Makie.jl/pull/1981).
- Interpolate colormap correctly [#1973](https://github.com/MakieOrg/Makie.jl/pull/1973).
- Fix picking [#1993](https://github.com/MakieOrg/Makie.jl/pull/1993).
- Improve compile time latency [#1968](https://github.com/MakieOrg/Makie.jl/pull/1968) [#2000](https://github.com/MakieOrg/Makie.jl/pull/2000).
- Fix multi poly with rects [#1999](https://github.com/MakieOrg/Makie.jl/pull/1999).
- Respect scale and nonlinear values in PlotUtils cgrads [#1979](https://github.com/MakieOrg/Makie.jl/pull/1979).
- Fix CairoMakie heatmap filtering [#1828](https://github.com/MakieOrg/Makie.jl/pull/1828).
- Remove GLVisualize and MakieLayout module [#2007](https://github.com/MakieOrg/Makie.jl/pull/2007) [#2008](https://github.com/MakieOrg/Makie.jl/pull/2008).
- Add linestyle and default to extrema(z) for contour, remove bitrotten fillrange [#2008](https://github.com/MakieOrg/Makie.jl/pull/2008).

## [0.17.3] - 2022-05-20

- Switched to `MathTeXEngine v0.4`, which improves the look of LaTeXStrings [#1952](https://github.com/MakieOrg/Makie.jl/pull/1952).
- Added subtitle capability to `Axis` [#1859](https://github.com/MakieOrg/Makie.jl/pull/1859).
- Fixed a bug where scaled colormaps constructed using `Makie.cgrad` were not interpreted correctly.

## [0.17.2] - 2022-05-16

- Changed the default font from `Dejavu Sans` to `TeX Gyre Heros Makie` which is the same as `TeX Gyre Heros` with slightly decreased descenders and ascenders. Decreasing those metrics reduced unnecessary whitespace and alignment issues. Four fonts in total were added, the styles Regular, Bold, Italic and Bold Italic. Also changed `Axis`, `Axis3` and `Legend` attributes `titlefont` to `TeX Gyre Heros Makie Bold` in order to separate it better from axis labels in multifacet arrangements [#1897](https://github.com/MakieOrg/Makie.jl/pull/1897).

## [0.17.1] - 2022-05-13

- Added word wrapping. In `Label`, `word_wrap = true` causes it to use the suggested width and wrap text to fit. In `text`, `word_wrap_width > 0` can be used to set a pixel unit line width. Any word (anything between two spaces without a newline) that goes beyond this width gets a newline inserted before it [#1819](https://github.com/MakieOrg/Makie.jl/pull/1819).
- Improved `Axis3`'s interactive performance [#1835](https://github.com/MakieOrg/Makie.jl/pull/1835).
- Fixed errors in GLMakie's `scatter` implementation when markers are given as images. [#1917](https://github.com/MakieOrg/Makie.jl/pull/1917).
- Removed some method ambiguities introduced in v0.17 [#1922](https://github.com/MakieOrg/Makie.jl/pull/1922).
- Add an empty default label, `""`, to each slider that doesn't have a label in `SliderGrid` [#1888](https://github.com/MakieOrg/Makie.jl/pull/1888).

## [0.17.0] - 2022-05-05

- **Breaking** Added `space` as a generic attribute to switch between data, pixel, relative and clip space for positions. `space` in text has been renamed to `markerspace` because of this. `Pixel` and `SceneSpace` are no longer valid inputs for `space` or `markerspace` [#1596](https://github.com/MakieOrg/Makie.jl/pull/1596).
- **Breaking** Deprecated `mouse_selection(scene)` for `pick(scene)`.
- **Breaking** Bumped `GridLayoutBase` version to `v0.7`, which introduced offset layouts. Now, indexing into row 0 doesn't create a new row 1, but a new row 0, so that all previous content positions stay the same. This makes building complex layouts order-independent [#1704](https://github.com/MakieOrg/Makie.jl/pull/1704).
- **Breaking** deprecate `to_colormap(cmap, ncolors)` in favor of `categorical_colors(cmap, ncolors)` and `resample_cmap(cmap, ncolors)` [#1901](https://github.com/MakieOrg/Makie.jl/pull/1901) [#1723](https://github.com/MakieOrg/Makie.jl/pull/1723).
- Added `empty!(fig)` and changed `empty!(scene)` to remove all child plots without detaching windows [#1818](https://github.com/MakieOrg/Makie.jl/pull/1818).
- Switched to erroring instead of warning for deprecated events `mousebuttons`, `keyboardbuttons` and `mousedrag`.
- `Layoutable` was renamed to `Block` and the infrastructure changed such that attributes are fixed fields and each block has its own `Scene` for better encapsulation [#1796](https://github.com/MakieOrg/Makie.jl/pull/1796).
- Added `SliderGrid` block which replaces the deprecated `labelslider!` and `labelslidergrid!` functions [#1796](https://github.com/MakieOrg/Makie.jl/pull/1796).
- The default anti-aliasing method can now be set in `CairoMakie.activate!` using the `antialias` keyword.  Available options are `CairoMakie.Cairo.ANTIALIAS_*` [#1875](https://github.com/MakieOrg/Makie.jl/pull/1875).
- Added ability to rasterize a plots in CairoMakie vector graphics if `plt.rasterize = true` or `plt.rasterize = scale::Int` [#1872](https://github.com/MakieOrg/Makie.jl/pull/1872).
- Fixed segfaults in `streamplot_impl` on Mac M1 [#1830](https://github.com/MakieOrg/Makie.jl/pull/1830).
- Set the [Cairo miter limit](https://www.cairographics.org/manual/cairo-cairo-t.html#cairo-set-miter-limit) to mimic GLMakie behaviour [#1844](https://github.com/MakieOrg/Makie.jl/pull/1844).
- Fixed a method ambiguity in `rotatedrect` [#1846](https://github.com/MakieOrg/Makie.jl/pull/1846).
- Allow weights in statistical recipes [#1816](https://github.com/MakieOrg/Makie.jl/pull/1816).
- Fixed manual cycling of plot attributes [#1873](https://github.com/MakieOrg/Makie.jl/pull/1873).
- Fixed type constraints in ticklabelalign attributes [#1882](https://github.com/MakieOrg/Makie.jl/pull/1882).

## [0.16.4] - 2022-02-16

- Fixed WGLMakie performance bug and added option to set fps via `WGLMakie.activate!(fps=30)`.
- Implemented `nan_color`, `lowclip`, `highclip` for `image(::Matrix{Float})` in shader.
- Cleaned up mesh shader and implemented `nan_color`, `lowclip`, `highclip` for `mesh(m; color::Matrix{Float})` on the shader.
- Allowed `GLMakie.Buffer` `GLMakie.Sampler` to be used in `GeometryBasics.Mesh` to partially update parts of a mesh/texture and different interpolation and clamping modes for the texture.

## [0.16.0] - 2022-01-07

- **Breaking** Removed `Node` alias [#1307](https://github.com/MakieOrg/Makie.jl/pull/1307), [#1393](https://github.com/MakieOrg/Makie.jl/pull/1393). To upgrade, simply replace all occurrences of `Node` with `Observable`.
- **Breaking** Cleaned up `Scene` type [#1192](https://github.com/MakieOrg/Makie.jl/pull/1192), [#1393](https://github.com/MakieOrg/Makie.jl/pull/1393). The `Scene()` constructor doesn't create any axes or limits anymore. All keywords like `raw`, `show_axis` have been removed. A scene now always works like it did when using the deprecated `raw=true`. All the high level functionality like showing an axis and adding a 3d camera has been moved to `LScene`. See the new `Scene` tutorial for more info: https://docs.makie.org/dev/tutorials/scenes/.
- **Breaking** Lights got moved to `Scene`, see the [lighting docs](https://docs.makie.org/stable/documentation/lighting) and [RPRMakie examples](https://docs.makie.org/stable/documentation/backends/rprmakie/).
- Added ECDF plot [#1310](https://github.com/MakieOrg/Makie.jl/pull/1310).
- Added Order Independent Transparency to GLMakie [#1418](https://github.com/MakieOrg/Makie.jl/pull/1418), [#1506](https://github.com/MakieOrg/Makie.jl/pull/1506). This type of transparency is now used with `transparency = true`. The old transparency handling is available with `transparency = false`.
- Fixed blurry text in GLMakie and WGLMakie [#1494](https://github.com/MakieOrg/Makie.jl/pull/1494).
- Introduced a new experimental backend for ray tracing: [RPRMakie](https://docs.makie.org/stable/documentation/backends/rprmakie/).
- Added the `Cycled` type, which can be used to select the i-th value from the current cycler for a specific attribute [#1248](https://github.com/MakieOrg/Makie.jl/pull/1248).
- The plot function `scatterlines` now uses `color` as `markercolor` if `markercolor` is `automatic`. Also, cycling of the `color` attribute is enabled [#1463](https://github.com/MakieOrg/Makie.jl/pull/1463).
- Added the function `resize_to_layout!`, which allows to resize a `Figure` so that it contains its top `GridLayout` without additional whitespace or clipping [#1438](https://github.com/MakieOrg/Makie.jl/pull/1438).
- Cleaned up lighting in 3D contours and isosurfaces [#1434](https://github.com/MakieOrg/Makie.jl/pull/1434).
- Adjusted attributes of volumeslices to follow the normal structure [#1404](https://github.com/MakieOrg/Makie.jl/pull/1404). This allows you to adjust attributes like `colormap` without going through nested attributes.
- Added depth to 3D contours and isosurfaces [#1395](https://github.com/MakieOrg/Makie.jl/pull/1395), [#1393](https://github.com/MakieOrg/Makie.jl/pull/1393). This allows them to intersect correctly with other 3D objects.
- Restricted 3D scene camera to one scene [#1394](https://github.com/MakieOrg/Makie.jl/pull/1394), [#1393](https://github.com/MakieOrg/Makie.jl/pull/1393). This fixes issues with multiple scenes fighting over events consumed by the camera. You can select a scene by cleaning on it.
- Added depth shift attribute for GLMakie and WGLMakie [#1382](https://github.com/MakieOrg/Makie.jl/pull/1382), [#1393](https://github.com/MakieOrg/Makie.jl/pull/1393). This can be used to adjust render order similar to `overdraw`.
- Simplified automatic width computation in barplots [#1223](https://github.com/MakieOrg/Makie.jl/pull/1223), [#1393](https://github.com/MakieOrg/Makie.jl/pull/1393). If no `width` attribute is passed, the default width is computed as the minimum difference between consecutive `x` positions. Gap between bars are given by the (multiplicative) `gap` attribute. The actual bar width equals `width * (1 - gap)`.
- Added logical expressions for `ispressed` [#1222](https://github.com/MakieOrg/Makie.jl/pull/1222), [#1393](https://github.com/MakieOrg/Makie.jl/pull/1393). This moves a lot of control over hotkeys towards the user. With these changes one can now set a hotkey to trigger on any or no key, collections of keys and logical combinations of keys (i.e. "A is pressed and B is not pressed").
- Fixed issues with `Menu` render order [#1411](https://github.com/MakieOrg/Makie.jl/pull/1411).
- Added `label_rotation` to barplot [#1401](https://github.com/MakieOrg/Makie.jl/pull/1401).
- Fixed issue where `pixelcam!` does not remove controls from other cameras [#1504](https://github.com/MakieOrg/Makie.jl/pull/1504).
- Added conversion for OffsetArrays [#1260](https://github.com/MakieOrg/Makie.jl/pull/1260).
- The `qqplot` `qqline` options were changed to `:identity`, `:fit`, `:fitrobust` and `:none` (the default) [#1563](https://github.com/MakieOrg/Makie.jl/pull/1563). Fixed numeric error due to double computation of quantiles when fitting `qqline`. Deprecated `plot(q::QQPair)` method as it does not have enough information for correct `qqline` fit.

All other changes are collected [in this PR](https://github.com/MakieOrg/Makie.jl/pull/1521) and in the [release notes](https://github.com/MakieOrg/Makie.jl/releases/tag/v0.16.0).

## [0.15.3] - 2021-10-16

- The functions `labelslidergrid!` and `labelslider!` now set fixed widths for the value column with a heuristic. It is possible now to pass `Formatting.format` format strings as format specifiers in addition to the previous functions.
- Fixed 2D arrow rotations in `streamplot` [#1352](https://github.com/MakieOrg/Makie.jl/pull/1352).

## [0.15.2] - 2021-08-26

- Reenabled Julia 1.3 support.
- Use [MathTexEngine v0.2](https://github.com/Kolaru/MathTeXEngine.jl/releases/tag/v0.2.0).
- Depend on new GeometryBasics, which changes all the Vec/Point/Quaternion/RGB/RGBA - f0 aliases to just f. For example, `Vec2f0` is changed to `Vec2f`. Old aliases are still exported, but deprecated and will be removed in the next breaking release. For more details and an upgrade script, visit [GeometryBasics#97](https://github.com/JuliaGeometry/GeometryBasics.jl/pull/97).
- Added `hspan!` and `vspan!` functions [#1264](https://github.com/MakieOrg/Makie.jl/pull/1264).

## [0.15.1] - 2021-08-21

- Switched documentation framework to Franklin.jl.
- Added a specialization for `volumeslices` to DataInspector.
- Fixed 1 element `hist` [#1238](https://github.com/MakieOrg/Makie.jl/pull/1238) and make it easier to move `hist` [#1150](https://github.com/MakieOrg/Makie.jl/pull/1150).

## [0.15.0] - 2021-07-15

- `LaTeXString`s can now be used as input to `text` and therefore as labels for `Axis`, `Legend`, or other comparable objects. Mathematical expressions are typeset using [MathTeXEngine.jl](https://github.com/Kolaru/MathTeXEngine.jl) which offers a fast approximation of LaTeX typesetting [#1022](https://github.com/MakieOrg/Makie.jl/pull/1022).
- Added `Symlog10` and `pseudolog10` axis scales for log scale approximations that work with zero and negative values [#1109](https://github.com/MakieOrg/Makie.jl/pull/1109).
- Colorbar limits can now be passed as the attribute `colorrange` similar to plots [#1066](https://github.com/MakieOrg/Makie.jl/pull/1066).
- Added the option to pass three vectors to heatmaps and other plots using `SurfaceLike` conversion [#1101](https://github.com/MakieOrg/Makie.jl/pull/1101).
- Added `stairs` plot recipe [#1086](https://github.com/MakieOrg/Makie.jl/pull/1086).
- **Breaking** Removed `FigurePosition` and `FigureSubposition` types. Indexing into a `Figure` like `fig[1, 1]` now returns `GridPosition` and `GridSubposition` structs, which can be used in the same way as the types they replace. Because of an underlying change in `GridLayoutBase.jl`, it is now possible to do `Axis(gl[1, 1])` where `gl` is a `GridLayout` that is a sublayout of a `Figure`'s top layout [#1075](https://github.com/MakieOrg/Makie.jl/pull/1075).
- Bar plots and histograms have a new option for adding text labels [#1069](https://github.com/MakieOrg/Makie.jl/pull/1069).
- It is now possible to specify one `linewidth` value per segment in `linesegments` [#992](https://github.com/MakieOrg/Makie.jl/pull/992).
- Added a new 3d camera that allows for better camera movements using keyboard and mouse [#1024](https://github.com/MakieOrg/Makie.jl/pull/1024).
- Fixed the application of scale transformations to `surface` [#1070](https://github.com/MakieOrg/Makie.jl/pull/1070).
- Added an option to set a custom callback function for the `RectangleZoom` axis interaction to enable other use cases than zooming [#1104](https://github.com/MakieOrg/Makie.jl/pull/1104).
- Fixed rendering of `heatmap`s with one or more reversed ranges in CairoMakie, as in `heatmap(1:10, 10:-1:1, rand(10, 10))` [#1100](https://github.com/MakieOrg/Makie.jl/pull/1100).
- Fixed volume slice recipe and added docs for it [#1123](https://github.com/MakieOrg/Makie.jl/pull/1123).

[Unreleased]: https://github.com/MakieOrg/Makie.jl/compare/v0.22.1...HEAD
[0.22.1]: https://github.com/MakieOrg/Makie.jl/compare/v0.22.0...v0.22.1
[0.22.0]: https://github.com/MakieOrg/Makie.jl/compare/v0.21.18...v0.22.0
[0.21.18]: https://github.com/MakieOrg/Makie.jl/compare/v0.21.17...v0.21.18
[0.21.17]: https://github.com/MakieOrg/Makie.jl/compare/v0.21.16...v0.21.17
[0.21.16]: https://github.com/MakieOrg/Makie.jl/compare/v0.21.15...v0.21.16
[0.21.15]: https://github.com/MakieOrg/Makie.jl/compare/v0.21.14...v0.21.15
[0.21.14]: https://github.com/MakieOrg/Makie.jl/compare/v0.21.13...v0.21.14
[0.21.13]: https://github.com/MakieOrg/Makie.jl/compare/v0.21.12...v0.21.13
[0.21.12]: https://github.com/MakieOrg/Makie.jl/compare/v0.21.11...v0.21.12
[0.21.11]: https://github.com/MakieOrg/Makie.jl/compare/v0.21.10...v0.21.11
[0.21.10]: https://github.com/MakieOrg/Makie.jl/compare/v0.21.9...v0.21.10
[0.21.9]: https://github.com/MakieOrg/Makie.jl/compare/v0.21.8...v0.21.9
[0.21.8]: https://github.com/MakieOrg/Makie.jl/compare/v0.21.7...v0.21.8
[0.21.7]: https://github.com/MakieOrg/Makie.jl/compare/v0.21.6...v0.21.7
[0.21.6]: https://github.com/MakieOrg/Makie.jl/compare/v0.21.5...v0.21.6
[0.21.5]: https://github.com/MakieOrg/Makie.jl/compare/v0.21.4...v0.21.5
[0.21.4]: https://github.com/MakieOrg/Makie.jl/compare/v0.21.3...v0.21.4
[0.21.3]: https://github.com/MakieOrg/Makie.jl/compare/v0.21.2...v0.21.3
[0.21.2]: https://github.com/MakieOrg/Makie.jl/compare/v0.21.1...v0.21.2
[0.21.1]: https://github.com/MakieOrg/Makie.jl/compare/v0.21.0...v0.21.1
[0.21.0]: https://github.com/MakieOrg/Makie.jl/compare/v0.20.10...v0.21.0
[0.20.10]: https://github.com/MakieOrg/Makie.jl/compare/v0.20.9...v0.20.10
[0.20.9]: https://github.com/MakieOrg/Makie.jl/compare/v0.20.8...v0.20.9
[0.20.8]: https://github.com/MakieOrg/Makie.jl/compare/v0.20.7...v0.20.8
[0.20.7]: https://github.com/MakieOrg/Makie.jl/compare/v0.20.6...v0.20.7
[0.20.6]: https://github.com/MakieOrg/Makie.jl/compare/v0.20.5...v0.20.6
[0.20.5]: https://github.com/MakieOrg/Makie.jl/compare/v0.20.4...v0.20.5
[0.20.4]: https://github.com/MakieOrg/Makie.jl/compare/v0.20.3...v0.20.4
[0.20.3]: https://github.com/MakieOrg/Makie.jl/compare/v0.20.2...v0.20.3
[0.20.2]: https://github.com/MakieOrg/Makie.jl/compare/v0.20.1...v0.20.2
[0.20.1]: https://github.com/MakieOrg/Makie.jl/compare/v0.20.0...v0.20.1
[0.20.0]: https://github.com/MakieOrg/Makie.jl/compare/v0.19.12...v0.20.0
[0.19.12]: https://github.com/MakieOrg/Makie.jl/compare/v0.19.11...v0.19.12
[0.19.11]: https://github.com/MakieOrg/Makie.jl/compare/v0.19.10...v0.19.11
[0.19.10]: https://github.com/MakieOrg/Makie.jl/compare/v0.19.9...v0.19.10
[0.19.9]: https://github.com/MakieOrg/Makie.jl/compare/v0.19.8...v0.19.9
[0.19.8]: https://github.com/MakieOrg/Makie.jl/compare/v0.19.7...v0.19.8
[0.19.7]: https://github.com/MakieOrg/Makie.jl/compare/v0.19.6...v0.19.7
[0.19.6]: https://github.com/MakieOrg/Makie.jl/compare/v0.19.5...v0.19.6
[0.19.5]: https://github.com/MakieOrg/Makie.jl/compare/v0.19.4...v0.19.5
[0.19.4]: https://github.com/MakieOrg/Makie.jl/compare/v0.19.3...v0.19.4
[0.19.3]: https://github.com/MakieOrg/Makie.jl/compare/v0.19.1...v0.19.3
[0.19.1]: https://github.com/MakieOrg/Makie.jl/compare/v0.19.0...v0.19.1
[0.19.0]: https://github.com/MakieOrg/Makie.jl/compare/v0.18.4...v0.19.0
[0.18.4]: https://github.com/MakieOrg/Makie.jl/compare/v0.18.3...v0.18.4
[0.18.3]: https://github.com/MakieOrg/Makie.jl/compare/v0.18.2...v0.18.3
[0.18.2]: https://github.com/MakieOrg/Makie.jl/compare/v0.18.1...v0.18.2
[0.18.1]: https://github.com/MakieOrg/Makie.jl/compare/v0.18.0...v0.18.1
[0.18.0]: https://github.com/MakieOrg/Makie.jl/compare/v0.17.13...v0.18.0
[0.17.13]: https://github.com/MakieOrg/Makie.jl/compare/v0.17.12...v0.17.13
[0.17.12]: https://github.com/MakieOrg/Makie.jl/compare/v0.17.11...v0.17.12
[0.17.11]: https://github.com/MakieOrg/Makie.jl/compare/v0.17.10...v0.17.11
[0.17.10]: https://github.com/MakieOrg/Makie.jl/compare/v0.17.9...v0.17.10
[0.17.9]: https://github.com/MakieOrg/Makie.jl/compare/v0.17.7...v0.17.9
[0.17.7]: https://github.com/MakieOrg/Makie.jl/compare/v0.17.6...v0.17.7
[0.17.6]: https://github.com/MakieOrg/Makie.jl/compare/v0.17.5...v0.17.6
[0.17.5]: https://github.com/MakieOrg/Makie.jl/compare/v0.17.4...v0.17.5
[0.17.4]: https://github.com/MakieOrg/Makie.jl/compare/v0.17.3...v0.17.4
[0.17.3]: https://github.com/MakieOrg/Makie.jl/compare/v0.17.2...v0.17.3
[0.17.2]: https://github.com/MakieOrg/Makie.jl/compare/v0.17.1...v0.17.2
[0.17.1]: https://github.com/MakieOrg/Makie.jl/compare/v0.17.0...v0.17.1
[0.17.0]: https://github.com/MakieOrg/Makie.jl/compare/v0.16.4...v0.17.0
[0.16.4]: https://github.com/MakieOrg/Makie.jl/compare/v0.16.0...v0.16.4
[0.16.0]: https://github.com/MakieOrg/Makie.jl/compare/v0.15.3...v0.16.0
[0.15.3]: https://github.com/MakieOrg/Makie.jl/compare/v0.15.2...v0.15.3
[0.15.2]: https://github.com/MakieOrg/Makie.jl/compare/v0.15.1...v0.15.2
[0.15.1]: https://github.com/MakieOrg/Makie.jl/compare/v0.15.0...v0.15.1
[0.15.0]: https://github.com/MakieOrg/Makie.jl/compare/v0.14.2...v0.15.0<|MERGE_RESOLUTION|>--- conflicted
+++ resolved
@@ -2,9 +2,7 @@
 
 ## [Unreleased]
 
-<<<<<<< HEAD
-- Moved Axis3 clip planes slightly outside to avoid clipping with 0 margin [#4742](https://github.com/MakieOrg/Makie.jl/pull/4742)
-=======
+- Moved Axis3 clip planes slightly outside to avoid clipping objects on the border with 0 margin [#4742](https://github.com/MakieOrg/Makie.jl/pull/4742)
 - Fixed an issue with transformations not propagating to child plots when their spaces only match indirectly. [#4723](https://github.com/MakieOrg/Makie.jl/pull/4723)
 - Added a tutorial on creating an inset plot [#4697](https://github.com/MakieOrg/Makie.jl/pull/4697)
 - Enhanced Pattern support: Added general CairoMakie implementation, improved quality, added anchoring, added support in band, density, added tests & fixed various bugs and inconsistencies. [#4715](https://github.com/MakieOrg/Makie.jl/pull/4715)
@@ -13,7 +11,6 @@
 - Added option `lowres_background=true` to Resampler, and renamed `resolution` to `max_resolution` [#4745](https://github.com/MakieOrg/Makie.jl/pull/4745).
 - Added option `throttle=0.0` to `async_latest`, to allow throttling while skipping latest updates [#4745](https://github.com/MakieOrg/Makie.jl/pull/4745).
 - Fixed issue with `WGLMakie.voxels` not rendering on linux with firefox [#4756](https://github.com/MakieOrg/Makie.jl/pull/4756)
->>>>>>> 48ba5f2c
 
 ## [0.22.1] - 2025-01-17
 
