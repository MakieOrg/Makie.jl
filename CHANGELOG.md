# Changelog

## [Unreleased]

- Improved performance of `record` by avoiding unnecessary copying in common cases [#4475](https://github.com/MakieOrg/Makie.jl/pull/4475).

## [0.21.14] - 2024-10-11

- Fixed relocatability of GLMakie [#4461](https://github.com/MakieOrg/Makie.jl/pull/4461).
- Fixed relocatability of WGLMakie [#4467](https://github.com/MakieOrg/Makie.jl/pull/4467).
- Fixed `space` keyword for `barplot` [#4435](https://github.com/MakieOrg/Makie.jl/pull/4435).

## [0.21.13] - 2024-10-07

- Optimize SpecApi, re-use Blocks better and add API to access the created block objects [#4354](https://github.com/MakieOrg/Makie.jl/pull/4354).
- Fixed `merge(attr1, attr2)` modifying nested attributes in `attr1` [#4416](https://github.com/MakieOrg/Makie.jl/pull/4416)
- Fixed issue with CairoMakie rendering scene backgrounds at the wrong position [#4425](https://github.com/MakieOrg/Makie.jl/pull/4425)
- Fixed incorrect inverse transformation in `position_on_plot` for lines, causing incorrect tooltip placement in DataInspector [#4402](https://github.com/MakieOrg/Makie.jl/pull/4402)
- Added new `Checkbox` block [#4336](https://github.com/MakieOrg/Makie.jl/pull/4336).
- Added ability to override legend element attributes by pairing labels or plots with override attributes [#4427](https://github.com/MakieOrg/Makie.jl/pull/4427).
- Added threshold before a drag starts which improves false negative rates for clicks. `Button` can now trigger on click and not mouse-down which is the canonical behavior in other GUI systems [#4336](https://github.com/MakieOrg/Makie.jl/pull/4336).
- `PolarAxis` font size now defaults to global figure `fontsize` in the absence of specific `Axis` theming [#4314](https://github.com/MakieOrg/Makie.jl/pull/4314)
- `MultiplesTicks` accepts new option `strip_zero=true`, allowing labels of the form `0x` to be `0` [#4372](https://github.com/MakieOrg/Makie.jl/pull/4372)
- Make near/far of WGLMakie JS 3d camera dynamic, for better depth_shift scaling [#4430](https://github.com/MakieOrg/Makie.jl/pull/4430).

## [0.21.12] - 2024-09-28

- Fix NaN handling in WGLMakie [#4282](https://github.com/MakieOrg/Makie.jl/pull/4282).
- Show DataInspector tooltip on NaN values if `nan_color` has been set to other than `:transparent` [#4310](https://github.com/MakieOrg/Makie.jl/pull/4310)
- Fix `linestyle` not being used in `triplot` [#4332](https://github.com/MakieOrg/Makie.jl/pull/4332)
- Fix voxel clipping not being based on voxel centers [#4397](https://github.com/MakieOrg/Makie.jl/pull/4397)
<<<<<<< HEAD
- Fix usage of `AggMean()` and other aggregations operating on 3d data for `datashader` [#4346](https://github.com/MakieOrg/Makie.jl/pull/4346).
=======
- Parsing `Q` and `q` commands in svg paths with `BezierPath` is now supported [#4413](https://github.com/MakieOrg/Makie.jl/pull/4413)
>>>>>>> 42796285

## [0.21.11] - 2024-09-13

- Hot fixes for 0.21.10 [#4356](https://github.com/MakieOrg/Makie.jl/pull/4356).
- Set `Voronoiplot`'s preferred axis type to 2D in all cases [#4349](https://github.com/MakieOrg/Makie.jl/pull/4349)

## [0.21.10] - 2024-09-12

- Introduce `heatmap(Resampler(large_matrix))`, allowing to show big images interactively [#4317](https://github.com/MakieOrg/Makie.jl/pull/4317).
- Make sure we wait for the screen session [#4316](https://github.com/MakieOrg/Makie.jl/pull/4316).
- Fix for absrect [#4312](https://github.com/MakieOrg/Makie.jl/pull/4312).
- Fix attribute updates for SpecApi and SpecPlots (e.g. ecdfplot) [#4265](https://github.com/MakieOrg/Makie.jl/pull/4265).
- Bring back `poly` convert arguments for matrix with points as row [#4258](https://github.com/MakieOrg/Makie.jl/pull/4258).
- Fix gl_ClipDistance related segfault on WSL with GLMakie [#4270](https://github.com/MakieOrg/Makie.jl/pull/4270).
- Added option `label_position = :center` to place labels centered over each bar [#4274](https://github.com/MakieOrg/Makie.jl/pull/4274).
- `plotfunc()` and `func2type()` support functions ending with `!` [#4275](https://github.com/MakieOrg/Makie.jl/pull/4275).
- Fixed Boundserror in clipped multicolor lines in CairoMakie [#4313](https://github.com/MakieOrg/Makie.jl/pull/4313)
- Fix float precision based assertions error in GLMakie.volume [#4311](https://github.com/MakieOrg/Makie.jl/pull/4311)
- Support images with reversed axes [#4338](https://github.com/MakieOrg/Makie.jl/pull/4338)

## [0.21.9] - 2024-08-27

- Hotfix for colormap + color updates [#4258](https://github.com/MakieOrg/Makie.jl/pull/4258).

## [0.21.8] - 2024-08-26

- Fix selected list in `WGLMakie.pick_sorted` [#4136](https://github.com/MakieOrg/Makie.jl/pull/4136).
- Apply px per unit in `pick_closest`/`pick_sorted` [#4137](https://github.com/MakieOrg/Makie.jl/pull/4137).
- Support plot(interval, func) for rangebars and band [#4102](https://github.com/MakieOrg/Makie.jl/pull/4102).
- Fixed the broken OpenGL state cleanup for clip_planes which may cause plots to disappear randomly [#4157](https://github.com/MakieOrg/Makie.jl/pull/4157)
- Reduce updates for image/heatmap, improving performance [#4130](https://github.com/MakieOrg/Makie.jl/pull/4130).
- Add an informative error message to `save` when no backend is loaded [#4177](https://github.com/MakieOrg/Makie.jl/pull/4177)
- Fix rendering of `band` with NaN values [#4178](https://github.com/MakieOrg/Makie.jl/pull/4178).
- Fix plotting of lines with OffsetArrays across all backends [#4242](https://github.com/MakieOrg/Makie.jl/pull/4242).

## [0.21.7] - 2024-08-19

- Hot fix for 1D heatmap [#4147](https://github.com/MakieOrg/Makie.jl/pull/4147).

## [0.21.6] - 2024-08-14

- Fix RectangleZoom in WGLMakie [#4127](https://github.com/MakieOrg/Makie.jl/pull/4127)
- Bring back fastpath for regular heatmaps [#4125](https://github.com/MakieOrg/Makie.jl/pull/4125)
- Data inspector fixes (mostly for bar plots) [#4087](https://github.com/MakieOrg/Makie.jl/pull/4087)
- Added "clip_planes" as a new generic plot and scene attribute. Up to 8 world space clip planes can be specified to hide sections of a plot. [#3958](https://github.com/MakieOrg/Makie.jl/pull/3958)
- Updated handling of `model` matrices with active Float32 rescaling. This should fix issues with Float32-unsafe translations or scalings of plots, as well as rotated plots in Float32-unsafe ranges. [#4026](https://github.com/MakieOrg/Makie.jl/pull/4026)
- Added `events.tick` to allow linking actions like animations to the renderloop. [#3948](https://github.com/MakieOrg/Makie.jl/pull/3948)
- Added the `uv_transform` attribute for meshscatter, mesh, surface and image [#1406](https://github.com/MakieOrg/Makie.jl/pull/1406).
- Added the ability to use textures with `meshscatter` in WGLMakie [#1406](https://github.com/MakieOrg/Makie.jl/pull/1406).
- Don't remove underlying VideoStream file when doing save() [#3883](https://github.com/MakieOrg/Makie.jl/pull/3883).
- Fix label/legend for plotlist [#4079](https://github.com/MakieOrg/Makie.jl/pull/4079).
- Fix wrong order for colors in RPRMakie [#4098](https://github.com/MakieOrg/Makie.jl/pull/4098).
- Fixed incorrect distance calculation in `pick_closest` in WGLMakie [#4082](https://github.com/MakieOrg/Makie.jl/pull/4082).
- Suppress keyboard shortcuts and context menu in JupyterLab output [#4068](https://github.com/MakieOrg/Makie.jl/pull/4068).
- Introduce stroke_depth_shift + forward normal depth_shift for Poly [#4058](https://github.com/MakieOrg/Makie.jl/pull/4058).
- Use linestyle for Poly and Density legend elements [#4000](https://github.com/MakieOrg/Makie.jl/pull/4000).
- Bring back interpolation attribute for surface [#4056](https://github.com/MakieOrg/Makie.jl/pull/4056).
- Improved accuracy of framerate settings in GLMakie [#3954](https://github.com/MakieOrg/Makie.jl/pull/3954)
- Fix label_formatter being called twice in barplot [#4046](https://github.com/MakieOrg/Makie.jl/pull/4046).
- Fix error with automatic `highclip` or `lowclip` and scalar colors [#4048](https://github.com/MakieOrg/Makie.jl/pull/4048).
- Correct a bug in the `project` function when projecting using a `Scene`. [#3909](https://github.com/MakieOrg/Makie.jl/pull/3909).
- Add position for `pie` plot [#4027](https://github.com/MakieOrg/Makie.jl/pull/4027).
- Correct a method ambiguity in `insert!` which was causing `PlotList` to fail on CairoMakie. [#4038](https://github.com/MakieOrg/Makie.jl/pull/4038)
- Delaunay triangulations created via `tricontourf`, `triplot`, and `voronoiplot` no longer use any randomisation in the point insertion order so that results are unique. [#4044](https://github.com/MakieOrg/Makie.jl/pull/4044)
- Improve content scaling support for Wayland and fix incorrect mouse scaling on mac [#4062](https://github.com/MakieOrg/Makie.jl/pull/4062)
- Fix: `band` ignored its `alpha` argument in CairoMakie
- Fix `marker=FastPixel()` makersize and markerspace, improve `spy` recipe [#4043](https://github.com/MakieOrg/Makie.jl/pull/4043).
- Fixed `invert_normals` for surface plots in CairoMakie [#4021](https://github.com/MakieOrg/Makie.jl/pull/4021).
- Improve support for embedding GLMakie. [#4073](https://github.com/MakieOrg/Makie.jl/pull/4073)
- Update JS OrbitControls to match Julia OrbitControls [#4084](https://github.com/MakieOrg/Makie.jl/pull/4084).
- Fix `select_point()` [#4101](https://github.com/MakieOrg/Makie.jl/pull/4101).
- Fix `absrect()` and `select_rectangle()` [#4110](https://github.com/MakieOrg/Makie.jl/issues/4110).
- Allow segment-specific radius for `pie` plot [#4028](https://github.com/MakieOrg/Makie.jl/pull/4028).

## [0.21.5] - 2024-07-07

- Fixed tuple argument for `WGLMakie.activate!(resize_to=(:parent, nothing))` [#4009](https://github.com/MakieOrg/Makie.jl/pull/4009).
- validate plot attributes later, for axis specific plot attributes [#3974](https://github.com/MakieOrg/Makie.jl/pull/3974).

## [0.21.4] - 2024-07-02

- Fixed support for GLFW 3.4 on OSX [#3999](https://github.com/MakieOrg/Makie.jl/issues/3999).
- Changed camera variables to Float64 for increased accuracy [#3984](https://github.com/MakieOrg/Makie.jl/pull/3984)
- Allow CairoMakie to render `poly` overloads that internally don't use two child plots [#3986](https://github.com/MakieOrg/Makie.jl/pull/3986).
- Fixes for Menu and DataInspector [#3975](https://github.com/MakieOrg/Makie.jl/pull/3975).
- Add line-loop detection and rendering to GLMakie and WGLMakie [#3907](https://github.com/MakieOrg/Makie.jl/pull/3907).

## [0.21.3] - 2024-06-17

- Fix stack overflows when using `markerspace = :data` with `scatter` [#3960](https://github.com/MakieOrg/Makie.jl/issues/3960).
- CairoMakie: Fix broken SVGs when using non-interpolated image primitives, for example Colorbars, with recent Cairo versions [#3967](https://github.com/MakieOrg/Makie.jl/pull/3967).
- CairoMakie: Add argument `pdf_version` to restrict the PDF version when saving a figure as a PDF [#3845](https://github.com/MakieOrg/Makie.jl/pull/3845).
- Fix DataInspector using invalid attribute strokewidth for plot type Wireframe [#3917](https://github.com/MakieOrg/Makie.jl/pull/3917).
- CairoMakie: Fix incorrect scaling factor for SVGs with Cairo_jll 1.18 [#3964](https://github.com/MakieOrg/Makie.jl/pull/3964).
- Fixed use of Textbox from Bonito [#3924](https://github.com/MakieOrg/Makie.jl/pull/3924)

## [0.21.2] - 2024-05-22

- Added `cycle` to general attribute allowlist so that it works also with plot types that don't set one in their theme [#3879](https://github.com/MakieOrg/Makie.jl/pull/3879).

## [0.21.1] - 2024-05-21

- `boundingbox` now relies on `apply_transform(transform, data_limits(plot))` rather than transforming the corner points of the bounding box [#3856](https://github.com/MakieOrg/Makie.jl/pull/3856).
- Adjusted `Axis` limits to consider transformations more consistently [#3864](https://github.com/MakieOrg/Makie.jl/pull/3864).
- Fix problems with incorrectly disabled attributes in recipes [#3870](https://github.com/MakieOrg/Makie.jl/pull/3870), [#3866](https://github.com/MakieOrg/Makie.jl/pull/3866).
- Fix RPRMakie with Material [#3872](https://github.com/MakieOrg/Makie.jl/pull/3872).
- Support the loop option in html video output [#3697](https://github.com/MakieOrg/Makie.jl/pull/3697).

## [0.21.0] - 2024-05-08

- Add `voxels` plot [#3527](https://github.com/MakieOrg/Makie.jl/pull/3527).
- Added supported markers hint to unsupported marker warn message [#3666](https://github.com/MakieOrg/Makie.jl/pull/3666).
- Fixed bug in CairoMakie line drawing when multiple successive points had the same color [#3712](https://github.com/MakieOrg/Makie.jl/pull/3712).
- Remove StableHashTraits in favor of calculating hashes directly with CRC32c [#3667](https://github.com/MakieOrg/Makie.jl/pull/3667).
- **Breaking (sort of)** Added a new `@recipe` variant which allows documenting attributes directly where they are defined and validating that all attributes are known whenever a plot is created. This is not breaking in the sense that the API changes, but user code is likely to break because of misspelled attribute names etc. that have so far gone unnoticed.
- Add axis converts, enabling unit/categorical support and more [#3226](https://github.com/MakieOrg/Makie.jl/pull/3226).
- **Breaking** Streamlined `data_limits` and `boundingbox` [#3671](https://github.com/MakieOrg/Makie.jl/pull/3671)
  - `data_limits` now only considers plot positions, completely ignoring transformations
  - `boundingbox(p::Text)` is deprecated in favor of `boundingbox(p::Text, p.markerspace[])`. The more internal methods use `string_boundingbox(p)`. [#3723](https://github.com/MakieOrg/Makie.jl/pull/3723)
  - `boundingbox` overwrites must now include a secondary space argument to work `boundingbox(plot, space::Symbol = :data)` [#3723](https://github.com/MakieOrg/Makie.jl/pull/3723)
  - `boundingbox` now always consider `transform_func` and `model`
  - `data_limits(::Scatter)` and `boundingbox(::Scatter)` now consider marker transformations [#3716](https://github.com/MakieOrg/Makie.jl/pull/3716)
- **Breaking** Improved Float64 compatability of Axis [#3681](https://github.com/MakieOrg/Makie.jl/pull/3681)
  - This added an extra conversion step which only takes effect when Float32 precision becomes relevant. In those cases code using `project()` functions will be wrong as the transformation is not applied. Use `project(plot_or_scene, ...)` or apply the conversion yourself beforehand with `Makie.f32_convert(plot_or_scene, transformed_point)` and use `patched_model = Makie.patch_model(plot_or_scene, model)`.
  - `Makie.to_world(point, matrix, resolution)` has been deprecated in favor of `Makie.to_world(scene_or_plot, point)` to include float32 conversions.
- **Breaking** Reworked line shaders in GLMakie and WGLMakie [#3558](https://github.com/MakieOrg/Makie.jl/pull/3558)
  - GLMakie: Removed support for per point linewidths
  - GLMakie: Adjusted dots (e.g. with `linestyle = :dot`) to bend across a joint
  - GLMakie: Adjusted linestyles to scale with linewidth dynamically so that dots remain dots with changing linewidth
  - GLMakie: Cleaned up anti-aliasing for truncated joints
  - WGLMakie: Added support for linestyles
  - WGLMakie: Added line joints
  - WGLMakie: Added native anti-aliasing which generally improves quality but introduces outline artifacts in some cases (same as GLMakie)
  - Both: Adjusted handling of thin lines which may result in different color intensities
- Fixed an issue with lines being drawn in the wrong direction in 3D (with perspective projection) [#3651](https://github.com/MakieOrg/Makie.jl/pull/3651).
- **Breaking** Renamed attribute `rotations` to `rotation` for `scatter` and `meshscatter` which had been inconsistent with the otherwise singular naming scheme and other plots like `text` [#3724](https://github.com/MakieOrg/Makie.jl/pull/3724).
- Fixed `contourf` bug where n levels would sometimes miss the uppermost value, causing gaps [#3713](https://github.com/MakieOrg/Makie.jl/pull/3713).
- Added `scale` attribute to `violin` [#3352](https://github.com/MakieOrg/Makie.jl/pull/3352).
- Use label formatter in barplot [#3718](https://github.com/MakieOrg/Makie.jl/pull/3718).
- Fix the incorrect shading with non uniform markerscale in meshscatter [#3722](https://github.com/MakieOrg/Makie.jl/pull/3722)
- Add `scale_to=:flip` option to `hist`, which flips the direction of the bars [#3732](https://github.com/MakieOrg/Makie.jl/pull/3732)
- Fixed an issue with the texture atlas not updating in WGLMakie after display, causing new symbols to not show up [#3737](https://github.com/MakieOrg/Makie.jl/pull/3737)
- Added `linecap` and `joinstyle` attributes for lines and linesegments. Also normalized `miter_limit` to 60° across all backends. [#3771](https://github.com/MakieOrg/Makie.jl/pull/3771)

## [0.20.10] 2024-05-07

- Loosened type restrictions for potentially array-valued colors in `Axis` attributes like `xticklabelcolor` [#3826](https://github.com/MakieOrg/Makie.jl/pull/3826).
- Added support for intervals for specifying axis limits [#3696](https://github.com/MakieOrg/Makie.jl/pull/3696)
- Added recipes for plotting intervals to `Band`, `Rangebars`, `H/VSpan` [3695](https://github.com/MakieOrg/Makie.jl/pull/3695)
- Documented `WilkinsonTicks` [#3819](https://github.com/MakieOrg/Makie.jl/pull/3819).
- Added `axislegend(ax, "title")` method [#3808](https://github.com/MakieOrg/Makie.jl/pull/3808).
- Improved thread safety of rendering with CairoMakie (independent `Scene`s only) by locking FreeType handles [#3777](https://github.com/MakieOrg/Makie.jl/pull/3777).
- Adds a tutorial for how to make recipes work with new types [#3816](https://github.com/MakieOrg/Makie.jl/pull/3816).
- Provided an interface to convert markers in CairoMakie separately (`cairo_scatter_marker`) so external packages can overload it. [#3811](https://github.com/MakieOrg/Makie.jl/pull/3811)
- Updated to DelaunayTriangulation v1.0 [#3787](https://github.com/MakieOrg/Makie.jl/pull/3787).
- Added methods `hidedecorations!`, `hiderdecorations!`, `hidethetadecorations!` and  `hidespines!` for `PolarAxis` axes [#3823](https://github.com/MakieOrg/Makie.jl/pull/3823).
- Added `loop` option support for HTML outputs when recording videos with `record` [#3697](https://github.com/MakieOrg/Makie.jl/pull/3697).

## [0.20.9] - 2024-03-29

- Added supported markers hint to unsupported marker warn message [#3666](https://github.com/MakieOrg/Makie.jl/pull/3666).
- Fixed bug in CairoMakie line drawing when multiple successive points had the same color [#3712](https://github.com/MakieOrg/Makie.jl/pull/3712).
- Remove StableHashTraits in favor of calculating hashes directly with CRC32c [#3667](https://github.com/MakieOrg/Makie.jl/pull/3667).
- Fixed `contourf` bug where n levels would sometimes miss the uppermost value, causing gaps [#3713](https://github.com/MakieOrg/Makie.jl/pull/3713).
- Added `scale` attribute to `violin` [#3352](https://github.com/MakieOrg/Makie.jl/pull/3352).
- Use label formatter in barplot [#3718](https://github.com/MakieOrg/Makie.jl/pull/3718).
- Fix the incorrect shading with non uniform markerscale in meshscatter [#3722](https://github.com/MakieOrg/Makie.jl/pull/3722)
- Add `scale_to=:flip` option to `hist`, which flips the direction of the bars [#3732](https://github.com/MakieOrg/Makie.jl/pull/3732)
- Fixed an issue with the texture atlas not updating in WGLMakie after display, causing new symbols to not show up [#3737](https://github.com/MakieOrg/Makie.jl/pull/3737)

## [0.20.8] - 2024-02-22

- Fixed excessive use of space with HTML image outputs [#3642](https://github.com/MakieOrg/Makie.jl/pull/3642).
- Fixed bugs with format strings and add new features by switching to Format.jl [#3633](https://github.com/MakieOrg/Makie.jl/pull/3633).
- Fixed an issue where CairoMakie would unnecessarily rasterize polygons [#3605](https://github.com/MakieOrg/Makie.jl/pull/3605).
- Added `PointBased` conversion trait to `scatterlines` recipe [#3603](https://github.com/MakieOrg/Makie.jl/pull/3603).
- Multiple small fixes for `map_latest`, `WGLMakie` picking and `PlotSpec` [#3637](https://github.com/MakieOrg/Makie.jl/pull/3637).
- Fixed PolarAxis `rticks` being incompatible with rich text. [#3615](https://github.com/MakieOrg/Makie.jl/pull/3615)
- Fixed an issue causing lines, scatter and text to not scale with resolution after deleting plots in GLMakie. [#3649](https://github.com/MakieOrg/Makie.jl/pull/3649)

## [0.20.7] - 2024-02-04

- Equalized alignment point of mirrored ticks to that of normal ticks [#3598](https://github.com/MakieOrg/Makie.jl/pull/3598).
- Fixed stack overflow error on conversion of gridlike data with missings [#3597](https://github.com/MakieOrg/Makie.jl/pull/3597).
- Fixed mutation of CairoMakie src dir when displaying png files [#3588](https://github.com/MakieOrg/Makie.jl/pull/3588).
- Added better error messages for plotting into `FigureAxisPlot` and `AxisPlot` as Plots.jl users are likely to do [#3596](https://github.com/MakieOrg/Makie.jl/pull/3596).
- Added compat bounds for IntervalArithmetic.jl due to bug with DelaunayTriangulation.jl [#3595](https://github.com/MakieOrg/Makie.jl/pull/3595).
- Removed possibility of three-argument `barplot` [#3574](https://github.com/MakieOrg/Makie.jl/pull/3574).

## [0.20.6] - 2024-02-02

- Fix issues with Camera3D not centering [#3582](https://github.com/MakieOrg/Makie.jl/pull/3582)
- Allowed creating legend entries from plot objects with scalar numbers as colors [#3587](https://github.com/MakieOrg/Makie.jl/pull/3587).

## [0.20.5] - 2024-01-25

- Use plot plot instead of scene transform functions in CairoMakie, fixing missplaced h/vspan. [#3552](https://github.com/MakieOrg/Makie.jl/pull/3552)
- Fix error printing on shader error [#3530](https://github.com/MakieOrg/Makie.jl/pull/3530).
- Update pagefind to 1.0.4 for better headline search [#3534](https://github.com/MakieOrg/Makie.jl/pull/3534).
- Remove unecessary deps, e.g. Setfield [3546](https://github.com/MakieOrg/Makie.jl/pull/3546).
- Don't clear args, rely on delete deregister_callbacks [#3543](https://github.com/MakieOrg/Makie.jl/pull/3543).
- Add interpolate keyword for Surface [#3541](https://github.com/MakieOrg/Makie.jl/pull/3541).
- Fix a DataInspector bug if inspector_label is used with RGB images [#3468](https://github.com/MakieOrg/Makie.jl/pull/3468).

## [0.20.4] - 2024-01-04

- Changes for Bonito rename and WGLMakie docs improvements [#3477](https://github.com/MakieOrg/Makie.jl/pull/3477).
- Add stroke and glow support to scatter and text in WGLMakie [#3518](https://github.com/MakieOrg/Makie.jl/pull/3518).
- Fix clipping issues with Camera3D when zooming in [#3529](https://github.com/MakieOrg/Makie.jl/pull/3529)

## [0.20.3] - 2023-12-21

- Add `depthsorting` as a hidden attribute for scatter plots in GLMakie as an alternative fix for outline artifacts. [#3432](https://github.com/MakieOrg/Makie.jl/pull/3432)
- Disable SDF based anti-aliasing in scatter, text and lines plots when `fxaa = true` in GLMakie. This allows removing outline artifacts at the cost of quality. [#3408](https://github.com/MakieOrg/Makie.jl/pull/3408)
- DataInspector Fixes: Fixed depth order, positional labels being in transformed space and `:inspector_clear` not getting called when moving from one plot to another. [#3454](https://github.com/MakieOrg/Makie.jl/pull/3454)
- Fixed bug in GLMakie where the update from a (i, j) sized GPU buffer to a (j, i) sized buffer would fail [#3456](https://github.com/MakieOrg/Makie.jl/pull/3456).
- Add `interpolate=true` to `volume(...)`, allowing to disable interpolation [#3485](https://github.com/MakieOrg/Makie.jl/pull/3485).

## [0.20.2] - 2023-12-01

- Switched from SHA512 to CRC32c salting in CairoMakie svgs, drastically improving svg rendering speed [#3435](https://github.com/MakieOrg/Makie.jl/pull/3435).
- Fixed a bug with h/vlines and h/vspan not correctly resolving transformations [#3418](https://github.com/MakieOrg/Makie.jl/pull/3418).
- Fixed a bug with h/vlines and h/vspan returning the wrong limits, causing an error in Axis [#3427](https://github.com/MakieOrg/Makie.jl/pull/3427).
- Fixed clipping when zooming out of a 3D (L)Scene [#3433](https://github.com/MakieOrg/Makie.jl/pull/3433).
- Moved the texture atlas cache to `.julia/scratchspaces` instead of a dedicated `.julia/makie` [#3437](https://github.com/MakieOrg/Makie.jl/pull/3437)

## [0.20.1] - 2023-11-23

- Fixed bad rendering of `poly` in GLMakie by triangulating points after transformations [#3402](https://github.com/MakieOrg/Makie.jl/pull/3402).
- Fixed bug regarding inline display in VSCode Jupyter notebooks and other similar environments [#3403](https://github.com/MakieOrg/Makie.jl/pull/3403).
- Fixed issue with `plottype`, allowed `onany(...; update = true)` and fixed `Block` macro use outside Makie [#3401](https://github.com/MakieOrg/Makie.jl/pull/3401).

## [0.20.0] - 2023-11-21

- GLMakie has gained support for HiDPI (aka Retina) screens. This also enables saving images with higher resolution than screen pixel dimensions [#2544](https://github.com/MakieOrg/Makie.jl/pull/2544).
- Fixed an issue where NaN was interpreted as zero when rendering `surface` through CairoMakie [#2598](https://github.com/MakieOrg/Makie.jl/pull/2598).
- Improved 3D camera handling, hotkeys and functionality [#2746](https://github.com/MakieOrg/Makie.jl/pull/2746).
- Added `shading = :verbose` in GLMakie to allow for multiple light sources. Also added more light types, fixed light directions for the previous lighting model (now `shading = :fast`) and adjusted `backlight` to affect normals[#3246](https://github.com/MakieOrg/Makie.jl/pull/3246).
- Changed the glyph used for negative numbers in tick labels from hyphen to minus [#3379](https://github.com/MakieOrg/Makie.jl/pull/3379).
- Added new declarative API for AlgebraOfGraphics, Pluto and easier dashboards [#3281](https://github.com/MakieOrg/Makie.jl/pull/3281).
- WGLMakie got faster line rendering with less updating bugs [#3062](https://github.com/MakieOrg/Makie.jl/pull/3062).
- **Breaking** Replaced `PolarAxis.radial_distortion_threshold` with `PolarAxis.radius_at_origin`. [#3381](https://github.com/MakieOrg/Makie.jl/pull/3381)
- **Breaking** Deprecated the `resolution` keyword in favor of `size` to reflect that this value is not a pixel resolution anymore [#3343](https://github.com/MakieOrg/Makie.jl/pull/3343).
- **Breaking** Refactored the `SurfaceLike` family of traits into `VertexGrid`, `CellGrid` and `ImageLike` [#3106](https://github.com/MakieOrg/Makie.jl/pull/3106).
- **Breaking** Deprecated `pixelarea(scene)` and `scene.px_area` in favor of viewport.
- **Breaking** Refactored the `Combined` Plot object and renamed it to `Plot`, improving compile times ~2x [#3082](https://github.com/MakieOrg/Makie.jl/pull/3082).
- **Breaking** Removed old depreactions in [#3113](https://github.com/MakieOrg/Makie.jl/pull/3113/commits/3a39210ef87a0032d78cb27c0c1019faa604effd).
- **Breaking** Deprecated using AbstractVector as sides of `image` [#3395](https://github.com/MakieOrg/Makie.jl/pull/3395).
- **Breaking** `errorbars` and `rangebars` now use color cycling [#3230](https://github.com/MakieOrg/Makie.jl/pull/3230).

## [0.19.12] - 2023-10-31

- Added `cornerradius` attribute to `Box` for rounded corners [#3346](https://github.com/MakieOrg/Makie.jl/pull/3346).
- Fix grouping of a zero-height bar in `barplot`. Now a zero-height bar shares the same properties of the previous bar, and if the bar is the first one, its height is treated as positive if and only if there exists a bar of positive height or all bars are zero-height [#3058](https://github.com/MakieOrg/Makie.jl/pull/3058).
- Fixed a bug where Axis still consumes scroll events when interactions are disabled [#3272](https://github.com/MakieOrg/Makie.jl/pull/3272).
- Added `cornerradius` attribute to `Box` for rounded corners [#3308](https://github.com/MakieOrg/Makie.jl/pull/3308).
- Upgraded `StableHashTraits` from 1.0 to 1.1 [#3309](https://github.com/MakieOrg/Makie.jl/pull/3309).

## [0.19.11] - 2023-10-05

- Setup automatic colorbars for volumeslices [#3253](https://github.com/MakieOrg/Makie.jl/pull/3253).
- Colorbar for arrows [#3275](https://github.com/MakieOrg/Makie.jl/pull/3275).
- Small bugfixes [#3275](https://github.com/MakieOrg/Makie.jl/pull/3275).

## [0.19.10] - 2023-09-21

- Fixed bugs with Colorbar in recipes, add new API for creating a recipe colorbar and introduce experimental support for Categorical colormaps [#3090](https://github.com/MakieOrg/Makie.jl/pull/3090).
- Added experimental Datashader implementation [#2883](https://github.com/MakieOrg/Makie.jl/pull/2883).
- **Breaking** Changed the default order Polar arguments to (theta, r). [#3154](https://github.com/MakieOrg/Makie.jl/pull/3154)
- General improvements to `PolarAxis`: full rlimtis & thetalimits, more controls and visual tweaks. See pr for more details.[#3154](https://github.com/MakieOrg/Makie.jl/pull/3154)

## [0.19.9] - 2023-09-11

- Allow arbitrary reversible scale functions through `ReversibleScale`.
- Deprecated `linestyle=vector_of_gaps` in favor of `linestyle=Linestyle(vector_of_gaps)` [3135](https://github.com/MakieOrg/Makie.jl/pull/3135), [3193](https://github.com/MakieOrg/Makie.jl/pull/3193).
- Fixed some errors around dynamic changes of `ax.xscale` or `ax.yscale` [#3084](https://github.com/MakieOrg/Makie.jl/pull/3084)
- Improved Barplot Label Alignment [#3160](https://github.com/MakieOrg/Makie.jl/issues/3160).
- Fixed regression in determining axis limits [#3179](https://github.com/MakieOrg/Makie.jl/pull/3179)
- Added a theme `theme_latexfonts` that uses the latex font family as default fonts [#3147](https://github.com/MakieOrg/Makie.jl/pull/3147), [#3180](https://github.com/MakieOrg/Makie.jl/pull/3180).
- Upgrades `StableHashTraits` from 0.3 to 1.0

## [0.19.8] - 2023-08-15

- Improved CairoMakie rendering of `lines` with repeating colors in an array [#3141](https://github.com/MakieOrg/Makie.jl/pull/3141).
- Added `strokecolormap` to poly. [#3145](https://github.com/MakieOrg/Makie.jl/pull/3145)
- Added `xreversed`, `yreversed` and `zreversed` attributes to `Axis3` [#3138](https://github.com/MakieOrg/Makie.jl/pull/3138).
- Fixed incorrect placement of contourlabels with transform functions [#3083](https://github.com/MakieOrg/Makie.jl/pull/3083)
- Fixed automatic normal generation for meshes with shading and no normals [#3041](https://github.com/MakieOrg/Makie.jl/pull/3041).
- Added the `triplot` and `voronoiplot` recipes from DelaunayTriangulation.jl [#3102](https://github.com/MakieOrg/Makie.jl/pull/3102), [#3159](https://github.com/MakieOrg/Makie.jl/pull/3159).

## [0.19.7] - 2023-07-22

- Allow arbitrary functions to color `streamplot` lines by passing a `Function` to `color`.  This must accept `Point` of the appropriate dimension and return a `Point`, `Vec`, or other arraylike object [#2002](https://github.com/MakieOrg/Makie.jl/pull/2002).
- `arrows` can now take input of the form `x::AbstractVector, y::AbstractVector, [z::AbstractVector,] f::Function`, where `f` must return a `VecTypes` of the appropriate dimension [#2597](https://github.com/MakieOrg/Makie.jl/pull/2597).
- Exported colorbuffer, and added `colorbuffer(axis::Axis; include_decorations=false, colorbuffer_kws...)`, to get an image of an axis with or without decorations [#3078](https://github.com/MakieOrg/Makie.jl/pull/3078).
- Fixed an issue where the `linestyle` of some polys was not applied to the stroke in CairoMakie. [#2604](https://github.com/MakieOrg/Makie.jl/pull/2604)
- Add `colorscale = identity` to any plotting function using a colormap. This works with any scaling function like `log10`, `sqrt` etc. Consequently, `scale` for `hexbin` is replaced with `colorscale` [#2900](https://github.com/MakieOrg/Makie.jl/pull/2900).
- Add `alpha=1.0` argument to all basic plots, which supports independently adding an alpha component to colormaps and colors. Multiple alphas like in `plot(alpha=0.2, color=RGBAf(1, 0, 0, 0.5))`, will get multiplied [#2900](https://github.com/MakieOrg/Makie.jl/pull/2900).
- `hexbin` now supports any per-observation weights which StatsBase respects - `<: StatsBase.AbstractWeights`, `Vector{Real}`, or `nothing` (the default). [#2804](https://github.com/MakieOrg/Makie.jl/pulls/2804)
- Added a new Axis type, `PolarAxis`, which is an axis with a polar projection.  Input is in `(r, theta)` coordinates and is transformed to `(x, y)` coordinates using the standard polar-to-cartesian transformation.
  Generally, its attributes are very similar to the usual `Axis` attributes, but `x` is replaced by `r` and `y` by `θ`.
  It also inherits from the theme of `Axis` in this manner, so should work seamlessly with Makie themes [#2990](https://github.com/MakieOrg/Makie.jl/pull/2990).
- `inherit` now has a new signature `inherit(scene, attrs::NTuple{N, Symbol}, default_value)`, allowing recipe authors to access nested attributes when trying to inherit from the parent Scene.
  For example, one could inherit from `scene.Axis.yticks` by `inherit(scene, (:Axis, :yticks), $default_value)` [#2990](https://github.com/MakieOrg/Makie.jl/pull/2990).
- Fixed incorrect rendering of 3D heatmaps [#2959](https://github.com/MakieOrg/Makie.jl/pull/2959)
- Deprecated `flatten_plots` in favor of `collect_atomic_plots`. Using the new `collect_atomic_plots` fixed a bug in CairoMakie where the z-level of plots within recipes was not respected. [#2793](https://github.com/MakieOrg/Makie.jl/pull/2793)
- Fixed incorrect line depth in GLMakie [#2843](https://github.com/MakieOrg/Makie.jl/pull/2843)
- Fixed incorrect line alpha in dense lines in GLMakie [#2843](https://github.com/MakieOrg/Makie.jl/pull/2843)
- Fixed DataInspector interaction with transformations [#3002](https://github.com/MakieOrg/Makie.jl/pull/3002)
- Added option `WGLMakie.activate!(resize_to_body=true)`, to make plots resize to the VSCode plotpane. Resizes to the HTML body element, so may work outside VSCode [#3044](https://github.com/MakieOrg/Makie.jl/pull/3044), [#3042](https://github.com/MakieOrg/Makie.jl/pull/3042).
- Fixed DataInspector interaction with transformations [#3002](https://github.com/MakieOrg/Makie.jl/pull/3002).
- Fixed incomplete stroke with some Bezier markers in CairoMakie and blurry strokes in GLMakie [#2961](https://github.com/MakieOrg/Makie.jl/pull/2961)
- Added the ability to use custom triangulations from DelaunayTriangulation.jl [#2896](https://github.com/MakieOrg/Makie.jl/pull/2896).
- Adjusted scaling of scatter/text stroke, glow and anti-aliasing width under non-uniform 2D scaling (Vec2f markersize/fontsize) in GLMakie [#2950](https://github.com/MakieOrg/Makie.jl/pull/2950).
- Scaled `errorbar` whiskers and `bracket` correctly with transformations [#3012](https://github.com/MakieOrg/Makie.jl/pull/3012).
- Updated `bracket` when the screen is resized or transformations change [#3012](https://github.com/MakieOrg/Makie.jl/pull/3012).

## [0.19.6] - 2023-06-09

- Fixed broken AA for lines with strongly varying linewidth [#2953](https://github.com/MakieOrg/Makie.jl/pull/2953).
- Fixed WGLMakie JS popup [#2976](https://github.com/MakieOrg/Makie.jl/pull/2976).
- Fixed `legendelements` when children have no elements [#2982](https://github.com/MakieOrg/Makie.jl/pull/2982).
- Bumped compat for StatsBase to 0.34 [#2915](https://github.com/MakieOrg/Makie.jl/pull/2915).
- Improved thread safety [#2840](https://github.com/MakieOrg/Makie.jl/pull/2840).

## [0.19.5] - 2023-05-12

- Added `loop` option for GIF outputs when recording videos with `record` [#2891](https://github.com/MakieOrg/Makie.jl/pull/2891).
- Fixed line rendering issues in GLMakie [#2843](https://github.com/MakieOrg/Makie.jl/pull/2843).
- Fixed incorrect line alpha in dense lines in GLMakie [#2843](https://github.com/MakieOrg/Makie.jl/pull/2843).
- Changed `scene.clear` to an observable and made changes in `Scene` Observables trigger renders in GLMakie [#2929](https://github.com/MakieOrg/Makie.jl/pull/2929).
- Added contour labels [#2496](https://github.com/MakieOrg/Makie.jl/pull/2496).
- Allowed rich text to be used in Legends [#2902](https://github.com/MakieOrg/Makie.jl/pull/2902).
- Added more support for zero length Geometries [#2917](https://github.com/MakieOrg/Makie.jl/pull/2917).
- Made CairoMakie drawing for polygons with holes order independent [#2918](https://github.com/MakieOrg/Makie.jl/pull/2918).
- Fixes for `Makie.inline!()`, allowing now for `Makie.inline!(automatic)` (default), which is better at automatically opening a window/ inlining a plot into plotpane when needed [#2919](https://github.com/MakieOrg/Makie.jl/pull/2919) [#2937](https://github.com/MakieOrg/Makie.jl/pull/2937).
- Block/Axis doc improvements [#2940](https://github.com/MakieOrg/Makie.jl/pull/2940) [#2932](https://github.com/MakieOrg/Makie.jl/pull/2932) [#2894](https://github.com/MakieOrg/Makie.jl/pull/2894).

## [0.19.4] - 2023-03-31

- Added export of `hidezdecorations!` from MakieLayout [#2821](https://github.com/MakieOrg/Makie.jl/pull/2821).
- Fixed an issue with GLMakie lines becoming discontinuous [#2828](https://github.com/MakieOrg/Makie.jl/pull/2828).

## [0.19.3] - 2023-03-21

- Added the `stephist` plotting function [#2408](https://github.com/JuliaPlots/Makie.jl/pull/2408).
- Added the `brackets` plotting function [#2356](https://github.com/MakieOrg/Makie.jl/pull/2356).
- Fixed an issue where `poly` plots with `Vector{<: MultiPolygon}` inputs with per-polygon color were mistakenly rendered as meshes using CairoMakie [#2590](https://github.com/MakieOrg/Makie.jl/pulls/2478).
- Fixed a small typo which caused an error in the `Stepper` constructor [#2600](https://github.com/MakieOrg/Makie.jl/pulls/2478).
- Improve cleanup on block deletion [#2614](https://github.com/MakieOrg/Makie.jl/pull/2614)
- Add `menu.scroll_speed` and increase default speed for non-apple [#2616](https://github.com/MakieOrg/Makie.jl/pull/2616).
- Fixed rectangle zoom for nonlinear axes [#2674](https://github.com/MakieOrg/Makie.jl/pull/2674)
- Cleaned up linestyles in GLMakie (Fixing artifacting, spacing/size, anti-aliasing) [#2666](https://github.com/MakieOrg/Makie.jl/pull/2666).
- Fixed issue with scatterlines only accepting concrete color types as `markercolor` [#2691](https://github.com/MakieOrg/Makie.jl/pull/2691).
- Fixed an accidental issue where `LaTeXStrings` were not typeset correctly in `Axis3` [#2558](https://github.com/MakieOrg/Makie.jl/pull/2588).
- Fixed a bug where line segments in `text(lstr::LaTeXString)` were ignoring offsets [#2668](https://github.com/MakieOrg/Makie.jl/pull/2668).
- Fixed a bug where the `arrows` recipe accidentally called a `Bool` when `normalize = true` [#2740](https://github.com/MakieOrg/Makie.jl/pull/2740).
- Re-exported the `@colorant_str` (`colorant"..."`) macro from Colors.jl [#2726](https://github.com/MakieOrg/Makie.jl/pull/2726).
- Speedup heatmaps in WGLMakie. [#2647](https://github.com/MakieOrg/Makie.jl/pull/2647)
- Fix slow `data_limits` for recipes, which made plotting lots of data with recipes much slower [#2770](https://github.com/MakieOrg/Makie.jl/pull/2770).

## [0.19.1] - 2023-01-01

- Add `show_data` method for `band` which shows the min and max values of the band at the x position of the cursor [#2497](https://github.com/MakieOrg/Makie.jl/pull/2497).
- Added `xlabelrotation`, `ylabelrotation` (`Axis`) and `labelrotation` (`Colorbar`) [#2478](https://github.com/MakieOrg/Makie.jl/pull/2478).
- Fixed forced rasterization in CairoMakie svg files when polygons with colors specified as (color, alpha) tuples were used [#2535](https://github.com/MakieOrg/Makie.jl/pull/2535).
- Do less copies of Observables in Attributes + plot pipeline [#2443](https://github.com/MakieOrg/Makie.jl/pull/2443).
- Add Search Page and tweak Result Ordering [#2474](https://github.com/MakieOrg/Makie.jl/pull/2474).
- Remove all global attributes from TextureAtlas implementation and fix julia#master [#2498](https://github.com/MakieOrg/Makie.jl/pull/2498).
- Use new Bonito, implement WGLMakie picking, improve performance and fix lots of WGLMakie bugs [#2428](https://github.com/MakieOrg/Makie.jl/pull/2428).

## [0.19.0] - 2022-12-03

- **Breaking** The attribute `textsize` has been removed everywhere in favor of the attribute `fontsize` which had also been in use.
  To migrate, search and replace all uses of `textsize` to `fontsize` [#2387](https://github.com/MakieOrg/Makie.jl/pull/2387).
- Added rich text which allows to more easily use superscripts and subscripts as well as differing colors, fonts, fontsizes, etc. for parts of a given text [#2321](https://github.com/MakieOrg/Makie.jl/pull/2321).

## [0.18.4] - 2022-12-02

- Added the `waterfall` plotting function [#2416](https://github.com/JuliaPlots/Makie.jl/pull/2416).
- Add support for `AbstractPattern` in `WGLMakie` [#2432](https://github.com/MakieOrg/Makie.jl/pull/2432).
- Broadcast replaces deprecated method for quantile [#2430](https://github.com/MakieOrg/Makie.jl/pull/2430).
- Fix CairoMakie's screen re-using [#2440](https://github.com/MakieOrg/Makie.jl/pull/2440).
- Fix repeated rendering with invisible objects [#2437](https://github.com/MakieOrg/Makie.jl/pull/2437).
- Fix hvlines for GLMakie [#2446](https://github.com/MakieOrg/Makie.jl/pull/2446).

## [0.18.3] - 2022-11-17

- Add `render_on_demand` flag for `GLMakie.Screen`. Setting this to `true` will skip rendering until plots get updated. This is the new default [#2336](https://github.com/MakieOrg/Makie.jl/pull/2336), [#2397](https://github.com/MakieOrg/Makie.jl/pull/2397).
- Clean up OpenGL state handling in GLMakie [#2397](https://github.com/MakieOrg/Makie.jl/pull/2397).
- Fix salting [#2407](https://github.com/MakieOrg/Makie.jl/pull/2407).
- Fixes for [GtkMakie](https://github.com/jwahlstrand/GtkMakie.jl) [#2418](https://github.com/MakieOrg/Makie.jl/pull/2418).

## [0.18.2] - 2022-11-03

- Fix Axis3 tick flipping with negative azimuth [#2364](https://github.com/MakieOrg/Makie.jl/pull/2364).
- Fix empty!(fig) and empty!(ax) [#2374](https://github.com/MakieOrg/Makie.jl/pull/2374), [#2375](https://github.com/MakieOrg/Makie.jl/pull/2375).
- Remove stencil buffer [#2389](https://github.com/MakieOrg/Makie.jl/pull/2389).
- Move Arrows and Wireframe to MakieCore [#2384](https://github.com/MakieOrg/Makie.jl/pull/2384).
- Skip legend entry if label is nothing [#2350](https://github.com/MakieOrg/Makie.jl/pull/2350).

## [0.18.1] - 2022-10-24

- fix heatmap interpolation [#2343](https://github.com/MakieOrg/Makie.jl/pull/2343).
- move poly to MakieCore [#2334](https://github.com/MakieOrg/Makie.jl/pull/2334)
- Fix picking warning and update_axis_camera [#2352](https://github.com/MakieOrg/Makie.jl/pull/2352).
- bring back inline!, to not open a window in VSCode repl [#2353](https://github.com/MakieOrg/Makie.jl/pull/2353).

## [0.18.0] - 2022-10-12

- **Breaking** Added `BezierPath` which can be constructed from SVG like command list, SVG string or from a `Polygon`.
  Added ability to use `BezierPath` and `Polgyon` as scatter markers.
  Replaced default symbol markers like `:cross` which converted to characters before with more precise `BezierPaths` and adjusted default markersize to 12.
  **Deprecated** using `String` to specify multiple char markers (`scatter(1:4, marker="abcd")`).
  **Deprecated** concrete geometries as markers like `Circle(Point2f(0), 1.5)` in favor of using the type like `Circle` for dispatch to special backend methods.
  Added single image marker support to WGLMakie [#979](https://github.com/MakieOrg/Makie.jl/pull/979).
- **Breaking** Refactored `display`, `record`, `colorbuffer` and `screens` to be faster and more consistent [#2306](https://github.com/MakieOrg/Makie.jl/pull/2306#issuecomment-1275918061).
- **Breaking** Refactored `DataInspector` to use `tooltip`. This results in changes in the attributes of DataInspector. Added `inspector_label`, `inspector_hover` and `inspector_clear` as optional attributes [#2095](https://github.com/JuliaPlots/Makie.jl/pull/2095).
- Added the `hexbin` plotting function [#2201](https://github.com/JuliaPlots/Makie.jl/pull/2201).
- Added the `tricontourf` plotting function [#2226](https://github.com/JuliaPlots/Makie.jl/pull/2226).
- Fixed per character attributes in text [#2244](https://github.com/JuliaPlots/Makie.jl/pull/2244).
- Allowed `CairoMakie` to render `scatter` with images as markers [#2080](https://github.com/MakieOrg/Makie.jl/pull/2080).
- Reworked text drawing and added ability to draw special characters via glyph indices in order to draw more LaTeX math characters with MathTeXEngine v0.5 [#2139](https://github.com/MakieOrg/Makie.jl/pull/2139).
- Allowed text to be copy/pasted into `Textbox` [#2281](https://github.com/MakieOrg/Makie.jl/pull/2281)
- Fixed updates for multiple meshes [#2277](https://github.com/MakieOrg/Makie.jl/pull/2277).
- Fixed broadcasting for linewidth, lengthscale & arrowsize in `arrow` recipe [#2273](https://github.com/MakieOrg/Makie.jl/pull/2273).
- Made GLMakie relocatable [#2282](https://github.com/MakieOrg/Makie.jl/pull/2282).
- Fixed changing input types in plot arguments [#2297](https://github.com/MakieOrg/Makie.jl/pull/2297).
- Better performance for Menus and fix clicks on items [#2299](https://github.com/MakieOrg/Makie.jl/pull/2299).
- Fixed CairoMakie bitmaps with transparency by using premultiplied ARGB surfaces [#2304](https://github.com/MakieOrg/Makie.jl/pull/2304).
- Fixed hiding of `Scene`s by setting `scene.visible[] = false` [#2317](https://github.com/MakieOrg/Makie.jl/pull/2317).
- `Axis` now accepts a `Tuple{Bool, Bool}` for `xtrimspine` and `ytrimspine` to trim only one end of the spine [#2171](https://github.com/JuliaPlots/Makie.jl/pull/2171).

## [0.17.13] - 2022-08-04

- Fixed boundingboxes [#2184](https://github.com/MakieOrg/Makie.jl/pull/2184).
- Fixed highclip/lowclip in meshscatter, poly, contourf, barplot [#2183](https://github.com/MakieOrg/Makie.jl/pull/2183).
- Fixed gridline updates [#2196](https://github.com/MakieOrg/Makie.jl/pull/2196).
- Fixed glDisablei argument order, which crashed some Intel drivers.

## [0.17.12] - 2022-07-22

- Fixed stackoverflow in show [#2167](https://github.com/MakieOrg/Makie.jl/pull/2167).

## [0.17.11] - 2022-07-21

- `rainclouds`(!) now supports `violin_limits` keyword argument, serving the same.
role as `datalimits` in `violin` [#2137](https://github.com/MakieOrg/Makie.jl/pull/2137).
- Fixed an issue where nonzero `strokewidth` results in a thin outline of the wrong color if `color` and `strokecolor` didn't match and weren't transparent. [#2096](https://github.com/MakieOrg/Makie.jl/pull/2096).
- Improved performance around Axis(3) limits [#2115](https://github.com/MakieOrg/Makie.jl/pull/2115).
- Cleaned up stroke artifacts in scatter and text [#2096](https://github.com/MakieOrg/Makie.jl/pull/2096).
- Compile time improvements [#2153](https://github.com/MakieOrg/Makie.jl/pull/2153).
- Mesh and Surface now interpolate between values instead of interpolating between colors for WGLMakie + GLMakie [#2097](https://github.com/MakieOrg/Makie.jl/pull/2097).

## [0.17.10] - 2022-07-13

- Bumped compatibility bound of `GridLayoutBase.jl` to `v0.9.0` which fixed a regression with `Mixed` and `Outside` alignmodes in nested `GridLayout`s [#2135](https://github.com/MakieOrg/Makie.jl/pull/2135).

## [0.17.9] - 2022-07-12

- Patterns (`Makie.AbstractPattern`) are now supported by `CairoMakie` in `poly` plots that don't involve `mesh`, such as `bar` and `poly` [#2106](https://github.com/MakieOrg/Makie.jl/pull/2106/).
- Fixed regression where `Block` alignments could not be specified as numbers anymore [#2108](https://github.com/MakieOrg/Makie.jl/pull/2108).
- Added the option to show mirrored ticks on the other side of an Axis using the attributes `xticksmirrored` and `yticksmirrored` [#2105](https://github.com/MakieOrg/Makie.jl/pull/2105).
- Fixed a bug where a set of `Axis` wouldn't be correctly linked together if they were only linked in pairs instead of all at the same time [#2116](https://github.com/MakieOrg/Makie.jl/pull/2116).

## [0.17.7] - 2022-06-19

- Improved `Menu` performance, now it should be much harder to reach the boundary of 255 scenes in GLMakie. `Menu` also takes a `default` keyword argument now and can be scrolled if there is too little space available.

## [0.17.6] - 2022-06-17

- **EXPERIMENTAL**: Added support for multiple windows in GLMakie through `display(GLMakie.Screen(), figure_or_scene)` [#1771](https://github.com/MakieOrg/Makie.jl/pull/1771).
- Added support for RGB matrices in `heatmap` with GLMakie [#2036](https://github.com/MakieOrg/Makie.jl/pull/2036)
- `Textbox` doesn't defocus anymore on trying to submit invalid input [#2041](https://github.com/MakieOrg/Makie.jl/pull/2041).
- `text` now takes the position as the first argument(s) like `scatter` and most other plotting functions, it is invoked `text(x, y, [z], text = "text")`. Because it is now of conversion type `PointBased`, the positions can be given in all the usual different ways which are implemented as conversion methods. All old invocation styles such as `text("text", position = Point(x, y))` still work to maintain backwards compatibility [#2020](https://github.com/MakieOrg/Makie.jl/pull/2020).

## [0.17.5] - 2022-06-10

- Fixed a regression with `linkaxes!` [#2039](https://github.com/MakieOrg/Makie.jl/pull/2039).

## [0.17.4] - 2022-06-09

- The functions `hlines!`, `vlines!`, `hspan!`, `vspan!` and `abline!` were reimplemented as recipes. This allows using them without an `Axis` argument in first position and also as visuals in AlgebraOfGraphics.jl. Also, `abline!` is now called `ablines!` for consistency, `abline!` is still exported but deprecated and will be removed in the future. [#2023](https://github.com/MakieOrg/Makie.jl/pulls/2023).
- Added `rainclouds` and `rainclouds!` [#1725](https://github.com/MakieOrg/Makie.jl/pull/1725).
- Improve CairoMakie performance [#1964](https://github.com/MakieOrg/Makie.jl/pull/1964) [#1981](https://github.com/MakieOrg/Makie.jl/pull/1981).
- Interpolate colormap correctly [#1973](https://github.com/MakieOrg/Makie.jl/pull/1973).
- Fix picking [#1993](https://github.com/MakieOrg/Makie.jl/pull/1993).
- Improve compile time latency [#1968](https://github.com/MakieOrg/Makie.jl/pull/1968) [#2000](https://github.com/MakieOrg/Makie.jl/pull/2000).
- Fix multi poly with rects [#1999](https://github.com/MakieOrg/Makie.jl/pull/1999).
- Respect scale and nonlinear values in PlotUtils cgrads [#1979](https://github.com/MakieOrg/Makie.jl/pull/1979).
- Fix CairoMakie heatmap filtering [#1828](https://github.com/MakieOrg/Makie.jl/pull/1828).
- Remove GLVisualize and MakieLayout module [#2007](https://github.com/MakieOrg/Makie.jl/pull/2007) [#2008](https://github.com/MakieOrg/Makie.jl/pull/2008).
- Add linestyle and default to extrema(z) for contour, remove bitrotten fillrange [#2008](https://github.com/MakieOrg/Makie.jl/pull/2008).

## [0.17.3] - 2022-05-20

- Switched to `MathTeXEngine v0.4`, which improves the look of LaTeXStrings [#1952](https://github.com/MakieOrg/Makie.jl/pull/1952).
- Added subtitle capability to `Axis` [#1859](https://github.com/MakieOrg/Makie.jl/pull/1859).
- Fixed a bug where scaled colormaps constructed using `Makie.cgrad` were not interpreted correctly.

## [0.17.2] - 2022-05-16

- Changed the default font from `Dejavu Sans` to `TeX Gyre Heros Makie` which is the same as `TeX Gyre Heros` with slightly decreased descenders and ascenders. Decreasing those metrics reduced unnecessary whitespace and alignment issues. Four fonts in total were added, the styles Regular, Bold, Italic and Bold Italic. Also changed `Axis`, `Axis3` and `Legend` attributes `titlefont` to `TeX Gyre Heros Makie Bold` in order to separate it better from axis labels in multifacet arrangements [#1897](https://github.com/MakieOrg/Makie.jl/pull/1897).

## [0.17.1] - 2022-05-13

- Added word wrapping. In `Label`, `word_wrap = true` causes it to use the suggested width and wrap text to fit. In `text`, `word_wrap_width > 0` can be used to set a pixel unit line width. Any word (anything between two spaces without a newline) that goes beyond this width gets a newline inserted before it [#1819](https://github.com/MakieOrg/Makie.jl/pull/1819).
- Improved `Axis3`'s interactive performance [#1835](https://github.com/MakieOrg/Makie.jl/pull/1835).
- Fixed errors in GLMakie's `scatter` implementation when markers are given as images. [#1917](https://github.com/MakieOrg/Makie.jl/pull/1917).
- Removed some method ambiguities introduced in v0.17 [#1922](https://github.com/MakieOrg/Makie.jl/pull/1922).
- Add an empty default label, `""`, to each slider that doesn't have a label in `SliderGrid` [#1888](https://github.com/MakieOrg/Makie.jl/pull/1888).

## [0.17.0] - 2022-05-05

- **Breaking** Added `space` as a generic attribute to switch between data, pixel, relative and clip space for positions. `space` in text has been renamed to `markerspace` because of this. `Pixel` and `SceneSpace` are no longer valid inputs for `space` or `markerspace` [#1596](https://github.com/MakieOrg/Makie.jl/pull/1596).
- **Breaking** Deprecated `mouse_selection(scene)` for `pick(scene)`.
- **Breaking** Bumped `GridLayoutBase` version to `v0.7`, which introduced offset layouts. Now, indexing into row 0 doesn't create a new row 1, but a new row 0, so that all previous content positions stay the same. This makes building complex layouts order-independent [#1704](https://github.com/MakieOrg/Makie.jl/pull/1704).
- **Breaking** deprecate `to_colormap(cmap, ncolors)` in favor of `categorical_colors(cmap, ncolors)` and `resample_cmap(cmap, ncolors)` [#1901](https://github.com/MakieOrg/Makie.jl/pull/1901) [#1723](https://github.com/MakieOrg/Makie.jl/pull/1723).
- Added `empty!(fig)` and changed `empty!(scene)` to remove all child plots without detaching windows [#1818](https://github.com/MakieOrg/Makie.jl/pull/1818).
- Switched to erroring instead of warning for deprecated events `mousebuttons`, `keyboardbuttons` and `mousedrag`.
- `Layoutable` was renamed to `Block` and the infrastructure changed such that attributes are fixed fields and each block has its own `Scene` for better encapsulation [#1796](https://github.com/MakieOrg/Makie.jl/pull/1796).
- Added `SliderGrid` block which replaces the deprecated `labelslider!` and `labelslidergrid!` functions [#1796](https://github.com/MakieOrg/Makie.jl/pull/1796).
- The default anti-aliasing method can now be set in `CairoMakie.activate!` using the `antialias` keyword.  Available options are `CairoMakie.Cairo.ANTIALIAS_*` [#1875](https://github.com/MakieOrg/Makie.jl/pull/1875).
- Added ability to rasterize a plots in CairoMakie vector graphics if `plt.rasterize = true` or `plt.rasterize = scale::Int` [#1872](https://github.com/MakieOrg/Makie.jl/pull/1872).
- Fixed segfaults in `streamplot_impl` on Mac M1 [#1830](https://github.com/MakieOrg/Makie.jl/pull/1830).
- Set the [Cairo miter limit](https://www.cairographics.org/manual/cairo-cairo-t.html#cairo-set-miter-limit) to mimic GLMakie behaviour [#1844](https://github.com/MakieOrg/Makie.jl/pull/1844).
- Fixed a method ambiguity in `rotatedrect` [#1846](https://github.com/MakieOrg/Makie.jl/pull/1846).
- Allow weights in statistical recipes [#1816](https://github.com/MakieOrg/Makie.jl/pull/1816).
- Fixed manual cycling of plot attributes [#1873](https://github.com/MakieOrg/Makie.jl/pull/1873).
- Fixed type constraints in ticklabelalign attributes [#1882](https://github.com/MakieOrg/Makie.jl/pull/1882).

## [0.16.4] - 2022-02-16

- Fixed WGLMakie performance bug and added option to set fps via `WGLMakie.activate!(fps=30)`.
- Implemented `nan_color`, `lowclip`, `highclip` for `image(::Matrix{Float})` in shader.
- Cleaned up mesh shader and implemented `nan_color`, `lowclip`, `highclip` for `mesh(m; color::Matrix{Float})` on the shader.
- Allowed `GLMakie.Buffer` `GLMakie.Sampler` to be used in `GeometryBasics.Mesh` to partially update parts of a mesh/texture and different interpolation and clamping modes for the texture.

## [0.16.0] - 2022-01-07

- **Breaking** Removed `Node` alias [#1307](https://github.com/MakieOrg/Makie.jl/pull/1307), [#1393](https://github.com/MakieOrg/Makie.jl/pull/1393). To upgrade, simply replace all occurrences of `Node` with `Observable`.
- **Breaking** Cleaned up `Scene` type [#1192](https://github.com/MakieOrg/Makie.jl/pull/1192), [#1393](https://github.com/MakieOrg/Makie.jl/pull/1393). The `Scene()` constructor doesn't create any axes or limits anymore. All keywords like `raw`, `show_axis` have been removed. A scene now always works like it did when using the deprecated `raw=true`. All the high level functionality like showing an axis and adding a 3d camera has been moved to `LScene`. See the new `Scene` tutorial for more info: https://docs.makie.org/dev/tutorials/scenes/.
- **Breaking** Lights got moved to `Scene`, see the [lighting docs](https://docs.makie.org/stable/documentation/lighting) and [RPRMakie examples](https://docs.makie.org/stable/documentation/backends/rprmakie/).
- Added ECDF plot [#1310](https://github.com/MakieOrg/Makie.jl/pull/1310).
- Added Order Independent Transparency to GLMakie [#1418](https://github.com/MakieOrg/Makie.jl/pull/1418), [#1506](https://github.com/MakieOrg/Makie.jl/pull/1506). This type of transparency is now used with `transpareny = true`. The old transparency handling is available with `transparency = false`.
- Fixed blurry text in GLMakie and WGLMakie [#1494](https://github.com/MakieOrg/Makie.jl/pull/1494).
- Introduced a new experimental backend for ray tracing: [RPRMakie](https://docs.makie.org/stable/documentation/backends/rprmakie/).
- Added the `Cycled` type, which can be used to select the i-th value from the current cycler for a specific attribute [#1248](https://github.com/MakieOrg/Makie.jl/pull/1248).
- The plot function `scatterlines` now uses `color` as `markercolor` if `markercolor` is `automatic`. Also, cycling of the `color` attribute is enabled [#1463](https://github.com/MakieOrg/Makie.jl/pull/1463).
- Added the function `resize_to_layout!`, which allows to resize a `Figure` so that it contains its top `GridLayout` without additional whitespace or clipping [#1438](https://github.com/MakieOrg/Makie.jl/pull/1438).
- Cleaned up lighting in 3D contours and isosurfaces [#1434](https://github.com/MakieOrg/Makie.jl/pull/1434).
- Adjusted attributes of volumeslices to follow the normal structure [#1404](https://github.com/MakieOrg/Makie.jl/pull/1404). This allows you to adjust attributes like `colormap` without going through nested attributes.
- Added depth to 3D contours and isosurfaces [#1395](https://github.com/MakieOrg/Makie.jl/pull/1395), [#1393](https://github.com/MakieOrg/Makie.jl/pull/1393). This allows them to intersect correctly with other 3D objects.
- Restricted 3D scene camera to one scene [#1394](https://github.com/MakieOrg/Makie.jl/pull/1394), [#1393](https://github.com/MakieOrg/Makie.jl/pull/1393). This fixes issues with multiple scenes fighting over events consumed by the camera. You can select a scene by cleaning on it.
- Added depth shift attribute for GLMakie and WGLMakie [#1382](https://github.com/MakieOrg/Makie.jl/pull/1382), [#1393](https://github.com/MakieOrg/Makie.jl/pull/1393). This can be used to adjust render order similar to `overdraw`.
- Simplified automatic width computation in barplots [#1223](https://github.com/MakieOrg/Makie.jl/pull/1223), [#1393](https://github.com/MakieOrg/Makie.jl/pull/1393). If no `width` attribute is passed, the default width is computed as the minimum difference between consecutive `x` positions. Gap between bars are given by the (multiplicative) `gap` attribute. The actual bar width equals `width * (1 - gap)`.
- Added logical expressions for `ispressed` [#1222](https://github.com/MakieOrg/Makie.jl/pull/1222), [#1393](https://github.com/MakieOrg/Makie.jl/pull/1393). This moves a lot of control over hotkeys towards the user. With these changes one can now set a hotkey to trigger on any or no key, collections of keys and logical combinations of keys (i.e. "A is pressed and B is not pressed").
- Fixed issues with `Menu` render order [#1411](https://github.com/MakieOrg/Makie.jl/pull/1411).
- Added `label_rotation` to barplot [#1401](https://github.com/MakieOrg/Makie.jl/pull/1401).
- Fixed issue where `pixelcam!` does not remove controls from other cameras [#1504](https://github.com/MakieOrg/Makie.jl/pull/1504).
- Added conversion for OffsetArrays [#1260](https://github.com/MakieOrg/Makie.jl/pull/1260).
- The `qqplot` `qqline` options were changed to `:identity`, `:fit`, `:fitrobust` and `:none` (the default) [#1563](https://github.com/MakieOrg/Makie.jl/pull/1563). Fixed numeric error due to double computation of quantiles when fitting `qqline`. Deprecated `plot(q::QQPair)` method as it does not have enough information for correct `qqline` fit.

All other changes are collected [in this PR](https://github.com/MakieOrg/Makie.jl/pull/1521) and in the [release notes](https://github.com/MakieOrg/Makie.jl/releases/tag/v0.16.0).

## [0.15.3] - 2021-10-16

- The functions `labelslidergrid!` and `labelslider!` now set fixed widths for the value column with a heuristic. It is possible now to pass `Formatting.format` format strings as format specifiers in addition to the previous functions.
- Fixed 2D arrow rotations in `streamplot` [#1352](https://github.com/MakieOrg/Makie.jl/pull/1352).

## [0.15.2] - 2021-08-26

- Reenabled Julia 1.3 support.
- Use [MathTexEngine v0.2](https://github.com/Kolaru/MathTeXEngine.jl/releases/tag/v0.2.0).
- Depend on new GeometryBasics, which changes all the Vec/Point/Quaternion/RGB/RGBA - f0 aliases to just f. For example, `Vec2f0` is changed to `Vec2f`. Old aliases are still exported, but deprecated and will be removed in the next breaking release. For more details and an upgrade script, visit [GeometryBasics#97](https://github.com/JuliaGeometry/GeometryBasics.jl/pull/97).
- Added `hspan!` and `vspan!` functions [#1264](https://github.com/MakieOrg/Makie.jl/pull/1264).

## [0.15.1] - 2021-08-21

- Switched documentation framework to Franklin.jl.
- Added a specialization for `volumeslices` to DataInspector.
- Fixed 1 element `hist` [#1238](https://github.com/MakieOrg/Makie.jl/pull/1238) and make it easier to move `hist` [#1150](https://github.com/MakieOrg/Makie.jl/pull/1150).

## [0.15.0] - 2021-07-15

- `LaTeXString`s can now be used as input to `text` and therefore as labels for `Axis`, `Legend`, or other comparable objects. Mathematical expressions are typeset using [MathTeXEngine.jl](https://github.com/Kolaru/MathTeXEngine.jl) which offers a fast approximation of LaTeX typesetting [#1022](https://github.com/MakieOrg/Makie.jl/pull/1022).
- Added `Symlog10` and `pseudolog10` axis scales for log scale approximations that work with zero and negative values [#1109](https://github.com/MakieOrg/Makie.jl/pull/1109).
- Colorbar limits can now be passed as the attribute `colorrange` similar to plots [#1066](https://github.com/MakieOrg/Makie.jl/pull/1066).
- Added the option to pass three vectors to heatmaps and other plots using `SurfaceLike` conversion [#1101](https://github.com/MakieOrg/Makie.jl/pull/1101).
- Added `stairs` plot recipe [#1086](https://github.com/MakieOrg/Makie.jl/pull/1086).
- **Breaking** Removed `FigurePosition` and `FigureSubposition` types. Indexing into a `Figure` like `fig[1, 1]` now returns `GridPosition` and `GridSubposition` structs, which can be used in the same way as the types they replace. Because of an underlying change in `GridLayoutBase.jl`, it is now possible to do `Axis(gl[1, 1])` where `gl` is a `GridLayout` that is a sublayout of a `Figure`'s top layout [#1075](https://github.com/MakieOrg/Makie.jl/pull/1075).
- Bar plots and histograms have a new option for adding text labels [#1069](https://github.com/MakieOrg/Makie.jl/pull/1069).
- It is now possible to specify one `linewidth` value per segment in `linesegments` [#992](https://github.com/MakieOrg/Makie.jl/pull/992).
- Added a new 3d camera that allows for better camera movements using keyboard and mouse [#1024](https://github.com/MakieOrg/Makie.jl/pull/1024).
- Fixed the application of scale transformations to `surface` [#1070](https://github.com/MakieOrg/Makie.jl/pull/1070).
- Added an option to set a custom callback function for the `RectangleZoom` axis interaction to enable other use cases than zooming [#1104](https://github.com/MakieOrg/Makie.jl/pull/1104).
- Fixed rendering of `heatmap`s with one or more reversed ranges in CairoMakie, as in `heatmap(1:10, 10:-1:1, rand(10, 10))` [#1100](https://github.com/MakieOrg/Makie.jl/pull/1100).
- Fixed volume slice recipe and added docs for it [#1123](https://github.com/MakieOrg/Makie.jl/pull/1123).

[Unreleased]: https://github.com/MakieOrg/Makie.jl/compare/v0.21.14...HEAD
[0.21.14]: https://github.com/MakieOrg/Makie.jl/compare/v0.21.13...v0.21.14
[0.21.13]: https://github.com/MakieOrg/Makie.jl/compare/v0.21.12...v0.21.13
[0.21.12]: https://github.com/MakieOrg/Makie.jl/compare/v0.21.11...v0.21.12
[0.21.11]: https://github.com/MakieOrg/Makie.jl/compare/v0.21.10...v0.21.11
[0.21.10]: https://github.com/MakieOrg/Makie.jl/compare/v0.21.9...v0.21.10
[0.21.9]: https://github.com/MakieOrg/Makie.jl/compare/v0.21.8...v0.21.9
[0.21.8]: https://github.com/MakieOrg/Makie.jl/compare/v0.21.7...v0.21.8
[0.21.7]: https://github.com/MakieOrg/Makie.jl/compare/v0.21.6...v0.21.7
[0.21.6]: https://github.com/MakieOrg/Makie.jl/compare/v0.21.5...v0.21.6
[0.21.5]: https://github.com/MakieOrg/Makie.jl/compare/v0.21.4...v0.21.5
[0.21.4]: https://github.com/MakieOrg/Makie.jl/compare/v0.21.3...v0.21.4
[0.21.3]: https://github.com/MakieOrg/Makie.jl/compare/v0.21.2...v0.21.3
[0.21.2]: https://github.com/MakieOrg/Makie.jl/compare/v0.21.1...v0.21.2
[0.21.1]: https://github.com/MakieOrg/Makie.jl/compare/v0.21.0...v0.21.1
[0.21.0]: https://github.com/MakieOrg/Makie.jl/compare/v0.20.10...v0.21.0
[0.20.10]: https://github.com/MakieOrg/Makie.jl/compare/v0.20.9...v0.20.10
[0.20.9]: https://github.com/MakieOrg/Makie.jl/compare/v0.20.8...v0.20.9
[0.20.8]: https://github.com/MakieOrg/Makie.jl/compare/v0.20.7...v0.20.8
[0.20.7]: https://github.com/MakieOrg/Makie.jl/compare/v0.20.6...v0.20.7
[0.20.6]: https://github.com/MakieOrg/Makie.jl/compare/v0.20.5...v0.20.6
[0.20.5]: https://github.com/MakieOrg/Makie.jl/compare/v0.20.4...v0.20.5
[0.20.4]: https://github.com/MakieOrg/Makie.jl/compare/v0.20.3...v0.20.4
[0.20.3]: https://github.com/MakieOrg/Makie.jl/compare/v0.20.2...v0.20.3
[0.20.2]: https://github.com/MakieOrg/Makie.jl/compare/v0.20.1...v0.20.2
[0.20.1]: https://github.com/MakieOrg/Makie.jl/compare/v0.20.0...v0.20.1
[0.20.0]: https://github.com/MakieOrg/Makie.jl/compare/v0.19.12...v0.20.0
[0.19.12]: https://github.com/MakieOrg/Makie.jl/compare/v0.19.11...v0.19.12
[0.19.11]: https://github.com/MakieOrg/Makie.jl/compare/v0.19.10...v0.19.11
[0.19.10]: https://github.com/MakieOrg/Makie.jl/compare/v0.19.9...v0.19.10
[0.19.9]: https://github.com/MakieOrg/Makie.jl/compare/v0.19.8...v0.19.9
[0.19.8]: https://github.com/MakieOrg/Makie.jl/compare/v0.19.7...v0.19.8
[0.19.7]: https://github.com/MakieOrg/Makie.jl/compare/v0.19.6...v0.19.7
[0.19.6]: https://github.com/MakieOrg/Makie.jl/compare/v0.19.5...v0.19.6
[0.19.5]: https://github.com/MakieOrg/Makie.jl/compare/v0.19.4...v0.19.5
[0.19.4]: https://github.com/MakieOrg/Makie.jl/compare/v0.19.3...v0.19.4
[0.19.3]: https://github.com/MakieOrg/Makie.jl/compare/v0.19.1...v0.19.3
[0.19.1]: https://github.com/MakieOrg/Makie.jl/compare/v0.19.0...v0.19.1
[0.19.0]: https://github.com/MakieOrg/Makie.jl/compare/v0.18.4...v0.19.0
[0.18.4]: https://github.com/MakieOrg/Makie.jl/compare/v0.18.3...v0.18.4
[0.18.3]: https://github.com/MakieOrg/Makie.jl/compare/v0.18.2...v0.18.3
[0.18.2]: https://github.com/MakieOrg/Makie.jl/compare/v0.18.1...v0.18.2
[0.18.1]: https://github.com/MakieOrg/Makie.jl/compare/v0.18.0...v0.18.1
[0.18.0]: https://github.com/MakieOrg/Makie.jl/compare/v0.17.13...v0.18.0
[0.17.13]: https://github.com/MakieOrg/Makie.jl/compare/v0.17.12...v0.17.13
[0.17.12]: https://github.com/MakieOrg/Makie.jl/compare/v0.17.11...v0.17.12
[0.17.11]: https://github.com/MakieOrg/Makie.jl/compare/v0.17.10...v0.17.11
[0.17.10]: https://github.com/MakieOrg/Makie.jl/compare/v0.17.9...v0.17.10
[0.17.9]: https://github.com/MakieOrg/Makie.jl/compare/v0.17.7...v0.17.9
[0.17.7]: https://github.com/MakieOrg/Makie.jl/compare/v0.17.6...v0.17.7
[0.17.6]: https://github.com/MakieOrg/Makie.jl/compare/v0.17.5...v0.17.6
[0.17.5]: https://github.com/MakieOrg/Makie.jl/compare/v0.17.4...v0.17.5
[0.17.4]: https://github.com/MakieOrg/Makie.jl/compare/v0.17.3...v0.17.4
[0.17.3]: https://github.com/MakieOrg/Makie.jl/compare/v0.17.2...v0.17.3
[0.17.2]: https://github.com/MakieOrg/Makie.jl/compare/v0.17.1...v0.17.2
[0.17.1]: https://github.com/MakieOrg/Makie.jl/compare/v0.17.0...v0.17.1
[0.17.0]: https://github.com/MakieOrg/Makie.jl/compare/v0.16.4...v0.17.0
[0.16.4]: https://github.com/MakieOrg/Makie.jl/compare/v0.16.0...v0.16.4
[0.16.0]: https://github.com/MakieOrg/Makie.jl/compare/v0.15.3...v0.16.0
[0.15.3]: https://github.com/MakieOrg/Makie.jl/compare/v0.15.2...v0.15.3
[0.15.2]: https://github.com/MakieOrg/Makie.jl/compare/v0.15.1...v0.15.2
[0.15.1]: https://github.com/MakieOrg/Makie.jl/compare/v0.15.0...v0.15.1
[0.15.0]: https://github.com/MakieOrg/Makie.jl/compare/v0.14.2...v0.15.0<|MERGE_RESOLUTION|>--- conflicted
+++ resolved
@@ -3,6 +3,7 @@
 ## [Unreleased]
 
 - Improved performance of `record` by avoiding unnecessary copying in common cases [#4475](https://github.com/MakieOrg/Makie.jl/pull/4475).
+- Fix usage of `AggMean()` and other aggregations operating on 3d data for `datashader` [#4346](https://github.com/MakieOrg/Makie.jl/pull/4346).
 
 ## [0.21.14] - 2024-10-11
 
@@ -29,11 +30,7 @@
 - Show DataInspector tooltip on NaN values if `nan_color` has been set to other than `:transparent` [#4310](https://github.com/MakieOrg/Makie.jl/pull/4310)
 - Fix `linestyle` not being used in `triplot` [#4332](https://github.com/MakieOrg/Makie.jl/pull/4332)
 - Fix voxel clipping not being based on voxel centers [#4397](https://github.com/MakieOrg/Makie.jl/pull/4397)
-<<<<<<< HEAD
-- Fix usage of `AggMean()` and other aggregations operating on 3d data for `datashader` [#4346](https://github.com/MakieOrg/Makie.jl/pull/4346).
-=======
 - Parsing `Q` and `q` commands in svg paths with `BezierPath` is now supported [#4413](https://github.com/MakieOrg/Makie.jl/pull/4413)
->>>>>>> 42796285
 
 ## [0.21.11] - 2024-09-13
 
