# Changelog

## Unreleased

<<<<<<< HEAD
- Add Tooltips for blocks [#4451](https://github.com/MakieOrg/Makie.jl/pull/4451)
=======
## [0.24.6] - 2025-08-19

- Widened types for axis keys [#5243](https://github.com/MakieOrg/Makie.jl/pull/5243)
- Fixed `getlimits(::Axis3)` error related to unchecked access of `:visible` attribute.
- Add simple compression for arrays containing only the same value in WGLMakie [#5252](https://github.com/MakieOrg/Makie.jl/pull/5252).
- Fixed 3D `contour` plots not rendering the correct isosurfaces when `colorrange` is given. Also fixed `isorange` not working, tweaked default `isorange`, colormap resolution, and changed colormap extractor for `Colorbar` to ignore alpha. [#5213](https://github.com/MakieOrg/Makie.jl/pull/5213)
- Fixed double application of `alpha` regression in `Band` plots in CairoMakie [#5258](https://github.com/MakieOrg/Makie.jl/pull/5258).

## [0.24.5] - 2025-08-06

- Added new scales based on `ReversibleScale` for use as `colorscale`, `xscale`, and `yscale` attributes. The new scales are `AsinhScale`, `SinhScale`, `LogScale`, `LuptonAsinhScale`, and `PowerScale`.
- Fixed `propertynames(::Attributes)` [#5154](https://github.com/MakieOrg/Makie.jl/pull/5154).
- Fixed cycle error in SpecApi and axis re-creation for plot type changes [#5198](https://github.com/MakieOrg/Makie.jl/pull/5198).
- Fixed incorrect variable name used for `voxels` in `Colorbar` [#5208](https://github.com/MakieOrg/Makie.jl/pull/5208)
- Fixed `Time` ticks breaking when axis limits crossed over midnight [#5212](https://github.com/MakieOrg/Makie.jl/pull/5212).
- Fixed issue where segments of solid `lines` disappeared when positions were large enough [#5216](https://github.com/MakieOrg/Makie.jl/pull/5216)
- Fixed `meshscatter` markers not updating correctly in GLMakie [#5217](https://github.com/MakieOrg/Makie.jl/pull/5217)
- Fixed `volume` plots getting clipped based on the vertices of their bounding box, e.g. when zooming in Axis3 [#5225](https://github.com/MakieOrg/Makie.jl/pull/5225)
- Fixed `Bonito.record_latest` for changes in Makie v0.24 [#5185](https://github.com/MakieOrg/Makie.jl/pull/5185).
>>>>>>> d8f53444

## [0.24.4] - 2025-07-17

- Fixed rendering of volumes when the camera is inside the volume [#5164](https://github.com/MakieOrg/Makie.jl/pull/5164)
- Added some validation for compute node initialization (which guards against some error in `map!()` callbacks) [#5170](https://github.com/MakieOrg/Makie.jl/pull/5170)
- Added support for `GeometryBasics.MultiPoint` [#5182](https://github.com/MakieOrg/Makie.jl/pull/5182).
- Moved remaining compute edge checks for safe edge reuse out of debug mode [#5169](https://github.com/MakieOrg/Makie.jl/pull/5169)
- Adjusted compute `map!` to accept mixed array contain Symbols and compute nodes [#5167](https://github.com/MakieOrg/Makie.jl/pull/5167)
- Added `register_projected_positions!()` for projecting data in recipes (from start to finish). Also generalized `register_position_transform!()` and related for use in recipes [#5121](https://github.com/MakieOrg/Makie.jl/pull/5121)
- Added `register_projected_rotations_2d!` for calculating the screen space rotation between data points of a plot. [#5121](https://github.com/MakieOrg/Makie.jl/pull/5121)
- Added `map!(f, plot::Plot, inputs, outputs)` method (accepting a plot instead of a compute graph). [#5121](https://github.com/MakieOrg/Makie.jl/pull/5121)
- Updated `arrows`, `bracket`, `contour`, `contour3d`, `poly`, `streamplot`, `textlabel`, `triplot`, `voronoiplot` and `hexbin` to use the compute graph instead of observables. [#5121](https://github.com/MakieOrg/Makie.jl/pull/5121)
- Fixed `p.text = "..."` erroring with `p = text(..., text = rich(...))` [#5173](https://github.com/MakieOrg/Makie.jl/pull/5173)
- Support Interpolations.jl v0.16 [#5157](https://github.com/MakieOrg/Makie.jl/pull/5157)
- Updated `arc`, `band`, `pie`, `stairs`, `stem`, `tooltip`, `wireframe` and `qqplot` to use the new compute graph instead of observables [#5165](https://github.com/MakieOrg/Makie.jl/pull/5165)
- Added ability to modify ticks and tick format on a `DateTime` or `Time` conversion axis, for example `xticks = (datetimes, labels)` or `xtickformat = "d.m.yyyy"`. The default tick locator for datetimes is improved and the default formatting now reduces the amount of redundant information in neighboring ticks. It is exported as `DateTimeTicks` [#5159](https://github.com/MakieOrg/Makie.jl/pull/5159).
- Fixed missing toggle animation [#5156](https://github.com/MakieOrg/Makie.jl/pull/#5156)
- Fixed broadcast error in `position_on_plot` for mesh [#5196](https://github.com/MakieOrg/Makie.jl/pull/5196)

## [0.24.3] - 2025-07-04

- Fixed empty plotlist [#5150](https://github.com/MakieOrg/Makie.jl/pull/5150).
- Fixed plot attributes with `Dict` as input [#5149](https://github.com/MakieOrg/Makie.jl/pull/5149).
- Fixed arrow marker attributes in `arrows3d` not triggering repositioning of arrows. [#5134](https://github.com/MakieOrg/Makie.jl/pull/5134)
- Fixed h/vlines and h/vspan not considering transform functions correctly. [#5145](https://github.com/MakieOrg/Makie.jl/pull/5145)
- Added `register_projected_positions!()` for projecting data in recipes (from start to finish). Also generalized `register_position_transform!()` and related for use in recipes [#5121](https://github.com/MakieOrg/Makie.jl/pull/5121)
- Moved some compute edge checks out of debug mode to error more consistently on edge overwrite [#5125](https://github.com/MakieOrg/Makie.jl/pull/5125)

## [0.24.2] - 2025-06-27

- Bring back some default attributes for recipes [#5130](https://github.com/MakieOrg/Makie.jl/pull/5130).
- Allow multiple separate link groups in `xaxislinks` and `yaxislinks` arguments of `SpecApi.GridLayout` so that facet layouts can have independently linked columns and rows [#5127](https://github.com/MakieOrg/Makie.jl/pull/5127).

## [0.24.1] - 2025-06-24

- Don't pull plots from invisible scenes and hide Blocks during construction [#5119](https://github.com/MakieOrg/Makie.jl/pull/5119).
- Fixed `dendrogram` docstring and added `x, y, merges` conversion [#5118](https://github.com/MakieOrg/Makie.jl/pull/5118).
- Make sure there's only one inspector per root scene [#5113](https://github.com/MakieOrg/Makie.jl/pull/5113).
- Bring back lowres background for heatmap(Resampler(...)) [#5110](https://github.com/MakieOrg/Makie.jl/pull/5110).
- Fixed forwarding attributes in recipes [#5109](https://github.com/MakieOrg/Makie.jl/pull/5109).

## [0.24.0] - 2025-06-20

- **Breaking** Refactored plots to rely on the newly introduced `ComputeGraph` instead of `Observables`. [#4630](https://github.com/MakieOrg/Makie.jl/pull/4630)
  - **Breaking** `attr = Attributes(plot)` now returns a `ComputeGraph`, which disallows `copy(attr)`, `pop!(attr, ...)`, `attr[:newvar] = ...` and splatting `plot!(...; attr...)`.
  - **Semi-Breaking** `plot(parent, attr, args...; kwargs...)` now only considers applicable attributes in `attr` and prioritizes `kwargs` in case of collisions.
  - **Semi-Breaking** `@recipe Name (args...)` now names converted arguments and requires the number of `args` to match the number of outputs ifrom `convert_arguments()`
  - **Breaking** `replace_automatic!()` has been removed as it was incompatible. `Makie.default_automatic()` can be used as an alternative.
  - **Breaking** `text!()` is no longer a nested structure of text plots.
  - **Breaking** Scene lights have moved to the scene `ComputeGraph` and no longer contain Observables.
  - Fixed synchronous update issues by allowing synchronized update with `Makie.update!(plot, attrib1 = val1, attrib2 = val2, ...)`
  - Improved performance in WGLMakie with better bundling and filtering of updates
  - Improved traceability attribute and argument processing from user input to the backend
- **Breaking** `annotations!()` (not the new `annotation`) has been removed in favor of `text!()`. [#4630](https://github.com/MakieOrg/Makie.jl/pull/4630)
- **Semi-Breaking** Removed various internal text bounding box functions in favor of more user friendly functions like `string_boundingboxes(plot)` [#4630](https://github.com/MakieOrg/Makie.jl/pull/4630)
- **Semi-Breaking** Deprecated `ShadingAlgorithm` for `plot.shading` in favor of a `Bool`. The selection of the algorithm (`FastShading/MultiLightShading`) now happens at the scene level. [#4630](https://github.com/MakieOrg/Makie.jl/pull/4630)
- Fixed 2x2 surfaces not aligning colors correctly in WGLMakie [#4630](https://github.com/MakieOrg/Makie.jl/pull/4630)
- Added support for per-mesh `uv_transform` in `WGLMakie.meshscatter` [#4630](https://github.com/MakieOrg/Makie.jl/pull/4630)
- Fixed `PolarAxis` not considering text rotation correctly for tick label margins [#4630](https://github.com/MakieOrg/Makie.jl/pull/4630)
- Fixed `LaTeXStrings` not projecting lines correctly if `markerspace != :pixel` [#4630](https://github.com/MakieOrg/Makie.jl/pull/4630)
- Fixed incorrect z values for 2x2 `surface()` plots in CairoMakie and WGLMakie. [#5052](https://github.com/MakieOrg/Makie.jl/pull/5052)
- Fixed `arrows3d()` now including lighting attributes. [#5052](https://github.com/MakieOrg/Makie.jl/pull/5052)
- **Breaking** Removed `MakieCore` from Makie's dependencies. Going forward, package extensions are recommended if a lightweight dependency is desired. A quick fix is to change the dependency to `Makie` and replace all `MakieCore` occurrences with `Makie` although this will incur Makie's full load time every time. The alternative is to use a package extension on `Makie` which requires at least Julia 1.9.
- **Breaking** Changed `patchcolor` to opaque colors [#5088](https://github.com/MakieOrg/Makie.jl/pull/5088)
- Fixed `annotation` in the presence of scene transform functions [#5058](https://github.com/MakieOrg/Makie.jl/pull/5058).
- Moved Makie source directory from top level to ./Makie so that Makie itself does not include every other monorepo package when it's installed [#5069](https://github.com/MakieOrg/Makie.jl/pull/5069).
- Removed asset folder and made it an artifact, breaking code that didn't use `Makie.assetpath`. Also introduces `Makie.loadasset(name)`, to directly load the asset [#5074](https://github.com/MakieOrg/Makie.jl/pull/5074).
- Added `fontsize` attribute to `annotation` [#5099](https://github.com/MakieOrg/Makie.jl/pull/5099).

## [0.23.0] - 2025-06-10

- **Breaking** Refactored `arrows` to solve various issues: [#4925](https://github.com/MakieOrg/Makie.jl/pull/4925)
  - **Breaking** `Arrows` as a type is deprecated as the recipe has been split up. Use the `Makie.ArrowLike` conversion trait, `Arrows2D` or `Arrows3D` instead.
  - **Breaking** The `arrows!()` function is deprecated in favor of `arrows2d!()` and `arrows3d!()`. These plot functions differ in how they render arrows and can be used in 2D and 3D interchangeably.
  - **Breaking** The arrow size now considers all components of the arrow, not just the shaft, changing sizes and alignments.
  - **Breaking** `align` no longer accepts `:lineend, :tailend, :headstart` and `:origin`. It now only accepts `:head, :center, :tail` and numbers for fractional alignment. Issues with these alignments not working correctly have been fixed.
  - **Breaking** Attributes `arrowhead, arrowtail, arrowcolor, linecolor, linewidth, arrowsize` are deprecated. See `?arrows2d` and `?arrows3d` or the main docs for replacements.
  - **Breaking** Attributes `linestyle` and `transform_marker` are no longer supported.
  - **Breaking** Outside of `minshaftlength .. maxshaftlength`, arrows now scale as a whole instead of just their shaft.
  - **Breaking** 3D Arrows now try to scale to a size appropriate to the given data. This can be turned off by setting `markerscale` to a static number.
  - Arrows are now split into a tail, shaft and head, allowing for double-headed arrows.
  - 2D arrows are now based on `poly`, fixing self-overlap issues with transparent arrows.
  - 3D arrow tips, or more generally the new `GeometryBasics.Cone` renders with much smoother shading.
  - `argmode = :endpoint` has been added to allow constructing arrows with a start and end point instead of a start point and a direction.
  - Arrows now work correctly with `colorrange`, `alpha`, etc.
  - Transforms (e.g. `log` or `rotate!(plot, ...)`) now only affect the start and end points of arrows, rather than its components. This fixes issues like incorrect tip rotation of 2D arrows and stretching/squishing of 3D arrows.
- Add dim conversion support for Axis3 [#4964](https://github.com/MakieOrg/Makie.jl/pull/4964).
- Added support for vectors of intervals in `hspan` and `vspan` [#5036](https://github.com/MakieOrg/Makie.jl/pull/5036)
- Export `Float64` geometry types `Point3d`, `Vec4d`, `Rect2d` etc. [#5040](https://github.com/MakieOrg/Makie.jl/pull/5040).
- Added `dendrogram` recipe to Makie [#2755](https://github.com/MakieOrg/Makie.jl/pull/2755)
- Added unit support to `Slider` [#5037](https://github.com/MakieOrg/Makie.jl/pull/5037)
- Added `sources` section to all Project.tomls in the monorepo, so that `]dev GLMakie` will download the monorepo and automatically dev Makie and MakieCore. [#4967](https://github.com/MakieOrg/Makie.jl/pull/4967)

## [0.22.10] - 2025-06-03

- Quick fix for the just released `annotation`, `textcolor` now follows `color` by default [#5034](https://github.com/MakieOrg/Makie.jl/pull/5034).

## [0.22.9] - 2025-06-03

- Added conversion method for `annotation` to make it compatible with AlgebraOfGraphics [#5029](https://github.com/MakieOrg/Makie.jl/pull/5029).
- Fixed contour labels text positions update bug [#5010](https://github.com/MakieOrg/Makie.jl/pull/5010).

## [0.22.8] - 2025-06-03

- Added new `annotation` recipe which can be used for labeling many data points with automatically non-overlapping labels, or for more bespoke annotation with manually chosen positions and connecting arrows [#4891](https://github.com/MakieOrg/Makie.jl/pull/4891).
- Fixed precompilation bug in julia dev 1.13 [#5018](https://github.com/MakieOrg/Makie.jl/pull/5018).
- Fixed screen not open assertion and `Makie.isclosed(scene)` in WGLMakie [#5008](https://github.com/MakieOrg/Makie.jl/pull/5008).

## [0.22.7] - 2025-05-23

- Fixed regression in the updating logic of `Legend` [#4979](https://github.com/MakieOrg/Makie.jl/pull/4979).

## [0.22.6] - 2025-05-17

- Added `alpha` keyword to `density` recipe [#4975](https://github.com/MakieOrg/Makie.jl/pull/4975).
- Improved CairoMakie rendering of normal `band`s with array-valued colors [#4989](https://github.com/MakieOrg/Makie.jl/pull/4989).
- Fixed cycling not being consistent when the same plot function was called with different input types (float32 vs float64 lines, for example) [#4960](https://github.com/MakieOrg/Makie.jl/pull/4960)

## [0.22.5] - 2025-05-12

- Added LegendElements for meshscatter, mesh, image, heatmap and surface [#4924](https://github.com/MakieOrg/Makie.jl/pull/4924)
- Moved some of the TextureAtlas logic to JS, speeding up text updates and fixing texture atlas updates [4942](https://github.com/MakieOrg/Makie.jl/pull/4942).
- Added ability to hide and show individual plot elements by clicking their corresponding `Legend` entry [#2276](https://github.com/MakieOrg/Makie.jl/pull/2276).
- Fixed issue with UInt8 voxel data not updating correctly when Observable input is updated [#4914](https://github.com/MakieOrg/Makie.jl/pull/4914)
- Added ticks and minorticks to `PolarAxis`. Ticks and tick labels can now also be mirrored to the other side of a sector style PolarAxis. [#4902](https://github.com/MakieOrg/Makie.jl/pull/4902)
- Fixed `Axis.panbutton` not working [#4932](https://github.com/MakieOrg/Makie.jl/pull/4932)
- Fixed issues with anisotropic markersizes (e.g. `(10, 50)`) causing anti-aliasing to become blurry in GLMakie and WGLMakie. [#4918](https://github.com/MakieOrg/Makie.jl/pull/4918)
- Added `direction = :y` option for vertical `band`s [#4949](https://github.com/MakieOrg/Makie.jl/pull/4949).
- Fixed line-ordering of `lines(::Rect3)` [#4954](https://github.com/MakieOrg/Makie.jl/pull/4954).
- Fixed issue with `sprint`ing to SVG using CairoMakie in Julia 1.11 and above [#4971](https://github.com/MakieOrg/Makie.jl/pull/4971).

## [0.22.4] - 2025-04-11

- Re-added the `apply_transform(f, data, space)` method that was removed in v0.22.3 with a deprecation warning. It will be removed in the next breaking version. [#4916](https://github.com/MakieOrg/Makie.jl/pull/4916)

## [0.22.3] - 2025-04-08

- Added `alpha` attribute to `tricontourf.jl` to control the transparency of filled contours [#4800](https://github.com/MakieOrg/Makie.jl/pull/4800)
- Fixed hexbin using log-scales [#4898](https://github.com/MakieOrg/Makie.jl/pull/4898)
- Updated scope of `space` attribute, restricting it to camera related projections in the conversion-transformation-projection pipeline. (See docs on `space` or the pipeline) [#4792](https://github.com/MakieOrg/Makie.jl/pull/4792)
- Added inheritance options for the `transformation` keyword argument: `:inherit, :inherit_model, :inherit_transform_func, :nothing` (See docs on `transformations` or the pipeline) [#4792](https://github.com/MakieOrg/Makie.jl/pull/4792)
- Fixed GLMakie embedding support for window destruction [#4848](https://github.com/MakieOrg/Makie.jl/pull/4848).
- Adjusted `DataInspector` tooltips for `spy` to be heatmap-like and `datashader` to show the number of binned markers [#4810](https://github.com/MakieOrg/Makie.jl/pull/4810)
- Added `unsafe_set!(::Textbox, ::String)` [#4417](https://github.com/MakieOrg/Makie.jl/pull/4417)
- Improved compatibility of marker attributes with float32convert, fixing issues with scatter markers being render too small with `markerspace = :data` in an Axis [#4869](https://github.com/MakieOrg/Makie.jl/pull/4869)
- Added `font` attribute and fixed faulty selection in `scatter`. Scatter fonts can now be themed with `markerfont`. [#4832](https://github.com/MakieOrg/Makie.jl/pull/4832)
- Fixed categorical `cgrad` interpolating at small enough steps [#4858](https://github.com/MakieOrg/Makie.jl/pull/4858)
- Added `textlabel!()` recipe for plotting text with a background [#4879](https://github.com/MakieOrg/Makie.jl/pull/4879)
- Fixed the computed `colorrange` being out of order with `colorscale = -` or similar colorscale functions that break sorting [#4884](https://github.com/MakieOrg/Makie.jl/pull/4884)
- Added `transform_marker` to arrows [#4871](https://github.com/MakieOrg/Makie.jl/pull/4871)
- Reverted change in `meshscatter` transformation behavior by using `transform_marker = true` as the default [#4871](https://github.com/MakieOrg/Makie.jl/pull/4871)
- Fixed an error with Colorbar for categorical colormaps, where they displayed values out of colorrange and NaN. [#4894](https://github.com/MakieOrg/Makie.jl/pull/4894)
- Fixed minor grid not showing in Axis when minorticks are hidden [#4896](https://github.com/MakieOrg/Makie.jl/pull/4896)
- Fixed issue with small scatter markers disappearing in CairoMakie [#4882](https://github.com/MakieOrg/Makie.jl/pull/4882)
- Added current axis/figure defaults to `resize_to_layout!`, `x/yautolimits`, `hidex/y/decoration!` and `tight_x/y/ticklabel_spacing!` [#4519](https://github.com/MakieOrg/Makie.jl/pull/4519)
- Switched to Julia 1.10 for GLMakie CI due to issues with OpenGL on ubuntu-latest. This may cause GLMakie compatibility with the Julia 1.6 to degrade in the future. [#4913](https://github.com/MakieOrg/Makie.jl/pull/4913)
- Added support for logarithmic units [#4853](https://github.com/MakieOrg/Makie.jl/pull/4853)

## [0.22.2] - 2025-02-26

- Added support for curvilinear grids in `contourf` (contour filled), where `x` and `y` are matrices (`contour` lines were added in [0.22.0]) [#4670](https://github.com/MakieOrg/Makie.jl/pull/4670).
- Updated WGLMakie's threejs version from 0.157 to 0.173, fixing some threejs bugs [#4809](https://github.com/MakieOrg/Makie.jl/pull/4809).
- Moved Axis3 clip planes slightly outside to avoid clipping objects on the border with 0 margin [#4742](https://github.com/MakieOrg/Makie.jl/pull/4742)
- Fixed an issue with transformations not propagating to child plots when their spaces only match indirectly. [#4723](https://github.com/MakieOrg/Makie.jl/pull/4723)
- Added a tutorial on creating an inset plot [#4697](https://github.com/MakieOrg/Makie.jl/pull/4697)
- Enhanced Pattern support: Added general CairoMakie implementation, improved quality, added anchoring, added support in band, density, added tests & fixed various bugs and inconsistencies. [#4715](https://github.com/MakieOrg/Makie.jl/pull/4715)
- Fixed issue with `voronoiplot` for Voronoi tessellations with empty polygons [#4740](https://github.com/MakieOrg/Makie.jl/pull/4740)
- Fixed shader compilation error due to undefined unused variable in volume [#4755](https://github.com/MakieOrg/Makie.jl/pull/4755)
- Added option `update_while_dragging=true` to Slider [#4745](https://github.com/MakieOrg/Makie.jl/pull/4745).
- Added option `lowres_background=true` to Resampler, and renamed `resolution` to `max_resolution` [#4745](https://github.com/MakieOrg/Makie.jl/pull/4745).
- Added option `throttle=0.0` to `async_latest`, to allow throttling while skipping latest updates [#4745](https://github.com/MakieOrg/Makie.jl/pull/4745).
- Fixed issue with `WGLMakie.voxels` not rendering on linux with firefox [#4756](https://github.com/MakieOrg/Makie.jl/pull/4756)
- Updated `voxels` to use `uv_transform` interface instead of `uvmap` to give more control over texture mapping (i.e. to allow rotations) [#4758](https://github.com/MakieOrg/Makie.jl/pull/4758)
- **Breaking** Changed generated `uv`s in `voxels` to more easily align texture maps. Also changed uvs to scale with `gap` so that voxels remain fully covered. [#4758](https://github.com/MakieOrg/Makie.jl/pull/4758)
- Fixed `uv_transform = :rotr90` and `:rotl90` being swapped [#4758](https://github.com/MakieOrg/Makie.jl/pull/4758)
- Cleaned up surface handling in GLMakie: Surface cells are now discarded when there is a nan in x, y or z. Fixed incorrect normal if x or y is nan [#4735](https://github.com/MakieOrg/Makie.jl/pull/4735)
- Cleaned up `volume` plots: Added `:indexedabsorption` and `:additive` to WGLMakie, generalized `:mip` to include negative values, fixed missing conversions for rgba algorithms (`:additive`, `:absorptionrgba`), fixed missing conversion for `absorption` attribute & extended it to `:indexedabsorption` and `absorptionrgba`, added tests and improved docs. [#4726](https://github.com/MakieOrg/Makie.jl/pull/4726)
- Fixed integer underflow in GLMakie line indices which may have caused segmentation faults on mac [#4782](https://github.com/MakieOrg/Makie.jl/pull/4782)
- Added `Axis3.clip` attribute to allow turning off clipping [#4791](https://github.com/MakieOrg/Makie.jl/pull/4791)
- Fixed `Plane(Vec{N, T}(0), dist)` producing a `NaN` normal, which caused WGLMakie to break. (E.g. when rotating Axis3) [#4772](https://github.com/MakieOrg/Makie.jl/pull/4772)
- Changed `inspectable` to be inherited from the parent scenes theme. [#4739](https://github.com/MakieOrg/Makie.jl/pull/4739)
- Reverted change to `poly` which disallowed 3D geometries from being plotted [#4738](https://github.com/MakieOrg/Makie.jl/pull/4738)
- Enabled autocompletion on Block types, e.g. `?Axis.xti...` [#4786](https://github.com/MakieOrg/Makie.jl/pull/4786)
- Added `dpi` metadata to all rendered png files, where `px_per_unit = 1` means 96dpi, `px_per_unit = 2` means 192dpi, and so on. This gives frontends a chance to show plain Makie png images with the correct scaling [#4812](https://github.com/MakieOrg/Makie.jl/pull/4812).
- Fixed issue with voxels not working correctly with `rotate!()` [#4824](https://github.com/MakieOrg/Makie.jl/pull/4824)
- Fixed issue with tick event not triggering in WGLMakie [#4818](https://github.com/MakieOrg/Makie.jl/pull/4818)
- Improved performance of some Blocks, mainly `Textbox` and `Menu` [#4821](https://github.com/MakieOrg/Makie.jl/pull/4821)
- Fixed issue with `PolarAxis` not considering tick visibility in protrusion calculations. [#4823](https://github.com/MakieOrg/Makie.jl/pull/4823)
- Fixed some plots failing to create Legend entries due to missing attributes [#4826](https://github.com/MakieOrg/Makie.jl/pull/4826)

## [0.22.1] - 2025-01-17

- Allow volume textures for mesh color, to e.g. implement a performant volume slice display [#2274](https://github.com/MakieOrg/Makie.jl/pull/2274).
- Fixed `alpha` use in legends and some CairoMakie cases [#4721](https://github.com/MakieOrg/Makie.jl/pull/4721).

## [0.22.0] - 2024-12-12

- Updated to GeometryBasics 0.5: [GeometryBasics#173](https://github.com/JuliaGeometry/GeometryBasics.jl/pull/173), [GeometryBasics#219](https://github.com/JuliaGeometry/GeometryBasics.jl/pull/219) [#4319](https://github.com/MakieOrg/Makie.jl/pull/4319)
  - Removed `meta` infrastructure. Vertex attributes are now passed as kwargs.
  - Simplified GeometryBasics Mesh type, improving compile times
  - Added `FaceView` to allow different vertex attributes to use different indices for specifying data of the same vertex. This can be used to specify per-face data.
  - Added `GeometryBasics.face_normals(points, faces)`
  - Changed the order of `Rect2` coordinates to be counter-clockwise.
  - Updated `Cylinder` to avoid visually rounding off the top and bottom.
  - Added `MetaMesh` to store non-vertex metadata in a GeometryBasics Mesh object. These are now produced by MeshIO for `.obj` files, containing information from `.mtl` files.
  - Fix `Tessellation/tessellation` spelling [GeometryBasics#227](https://github.com/JuliaGeometry/GeometryBasics.jl/pull/227) [#4564](https://github.com/MakieOrg/Makie.jl/pull/4564)
- Added `Makie.mesh` option for `MetaMesh` which applies some of the bundled information [#4368](https://github.com/MakieOrg/Makie.jl/pull/4368), [#4496](https://github.com/MakieOrg/Makie.jl/pull/4496)
- `Voronoiplot`s automatic colors are now defined based on the underlying point set instead of only those generators appearing in the tessellation. This makes the selected colors consistent between tessellations when generators might have been deleted or added. [#4357](https://github.com/MakieOrg/Makie.jl/pull/4357)
- `contour` now supports _curvilinear_ grids, where `x` and `y` are matrices [#4670](https://github.com/MakieOrg/Makie.jl/pull/4670).
- Added `viewmode = :free` and translation, zoom, limit reset and cursor-focus interactions to Axis3. [4131](https://github.com/MakieOrg/Makie.jl/pull/4131)
- Split `marker_offset` handling from marker centering and fix various bugs with it [#4594](https://github.com/MakieOrg/Makie.jl/pull/4594)
- Added `transform_marker` attribute to meshscatter and changed the default behavior to not transform marker/mesh vertices [#4606](https://github.com/MakieOrg/Makie.jl/pull/4606)
- Fixed some issues with meshscatter not correctly transforming with transform functions and float32 rescaling [#4606](https://github.com/MakieOrg/Makie.jl/pull/4606)
- Fixed `poly` pipeline for 3D and/or Float64 polygons that begin from an empty vector [#4615](https://github.com/MakieOrg/Makie.jl/pull/4615).
- `empty!` GLMakie screen instead of closing, fixing issue with reset window position [#3881](https://github.com/MakieOrg/Makie.jl/pull/3881)
- Added option to display the front spines in Axis3 to close the outline box [#2349](https://github.com/MakieOrg/Makie.jl/pull/4305)
- Fixed gaps in corners of `poly(Rect2(...))` stroke [#4664](https://github.com/MakieOrg/Makie.jl/pull/4664)
- Fixed an issue where `reinterpret`ed arrays of line points were not handled correctly in CairoMakie [#4668](https://github.com/MakieOrg/Makie.jl/pull/4668).
- Fixed various issues with `markerspace = :data`, `transform_marker = true` and `rotation` for scatter in CairoMakie (incorrect marker transformations, ignored transformations, Cairo state corruption) [#4663](https://github.com/MakieOrg/Makie.jl/pull/4663)
- Changed deprecation warnings for Vector and Range inputs in `image`, `volume`, `voxels` and `spy` into **errors** [#4685](https://github.com/MakieOrg/Makie.jl/pull/4685)
- Refactored OpenGL cleanup to run immediately rather than on GC [#4699](https://github.com/MakieOrg/Makie.jl/pull/4699)
- It is now possible to change the title of a `GLFW.Window` with `GLMakie.set_title!(screen::Screen, title::String)` [#4677](https://github.com/MakieOrg/Makie.jl/pull/4677).
- Fixed `px_per_unit != 1` not getting fit to the size of the interactive window in GLMakie [#4687](https://github.com/MakieOrg/Makie.jl/pull/4687)
- Changed minorticks to skip computation when they are not visible [#4681](https://github.com/MakieOrg/Makie.jl/pull/4681)
- Fixed indexing error edge case in violin median code [#4682](https://github.com/MakieOrg/Makie.jl/pull/4682)
- Fixed incomplete plot cleanup when cleanup is triggered by an event. [#4710](https://github.com/MakieOrg/Makie.jl/pull/4710)
- Automatically plot Enums as categorical [#4717](https://github.com/MakieOrg/Makie.jl/pull/4717).

## [0.21.18] - 2024-12-12

- Allow for user defined recipes to be used in SpecApi [#4655](https://github.com/MakieOrg/Makie.jl/pull/4655).
- Fix text layouting with empty lines [#4269](https://github.com/MakieOrg/Makie.jl/pull/4269).

## [0.21.17] - 2024-12-05

- Added `backend` and `update` kwargs to `show` [#4558](https://github.com/MakieOrg/Makie.jl/pull/4558)
- Disabled unit prefix conversions for compound units (e.g. `u"m/s"`) to avoid generating incorrect units. [#4583](https://github.com/MakieOrg/Makie.jl/pull/4583)
- Added kwarg to rotate Toggle [#4445](https://github.com/MakieOrg/Makie.jl/pull/4445)
- Fixed orientation of environment light textures in RPRMakie [#4629](https://github.com/MakieOrg/Makie.jl/pull/4629).
- Fixed uint16 overflow for over ~65k elements in WGLMakie picking [#4604](https://github.com/MakieOrg/Makie.jl/pull/4604).
- Improved performance for line plot in CairoMakie [#4601](https://github.com/MakieOrg/Makie.jl/pull/4601).
- Prevent more default actions when canvas has focus [#4602](https://github.com/MakieOrg/Makie.jl/pull/4602).
- Fixed an error in `convert_arguments` for PointBased plots and 3D polygons [#4585](https://github.com/MakieOrg/Makie.jl/pull/4585).
- Fixed polygon rendering issue of `crossbar(..., show_notch = true)` in CairoMakie [#4587](https://github.com/MakieOrg/Makie.jl/pull/4587).
- Fixed `colorbuffer(axis)` for `px_per_unit != 1` [#4574](https://github.com/MakieOrg/Makie.jl/pull/4574).
- Fixed render order of Axis3 frame lines in CairoMakie [#4591](https://github.com/MakieOrg/Makie.jl/pull/4591)
- Fixed color mapping between `contourf` and `Colorbar` [#4618](https://github.com/MakieOrg/Makie.jl/pull/4618)
- Fixed an incorrect comparison in CairoMakie's line clipping code which can cause line segments to disappear [#4631](https://github.com/MakieOrg/Makie.jl/pull/4631)
- Added PointBased conversion for `Vector{MultiLineString}` [#4599](https://github.com/MakieOrg/Makie.jl/pull/4599)
- Added color conversions for tuples, Points and Vecs [#4599](https://github.com/MakieOrg/Makie.jl/pull/4599)
- Added conversions for 1 and 2 value paddings in `Label` and `tooltip` [#4599](https://github.com/MakieOrg/Makie.jl/pull/4599)
- Fixed `NaN` in scatter rotation and markersize breaking Cairo state [#4599](https://github.com/MakieOrg/Makie.jl/pull/4599)
- Fixed heatmap cells being 0.5px/units too large in CairoMakie [4633](https://github.com/MakieOrg/Makie.jl/pull/4633)
- Fixed bounds error when recording video with WGLMakie [#4639](https://github.com/MakieOrg/Makie.jl/pull/4639).
- Added `axis.(x/y)ticklabelspace = :max_auto`, to only grow tickspace but never shrink to reduce jitter [#4642](https://github.com/MakieOrg/Makie.jl/pull/4642).
- The error shown for invalid attributes will now also show suggestions for nearby attributes (if there are any) [#4394](https://github.com/MakieOrg/Makie.jl/pull/4394).
- Added (x/y)axislinks to S.GridLayout and make sure limits don't reset when linking axes [#4643](https://github.com/MakieOrg/Makie.jl/pull/4643).

## [0.21.16] - 2024-11-06

- Added `origin!()` to transformation so that the reference point of `rotate!()` and `scale!()` can be modified [#4472](https://github.com/MakieOrg/Makie.jl/pull/4472)
- Correctly render the tooltip triangle [#4560](https://github.com/MakieOrg/Makie.jl/pull/4560).
- Introduce `isclosed(scene)`, conditionally use `Bonito.LargeUpdate` [#4569](https://github.com/MakieOrg/Makie.jl/pull/4569).
- Allow plots to move between scenes in SpecApi [#4132](https://github.com/MakieOrg/Makie.jl/pull/4132).
- Added empty constructor to all backends for `Screen` allowing `display(Makie.current_backend().Screen(), fig)` [#4561](https://github.com/MakieOrg/Makie.jl/pull/4561).
- Added `subsup` and `left_subsup` functions that offer stacked sub- and superscripts for `rich` text which means this style can be used with arbitrary fonts and is not limited to fonts supported by MathTeXEngine.jl [#4489](https://github.com/MakieOrg/Makie.jl/pull/4489).
- Added the `jitter_width` and `side_nudge` attributes to the `raincloud` plot definition, so that they can be used as kwargs [#4517](https://github.com/MakieOrg/Makie.jl/pull/4517)
- Expand PlotList plots to expose their child plots to the legend interface, allowing `axislegend`show plots within PlotSpecs as individual entries. [#4546](https://github.com/MakieOrg/Makie.jl/pull/4546)
- Implement S.Colorbar(plotspec) [#4520](https://github.com/MakieOrg/Makie.jl/pull/4520).
- Fixed a hang when `Record` was created inside a closure passed to `IOCapture.capture` [#4562](https://github.com/MakieOrg/Makie.jl/pull/4562).
- Added logical size annotation to `text/html` inline videos so that sizes are appropriate independent of the current `px_per_unit` value [#4563](https://github.com/MakieOrg/Makie.jl/pull/4563).

## [0.21.15] - 2024-10-25

- Allowed creation of `Legend` with entries that have no legend elements [#4526](https://github.com/MakieOrg/Makie.jl/pull/4526).
- Improved CairoMakie's 2D mesh drawing performance by ~30% [#4132](https://github.com/MakieOrg/Makie.jl/pull/4132).
- Allow `width` to be set per box in `boxplot` [#4447](https://github.com/MakieOrg/Makie.jl/pull/4447).
- For `Textbox`es in which a fixed width is specified, the text is now scrolled
  if the width is exceeded [#4293](https://github.com/MakieOrg/Makie.jl/pull/4293)
- Changed image, heatmap and surface picking indices to correctly index the relevant matrix arguments. [#4459](https://github.com/MakieOrg/Makie.jl/pull/4459)
- Improved performance of `record` by avoiding unnecessary copying in common cases [#4475](https://github.com/MakieOrg/Makie.jl/pull/4475).
- Fixed usage of `AggMean()` and other aggregations operating on 3d data for `datashader` [#4346](https://github.com/MakieOrg/Makie.jl/pull/4346).
- Fixed forced rasterization when rendering figures with `Axis3` to svg [#4463](https://github.com/MakieOrg/Makie.jl/pull/4463).
- Changed default for `circular_rotation` in Camera3D to false, so that the camera doesn't change rotation direction anymore [4492](https://github.com/MakieOrg/Makie.jl/pull/4492)
- Fixed `pick(scene, rect2)` in WGLMakie [#4488](https://github.com/MakieOrg/Makie.jl/pull/4488)
- Fixed resizing of `surface` data not working correctly. (I.e. drawing out-of-bounds data or only drawing part of the data.) [#4529](https://github.com/MakieOrg/Makie.jl/pull/4529)

## [0.21.14] - 2024-10-11

- Fixed relocatability of GLMakie [#4461](https://github.com/MakieOrg/Makie.jl/pull/4461).
- Fixed relocatability of WGLMakie [#4467](https://github.com/MakieOrg/Makie.jl/pull/4467).
- Fixed `space` keyword for `barplot` [#4435](https://github.com/MakieOrg/Makie.jl/pull/4435).

## [0.21.13] - 2024-10-07

- Optimize SpecApi, reuse Blocks better and add API to access the created block objects [#4354](https://github.com/MakieOrg/Makie.jl/pull/4354).
- Fixed `merge(attr1, attr2)` modifying nested attributes in `attr1` [#4416](https://github.com/MakieOrg/Makie.jl/pull/4416)
- Fixed issue with CairoMakie rendering scene backgrounds at the wrong position [#4425](https://github.com/MakieOrg/Makie.jl/pull/4425)
- Fixed incorrect inverse transformation in `position_on_plot` for lines, causing incorrect tooltip placement in DataInspector [#4402](https://github.com/MakieOrg/Makie.jl/pull/4402)
- Added new `Checkbox` block [#4336](https://github.com/MakieOrg/Makie.jl/pull/4336).
- Added ability to override legend element attributes by pairing labels or plots with override attributes [#4427](https://github.com/MakieOrg/Makie.jl/pull/4427).
- Added threshold before a drag starts which improves false negative rates for clicks. `Button` can now trigger on click and not mouse-down which is the canonical behavior in other GUI systems [#4336](https://github.com/MakieOrg/Makie.jl/pull/4336).
- `PolarAxis` font size now defaults to global figure `fontsize` in the absence of specific `Axis` theming [#4314](https://github.com/MakieOrg/Makie.jl/pull/4314)
- `MultiplesTicks` accepts new option `strip_zero=true`, allowing labels of the form `0x` to be `0` [#4372](https://github.com/MakieOrg/Makie.jl/pull/4372)
- Make near/far of WGLMakie JS 3d camera dynamic, for better depth_shift scaling [#4430](https://github.com/MakieOrg/Makie.jl/pull/4430).

## [0.21.12] - 2024-09-28

- Fix NaN handling in WGLMakie [#4282](https://github.com/MakieOrg/Makie.jl/pull/4282).
- Show DataInspector tooltip on NaN values if `nan_color` has been set to other than `:transparent` [#4310](https://github.com/MakieOrg/Makie.jl/pull/4310)
- Fix `linestyle` not being used in `triplot` [#4332](https://github.com/MakieOrg/Makie.jl/pull/4332)
- Invalid keyword arguments for `Block`s (e.g. `Axis` and `Colorbar`) now throw errors and show suggestions rather than simply throwing [#4392](https://github.com/MakieOrg/Makie.jl/pull/4392)
- Fix voxel clipping not being based on voxel centers [#4397](https://github.com/MakieOrg/Makie.jl/pull/4397)
- Parsing `Q` and `q` commands in svg paths with `BezierPath` is now supported [#4413](https://github.com/MakieOrg/Makie.jl/pull/4413)


## [0.21.11] - 2024-09-13

- Hot fixes for 0.21.10 [#4356](https://github.com/MakieOrg/Makie.jl/pull/4356).
- Set `Voronoiplot`'s preferred axis type to 2D in all cases [#4349](https://github.com/MakieOrg/Makie.jl/pull/4349)

## [0.21.10] - 2024-09-12

- Introduce `heatmap(Resampler(large_matrix))`, allowing to show big images interactively [#4317](https://github.com/MakieOrg/Makie.jl/pull/4317).
- Make sure we wait for the screen session [#4316](https://github.com/MakieOrg/Makie.jl/pull/4316).
- Fix for absrect [#4312](https://github.com/MakieOrg/Makie.jl/pull/4312).
- Fix attribute updates for SpecApi and SpecPlots (e.g. ecdfplot) [#4265](https://github.com/MakieOrg/Makie.jl/pull/4265).
- Bring back `poly` convert arguments for matrix with points as row [#4258](https://github.com/MakieOrg/Makie.jl/pull/4258).
- Fix gl_ClipDistance related segfault on WSL with GLMakie [#4270](https://github.com/MakieOrg/Makie.jl/pull/4270).
- Added option `label_position = :center` to place labels centered over each bar [#4274](https://github.com/MakieOrg/Makie.jl/pull/4274).
- `plotfunc()` and `func2type()` support functions ending with `!` [#4275](https://github.com/MakieOrg/Makie.jl/pull/4275).
- Fixed Boundserror in clipped multicolor lines in CairoMakie [#4313](https://github.com/MakieOrg/Makie.jl/pull/4313)
- Fix float precision based assertions error in GLMakie.volume [#4311](https://github.com/MakieOrg/Makie.jl/pull/4311)
- Support images with reversed axes [#4338](https://github.com/MakieOrg/Makie.jl/pull/4338)

## [0.21.9] - 2024-08-27

- Hotfix for colormap + color updates [#4258](https://github.com/MakieOrg/Makie.jl/pull/4258).

## [0.21.8] - 2024-08-26

- Fix selected list in `WGLMakie.pick_sorted` [#4136](https://github.com/MakieOrg/Makie.jl/pull/4136).
- Apply px per unit in `pick_closest`/`pick_sorted` [#4137](https://github.com/MakieOrg/Makie.jl/pull/4137).
- Support plot(interval, func) for rangebars and band [#4102](https://github.com/MakieOrg/Makie.jl/pull/4102).
- Fixed the broken OpenGL state cleanup for clip_planes which may cause plots to disappear randomly [#4157](https://github.com/MakieOrg/Makie.jl/pull/4157)
- Reduce updates for image/heatmap, improving performance [#4130](https://github.com/MakieOrg/Makie.jl/pull/4130).
- Add an informative error message to `save` when no backend is loaded [#4177](https://github.com/MakieOrg/Makie.jl/pull/4177)
- Fix rendering of `band` with NaN values [#4178](https://github.com/MakieOrg/Makie.jl/pull/4178).
- Fix plotting of lines with OffsetArrays across all backends [#4242](https://github.com/MakieOrg/Makie.jl/pull/4242).

## [0.21.7] - 2024-08-19

- Hot fix for 1D heatmap [#4147](https://github.com/MakieOrg/Makie.jl/pull/4147).

## [0.21.6] - 2024-08-14

- Fix RectangleZoom in WGLMakie [#4127](https://github.com/MakieOrg/Makie.jl/pull/4127)
- Bring back fastpath for regular heatmaps [#4125](https://github.com/MakieOrg/Makie.jl/pull/4125)
- Data inspector fixes (mostly for bar plots) [#4087](https://github.com/MakieOrg/Makie.jl/pull/4087)
- Added "clip_planes" as a new generic plot and scene attribute. Up to 8 world space clip planes can be specified to hide sections of a plot. [#3958](https://github.com/MakieOrg/Makie.jl/pull/3958)
- Updated handling of `model` matrices with active Float32 rescaling. This should fix issues with Float32-unsafe translations or scalings of plots, as well as rotated plots in Float32-unsafe ranges. [#4026](https://github.com/MakieOrg/Makie.jl/pull/4026)
- Added `events.tick` to allow linking actions like animations to the renderloop. [#3948](https://github.com/MakieOrg/Makie.jl/pull/3948)
- Added the `uv_transform` attribute for meshscatter, mesh, surface and image [#1406](https://github.com/MakieOrg/Makie.jl/pull/1406).
- Added the ability to use textures with `meshscatter` in WGLMakie [#1406](https://github.com/MakieOrg/Makie.jl/pull/1406).
- Don't remove underlying VideoStream file when doing save() [#3883](https://github.com/MakieOrg/Makie.jl/pull/3883).
- Fix label/legend for plotlist [#4079](https://github.com/MakieOrg/Makie.jl/pull/4079).
- Fix wrong order for colors in RPRMakie [#4098](https://github.com/MakieOrg/Makie.jl/pull/4098).
- Fixed incorrect distance calculation in `pick_closest` in WGLMakie [#4082](https://github.com/MakieOrg/Makie.jl/pull/4082).
- Suppress keyboard shortcuts and context menu in JupyterLab output [#4068](https://github.com/MakieOrg/Makie.jl/pull/4068).
- Introduce stroke_depth_shift + forward normal depth_shift for Poly [#4058](https://github.com/MakieOrg/Makie.jl/pull/4058).
- Use linestyle for Poly and Density legend elements [#4000](https://github.com/MakieOrg/Makie.jl/pull/4000).
- Bring back interpolation attribute for surface [#4056](https://github.com/MakieOrg/Makie.jl/pull/4056).
- Improved accuracy of framerate settings in GLMakie [#3954](https://github.com/MakieOrg/Makie.jl/pull/3954)
- Fix label_formatter being called twice in barplot [#4046](https://github.com/MakieOrg/Makie.jl/pull/4046).
- Fix error with automatic `highclip` or `lowclip` and scalar colors [#4048](https://github.com/MakieOrg/Makie.jl/pull/4048).
- Correct a bug in the `project` function when projecting using a `Scene`. [#3909](https://github.com/MakieOrg/Makie.jl/pull/3909).
- Add position for `pie` plot [#4027](https://github.com/MakieOrg/Makie.jl/pull/4027).
- Correct a method ambiguity in `insert!` which was causing `PlotList` to fail on CairoMakie. [#4038](https://github.com/MakieOrg/Makie.jl/pull/4038)
- Delaunay triangulations created via `tricontourf`, `triplot`, and `voronoiplot` no longer use any randomisation in the point insertion order so that results are unique. [#4044](https://github.com/MakieOrg/Makie.jl/pull/4044)
- Improve content scaling support for Wayland and fix incorrect mouse scaling on mac [#4062](https://github.com/MakieOrg/Makie.jl/pull/4062)
- Fix: `band` ignored its `alpha` argument in CairoMakie
- Fix `marker=FastPixel()` makersize and markerspace, improve `spy` recipe [#4043](https://github.com/MakieOrg/Makie.jl/pull/4043).
- Fixed `invert_normals` for surface plots in CairoMakie [#4021](https://github.com/MakieOrg/Makie.jl/pull/4021).
- Improve support for embedding GLMakie. [#4073](https://github.com/MakieOrg/Makie.jl/pull/4073)
- Update JS OrbitControls to match Julia OrbitControls [#4084](https://github.com/MakieOrg/Makie.jl/pull/4084).
- Fix `select_point()` [#4101](https://github.com/MakieOrg/Makie.jl/pull/4101).
- Fix `absrect()` and `select_rectangle()` [#4110](https://github.com/MakieOrg/Makie.jl/issues/4110).
- Allow segment-specific radius for `pie` plot [#4028](https://github.com/MakieOrg/Makie.jl/pull/4028).

## [0.21.5] - 2024-07-07

- Fixed tuple argument for `WGLMakie.activate!(resize_to=(:parent, nothing))` [#4009](https://github.com/MakieOrg/Makie.jl/pull/4009).
- validate plot attributes later, for axis specific plot attributes [#3974](https://github.com/MakieOrg/Makie.jl/pull/3974).

## [0.21.4] - 2024-07-02

- Fixed support for GLFW 3.4 on OSX [#3999](https://github.com/MakieOrg/Makie.jl/issues/3999).
- Changed camera variables to Float64 for increased accuracy [#3984](https://github.com/MakieOrg/Makie.jl/pull/3984)
- Allow CairoMakie to render `poly` overloads that internally don't use two child plots [#3986](https://github.com/MakieOrg/Makie.jl/pull/3986).
- Fixes for Menu and DataInspector [#3975](https://github.com/MakieOrg/Makie.jl/pull/3975).
- Add line-loop detection and rendering to GLMakie and WGLMakie [#3907](https://github.com/MakieOrg/Makie.jl/pull/3907).

## [0.21.3] - 2024-06-17

- Fix stack overflows when using `markerspace = :data` with `scatter` [#3960](https://github.com/MakieOrg/Makie.jl/issues/3960).
- CairoMakie: Fix broken SVGs when using non-interpolated image primitives, for example Colorbars, with recent Cairo versions [#3967](https://github.com/MakieOrg/Makie.jl/pull/3967).
- CairoMakie: Add argument `pdf_version` to restrict the PDF version when saving a figure as a PDF [#3845](https://github.com/MakieOrg/Makie.jl/pull/3845).
- Fix DataInspector using invalid attribute strokewidth for plot type Wireframe [#3917](https://github.com/MakieOrg/Makie.jl/pull/3917).
- CairoMakie: Fix incorrect scaling factor for SVGs with Cairo_jll 1.18 [#3964](https://github.com/MakieOrg/Makie.jl/pull/3964).
- Fixed use of Textbox from Bonito [#3924](https://github.com/MakieOrg/Makie.jl/pull/3924)

## [0.21.2] - 2024-05-22

- Added `cycle` to general attribute allowlist so that it works also with plot types that don't set one in their theme [#3879](https://github.com/MakieOrg/Makie.jl/pull/3879).

## [0.21.1] - 2024-05-21

- `boundingbox` now relies on `apply_transform(transform, data_limits(plot))` rather than transforming the corner points of the bounding box [#3856](https://github.com/MakieOrg/Makie.jl/pull/3856).
- Adjusted `Axis` limits to consider transformations more consistently [#3864](https://github.com/MakieOrg/Makie.jl/pull/3864).
- Fix problems with incorrectly disabled attributes in recipes [#3870](https://github.com/MakieOrg/Makie.jl/pull/3870), [#3866](https://github.com/MakieOrg/Makie.jl/pull/3866).
- Fix RPRMakie with Material [#3872](https://github.com/MakieOrg/Makie.jl/pull/3872).
- Support the loop option in html video output [#3697](https://github.com/MakieOrg/Makie.jl/pull/3697).

## [0.21.0] - 2024-05-08

- Add `voxels` plot [#3527](https://github.com/MakieOrg/Makie.jl/pull/3527).
- Added supported markers hint to unsupported marker warn message [#3666](https://github.com/MakieOrg/Makie.jl/pull/3666).
- Fixed bug in CairoMakie line drawing when multiple successive points had the same color [#3712](https://github.com/MakieOrg/Makie.jl/pull/3712).
- Remove StableHashTraits in favor of calculating hashes directly with CRC32c [#3667](https://github.com/MakieOrg/Makie.jl/pull/3667).
- **Breaking (sort of)** Added a new `@recipe` variant which allows documenting attributes directly where they are defined and validating that all attributes are known whenever a plot is created. This is not breaking in the sense that the API changes, but user code is likely to break because of misspelled attribute names etc. that have so far gone unnoticed.
- Add axis converts, enabling unit/categorical support and more [#3226](https://github.com/MakieOrg/Makie.jl/pull/3226).
- **Breaking** Streamlined `data_limits` and `boundingbox` [#3671](https://github.com/MakieOrg/Makie.jl/pull/3671)
  - `data_limits` now only considers plot positions, completely ignoring transformations
  - `boundingbox(p::Text)` is deprecated in favor of `boundingbox(p::Text, p.markerspace[])`. The more internal methods use `string_boundingbox(p)`. [#3723](https://github.com/MakieOrg/Makie.jl/pull/3723)
  - `boundingbox` overwrites must now include a secondary space argument to work `boundingbox(plot, space::Symbol = :data)` [#3723](https://github.com/MakieOrg/Makie.jl/pull/3723)
  - `boundingbox` now always consider `transform_func` and `model`
  - `data_limits(::Scatter)` and `boundingbox(::Scatter)` now consider marker transformations [#3716](https://github.com/MakieOrg/Makie.jl/pull/3716)
- **Breaking** Improved Float64 compatibility of Axis [#3681](https://github.com/MakieOrg/Makie.jl/pull/3681)
  - This added an extra conversion step which only takes effect when Float32 precision becomes relevant. In those cases code using `project()` functions will be wrong as the transformation is not applied. Use `project(plot_or_scene, ...)` or apply the conversion yourself beforehand with `Makie.f32_convert(plot_or_scene, transformed_point)` and use `patched_model = Makie.patch_model(plot_or_scene, model)`.
  - `Makie.to_world(point, matrix, resolution)` has been deprecated in favor of `Makie.to_world(scene_or_plot, point)` to include float32 conversions.
- **Breaking** Reworked line shaders in GLMakie and WGLMakie [#3558](https://github.com/MakieOrg/Makie.jl/pull/3558)
  - GLMakie: Removed support for per point linewidths
  - GLMakie: Adjusted dots (e.g. with `linestyle = :dot`) to bend across a joint
  - GLMakie: Adjusted linestyles to scale with linewidth dynamically so that dots remain dots with changing linewidth
  - GLMakie: Cleaned up anti-aliasing for truncated joints
  - WGLMakie: Added support for linestyles
  - WGLMakie: Added line joints
  - WGLMakie: Added native anti-aliasing which generally improves quality but introduces outline artifacts in some cases (same as GLMakie)
  - Both: Adjusted handling of thin lines which may result in different color intensities
- Fixed an issue with lines being drawn in the wrong direction in 3D (with perspective projection) [#3651](https://github.com/MakieOrg/Makie.jl/pull/3651).
- **Breaking** Renamed attribute `rotations` to `rotation` for `scatter` and `meshscatter` which had been inconsistent with the otherwise singular naming scheme and other plots like `text` [#3724](https://github.com/MakieOrg/Makie.jl/pull/3724).
- Fixed `contourf` bug where n levels would sometimes miss the uppermost value, causing gaps [#3713](https://github.com/MakieOrg/Makie.jl/pull/3713).
- Added `scale` attribute to `violin` [#3352](https://github.com/MakieOrg/Makie.jl/pull/3352).
- Use label formatter in barplot [#3718](https://github.com/MakieOrg/Makie.jl/pull/3718).
- Fix the incorrect shading with non uniform markerscale in meshscatter [#3722](https://github.com/MakieOrg/Makie.jl/pull/3722)
- Add `scale_to=:flip` option to `hist`, which flips the direction of the bars [#3732](https://github.com/MakieOrg/Makie.jl/pull/3732)
- Fixed an issue with the texture atlas not updating in WGLMakie after display, causing new symbols to not show up [#3737](https://github.com/MakieOrg/Makie.jl/pull/3737)
- Added `linecap` and `joinstyle` attributes for lines and linesegments. Also normalized `miter_limit` to 60° across all backends. [#3771](https://github.com/MakieOrg/Makie.jl/pull/3771)

## [0.20.10] 2024-05-07

- Loosened type restrictions for potentially array-valued colors in `Axis` attributes like `xticklabelcolor` [#3826](https://github.com/MakieOrg/Makie.jl/pull/3826).
- Added support for intervals for specifying axis limits [#3696](https://github.com/MakieOrg/Makie.jl/pull/3696)
- Added recipes for plotting intervals to `Band`, `Rangebars`, `H/VSpan` [3695](https://github.com/MakieOrg/Makie.jl/pull/3695)
- Documented `WilkinsonTicks` [#3819](https://github.com/MakieOrg/Makie.jl/pull/3819).
- Added `axislegend(ax, "title")` method [#3808](https://github.com/MakieOrg/Makie.jl/pull/3808).
- Improved thread safety of rendering with CairoMakie (independent `Scene`s only) by locking FreeType handles [#3777](https://github.com/MakieOrg/Makie.jl/pull/3777).
- Adds a tutorial for how to make recipes work with new types [#3816](https://github.com/MakieOrg/Makie.jl/pull/3816).
- Provided an interface to convert markers in CairoMakie separately (`cairo_scatter_marker`) so external packages can overload it. [#3811](https://github.com/MakieOrg/Makie.jl/pull/3811)
- Updated to DelaunayTriangulation v1.0 [#3787](https://github.com/MakieOrg/Makie.jl/pull/3787).
- Added methods `hidedecorations!`, `hiderdecorations!`, `hidethetadecorations!` and  `hidespines!` for `PolarAxis` axes [#3823](https://github.com/MakieOrg/Makie.jl/pull/3823).
- Added `loop` option support for HTML outputs when recording videos with `record` [#3697](https://github.com/MakieOrg/Makie.jl/pull/3697).

## [0.20.9] - 2024-03-29

- Added supported markers hint to unsupported marker warn message [#3666](https://github.com/MakieOrg/Makie.jl/pull/3666).
- Fixed bug in CairoMakie line drawing when multiple successive points had the same color [#3712](https://github.com/MakieOrg/Makie.jl/pull/3712).
- Remove StableHashTraits in favor of calculating hashes directly with CRC32c [#3667](https://github.com/MakieOrg/Makie.jl/pull/3667).
- Fixed `contourf` bug where n levels would sometimes miss the uppermost value, causing gaps [#3713](https://github.com/MakieOrg/Makie.jl/pull/3713).
- Added `scale` attribute to `violin` [#3352](https://github.com/MakieOrg/Makie.jl/pull/3352).
- Use label formatter in barplot [#3718](https://github.com/MakieOrg/Makie.jl/pull/3718).
- Fix the incorrect shading with non uniform markerscale in meshscatter [#3722](https://github.com/MakieOrg/Makie.jl/pull/3722)
- Add `scale_to=:flip` option to `hist`, which flips the direction of the bars [#3732](https://github.com/MakieOrg/Makie.jl/pull/3732)
- Fixed an issue with the texture atlas not updating in WGLMakie after display, causing new symbols to not show up [#3737](https://github.com/MakieOrg/Makie.jl/pull/3737)

## [0.20.8] - 2024-02-22

- Fixed excessive use of space with HTML image outputs [#3642](https://github.com/MakieOrg/Makie.jl/pull/3642).
- Fixed bugs with format strings and add new features by switching to Format.jl [#3633](https://github.com/MakieOrg/Makie.jl/pull/3633).
- Fixed an issue where CairoMakie would unnecessarily rasterize polygons [#3605](https://github.com/MakieOrg/Makie.jl/pull/3605).
- Added `PointBased` conversion trait to `scatterlines` recipe [#3603](https://github.com/MakieOrg/Makie.jl/pull/3603).
- Multiple small fixes for `map_latest`, `WGLMakie` picking and `PlotSpec` [#3637](https://github.com/MakieOrg/Makie.jl/pull/3637).
- Fixed PolarAxis `rticks` being incompatible with rich text. [#3615](https://github.com/MakieOrg/Makie.jl/pull/3615)
- Fixed an issue causing lines, scatter and text to not scale with resolution after deleting plots in GLMakie. [#3649](https://github.com/MakieOrg/Makie.jl/pull/3649)

## [0.20.7] - 2024-02-04

- Equalized alignment point of mirrored ticks to that of normal ticks [#3598](https://github.com/MakieOrg/Makie.jl/pull/3598).
- Fixed stack overflow error on conversion of gridlike data with `missing`s [#3597](https://github.com/MakieOrg/Makie.jl/pull/3597).
- Fixed mutation of CairoMakie src dir when displaying png files [#3588](https://github.com/MakieOrg/Makie.jl/pull/3588).
- Added better error messages for plotting into `FigureAxisPlot` and `AxisPlot` as Plots.jl users are likely to do [#3596](https://github.com/MakieOrg/Makie.jl/pull/3596).
- Added compat bounds for IntervalArithmetic.jl due to bug with DelaunayTriangulation.jl [#3595](https://github.com/MakieOrg/Makie.jl/pull/3595).
- Removed possibility of three-argument `barplot` [#3574](https://github.com/MakieOrg/Makie.jl/pull/3574).

## [0.20.6] - 2024-02-02

- Fix issues with Camera3D not centering [#3582](https://github.com/MakieOrg/Makie.jl/pull/3582)
- Allowed creating legend entries from plot objects with scalar numbers as colors [#3587](https://github.com/MakieOrg/Makie.jl/pull/3587).

## [0.20.5] - 2024-01-25

- Use plot plot instead of scene transform functions in CairoMakie, fixing misplaced h/vspan. [#3552](https://github.com/MakieOrg/Makie.jl/pull/3552)
- Fix error printing on shader error [#3530](https://github.com/MakieOrg/Makie.jl/pull/3530).
- Update pagefind to 1.0.4 for better headline search [#3534](https://github.com/MakieOrg/Makie.jl/pull/3534).
- Remove unnecessary deps, e.g. Setfield [3546](https://github.com/MakieOrg/Makie.jl/pull/3546).
- Don't clear args, rely on delete deregister_callbacks [#3543](https://github.com/MakieOrg/Makie.jl/pull/3543).
- Add interpolate keyword for Surface [#3541](https://github.com/MakieOrg/Makie.jl/pull/3541).
- Fix a DataInspector bug if inspector_label is used with RGB images [#3468](https://github.com/MakieOrg/Makie.jl/pull/3468).

## [0.20.4] - 2024-01-04

- Changes for Bonito rename and WGLMakie docs improvements [#3477](https://github.com/MakieOrg/Makie.jl/pull/3477).
- Add stroke and glow support to scatter and text in WGLMakie [#3518](https://github.com/MakieOrg/Makie.jl/pull/3518).
- Fix clipping issues with Camera3D when zooming in [#3529](https://github.com/MakieOrg/Makie.jl/pull/3529)

## [0.20.3] - 2023-12-21

- Add `depthsorting` as a hidden attribute for scatter plots in GLMakie as an alternative fix for outline artifacts. [#3432](https://github.com/MakieOrg/Makie.jl/pull/3432)
- Disable SDF based anti-aliasing in scatter, text and lines plots when `fxaa = true` in GLMakie. This allows removing outline artifacts at the cost of quality. [#3408](https://github.com/MakieOrg/Makie.jl/pull/3408)
- DataInspector Fixes: Fixed depth order, positional labels being in transformed space and `:inspector_clear` not getting called when moving from one plot to another. [#3454](https://github.com/MakieOrg/Makie.jl/pull/3454)
- Fixed bug in GLMakie where the update from a (i, j) sized GPU buffer to a (j, i) sized buffer would fail [#3456](https://github.com/MakieOrg/Makie.jl/pull/3456).
- Add `interpolate=true` to `volume(...)`, allowing to disable interpolation [#3485](https://github.com/MakieOrg/Makie.jl/pull/3485).

## [0.20.2] - 2023-12-01

- Switched from SHA512 to CRC32c salting in CairoMakie svgs, drastically improving svg rendering speed [#3435](https://github.com/MakieOrg/Makie.jl/pull/3435).
- Fixed a bug with h/vlines and h/vspan not correctly resolving transformations [#3418](https://github.com/MakieOrg/Makie.jl/pull/3418).
- Fixed a bug with h/vlines and h/vspan returning the wrong limits, causing an error in Axis [#3427](https://github.com/MakieOrg/Makie.jl/pull/3427).
- Fixed clipping when zooming out of a 3D (L)Scene [#3433](https://github.com/MakieOrg/Makie.jl/pull/3433).
- Moved the texture atlas cache to `.julia/scratchspaces` instead of a dedicated `.julia/makie` [#3437](https://github.com/MakieOrg/Makie.jl/pull/3437)

## [0.20.1] - 2023-11-23

- Fixed bad rendering of `poly` in GLMakie by triangulating points after transformations [#3402](https://github.com/MakieOrg/Makie.jl/pull/3402).
- Fixed bug regarding inline display in VSCode Jupyter notebooks and other similar environments [#3403](https://github.com/MakieOrg/Makie.jl/pull/3403).
- Fixed issue with `plottype`, allowed `onany(...; update = true)` and fixed `Block` macro use outside Makie [#3401](https://github.com/MakieOrg/Makie.jl/pull/3401).

## [0.20.0] - 2023-11-21

- GLMakie has gained support for HiDPI (aka Retina) screens. This also enables saving images with higher resolution than screen pixel dimensions [#2544](https://github.com/MakieOrg/Makie.jl/pull/2544).
- Fixed an issue where NaN was interpreted as zero when rendering `surface` through CairoMakie [#2598](https://github.com/MakieOrg/Makie.jl/pull/2598).
- Improved 3D camera handling, hotkeys and functionality [#2746](https://github.com/MakieOrg/Makie.jl/pull/2746).
- Added `shading = :verbose` in GLMakie to allow for multiple light sources. Also added more light types, fixed light directions for the previous lighting model (now `shading = :fast`) and adjusted `backlight` to affect normals[#3246](https://github.com/MakieOrg/Makie.jl/pull/3246).
- Changed the glyph used for negative numbers in tick labels from hyphen to minus [#3379](https://github.com/MakieOrg/Makie.jl/pull/3379).
- Added new declarative API for AlgebraOfGraphics, Pluto and easier dashboards [#3281](https://github.com/MakieOrg/Makie.jl/pull/3281).
- WGLMakie got faster line rendering with less updating bugs [#3062](https://github.com/MakieOrg/Makie.jl/pull/3062).
- **Breaking** Replaced `PolarAxis.radial_distortion_threshold` with `PolarAxis.radius_at_origin`. [#3381](https://github.com/MakieOrg/Makie.jl/pull/3381)
- **Breaking** Deprecated the `resolution` keyword in favor of `size` to reflect that this value is not a pixel resolution anymore [#3343](https://github.com/MakieOrg/Makie.jl/pull/3343).
- **Breaking** Refactored the `SurfaceLike` family of traits into `VertexGrid`, `CellGrid` and `ImageLike` [#3106](https://github.com/MakieOrg/Makie.jl/pull/3106).
- **Breaking** Deprecated `pixelarea(scene)` and `scene.px_area` in favor of viewport.
- **Breaking** Refactored the `Combined` Plot object and renamed it to `Plot`, improving compile times ~2x [#3082](https://github.com/MakieOrg/Makie.jl/pull/3082).
- **Breaking** Removed old depreactions in [#3113](https://github.com/MakieOrg/Makie.jl/pull/3113/commits/3a39210ef87a0032d78cb27c0c1019faa604effd).
- **Breaking** Deprecated using AbstractVector as sides of `image` [#3395](https://github.com/MakieOrg/Makie.jl/pull/3395).
- **Breaking** `errorbars` and `rangebars` now use color cycling [#3230](https://github.com/MakieOrg/Makie.jl/pull/3230).

## [0.19.12] - 2023-10-31

- Added `cornerradius` attribute to `Box` for rounded corners [#3346](https://github.com/MakieOrg/Makie.jl/pull/3346).
- Fix grouping of a zero-height bar in `barplot`. Now a zero-height bar shares the same properties of the previous bar, and if the bar is the first one, its height is treated as positive if and only if there exists a bar of positive height or all bars are zero-height [#3058](https://github.com/MakieOrg/Makie.jl/pull/3058).
- Fixed a bug where Axis still consumes scroll events when interactions are disabled [#3272](https://github.com/MakieOrg/Makie.jl/pull/3272).
- Added `cornerradius` attribute to `Box` for rounded corners [#3308](https://github.com/MakieOrg/Makie.jl/pull/3308).
- Upgraded `StableHashTraits` from 1.0 to 1.1 [#3309](https://github.com/MakieOrg/Makie.jl/pull/3309).

## [0.19.11] - 2023-10-05

- Setup automatic colorbars for volumeslices [#3253](https://github.com/MakieOrg/Makie.jl/pull/3253).
- Colorbar for arrows [#3275](https://github.com/MakieOrg/Makie.jl/pull/3275).
- Small bugfixes [#3275](https://github.com/MakieOrg/Makie.jl/pull/3275).

## [0.19.10] - 2023-09-21

- Fixed bugs with Colorbar in recipes, add new API for creating a recipe colorbar and introduce experimental support for Categorical colormaps [#3090](https://github.com/MakieOrg/Makie.jl/pull/3090).
- Added experimental Datashader implementation [#2883](https://github.com/MakieOrg/Makie.jl/pull/2883).
- **Breaking** Changed the default order Polar arguments to (theta, r). [#3154](https://github.com/MakieOrg/Makie.jl/pull/3154)
- General improvements to `PolarAxis`: full rlimtis & thetalimits, more controls and visual tweaks. See pr for more details.[#3154](https://github.com/MakieOrg/Makie.jl/pull/3154)

## [0.19.9] - 2023-09-11

- Allow arbitrary reversible scale functions through `ReversibleScale`.
- Deprecated `linestyle=vector_of_gaps` in favor of `linestyle=Linestyle(vector_of_gaps)` [3135](https://github.com/MakieOrg/Makie.jl/pull/3135), [3193](https://github.com/MakieOrg/Makie.jl/pull/3193).
- Fixed some errors around dynamic changes of `ax.xscale` or `ax.yscale` [#3084](https://github.com/MakieOrg/Makie.jl/pull/3084)
- Improved Barplot Label Alignment [#3160](https://github.com/MakieOrg/Makie.jl/issues/3160).
- Fixed regression in determining axis limits [#3179](https://github.com/MakieOrg/Makie.jl/pull/3179)
- Added a theme `theme_latexfonts` that uses the latex font family as default fonts [#3147](https://github.com/MakieOrg/Makie.jl/pull/3147), [#3180](https://github.com/MakieOrg/Makie.jl/pull/3180).
- Upgrades `StableHashTraits` from 0.3 to 1.0

## [0.19.8] - 2023-08-15

- Improved CairoMakie rendering of `lines` with repeating colors in an array [#3141](https://github.com/MakieOrg/Makie.jl/pull/3141).
- Added `strokecolormap` to poly. [#3145](https://github.com/MakieOrg/Makie.jl/pull/3145)
- Added `xreversed`, `yreversed` and `zreversed` attributes to `Axis3` [#3138](https://github.com/MakieOrg/Makie.jl/pull/3138).
- Fixed incorrect placement of contourlabels with transform functions [#3083](https://github.com/MakieOrg/Makie.jl/pull/3083)
- Fixed automatic normal generation for meshes with shading and no normals [#3041](https://github.com/MakieOrg/Makie.jl/pull/3041).
- Added the `triplot` and `voronoiplot` recipes from DelaunayTriangulation.jl [#3102](https://github.com/MakieOrg/Makie.jl/pull/3102), [#3159](https://github.com/MakieOrg/Makie.jl/pull/3159).

## [0.19.7] - 2023-07-22

- Allow arbitrary functions to color `streamplot` lines by passing a `Function` to `color`.  This must accept `Point` of the appropriate dimension and return a `Point`, `Vec`, or other arraylike object [#2002](https://github.com/MakieOrg/Makie.jl/pull/2002).
- `arrows` can now take input of the form `x::AbstractVector, y::AbstractVector, [z::AbstractVector,] f::Function`, where `f` must return a `VecTypes` of the appropriate dimension [#2597](https://github.com/MakieOrg/Makie.jl/pull/2597).
- Exported colorbuffer, and added `colorbuffer(axis::Axis; include_decorations=false, colorbuffer_kws...)`, to get an image of an axis with or without decorations [#3078](https://github.com/MakieOrg/Makie.jl/pull/3078).
- Fixed an issue where the `linestyle` of some polys was not applied to the stroke in CairoMakie. [#2604](https://github.com/MakieOrg/Makie.jl/pull/2604)
- Add `colorscale = identity` to any plotting function using a colormap. This works with any scaling function like `log10`, `sqrt` etc. Consequently, `scale` for `hexbin` is replaced with `colorscale` [#2900](https://github.com/MakieOrg/Makie.jl/pull/2900).
- Add `alpha=1.0` argument to all basic plots, which supports independently adding an alpha component to colormaps and colors. Multiple alphas like in `plot(alpha=0.2, color=RGBAf(1, 0, 0, 0.5))`, will get multiplied [#2900](https://github.com/MakieOrg/Makie.jl/pull/2900).
- `hexbin` now supports any per-observation weights which StatsBase respects - `<: StatsBase.AbstractWeights`, `Vector{Real}`, or `nothing` (the default). [#2804](https://github.com/MakieOrg/Makie.jl/pulls/2804)
- Added a new Axis type, `PolarAxis`, which is an axis with a polar projection.  Input is in `(r, theta)` coordinates and is transformed to `(x, y)` coordinates using the standard polar-to-cartesian transformation.
  Generally, its attributes are very similar to the usual `Axis` attributes, but `x` is replaced by `r` and `y` by `θ`.
  It also inherits from the theme of `Axis` in this manner, so should work seamlessly with Makie themes [#2990](https://github.com/MakieOrg/Makie.jl/pull/2990).
- `inherit` now has a new signature `inherit(scene, attrs::NTuple{N, Symbol}, default_value)`, allowing recipe authors to access nested attributes when trying to inherit from the parent Scene.
  For example, one could inherit from `scene.Axis.yticks` by `inherit(scene, (:Axis, :yticks), $default_value)` [#2990](https://github.com/MakieOrg/Makie.jl/pull/2990).
- Fixed incorrect rendering of 3D heatmaps [#2959](https://github.com/MakieOrg/Makie.jl/pull/2959)
- Deprecated `flatten_plots` in favor of `collect_atomic_plots`. Using the new `collect_atomic_plots` fixed a bug in CairoMakie where the z-level of plots within recipes was not respected. [#2793](https://github.com/MakieOrg/Makie.jl/pull/2793)
- Fixed incorrect line depth in GLMakie [#2843](https://github.com/MakieOrg/Makie.jl/pull/2843)
- Fixed incorrect line alpha in dense lines in GLMakie [#2843](https://github.com/MakieOrg/Makie.jl/pull/2843)
- Fixed DataInspector interaction with transformations [#3002](https://github.com/MakieOrg/Makie.jl/pull/3002)
- Added option `WGLMakie.activate!(resize_to_body=true)`, to make plots resize to the VSCode plotpane. Resizes to the HTML body element, so may work outside VSCode [#3044](https://github.com/MakieOrg/Makie.jl/pull/3044), [#3042](https://github.com/MakieOrg/Makie.jl/pull/3042).
- Fixed DataInspector interaction with transformations [#3002](https://github.com/MakieOrg/Makie.jl/pull/3002).
- Fixed incomplete stroke with some Bezier markers in CairoMakie and blurry strokes in GLMakie [#2961](https://github.com/MakieOrg/Makie.jl/pull/2961)
- Added the ability to use custom triangulations from DelaunayTriangulation.jl [#2896](https://github.com/MakieOrg/Makie.jl/pull/2896).
- Adjusted scaling of scatter/text stroke, glow and anti-aliasing width under non-uniform 2D scaling (Vec2f markersize/fontsize) in GLMakie [#2950](https://github.com/MakieOrg/Makie.jl/pull/2950).
- Scaled `errorbar` whiskers and `bracket` correctly with transformations [#3012](https://github.com/MakieOrg/Makie.jl/pull/3012).
- Updated `bracket` when the screen is resized or transformations change [#3012](https://github.com/MakieOrg/Makie.jl/pull/3012).

## [0.19.6] - 2023-06-09

- Fixed broken AA for lines with strongly varying linewidth [#2953](https://github.com/MakieOrg/Makie.jl/pull/2953).
- Fixed WGLMakie JS popup [#2976](https://github.com/MakieOrg/Makie.jl/pull/2976).
- Fixed `legendelements` when children have no elements [#2982](https://github.com/MakieOrg/Makie.jl/pull/2982).
- Bumped compat for StatsBase to 0.34 [#2915](https://github.com/MakieOrg/Makie.jl/pull/2915).
- Improved thread safety [#2840](https://github.com/MakieOrg/Makie.jl/pull/2840).

## [0.19.5] - 2023-05-12

- Added `loop` option for GIF outputs when recording videos with `record` [#2891](https://github.com/MakieOrg/Makie.jl/pull/2891).
- Fixed line rendering issues in GLMakie [#2843](https://github.com/MakieOrg/Makie.jl/pull/2843).
- Fixed incorrect line alpha in dense lines in GLMakie [#2843](https://github.com/MakieOrg/Makie.jl/pull/2843).
- Changed `scene.clear` to an observable and made changes in `Scene` Observables trigger renders in GLMakie [#2929](https://github.com/MakieOrg/Makie.jl/pull/2929).
- Added contour labels [#2496](https://github.com/MakieOrg/Makie.jl/pull/2496).
- Allowed rich text to be used in Legends [#2902](https://github.com/MakieOrg/Makie.jl/pull/2902).
- Added more support for zero length Geometries [#2917](https://github.com/MakieOrg/Makie.jl/pull/2917).
- Made CairoMakie drawing for polygons with holes order independent [#2918](https://github.com/MakieOrg/Makie.jl/pull/2918).
- Fixes for `Makie.inline!()`, allowing now for `Makie.inline!(automatic)` (default), which is better at automatically opening a window/ inlining a plot into plotpane when needed [#2919](https://github.com/MakieOrg/Makie.jl/pull/2919) [#2937](https://github.com/MakieOrg/Makie.jl/pull/2937).
- Block/Axis doc improvements [#2940](https://github.com/MakieOrg/Makie.jl/pull/2940) [#2932](https://github.com/MakieOrg/Makie.jl/pull/2932) [#2894](https://github.com/MakieOrg/Makie.jl/pull/2894).

## [0.19.4] - 2023-03-31

- Added export of `hidezdecorations!` from MakieLayout [#2821](https://github.com/MakieOrg/Makie.jl/pull/2821).
- Fixed an issue with GLMakie lines becoming discontinuous [#2828](https://github.com/MakieOrg/Makie.jl/pull/2828).

## [0.19.3] - 2023-03-21

- Added the `stephist` plotting function [#2408](https://github.com/JuliaPlots/Makie.jl/pull/2408).
- Added the `brackets` plotting function [#2356](https://github.com/MakieOrg/Makie.jl/pull/2356).
- Fixed an issue where `poly` plots with `Vector{<: MultiPolygon}` inputs with per-polygon color were mistakenly rendered as meshes using CairoMakie [#2590](https://github.com/MakieOrg/Makie.jl/pulls/2478).
- Fixed a small typo which caused an error in the `Stepper` constructor [#2600](https://github.com/MakieOrg/Makie.jl/pulls/2478).
- Improve cleanup on block deletion [#2614](https://github.com/MakieOrg/Makie.jl/pull/2614)
- Add `menu.scroll_speed` and increase default speed for non-apple [#2616](https://github.com/MakieOrg/Makie.jl/pull/2616).
- Fixed rectangle zoom for nonlinear axes [#2674](https://github.com/MakieOrg/Makie.jl/pull/2674)
- Cleaned up linestyles in GLMakie (Fixing artifacting, spacing/size, anti-aliasing) [#2666](https://github.com/MakieOrg/Makie.jl/pull/2666).
- Fixed issue with scatterlines only accepting concrete color types as `markercolor` [#2691](https://github.com/MakieOrg/Makie.jl/pull/2691).
- Fixed an accidental issue where `LaTeXStrings` were not typeset correctly in `Axis3` [#2558](https://github.com/MakieOrg/Makie.jl/pull/2588).
- Fixed a bug where line segments in `text(lstr::LaTeXString)` were ignoring offsets [#2668](https://github.com/MakieOrg/Makie.jl/pull/2668).
- Fixed a bug where the `arrows` recipe accidentally called a `Bool` when `normalize = true` [#2740](https://github.com/MakieOrg/Makie.jl/pull/2740).
- Re-exported the `@colorant_str` (`colorant"..."`) macro from Colors.jl [#2726](https://github.com/MakieOrg/Makie.jl/pull/2726).
- Speedup heatmaps in WGLMakie. [#2647](https://github.com/MakieOrg/Makie.jl/pull/2647)
- Fix slow `data_limits` for recipes, which made plotting lots of data with recipes much slower [#2770](https://github.com/MakieOrg/Makie.jl/pull/2770).

## [0.19.1] - 2023-01-01

- Add `show_data` method for `band` which shows the min and max values of the band at the x position of the cursor [#2497](https://github.com/MakieOrg/Makie.jl/pull/2497).
- Added `xlabelrotation`, `ylabelrotation` (`Axis`) and `labelrotation` (`Colorbar`) [#2478](https://github.com/MakieOrg/Makie.jl/pull/2478).
- Fixed forced rasterization in CairoMakie svg files when polygons with colors specified as (color, alpha) tuples were used [#2535](https://github.com/MakieOrg/Makie.jl/pull/2535).
- Do less copies of Observables in Attributes + plot pipeline [#2443](https://github.com/MakieOrg/Makie.jl/pull/2443).
- Add Search Page and tweak Result Ordering [#2474](https://github.com/MakieOrg/Makie.jl/pull/2474).
- Remove all global attributes from TextureAtlas implementation and fix julia#master [#2498](https://github.com/MakieOrg/Makie.jl/pull/2498).
- Use new Bonito, implement WGLMakie picking, improve performance and fix lots of WGLMakie bugs [#2428](https://github.com/MakieOrg/Makie.jl/pull/2428).

## [0.19.0] - 2022-12-03

- **Breaking** The attribute `textsize` has been removed everywhere in favor of the attribute `fontsize` which had also been in use.
  To migrate, search and replace all uses of `textsize` to `fontsize` [#2387](https://github.com/MakieOrg/Makie.jl/pull/2387).
- Added rich text which allows to more easily use superscripts and subscripts as well as differing colors, fonts, fontsizes, etc. for parts of a given text [#2321](https://github.com/MakieOrg/Makie.jl/pull/2321).

## [0.18.4] - 2022-12-02

- Added the `waterfall` plotting function [#2416](https://github.com/JuliaPlots/Makie.jl/pull/2416).
- Add support for `AbstractPattern` in `WGLMakie` [#2432](https://github.com/MakieOrg/Makie.jl/pull/2432).
- Broadcast replaces deprecated method for quantile [#2430](https://github.com/MakieOrg/Makie.jl/pull/2430).
- Fix CairoMakie's screen reusing [#2440](https://github.com/MakieOrg/Makie.jl/pull/2440).
- Fix repeated rendering with invisible objects [#2437](https://github.com/MakieOrg/Makie.jl/pull/2437).
- Fix hvlines for GLMakie [#2446](https://github.com/MakieOrg/Makie.jl/pull/2446).

## [0.18.3] - 2022-11-17

- Add `render_on_demand` flag for `GLMakie.Screen`. Setting this to `true` will skip rendering until plots get updated. This is the new default [#2336](https://github.com/MakieOrg/Makie.jl/pull/2336), [#2397](https://github.com/MakieOrg/Makie.jl/pull/2397).
- Clean up OpenGL state handling in GLMakie [#2397](https://github.com/MakieOrg/Makie.jl/pull/2397).
- Fix salting [#2407](https://github.com/MakieOrg/Makie.jl/pull/2407).
- Fixes for [GtkMakie](https://github.com/jwahlstrand/GtkMakie.jl) [#2418](https://github.com/MakieOrg/Makie.jl/pull/2418).

## [0.18.2] - 2022-11-03

- Fix Axis3 tick flipping with negative azimuth [#2364](https://github.com/MakieOrg/Makie.jl/pull/2364).
- Fix empty!(fig) and empty!(ax) [#2374](https://github.com/MakieOrg/Makie.jl/pull/2374), [#2375](https://github.com/MakieOrg/Makie.jl/pull/2375).
- Remove stencil buffer [#2389](https://github.com/MakieOrg/Makie.jl/pull/2389).
- Move Arrows and Wireframe to MakieCore [#2384](https://github.com/MakieOrg/Makie.jl/pull/2384).
- Skip legend entry if label is nothing [#2350](https://github.com/MakieOrg/Makie.jl/pull/2350).

## [0.18.1] - 2022-10-24

- fix heatmap interpolation [#2343](https://github.com/MakieOrg/Makie.jl/pull/2343).
- move poly to MakieCore [#2334](https://github.com/MakieOrg/Makie.jl/pull/2334)
- Fix picking warning and update_axis_camera [#2352](https://github.com/MakieOrg/Makie.jl/pull/2352).
- bring back inline!, to not open a window in VSCode repl [#2353](https://github.com/MakieOrg/Makie.jl/pull/2353).

## [0.18.0] - 2022-10-12

- **Breaking** Added `BezierPath` which can be constructed from SVG like command list, SVG string or from a `Polygon`.
  Added ability to use `BezierPath` and `Polgyon` as scatter markers.
  Replaced default symbol markers like `:cross` which converted to characters before with more precise `BezierPaths` and adjusted default markersize to 12.
  **Deprecated** using `String` to specify multiple char markers (`scatter(1:4, marker="abcd")`).
  **Deprecated** concrete geometries as markers like `Circle(Point2f(0), 1.5)` in favor of using the type like `Circle` for dispatch to special backend methods.
  Added single image marker support to WGLMakie [#979](https://github.com/MakieOrg/Makie.jl/pull/979).
- **Breaking** Refactored `display`, `record`, `colorbuffer` and `screens` to be faster and more consistent [#2306](https://github.com/MakieOrg/Makie.jl/pull/2306#issuecomment-1275918061).
- **Breaking** Refactored `DataInspector` to use `tooltip`. This results in changes in the attributes of DataInspector. Added `inspector_label`, `inspector_hover` and `inspector_clear` as optional attributes [#2095](https://github.com/JuliaPlots/Makie.jl/pull/2095).
- Added the `hexbin` plotting function [#2201](https://github.com/JuliaPlots/Makie.jl/pull/2201).
- Added the `tricontourf` plotting function [#2226](https://github.com/JuliaPlots/Makie.jl/pull/2226).
- Fixed per character attributes in text [#2244](https://github.com/JuliaPlots/Makie.jl/pull/2244).
- Allowed `CairoMakie` to render `scatter` with images as markers [#2080](https://github.com/MakieOrg/Makie.jl/pull/2080).
- Reworked text drawing and added ability to draw special characters via glyph indices in order to draw more LaTeX math characters with MathTeXEngine v0.5 [#2139](https://github.com/MakieOrg/Makie.jl/pull/2139).
- Allowed text to be copy/pasted into `Textbox` [#2281](https://github.com/MakieOrg/Makie.jl/pull/2281)
- Fixed updates for multiple meshes [#2277](https://github.com/MakieOrg/Makie.jl/pull/2277).
- Fixed broadcasting for linewidth, lengthscale & arrowsize in `arrow` recipe [#2273](https://github.com/MakieOrg/Makie.jl/pull/2273).
- Made GLMakie relocatable [#2282](https://github.com/MakieOrg/Makie.jl/pull/2282).
- Fixed changing input types in plot arguments [#2297](https://github.com/MakieOrg/Makie.jl/pull/2297).
- Better performance for Menus and fix clicks on items [#2299](https://github.com/MakieOrg/Makie.jl/pull/2299).
- Fixed CairoMakie bitmaps with transparency by using premultiplied ARGB surfaces [#2304](https://github.com/MakieOrg/Makie.jl/pull/2304).
- Fixed hiding of `Scene`s by setting `scene.visible[] = false` [#2317](https://github.com/MakieOrg/Makie.jl/pull/2317).
- `Axis` now accepts a `Tuple{Bool, Bool}` for `xtrimspine` and `ytrimspine` to trim only one end of the spine [#2171](https://github.com/JuliaPlots/Makie.jl/pull/2171).

## [0.17.13] - 2022-08-04

- Fixed boundingboxes [#2184](https://github.com/MakieOrg/Makie.jl/pull/2184).
- Fixed highclip/lowclip in meshscatter, poly, contourf, barplot [#2183](https://github.com/MakieOrg/Makie.jl/pull/2183).
- Fixed gridline updates [#2196](https://github.com/MakieOrg/Makie.jl/pull/2196).
- Fixed glDisablei argument order, which crashed some Intel drivers.

## [0.17.12] - 2022-07-22

- Fixed stackoverflow in show [#2167](https://github.com/MakieOrg/Makie.jl/pull/2167).

## [0.17.11] - 2022-07-21

- `rainclouds`(!) now supports `violin_limits` keyword argument, serving the same.
role as `datalimits` in `violin` [#2137](https://github.com/MakieOrg/Makie.jl/pull/2137).
- Fixed an issue where nonzero `strokewidth` results in a thin outline of the wrong color if `color` and `strokecolor` didn't match and weren't transparent. [#2096](https://github.com/MakieOrg/Makie.jl/pull/2096).
- Improved performance around Axis(3) limits [#2115](https://github.com/MakieOrg/Makie.jl/pull/2115).
- Cleaned up stroke artifacts in scatter and text [#2096](https://github.com/MakieOrg/Makie.jl/pull/2096).
- Compile time improvements [#2153](https://github.com/MakieOrg/Makie.jl/pull/2153).
- Mesh and Surface now interpolate between values instead of interpolating between colors for WGLMakie + GLMakie [#2097](https://github.com/MakieOrg/Makie.jl/pull/2097).

## [0.17.10] - 2022-07-13

- Bumped compatibility bound of `GridLayoutBase.jl` to `v0.9.0` which fixed a regression with `Mixed` and `Outside` alignmodes in nested `GridLayout`s [#2135](https://github.com/MakieOrg/Makie.jl/pull/2135).

## [0.17.9] - 2022-07-12

- Patterns (`Makie.AbstractPattern`) are now supported by `CairoMakie` in `poly` plots that don't involve `mesh`, such as `bar` and `poly` [#2106](https://github.com/MakieOrg/Makie.jl/pull/2106/).
- Fixed regression where `Block` alignments could not be specified as numbers anymore [#2108](https://github.com/MakieOrg/Makie.jl/pull/2108).
- Added the option to show mirrored ticks on the other side of an Axis using the attributes `xticksmirrored` and `yticksmirrored` [#2105](https://github.com/MakieOrg/Makie.jl/pull/2105).
- Fixed a bug where a set of `Axis` wouldn't be correctly linked together if they were only linked in pairs instead of all at the same time [#2116](https://github.com/MakieOrg/Makie.jl/pull/2116).

## [0.17.7] - 2022-06-19

- Improved `Menu` performance, now it should be much harder to reach the boundary of 255 scenes in GLMakie. `Menu` also takes a `default` keyword argument now and can be scrolled if there is too little space available.

## [0.17.6] - 2022-06-17

- **EXPERIMENTAL**: Added support for multiple windows in GLMakie through `display(GLMakie.Screen(), figure_or_scene)` [#1771](https://github.com/MakieOrg/Makie.jl/pull/1771).
- Added support for RGB matrices in `heatmap` with GLMakie [#2036](https://github.com/MakieOrg/Makie.jl/pull/2036)
- `Textbox` doesn't defocus anymore on trying to submit invalid input [#2041](https://github.com/MakieOrg/Makie.jl/pull/2041).
- `text` now takes the position as the first argument(s) like `scatter` and most other plotting functions, it is invoked `text(x, y, [z], text = "text")`. Because it is now of conversion type `PointBased`, the positions can be given in all the usual different ways which are implemented as conversion methods. All old invocation styles such as `text("text", position = Point(x, y))` still work to maintain backwards compatibility [#2020](https://github.com/MakieOrg/Makie.jl/pull/2020).

## [0.17.5] - 2022-06-10

- Fixed a regression with `linkaxes!` [#2039](https://github.com/MakieOrg/Makie.jl/pull/2039).

## [0.17.4] - 2022-06-09

- The functions `hlines!`, `vlines!`, `hspan!`, `vspan!` and `abline!` were reimplemented as recipes. This allows using them without an `Axis` argument in first position and also as visuals in AlgebraOfGraphics.jl. Also, `abline!` is now called `ablines!` for consistency, `abline!` is still exported but deprecated and will be removed in the future. [#2023](https://github.com/MakieOrg/Makie.jl/pulls/2023).
- Added `rainclouds` and `rainclouds!` [#1725](https://github.com/MakieOrg/Makie.jl/pull/1725).
- Improve CairoMakie performance [#1964](https://github.com/MakieOrg/Makie.jl/pull/1964) [#1981](https://github.com/MakieOrg/Makie.jl/pull/1981).
- Interpolate colormap correctly [#1973](https://github.com/MakieOrg/Makie.jl/pull/1973).
- Fix picking [#1993](https://github.com/MakieOrg/Makie.jl/pull/1993).
- Improve compile time latency [#1968](https://github.com/MakieOrg/Makie.jl/pull/1968) [#2000](https://github.com/MakieOrg/Makie.jl/pull/2000).
- Fix multi poly with rects [#1999](https://github.com/MakieOrg/Makie.jl/pull/1999).
- Respect scale and nonlinear values in PlotUtils cgrads [#1979](https://github.com/MakieOrg/Makie.jl/pull/1979).
- Fix CairoMakie heatmap filtering [#1828](https://github.com/MakieOrg/Makie.jl/pull/1828).
- Remove GLVisualize and MakieLayout module [#2007](https://github.com/MakieOrg/Makie.jl/pull/2007) [#2008](https://github.com/MakieOrg/Makie.jl/pull/2008).
- Add linestyle and default to extrema(z) for contour, remove bitrotten fillrange [#2008](https://github.com/MakieOrg/Makie.jl/pull/2008).

## [0.17.3] - 2022-05-20

- Switched to `MathTeXEngine v0.4`, which improves the look of LaTeXStrings [#1952](https://github.com/MakieOrg/Makie.jl/pull/1952).
- Added subtitle capability to `Axis` [#1859](https://github.com/MakieOrg/Makie.jl/pull/1859).
- Fixed a bug where scaled colormaps constructed using `Makie.cgrad` were not interpreted correctly.

## [0.17.2] - 2022-05-16

- Changed the default font from `Dejavu Sans` to `TeX Gyre Heros Makie` which is the same as `TeX Gyre Heros` with slightly decreased descenders and ascenders. Decreasing those metrics reduced unnecessary whitespace and alignment issues. Four fonts in total were added, the styles Regular, Bold, Italic and Bold Italic. Also changed `Axis`, `Axis3` and `Legend` attributes `titlefont` to `TeX Gyre Heros Makie Bold` in order to separate it better from axis labels in multifacet arrangements [#1897](https://github.com/MakieOrg/Makie.jl/pull/1897).

## [0.17.1] - 2022-05-13

- Added word wrapping. In `Label`, `word_wrap = true` causes it to use the suggested width and wrap text to fit. In `text`, `word_wrap_width > 0` can be used to set a pixel unit line width. Any word (anything between two spaces without a newline) that goes beyond this width gets a newline inserted before it [#1819](https://github.com/MakieOrg/Makie.jl/pull/1819).
- Improved `Axis3`'s interactive performance [#1835](https://github.com/MakieOrg/Makie.jl/pull/1835).
- Fixed errors in GLMakie's `scatter` implementation when markers are given as images. [#1917](https://github.com/MakieOrg/Makie.jl/pull/1917).
- Removed some method ambiguities introduced in v0.17 [#1922](https://github.com/MakieOrg/Makie.jl/pull/1922).
- Add an empty default label, `""`, to each slider that doesn't have a label in `SliderGrid` [#1888](https://github.com/MakieOrg/Makie.jl/pull/1888).

## [0.17.0] - 2022-05-05

- **Breaking** Added `space` as a generic attribute to switch between data, pixel, relative and clip space for positions. `space` in text has been renamed to `markerspace` because of this. `Pixel` and `SceneSpace` are no longer valid inputs for `space` or `markerspace` [#1596](https://github.com/MakieOrg/Makie.jl/pull/1596).
- **Breaking** Deprecated `mouse_selection(scene)` for `pick(scene)`.
- **Breaking** Bumped `GridLayoutBase` version to `v0.7`, which introduced offset layouts. Now, indexing into row 0 doesn't create a new row 1, but a new row 0, so that all previous content positions stay the same. This makes building complex layouts order-independent [#1704](https://github.com/MakieOrg/Makie.jl/pull/1704).
- **Breaking** deprecate `to_colormap(cmap, ncolors)` in favor of `categorical_colors(cmap, ncolors)` and `resample_cmap(cmap, ncolors)` [#1901](https://github.com/MakieOrg/Makie.jl/pull/1901) [#1723](https://github.com/MakieOrg/Makie.jl/pull/1723).
- Added `empty!(fig)` and changed `empty!(scene)` to remove all child plots without detaching windows [#1818](https://github.com/MakieOrg/Makie.jl/pull/1818).
- Switched to erroring instead of warning for deprecated events `mousebuttons`, `keyboardbuttons` and `mousedrag`.
- `Layoutable` was renamed to `Block` and the infrastructure changed such that attributes are fixed fields and each block has its own `Scene` for better encapsulation [#1796](https://github.com/MakieOrg/Makie.jl/pull/1796).
- Added `SliderGrid` block which replaces the deprecated `labelslider!` and `labelslidergrid!` functions [#1796](https://github.com/MakieOrg/Makie.jl/pull/1796).
- The default anti-aliasing method can now be set in `CairoMakie.activate!` using the `antialias` keyword.  Available options are `CairoMakie.Cairo.ANTIALIAS_*` [#1875](https://github.com/MakieOrg/Makie.jl/pull/1875).
- Added ability to rasterize a plots in CairoMakie vector graphics if `plt.rasterize = true` or `plt.rasterize = scale::Int` [#1872](https://github.com/MakieOrg/Makie.jl/pull/1872).
- Fixed segfaults in `streamplot_impl` on Mac M1 [#1830](https://github.com/MakieOrg/Makie.jl/pull/1830).
- Set the [Cairo miter limit](https://www.cairographics.org/manual/cairo-cairo-t.html#cairo-set-miter-limit) to mimic GLMakie behaviour [#1844](https://github.com/MakieOrg/Makie.jl/pull/1844).
- Fixed a method ambiguity in `rotatedrect` [#1846](https://github.com/MakieOrg/Makie.jl/pull/1846).
- Allow weights in statistical recipes [#1816](https://github.com/MakieOrg/Makie.jl/pull/1816).
- Fixed manual cycling of plot attributes [#1873](https://github.com/MakieOrg/Makie.jl/pull/1873).
- Fixed type constraints in ticklabelalign attributes [#1882](https://github.com/MakieOrg/Makie.jl/pull/1882).

## [0.16.4] - 2022-02-16

- Fixed WGLMakie performance bug and added option to set fps via `WGLMakie.activate!(fps=30)`.
- Implemented `nan_color`, `lowclip`, `highclip` for `image(::Matrix{Float})` in shader.
- Cleaned up mesh shader and implemented `nan_color`, `lowclip`, `highclip` for `mesh(m; color::Matrix{Float})` on the shader.
- Allowed `GLMakie.Buffer` `GLMakie.Sampler` to be used in `GeometryBasics.Mesh` to partially update parts of a mesh/texture and different interpolation and clamping modes for the texture.

## [0.16.0] - 2022-01-07

- **Breaking** Removed `Node` alias [#1307](https://github.com/MakieOrg/Makie.jl/pull/1307), [#1393](https://github.com/MakieOrg/Makie.jl/pull/1393). To upgrade, simply replace all occurrences of `Node` with `Observable`.
- **Breaking** Cleaned up `Scene` type [#1192](https://github.com/MakieOrg/Makie.jl/pull/1192), [#1393](https://github.com/MakieOrg/Makie.jl/pull/1393). The `Scene()` constructor doesn't create any axes or limits anymore. All keywords like `raw`, `show_axis` have been removed. A scene now always works like it did when using the deprecated `raw=true`. All the high level functionality like showing an axis and adding a 3d camera has been moved to `LScene`. See the new `Scene` tutorial for more info: https://docs.makie.org/dev/tutorials/scenes/.
- **Breaking** Lights got moved to `Scene`, see the [lighting docs](https://docs.makie.org/stable/documentation/lighting) and [RPRMakie examples](https://docs.makie.org/stable/documentation/backends/rprmakie/).
- Added ECDF plot [#1310](https://github.com/MakieOrg/Makie.jl/pull/1310).
- Added Order Independent Transparency to GLMakie [#1418](https://github.com/MakieOrg/Makie.jl/pull/1418), [#1506](https://github.com/MakieOrg/Makie.jl/pull/1506). This type of transparency is now used with `transparency = true`. The old transparency handling is available with `transparency = false`.
- Fixed blurry text in GLMakie and WGLMakie [#1494](https://github.com/MakieOrg/Makie.jl/pull/1494).
- Introduced a new experimental backend for ray tracing: [RPRMakie](https://docs.makie.org/stable/documentation/backends/rprmakie/).
- Added the `Cycled` type, which can be used to select the i-th value from the current cycler for a specific attribute [#1248](https://github.com/MakieOrg/Makie.jl/pull/1248).
- The plot function `scatterlines` now uses `color` as `markercolor` if `markercolor` is `automatic`. Also, cycling of the `color` attribute is enabled [#1463](https://github.com/MakieOrg/Makie.jl/pull/1463).
- Added the function `resize_to_layout!`, which allows to resize a `Figure` so that it contains its top `GridLayout` without additional whitespace or clipping [#1438](https://github.com/MakieOrg/Makie.jl/pull/1438).
- Cleaned up lighting in 3D contours and isosurfaces [#1434](https://github.com/MakieOrg/Makie.jl/pull/1434).
- Adjusted attributes of volumeslices to follow the normal structure [#1404](https://github.com/MakieOrg/Makie.jl/pull/1404). This allows you to adjust attributes like `colormap` without going through nested attributes.
- Added depth to 3D contours and isosurfaces [#1395](https://github.com/MakieOrg/Makie.jl/pull/1395), [#1393](https://github.com/MakieOrg/Makie.jl/pull/1393). This allows them to intersect correctly with other 3D objects.
- Restricted 3D scene camera to one scene [#1394](https://github.com/MakieOrg/Makie.jl/pull/1394), [#1393](https://github.com/MakieOrg/Makie.jl/pull/1393). This fixes issues with multiple scenes fighting over events consumed by the camera. You can select a scene by cleaning on it.
- Added depth shift attribute for GLMakie and WGLMakie [#1382](https://github.com/MakieOrg/Makie.jl/pull/1382), [#1393](https://github.com/MakieOrg/Makie.jl/pull/1393). This can be used to adjust render order similar to `overdraw`.
- Simplified automatic width computation in barplots [#1223](https://github.com/MakieOrg/Makie.jl/pull/1223), [#1393](https://github.com/MakieOrg/Makie.jl/pull/1393). If no `width` attribute is passed, the default width is computed as the minimum difference between consecutive `x` positions. Gap between bars are given by the (multiplicative) `gap` attribute. The actual bar width equals `width * (1 - gap)`.
- Added logical expressions for `ispressed` [#1222](https://github.com/MakieOrg/Makie.jl/pull/1222), [#1393](https://github.com/MakieOrg/Makie.jl/pull/1393). This moves a lot of control over hotkeys towards the user. With these changes one can now set a hotkey to trigger on any or no key, collections of keys and logical combinations of keys (i.e. "A is pressed and B is not pressed").
- Fixed issues with `Menu` render order [#1411](https://github.com/MakieOrg/Makie.jl/pull/1411).
- Added `label_rotation` to barplot [#1401](https://github.com/MakieOrg/Makie.jl/pull/1401).
- Fixed issue where `pixelcam!` does not remove controls from other cameras [#1504](https://github.com/MakieOrg/Makie.jl/pull/1504).
- Added conversion for OffsetArrays [#1260](https://github.com/MakieOrg/Makie.jl/pull/1260).
- The `qqplot` `qqline` options were changed to `:identity`, `:fit`, `:fitrobust` and `:none` (the default) [#1563](https://github.com/MakieOrg/Makie.jl/pull/1563). Fixed numeric error due to double computation of quantiles when fitting `qqline`. Deprecated `plot(q::QQPair)` method as it does not have enough information for correct `qqline` fit.

All other changes are collected [in this PR](https://github.com/MakieOrg/Makie.jl/pull/1521) and in the [release notes](https://github.com/MakieOrg/Makie.jl/releases/tag/v0.16.0).

## [0.15.3] - 2021-10-16

- The functions `labelslidergrid!` and `labelslider!` now set fixed widths for the value column with a heuristic. It is possible now to pass `Formatting.format` format strings as format specifiers in addition to the previous functions.
- Fixed 2D arrow rotations in `streamplot` [#1352](https://github.com/MakieOrg/Makie.jl/pull/1352).

## [0.15.2] - 2021-08-26

- Re-enabled Julia 1.3 support.
- Use [MathTexEngine v0.2](https://github.com/Kolaru/MathTeXEngine.jl/releases/tag/v0.2.0).
- Depend on new GeometryBasics, which changes all the Vec/Point/Quaternion/RGB/RGBA - f0 aliases to just f. For example, `Vec2f0` is changed to `Vec2f`. Old aliases are still exported, but deprecated and will be removed in the next breaking release. For more details and an upgrade script, visit [GeometryBasics#97](https://github.com/JuliaGeometry/GeometryBasics.jl/pull/97).
- Added `hspan!` and `vspan!` functions [#1264](https://github.com/MakieOrg/Makie.jl/pull/1264).

## [0.15.1] - 2021-08-21

- Switched documentation framework to Franklin.jl.
- Added a specialization for `volumeslices` to DataInspector.
- Fixed 1 element `hist` [#1238](https://github.com/MakieOrg/Makie.jl/pull/1238) and make it easier to move `hist` [#1150](https://github.com/MakieOrg/Makie.jl/pull/1150).

## [0.15.0] - 2021-07-15

- `LaTeXString`s can now be used as input to `text` and therefore as labels for `Axis`, `Legend`, or other comparable objects. Mathematical expressions are typeset using [MathTeXEngine.jl](https://github.com/Kolaru/MathTeXEngine.jl) which offers a fast approximation of LaTeX typesetting [#1022](https://github.com/MakieOrg/Makie.jl/pull/1022).
- Added `Symlog10` and `pseudolog10` axis scales for log scale approximations that work with zero and negative values [#1109](https://github.com/MakieOrg/Makie.jl/pull/1109).
- Colorbar limits can now be passed as the attribute `colorrange` similar to plots [#1066](https://github.com/MakieOrg/Makie.jl/pull/1066).
- Added the option to pass three vectors to heatmaps and other plots using `SurfaceLike` conversion [#1101](https://github.com/MakieOrg/Makie.jl/pull/1101).
- Added `stairs` plot recipe [#1086](https://github.com/MakieOrg/Makie.jl/pull/1086).
- **Breaking** Removed `FigurePosition` and `FigureSubposition` types. Indexing into a `Figure` like `fig[1, 1]` now returns `GridPosition` and `GridSubposition` structs, which can be used in the same way as the types they replace. Because of an underlying change in `GridLayoutBase.jl`, it is now possible to do `Axis(gl[1, 1])` where `gl` is a `GridLayout` that is a sublayout of a `Figure`'s top layout [#1075](https://github.com/MakieOrg/Makie.jl/pull/1075).
- Bar plots and histograms have a new option for adding text labels [#1069](https://github.com/MakieOrg/Makie.jl/pull/1069).
- It is now possible to specify one `linewidth` value per segment in `linesegments` [#992](https://github.com/MakieOrg/Makie.jl/pull/992).
- Added a new 3d camera that allows for better camera movements using keyboard and mouse [#1024](https://github.com/MakieOrg/Makie.jl/pull/1024).
- Fixed the application of scale transformations to `surface` [#1070](https://github.com/MakieOrg/Makie.jl/pull/1070).
- Added an option to set a custom callback function for the `RectangleZoom` axis interaction to enable other use cases than zooming [#1104](https://github.com/MakieOrg/Makie.jl/pull/1104).
- Fixed rendering of `heatmap`s with one or more reversed ranges in CairoMakie, as in `heatmap(1:10, 10:-1:1, rand(10, 10))` [#1100](https://github.com/MakieOrg/Makie.jl/pull/1100).
- Fixed volume slice recipe and added docs for it [#1123](https://github.com/MakieOrg/Makie.jl/pull/1123).

[Unreleased]: https://github.com/MakieOrg/Makie.jl/compare/v0.24.6...HEAD
[0.24.6]: https://github.com/MakieOrg/Makie.jl/compare/v0.24.5...v0.24.6
[0.24.5]: https://github.com/MakieOrg/Makie.jl/compare/v0.24.4...v0.24.5
[0.24.4]: https://github.com/MakieOrg/Makie.jl/compare/v0.24.3...v0.24.4
[0.24.3]: https://github.com/MakieOrg/Makie.jl/compare/v0.24.2...v0.24.3
[0.24.2]: https://github.com/MakieOrg/Makie.jl/compare/v0.24.1...v0.24.2
[0.24.1]: https://github.com/MakieOrg/Makie.jl/compare/v0.24.0...v0.24.1
[0.24.0]: https://github.com/MakieOrg/Makie.jl/compare/v0.23.0...v0.24.0
[0.23.0]: https://github.com/MakieOrg/Makie.jl/compare/v0.22.10...v0.23.0
[0.22.10]: https://github.com/MakieOrg/Makie.jl/compare/v0.22.9...v0.22.10
[0.22.9]: https://github.com/MakieOrg/Makie.jl/compare/v0.22.8...v0.22.9
[0.22.8]: https://github.com/MakieOrg/Makie.jl/compare/v0.22.7...v0.22.8
[0.22.7]: https://github.com/MakieOrg/Makie.jl/compare/v0.22.6...v0.22.7
[0.22.6]: https://github.com/MakieOrg/Makie.jl/compare/v0.22.5...v0.22.6
[0.22.5]: https://github.com/MakieOrg/Makie.jl/compare/v0.22.4...v0.22.5
[0.22.4]: https://github.com/MakieOrg/Makie.jl/compare/v0.22.3...v0.22.4
[0.22.3]: https://github.com/MakieOrg/Makie.jl/compare/v0.22.2...v0.22.3
[0.22.2]: https://github.com/MakieOrg/Makie.jl/compare/v0.22.1...v0.22.2
[0.22.1]: https://github.com/MakieOrg/Makie.jl/compare/v0.22.0...v0.22.1
[0.22.0]: https://github.com/MakieOrg/Makie.jl/compare/v0.21.18...v0.22.0
[0.21.18]: https://github.com/MakieOrg/Makie.jl/compare/v0.21.17...v0.21.18
[0.21.17]: https://github.com/MakieOrg/Makie.jl/compare/v0.21.16...v0.21.17
[0.21.16]: https://github.com/MakieOrg/Makie.jl/compare/v0.21.15...v0.21.16
[0.21.15]: https://github.com/MakieOrg/Makie.jl/compare/v0.21.14...v0.21.15
[0.21.14]: https://github.com/MakieOrg/Makie.jl/compare/v0.21.13...v0.21.14
[0.21.13]: https://github.com/MakieOrg/Makie.jl/compare/v0.21.12...v0.21.13
[0.21.12]: https://github.com/MakieOrg/Makie.jl/compare/v0.21.11...v0.21.12
[0.21.11]: https://github.com/MakieOrg/Makie.jl/compare/v0.21.10...v0.21.11
[0.21.10]: https://github.com/MakieOrg/Makie.jl/compare/v0.21.9...v0.21.10
[0.21.9]: https://github.com/MakieOrg/Makie.jl/compare/v0.21.8...v0.21.9
[0.21.8]: https://github.com/MakieOrg/Makie.jl/compare/v0.21.7...v0.21.8
[0.21.7]: https://github.com/MakieOrg/Makie.jl/compare/v0.21.6...v0.21.7
[0.21.6]: https://github.com/MakieOrg/Makie.jl/compare/v0.21.5...v0.21.6
[0.21.5]: https://github.com/MakieOrg/Makie.jl/compare/v0.21.4...v0.21.5
[0.21.4]: https://github.com/MakieOrg/Makie.jl/compare/v0.21.3...v0.21.4
[0.21.3]: https://github.com/MakieOrg/Makie.jl/compare/v0.21.2...v0.21.3
[0.21.2]: https://github.com/MakieOrg/Makie.jl/compare/v0.21.1...v0.21.2
[0.21.1]: https://github.com/MakieOrg/Makie.jl/compare/v0.21.0...v0.21.1
[0.21.0]: https://github.com/MakieOrg/Makie.jl/compare/v0.20.10...v0.21.0
[0.20.10]: https://github.com/MakieOrg/Makie.jl/compare/v0.20.9...v0.20.10
[0.20.9]: https://github.com/MakieOrg/Makie.jl/compare/v0.20.8...v0.20.9
[0.20.8]: https://github.com/MakieOrg/Makie.jl/compare/v0.20.7...v0.20.8
[0.20.7]: https://github.com/MakieOrg/Makie.jl/compare/v0.20.6...v0.20.7
[0.20.6]: https://github.com/MakieOrg/Makie.jl/compare/v0.20.5...v0.20.6
[0.20.5]: https://github.com/MakieOrg/Makie.jl/compare/v0.20.4...v0.20.5
[0.20.4]: https://github.com/MakieOrg/Makie.jl/compare/v0.20.3...v0.20.4
[0.20.3]: https://github.com/MakieOrg/Makie.jl/compare/v0.20.2...v0.20.3
[0.20.2]: https://github.com/MakieOrg/Makie.jl/compare/v0.20.1...v0.20.2
[0.20.1]: https://github.com/MakieOrg/Makie.jl/compare/v0.20.0...v0.20.1
[0.20.0]: https://github.com/MakieOrg/Makie.jl/compare/v0.19.12...v0.20.0
[0.19.12]: https://github.com/MakieOrg/Makie.jl/compare/v0.19.11...v0.19.12
[0.19.11]: https://github.com/MakieOrg/Makie.jl/compare/v0.19.10...v0.19.11
[0.19.10]: https://github.com/MakieOrg/Makie.jl/compare/v0.19.9...v0.19.10
[0.19.9]: https://github.com/MakieOrg/Makie.jl/compare/v0.19.8...v0.19.9
[0.19.8]: https://github.com/MakieOrg/Makie.jl/compare/v0.19.7...v0.19.8
[0.19.7]: https://github.com/MakieOrg/Makie.jl/compare/v0.19.6...v0.19.7
[0.19.6]: https://github.com/MakieOrg/Makie.jl/compare/v0.19.5...v0.19.6
[0.19.5]: https://github.com/MakieOrg/Makie.jl/compare/v0.19.4...v0.19.5
[0.19.4]: https://github.com/MakieOrg/Makie.jl/compare/v0.19.3...v0.19.4
[0.19.3]: https://github.com/MakieOrg/Makie.jl/compare/v0.19.1...v0.19.3
[0.19.1]: https://github.com/MakieOrg/Makie.jl/compare/v0.19.0...v0.19.1
[0.19.0]: https://github.com/MakieOrg/Makie.jl/compare/v0.18.4...v0.19.0
[0.18.4]: https://github.com/MakieOrg/Makie.jl/compare/v0.18.3...v0.18.4
[0.18.3]: https://github.com/MakieOrg/Makie.jl/compare/v0.18.2...v0.18.3
[0.18.2]: https://github.com/MakieOrg/Makie.jl/compare/v0.18.1...v0.18.2
[0.18.1]: https://github.com/MakieOrg/Makie.jl/compare/v0.18.0...v0.18.1
[0.18.0]: https://github.com/MakieOrg/Makie.jl/compare/v0.17.13...v0.18.0
[0.17.13]: https://github.com/MakieOrg/Makie.jl/compare/v0.17.12...v0.17.13
[0.17.12]: https://github.com/MakieOrg/Makie.jl/compare/v0.17.11...v0.17.12
[0.17.11]: https://github.com/MakieOrg/Makie.jl/compare/v0.17.10...v0.17.11
[0.17.10]: https://github.com/MakieOrg/Makie.jl/compare/v0.17.9...v0.17.10
[0.17.9]: https://github.com/MakieOrg/Makie.jl/compare/v0.17.7...v0.17.9
[0.17.7]: https://github.com/MakieOrg/Makie.jl/compare/v0.17.6...v0.17.7
[0.17.6]: https://github.com/MakieOrg/Makie.jl/compare/v0.17.5...v0.17.6
[0.17.5]: https://github.com/MakieOrg/Makie.jl/compare/v0.17.4...v0.17.5
[0.17.4]: https://github.com/MakieOrg/Makie.jl/compare/v0.17.3...v0.17.4
[0.17.3]: https://github.com/MakieOrg/Makie.jl/compare/v0.17.2...v0.17.3
[0.17.2]: https://github.com/MakieOrg/Makie.jl/compare/v0.17.1...v0.17.2
[0.17.1]: https://github.com/MakieOrg/Makie.jl/compare/v0.17.0...v0.17.1
[0.17.0]: https://github.com/MakieOrg/Makie.jl/compare/v0.16.4...v0.17.0
[0.16.4]: https://github.com/MakieOrg/Makie.jl/compare/v0.16.0...v0.16.4
[0.16.0]: https://github.com/MakieOrg/Makie.jl/compare/v0.15.3...v0.16.0
[0.15.3]: https://github.com/MakieOrg/Makie.jl/compare/v0.15.2...v0.15.3
[0.15.2]: https://github.com/MakieOrg/Makie.jl/compare/v0.15.1...v0.15.2
[0.15.1]: https://github.com/MakieOrg/Makie.jl/compare/v0.15.0...v0.15.1
[0.15.0]: https://github.com/MakieOrg/Makie.jl/compare/v0.14.2...v0.15.0<|MERGE_RESOLUTION|>--- conflicted
+++ resolved
@@ -2,9 +2,8 @@
 
 ## Unreleased
 
-<<<<<<< HEAD
 - Add Tooltips for blocks [#4451](https://github.com/MakieOrg/Makie.jl/pull/4451)
-=======
+
 ## [0.24.6] - 2025-08-19
 
 - Widened types for axis keys [#5243](https://github.com/MakieOrg/Makie.jl/pull/5243)
@@ -24,7 +23,6 @@
 - Fixed `meshscatter` markers not updating correctly in GLMakie [#5217](https://github.com/MakieOrg/Makie.jl/pull/5217)
 - Fixed `volume` plots getting clipped based on the vertices of their bounding box, e.g. when zooming in Axis3 [#5225](https://github.com/MakieOrg/Makie.jl/pull/5225)
 - Fixed `Bonito.record_latest` for changes in Makie v0.24 [#5185](https://github.com/MakieOrg/Makie.jl/pull/5185).
->>>>>>> d8f53444
 
 ## [0.24.4] - 2025-07-17
 
