--- conflicted
+++ resolved
@@ -2,9 +2,8 @@
 
 ## [Unreleased]
 
-<<<<<<< HEAD
 - Added option to display the front spines in Axis3 to close the outline box [#2349](https://github.com/MakieOrg/Makie.jl/pull/4305)
-=======
+
 ## [0.21.18] - 2024-12-12
 
 - Allow for user defined recipes to be used in SpecApi [#4655](https://github.com/MakieOrg/Makie.jl/pull/4655).
@@ -51,7 +50,6 @@
 ## [0.21.15] - 2024-10-25
 
 - Allowed creation of `Legend` with entries that have no legend elements [#4526](https://github.com/MakieOrg/Makie.jl/pull/4526).
->>>>>>> d9e786fa
 - Improved CairoMakie's 2D mesh drawing performance by ~30% [#4132](https://github.com/MakieOrg/Makie.jl/pull/4132).
 - Allow `width` to be set per box in `boxplot` [#4447](https://github.com/MakieOrg/Makie.jl/pull/4447).
 - For `Textbox`es in which a fixed width is specified, the text is now scrolled
