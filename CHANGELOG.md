--- conflicted
+++ resolved
@@ -2,11 +2,8 @@
 
 ## [Unreleased]
 
-<<<<<<< HEAD
 - Fixes for Menu and DataInspector [#3975](https://github.com/MakieOrg/Makie.jl/pull/3975)
-=======
 - Add line-loop detection and rendering to GLMakie and WGLMakie [#3907](https://github.com/MakieOrg/Makie.jl/pull/3907)
->>>>>>> cd1df491
 
 ## [0.21.3] - 2024-06-17
 
