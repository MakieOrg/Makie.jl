# Changelog

## Unreleased

<<<<<<< HEAD
- Added support for RichText concatenation using the `*` operator, e.g., `"text" * rich("bold", font=:bold)` [#5221](https://github.com/MakieOrg/Makie.jl/pull/5221)
=======
- Reexport `Protrusion` from GridLayoutBase for use with the `Mixed` alignment mode [#5416](https://github.com/MakieOrg/Makie.jl/pull/5416).

## [0.24.7] - 2025-11-18

- Fixed `ComputePipeline.is_same` for `missing` data [#5327](https://github.com/MakieOrg/Makie.jl/pull/5327).
- Fixed `resize_to` in WGLMakie [#5374](https://github.com/MakieOrg/Makie.jl/pull/5374).
- Fixed `streamplot` and `contour` plots not considering transform functions in arrow/text rotation [#5249](https://github.com/MakieOrg/Makie.jl/pull/5249)
- `LogTicks` now work well with `pseudolog10` [#5135](https://github.com/MakieOrg/Makie.jl/pull/5135)
- Fixed `Symlog10` to work correctly with lower or upper thresholds smaller than 1, and adds a `linscale` argument [#5279](https://github.com/MakieOrg/Makie.jl/pull/5279)
- Fixed `xlims!`/`ylims!` not fully propagating to linked axis [#5239](https://github.com/MakieOrg/Makie.jl/pull/5239)
- Added docstrings for undocumented plot attributes. Also fixed some missing attribute passthrough and expanded on the available attributes for recipes [#5294](https://github.com/MakieOrg/Makie.jl/pull/5294)
- Added support for plotting units with DynamicQuantities.jl [#5280](https://github.com/MakieOrg/Makie.jl/pull/5280)
- Adjusted compute nodes to keep unspecialized types when transitioning from one graph to another [#5302](https://github.com/MakieOrg/Makie.jl/pull/5302)
- Added a section to the `CONTRIBUTING.md` about code formatting [#5337](https://github.com/MakieOrg/Makie.jl/pull/5337)
- Fixed `depthsorting = true` in GLMakie `scatter` plots not sorting correctly depending on camera rotation [#5344](https://github.com/MakieOrg/Makie.jl/pull/5344)
- Added option to replace Makie native widgets with HTML based widget for WGLMakie [#5285](https://github.com/MakieOrg/Makie.jl/pull/5285)
- Fixed empty `Label` not updating [#5362](https://github.com/MakieOrg/Makie.jl/pull/5362).
- Fixed `band` not working with StructArrays in CairoMakie [#5381](https://github.com/MakieOrg/Makie.jl/pull/5381)
- Updated `scatterlines` to include all remaining `scatter` attributes and pass all applicable attributes to its subplots [#5388](https://github.com/MakieOrg/Makie.jl/pull/5388)
- Adjusted `stem` so that dash and dot patterns of stems start at the trunk [#5367](https://github.com/MakieOrg/Makie.jl/pull/5367)
- Fixed `heatmap`, `surface`, `image` not ignoring `-Inf`/`Inf` values when computing their automatic colorrange [#5384](https://github.com/MakieOrg/Makie.jl/issues/5384)
- Fixed cases of `heatmap` not displaying with `log10` scale and narrow `xlims`/`ylims` [#5390](https://github.com/MakieOrg/Makie.jl/pull/5390)
- Fixed outline based `poly` fats paths no considering transform functions in CairoMakie [#5397](https://github.com/MakieOrg/Makie.jl/pull/5397)
- Fixed manual `DateTime` and `Time` ticks given via `StepRange`s or `AbstractVector`s with or without formatters [#5404](https://github.com/MakieOrg/Makie.jl/pull/5404).
- Fixed `Menu` erroring when changing size of `options` before display [#5410](https://github.com/MakieOrg/Makie.jl/pull/5410)
- Added stroke to `band` [#5035](https://github.com/MakieOrg/Makie.jl/pull/5035)
- Reduced whitespace in Axis3 when aspect ratios aren't 1. [#5183](https://github.com/MakieOrg/Makie.jl/pull/5183)
- Added a variant to `qqplot` that takes one positional argument and a `distribution` keyword to make it compatible with AlgebraOfGraphics [#5413](https://github.com/MakieOrg/Makie.jl/pull/5413).

## [0.24.6] - 2025-08-19

>>>>>>> 46d9c5e3
- Widened types for axis keys [#5243](https://github.com/MakieOrg/Makie.jl/pull/5243)
- Fixed `getlimits(::Axis3)` error related to unchecked access of `:visible` attribute.
- Add simple compression for arrays containing only the same value in WGLMakie [#5252](https://github.com/MakieOrg/Makie.jl/pull/5252).
- Fixed 3D `contour` plots not rendering the correct isosurfaces when `colorrange` is given. Also fixed `isorange` not working, tweaked default `isorange`, colormap resolution, and changed colormap extractor for `Colorbar` to ignore alpha. [#5213](https://github.com/MakieOrg/Makie.jl/pull/5213)
- Fixed double application of `alpha` regression in `Band` plots in CairoMakie [#5258](https://github.com/MakieOrg/Makie.jl/pull/5258).
- Updated `boxplot`, `crossbar`, `density`, `hist`, `stephist`, `violin` and `waterfall` to use the new compute graph instead of observables. [#5184](https://github.com/MakieOrg/Makie.jl/pull/5184)

## [0.24.5] - 2025-08-06

- Added new scales based on `ReversibleScale` for use as `colorscale`, `xscale`, and `yscale` attributes. The new scales are `AsinhScale`, `SinhScale`, `LogScale`, `LuptonAsinhScale`, and `PowerScale`.
- Fixed `propertynames(::Attributes)` [#5154](https://github.com/MakieOrg/Makie.jl/pull/5154).
- Fixed cycle error in SpecApi and axis re-creation for plot type changes [#5198](https://github.com/MakieOrg/Makie.jl/pull/5198).
- Fixed incorrect variable name used for `voxels` in `Colorbar` [#5208](https://github.com/MakieOrg/Makie.jl/pull/5208)
- Fixed `Time` ticks breaking when axis limits crossed over midnight [#5212](https://github.com/MakieOrg/Makie.jl/pull/5212).
- Fixed issue where segments of solid `lines` disappeared when positions were large enough [#5216](https://github.com/MakieOrg/Makie.jl/pull/5216)
- Fixed `meshscatter` markers not updating correctly in GLMakie [#5217](https://github.com/MakieOrg/Makie.jl/pull/5217)
- Fixed `volume` plots getting clipped based on the vertices of their bounding box, e.g. when zooming in Axis3 [#5225](https://github.com/MakieOrg/Makie.jl/pull/5225)
- Fixed `Bonito.record_latest` for changes in Makie v0.24 [#5185](https://github.com/MakieOrg/Makie.jl/pull/5185).

## [0.24.4] - 2025-07-17
- Fixed rendering of volumes when the camera is inside the volume [#5164](https://github.com/MakieOrg/Makie.jl/pull/5164)
- Added some validation for compute node initialization (which guards against some error in `map!()` callbacks) [#5170](https://github.com/MakieOrg/Makie.jl/pull/5170)
- Added support for `GeometryBasics.MultiPoint` [#5182](https://github.com/MakieOrg/Makie.jl/pull/5182).
- Moved remaining compute edge checks for safe edge reuse out of debug mode [#5169](https://github.com/MakieOrg/Makie.jl/pull/5169)
- Adjusted compute `map!` to accept mixed array contain Symbols and compute nodes [#5167](https://github.com/MakieOrg/Makie.jl/pull/5167)
- Added `register_projected_positions!()` for projecting data in recipes (from start to finish). Also generalized `register_position_transform!()` and related for use in recipes [#5121](https://github.com/MakieOrg/Makie.jl/pull/5121)
- Added `register_projected_rotations_2d!` for calculating the screen space rotation between data points of a plot. [#5121](https://github.com/MakieOrg/Makie.jl/pull/5121)
- Added `map!(f, plot::Plot, inputs, outputs)` method (accepting a plot instead of a compute graph). [#5121](https://github.com/MakieOrg/Makie.jl/pull/5121)
- Updated `arrows`, `bracket`, `contour`, `contour3d`, `poly`, `streamplot`, `textlabel`, `triplot`, `voronoiplot` and `hexbin` to use the compute graph instead of observables. [#5121](https://github.com/MakieOrg/Makie.jl/pull/5121)
- Fixed `p.text = "..."` erroring with `p = text(..., text = rich(...))` [#5173](https://github.com/MakieOrg/Makie.jl/pull/5173)
- Support Interpolations.jl v0.16 [#5157](https://github.com/MakieOrg/Makie.jl/pull/5157)
- Updated `arc`, `band`, `pie`, `stairs`, `stem`, `tooltip`, `wireframe` and `qqplot` to use the new compute graph instead of observables [#5165](https://github.com/MakieOrg/Makie.jl/pull/5165)
- Added ability to modify ticks and tick format on a `DateTime` or `Time` conversion axis, for example `xticks = (datetimes, labels)` or `xtickformat = "d.m.yyyy"`. The default tick locator for datetimes is improved and the default formatting now reduces the amount of redundant information in neighboring ticks. It is exported as `DateTimeTicks` [#5159](https://github.com/MakieOrg/Makie.jl/pull/5159).
- Fixed missing toggle animation [#5156](https://github.com/MakieOrg/Makie.jl/pull/#5156)
- Fixed broadcast error in `position_on_plot` for mesh [#5196](https://github.com/MakieOrg/Makie.jl/pull/5196)

## [0.24.3] - 2025-07-04

- Fixed empty plotlist [#5150](https://github.com/MakieOrg/Makie.jl/pull/5150).
- Fixed plot attributes with `Dict` as input [#5149](https://github.com/MakieOrg/Makie.jl/pull/5149).
- Fixed arrow marker attributes in `arrows3d` not triggering repositioning of arrows. [#5134](https://github.com/MakieOrg/Makie.jl/pull/5134)
- Fixed h/vlines and h/vspan not considering transform functions correctly. [#5145](https://github.com/MakieOrg/Makie.jl/pull/5145)
- Added `register_projected_positions!()` for projecting data in recipes (from start to finish). Also generalized `register_position_transform!()` and related for use in recipes [#5121](https://github.com/MakieOrg/Makie.jl/pull/5121)
- Moved some compute edge checks out of debug mode to error more consistently on edge overwrite [#5125](https://github.com/MakieOrg/Makie.jl/pull/5125)

## [0.24.2] - 2025-06-27

- Bring back some default attributes for recipes [#5130](https://github.com/MakieOrg/Makie.jl/pull/5130).
- Allow multiple separate link groups in `xaxislinks` and `yaxislinks` arguments of `SpecApi.GridLayout` so that facet layouts can have independently linked columns and rows [#5127](https://github.com/MakieOrg/Makie.jl/pull/5127).

## [0.24.1] - 2025-06-24

- Don't pull plots from invisible scenes and hide Blocks during construction [#5119](https://github.com/MakieOrg/Makie.jl/pull/5119).
- Fixed `dendrogram` docstring and added `x, y, merges` conversion [#5118](https://github.com/MakieOrg/Makie.jl/pull/5118).
- Make sure there's only one inspector per root scene [#5113](https://github.com/MakieOrg/Makie.jl/pull/5113).
- Bring back lowres background for heatmap(Resampler(...)) [#5110](https://github.com/MakieOrg/Makie.jl/pull/5110).
- Fixed forwarding attributes in recipes [#5109](https://github.com/MakieOrg/Makie.jl/pull/5109).

## [0.24.0] - 2025-06-20

- **Breaking** Refactored plots to rely on the newly introduced `ComputeGraph` instead of `Observables`. [#4630](https://github.com/MakieOrg/Makie.jl/pull/4630)
  - **Breaking** `attr = Attributes(plot)` now returns a `ComputeGraph`, which disallows `copy(attr)`, `pop!(attr, ...)`, `attr[:newvar] = ...` and splatting `plot!(...; attr...)`.
  - **Semi-Breaking** `plot(parent, attr, args...; kwargs...)` now only considers applicable attributes in `attr` and prioritizes `kwargs` in case of collisions.
  - **Semi-Breaking** `@recipe Name (args...)` now names converted arguments and requires the number of `args` to match the number of outputs ifrom `convert_arguments()`
  - **Breaking** `replace_automatic!()` has been removed as it was incompatible. `Makie.default_automatic()` can be used as an alternative.
  - **Breaking** `text!()` is no longer a nested structure of text plots.
  - **Breaking** Scene lights have moved to the scene `ComputeGraph` and no longer contain Observables.
  - Fixed synchronous update issues by allowing synchronized update with `Makie.update!(plot, attrib1 = val1, attrib2 = val2, ...)`
  - Improved performance in WGLMakie with better bundling and filtering of updates
  - Improved traceability attribute and argument processing from user input to the backend
- **Breaking** `annotations!()` (not the new `annotation`) has been removed in favor of `text!()`. [#4630](https://github.com/MakieOrg/Makie.jl/pull/4630)
- **Semi-Breaking** Removed various internal text bounding box functions in favor of more user friendly functions like `string_boundingboxes(plot)` [#4630](https://github.com/MakieOrg/Makie.jl/pull/4630)
- **Semi-Breaking** Deprecated `ShadingAlgorithm` for `plot.shading` in favor of a `Bool`. The selection of the algorithm (`FastShading/MultiLightShading`) now happens at the scene level. [#4630](https://github.com/MakieOrg/Makie.jl/pull/4630)
- Fixed 2x2 surfaces not aligning colors correctly in WGLMakie [#4630](https://github.com/MakieOrg/Makie.jl/pull/4630)
- Added support for per-mesh `uv_transform` in `WGLMakie.meshscatter` [#4630](https://github.com/MakieOrg/Makie.jl/pull/4630)
- Fixed `PolarAxis` not considering text rotation correctly for tick label margins [#4630](https://github.com/MakieOrg/Makie.jl/pull/4630)
- Fixed `LaTeXStrings` not projecting lines correctly if `markerspace != :pixel` [#4630](https://github.com/MakieOrg/Makie.jl/pull/4630)
- Fixed incorrect z values for 2x2 `surface()` plots in CairoMakie and WGLMakie. [#5052](https://github.com/MakieOrg/Makie.jl/pull/5052)
- Fixed `arrows3d()` now including lighting attributes. [#5052](https://github.com/MakieOrg/Makie.jl/pull/5052)
- **Breaking** Removed `MakieCore` from Makie's dependencies. Going forward, package extensions are recommended if a lightweight dependency is desired. A quick fix is to change the dependency to `Makie` and replace all `MakieCore` occurrences with `Makie` although this will incur Makie's full load time every time. The alternative is to use a package extension on `Makie` which requires at least Julia 1.9.
- **Breaking** Changed `patchcolor` to opaque colors [#5088](https://github.com/MakieOrg/Makie.jl/pull/5088)
- Fixed `annotation` in the presence of scene transform functions [#5058](https://github.com/MakieOrg/Makie.jl/pull/5058).
- Moved Makie source directory from top level to ./Makie so that Makie itself does not include every other monorepo package when it's installed [#5069](https://github.com/MakieOrg/Makie.jl/pull/5069).
- Removed asset folder and made it an artifact, breaking code that didn't use `Makie.assetpath`. Also introduces `Makie.loadasset(name)`, to directly load the asset [#5074](https://github.com/MakieOrg/Makie.jl/pull/5074).
- Added `fontsize` attribute to `annotation` [#5099](https://github.com/MakieOrg/Makie.jl/pull/5099).

## [0.23.0] - 2025-06-10

- **Breaking** Refactored `arrows` to solve various issues: [#4925](https://github.com/MakieOrg/Makie.jl/pull/4925)
  - **Breaking** `Arrows` as a type is deprecated as the recipe has been split up. Use the `Makie.ArrowLike` conversion trait, `Arrows2D` or `Arrows3D` instead.
  - **Breaking** The `arrows!()` function is deprecated in favor of `arrows2d!()` and `arrows3d!()`. These plot functions differ in how they render arrows and can be used in 2D and 3D interchangeably.
  - **Breaking** The arrow size now considers all components of the arrow, not just the shaft, changing sizes and alignments.
  - **Breaking** `align` no longer accepts `:lineend, :tailend, :headstart` and `:origin`. It now only accepts `:head, :center, :tail` and numbers for fractional alignment. Issues with these alignments not working correctly have been fixed.
  - **Breaking** Attributes `arrowhead, arrowtail, arrowcolor, linecolor, linewidth, arrowsize` are deprecated. See `?arrows2d` and `?arrows3d` or the main docs for replacements.
  - **Breaking** Attributes `linestyle` and `transform_marker` are no longer supported.
  - **Breaking** Outside of `minshaftlength .. maxshaftlength`, arrows now scale as a whole instead of just their shaft.
  - **Breaking** 3D Arrows now try to scale to a size appropriate to the given data. This can be turned off by setting `markerscale` to a static number.
  - Arrows are now split into a tail, shaft and head, allowing for double-headed arrows.
  - 2D arrows are now based on `poly`, fixing self-overlap issues with transparent arrows.
  - 3D arrow tips, or more generally the new `GeometryBasics.Cone` renders with much smoother shading.
  - `argmode = :endpoint` has been added to allow constructing arrows with a start and end point instead of a start point and a direction.
  - Arrows now work correctly with `colorrange`, `alpha`, etc.
  - Transforms (e.g. `log` or `rotate!(plot, ...)`) now only affect the start and end points of arrows, rather than its components. This fixes issues like incorrect tip rotation of 2D arrows and stretching/squishing of 3D arrows.
- Add dim conversion support for Axis3 [#4964](https://github.com/MakieOrg/Makie.jl/pull/4964).
- Added support for vectors of intervals in `hspan` and `vspan` [#5036](https://github.com/MakieOrg/Makie.jl/pull/5036)
- Export `Float64` geometry types `Point3d`, `Vec4d`, `Rect2d` etc. [#5040](https://github.com/MakieOrg/Makie.jl/pull/5040).
- Added `dendrogram` recipe to Makie [#2755](https://github.com/MakieOrg/Makie.jl/pull/2755)
- Added unit support to `Slider` [#5037](https://github.com/MakieOrg/Makie.jl/pull/5037)
- Added `sources` section to all Project.tomls in the monorepo, so that `]dev GLMakie` will download the monorepo and automatically dev Makie and MakieCore. [#4967](https://github.com/MakieOrg/Makie.jl/pull/4967)

## [0.22.10] - 2025-06-03

- Quick fix for the just released `annotation`, `textcolor` now follows `color` by default [#5034](https://github.com/MakieOrg/Makie.jl/pull/5034).

## [0.22.9] - 2025-06-03

- Added conversion method for `annotation` to make it compatible with AlgebraOfGraphics [#5029](https://github.com/MakieOrg/Makie.jl/pull/5029).
- Fixed contour labels text positions update bug [#5010](https://github.com/MakieOrg/Makie.jl/pull/5010).

## [0.22.8] - 2025-06-03

- Added new `annotation` recipe which can be used for labeling many data points with automatically non-overlapping labels, or for more bespoke annotation with manually chosen positions and connecting arrows [#4891](https://github.com/MakieOrg/Makie.jl/pull/4891).
- Fixed precompilation bug in julia dev 1.13 [#5018](https://github.com/MakieOrg/Makie.jl/pull/5018).
- Fixed screen not open assertion and `Makie.isclosed(scene)` in WGLMakie [#5008](https://github.com/MakieOrg/Makie.jl/pull/5008).
- Fixed `hist` erroring if it was passed an empty vector, it now defaults to an interval of `0..10` in the absence of any input.  [#5022](https://github.com/MakieOrg/Makie.jl/pull/5022)

## [0.22.7] - 2025-05-23

- Fixed regression in the updating logic of `Legend` [#4979](https://github.com/MakieOrg/Makie.jl/pull/4979).

## [0.22.6] - 2025-05-17

- Added `alpha` keyword to `density` recipe [#4975](https://github.com/MakieOrg/Makie.jl/pull/4975).
- Improved CairoMakie rendering of normal `band`s with array-valued colors [#4989](https://github.com/MakieOrg/Makie.jl/pull/4989).
- Fixed cycling not being consistent when the same plot function was called with different input types (float32 vs float64 lines, for example) [#4960](https://github.com/MakieOrg/Makie.jl/pull/4960)

## [0.22.5] - 2025-05-12

- Added LegendElements for meshscatter, mesh, image, heatmap and surface [#4924](https://github.com/MakieOrg/Makie.jl/pull/4924)
- Moved some of the TextureAtlas logic to JS, speeding up text updates and fixing texture atlas updates [4942](https://github.com/MakieOrg/Makie.jl/pull/4942).
- Added ability to hide and show individual plot elements by clicking their corresponding `Legend` entry [#2276](https://github.com/MakieOrg/Makie.jl/pull/2276).
- Fixed issue with UInt8 voxel data not updating correctly when Observable input is updated [#4914](https://github.com/MakieOrg/Makie.jl/pull/4914)
- Added ticks and minorticks to `PolarAxis`. Ticks and tick labels can now also be mirrored to the other side of a sector style PolarAxis. [#4902](https://github.com/MakieOrg/Makie.jl/pull/4902)
- Fixed `Axis.panbutton` not working [#4932](https://github.com/MakieOrg/Makie.jl/pull/4932)
- Fixed issues with anisotropic markersizes (e.g. `(10, 50)`) causing anti-aliasing to become blurry in GLMakie and WGLMakie. [#4918](https://github.com/MakieOrg/Makie.jl/pull/4918)
- Added `direction = :y` option for vertical `band`s [#4949](https://github.com/MakieOrg/Makie.jl/pull/4949).
- Fixed line-ordering of `lines(::Rect3)` [#4954](https://github.com/MakieOrg/Makie.jl/pull/4954).
- Fixed issue with `sprint`ing to SVG using CairoMakie in Julia 1.11 and above [#4971](https://github.com/MakieOrg/Makie.jl/pull/4971).

## [0.22.4] - 2025-04-11

- Re-added the `apply_transform(f, data, space)` method that was removed in v0.22.3 with a deprecation warning. It will be removed in the next breaking version. [#4916](https://github.com/MakieOrg/Makie.jl/pull/4916)

## [0.22.3] - 2025-04-08

- Added `alpha` attribute to `tricontourf.jl` to control the transparency of filled contours [#4800](https://github.com/MakieOrg/Makie.jl/pull/4800)
- Fixed hexbin using log-scales [#4898](https://github.com/MakieOrg/Makie.jl/pull/4898)
- Updated scope of `space` attribute, restricting it to camera related projections in the conversion-transformation-projection pipeline. (See docs on `space` or the pipeline) [#4792](https://github.com/MakieOrg/Makie.jl/pull/4792)
- Added inheritance options for the `transformation` keyword argument: `:inherit, :inherit_model, :inherit_transform_func, :nothing` (See docs on `transformations` or the pipeline) [#4792](https://github.com/MakieOrg/Makie.jl/pull/4792)
- Fixed GLMakie embedding support for window destruction [#4848](https://github.com/MakieOrg/Makie.jl/pull/4848).
- Adjusted `DataInspector` tooltips for `spy` to be heatmap-like and `datashader` to show the number of binned markers [#4810](https://github.com/MakieOrg/Makie.jl/pull/4810)
- Added `unsafe_set!(::Textbox, ::String)` [#4417](https://github.com/MakieOrg/Makie.jl/pull/4417)
- Improved compatibility of marker attributes with float32convert, fixing issues with scatter markers being render too small with `markerspace = :data` in an Axis [#4869](https://github.com/MakieOrg/Makie.jl/pull/4869)
- Added `font` attribute and fixed faulty selection in `scatter`. Scatter fonts can now be themed with `markerfont`. [#4832](https://github.com/MakieOrg/Makie.jl/pull/4832)
- Fixed categorical `cgrad` interpolating at small enough steps [#4858](https://github.com/MakieOrg/Makie.jl/pull/4858)
- Added `textlabel!()` recipe for plotting text with a background [#4879](https://github.com/MakieOrg/Makie.jl/pull/4879)
- Fixed the computed `colorrange` being out of order with `colorscale = -` or similar colorscale functions that break sorting [#4884](https://github.com/MakieOrg/Makie.jl/pull/4884)
- Added `transform_marker` to arrows [#4871](https://github.com/MakieOrg/Makie.jl/pull/4871)
- Reverted change in `meshscatter` transformation behavior by using `transform_marker = true` as the default [#4871](https://github.com/MakieOrg/Makie.jl/pull/4871)
- Fixed an error with Colorbar for categorical colormaps, where they displayed values out of colorrange and NaN. [#4894](https://github.com/MakieOrg/Makie.jl/pull/4894)
- Fixed minor grid not showing in Axis when minorticks are hidden [#4896](https://github.com/MakieOrg/Makie.jl/pull/4896)
- Fixed issue with small scatter markers disappearing in CairoMakie [#4882](https://github.com/MakieOrg/Makie.jl/pull/4882)
- Added current axis/figure defaults to `resize_to_layout!`, `x/yautolimits`, `hidex/y/decoration!` and `tight_x/y/ticklabel_spacing!` [#4519](https://github.com/MakieOrg/Makie.jl/pull/4519)
- Switched to Julia 1.10 for GLMakie CI due to issues with OpenGL on ubuntu-latest. This may cause GLMakie compatibility with the Julia 1.6 to degrade in the future. [#4913](https://github.com/MakieOrg/Makie.jl/pull/4913)
- Added support for logarithmic units [#4853](https://github.com/MakieOrg/Makie.jl/pull/4853)

## [0.22.2] - 2025-02-26

- Added support for curvilinear grids in `contourf` (contour filled), where `x` and `y` are matrices (`contour` lines were added in [0.22.0]) [#4670](https://github.com/MakieOrg/Makie.jl/pull/4670).
- Updated WGLMakie's threejs version from 0.157 to 0.173, fixing some threejs bugs [#4809](https://github.com/MakieOrg/Makie.jl/pull/4809).
- Moved Axis3 clip planes slightly outside to avoid clipping objects on the border with 0 margin [#4742](https://github.com/MakieOrg/Makie.jl/pull/4742)
- Fixed an issue with transformations not propagating to child plots when their spaces only match indirectly. [#4723](https://github.com/MakieOrg/Makie.jl/pull/4723)
- Added a tutorial on creating an inset plot [#4697](https://github.com/MakieOrg/Makie.jl/pull/4697)
- Enhanced Pattern support: Added general CairoMakie implementation, improved quality, added anchoring, added support in band, density, added tests & fixed various bugs and inconsistencies. [#4715](https://github.com/MakieOrg/Makie.jl/pull/4715)
- Fixed issue with `voronoiplot` for Voronoi tessellations with empty polygons [#4740](https://github.com/MakieOrg/Makie.jl/pull/4740)
- Fixed shader compilation error due to undefined unused variable in volume [#4755](https://github.com/MakieOrg/Makie.jl/pull/4755)
- Added option `update_while_dragging=true` to Slider [#4745](https://github.com/MakieOrg/Makie.jl/pull/4745).
- Added option `lowres_background=true` to Resampler, and renamed `resolution` to `max_resolution` [#4745](https://github.com/MakieOrg/Makie.jl/pull/4745).
- Added option `throttle=0.0` to `async_latest`, to allow throttling while skipping latest updates [#4745](https://github.com/MakieOrg/Makie.jl/pull/4745).
- Fixed issue with `WGLMakie.voxels` not rendering on linux with firefox [#4756](https://github.com/MakieOrg/Makie.jl/pull/4756)
- Updated `voxels` to use `uv_transform` interface instead of `uvmap` to give more control over texture mapping (i.e. to allow rotations) [#4758](https://github.com/MakieOrg/Makie.jl/pull/4758)
- **Breaking** Changed generated `uv`s in `voxels` to more easily align texture maps. Also changed uvs to scale with `gap` so that voxels remain fully covered. [#4758](https://github.com/MakieOrg/Makie.jl/pull/4758)
- Fixed `uv_transform = :rotr90` and `:rotl90` being swapped [#4758](https://github.com/MakieOrg/Makie.jl/pull/4758)
- Cleaned up surface handling in GLMakie: Surface cells are now discarded when there is a nan in x, y or z. Fixed incorrect normal if x or y is nan [#4735](https://github.com/MakieOrg/Makie.jl/pull/4735)
- Cleaned up `volume` plots: Added `:indexedabsorption` and `:additive` to WGLMakie, generalized `:mip` to include negative values, fixed missing conversions for rgba algorithms (`:additive`, `:absorptionrgba`), fixed missing conversion for `absorption` attribute & extended it to `:indexedabsorption` and `absorptionrgba`, added tests and improved docs. [#4726](https://github.com/MakieOrg/Makie.jl/pull/4726)
- Fixed integer underflow in GLMakie line indices which may have caused segmentation faults on mac [#4782](https://github.com/MakieOrg/Makie.jl/pull/4782)
- Added `Axis3.clip` attribute to allow turning off clipping [#4791](https://github.com/MakieOrg/Makie.jl/pull/4791)
- Fixed `Plane(Vec{N, T}(0), dist)` producing a `NaN` normal, which caused WGLMakie to break. (E.g. when rotating Axis3) [#4772](https://github.com/MakieOrg/Makie.jl/pull/4772)
- Changed `inspectable` to be inherited from the parent scenes theme. [#4739](https://github.com/MakieOrg/Makie.jl/pull/4739)
- Reverted change to `poly` which disallowed 3D geometries from being plotted [#4738](https://github.com/MakieOrg/Makie.jl/pull/4738)
- Enabled autocompletion on Block types, e.g. `?Axis.xti...` [#4786](https://github.com/MakieOrg/Makie.jl/pull/4786)
- Added `dpi` metadata to all rendered png files, where `px_per_unit = 1` means 96dpi, `px_per_unit = 2` means 192dpi, and so on. This gives frontends a chance to show plain Makie png images with the correct scaling [#4812](https://github.com/MakieOrg/Makie.jl/pull/4812).
- Fixed issue with voxels not working correctly with `rotate!()` [#4824](https://github.com/MakieOrg/Makie.jl/pull/4824)
- Fixed issue with tick event not triggering in WGLMakie [#4818](https://github.com/MakieOrg/Makie.jl/pull/4818)
- Improved performance of some Blocks, mainly `Textbox` and `Menu` [#4821](https://github.com/MakieOrg/Makie.jl/pull/4821)
- Fixed issue with `PolarAxis` not considering tick visibility in protrusion calculations. [#4823](https://github.com/MakieOrg/Makie.jl/pull/4823)
- Fixed some plots failing to create Legend entries due to missing attributes [#4826](https://github.com/MakieOrg/Makie.jl/pull/4826)

## [0.22.1] - 2025-01-17

- Allow volume textures for mesh color, to e.g. implement a performant volume slice display [#2274](https://github.com/MakieOrg/Makie.jl/pull/2274).
- Fixed `alpha` use in legends and some CairoMakie cases [#4721](https://github.com/MakieOrg/Makie.jl/pull/4721).

## [0.22.0] - 2024-12-12

- Updated to GeometryBasics 0.5: [GeometryBasics#173](https://github.com/JuliaGeometry/GeometryBasics.jl/pull/173), [GeometryBasics#219](https://github.com/JuliaGeometry/GeometryBasics.jl/pull/219) [#4319](https://github.com/MakieOrg/Makie.jl/pull/4319)
  - Removed `meta` infrastructure. Vertex attributes are now passed as kwargs.
  - Simplified GeometryBasics Mesh type, improving compile times
  - Added `FaceView` to allow different vertex attributes to use different indices for specifying data of the same vertex. This can be used to specify per-face data.
  - Added `GeometryBasics.face_normals(points, faces)`
  - Changed the order of `Rect2` coordinates to be counter-clockwise.
  - Updated `Cylinder` to avoid visually rounding off the top and bottom.
  - Added `MetaMesh` to store non-vertex metadata in a GeometryBasics Mesh object. These are now produced by MeshIO for `.obj` files, containing information from `.mtl` files.
  - Fix `Tessellation/tessellation` spelling [GeometryBasics#227](https://github.com/JuliaGeometry/GeometryBasics.jl/pull/227) [#4564](https://github.com/MakieOrg/Makie.jl/pull/4564)
- Added `Makie.mesh` option for `MetaMesh` which applies some of the bundled information [#4368](https://github.com/MakieOrg/Makie.jl/pull/4368), [#4496](https://github.com/MakieOrg/Makie.jl/pull/4496)
- `Voronoiplot`s automatic colors are now defined based on the underlying point set instead of only those generators appearing in the tessellation. This makes the selected colors consistent between tessellations when generators might have been deleted or added. [#4357](https://github.com/MakieOrg/Makie.jl/pull/4357)
- `contour` now supports _curvilinear_ grids, where `x` and `y` are matrices [#4670](https://github.com/MakieOrg/Makie.jl/pull/4670).
- Added `viewmode = :free` and translation, zoom, limit reset and cursor-focus interactions to Axis3. [4131](https://github.com/MakieOrg/Makie.jl/pull/4131)
- Split `marker_offset` handling from marker centering and fix various bugs with it [#4594](https://github.com/MakieOrg/Makie.jl/pull/4594)
- Added `transform_marker` attribute to meshscatter and changed the default behavior to not transform marker/mesh vertices [#4606](https://github.com/MakieOrg/Makie.jl/pull/4606)
- Fixed some issues with meshscatter not correctly transforming with transform functions and float32 rescaling [#4606](https://github.com/MakieOrg/Makie.jl/pull/4606)
- Fixed `poly` pipeline for 3D and/or Float64 polygons that begin from an empty vector [#4615](https://github.com/MakieOrg/Makie.jl/pull/4615).
- `empty!` GLMakie screen instead of closing, fixing issue with reset window position [#3881](https://github.com/MakieOrg/Makie.jl/pull/3881)
- Added option to display the front spines in Axis3 to close the outline box [#2349](https://github.com/MakieOrg/Makie.jl/pull/4305)
- Fixed gaps in corners of `poly(Rect2(...))` stroke [#4664](https://github.com/MakieOrg/Makie.jl/pull/4664)
- Fixed an issue where `reinterpret`ed arrays of line points were not handled correctly in CairoMakie [#4668](https://github.com/MakieOrg/Makie.jl/pull/4668).
- Fixed various issues with `markerspace = :data`, `transform_marker = true` and `rotation` for scatter in CairoMakie (incorrect marker transformations, ignored transformations, Cairo state corruption) [#4663](https://github.com/MakieOrg/Makie.jl/pull/4663)
- Changed deprecation warnings for Vector and Range inputs in `image`, `volume`, `voxels` and `spy` into **errors** [#4685](https://github.com/MakieOrg/Makie.jl/pull/4685)
- Refactored OpenGL cleanup to run immediately rather than on GC [#4699](https://github.com/MakieOrg/Makie.jl/pull/4699)
- It is now possible to change the title of a `GLFW.Window` with `GLMakie.set_title!(screen::Screen, title::String)` [#4677](https://github.com/MakieOrg/Makie.jl/pull/4677).
- Fixed `px_per_unit != 1` not getting fit to the size of the interactive window in GLMakie [#4687](https://github.com/MakieOrg/Makie.jl/pull/4687)
- Changed minorticks to skip computation when they are not visible [#4681](https://github.com/MakieOrg/Makie.jl/pull/4681)
- Fixed indexing error edge case in violin median code [#4682](https://github.com/MakieOrg/Makie.jl/pull/4682)
- Fixed incomplete plot cleanup when cleanup is triggered by an event. [#4710](https://github.com/MakieOrg/Makie.jl/pull/4710)
- Automatically plot Enums as categorical [#4717](https://github.com/MakieOrg/Makie.jl/pull/4717).

## [0.21.18] - 2024-12-12

- Allow for user defined recipes to be used in SpecApi [#4655](https://github.com/MakieOrg/Makie.jl/pull/4655).
- Fix text layouting with empty lines [#4269](https://github.com/MakieOrg/Makie.jl/pull/4269).

## [0.21.17] - 2024-12-05

- Added `backend` and `update` kwargs to `show` [#4558](https://github.com/MakieOrg/Makie.jl/pull/4558)
- Disabled unit prefix conversions for compound units (e.g. `u"m/s"`) to avoid generating incorrect units. [#4583](https://github.com/MakieOrg/Makie.jl/pull/4583)
- Added kwarg to rotate Toggle [#4445](https://github.com/MakieOrg/Makie.jl/pull/4445)
- Fixed orientation of environment light textures in RPRMakie [#4629](https://github.com/MakieOrg/Makie.jl/pull/4629).
- Fixed uint16 overflow for over ~65k elements in WGLMakie picking [#4604](https://github.com/MakieOrg/Makie.jl/pull/4604).
- Improved performance for line plot in CairoMakie [#4601](https://github.com/MakieOrg/Makie.jl/pull/4601).
- Prevent more default actions when canvas has focus [#4602](https://github.com/MakieOrg/Makie.jl/pull/4602).
- Fixed an error in `convert_arguments` for PointBased plots and 3D polygons [#4585](https://github.com/MakieOrg/Makie.jl/pull/4585).
- Fixed polygon rendering issue of `crossbar(..., show_notch = true)` in CairoMakie [#4587](https://github.com/MakieOrg/Makie.jl/pull/4587).
- Fixed `colorbuffer(axis)` for `px_per_unit != 1` [#4574](https://github.com/MakieOrg/Makie.jl/pull/4574).
- Fixed render order of Axis3 frame lines in CairoMakie [#4591](https://github.com/MakieOrg/Makie.jl/pull/4591)
- Fixed color mapping between `contourf` and `Colorbar` [#4618](https://github.com/MakieOrg/Makie.jl/pull/4618)
- Fixed an incorrect comparison in CairoMakie's line clipping code which can cause line segments to disappear [#4631](https://github.com/MakieOrg/Makie.jl/pull/4631)
- Added PointBased conversion for `Vector{MultiLineString}` [#4599](https://github.com/MakieOrg/Makie.jl/pull/4599)
- Added color conversions for tuples, Points and Vecs [#4599](https://github.com/MakieOrg/Makie.jl/pull/4599)
- Added conversions for 1 and 2 value paddings in `Label` and `tooltip` [#4599](https://github.com/MakieOrg/Makie.jl/pull/4599)
- Fixed `NaN` in scatter rotation and markersize breaking Cairo state [#4599](https://github.com/MakieOrg/Makie.jl/pull/4599)
- Fixed heatmap cells being 0.5px/units too large in CairoMakie [4633](https://github.com/MakieOrg/Makie.jl/pull/4633)
- Fixed bounds error when recording video with WGLMakie [#4639](https://github.com/MakieOrg/Makie.jl/pull/4639).
- Added `axis.(x/y)ticklabelspace = :max_auto`, to only grow tickspace but never shrink to reduce jitter [#4642](https://github.com/MakieOrg/Makie.jl/pull/4642).
- The error shown for invalid attributes will now also show suggestions for nearby attributes (if there are any) [#4394](https://github.com/MakieOrg/Makie.jl/pull/4394).
- Added (x/y)axislinks to S.GridLayout and make sure limits don't reset when linking axes [#4643](https://github.com/MakieOrg/Makie.jl/pull/4643).

## [0.21.16] - 2024-11-06

- Added `origin!()` to transformation so that the reference point of `rotate!()` and `scale!()` can be modified [#4472](https://github.com/MakieOrg/Makie.jl/pull/4472)
- Correctly render the tooltip triangle [#4560](https://github.com/MakieOrg/Makie.jl/pull/4560).
- Introduce `isclosed(scene)`, conditionally use `Bonito.LargeUpdate` [#4569](https://github.com/MakieOrg/Makie.jl/pull/4569).
- Allow plots to move between scenes in SpecApi [#4132](https://github.com/MakieOrg/Makie.jl/pull/4132).
- Added empty constructor to all backends for `Screen` allowing `display(Makie.current_backend().Screen(), fig)` [#4561](https://github.com/MakieOrg/Makie.jl/pull/4561).
- Added `subsup` and `left_subsup` functions that offer stacked sub- and superscripts for `rich` text which means this style can be used with arbitrary fonts and is not limited to fonts supported by MathTeXEngine.jl [#4489](https://github.com/MakieOrg/Makie.jl/pull/4489).
- Added the `jitter_width` and `side_nudge` attributes to the `raincloud` plot definition, so that they can be used as kwargs [#4517](https://github.com/MakieOrg/Makie.jl/pull/4517)
- Expand PlotList plots to expose their child plots to the legend interface, allowing `axislegend`show plots within PlotSpecs as individual entries. [#4546](https://github.com/MakieOrg/Makie.jl/pull/4546)
- Implement S.Colorbar(plotspec) [#4520](https://github.com/MakieOrg/Makie.jl/pull/4520).
- Fixed a hang when `Record` was created inside a closure passed to `IOCapture.capture` [#4562](https://github.com/MakieOrg/Makie.jl/pull/4562).
- Added logical size annotation to `text/html` inline videos so that sizes are appropriate independent of the current `px_per_unit` value [#4563](https://github.com/MakieOrg/Makie.jl/pull/4563).

## [0.21.15] - 2024-10-25

- Allowed creation of `Legend` with entries that have no legend elements [#4526](https://github.com/MakieOrg/Makie.jl/pull/4526).
- Improved CairoMakie's 2D mesh drawing performance by ~30% [#4132](https://github.com/MakieOrg/Makie.jl/pull/4132).
- Allow `width` to be set per box in `boxplot` [#4447](https://github.com/MakieOrg/Makie.jl/pull/4447).
- For `Textbox`es in which a fixed width is specified, the text is now scrolled
  if the width is exceeded [#4293](https://github.com/MakieOrg/Makie.jl/pull/4293)
- Changed image, heatmap and surface picking indices to correctly index the relevant matrix arguments. [#4459](https://github.com/MakieOrg/Makie.jl/pull/4459)
- Improved performance of `record` by avoiding unnecessary copying in common cases [#4475](https://github.com/MakieOrg/Makie.jl/pull/4475).
- Fixed usage of `AggMean()` and other aggregations operating on 3d data for `datashader` [#4346](https://github.com/MakieOrg/Makie.jl/pull/4346).
- Fixed forced rasterization when rendering figures with `Axis3` to svg [#4463](https://github.com/MakieOrg/Makie.jl/pull/4463).
- Changed default for `circular_rotation` in Camera3D to false, so that the camera doesn't change rotation direction anymore [4492](https://github.com/MakieOrg/Makie.jl/pull/4492)
- Fixed `pick(scene, rect2)` in WGLMakie [#4488](https://github.com/MakieOrg/Makie.jl/pull/4488)
- Fixed resizing of `surface` data not working correctly. (I.e. drawing out-of-bounds data or only drawing part of the data.) [#4529](https://github.com/MakieOrg/Makie.jl/pull/4529)

## [0.21.14] - 2024-10-11

- Fixed relocatability of GLMakie [#4461](https://github.com/MakieOrg/Makie.jl/pull/4461).
- Fixed relocatability of WGLMakie [#4467](https://github.com/MakieOrg/Makie.jl/pull/4467).
- Fixed `space` keyword for `barplot` [#4435](https://github.com/MakieOrg/Makie.jl/pull/4435).

## [0.21.13] - 2024-10-07

- Optimize SpecApi, reuse Blocks better and add API to access the created block objects [#4354](https://github.com/MakieOrg/Makie.jl/pull/4354).
- Fixed `merge(attr1, attr2)` modifying nested attributes in `attr1` [#4416](https://github.com/MakieOrg/Makie.jl/pull/4416)
- Fixed issue with CairoMakie rendering scene backgrounds at the wrong position [#4425](https://github.com/MakieOrg/Makie.jl/pull/4425)
- Fixed incorrect inverse transformation in `position_on_plot` for lines, causing incorrect tooltip placement in DataInspector [#4402](https://github.com/MakieOrg/Makie.jl/pull/4402)
- Added new `Checkbox` block [#4336](https://github.com/MakieOrg/Makie.jl/pull/4336).
- Added ability to override legend element attributes by pairing labels or plots with override attributes [#4427](https://github.com/MakieOrg/Makie.jl/pull/4427).
- Added threshold before a drag starts which improves false negative rates for clicks. `Button` can now trigger on click and not mouse-down which is the canonical behavior in other GUI systems [#4336](https://github.com/MakieOrg/Makie.jl/pull/4336).
- `PolarAxis` font size now defaults to global figure `fontsize` in the absence of specific `Axis` theming [#4314](https://github.com/MakieOrg/Makie.jl/pull/4314)
- `MultiplesTicks` accepts new option `strip_zero=true`, allowing labels of the form `0x` to be `0` [#4372](https://github.com/MakieOrg/Makie.jl/pull/4372)
- Make near/far of WGLMakie JS 3d camera dynamic, for better depth_shift scaling [#4430](https://github.com/MakieOrg/Makie.jl/pull/4430).

## [0.21.12] - 2024-09-28

- Fix NaN handling in WGLMakie [#4282](https://github.com/MakieOrg/Makie.jl/pull/4282).
- Show DataInspector tooltip on NaN values if `nan_color` has been set to other than `:transparent` [#4310](https://github.com/MakieOrg/Makie.jl/pull/4310)
- Fix `linestyle` not being used in `triplot` [#4332](https://github.com/MakieOrg/Makie.jl/pull/4332)
- Invalid keyword arguments for `Block`s (e.g. `Axis` and `Colorbar`) now throw errors and show suggestions rather than simply throwing [#4392](https://github.com/MakieOrg/Makie.jl/pull/4392)
- Fix voxel clipping not being based on voxel centers [#4397](https://github.com/MakieOrg/Makie.jl/pull/4397)
- Parsing `Q` and `q` commands in svg paths with `BezierPath` is now supported [#4413](https://github.com/MakieOrg/Makie.jl/pull/4413)


## [0.21.11] - 2024-09-13

- Hot fixes for 0.21.10 [#4356](https://github.com/MakieOrg/Makie.jl/pull/4356).
- Set `Voronoiplot`'s preferred axis type to 2D in all cases [#4349](https://github.com/MakieOrg/Makie.jl/pull/4349)

## [0.21.10] - 2024-09-12

- Introduce `heatmap(Resampler(large_matrix))`, allowing to show big images interactively [#4317](https://github.com/MakieOrg/Makie.jl/pull/4317).
- Make sure we wait for the screen session [#4316](https://github.com/MakieOrg/Makie.jl/pull/4316).
- Fix for absrect [#4312](https://github.com/MakieOrg/Makie.jl/pull/4312).
- Fix attribute updates for SpecApi and SpecPlots (e.g. ecdfplot) [#4265](https://github.com/MakieOrg/Makie.jl/pull/4265).
- Bring back `poly` convert arguments for matrix with points as row [#4258](https://github.com/MakieOrg/Makie.jl/pull/4258).
- Fix gl_ClipDistance related segfault on WSL with GLMakie [#4270](https://github.com/MakieOrg/Makie.jl/pull/4270).
- Added option `label_position = :center` to place labels centered over each bar [#4274](https://github.com/MakieOrg/Makie.jl/pull/4274).
- `plotfunc()` and `func2type()` support functions ending with `!` [#4275](https://github.com/MakieOrg/Makie.jl/pull/4275).
- Fixed Boundserror in clipped multicolor lines in CairoMakie [#4313](https://github.com/MakieOrg/Makie.jl/pull/4313)
- Fix float precision based assertions error in GLMakie.volume [#4311](https://github.com/MakieOrg/Makie.jl/pull/4311)
- Support images with reversed axes [#4338](https://github.com/MakieOrg/Makie.jl/pull/4338)

## [0.21.9] - 2024-08-27

- Hotfix for colormap + color updates [#4258](https://github.com/MakieOrg/Makie.jl/pull/4258).

## [0.21.8] - 2024-08-26

- Fix selected list in `WGLMakie.pick_sorted` [#4136](https://github.com/MakieOrg/Makie.jl/pull/4136).
- Apply px per unit in `pick_closest`/`pick_sorted` [#4137](https://github.com/MakieOrg/Makie.jl/pull/4137).
- Support plot(interval, func) for rangebars and band [#4102](https://github.com/MakieOrg/Makie.jl/pull/4102).
- Fixed the broken OpenGL state cleanup for clip_planes which may cause plots to disappear randomly [#4157](https://github.com/MakieOrg/Makie.jl/pull/4157)
- Reduce updates for image/heatmap, improving performance [#4130](https://github.com/MakieOrg/Makie.jl/pull/4130).
- Add an informative error message to `save` when no backend is loaded [#4177](https://github.com/MakieOrg/Makie.jl/pull/4177)
- Fix rendering of `band` with NaN values [#4178](https://github.com/MakieOrg/Makie.jl/pull/4178).
- Fix plotting of lines with OffsetArrays across all backends [#4242](https://github.com/MakieOrg/Makie.jl/pull/4242).

## [0.21.7] - 2024-08-19

- Hot fix for 1D heatmap [#4147](https://github.com/MakieOrg/Makie.jl/pull/4147).

## [0.21.6] - 2024-08-14

- Fix RectangleZoom in WGLMakie [#4127](https://github.com/MakieOrg/Makie.jl/pull/4127)
- Bring back fastpath for regular heatmaps [#4125](https://github.com/MakieOrg/Makie.jl/pull/4125)
- Data inspector fixes (mostly for bar plots) [#4087](https://github.com/MakieOrg/Makie.jl/pull/4087)
- Added "clip_planes" as a new generic plot and scene attribute. Up to 8 world space clip planes can be specified to hide sections of a plot. [#3958](https://github.com/MakieOrg/Makie.jl/pull/3958)
- Updated handling of `model` matrices with active Float32 rescaling. This should fix issues with Float32-unsafe translations or scalings of plots, as well as rotated plots in Float32-unsafe ranges. [#4026](https://github.com/MakieOrg/Makie.jl/pull/4026)
- Added `events.tick` to allow linking actions like animations to the renderloop. [#3948](https://github.com/MakieOrg/Makie.jl/pull/3948)
- Added the `uv_transform` attribute for meshscatter, mesh, surface and image [#1406](https://github.com/MakieOrg/Makie.jl/pull/1406).
- Added the ability to use textures with `meshscatter` in WGLMakie [#1406](https://github.com/MakieOrg/Makie.jl/pull/1406).
- Don't remove underlying VideoStream file when doing save() [#3883](https://github.com/MakieOrg/Makie.jl/pull/3883).
- Fix label/legend for plotlist [#4079](https://github.com/MakieOrg/Makie.jl/pull/4079).
- Fix wrong order for colors in RPRMakie [#4098](https://github.com/MakieOrg/Makie.jl/pull/4098).
- Fixed incorrect distance calculation in `pick_closest` in WGLMakie [#4082](https://github.com/MakieOrg/Makie.jl/pull/4082).
- Suppress keyboard shortcuts and context menu in JupyterLab output [#4068](https://github.com/MakieOrg/Makie.jl/pull/4068).
- Introduce stroke_depth_shift + forward normal depth_shift for Poly [#4058](https://github.com/MakieOrg/Makie.jl/pull/4058).
- Use linestyle for Poly and Density legend elements [#4000](https://github.com/MakieOrg/Makie.jl/pull/4000).
- Bring back interpolation attribute for surface [#4056](https://github.com/MakieOrg/Makie.jl/pull/4056).
- Improved accuracy of framerate settings in GLMakie [#3954](https://github.com/MakieOrg/Makie.jl/pull/3954)
- Fix label_formatter being called twice in barplot [#4046](https://github.com/MakieOrg/Makie.jl/pull/4046).
- Fix error with automatic `highclip` or `lowclip` and scalar colors [#4048](https://github.com/MakieOrg/Makie.jl/pull/4048).
- Correct a bug in the `project` function when projecting using a `Scene`. [#3909](https://github.com/MakieOrg/Makie.jl/pull/3909).
- Add position for `pie` plot [#4027](https://github.com/MakieOrg/Makie.jl/pull/4027).
- Correct a method ambiguity in `insert!` which was causing `PlotList` to fail on CairoMakie. [#4038](https://github.com/MakieOrg/Makie.jl/pull/4038)
- Delaunay triangulations created via `tricontourf`, `triplot`, and `voronoiplot` no longer use any randomisation in the point insertion order so that results are unique. [#4044](https://github.com/MakieOrg/Makie.jl/pull/4044)
- Improve content scaling support for Wayland and fix incorrect mouse scaling on mac [#4062](https://github.com/MakieOrg/Makie.jl/pull/4062)
- Fix: `band` ignored its `alpha` argument in CairoMakie
- Fix `marker=FastPixel()` makersize and markerspace, improve `spy` recipe [#4043](https://github.com/MakieOrg/Makie.jl/pull/4043).
- Fixed `invert_normals` for surface plots in CairoMakie [#4021](https://github.com/MakieOrg/Makie.jl/pull/4021).
- Improve support for embedding GLMakie. [#4073](https://github.com/MakieOrg/Makie.jl/pull/4073)
- Update JS OrbitControls to match Julia OrbitControls [#4084](https://github.com/MakieOrg/Makie.jl/pull/4084).
- Fix `select_point()` [#4101](https://github.com/MakieOrg/Makie.jl/pull/4101).
- Fix `absrect()` and `select_rectangle()` [#4110](https://github.com/MakieOrg/Makie.jl/issues/4110).
- Allow segment-specific radius for `pie` plot [#4028](https://github.com/MakieOrg/Makie.jl/pull/4028).

## [0.21.5] - 2024-07-07

- Fixed tuple argument for `WGLMakie.activate!(resize_to=(:parent, nothing))` [#4009](https://github.com/MakieOrg/Makie.jl/pull/4009).
- validate plot attributes later, for axis specific plot attributes [#3974](https://github.com/MakieOrg/Makie.jl/pull/3974).

## [0.21.4] - 2024-07-02

- Fixed support for GLFW 3.4 on OSX [#3999](https://github.com/MakieOrg/Makie.jl/issues/3999).
- Changed camera variables to Float64 for increased accuracy [#3984](https://github.com/MakieOrg/Makie.jl/pull/3984)
- Allow CairoMakie to render `poly` overloads that internally don't use two child plots [#3986](https://github.com/MakieOrg/Makie.jl/pull/3986).
- Fixes for Menu and DataInspector [#3975](https://github.com/MakieOrg/Makie.jl/pull/3975).
- Add line-loop detection and rendering to GLMakie and WGLMakie [#3907](https://github.com/MakieOrg/Makie.jl/pull/3907).

## [0.21.3] - 2024-06-17

- Fix stack overflows when using `markerspace = :data` with `scatter` [#3960](https://github.com/MakieOrg/Makie.jl/issues/3960).
- CairoMakie: Fix broken SVGs when using non-interpolated image primitives, for example Colorbars, with recent Cairo versions [#3967](https://github.com/MakieOrg/Makie.jl/pull/3967).
- CairoMakie: Add argument `pdf_version` to restrict the PDF version when saving a figure as a PDF [#3845](https://github.com/MakieOrg/Makie.jl/pull/3845).
- Fix DataInspector using invalid attribute strokewidth for plot type Wireframe [#3917](https://github.com/MakieOrg/Makie.jl/pull/3917).
- CairoMakie: Fix incorrect scaling factor for SVGs with Cairo_jll 1.18 [#3964](https://github.com/MakieOrg/Makie.jl/pull/3964).
- Fixed use of Textbox from Bonito [#3924](https://github.com/MakieOrg/Makie.jl/pull/3924)

## [0.21.2] - 2024-05-22

- Added `cycle` to general attribute allowlist so that it works also with plot types that don't set one in their theme [#3879](https://github.com/MakieOrg/Makie.jl/pull/3879).

## [0.21.1] - 2024-05-21

- `boundingbox` now relies on `apply_transform(transform, data_limits(plot))` rather than transforming the corner points of the bounding box [#3856](https://github.com/MakieOrg/Makie.jl/pull/3856).
- Adjusted `Axis` limits to consider transformations more consistently [#3864](https://github.com/MakieOrg/Makie.jl/pull/3864).
- Fix problems with incorrectly disabled attributes in recipes [#3870](https://github.com/MakieOrg/Makie.jl/pull/3870), [#3866](https://github.com/MakieOrg/Makie.jl/pull/3866).
- Fix RPRMakie with Material [#3872](https://github.com/MakieOrg/Makie.jl/pull/3872).
- Support the loop option in html video output [#3697](https://github.com/MakieOrg/Makie.jl/pull/3697).

## [0.21.0] - 2024-05-08

- Add `voxels` plot [#3527](https://github.com/MakieOrg/Makie.jl/pull/3527).
- Added supported markers hint to unsupported marker warn message [#3666](https://github.com/MakieOrg/Makie.jl/pull/3666).
- Fixed bug in CairoMakie line drawing when multiple successive points had the same color [#3712](https://github.com/MakieOrg/Makie.jl/pull/3712).
- Remove StableHashTraits in favor of calculating hashes directly with CRC32c [#3667](https://github.com/MakieOrg/Makie.jl/pull/3667).
- **Breaking (sort of)** Added a new `@recipe` variant which allows documenting attributes directly where they are defined and validating that all attributes are known whenever a plot is created. This is not breaking in the sense that the API changes, but user code is likely to break because of misspelled attribute names etc. that have so far gone unnoticed.
- Add axis converts, enabling unit/categorical support and more [#3226](https://github.com/MakieOrg/Makie.jl/pull/3226).
- **Breaking** Streamlined `data_limits` and `boundingbox` [#3671](https://github.com/MakieOrg/Makie.jl/pull/3671)
  - `data_limits` now only considers plot positions, completely ignoring transformations
  - `boundingbox(p::Text)` is deprecated in favor of `boundingbox(p::Text, p.markerspace[])`. The more internal methods use `string_boundingbox(p)`. [#3723](https://github.com/MakieOrg/Makie.jl/pull/3723)
  - `boundingbox` overwrites must now include a secondary space argument to work `boundingbox(plot, space::Symbol = :data)` [#3723](https://github.com/MakieOrg/Makie.jl/pull/3723)
  - `boundingbox` now always consider `transform_func` and `model`
  - `data_limits(::Scatter)` and `boundingbox(::Scatter)` now consider marker transformations [#3716](https://github.com/MakieOrg/Makie.jl/pull/3716)
- **Breaking** Improved Float64 compatibility of Axis [#3681](https://github.com/MakieOrg/Makie.jl/pull/3681)
  - This added an extra conversion step which only takes effect when Float32 precision becomes relevant. In those cases code using `project()` functions will be wrong as the transformation is not applied. Use `project(plot_or_scene, ...)` or apply the conversion yourself beforehand with `Makie.f32_convert(plot_or_scene, transformed_point)` and use `patched_model = Makie.patch_model(plot_or_scene, model)`.
  - `Makie.to_world(point, matrix, resolution)` has been deprecated in favor of `Makie.to_world(scene_or_plot, point)` to include float32 conversions.
- **Breaking** Reworked line shaders in GLMakie and WGLMakie [#3558](https://github.com/MakieOrg/Makie.jl/pull/3558)
  - GLMakie: Removed support for per point linewidths
  - GLMakie: Adjusted dots (e.g. with `linestyle = :dot`) to bend across a joint
  - GLMakie: Adjusted linestyles to scale with linewidth dynamically so that dots remain dots with changing linewidth
  - GLMakie: Cleaned up anti-aliasing for truncated joints
  - WGLMakie: Added support for linestyles
  - WGLMakie: Added line joints
  - WGLMakie: Added native anti-aliasing which generally improves quality but introduces outline artifacts in some cases (same as GLMakie)
  - Both: Adjusted handling of thin lines which may result in different color intensities
- Fixed an issue with lines being drawn in the wrong direction in 3D (with perspective projection) [#3651](https://github.com/MakieOrg/Makie.jl/pull/3651).
- **Breaking** Renamed attribute `rotations` to `rotation` for `scatter` and `meshscatter` which had been inconsistent with the otherwise singular naming scheme and other plots like `text` [#3724](https://github.com/MakieOrg/Makie.jl/pull/3724).
- Fixed `contourf` bug where n levels would sometimes miss the uppermost value, causing gaps [#3713](https://github.com/MakieOrg/Makie.jl/pull/3713).
- Added `scale` attribute to `violin` [#3352](https://github.com/MakieOrg/Makie.jl/pull/3352).
- Use label formatter in barplot [#3718](https://github.com/MakieOrg/Makie.jl/pull/3718).
- Fix the incorrect shading with non uniform markerscale in meshscatter [#3722](https://github.com/MakieOrg/Makie.jl/pull/3722)
- Add `scale_to=:flip` option to `hist`, which flips the direction of the bars [#3732](https://github.com/MakieOrg/Makie.jl/pull/3732)
- Fixed an issue with the texture atlas not updating in WGLMakie after display, causing new symbols to not show up [#3737](https://github.com/MakieOrg/Makie.jl/pull/3737)
- Added `linecap` and `joinstyle` attributes for lines and linesegments. Also normalized `miter_limit` to 60° across all backends. [#3771](https://github.com/MakieOrg/Makie.jl/pull/3771)

## [0.20.10] 2024-05-07

- Loosened type restrictions for potentially array-valued colors in `Axis` attributes like `xticklabelcolor` [#3826](https://github.com/MakieOrg/Makie.jl/pull/3826).
- Added support for intervals for specifying axis limits [#3696](https://github.com/MakieOrg/Makie.jl/pull/3696)
- Added recipes for plotting intervals to `Band`, `Rangebars`, `H/VSpan` [3695](https://github.com/MakieOrg/Makie.jl/pull/3695)
- Documented `WilkinsonTicks` [#3819](https://github.com/MakieOrg/Makie.jl/pull/3819).
- Added `axislegend(ax, "title")` method [#3808](https://github.com/MakieOrg/Makie.jl/pull/3808).
- Improved thread safety of rendering with CairoMakie (independent `Scene`s only) by locking FreeType handles [#3777](https://github.com/MakieOrg/Makie.jl/pull/3777).
- Adds a tutorial for how to make recipes work with new types [#3816](https://github.com/MakieOrg/Makie.jl/pull/3816).
- Provided an interface to convert markers in CairoMakie separately (`cairo_scatter_marker`) so external packages can overload it. [#3811](https://github.com/MakieOrg/Makie.jl/pull/3811)
- Updated to DelaunayTriangulation v1.0 [#3787](https://github.com/MakieOrg/Makie.jl/pull/3787).
- Added methods `hidedecorations!`, `hiderdecorations!`, `hidethetadecorations!` and  `hidespines!` for `PolarAxis` axes [#3823](https://github.com/MakieOrg/Makie.jl/pull/3823).
- Added `loop` option support for HTML outputs when recording videos with `record` [#3697](https://github.com/MakieOrg/Makie.jl/pull/3697).

## [0.20.9] - 2024-03-29

- Added supported markers hint to unsupported marker warn message [#3666](https://github.com/MakieOrg/Makie.jl/pull/3666).
- Fixed bug in CairoMakie line drawing when multiple successive points had the same color [#3712](https://github.com/MakieOrg/Makie.jl/pull/3712).
- Remove StableHashTraits in favor of calculating hashes directly with CRC32c [#3667](https://github.com/MakieOrg/Makie.jl/pull/3667).
- Fixed `contourf` bug where n levels would sometimes miss the uppermost value, causing gaps [#3713](https://github.com/MakieOrg/Makie.jl/pull/3713).
- Added `scale` attribute to `violin` [#3352](https://github.com/MakieOrg/Makie.jl/pull/3352).
- Use label formatter in barplot [#3718](https://github.com/MakieOrg/Makie.jl/pull/3718).
- Fix the incorrect shading with non uniform markerscale in meshscatter [#3722](https://github.com/MakieOrg/Makie.jl/pull/3722)
- Add `scale_to=:flip` option to `hist`, which flips the direction of the bars [#3732](https://github.com/MakieOrg/Makie.jl/pull/3732)
- Fixed an issue with the texture atlas not updating in WGLMakie after display, causing new symbols to not show up [#3737](https://github.com/MakieOrg/Makie.jl/pull/3737)

## [0.20.8] - 2024-02-22

- Fixed excessive use of space with HTML image outputs [#3642](https://github.com/MakieOrg/Makie.jl/pull/3642).
- Fixed bugs with format strings and add new features by switching to Format.jl [#3633](https://github.com/MakieOrg/Makie.jl/pull/3633).
- Fixed an issue where CairoMakie would unnecessarily rasterize polygons [#3605](https://github.com/MakieOrg/Makie.jl/pull/3605).
- Added `PointBased` conversion trait to `scatterlines` recipe [#3603](https://github.com/MakieOrg/Makie.jl/pull/3603).
- Multiple small fixes for `map_latest`, `WGLMakie` picking and `PlotSpec` [#3637](https://github.com/MakieOrg/Makie.jl/pull/3637).
- Fixed PolarAxis `rticks` being incompatible with rich text. [#3615](https://github.com/MakieOrg/Makie.jl/pull/3615)
- Fixed an issue causing lines, scatter and text to not scale with resolution after deleting plots in GLMakie. [#3649](https://github.com/MakieOrg/Makie.jl/pull/3649)

## [0.20.7] - 2024-02-04

- Equalized alignment point of mirrored ticks to that of normal ticks [#3598](https://github.com/MakieOrg/Makie.jl/pull/3598).
- Fixed stack overflow error on conversion of gridlike data with `missing`s [#3597](https://github.com/MakieOrg/Makie.jl/pull/3597).
- Fixed mutation of CairoMakie src dir when displaying png files [#3588](https://github.com/MakieOrg/Makie.jl/pull/3588).
- Added better error messages for plotting into `FigureAxisPlot` and `AxisPlot` as Plots.jl users are likely to do [#3596](https://github.com/MakieOrg/Makie.jl/pull/3596).
- Added compat bounds for IntervalArithmetic.jl due to bug with DelaunayTriangulation.jl [#3595](https://github.com/MakieOrg/Makie.jl/pull/3595).
- Removed possibility of three-argument `barplot` [#3574](https://github.com/MakieOrg/Makie.jl/pull/3574).

## [0.20.6] - 2024-02-02

- Fix issues with Camera3D not centering [#3582](https://github.com/MakieOrg/Makie.jl/pull/3582)
- Allowed creating legend entries from plot objects with scalar numbers as colors [#3587](https://github.com/MakieOrg/Makie.jl/pull/3587).

## [0.20.5] - 2024-01-25

- Use plot plot instead of scene transform functions in CairoMakie, fixing misplaced h/vspan. [#3552](https://github.com/MakieOrg/Makie.jl/pull/3552)
- Fix error printing on shader error [#3530](https://github.com/MakieOrg/Makie.jl/pull/3530).
- Update pagefind to 1.0.4 for better headline search [#3534](https://github.com/MakieOrg/Makie.jl/pull/3534).
- Remove unnecessary deps, e.g. Setfield [3546](https://github.com/MakieOrg/Makie.jl/pull/3546).
- Don't clear args, rely on delete deregister_callbacks [#3543](https://github.com/MakieOrg/Makie.jl/pull/3543).
- Add interpolate keyword for Surface [#3541](https://github.com/MakieOrg/Makie.jl/pull/3541).
- Fix a DataInspector bug if inspector_label is used with RGB images [#3468](https://github.com/MakieOrg/Makie.jl/pull/3468).

## [0.20.4] - 2024-01-04

- Changes for Bonito rename and WGLMakie docs improvements [#3477](https://github.com/MakieOrg/Makie.jl/pull/3477).
- Add stroke and glow support to scatter and text in WGLMakie [#3518](https://github.com/MakieOrg/Makie.jl/pull/3518).
- Fix clipping issues with Camera3D when zooming in [#3529](https://github.com/MakieOrg/Makie.jl/pull/3529)

## [0.20.3] - 2023-12-21

- Add `depthsorting` as a hidden attribute for scatter plots in GLMakie as an alternative fix for outline artifacts. [#3432](https://github.com/MakieOrg/Makie.jl/pull/3432)
- Disable SDF based anti-aliasing in scatter, text and lines plots when `fxaa = true` in GLMakie. This allows removing outline artifacts at the cost of quality. [#3408](https://github.com/MakieOrg/Makie.jl/pull/3408)
- DataInspector Fixes: Fixed depth order, positional labels being in transformed space and `:inspector_clear` not getting called when moving from one plot to another. [#3454](https://github.com/MakieOrg/Makie.jl/pull/3454)
- Fixed bug in GLMakie where the update from a (i, j) sized GPU buffer to a (j, i) sized buffer would fail [#3456](https://github.com/MakieOrg/Makie.jl/pull/3456).
- Add `interpolate=true` to `volume(...)`, allowing to disable interpolation [#3485](https://github.com/MakieOrg/Makie.jl/pull/3485).

## [0.20.2] - 2023-12-01

- Switched from SHA512 to CRC32c salting in CairoMakie svgs, drastically improving svg rendering speed [#3435](https://github.com/MakieOrg/Makie.jl/pull/3435).
- Fixed a bug with h/vlines and h/vspan not correctly resolving transformations [#3418](https://github.com/MakieOrg/Makie.jl/pull/3418).
- Fixed a bug with h/vlines and h/vspan returning the wrong limits, causing an error in Axis [#3427](https://github.com/MakieOrg/Makie.jl/pull/3427).
- Fixed clipping when zooming out of a 3D (L)Scene [#3433](https://github.com/MakieOrg/Makie.jl/pull/3433).
- Moved the texture atlas cache to `.julia/scratchspaces` instead of a dedicated `.julia/makie` [#3437](https://github.com/MakieOrg/Makie.jl/pull/3437)

## [0.20.1] - 2023-11-23

- Fixed bad rendering of `poly` in GLMakie by triangulating points after transformations [#3402](https://github.com/MakieOrg/Makie.jl/pull/3402).
- Fixed bug regarding inline display in VSCode Jupyter notebooks and other similar environments [#3403](https://github.com/MakieOrg/Makie.jl/pull/3403).
- Fixed issue with `plottype`, allowed `onany(...; update = true)` and fixed `Block` macro use outside Makie [#3401](https://github.com/MakieOrg/Makie.jl/pull/3401).

## [0.20.0] - 2023-11-21

- GLMakie has gained support for HiDPI (aka Retina) screens. This also enables saving images with higher resolution than screen pixel dimensions [#2544](https://github.com/MakieOrg/Makie.jl/pull/2544).
- Fixed an issue where NaN was interpreted as zero when rendering `surface` through CairoMakie [#2598](https://github.com/MakieOrg/Makie.jl/pull/2598).
- Improved 3D camera handling, hotkeys and functionality [#2746](https://github.com/MakieOrg/Makie.jl/pull/2746).
- Added `shading = :verbose` in GLMakie to allow for multiple light sources. Also added more light types, fixed light directions for the previous lighting model (now `shading = :fast`) and adjusted `backlight` to affect normals[#3246](https://github.com/MakieOrg/Makie.jl/pull/3246).
- Changed the glyph used for negative numbers in tick labels from hyphen to minus [#3379](https://github.com/MakieOrg/Makie.jl/pull/3379).
- Added new declarative API for AlgebraOfGraphics, Pluto and easier dashboards [#3281](https://github.com/MakieOrg/Makie.jl/pull/3281).
- WGLMakie got faster line rendering with less updating bugs [#3062](https://github.com/MakieOrg/Makie.jl/pull/3062).
- **Breaking** Replaced `PolarAxis.radial_distortion_threshold` with `PolarAxis.radius_at_origin`. [#3381](https://github.com/MakieOrg/Makie.jl/pull/3381)
- **Breaking** Deprecated the `resolution` keyword in favor of `size` to reflect that this value is not a pixel resolution anymore [#3343](https://github.com/MakieOrg/Makie.jl/pull/3343).
- **Breaking** Refactored the `SurfaceLike` family of traits into `VertexGrid`, `CellGrid` and `ImageLike` [#3106](https://github.com/MakieOrg/Makie.jl/pull/3106).
- **Breaking** Deprecated `pixelarea(scene)` and `scene.px_area` in favor of viewport.
- **Breaking** Refactored the `Combined` Plot object and renamed it to `Plot`, improving compile times ~2x [#3082](https://github.com/MakieOrg/Makie.jl/pull/3082).
- **Breaking** Removed old depreactions in [#3113](https://github.com/MakieOrg/Makie.jl/pull/3113/commits/3a39210ef87a0032d78cb27c0c1019faa604effd).
- **Breaking** Deprecated using AbstractVector as sides of `image` [#3395](https://github.com/MakieOrg/Makie.jl/pull/3395).
- **Breaking** `errorbars` and `rangebars` now use color cycling [#3230](https://github.com/MakieOrg/Makie.jl/pull/3230).

## [0.19.12] - 2023-10-31

- Added `cornerradius` attribute to `Box` for rounded corners [#3346](https://github.com/MakieOrg/Makie.jl/pull/3346).
- Fix grouping of a zero-height bar in `barplot`. Now a zero-height bar shares the same properties of the previous bar, and if the bar is the first one, its height is treated as positive if and only if there exists a bar of positive height or all bars are zero-height [#3058](https://github.com/MakieOrg/Makie.jl/pull/3058).
- Fixed a bug where Axis still consumes scroll events when interactions are disabled [#3272](https://github.com/MakieOrg/Makie.jl/pull/3272).
- Added `cornerradius` attribute to `Box` for rounded corners [#3308](https://github.com/MakieOrg/Makie.jl/pull/3308).
- Upgraded `StableHashTraits` from 1.0 to 1.1 [#3309](https://github.com/MakieOrg/Makie.jl/pull/3309).

## [0.19.11] - 2023-10-05

- Setup automatic colorbars for volumeslices [#3253](https://github.com/MakieOrg/Makie.jl/pull/3253).
- Colorbar for arrows [#3275](https://github.com/MakieOrg/Makie.jl/pull/3275).
- Small bugfixes [#3275](https://github.com/MakieOrg/Makie.jl/pull/3275).

## [0.19.10] - 2023-09-21

- Fixed bugs with Colorbar in recipes, add new API for creating a recipe colorbar and introduce experimental support for Categorical colormaps [#3090](https://github.com/MakieOrg/Makie.jl/pull/3090).
- Added experimental Datashader implementation [#2883](https://github.com/MakieOrg/Makie.jl/pull/2883).
- **Breaking** Changed the default order Polar arguments to (theta, r). [#3154](https://github.com/MakieOrg/Makie.jl/pull/3154)
- General improvements to `PolarAxis`: full rlimtis & thetalimits, more controls and visual tweaks. See pr for more details.[#3154](https://github.com/MakieOrg/Makie.jl/pull/3154)

## [0.19.9] - 2023-09-11

- Allow arbitrary reversible scale functions through `ReversibleScale`.
- Deprecated `linestyle=vector_of_gaps` in favor of `linestyle=Linestyle(vector_of_gaps)` [3135](https://github.com/MakieOrg/Makie.jl/pull/3135), [3193](https://github.com/MakieOrg/Makie.jl/pull/3193).
- Fixed some errors around dynamic changes of `ax.xscale` or `ax.yscale` [#3084](https://github.com/MakieOrg/Makie.jl/pull/3084)
- Improved Barplot Label Alignment [#3160](https://github.com/MakieOrg/Makie.jl/issues/3160).
- Fixed regression in determining axis limits [#3179](https://github.com/MakieOrg/Makie.jl/pull/3179)
- Added a theme `theme_latexfonts` that uses the latex font family as default fonts [#3147](https://github.com/MakieOrg/Makie.jl/pull/3147), [#3180](https://github.com/MakieOrg/Makie.jl/pull/3180).
- Upgrades `StableHashTraits` from 0.3 to 1.0

## [0.19.8] - 2023-08-15

- Improved CairoMakie rendering of `lines` with repeating colors in an array [#3141](https://github.com/MakieOrg/Makie.jl/pull/3141).
- Added `strokecolormap` to poly. [#3145](https://github.com/MakieOrg/Makie.jl/pull/3145)
- Added `xreversed`, `yreversed` and `zreversed` attributes to `Axis3` [#3138](https://github.com/MakieOrg/Makie.jl/pull/3138).
- Fixed incorrect placement of contourlabels with transform functions [#3083](https://github.com/MakieOrg/Makie.jl/pull/3083)
- Fixed automatic normal generation for meshes with shading and no normals [#3041](https://github.com/MakieOrg/Makie.jl/pull/3041).
- Added the `triplot` and `voronoiplot` recipes from DelaunayTriangulation.jl [#3102](https://github.com/MakieOrg/Makie.jl/pull/3102), [#3159](https://github.com/MakieOrg/Makie.jl/pull/3159).

## [0.19.7] - 2023-07-22

- Allow arbitrary functions to color `streamplot` lines by passing a `Function` to `color`.  This must accept `Point` of the appropriate dimension and return a `Point`, `Vec`, or other arraylike object [#2002](https://github.com/MakieOrg/Makie.jl/pull/2002).
- `arrows` can now take input of the form `x::AbstractVector, y::AbstractVector, [z::AbstractVector,] f::Function`, where `f` must return a `VecTypes` of the appropriate dimension [#2597](https://github.com/MakieOrg/Makie.jl/pull/2597).
- Exported colorbuffer, and added `colorbuffer(axis::Axis; include_decorations=false, colorbuffer_kws...)`, to get an image of an axis with or without decorations [#3078](https://github.com/MakieOrg/Makie.jl/pull/3078).
- Fixed an issue where the `linestyle` of some polys was not applied to the stroke in CairoMakie. [#2604](https://github.com/MakieOrg/Makie.jl/pull/2604)
- Add `colorscale = identity` to any plotting function using a colormap. This works with any scaling function like `log10`, `sqrt` etc. Consequently, `scale` for `hexbin` is replaced with `colorscale` [#2900](https://github.com/MakieOrg/Makie.jl/pull/2900).
- Add `alpha=1.0` argument to all basic plots, which supports independently adding an alpha component to colormaps and colors. Multiple alphas like in `plot(alpha=0.2, color=RGBAf(1, 0, 0, 0.5))`, will get multiplied [#2900](https://github.com/MakieOrg/Makie.jl/pull/2900).
- `hexbin` now supports any per-observation weights which StatsBase respects - `<: StatsBase.AbstractWeights`, `Vector{Real}`, or `nothing` (the default). [#2804](https://github.com/MakieOrg/Makie.jl/pulls/2804)
- Added a new Axis type, `PolarAxis`, which is an axis with a polar projection.  Input is in `(r, theta)` coordinates and is transformed to `(x, y)` coordinates using the standard polar-to-cartesian transformation.
  Generally, its attributes are very similar to the usual `Axis` attributes, but `x` is replaced by `r` and `y` by `θ`.
  It also inherits from the theme of `Axis` in this manner, so should work seamlessly with Makie themes [#2990](https://github.com/MakieOrg/Makie.jl/pull/2990).
- `inherit` now has a new signature `inherit(scene, attrs::NTuple{N, Symbol}, default_value)`, allowing recipe authors to access nested attributes when trying to inherit from the parent Scene.
  For example, one could inherit from `scene.Axis.yticks` by `inherit(scene, (:Axis, :yticks), $default_value)` [#2990](https://github.com/MakieOrg/Makie.jl/pull/2990).
- Fixed incorrect rendering of 3D heatmaps [#2959](https://github.com/MakieOrg/Makie.jl/pull/2959)
- Deprecated `flatten_plots` in favor of `collect_atomic_plots`. Using the new `collect_atomic_plots` fixed a bug in CairoMakie where the z-level of plots within recipes was not respected. [#2793](https://github.com/MakieOrg/Makie.jl/pull/2793)
- Fixed incorrect line depth in GLMakie [#2843](https://github.com/MakieOrg/Makie.jl/pull/2843)
- Fixed incorrect line alpha in dense lines in GLMakie [#2843](https://github.com/MakieOrg/Makie.jl/pull/2843)
- Fixed DataInspector interaction with transformations [#3002](https://github.com/MakieOrg/Makie.jl/pull/3002)
- Added option `WGLMakie.activate!(resize_to_body=true)`, to make plots resize to the VSCode plotpane. Resizes to the HTML body element, so may work outside VSCode [#3044](https://github.com/MakieOrg/Makie.jl/pull/3044), [#3042](https://github.com/MakieOrg/Makie.jl/pull/3042).
- Fixed DataInspector interaction with transformations [#3002](https://github.com/MakieOrg/Makie.jl/pull/3002).
- Fixed incomplete stroke with some Bezier markers in CairoMakie and blurry strokes in GLMakie [#2961](https://github.com/MakieOrg/Makie.jl/pull/2961)
- Added the ability to use custom triangulations from DelaunayTriangulation.jl [#2896](https://github.com/MakieOrg/Makie.jl/pull/2896).
- Adjusted scaling of scatter/text stroke, glow and anti-aliasing width under non-uniform 2D scaling (Vec2f markersize/fontsize) in GLMakie [#2950](https://github.com/MakieOrg/Makie.jl/pull/2950).
- Scaled `errorbar` whiskers and `bracket` correctly with transformations [#3012](https://github.com/MakieOrg/Makie.jl/pull/3012).
- Updated `bracket` when the screen is resized or transformations change [#3012](https://github.com/MakieOrg/Makie.jl/pull/3012).

## [0.19.6] - 2023-06-09

- Fixed broken AA for lines with strongly varying linewidth [#2953](https://github.com/MakieOrg/Makie.jl/pull/2953).
- Fixed WGLMakie JS popup [#2976](https://github.com/MakieOrg/Makie.jl/pull/2976).
- Fixed `legendelements` when children have no elements [#2982](https://github.com/MakieOrg/Makie.jl/pull/2982).
- Bumped compat for StatsBase to 0.34 [#2915](https://github.com/MakieOrg/Makie.jl/pull/2915).
- Improved thread safety [#2840](https://github.com/MakieOrg/Makie.jl/pull/2840).

## [0.19.5] - 2023-05-12

- Added `loop` option for GIF outputs when recording videos with `record` [#2891](https://github.com/MakieOrg/Makie.jl/pull/2891).
- Fixed line rendering issues in GLMakie [#2843](https://github.com/MakieOrg/Makie.jl/pull/2843).
- Fixed incorrect line alpha in dense lines in GLMakie [#2843](https://github.com/MakieOrg/Makie.jl/pull/2843).
- Changed `scene.clear` to an observable and made changes in `Scene` Observables trigger renders in GLMakie [#2929](https://github.com/MakieOrg/Makie.jl/pull/2929).
- Added contour labels [#2496](https://github.com/MakieOrg/Makie.jl/pull/2496).
- Allowed rich text to be used in Legends [#2902](https://github.com/MakieOrg/Makie.jl/pull/2902).
- Added more support for zero length Geometries [#2917](https://github.com/MakieOrg/Makie.jl/pull/2917).
- Made CairoMakie drawing for polygons with holes order independent [#2918](https://github.com/MakieOrg/Makie.jl/pull/2918).
- Fixes for `Makie.inline!()`, allowing now for `Makie.inline!(automatic)` (default), which is better at automatically opening a window/ inlining a plot into plotpane when needed [#2919](https://github.com/MakieOrg/Makie.jl/pull/2919) [#2937](https://github.com/MakieOrg/Makie.jl/pull/2937).
- Block/Axis doc improvements [#2940](https://github.com/MakieOrg/Makie.jl/pull/2940) [#2932](https://github.com/MakieOrg/Makie.jl/pull/2932) [#2894](https://github.com/MakieOrg/Makie.jl/pull/2894).

## [0.19.4] - 2023-03-31

- Added export of `hidezdecorations!` from MakieLayout [#2821](https://github.com/MakieOrg/Makie.jl/pull/2821).
- Fixed an issue with GLMakie lines becoming discontinuous [#2828](https://github.com/MakieOrg/Makie.jl/pull/2828).

## [0.19.3] - 2023-03-21

- Added the `stephist` plotting function [#2408](https://github.com/JuliaPlots/Makie.jl/pull/2408).
- Added the `brackets` plotting function [#2356](https://github.com/MakieOrg/Makie.jl/pull/2356).
- Fixed an issue where `poly` plots with `Vector{<: MultiPolygon}` inputs with per-polygon color were mistakenly rendered as meshes using CairoMakie [#2590](https://github.com/MakieOrg/Makie.jl/pulls/2478).
- Fixed a small typo which caused an error in the `Stepper` constructor [#2600](https://github.com/MakieOrg/Makie.jl/pulls/2478).
- Improve cleanup on block deletion [#2614](https://github.com/MakieOrg/Makie.jl/pull/2614)
- Add `menu.scroll_speed` and increase default speed for non-apple [#2616](https://github.com/MakieOrg/Makie.jl/pull/2616).
- Fixed rectangle zoom for nonlinear axes [#2674](https://github.com/MakieOrg/Makie.jl/pull/2674)
- Cleaned up linestyles in GLMakie (Fixing artifacting, spacing/size, anti-aliasing) [#2666](https://github.com/MakieOrg/Makie.jl/pull/2666).
- Fixed issue with scatterlines only accepting concrete color types as `markercolor` [#2691](https://github.com/MakieOrg/Makie.jl/pull/2691).
- Fixed an accidental issue where `LaTeXStrings` were not typeset correctly in `Axis3` [#2558](https://github.com/MakieOrg/Makie.jl/pull/2588).
- Fixed a bug where line segments in `text(lstr::LaTeXString)` were ignoring offsets [#2668](https://github.com/MakieOrg/Makie.jl/pull/2668).
- Fixed a bug where the `arrows` recipe accidentally called a `Bool` when `normalize = true` [#2740](https://github.com/MakieOrg/Makie.jl/pull/2740).
- Re-exported the `@colorant_str` (`colorant"..."`) macro from Colors.jl [#2726](https://github.com/MakieOrg/Makie.jl/pull/2726).
- Speedup heatmaps in WGLMakie. [#2647](https://github.com/MakieOrg/Makie.jl/pull/2647)
- Fix slow `data_limits` for recipes, which made plotting lots of data with recipes much slower [#2770](https://github.com/MakieOrg/Makie.jl/pull/2770).

## [0.19.1] - 2023-01-01

- Add `show_data` method for `band` which shows the min and max values of the band at the x position of the cursor [#2497](https://github.com/MakieOrg/Makie.jl/pull/2497).
- Added `xlabelrotation`, `ylabelrotation` (`Axis`) and `labelrotation` (`Colorbar`) [#2478](https://github.com/MakieOrg/Makie.jl/pull/2478).
- Fixed forced rasterization in CairoMakie svg files when polygons with colors specified as (color, alpha) tuples were used [#2535](https://github.com/MakieOrg/Makie.jl/pull/2535).
- Do less copies of Observables in Attributes + plot pipeline [#2443](https://github.com/MakieOrg/Makie.jl/pull/2443).
- Add Search Page and tweak Result Ordering [#2474](https://github.com/MakieOrg/Makie.jl/pull/2474).
- Remove all global attributes from TextureAtlas implementation and fix julia#master [#2498](https://github.com/MakieOrg/Makie.jl/pull/2498).
- Use new Bonito, implement WGLMakie picking, improve performance and fix lots of WGLMakie bugs [#2428](https://github.com/MakieOrg/Makie.jl/pull/2428).

## [0.19.0] - 2022-12-03

- **Breaking** The attribute `textsize` has been removed everywhere in favor of the attribute `fontsize` which had also been in use.
  To migrate, search and replace all uses of `textsize` to `fontsize` [#2387](https://github.com/MakieOrg/Makie.jl/pull/2387).
- Added rich text which allows to more easily use superscripts and subscripts as well as differing colors, fonts, fontsizes, etc. for parts of a given text [#2321](https://github.com/MakieOrg/Makie.jl/pull/2321).

## [0.18.4] - 2022-12-02

- Added the `waterfall` plotting function [#2416](https://github.com/JuliaPlots/Makie.jl/pull/2416).
- Add support for `AbstractPattern` in `WGLMakie` [#2432](https://github.com/MakieOrg/Makie.jl/pull/2432).
- Broadcast replaces deprecated method for quantile [#2430](https://github.com/MakieOrg/Makie.jl/pull/2430).
- Fix CairoMakie's screen reusing [#2440](https://github.com/MakieOrg/Makie.jl/pull/2440).
- Fix repeated rendering with invisible objects [#2437](https://github.com/MakieOrg/Makie.jl/pull/2437).
- Fix hvlines for GLMakie [#2446](https://github.com/MakieOrg/Makie.jl/pull/2446).

## [0.18.3] - 2022-11-17

- Add `render_on_demand` flag for `GLMakie.Screen`. Setting this to `true` will skip rendering until plots get updated. This is the new default [#2336](https://github.com/MakieOrg/Makie.jl/pull/2336), [#2397](https://github.com/MakieOrg/Makie.jl/pull/2397).
- Clean up OpenGL state handling in GLMakie [#2397](https://github.com/MakieOrg/Makie.jl/pull/2397).
- Fix salting [#2407](https://github.com/MakieOrg/Makie.jl/pull/2407).
- Fixes for [GtkMakie](https://github.com/jwahlstrand/GtkMakie.jl) [#2418](https://github.com/MakieOrg/Makie.jl/pull/2418).

## [0.18.2] - 2022-11-03

- Fix Axis3 tick flipping with negative azimuth [#2364](https://github.com/MakieOrg/Makie.jl/pull/2364).
- Fix empty!(fig) and empty!(ax) [#2374](https://github.com/MakieOrg/Makie.jl/pull/2374), [#2375](https://github.com/MakieOrg/Makie.jl/pull/2375).
- Remove stencil buffer [#2389](https://github.com/MakieOrg/Makie.jl/pull/2389).
- Move Arrows and Wireframe to MakieCore [#2384](https://github.com/MakieOrg/Makie.jl/pull/2384).
- Skip legend entry if label is nothing [#2350](https://github.com/MakieOrg/Makie.jl/pull/2350).

## [0.18.1] - 2022-10-24

- fix heatmap interpolation [#2343](https://github.com/MakieOrg/Makie.jl/pull/2343).
- move poly to MakieCore [#2334](https://github.com/MakieOrg/Makie.jl/pull/2334)
- Fix picking warning and update_axis_camera [#2352](https://github.com/MakieOrg/Makie.jl/pull/2352).
- bring back inline!, to not open a window in VSCode repl [#2353](https://github.com/MakieOrg/Makie.jl/pull/2353).

## [0.18.0] - 2022-10-12

- **Breaking** Added `BezierPath` which can be constructed from SVG like command list, SVG string or from a `Polygon`.
  Added ability to use `BezierPath` and `Polgyon` as scatter markers.
  Replaced default symbol markers like `:cross` which converted to characters before with more precise `BezierPaths` and adjusted default markersize to 12.
  **Deprecated** using `String` to specify multiple char markers (`scatter(1:4, marker="abcd")`).
  **Deprecated** concrete geometries as markers like `Circle(Point2f(0), 1.5)` in favor of using the type like `Circle` for dispatch to special backend methods.
  Added single image marker support to WGLMakie [#979](https://github.com/MakieOrg/Makie.jl/pull/979).
- **Breaking** Refactored `display`, `record`, `colorbuffer` and `screens` to be faster and more consistent [#2306](https://github.com/MakieOrg/Makie.jl/pull/2306#issuecomment-1275918061).
- **Breaking** Refactored `DataInspector` to use `tooltip`. This results in changes in the attributes of DataInspector. Added `inspector_label`, `inspector_hover` and `inspector_clear` as optional attributes [#2095](https://github.com/JuliaPlots/Makie.jl/pull/2095).
- Added the `hexbin` plotting function [#2201](https://github.com/JuliaPlots/Makie.jl/pull/2201).
- Added the `tricontourf` plotting function [#2226](https://github.com/JuliaPlots/Makie.jl/pull/2226).
- Fixed per character attributes in text [#2244](https://github.com/JuliaPlots/Makie.jl/pull/2244).
- Allowed `CairoMakie` to render `scatter` with images as markers [#2080](https://github.com/MakieOrg/Makie.jl/pull/2080).
- Reworked text drawing and added ability to draw special characters via glyph indices in order to draw more LaTeX math characters with MathTeXEngine v0.5 [#2139](https://github.com/MakieOrg/Makie.jl/pull/2139).
- Allowed text to be copy/pasted into `Textbox` [#2281](https://github.com/MakieOrg/Makie.jl/pull/2281)
- Fixed updates for multiple meshes [#2277](https://github.com/MakieOrg/Makie.jl/pull/2277).
- Fixed broadcasting for linewidth, lengthscale & arrowsize in `arrow` recipe [#2273](https://github.com/MakieOrg/Makie.jl/pull/2273).
- Made GLMakie relocatable [#2282](https://github.com/MakieOrg/Makie.jl/pull/2282).
- Fixed changing input types in plot arguments [#2297](https://github.com/MakieOrg/Makie.jl/pull/2297).
- Better performance for Menus and fix clicks on items [#2299](https://github.com/MakieOrg/Makie.jl/pull/2299).
- Fixed CairoMakie bitmaps with transparency by using premultiplied ARGB surfaces [#2304](https://github.com/MakieOrg/Makie.jl/pull/2304).
- Fixed hiding of `Scene`s by setting `scene.visible[] = false` [#2317](https://github.com/MakieOrg/Makie.jl/pull/2317).
- `Axis` now accepts a `Tuple{Bool, Bool}` for `xtrimspine` and `ytrimspine` to trim only one end of the spine [#2171](https://github.com/JuliaPlots/Makie.jl/pull/2171).

## [0.17.13] - 2022-08-04

- Fixed boundingboxes [#2184](https://github.com/MakieOrg/Makie.jl/pull/2184).
- Fixed highclip/lowclip in meshscatter, poly, contourf, barplot [#2183](https://github.com/MakieOrg/Makie.jl/pull/2183).
- Fixed gridline updates [#2196](https://github.com/MakieOrg/Makie.jl/pull/2196).
- Fixed glDisablei argument order, which crashed some Intel drivers.

## [0.17.12] - 2022-07-22

- Fixed stackoverflow in show [#2167](https://github.com/MakieOrg/Makie.jl/pull/2167).

## [0.17.11] - 2022-07-21

- `rainclouds`(!) now supports `violin_limits` keyword argument, serving the same.
role as `datalimits` in `violin` [#2137](https://github.com/MakieOrg/Makie.jl/pull/2137).
- Fixed an issue where nonzero `strokewidth` results in a thin outline of the wrong color if `color` and `strokecolor` didn't match and weren't transparent. [#2096](https://github.com/MakieOrg/Makie.jl/pull/2096).
- Improved performance around Axis(3) limits [#2115](https://github.com/MakieOrg/Makie.jl/pull/2115).
- Cleaned up stroke artifacts in scatter and text [#2096](https://github.com/MakieOrg/Makie.jl/pull/2096).
- Compile time improvements [#2153](https://github.com/MakieOrg/Makie.jl/pull/2153).
- Mesh and Surface now interpolate between values instead of interpolating between colors for WGLMakie + GLMakie [#2097](https://github.com/MakieOrg/Makie.jl/pull/2097).

## [0.17.10] - 2022-07-13

- Bumped compatibility bound of `GridLayoutBase.jl` to `v0.9.0` which fixed a regression with `Mixed` and `Outside` alignmodes in nested `GridLayout`s [#2135](https://github.com/MakieOrg/Makie.jl/pull/2135).

## [0.17.9] - 2022-07-12

- Patterns (`Makie.AbstractPattern`) are now supported by `CairoMakie` in `poly` plots that don't involve `mesh`, such as `bar` and `poly` [#2106](https://github.com/MakieOrg/Makie.jl/pull/2106/).
- Fixed regression where `Block` alignments could not be specified as numbers anymore [#2108](https://github.com/MakieOrg/Makie.jl/pull/2108).
- Added the option to show mirrored ticks on the other side of an Axis using the attributes `xticksmirrored` and `yticksmirrored` [#2105](https://github.com/MakieOrg/Makie.jl/pull/2105).
- Fixed a bug where a set of `Axis` wouldn't be correctly linked together if they were only linked in pairs instead of all at the same time [#2116](https://github.com/MakieOrg/Makie.jl/pull/2116).

## [0.17.7] - 2022-06-19

- Improved `Menu` performance, now it should be much harder to reach the boundary of 255 scenes in GLMakie. `Menu` also takes a `default` keyword argument now and can be scrolled if there is too little space available.

## [0.17.6] - 2022-06-17

- **EXPERIMENTAL**: Added support for multiple windows in GLMakie through `display(GLMakie.Screen(), figure_or_scene)` [#1771](https://github.com/MakieOrg/Makie.jl/pull/1771).
- Added support for RGB matrices in `heatmap` with GLMakie [#2036](https://github.com/MakieOrg/Makie.jl/pull/2036)
- `Textbox` doesn't defocus anymore on trying to submit invalid input [#2041](https://github.com/MakieOrg/Makie.jl/pull/2041).
- `text` now takes the position as the first argument(s) like `scatter` and most other plotting functions, it is invoked `text(x, y, [z], text = "text")`. Because it is now of conversion type `PointBased`, the positions can be given in all the usual different ways which are implemented as conversion methods. All old invocation styles such as `text("text", position = Point(x, y))` still work to maintain backwards compatibility [#2020](https://github.com/MakieOrg/Makie.jl/pull/2020).

## [0.17.5] - 2022-06-10

- Fixed a regression with `linkaxes!` [#2039](https://github.com/MakieOrg/Makie.jl/pull/2039).

## [0.17.4] - 2022-06-09

- The functions `hlines!`, `vlines!`, `hspan!`, `vspan!` and `abline!` were reimplemented as recipes. This allows using them without an `Axis` argument in first position and also as visuals in AlgebraOfGraphics.jl. Also, `abline!` is now called `ablines!` for consistency, `abline!` is still exported but deprecated and will be removed in the future. [#2023](https://github.com/MakieOrg/Makie.jl/pulls/2023).
- Added `rainclouds` and `rainclouds!` [#1725](https://github.com/MakieOrg/Makie.jl/pull/1725).
- Improve CairoMakie performance [#1964](https://github.com/MakieOrg/Makie.jl/pull/1964) [#1981](https://github.com/MakieOrg/Makie.jl/pull/1981).
- Interpolate colormap correctly [#1973](https://github.com/MakieOrg/Makie.jl/pull/1973).
- Fix picking [#1993](https://github.com/MakieOrg/Makie.jl/pull/1993).
- Improve compile time latency [#1968](https://github.com/MakieOrg/Makie.jl/pull/1968) [#2000](https://github.com/MakieOrg/Makie.jl/pull/2000).
- Fix multi poly with rects [#1999](https://github.com/MakieOrg/Makie.jl/pull/1999).
- Respect scale and nonlinear values in PlotUtils cgrads [#1979](https://github.com/MakieOrg/Makie.jl/pull/1979).
- Fix CairoMakie heatmap filtering [#1828](https://github.com/MakieOrg/Makie.jl/pull/1828).
- Remove GLVisualize and MakieLayout module [#2007](https://github.com/MakieOrg/Makie.jl/pull/2007) [#2008](https://github.com/MakieOrg/Makie.jl/pull/2008).
- Add linestyle and default to extrema(z) for contour, remove bitrotten fillrange [#2008](https://github.com/MakieOrg/Makie.jl/pull/2008).

## [0.17.3] - 2022-05-20

- Switched to `MathTeXEngine v0.4`, which improves the look of LaTeXStrings [#1952](https://github.com/MakieOrg/Makie.jl/pull/1952).
- Added subtitle capability to `Axis` [#1859](https://github.com/MakieOrg/Makie.jl/pull/1859).
- Fixed a bug where scaled colormaps constructed using `Makie.cgrad` were not interpreted correctly.

## [0.17.2] - 2022-05-16

- Changed the default font from `Dejavu Sans` to `TeX Gyre Heros Makie` which is the same as `TeX Gyre Heros` with slightly decreased descenders and ascenders. Decreasing those metrics reduced unnecessary whitespace and alignment issues. Four fonts in total were added, the styles Regular, Bold, Italic and Bold Italic. Also changed `Axis`, `Axis3` and `Legend` attributes `titlefont` to `TeX Gyre Heros Makie Bold` in order to separate it better from axis labels in multifacet arrangements [#1897](https://github.com/MakieOrg/Makie.jl/pull/1897).

## [0.17.1] - 2022-05-13

- Added word wrapping. In `Label`, `word_wrap = true` causes it to use the suggested width and wrap text to fit. In `text`, `word_wrap_width > 0` can be used to set a pixel unit line width. Any word (anything between two spaces without a newline) that goes beyond this width gets a newline inserted before it [#1819](https://github.com/MakieOrg/Makie.jl/pull/1819).
- Improved `Axis3`'s interactive performance [#1835](https://github.com/MakieOrg/Makie.jl/pull/1835).
- Fixed errors in GLMakie's `scatter` implementation when markers are given as images. [#1917](https://github.com/MakieOrg/Makie.jl/pull/1917).
- Removed some method ambiguities introduced in v0.17 [#1922](https://github.com/MakieOrg/Makie.jl/pull/1922).
- Add an empty default label, `""`, to each slider that doesn't have a label in `SliderGrid` [#1888](https://github.com/MakieOrg/Makie.jl/pull/1888).

## [0.17.0] - 2022-05-05

- **Breaking** Added `space` as a generic attribute to switch between data, pixel, relative and clip space for positions. `space` in text has been renamed to `markerspace` because of this. `Pixel` and `SceneSpace` are no longer valid inputs for `space` or `markerspace` [#1596](https://github.com/MakieOrg/Makie.jl/pull/1596).
- **Breaking** Deprecated `mouse_selection(scene)` for `pick(scene)`.
- **Breaking** Bumped `GridLayoutBase` version to `v0.7`, which introduced offset layouts. Now, indexing into row 0 doesn't create a new row 1, but a new row 0, so that all previous content positions stay the same. This makes building complex layouts order-independent [#1704](https://github.com/MakieOrg/Makie.jl/pull/1704).
- **Breaking** deprecate `to_colormap(cmap, ncolors)` in favor of `categorical_colors(cmap, ncolors)` and `resample_cmap(cmap, ncolors)` [#1901](https://github.com/MakieOrg/Makie.jl/pull/1901) [#1723](https://github.com/MakieOrg/Makie.jl/pull/1723).
- Added `empty!(fig)` and changed `empty!(scene)` to remove all child plots without detaching windows [#1818](https://github.com/MakieOrg/Makie.jl/pull/1818).
- Switched to erroring instead of warning for deprecated events `mousebuttons`, `keyboardbuttons` and `mousedrag`.
- `Layoutable` was renamed to `Block` and the infrastructure changed such that attributes are fixed fields and each block has its own `Scene` for better encapsulation [#1796](https://github.com/MakieOrg/Makie.jl/pull/1796).
- Added `SliderGrid` block which replaces the deprecated `labelslider!` and `labelslidergrid!` functions [#1796](https://github.com/MakieOrg/Makie.jl/pull/1796).
- The default anti-aliasing method can now be set in `CairoMakie.activate!` using the `antialias` keyword.  Available options are `CairoMakie.Cairo.ANTIALIAS_*` [#1875](https://github.com/MakieOrg/Makie.jl/pull/1875).
- Added ability to rasterize a plots in CairoMakie vector graphics if `plt.rasterize = true` or `plt.rasterize = scale::Int` [#1872](https://github.com/MakieOrg/Makie.jl/pull/1872).
- Fixed segfaults in `streamplot_impl` on Mac M1 [#1830](https://github.com/MakieOrg/Makie.jl/pull/1830).
- Set the [Cairo miter limit](https://www.cairographics.org/manual/cairo-cairo-t.html#cairo-set-miter-limit) to mimic GLMakie behaviour [#1844](https://github.com/MakieOrg/Makie.jl/pull/1844).
- Fixed a method ambiguity in `rotatedrect` [#1846](https://github.com/MakieOrg/Makie.jl/pull/1846).
- Allow weights in statistical recipes [#1816](https://github.com/MakieOrg/Makie.jl/pull/1816).
- Fixed manual cycling of plot attributes [#1873](https://github.com/MakieOrg/Makie.jl/pull/1873).
- Fixed type constraints in ticklabelalign attributes [#1882](https://github.com/MakieOrg/Makie.jl/pull/1882).

## [0.16.4] - 2022-02-16

- Fixed WGLMakie performance bug and added option to set fps via `WGLMakie.activate!(fps=30)`.
- Implemented `nan_color`, `lowclip`, `highclip` for `image(::Matrix{Float})` in shader.
- Cleaned up mesh shader and implemented `nan_color`, `lowclip`, `highclip` for `mesh(m; color::Matrix{Float})` on the shader.
- Allowed `GLMakie.Buffer` `GLMakie.Sampler` to be used in `GeometryBasics.Mesh` to partially update parts of a mesh/texture and different interpolation and clamping modes for the texture.

## [0.16.0] - 2022-01-07

- **Breaking** Removed `Node` alias [#1307](https://github.com/MakieOrg/Makie.jl/pull/1307), [#1393](https://github.com/MakieOrg/Makie.jl/pull/1393). To upgrade, simply replace all occurrences of `Node` with `Observable`.
- **Breaking** Cleaned up `Scene` type [#1192](https://github.com/MakieOrg/Makie.jl/pull/1192), [#1393](https://github.com/MakieOrg/Makie.jl/pull/1393). The `Scene()` constructor doesn't create any axes or limits anymore. All keywords like `raw`, `show_axis` have been removed. A scene now always works like it did when using the deprecated `raw=true`. All the high level functionality like showing an axis and adding a 3d camera has been moved to `LScene`. See the new `Scene` tutorial for more info: https://docs.makie.org/dev/tutorials/scenes/.
- **Breaking** Lights got moved to `Scene`, see the [lighting docs](https://docs.makie.org/stable/documentation/lighting) and [RPRMakie examples](https://docs.makie.org/stable/documentation/backends/rprmakie/).
- Added ECDF plot [#1310](https://github.com/MakieOrg/Makie.jl/pull/1310).
- Added Order Independent Transparency to GLMakie [#1418](https://github.com/MakieOrg/Makie.jl/pull/1418), [#1506](https://github.com/MakieOrg/Makie.jl/pull/1506). This type of transparency is now used with `transparency = true`. The old transparency handling is available with `transparency = false`.
- Fixed blurry text in GLMakie and WGLMakie [#1494](https://github.com/MakieOrg/Makie.jl/pull/1494).
- Introduced a new experimental backend for ray tracing: [RPRMakie](https://docs.makie.org/stable/documentation/backends/rprmakie/).
- Added the `Cycled` type, which can be used to select the i-th value from the current cycler for a specific attribute [#1248](https://github.com/MakieOrg/Makie.jl/pull/1248).
- The plot function `scatterlines` now uses `color` as `markercolor` if `markercolor` is `automatic`. Also, cycling of the `color` attribute is enabled [#1463](https://github.com/MakieOrg/Makie.jl/pull/1463).
- Added the function `resize_to_layout!`, which allows to resize a `Figure` so that it contains its top `GridLayout` without additional whitespace or clipping [#1438](https://github.com/MakieOrg/Makie.jl/pull/1438).
- Cleaned up lighting in 3D contours and isosurfaces [#1434](https://github.com/MakieOrg/Makie.jl/pull/1434).
- Adjusted attributes of volumeslices to follow the normal structure [#1404](https://github.com/MakieOrg/Makie.jl/pull/1404). This allows you to adjust attributes like `colormap` without going through nested attributes.
- Added depth to 3D contours and isosurfaces [#1395](https://github.com/MakieOrg/Makie.jl/pull/1395), [#1393](https://github.com/MakieOrg/Makie.jl/pull/1393). This allows them to intersect correctly with other 3D objects.
- Restricted 3D scene camera to one scene [#1394](https://github.com/MakieOrg/Makie.jl/pull/1394), [#1393](https://github.com/MakieOrg/Makie.jl/pull/1393). This fixes issues with multiple scenes fighting over events consumed by the camera. You can select a scene by cleaning on it.
- Added depth shift attribute for GLMakie and WGLMakie [#1382](https://github.com/MakieOrg/Makie.jl/pull/1382), [#1393](https://github.com/MakieOrg/Makie.jl/pull/1393). This can be used to adjust render order similar to `overdraw`.
- Simplified automatic width computation in barplots [#1223](https://github.com/MakieOrg/Makie.jl/pull/1223), [#1393](https://github.com/MakieOrg/Makie.jl/pull/1393). If no `width` attribute is passed, the default width is computed as the minimum difference between consecutive `x` positions. Gap between bars are given by the (multiplicative) `gap` attribute. The actual bar width equals `width * (1 - gap)`.
- Added logical expressions for `ispressed` [#1222](https://github.com/MakieOrg/Makie.jl/pull/1222), [#1393](https://github.com/MakieOrg/Makie.jl/pull/1393). This moves a lot of control over hotkeys towards the user. With these changes one can now set a hotkey to trigger on any or no key, collections of keys and logical combinations of keys (i.e. "A is pressed and B is not pressed").
- Fixed issues with `Menu` render order [#1411](https://github.com/MakieOrg/Makie.jl/pull/1411).
- Added `label_rotation` to barplot [#1401](https://github.com/MakieOrg/Makie.jl/pull/1401).
- Fixed issue where `pixelcam!` does not remove controls from other cameras [#1504](https://github.com/MakieOrg/Makie.jl/pull/1504).
- Added conversion for OffsetArrays [#1260](https://github.com/MakieOrg/Makie.jl/pull/1260).
- The `qqplot` `qqline` options were changed to `:identity`, `:fit`, `:fitrobust` and `:none` (the default) [#1563](https://github.com/MakieOrg/Makie.jl/pull/1563). Fixed numeric error due to double computation of quantiles when fitting `qqline`. Deprecated `plot(q::QQPair)` method as it does not have enough information for correct `qqline` fit.

All other changes are collected [in this PR](https://github.com/MakieOrg/Makie.jl/pull/1521) and in the [release notes](https://github.com/MakieOrg/Makie.jl/releases/tag/v0.16.0).

## [0.15.3] - 2021-10-16

- The functions `labelslidergrid!` and `labelslider!` now set fixed widths for the value column with a heuristic. It is possible now to pass `Formatting.format` format strings as format specifiers in addition to the previous functions.
- Fixed 2D arrow rotations in `streamplot` [#1352](https://github.com/MakieOrg/Makie.jl/pull/1352).

## [0.15.2] - 2021-08-26

- Re-enabled Julia 1.3 support.
- Use [MathTexEngine v0.2](https://github.com/Kolaru/MathTeXEngine.jl/releases/tag/v0.2.0).
- Depend on new GeometryBasics, which changes all the Vec/Point/Quaternion/RGB/RGBA - f0 aliases to just f. For example, `Vec2f0` is changed to `Vec2f`. Old aliases are still exported, but deprecated and will be removed in the next breaking release. For more details and an upgrade script, visit [GeometryBasics#97](https://github.com/JuliaGeometry/GeometryBasics.jl/pull/97).
- Added `hspan!` and `vspan!` functions [#1264](https://github.com/MakieOrg/Makie.jl/pull/1264).

## [0.15.1] - 2021-08-21

- Switched documentation framework to Franklin.jl.
- Added a specialization for `volumeslices` to DataInspector.
- Fixed 1 element `hist` [#1238](https://github.com/MakieOrg/Makie.jl/pull/1238) and make it easier to move `hist` [#1150](https://github.com/MakieOrg/Makie.jl/pull/1150).

## [0.15.0] - 2021-07-15

- `LaTeXString`s can now be used as input to `text` and therefore as labels for `Axis`, `Legend`, or other comparable objects. Mathematical expressions are typeset using [MathTeXEngine.jl](https://github.com/Kolaru/MathTeXEngine.jl) which offers a fast approximation of LaTeX typesetting [#1022](https://github.com/MakieOrg/Makie.jl/pull/1022).
- Added `Symlog10` and `pseudolog10` axis scales for log scale approximations that work with zero and negative values [#1109](https://github.com/MakieOrg/Makie.jl/pull/1109).
- Colorbar limits can now be passed as the attribute `colorrange` similar to plots [#1066](https://github.com/MakieOrg/Makie.jl/pull/1066).
- Added the option to pass three vectors to heatmaps and other plots using `SurfaceLike` conversion [#1101](https://github.com/MakieOrg/Makie.jl/pull/1101).
- Added `stairs` plot recipe [#1086](https://github.com/MakieOrg/Makie.jl/pull/1086).
- **Breaking** Removed `FigurePosition` and `FigureSubposition` types. Indexing into a `Figure` like `fig[1, 1]` now returns `GridPosition` and `GridSubposition` structs, which can be used in the same way as the types they replace. Because of an underlying change in `GridLayoutBase.jl`, it is now possible to do `Axis(gl[1, 1])` where `gl` is a `GridLayout` that is a sublayout of a `Figure`'s top layout [#1075](https://github.com/MakieOrg/Makie.jl/pull/1075).
- Bar plots and histograms have a new option for adding text labels [#1069](https://github.com/MakieOrg/Makie.jl/pull/1069).
- It is now possible to specify one `linewidth` value per segment in `linesegments` [#992](https://github.com/MakieOrg/Makie.jl/pull/992).
- Added a new 3d camera that allows for better camera movements using keyboard and mouse [#1024](https://github.com/MakieOrg/Makie.jl/pull/1024).
- Fixed the application of scale transformations to `surface` [#1070](https://github.com/MakieOrg/Makie.jl/pull/1070).
- Added an option to set a custom callback function for the `RectangleZoom` axis interaction to enable other use cases than zooming [#1104](https://github.com/MakieOrg/Makie.jl/pull/1104).
- Fixed rendering of `heatmap`s with one or more reversed ranges in CairoMakie, as in `heatmap(1:10, 10:-1:1, rand(10, 10))` [#1100](https://github.com/MakieOrg/Makie.jl/pull/1100).
- Fixed volume slice recipe and added docs for it [#1123](https://github.com/MakieOrg/Makie.jl/pull/1123).

[Unreleased]: https://github.com/MakieOrg/Makie.jl/compare/v0.24.7...HEAD
[0.24.7]: https://github.com/MakieOrg/Makie.jl/compare/v0.24.6...v0.24.7
[0.24.6]: https://github.com/MakieOrg/Makie.jl/compare/v0.24.5...v0.24.6
[0.24.5]: https://github.com/MakieOrg/Makie.jl/compare/v0.24.4...v0.24.5
[0.24.4]: https://github.com/MakieOrg/Makie.jl/compare/v0.24.3...v0.24.4
[0.24.3]: https://github.com/MakieOrg/Makie.jl/compare/v0.24.2...v0.24.3
[0.24.2]: https://github.com/MakieOrg/Makie.jl/compare/v0.24.1...v0.24.2
[0.24.1]: https://github.com/MakieOrg/Makie.jl/compare/v0.24.0...v0.24.1
[0.24.0]: https://github.com/MakieOrg/Makie.jl/compare/v0.23.0...v0.24.0
[0.23.0]: https://github.com/MakieOrg/Makie.jl/compare/v0.22.10...v0.23.0
[0.22.10]: https://github.com/MakieOrg/Makie.jl/compare/v0.22.9...v0.22.10
[0.22.9]: https://github.com/MakieOrg/Makie.jl/compare/v0.22.8...v0.22.9
[0.22.8]: https://github.com/MakieOrg/Makie.jl/compare/v0.22.7...v0.22.8
[0.22.7]: https://github.com/MakieOrg/Makie.jl/compare/v0.22.6...v0.22.7
[0.22.6]: https://github.com/MakieOrg/Makie.jl/compare/v0.22.5...v0.22.6
[0.22.5]: https://github.com/MakieOrg/Makie.jl/compare/v0.22.4...v0.22.5
[0.22.4]: https://github.com/MakieOrg/Makie.jl/compare/v0.22.3...v0.22.4
[0.22.3]: https://github.com/MakieOrg/Makie.jl/compare/v0.22.2...v0.22.3
[0.22.2]: https://github.com/MakieOrg/Makie.jl/compare/v0.22.1...v0.22.2
[0.22.1]: https://github.com/MakieOrg/Makie.jl/compare/v0.22.0...v0.22.1
[0.22.0]: https://github.com/MakieOrg/Makie.jl/compare/v0.21.18...v0.22.0
[0.21.18]: https://github.com/MakieOrg/Makie.jl/compare/v0.21.17...v0.21.18
[0.21.17]: https://github.com/MakieOrg/Makie.jl/compare/v0.21.16...v0.21.17
[0.21.16]: https://github.com/MakieOrg/Makie.jl/compare/v0.21.15...v0.21.16
[0.21.15]: https://github.com/MakieOrg/Makie.jl/compare/v0.21.14...v0.21.15
[0.21.14]: https://github.com/MakieOrg/Makie.jl/compare/v0.21.13...v0.21.14
[0.21.13]: https://github.com/MakieOrg/Makie.jl/compare/v0.21.12...v0.21.13
[0.21.12]: https://github.com/MakieOrg/Makie.jl/compare/v0.21.11...v0.21.12
[0.21.11]: https://github.com/MakieOrg/Makie.jl/compare/v0.21.10...v0.21.11
[0.21.10]: https://github.com/MakieOrg/Makie.jl/compare/v0.21.9...v0.21.10
[0.21.9]: https://github.com/MakieOrg/Makie.jl/compare/v0.21.8...v0.21.9
[0.21.8]: https://github.com/MakieOrg/Makie.jl/compare/v0.21.7...v0.21.8
[0.21.7]: https://github.com/MakieOrg/Makie.jl/compare/v0.21.6...v0.21.7
[0.21.6]: https://github.com/MakieOrg/Makie.jl/compare/v0.21.5...v0.21.6
[0.21.5]: https://github.com/MakieOrg/Makie.jl/compare/v0.21.4...v0.21.5
[0.21.4]: https://github.com/MakieOrg/Makie.jl/compare/v0.21.3...v0.21.4
[0.21.3]: https://github.com/MakieOrg/Makie.jl/compare/v0.21.2...v0.21.3
[0.21.2]: https://github.com/MakieOrg/Makie.jl/compare/v0.21.1...v0.21.2
[0.21.1]: https://github.com/MakieOrg/Makie.jl/compare/v0.21.0...v0.21.1
[0.21.0]: https://github.com/MakieOrg/Makie.jl/compare/v0.20.10...v0.21.0
[0.20.10]: https://github.com/MakieOrg/Makie.jl/compare/v0.20.9...v0.20.10
[0.20.9]: https://github.com/MakieOrg/Makie.jl/compare/v0.20.8...v0.20.9
[0.20.8]: https://github.com/MakieOrg/Makie.jl/compare/v0.20.7...v0.20.8
[0.20.7]: https://github.com/MakieOrg/Makie.jl/compare/v0.20.6...v0.20.7
[0.20.6]: https://github.com/MakieOrg/Makie.jl/compare/v0.20.5...v0.20.6
[0.20.5]: https://github.com/MakieOrg/Makie.jl/compare/v0.20.4...v0.20.5
[0.20.4]: https://github.com/MakieOrg/Makie.jl/compare/v0.20.3...v0.20.4
[0.20.3]: https://github.com/MakieOrg/Makie.jl/compare/v0.20.2...v0.20.3
[0.20.2]: https://github.com/MakieOrg/Makie.jl/compare/v0.20.1...v0.20.2
[0.20.1]: https://github.com/MakieOrg/Makie.jl/compare/v0.20.0...v0.20.1
[0.20.0]: https://github.com/MakieOrg/Makie.jl/compare/v0.19.12...v0.20.0
[0.19.12]: https://github.com/MakieOrg/Makie.jl/compare/v0.19.11...v0.19.12
[0.19.11]: https://github.com/MakieOrg/Makie.jl/compare/v0.19.10...v0.19.11
[0.19.10]: https://github.com/MakieOrg/Makie.jl/compare/v0.19.9...v0.19.10
[0.19.9]: https://github.com/MakieOrg/Makie.jl/compare/v0.19.8...v0.19.9
[0.19.8]: https://github.com/MakieOrg/Makie.jl/compare/v0.19.7...v0.19.8
[0.19.7]: https://github.com/MakieOrg/Makie.jl/compare/v0.19.6...v0.19.7
[0.19.6]: https://github.com/MakieOrg/Makie.jl/compare/v0.19.5...v0.19.6
[0.19.5]: https://github.com/MakieOrg/Makie.jl/compare/v0.19.4...v0.19.5
[0.19.4]: https://github.com/MakieOrg/Makie.jl/compare/v0.19.3...v0.19.4
[0.19.3]: https://github.com/MakieOrg/Makie.jl/compare/v0.19.1...v0.19.3
[0.19.1]: https://github.com/MakieOrg/Makie.jl/compare/v0.19.0...v0.19.1
[0.19.0]: https://github.com/MakieOrg/Makie.jl/compare/v0.18.4...v0.19.0
[0.18.4]: https://github.com/MakieOrg/Makie.jl/compare/v0.18.3...v0.18.4
[0.18.3]: https://github.com/MakieOrg/Makie.jl/compare/v0.18.2...v0.18.3
[0.18.2]: https://github.com/MakieOrg/Makie.jl/compare/v0.18.1...v0.18.2
[0.18.1]: https://github.com/MakieOrg/Makie.jl/compare/v0.18.0...v0.18.1
[0.18.0]: https://github.com/MakieOrg/Makie.jl/compare/v0.17.13...v0.18.0
[0.17.13]: https://github.com/MakieOrg/Makie.jl/compare/v0.17.12...v0.17.13
[0.17.12]: https://github.com/MakieOrg/Makie.jl/compare/v0.17.11...v0.17.12
[0.17.11]: https://github.com/MakieOrg/Makie.jl/compare/v0.17.10...v0.17.11
[0.17.10]: https://github.com/MakieOrg/Makie.jl/compare/v0.17.9...v0.17.10
[0.17.9]: https://github.com/MakieOrg/Makie.jl/compare/v0.17.7...v0.17.9
[0.17.7]: https://github.com/MakieOrg/Makie.jl/compare/v0.17.6...v0.17.7
[0.17.6]: https://github.com/MakieOrg/Makie.jl/compare/v0.17.5...v0.17.6
[0.17.5]: https://github.com/MakieOrg/Makie.jl/compare/v0.17.4...v0.17.5
[0.17.4]: https://github.com/MakieOrg/Makie.jl/compare/v0.17.3...v0.17.4
[0.17.3]: https://github.com/MakieOrg/Makie.jl/compare/v0.17.2...v0.17.3
[0.17.2]: https://github.com/MakieOrg/Makie.jl/compare/v0.17.1...v0.17.2
[0.17.1]: https://github.com/MakieOrg/Makie.jl/compare/v0.17.0...v0.17.1
[0.17.0]: https://github.com/MakieOrg/Makie.jl/compare/v0.16.4...v0.17.0
[0.16.4]: https://github.com/MakieOrg/Makie.jl/compare/v0.16.0...v0.16.4
[0.16.0]: https://github.com/MakieOrg/Makie.jl/compare/v0.15.3...v0.16.0
[0.15.3]: https://github.com/MakieOrg/Makie.jl/compare/v0.15.2...v0.15.3
[0.15.2]: https://github.com/MakieOrg/Makie.jl/compare/v0.15.1...v0.15.2
[0.15.1]: https://github.com/MakieOrg/Makie.jl/compare/v0.15.0...v0.15.1
[0.15.0]: https://github.com/MakieOrg/Makie.jl/compare/v0.14.2...v0.15.0<|MERGE_RESOLUTION|>--- conflicted
+++ resolved
@@ -2,9 +2,7 @@
 
 ## Unreleased
 
-<<<<<<< HEAD
 - Added support for RichText concatenation using the `*` operator, e.g., `"text" * rich("bold", font=:bold)` [#5221](https://github.com/MakieOrg/Makie.jl/pull/5221)
-=======
 - Reexport `Protrusion` from GridLayoutBase for use with the `Mixed` alignment mode [#5416](https://github.com/MakieOrg/Makie.jl/pull/5416).
 
 ## [0.24.7] - 2025-11-18
@@ -36,7 +34,6 @@
 
 ## [0.24.6] - 2025-08-19
 
->>>>>>> 46d9c5e3
 - Widened types for axis keys [#5243](https://github.com/MakieOrg/Makie.jl/pull/5243)
 - Fixed `getlimits(::Axis3)` error related to unchecked access of `:visible` attribute.
 - Add simple compression for arrays containing only the same value in WGLMakie [#5252](https://github.com/MakieOrg/Makie.jl/pull/5252).
