--- conflicted
+++ resolved
@@ -3,6 +3,7 @@
 ## [Unreleased]
 
 - Allow for user defined recipes to be used in SpecApi [#4655](https://github.com/MakieOrg/Makie.jl/pull/4655).
+- Fix text layouting with empty lines [#4269](https://github.com/MakieOrg/Makie.jl/pull/4269).
 
 ## [0.21.17] - 2024-12-05
 
@@ -56,11 +57,7 @@
 - Fixed forced rasterization when rendering figures with `Axis3` to svg [#4463](https://github.com/MakieOrg/Makie.jl/pull/4463).
 - Changed default for `circular_rotation` in Camera3D to false, so that the camera doesn't change rotation direction anymore [4492](https://github.com/MakieOrg/Makie.jl/pull/4492)
 - Fixed `pick(scene, rect2)` in WGLMakie [#4488](https://github.com/MakieOrg/Makie.jl/pull/4488)
-<<<<<<< HEAD
-- Fix text layouting with empty lines [#4269](https://github.com/MakieOrg/Makie.jl/pull/4269).
-=======
 - Fixed resizing of `surface` data not working correctly. (I.e. drawing out-of-bounds data or only drawing part of the data.) [#4529](https://github.com/MakieOrg/Makie.jl/pull/4529)
->>>>>>> 78f55971
 
 ## [0.21.14] - 2024-10-11
 
