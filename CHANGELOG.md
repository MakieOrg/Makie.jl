--- conflicted
+++ resolved
@@ -12,16 +12,12 @@
   - Added `MetaMesh` to store non-vertex metadata in a GeometryBasics Mesh object. These are now produced by MeshIO for `.obj` files, containing information from `.mtl` files.
   - Renamed `Tesselation/tesselation` to `Tessellation/tessellation` [GeometryBasics#227](https://github.com/JuliaGeometry/GeometryBasics.jl/pull/227) [#4564](https://github.com/MakieOrg/Makie.jl/pull/4564)
 - Added `Makie.mesh` option for `MetaMesh` which applies some of the bundled information [#4368](https://github.com/MakieOrg/Makie.jl/pull/4368), [#4496](https://github.com/MakieOrg/Makie.jl/pull/4496)
-
+- `Voronoiplot`s automatic colors are now defined based on the underlying point set instead of only those generators appearing in the tessellation. This makes the selected colors consistent between tessellations when generators might have been deleted or added. [#4357](https://github.com/MakieOrg/Makie.jl/pull/4357)
 
 ## [Unreleased]
 
-<<<<<<< HEAD
-- `Voronoiplot`s automatic colors are now defined based on the underlying point set instead of only those generators appearing in the tessellation. This makes the selected colors consistent between tessellations when generators might have been deleted or added. [#4357](https://github.com/MakieOrg/Makie.jl/pull/4357)
-=======
 - Fix uint16 overflow for over ~65k elements in WGLMakie picking [#4604](https://github.com/MakieOrg/Makie.jl/pull/4604).
 - Improve performance for line plot in CairoMakie [#4601](https://github.com/MakieOrg/Makie.jl/pull/4601).
->>>>>>> 252d40ea
 - Prevent more default actions when canvas has focus [#4602](https://github.com/MakieOrg/Makie.jl/pull/4602).
 - Fix an error in `convert_arguments` for PointBased plots and 3D polygons [#4585](https://github.com/MakieOrg/Makie.jl/pull/4585).
 - Fix polygon rendering issue of `crossbar(..., show_notch = true)` in CairoMakie [#4587](https://github.com/MakieOrg/Makie.jl/pull/4587).
