--- conflicted
+++ resolved
@@ -2,11 +2,8 @@
 
 ## [Unreleased]
 
-<<<<<<< HEAD
 - Added the `zoom_translates_lookat` setting to LScene's 3D camera. If set to true the camera no longer moves away from or towards lookat when zooming, avoiding issues with it clipping into a shape. [#3793](https://github.com/MakieOrg/Makie.jl/pull/3793)
-=======
 - Improved accuracy of framerate settings in GLMakie [#3954](https://github.com/MakieOrg/Makie.jl/pull/3954)
->>>>>>> 9c3f3e3a
 - Fix label_formatter being called twice in barplot [#4046](https://github.com/MakieOrg/Makie.jl/pull/4046).
 - Fix error with automatic `highclip` or `lowclip` and scalar colors [#4048](https://github.com/MakieOrg/Makie.jl/pull/4048).
 - Correct a bug in the `project` function when projecting using a `Scene`. [#3909](https://github.com/MakieOrg/Makie.jl/pull/3909).
