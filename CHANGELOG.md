# Changelog

## [Unreleased]

<<<<<<< HEAD
- Add axis converts, enabling unit/categorical support and more [#3226](https://github.com/MakieOrg/Makie.jl/pull/3226).
=======
- **Breaking** Reworked line shaders in GLMakie and WGLMakie [#3558](https://github.com/MakieOrg/Makie.jl/pull/3558)
  - GLMakie: Removed support for per point linewidths
  - GLMakie: Adjusted dots (e.g. with `linestyle = :dot`) to bend across a joint
  - GLMakie: Adjusted linestyles to scale with linewidth dynamically so that dots remain dots with changing linewidth
  - GLMakie: Cleaned up anti-aliasing for truncated joints
  - WGLMakie: Added support for linestyles
  - WGLMakie: Added line joints
  - WGLMakie: Added native anti-aliasing which generally improves quality but introduces outline artifacts in some cases (same as GLMakie)
  - Both: Adjusted handling of thin lines which may result in different color intensities
>>>>>>> 3f885c39

## [0.20.8] - 2024-02-22

- Fixed excessive use of space with HTML image outputs [#3642](https://github.com/MakieOrg/Makie.jl/pull/3642).
- Fixed bugs with format strings and add new features by switching to Format.jl [#3633](https://github.com/MakieOrg/Makie.jl/pull/3633).
- Fixed an issue where CairoMakie would unnecessarily rasterize polygons [#3605](https://github.com/MakieOrg/Makie.jl/pull/3605).
- Added `PointBased` conversion trait to `scatterlines` recipe [#3603](https://github.com/MakieOrg/Makie.jl/pull/3603).
- Added Axis converts (dim_convert), for unit/categorical and dates support [#3226](https://github.com/MakieOrg/Makie.jl/pull/3226).
- Multiple small fixes for `map_latest`, `WGLMakie` picking and `PlotSpec` [#3637](https://github.com/MakieOrg/Makie.jl/pull/3637).
- Fixed PolarAxis `rticks` being incompatible with rich text. [#3615](https://github.com/MakieOrg/Makie.jl/pull/3615)
- Fixed an issue causing lines, scatter and text to not scale with resolution after deleting plots in GLMakie. [#3649](https://github.com/MakieOrg/Makie.jl/pull/3649)

## [0.20.7] - 2024-02-04

- Equalized alignment point of mirrored ticks to that of normal ticks [#3598](https://github.com/MakieOrg/Makie.jl/pull/3598).
- Fixed stack overflow error on conversion of gridlike data with missings [#3597](https://github.com/MakieOrg/Makie.jl/pull/3597).
- Fixed mutation of CairoMakie src dir when displaying png files [#3588](https://github.com/MakieOrg/Makie.jl/pull/3588).
- Added better error messages for plotting into `FigureAxisPlot` and `AxisPlot` as Plots.jl users are likely to do [#3596](https://github.com/MakieOrg/Makie.jl/pull/3596).
- Added compat bounds for IntervalArithmetic.jl due to bug with DelaunayTriangulation.jl [#3595](https://github.com/MakieOrg/Makie.jl/pull/3595).
- Removed possibility of three-argument `barplot` [#3574](https://github.com/MakieOrg/Makie.jl/pull/3574).

## [0.20.6] - 2024-02-02

- Fix issues with Camera3D not centering [#3582](https://github.com/MakieOrg/Makie.jl/pull/3582)
- Allowed creating legend entries from plot objects with scalar numbers as colors [#3587](https://github.com/MakieOrg/Makie.jl/pull/3587).

## [0.20.5] - 2024-01-25

- Use plot plot instead of scene transform functions in CairoMakie, fixing missplaced h/vspan. [#3552](https://github.com/MakieOrg/Makie.jl/pull/3552)
- Fix error printing on shader error [#3530](https://github.com/MakieOrg/Makie.jl/pull/3530).
- Update pagefind to 1.0.4 for better headline search [#3534](https://github.com/MakieOrg/Makie.jl/pull/3534).
- Remove unecessary deps, e.g. Setfield [3546](https://github.com/MakieOrg/Makie.jl/pull/3546).
- Don't clear args, rely on delete deregister_callbacks [#3543](https://github.com/MakieOrg/Makie.jl/pull/3543).
- Add interpolate keyword for Surface [#3541](https://github.com/MakieOrg/Makie.jl/pull/3541).
- Fix a DataInspector bug if inspector_label is used with RGB images [#3468](https://github.com/MakieOrg/Makie.jl/pull/3468).

## [0.20.4] - 2024-01-04

- Changes for Bonito rename and WGLMakie docs improvements [#3477](https://github.com/MakieOrg/Makie.jl/pull/3477).
- Add stroke and glow support to scatter and text in WGLMakie [#3518](https://github.com/MakieOrg/Makie.jl/pull/3518).
- Fix clipping issues with Camera3D when zooming in [#3529](https://github.com/MakieOrg/Makie.jl/pull/3529)

## [0.20.3] - 2023-12-21

- Add `depthsorting` as a hidden attribute for scatter plots in GLMakie as an alternative fix for outline artifacts. [#3432](https://github.com/MakieOrg/Makie.jl/pull/3432)
- Disable SDF based anti-aliasing in scatter, text and lines plots when `fxaa = true` in GLMakie. This allows removing outline artifacts at the cost of quality. [#3408](https://github.com/MakieOrg/Makie.jl/pull/3408)
- DataInspector Fixes: Fixed depth order, positional labels being in transformed space and `:inspector_clear` not getting called when moving from one plot to another. [#3454](https://github.com/MakieOrg/Makie.jl/pull/3454)
- Fixed bug in GLMakie where the update from a (i, j) sized GPU buffer to a (j, i) sized buffer would fail [#3456](https://github.com/MakieOrg/Makie.jl/pull/3456).
- Add `interpolate=true` to `volume(...)`, allowing to disable interpolation [#3485](https://github.com/MakieOrg/Makie.jl/pull/3485).

## [0.20.2] - 2023-12-01

- Switched from SHA512 to CRC32c salting in CairoMakie svgs, drastically improving svg rendering speed [#3435](https://github.com/MakieOrg/Makie.jl/pull/3435).
- Fixed a bug with h/vlines and h/vspan not correctly resolving transformations [#3418](https://github.com/MakieOrg/Makie.jl/pull/3418).
- Fixed a bug with h/vlines and h/vspan returning the wrong limits, causing an error in Axis [#3427](https://github.com/MakieOrg/Makie.jl/pull/3427).
- Fixed clipping when zooming out of a 3D (L)Scene [#3433](https://github.com/MakieOrg/Makie.jl/pull/3433).
- Moved the texture atlas cache to `.julia/scratchspaces` instead of a dedicated `.julia/makie` [#3437](https://github.com/MakieOrg/Makie.jl/pull/3437)

## [0.20.1] - 2023-11-23

- Fixed bad rendering of `poly` in GLMakie by triangulating points after transformations [#3402](https://github.com/MakieOrg/Makie.jl/pull/3402).
- Fixed bug regarding inline display in VSCode Jupyter notebooks and other similar environments [#3403](https://github.com/MakieOrg/Makie.jl/pull/3403).
- Fixed issue with `plottype`, allowed `onany(...; update = true)` and fixed `Block` macro use outside Makie [#3401](https://github.com/MakieOrg/Makie.jl/pull/3401).

## [0.20.0] - 2023-11-21

- GLMakie has gained support for HiDPI (aka Retina) screens. This also enables saving images with higher resolution than screen pixel dimensions [#2544](https://github.com/MakieOrg/Makie.jl/pull/2544).
- Fixed an issue where NaN was interpreted as zero when rendering `surface` through CairoMakie [#2598](https://github.com/MakieOrg/Makie.jl/pull/2598).
- Improved 3D camera handling, hotkeys and functionality [#2746](https://github.com/MakieOrg/Makie.jl/pull/2746).
- Added `shading = :verbose` in GLMakie to allow for multiple light sources. Also added more light types, fixed light directions for the previous lighting model (now `shading = :fast`) and adjusted `backlight` to affect normals[#3246](https://github.com/MakieOrg/Makie.jl/pull/3246).
- Changed the glyph used for negative numbers in tick labels from hyphen to minus [#3379](https://github.com/MakieOrg/Makie.jl/pull/3379).
- Added new declarative API for AlgebraOfGraphics, Pluto and easier dashboards [#3281](https://github.com/MakieOrg/Makie.jl/pull/3281).
- WGLMakie got faster line rendering with less updating bugs [#3062](https://github.com/MakieOrg/Makie.jl/pull/3062).
- **Breaking** Replaced `PolarAxis.radial_distortion_threshold` with `PolarAxis.radius_at_origin`. [#3381](https://github.com/MakieOrg/Makie.jl/pull/3381)
- **Breaking** Deprecated the `resolution` keyword in favor of `size` to reflect that this value is not a pixel resolution anymore [#3343](https://github.com/MakieOrg/Makie.jl/pull/3343).
- **Breaking** Refactored the `SurfaceLike` family of traits into `VertexGrid`, `CellGrid` and `ImageLike` [#3106](https://github.com/MakieOrg/Makie.jl/pull/3106).
- **Breaking** Deprecated `pixelarea(scene)` and `scene.px_area` in favor of viewport.
- **Breaking** Refactored the `Combined` Plot object and renamed it to `Plot`, improving compile times ~2x [#3082](https://github.com/MakieOrg/Makie.jl/pull/3082).
- **Breaking** Removed old depreactions in [#3113](https://github.com/MakieOrg/Makie.jl/pull/3113/commits/3a39210ef87a0032d78cb27c0c1019faa604effd).
- **Breaking** Deprecated using AbstractVector as sides of `image` [#3395](https://github.com/MakieOrg/Makie.jl/pull/3395).
- **Breaking** `errorbars` and `rangebars` now use color cycling [#3230](https://github.com/MakieOrg/Makie.jl/pull/3230).

## [0.19.12] - 2023-10-31

- Added `cornerradius` attribute to `Box` for rounded corners [#3346](https://github.com/MakieOrg/Makie.jl/pull/3346).
- Fix grouping of a zero-height bar in `barplot`. Now a zero-height bar shares the same properties of the previous bar, and if the bar is the first one, its height is treated as positive if and only if there exists a bar of positive height or all bars are zero-height [#3058](https://github.com/MakieOrg/Makie.jl/pull/3058).
- Fixed a bug where Axis still consumes scroll events when interactions are disabled [#3272](https://github.com/MakieOrg/Makie.jl/pull/3272).
- Added `cornerradius` attribute to `Box` for rounded corners [#3308](https://github.com/MakieOrg/Makie.jl/pull/3308).
- Upgraded `StableHashTraits` from 1.0 to 1.1 [#3309](https://github.com/MakieOrg/Makie.jl/pull/3309).

## [0.19.11] - 2023-10-05

- Setup automatic colorbars for volumeslices [#3253](https://github.com/MakieOrg/Makie.jl/pull/3253).
- Colorbar for arrows [#3275](https://github.com/MakieOrg/Makie.jl/pull/3275).
- Small bugfixes [#3275](https://github.com/MakieOrg/Makie.jl/pull/3275).

## [0.19.10] - 2023-09-21

- Fixed bugs with Colorbar in recipes, add new API for creating a recipe colorbar and introduce experimental support for Categorical colormaps [#3090](https://github.com/MakieOrg/Makie.jl/pull/3090).
- Added experimental Datashader implementation [#2883](https://github.com/MakieOrg/Makie.jl/pull/2883).
- **Breaking** Changed the default order Polar arguments to (theta, r). [#3154](https://github.com/MakieOrg/Makie.jl/pull/3154)
- General improvements to `PolarAxis`: full rlimtis & thetalimits, more controls and visual tweaks. See pr for more details.[#3154](https://github.com/MakieOrg/Makie.jl/pull/3154)

## [0.19.9] - 2023-09-11

- Allow arbitrary reversible scale functions through `ReversibleScale`.
- Deprecated `linestyle=vector_of_gaps` in favor of `linestyle=Linestyle(vector_of_gaps)` [3135](https://github.com/MakieOrg/Makie.jl/pull/3135), [3193](https://github.com/MakieOrg/Makie.jl/pull/3193).
- Fixed some errors around dynamic changes of `ax.xscale` or `ax.yscale` [#3084](https://github.com/MakieOrg/Makie.jl/pull/3084)
- Improved Barplot Label Alignment [#3160](https://github.com/MakieOrg/Makie.jl/issues/3160).
- Fixed regression in determining axis limits [#3179](https://github.com/MakieOrg/Makie.jl/pull/3179)
- Added a theme `theme_latexfonts` that uses the latex font family as default fonts [#3147](https://github.com/MakieOrg/Makie.jl/pull/3147).
- Upgrades `StableHashTraits` from 0.3 to 1.0

## [0.19.8] - 2023-08-15

- Improved CairoMakie rendering of `lines` with repeating colors in an array [#3141](https://github.com/MakieOrg/Makie.jl/pull/3141).
- Added `strokecolormap` to poly. [#3145](https://github.com/MakieOrg/Makie.jl/pull/3145)
- Added `xreversed`, `yreversed` and `zreversed` attributes to `Axis3` [#3138](https://github.com/MakieOrg/Makie.jl/pull/3138).
- Fixed incorrect placement of contourlabels with transform functions [#3083](https://github.com/MakieOrg/Makie.jl/pull/3083)
- Fixed automatic normal generation for meshes with shading and no normals [#3041](https://github.com/MakieOrg/Makie.jl/pull/3041).
- Added the `triplot` and `voronoiplot` recipes from DelaunayTriangulation.jl [#3102](https://github.com/MakieOrg/Makie.jl/pull/3102), [#3159](https://github.com/MakieOrg/Makie.jl/pull/3159).

## [0.19.7] - 2023-07-22

- Allow arbitrary functions to color `streamplot` lines by passing a `Function` to `color`.  This must accept `Point` of the appropriate dimension and return a `Point`, `Vec`, or other arraylike object [#2002](https://github.com/MakieOrg/Makie.jl/pull/2002).
- `arrows` can now take input of the form `x::AbstractVector, y::AbstractVector, [z::AbstractVector,] f::Function`, where `f` must return a `VecTypes` of the appropriate dimension [#2597](https://github.com/MakieOrg/Makie.jl/pull/2597).
- Exported colorbuffer, and added `colorbuffer(axis::Axis; include_decorations=false, colorbuffer_kws...)`, to get an image of an axis with or without decorations [#3078](https://github.com/MakieOrg/Makie.jl/pull/3078).
- Fixed an issue where the `linestyle` of some polys was not applied to the stroke in CairoMakie. [#2604](https://github.com/MakieOrg/Makie.jl/pull/2604)
- Add `colorscale = identity` to any plotting function using a colormap. This works with any scaling function like `log10`, `sqrt` etc. Consequently, `scale` for `hexbin` is replaced with `colorscale` [#2900](https://github.com/MakieOrg/Makie.jl/pull/2900).
- Add `alpha=1.0` argument to all basic plots, which supports independently adding an alpha component to colormaps and colors. Multiple alphas like in `plot(alpha=0.2, color=RGBAf(1, 0, 0, 0.5))`, will get multiplied [#2900](https://github.com/MakieOrg/Makie.jl/pull/2900).
- `hexbin` now supports any per-observation weights which StatsBase respects - `<: StatsBase.AbstractWeights`, `Vector{Real}`, or `nothing` (the default). [#2804](https://github.com/MakieOrg/Makie.jl/pulls/2804)
- Added a new Axis type, `PolarAxis`, which is an axis with a polar projection.  Input is in `(r, theta)` coordinates and is transformed to `(x, y)` coordinates using the standard polar-to-cartesian transformation.
  Generally, its attributes are very similar to the usual `Axis` attributes, but `x` is replaced by `r` and `y` by `θ`.
  It also inherits from the theme of `Axis` in this manner, so should work seamlessly with Makie themes [#2990](https://github.com/MakieOrg/Makie.jl/pull/2990).
- `inherit` now has a new signature `inherit(scene, attrs::NTuple{N, Symbol}, default_value)`, allowing recipe authors to access nested attributes when trying to inherit from the parent Scene.
  For example, one could inherit from `scene.Axis.yticks` by `inherit(scene, (:Axis, :yticks), $default_value)` [#2990](https://github.com/MakieOrg/Makie.jl/pull/2990).
- Fixed incorrect rendering of 3D heatmaps [#2959](https://github.com/MakieOrg/Makie.jl/pull/2959)
- Deprecated `flatten_plots` in favor of `collect_atomic_plots`. Using the new `collect_atomic_plots` fixed a bug in CairoMakie where the z-level of plots within recipes was not respected. [#2793](https://github.com/MakieOrg/Makie.jl/pull/2793)
- Fixed incorrect line depth in GLMakie [#2843](https://github.com/MakieOrg/Makie.jl/pull/2843)
- Fixed incorrect line alpha in dense lines in GLMakie [#2843](https://github.com/MakieOrg/Makie.jl/pull/2843)
- Fixed DataInspector interaction with transformations [#3002](https://github.com/MakieOrg/Makie.jl/pull/3002)
- Added option `WGLMakie.activate!(resize_to_body=true)`, to make plots resize to the VSCode plotpane. Resizes to the HTML body element, so may work outside VSCode [#3044](https://github.com/MakieOrg/Makie.jl/pull/3044), [#3042](https://github.com/MakieOrg/Makie.jl/pull/3042).
- Fixed DataInspector interaction with transformations [#3002](https://github.com/MakieOrg/Makie.jl/pull/3002).
- Fixed incomplete stroke with some Bezier markers in CairoMakie and blurry strokes in GLMakie [#2961](https://github.com/MakieOrg/Makie.jl/pull/2961)
- Added the ability to use custom triangulations from DelaunayTriangulation.jl [#2896](https://github.com/MakieOrg/Makie.jl/pull/2896).
- Adjusted scaling of scatter/text stroke, glow and anti-aliasing width under non-uniform 2D scaling (Vec2f markersize/fontsize) in GLMakie [#2950](https://github.com/MakieOrg/Makie.jl/pull/2950).
- Scaled `errorbar` whiskers and `bracket` correctly with transformations [#3012](https://github.com/MakieOrg/Makie.jl/pull/3012).
- Updated `bracket` when the screen is resized or transformations change [#3012](https://github.com/MakieOrg/Makie.jl/pull/3012).

## [0.19.6] - 2023-06-09

- Fixed broken AA for lines with strongly varying linewidth [#2953](https://github.com/MakieOrg/Makie.jl/pull/2953).
- Fixed WGLMakie JS popup [#2976](https://github.com/MakieOrg/Makie.jl/pull/2976).
- Fixed `legendelements` when children have no elements [#2982](https://github.com/MakieOrg/Makie.jl/pull/2982).
- Bumped compat for StatsBase to 0.34 [#2915](https://github.com/MakieOrg/Makie.jl/pull/2915).
- Improved thread safety [#2840](https://github.com/MakieOrg/Makie.jl/pull/2840).

## [0.19.5] - 2023-05-12

- Added `loop` option for GIF outputs when recording videos with `record` [#2891](https://github.com/MakieOrg/Makie.jl/pull/2891).
- Fixed line rendering issues in GLMakie [#2843](https://github.com/MakieOrg/Makie.jl/pull/2843).
- Fixed incorrect line alpha in dense lines in GLMakie [#2843](https://github.com/MakieOrg/Makie.jl/pull/2843).
- Changed `scene.clear` to an observable and made changes in `Scene` Observables trigger renders in GLMakie [#2929](https://github.com/MakieOrg/Makie.jl/pull/2929).
- Added contour labels [#2496](https://github.com/MakieOrg/Makie.jl/pull/2496).
- Allowed rich text to be used in Legends [#2902](https://github.com/MakieOrg/Makie.jl/pull/2902).
- Added more support for zero length Geometries [#2917](https://github.com/MakieOrg/Makie.jl/pull/2917).
- Made CairoMakie drawing for polygons with holes order independent [#2918](https://github.com/MakieOrg/Makie.jl/pull/2918).
- Fixes for `Makie.inline!()`, allowing now for `Makie.inline!(automatic)` (default), which is better at automatically opening a window/ inlining a plot into plotpane when needed [#2919](https://github.com/MakieOrg/Makie.jl/pull/2919) [#2937](https://github.com/MakieOrg/Makie.jl/pull/2937).
- Block/Axis doc improvements [#2940](https://github.com/MakieOrg/Makie.jl/pull/2940) [#2932](https://github.com/MakieOrg/Makie.jl/pull/2932) [#2894](https://github.com/MakieOrg/Makie.jl/pull/2894).

## [0.19.4] - 2023-03-31

- Added export of `hidezdecorations!` from MakieLayout [#2821](https://github.com/MakieOrg/Makie.jl/pull/2821).
- Fixed an issue with GLMakie lines becoming discontinuous [#2828](https://github.com/MakieOrg/Makie.jl/pull/2828).

## [0.19.3] - 2023-03-21

- Added the `stephist` plotting function [#2408](https://github.com/JuliaPlots/Makie.jl/pull/2408).
- Added the `brackets` plotting function [#2356](https://github.com/MakieOrg/Makie.jl/pull/2356).
- Fixed an issue where `poly` plots with `Vector{<: MultiPolygon}` inputs with per-polygon color were mistakenly rendered as meshes using CairoMakie [#2590](https://github.com/MakieOrg/Makie.jl/pulls/2478).
- Fixed a small typo which caused an error in the `Stepper` constructor [#2600](https://github.com/MakieOrg/Makie.jl/pulls/2478).
- Improve cleanup on block deletion [#2614](https://github.com/MakieOrg/Makie.jl/pull/2614)
- Add `menu.scroll_speed` and increase default speed for non-apple [#2616](https://github.com/MakieOrg/Makie.jl/pull/2616).
- Fixed rectangle zoom for nonlinear axes [#2674](https://github.com/MakieOrg/Makie.jl/pull/2674)
- Cleaned up linestyles in GLMakie (Fixing artifacting, spacing/size, anti-aliasing) [#2666](https://github.com/MakieOrg/Makie.jl/pull/2666).
- Fixed issue with scatterlines only accepting concrete color types as `markercolor` [#2691](https://github.com/MakieOrg/Makie.jl/pull/2691).
- Fixed an accidental issue where `LaTeXStrings` were not typeset correctly in `Axis3` [#2558](https://github.com/MakieOrg/Makie.jl/pull/2588).
- Fixed a bug where line segments in `text(lstr::LaTeXString)` were ignoring offsets [#2668](https://github.com/MakieOrg/Makie.jl/pull/2668).
- Fixed a bug where the `arrows` recipe accidentally called a `Bool` when `normalize = true` [#2740](https://github.com/MakieOrg/Makie.jl/pull/2740).
- Re-exported the `@colorant_str` (`colorant"..."`) macro from Colors.jl [#2726](https://github.com/MakieOrg/Makie.jl/pull/2726).
- Speedup heatmaps in WGLMakie. [#2647](https://github.com/MakieOrg/Makie.jl/pull/2647)
- Fix slow `data_limits` for recipes, which made plotting lots of data with recipes much slower [#2770](https://github.com/MakieOrg/Makie.jl/pull/2770).

## [0.19.1] - 2023-01-01

- Add `show_data` method for `band` which shows the min and max values of the band at the x position of the cursor [#2497](https://github.com/MakieOrg/Makie.jl/pull/2497).
- Added `xlabelrotation`, `ylabelrotation` (`Axis`) and `labelrotation` (`Colorbar`) [#2478](https://github.com/MakieOrg/Makie.jl/pull/2478).
- Fixed forced rasterization in CairoMakie svg files when polygons with colors specified as (color, alpha) tuples were used [#2535](https://github.com/MakieOrg/Makie.jl/pull/2535).
- Do less copies of Observables in Attributes + plot pipeline [#2443](https://github.com/MakieOrg/Makie.jl/pull/2443).
- Add Search Page and tweak Result Ordering [#2474](https://github.com/MakieOrg/Makie.jl/pull/2474).
- Remove all global attributes from TextureAtlas implementation and fix julia#master [#2498](https://github.com/MakieOrg/Makie.jl/pull/2498).
- Use new Bonito, implement WGLMakie picking, improve performance and fix lots of WGLMakie bugs [#2428](https://github.com/MakieOrg/Makie.jl/pull/2428).

## [0.19.0] - 2022-12-03

- **Breaking** The attribute `textsize` has been removed everywhere in favor of the attribute `fontsize` which had also been in use.
  To migrate, search and replace all uses of `textsize` to `fontsize` [#2387](https://github.com/MakieOrg/Makie.jl/pull/2387).
- Added rich text which allows to more easily use superscripts and subscripts as well as differing colors, fonts, fontsizes, etc. for parts of a given text [#2321](https://github.com/MakieOrg/Makie.jl/pull/2321).

## [0.18.4] - 2022-12-02

- Added the `waterfall` plotting function [#2416](https://github.com/JuliaPlots/Makie.jl/pull/2416).
- Add support for `AbstractPattern` in `WGLMakie` [#2432](https://github.com/MakieOrg/Makie.jl/pull/2432).
- Broadcast replaces deprecated method for quantile [#2430](https://github.com/MakieOrg/Makie.jl/pull/2430).
- Fix CairoMakie's screen re-using [#2440](https://github.com/MakieOrg/Makie.jl/pull/2440).
- Fix repeated rendering with invisible objects [#2437](https://github.com/MakieOrg/Makie.jl/pull/2437).
- Fix hvlines for GLMakie [#2446](https://github.com/MakieOrg/Makie.jl/pull/2446).

## [0.18.3] - 2022-11-17

- Add `render_on_demand` flag for `GLMakie.Screen`. Setting this to `true` will skip rendering until plots get updated. This is the new default [#2336](https://github.com/MakieOrg/Makie.jl/pull/2336), [#2397](https://github.com/MakieOrg/Makie.jl/pull/2397).
- Clean up OpenGL state handling in GLMakie [#2397](https://github.com/MakieOrg/Makie.jl/pull/2397).
- Fix salting [#2407](https://github.com/MakieOrg/Makie.jl/pull/2407).
- Fixes for [GtkMakie](https://github.com/jwahlstrand/GtkMakie.jl) [#2418](https://github.com/MakieOrg/Makie.jl/pull/2418).

## [0.18.2] - 2022-11-03

- Fix Axis3 tick flipping with negative azimuth [#2364](https://github.com/MakieOrg/Makie.jl/pull/2364).
- Fix empty!(fig) and empty!(ax) [#2374](https://github.com/MakieOrg/Makie.jl/pull/2374), [#2375](https://github.com/MakieOrg/Makie.jl/pull/2375).
- Remove stencil buffer [#2389](https://github.com/MakieOrg/Makie.jl/pull/2389).
- Move Arrows and Wireframe to MakieCore [#2384](https://github.com/MakieOrg/Makie.jl/pull/2384).
- Skip legend entry if label is nothing [#2350](https://github.com/MakieOrg/Makie.jl/pull/2350).

## [0.18.1] - 2022-10-24

- fix heatmap interpolation [#2343](https://github.com/MakieOrg/Makie.jl/pull/2343).
- move poly to MakieCore [#2334](https://github.com/MakieOrg/Makie.jl/pull/2334)
- Fix picking warning and update_axis_camera [#2352](https://github.com/MakieOrg/Makie.jl/pull/2352).
- bring back inline!, to not open a window in VSCode repl [#2353](https://github.com/MakieOrg/Makie.jl/pull/2353).

## [0.18.0] - 2022-10-12

- **Breaking** Added `BezierPath` which can be constructed from SVG like command list, SVG string or from a `Polygon`.
  Added ability to use `BezierPath` and `Polgyon` as scatter markers.
  Replaced default symbol markers like `:cross` which converted to characters before with more precise `BezierPaths` and adjusted default markersize to 12.
  **Deprecated** using `String` to specify multiple char markers (`scatter(1:4, marker="abcd")`).
  **Deprecated** concrete geometries as markers like `Circle(Point2f(0), 1.5)` in favor of using the type like `Circle` for dispatch to special backend methods.
  Added single image marker support to WGLMakie [#979](https://github.com/MakieOrg/Makie.jl/pull/979).
- **Breaking** Refactored `display`, `record`, `colorbuffer` and `screens` to be faster and more consistent [#2306](https://github.com/MakieOrg/Makie.jl/pull/2306#issuecomment-1275918061).
- **Breaking** Refactored `DataInspector` to use `tooltip`. This results in changes in the attributes of DataInspector. Added `inspector_label`, `inspector_hover` and `inspector_clear` as optional attributes [#2095](https://github.com/JuliaPlots/Makie.jl/pull/2095).
- Added the `hexbin` plotting function [#2201](https://github.com/JuliaPlots/Makie.jl/pull/2201).
- Added the `tricontourf` plotting function [#2226](https://github.com/JuliaPlots/Makie.jl/pull/2226).
- Fixed per character attributes in text [#2244](https://github.com/JuliaPlots/Makie.jl/pull/2244).
- Allowed `CairoMakie` to render `scatter` with images as markers [#2080](https://github.com/MakieOrg/Makie.jl/pull/2080).
- Reworked text drawing and added ability to draw special characters via glyph indices in order to draw more LaTeX math characters with MathTeXEngine v0.5 [#2139](https://github.com/MakieOrg/Makie.jl/pull/2139).
- Allowed text to be copy/pasted into `Textbox` [#2281](https://github.com/MakieOrg/Makie.jl/pull/2281)
- Fixed updates for multiple meshes [#2277](https://github.com/MakieOrg/Makie.jl/pull/2277).
- Fixed broadcasting for linewidth, lengthscale & arrowsize in `arrow` recipe [#2273](https://github.com/MakieOrg/Makie.jl/pull/2273).
- Made GLMakie relocatable [#2282](https://github.com/MakieOrg/Makie.jl/pull/2282).
- Fixed changing input types in plot arguments [#2297](https://github.com/MakieOrg/Makie.jl/pull/2297).
- Better performance for Menus and fix clicks on items [#2299](https://github.com/MakieOrg/Makie.jl/pull/2299).
- Fixed CairoMakie bitmaps with transparency by using premultiplied ARGB surfaces [#2304](https://github.com/MakieOrg/Makie.jl/pull/2304).
- Fixed hiding of `Scene`s by setting `scene.visible[] = false` [#2317](https://github.com/MakieOrg/Makie.jl/pull/2317).
- `Axis` now accepts a `Tuple{Bool, Bool}` for `xtrimspine` and `ytrimspine` to trim only one end of the spine [#2171](https://github.com/JuliaPlots/Makie.jl/pull/2171).

## [0.17.13] - 2022-08-04

- Fixed boundingboxes [#2184](https://github.com/MakieOrg/Makie.jl/pull/2184).
- Fixed highclip/lowclip in meshscatter, poly, contourf, barplot [#2183](https://github.com/MakieOrg/Makie.jl/pull/2183).
- Fixed gridline updates [#2196](https://github.com/MakieOrg/Makie.jl/pull/2196).
- Fixed glDisablei argument order, which crashed some Intel drivers.

## [0.17.12] - 2022-07-22

- Fixed stackoverflow in show [#2167](https://github.com/MakieOrg/Makie.jl/pull/2167).

## [0.17.11] - 2022-07-21

- `rainclouds`(!) now supports `violin_limits` keyword argument, serving the same.
role as `datalimits` in `violin` [#2137](https://github.com/MakieOrg/Makie.jl/pull/2137).
- Fixed an issue where nonzero `strokewidth` results in a thin outline of the wrong color if `color` and `strokecolor` didn't match and weren't transparent. [#2096](https://github.com/MakieOrg/Makie.jl/pull/2096).
- Improved performance around Axis(3) limits [#2115](https://github.com/MakieOrg/Makie.jl/pull/2115).
- Cleaned up stroke artifacts in scatter and text [#2096](https://github.com/MakieOrg/Makie.jl/pull/2096).
- Compile time improvements [#2153](https://github.com/MakieOrg/Makie.jl/pull/2153).
- Mesh and Surface now interpolate between values instead of interpolating between colors for WGLMakie + GLMakie [#2097](https://github.com/MakieOrg/Makie.jl/pull/2097).

## [0.17.10] - 2022-07-13

- Bumped compatibility bound of `GridLayoutBase.jl` to `v0.9.0` which fixed a regression with `Mixed` and `Outside` alignmodes in nested `GridLayout`s [#2135](https://github.com/MakieOrg/Makie.jl/pull/2135).

## [0.17.9] - 2022-07-12

- Patterns (`Makie.AbstractPattern`) are now supported by `CairoMakie` in `poly` plots that don't involve `mesh`, such as `bar` and `poly` [#2106](https://github.com/MakieOrg/Makie.jl/pull/2106/).
- Fixed regression where `Block` alignments could not be specified as numbers anymore [#2108](https://github.com/MakieOrg/Makie.jl/pull/2108).
- Added the option to show mirrored ticks on the other side of an Axis using the attributes `xticksmirrored` and `yticksmirrored` [#2105](https://github.com/MakieOrg/Makie.jl/pull/2105).
- Fixed a bug where a set of `Axis` wouldn't be correctly linked together if they were only linked in pairs instead of all at the same time [#2116](https://github.com/MakieOrg/Makie.jl/pull/2116).

## [0.17.7] - 2022-06-19

- Improved `Menu` performance, now it should be much harder to reach the boundary of 255 scenes in GLMakie. `Menu` also takes a `default` keyword argument now and can be scrolled if there is too little space available.

## [0.17.6] - 2022-06-17

- **EXPERIMENTAL**: Added support for multiple windows in GLMakie through `display(GLMakie.Screen(), figure_or_scene)` [#1771](https://github.com/MakieOrg/Makie.jl/pull/1771).
- Added support for RGB matrices in `heatmap` with GLMakie [#2036](https://github.com/MakieOrg/Makie.jl/pull/2036)
- `Textbox` doesn't defocus anymore on trying to submit invalid input [#2041](https://github.com/MakieOrg/Makie.jl/pull/2041).
- `text` now takes the position as the first argument(s) like `scatter` and most other plotting functions, it is invoked `text(x, y, [z], text = "text")`. Because it is now of conversion type `PointBased`, the positions can be given in all the usual different ways which are implemented as conversion methods. All old invocation styles such as `text("text", position = Point(x, y))` still work to maintain backwards compatibility [#2020](https://github.com/MakieOrg/Makie.jl/pull/2020).

## [0.17.5] - 2022-06-10

- Fixed a regression with `linkaxes!` [#2039](https://github.com/MakieOrg/Makie.jl/pull/2039).

## [0.17.4] - 2022-06-09

- The functions `hlines!`, `vlines!`, `hspan!`, `vspan!` and `abline!` were reimplemented as recipes. This allows using them without an `Axis` argument in first position and also as visuals in AlgebraOfGraphics.jl. Also, `abline!` is now called `ablines!` for consistency, `abline!` is still exported but deprecated and will be removed in the future. [#2023](https://github.com/MakieOrg/Makie.jl/pulls/2023).
- Added `rainclouds` and `rainclouds!` [#1725](https://github.com/MakieOrg/Makie.jl/pull/1725).
- Improve CairoMakie performance [#1964](https://github.com/MakieOrg/Makie.jl/pull/1964) [#1981](https://github.com/MakieOrg/Makie.jl/pull/1981).
- Interpolate colormap correctly [#1973](https://github.com/MakieOrg/Makie.jl/pull/1973).
- Fix picking [#1993](https://github.com/MakieOrg/Makie.jl/pull/1993).
- Improve compile time latency [#1968](https://github.com/MakieOrg/Makie.jl/pull/1968) [#2000](https://github.com/MakieOrg/Makie.jl/pull/2000).
- Fix multi poly with rects [#1999](https://github.com/MakieOrg/Makie.jl/pull/1999).
- Respect scale and nonlinear values in PlotUtils cgrads [#1979](https://github.com/MakieOrg/Makie.jl/pull/1979).
- Fix CairoMakie heatmap filtering [#1828](https://github.com/MakieOrg/Makie.jl/pull/1828).
- Remove GLVisualize and MakieLayout module [#2007](https://github.com/MakieOrg/Makie.jl/pull/2007) [#2008](https://github.com/MakieOrg/Makie.jl/pull/2008).
- Add linestyle and default to extrema(z) for contour, remove bitrotten fillrange [#2008](https://github.com/MakieOrg/Makie.jl/pull/2008).

## [0.17.3] - 2022-05-20

- Switched to `MathTeXEngine v0.4`, which improves the look of LaTeXStrings [#1952](https://github.com/MakieOrg/Makie.jl/pull/1952).
- Added subtitle capability to `Axis` [#1859](https://github.com/MakieOrg/Makie.jl/pull/1859).
- Fixed a bug where scaled colormaps constructed using `Makie.cgrad` were not interpreted correctly.

## [0.17.2] - 2022-05-16

- Changed the default font from `Dejavu Sans` to `TeX Gyre Heros Makie` which is the same as `TeX Gyre Heros` with slightly decreased descenders and ascenders. Decreasing those metrics reduced unnecessary whitespace and alignment issues. Four fonts in total were added, the styles Regular, Bold, Italic and Bold Italic. Also changed `Axis`, `Axis3` and `Legend` attributes `titlefont` to `TeX Gyre Heros Makie Bold` in order to separate it better from axis labels in multifacet arrangements [#1897](https://github.com/MakieOrg/Makie.jl/pull/1897).

## [0.17.1] - 2022-05-13

- Added word wrapping. In `Label`, `word_wrap = true` causes it to use the suggested width and wrap text to fit. In `text`, `word_wrap_width > 0` can be used to set a pixel unit line width. Any word (anything between two spaces without a newline) that goes beyond this width gets a newline inserted before it [#1819](https://github.com/MakieOrg/Makie.jl/pull/1819).
- Improved `Axis3`'s interactive performance [#1835](https://github.com/MakieOrg/Makie.jl/pull/1835).
- Fixed errors in GLMakie's `scatter` implementation when markers are given as images. [#1917](https://github.com/MakieOrg/Makie.jl/pull/1917).
- Removed some method ambiguities introduced in v0.17 [#1922](https://github.com/MakieOrg/Makie.jl/pull/1922).
- Add an empty default label, `""`, to each slider that doesn't have a label in `SliderGrid` [#1888](https://github.com/MakieOrg/Makie.jl/pull/1888).

## [0.17.0] - 2022-05-05

- **Breaking** Added `space` as a generic attribute to switch between data, pixel, relative and clip space for positions. `space` in text has been renamed to `markerspace` because of this. `Pixel` and `SceneSpace` are no longer valid inputs for `space` or `markerspace` [#1596](https://github.com/MakieOrg/Makie.jl/pull/1596).
- **Breaking** Deprecated `mouse_selection(scene)` for `pick(scene)`.
- **Breaking** Bumped `GridLayoutBase` version to `v0.7`, which introduced offset layouts. Now, indexing into row 0 doesn't create a new row 1, but a new row 0, so that all previous content positions stay the same. This makes building complex layouts order-independent [#1704](https://github.com/MakieOrg/Makie.jl/pull/1704).
- **Breaking** deprecate `to_colormap(cmap, ncolors)` in favor of `categorical_colors(cmap, ncolors)` and `resample_cmap(cmap, ncolors)` [#1901](https://github.com/MakieOrg/Makie.jl/pull/1901) [#1723](https://github.com/MakieOrg/Makie.jl/pull/1723).
- Added `empty!(fig)` and changed `empty!(scene)` to remove all child plots without detaching windows [#1818](https://github.com/MakieOrg/Makie.jl/pull/1818).
- Switched to erroring instead of warning for deprecated events `mousebuttons`, `keyboardbuttons` and `mousedrag`.
- `Layoutable` was renamed to `Block` and the infrastructure changed such that attributes are fixed fields and each block has its own `Scene` for better encapsulation [#1796](https://github.com/MakieOrg/Makie.jl/pull/1796).
- Added `SliderGrid` block which replaces the deprecated `labelslider!` and `labelslidergrid!` functions [#1796](https://github.com/MakieOrg/Makie.jl/pull/1796).
- The default anti-aliasing method can now be set in `CairoMakie.activate!` using the `antialias` keyword.  Available options are `CairoMakie.Cairo.ANTIALIAS_*` [#1875](https://github.com/MakieOrg/Makie.jl/pull/1875).
- Added ability to rasterize a plots in CairoMakie vector graphics if `plt.rasterize = true` or `plt.rasterize = scale::Int` [#1872](https://github.com/MakieOrg/Makie.jl/pull/1872).
- Fixed segfaults in `streamplot_impl` on Mac M1 [#1830](https://github.com/MakieOrg/Makie.jl/pull/1830).
- Set the [Cairo miter limit](https://www.cairographics.org/manual/cairo-cairo-t.html#cairo-set-miter-limit) to mimic GLMakie behaviour [#1844](https://github.com/MakieOrg/Makie.jl/pull/1844).
- Fixed a method ambiguity in `rotatedrect` [#1846](https://github.com/MakieOrg/Makie.jl/pull/1846).
- Allow weights in statistical recipes [#1816](https://github.com/MakieOrg/Makie.jl/pull/1816).
- Fixed manual cycling of plot attributes [#1873](https://github.com/MakieOrg/Makie.jl/pull/1873).
- Fixed type constraints in ticklabelalign attributes [#1882](https://github.com/MakieOrg/Makie.jl/pull/1882).

## [0.16.4] - 2022-02-16

- Fixed WGLMakie performance bug and added option to set fps via `WGLMakie.activate!(fps=30)`.
- Implemented `nan_color`, `lowclip`, `highclip` for `image(::Matrix{Float})` in shader.
- Cleaned up mesh shader and implemented `nan_color`, `lowclip`, `highclip` for `mesh(m; color::Matrix{Float})` on the shader.
- Allowed `GLMakie.Buffer` `GLMakie.Sampler` to be used in `GeometryBasics.Mesh` to partially update parts of a mesh/texture and different interpolation and clamping modes for the texture.

## [0.16.0] - 2022-01-07

- **Breaking** Removed `Node` alias [#1307](https://github.com/MakieOrg/Makie.jl/pull/1307), [#1393](https://github.com/MakieOrg/Makie.jl/pull/1393). To upgrade, simply replace all occurrences of `Node` with `Observable`.
- **Breaking** Cleaned up `Scene` type [#1192](https://github.com/MakieOrg/Makie.jl/pull/1192), [#1393](https://github.com/MakieOrg/Makie.jl/pull/1393). The `Scene()` constructor doesn't create any axes or limits anymore. All keywords like `raw`, `show_axis` have been removed. A scene now always works like it did when using the deprecated `raw=true`. All the high level functionality like showing an axis and adding a 3d camera has been moved to `LScene`. See the new `Scene` tutorial for more info: https://docs.makie.org/dev/tutorials/scenes/.
- **Breaking** Lights got moved to `Scene`, see the [lighting docs](https://docs.makie.org/stable/documentation/lighting) and [RPRMakie examples](https://docs.makie.org/stable/documentation/backends/rprmakie/).
- Added ECDF plot [#1310](https://github.com/MakieOrg/Makie.jl/pull/1310).
- Added Order Independent Transparency to GLMakie [#1418](https://github.com/MakieOrg/Makie.jl/pull/1418), [#1506](https://github.com/MakieOrg/Makie.jl/pull/1506). This type of transparency is now used with `transpareny = true`. The old transparency handling is available with `transparency = false`.
- Fixed blurry text in GLMakie and WGLMakie [#1494](https://github.com/MakieOrg/Makie.jl/pull/1494).
- Introduced a new experimental backend for ray tracing: [RPRMakie](https://docs.makie.org/stable/documentation/backends/rprmakie/).
- Added the `Cycled` type, which can be used to select the i-th value from the current cycler for a specific attribute [#1248](https://github.com/MakieOrg/Makie.jl/pull/1248).
- The plot function `scatterlines` now uses `color` as `markercolor` if `markercolor` is `automatic`. Also, cycling of the `color` attribute is enabled [#1463](https://github.com/MakieOrg/Makie.jl/pull/1463).
- Added the function `resize_to_layout!`, which allows to resize a `Figure` so that it contains its top `GridLayout` without additional whitespace or clipping [#1438](https://github.com/MakieOrg/Makie.jl/pull/1438).
- Cleaned up lighting in 3D contours and isosurfaces [#1434](https://github.com/MakieOrg/Makie.jl/pull/1434).
- Adjusted attributes of volumeslices to follow the normal structure [#1404](https://github.com/MakieOrg/Makie.jl/pull/1404). This allows you to adjust attributes like `colormap` without going through nested attributes.
- Added depth to 3D contours and isosurfaces [#1395](https://github.com/MakieOrg/Makie.jl/pull/1395), [#1393](https://github.com/MakieOrg/Makie.jl/pull/1393). This allows them to intersect correctly with other 3D objects.
- Restricted 3D scene camera to one scene [#1394](https://github.com/MakieOrg/Makie.jl/pull/1394), [#1393](https://github.com/MakieOrg/Makie.jl/pull/1393). This fixes issues with multiple scenes fighting over events consumed by the camera. You can select a scene by cleaning on it.
- Added depth shift attribute for GLMakie and WGLMakie [#1382](https://github.com/MakieOrg/Makie.jl/pull/1382), [#1393](https://github.com/MakieOrg/Makie.jl/pull/1393). This can be used to adjust render order similar to `overdraw`.
- Simplified automatic width computation in barplots [#1223](https://github.com/MakieOrg/Makie.jl/pull/1223), [#1393](https://github.com/MakieOrg/Makie.jl/pull/1393). If no `width` attribute is passed, the default width is computed as the minimum difference between consecutive `x` positions. Gap between bars are given by the (multiplicative) `gap` attribute. The actual bar width equals `width * (1 - gap)`.
- Added logical expressions for `ispressed` [#1222](https://github.com/MakieOrg/Makie.jl/pull/1222), [#1393](https://github.com/MakieOrg/Makie.jl/pull/1393). This moves a lot of control over hotkeys towards the user. With these changes one can now set a hotkey to trigger on any or no key, collections of keys and logical combinations of keys (i.e. "A is pressed and B is not pressed").
- Fixed issues with `Menu` render order [#1411](https://github.com/MakieOrg/Makie.jl/pull/1411).
- Added `label_rotation` to barplot [#1401](https://github.com/MakieOrg/Makie.jl/pull/1401).
- Fixed issue where `pixelcam!` does not remove controls from other cameras [#1504](https://github.com/MakieOrg/Makie.jl/pull/1504).
- Added conversion for OffsetArrays [#1260](https://github.com/MakieOrg/Makie.jl/pull/1260).
- The `qqplot` `qqline` options were changed to `:identity`, `:fit`, `:fitrobust` and `:none` (the default) [#1563](https://github.com/MakieOrg/Makie.jl/pull/1563). Fixed numeric error due to double computation of quantiles when fitting `qqline`. Deprecated `plot(q::QQPair)` method as it does not have enough information for correct `qqline` fit.

All other changes are collected [in this PR](https://github.com/MakieOrg/Makie.jl/pull/1521) and in the [release notes](https://github.com/MakieOrg/Makie.jl/releases/tag/v0.16.0).

## [0.15.3] - 2021-10-16

- The functions `labelslidergrid!` and `labelslider!` now set fixed widths for the value column with a heuristic. It is possible now to pass `Formatting.format` format strings as format specifiers in addition to the previous functions.
- Fixed 2D arrow rotations in `streamplot` [#1352](https://github.com/MakieOrg/Makie.jl/pull/1352).

## [0.15.2] - 2021-08-26

- Reenabled Julia 1.3 support.
- Use [MathTexEngine v0.2](https://github.com/Kolaru/MathTeXEngine.jl/releases/tag/v0.2.0).
- Depend on new GeometryBasics, which changes all the Vec/Point/Quaternion/RGB/RGBA - f0 aliases to just f. For example, `Vec2f0` is changed to `Vec2f`. Old aliases are still exported, but deprecated and will be removed in the next breaking release. For more details and an upgrade script, visit [GeometryBasics#97](https://github.com/JuliaGeometry/GeometryBasics.jl/pull/97).
- Added `hspan!` and `vspan!` functions [#1264](https://github.com/MakieOrg/Makie.jl/pull/1264).

## [0.15.1] - 2021-08-21

- Switched documentation framework to Franklin.jl.
- Added a specialization for `volumeslices` to DataInspector.
- Fixed 1 element `hist` [#1238](https://github.com/MakieOrg/Makie.jl/pull/1238) and make it easier to move `hist` [#1150](https://github.com/MakieOrg/Makie.jl/pull/1150).

## [0.15.0] - 2021-07-15

- `LaTeXString`s can now be used as input to `text` and therefore as labels for `Axis`, `Legend`, or other comparable objects. Mathematical expressions are typeset using [MathTeXEngine.jl](https://github.com/Kolaru/MathTeXEngine.jl) which offers a fast approximation of LaTeX typesetting [#1022](https://github.com/MakieOrg/Makie.jl/pull/1022).
- Added `Symlog10` and `pseudolog10` axis scales for log scale approximations that work with zero and negative values [#1109](https://github.com/MakieOrg/Makie.jl/pull/1109).
- Colorbar limits can now be passed as the attribute `colorrange` similar to plots [#1066](https://github.com/MakieOrg/Makie.jl/pull/1066).
- Added the option to pass three vectors to heatmaps and other plots using `SurfaceLike` conversion [#1101](https://github.com/MakieOrg/Makie.jl/pull/1101).
- Added `stairs` plot recipe [#1086](https://github.com/MakieOrg/Makie.jl/pull/1086).
- **Breaking** Removed `FigurePosition` and `FigureSubposition` types. Indexing into a `Figure` like `fig[1, 1]` now returns `GridPosition` and `GridSubposition` structs, which can be used in the same way as the types they replace. Because of an underlying change in `GridLayoutBase.jl`, it is now possible to do `Axis(gl[1, 1])` where `gl` is a `GridLayout` that is a sublayout of a `Figure`'s top layout [#1075](https://github.com/MakieOrg/Makie.jl/pull/1075).
- Bar plots and histograms have a new option for adding text labels [#1069](https://github.com/MakieOrg/Makie.jl/pull/1069).
- It is now possible to specify one `linewidth` value per segment in `linesegments` [#992](https://github.com/MakieOrg/Makie.jl/pull/992).
- Added a new 3d camera that allows for better camera movements using keyboard and mouse [#1024](https://github.com/MakieOrg/Makie.jl/pull/1024).
- Fixed the application of scale transformations to `surface` [#1070](https://github.com/MakieOrg/Makie.jl/pull/1070).
- Added an option to set a custom callback function for the `RectangleZoom` axis interaction to enable other use cases than zooming [#1104](https://github.com/MakieOrg/Makie.jl/pull/1104).
- Fixed rendering of `heatmap`s with one or more reversed ranges in CairoMakie, as in `heatmap(1:10, 10:-1:1, rand(10, 10))` [#1100](https://github.com/MakieOrg/Makie.jl/pull/1100).
- Fixed volume slice recipe and added docs for it [#1123](https://github.com/MakieOrg/Makie.jl/pull/1123).

[Unreleased]: https://github.com/MakieOrg/Makie.jl/compare/v0.20.8...HEAD
[0.20.8]: https://github.com/MakieOrg/Makie.jl/compare/v0.20.7...v0.20.8
[0.20.7]: https://github.com/MakieOrg/Makie.jl/compare/v0.20.6...v0.20.7
[0.20.6]: https://github.com/MakieOrg/Makie.jl/compare/v0.20.5...v0.20.6
[0.20.5]: https://github.com/MakieOrg/Makie.jl/compare/v0.20.4...v0.20.5
[0.20.4]: https://github.com/MakieOrg/Makie.jl/compare/v0.20.3...v0.20.4
[0.20.3]: https://github.com/MakieOrg/Makie.jl/compare/v0.20.2...v0.20.3
[0.20.2]: https://github.com/MakieOrg/Makie.jl/compare/v0.20.1...v0.20.2
[0.20.1]: https://github.com/MakieOrg/Makie.jl/compare/v0.20.0...v0.20.1
[0.20.0]: https://github.com/MakieOrg/Makie.jl/compare/v0.19.12...v0.20.0
[0.19.12]: https://github.com/MakieOrg/Makie.jl/compare/v0.19.11...v0.19.12
[0.19.11]: https://github.com/MakieOrg/Makie.jl/compare/v0.19.10...v0.19.11
[0.19.10]: https://github.com/MakieOrg/Makie.jl/compare/v0.19.9...v0.19.10
[0.19.9]: https://github.com/MakieOrg/Makie.jl/compare/v0.19.8...v0.19.9
[0.19.8]: https://github.com/MakieOrg/Makie.jl/compare/v0.19.7...v0.19.8
[0.19.7]: https://github.com/MakieOrg/Makie.jl/compare/v0.19.6...v0.19.7
[0.19.6]: https://github.com/MakieOrg/Makie.jl/compare/v0.19.5...v0.19.6
[0.19.5]: https://github.com/MakieOrg/Makie.jl/compare/v0.19.4...v0.19.5
[0.19.4]: https://github.com/MakieOrg/Makie.jl/compare/v0.19.3...v0.19.4
[0.19.3]: https://github.com/MakieOrg/Makie.jl/compare/v0.19.1...v0.19.3
[0.19.1]: https://github.com/MakieOrg/Makie.jl/compare/v0.19.0...v0.19.1
[0.19.0]: https://github.com/MakieOrg/Makie.jl/compare/v0.18.4...v0.19.0
[0.18.4]: https://github.com/MakieOrg/Makie.jl/compare/v0.18.3...v0.18.4
[0.18.3]: https://github.com/MakieOrg/Makie.jl/compare/v0.18.2...v0.18.3
[0.18.2]: https://github.com/MakieOrg/Makie.jl/compare/v0.18.1...v0.18.2
[0.18.1]: https://github.com/MakieOrg/Makie.jl/compare/v0.18.0...v0.18.1
[0.18.0]: https://github.com/MakieOrg/Makie.jl/compare/v0.17.13...v0.18.0
[0.17.13]: https://github.com/MakieOrg/Makie.jl/compare/v0.17.12...v0.17.13
[0.17.12]: https://github.com/MakieOrg/Makie.jl/compare/v0.17.11...v0.17.12
[0.17.11]: https://github.com/MakieOrg/Makie.jl/compare/v0.17.10...v0.17.11
[0.17.10]: https://github.com/MakieOrg/Makie.jl/compare/v0.17.9...v0.17.10
[0.17.9]: https://github.com/MakieOrg/Makie.jl/compare/v0.17.7...v0.17.9
[0.17.7]: https://github.com/MakieOrg/Makie.jl/compare/v0.17.6...v0.17.7
[0.17.6]: https://github.com/MakieOrg/Makie.jl/compare/v0.17.5...v0.17.6
[0.17.5]: https://github.com/MakieOrg/Makie.jl/compare/v0.17.4...v0.17.5
[0.17.4]: https://github.com/MakieOrg/Makie.jl/compare/v0.17.3...v0.17.4
[0.17.3]: https://github.com/MakieOrg/Makie.jl/compare/v0.17.2...v0.17.3
[0.17.2]: https://github.com/MakieOrg/Makie.jl/compare/v0.17.1...v0.17.2
[0.17.1]: https://github.com/MakieOrg/Makie.jl/compare/v0.17.0...v0.17.1
[0.17.0]: https://github.com/MakieOrg/Makie.jl/compare/v0.16.4...v0.17.0
[0.16.4]: https://github.com/MakieOrg/Makie.jl/compare/v0.16.0...v0.16.4
[0.16.0]: https://github.com/MakieOrg/Makie.jl/compare/v0.15.3...v0.16.0
[0.15.3]: https://github.com/MakieOrg/Makie.jl/compare/v0.15.2...v0.15.3
[0.15.2]: https://github.com/MakieOrg/Makie.jl/compare/v0.15.1...v0.15.2
[0.15.1]: https://github.com/MakieOrg/Makie.jl/compare/v0.15.0...v0.15.1<|MERGE_RESOLUTION|>--- conflicted
+++ resolved
@@ -2,9 +2,7 @@
 
 ## [Unreleased]
 
-<<<<<<< HEAD
 - Add axis converts, enabling unit/categorical support and more [#3226](https://github.com/MakieOrg/Makie.jl/pull/3226).
-=======
 - **Breaking** Reworked line shaders in GLMakie and WGLMakie [#3558](https://github.com/MakieOrg/Makie.jl/pull/3558)
   - GLMakie: Removed support for per point linewidths
   - GLMakie: Adjusted dots (e.g. with `linestyle = :dot`) to bend across a joint
@@ -14,7 +12,6 @@
   - WGLMakie: Added line joints
   - WGLMakie: Added native anti-aliasing which generally improves quality but introduces outline artifacts in some cases (same as GLMakie)
   - Both: Adjusted handling of thin lines which may result in different color intensities
->>>>>>> 3f885c39
 
 ## [0.20.8] - 2024-02-22
 
