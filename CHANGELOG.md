--- conflicted
+++ resolved
@@ -1,15 +1,11 @@
 # Changelog
 
 ## [Unreleased]
+
 - Added supported markers hint to unsupported marker warn message.
-
-<<<<<<< HEAD
+- Remove StableHashTraits in favor of calculating hashes directly with CRC32c [#3667](https://github.com/MakieOrg/Makie.jl/pull/3667).
+- **Breaking (sort of)** Added a new `@recipe` variant which allows documenting attributes directly where they are defined and validating that all attributes are known whenever a plot is created. This is not breaking in the sense that the API changes, but user code is likely to break because of misspelled attribute names etc. that have so far gone unnoticed.
 - Add axis converts, enabling unit/categorical support and more [#3226](https://github.com/MakieOrg/Makie.jl/pull/3226).
-=======
-- Remove StableHashTraits in favor of calculating hashes directly with CRC32c [#3667](https://github.com/MakieOrg/Makie.jl/pull/3667).
-
-- **Breaking (sort of)** Added a new `@recipe` variant which allows documenting attributes directly where they are defined and validating that all attributes are known whenever a plot is created. This is not breaking in the sense that the API changes, but user code is likely to break because of misspelled attribute names etc. that have so far gone unnoticed.
->>>>>>> 51da2c63
 - **Breaking** Reworked line shaders in GLMakie and WGLMakie [#3558](https://github.com/MakieOrg/Makie.jl/pull/3558)
   - GLMakie: Removed support for per point linewidths
   - GLMakie: Adjusted dots (e.g. with `linestyle = :dot`) to bend across a joint
