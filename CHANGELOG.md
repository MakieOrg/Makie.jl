# Changelog

- Fixed incorrect variable name used for `voxels` in `Colorbar` [#5208](https://github.com/MakieOrg/Makie.jl/pull/5208)
- Fixed `Time` ticks breaking when axis limits crossed over midnight [#5212](https://github.com/MakieOrg/Makie.jl/pull/5212).
<<<<<<< HEAD
- Fixed 3D `contour` plots not rendering the correct isosurfaces when `colorrange` is given. Also fixed `isorange` not working, tweaked default `isorange` and colormap resolution, and added colormap extractor for `Colorbar` support. [#5213](https://github.com/MakieOrg/Makie.jl/pull/5213)
=======
- Fixed issue where segments of solid `lines` disappeared when positions were large enough [#5216](https://github.com/MakieOrg/Makie.jl/pull/5216)
- Fixed `meshscatter` markers not updating correctly in GLMakie [#5217](https://github.com/MakieOrg/Makie.jl/pull/5217)
>>>>>>> 40a17496

## Unreleased

## [0.24.4] - 2025-07-17

- Fixed rendering of volumes when the camera is inside the volume [#5164](https://github.com/MakieOrg/Makie.jl/pull/5164)
- Added some validation for compute node initialization (which guards against some error in `map!()` callbacks) [#5170](https://github.com/MakieOrg/Makie.jl/pull/5170)
- Added support for `GeometryBasics.MultiPoint` [#5182](https://github.com/MakieOrg/Makie.jl/pull/5182).
- Moved remaining compute edge checks for safe edge reuse out of debug mode [#5169](https://github.com/MakieOrg/Makie.jl/pull/5169)
- Adjusted compute `map!` to accept mixed array contain Symbols and compute nodes [#5167](https://github.com/MakieOrg/Makie.jl/pull/5167)
- Added `register_projected_positions!()` for projecting data in recipes (from start to finish). Also generalized `register_position_transform!()` and related for use in recipes [#5121](https://github.com/MakieOrg/Makie.jl/pull/5121)
- Added `register_projected_rotations_2d!` for calculating the screen space rotation between data points of a plot. [#5121](https://github.com/MakieOrg/Makie.jl/pull/5121)
- Added `map!(f, plot::Plot, inputs, outputs)` method (accepting a plot instead of a compute graph). [#5121](https://github.com/MakieOrg/Makie.jl/pull/5121)
- Updated `arrows`, `bracket`, `contour`, `contour3d`, `poly`, `streamplot`, `textlabel`, `triplot`, `voronoiplot` and `hexbin` to use the compute graph instead of observables. [#5121](https://github.com/MakieOrg/Makie.jl/pull/5121)
- Fixed `p.text = "..."` erroring with `p = text(..., text = rich(...))` [#5173](https://github.com/MakieOrg/Makie.jl/pull/5173)
- Support Interpolations.jl v0.16 [#5157](https://github.com/MakieOrg/Makie.jl/pull/5157)
- Updated `arc`, `band`, `pie`, `stairs`, `stem`, `tooltip`, `wireframe` and `qqplot` to use the new compute graph instead of observables [#5165](https://github.com/MakieOrg/Makie.jl/pull/5165)
- Added ability to modify ticks and tick format on a `DateTime` or `Time` conversion axis, for example `xticks = (datetimes, labels)` or `xtickformat = "d.m.yyyy"`. The default tick locator for datetimes is improved and the default formatting now reduces the amount of redundant information in neighboring ticks. It is exported as `DateTimeTicks` [#5159](https://github.com/MakieOrg/Makie.jl/pull/5159).
- Fixed missing toggle animation [#5156](https://github.com/MakieOrg/Makie.jl/pull/#5156)
- Fixed broadcast error in `position_on_plot` for mesh [#5196](https://github.com/MakieOrg/Makie.jl/pull/5196)

## [0.24.3] - 2025-07-04

- Fixed empty plotlist [#5150](https://github.com/MakieOrg/Makie.jl/pull/5150).
- Fixed plot attributes with `Dict` as input [#5149](https://github.com/MakieOrg/Makie.jl/pull/5149).
- Fixed arrow marker attributes in `arrows3d` not triggering repositioning of arrows. [#5134](https://github.com/MakieOrg/Makie.jl/pull/5134)
- Fixed h/vlines and h/vspan not considering transform functions correctly. [#5145](https://github.com/MakieOrg/Makie.jl/pull/5145)
- Added `register_projected_positions!()` for projecting data in recipes (from start to finish). Also generalized `register_position_transform!()` and related for use in recipes [#5121](https://github.com/MakieOrg/Makie.jl/pull/5121)
- Moved some compute edge checks out of debug mode to error more consistently on edge overwrite [#5125](https://github.com/MakieOrg/Makie.jl/pull/5125)

## [0.24.2] - 2025-06-27

- Bring back some default attributes for recipes [#5130](https://github.com/MakieOrg/Makie.jl/pull/5130).
- Allow multiple separate link groups in `xaxislinks` and `yaxislinks` arguments of `SpecApi.GridLayout` so that facet layouts can have independently linked columns and rows [#5127](https://github.com/MakieOrg/Makie.jl/pull/5127).

## [0.24.1] - 2025-06-24

- Don't pull plots from invisible scenes and hide Blocks during construction [#5119](https://github.com/MakieOrg/Makie.jl/pull/5119).
- Fixed `dendrogram` docstring and added `x, y, merges` conversion [#5118](https://github.com/MakieOrg/Makie.jl/pull/5118).
- Make sure there's only one inspector per root scene [#5113](https://github.com/MakieOrg/Makie.jl/pull/5113).
- Bring back lowres background for heatmap(Resampler(...)) [#5110](https://github.com/MakieOrg/Makie.jl/pull/5110).
- Fixed forwarding attributes in recipes [#5109](https://github.com/MakieOrg/Makie.jl/pull/5109).

## [0.24.0] - 2025-06-20

- **Breaking** Refactored plots to rely on the newly introduced `ComputeGraph` instead of `Observables`. [#4630](https://github.com/MakieOrg/Makie.jl/pull/4630)
  - **Breaking** `attr = Attributes(plot)` now returns a `ComputeGraph`, which disallows `copy(attr)`, `pop!(attr, ...)`, `attr[:newvar] = ...` and splatting `plot!(...; attr...)`.
  - **Semi-Breaking** `plot(parent, attr, args...; kwargs...)` now only considers applicable attributes in `attr` and prioritizes `kwargs` in case of collisions.
  - **Semi-Breaking** `@recipe Name (args...)` now names converted arguments and requires the number of `args` to match the number of outputs ifrom `convert_arguments()`
  - **Breaking** `replace_automatic!()` has been removed as it was incompatible. `Makie.default_automatic()` can be used as an alternative.
  - **Breaking** `text!()` is no longer a nested structure of text plots.
  - **Breaking** Scene lights have moved to the scene `ComputeGraph` and no longer contain Observables.
  - Fixed synchronous update issues by allowing synchronized update with `Makie.update!(plot, attrib1 = val1, attrib2 = val2, ...)`
  - Improved performance in WGLMakie with better bundling and filtering of updates
  - Improved traceability attribute and argument processing from user input to the backend
- **Breaking** `annotations!()` (not the new `annotation`) has been removed in favor of `text!()`. [#4630](https://github.com/MakieOrg/Makie.jl/pull/4630)
- **Semi-Breaking** Removed various internal text bounding box functions in favor of more user friendly functions like `string_boundingboxes(plot)` [#4630](https://github.com/MakieOrg/Makie.jl/pull/4630)
- **Semi-Breaking** Deprecated `ShadingAlgorithm` for `plot.shading` in favor of a `Bool`. The selection of the algorithm (`FastShading/MultiLightShading`) now happens at the scene level. [#4630](https://github.com/MakieOrg/Makie.jl/pull/4630)
- Fixed 2x2 surfaces not aligning colors correctly in WGLMakie [#4630](https://github.com/MakieOrg/Makie.jl/pull/4630)
- Added support for per-mesh `uv_transform` in `WGLMakie.meshscatter` [#4630](https://github.com/MakieOrg/Makie.jl/pull/4630)
- Fixed `PolarAxis` not considering text rotation correctly for tick label margins [#4630](https://github.com/MakieOrg/Makie.jl/pull/4630)
- Fixed `LaTeXStrings` not projecting lines correctly if `markerspace != :pixel` [#4630](https://github.com/MakieOrg/Makie.jl/pull/4630)
- Fixed incorrect z values for 2x2 `surface()` plots in CairoMakie and WGLMakie. [#5052](https://github.com/MakieOrg/Makie.jl/pull/5052)
- Fixed `arrows3d()` now including lighting attributes. [#5052](https://github.com/MakieOrg/Makie.jl/pull/5052)
- **Breaking** Removed `MakieCore` from Makie's dependencies. Going forward, package extensions are recommended if a lightweight dependency is desired. A quick fix is to change the dependency to `Makie` and replace all `MakieCore` occurrences with `Makie` although this will incur Makie's full load time every time. The alternative is to use a package extension on `Makie` which requires at least Julia 1.9.
- **Breaking** Changed `patchcolor` to opaque colors [#5088](https://github.com/MakieOrg/Makie.jl/pull/5088)
- Fixed `annotation` in the presence of scene transform functions [#5058](https://github.com/MakieOrg/Makie.jl/pull/5058).
- Moved Makie source directory from top level to ./Makie so that Makie itself does not include every other monorepo package when it's installed [#5069](https://github.com/MakieOrg/Makie.jl/pull/5069).
- Removed asset folder and made it an artifact, breaking code that didn't use `Makie.assetpath`. Also introduces `Makie.loadasset(name)`, to directly load the asset [#5074](https://github.com/MakieOrg/Makie.jl/pull/5074).
- Added `fontsize` attribute to `annotation` [#5099](https://github.com/MakieOrg/Makie.jl/pull/5099).

## [0.23.0] - 2025-06-10

- **Breaking** Refactored `arrows` to solve various issues: [#4925](https://github.com/MakieOrg/Makie.jl/pull/4925)
  - **Breaking** `Arrows` as a type is deprecated as the recipe has been split up. Use the `Makie.ArrowLike` conversion trait, `Arrows2D` or `Arrows3D` instead.
  - **Breaking** The `arrows!()` function is deprecated in favor of `arrows2d!()` and `arrows3d!()`. These plot functions differ in how they render arrows and can be used in 2D and 3D interchangeably.
  - **Breaking** The arrow size now considers all components of the arrow, not just the shaft, changing sizes and alignments.
  - **Breaking** `align` no longer accepts `:lineend, :tailend, :headstart` and `:origin`. It now only accepts `:head, :center, :tail` and numbers for fractional alignment. Issues with these alignments not working correctly have been fixed.
  - **Breaking** Attributes `arrowhead, arrowtail, arrowcolor, linecolor, linewidth, arrowsize` are deprecated. See `?arrows2d` and `?arrows3d` or the main docs for replacements.
  - **Breaking** Attributes `linestyle` and `transform_marker` are no longer supported.
  - **Breaking** Outside of `minshaftlength .. maxshaftlength`, arrows now scale as a whole instead of just their shaft.
  - **Breaking** 3D Arrows now try to scale to a size appropriate to the given data. This can be turned off by setting `markerscale` to a static number.
  - Arrows are now split into a tail, shaft and head, allowing for double-headed arrows.
  - 2D arrows are now based on `poly`, fixing self-overlap issues with transparent arrows.
  - 3D arrow tips, or more generally the new `GeometryBasics.Cone` renders with much smoother shading.
  - `argmode = :endpoint` has been added to allow constructing arrows with a start and end point instead of a start point and a direction.
  - Arrows now work correctly with `colorrange`, `alpha`, etc.
  - Transforms (e.g. `log` or `rotate!(plot, ...)`) now only affect the start and end points of arrows, rather than its components. This fixes issues like incorrect tip rotation of 2D arrows and stretching/squishing of 3D arrows.
- Add dim conversion support for Axis3 [#4964](https://github.com/MakieOrg/Makie.jl/pull/4964).
- Added support for vectors of intervals in `hspan` and `vspan` [#5036](https://github.com/MakieOrg/Makie.jl/pull/5036)
- Export `Float64` geometry types `Point3d`, `Vec4d`, `Rect2d` etc. [#5040](https://github.com/MakieOrg/Makie.jl/pull/5040).
- Added `dendrogram` recipe to Makie [#2755](https://github.com/MakieOrg/Makie.jl/pull/2755)
- Added unit support to `Slider` [#5037](https://github.com/MakieOrg/Makie.jl/pull/5037)
- Added `sources` section to all Project.tomls in the monorepo, so that `]dev GLMakie` will download the monorepo and automatically dev Makie and MakieCore. [#4967](https://github.com/MakieOrg/Makie.jl/pull/4967)

## [0.22.10] - 2025-06-03

- Quick fix for the just released `annotation`, `textcolor` now follows `color` by default [#5034](https://github.com/MakieOrg/Makie.jl/pull/5034).

## [0.22.9] - 2025-06-03

- Added conversion method for `annotation` to make it compatible with AlgebraOfGraphics [#5029](https://github.com/MakieOrg/Makie.jl/pull/5029).
- Fixed contour labels text positions update bug [#5010](https://github.com/MakieOrg/Makie.jl/pull/5010).

## [0.22.8] - 2025-06-03

- Added new `annotation` recipe which can be used for labeling many data points with automatically non-overlapping labels, or for more bespoke annotation with manually chosen positions and connecting arrows [#4891](https://github.com/MakieOrg/Makie.jl/pull/4891).
- Fixed precompilation bug in julia dev 1.13 [#5018](https://github.com/MakieOrg/Makie.jl/pull/5018).
- Fixed screen not open assertion and `Makie.isclosed(scene)` in WGLMakie [#5008](https://github.com/MakieOrg/Makie.jl/pull/5008).

## [0.22.7] - 2025-05-23

- Fixed regression in the updating logic of `Legend` [#4979](https://github.com/MakieOrg/Makie.jl/pull/4979).

## [0.22.6] - 2025-05-17

- Added `alpha` keyword to `density` recipe [#4975](https://github.com/MakieOrg/Makie.jl/pull/4975).
- Improved CairoMakie rendering of normal `band`s with array-valued colors [#4989](https://github.com/MakieOrg/Makie.jl/pull/4989).
- Fixed cycling not being consistent when the same plot function was called with different input types (float32 vs float64 lines, for example) [#4960](https://github.com/MakieOrg/Makie.jl/pull/4960)

## [0.22.5] - 2025-05-12

- Added LegendElements for meshscatter, mesh, image, heatmap and surface [#4924](https://github.com/MakieOrg/Makie.jl/pull/4924)
- Moved some of the TextureAtlas logic to JS, speeding up text updates and fixing texture atlas updates [4942](https://github.com/MakieOrg/Makie.jl/pull/4942).
- Added ability to hide and show individual plot elements by clicking their corresponding `Legend` entry [#2276](https://github.com/MakieOrg/Makie.jl/pull/2276).
- Fixed issue with UInt8 voxel data not updating correctly when Observable input is updated [#4914](https://github.com/MakieOrg/Makie.jl/pull/4914)
- Added ticks and minorticks to `PolarAxis`. Ticks and tick labels can now also be mirrored to the other side of a sector style PolarAxis. [#4902](https://github.com/MakieOrg/Makie.jl/pull/4902)
- Fixed `Axis.panbutton` not working [#4932](https://github.com/MakieOrg/Makie.jl/pull/4932)
- Fixed issues with anisotropic markersizes (e.g. `(10, 50)`) causing anti-aliasing to become blurry in GLMakie and WGLMakie. [#4918](https://github.com/MakieOrg/Makie.jl/pull/4918)
- Added `direction = :y` option for vertical `band`s [#4949](https://github.com/MakieOrg/Makie.jl/pull/4949).
- Fixed line-ordering of `lines(::Rect3)` [#4954](https://github.com/MakieOrg/Makie.jl/pull/4954).
- Fixed issue with `sprint`ing to SVG using CairoMakie in Julia 1.11 and above [#4971](https://github.com/MakieOrg/Makie.jl/pull/4971).

## [0.22.4] - 2025-04-11

- Re-added the `apply_transform(f, data, space)` method that was removed in v0.22.3 with a deprecation warning. It will be removed in the next breaking version. [#4916](https://github.com/MakieOrg/Makie.jl/pull/4916)

## [0.22.3] - 2025-04-08

- Added `alpha` attribute to `tricontourf.jl` to control the transparency of filled contours [#4800](https://github.com/MakieOrg/Makie.jl/pull/4800)
- Fixed hexbin using log-scales [#4898](https://github.com/MakieOrg/Makie.jl/pull/4898)
- Updated scope of `space` attribute, restricting it to camera related projections in the conversion-transformation-projection pipeline. (See docs on `space` or the pipeline) [#4792](https://github.com/MakieOrg/Makie.jl/pull/4792)
- Added inheritance options for the `transformation` keyword argument: `:inherit, :inherit_model, :inherit_transform_func, :nothing` (See docs on `transformations` or the pipeline) [#4792](https://github.com/MakieOrg/Makie.jl/pull/4792)
- Fixed GLMakie embedding support for window destruction [#4848](https://github.com/MakieOrg/Makie.jl/pull/4848).
- Adjusted `DataInspector` tooltips for `spy` to be heatmap-like and `datashader` to show the number of binned markers [#4810](https://github.com/MakieOrg/Makie.jl/pull/4810)
- Added `unsafe_set!(::Textbox, ::String)` [#4417](https://github.com/MakieOrg/Makie.jl/pull/4417)
- Improved compatibility of marker attributes with float32convert, fixing issues with scatter markers being render too small with `markerspace = :data` in an Axis [#4869](https://github.com/MakieOrg/Makie.jl/pull/4869)
- Added `font` attribute and fixed faulty selection in `scatter`. Scatter fonts can now be themed with `markerfont`. [#4832](https://github.com/MakieOrg/Makie.jl/pull/4832)
- Fixed categorical `cgrad` interpolating at small enough steps [#4858](https://github.com/MakieOrg/Makie.jl/pull/4858)
- Added `textlabel!()` recipe for plotting text with a background [#4879](https://github.com/MakieOrg/Makie.jl/pull/4879)
- Fixed the computed `colorrange` being out of order with `colorscale = -` or similar colorscale functions that break sorting [#4884](https://github.com/MakieOrg/Makie.jl/pull/4884)
- Added `transform_marker` to arrows [#4871](https://github.com/MakieOrg/Makie.jl/pull/4871)
- Reverted change in `meshscatter` transformation behavior by using `transform_marker = true` as the default [#4871](https://github.com/MakieOrg/Makie.jl/pull/4871)
- Fixed an error with Colorbar for categorical colormaps, where they displayed values out of colorrange and NaN. [#4894](https://github.com/MakieOrg/Makie.jl/pull/4894)
- Fixed minor grid not showing in Axis when minorticks are hidden [#4896](https://github.com/MakieOrg/Makie.jl/pull/4896)
- Fixed issue with small scatter markers disappearing in CairoMakie [#4882](https://github.com/MakieOrg/Makie.jl/pull/4882)
- Added current axis/figure defaults to `resize_to_layout!`, `x/yautolimits`, `hidex/y/decoration!` and `tight_x/y/ticklabel_spacing!` [#4519](https://github.com/MakieOrg/Makie.jl/pull/4519)
- Switched to Julia 1.10 for GLMakie CI due to issues with OpenGL on ubuntu-latest. This may cause GLMakie compatibility with the Julia 1.6 to degrade in the future. [#4913](https://github.com/MakieOrg/Makie.jl/pull/4913)
- Added support for logarithmic units [#4853](https://github.com/MakieOrg/Makie.jl/pull/4853)

## [0.22.2] - 2025-02-26

- Added support for curvilinear grids in `contourf` (contour filled), where `x` and `y` are matrices (`contour` lines were added in [0.22.0]) [#4670](https://github.com/MakieOrg/Makie.jl/pull/4670).
- Updated WGLMakie's threejs version from 0.157 to 0.173, fixing some threejs bugs [#4809](https://github.com/MakieOrg/Makie.jl/pull/4809).
- Moved Axis3 clip planes slightly outside to avoid clipping objects on the border with 0 margin [#4742](https://github.com/MakieOrg/Makie.jl/pull/4742)
- Fixed an issue with transformations not propagating to child plots when their spaces only match indirectly. [#4723](https://github.com/MakieOrg/Makie.jl/pull/4723)
- Added a tutorial on creating an inset plot [#4697](https://github.com/MakieOrg/Makie.jl/pull/4697)
- Enhanced Pattern support: Added general CairoMakie implementation, improved quality, added anchoring, added support in band, density, added tests & fixed various bugs and inconsistencies. [#4715](https://github.com/MakieOrg/Makie.jl/pull/4715)
- Fixed issue with `voronoiplot` for Voronoi tessellations with empty polygons [#4740](https://github.com/MakieOrg/Makie.jl/pull/4740)
- Fixed shader compilation error due to undefined unused variable in volume [#4755](https://github.com/MakieOrg/Makie.jl/pull/4755)
- Added option `update_while_dragging=true` to Slider [#4745](https://github.com/MakieOrg/Makie.jl/pull/4745).
- Added option `lowres_background=true` to Resampler, and renamed `resolution` to `max_resolution` [#4745](https://github.com/MakieOrg/Makie.jl/pull/4745).
- Added option `throttle=0.0` to `async_latest`, to allow throttling while skipping latest updates [#4745](https://github.com/MakieOrg/Makie.jl/pull/4745).
- Fixed issue with `WGLMakie.voxels` not rendering on linux with firefox [#4756](https://github.com/MakieOrg/Makie.jl/pull/4756)
- Updated `voxels` to use `uv_transform` interface instead of `uvmap` to give more control over texture mapping (i.e. to allow rotations) [#4758](https://github.com/MakieOrg/Makie.jl/pull/4758)
- **Breaking** Changed generated `uv`s in `voxels` to more easily align texture maps. Also changed uvs to scale with `gap` so that voxels remain fully covered. [#4758](https://github.com/MakieOrg/Makie.jl/pull/4758)
- Fixed `uv_transform = :rotr90` and `:rotl90` being swapped [#4758](https://github.com/MakieOrg/Makie.jl/pull/4758)
- Cleaned up surface handling in GLMakie: Surface cells are now discarded when there is a nan in x, y or z. Fixed incorrect normal if x or y is nan [#4735](https://github.com/MakieOrg/Makie.jl/pull/4735)
- Cleaned up `volume` plots: Added `:indexedabsorption` and `:additive` to WGLMakie, generalized `:mip` to include negative values, fixed missing conversions for rgba algorithms (`:additive`, `:absorptionrgba`), fixed missing conversion for `absorption` attribute & extended it to `:indexedabsorption` and `absorptionrgba`, added tests and improved docs. [#4726](https://github.com/MakieOrg/Makie.jl/pull/4726)
- Fixed integer underflow in GLMakie line indices which may have caused segmentation faults on mac [#4782](https://github.com/MakieOrg/Makie.jl/pull/4782)
- Added `Axis3.clip` attribute to allow turning off clipping [#4791](https://github.com/MakieOrg/Makie.jl/pull/4791)
- Fixed `Plane(Vec{N, T}(0), dist)` producing a `NaN` normal, which caused WGLMakie to break. (E.g. when rotating Axis3) [#4772](https://github.com/MakieOrg/Makie.jl/pull/4772)
- Changed `inspectable` to be inherited from the parent scenes theme. [#4739](https://github.com/MakieOrg/Makie.jl/pull/4739)
- Reverted change to `poly` which disallowed 3D geometries from being plotted [#4738](https://github.com/MakieOrg/Makie.jl/pull/4738)
- Enabled autocompletion on Block types, e.g. `?Axis.xti...` [#4786](https://github.com/MakieOrg/Makie.jl/pull/4786)
- Added `dpi` metadata to all rendered png files, where `px_per_unit = 1` means 96dpi, `px_per_unit = 2` means 192dpi, and so on. This gives frontends a chance to show plain Makie png images with the correct scaling [#4812](https://github.com/MakieOrg/Makie.jl/pull/4812).
- Fixed issue with voxels not working correctly with `rotate!()` [#4824](https://github.com/MakieOrg/Makie.jl/pull/4824)
- Fixed issue with tick event not triggering in WGLMakie [#4818](https://github.com/MakieOrg/Makie.jl/pull/4818)
- Improved performance of some Blocks, mainly `Textbox` and `Menu` [#4821](https://github.com/MakieOrg/Makie.jl/pull/4821)
- Fixed issue with `PolarAxis` not considering tick visibility in protrusion calculations. [#4823](https://github.com/MakieOrg/Makie.jl/pull/4823)
- Fixed some plots failing to create Legend entries due to missing attributes [#4826](https://github.com/MakieOrg/Makie.jl/pull/4826)

## [0.22.1] - 2025-01-17

- Allow volume textures for mesh color, to e.g. implement a performant volume slice display [#2274](https://github.com/MakieOrg/Makie.jl/pull/2274).
- Fixed `alpha` use in legends and some CairoMakie cases [#4721](https://github.com/MakieOrg/Makie.jl/pull/4721).

## [0.22.0] - 2024-12-12

- Updated to GeometryBasics 0.5: [GeometryBasics#173](https://github.com/JuliaGeometry/GeometryBasics.jl/pull/173), [GeometryBasics#219](https://github.com/JuliaGeometry/GeometryBasics.jl/pull/219) [#4319](https://github.com/MakieOrg/Makie.jl/pull/4319)
  - Removed `meta` infrastructure. Vertex attributes are now passed as kwargs.
  - Simplified GeometryBasics Mesh type, improving compile times
  - Added `FaceView` to allow different vertex attributes to use different indices for specifying data of the same vertex. This can be used to specify per-face data.
  - Added `GeometryBasics.face_normals(points, faces)`
  - Changed the order of `Rect2` coordinates to be counter-clockwise.
  - Updated `Cylinder` to avoid visually rounding off the top and bottom.
  - Added `MetaMesh` to store non-vertex metadata in a GeometryBasics Mesh object. These are now produced by MeshIO for `.obj` files, containing information from `.mtl` files.
  - Fix `Tessellation/tessellation` spelling [GeometryBasics#227](https://github.com/JuliaGeometry/GeometryBasics.jl/pull/227) [#4564](https://github.com/MakieOrg/Makie.jl/pull/4564)
- Added `Makie.mesh` option for `MetaMesh` which applies some of the bundled information [#4368](https://github.com/MakieOrg/Makie.jl/pull/4368), [#4496](https://github.com/MakieOrg/Makie.jl/pull/4496)
- `Voronoiplot`s automatic colors are now defined based on the underlying point set instead of only those generators appearing in the tessellation. This makes the selected colors consistent between tessellations when generators might have been deleted or added. [#4357](https://github.com/MakieOrg/Makie.jl/pull/4357)
- `contour` now supports _curvilinear_ grids, where `x` and `y` are matrices [#4670](https://github.com/MakieOrg/Makie.jl/pull/4670).
- Added `viewmode = :free` and translation, zoom, limit reset and cursor-focus interactions to Axis3. [4131](https://github.com/MakieOrg/Makie.jl/pull/4131)
- Split `marker_offset` handling from marker centering and fix various bugs with it [#4594](https://github.com/MakieOrg/Makie.jl/pull/4594)
- Added `transform_marker` attribute to meshscatter and changed the default behavior to not transform marker/mesh vertices [#4606](https://github.com/MakieOrg/Makie.jl/pull/4606)
- Fixed some issues with meshscatter not correctly transforming with transform functions and float32 rescaling [#4606](https://github.com/MakieOrg/Makie.jl/pull/4606)
- Fixed `poly` pipeline for 3D and/or Float64 polygons that begin from an empty vector [#4615](https://github.com/MakieOrg/Makie.jl/pull/4615).
- `empty!` GLMakie screen instead of closing, fixing issue with reset window position [#3881](https://github.com/MakieOrg/Makie.jl/pull/3881)
- Added option to display the front spines in Axis3 to close the outline box [#2349](https://github.com/MakieOrg/Makie.jl/pull/4305)
- Fixed gaps in corners of `poly(Rect2(...))` stroke [#4664](https://github.com/MakieOrg/Makie.jl/pull/4664)
- Fixed an issue where `reinterpret`ed arrays of line points were not handled correctly in CairoMakie [#4668](https://github.com/MakieOrg/Makie.jl/pull/4668).
- Fixed various issues with `markerspace = :data`, `transform_marker = true` and `rotation` for scatter in CairoMakie (incorrect marker transformations, ignored transformations, Cairo state corruption) [#4663](https://github.com/MakieOrg/Makie.jl/pull/4663)
- Changed deprecation warnings for Vector and Range inputs in `image`, `volume`, `voxels` and `spy` into **errors** [#4685](https://github.com/MakieOrg/Makie.jl/pull/4685)
- Refactored OpenGL cleanup to run immediately rather than on GC [#4699](https://github.com/MakieOrg/Makie.jl/pull/4699)
- It is now possible to change the title of a `GLFW.Window` with `GLMakie.set_title!(screen::Screen, title::String)` [#4677](https://github.com/MakieOrg/Makie.jl/pull/4677).
- Fixed `px_per_unit != 1` not getting fit to the size of the interactive window in GLMakie [#4687](https://github.com/MakieOrg/Makie.jl/pull/4687)
- Changed minorticks to skip computation when they are not visible [#4681](https://github.com/MakieOrg/Makie.jl/pull/4681)
- Fixed indexing error edge case in violin median code [#4682](https://github.com/MakieOrg/Makie.jl/pull/4682)
- Fixed incomplete plot cleanup when cleanup is triggered by an event. [#4710](https://github.com/MakieOrg/Makie.jl/pull/4710)
- Automatically plot Enums as categorical [#4717](https://github.com/MakieOrg/Makie.jl/pull/4717).

## [0.21.18] - 2024-12-12

- Allow for user defined recipes to be used in SpecApi [#4655](https://github.com/MakieOrg/Makie.jl/pull/4655).
- Fix text layouting with empty lines [#4269](https://github.com/MakieOrg/Makie.jl/pull/4269).

## [0.21.17] - 2024-12-05

- Added `backend` and `update` kwargs to `show` [#4558](https://github.com/MakieOrg/Makie.jl/pull/4558)
- Disabled unit prefix conversions for compound units (e.g. `u"m/s"`) to avoid generating incorrect units. [#4583](https://github.com/MakieOrg/Makie.jl/pull/4583)
- Added kwarg to rotate Toggle [#4445](https://github.com/MakieOrg/Makie.jl/pull/4445)
- Fixed orientation of environment light textures in RPRMakie [#4629](https://github.com/MakieOrg/Makie.jl/pull/4629).
- Fixed uint16 overflow for over ~65k elements in WGLMakie picking [#4604](https://github.com/MakieOrg/Makie.jl/pull/4604).
- Improved performance for line plot in CairoMakie [#4601](https://github.com/MakieOrg/Makie.jl/pull/4601).
- Prevent more default actions when canvas has focus [#4602](https://github.com/MakieOrg/Makie.jl/pull/4602).
- Fixed an error in `convert_arguments` for PointBased plots and 3D polygons [#4585](https://github.com/MakieOrg/Makie.jl/pull/4585).
- Fixed polygon rendering issue of `crossbar(..., show_notch = true)` in CairoMakie [#4587](https://github.com/MakieOrg/Makie.jl/pull/4587).
- Fixed `colorbuffer(axis)` for `px_per_unit != 1` [#4574](https://github.com/MakieOrg/Makie.jl/pull/4574).
- Fixed render order of Axis3 frame lines in CairoMakie [#4591](https://github.com/MakieOrg/Makie.jl/pull/4591)
- Fixed color mapping between `contourf` and `Colorbar` [#4618](https://github.com/MakieOrg/Makie.jl/pull/4618)
- Fixed an incorrect comparison in CairoMakie's line clipping code which can cause line segments to disappear [#4631](https://github.com/MakieOrg/Makie.jl/pull/4631)
- Added PointBased conversion for `Vector{MultiLineString}` [#4599](https://github.com/MakieOrg/Makie.jl/pull/4599)
- Added color conversions for tuples, Points and Vecs [#4599](https://github.com/MakieOrg/Makie.jl/pull/4599)
- Added conversions for 1 and 2 value paddings in `Label` and `tooltip` [#4599](https://github.com/MakieOrg/Makie.jl/pull/4599)
- Fixed `NaN` in scatter rotation and markersize breaking Cairo state [#4599](https://github.com/MakieOrg/Makie.jl/pull/4599)
- Fixed heatmap cells being 0.5px/units too large in CairoMakie [4633](https://github.com/MakieOrg/Makie.jl/pull/4633)
- Fixed bounds error when recording video with WGLMakie [#4639](https://github.com/MakieOrg/Makie.jl/pull/4639).
- Added `axis.(x/y)ticklabelspace = :max_auto`, to only grow tickspace but never shrink to reduce jitter [#4642](https://github.com/MakieOrg/Makie.jl/pull/4642).
- The error shown for invalid attributes will now also show suggestions for nearby attributes (if there are any) [#4394](https://github.com/MakieOrg/Makie.jl/pull/4394).
- Added (x/y)axislinks to S.GridLayout and make sure limits don't reset when linking axes [#4643](https://github.com/MakieOrg/Makie.jl/pull/4643).

## [0.21.16] - 2024-11-06

- Added `origin!()` to transformation so that the reference point of `rotate!()` and `scale!()` can be modified [#4472](https://github.com/MakieOrg/Makie.jl/pull/4472)
- Correctly render the tooltip triangle [#4560](https://github.com/MakieOrg/Makie.jl/pull/4560).
- Introduce `isclosed(scene)`, conditionally use `Bonito.LargeUpdate` [#4569](https://github.com/MakieOrg/Makie.jl/pull/4569).
- Allow plots to move between scenes in SpecApi [#4132](https://github.com/MakieOrg/Makie.jl/pull/4132).
- Added empty constructor to all backends for `Screen` allowing `display(Makie.current_backend().Screen(), fig)` [#4561](https://github.com/MakieOrg/Makie.jl/pull/4561).
- Added `subsup` and `left_subsup` functions that offer stacked sub- and superscripts for `rich` text which means this style can be used with arbitrary fonts and is not limited to fonts supported by MathTeXEngine.jl [#4489](https://github.com/MakieOrg/Makie.jl/pull/4489).
- Added the `jitter_width` and `side_nudge` attributes to the `raincloud` plot definition, so that they can be used as kwargs [#4517](https://github.com/MakieOrg/Makie.jl/pull/4517)
- Expand PlotList plots to expose their child plots to the legend interface, allowing `axislegend`show plots within PlotSpecs as individual entries. [#4546](https://github.com/MakieOrg/Makie.jl/pull/4546)
- Implement S.Colorbar(plotspec) [#4520](https://github.com/MakieOrg/Makie.jl/pull/4520).
- Fixed a hang when `Record` was created inside a closure passed to `IOCapture.capture` [#4562](https://github.com/MakieOrg/Makie.jl/pull/4562).
- Added logical size annotation to `text/html` inline videos so that sizes are appropriate independent of the current `px_per_unit` value [#4563](https://github.com/MakieOrg/Makie.jl/pull/4563).

## [0.21.15] - 2024-10-25

- Allowed creation of `Legend` with entries that have no legend elements [#4526](https://github.com/MakieOrg/Makie.jl/pull/4526).
- Improved CairoMakie's 2D mesh drawing performance by ~30% [#4132](https://github.com/MakieOrg/Makie.jl/pull/4132).
- Allow `width` to be set per box in `boxplot` [#4447](https://github.com/MakieOrg/Makie.jl/pull/4447).
- For `Textbox`es in which a fixed width is specified, the text is now scrolled
  if the width is exceeded [#4293](https://github.com/MakieOrg/Makie.jl/pull/4293)
- Changed image, heatmap and surface picking indices to correctly index the relevant matrix arguments. [#4459](https://github.com/MakieOrg/Makie.jl/pull/4459)
- Improved performance of `record` by avoiding unnecessary copying in common cases [#4475](https://github.com/MakieOrg/Makie.jl/pull/4475).
- Fixed usage of `AggMean()` and other aggregations operating on 3d data for `datashader` [#4346](https://github.com/MakieOrg/Makie.jl/pull/4346).
- Fixed forced rasterization when rendering figures with `Axis3` to svg [#4463](https://github.com/MakieOrg/Makie.jl/pull/4463).
- Changed default for `circular_rotation` in Camera3D to false, so that the camera doesn't change rotation direction anymore [4492](https://github.com/MakieOrg/Makie.jl/pull/4492)
- Fixed `pick(scene, rect2)` in WGLMakie [#4488](https://github.com/MakieOrg/Makie.jl/pull/4488)
- Fixed resizing of `surface` data not working correctly. (I.e. drawing out-of-bounds data or only drawing part of the data.) [#4529](https://github.com/MakieOrg/Makie.jl/pull/4529)

## [0.21.14] - 2024-10-11

- Fixed relocatability of GLMakie [#4461](https://github.com/MakieOrg/Makie.jl/pull/4461).
- Fixed relocatability of WGLMakie [#4467](https://github.com/MakieOrg/Makie.jl/pull/4467).
- Fixed `space` keyword for `barplot` [#4435](https://github.com/MakieOrg/Makie.jl/pull/4435).

## [0.21.13] - 2024-10-07

- Optimize SpecApi, reuse Blocks better and add API to access the created block objects [#4354](https://github.com/MakieOrg/Makie.jl/pull/4354).
- Fixed `merge(attr1, attr2)` modifying nested attributes in `attr1` [#4416](https://github.com/MakieOrg/Makie.jl/pull/4416)
- Fixed issue with CairoMakie rendering scene backgrounds at the wrong position [#4425](https://github.com/MakieOrg/Makie.jl/pull/4425)
- Fixed incorrect inverse transformation in `position_on_plot` for lines, causing incorrect tooltip placement in DataInspector [#4402](https://github.com/MakieOrg/Makie.jl/pull/4402)
- Added new `Checkbox` block [#4336](https://github.com/MakieOrg/Makie.jl/pull/4336).
- Added ability to override legend element attributes by pairing labels or plots with override attributes [#4427](https://github.com/MakieOrg/Makie.jl/pull/4427).
- Added threshold before a drag starts which improves false negative rates for clicks. `Button` can now trigger on click and not mouse-down which is the canonical behavior in other GUI systems [#4336](https://github.com/MakieOrg/Makie.jl/pull/4336).
- `PolarAxis` font size now defaults to global figure `fontsize` in the absence of specific `Axis` theming [#4314](https://github.com/MakieOrg/Makie.jl/pull/4314)
- `MultiplesTicks` accepts new option `strip_zero=true`, allowing labels of the form `0x` to be `0` [#4372](https://github.com/MakieOrg/Makie.jl/pull/4372)
- Make near/far of WGLMakie JS 3d camera dynamic, for better depth_shift scaling [#4430](https://github.com/MakieOrg/Makie.jl/pull/4430).

## [0.21.12] - 2024-09-28

- Fix NaN handling in WGLMakie [#4282](https://github.com/MakieOrg/Makie.jl/pull/4282).
- Show DataInspector tooltip on NaN values if `nan_color` has been set to other than `:transparent` [#4310](https://github.com/MakieOrg/Makie.jl/pull/4310)
- Fix `linestyle` not being used in `triplot` [#4332](https://github.com/MakieOrg/Makie.jl/pull/4332)
- Invalid keyword arguments for `Block`s (e.g. `Axis` and `Colorbar`) now throw errors and show suggestions rather than simply throwing [#4392](https://github.com/MakieOrg/Makie.jl/pull/4392)
- Fix voxel clipping not being based on voxel centers [#4397](https://github.com/MakieOrg/Makie.jl/pull/4397)
- Parsing `Q` and `q` commands in svg paths with `BezierPath` is now supported [#4413](https://github.com/MakieOrg/Makie.jl/pull/4413)


## [0.21.11] - 2024-09-13

- Hot fixes for 0.21.10 [#4356](https://github.com/MakieOrg/Makie.jl/pull/4356).
- Set `Voronoiplot`'s preferred axis type to 2D in all cases [#4349](https://github.com/MakieOrg/Makie.jl/pull/4349)

## [0.21.10] - 2024-09-12

- Introduce `heatmap(Resampler(large_matrix))`, allowing to show big images interactively [#4317](https://github.com/MakieOrg/Makie.jl/pull/4317).
- Make sure we wait for the screen session [#4316](https://github.com/MakieOrg/Makie.jl/pull/4316).
- Fix for absrect [#4312](https://github.com/MakieOrg/Makie.jl/pull/4312).
- Fix attribute updates for SpecApi and SpecPlots (e.g. ecdfplot) [#4265](https://github.com/MakieOrg/Makie.jl/pull/4265).
- Bring back `poly` convert arguments for matrix with points as row [#4258](https://github.com/MakieOrg/Makie.jl/pull/4258).
- Fix gl_ClipDistance related segfault on WSL with GLMakie [#4270](https://github.com/MakieOrg/Makie.jl/pull/4270).
- Added option `label_position = :center` to place labels centered over each bar [#4274](https://github.com/MakieOrg/Makie.jl/pull/4274).
- `plotfunc()` and `func2type()` support functions ending with `!` [#4275](https://github.com/MakieOrg/Makie.jl/pull/4275).
- Fixed Boundserror in clipped multicolor lines in CairoMakie [#4313](https://github.com/MakieOrg/Makie.jl/pull/4313)
- Fix float precision based assertions error in GLMakie.volume [#4311](https://github.com/MakieOrg/Makie.jl/pull/4311)
- Support images with reversed axes [#4338](https://github.com/MakieOrg/Makie.jl/pull/4338)

## [0.21.9] - 2024-08-27

- Hotfix for colormap + color updates [#4258](https://github.com/MakieOrg/Makie.jl/pull/4258).

## [0.21.8] - 2024-08-26

- Fix selected list in `WGLMakie.pick_sorted` [#4136](https://github.com/MakieOrg/Makie.jl/pull/4136).
- Apply px per unit in `pick_closest`/`pick_sorted` [#4137](https://github.com/MakieOrg/Makie.jl/pull/4137).
- Support plot(interval, func) for rangebars and band [#4102](https://github.com/MakieOrg/Makie.jl/pull/4102).
- Fixed the broken OpenGL state cleanup for clip_planes which may cause plots to disappear randomly [#4157](https://github.com/MakieOrg/Makie.jl/pull/4157)
- Reduce updates for image/heatmap, improving performance [#4130](https://github.com/MakieOrg/Makie.jl/pull/4130).
- Add an informative error message to `save` when no backend is loaded [#4177](https://github.com/MakieOrg/Makie.jl/pull/4177)
- Fix rendering of `band` with NaN values [#4178](https://github.com/MakieOrg/Makie.jl/pull/4178).
- Fix plotting of lines with OffsetArrays across all backends [#4242](https://github.com/MakieOrg/Makie.jl/pull/4242).

## [0.21.7] - 2024-08-19

- Hot fix for 1D heatmap [#4147](https://github.com/MakieOrg/Makie.jl/pull/4147).

## [0.21.6] - 2024-08-14

- Fix RectangleZoom in WGLMakie [#4127](https://github.com/MakieOrg/Makie.jl/pull/4127)
- Bring back fastpath for regular heatmaps [#4125](https://github.com/MakieOrg/Makie.jl/pull/4125)
- Data inspector fixes (mostly for bar plots) [#4087](https://github.com/MakieOrg/Makie.jl/pull/4087)
- Added "clip_planes" as a new generic plot and scene attribute. Up to 8 world space clip planes can be specified to hide sections of a plot. [#3958](https://github.com/MakieOrg/Makie.jl/pull/3958)
- Updated handling of `model` matrices with active Float32 rescaling. This should fix issues with Float32-unsafe translations or scalings of plots, as well as rotated plots in Float32-unsafe ranges. [#4026](https://github.com/MakieOrg/Makie.jl/pull/4026)
- Added `events.tick` to allow linking actions like animations to the renderloop. [#3948](https://github.com/MakieOrg/Makie.jl/pull/3948)
- Added the `uv_transform` attribute for meshscatter, mesh, surface and image [#1406](https://github.com/MakieOrg/Makie.jl/pull/1406).
- Added the ability to use textures with `meshscatter` in WGLMakie [#1406](https://github.com/MakieOrg/Makie.jl/pull/1406).
- Don't remove underlying VideoStream file when doing save() [#3883](https://github.com/MakieOrg/Makie.jl/pull/3883).
- Fix label/legend for plotlist [#4079](https://github.com/MakieOrg/Makie.jl/pull/4079).
- Fix wrong order for colors in RPRMakie [#4098](https://github.com/MakieOrg/Makie.jl/pull/4098).
- Fixed incorrect distance calculation in `pick_closest` in WGLMakie [#4082](https://github.com/MakieOrg/Makie.jl/pull/4082).
- Suppress keyboard shortcuts and context menu in JupyterLab output [#4068](https://github.com/MakieOrg/Makie.jl/pull/4068).
- Introduce stroke_depth_shift + forward normal depth_shift for Poly [#4058](https://github.com/MakieOrg/Makie.jl/pull/4058).
- Use linestyle for Poly and Density legend elements [#4000](https://github.com/MakieOrg/Makie.jl/pull/4000).
- Bring back interpolation attribute for surface [#4056](https://github.com/MakieOrg/Makie.jl/pull/4056).
- Improved accuracy of framerate settings in GLMakie [#3954](https://github.com/MakieOrg/Makie.jl/pull/3954)
- Fix label_formatter being called twice in barplot [#4046](https://github.com/MakieOrg/Makie.jl/pull/4046).
- Fix error with automatic `highclip` or `lowclip` and scalar colors [#4048](https://github.com/MakieOrg/Makie.jl/pull/4048).
- Correct a bug in the `project` function when projecting using a `Scene`. [#3909](https://github.com/MakieOrg/Makie.jl/pull/3909).
- Add position for `pie` plot [#4027](https://github.com/MakieOrg/Makie.jl/pull/4027).
- Correct a method ambiguity in `insert!` which was causing `PlotList` to fail on CairoMakie. [#4038](https://github.com/MakieOrg/Makie.jl/pull/4038)
- Delaunay triangulations created via `tricontourf`, `triplot`, and `voronoiplot` no longer use any randomisation in the point insertion order so that results are unique. [#4044](https://github.com/MakieOrg/Makie.jl/pull/4044)
- Improve content scaling support for Wayland and fix incorrect mouse scaling on mac [#4062](https://github.com/MakieOrg/Makie.jl/pull/4062)
- Fix: `band` ignored its `alpha` argument in CairoMakie
- Fix `marker=FastPixel()` makersize and markerspace, improve `spy` recipe [#4043](https://github.com/MakieOrg/Makie.jl/pull/4043).
- Fixed `invert_normals` for surface plots in CairoMakie [#4021](https://github.com/MakieOrg/Makie.jl/pull/4021).
- Improve support for embedding GLMakie. [#4073](https://github.com/MakieOrg/Makie.jl/pull/4073)
- Update JS OrbitControls to match Julia OrbitControls [#4084](https://github.com/MakieOrg/Makie.jl/pull/4084).
- Fix `select_point()` [#4101](https://github.com/MakieOrg/Makie.jl/pull/4101).
- Fix `absrect()` and `select_rectangle()` [#4110](https://github.com/MakieOrg/Makie.jl/issues/4110).
- Allow segment-specific radius for `pie` plot [#4028](https://github.com/MakieOrg/Makie.jl/pull/4028).

## [0.21.5] - 2024-07-07

- Fixed tuple argument for `WGLMakie.activate!(resize_to=(:parent, nothing))` [#4009](https://github.com/MakieOrg/Makie.jl/pull/4009).
- validate plot attributes later, for axis specific plot attributes [#3974](https://github.com/MakieOrg/Makie.jl/pull/3974).

## [0.21.4] - 2024-07-02

- Fixed support for GLFW 3.4 on OSX [#3999](https://github.com/MakieOrg/Makie.jl/issues/3999).
- Changed camera variables to Float64 for increased accuracy [#3984](https://github.com/MakieOrg/Makie.jl/pull/3984)
- Allow CairoMakie to render `poly` overloads that internally don't use two child plots [#3986](https://github.com/MakieOrg/Makie.jl/pull/3986).
- Fixes for Menu and DataInspector [#3975](https://github.com/MakieOrg/Makie.jl/pull/3975).
- Add line-loop detection and rendering to GLMakie and WGLMakie [#3907](https://github.com/MakieOrg/Makie.jl/pull/3907).

## [0.21.3] - 2024-06-17

- Fix stack overflows when using `markerspace = :data` with `scatter` [#3960](https://github.com/MakieOrg/Makie.jl/issues/3960).
- CairoMakie: Fix broken SVGs when using non-interpolated image primitives, for example Colorbars, with recent Cairo versions [#3967](https://github.com/MakieOrg/Makie.jl/pull/3967).
- CairoMakie: Add argument `pdf_version` to restrict the PDF version when saving a figure as a PDF [#3845](https://github.com/MakieOrg/Makie.jl/pull/3845).
- Fix DataInspector using invalid attribute strokewidth for plot type Wireframe [#3917](https://github.com/MakieOrg/Makie.jl/pull/3917).
- CairoMakie: Fix incorrect scaling factor for SVGs with Cairo_jll 1.18 [#3964](https://github.com/MakieOrg/Makie.jl/pull/3964).
- Fixed use of Textbox from Bonito [#3924](https://github.com/MakieOrg/Makie.jl/pull/3924)

## [0.21.2] - 2024-05-22

- Added `cycle` to general attribute allowlist so that it works also with plot types that don't set one in their theme [#3879](https://github.com/MakieOrg/Makie.jl/pull/3879).

## [0.21.1] - 2024-05-21

- `boundingbox` now relies on `apply_transform(transform, data_limits(plot))` rather than transforming the corner points of the bounding box [#3856](https://github.com/MakieOrg/Makie.jl/pull/3856).
- Adjusted `Axis` limits to consider transformations more consistently [#3864](https://github.com/MakieOrg/Makie.jl/pull/3864).
- Fix problems with incorrectly disabled attributes in recipes [#3870](https://github.com/MakieOrg/Makie.jl/pull/3870), [#3866](https://github.com/MakieOrg/Makie.jl/pull/3866).
- Fix RPRMakie with Material [#3872](https://github.com/MakieOrg/Makie.jl/pull/3872).
- Support the loop option in html video output [#3697](https://github.com/MakieOrg/Makie.jl/pull/3697).

## [0.21.0] - 2024-05-08

- Add `voxels` plot [#3527](https://github.com/MakieOrg/Makie.jl/pull/3527).
- Added supported markers hint to unsupported marker warn message [#3666](https://github.com/MakieOrg/Makie.jl/pull/3666).
- Fixed bug in CairoMakie line drawing when multiple successive points had the same color [#3712](https://github.com/MakieOrg/Makie.jl/pull/3712).
- Remove StableHashTraits in favor of calculating hashes directly with CRC32c [#3667](https://github.com/MakieOrg/Makie.jl/pull/3667).
- **Breaking (sort of)** Added a new `@recipe` variant which allows documenting attributes directly where they are defined and validating that all attributes are known whenever a plot is created. This is not breaking in the sense that the API changes, but user code is likely to break because of misspelled attribute names etc. that have so far gone unnoticed.
- Add axis converts, enabling unit/categorical support and more [#3226](https://github.com/MakieOrg/Makie.jl/pull/3226).
- **Breaking** Streamlined `data_limits` and `boundingbox` [#3671](https://github.com/MakieOrg/Makie.jl/pull/3671)
  - `data_limits` now only considers plot positions, completely ignoring transformations
  - `boundingbox(p::Text)` is deprecated in favor of `boundingbox(p::Text, p.markerspace[])`. The more internal methods use `string_boundingbox(p)`. [#3723](https://github.com/MakieOrg/Makie.jl/pull/3723)
  - `boundingbox` overwrites must now include a secondary space argument to work `boundingbox(plot, space::Symbol = :data)` [#3723](https://github.com/MakieOrg/Makie.jl/pull/3723)
  - `boundingbox` now always consider `transform_func` and `model`
  - `data_limits(::Scatter)` and `boundingbox(::Scatter)` now consider marker transformations [#3716](https://github.com/MakieOrg/Makie.jl/pull/3716)
- **Breaking** Improved Float64 compatibility of Axis [#3681](https://github.com/MakieOrg/Makie.jl/pull/3681)
  - This added an extra conversion step which only takes effect when Float32 precision becomes relevant. In those cases code using `project()` functions will be wrong as the transformation is not applied. Use `project(plot_or_scene, ...)` or apply the conversion yourself beforehand with `Makie.f32_convert(plot_or_scene, transformed_point)` and use `patched_model = Makie.patch_model(plot_or_scene, model)`.
  - `Makie.to_world(point, matrix, resolution)` has been deprecated in favor of `Makie.to_world(scene_or_plot, point)` to include float32 conversions.
- **Breaking** Reworked line shaders in GLMakie and WGLMakie [#3558](https://github.com/MakieOrg/Makie.jl/pull/3558)
  - GLMakie: Removed support for per point linewidths
  - GLMakie: Adjusted dots (e.g. with `linestyle = :dot`) to bend across a joint
  - GLMakie: Adjusted linestyles to scale with linewidth dynamically so that dots remain dots with changing linewidth
  - GLMakie: Cleaned up anti-aliasing for truncated joints
  - WGLMakie: Added support for linestyles
  - WGLMakie: Added line joints
  - WGLMakie: Added native anti-aliasing which generally improves quality but introduces outline artifacts in some cases (same as GLMakie)
  - Both: Adjusted handling of thin lines which may result in different color intensities
- Fixed an issue with lines being drawn in the wrong direction in 3D (with perspective projection) [#3651](https://github.com/MakieOrg/Makie.jl/pull/3651).
- **Breaking** Renamed attribute `rotations` to `rotation` for `scatter` and `meshscatter` which had been inconsistent with the otherwise singular naming scheme and other plots like `text` [#3724](https://github.com/MakieOrg/Makie.jl/pull/3724).
- Fixed `contourf` bug where n levels would sometimes miss the uppermost value, causing gaps [#3713](https://github.com/MakieOrg/Makie.jl/pull/3713).
- Added `scale` attribute to `violin` [#3352](https://github.com/MakieOrg/Makie.jl/pull/3352).
- Use label formatter in barplot [#3718](https://github.com/MakieOrg/Makie.jl/pull/3718).
- Fix the incorrect shading with non uniform markerscale in meshscatter [#3722](https://github.com/MakieOrg/Makie.jl/pull/3722)
- Add `scale_to=:flip` option to `hist`, which flips the direction of the bars [#3732](https://github.com/MakieOrg/Makie.jl/pull/3732)
- Fixed an issue with the texture atlas not updating in WGLMakie after display, causing new symbols to not show up [#3737](https://github.com/MakieOrg/Makie.jl/pull/3737)
- Added `linecap` and `joinstyle` attributes for lines and linesegments. Also normalized `miter_limit` to 60° across all backends. [#3771](https://github.com/MakieOrg/Makie.jl/pull/3771)

## [0.20.10] 2024-05-07

- Loosened type restrictions for potentially array-valued colors in `Axis` attributes like `xticklabelcolor` [#3826](https://github.com/MakieOrg/Makie.jl/pull/3826).
- Added support for intervals for specifying axis limits [#3696](https://github.com/MakieOrg/Makie.jl/pull/3696)
- Added recipes for plotting intervals to `Band`, `Rangebars`, `H/VSpan` [3695](https://github.com/MakieOrg/Makie.jl/pull/3695)
- Documented `WilkinsonTicks` [#3819](https://github.com/MakieOrg/Makie.jl/pull/3819).
- Added `axislegend(ax, "title")` method [#3808](https://github.com/MakieOrg/Makie.jl/pull/3808).
- Improved thread safety of rendering with CairoMakie (independent `Scene`s only) by locking FreeType handles [#3777](https://github.com/MakieOrg/Makie.jl/pull/3777).
- Adds a tutorial for how to make recipes work with new types [#3816](https://github.com/MakieOrg/Makie.jl/pull/3816).
- Provided an interface to convert markers in CairoMakie separately (`cairo_scatter_marker`) so external packages can overload it. [#3811](https://github.com/MakieOrg/Makie.jl/pull/3811)
- Updated to DelaunayTriangulation v1.0 [#3787](https://github.com/MakieOrg/Makie.jl/pull/3787).
- Added methods `hidedecorations!`, `hiderdecorations!`, `hidethetadecorations!` and  `hidespines!` for `PolarAxis` axes [#3823](https://github.com/MakieOrg/Makie.jl/pull/3823).
- Added `loop` option support for HTML outputs when recording videos with `record` [#3697](https://github.com/MakieOrg/Makie.jl/pull/3697).

## [0.20.9] - 2024-03-29

- Added supported markers hint to unsupported marker warn message [#3666](https://github.com/MakieOrg/Makie.jl/pull/3666).
- Fixed bug in CairoMakie line drawing when multiple successive points had the same color [#3712](https://github.com/MakieOrg/Makie.jl/pull/3712).
- Remove StableHashTraits in favor of calculating hashes directly with CRC32c [#3667](https://github.com/MakieOrg/Makie.jl/pull/3667).
- Fixed `contourf` bug where n levels would sometimes miss the uppermost value, causing gaps [#3713](https://github.com/MakieOrg/Makie.jl/pull/3713).
- Added `scale` attribute to `violin` [#3352](https://github.com/MakieOrg/Makie.jl/pull/3352).
- Use label formatter in barplot [#3718](https://github.com/MakieOrg/Makie.jl/pull/3718).
- Fix the incorrect shading with non uniform markerscale in meshscatter [#3722](https://github.com/MakieOrg/Makie.jl/pull/3722)
- Add `scale_to=:flip` option to `hist`, which flips the direction of the bars [#3732](https://github.com/MakieOrg/Makie.jl/pull/3732)
- Fixed an issue with the texture atlas not updating in WGLMakie after display, causing new symbols to not show up [#3737](https://github.com/MakieOrg/Makie.jl/pull/3737)

## [0.20.8] - 2024-02-22

- Fixed excessive use of space with HTML image outputs [#3642](https://github.com/MakieOrg/Makie.jl/pull/3642).
- Fixed bugs with format strings and add new features by switching to Format.jl [#3633](https://github.com/MakieOrg/Makie.jl/pull/3633).
- Fixed an issue where CairoMakie would unnecessarily rasterize polygons [#3605](https://github.com/MakieOrg/Makie.jl/pull/3605).
- Added `PointBased` conversion trait to `scatterlines` recipe [#3603](https://github.com/MakieOrg/Makie.jl/pull/3603).
- Multiple small fixes for `map_latest`, `WGLMakie` picking and `PlotSpec` [#3637](https://github.com/MakieOrg/Makie.jl/pull/3637).
- Fixed PolarAxis `rticks` being incompatible with rich text. [#3615](https://github.com/MakieOrg/Makie.jl/pull/3615)
- Fixed an issue causing lines, scatter and text to not scale with resolution after deleting plots in GLMakie. [#3649](https://github.com/MakieOrg/Makie.jl/pull/3649)

## [0.20.7] - 2024-02-04

- Equalized alignment point of mirrored ticks to that of normal ticks [#3598](https://github.com/MakieOrg/Makie.jl/pull/3598).
- Fixed stack overflow error on conversion of gridlike data with `missing`s [#3597](https://github.com/MakieOrg/Makie.jl/pull/3597).
- Fixed mutation of CairoMakie src dir when displaying png files [#3588](https://github.com/MakieOrg/Makie.jl/pull/3588).
- Added better error messages for plotting into `FigureAxisPlot` and `AxisPlot` as Plots.jl users are likely to do [#3596](https://github.com/MakieOrg/Makie.jl/pull/3596).
- Added compat bounds for IntervalArithmetic.jl due to bug with DelaunayTriangulation.jl [#3595](https://github.com/MakieOrg/Makie.jl/pull/3595).
- Removed possibility of three-argument `barplot` [#3574](https://github.com/MakieOrg/Makie.jl/pull/3574).

## [0.20.6] - 2024-02-02

- Fix issues with Camera3D not centering [#3582](https://github.com/MakieOrg/Makie.jl/pull/3582)
- Allowed creating legend entries from plot objects with scalar numbers as colors [#3587](https://github.com/MakieOrg/Makie.jl/pull/3587).

## [0.20.5] - 2024-01-25

- Use plot plot instead of scene transform functions in CairoMakie, fixing misplaced h/vspan. [#3552](https://github.com/MakieOrg/Makie.jl/pull/3552)
- Fix error printing on shader error [#3530](https://github.com/MakieOrg/Makie.jl/pull/3530).
- Update pagefind to 1.0.4 for better headline search [#3534](https://github.com/MakieOrg/Makie.jl/pull/3534).
- Remove unnecessary deps, e.g. Setfield [3546](https://github.com/MakieOrg/Makie.jl/pull/3546).
- Don't clear args, rely on delete deregister_callbacks [#3543](https://github.com/MakieOrg/Makie.jl/pull/3543).
- Add interpolate keyword for Surface [#3541](https://github.com/MakieOrg/Makie.jl/pull/3541).
- Fix a DataInspector bug if inspector_label is used with RGB images [#3468](https://github.com/MakieOrg/Makie.jl/pull/3468).

## [0.20.4] - 2024-01-04

- Changes for Bonito rename and WGLMakie docs improvements [#3477](https://github.com/MakieOrg/Makie.jl/pull/3477).
- Add stroke and glow support to scatter and text in WGLMakie [#3518](https://github.com/MakieOrg/Makie.jl/pull/3518).
- Fix clipping issues with Camera3D when zooming in [#3529](https://github.com/MakieOrg/Makie.jl/pull/3529)

## [0.20.3] - 2023-12-21

- Add `depthsorting` as a hidden attribute for scatter plots in GLMakie as an alternative fix for outline artifacts. [#3432](https://github.com/MakieOrg/Makie.jl/pull/3432)
- Disable SDF based anti-aliasing in scatter, text and lines plots when `fxaa = true` in GLMakie. This allows removing outline artifacts at the cost of quality. [#3408](https://github.com/MakieOrg/Makie.jl/pull/3408)
- DataInspector Fixes: Fixed depth order, positional labels being in transformed space and `:inspector_clear` not getting called when moving from one plot to another. [#3454](https://github.com/MakieOrg/Makie.jl/pull/3454)
- Fixed bug in GLMakie where the update from a (i, j) sized GPU buffer to a (j, i) sized buffer would fail [#3456](https://github.com/MakieOrg/Makie.jl/pull/3456).
- Add `interpolate=true` to `volume(...)`, allowing to disable interpolation [#3485](https://github.com/MakieOrg/Makie.jl/pull/3485).

## [0.20.2] - 2023-12-01

- Switched from SHA512 to CRC32c salting in CairoMakie svgs, drastically improving svg rendering speed [#3435](https://github.com/MakieOrg/Makie.jl/pull/3435).
- Fixed a bug with h/vlines and h/vspan not correctly resolving transformations [#3418](https://github.com/MakieOrg/Makie.jl/pull/3418).
- Fixed a bug with h/vlines and h/vspan returning the wrong limits, causing an error in Axis [#3427](https://github.com/MakieOrg/Makie.jl/pull/3427).
- Fixed clipping when zooming out of a 3D (L)Scene [#3433](https://github.com/MakieOrg/Makie.jl/pull/3433).
- Moved the texture atlas cache to `.julia/scratchspaces` instead of a dedicated `.julia/makie` [#3437](https://github.com/MakieOrg/Makie.jl/pull/3437)

## [0.20.1] - 2023-11-23

- Fixed bad rendering of `poly` in GLMakie by triangulating points after transformations [#3402](https://github.com/MakieOrg/Makie.jl/pull/3402).
- Fixed bug regarding inline display in VSCode Jupyter notebooks and other similar environments [#3403](https://github.com/MakieOrg/Makie.jl/pull/3403).
- Fixed issue with `plottype`, allowed `onany(...; update = true)` and fixed `Block` macro use outside Makie [#3401](https://github.com/MakieOrg/Makie.jl/pull/3401).

## [0.20.0] - 2023-11-21

- GLMakie has gained support for HiDPI (aka Retina) screens. This also enables saving images with higher resolution than screen pixel dimensions [#2544](https://github.com/MakieOrg/Makie.jl/pull/2544).
- Fixed an issue where NaN was interpreted as zero when rendering `surface` through CairoMakie [#2598](https://github.com/MakieOrg/Makie.jl/pull/2598).
- Improved 3D camera handling, hotkeys and functionality [#2746](https://github.com/MakieOrg/Makie.jl/pull/2746).
- Added `shading = :verbose` in GLMakie to allow for multiple light sources. Also added more light types, fixed light directions for the previous lighting model (now `shading = :fast`) and adjusted `backlight` to affect normals[#3246](https://github.com/MakieOrg/Makie.jl/pull/3246).
- Changed the glyph used for negative numbers in tick labels from hyphen to minus [#3379](https://github.com/MakieOrg/Makie.jl/pull/3379).
- Added new declarative API for AlgebraOfGraphics, Pluto and easier dashboards [#3281](https://github.com/MakieOrg/Makie.jl/pull/3281).
- WGLMakie got faster line rendering with less updating bugs [#3062](https://github.com/MakieOrg/Makie.jl/pull/3062).
- **Breaking** Replaced `PolarAxis.radial_distortion_threshold` with `PolarAxis.radius_at_origin`. [#3381](https://github.com/MakieOrg/Makie.jl/pull/3381)
- **Breaking** Deprecated the `resolution` keyword in favor of `size` to reflect that this value is not a pixel resolution anymore [#3343](https://github.com/MakieOrg/Makie.jl/pull/3343).
- **Breaking** Refactored the `SurfaceLike` family of traits into `VertexGrid`, `CellGrid` and `ImageLike` [#3106](https://github.com/MakieOrg/Makie.jl/pull/3106).
- **Breaking** Deprecated `pixelarea(scene)` and `scene.px_area` in favor of viewport.
- **Breaking** Refactored the `Combined` Plot object and renamed it to `Plot`, improving compile times ~2x [#3082](https://github.com/MakieOrg/Makie.jl/pull/3082).
- **Breaking** Removed old depreactions in [#3113](https://github.com/MakieOrg/Makie.jl/pull/3113/commits/3a39210ef87a0032d78cb27c0c1019faa604effd).
- **Breaking** Deprecated using AbstractVector as sides of `image` [#3395](https://github.com/MakieOrg/Makie.jl/pull/3395).
- **Breaking** `errorbars` and `rangebars` now use color cycling [#3230](https://github.com/MakieOrg/Makie.jl/pull/3230).

## [0.19.12] - 2023-10-31

- Added `cornerradius` attribute to `Box` for rounded corners [#3346](https://github.com/MakieOrg/Makie.jl/pull/3346).
- Fix grouping of a zero-height bar in `barplot`. Now a zero-height bar shares the same properties of the previous bar, and if the bar is the first one, its height is treated as positive if and only if there exists a bar of positive height or all bars are zero-height [#3058](https://github.com/MakieOrg/Makie.jl/pull/3058).
- Fixed a bug where Axis still consumes scroll events when interactions are disabled [#3272](https://github.com/MakieOrg/Makie.jl/pull/3272).
- Added `cornerradius` attribute to `Box` for rounded corners [#3308](https://github.com/MakieOrg/Makie.jl/pull/3308).
- Upgraded `StableHashTraits` from 1.0 to 1.1 [#3309](https://github.com/MakieOrg/Makie.jl/pull/3309).

## [0.19.11] - 2023-10-05

- Setup automatic colorbars for volumeslices [#3253](https://github.com/MakieOrg/Makie.jl/pull/3253).
- Colorbar for arrows [#3275](https://github.com/MakieOrg/Makie.jl/pull/3275).
- Small bugfixes [#3275](https://github.com/MakieOrg/Makie.jl/pull/3275).

## [0.19.10] - 2023-09-21

- Fixed bugs with Colorbar in recipes, add new API for creating a recipe colorbar and introduce experimental support for Categorical colormaps [#3090](https://github.com/MakieOrg/Makie.jl/pull/3090).
- Added experimental Datashader implementation [#2883](https://github.com/MakieOrg/Makie.jl/pull/2883).
- **Breaking** Changed the default order Polar arguments to (theta, r). [#3154](https://github.com/MakieOrg/Makie.jl/pull/3154)
- General improvements to `PolarAxis`: full rlimtis & thetalimits, more controls and visual tweaks. See pr for more details.[#3154](https://github.com/MakieOrg/Makie.jl/pull/3154)

## [0.19.9] - 2023-09-11

- Allow arbitrary reversible scale functions through `ReversibleScale`.
- Deprecated `linestyle=vector_of_gaps` in favor of `linestyle=Linestyle(vector_of_gaps)` [3135](https://github.com/MakieOrg/Makie.jl/pull/3135), [3193](https://github.com/MakieOrg/Makie.jl/pull/3193).
- Fixed some errors around dynamic changes of `ax.xscale` or `ax.yscale` [#3084](https://github.com/MakieOrg/Makie.jl/pull/3084)
- Improved Barplot Label Alignment [#3160](https://github.com/MakieOrg/Makie.jl/issues/3160).
- Fixed regression in determining axis limits [#3179](https://github.com/MakieOrg/Makie.jl/pull/3179)
- Added a theme `theme_latexfonts` that uses the latex font family as default fonts [#3147](https://github.com/MakieOrg/Makie.jl/pull/3147), [#3180](https://github.com/MakieOrg/Makie.jl/pull/3180).
- Upgrades `StableHashTraits` from 0.3 to 1.0

## [0.19.8] - 2023-08-15

- Improved CairoMakie rendering of `lines` with repeating colors in an array [#3141](https://github.com/MakieOrg/Makie.jl/pull/3141).
- Added `strokecolormap` to poly. [#3145](https://github.com/MakieOrg/Makie.jl/pull/3145)
- Added `xreversed`, `yreversed` and `zreversed` attributes to `Axis3` [#3138](https://github.com/MakieOrg/Makie.jl/pull/3138).
- Fixed incorrect placement of contourlabels with transform functions [#3083](https://github.com/MakieOrg/Makie.jl/pull/3083)
- Fixed automatic normal generation for meshes with shading and no normals [#3041](https://github.com/MakieOrg/Makie.jl/pull/3041).
- Added the `triplot` and `voronoiplot` recipes from DelaunayTriangulation.jl [#3102](https://github.com/MakieOrg/Makie.jl/pull/3102), [#3159](https://github.com/MakieOrg/Makie.jl/pull/3159).

## [0.19.7] - 2023-07-22

- Allow arbitrary functions to color `streamplot` lines by passing a `Function` to `color`.  This must accept `Point` of the appropriate dimension and return a `Point`, `Vec`, or other arraylike object [#2002](https://github.com/MakieOrg/Makie.jl/pull/2002).
- `arrows` can now take input of the form `x::AbstractVector, y::AbstractVector, [z::AbstractVector,] f::Function`, where `f` must return a `VecTypes` of the appropriate dimension [#2597](https://github.com/MakieOrg/Makie.jl/pull/2597).
- Exported colorbuffer, and added `colorbuffer(axis::Axis; include_decorations=false, colorbuffer_kws...)`, to get an image of an axis with or without decorations [#3078](https://github.com/MakieOrg/Makie.jl/pull/3078).
- Fixed an issue where the `linestyle` of some polys was not applied to the stroke in CairoMakie. [#2604](https://github.com/MakieOrg/Makie.jl/pull/2604)
- Add `colorscale = identity` to any plotting function using a colormap. This works with any scaling function like `log10`, `sqrt` etc. Consequently, `scale` for `hexbin` is replaced with `colorscale` [#2900](https://github.com/MakieOrg/Makie.jl/pull/2900).
- Add `alpha=1.0` argument to all basic plots, which supports independently adding an alpha component to colormaps and colors. Multiple alphas like in `plot(alpha=0.2, color=RGBAf(1, 0, 0, 0.5))`, will get multiplied [#2900](https://github.com/MakieOrg/Makie.jl/pull/2900).
- `hexbin` now supports any per-observation weights which StatsBase respects - `<: StatsBase.AbstractWeights`, `Vector{Real}`, or `nothing` (the default). [#2804](https://github.com/MakieOrg/Makie.jl/pulls/2804)
- Added a new Axis type, `PolarAxis`, which is an axis with a polar projection.  Input is in `(r, theta)` coordinates and is transformed to `(x, y)` coordinates using the standard polar-to-cartesian transformation.
  Generally, its attributes are very similar to the usual `Axis` attributes, but `x` is replaced by `r` and `y` by `θ`.
  It also inherits from the theme of `Axis` in this manner, so should work seamlessly with Makie themes [#2990](https://github.com/MakieOrg/Makie.jl/pull/2990).
- `inherit` now has a new signature `inherit(scene, attrs::NTuple{N, Symbol}, default_value)`, allowing recipe authors to access nested attributes when trying to inherit from the parent Scene.
  For example, one could inherit from `scene.Axis.yticks` by `inherit(scene, (:Axis, :yticks), $default_value)` [#2990](https://github.com/MakieOrg/Makie.jl/pull/2990).
- Fixed incorrect rendering of 3D heatmaps [#2959](https://github.com/MakieOrg/Makie.jl/pull/2959)
- Deprecated `flatten_plots` in favor of `collect_atomic_plots`. Using the new `collect_atomic_plots` fixed a bug in CairoMakie where the z-level of plots within recipes was not respected. [#2793](https://github.com/MakieOrg/Makie.jl/pull/2793)
- Fixed incorrect line depth in GLMakie [#2843](https://github.com/MakieOrg/Makie.jl/pull/2843)
- Fixed incorrect line alpha in dense lines in GLMakie [#2843](https://github.com/MakieOrg/Makie.jl/pull/2843)
- Fixed DataInspector interaction with transformations [#3002](https://github.com/MakieOrg/Makie.jl/pull/3002)
- Added option `WGLMakie.activate!(resize_to_body=true)`, to make plots resize to the VSCode plotpane. Resizes to the HTML body element, so may work outside VSCode [#3044](https://github.com/MakieOrg/Makie.jl/pull/3044), [#3042](https://github.com/MakieOrg/Makie.jl/pull/3042).
- Fixed DataInspector interaction with transformations [#3002](https://github.com/MakieOrg/Makie.jl/pull/3002).
- Fixed incomplete stroke with some Bezier markers in CairoMakie and blurry strokes in GLMakie [#2961](https://github.com/MakieOrg/Makie.jl/pull/2961)
- Added the ability to use custom triangulations from DelaunayTriangulation.jl [#2896](https://github.com/MakieOrg/Makie.jl/pull/2896).
- Adjusted scaling of scatter/text stroke, glow and anti-aliasing width under non-uniform 2D scaling (Vec2f markersize/fontsize) in GLMakie [#2950](https://github.com/MakieOrg/Makie.jl/pull/2950).
- Scaled `errorbar` whiskers and `bracket` correctly with transformations [#3012](https://github.com/MakieOrg/Makie.jl/pull/3012).
- Updated `bracket` when the screen is resized or transformations change [#3012](https://github.com/MakieOrg/Makie.jl/pull/3012).

## [0.19.6] - 2023-06-09

- Fixed broken AA for lines with strongly varying linewidth [#2953](https://github.com/MakieOrg/Makie.jl/pull/2953).
- Fixed WGLMakie JS popup [#2976](https://github.com/MakieOrg/Makie.jl/pull/2976).
- Fixed `legendelements` when children have no elements [#2982](https://github.com/MakieOrg/Makie.jl/pull/2982).
- Bumped compat for StatsBase to 0.34 [#2915](https://github.com/MakieOrg/Makie.jl/pull/2915).
- Improved thread safety [#2840](https://github.com/MakieOrg/Makie.jl/pull/2840).

## [0.19.5] - 2023-05-12

- Added `loop` option for GIF outputs when recording videos with `record` [#2891](https://github.com/MakieOrg/Makie.jl/pull/2891).
- Fixed line rendering issues in GLMakie [#2843](https://github.com/MakieOrg/Makie.jl/pull/2843).
- Fixed incorrect line alpha in dense lines in GLMakie [#2843](https://github.com/MakieOrg/Makie.jl/pull/2843).
- Changed `scene.clear` to an observable and made changes in `Scene` Observables trigger renders in GLMakie [#2929](https://github.com/MakieOrg/Makie.jl/pull/2929).
- Added contour labels [#2496](https://github.com/MakieOrg/Makie.jl/pull/2496).
- Allowed rich text to be used in Legends [#2902](https://github.com/MakieOrg/Makie.jl/pull/2902).
- Added more support for zero length Geometries [#2917](https://github.com/MakieOrg/Makie.jl/pull/2917).
- Made CairoMakie drawing for polygons with holes order independent [#2918](https://github.com/MakieOrg/Makie.jl/pull/2918).
- Fixes for `Makie.inline!()`, allowing now for `Makie.inline!(automatic)` (default), which is better at automatically opening a window/ inlining a plot into plotpane when needed [#2919](https://github.com/MakieOrg/Makie.jl/pull/2919) [#2937](https://github.com/MakieOrg/Makie.jl/pull/2937).
- Block/Axis doc improvements [#2940](https://github.com/MakieOrg/Makie.jl/pull/2940) [#2932](https://github.com/MakieOrg/Makie.jl/pull/2932) [#2894](https://github.com/MakieOrg/Makie.jl/pull/2894).

## [0.19.4] - 2023-03-31

- Added export of `hidezdecorations!` from MakieLayout [#2821](https://github.com/MakieOrg/Makie.jl/pull/2821).
- Fixed an issue with GLMakie lines becoming discontinuous [#2828](https://github.com/MakieOrg/Makie.jl/pull/2828).

## [0.19.3] - 2023-03-21

- Added the `stephist` plotting function [#2408](https://github.com/JuliaPlots/Makie.jl/pull/2408).
- Added the `brackets` plotting function [#2356](https://github.com/MakieOrg/Makie.jl/pull/2356).
- Fixed an issue where `poly` plots with `Vector{<: MultiPolygon}` inputs with per-polygon color were mistakenly rendered as meshes using CairoMakie [#2590](https://github.com/MakieOrg/Makie.jl/pulls/2478).
- Fixed a small typo which caused an error in the `Stepper` constructor [#2600](https://github.com/MakieOrg/Makie.jl/pulls/2478).
- Improve cleanup on block deletion [#2614](https://github.com/MakieOrg/Makie.jl/pull/2614)
- Add `menu.scroll_speed` and increase default speed for non-apple [#2616](https://github.com/MakieOrg/Makie.jl/pull/2616).
- Fixed rectangle zoom for nonlinear axes [#2674](https://github.com/MakieOrg/Makie.jl/pull/2674)
- Cleaned up linestyles in GLMakie (Fixing artifacting, spacing/size, anti-aliasing) [#2666](https://github.com/MakieOrg/Makie.jl/pull/2666).
- Fixed issue with scatterlines only accepting concrete color types as `markercolor` [#2691](https://github.com/MakieOrg/Makie.jl/pull/2691).
- Fixed an accidental issue where `LaTeXStrings` were not typeset correctly in `Axis3` [#2558](https://github.com/MakieOrg/Makie.jl/pull/2588).
- Fixed a bug where line segments in `text(lstr::LaTeXString)` were ignoring offsets [#2668](https://github.com/MakieOrg/Makie.jl/pull/2668).
- Fixed a bug where the `arrows` recipe accidentally called a `Bool` when `normalize = true` [#2740](https://github.com/MakieOrg/Makie.jl/pull/2740).
- Re-exported the `@colorant_str` (`colorant"..."`) macro from Colors.jl [#2726](https://github.com/MakieOrg/Makie.jl/pull/2726).
- Speedup heatmaps in WGLMakie. [#2647](https://github.com/MakieOrg/Makie.jl/pull/2647)
- Fix slow `data_limits` for recipes, which made plotting lots of data with recipes much slower [#2770](https://github.com/MakieOrg/Makie.jl/pull/2770).

## [0.19.1] - 2023-01-01

- Add `show_data` method for `band` which shows the min and max values of the band at the x position of the cursor [#2497](https://github.com/MakieOrg/Makie.jl/pull/2497).
- Added `xlabelrotation`, `ylabelrotation` (`Axis`) and `labelrotation` (`Colorbar`) [#2478](https://github.com/MakieOrg/Makie.jl/pull/2478).
- Fixed forced rasterization in CairoMakie svg files when polygons with colors specified as (color, alpha) tuples were used [#2535](https://github.com/MakieOrg/Makie.jl/pull/2535).
- Do less copies of Observables in Attributes + plot pipeline [#2443](https://github.com/MakieOrg/Makie.jl/pull/2443).
- Add Search Page and tweak Result Ordering [#2474](https://github.com/MakieOrg/Makie.jl/pull/2474).
- Remove all global attributes from TextureAtlas implementation and fix julia#master [#2498](https://github.com/MakieOrg/Makie.jl/pull/2498).
- Use new Bonito, implement WGLMakie picking, improve performance and fix lots of WGLMakie bugs [#2428](https://github.com/MakieOrg/Makie.jl/pull/2428).

## [0.19.0] - 2022-12-03

- **Breaking** The attribute `textsize` has been removed everywhere in favor of the attribute `fontsize` which had also been in use.
  To migrate, search and replace all uses of `textsize` to `fontsize` [#2387](https://github.com/MakieOrg/Makie.jl/pull/2387).
- Added rich text which allows to more easily use superscripts and subscripts as well as differing colors, fonts, fontsizes, etc. for parts of a given text [#2321](https://github.com/MakieOrg/Makie.jl/pull/2321).

## [0.18.4] - 2022-12-02

- Added the `waterfall` plotting function [#2416](https://github.com/JuliaPlots/Makie.jl/pull/2416).
- Add support for `AbstractPattern` in `WGLMakie` [#2432](https://github.com/MakieOrg/Makie.jl/pull/2432).
- Broadcast replaces deprecated method for quantile [#2430](https://github.com/MakieOrg/Makie.jl/pull/2430).
- Fix CairoMakie's screen reusing [#2440](https://github.com/MakieOrg/Makie.jl/pull/2440).
- Fix repeated rendering with invisible objects [#2437](https://github.com/MakieOrg/Makie.jl/pull/2437).
- Fix hvlines for GLMakie [#2446](https://github.com/MakieOrg/Makie.jl/pull/2446).

## [0.18.3] - 2022-11-17

- Add `render_on_demand` flag for `GLMakie.Screen`. Setting this to `true` will skip rendering until plots get updated. This is the new default [#2336](https://github.com/MakieOrg/Makie.jl/pull/2336), [#2397](https://github.com/MakieOrg/Makie.jl/pull/2397).
- Clean up OpenGL state handling in GLMakie [#2397](https://github.com/MakieOrg/Makie.jl/pull/2397).
- Fix salting [#2407](https://github.com/MakieOrg/Makie.jl/pull/2407).
- Fixes for [GtkMakie](https://github.com/jwahlstrand/GtkMakie.jl) [#2418](https://github.com/MakieOrg/Makie.jl/pull/2418).

## [0.18.2] - 2022-11-03

- Fix Axis3 tick flipping with negative azimuth [#2364](https://github.com/MakieOrg/Makie.jl/pull/2364).
- Fix empty!(fig) and empty!(ax) [#2374](https://github.com/MakieOrg/Makie.jl/pull/2374), [#2375](https://github.com/MakieOrg/Makie.jl/pull/2375).
- Remove stencil buffer [#2389](https://github.com/MakieOrg/Makie.jl/pull/2389).
- Move Arrows and Wireframe to MakieCore [#2384](https://github.com/MakieOrg/Makie.jl/pull/2384).
- Skip legend entry if label is nothing [#2350](https://github.com/MakieOrg/Makie.jl/pull/2350).

## [0.18.1] - 2022-10-24

- fix heatmap interpolation [#2343](https://github.com/MakieOrg/Makie.jl/pull/2343).
- move poly to MakieCore [#2334](https://github.com/MakieOrg/Makie.jl/pull/2334)
- Fix picking warning and update_axis_camera [#2352](https://github.com/MakieOrg/Makie.jl/pull/2352).
- bring back inline!, to not open a window in VSCode repl [#2353](https://github.com/MakieOrg/Makie.jl/pull/2353).

## [0.18.0] - 2022-10-12

- **Breaking** Added `BezierPath` which can be constructed from SVG like command list, SVG string or from a `Polygon`.
  Added ability to use `BezierPath` and `Polgyon` as scatter markers.
  Replaced default symbol markers like `:cross` which converted to characters before with more precise `BezierPaths` and adjusted default markersize to 12.
  **Deprecated** using `String` to specify multiple char markers (`scatter(1:4, marker="abcd")`).
  **Deprecated** concrete geometries as markers like `Circle(Point2f(0), 1.5)` in favor of using the type like `Circle` for dispatch to special backend methods.
  Added single image marker support to WGLMakie [#979](https://github.com/MakieOrg/Makie.jl/pull/979).
- **Breaking** Refactored `display`, `record`, `colorbuffer` and `screens` to be faster and more consistent [#2306](https://github.com/MakieOrg/Makie.jl/pull/2306#issuecomment-1275918061).
- **Breaking** Refactored `DataInspector` to use `tooltip`. This results in changes in the attributes of DataInspector. Added `inspector_label`, `inspector_hover` and `inspector_clear` as optional attributes [#2095](https://github.com/JuliaPlots/Makie.jl/pull/2095).
- Added the `hexbin` plotting function [#2201](https://github.com/JuliaPlots/Makie.jl/pull/2201).
- Added the `tricontourf` plotting function [#2226](https://github.com/JuliaPlots/Makie.jl/pull/2226).
- Fixed per character attributes in text [#2244](https://github.com/JuliaPlots/Makie.jl/pull/2244).
- Allowed `CairoMakie` to render `scatter` with images as markers [#2080](https://github.com/MakieOrg/Makie.jl/pull/2080).
- Reworked text drawing and added ability to draw special characters via glyph indices in order to draw more LaTeX math characters with MathTeXEngine v0.5 [#2139](https://github.com/MakieOrg/Makie.jl/pull/2139).
- Allowed text to be copy/pasted into `Textbox` [#2281](https://github.com/MakieOrg/Makie.jl/pull/2281)
- Fixed updates for multiple meshes [#2277](https://github.com/MakieOrg/Makie.jl/pull/2277).
- Fixed broadcasting for linewidth, lengthscale & arrowsize in `arrow` recipe [#2273](https://github.com/MakieOrg/Makie.jl/pull/2273).
- Made GLMakie relocatable [#2282](https://github.com/MakieOrg/Makie.jl/pull/2282).
- Fixed changing input types in plot arguments [#2297](https://github.com/MakieOrg/Makie.jl/pull/2297).
- Better performance for Menus and fix clicks on items [#2299](https://github.com/MakieOrg/Makie.jl/pull/2299).
- Fixed CairoMakie bitmaps with transparency by using premultiplied ARGB surfaces [#2304](https://github.com/MakieOrg/Makie.jl/pull/2304).
- Fixed hiding of `Scene`s by setting `scene.visible[] = false` [#2317](https://github.com/MakieOrg/Makie.jl/pull/2317).
- `Axis` now accepts a `Tuple{Bool, Bool}` for `xtrimspine` and `ytrimspine` to trim only one end of the spine [#2171](https://github.com/JuliaPlots/Makie.jl/pull/2171).

## [0.17.13] - 2022-08-04

- Fixed boundingboxes [#2184](https://github.com/MakieOrg/Makie.jl/pull/2184).
- Fixed highclip/lowclip in meshscatter, poly, contourf, barplot [#2183](https://github.com/MakieOrg/Makie.jl/pull/2183).
- Fixed gridline updates [#2196](https://github.com/MakieOrg/Makie.jl/pull/2196).
- Fixed glDisablei argument order, which crashed some Intel drivers.

## [0.17.12] - 2022-07-22

- Fixed stackoverflow in show [#2167](https://github.com/MakieOrg/Makie.jl/pull/2167).

## [0.17.11] - 2022-07-21

- `rainclouds`(!) now supports `violin_limits` keyword argument, serving the same.
role as `datalimits` in `violin` [#2137](https://github.com/MakieOrg/Makie.jl/pull/2137).
- Fixed an issue where nonzero `strokewidth` results in a thin outline of the wrong color if `color` and `strokecolor` didn't match and weren't transparent. [#2096](https://github.com/MakieOrg/Makie.jl/pull/2096).
- Improved performance around Axis(3) limits [#2115](https://github.com/MakieOrg/Makie.jl/pull/2115).
- Cleaned up stroke artifacts in scatter and text [#2096](https://github.com/MakieOrg/Makie.jl/pull/2096).
- Compile time improvements [#2153](https://github.com/MakieOrg/Makie.jl/pull/2153).
- Mesh and Surface now interpolate between values instead of interpolating between colors for WGLMakie + GLMakie [#2097](https://github.com/MakieOrg/Makie.jl/pull/2097).

## [0.17.10] - 2022-07-13

- Bumped compatibility bound of `GridLayoutBase.jl` to `v0.9.0` which fixed a regression with `Mixed` and `Outside` alignmodes in nested `GridLayout`s [#2135](https://github.com/MakieOrg/Makie.jl/pull/2135).

## [0.17.9] - 2022-07-12

- Patterns (`Makie.AbstractPattern`) are now supported by `CairoMakie` in `poly` plots that don't involve `mesh`, such as `bar` and `poly` [#2106](https://github.com/MakieOrg/Makie.jl/pull/2106/).
- Fixed regression where `Block` alignments could not be specified as numbers anymore [#2108](https://github.com/MakieOrg/Makie.jl/pull/2108).
- Added the option to show mirrored ticks on the other side of an Axis using the attributes `xticksmirrored` and `yticksmirrored` [#2105](https://github.com/MakieOrg/Makie.jl/pull/2105).
- Fixed a bug where a set of `Axis` wouldn't be correctly linked together if they were only linked in pairs instead of all at the same time [#2116](https://github.com/MakieOrg/Makie.jl/pull/2116).

## [0.17.7] - 2022-06-19

- Improved `Menu` performance, now it should be much harder to reach the boundary of 255 scenes in GLMakie. `Menu` also takes a `default` keyword argument now and can be scrolled if there is too little space available.

## [0.17.6] - 2022-06-17

- **EXPERIMENTAL**: Added support for multiple windows in GLMakie through `display(GLMakie.Screen(), figure_or_scene)` [#1771](https://github.com/MakieOrg/Makie.jl/pull/1771).
- Added support for RGB matrices in `heatmap` with GLMakie [#2036](https://github.com/MakieOrg/Makie.jl/pull/2036)
- `Textbox` doesn't defocus anymore on trying to submit invalid input [#2041](https://github.com/MakieOrg/Makie.jl/pull/2041).
- `text` now takes the position as the first argument(s) like `scatter` and most other plotting functions, it is invoked `text(x, y, [z], text = "text")`. Because it is now of conversion type `PointBased`, the positions can be given in all the usual different ways which are implemented as conversion methods. All old invocation styles such as `text("text", position = Point(x, y))` still work to maintain backwards compatibility [#2020](https://github.com/MakieOrg/Makie.jl/pull/2020).

## [0.17.5] - 2022-06-10

- Fixed a regression with `linkaxes!` [#2039](https://github.com/MakieOrg/Makie.jl/pull/2039).

## [0.17.4] - 2022-06-09

- The functions `hlines!`, `vlines!`, `hspan!`, `vspan!` and `abline!` were reimplemented as recipes. This allows using them without an `Axis` argument in first position and also as visuals in AlgebraOfGraphics.jl. Also, `abline!` is now called `ablines!` for consistency, `abline!` is still exported but deprecated and will be removed in the future. [#2023](https://github.com/MakieOrg/Makie.jl/pulls/2023).
- Added `rainclouds` and `rainclouds!` [#1725](https://github.com/MakieOrg/Makie.jl/pull/1725).
- Improve CairoMakie performance [#1964](https://github.com/MakieOrg/Makie.jl/pull/1964) [#1981](https://github.com/MakieOrg/Makie.jl/pull/1981).
- Interpolate colormap correctly [#1973](https://github.com/MakieOrg/Makie.jl/pull/1973).
- Fix picking [#1993](https://github.com/MakieOrg/Makie.jl/pull/1993).
- Improve compile time latency [#1968](https://github.com/MakieOrg/Makie.jl/pull/1968) [#2000](https://github.com/MakieOrg/Makie.jl/pull/2000).
- Fix multi poly with rects [#1999](https://github.com/MakieOrg/Makie.jl/pull/1999).
- Respect scale and nonlinear values in PlotUtils cgrads [#1979](https://github.com/MakieOrg/Makie.jl/pull/1979).
- Fix CairoMakie heatmap filtering [#1828](https://github.com/MakieOrg/Makie.jl/pull/1828).
- Remove GLVisualize and MakieLayout module [#2007](https://github.com/MakieOrg/Makie.jl/pull/2007) [#2008](https://github.com/MakieOrg/Makie.jl/pull/2008).
- Add linestyle and default to extrema(z) for contour, remove bitrotten fillrange [#2008](https://github.com/MakieOrg/Makie.jl/pull/2008).

## [0.17.3] - 2022-05-20

- Switched to `MathTeXEngine v0.4`, which improves the look of LaTeXStrings [#1952](https://github.com/MakieOrg/Makie.jl/pull/1952).
- Added subtitle capability to `Axis` [#1859](https://github.com/MakieOrg/Makie.jl/pull/1859).
- Fixed a bug where scaled colormaps constructed using `Makie.cgrad` were not interpreted correctly.

## [0.17.2] - 2022-05-16

- Changed the default font from `Dejavu Sans` to `TeX Gyre Heros Makie` which is the same as `TeX Gyre Heros` with slightly decreased descenders and ascenders. Decreasing those metrics reduced unnecessary whitespace and alignment issues. Four fonts in total were added, the styles Regular, Bold, Italic and Bold Italic. Also changed `Axis`, `Axis3` and `Legend` attributes `titlefont` to `TeX Gyre Heros Makie Bold` in order to separate it better from axis labels in multifacet arrangements [#1897](https://github.com/MakieOrg/Makie.jl/pull/1897).

## [0.17.1] - 2022-05-13

- Added word wrapping. In `Label`, `word_wrap = true` causes it to use the suggested width and wrap text to fit. In `text`, `word_wrap_width > 0` can be used to set a pixel unit line width. Any word (anything between two spaces without a newline) that goes beyond this width gets a newline inserted before it [#1819](https://github.com/MakieOrg/Makie.jl/pull/1819).
- Improved `Axis3`'s interactive performance [#1835](https://github.com/MakieOrg/Makie.jl/pull/1835).
- Fixed errors in GLMakie's `scatter` implementation when markers are given as images. [#1917](https://github.com/MakieOrg/Makie.jl/pull/1917).
- Removed some method ambiguities introduced in v0.17 [#1922](https://github.com/MakieOrg/Makie.jl/pull/1922).
- Add an empty default label, `""`, to each slider that doesn't have a label in `SliderGrid` [#1888](https://github.com/MakieOrg/Makie.jl/pull/1888).

## [0.17.0] - 2022-05-05

- **Breaking** Added `space` as a generic attribute to switch between data, pixel, relative and clip space for positions. `space` in text has been renamed to `markerspace` because of this. `Pixel` and `SceneSpace` are no longer valid inputs for `space` or `markerspace` [#1596](https://github.com/MakieOrg/Makie.jl/pull/1596).
- **Breaking** Deprecated `mouse_selection(scene)` for `pick(scene)`.
- **Breaking** Bumped `GridLayoutBase` version to `v0.7`, which introduced offset layouts. Now, indexing into row 0 doesn't create a new row 1, but a new row 0, so that all previous content positions stay the same. This makes building complex layouts order-independent [#1704](https://github.com/MakieOrg/Makie.jl/pull/1704).
- **Breaking** deprecate `to_colormap(cmap, ncolors)` in favor of `categorical_colors(cmap, ncolors)` and `resample_cmap(cmap, ncolors)` [#1901](https://github.com/MakieOrg/Makie.jl/pull/1901) [#1723](https://github.com/MakieOrg/Makie.jl/pull/1723).
- Added `empty!(fig)` and changed `empty!(scene)` to remove all child plots without detaching windows [#1818](https://github.com/MakieOrg/Makie.jl/pull/1818).
- Switched to erroring instead of warning for deprecated events `mousebuttons`, `keyboardbuttons` and `mousedrag`.
- `Layoutable` was renamed to `Block` and the infrastructure changed such that attributes are fixed fields and each block has its own `Scene` for better encapsulation [#1796](https://github.com/MakieOrg/Makie.jl/pull/1796).
- Added `SliderGrid` block which replaces the deprecated `labelslider!` and `labelslidergrid!` functions [#1796](https://github.com/MakieOrg/Makie.jl/pull/1796).
- The default anti-aliasing method can now be set in `CairoMakie.activate!` using the `antialias` keyword.  Available options are `CairoMakie.Cairo.ANTIALIAS_*` [#1875](https://github.com/MakieOrg/Makie.jl/pull/1875).
- Added ability to rasterize a plots in CairoMakie vector graphics if `plt.rasterize = true` or `plt.rasterize = scale::Int` [#1872](https://github.com/MakieOrg/Makie.jl/pull/1872).
- Fixed segfaults in `streamplot_impl` on Mac M1 [#1830](https://github.com/MakieOrg/Makie.jl/pull/1830).
- Set the [Cairo miter limit](https://www.cairographics.org/manual/cairo-cairo-t.html#cairo-set-miter-limit) to mimic GLMakie behaviour [#1844](https://github.com/MakieOrg/Makie.jl/pull/1844).
- Fixed a method ambiguity in `rotatedrect` [#1846](https://github.com/MakieOrg/Makie.jl/pull/1846).
- Allow weights in statistical recipes [#1816](https://github.com/MakieOrg/Makie.jl/pull/1816).
- Fixed manual cycling of plot attributes [#1873](https://github.com/MakieOrg/Makie.jl/pull/1873).
- Fixed type constraints in ticklabelalign attributes [#1882](https://github.com/MakieOrg/Makie.jl/pull/1882).

## [0.16.4] - 2022-02-16

- Fixed WGLMakie performance bug and added option to set fps via `WGLMakie.activate!(fps=30)`.
- Implemented `nan_color`, `lowclip`, `highclip` for `image(::Matrix{Float})` in shader.
- Cleaned up mesh shader and implemented `nan_color`, `lowclip`, `highclip` for `mesh(m; color::Matrix{Float})` on the shader.
- Allowed `GLMakie.Buffer` `GLMakie.Sampler` to be used in `GeometryBasics.Mesh` to partially update parts of a mesh/texture and different interpolation and clamping modes for the texture.

## [0.16.0] - 2022-01-07

- **Breaking** Removed `Node` alias [#1307](https://github.com/MakieOrg/Makie.jl/pull/1307), [#1393](https://github.com/MakieOrg/Makie.jl/pull/1393). To upgrade, simply replace all occurrences of `Node` with `Observable`.
- **Breaking** Cleaned up `Scene` type [#1192](https://github.com/MakieOrg/Makie.jl/pull/1192), [#1393](https://github.com/MakieOrg/Makie.jl/pull/1393). The `Scene()` constructor doesn't create any axes or limits anymore. All keywords like `raw`, `show_axis` have been removed. A scene now always works like it did when using the deprecated `raw=true`. All the high level functionality like showing an axis and adding a 3d camera has been moved to `LScene`. See the new `Scene` tutorial for more info: https://docs.makie.org/dev/tutorials/scenes/.
- **Breaking** Lights got moved to `Scene`, see the [lighting docs](https://docs.makie.org/stable/documentation/lighting) and [RPRMakie examples](https://docs.makie.org/stable/documentation/backends/rprmakie/).
- Added ECDF plot [#1310](https://github.com/MakieOrg/Makie.jl/pull/1310).
- Added Order Independent Transparency to GLMakie [#1418](https://github.com/MakieOrg/Makie.jl/pull/1418), [#1506](https://github.com/MakieOrg/Makie.jl/pull/1506). This type of transparency is now used with `transparency = true`. The old transparency handling is available with `transparency = false`.
- Fixed blurry text in GLMakie and WGLMakie [#1494](https://github.com/MakieOrg/Makie.jl/pull/1494).
- Introduced a new experimental backend for ray tracing: [RPRMakie](https://docs.makie.org/stable/documentation/backends/rprmakie/).
- Added the `Cycled` type, which can be used to select the i-th value from the current cycler for a specific attribute [#1248](https://github.com/MakieOrg/Makie.jl/pull/1248).
- The plot function `scatterlines` now uses `color` as `markercolor` if `markercolor` is `automatic`. Also, cycling of the `color` attribute is enabled [#1463](https://github.com/MakieOrg/Makie.jl/pull/1463).
- Added the function `resize_to_layout!`, which allows to resize a `Figure` so that it contains its top `GridLayout` without additional whitespace or clipping [#1438](https://github.com/MakieOrg/Makie.jl/pull/1438).
- Cleaned up lighting in 3D contours and isosurfaces [#1434](https://github.com/MakieOrg/Makie.jl/pull/1434).
- Adjusted attributes of volumeslices to follow the normal structure [#1404](https://github.com/MakieOrg/Makie.jl/pull/1404). This allows you to adjust attributes like `colormap` without going through nested attributes.
- Added depth to 3D contours and isosurfaces [#1395](https://github.com/MakieOrg/Makie.jl/pull/1395), [#1393](https://github.com/MakieOrg/Makie.jl/pull/1393). This allows them to intersect correctly with other 3D objects.
- Restricted 3D scene camera to one scene [#1394](https://github.com/MakieOrg/Makie.jl/pull/1394), [#1393](https://github.com/MakieOrg/Makie.jl/pull/1393). This fixes issues with multiple scenes fighting over events consumed by the camera. You can select a scene by cleaning on it.
- Added depth shift attribute for GLMakie and WGLMakie [#1382](https://github.com/MakieOrg/Makie.jl/pull/1382), [#1393](https://github.com/MakieOrg/Makie.jl/pull/1393). This can be used to adjust render order similar to `overdraw`.
- Simplified automatic width computation in barplots [#1223](https://github.com/MakieOrg/Makie.jl/pull/1223), [#1393](https://github.com/MakieOrg/Makie.jl/pull/1393). If no `width` attribute is passed, the default width is computed as the minimum difference between consecutive `x` positions. Gap between bars are given by the (multiplicative) `gap` attribute. The actual bar width equals `width * (1 - gap)`.
- Added logical expressions for `ispressed` [#1222](https://github.com/MakieOrg/Makie.jl/pull/1222), [#1393](https://github.com/MakieOrg/Makie.jl/pull/1393). This moves a lot of control over hotkeys towards the user. With these changes one can now set a hotkey to trigger on any or no key, collections of keys and logical combinations of keys (i.e. "A is pressed and B is not pressed").
- Fixed issues with `Menu` render order [#1411](https://github.com/MakieOrg/Makie.jl/pull/1411).
- Added `label_rotation` to barplot [#1401](https://github.com/MakieOrg/Makie.jl/pull/1401).
- Fixed issue where `pixelcam!` does not remove controls from other cameras [#1504](https://github.com/MakieOrg/Makie.jl/pull/1504).
- Added conversion for OffsetArrays [#1260](https://github.com/MakieOrg/Makie.jl/pull/1260).
- The `qqplot` `qqline` options were changed to `:identity`, `:fit`, `:fitrobust` and `:none` (the default) [#1563](https://github.com/MakieOrg/Makie.jl/pull/1563). Fixed numeric error due to double computation of quantiles when fitting `qqline`. Deprecated `plot(q::QQPair)` method as it does not have enough information for correct `qqline` fit.

All other changes are collected [in this PR](https://github.com/MakieOrg/Makie.jl/pull/1521) and in the [release notes](https://github.com/MakieOrg/Makie.jl/releases/tag/v0.16.0).

## [0.15.3] - 2021-10-16

- The functions `labelslidergrid!` and `labelslider!` now set fixed widths for the value column with a heuristic. It is possible now to pass `Formatting.format` format strings as format specifiers in addition to the previous functions.
- Fixed 2D arrow rotations in `streamplot` [#1352](https://github.com/MakieOrg/Makie.jl/pull/1352).

## [0.15.2] - 2021-08-26

- Re-enabled Julia 1.3 support.
- Use [MathTexEngine v0.2](https://github.com/Kolaru/MathTeXEngine.jl/releases/tag/v0.2.0).
- Depend on new GeometryBasics, which changes all the Vec/Point/Quaternion/RGB/RGBA - f0 aliases to just f. For example, `Vec2f0` is changed to `Vec2f`. Old aliases are still exported, but deprecated and will be removed in the next breaking release. For more details and an upgrade script, visit [GeometryBasics#97](https://github.com/JuliaGeometry/GeometryBasics.jl/pull/97).
- Added `hspan!` and `vspan!` functions [#1264](https://github.com/MakieOrg/Makie.jl/pull/1264).

## [0.15.1] - 2021-08-21

- Switched documentation framework to Franklin.jl.
- Added a specialization for `volumeslices` to DataInspector.
- Fixed 1 element `hist` [#1238](https://github.com/MakieOrg/Makie.jl/pull/1238) and make it easier to move `hist` [#1150](https://github.com/MakieOrg/Makie.jl/pull/1150).

## [0.15.0] - 2021-07-15

- `LaTeXString`s can now be used as input to `text` and therefore as labels for `Axis`, `Legend`, or other comparable objects. Mathematical expressions are typeset using [MathTeXEngine.jl](https://github.com/Kolaru/MathTeXEngine.jl) which offers a fast approximation of LaTeX typesetting [#1022](https://github.com/MakieOrg/Makie.jl/pull/1022).
- Added `Symlog10` and `pseudolog10` axis scales for log scale approximations that work with zero and negative values [#1109](https://github.com/MakieOrg/Makie.jl/pull/1109).
- Colorbar limits can now be passed as the attribute `colorrange` similar to plots [#1066](https://github.com/MakieOrg/Makie.jl/pull/1066).
- Added the option to pass three vectors to heatmaps and other plots using `SurfaceLike` conversion [#1101](https://github.com/MakieOrg/Makie.jl/pull/1101).
- Added `stairs` plot recipe [#1086](https://github.com/MakieOrg/Makie.jl/pull/1086).
- **Breaking** Removed `FigurePosition` and `FigureSubposition` types. Indexing into a `Figure` like `fig[1, 1]` now returns `GridPosition` and `GridSubposition` structs, which can be used in the same way as the types they replace. Because of an underlying change in `GridLayoutBase.jl`, it is now possible to do `Axis(gl[1, 1])` where `gl` is a `GridLayout` that is a sublayout of a `Figure`'s top layout [#1075](https://github.com/MakieOrg/Makie.jl/pull/1075).
- Bar plots and histograms have a new option for adding text labels [#1069](https://github.com/MakieOrg/Makie.jl/pull/1069).
- It is now possible to specify one `linewidth` value per segment in `linesegments` [#992](https://github.com/MakieOrg/Makie.jl/pull/992).
- Added a new 3d camera that allows for better camera movements using keyboard and mouse [#1024](https://github.com/MakieOrg/Makie.jl/pull/1024).
- Fixed the application of scale transformations to `surface` [#1070](https://github.com/MakieOrg/Makie.jl/pull/1070).
- Added an option to set a custom callback function for the `RectangleZoom` axis interaction to enable other use cases than zooming [#1104](https://github.com/MakieOrg/Makie.jl/pull/1104).
- Fixed rendering of `heatmap`s with one or more reversed ranges in CairoMakie, as in `heatmap(1:10, 10:-1:1, rand(10, 10))` [#1100](https://github.com/MakieOrg/Makie.jl/pull/1100).
- Fixed volume slice recipe and added docs for it [#1123](https://github.com/MakieOrg/Makie.jl/pull/1123).

[Unreleased]: https://github.com/MakieOrg/Makie.jl/compare/v0.24.4...HEAD
[0.24.4]: https://github.com/MakieOrg/Makie.jl/compare/v0.24.3...v0.24.4
[0.24.3]: https://github.com/MakieOrg/Makie.jl/compare/v0.24.2...v0.24.3
[0.24.2]: https://github.com/MakieOrg/Makie.jl/compare/v0.24.1...v0.24.2
[0.24.1]: https://github.com/MakieOrg/Makie.jl/compare/v0.24.0...v0.24.1
[0.24.0]: https://github.com/MakieOrg/Makie.jl/compare/v0.23.0...v0.24.0
[0.23.0]: https://github.com/MakieOrg/Makie.jl/compare/v0.22.10...v0.23.0
[0.22.10]: https://github.com/MakieOrg/Makie.jl/compare/v0.22.9...v0.22.10
[0.22.9]: https://github.com/MakieOrg/Makie.jl/compare/v0.22.8...v0.22.9
[0.22.8]: https://github.com/MakieOrg/Makie.jl/compare/v0.22.7...v0.22.8
[0.22.7]: https://github.com/MakieOrg/Makie.jl/compare/v0.22.6...v0.22.7
[0.22.6]: https://github.com/MakieOrg/Makie.jl/compare/v0.22.5...v0.22.6
[0.22.5]: https://github.com/MakieOrg/Makie.jl/compare/v0.22.4...v0.22.5
[0.22.4]: https://github.com/MakieOrg/Makie.jl/compare/v0.22.3...v0.22.4
[0.22.3]: https://github.com/MakieOrg/Makie.jl/compare/v0.22.2...v0.22.3
[0.22.2]: https://github.com/MakieOrg/Makie.jl/compare/v0.22.1...v0.22.2
[0.22.1]: https://github.com/MakieOrg/Makie.jl/compare/v0.22.0...v0.22.1
[0.22.0]: https://github.com/MakieOrg/Makie.jl/compare/v0.21.18...v0.22.0
[0.21.18]: https://github.com/MakieOrg/Makie.jl/compare/v0.21.17...v0.21.18
[0.21.17]: https://github.com/MakieOrg/Makie.jl/compare/v0.21.16...v0.21.17
[0.21.16]: https://github.com/MakieOrg/Makie.jl/compare/v0.21.15...v0.21.16
[0.21.15]: https://github.com/MakieOrg/Makie.jl/compare/v0.21.14...v0.21.15
[0.21.14]: https://github.com/MakieOrg/Makie.jl/compare/v0.21.13...v0.21.14
[0.21.13]: https://github.com/MakieOrg/Makie.jl/compare/v0.21.12...v0.21.13
[0.21.12]: https://github.com/MakieOrg/Makie.jl/compare/v0.21.11...v0.21.12
[0.21.11]: https://github.com/MakieOrg/Makie.jl/compare/v0.21.10...v0.21.11
[0.21.10]: https://github.com/MakieOrg/Makie.jl/compare/v0.21.9...v0.21.10
[0.21.9]: https://github.com/MakieOrg/Makie.jl/compare/v0.21.8...v0.21.9
[0.21.8]: https://github.com/MakieOrg/Makie.jl/compare/v0.21.7...v0.21.8
[0.21.7]: https://github.com/MakieOrg/Makie.jl/compare/v0.21.6...v0.21.7
[0.21.6]: https://github.com/MakieOrg/Makie.jl/compare/v0.21.5...v0.21.6
[0.21.5]: https://github.com/MakieOrg/Makie.jl/compare/v0.21.4...v0.21.5
[0.21.4]: https://github.com/MakieOrg/Makie.jl/compare/v0.21.3...v0.21.4
[0.21.3]: https://github.com/MakieOrg/Makie.jl/compare/v0.21.2...v0.21.3
[0.21.2]: https://github.com/MakieOrg/Makie.jl/compare/v0.21.1...v0.21.2
[0.21.1]: https://github.com/MakieOrg/Makie.jl/compare/v0.21.0...v0.21.1
[0.21.0]: https://github.com/MakieOrg/Makie.jl/compare/v0.20.10...v0.21.0
[0.20.10]: https://github.com/MakieOrg/Makie.jl/compare/v0.20.9...v0.20.10
[0.20.9]: https://github.com/MakieOrg/Makie.jl/compare/v0.20.8...v0.20.9
[0.20.8]: https://github.com/MakieOrg/Makie.jl/compare/v0.20.7...v0.20.8
[0.20.7]: https://github.com/MakieOrg/Makie.jl/compare/v0.20.6...v0.20.7
[0.20.6]: https://github.com/MakieOrg/Makie.jl/compare/v0.20.5...v0.20.6
[0.20.5]: https://github.com/MakieOrg/Makie.jl/compare/v0.20.4...v0.20.5
[0.20.4]: https://github.com/MakieOrg/Makie.jl/compare/v0.20.3...v0.20.4
[0.20.3]: https://github.com/MakieOrg/Makie.jl/compare/v0.20.2...v0.20.3
[0.20.2]: https://github.com/MakieOrg/Makie.jl/compare/v0.20.1...v0.20.2
[0.20.1]: https://github.com/MakieOrg/Makie.jl/compare/v0.20.0...v0.20.1
[0.20.0]: https://github.com/MakieOrg/Makie.jl/compare/v0.19.12...v0.20.0
[0.19.12]: https://github.com/MakieOrg/Makie.jl/compare/v0.19.11...v0.19.12
[0.19.11]: https://github.com/MakieOrg/Makie.jl/compare/v0.19.10...v0.19.11
[0.19.10]: https://github.com/MakieOrg/Makie.jl/compare/v0.19.9...v0.19.10
[0.19.9]: https://github.com/MakieOrg/Makie.jl/compare/v0.19.8...v0.19.9
[0.19.8]: https://github.com/MakieOrg/Makie.jl/compare/v0.19.7...v0.19.8
[0.19.7]: https://github.com/MakieOrg/Makie.jl/compare/v0.19.6...v0.19.7
[0.19.6]: https://github.com/MakieOrg/Makie.jl/compare/v0.19.5...v0.19.6
[0.19.5]: https://github.com/MakieOrg/Makie.jl/compare/v0.19.4...v0.19.5
[0.19.4]: https://github.com/MakieOrg/Makie.jl/compare/v0.19.3...v0.19.4
[0.19.3]: https://github.com/MakieOrg/Makie.jl/compare/v0.19.1...v0.19.3
[0.19.1]: https://github.com/MakieOrg/Makie.jl/compare/v0.19.0...v0.19.1
[0.19.0]: https://github.com/MakieOrg/Makie.jl/compare/v0.18.4...v0.19.0
[0.18.4]: https://github.com/MakieOrg/Makie.jl/compare/v0.18.3...v0.18.4
[0.18.3]: https://github.com/MakieOrg/Makie.jl/compare/v0.18.2...v0.18.3
[0.18.2]: https://github.com/MakieOrg/Makie.jl/compare/v0.18.1...v0.18.2
[0.18.1]: https://github.com/MakieOrg/Makie.jl/compare/v0.18.0...v0.18.1
[0.18.0]: https://github.com/MakieOrg/Makie.jl/compare/v0.17.13...v0.18.0
[0.17.13]: https://github.com/MakieOrg/Makie.jl/compare/v0.17.12...v0.17.13
[0.17.12]: https://github.com/MakieOrg/Makie.jl/compare/v0.17.11...v0.17.12
[0.17.11]: https://github.com/MakieOrg/Makie.jl/compare/v0.17.10...v0.17.11
[0.17.10]: https://github.com/MakieOrg/Makie.jl/compare/v0.17.9...v0.17.10
[0.17.9]: https://github.com/MakieOrg/Makie.jl/compare/v0.17.7...v0.17.9
[0.17.7]: https://github.com/MakieOrg/Makie.jl/compare/v0.17.6...v0.17.7
[0.17.6]: https://github.com/MakieOrg/Makie.jl/compare/v0.17.5...v0.17.6
[0.17.5]: https://github.com/MakieOrg/Makie.jl/compare/v0.17.4...v0.17.5
[0.17.4]: https://github.com/MakieOrg/Makie.jl/compare/v0.17.3...v0.17.4
[0.17.3]: https://github.com/MakieOrg/Makie.jl/compare/v0.17.2...v0.17.3
[0.17.2]: https://github.com/MakieOrg/Makie.jl/compare/v0.17.1...v0.17.2
[0.17.1]: https://github.com/MakieOrg/Makie.jl/compare/v0.17.0...v0.17.1
[0.17.0]: https://github.com/MakieOrg/Makie.jl/compare/v0.16.4...v0.17.0
[0.16.4]: https://github.com/MakieOrg/Makie.jl/compare/v0.16.0...v0.16.4
[0.16.0]: https://github.com/MakieOrg/Makie.jl/compare/v0.15.3...v0.16.0
[0.15.3]: https://github.com/MakieOrg/Makie.jl/compare/v0.15.2...v0.15.3
[0.15.2]: https://github.com/MakieOrg/Makie.jl/compare/v0.15.1...v0.15.2
[0.15.1]: https://github.com/MakieOrg/Makie.jl/compare/v0.15.0...v0.15.1
[0.15.0]: https://github.com/MakieOrg/Makie.jl/compare/v0.14.2...v0.15.0<|MERGE_RESOLUTION|>--- conflicted
+++ resolved
@@ -2,12 +2,9 @@
 
 - Fixed incorrect variable name used for `voxels` in `Colorbar` [#5208](https://github.com/MakieOrg/Makie.jl/pull/5208)
 - Fixed `Time` ticks breaking when axis limits crossed over midnight [#5212](https://github.com/MakieOrg/Makie.jl/pull/5212).
-<<<<<<< HEAD
 - Fixed 3D `contour` plots not rendering the correct isosurfaces when `colorrange` is given. Also fixed `isorange` not working, tweaked default `isorange` and colormap resolution, and added colormap extractor for `Colorbar` support. [#5213](https://github.com/MakieOrg/Makie.jl/pull/5213)
-=======
 - Fixed issue where segments of solid `lines` disappeared when positions were large enough [#5216](https://github.com/MakieOrg/Makie.jl/pull/5216)
 - Fixed `meshscatter` markers not updating correctly in GLMakie [#5217](https://github.com/MakieOrg/Makie.jl/pull/5217)
->>>>>>> 40a17496
 
 ## Unreleased
 
