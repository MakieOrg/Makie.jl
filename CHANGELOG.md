# Changelog

## [Unreleased]
- Fix NaN handling in WGLMakie [#4282](https://github.com/MakieOrg/Makie.jl/pull/4282).

- Show DataInspector tooltip on NaN values if `nan_color` has been set to other than `:transparent` [#4310](https://github.com/MakieOrg/Makie.jl/pull/4310)
- Fix `linestyle` not being used in `triplot` [#4332](https://github.com/MakieOrg/Makie.jl/pull/4332)
- Fix voxel clipping not being based on voxel centers [#4397](https://github.com/MakieOrg/Makie.jl/pull/4397)
<<<<<<< HEAD
- Fix incorrect inverse transformation in `position_on_plot` for lines, causing incorrect tooltip placement in DataInspector [#4402](https://github.com/MakieOrg/Makie.jl/pull/4402)
=======
- Parsing `Q` and `q` commands in svg paths with `BezierPath` is now supported [#4413](https://github.com/MakieOrg/Makie.jl/pull/4413)
>>>>>>> c2b7b0b7

## [0.21.11] - 2024-09-13

- Hot fixes for 0.21.10 [#4356](https://github.com/MakieOrg/Makie.jl/pull/4356).
- Set `Voronoiplot`'s preferred axis type to 2D in all cases [#4349](https://github.com/MakieOrg/Makie.jl/pull/4349)

## [0.21.10] - 2024-09-12

- Introduce `heatmap(Resampler(large_matrix))`, allowing to show big images interactively [#4317](https://github.com/MakieOrg/Makie.jl/pull/4317).
- Make sure we wait for the screen session [#4316](https://github.com/MakieOrg/Makie.jl/pull/4316).
- Fix for absrect [#4312](https://github.com/MakieOrg/Makie.jl/pull/4312).
- Fix attribute updates for SpecApi and SpecPlots (e.g. ecdfplot) [#4265](https://github.com/MakieOrg/Makie.jl/pull/4265).
- Bring back `poly` convert arguments for matrix with points as row [#4258](https://github.com/MakieOrg/Makie.jl/pull/4258).
- Fix gl_ClipDistance related segfault on WSL with GLMakie [#4270](https://github.com/MakieOrg/Makie.jl/pull/4270).
- Added option `label_position = :center` to place labels centered over each bar [#4274](https://github.com/MakieOrg/Makie.jl/pull/4274).
- `plotfunc()` and `func2type()` support functions ending with `!` [#4275](https://github.com/MakieOrg/Makie.jl/pull/4275).
- Fixed Boundserror in clipped multicolor lines in CairoMakie [#4313](https://github.com/MakieOrg/Makie.jl/pull/4313)
- Fix float precision based assertions error in GLMakie.volume [#4311](https://github.com/MakieOrg/Makie.jl/pull/4311)
 - Support images with reversed axes [#4338](https://github.com/MakieOrg/Makie.jl/pull/4338)

## [0.21.9] - 2024-08-27

- Hotfix for colormap + color updates [#4258](https://github.com/MakieOrg/Makie.jl/pull/4258).

## [0.21.8] - 2024-08-26

- Fix selected list in `WGLMakie.pick_sorted` [#4136](https://github.com/MakieOrg/Makie.jl/pull/4136).
- Apply px per unit in `pick_closest`/`pick_sorted` [#4137](https://github.com/MakieOrg/Makie.jl/pull/4137).
- Support plot(interval, func) for rangebars and band [#4102](https://github.com/MakieOrg/Makie.jl/pull/4102).
- Fixed the broken OpenGL state cleanup for clip_planes which may cause plots to disappear randomly [#4157](https://github.com/MakieOrg/Makie.jl/pull/4157)
- Reduce updates for image/heatmap, improving performance [#4130](https://github.com/MakieOrg/Makie.jl/pull/4130).
- Add an informative error message to `save` when no backend is loaded [#4177](https://github.com/MakieOrg/Makie.jl/pull/4177)
- Fix rendering of `band` with NaN values [#4178](https://github.com/MakieOrg/Makie.jl/pull/4178).
- Fix plotting of lines with OffsetArrays across all backends [#4242](https://github.com/MakieOrg/Makie.jl/pull/4242).

## [0.21.7] - 2024-08-19

- Hot fix for 1D heatmap [#4147](https://github.com/MakieOrg/Makie.jl/pull/4147).

## [0.21.6] - 2024-08-14

- Fix RectangleZoom in WGLMakie [#4127](https://github.com/MakieOrg/Makie.jl/pull/4127)
- Bring back fastpath for regular heatmaps [#4125](https://github.com/MakieOrg/Makie.jl/pull/4125)
- Data inspector fixes (mostly for bar plots) [#4087](https://github.com/MakieOrg/Makie.jl/pull/4087)
- Added "clip_planes" as a new generic plot and scene attribute. Up to 8 world space clip planes can be specified to hide sections of a plot. [#3958](https://github.com/MakieOrg/Makie.jl/pull/3958)
- Updated handling of `model` matrices with active Float32 rescaling. This should fix issues with Float32-unsafe translations or scalings of plots, as well as rotated plots in Float32-unsafe ranges. [#4026](https://github.com/MakieOrg/Makie.jl/pull/4026)
- Added `events.tick` to allow linking actions like animations to the renderloop. [#3948](https://github.com/MakieOrg/Makie.jl/pull/3948)
- Added the `uv_transform` attribute for meshscatter, mesh, surface and image [#1406](https://github.com/MakieOrg/Makie.jl/pull/1406).
- Added the ability to use textures with `meshscatter` in WGLMakie [#1406](https://github.com/MakieOrg/Makie.jl/pull/1406).
- Don't remove underlying VideoStream file when doing save() [#3883](https://github.com/MakieOrg/Makie.jl/pull/3883).
- Fix label/legend for plotlist [#4079](https://github.com/MakieOrg/Makie.jl/pull/4079).
- Fix wrong order for colors in RPRMakie [#4098](https://github.com/MakieOrg/Makie.jl/pull/4098).
- Fixed incorrect distance calculation in `pick_closest` in WGLMakie [#4082](https://github.com/MakieOrg/Makie.jl/pull/4082).
- Suppress keyboard shortcuts and context menu in JupyterLab output [#4068](https://github.com/MakieOrg/Makie.jl/pull/4068).
- Introduce stroke_depth_shift + forward normal depth_shift for Poly [#4058](https://github.com/MakieOrg/Makie.jl/pull/4058).
- Use linestyle for Poly and Density legend elements [#4000](https://github.com/MakieOrg/Makie.jl/pull/4000).
- Bring back interpolation attribute for surface [#4056](https://github.com/MakieOrg/Makie.jl/pull/4056).
- Improved accuracy of framerate settings in GLMakie [#3954](https://github.com/MakieOrg/Makie.jl/pull/3954)
- Fix label_formatter being called twice in barplot [#4046](https://github.com/MakieOrg/Makie.jl/pull/4046).
- Fix error with automatic `highclip` or `lowclip` and scalar colors [#4048](https://github.com/MakieOrg/Makie.jl/pull/4048).
- Correct a bug in the `project` function when projecting using a `Scene`. [#3909](https://github.com/MakieOrg/Makie.jl/pull/3909).
- Add position for `pie` plot [#4027](https://github.com/MakieOrg/Makie.jl/pull/4027).
- Correct a method ambiguity in `insert!` which was causing `PlotList` to fail on CairoMakie. [#4038](https://github.com/MakieOrg/Makie.jl/pull/4038)
- Delaunay triangulations created via `tricontourf`, `triplot`, and `voronoiplot` no longer use any randomisation in the point insertion order so that results are unique. [#4044](https://github.com/MakieOrg/Makie.jl/pull/4044)
- Improve content scaling support for Wayland and fix incorrect mouse scaling on mac [#4062](https://github.com/MakieOrg/Makie.jl/pull/4062)
- Fix: `band` ignored its `alpha` argument in CairoMakie
- Fix `marker=FastPixel()` makersize and markerspace, improve `spy` recipe [#4043](https://github.com/MakieOrg/Makie.jl/pull/4043).
- Fixed `invert_normals` for surface plots in CairoMakie [#4021](https://github.com/MakieOrg/Makie.jl/pull/4021).
- Improve support for embedding GLMakie. [#4073](https://github.com/MakieOrg/Makie.jl/pull/4073)
- Update JS OrbitControls to match Julia OrbitControls [#4084](https://github.com/MakieOrg/Makie.jl/pull/4084).
- Fix `select_point()` [#4101](https://github.com/MakieOrg/Makie.jl/pull/4101).
- Fix `absrect()` and `select_rectangle()` [#4110](https://github.com/MakieOrg/Makie.jl/issues/4110).
- Allow segment-specific radius for `pie` plot [#4028](https://github.com/MakieOrg/Makie.jl/pull/4028).

## [0.21.5] - 2024-07-07

- Fixed tuple argument for `WGLMakie.activate!(resize_to=(:parent, nothing))` [#4009](https://github.com/MakieOrg/Makie.jl/pull/4009).
- validate plot attributes later, for axis specific plot attributes [#3974](https://github.com/MakieOrg/Makie.jl/pull/3974).

## [0.21.4] - 2024-07-02

- Fixed support for GLFW 3.4 on OSX [#3999](https://github.com/MakieOrg/Makie.jl/issues/3999).
- Changed camera variables to Float64 for increased accuracy [#3984](https://github.com/MakieOrg/Makie.jl/pull/3984)
- Allow CairoMakie to render `poly` overloads that internally don't use two child plots [#3986](https://github.com/MakieOrg/Makie.jl/pull/3986).
- Fixes for Menu and DataInspector [#3975](https://github.com/MakieOrg/Makie.jl/pull/3975).
- Add line-loop detection and rendering to GLMakie and WGLMakie [#3907](https://github.com/MakieOrg/Makie.jl/pull/3907).

## [0.21.3] - 2024-06-17

- Fix stack overflows when using `markerspace = :data` with `scatter` [#3960](https://github.com/MakieOrg/Makie.jl/issues/3960).
- CairoMakie: Fix broken SVGs when using non-interpolated image primitives, for example Colorbars, with recent Cairo versions [#3967](https://github.com/MakieOrg/Makie.jl/pull/3967).
- CairoMakie: Add argument `pdf_version` to restrict the PDF version when saving a figure as a PDF [#3845](https://github.com/MakieOrg/Makie.jl/pull/3845).
- Fix DataInspector using invalid attribute strokewidth for plot type Wireframe [#3917](https://github.com/MakieOrg/Makie.jl/pull/3917).
- CairoMakie: Fix incorrect scaling factor for SVGs with Cairo_jll 1.18 [#3964](https://github.com/MakieOrg/Makie.jl/pull/3964).
- Fixed use of Textbox from Bonito [#3924](https://github.com/MakieOrg/Makie.jl/pull/3924)

## [0.21.2] - 2024-05-22

- Added `cycle` to general attribute allowlist so that it works also with plot types that don't set one in their theme [#3879](https://github.com/MakieOrg/Makie.jl/pull/3879).

## [0.21.1] - 2024-05-21

- `boundingbox` now relies on `apply_transform(transform, data_limits(plot))` rather than transforming the corner points of the bounding box [#3856](https://github.com/MakieOrg/Makie.jl/pull/3856).
- Adjusted `Axis` limits to consider transformations more consistently [#3864](https://github.com/MakieOrg/Makie.jl/pull/3864).
- Fix problems with incorrectly disabled attributes in recipes [#3870](https://github.com/MakieOrg/Makie.jl/pull/3870), [#3866](https://github.com/MakieOrg/Makie.jl/pull/3866).
- Fix RPRMakie with Material [#3872](https://github.com/MakieOrg/Makie.jl/pull/3872).
- Support the loop option in html video output [#3697](https://github.com/MakieOrg/Makie.jl/pull/3697).

## [0.21.0] - 2024-05-08

- Add `voxels` plot [#3527](https://github.com/MakieOrg/Makie.jl/pull/3527).
- Added supported markers hint to unsupported marker warn message [#3666](https://github.com/MakieOrg/Makie.jl/pull/3666).
- Fixed bug in CairoMakie line drawing when multiple successive points had the same color [#3712](https://github.com/MakieOrg/Makie.jl/pull/3712).
- Remove StableHashTraits in favor of calculating hashes directly with CRC32c [#3667](https://github.com/MakieOrg/Makie.jl/pull/3667).
- **Breaking (sort of)** Added a new `@recipe` variant which allows documenting attributes directly where they are defined and validating that all attributes are known whenever a plot is created. This is not breaking in the sense that the API changes, but user code is likely to break because of misspelled attribute names etc. that have so far gone unnoticed.
- Add axis converts, enabling unit/categorical support and more [#3226](https://github.com/MakieOrg/Makie.jl/pull/3226).
- **Breaking** Streamlined `data_limits` and `boundingbox` [#3671](https://github.com/MakieOrg/Makie.jl/pull/3671)
  - `data_limits` now only considers plot positions, completely ignoring transformations
  - `boundingbox(p::Text)` is deprecated in favor of `boundingbox(p::Text, p.markerspace[])`. The more internal methods use `string_boundingbox(p)`. [#3723](https://github.com/MakieOrg/Makie.jl/pull/3723)
  - `boundingbox` overwrites must now include a secondary space argument to work `boundingbox(plot, space::Symbol = :data)` [#3723](https://github.com/MakieOrg/Makie.jl/pull/3723)
  - `boundingbox` now always consider `transform_func` and `model`
  - `data_limits(::Scatter)` and `boundingbox(::Scatter)` now consider marker transformations [#3716](https://github.com/MakieOrg/Makie.jl/pull/3716)
- **Breaking** Improved Float64 compatability of Axis [#3681](https://github.com/MakieOrg/Makie.jl/pull/3681)
  - This added an extra conversion step which only takes effect when Float32 precision becomes relevant. In those cases code using `project()` functions will be wrong as the transformation is not applied. Use `project(plot_or_scene, ...)` or apply the conversion yourself beforehand with `Makie.f32_convert(plot_or_scene, transformed_point)` and use `patched_model = Makie.patch_model(plot_or_scene, model)`.
  - `Makie.to_world(point, matrix, resolution)` has been deprecated in favor of `Makie.to_world(scene_or_plot, point)` to include float32 conversions.
- **Breaking** Reworked line shaders in GLMakie and WGLMakie [#3558](https://github.com/MakieOrg/Makie.jl/pull/3558)
  - GLMakie: Removed support for per point linewidths
  - GLMakie: Adjusted dots (e.g. with `linestyle = :dot`) to bend across a joint
  - GLMakie: Adjusted linestyles to scale with linewidth dynamically so that dots remain dots with changing linewidth
  - GLMakie: Cleaned up anti-aliasing for truncated joints
  - WGLMakie: Added support for linestyles
  - WGLMakie: Added line joints
  - WGLMakie: Added native anti-aliasing which generally improves quality but introduces outline artifacts in some cases (same as GLMakie)
  - Both: Adjusted handling of thin lines which may result in different color intensities
- Fixed an issue with lines being drawn in the wrong direction in 3D (with perspective projection) [#3651](https://github.com/MakieOrg/Makie.jl/pull/3651).
- **Breaking** Renamed attribute `rotations` to `rotation` for `scatter` and `meshscatter` which had been inconsistent with the otherwise singular naming scheme and other plots like `text` [#3724](https://github.com/MakieOrg/Makie.jl/pull/3724).
- Fixed `contourf` bug where n levels would sometimes miss the uppermost value, causing gaps [#3713](https://github.com/MakieOrg/Makie.jl/pull/3713).
- Added `scale` attribute to `violin` [#3352](https://github.com/MakieOrg/Makie.jl/pull/3352).
- Use label formatter in barplot [#3718](https://github.com/MakieOrg/Makie.jl/pull/3718).
- Fix the incorrect shading with non uniform markerscale in meshscatter [#3722](https://github.com/MakieOrg/Makie.jl/pull/3722)
- Add `scale_to=:flip` option to `hist`, which flips the direction of the bars [#3732](https://github.com/MakieOrg/Makie.jl/pull/3732)
- Fixed an issue with the texture atlas not updating in WGLMakie after display, causing new symbols to not show up [#3737](https://github.com/MakieOrg/Makie.jl/pull/3737)
- Added `linecap` and `joinstyle` attributes for lines and linesegments. Also normalized `miter_limit` to 60° across all backends. [#3771](https://github.com/MakieOrg/Makie.jl/pull/3771)

## [0.20.10] 2024-05-07

- Loosened type restrictions for potentially array-valued colors in `Axis` attributes like `xticklabelcolor` [#3826](https://github.com/MakieOrg/Makie.jl/pull/3826).
- Added support for intervals for specifying axis limits [#3696](https://github.com/MakieOrg/Makie.jl/pull/3696)
- Added recipes for plotting intervals to `Band`, `Rangebars`, `H/VSpan` [3695](https://github.com/MakieOrg/Makie.jl/pull/3695)
- Documented `WilkinsonTicks` [#3819](https://github.com/MakieOrg/Makie.jl/pull/3819).
- Added `axislegend(ax, "title")` method [#3808](https://github.com/MakieOrg/Makie.jl/pull/3808).
- Improved thread safety of rendering with CairoMakie (independent `Scene`s only) by locking FreeType handles [#3777](https://github.com/MakieOrg/Makie.jl/pull/3777).
- Adds a tutorial for how to make recipes work with new types [#3816](https://github.com/MakieOrg/Makie.jl/pull/3816).
- Provided an interface to convert markers in CairoMakie separately (`cairo_scatter_marker`) so external packages can overload it. [#3811](https://github.com/MakieOrg/Makie.jl/pull/3811)
- Updated to DelaunayTriangulation v1.0 [#3787](https://github.com/MakieOrg/Makie.jl/pull/3787).
- Added methods `hidedecorations!`, `hiderdecorations!`, `hidethetadecorations!` and  `hidespines!` for `PolarAxis` axes [#3823](https://github.com/MakieOrg/Makie.jl/pull/3823).
- Added `loop` option support for HTML outputs when recording videos with `record` [#3697](https://github.com/MakieOrg/Makie.jl/pull/3697).

## [0.20.9] - 2024-03-29

- Added supported markers hint to unsupported marker warn message [#3666](https://github.com/MakieOrg/Makie.jl/pull/3666).
- Fixed bug in CairoMakie line drawing when multiple successive points had the same color [#3712](https://github.com/MakieOrg/Makie.jl/pull/3712).
- Remove StableHashTraits in favor of calculating hashes directly with CRC32c [#3667](https://github.com/MakieOrg/Makie.jl/pull/3667).
- Fixed `contourf` bug where n levels would sometimes miss the uppermost value, causing gaps [#3713](https://github.com/MakieOrg/Makie.jl/pull/3713).
- Added `scale` attribute to `violin` [#3352](https://github.com/MakieOrg/Makie.jl/pull/3352).
- Use label formatter in barplot [#3718](https://github.com/MakieOrg/Makie.jl/pull/3718).
- Fix the incorrect shading with non uniform markerscale in meshscatter [#3722](https://github.com/MakieOrg/Makie.jl/pull/3722)
- Add `scale_to=:flip` option to `hist`, which flips the direction of the bars [#3732](https://github.com/MakieOrg/Makie.jl/pull/3732)
- Fixed an issue with the texture atlas not updating in WGLMakie after display, causing new symbols to not show up [#3737](https://github.com/MakieOrg/Makie.jl/pull/3737)

## [0.20.8] - 2024-02-22

- Fixed excessive use of space with HTML image outputs [#3642](https://github.com/MakieOrg/Makie.jl/pull/3642).
- Fixed bugs with format strings and add new features by switching to Format.jl [#3633](https://github.com/MakieOrg/Makie.jl/pull/3633).
- Fixed an issue where CairoMakie would unnecessarily rasterize polygons [#3605](https://github.com/MakieOrg/Makie.jl/pull/3605).
- Added `PointBased` conversion trait to `scatterlines` recipe [#3603](https://github.com/MakieOrg/Makie.jl/pull/3603).
- Multiple small fixes for `map_latest`, `WGLMakie` picking and `PlotSpec` [#3637](https://github.com/MakieOrg/Makie.jl/pull/3637).
- Fixed PolarAxis `rticks` being incompatible with rich text. [#3615](https://github.com/MakieOrg/Makie.jl/pull/3615)
- Fixed an issue causing lines, scatter and text to not scale with resolution after deleting plots in GLMakie. [#3649](https://github.com/MakieOrg/Makie.jl/pull/3649)

## [0.20.7] - 2024-02-04

- Equalized alignment point of mirrored ticks to that of normal ticks [#3598](https://github.com/MakieOrg/Makie.jl/pull/3598).
- Fixed stack overflow error on conversion of gridlike data with missings [#3597](https://github.com/MakieOrg/Makie.jl/pull/3597).
- Fixed mutation of CairoMakie src dir when displaying png files [#3588](https://github.com/MakieOrg/Makie.jl/pull/3588).
- Added better error messages for plotting into `FigureAxisPlot` and `AxisPlot` as Plots.jl users are likely to do [#3596](https://github.com/MakieOrg/Makie.jl/pull/3596).
- Added compat bounds for IntervalArithmetic.jl due to bug with DelaunayTriangulation.jl [#3595](https://github.com/MakieOrg/Makie.jl/pull/3595).
- Removed possibility of three-argument `barplot` [#3574](https://github.com/MakieOrg/Makie.jl/pull/3574).

## [0.20.6] - 2024-02-02

- Fix issues with Camera3D not centering [#3582](https://github.com/MakieOrg/Makie.jl/pull/3582)
- Allowed creating legend entries from plot objects with scalar numbers as colors [#3587](https://github.com/MakieOrg/Makie.jl/pull/3587).

## [0.20.5] - 2024-01-25

- Use plot plot instead of scene transform functions in CairoMakie, fixing missplaced h/vspan. [#3552](https://github.com/MakieOrg/Makie.jl/pull/3552)
- Fix error printing on shader error [#3530](https://github.com/MakieOrg/Makie.jl/pull/3530).
- Update pagefind to 1.0.4 for better headline search [#3534](https://github.com/MakieOrg/Makie.jl/pull/3534).
- Remove unecessary deps, e.g. Setfield [3546](https://github.com/MakieOrg/Makie.jl/pull/3546).
- Don't clear args, rely on delete deregister_callbacks [#3543](https://github.com/MakieOrg/Makie.jl/pull/3543).
- Add interpolate keyword for Surface [#3541](https://github.com/MakieOrg/Makie.jl/pull/3541).
- Fix a DataInspector bug if inspector_label is used with RGB images [#3468](https://github.com/MakieOrg/Makie.jl/pull/3468).

## [0.20.4] - 2024-01-04

- Changes for Bonito rename and WGLMakie docs improvements [#3477](https://github.com/MakieOrg/Makie.jl/pull/3477).
- Add stroke and glow support to scatter and text in WGLMakie [#3518](https://github.com/MakieOrg/Makie.jl/pull/3518).
- Fix clipping issues with Camera3D when zooming in [#3529](https://github.com/MakieOrg/Makie.jl/pull/3529)

## [0.20.3] - 2023-12-21

- Add `depthsorting` as a hidden attribute for scatter plots in GLMakie as an alternative fix for outline artifacts. [#3432](https://github.com/MakieOrg/Makie.jl/pull/3432)
- Disable SDF based anti-aliasing in scatter, text and lines plots when `fxaa = true` in GLMakie. This allows removing outline artifacts at the cost of quality. [#3408](https://github.com/MakieOrg/Makie.jl/pull/3408)
- DataInspector Fixes: Fixed depth order, positional labels being in transformed space and `:inspector_clear` not getting called when moving from one plot to another. [#3454](https://github.com/MakieOrg/Makie.jl/pull/3454)
- Fixed bug in GLMakie where the update from a (i, j) sized GPU buffer to a (j, i) sized buffer would fail [#3456](https://github.com/MakieOrg/Makie.jl/pull/3456).
- Add `interpolate=true` to `volume(...)`, allowing to disable interpolation [#3485](https://github.com/MakieOrg/Makie.jl/pull/3485).

## [0.20.2] - 2023-12-01

- Switched from SHA512 to CRC32c salting in CairoMakie svgs, drastically improving svg rendering speed [#3435](https://github.com/MakieOrg/Makie.jl/pull/3435).
- Fixed a bug with h/vlines and h/vspan not correctly resolving transformations [#3418](https://github.com/MakieOrg/Makie.jl/pull/3418).
- Fixed a bug with h/vlines and h/vspan returning the wrong limits, causing an error in Axis [#3427](https://github.com/MakieOrg/Makie.jl/pull/3427).
- Fixed clipping when zooming out of a 3D (L)Scene [#3433](https://github.com/MakieOrg/Makie.jl/pull/3433).
- Moved the texture atlas cache to `.julia/scratchspaces` instead of a dedicated `.julia/makie` [#3437](https://github.com/MakieOrg/Makie.jl/pull/3437)

## [0.20.1] - 2023-11-23

- Fixed bad rendering of `poly` in GLMakie by triangulating points after transformations [#3402](https://github.com/MakieOrg/Makie.jl/pull/3402).
- Fixed bug regarding inline display in VSCode Jupyter notebooks and other similar environments [#3403](https://github.com/MakieOrg/Makie.jl/pull/3403).
- Fixed issue with `plottype`, allowed `onany(...; update = true)` and fixed `Block` macro use outside Makie [#3401](https://github.com/MakieOrg/Makie.jl/pull/3401).

## [0.20.0] - 2023-11-21

- GLMakie has gained support for HiDPI (aka Retina) screens. This also enables saving images with higher resolution than screen pixel dimensions [#2544](https://github.com/MakieOrg/Makie.jl/pull/2544).
- Fixed an issue where NaN was interpreted as zero when rendering `surface` through CairoMakie [#2598](https://github.com/MakieOrg/Makie.jl/pull/2598).
- Improved 3D camera handling, hotkeys and functionality [#2746](https://github.com/MakieOrg/Makie.jl/pull/2746).
- Added `shading = :verbose` in GLMakie to allow for multiple light sources. Also added more light types, fixed light directions for the previous lighting model (now `shading = :fast`) and adjusted `backlight` to affect normals[#3246](https://github.com/MakieOrg/Makie.jl/pull/3246).
- Changed the glyph used for negative numbers in tick labels from hyphen to minus [#3379](https://github.com/MakieOrg/Makie.jl/pull/3379).
- Added new declarative API for AlgebraOfGraphics, Pluto and easier dashboards [#3281](https://github.com/MakieOrg/Makie.jl/pull/3281).
- WGLMakie got faster line rendering with less updating bugs [#3062](https://github.com/MakieOrg/Makie.jl/pull/3062).
- **Breaking** Replaced `PolarAxis.radial_distortion_threshold` with `PolarAxis.radius_at_origin`. [#3381](https://github.com/MakieOrg/Makie.jl/pull/3381)
- **Breaking** Deprecated the `resolution` keyword in favor of `size` to reflect that this value is not a pixel resolution anymore [#3343](https://github.com/MakieOrg/Makie.jl/pull/3343).
- **Breaking** Refactored the `SurfaceLike` family of traits into `VertexGrid`, `CellGrid` and `ImageLike` [#3106](https://github.com/MakieOrg/Makie.jl/pull/3106).
- **Breaking** Deprecated `pixelarea(scene)` and `scene.px_area` in favor of viewport.
- **Breaking** Refactored the `Combined` Plot object and renamed it to `Plot`, improving compile times ~2x [#3082](https://github.com/MakieOrg/Makie.jl/pull/3082).
- **Breaking** Removed old depreactions in [#3113](https://github.com/MakieOrg/Makie.jl/pull/3113/commits/3a39210ef87a0032d78cb27c0c1019faa604effd).
- **Breaking** Deprecated using AbstractVector as sides of `image` [#3395](https://github.com/MakieOrg/Makie.jl/pull/3395).
- **Breaking** `errorbars` and `rangebars` now use color cycling [#3230](https://github.com/MakieOrg/Makie.jl/pull/3230).

## [0.19.12] - 2023-10-31

- Added `cornerradius` attribute to `Box` for rounded corners [#3346](https://github.com/MakieOrg/Makie.jl/pull/3346).
- Fix grouping of a zero-height bar in `barplot`. Now a zero-height bar shares the same properties of the previous bar, and if the bar is the first one, its height is treated as positive if and only if there exists a bar of positive height or all bars are zero-height [#3058](https://github.com/MakieOrg/Makie.jl/pull/3058).
- Fixed a bug where Axis still consumes scroll events when interactions are disabled [#3272](https://github.com/MakieOrg/Makie.jl/pull/3272).
- Added `cornerradius` attribute to `Box` for rounded corners [#3308](https://github.com/MakieOrg/Makie.jl/pull/3308).
- Upgraded `StableHashTraits` from 1.0 to 1.1 [#3309](https://github.com/MakieOrg/Makie.jl/pull/3309).

## [0.19.11] - 2023-10-05

- Setup automatic colorbars for volumeslices [#3253](https://github.com/MakieOrg/Makie.jl/pull/3253).
- Colorbar for arrows [#3275](https://github.com/MakieOrg/Makie.jl/pull/3275).
- Small bugfixes [#3275](https://github.com/MakieOrg/Makie.jl/pull/3275).

## [0.19.10] - 2023-09-21

- Fixed bugs with Colorbar in recipes, add new API for creating a recipe colorbar and introduce experimental support for Categorical colormaps [#3090](https://github.com/MakieOrg/Makie.jl/pull/3090).
- Added experimental Datashader implementation [#2883](https://github.com/MakieOrg/Makie.jl/pull/2883).
- **Breaking** Changed the default order Polar arguments to (theta, r). [#3154](https://github.com/MakieOrg/Makie.jl/pull/3154)
- General improvements to `PolarAxis`: full rlimtis & thetalimits, more controls and visual tweaks. See pr for more details.[#3154](https://github.com/MakieOrg/Makie.jl/pull/3154)

## [0.19.9] - 2023-09-11

- Allow arbitrary reversible scale functions through `ReversibleScale`.
- Deprecated `linestyle=vector_of_gaps` in favor of `linestyle=Linestyle(vector_of_gaps)` [3135](https://github.com/MakieOrg/Makie.jl/pull/3135), [3193](https://github.com/MakieOrg/Makie.jl/pull/3193).
- Fixed some errors around dynamic changes of `ax.xscale` or `ax.yscale` [#3084](https://github.com/MakieOrg/Makie.jl/pull/3084)
- Improved Barplot Label Alignment [#3160](https://github.com/MakieOrg/Makie.jl/issues/3160).
- Fixed regression in determining axis limits [#3179](https://github.com/MakieOrg/Makie.jl/pull/3179)
- Added a theme `theme_latexfonts` that uses the latex font family as default fonts [#3147](https://github.com/MakieOrg/Makie.jl/pull/3147), [#3180](https://github.com/MakieOrg/Makie.jl/pull/3180).
- Upgrades `StableHashTraits` from 0.3 to 1.0

## [0.19.8] - 2023-08-15

- Improved CairoMakie rendering of `lines` with repeating colors in an array [#3141](https://github.com/MakieOrg/Makie.jl/pull/3141).
- Added `strokecolormap` to poly. [#3145](https://github.com/MakieOrg/Makie.jl/pull/3145)
- Added `xreversed`, `yreversed` and `zreversed` attributes to `Axis3` [#3138](https://github.com/MakieOrg/Makie.jl/pull/3138).
- Fixed incorrect placement of contourlabels with transform functions [#3083](https://github.com/MakieOrg/Makie.jl/pull/3083)
- Fixed automatic normal generation for meshes with shading and no normals [#3041](https://github.com/MakieOrg/Makie.jl/pull/3041).
- Added the `triplot` and `voronoiplot` recipes from DelaunayTriangulation.jl [#3102](https://github.com/MakieOrg/Makie.jl/pull/3102), [#3159](https://github.com/MakieOrg/Makie.jl/pull/3159).

## [0.19.7] - 2023-07-22

- Allow arbitrary functions to color `streamplot` lines by passing a `Function` to `color`.  This must accept `Point` of the appropriate dimension and return a `Point`, `Vec`, or other arraylike object [#2002](https://github.com/MakieOrg/Makie.jl/pull/2002).
- `arrows` can now take input of the form `x::AbstractVector, y::AbstractVector, [z::AbstractVector,] f::Function`, where `f` must return a `VecTypes` of the appropriate dimension [#2597](https://github.com/MakieOrg/Makie.jl/pull/2597).
- Exported colorbuffer, and added `colorbuffer(axis::Axis; include_decorations=false, colorbuffer_kws...)`, to get an image of an axis with or without decorations [#3078](https://github.com/MakieOrg/Makie.jl/pull/3078).
- Fixed an issue where the `linestyle` of some polys was not applied to the stroke in CairoMakie. [#2604](https://github.com/MakieOrg/Makie.jl/pull/2604)
- Add `colorscale = identity` to any plotting function using a colormap. This works with any scaling function like `log10`, `sqrt` etc. Consequently, `scale` for `hexbin` is replaced with `colorscale` [#2900](https://github.com/MakieOrg/Makie.jl/pull/2900).
- Add `alpha=1.0` argument to all basic plots, which supports independently adding an alpha component to colormaps and colors. Multiple alphas like in `plot(alpha=0.2, color=RGBAf(1, 0, 0, 0.5))`, will get multiplied [#2900](https://github.com/MakieOrg/Makie.jl/pull/2900).
- `hexbin` now supports any per-observation weights which StatsBase respects - `<: StatsBase.AbstractWeights`, `Vector{Real}`, or `nothing` (the default). [#2804](https://github.com/MakieOrg/Makie.jl/pulls/2804)
- Added a new Axis type, `PolarAxis`, which is an axis with a polar projection.  Input is in `(r, theta)` coordinates and is transformed to `(x, y)` coordinates using the standard polar-to-cartesian transformation.
  Generally, its attributes are very similar to the usual `Axis` attributes, but `x` is replaced by `r` and `y` by `θ`.
  It also inherits from the theme of `Axis` in this manner, so should work seamlessly with Makie themes [#2990](https://github.com/MakieOrg/Makie.jl/pull/2990).
- `inherit` now has a new signature `inherit(scene, attrs::NTuple{N, Symbol}, default_value)`, allowing recipe authors to access nested attributes when trying to inherit from the parent Scene.
  For example, one could inherit from `scene.Axis.yticks` by `inherit(scene, (:Axis, :yticks), $default_value)` [#2990](https://github.com/MakieOrg/Makie.jl/pull/2990).
- Fixed incorrect rendering of 3D heatmaps [#2959](https://github.com/MakieOrg/Makie.jl/pull/2959)
- Deprecated `flatten_plots` in favor of `collect_atomic_plots`. Using the new `collect_atomic_plots` fixed a bug in CairoMakie where the z-level of plots within recipes was not respected. [#2793](https://github.com/MakieOrg/Makie.jl/pull/2793)
- Fixed incorrect line depth in GLMakie [#2843](https://github.com/MakieOrg/Makie.jl/pull/2843)
- Fixed incorrect line alpha in dense lines in GLMakie [#2843](https://github.com/MakieOrg/Makie.jl/pull/2843)
- Fixed DataInspector interaction with transformations [#3002](https://github.com/MakieOrg/Makie.jl/pull/3002)
- Added option `WGLMakie.activate!(resize_to_body=true)`, to make plots resize to the VSCode plotpane. Resizes to the HTML body element, so may work outside VSCode [#3044](https://github.com/MakieOrg/Makie.jl/pull/3044), [#3042](https://github.com/MakieOrg/Makie.jl/pull/3042).
- Fixed DataInspector interaction with transformations [#3002](https://github.com/MakieOrg/Makie.jl/pull/3002).
- Fixed incomplete stroke with some Bezier markers in CairoMakie and blurry strokes in GLMakie [#2961](https://github.com/MakieOrg/Makie.jl/pull/2961)
- Added the ability to use custom triangulations from DelaunayTriangulation.jl [#2896](https://github.com/MakieOrg/Makie.jl/pull/2896).
- Adjusted scaling of scatter/text stroke, glow and anti-aliasing width under non-uniform 2D scaling (Vec2f markersize/fontsize) in GLMakie [#2950](https://github.com/MakieOrg/Makie.jl/pull/2950).
- Scaled `errorbar` whiskers and `bracket` correctly with transformations [#3012](https://github.com/MakieOrg/Makie.jl/pull/3012).
- Updated `bracket` when the screen is resized or transformations change [#3012](https://github.com/MakieOrg/Makie.jl/pull/3012).

## [0.19.6] - 2023-06-09

- Fixed broken AA for lines with strongly varying linewidth [#2953](https://github.com/MakieOrg/Makie.jl/pull/2953).
- Fixed WGLMakie JS popup [#2976](https://github.com/MakieOrg/Makie.jl/pull/2976).
- Fixed `legendelements` when children have no elements [#2982](https://github.com/MakieOrg/Makie.jl/pull/2982).
- Bumped compat for StatsBase to 0.34 [#2915](https://github.com/MakieOrg/Makie.jl/pull/2915).
- Improved thread safety [#2840](https://github.com/MakieOrg/Makie.jl/pull/2840).

## [0.19.5] - 2023-05-12

- Added `loop` option for GIF outputs when recording videos with `record` [#2891](https://github.com/MakieOrg/Makie.jl/pull/2891).
- Fixed line rendering issues in GLMakie [#2843](https://github.com/MakieOrg/Makie.jl/pull/2843).
- Fixed incorrect line alpha in dense lines in GLMakie [#2843](https://github.com/MakieOrg/Makie.jl/pull/2843).
- Changed `scene.clear` to an observable and made changes in `Scene` Observables trigger renders in GLMakie [#2929](https://github.com/MakieOrg/Makie.jl/pull/2929).
- Added contour labels [#2496](https://github.com/MakieOrg/Makie.jl/pull/2496).
- Allowed rich text to be used in Legends [#2902](https://github.com/MakieOrg/Makie.jl/pull/2902).
- Added more support for zero length Geometries [#2917](https://github.com/MakieOrg/Makie.jl/pull/2917).
- Made CairoMakie drawing for polygons with holes order independent [#2918](https://github.com/MakieOrg/Makie.jl/pull/2918).
- Fixes for `Makie.inline!()`, allowing now for `Makie.inline!(automatic)` (default), which is better at automatically opening a window/ inlining a plot into plotpane when needed [#2919](https://github.com/MakieOrg/Makie.jl/pull/2919) [#2937](https://github.com/MakieOrg/Makie.jl/pull/2937).
- Block/Axis doc improvements [#2940](https://github.com/MakieOrg/Makie.jl/pull/2940) [#2932](https://github.com/MakieOrg/Makie.jl/pull/2932) [#2894](https://github.com/MakieOrg/Makie.jl/pull/2894).

## [0.19.4] - 2023-03-31

- Added export of `hidezdecorations!` from MakieLayout [#2821](https://github.com/MakieOrg/Makie.jl/pull/2821).
- Fixed an issue with GLMakie lines becoming discontinuous [#2828](https://github.com/MakieOrg/Makie.jl/pull/2828).

## [0.19.3] - 2023-03-21

- Added the `stephist` plotting function [#2408](https://github.com/JuliaPlots/Makie.jl/pull/2408).
- Added the `brackets` plotting function [#2356](https://github.com/MakieOrg/Makie.jl/pull/2356).
- Fixed an issue where `poly` plots with `Vector{<: MultiPolygon}` inputs with per-polygon color were mistakenly rendered as meshes using CairoMakie [#2590](https://github.com/MakieOrg/Makie.jl/pulls/2478).
- Fixed a small typo which caused an error in the `Stepper` constructor [#2600](https://github.com/MakieOrg/Makie.jl/pulls/2478).
- Improve cleanup on block deletion [#2614](https://github.com/MakieOrg/Makie.jl/pull/2614)
- Add `menu.scroll_speed` and increase default speed for non-apple [#2616](https://github.com/MakieOrg/Makie.jl/pull/2616).
- Fixed rectangle zoom for nonlinear axes [#2674](https://github.com/MakieOrg/Makie.jl/pull/2674)
- Cleaned up linestyles in GLMakie (Fixing artifacting, spacing/size, anti-aliasing) [#2666](https://github.com/MakieOrg/Makie.jl/pull/2666).
- Fixed issue with scatterlines only accepting concrete color types as `markercolor` [#2691](https://github.com/MakieOrg/Makie.jl/pull/2691).
- Fixed an accidental issue where `LaTeXStrings` were not typeset correctly in `Axis3` [#2558](https://github.com/MakieOrg/Makie.jl/pull/2588).
- Fixed a bug where line segments in `text(lstr::LaTeXString)` were ignoring offsets [#2668](https://github.com/MakieOrg/Makie.jl/pull/2668).
- Fixed a bug where the `arrows` recipe accidentally called a `Bool` when `normalize = true` [#2740](https://github.com/MakieOrg/Makie.jl/pull/2740).
- Re-exported the `@colorant_str` (`colorant"..."`) macro from Colors.jl [#2726](https://github.com/MakieOrg/Makie.jl/pull/2726).
- Speedup heatmaps in WGLMakie. [#2647](https://github.com/MakieOrg/Makie.jl/pull/2647)
- Fix slow `data_limits` for recipes, which made plotting lots of data with recipes much slower [#2770](https://github.com/MakieOrg/Makie.jl/pull/2770).

## [0.19.1] - 2023-01-01

- Add `show_data` method for `band` which shows the min and max values of the band at the x position of the cursor [#2497](https://github.com/MakieOrg/Makie.jl/pull/2497).
- Added `xlabelrotation`, `ylabelrotation` (`Axis`) and `labelrotation` (`Colorbar`) [#2478](https://github.com/MakieOrg/Makie.jl/pull/2478).
- Fixed forced rasterization in CairoMakie svg files when polygons with colors specified as (color, alpha) tuples were used [#2535](https://github.com/MakieOrg/Makie.jl/pull/2535).
- Do less copies of Observables in Attributes + plot pipeline [#2443](https://github.com/MakieOrg/Makie.jl/pull/2443).
- Add Search Page and tweak Result Ordering [#2474](https://github.com/MakieOrg/Makie.jl/pull/2474).
- Remove all global attributes from TextureAtlas implementation and fix julia#master [#2498](https://github.com/MakieOrg/Makie.jl/pull/2498).
- Use new Bonito, implement WGLMakie picking, improve performance and fix lots of WGLMakie bugs [#2428](https://github.com/MakieOrg/Makie.jl/pull/2428).

## [0.19.0] - 2022-12-03

- **Breaking** The attribute `textsize` has been removed everywhere in favor of the attribute `fontsize` which had also been in use.
  To migrate, search and replace all uses of `textsize` to `fontsize` [#2387](https://github.com/MakieOrg/Makie.jl/pull/2387).
- Added rich text which allows to more easily use superscripts and subscripts as well as differing colors, fonts, fontsizes, etc. for parts of a given text [#2321](https://github.com/MakieOrg/Makie.jl/pull/2321).

## [0.18.4] - 2022-12-02

- Added the `waterfall` plotting function [#2416](https://github.com/JuliaPlots/Makie.jl/pull/2416).
- Add support for `AbstractPattern` in `WGLMakie` [#2432](https://github.com/MakieOrg/Makie.jl/pull/2432).
- Broadcast replaces deprecated method for quantile [#2430](https://github.com/MakieOrg/Makie.jl/pull/2430).
- Fix CairoMakie's screen re-using [#2440](https://github.com/MakieOrg/Makie.jl/pull/2440).
- Fix repeated rendering with invisible objects [#2437](https://github.com/MakieOrg/Makie.jl/pull/2437).
- Fix hvlines for GLMakie [#2446](https://github.com/MakieOrg/Makie.jl/pull/2446).

## [0.18.3] - 2022-11-17

- Add `render_on_demand` flag for `GLMakie.Screen`. Setting this to `true` will skip rendering until plots get updated. This is the new default [#2336](https://github.com/MakieOrg/Makie.jl/pull/2336), [#2397](https://github.com/MakieOrg/Makie.jl/pull/2397).
- Clean up OpenGL state handling in GLMakie [#2397](https://github.com/MakieOrg/Makie.jl/pull/2397).
- Fix salting [#2407](https://github.com/MakieOrg/Makie.jl/pull/2407).
- Fixes for [GtkMakie](https://github.com/jwahlstrand/GtkMakie.jl) [#2418](https://github.com/MakieOrg/Makie.jl/pull/2418).

## [0.18.2] - 2022-11-03

- Fix Axis3 tick flipping with negative azimuth [#2364](https://github.com/MakieOrg/Makie.jl/pull/2364).
- Fix empty!(fig) and empty!(ax) [#2374](https://github.com/MakieOrg/Makie.jl/pull/2374), [#2375](https://github.com/MakieOrg/Makie.jl/pull/2375).
- Remove stencil buffer [#2389](https://github.com/MakieOrg/Makie.jl/pull/2389).
- Move Arrows and Wireframe to MakieCore [#2384](https://github.com/MakieOrg/Makie.jl/pull/2384).
- Skip legend entry if label is nothing [#2350](https://github.com/MakieOrg/Makie.jl/pull/2350).

## [0.18.1] - 2022-10-24

- fix heatmap interpolation [#2343](https://github.com/MakieOrg/Makie.jl/pull/2343).
- move poly to MakieCore [#2334](https://github.com/MakieOrg/Makie.jl/pull/2334)
- Fix picking warning and update_axis_camera [#2352](https://github.com/MakieOrg/Makie.jl/pull/2352).
- bring back inline!, to not open a window in VSCode repl [#2353](https://github.com/MakieOrg/Makie.jl/pull/2353).

## [0.18.0] - 2022-10-12

- **Breaking** Added `BezierPath` which can be constructed from SVG like command list, SVG string or from a `Polygon`.
  Added ability to use `BezierPath` and `Polgyon` as scatter markers.
  Replaced default symbol markers like `:cross` which converted to characters before with more precise `BezierPaths` and adjusted default markersize to 12.
  **Deprecated** using `String` to specify multiple char markers (`scatter(1:4, marker="abcd")`).
  **Deprecated** concrete geometries as markers like `Circle(Point2f(0), 1.5)` in favor of using the type like `Circle` for dispatch to special backend methods.
  Added single image marker support to WGLMakie [#979](https://github.com/MakieOrg/Makie.jl/pull/979).
- **Breaking** Refactored `display`, `record`, `colorbuffer` and `screens` to be faster and more consistent [#2306](https://github.com/MakieOrg/Makie.jl/pull/2306#issuecomment-1275918061).
- **Breaking** Refactored `DataInspector` to use `tooltip`. This results in changes in the attributes of DataInspector. Added `inspector_label`, `inspector_hover` and `inspector_clear` as optional attributes [#2095](https://github.com/JuliaPlots/Makie.jl/pull/2095).
- Added the `hexbin` plotting function [#2201](https://github.com/JuliaPlots/Makie.jl/pull/2201).
- Added the `tricontourf` plotting function [#2226](https://github.com/JuliaPlots/Makie.jl/pull/2226).
- Fixed per character attributes in text [#2244](https://github.com/JuliaPlots/Makie.jl/pull/2244).
- Allowed `CairoMakie` to render `scatter` with images as markers [#2080](https://github.com/MakieOrg/Makie.jl/pull/2080).
- Reworked text drawing and added ability to draw special characters via glyph indices in order to draw more LaTeX math characters with MathTeXEngine v0.5 [#2139](https://github.com/MakieOrg/Makie.jl/pull/2139).
- Allowed text to be copy/pasted into `Textbox` [#2281](https://github.com/MakieOrg/Makie.jl/pull/2281)
- Fixed updates for multiple meshes [#2277](https://github.com/MakieOrg/Makie.jl/pull/2277).
- Fixed broadcasting for linewidth, lengthscale & arrowsize in `arrow` recipe [#2273](https://github.com/MakieOrg/Makie.jl/pull/2273).
- Made GLMakie relocatable [#2282](https://github.com/MakieOrg/Makie.jl/pull/2282).
- Fixed changing input types in plot arguments [#2297](https://github.com/MakieOrg/Makie.jl/pull/2297).
- Better performance for Menus and fix clicks on items [#2299](https://github.com/MakieOrg/Makie.jl/pull/2299).
- Fixed CairoMakie bitmaps with transparency by using premultiplied ARGB surfaces [#2304](https://github.com/MakieOrg/Makie.jl/pull/2304).
- Fixed hiding of `Scene`s by setting `scene.visible[] = false` [#2317](https://github.com/MakieOrg/Makie.jl/pull/2317).
- `Axis` now accepts a `Tuple{Bool, Bool}` for `xtrimspine` and `ytrimspine` to trim only one end of the spine [#2171](https://github.com/JuliaPlots/Makie.jl/pull/2171).

## [0.17.13] - 2022-08-04

- Fixed boundingboxes [#2184](https://github.com/MakieOrg/Makie.jl/pull/2184).
- Fixed highclip/lowclip in meshscatter, poly, contourf, barplot [#2183](https://github.com/MakieOrg/Makie.jl/pull/2183).
- Fixed gridline updates [#2196](https://github.com/MakieOrg/Makie.jl/pull/2196).
- Fixed glDisablei argument order, which crashed some Intel drivers.

## [0.17.12] - 2022-07-22

- Fixed stackoverflow in show [#2167](https://github.com/MakieOrg/Makie.jl/pull/2167).

## [0.17.11] - 2022-07-21

- `rainclouds`(!) now supports `violin_limits` keyword argument, serving the same.
role as `datalimits` in `violin` [#2137](https://github.com/MakieOrg/Makie.jl/pull/2137).
- Fixed an issue where nonzero `strokewidth` results in a thin outline of the wrong color if `color` and `strokecolor` didn't match and weren't transparent. [#2096](https://github.com/MakieOrg/Makie.jl/pull/2096).
- Improved performance around Axis(3) limits [#2115](https://github.com/MakieOrg/Makie.jl/pull/2115).
- Cleaned up stroke artifacts in scatter and text [#2096](https://github.com/MakieOrg/Makie.jl/pull/2096).
- Compile time improvements [#2153](https://github.com/MakieOrg/Makie.jl/pull/2153).
- Mesh and Surface now interpolate between values instead of interpolating between colors for WGLMakie + GLMakie [#2097](https://github.com/MakieOrg/Makie.jl/pull/2097).

## [0.17.10] - 2022-07-13

- Bumped compatibility bound of `GridLayoutBase.jl` to `v0.9.0` which fixed a regression with `Mixed` and `Outside` alignmodes in nested `GridLayout`s [#2135](https://github.com/MakieOrg/Makie.jl/pull/2135).

## [0.17.9] - 2022-07-12

- Patterns (`Makie.AbstractPattern`) are now supported by `CairoMakie` in `poly` plots that don't involve `mesh`, such as `bar` and `poly` [#2106](https://github.com/MakieOrg/Makie.jl/pull/2106/).
- Fixed regression where `Block` alignments could not be specified as numbers anymore [#2108](https://github.com/MakieOrg/Makie.jl/pull/2108).
- Added the option to show mirrored ticks on the other side of an Axis using the attributes `xticksmirrored` and `yticksmirrored` [#2105](https://github.com/MakieOrg/Makie.jl/pull/2105).
- Fixed a bug where a set of `Axis` wouldn't be correctly linked together if they were only linked in pairs instead of all at the same time [#2116](https://github.com/MakieOrg/Makie.jl/pull/2116).

## [0.17.7] - 2022-06-19

- Improved `Menu` performance, now it should be much harder to reach the boundary of 255 scenes in GLMakie. `Menu` also takes a `default` keyword argument now and can be scrolled if there is too little space available.

## [0.17.6] - 2022-06-17

- **EXPERIMENTAL**: Added support for multiple windows in GLMakie through `display(GLMakie.Screen(), figure_or_scene)` [#1771](https://github.com/MakieOrg/Makie.jl/pull/1771).
- Added support for RGB matrices in `heatmap` with GLMakie [#2036](https://github.com/MakieOrg/Makie.jl/pull/2036)
- `Textbox` doesn't defocus anymore on trying to submit invalid input [#2041](https://github.com/MakieOrg/Makie.jl/pull/2041).
- `text` now takes the position as the first argument(s) like `scatter` and most other plotting functions, it is invoked `text(x, y, [z], text = "text")`. Because it is now of conversion type `PointBased`, the positions can be given in all the usual different ways which are implemented as conversion methods. All old invocation styles such as `text("text", position = Point(x, y))` still work to maintain backwards compatibility [#2020](https://github.com/MakieOrg/Makie.jl/pull/2020).

## [0.17.5] - 2022-06-10

- Fixed a regression with `linkaxes!` [#2039](https://github.com/MakieOrg/Makie.jl/pull/2039).

## [0.17.4] - 2022-06-09

- The functions `hlines!`, `vlines!`, `hspan!`, `vspan!` and `abline!` were reimplemented as recipes. This allows using them without an `Axis` argument in first position and also as visuals in AlgebraOfGraphics.jl. Also, `abline!` is now called `ablines!` for consistency, `abline!` is still exported but deprecated and will be removed in the future. [#2023](https://github.com/MakieOrg/Makie.jl/pulls/2023).
- Added `rainclouds` and `rainclouds!` [#1725](https://github.com/MakieOrg/Makie.jl/pull/1725).
- Improve CairoMakie performance [#1964](https://github.com/MakieOrg/Makie.jl/pull/1964) [#1981](https://github.com/MakieOrg/Makie.jl/pull/1981).
- Interpolate colormap correctly [#1973](https://github.com/MakieOrg/Makie.jl/pull/1973).
- Fix picking [#1993](https://github.com/MakieOrg/Makie.jl/pull/1993).
- Improve compile time latency [#1968](https://github.com/MakieOrg/Makie.jl/pull/1968) [#2000](https://github.com/MakieOrg/Makie.jl/pull/2000).
- Fix multi poly with rects [#1999](https://github.com/MakieOrg/Makie.jl/pull/1999).
- Respect scale and nonlinear values in PlotUtils cgrads [#1979](https://github.com/MakieOrg/Makie.jl/pull/1979).
- Fix CairoMakie heatmap filtering [#1828](https://github.com/MakieOrg/Makie.jl/pull/1828).
- Remove GLVisualize and MakieLayout module [#2007](https://github.com/MakieOrg/Makie.jl/pull/2007) [#2008](https://github.com/MakieOrg/Makie.jl/pull/2008).
- Add linestyle and default to extrema(z) for contour, remove bitrotten fillrange [#2008](https://github.com/MakieOrg/Makie.jl/pull/2008).

## [0.17.3] - 2022-05-20

- Switched to `MathTeXEngine v0.4`, which improves the look of LaTeXStrings [#1952](https://github.com/MakieOrg/Makie.jl/pull/1952).
- Added subtitle capability to `Axis` [#1859](https://github.com/MakieOrg/Makie.jl/pull/1859).
- Fixed a bug where scaled colormaps constructed using `Makie.cgrad` were not interpreted correctly.

## [0.17.2] - 2022-05-16

- Changed the default font from `Dejavu Sans` to `TeX Gyre Heros Makie` which is the same as `TeX Gyre Heros` with slightly decreased descenders and ascenders. Decreasing those metrics reduced unnecessary whitespace and alignment issues. Four fonts in total were added, the styles Regular, Bold, Italic and Bold Italic. Also changed `Axis`, `Axis3` and `Legend` attributes `titlefont` to `TeX Gyre Heros Makie Bold` in order to separate it better from axis labels in multifacet arrangements [#1897](https://github.com/MakieOrg/Makie.jl/pull/1897).

## [0.17.1] - 2022-05-13

- Added word wrapping. In `Label`, `word_wrap = true` causes it to use the suggested width and wrap text to fit. In `text`, `word_wrap_width > 0` can be used to set a pixel unit line width. Any word (anything between two spaces without a newline) that goes beyond this width gets a newline inserted before it [#1819](https://github.com/MakieOrg/Makie.jl/pull/1819).
- Improved `Axis3`'s interactive performance [#1835](https://github.com/MakieOrg/Makie.jl/pull/1835).
- Fixed errors in GLMakie's `scatter` implementation when markers are given as images. [#1917](https://github.com/MakieOrg/Makie.jl/pull/1917).
- Removed some method ambiguities introduced in v0.17 [#1922](https://github.com/MakieOrg/Makie.jl/pull/1922).
- Add an empty default label, `""`, to each slider that doesn't have a label in `SliderGrid` [#1888](https://github.com/MakieOrg/Makie.jl/pull/1888).

## [0.17.0] - 2022-05-05

- **Breaking** Added `space` as a generic attribute to switch between data, pixel, relative and clip space for positions. `space` in text has been renamed to `markerspace` because of this. `Pixel` and `SceneSpace` are no longer valid inputs for `space` or `markerspace` [#1596](https://github.com/MakieOrg/Makie.jl/pull/1596).
- **Breaking** Deprecated `mouse_selection(scene)` for `pick(scene)`.
- **Breaking** Bumped `GridLayoutBase` version to `v0.7`, which introduced offset layouts. Now, indexing into row 0 doesn't create a new row 1, but a new row 0, so that all previous content positions stay the same. This makes building complex layouts order-independent [#1704](https://github.com/MakieOrg/Makie.jl/pull/1704).
- **Breaking** deprecate `to_colormap(cmap, ncolors)` in favor of `categorical_colors(cmap, ncolors)` and `resample_cmap(cmap, ncolors)` [#1901](https://github.com/MakieOrg/Makie.jl/pull/1901) [#1723](https://github.com/MakieOrg/Makie.jl/pull/1723).
- Added `empty!(fig)` and changed `empty!(scene)` to remove all child plots without detaching windows [#1818](https://github.com/MakieOrg/Makie.jl/pull/1818).
- Switched to erroring instead of warning for deprecated events `mousebuttons`, `keyboardbuttons` and `mousedrag`.
- `Layoutable` was renamed to `Block` and the infrastructure changed such that attributes are fixed fields and each block has its own `Scene` for better encapsulation [#1796](https://github.com/MakieOrg/Makie.jl/pull/1796).
- Added `SliderGrid` block which replaces the deprecated `labelslider!` and `labelslidergrid!` functions [#1796](https://github.com/MakieOrg/Makie.jl/pull/1796).
- The default anti-aliasing method can now be set in `CairoMakie.activate!` using the `antialias` keyword.  Available options are `CairoMakie.Cairo.ANTIALIAS_*` [#1875](https://github.com/MakieOrg/Makie.jl/pull/1875).
- Added ability to rasterize a plots in CairoMakie vector graphics if `plt.rasterize = true` or `plt.rasterize = scale::Int` [#1872](https://github.com/MakieOrg/Makie.jl/pull/1872).
- Fixed segfaults in `streamplot_impl` on Mac M1 [#1830](https://github.com/MakieOrg/Makie.jl/pull/1830).
- Set the [Cairo miter limit](https://www.cairographics.org/manual/cairo-cairo-t.html#cairo-set-miter-limit) to mimic GLMakie behaviour [#1844](https://github.com/MakieOrg/Makie.jl/pull/1844).
- Fixed a method ambiguity in `rotatedrect` [#1846](https://github.com/MakieOrg/Makie.jl/pull/1846).
- Allow weights in statistical recipes [#1816](https://github.com/MakieOrg/Makie.jl/pull/1816).
- Fixed manual cycling of plot attributes [#1873](https://github.com/MakieOrg/Makie.jl/pull/1873).
- Fixed type constraints in ticklabelalign attributes [#1882](https://github.com/MakieOrg/Makie.jl/pull/1882).

## [0.16.4] - 2022-02-16

- Fixed WGLMakie performance bug and added option to set fps via `WGLMakie.activate!(fps=30)`.
- Implemented `nan_color`, `lowclip`, `highclip` for `image(::Matrix{Float})` in shader.
- Cleaned up mesh shader and implemented `nan_color`, `lowclip`, `highclip` for `mesh(m; color::Matrix{Float})` on the shader.
- Allowed `GLMakie.Buffer` `GLMakie.Sampler` to be used in `GeometryBasics.Mesh` to partially update parts of a mesh/texture and different interpolation and clamping modes for the texture.

## [0.16.0] - 2022-01-07

- **Breaking** Removed `Node` alias [#1307](https://github.com/MakieOrg/Makie.jl/pull/1307), [#1393](https://github.com/MakieOrg/Makie.jl/pull/1393). To upgrade, simply replace all occurrences of `Node` with `Observable`.
- **Breaking** Cleaned up `Scene` type [#1192](https://github.com/MakieOrg/Makie.jl/pull/1192), [#1393](https://github.com/MakieOrg/Makie.jl/pull/1393). The `Scene()` constructor doesn't create any axes or limits anymore. All keywords like `raw`, `show_axis` have been removed. A scene now always works like it did when using the deprecated `raw=true`. All the high level functionality like showing an axis and adding a 3d camera has been moved to `LScene`. See the new `Scene` tutorial for more info: https://docs.makie.org/dev/tutorials/scenes/.
- **Breaking** Lights got moved to `Scene`, see the [lighting docs](https://docs.makie.org/stable/documentation/lighting) and [RPRMakie examples](https://docs.makie.org/stable/documentation/backends/rprmakie/).
- Added ECDF plot [#1310](https://github.com/MakieOrg/Makie.jl/pull/1310).
- Added Order Independent Transparency to GLMakie [#1418](https://github.com/MakieOrg/Makie.jl/pull/1418), [#1506](https://github.com/MakieOrg/Makie.jl/pull/1506). This type of transparency is now used with `transpareny = true`. The old transparency handling is available with `transparency = false`.
- Fixed blurry text in GLMakie and WGLMakie [#1494](https://github.com/MakieOrg/Makie.jl/pull/1494).
- Introduced a new experimental backend for ray tracing: [RPRMakie](https://docs.makie.org/stable/documentation/backends/rprmakie/).
- Added the `Cycled` type, which can be used to select the i-th value from the current cycler for a specific attribute [#1248](https://github.com/MakieOrg/Makie.jl/pull/1248).
- The plot function `scatterlines` now uses `color` as `markercolor` if `markercolor` is `automatic`. Also, cycling of the `color` attribute is enabled [#1463](https://github.com/MakieOrg/Makie.jl/pull/1463).
- Added the function `resize_to_layout!`, which allows to resize a `Figure` so that it contains its top `GridLayout` without additional whitespace or clipping [#1438](https://github.com/MakieOrg/Makie.jl/pull/1438).
- Cleaned up lighting in 3D contours and isosurfaces [#1434](https://github.com/MakieOrg/Makie.jl/pull/1434).
- Adjusted attributes of volumeslices to follow the normal structure [#1404](https://github.com/MakieOrg/Makie.jl/pull/1404). This allows you to adjust attributes like `colormap` without going through nested attributes.
- Added depth to 3D contours and isosurfaces [#1395](https://github.com/MakieOrg/Makie.jl/pull/1395), [#1393](https://github.com/MakieOrg/Makie.jl/pull/1393). This allows them to intersect correctly with other 3D objects.
- Restricted 3D scene camera to one scene [#1394](https://github.com/MakieOrg/Makie.jl/pull/1394), [#1393](https://github.com/MakieOrg/Makie.jl/pull/1393). This fixes issues with multiple scenes fighting over events consumed by the camera. You can select a scene by cleaning on it.
- Added depth shift attribute for GLMakie and WGLMakie [#1382](https://github.com/MakieOrg/Makie.jl/pull/1382), [#1393](https://github.com/MakieOrg/Makie.jl/pull/1393). This can be used to adjust render order similar to `overdraw`.
- Simplified automatic width computation in barplots [#1223](https://github.com/MakieOrg/Makie.jl/pull/1223), [#1393](https://github.com/MakieOrg/Makie.jl/pull/1393). If no `width` attribute is passed, the default width is computed as the minimum difference between consecutive `x` positions. Gap between bars are given by the (multiplicative) `gap` attribute. The actual bar width equals `width * (1 - gap)`.
- Added logical expressions for `ispressed` [#1222](https://github.com/MakieOrg/Makie.jl/pull/1222), [#1393](https://github.com/MakieOrg/Makie.jl/pull/1393). This moves a lot of control over hotkeys towards the user. With these changes one can now set a hotkey to trigger on any or no key, collections of keys and logical combinations of keys (i.e. "A is pressed and B is not pressed").
- Fixed issues with `Menu` render order [#1411](https://github.com/MakieOrg/Makie.jl/pull/1411).
- Added `label_rotation` to barplot [#1401](https://github.com/MakieOrg/Makie.jl/pull/1401).
- Fixed issue where `pixelcam!` does not remove controls from other cameras [#1504](https://github.com/MakieOrg/Makie.jl/pull/1504).
- Added conversion for OffsetArrays [#1260](https://github.com/MakieOrg/Makie.jl/pull/1260).
- The `qqplot` `qqline` options were changed to `:identity`, `:fit`, `:fitrobust` and `:none` (the default) [#1563](https://github.com/MakieOrg/Makie.jl/pull/1563). Fixed numeric error due to double computation of quantiles when fitting `qqline`. Deprecated `plot(q::QQPair)` method as it does not have enough information for correct `qqline` fit.

All other changes are collected [in this PR](https://github.com/MakieOrg/Makie.jl/pull/1521) and in the [release notes](https://github.com/MakieOrg/Makie.jl/releases/tag/v0.16.0).

## [0.15.3] - 2021-10-16

- The functions `labelslidergrid!` and `labelslider!` now set fixed widths for the value column with a heuristic. It is possible now to pass `Formatting.format` format strings as format specifiers in addition to the previous functions.
- Fixed 2D arrow rotations in `streamplot` [#1352](https://github.com/MakieOrg/Makie.jl/pull/1352).

## [0.15.2] - 2021-08-26

- Reenabled Julia 1.3 support.
- Use [MathTexEngine v0.2](https://github.com/Kolaru/MathTeXEngine.jl/releases/tag/v0.2.0).
- Depend on new GeometryBasics, which changes all the Vec/Point/Quaternion/RGB/RGBA - f0 aliases to just f. For example, `Vec2f0` is changed to `Vec2f`. Old aliases are still exported, but deprecated and will be removed in the next breaking release. For more details and an upgrade script, visit [GeometryBasics#97](https://github.com/JuliaGeometry/GeometryBasics.jl/pull/97).
- Added `hspan!` and `vspan!` functions [#1264](https://github.com/MakieOrg/Makie.jl/pull/1264).

## [0.15.1] - 2021-08-21

- Switched documentation framework to Franklin.jl.
- Added a specialization for `volumeslices` to DataInspector.
- Fixed 1 element `hist` [#1238](https://github.com/MakieOrg/Makie.jl/pull/1238) and make it easier to move `hist` [#1150](https://github.com/MakieOrg/Makie.jl/pull/1150).

## [0.15.0] - 2021-07-15

- `LaTeXString`s can now be used as input to `text` and therefore as labels for `Axis`, `Legend`, or other comparable objects. Mathematical expressions are typeset using [MathTeXEngine.jl](https://github.com/Kolaru/MathTeXEngine.jl) which offers a fast approximation of LaTeX typesetting [#1022](https://github.com/MakieOrg/Makie.jl/pull/1022).
- Added `Symlog10` and `pseudolog10` axis scales for log scale approximations that work with zero and negative values [#1109](https://github.com/MakieOrg/Makie.jl/pull/1109).
- Colorbar limits can now be passed as the attribute `colorrange` similar to plots [#1066](https://github.com/MakieOrg/Makie.jl/pull/1066).
- Added the option to pass three vectors to heatmaps and other plots using `SurfaceLike` conversion [#1101](https://github.com/MakieOrg/Makie.jl/pull/1101).
- Added `stairs` plot recipe [#1086](https://github.com/MakieOrg/Makie.jl/pull/1086).
- **Breaking** Removed `FigurePosition` and `FigureSubposition` types. Indexing into a `Figure` like `fig[1, 1]` now returns `GridPosition` and `GridSubposition` structs, which can be used in the same way as the types they replace. Because of an underlying change in `GridLayoutBase.jl`, it is now possible to do `Axis(gl[1, 1])` where `gl` is a `GridLayout` that is a sublayout of a `Figure`'s top layout [#1075](https://github.com/MakieOrg/Makie.jl/pull/1075).
- Bar plots and histograms have a new option for adding text labels [#1069](https://github.com/MakieOrg/Makie.jl/pull/1069).
- It is now possible to specify one `linewidth` value per segment in `linesegments` [#992](https://github.com/MakieOrg/Makie.jl/pull/992).
- Added a new 3d camera that allows for better camera movements using keyboard and mouse [#1024](https://github.com/MakieOrg/Makie.jl/pull/1024).
- Fixed the application of scale transformations to `surface` [#1070](https://github.com/MakieOrg/Makie.jl/pull/1070).
- Added an option to set a custom callback function for the `RectangleZoom` axis interaction to enable other use cases than zooming [#1104](https://github.com/MakieOrg/Makie.jl/pull/1104).
- Fixed rendering of `heatmap`s with one or more reversed ranges in CairoMakie, as in `heatmap(1:10, 10:-1:1, rand(10, 10))` [#1100](https://github.com/MakieOrg/Makie.jl/pull/1100).
- Fixed volume slice recipe and added docs for it [#1123](https://github.com/MakieOrg/Makie.jl/pull/1123).

[Unreleased]: https://github.com/MakieOrg/Makie.jl/compare/v0.21.11...HEAD
[0.21.11]: https://github.com/MakieOrg/Makie.jl/compare/v0.21.10...v0.21.11
[0.21.10]: https://github.com/MakieOrg/Makie.jl/compare/v0.21.9...v0.21.10
[0.21.9]: https://github.com/MakieOrg/Makie.jl/compare/v0.21.8...v0.21.9
[0.21.8]: https://github.com/MakieOrg/Makie.jl/compare/v0.21.7...v0.21.8
[0.21.7]: https://github.com/MakieOrg/Makie.jl/compare/v0.21.6...v0.21.7
[0.21.6]: https://github.com/MakieOrg/Makie.jl/compare/v0.21.5...v0.21.6
[0.21.5]: https://github.com/MakieOrg/Makie.jl/compare/v0.21.4...v0.21.5
[0.21.4]: https://github.com/MakieOrg/Makie.jl/compare/v0.21.3...v0.21.4
[0.21.3]: https://github.com/MakieOrg/Makie.jl/compare/v0.21.2...v0.21.3
[0.21.2]: https://github.com/MakieOrg/Makie.jl/compare/v0.21.1...v0.21.2
[0.21.1]: https://github.com/MakieOrg/Makie.jl/compare/v0.21.0...v0.21.1
[0.21.0]: https://github.com/MakieOrg/Makie.jl/compare/v0.20.10...v0.21.0
[0.20.10]: https://github.com/MakieOrg/Makie.jl/compare/v0.20.9...v0.20.10
[0.20.9]: https://github.com/MakieOrg/Makie.jl/compare/v0.20.8...v0.20.9
[0.20.8]: https://github.com/MakieOrg/Makie.jl/compare/v0.20.7...v0.20.8
[0.20.7]: https://github.com/MakieOrg/Makie.jl/compare/v0.20.6...v0.20.7
[0.20.6]: https://github.com/MakieOrg/Makie.jl/compare/v0.20.5...v0.20.6
[0.20.5]: https://github.com/MakieOrg/Makie.jl/compare/v0.20.4...v0.20.5
[0.20.4]: https://github.com/MakieOrg/Makie.jl/compare/v0.20.3...v0.20.4
[0.20.3]: https://github.com/MakieOrg/Makie.jl/compare/v0.20.2...v0.20.3
[0.20.2]: https://github.com/MakieOrg/Makie.jl/compare/v0.20.1...v0.20.2
[0.20.1]: https://github.com/MakieOrg/Makie.jl/compare/v0.20.0...v0.20.1
[0.20.0]: https://github.com/MakieOrg/Makie.jl/compare/v0.19.12...v0.20.0
[0.19.12]: https://github.com/MakieOrg/Makie.jl/compare/v0.19.11...v0.19.12
[0.19.11]: https://github.com/MakieOrg/Makie.jl/compare/v0.19.10...v0.19.11
[0.19.10]: https://github.com/MakieOrg/Makie.jl/compare/v0.19.9...v0.19.10
[0.19.9]: https://github.com/MakieOrg/Makie.jl/compare/v0.19.8...v0.19.9
[0.19.8]: https://github.com/MakieOrg/Makie.jl/compare/v0.19.7...v0.19.8
[0.19.7]: https://github.com/MakieOrg/Makie.jl/compare/v0.19.6...v0.19.7
[0.19.6]: https://github.com/MakieOrg/Makie.jl/compare/v0.19.5...v0.19.6
[0.19.5]: https://github.com/MakieOrg/Makie.jl/compare/v0.19.4...v0.19.5
[0.19.4]: https://github.com/MakieOrg/Makie.jl/compare/v0.19.3...v0.19.4
[0.19.3]: https://github.com/MakieOrg/Makie.jl/compare/v0.19.1...v0.19.3
[0.19.1]: https://github.com/MakieOrg/Makie.jl/compare/v0.19.0...v0.19.1
[0.19.0]: https://github.com/MakieOrg/Makie.jl/compare/v0.18.4...v0.19.0
[0.18.4]: https://github.com/MakieOrg/Makie.jl/compare/v0.18.3...v0.18.4
[0.18.3]: https://github.com/MakieOrg/Makie.jl/compare/v0.18.2...v0.18.3
[0.18.2]: https://github.com/MakieOrg/Makie.jl/compare/v0.18.1...v0.18.2
[0.18.1]: https://github.com/MakieOrg/Makie.jl/compare/v0.18.0...v0.18.1
[0.18.0]: https://github.com/MakieOrg/Makie.jl/compare/v0.17.13...v0.18.0
[0.17.13]: https://github.com/MakieOrg/Makie.jl/compare/v0.17.12...v0.17.13
[0.17.12]: https://github.com/MakieOrg/Makie.jl/compare/v0.17.11...v0.17.12
[0.17.11]: https://github.com/MakieOrg/Makie.jl/compare/v0.17.10...v0.17.11
[0.17.10]: https://github.com/MakieOrg/Makie.jl/compare/v0.17.9...v0.17.10
[0.17.9]: https://github.com/MakieOrg/Makie.jl/compare/v0.17.7...v0.17.9
[0.17.7]: https://github.com/MakieOrg/Makie.jl/compare/v0.17.6...v0.17.7
[0.17.6]: https://github.com/MakieOrg/Makie.jl/compare/v0.17.5...v0.17.6
[0.17.5]: https://github.com/MakieOrg/Makie.jl/compare/v0.17.4...v0.17.5
[0.17.4]: https://github.com/MakieOrg/Makie.jl/compare/v0.17.3...v0.17.4
[0.17.3]: https://github.com/MakieOrg/Makie.jl/compare/v0.17.2...v0.17.3
[0.17.2]: https://github.com/MakieOrg/Makie.jl/compare/v0.17.1...v0.17.2
[0.17.1]: https://github.com/MakieOrg/Makie.jl/compare/v0.17.0...v0.17.1
[0.17.0]: https://github.com/MakieOrg/Makie.jl/compare/v0.16.4...v0.17.0
[0.16.4]: https://github.com/MakieOrg/Makie.jl/compare/v0.16.0...v0.16.4
[0.16.0]: https://github.com/MakieOrg/Makie.jl/compare/v0.15.3...v0.16.0
[0.15.3]: https://github.com/MakieOrg/Makie.jl/compare/v0.15.2...v0.15.3
[0.15.2]: https://github.com/MakieOrg/Makie.jl/compare/v0.15.1...v0.15.2
[0.15.1]: https://github.com/MakieOrg/Makie.jl/compare/v0.15.0...v0.15.1
[0.15.0]: https://github.com/MakieOrg/Makie.jl/compare/v0.14.2...v0.15.0<|MERGE_RESOLUTION|>--- conflicted
+++ resolved
@@ -6,11 +6,8 @@
 - Show DataInspector tooltip on NaN values if `nan_color` has been set to other than `:transparent` [#4310](https://github.com/MakieOrg/Makie.jl/pull/4310)
 - Fix `linestyle` not being used in `triplot` [#4332](https://github.com/MakieOrg/Makie.jl/pull/4332)
 - Fix voxel clipping not being based on voxel centers [#4397](https://github.com/MakieOrg/Makie.jl/pull/4397)
-<<<<<<< HEAD
 - Fix incorrect inverse transformation in `position_on_plot` for lines, causing incorrect tooltip placement in DataInspector [#4402](https://github.com/MakieOrg/Makie.jl/pull/4402)
-=======
 - Parsing `Q` and `q` commands in svg paths with `BezierPath` is now supported [#4413](https://github.com/MakieOrg/Makie.jl/pull/4413)
->>>>>>> c2b7b0b7
 
 ## [0.21.11] - 2024-09-13
 
