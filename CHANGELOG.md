# Changelog

## [Unreleased]

- Fix orientation of environment light textures in RPRMakie [#4629](https://github.com/MakieOrg/Makie.jl/pull/4629).
- Fix uint16 overflow for over ~65k elements in WGLMakie picking [#4604](https://github.com/MakieOrg/Makie.jl/pull/4604).
- Improve performance for line plot in CairoMakie [#4601](https://github.com/MakieOrg/Makie.jl/pull/4601).
- Prevent more default actions when canvas has focus [#4602](https://github.com/MakieOrg/Makie.jl/pull/4602).
- Fix an error in `convert_arguments` for PointBased plots and 3D polygons [#4585](https://github.com/MakieOrg/Makie.jl/pull/4585).
- Fix polygon rendering issue of `crossbar(..., show_notch = true)` in CairoMakie [#4587](https://github.com/MakieOrg/Makie.jl/pull/4587).
- Fix `colorbuffer(axis)` for `px_per_unit != 1` [#4574](https://github.com/MakieOrg/Makie.jl/pull/4574).
- Fix render order of Axis3 frame lines in CairoMakie [#4591](https://github.com/MakieOrg/Makie.jl/pull/4591)
<<<<<<< HEAD
- Fixed heatmap cells being 0.5px/units too large in CairoMakie [4633](https://github.com/MakieOrg/Makie.jl/pull/4633)
=======
- Fixed an incorrect comparison in CairoMakie's line clipping code causing a line segment to disappear [#4631](https://github.com/MakieOrg/Makie.jl/pull/4631)
>>>>>>> e4a0de6c

## [0.21.16] - 2024-11-06

- Added `origin!()` to transformation so that the reference point of `rotate!()` and `scale!()` can be modified [#4472](https://github.com/MakieOrg/Makie.jl/pull/4472)
- Correctly render the tooltip triangle [#4560](https://github.com/MakieOrg/Makie.jl/pull/4560).
- Introduce `isclosed(scene)`, conditionally use `Bonito.LargeUpdate` [#4569](https://github.com/MakieOrg/Makie.jl/pull/4569).
- Allow plots to move between scenes in SpecApi [#4132](https://github.com/MakieOrg/Makie.jl/pull/4132).
- Added empty constructor to all backends for `Screen` allowing `display(Makie.current_backend().Screen(), fig)` [#4561](https://github.com/MakieOrg/Makie.jl/pull/4561).
- Added `subsup` and `left_subsup` functions that offer stacked sub- and superscripts for `rich` text which means this style can be used with arbitrary fonts and is not limited to fonts supported by MathTeXEngine.jl [#4489](https://github.com/MakieOrg/Makie.jl/pull/4489).
- Added the `jitter_width` and `side_nudge` attributes to the `raincloud` plot definition, so that they can be used as kwargs [#4517](https://github.com/MakieOrg/Makie.jl/pull/4517)
- Expand PlotList plots to expose their child plots to the legend interface, allowing `axislegend`show plots within PlotSpecs as individual entries. [#4546](https://github.com/MakieOrg/Makie.jl/pull/4546)
- Implement S.Colorbar(plotspec) [#4520](https://github.com/MakieOrg/Makie.jl/pull/4520).
- Fixed a hang when `Record` was created inside a closure passed to `IOCapture.capture` [#4562](https://github.com/MakieOrg/Makie.jl/pull/4562).
- Added logical size annotation to `text/html` inline videos so that sizes are appropriate independent of the current `px_per_unit` value [#4563](https://github.com/MakieOrg/Makie.jl/pull/4563).

## [0.21.15] - 2024-10-25

- Allowed creation of `Legend` with entries that have no legend elements [#4526](https://github.com/MakieOrg/Makie.jl/pull/4526).
- Improved CairoMakie's 2D mesh drawing performance by ~30% [#4132](https://github.com/MakieOrg/Makie.jl/pull/4132).
- Allow `width` to be set per box in `boxplot` [#4447](https://github.com/MakieOrg/Makie.jl/pull/4447).
- For `Textbox`es in which a fixed width is specified, the text is now scrolled
  if the width is exceeded [#4293](https://github.com/MakieOrg/Makie.jl/pull/4293)
- Changed image, heatmap and surface picking indices to correctly index the relevant matrix arguments. [#4459](https://github.com/MakieOrg/Makie.jl/pull/4459)
- Improved performance of `record` by avoiding unnecessary copying in common cases [#4475](https://github.com/MakieOrg/Makie.jl/pull/4475).
- Fixed usage of `AggMean()` and other aggregations operating on 3d data for `datashader` [#4346](https://github.com/MakieOrg/Makie.jl/pull/4346).
- Fixed forced rasterization when rendering figures with `Axis3` to svg [#4463](https://github.com/MakieOrg/Makie.jl/pull/4463).
- Changed default for `circular_rotation` in Camera3D to false, so that the camera doesn't change rotation direction anymore [4492](https://github.com/MakieOrg/Makie.jl/pull/4492)
- Fixed `pick(scene, rect2)` in WGLMakie [#4488](https://github.com/MakieOrg/Makie.jl/pull/4488)
- Fixed resizing of `surface` data not working correctly. (I.e. drawing out-of-bounds data or only drawing part of the data.) [#4529](https://github.com/MakieOrg/Makie.jl/pull/4529)

## [0.21.14] - 2024-10-11

- Fixed relocatability of GLMakie [#4461](https://github.com/MakieOrg/Makie.jl/pull/4461).
- Fixed relocatability of WGLMakie [#4467](https://github.com/MakieOrg/Makie.jl/pull/4467).
- Fixed `space` keyword for `barplot` [#4435](https://github.com/MakieOrg/Makie.jl/pull/4435).

## [0.21.13] - 2024-10-07

- Optimize SpecApi, re-use Blocks better and add API to access the created block objects [#4354](https://github.com/MakieOrg/Makie.jl/pull/4354).
- Fixed `merge(attr1, attr2)` modifying nested attributes in `attr1` [#4416](https://github.com/MakieOrg/Makie.jl/pull/4416)
- Fixed issue with CairoMakie rendering scene backgrounds at the wrong position [#4425](https://github.com/MakieOrg/Makie.jl/pull/4425)
- Fixed incorrect inverse transformation in `position_on_plot` for lines, causing incorrect tooltip placement in DataInspector [#4402](https://github.com/MakieOrg/Makie.jl/pull/4402)
- Added new `Checkbox` block [#4336](https://github.com/MakieOrg/Makie.jl/pull/4336).
- Added ability to override legend element attributes by pairing labels or plots with override attributes [#4427](https://github.com/MakieOrg/Makie.jl/pull/4427).
- Added threshold before a drag starts which improves false negative rates for clicks. `Button` can now trigger on click and not mouse-down which is the canonical behavior in other GUI systems [#4336](https://github.com/MakieOrg/Makie.jl/pull/4336).
- `PolarAxis` font size now defaults to global figure `fontsize` in the absence of specific `Axis` theming [#4314](https://github.com/MakieOrg/Makie.jl/pull/4314)
- `MultiplesTicks` accepts new option `strip_zero=true`, allowing labels of the form `0x` to be `0` [#4372](https://github.com/MakieOrg/Makie.jl/pull/4372)
- Make near/far of WGLMakie JS 3d camera dynamic, for better depth_shift scaling [#4430](https://github.com/MakieOrg/Makie.jl/pull/4430).

## [0.21.12] - 2024-09-28

- Fix NaN handling in WGLMakie [#4282](https://github.com/MakieOrg/Makie.jl/pull/4282).
- Show DataInspector tooltip on NaN values if `nan_color` has been set to other than `:transparent` [#4310](https://github.com/MakieOrg/Makie.jl/pull/4310)
- Fix `linestyle` not being used in `triplot` [#4332](https://github.com/MakieOrg/Makie.jl/pull/4332)
- Fix voxel clipping not being based on voxel centers [#4397](https://github.com/MakieOrg/Makie.jl/pull/4397)
- Parsing `Q` and `q` commands in svg paths with `BezierPath` is now supported [#4413](https://github.com/MakieOrg/Makie.jl/pull/4413)

## [0.21.11] - 2024-09-13

- Hot fixes for 0.21.10 [#4356](https://github.com/MakieOrg/Makie.jl/pull/4356).
- Set `Voronoiplot`'s preferred axis type to 2D in all cases [#4349](https://github.com/MakieOrg/Makie.jl/pull/4349)

## [0.21.10] - 2024-09-12

- Introduce `heatmap(Resampler(large_matrix))`, allowing to show big images interactively [#4317](https://github.com/MakieOrg/Makie.jl/pull/4317).
- Make sure we wait for the screen session [#4316](https://github.com/MakieOrg/Makie.jl/pull/4316).
- Fix for absrect [#4312](https://github.com/MakieOrg/Makie.jl/pull/4312).
- Fix attribute updates for SpecApi and SpecPlots (e.g. ecdfplot) [#4265](https://github.com/MakieOrg/Makie.jl/pull/4265).
- Bring back `poly` convert arguments for matrix with points as row [#4258](https://github.com/MakieOrg/Makie.jl/pull/4258).
- Fix gl_ClipDistance related segfault on WSL with GLMakie [#4270](https://github.com/MakieOrg/Makie.jl/pull/4270).
- Added option `label_position = :center` to place labels centered over each bar [#4274](https://github.com/MakieOrg/Makie.jl/pull/4274).
- `plotfunc()` and `func2type()` support functions ending with `!` [#4275](https://github.com/MakieOrg/Makie.jl/pull/4275).
- Fixed Boundserror in clipped multicolor lines in CairoMakie [#4313](https://github.com/MakieOrg/Makie.jl/pull/4313)
- Fix float precision based assertions error in GLMakie.volume [#4311](https://github.com/MakieOrg/Makie.jl/pull/4311)
- Support images with reversed axes [#4338](https://github.com/MakieOrg/Makie.jl/pull/4338)

## [0.21.9] - 2024-08-27

- Hotfix for colormap + color updates [#4258](https://github.com/MakieOrg/Makie.jl/pull/4258).

## [0.21.8] - 2024-08-26

- Fix selected list in `WGLMakie.pick_sorted` [#4136](https://github.com/MakieOrg/Makie.jl/pull/4136).
- Apply px per unit in `pick_closest`/`pick_sorted` [#4137](https://github.com/MakieOrg/Makie.jl/pull/4137).
- Support plot(interval, func) for rangebars and band [#4102](https://github.com/MakieOrg/Makie.jl/pull/4102).
- Fixed the broken OpenGL state cleanup for clip_planes which may cause plots to disappear randomly [#4157](https://github.com/MakieOrg/Makie.jl/pull/4157)
- Reduce updates for image/heatmap, improving performance [#4130](https://github.com/MakieOrg/Makie.jl/pull/4130).
- Add an informative error message to `save` when no backend is loaded [#4177](https://github.com/MakieOrg/Makie.jl/pull/4177)
- Fix rendering of `band` with NaN values [#4178](https://github.com/MakieOrg/Makie.jl/pull/4178).
- Fix plotting of lines with OffsetArrays across all backends [#4242](https://github.com/MakieOrg/Makie.jl/pull/4242).

## [0.21.7] - 2024-08-19

- Hot fix for 1D heatmap [#4147](https://github.com/MakieOrg/Makie.jl/pull/4147).

## [0.21.6] - 2024-08-14

- Fix RectangleZoom in WGLMakie [#4127](https://github.com/MakieOrg/Makie.jl/pull/4127)
- Bring back fastpath for regular heatmaps [#4125](https://github.com/MakieOrg/Makie.jl/pull/4125)
- Data inspector fixes (mostly for bar plots) [#4087](https://github.com/MakieOrg/Makie.jl/pull/4087)
- Added "clip_planes" as a new generic plot and scene attribute. Up to 8 world space clip planes can be specified to hide sections of a plot. [#3958](https://github.com/MakieOrg/Makie.jl/pull/3958)
- Updated handling of `model` matrices with active Float32 rescaling. This should fix issues with Float32-unsafe translations or scalings of plots, as well as rotated plots in Float32-unsafe ranges. [#4026](https://github.com/MakieOrg/Makie.jl/pull/4026)
- Added `events.tick` to allow linking actions like animations to the renderloop. [#3948](https://github.com/MakieOrg/Makie.jl/pull/3948)
- Added the `uv_transform` attribute for meshscatter, mesh, surface and image [#1406](https://github.com/MakieOrg/Makie.jl/pull/1406).
- Added the ability to use textures with `meshscatter` in WGLMakie [#1406](https://github.com/MakieOrg/Makie.jl/pull/1406).
- Don't remove underlying VideoStream file when doing save() [#3883](https://github.com/MakieOrg/Makie.jl/pull/3883).
- Fix label/legend for plotlist [#4079](https://github.com/MakieOrg/Makie.jl/pull/4079).
- Fix wrong order for colors in RPRMakie [#4098](https://github.com/MakieOrg/Makie.jl/pull/4098).
- Fixed incorrect distance calculation in `pick_closest` in WGLMakie [#4082](https://github.com/MakieOrg/Makie.jl/pull/4082).
- Suppress keyboard shortcuts and context menu in JupyterLab output [#4068](https://github.com/MakieOrg/Makie.jl/pull/4068).
- Introduce stroke_depth_shift + forward normal depth_shift for Poly [#4058](https://github.com/MakieOrg/Makie.jl/pull/4058).
- Use linestyle for Poly and Density legend elements [#4000](https://github.com/MakieOrg/Makie.jl/pull/4000).
- Bring back interpolation attribute for surface [#4056](https://github.com/MakieOrg/Makie.jl/pull/4056).
- Improved accuracy of framerate settings in GLMakie [#3954](https://github.com/MakieOrg/Makie.jl/pull/3954)
- Fix label_formatter being called twice in barplot [#4046](https://github.com/MakieOrg/Makie.jl/pull/4046).
- Fix error with automatic `highclip` or `lowclip` and scalar colors [#4048](https://github.com/MakieOrg/Makie.jl/pull/4048).
- Correct a bug in the `project` function when projecting using a `Scene`. [#3909](https://github.com/MakieOrg/Makie.jl/pull/3909).
- Add position for `pie` plot [#4027](https://github.com/MakieOrg/Makie.jl/pull/4027).
- Correct a method ambiguity in `insert!` which was causing `PlotList` to fail on CairoMakie. [#4038](https://github.com/MakieOrg/Makie.jl/pull/4038)
- Delaunay triangulations created via `tricontourf`, `triplot`, and `voronoiplot` no longer use any randomisation in the point insertion order so that results are unique. [#4044](https://github.com/MakieOrg/Makie.jl/pull/4044)
- Improve content scaling support for Wayland and fix incorrect mouse scaling on mac [#4062](https://github.com/MakieOrg/Makie.jl/pull/4062)
- Fix: `band` ignored its `alpha` argument in CairoMakie
- Fix `marker=FastPixel()` makersize and markerspace, improve `spy` recipe [#4043](https://github.com/MakieOrg/Makie.jl/pull/4043).
- Fixed `invert_normals` for surface plots in CairoMakie [#4021](https://github.com/MakieOrg/Makie.jl/pull/4021).
- Improve support for embedding GLMakie. [#4073](https://github.com/MakieOrg/Makie.jl/pull/4073)
- Update JS OrbitControls to match Julia OrbitControls [#4084](https://github.com/MakieOrg/Makie.jl/pull/4084).
- Fix `select_point()` [#4101](https://github.com/MakieOrg/Makie.jl/pull/4101).
- Fix `absrect()` and `select_rectangle()` [#4110](https://github.com/MakieOrg/Makie.jl/issues/4110).
- Allow segment-specific radius for `pie` plot [#4028](https://github.com/MakieOrg/Makie.jl/pull/4028).

## [0.21.5] - 2024-07-07

- Fixed tuple argument for `WGLMakie.activate!(resize_to=(:parent, nothing))` [#4009](https://github.com/MakieOrg/Makie.jl/pull/4009).
- validate plot attributes later, for axis specific plot attributes [#3974](https://github.com/MakieOrg/Makie.jl/pull/3974).

## [0.21.4] - 2024-07-02

- Fixed support for GLFW 3.4 on OSX [#3999](https://github.com/MakieOrg/Makie.jl/issues/3999).
- Changed camera variables to Float64 for increased accuracy [#3984](https://github.com/MakieOrg/Makie.jl/pull/3984)
- Allow CairoMakie to render `poly` overloads that internally don't use two child plots [#3986](https://github.com/MakieOrg/Makie.jl/pull/3986).
- Fixes for Menu and DataInspector [#3975](https://github.com/MakieOrg/Makie.jl/pull/3975).
- Add line-loop detection and rendering to GLMakie and WGLMakie [#3907](https://github.com/MakieOrg/Makie.jl/pull/3907).

## [0.21.3] - 2024-06-17

- Fix stack overflows when using `markerspace = :data` with `scatter` [#3960](https://github.com/MakieOrg/Makie.jl/issues/3960).
- CairoMakie: Fix broken SVGs when using non-interpolated image primitives, for example Colorbars, with recent Cairo versions [#3967](https://github.com/MakieOrg/Makie.jl/pull/3967).
- CairoMakie: Add argument `pdf_version` to restrict the PDF version when saving a figure as a PDF [#3845](https://github.com/MakieOrg/Makie.jl/pull/3845).
- Fix DataInspector using invalid attribute strokewidth for plot type Wireframe [#3917](https://github.com/MakieOrg/Makie.jl/pull/3917).
- CairoMakie: Fix incorrect scaling factor for SVGs with Cairo_jll 1.18 [#3964](https://github.com/MakieOrg/Makie.jl/pull/3964).
- Fixed use of Textbox from Bonito [#3924](https://github.com/MakieOrg/Makie.jl/pull/3924)

## [0.21.2] - 2024-05-22

- Added `cycle` to general attribute allowlist so that it works also with plot types that don't set one in their theme [#3879](https://github.com/MakieOrg/Makie.jl/pull/3879).

## [0.21.1] - 2024-05-21

- `boundingbox` now relies on `apply_transform(transform, data_limits(plot))` rather than transforming the corner points of the bounding box [#3856](https://github.com/MakieOrg/Makie.jl/pull/3856).
- Adjusted `Axis` limits to consider transformations more consistently [#3864](https://github.com/MakieOrg/Makie.jl/pull/3864).
- Fix problems with incorrectly disabled attributes in recipes [#3870](https://github.com/MakieOrg/Makie.jl/pull/3870), [#3866](https://github.com/MakieOrg/Makie.jl/pull/3866).
- Fix RPRMakie with Material [#3872](https://github.com/MakieOrg/Makie.jl/pull/3872).
- Support the loop option in html video output [#3697](https://github.com/MakieOrg/Makie.jl/pull/3697).

## [0.21.0] - 2024-05-08

- Add `voxels` plot [#3527](https://github.com/MakieOrg/Makie.jl/pull/3527).
- Added supported markers hint to unsupported marker warn message [#3666](https://github.com/MakieOrg/Makie.jl/pull/3666).
- Fixed bug in CairoMakie line drawing when multiple successive points had the same color [#3712](https://github.com/MakieOrg/Makie.jl/pull/3712).
- Remove StableHashTraits in favor of calculating hashes directly with CRC32c [#3667](https://github.com/MakieOrg/Makie.jl/pull/3667).
- **Breaking (sort of)** Added a new `@recipe` variant which allows documenting attributes directly where they are defined and validating that all attributes are known whenever a plot is created. This is not breaking in the sense that the API changes, but user code is likely to break because of misspelled attribute names etc. that have so far gone unnoticed.
- Add axis converts, enabling unit/categorical support and more [#3226](https://github.com/MakieOrg/Makie.jl/pull/3226).
- **Breaking** Streamlined `data_limits` and `boundingbox` [#3671](https://github.com/MakieOrg/Makie.jl/pull/3671)
  - `data_limits` now only considers plot positions, completely ignoring transformations
  - `boundingbox(p::Text)` is deprecated in favor of `boundingbox(p::Text, p.markerspace[])`. The more internal methods use `string_boundingbox(p)`. [#3723](https://github.com/MakieOrg/Makie.jl/pull/3723)
  - `boundingbox` overwrites must now include a secondary space argument to work `boundingbox(plot, space::Symbol = :data)` [#3723](https://github.com/MakieOrg/Makie.jl/pull/3723)
  - `boundingbox` now always consider `transform_func` and `model`
  - `data_limits(::Scatter)` and `boundingbox(::Scatter)` now consider marker transformations [#3716](https://github.com/MakieOrg/Makie.jl/pull/3716)
- **Breaking** Improved Float64 compatibility of Axis [#3681](https://github.com/MakieOrg/Makie.jl/pull/3681)
  - This added an extra conversion step which only takes effect when Float32 precision becomes relevant. In those cases code using `project()` functions will be wrong as the transformation is not applied. Use `project(plot_or_scene, ...)` or apply the conversion yourself beforehand with `Makie.f32_convert(plot_or_scene, transformed_point)` and use `patched_model = Makie.patch_model(plot_or_scene, model)`.
  - `Makie.to_world(point, matrix, resolution)` has been deprecated in favor of `Makie.to_world(scene_or_plot, point)` to include float32 conversions.
- **Breaking** Reworked line shaders in GLMakie and WGLMakie [#3558](https://github.com/MakieOrg/Makie.jl/pull/3558)
  - GLMakie: Removed support for per point linewidths
  - GLMakie: Adjusted dots (e.g. with `linestyle = :dot`) to bend across a joint
  - GLMakie: Adjusted linestyles to scale with linewidth dynamically so that dots remain dots with changing linewidth
  - GLMakie: Cleaned up anti-aliasing for truncated joints
  - WGLMakie: Added support for linestyles
  - WGLMakie: Added line joints
  - WGLMakie: Added native anti-aliasing which generally improves quality but introduces outline artifacts in some cases (same as GLMakie)
  - Both: Adjusted handling of thin lines which may result in different color intensities
- Fixed an issue with lines being drawn in the wrong direction in 3D (with perspective projection) [#3651](https://github.com/MakieOrg/Makie.jl/pull/3651).
- **Breaking** Renamed attribute `rotations` to `rotation` for `scatter` and `meshscatter` which had been inconsistent with the otherwise singular naming scheme and other plots like `text` [#3724](https://github.com/MakieOrg/Makie.jl/pull/3724).
- Fixed `contourf` bug where n levels would sometimes miss the uppermost value, causing gaps [#3713](https://github.com/MakieOrg/Makie.jl/pull/3713).
- Added `scale` attribute to `violin` [#3352](https://github.com/MakieOrg/Makie.jl/pull/3352).
- Use label formatter in barplot [#3718](https://github.com/MakieOrg/Makie.jl/pull/3718).
- Fix the incorrect shading with non uniform markerscale in meshscatter [#3722](https://github.com/MakieOrg/Makie.jl/pull/3722)
- Add `scale_to=:flip` option to `hist`, which flips the direction of the bars [#3732](https://github.com/MakieOrg/Makie.jl/pull/3732)
- Fixed an issue with the texture atlas not updating in WGLMakie after display, causing new symbols to not show up [#3737](https://github.com/MakieOrg/Makie.jl/pull/3737)
- Added `linecap` and `joinstyle` attributes for lines and linesegments. Also normalized `miter_limit` to 60° across all backends. [#3771](https://github.com/MakieOrg/Makie.jl/pull/3771)

## [0.20.10] 2024-05-07

- Loosened type restrictions for potentially array-valued colors in `Axis` attributes like `xticklabelcolor` [#3826](https://github.com/MakieOrg/Makie.jl/pull/3826).
- Added support for intervals for specifying axis limits [#3696](https://github.com/MakieOrg/Makie.jl/pull/3696)
- Added recipes for plotting intervals to `Band`, `Rangebars`, `H/VSpan` [3695](https://github.com/MakieOrg/Makie.jl/pull/3695)
- Documented `WilkinsonTicks` [#3819](https://github.com/MakieOrg/Makie.jl/pull/3819).
- Added `axislegend(ax, "title")` method [#3808](https://github.com/MakieOrg/Makie.jl/pull/3808).
- Improved thread safety of rendering with CairoMakie (independent `Scene`s only) by locking FreeType handles [#3777](https://github.com/MakieOrg/Makie.jl/pull/3777).
- Adds a tutorial for how to make recipes work with new types [#3816](https://github.com/MakieOrg/Makie.jl/pull/3816).
- Provided an interface to convert markers in CairoMakie separately (`cairo_scatter_marker`) so external packages can overload it. [#3811](https://github.com/MakieOrg/Makie.jl/pull/3811)
- Updated to DelaunayTriangulation v1.0 [#3787](https://github.com/MakieOrg/Makie.jl/pull/3787).
- Added methods `hidedecorations!`, `hiderdecorations!`, `hidethetadecorations!` and  `hidespines!` for `PolarAxis` axes [#3823](https://github.com/MakieOrg/Makie.jl/pull/3823).
- Added `loop` option support for HTML outputs when recording videos with `record` [#3697](https://github.com/MakieOrg/Makie.jl/pull/3697).

## [0.20.9] - 2024-03-29

- Added supported markers hint to unsupported marker warn message [#3666](https://github.com/MakieOrg/Makie.jl/pull/3666).
- Fixed bug in CairoMakie line drawing when multiple successive points had the same color [#3712](https://github.com/MakieOrg/Makie.jl/pull/3712).
- Remove StableHashTraits in favor of calculating hashes directly with CRC32c [#3667](https://github.com/MakieOrg/Makie.jl/pull/3667).
- Fixed `contourf` bug where n levels would sometimes miss the uppermost value, causing gaps [#3713](https://github.com/MakieOrg/Makie.jl/pull/3713).
- Added `scale` attribute to `violin` [#3352](https://github.com/MakieOrg/Makie.jl/pull/3352).
- Use label formatter in barplot [#3718](https://github.com/MakieOrg/Makie.jl/pull/3718).
- Fix the incorrect shading with non uniform markerscale in meshscatter [#3722](https://github.com/MakieOrg/Makie.jl/pull/3722)
- Add `scale_to=:flip` option to `hist`, which flips the direction of the bars [#3732](https://github.com/MakieOrg/Makie.jl/pull/3732)
- Fixed an issue with the texture atlas not updating in WGLMakie after display, causing new symbols to not show up [#3737](https://github.com/MakieOrg/Makie.jl/pull/3737)

## [0.20.8] - 2024-02-22

- Fixed excessive use of space with HTML image outputs [#3642](https://github.com/MakieOrg/Makie.jl/pull/3642).
- Fixed bugs with format strings and add new features by switching to Format.jl [#3633](https://github.com/MakieOrg/Makie.jl/pull/3633).
- Fixed an issue where CairoMakie would unnecessarily rasterize polygons [#3605](https://github.com/MakieOrg/Makie.jl/pull/3605).
- Added `PointBased` conversion trait to `scatterlines` recipe [#3603](https://github.com/MakieOrg/Makie.jl/pull/3603).
- Multiple small fixes for `map_latest`, `WGLMakie` picking and `PlotSpec` [#3637](https://github.com/MakieOrg/Makie.jl/pull/3637).
- Fixed PolarAxis `rticks` being incompatible with rich text. [#3615](https://github.com/MakieOrg/Makie.jl/pull/3615)
- Fixed an issue causing lines, scatter and text to not scale with resolution after deleting plots in GLMakie. [#3649](https://github.com/MakieOrg/Makie.jl/pull/3649)

## [0.20.7] - 2024-02-04

- Equalized alignment point of mirrored ticks to that of normal ticks [#3598](https://github.com/MakieOrg/Makie.jl/pull/3598).
- Fixed stack overflow error on conversion of gridlike data with `missing`s [#3597](https://github.com/MakieOrg/Makie.jl/pull/3597).
- Fixed mutation of CairoMakie src dir when displaying png files [#3588](https://github.com/MakieOrg/Makie.jl/pull/3588).
- Added better error messages for plotting into `FigureAxisPlot` and `AxisPlot` as Plots.jl users are likely to do [#3596](https://github.com/MakieOrg/Makie.jl/pull/3596).
- Added compat bounds for IntervalArithmetic.jl due to bug with DelaunayTriangulation.jl [#3595](https://github.com/MakieOrg/Makie.jl/pull/3595).
- Removed possibility of three-argument `barplot` [#3574](https://github.com/MakieOrg/Makie.jl/pull/3574).

## [0.20.6] - 2024-02-02

- Fix issues with Camera3D not centering [#3582](https://github.com/MakieOrg/Makie.jl/pull/3582)
- Allowed creating legend entries from plot objects with scalar numbers as colors [#3587](https://github.com/MakieOrg/Makie.jl/pull/3587).

## [0.20.5] - 2024-01-25

- Use plot plot instead of scene transform functions in CairoMakie, fixing missplaced h/vspan. [#3552](https://github.com/MakieOrg/Makie.jl/pull/3552)
- Fix error printing on shader error [#3530](https://github.com/MakieOrg/Makie.jl/pull/3530).
- Update pagefind to 1.0.4 for better headline search [#3534](https://github.com/MakieOrg/Makie.jl/pull/3534).
- Remove unnecessary deps, e.g. Setfield [3546](https://github.com/MakieOrg/Makie.jl/pull/3546).
- Don't clear args, rely on delete deregister_callbacks [#3543](https://github.com/MakieOrg/Makie.jl/pull/3543).
- Add interpolate keyword for Surface [#3541](https://github.com/MakieOrg/Makie.jl/pull/3541).
- Fix a DataInspector bug if inspector_label is used with RGB images [#3468](https://github.com/MakieOrg/Makie.jl/pull/3468).

## [0.20.4] - 2024-01-04

- Changes for Bonito rename and WGLMakie docs improvements [#3477](https://github.com/MakieOrg/Makie.jl/pull/3477).
- Add stroke and glow support to scatter and text in WGLMakie [#3518](https://github.com/MakieOrg/Makie.jl/pull/3518).
- Fix clipping issues with Camera3D when zooming in [#3529](https://github.com/MakieOrg/Makie.jl/pull/3529)

## [0.20.3] - 2023-12-21

- Add `depthsorting` as a hidden attribute for scatter plots in GLMakie as an alternative fix for outline artifacts. [#3432](https://github.com/MakieOrg/Makie.jl/pull/3432)
- Disable SDF based anti-aliasing in scatter, text and lines plots when `fxaa = true` in GLMakie. This allows removing outline artifacts at the cost of quality. [#3408](https://github.com/MakieOrg/Makie.jl/pull/3408)
- DataInspector Fixes: Fixed depth order, positional labels being in transformed space and `:inspector_clear` not getting called when moving from one plot to another. [#3454](https://github.com/MakieOrg/Makie.jl/pull/3454)
- Fixed bug in GLMakie where the update from a (i, j) sized GPU buffer to a (j, i) sized buffer would fail [#3456](https://github.com/MakieOrg/Makie.jl/pull/3456).
- Add `interpolate=true` to `volume(...)`, allowing to disable interpolation [#3485](https://github.com/MakieOrg/Makie.jl/pull/3485).

## [0.20.2] - 2023-12-01

- Switched from SHA512 to CRC32c salting in CairoMakie svgs, drastically improving svg rendering speed [#3435](https://github.com/MakieOrg/Makie.jl/pull/3435).
- Fixed a bug with h/vlines and h/vspan not correctly resolving transformations [#3418](https://github.com/MakieOrg/Makie.jl/pull/3418).
- Fixed a bug with h/vlines and h/vspan returning the wrong limits, causing an error in Axis [#3427](https://github.com/MakieOrg/Makie.jl/pull/3427).
- Fixed clipping when zooming out of a 3D (L)Scene [#3433](https://github.com/MakieOrg/Makie.jl/pull/3433).
- Moved the texture atlas cache to `.julia/scratchspaces` instead of a dedicated `.julia/makie` [#3437](https://github.com/MakieOrg/Makie.jl/pull/3437)

## [0.20.1] - 2023-11-23

- Fixed bad rendering of `poly` in GLMakie by triangulating points after transformations [#3402](https://github.com/MakieOrg/Makie.jl/pull/3402).
- Fixed bug regarding inline display in VSCode Jupyter notebooks and other similar environments [#3403](https://github.com/MakieOrg/Makie.jl/pull/3403).
- Fixed issue with `plottype`, allowed `onany(...; update = true)` and fixed `Block` macro use outside Makie [#3401](https://github.com/MakieOrg/Makie.jl/pull/3401).

## [0.20.0] - 2023-11-21

- GLMakie has gained support for HiDPI (aka Retina) screens. This also enables saving images with higher resolution than screen pixel dimensions [#2544](https://github.com/MakieOrg/Makie.jl/pull/2544).
- Fixed an issue where NaN was interpreted as zero when rendering `surface` through CairoMakie [#2598](https://github.com/MakieOrg/Makie.jl/pull/2598).
- Improved 3D camera handling, hotkeys and functionality [#2746](https://github.com/MakieOrg/Makie.jl/pull/2746).
- Added `shading = :verbose` in GLMakie to allow for multiple light sources. Also added more light types, fixed light directions for the previous lighting model (now `shading = :fast`) and adjusted `backlight` to affect normals[#3246](https://github.com/MakieOrg/Makie.jl/pull/3246).
- Changed the glyph used for negative numbers in tick labels from hyphen to minus [#3379](https://github.com/MakieOrg/Makie.jl/pull/3379).
- Added new declarative API for AlgebraOfGraphics, Pluto and easier dashboards [#3281](https://github.com/MakieOrg/Makie.jl/pull/3281).
- WGLMakie got faster line rendering with less updating bugs [#3062](https://github.com/MakieOrg/Makie.jl/pull/3062).
- **Breaking** Replaced `PolarAxis.radial_distortion_threshold` with `PolarAxis.radius_at_origin`. [#3381](https://github.com/MakieOrg/Makie.jl/pull/3381)
- **Breaking** Deprecated the `resolution` keyword in favor of `size` to reflect that this value is not a pixel resolution anymore [#3343](https://github.com/MakieOrg/Makie.jl/pull/3343).
- **Breaking** Refactored the `SurfaceLike` family of traits into `VertexGrid`, `CellGrid` and `ImageLike` [#3106](https://github.com/MakieOrg/Makie.jl/pull/3106).
- **Breaking** Deprecated `pixelarea(scene)` and `scene.px_area` in favor of viewport.
- **Breaking** Refactored the `Combined` Plot object and renamed it to `Plot`, improving compile times ~2x [#3082](https://github.com/MakieOrg/Makie.jl/pull/3082).
- **Breaking** Removed old depreactions in [#3113](https://github.com/MakieOrg/Makie.jl/pull/3113/commits/3a39210ef87a0032d78cb27c0c1019faa604effd).
- **Breaking** Deprecated using AbstractVector as sides of `image` [#3395](https://github.com/MakieOrg/Makie.jl/pull/3395).
- **Breaking** `errorbars` and `rangebars` now use color cycling [#3230](https://github.com/MakieOrg/Makie.jl/pull/3230).

## [0.19.12] - 2023-10-31

- Added `cornerradius` attribute to `Box` for rounded corners [#3346](https://github.com/MakieOrg/Makie.jl/pull/3346).
- Fix grouping of a zero-height bar in `barplot`. Now a zero-height bar shares the same properties of the previous bar, and if the bar is the first one, its height is treated as positive if and only if there exists a bar of positive height or all bars are zero-height [#3058](https://github.com/MakieOrg/Makie.jl/pull/3058).
- Fixed a bug where Axis still consumes scroll events when interactions are disabled [#3272](https://github.com/MakieOrg/Makie.jl/pull/3272).
- Added `cornerradius` attribute to `Box` for rounded corners [#3308](https://github.com/MakieOrg/Makie.jl/pull/3308).
- Upgraded `StableHashTraits` from 1.0 to 1.1 [#3309](https://github.com/MakieOrg/Makie.jl/pull/3309).

## [0.19.11] - 2023-10-05

- Setup automatic colorbars for volumeslices [#3253](https://github.com/MakieOrg/Makie.jl/pull/3253).
- Colorbar for arrows [#3275](https://github.com/MakieOrg/Makie.jl/pull/3275).
- Small bugfixes [#3275](https://github.com/MakieOrg/Makie.jl/pull/3275).

## [0.19.10] - 2023-09-21

- Fixed bugs with Colorbar in recipes, add new API for creating a recipe colorbar and introduce experimental support for Categorical colormaps [#3090](https://github.com/MakieOrg/Makie.jl/pull/3090).
- Added experimental Datashader implementation [#2883](https://github.com/MakieOrg/Makie.jl/pull/2883).
- **Breaking** Changed the default order Polar arguments to (theta, r). [#3154](https://github.com/MakieOrg/Makie.jl/pull/3154)
- General improvements to `PolarAxis`: full rlimtis & thetalimits, more controls and visual tweaks. See pr for more details.[#3154](https://github.com/MakieOrg/Makie.jl/pull/3154)

## [0.19.9] - 2023-09-11

- Allow arbitrary reversible scale functions through `ReversibleScale`.
- Deprecated `linestyle=vector_of_gaps` in favor of `linestyle=Linestyle(vector_of_gaps)` [3135](https://github.com/MakieOrg/Makie.jl/pull/3135), [3193](https://github.com/MakieOrg/Makie.jl/pull/3193).
- Fixed some errors around dynamic changes of `ax.xscale` or `ax.yscale` [#3084](https://github.com/MakieOrg/Makie.jl/pull/3084)
- Improved Barplot Label Alignment [#3160](https://github.com/MakieOrg/Makie.jl/issues/3160).
- Fixed regression in determining axis limits [#3179](https://github.com/MakieOrg/Makie.jl/pull/3179)
- Added a theme `theme_latexfonts` that uses the latex font family as default fonts [#3147](https://github.com/MakieOrg/Makie.jl/pull/3147), [#3180](https://github.com/MakieOrg/Makie.jl/pull/3180).
- Upgrades `StableHashTraits` from 0.3 to 1.0

## [0.19.8] - 2023-08-15

- Improved CairoMakie rendering of `lines` with repeating colors in an array [#3141](https://github.com/MakieOrg/Makie.jl/pull/3141).
- Added `strokecolormap` to poly. [#3145](https://github.com/MakieOrg/Makie.jl/pull/3145)
- Added `xreversed`, `yreversed` and `zreversed` attributes to `Axis3` [#3138](https://github.com/MakieOrg/Makie.jl/pull/3138).
- Fixed incorrect placement of contourlabels with transform functions [#3083](https://github.com/MakieOrg/Makie.jl/pull/3083)
- Fixed automatic normal generation for meshes with shading and no normals [#3041](https://github.com/MakieOrg/Makie.jl/pull/3041).
- Added the `triplot` and `voronoiplot` recipes from DelaunayTriangulation.jl [#3102](https://github.com/MakieOrg/Makie.jl/pull/3102), [#3159](https://github.com/MakieOrg/Makie.jl/pull/3159).

## [0.19.7] - 2023-07-22

- Allow arbitrary functions to color `streamplot` lines by passing a `Function` to `color`.  This must accept `Point` of the appropriate dimension and return a `Point`, `Vec`, or other arraylike object [#2002](https://github.com/MakieOrg/Makie.jl/pull/2002).
- `arrows` can now take input of the form `x::AbstractVector, y::AbstractVector, [z::AbstractVector,] f::Function`, where `f` must return a `VecTypes` of the appropriate dimension [#2597](https://github.com/MakieOrg/Makie.jl/pull/2597).
- Exported colorbuffer, and added `colorbuffer(axis::Axis; include_decorations=false, colorbuffer_kws...)`, to get an image of an axis with or without decorations [#3078](https://github.com/MakieOrg/Makie.jl/pull/3078).
- Fixed an issue where the `linestyle` of some polys was not applied to the stroke in CairoMakie. [#2604](https://github.com/MakieOrg/Makie.jl/pull/2604)
- Add `colorscale = identity` to any plotting function using a colormap. This works with any scaling function like `log10`, `sqrt` etc. Consequently, `scale` for `hexbin` is replaced with `colorscale` [#2900](https://github.com/MakieOrg/Makie.jl/pull/2900).
- Add `alpha=1.0` argument to all basic plots, which supports independently adding an alpha component to colormaps and colors. Multiple alphas like in `plot(alpha=0.2, color=RGBAf(1, 0, 0, 0.5))`, will get multiplied [#2900](https://github.com/MakieOrg/Makie.jl/pull/2900).
- `hexbin` now supports any per-observation weights which StatsBase respects - `<: StatsBase.AbstractWeights`, `Vector{Real}`, or `nothing` (the default). [#2804](https://github.com/MakieOrg/Makie.jl/pulls/2804)
- Added a new Axis type, `PolarAxis`, which is an axis with a polar projection.  Input is in `(r, theta)` coordinates and is transformed to `(x, y)` coordinates using the standard polar-to-cartesian transformation.
  Generally, its attributes are very similar to the usual `Axis` attributes, but `x` is replaced by `r` and `y` by `θ`.
  It also inherits from the theme of `Axis` in this manner, so should work seamlessly with Makie themes [#2990](https://github.com/MakieOrg/Makie.jl/pull/2990).
- `inherit` now has a new signature `inherit(scene, attrs::NTuple{N, Symbol}, default_value)`, allowing recipe authors to access nested attributes when trying to inherit from the parent Scene.
  For example, one could inherit from `scene.Axis.yticks` by `inherit(scene, (:Axis, :yticks), $default_value)` [#2990](https://github.com/MakieOrg/Makie.jl/pull/2990).
- Fixed incorrect rendering of 3D heatmaps [#2959](https://github.com/MakieOrg/Makie.jl/pull/2959)
- Deprecated `flatten_plots` in favor of `collect_atomic_plots`. Using the new `collect_atomic_plots` fixed a bug in CairoMakie where the z-level of plots within recipes was not respected. [#2793](https://github.com/MakieOrg/Makie.jl/pull/2793)
- Fixed incorrect line depth in GLMakie [#2843](https://github.com/MakieOrg/Makie.jl/pull/2843)
- Fixed incorrect line alpha in dense lines in GLMakie [#2843](https://github.com/MakieOrg/Makie.jl/pull/2843)
- Fixed DataInspector interaction with transformations [#3002](https://github.com/MakieOrg/Makie.jl/pull/3002)
- Added option `WGLMakie.activate!(resize_to_body=true)`, to make plots resize to the VSCode plotpane. Resizes to the HTML body element, so may work outside VSCode [#3044](https://github.com/MakieOrg/Makie.jl/pull/3044), [#3042](https://github.com/MakieOrg/Makie.jl/pull/3042).
- Fixed DataInspector interaction with transformations [#3002](https://github.com/MakieOrg/Makie.jl/pull/3002).
- Fixed incomplete stroke with some Bezier markers in CairoMakie and blurry strokes in GLMakie [#2961](https://github.com/MakieOrg/Makie.jl/pull/2961)
- Added the ability to use custom triangulations from DelaunayTriangulation.jl [#2896](https://github.com/MakieOrg/Makie.jl/pull/2896).
- Adjusted scaling of scatter/text stroke, glow and anti-aliasing width under non-uniform 2D scaling (Vec2f markersize/fontsize) in GLMakie [#2950](https://github.com/MakieOrg/Makie.jl/pull/2950).
- Scaled `errorbar` whiskers and `bracket` correctly with transformations [#3012](https://github.com/MakieOrg/Makie.jl/pull/3012).
- Updated `bracket` when the screen is resized or transformations change [#3012](https://github.com/MakieOrg/Makie.jl/pull/3012).

## [0.19.6] - 2023-06-09

- Fixed broken AA for lines with strongly varying linewidth [#2953](https://github.com/MakieOrg/Makie.jl/pull/2953).
- Fixed WGLMakie JS popup [#2976](https://github.com/MakieOrg/Makie.jl/pull/2976).
- Fixed `legendelements` when children have no elements [#2982](https://github.com/MakieOrg/Makie.jl/pull/2982).
- Bumped compat for StatsBase to 0.34 [#2915](https://github.com/MakieOrg/Makie.jl/pull/2915).
- Improved thread safety [#2840](https://github.com/MakieOrg/Makie.jl/pull/2840).

## [0.19.5] - 2023-05-12

- Added `loop` option for GIF outputs when recording videos with `record` [#2891](https://github.com/MakieOrg/Makie.jl/pull/2891).
- Fixed line rendering issues in GLMakie [#2843](https://github.com/MakieOrg/Makie.jl/pull/2843).
- Fixed incorrect line alpha in dense lines in GLMakie [#2843](https://github.com/MakieOrg/Makie.jl/pull/2843).
- Changed `scene.clear` to an observable and made changes in `Scene` Observables trigger renders in GLMakie [#2929](https://github.com/MakieOrg/Makie.jl/pull/2929).
- Added contour labels [#2496](https://github.com/MakieOrg/Makie.jl/pull/2496).
- Allowed rich text to be used in Legends [#2902](https://github.com/MakieOrg/Makie.jl/pull/2902).
- Added more support for zero length Geometries [#2917](https://github.com/MakieOrg/Makie.jl/pull/2917).
- Made CairoMakie drawing for polygons with holes order independent [#2918](https://github.com/MakieOrg/Makie.jl/pull/2918).
- Fixes for `Makie.inline!()`, allowing now for `Makie.inline!(automatic)` (default), which is better at automatically opening a window/ inlining a plot into plotpane when needed [#2919](https://github.com/MakieOrg/Makie.jl/pull/2919) [#2937](https://github.com/MakieOrg/Makie.jl/pull/2937).
- Block/Axis doc improvements [#2940](https://github.com/MakieOrg/Makie.jl/pull/2940) [#2932](https://github.com/MakieOrg/Makie.jl/pull/2932) [#2894](https://github.com/MakieOrg/Makie.jl/pull/2894).

## [0.19.4] - 2023-03-31

- Added export of `hidezdecorations!` from MakieLayout [#2821](https://github.com/MakieOrg/Makie.jl/pull/2821).
- Fixed an issue with GLMakie lines becoming discontinuous [#2828](https://github.com/MakieOrg/Makie.jl/pull/2828).

## [0.19.3] - 2023-03-21

- Added the `stephist` plotting function [#2408](https://github.com/JuliaPlots/Makie.jl/pull/2408).
- Added the `brackets` plotting function [#2356](https://github.com/MakieOrg/Makie.jl/pull/2356).
- Fixed an issue where `poly` plots with `Vector{<: MultiPolygon}` inputs with per-polygon color were mistakenly rendered as meshes using CairoMakie [#2590](https://github.com/MakieOrg/Makie.jl/pulls/2478).
- Fixed a small typo which caused an error in the `Stepper` constructor [#2600](https://github.com/MakieOrg/Makie.jl/pulls/2478).
- Improve cleanup on block deletion [#2614](https://github.com/MakieOrg/Makie.jl/pull/2614)
- Add `menu.scroll_speed` and increase default speed for non-apple [#2616](https://github.com/MakieOrg/Makie.jl/pull/2616).
- Fixed rectangle zoom for nonlinear axes [#2674](https://github.com/MakieOrg/Makie.jl/pull/2674)
- Cleaned up linestyles in GLMakie (Fixing artifacting, spacing/size, anti-aliasing) [#2666](https://github.com/MakieOrg/Makie.jl/pull/2666).
- Fixed issue with scatterlines only accepting concrete color types as `markercolor` [#2691](https://github.com/MakieOrg/Makie.jl/pull/2691).
- Fixed an accidental issue where `LaTeXStrings` were not typeset correctly in `Axis3` [#2558](https://github.com/MakieOrg/Makie.jl/pull/2588).
- Fixed a bug where line segments in `text(lstr::LaTeXString)` were ignoring offsets [#2668](https://github.com/MakieOrg/Makie.jl/pull/2668).
- Fixed a bug where the `arrows` recipe accidentally called a `Bool` when `normalize = true` [#2740](https://github.com/MakieOrg/Makie.jl/pull/2740).
- Re-exported the `@colorant_str` (`colorant"..."`) macro from Colors.jl [#2726](https://github.com/MakieOrg/Makie.jl/pull/2726).
- Speedup heatmaps in WGLMakie. [#2647](https://github.com/MakieOrg/Makie.jl/pull/2647)
- Fix slow `data_limits` for recipes, which made plotting lots of data with recipes much slower [#2770](https://github.com/MakieOrg/Makie.jl/pull/2770).

## [0.19.1] - 2023-01-01

- Add `show_data` method for `band` which shows the min and max values of the band at the x position of the cursor [#2497](https://github.com/MakieOrg/Makie.jl/pull/2497).
- Added `xlabelrotation`, `ylabelrotation` (`Axis`) and `labelrotation` (`Colorbar`) [#2478](https://github.com/MakieOrg/Makie.jl/pull/2478).
- Fixed forced rasterization in CairoMakie svg files when polygons with colors specified as (color, alpha) tuples were used [#2535](https://github.com/MakieOrg/Makie.jl/pull/2535).
- Do less copies of Observables in Attributes + plot pipeline [#2443](https://github.com/MakieOrg/Makie.jl/pull/2443).
- Add Search Page and tweak Result Ordering [#2474](https://github.com/MakieOrg/Makie.jl/pull/2474).
- Remove all global attributes from TextureAtlas implementation and fix julia#master [#2498](https://github.com/MakieOrg/Makie.jl/pull/2498).
- Use new Bonito, implement WGLMakie picking, improve performance and fix lots of WGLMakie bugs [#2428](https://github.com/MakieOrg/Makie.jl/pull/2428).

## [0.19.0] - 2022-12-03

- **Breaking** The attribute `textsize` has been removed everywhere in favor of the attribute `fontsize` which had also been in use.
  To migrate, search and replace all uses of `textsize` to `fontsize` [#2387](https://github.com/MakieOrg/Makie.jl/pull/2387).
- Added rich text which allows to more easily use superscripts and subscripts as well as differing colors, fonts, fontsizes, etc. for parts of a given text [#2321](https://github.com/MakieOrg/Makie.jl/pull/2321).

## [0.18.4] - 2022-12-02

- Added the `waterfall` plotting function [#2416](https://github.com/JuliaPlots/Makie.jl/pull/2416).
- Add support for `AbstractPattern` in `WGLMakie` [#2432](https://github.com/MakieOrg/Makie.jl/pull/2432).
- Broadcast replaces deprecated method for quantile [#2430](https://github.com/MakieOrg/Makie.jl/pull/2430).
- Fix CairoMakie's screen re-using [#2440](https://github.com/MakieOrg/Makie.jl/pull/2440).
- Fix repeated rendering with invisible objects [#2437](https://github.com/MakieOrg/Makie.jl/pull/2437).
- Fix hvlines for GLMakie [#2446](https://github.com/MakieOrg/Makie.jl/pull/2446).

## [0.18.3] - 2022-11-17

- Add `render_on_demand` flag for `GLMakie.Screen`. Setting this to `true` will skip rendering until plots get updated. This is the new default [#2336](https://github.com/MakieOrg/Makie.jl/pull/2336), [#2397](https://github.com/MakieOrg/Makie.jl/pull/2397).
- Clean up OpenGL state handling in GLMakie [#2397](https://github.com/MakieOrg/Makie.jl/pull/2397).
- Fix salting [#2407](https://github.com/MakieOrg/Makie.jl/pull/2407).
- Fixes for [GtkMakie](https://github.com/jwahlstrand/GtkMakie.jl) [#2418](https://github.com/MakieOrg/Makie.jl/pull/2418).

## [0.18.2] - 2022-11-03

- Fix Axis3 tick flipping with negative azimuth [#2364](https://github.com/MakieOrg/Makie.jl/pull/2364).
- Fix empty!(fig) and empty!(ax) [#2374](https://github.com/MakieOrg/Makie.jl/pull/2374), [#2375](https://github.com/MakieOrg/Makie.jl/pull/2375).
- Remove stencil buffer [#2389](https://github.com/MakieOrg/Makie.jl/pull/2389).
- Move Arrows and Wireframe to MakieCore [#2384](https://github.com/MakieOrg/Makie.jl/pull/2384).
- Skip legend entry if label is nothing [#2350](https://github.com/MakieOrg/Makie.jl/pull/2350).

## [0.18.1] - 2022-10-24

- fix heatmap interpolation [#2343](https://github.com/MakieOrg/Makie.jl/pull/2343).
- move poly to MakieCore [#2334](https://github.com/MakieOrg/Makie.jl/pull/2334)
- Fix picking warning and update_axis_camera [#2352](https://github.com/MakieOrg/Makie.jl/pull/2352).
- bring back inline!, to not open a window in VSCode repl [#2353](https://github.com/MakieOrg/Makie.jl/pull/2353).

## [0.18.0] - 2022-10-12

- **Breaking** Added `BezierPath` which can be constructed from SVG like command list, SVG string or from a `Polygon`.
  Added ability to use `BezierPath` and `Polgyon` as scatter markers.
  Replaced default symbol markers like `:cross` which converted to characters before with more precise `BezierPaths` and adjusted default markersize to 12.
  **Deprecated** using `String` to specify multiple char markers (`scatter(1:4, marker="abcd")`).
  **Deprecated** concrete geometries as markers like `Circle(Point2f(0), 1.5)` in favor of using the type like `Circle` for dispatch to special backend methods.
  Added single image marker support to WGLMakie [#979](https://github.com/MakieOrg/Makie.jl/pull/979).
- **Breaking** Refactored `display`, `record`, `colorbuffer` and `screens` to be faster and more consistent [#2306](https://github.com/MakieOrg/Makie.jl/pull/2306#issuecomment-1275918061).
- **Breaking** Refactored `DataInspector` to use `tooltip`. This results in changes in the attributes of DataInspector. Added `inspector_label`, `inspector_hover` and `inspector_clear` as optional attributes [#2095](https://github.com/JuliaPlots/Makie.jl/pull/2095).
- Added the `hexbin` plotting function [#2201](https://github.com/JuliaPlots/Makie.jl/pull/2201).
- Added the `tricontourf` plotting function [#2226](https://github.com/JuliaPlots/Makie.jl/pull/2226).
- Fixed per character attributes in text [#2244](https://github.com/JuliaPlots/Makie.jl/pull/2244).
- Allowed `CairoMakie` to render `scatter` with images as markers [#2080](https://github.com/MakieOrg/Makie.jl/pull/2080).
- Reworked text drawing and added ability to draw special characters via glyph indices in order to draw more LaTeX math characters with MathTeXEngine v0.5 [#2139](https://github.com/MakieOrg/Makie.jl/pull/2139).
- Allowed text to be copy/pasted into `Textbox` [#2281](https://github.com/MakieOrg/Makie.jl/pull/2281)
- Fixed updates for multiple meshes [#2277](https://github.com/MakieOrg/Makie.jl/pull/2277).
- Fixed broadcasting for linewidth, lengthscale & arrowsize in `arrow` recipe [#2273](https://github.com/MakieOrg/Makie.jl/pull/2273).
- Made GLMakie relocatable [#2282](https://github.com/MakieOrg/Makie.jl/pull/2282).
- Fixed changing input types in plot arguments [#2297](https://github.com/MakieOrg/Makie.jl/pull/2297).
- Better performance for Menus and fix clicks on items [#2299](https://github.com/MakieOrg/Makie.jl/pull/2299).
- Fixed CairoMakie bitmaps with transparency by using premultiplied ARGB surfaces [#2304](https://github.com/MakieOrg/Makie.jl/pull/2304).
- Fixed hiding of `Scene`s by setting `scene.visible[] = false` [#2317](https://github.com/MakieOrg/Makie.jl/pull/2317).
- `Axis` now accepts a `Tuple{Bool, Bool}` for `xtrimspine` and `ytrimspine` to trim only one end of the spine [#2171](https://github.com/JuliaPlots/Makie.jl/pull/2171).

## [0.17.13] - 2022-08-04

- Fixed boundingboxes [#2184](https://github.com/MakieOrg/Makie.jl/pull/2184).
- Fixed highclip/lowclip in meshscatter, poly, contourf, barplot [#2183](https://github.com/MakieOrg/Makie.jl/pull/2183).
- Fixed gridline updates [#2196](https://github.com/MakieOrg/Makie.jl/pull/2196).
- Fixed glDisablei argument order, which crashed some Intel drivers.

## [0.17.12] - 2022-07-22

- Fixed stackoverflow in show [#2167](https://github.com/MakieOrg/Makie.jl/pull/2167).

## [0.17.11] - 2022-07-21

- `rainclouds`(!) now supports `violin_limits` keyword argument, serving the same.
role as `datalimits` in `violin` [#2137](https://github.com/MakieOrg/Makie.jl/pull/2137).
- Fixed an issue where nonzero `strokewidth` results in a thin outline of the wrong color if `color` and `strokecolor` didn't match and weren't transparent. [#2096](https://github.com/MakieOrg/Makie.jl/pull/2096).
- Improved performance around Axis(3) limits [#2115](https://github.com/MakieOrg/Makie.jl/pull/2115).
- Cleaned up stroke artifacts in scatter and text [#2096](https://github.com/MakieOrg/Makie.jl/pull/2096).
- Compile time improvements [#2153](https://github.com/MakieOrg/Makie.jl/pull/2153).
- Mesh and Surface now interpolate between values instead of interpolating between colors for WGLMakie + GLMakie [#2097](https://github.com/MakieOrg/Makie.jl/pull/2097).

## [0.17.10] - 2022-07-13

- Bumped compatibility bound of `GridLayoutBase.jl` to `v0.9.0` which fixed a regression with `Mixed` and `Outside` alignmodes in nested `GridLayout`s [#2135](https://github.com/MakieOrg/Makie.jl/pull/2135).

## [0.17.9] - 2022-07-12

- Patterns (`Makie.AbstractPattern`) are now supported by `CairoMakie` in `poly` plots that don't involve `mesh`, such as `bar` and `poly` [#2106](https://github.com/MakieOrg/Makie.jl/pull/2106/).
- Fixed regression where `Block` alignments could not be specified as numbers anymore [#2108](https://github.com/MakieOrg/Makie.jl/pull/2108).
- Added the option to show mirrored ticks on the other side of an Axis using the attributes `xticksmirrored` and `yticksmirrored` [#2105](https://github.com/MakieOrg/Makie.jl/pull/2105).
- Fixed a bug where a set of `Axis` wouldn't be correctly linked together if they were only linked in pairs instead of all at the same time [#2116](https://github.com/MakieOrg/Makie.jl/pull/2116).

## [0.17.7] - 2022-06-19

- Improved `Menu` performance, now it should be much harder to reach the boundary of 255 scenes in GLMakie. `Menu` also takes a `default` keyword argument now and can be scrolled if there is too little space available.

## [0.17.6] - 2022-06-17

- **EXPERIMENTAL**: Added support for multiple windows in GLMakie through `display(GLMakie.Screen(), figure_or_scene)` [#1771](https://github.com/MakieOrg/Makie.jl/pull/1771).
- Added support for RGB matrices in `heatmap` with GLMakie [#2036](https://github.com/MakieOrg/Makie.jl/pull/2036)
- `Textbox` doesn't defocus anymore on trying to submit invalid input [#2041](https://github.com/MakieOrg/Makie.jl/pull/2041).
- `text` now takes the position as the first argument(s) like `scatter` and most other plotting functions, it is invoked `text(x, y, [z], text = "text")`. Because it is now of conversion type `PointBased`, the positions can be given in all the usual different ways which are implemented as conversion methods. All old invocation styles such as `text("text", position = Point(x, y))` still work to maintain backwards compatibility [#2020](https://github.com/MakieOrg/Makie.jl/pull/2020).

## [0.17.5] - 2022-06-10

- Fixed a regression with `linkaxes!` [#2039](https://github.com/MakieOrg/Makie.jl/pull/2039).

## [0.17.4] - 2022-06-09

- The functions `hlines!`, `vlines!`, `hspan!`, `vspan!` and `abline!` were reimplemented as recipes. This allows using them without an `Axis` argument in first position and also as visuals in AlgebraOfGraphics.jl. Also, `abline!` is now called `ablines!` for consistency, `abline!` is still exported but deprecated and will be removed in the future. [#2023](https://github.com/MakieOrg/Makie.jl/pulls/2023).
- Added `rainclouds` and `rainclouds!` [#1725](https://github.com/MakieOrg/Makie.jl/pull/1725).
- Improve CairoMakie performance [#1964](https://github.com/MakieOrg/Makie.jl/pull/1964) [#1981](https://github.com/MakieOrg/Makie.jl/pull/1981).
- Interpolate colormap correctly [#1973](https://github.com/MakieOrg/Makie.jl/pull/1973).
- Fix picking [#1993](https://github.com/MakieOrg/Makie.jl/pull/1993).
- Improve compile time latency [#1968](https://github.com/MakieOrg/Makie.jl/pull/1968) [#2000](https://github.com/MakieOrg/Makie.jl/pull/2000).
- Fix multi poly with rects [#1999](https://github.com/MakieOrg/Makie.jl/pull/1999).
- Respect scale and nonlinear values in PlotUtils cgrads [#1979](https://github.com/MakieOrg/Makie.jl/pull/1979).
- Fix CairoMakie heatmap filtering [#1828](https://github.com/MakieOrg/Makie.jl/pull/1828).
- Remove GLVisualize and MakieLayout module [#2007](https://github.com/MakieOrg/Makie.jl/pull/2007) [#2008](https://github.com/MakieOrg/Makie.jl/pull/2008).
- Add linestyle and default to extrema(z) for contour, remove bitrotten fillrange [#2008](https://github.com/MakieOrg/Makie.jl/pull/2008).

## [0.17.3] - 2022-05-20

- Switched to `MathTeXEngine v0.4`, which improves the look of LaTeXStrings [#1952](https://github.com/MakieOrg/Makie.jl/pull/1952).
- Added subtitle capability to `Axis` [#1859](https://github.com/MakieOrg/Makie.jl/pull/1859).
- Fixed a bug where scaled colormaps constructed using `Makie.cgrad` were not interpreted correctly.

## [0.17.2] - 2022-05-16

- Changed the default font from `Dejavu Sans` to `TeX Gyre Heros Makie` which is the same as `TeX Gyre Heros` with slightly decreased descenders and ascenders. Decreasing those metrics reduced unnecessary whitespace and alignment issues. Four fonts in total were added, the styles Regular, Bold, Italic and Bold Italic. Also changed `Axis`, `Axis3` and `Legend` attributes `titlefont` to `TeX Gyre Heros Makie Bold` in order to separate it better from axis labels in multifacet arrangements [#1897](https://github.com/MakieOrg/Makie.jl/pull/1897).

## [0.17.1] - 2022-05-13

- Added word wrapping. In `Label`, `word_wrap = true` causes it to use the suggested width and wrap text to fit. In `text`, `word_wrap_width > 0` can be used to set a pixel unit line width. Any word (anything between two spaces without a newline) that goes beyond this width gets a newline inserted before it [#1819](https://github.com/MakieOrg/Makie.jl/pull/1819).
- Improved `Axis3`'s interactive performance [#1835](https://github.com/MakieOrg/Makie.jl/pull/1835).
- Fixed errors in GLMakie's `scatter` implementation when markers are given as images. [#1917](https://github.com/MakieOrg/Makie.jl/pull/1917).
- Removed some method ambiguities introduced in v0.17 [#1922](https://github.com/MakieOrg/Makie.jl/pull/1922).
- Add an empty default label, `""`, to each slider that doesn't have a label in `SliderGrid` [#1888](https://github.com/MakieOrg/Makie.jl/pull/1888).

## [0.17.0] - 2022-05-05

- **Breaking** Added `space` as a generic attribute to switch between data, pixel, relative and clip space for positions. `space` in text has been renamed to `markerspace` because of this. `Pixel` and `SceneSpace` are no longer valid inputs for `space` or `markerspace` [#1596](https://github.com/MakieOrg/Makie.jl/pull/1596).
- **Breaking** Deprecated `mouse_selection(scene)` for `pick(scene)`.
- **Breaking** Bumped `GridLayoutBase` version to `v0.7`, which introduced offset layouts. Now, indexing into row 0 doesn't create a new row 1, but a new row 0, so that all previous content positions stay the same. This makes building complex layouts order-independent [#1704](https://github.com/MakieOrg/Makie.jl/pull/1704).
- **Breaking** deprecate `to_colormap(cmap, ncolors)` in favor of `categorical_colors(cmap, ncolors)` and `resample_cmap(cmap, ncolors)` [#1901](https://github.com/MakieOrg/Makie.jl/pull/1901) [#1723](https://github.com/MakieOrg/Makie.jl/pull/1723).
- Added `empty!(fig)` and changed `empty!(scene)` to remove all child plots without detaching windows [#1818](https://github.com/MakieOrg/Makie.jl/pull/1818).
- Switched to erroring instead of warning for deprecated events `mousebuttons`, `keyboardbuttons` and `mousedrag`.
- `Layoutable` was renamed to `Block` and the infrastructure changed such that attributes are fixed fields and each block has its own `Scene` for better encapsulation [#1796](https://github.com/MakieOrg/Makie.jl/pull/1796).
- Added `SliderGrid` block which replaces the deprecated `labelslider!` and `labelslidergrid!` functions [#1796](https://github.com/MakieOrg/Makie.jl/pull/1796).
- The default anti-aliasing method can now be set in `CairoMakie.activate!` using the `antialias` keyword.  Available options are `CairoMakie.Cairo.ANTIALIAS_*` [#1875](https://github.com/MakieOrg/Makie.jl/pull/1875).
- Added ability to rasterize a plots in CairoMakie vector graphics if `plt.rasterize = true` or `plt.rasterize = scale::Int` [#1872](https://github.com/MakieOrg/Makie.jl/pull/1872).
- Fixed segfaults in `streamplot_impl` on Mac M1 [#1830](https://github.com/MakieOrg/Makie.jl/pull/1830).
- Set the [Cairo miter limit](https://www.cairographics.org/manual/cairo-cairo-t.html#cairo-set-miter-limit) to mimic GLMakie behaviour [#1844](https://github.com/MakieOrg/Makie.jl/pull/1844).
- Fixed a method ambiguity in `rotatedrect` [#1846](https://github.com/MakieOrg/Makie.jl/pull/1846).
- Allow weights in statistical recipes [#1816](https://github.com/MakieOrg/Makie.jl/pull/1816).
- Fixed manual cycling of plot attributes [#1873](https://github.com/MakieOrg/Makie.jl/pull/1873).
- Fixed type constraints in ticklabelalign attributes [#1882](https://github.com/MakieOrg/Makie.jl/pull/1882).

## [0.16.4] - 2022-02-16

- Fixed WGLMakie performance bug and added option to set fps via `WGLMakie.activate!(fps=30)`.
- Implemented `nan_color`, `lowclip`, `highclip` for `image(::Matrix{Float})` in shader.
- Cleaned up mesh shader and implemented `nan_color`, `lowclip`, `highclip` for `mesh(m; color::Matrix{Float})` on the shader.
- Allowed `GLMakie.Buffer` `GLMakie.Sampler` to be used in `GeometryBasics.Mesh` to partially update parts of a mesh/texture and different interpolation and clamping modes for the texture.

## [0.16.0] - 2022-01-07

- **Breaking** Removed `Node` alias [#1307](https://github.com/MakieOrg/Makie.jl/pull/1307), [#1393](https://github.com/MakieOrg/Makie.jl/pull/1393). To upgrade, simply replace all occurrences of `Node` with `Observable`.
- **Breaking** Cleaned up `Scene` type [#1192](https://github.com/MakieOrg/Makie.jl/pull/1192), [#1393](https://github.com/MakieOrg/Makie.jl/pull/1393). The `Scene()` constructor doesn't create any axes or limits anymore. All keywords like `raw`, `show_axis` have been removed. A scene now always works like it did when using the deprecated `raw=true`. All the high level functionality like showing an axis and adding a 3d camera has been moved to `LScene`. See the new `Scene` tutorial for more info: https://docs.makie.org/dev/tutorials/scenes/.
- **Breaking** Lights got moved to `Scene`, see the [lighting docs](https://docs.makie.org/stable/documentation/lighting) and [RPRMakie examples](https://docs.makie.org/stable/documentation/backends/rprmakie/).
- Added ECDF plot [#1310](https://github.com/MakieOrg/Makie.jl/pull/1310).
- Added Order Independent Transparency to GLMakie [#1418](https://github.com/MakieOrg/Makie.jl/pull/1418), [#1506](https://github.com/MakieOrg/Makie.jl/pull/1506). This type of transparency is now used with `transparency = true`. The old transparency handling is available with `transparency = false`.
- Fixed blurry text in GLMakie and WGLMakie [#1494](https://github.com/MakieOrg/Makie.jl/pull/1494).
- Introduced a new experimental backend for ray tracing: [RPRMakie](https://docs.makie.org/stable/documentation/backends/rprmakie/).
- Added the `Cycled` type, which can be used to select the i-th value from the current cycler for a specific attribute [#1248](https://github.com/MakieOrg/Makie.jl/pull/1248).
- The plot function `scatterlines` now uses `color` as `markercolor` if `markercolor` is `automatic`. Also, cycling of the `color` attribute is enabled [#1463](https://github.com/MakieOrg/Makie.jl/pull/1463).
- Added the function `resize_to_layout!`, which allows to resize a `Figure` so that it contains its top `GridLayout` without additional whitespace or clipping [#1438](https://github.com/MakieOrg/Makie.jl/pull/1438).
- Cleaned up lighting in 3D contours and isosurfaces [#1434](https://github.com/MakieOrg/Makie.jl/pull/1434).
- Adjusted attributes of volumeslices to follow the normal structure [#1404](https://github.com/MakieOrg/Makie.jl/pull/1404). This allows you to adjust attributes like `colormap` without going through nested attributes.
- Added depth to 3D contours and isosurfaces [#1395](https://github.com/MakieOrg/Makie.jl/pull/1395), [#1393](https://github.com/MakieOrg/Makie.jl/pull/1393). This allows them to intersect correctly with other 3D objects.
- Restricted 3D scene camera to one scene [#1394](https://github.com/MakieOrg/Makie.jl/pull/1394), [#1393](https://github.com/MakieOrg/Makie.jl/pull/1393). This fixes issues with multiple scenes fighting over events consumed by the camera. You can select a scene by cleaning on it.
- Added depth shift attribute for GLMakie and WGLMakie [#1382](https://github.com/MakieOrg/Makie.jl/pull/1382), [#1393](https://github.com/MakieOrg/Makie.jl/pull/1393). This can be used to adjust render order similar to `overdraw`.
- Simplified automatic width computation in barplots [#1223](https://github.com/MakieOrg/Makie.jl/pull/1223), [#1393](https://github.com/MakieOrg/Makie.jl/pull/1393). If no `width` attribute is passed, the default width is computed as the minimum difference between consecutive `x` positions. Gap between bars are given by the (multiplicative) `gap` attribute. The actual bar width equals `width * (1 - gap)`.
- Added logical expressions for `ispressed` [#1222](https://github.com/MakieOrg/Makie.jl/pull/1222), [#1393](https://github.com/MakieOrg/Makie.jl/pull/1393). This moves a lot of control over hotkeys towards the user. With these changes one can now set a hotkey to trigger on any or no key, collections of keys and logical combinations of keys (i.e. "A is pressed and B is not pressed").
- Fixed issues with `Menu` render order [#1411](https://github.com/MakieOrg/Makie.jl/pull/1411).
- Added `label_rotation` to barplot [#1401](https://github.com/MakieOrg/Makie.jl/pull/1401).
- Fixed issue where `pixelcam!` does not remove controls from other cameras [#1504](https://github.com/MakieOrg/Makie.jl/pull/1504).
- Added conversion for OffsetArrays [#1260](https://github.com/MakieOrg/Makie.jl/pull/1260).
- The `qqplot` `qqline` options were changed to `:identity`, `:fit`, `:fitrobust` and `:none` (the default) [#1563](https://github.com/MakieOrg/Makie.jl/pull/1563). Fixed numeric error due to double computation of quantiles when fitting `qqline`. Deprecated `plot(q::QQPair)` method as it does not have enough information for correct `qqline` fit.

All other changes are collected [in this PR](https://github.com/MakieOrg/Makie.jl/pull/1521) and in the [release notes](https://github.com/MakieOrg/Makie.jl/releases/tag/v0.16.0).

## [0.15.3] - 2021-10-16

- The functions `labelslidergrid!` and `labelslider!` now set fixed widths for the value column with a heuristic. It is possible now to pass `Formatting.format` format strings as format specifiers in addition to the previous functions.
- Fixed 2D arrow rotations in `streamplot` [#1352](https://github.com/MakieOrg/Makie.jl/pull/1352).

## [0.15.2] - 2021-08-26

- Reenabled Julia 1.3 support.
- Use [MathTexEngine v0.2](https://github.com/Kolaru/MathTeXEngine.jl/releases/tag/v0.2.0).
- Depend on new GeometryBasics, which changes all the Vec/Point/Quaternion/RGB/RGBA - f0 aliases to just f. For example, `Vec2f0` is changed to `Vec2f`. Old aliases are still exported, but deprecated and will be removed in the next breaking release. For more details and an upgrade script, visit [GeometryBasics#97](https://github.com/JuliaGeometry/GeometryBasics.jl/pull/97).
- Added `hspan!` and `vspan!` functions [#1264](https://github.com/MakieOrg/Makie.jl/pull/1264).

## [0.15.1] - 2021-08-21

- Switched documentation framework to Franklin.jl.
- Added a specialization for `volumeslices` to DataInspector.
- Fixed 1 element `hist` [#1238](https://github.com/MakieOrg/Makie.jl/pull/1238) and make it easier to move `hist` [#1150](https://github.com/MakieOrg/Makie.jl/pull/1150).

## [0.15.0] - 2021-07-15

- `LaTeXString`s can now be used as input to `text` and therefore as labels for `Axis`, `Legend`, or other comparable objects. Mathematical expressions are typeset using [MathTeXEngine.jl](https://github.com/Kolaru/MathTeXEngine.jl) which offers a fast approximation of LaTeX typesetting [#1022](https://github.com/MakieOrg/Makie.jl/pull/1022).
- Added `Symlog10` and `pseudolog10` axis scales for log scale approximations that work with zero and negative values [#1109](https://github.com/MakieOrg/Makie.jl/pull/1109).
- Colorbar limits can now be passed as the attribute `colorrange` similar to plots [#1066](https://github.com/MakieOrg/Makie.jl/pull/1066).
- Added the option to pass three vectors to heatmaps and other plots using `SurfaceLike` conversion [#1101](https://github.com/MakieOrg/Makie.jl/pull/1101).
- Added `stairs` plot recipe [#1086](https://github.com/MakieOrg/Makie.jl/pull/1086).
- **Breaking** Removed `FigurePosition` and `FigureSubposition` types. Indexing into a `Figure` like `fig[1, 1]` now returns `GridPosition` and `GridSubposition` structs, which can be used in the same way as the types they replace. Because of an underlying change in `GridLayoutBase.jl`, it is now possible to do `Axis(gl[1, 1])` where `gl` is a `GridLayout` that is a sublayout of a `Figure`'s top layout [#1075](https://github.com/MakieOrg/Makie.jl/pull/1075).
- Bar plots and histograms have a new option for adding text labels [#1069](https://github.com/MakieOrg/Makie.jl/pull/1069).
- It is now possible to specify one `linewidth` value per segment in `linesegments` [#992](https://github.com/MakieOrg/Makie.jl/pull/992).
- Added a new 3d camera that allows for better camera movements using keyboard and mouse [#1024](https://github.com/MakieOrg/Makie.jl/pull/1024).
- Fixed the application of scale transformations to `surface` [#1070](https://github.com/MakieOrg/Makie.jl/pull/1070).
- Added an option to set a custom callback function for the `RectangleZoom` axis interaction to enable other use cases than zooming [#1104](https://github.com/MakieOrg/Makie.jl/pull/1104).
- Fixed rendering of `heatmap`s with one or more reversed ranges in CairoMakie, as in `heatmap(1:10, 10:-1:1, rand(10, 10))` [#1100](https://github.com/MakieOrg/Makie.jl/pull/1100).
- Fixed volume slice recipe and added docs for it [#1123](https://github.com/MakieOrg/Makie.jl/pull/1123).

[Unreleased]: https://github.com/MakieOrg/Makie.jl/compare/v0.21.16...HEAD
[0.21.16]: https://github.com/MakieOrg/Makie.jl/compare/v0.21.15...v0.21.16
[0.21.15]: https://github.com/MakieOrg/Makie.jl/compare/v0.21.14...v0.21.15
[0.21.14]: https://github.com/MakieOrg/Makie.jl/compare/v0.21.13...v0.21.14
[0.21.13]: https://github.com/MakieOrg/Makie.jl/compare/v0.21.12...v0.21.13
[0.21.12]: https://github.com/MakieOrg/Makie.jl/compare/v0.21.11...v0.21.12
[0.21.11]: https://github.com/MakieOrg/Makie.jl/compare/v0.21.10...v0.21.11
[0.21.10]: https://github.com/MakieOrg/Makie.jl/compare/v0.21.9...v0.21.10
[0.21.9]: https://github.com/MakieOrg/Makie.jl/compare/v0.21.8...v0.21.9
[0.21.8]: https://github.com/MakieOrg/Makie.jl/compare/v0.21.7...v0.21.8
[0.21.7]: https://github.com/MakieOrg/Makie.jl/compare/v0.21.6...v0.21.7
[0.21.6]: https://github.com/MakieOrg/Makie.jl/compare/v0.21.5...v0.21.6
[0.21.5]: https://github.com/MakieOrg/Makie.jl/compare/v0.21.4...v0.21.5
[0.21.4]: https://github.com/MakieOrg/Makie.jl/compare/v0.21.3...v0.21.4
[0.21.3]: https://github.com/MakieOrg/Makie.jl/compare/v0.21.2...v0.21.3
[0.21.2]: https://github.com/MakieOrg/Makie.jl/compare/v0.21.1...v0.21.2
[0.21.1]: https://github.com/MakieOrg/Makie.jl/compare/v0.21.0...v0.21.1
[0.21.0]: https://github.com/MakieOrg/Makie.jl/compare/v0.20.10...v0.21.0
[0.20.10]: https://github.com/MakieOrg/Makie.jl/compare/v0.20.9...v0.20.10
[0.20.9]: https://github.com/MakieOrg/Makie.jl/compare/v0.20.8...v0.20.9
[0.20.8]: https://github.com/MakieOrg/Makie.jl/compare/v0.20.7...v0.20.8
[0.20.7]: https://github.com/MakieOrg/Makie.jl/compare/v0.20.6...v0.20.7
[0.20.6]: https://github.com/MakieOrg/Makie.jl/compare/v0.20.5...v0.20.6
[0.20.5]: https://github.com/MakieOrg/Makie.jl/compare/v0.20.4...v0.20.5
[0.20.4]: https://github.com/MakieOrg/Makie.jl/compare/v0.20.3...v0.20.4
[0.20.3]: https://github.com/MakieOrg/Makie.jl/compare/v0.20.2...v0.20.3
[0.20.2]: https://github.com/MakieOrg/Makie.jl/compare/v0.20.1...v0.20.2
[0.20.1]: https://github.com/MakieOrg/Makie.jl/compare/v0.20.0...v0.20.1
[0.20.0]: https://github.com/MakieOrg/Makie.jl/compare/v0.19.12...v0.20.0
[0.19.12]: https://github.com/MakieOrg/Makie.jl/compare/v0.19.11...v0.19.12
[0.19.11]: https://github.com/MakieOrg/Makie.jl/compare/v0.19.10...v0.19.11
[0.19.10]: https://github.com/MakieOrg/Makie.jl/compare/v0.19.9...v0.19.10
[0.19.9]: https://github.com/MakieOrg/Makie.jl/compare/v0.19.8...v0.19.9
[0.19.8]: https://github.com/MakieOrg/Makie.jl/compare/v0.19.7...v0.19.8
[0.19.7]: https://github.com/MakieOrg/Makie.jl/compare/v0.19.6...v0.19.7
[0.19.6]: https://github.com/MakieOrg/Makie.jl/compare/v0.19.5...v0.19.6
[0.19.5]: https://github.com/MakieOrg/Makie.jl/compare/v0.19.4...v0.19.5
[0.19.4]: https://github.com/MakieOrg/Makie.jl/compare/v0.19.3...v0.19.4
[0.19.3]: https://github.com/MakieOrg/Makie.jl/compare/v0.19.1...v0.19.3
[0.19.1]: https://github.com/MakieOrg/Makie.jl/compare/v0.19.0...v0.19.1
[0.19.0]: https://github.com/MakieOrg/Makie.jl/compare/v0.18.4...v0.19.0
[0.18.4]: https://github.com/MakieOrg/Makie.jl/compare/v0.18.3...v0.18.4
[0.18.3]: https://github.com/MakieOrg/Makie.jl/compare/v0.18.2...v0.18.3
[0.18.2]: https://github.com/MakieOrg/Makie.jl/compare/v0.18.1...v0.18.2
[0.18.1]: https://github.com/MakieOrg/Makie.jl/compare/v0.18.0...v0.18.1
[0.18.0]: https://github.com/MakieOrg/Makie.jl/compare/v0.17.13...v0.18.0
[0.17.13]: https://github.com/MakieOrg/Makie.jl/compare/v0.17.12...v0.17.13
[0.17.12]: https://github.com/MakieOrg/Makie.jl/compare/v0.17.11...v0.17.12
[0.17.11]: https://github.com/MakieOrg/Makie.jl/compare/v0.17.10...v0.17.11
[0.17.10]: https://github.com/MakieOrg/Makie.jl/compare/v0.17.9...v0.17.10
[0.17.9]: https://github.com/MakieOrg/Makie.jl/compare/v0.17.7...v0.17.9
[0.17.7]: https://github.com/MakieOrg/Makie.jl/compare/v0.17.6...v0.17.7
[0.17.6]: https://github.com/MakieOrg/Makie.jl/compare/v0.17.5...v0.17.6
[0.17.5]: https://github.com/MakieOrg/Makie.jl/compare/v0.17.4...v0.17.5
[0.17.4]: https://github.com/MakieOrg/Makie.jl/compare/v0.17.3...v0.17.4
[0.17.3]: https://github.com/MakieOrg/Makie.jl/compare/v0.17.2...v0.17.3
[0.17.2]: https://github.com/MakieOrg/Makie.jl/compare/v0.17.1...v0.17.2
[0.17.1]: https://github.com/MakieOrg/Makie.jl/compare/v0.17.0...v0.17.1
[0.17.0]: https://github.com/MakieOrg/Makie.jl/compare/v0.16.4...v0.17.0
[0.16.4]: https://github.com/MakieOrg/Makie.jl/compare/v0.16.0...v0.16.4
[0.16.0]: https://github.com/MakieOrg/Makie.jl/compare/v0.15.3...v0.16.0
[0.15.3]: https://github.com/MakieOrg/Makie.jl/compare/v0.15.2...v0.15.3
[0.15.2]: https://github.com/MakieOrg/Makie.jl/compare/v0.15.1...v0.15.2
[0.15.1]: https://github.com/MakieOrg/Makie.jl/compare/v0.15.0...v0.15.1
[0.15.0]: https://github.com/MakieOrg/Makie.jl/compare/v0.14.2...v0.15.0<|MERGE_RESOLUTION|>--- conflicted
+++ resolved
@@ -10,11 +10,8 @@
 - Fix polygon rendering issue of `crossbar(..., show_notch = true)` in CairoMakie [#4587](https://github.com/MakieOrg/Makie.jl/pull/4587).
 - Fix `colorbuffer(axis)` for `px_per_unit != 1` [#4574](https://github.com/MakieOrg/Makie.jl/pull/4574).
 - Fix render order of Axis3 frame lines in CairoMakie [#4591](https://github.com/MakieOrg/Makie.jl/pull/4591)
-<<<<<<< HEAD
 - Fixed heatmap cells being 0.5px/units too large in CairoMakie [4633](https://github.com/MakieOrg/Makie.jl/pull/4633)
-=======
 - Fixed an incorrect comparison in CairoMakie's line clipping code causing a line segment to disappear [#4631](https://github.com/MakieOrg/Makie.jl/pull/4631)
->>>>>>> e4a0de6c
 
 ## [0.21.16] - 2024-11-06
 
