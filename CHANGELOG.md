--- conflicted
+++ resolved
@@ -2,11 +2,8 @@
 
 ## [Unreleased]
 
-<<<<<<< HEAD
 - Allow plots to move between scenes in SpecApi [#4132](https://github.com/MakieOrg/Makie.jl/pull/4132).
-=======
 - Allowed creation of `Legend` with entries that have no legend elements [#4526](https://github.com/MakieOrg/Makie.jl/pull/4526).
->>>>>>> a12c2847
 - Improved CairoMakie's 2D mesh drawing performance by ~30% [#4132](https://github.com/MakieOrg/Makie.jl/pull/4132).
 - Allow `width` to be set per box in `boxplot` [#4447](https://github.com/MakieOrg/Makie.jl/pull/4447).
 - For `Textbox`es in which a fixed width is specified, the text is now scrolled
