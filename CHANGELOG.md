# Changelog

## [Unreleased]

- `contourf` (contour filled) now supports _curvilinear_ grids, where `x` and `y` are matrices (`contour` lines were added in v.0.22.0) [#4670](https://github.com/MakieOrg/Makie.jl/pull/4670).
- Updated WGLMakie's threejs version from 0.157 to 0.173, fixing some threejs bugs [#4809](https://github.com/MakieOrg/Makie.jl/pull/4809).
- Moved Axis3 clip planes slightly outside to avoid clipping objects on the border with 0 margin [#4742](https://github.com/MakieOrg/Makie.jl/pull/4742)
- Fixed an issue with transformations not propagating to child plots when their spaces only match indirectly. [#4723](https://github.com/MakieOrg/Makie.jl/pull/4723)
- Added a tutorial on creating an inset plot [#4697](https://github.com/MakieOrg/Makie.jl/pull/4697)
- Enhanced Pattern support: Added general CairoMakie implementation, improved quality, added anchoring, added support in band, density, added tests & fixed various bugs and inconsistencies. [#4715](https://github.com/MakieOrg/Makie.jl/pull/4715)
- Fixed issue with `voronoiplot` for Voronoi tessellations with empty polygons [#4740](https://github.com/MakieOrg/Makie.jl/pull/4740)
- Fixed shader compilation error due to undefined unused variable in volume [#4755](https://github.com/MakieOrg/Makie.jl/pull/4755)
- Added option `update_while_dragging=true` to Slider [#4745](https://github.com/MakieOrg/Makie.jl/pull/4745).
- Added option `lowres_background=true` to Resampler, and renamed `resolution` to `max_resolution` [#4745](https://github.com/MakieOrg/Makie.jl/pull/4745).
- Added option `throttle=0.0` to `async_latest`, to allow throttling while skipping latest updates [#4745](https://github.com/MakieOrg/Makie.jl/pull/4745).
- Fixed issue with `WGLMakie.voxels` not rendering on linux with firefox [#4756](https://github.com/MakieOrg/Makie.jl/pull/4756)
- Updated `voxels` to use `uv_transform` interface instead of `uvmap` to give more control over texture mapping (i.e. to allow rotations) [#4758](https://github.com/MakieOrg/Makie.jl/pull/4758)
- **Breaking** Changed generated `uv`s in `voxels` to more easily align texture maps. Also changed uvs to scale with `gap` so that voxels remain fully covered. [#4758](https://github.com/MakieOrg/Makie.jl/pull/4758)
- Fixed `uv_transform = :rotr90` and `:rotl90` being swapped [#4758](https://github.com/MakieOrg/Makie.jl/pull/4758)
- Cleaned up surface handling in GLMakie: Surface cells are now discarded when there is a nan in x, y or z. Fixed incorrect normal if x or y is nan [#4735](https://github.com/MakieOrg/Makie.jl/pull/4735)
- Cleaned up `volume` plots: Added `:indexedabsorption` and `:additive` to WGLMakie, generalized `:mip` to include negative values, fixed missing conversions for rgba algorithms (`:additive`, `:absorptionrgba`), fixed missing conversion for `absorption` attribute & extended it to `:indexedabsorption` and `absorptionrgba`, added tests and improved docs. [#4726](https://github.com/MakieOrg/Makie.jl/pull/4726)
- Fixed integer underflow in GLMakie line indices which may have caused segmentation faults on mac [#4782](https://github.com/MakieOrg/Makie.jl/pull/4782)
- Added `Axis3.clip` attribute to allow turning off clipping [#4791](https://github.com/MakieOrg/Makie.jl/pull/4791)
- Fixed `Plane(Vec{N, T}(0), dist)` producing a `NaN` normal, which caused WGLMakie to break. (E.g. when rotating Axis3) [#4772](https://github.com/MakieOrg/Makie.jl/pull/4772)
- Changed `inspectable` to be inherited from the parent scenes theme. [#4739](https://github.com/MakieOrg/Makie.jl/pull/4739)
- Reverted change to `poly` which disallowed 3D geometries from being plotted [#4738](https://github.com/MakieOrg/Makie.jl/pull/4738)
- Enabled autocompletion on Block types, e.g. `?Axis.xti...` [#4786](https://github.com/MakieOrg/Makie.jl/pull/4786)
- Added `dpi` metadata to all rendered png files, where `px_per_unit = 1` means 96dpi, `px_per_unit = 2` means 192dpi, and so on. This gives frontends a chance to show plain Makie png images with the correct scaling [#4812](https://github.com/MakieOrg/Makie.jl/pull/4812).
<<<<<<< HEAD
- Fixed issue with tick event not triggering in WGLMakie [#4818](https://github.com/MakieOrg/Makie.jl/pull/4818)
=======
- Improved performance of some Blocks, mainly `Textbox` and `Menu` [#4821](https://github.com/MakieOrg/Makie.jl/pull/4821)
- Fixed issue with `PolarAxis` not considering tick visibility in protrusion calculations. [#4823](https://github.com/MakieOrg/Makie.jl/pull/4823)
>>>>>>> 856aae82

## [0.22.1] - 2025-01-17

- Allow volume textures for mesh color, to e.g. implement a performant volume slice display [#2274](https://github.com/MakieOrg/Makie.jl/pull/2274).
- Fixed `alpha` use in legends and some CairoMakie cases [#4721](https://github.com/MakieOrg/Makie.jl/pull/4721).

## [0.22.0] - 2024-12-12

- Updated to GeometryBasics 0.5: [GeometryBasics#173](https://github.com/JuliaGeometry/GeometryBasics.jl/pull/173), [GeometryBasics#219](https://github.com/JuliaGeometry/GeometryBasics.jl/pull/219) [#4319](https://github.com/MakieOrg/Makie.jl/pull/4319)
  - Removed `meta` infrastructure. Vertex attributes are now passed as kwargs.
  - Simplified GeometryBasics Mesh type, improving compile times
  - Added `FaceView` to allow different vertex attributes to use different indices for specifying data of the same vertex. This can be used to specify per-face data.
  - Added `GeometryBasics.face_normals(points, faces)`
  - Changed the order of `Rect2` coordinates to be counter-clockwise.
  - Updated `Cylinder` to avoid visually rounding off the top and bottom.
  - Added `MetaMesh` to store non-vertex metadata in a GeometryBasics Mesh object. These are now produced by MeshIO for `.obj` files, containing information from `.mtl` files.
  - Renamed `Tesselation/tesselation` to `Tessellation/tessellation` [GeometryBasics#227](https://github.com/JuliaGeometry/GeometryBasics.jl/pull/227) [#4564](https://github.com/MakieOrg/Makie.jl/pull/4564)
- Added `Makie.mesh` option for `MetaMesh` which applies some of the bundled information [#4368](https://github.com/MakieOrg/Makie.jl/pull/4368), [#4496](https://github.com/MakieOrg/Makie.jl/pull/4496)
- `Voronoiplot`s automatic colors are now defined based on the underlying point set instead of only those generators appearing in the tessellation. This makes the selected colors consistent between tessellations when generators might have been deleted or added. [#4357](https://github.com/MakieOrg/Makie.jl/pull/4357)
- `contour` now supports _curvilinear_ grids, where `x` and `y` are matrices [#4670](https://github.com/MakieOrg/Makie.jl/pull/4670).
- Added `viewmode = :free` and translation, zoom, limit reset and cursor-focus interactions to Axis3. [4131](https://github.com/MakieOrg/Makie.jl/pull/4131)
- Split `marker_offset` handling from marker centering and fix various bugs with it [#4594](https://github.com/MakieOrg/Makie.jl/pull/4594)
- Added `transform_marker` attribute to meshscatter and changed the default behavior to not transform marker/mesh vertices [#4606](https://github.com/MakieOrg/Makie.jl/pull/4606)
- Fixed some issues with meshscatter not correctly transforming with transform functions and float32 rescaling [#4606](https://github.com/MakieOrg/Makie.jl/pull/4606)
- Fixed `poly` pipeline for 3D and/or Float64 polygons that begin from an empty vector [#4615](https://github.com/MakieOrg/Makie.jl/pull/4615).
- `empty!` GLMakie screen instead of closing, fixing issue with reset window position [#3881](https://github.com/MakieOrg/Makie.jl/pull/3881)
- Added option to display the front spines in Axis3 to close the outline box [#2349](https://github.com/MakieOrg/Makie.jl/pull/4305)
- Fixed gaps in corners of `poly(Rect2(...))` stroke [#4664](https://github.com/MakieOrg/Makie.jl/pull/4664)
- Fixed an issue where `reinterpret`ed arrays of line points were not handled correctly in CairoMakie [#4668](https://github.com/MakieOrg/Makie.jl/pull/4668).
- Fixed various issues with `markerspace = :data`, `transform_marker = true` and `rotation` for scatter in CairoMakie (incorrect marker transformations, ignored transformations, Cairo state corruption) [#4663](https://github.com/MakieOrg/Makie.jl/pull/4663)
- Changed deprecation warnings for Vector and Range inputs in `image`, `volume`, `voxels` and `spy` into **errors** [#4685](https://github.com/MakieOrg/Makie.jl/pull/4685)
- Refactored OpenGL cleanup to run immediately rather than on GC [#4699](https://github.com/MakieOrg/Makie.jl/pull/4699)
- It is now possible to change the title of a `GLFW.Window` with `GLMakie.set_title!(screen::Screen, title::String)` [#4677](https://github.com/MakieOrg/Makie.jl/pull/4677).
- Fixed `px_per_unit != 1` not getting fit to the size of the interactive window in GLMakie [#4687](https://github.com/MakieOrg/Makie.jl/pull/4687)
- Changed minorticks to skip computation when they are not visible [#4681](https://github.com/MakieOrg/Makie.jl/pull/4681)
- Fixed indexing error edge case in violin median code [#4682](https://github.com/MakieOrg/Makie.jl/pull/4682)
- Fixed incomplete plot cleanup when cleanup is triggered by an event. [#4710](https://github.com/MakieOrg/Makie.jl/pull/4710)
- Automatically plot Enums as categorical [#4717](https://github.com/MakieOrg/Makie.jl/pull/4717).

## [0.21.18] - 2024-12-12

- Allow for user defined recipes to be used in SpecApi [#4655](https://github.com/MakieOrg/Makie.jl/pull/4655).

## [0.21.17] - 2024-12-05

- Added `backend` and `update` kwargs to `show` [#4558](https://github.com/MakieOrg/Makie.jl/pull/4558)
- Disabled unit prefix conversions for compound units (e.g. `u"m/s"`) to avoid generating incorrect units. [#4583](https://github.com/MakieOrg/Makie.jl/pull/4583)
- Added kwarg to rotate Toggle [#4445](https://github.com/MakieOrg/Makie.jl/pull/4445)
- Fixed orientation of environment light textures in RPRMakie [#4629](https://github.com/MakieOrg/Makie.jl/pull/4629).
- Fixed uint16 overflow for over ~65k elements in WGLMakie picking [#4604](https://github.com/MakieOrg/Makie.jl/pull/4604).
- Improved performance for line plot in CairoMakie [#4601](https://github.com/MakieOrg/Makie.jl/pull/4601).
- Prevent more default actions when canvas has focus [#4602](https://github.com/MakieOrg/Makie.jl/pull/4602).
- Fixed an error in `convert_arguments` for PointBased plots and 3D polygons [#4585](https://github.com/MakieOrg/Makie.jl/pull/4585).
- Fixed polygon rendering issue of `crossbar(..., show_notch = true)` in CairoMakie [#4587](https://github.com/MakieOrg/Makie.jl/pull/4587).
- Fixed `colorbuffer(axis)` for `px_per_unit != 1` [#4574](https://github.com/MakieOrg/Makie.jl/pull/4574).
- Fixed render order of Axis3 frame lines in CairoMakie [#4591](https://github.com/MakieOrg/Makie.jl/pull/4591)
- Fixed color mapping between `contourf` and `Colorbar` [#4618](https://github.com/MakieOrg/Makie.jl/pull/4618)
- Fixed an incorrect comparison in CairoMakie's line clipping code which can cause line segments to disappear [#4631](https://github.com/MakieOrg/Makie.jl/pull/4631)
- Added PointBased conversion for `Vector{MultiLineString}` [#4599](https://github.com/MakieOrg/Makie.jl/pull/4599)
- Added color conversions for tuples, Points and Vecs [#4599](https://github.com/MakieOrg/Makie.jl/pull/4599)
- Added conversions for 1 and 2 value paddings in `Label` and `tooltip` [#4599](https://github.com/MakieOrg/Makie.jl/pull/4599)
- Fixed `NaN` in scatter rotation and markersize breaking Cairo state [#4599](https://github.com/MakieOrg/Makie.jl/pull/4599)
- Fixed heatmap cells being 0.5px/units too large in CairoMakie [4633](https://github.com/MakieOrg/Makie.jl/pull/4633)
- Fixed bounds error when recording video with WGLMakie [#4639](https://github.com/MakieOrg/Makie.jl/pull/4639).
- Added `axis.(x/y)ticklabelspace = :max_auto`, to only grow tickspace but never shrink to reduce jitter [#4642](https://github.com/MakieOrg/Makie.jl/pull/4642).
- The error shown for invalid attributes will now also show suggestions for nearby attributes (if there are any) [#4394](https://github.com/MakieOrg/Makie.jl/pull/4394).
- Added (x/y)axislinks to S.GridLayout and make sure limits don't reset when linking axes [#4643](https://github.com/MakieOrg/Makie.jl/pull/4643).

## [0.21.16] - 2024-11-06

- Added `origin!()` to transformation so that the reference point of `rotate!()` and `scale!()` can be modified [#4472](https://github.com/MakieOrg/Makie.jl/pull/4472)
- Correctly render the tooltip triangle [#4560](https://github.com/MakieOrg/Makie.jl/pull/4560).
- Introduce `isclosed(scene)`, conditionally use `Bonito.LargeUpdate` [#4569](https://github.com/MakieOrg/Makie.jl/pull/4569).
- Allow plots to move between scenes in SpecApi [#4132](https://github.com/MakieOrg/Makie.jl/pull/4132).
- Added empty constructor to all backends for `Screen` allowing `display(Makie.current_backend().Screen(), fig)` [#4561](https://github.com/MakieOrg/Makie.jl/pull/4561).
- Added `subsup` and `left_subsup` functions that offer stacked sub- and superscripts for `rich` text which means this style can be used with arbitrary fonts and is not limited to fonts supported by MathTeXEngine.jl [#4489](https://github.com/MakieOrg/Makie.jl/pull/4489).
- Added the `jitter_width` and `side_nudge` attributes to the `raincloud` plot definition, so that they can be used as kwargs [#4517](https://github.com/MakieOrg/Makie.jl/pull/4517)
- Expand PlotList plots to expose their child plots to the legend interface, allowing `axislegend`show plots within PlotSpecs as individual entries. [#4546](https://github.com/MakieOrg/Makie.jl/pull/4546)
- Implement S.Colorbar(plotspec) [#4520](https://github.com/MakieOrg/Makie.jl/pull/4520).
- Fixed a hang when `Record` was created inside a closure passed to `IOCapture.capture` [#4562](https://github.com/MakieOrg/Makie.jl/pull/4562).
- Added logical size annotation to `text/html` inline videos so that sizes are appropriate independent of the current `px_per_unit` value [#4563](https://github.com/MakieOrg/Makie.jl/pull/4563).

## [0.21.15] - 2024-10-25

- Allowed creation of `Legend` with entries that have no legend elements [#4526](https://github.com/MakieOrg/Makie.jl/pull/4526).
- Improved CairoMakie's 2D mesh drawing performance by ~30% [#4132](https://github.com/MakieOrg/Makie.jl/pull/4132).
- Allow `width` to be set per box in `boxplot` [#4447](https://github.com/MakieOrg/Makie.jl/pull/4447).
- For `Textbox`es in which a fixed width is specified, the text is now scrolled
  if the width is exceeded [#4293](https://github.com/MakieOrg/Makie.jl/pull/4293)
- Changed image, heatmap and surface picking indices to correctly index the relevant matrix arguments. [#4459](https://github.com/MakieOrg/Makie.jl/pull/4459)
- Improved performance of `record` by avoiding unnecessary copying in common cases [#4475](https://github.com/MakieOrg/Makie.jl/pull/4475).
- Fixed usage of `AggMean()` and other aggregations operating on 3d data for `datashader` [#4346](https://github.com/MakieOrg/Makie.jl/pull/4346).
- Fixed forced rasterization when rendering figures with `Axis3` to svg [#4463](https://github.com/MakieOrg/Makie.jl/pull/4463).
- Changed default for `circular_rotation` in Camera3D to false, so that the camera doesn't change rotation direction anymore [4492](https://github.com/MakieOrg/Makie.jl/pull/4492)
- Fixed `pick(scene, rect2)` in WGLMakie [#4488](https://github.com/MakieOrg/Makie.jl/pull/4488)
- Fixed resizing of `surface` data not working correctly. (I.e. drawing out-of-bounds data or only drawing part of the data.) [#4529](https://github.com/MakieOrg/Makie.jl/pull/4529)

## [0.21.14] - 2024-10-11

- Fixed relocatability of GLMakie [#4461](https://github.com/MakieOrg/Makie.jl/pull/4461).
- Fixed relocatability of WGLMakie [#4467](https://github.com/MakieOrg/Makie.jl/pull/4467).
- Fixed `space` keyword for `barplot` [#4435](https://github.com/MakieOrg/Makie.jl/pull/4435).

## [0.21.13] - 2024-10-07

- Optimize SpecApi, re-use Blocks better and add API to access the created block objects [#4354](https://github.com/MakieOrg/Makie.jl/pull/4354).
- Fixed `merge(attr1, attr2)` modifying nested attributes in `attr1` [#4416](https://github.com/MakieOrg/Makie.jl/pull/4416)
- Fixed issue with CairoMakie rendering scene backgrounds at the wrong position [#4425](https://github.com/MakieOrg/Makie.jl/pull/4425)
- Fixed incorrect inverse transformation in `position_on_plot` for lines, causing incorrect tooltip placement in DataInspector [#4402](https://github.com/MakieOrg/Makie.jl/pull/4402)
- Added new `Checkbox` block [#4336](https://github.com/MakieOrg/Makie.jl/pull/4336).
- Added ability to override legend element attributes by pairing labels or plots with override attributes [#4427](https://github.com/MakieOrg/Makie.jl/pull/4427).
- Added threshold before a drag starts which improves false negative rates for clicks. `Button` can now trigger on click and not mouse-down which is the canonical behavior in other GUI systems [#4336](https://github.com/MakieOrg/Makie.jl/pull/4336).
- `PolarAxis` font size now defaults to global figure `fontsize` in the absence of specific `Axis` theming [#4314](https://github.com/MakieOrg/Makie.jl/pull/4314)
- `MultiplesTicks` accepts new option `strip_zero=true`, allowing labels of the form `0x` to be `0` [#4372](https://github.com/MakieOrg/Makie.jl/pull/4372)
- Make near/far of WGLMakie JS 3d camera dynamic, for better depth_shift scaling [#4430](https://github.com/MakieOrg/Makie.jl/pull/4430).

## [0.21.12] - 2024-09-28

- Fix NaN handling in WGLMakie [#4282](https://github.com/MakieOrg/Makie.jl/pull/4282).
- Show DataInspector tooltip on NaN values if `nan_color` has been set to other than `:transparent` [#4310](https://github.com/MakieOrg/Makie.jl/pull/4310)
- Fix `linestyle` not being used in `triplot` [#4332](https://github.com/MakieOrg/Makie.jl/pull/4332)
- Invalid keyword arguments for `Block`s (e.g. `Axis` and `Colorbar`) now throw errors and show suggestions rather than simply throwing [#4392](https://github.com/MakieOrg/Makie.jl/pull/4392)
- Fix voxel clipping not being based on voxel centers [#4397](https://github.com/MakieOrg/Makie.jl/pull/4397)
- Parsing `Q` and `q` commands in svg paths with `BezierPath` is now supported [#4413](https://github.com/MakieOrg/Makie.jl/pull/4413)


## [0.21.11] - 2024-09-13

- Hot fixes for 0.21.10 [#4356](https://github.com/MakieOrg/Makie.jl/pull/4356).
- Set `Voronoiplot`'s preferred axis type to 2D in all cases [#4349](https://github.com/MakieOrg/Makie.jl/pull/4349)

## [0.21.10] - 2024-09-12

- Introduce `heatmap(Resampler(large_matrix))`, allowing to show big images interactively [#4317](https://github.com/MakieOrg/Makie.jl/pull/4317).
- Make sure we wait for the screen session [#4316](https://github.com/MakieOrg/Makie.jl/pull/4316).
- Fix for absrect [#4312](https://github.com/MakieOrg/Makie.jl/pull/4312).
- Fix attribute updates for SpecApi and SpecPlots (e.g. ecdfplot) [#4265](https://github.com/MakieOrg/Makie.jl/pull/4265).
- Bring back `poly` convert arguments for matrix with points as row [#4258](https://github.com/MakieOrg/Makie.jl/pull/4258).
- Fix gl_ClipDistance related segfault on WSL with GLMakie [#4270](https://github.com/MakieOrg/Makie.jl/pull/4270).
- Added option `label_position = :center` to place labels centered over each bar [#4274](https://github.com/MakieOrg/Makie.jl/pull/4274).
- `plotfunc()` and `func2type()` support functions ending with `!` [#4275](https://github.com/MakieOrg/Makie.jl/pull/4275).
- Fixed Boundserror in clipped multicolor lines in CairoMakie [#4313](https://github.com/MakieOrg/Makie.jl/pull/4313)
- Fix float precision based assertions error in GLMakie.volume [#4311](https://github.com/MakieOrg/Makie.jl/pull/4311)
- Support images with reversed axes [#4338](https://github.com/MakieOrg/Makie.jl/pull/4338)

## [0.21.9] - 2024-08-27

- Hotfix for colormap + color updates [#4258](https://github.com/MakieOrg/Makie.jl/pull/4258).

## [0.21.8] - 2024-08-26

- Fix selected list in `WGLMakie.pick_sorted` [#4136](https://github.com/MakieOrg/Makie.jl/pull/4136).
- Apply px per unit in `pick_closest`/`pick_sorted` [#4137](https://github.com/MakieOrg/Makie.jl/pull/4137).
- Support plot(interval, func) for rangebars and band [#4102](https://github.com/MakieOrg/Makie.jl/pull/4102).
- Fixed the broken OpenGL state cleanup for clip_planes which may cause plots to disappear randomly [#4157](https://github.com/MakieOrg/Makie.jl/pull/4157)
- Reduce updates for image/heatmap, improving performance [#4130](https://github.com/MakieOrg/Makie.jl/pull/4130).
- Add an informative error message to `save` when no backend is loaded [#4177](https://github.com/MakieOrg/Makie.jl/pull/4177)
- Fix rendering of `band` with NaN values [#4178](https://github.com/MakieOrg/Makie.jl/pull/4178).
- Fix plotting of lines with OffsetArrays across all backends [#4242](https://github.com/MakieOrg/Makie.jl/pull/4242).

## [0.21.7] - 2024-08-19

- Hot fix for 1D heatmap [#4147](https://github.com/MakieOrg/Makie.jl/pull/4147).

## [0.21.6] - 2024-08-14

- Fix RectangleZoom in WGLMakie [#4127](https://github.com/MakieOrg/Makie.jl/pull/4127)
- Bring back fastpath for regular heatmaps [#4125](https://github.com/MakieOrg/Makie.jl/pull/4125)
- Data inspector fixes (mostly for bar plots) [#4087](https://github.com/MakieOrg/Makie.jl/pull/4087)
- Added "clip_planes" as a new generic plot and scene attribute. Up to 8 world space clip planes can be specified to hide sections of a plot. [#3958](https://github.com/MakieOrg/Makie.jl/pull/3958)
- Updated handling of `model` matrices with active Float32 rescaling. This should fix issues with Float32-unsafe translations or scalings of plots, as well as rotated plots in Float32-unsafe ranges. [#4026](https://github.com/MakieOrg/Makie.jl/pull/4026)
- Added `events.tick` to allow linking actions like animations to the renderloop. [#3948](https://github.com/MakieOrg/Makie.jl/pull/3948)
- Added the `uv_transform` attribute for meshscatter, mesh, surface and image [#1406](https://github.com/MakieOrg/Makie.jl/pull/1406).
- Added the ability to use textures with `meshscatter` in WGLMakie [#1406](https://github.com/MakieOrg/Makie.jl/pull/1406).
- Don't remove underlying VideoStream file when doing save() [#3883](https://github.com/MakieOrg/Makie.jl/pull/3883).
- Fix label/legend for plotlist [#4079](https://github.com/MakieOrg/Makie.jl/pull/4079).
- Fix wrong order for colors in RPRMakie [#4098](https://github.com/MakieOrg/Makie.jl/pull/4098).
- Fixed incorrect distance calculation in `pick_closest` in WGLMakie [#4082](https://github.com/MakieOrg/Makie.jl/pull/4082).
- Suppress keyboard shortcuts and context menu in JupyterLab output [#4068](https://github.com/MakieOrg/Makie.jl/pull/4068).
- Introduce stroke_depth_shift + forward normal depth_shift for Poly [#4058](https://github.com/MakieOrg/Makie.jl/pull/4058).
- Use linestyle for Poly and Density legend elements [#4000](https://github.com/MakieOrg/Makie.jl/pull/4000).
- Bring back interpolation attribute for surface [#4056](https://github.com/MakieOrg/Makie.jl/pull/4056).
- Improved accuracy of framerate settings in GLMakie [#3954](https://github.com/MakieOrg/Makie.jl/pull/3954)
- Fix label_formatter being called twice in barplot [#4046](https://github.com/MakieOrg/Makie.jl/pull/4046).
- Fix error with automatic `highclip` or `lowclip` and scalar colors [#4048](https://github.com/MakieOrg/Makie.jl/pull/4048).
- Correct a bug in the `project` function when projecting using a `Scene`. [#3909](https://github.com/MakieOrg/Makie.jl/pull/3909).
- Add position for `pie` plot [#4027](https://github.com/MakieOrg/Makie.jl/pull/4027).
- Correct a method ambiguity in `insert!` which was causing `PlotList` to fail on CairoMakie. [#4038](https://github.com/MakieOrg/Makie.jl/pull/4038)
- Delaunay triangulations created via `tricontourf`, `triplot`, and `voronoiplot` no longer use any randomisation in the point insertion order so that results are unique. [#4044](https://github.com/MakieOrg/Makie.jl/pull/4044)
- Improve content scaling support for Wayland and fix incorrect mouse scaling on mac [#4062](https://github.com/MakieOrg/Makie.jl/pull/4062)
- Fix: `band` ignored its `alpha` argument in CairoMakie
- Fix `marker=FastPixel()` makersize and markerspace, improve `spy` recipe [#4043](https://github.com/MakieOrg/Makie.jl/pull/4043).
- Fixed `invert_normals` for surface plots in CairoMakie [#4021](https://github.com/MakieOrg/Makie.jl/pull/4021).
- Improve support for embedding GLMakie. [#4073](https://github.com/MakieOrg/Makie.jl/pull/4073)
- Update JS OrbitControls to match Julia OrbitControls [#4084](https://github.com/MakieOrg/Makie.jl/pull/4084).
- Fix `select_point()` [#4101](https://github.com/MakieOrg/Makie.jl/pull/4101).
- Fix `absrect()` and `select_rectangle()` [#4110](https://github.com/MakieOrg/Makie.jl/issues/4110).
- Allow segment-specific radius for `pie` plot [#4028](https://github.com/MakieOrg/Makie.jl/pull/4028).

## [0.21.5] - 2024-07-07

- Fixed tuple argument for `WGLMakie.activate!(resize_to=(:parent, nothing))` [#4009](https://github.com/MakieOrg/Makie.jl/pull/4009).
- validate plot attributes later, for axis specific plot attributes [#3974](https://github.com/MakieOrg/Makie.jl/pull/3974).

## [0.21.4] - 2024-07-02

- Fixed support for GLFW 3.4 on OSX [#3999](https://github.com/MakieOrg/Makie.jl/issues/3999).
- Changed camera variables to Float64 for increased accuracy [#3984](https://github.com/MakieOrg/Makie.jl/pull/3984)
- Allow CairoMakie to render `poly` overloads that internally don't use two child plots [#3986](https://github.com/MakieOrg/Makie.jl/pull/3986).
- Fixes for Menu and DataInspector [#3975](https://github.com/MakieOrg/Makie.jl/pull/3975).
- Add line-loop detection and rendering to GLMakie and WGLMakie [#3907](https://github.com/MakieOrg/Makie.jl/pull/3907).

## [0.21.3] - 2024-06-17

- Fix stack overflows when using `markerspace = :data` with `scatter` [#3960](https://github.com/MakieOrg/Makie.jl/issues/3960).
- CairoMakie: Fix broken SVGs when using non-interpolated image primitives, for example Colorbars, with recent Cairo versions [#3967](https://github.com/MakieOrg/Makie.jl/pull/3967).
- CairoMakie: Add argument `pdf_version` to restrict the PDF version when saving a figure as a PDF [#3845](https://github.com/MakieOrg/Makie.jl/pull/3845).
- Fix DataInspector using invalid attribute strokewidth for plot type Wireframe [#3917](https://github.com/MakieOrg/Makie.jl/pull/3917).
- CairoMakie: Fix incorrect scaling factor for SVGs with Cairo_jll 1.18 [#3964](https://github.com/MakieOrg/Makie.jl/pull/3964).
- Fixed use of Textbox from Bonito [#3924](https://github.com/MakieOrg/Makie.jl/pull/3924)

## [0.21.2] - 2024-05-22

- Added `cycle` to general attribute allowlist so that it works also with plot types that don't set one in their theme [#3879](https://github.com/MakieOrg/Makie.jl/pull/3879).

## [0.21.1] - 2024-05-21

- `boundingbox` now relies on `apply_transform(transform, data_limits(plot))` rather than transforming the corner points of the bounding box [#3856](https://github.com/MakieOrg/Makie.jl/pull/3856).
- Adjusted `Axis` limits to consider transformations more consistently [#3864](https://github.com/MakieOrg/Makie.jl/pull/3864).
- Fix problems with incorrectly disabled attributes in recipes [#3870](https://github.com/MakieOrg/Makie.jl/pull/3870), [#3866](https://github.com/MakieOrg/Makie.jl/pull/3866).
- Fix RPRMakie with Material [#3872](https://github.com/MakieOrg/Makie.jl/pull/3872).
- Support the loop option in html video output [#3697](https://github.com/MakieOrg/Makie.jl/pull/3697).

## [0.21.0] - 2024-05-08

- Add `voxels` plot [#3527](https://github.com/MakieOrg/Makie.jl/pull/3527).
- Added supported markers hint to unsupported marker warn message [#3666](https://github.com/MakieOrg/Makie.jl/pull/3666).
- Fixed bug in CairoMakie line drawing when multiple successive points had the same color [#3712](https://github.com/MakieOrg/Makie.jl/pull/3712).
- Remove StableHashTraits in favor of calculating hashes directly with CRC32c [#3667](https://github.com/MakieOrg/Makie.jl/pull/3667).
- **Breaking (sort of)** Added a new `@recipe` variant which allows documenting attributes directly where they are defined and validating that all attributes are known whenever a plot is created. This is not breaking in the sense that the API changes, but user code is likely to break because of misspelled attribute names etc. that have so far gone unnoticed.
- Add axis converts, enabling unit/categorical support and more [#3226](https://github.com/MakieOrg/Makie.jl/pull/3226).
- **Breaking** Streamlined `data_limits` and `boundingbox` [#3671](https://github.com/MakieOrg/Makie.jl/pull/3671)
  - `data_limits` now only considers plot positions, completely ignoring transformations
  - `boundingbox(p::Text)` is deprecated in favor of `boundingbox(p::Text, p.markerspace[])`. The more internal methods use `string_boundingbox(p)`. [#3723](https://github.com/MakieOrg/Makie.jl/pull/3723)
  - `boundingbox` overwrites must now include a secondary space argument to work `boundingbox(plot, space::Symbol = :data)` [#3723](https://github.com/MakieOrg/Makie.jl/pull/3723)
  - `boundingbox` now always consider `transform_func` and `model`
  - `data_limits(::Scatter)` and `boundingbox(::Scatter)` now consider marker transformations [#3716](https://github.com/MakieOrg/Makie.jl/pull/3716)
- **Breaking** Improved Float64 compatibility of Axis [#3681](https://github.com/MakieOrg/Makie.jl/pull/3681)
  - This added an extra conversion step which only takes effect when Float32 precision becomes relevant. In those cases code using `project()` functions will be wrong as the transformation is not applied. Use `project(plot_or_scene, ...)` or apply the conversion yourself beforehand with `Makie.f32_convert(plot_or_scene, transformed_point)` and use `patched_model = Makie.patch_model(plot_or_scene, model)`.
  - `Makie.to_world(point, matrix, resolution)` has been deprecated in favor of `Makie.to_world(scene_or_plot, point)` to include float32 conversions.
- **Breaking** Reworked line shaders in GLMakie and WGLMakie [#3558](https://github.com/MakieOrg/Makie.jl/pull/3558)
  - GLMakie: Removed support for per point linewidths
  - GLMakie: Adjusted dots (e.g. with `linestyle = :dot`) to bend across a joint
  - GLMakie: Adjusted linestyles to scale with linewidth dynamically so that dots remain dots with changing linewidth
  - GLMakie: Cleaned up anti-aliasing for truncated joints
  - WGLMakie: Added support for linestyles
  - WGLMakie: Added line joints
  - WGLMakie: Added native anti-aliasing which generally improves quality but introduces outline artifacts in some cases (same as GLMakie)
  - Both: Adjusted handling of thin lines which may result in different color intensities
- Fixed an issue with lines being drawn in the wrong direction in 3D (with perspective projection) [#3651](https://github.com/MakieOrg/Makie.jl/pull/3651).
- **Breaking** Renamed attribute `rotations` to `rotation` for `scatter` and `meshscatter` which had been inconsistent with the otherwise singular naming scheme and other plots like `text` [#3724](https://github.com/MakieOrg/Makie.jl/pull/3724).
- Fixed `contourf` bug where n levels would sometimes miss the uppermost value, causing gaps [#3713](https://github.com/MakieOrg/Makie.jl/pull/3713).
- Added `scale` attribute to `violin` [#3352](https://github.com/MakieOrg/Makie.jl/pull/3352).
- Use label formatter in barplot [#3718](https://github.com/MakieOrg/Makie.jl/pull/3718).
- Fix the incorrect shading with non uniform markerscale in meshscatter [#3722](https://github.com/MakieOrg/Makie.jl/pull/3722)
- Add `scale_to=:flip` option to `hist`, which flips the direction of the bars [#3732](https://github.com/MakieOrg/Makie.jl/pull/3732)
- Fixed an issue with the texture atlas not updating in WGLMakie after display, causing new symbols to not show up [#3737](https://github.com/MakieOrg/Makie.jl/pull/3737)
- Added `linecap` and `joinstyle` attributes for lines and linesegments. Also normalized `miter_limit` to 60° across all backends. [#3771](https://github.com/MakieOrg/Makie.jl/pull/3771)

## [0.20.10] 2024-05-07

- Loosened type restrictions for potentially array-valued colors in `Axis` attributes like `xticklabelcolor` [#3826](https://github.com/MakieOrg/Makie.jl/pull/3826).
- Added support for intervals for specifying axis limits [#3696](https://github.com/MakieOrg/Makie.jl/pull/3696)
- Added recipes for plotting intervals to `Band`, `Rangebars`, `H/VSpan` [3695](https://github.com/MakieOrg/Makie.jl/pull/3695)
- Documented `WilkinsonTicks` [#3819](https://github.com/MakieOrg/Makie.jl/pull/3819).
- Added `axislegend(ax, "title")` method [#3808](https://github.com/MakieOrg/Makie.jl/pull/3808).
- Improved thread safety of rendering with CairoMakie (independent `Scene`s only) by locking FreeType handles [#3777](https://github.com/MakieOrg/Makie.jl/pull/3777).
- Adds a tutorial for how to make recipes work with new types [#3816](https://github.com/MakieOrg/Makie.jl/pull/3816).
- Provided an interface to convert markers in CairoMakie separately (`cairo_scatter_marker`) so external packages can overload it. [#3811](https://github.com/MakieOrg/Makie.jl/pull/3811)
- Updated to DelaunayTriangulation v1.0 [#3787](https://github.com/MakieOrg/Makie.jl/pull/3787).
- Added methods `hidedecorations!`, `hiderdecorations!`, `hidethetadecorations!` and  `hidespines!` for `PolarAxis` axes [#3823](https://github.com/MakieOrg/Makie.jl/pull/3823).
- Added `loop` option support for HTML outputs when recording videos with `record` [#3697](https://github.com/MakieOrg/Makie.jl/pull/3697).

## [0.20.9] - 2024-03-29

- Added supported markers hint to unsupported marker warn message [#3666](https://github.com/MakieOrg/Makie.jl/pull/3666).
- Fixed bug in CairoMakie line drawing when multiple successive points had the same color [#3712](https://github.com/MakieOrg/Makie.jl/pull/3712).
- Remove StableHashTraits in favor of calculating hashes directly with CRC32c [#3667](https://github.com/MakieOrg/Makie.jl/pull/3667).
- Fixed `contourf` bug where n levels would sometimes miss the uppermost value, causing gaps [#3713](https://github.com/MakieOrg/Makie.jl/pull/3713).
- Added `scale` attribute to `violin` [#3352](https://github.com/MakieOrg/Makie.jl/pull/3352).
- Use label formatter in barplot [#3718](https://github.com/MakieOrg/Makie.jl/pull/3718).
- Fix the incorrect shading with non uniform markerscale in meshscatter [#3722](https://github.com/MakieOrg/Makie.jl/pull/3722)
- Add `scale_to=:flip` option to `hist`, which flips the direction of the bars [#3732](https://github.com/MakieOrg/Makie.jl/pull/3732)
- Fixed an issue with the texture atlas not updating in WGLMakie after display, causing new symbols to not show up [#3737](https://github.com/MakieOrg/Makie.jl/pull/3737)

## [0.20.8] - 2024-02-22

- Fixed excessive use of space with HTML image outputs [#3642](https://github.com/MakieOrg/Makie.jl/pull/3642).
- Fixed bugs with format strings and add new features by switching to Format.jl [#3633](https://github.com/MakieOrg/Makie.jl/pull/3633).
- Fixed an issue where CairoMakie would unnecessarily rasterize polygons [#3605](https://github.com/MakieOrg/Makie.jl/pull/3605).
- Added `PointBased` conversion trait to `scatterlines` recipe [#3603](https://github.com/MakieOrg/Makie.jl/pull/3603).
- Multiple small fixes for `map_latest`, `WGLMakie` picking and `PlotSpec` [#3637](https://github.com/MakieOrg/Makie.jl/pull/3637).
- Fixed PolarAxis `rticks` being incompatible with rich text. [#3615](https://github.com/MakieOrg/Makie.jl/pull/3615)
- Fixed an issue causing lines, scatter and text to not scale with resolution after deleting plots in GLMakie. [#3649](https://github.com/MakieOrg/Makie.jl/pull/3649)

## [0.20.7] - 2024-02-04

- Equalized alignment point of mirrored ticks to that of normal ticks [#3598](https://github.com/MakieOrg/Makie.jl/pull/3598).
- Fixed stack overflow error on conversion of gridlike data with `missing`s [#3597](https://github.com/MakieOrg/Makie.jl/pull/3597).
- Fixed mutation of CairoMakie src dir when displaying png files [#3588](https://github.com/MakieOrg/Makie.jl/pull/3588).
- Added better error messages for plotting into `FigureAxisPlot` and `AxisPlot` as Plots.jl users are likely to do [#3596](https://github.com/MakieOrg/Makie.jl/pull/3596).
- Added compat bounds for IntervalArithmetic.jl due to bug with DelaunayTriangulation.jl [#3595](https://github.com/MakieOrg/Makie.jl/pull/3595).
- Removed possibility of three-argument `barplot` [#3574](https://github.com/MakieOrg/Makie.jl/pull/3574).

## [0.20.6] - 2024-02-02

- Fix issues with Camera3D not centering [#3582](https://github.com/MakieOrg/Makie.jl/pull/3582)
- Allowed creating legend entries from plot objects with scalar numbers as colors [#3587](https://github.com/MakieOrg/Makie.jl/pull/3587).

## [0.20.5] - 2024-01-25

- Use plot plot instead of scene transform functions in CairoMakie, fixing missplaced h/vspan. [#3552](https://github.com/MakieOrg/Makie.jl/pull/3552)
- Fix error printing on shader error [#3530](https://github.com/MakieOrg/Makie.jl/pull/3530).
- Update pagefind to 1.0.4 for better headline search [#3534](https://github.com/MakieOrg/Makie.jl/pull/3534).
- Remove unnecessary deps, e.g. Setfield [3546](https://github.com/MakieOrg/Makie.jl/pull/3546).
- Don't clear args, rely on delete deregister_callbacks [#3543](https://github.com/MakieOrg/Makie.jl/pull/3543).
- Add interpolate keyword for Surface [#3541](https://github.com/MakieOrg/Makie.jl/pull/3541).
- Fix a DataInspector bug if inspector_label is used with RGB images [#3468](https://github.com/MakieOrg/Makie.jl/pull/3468).

## [0.20.4] - 2024-01-04

- Changes for Bonito rename and WGLMakie docs improvements [#3477](https://github.com/MakieOrg/Makie.jl/pull/3477).
- Add stroke and glow support to scatter and text in WGLMakie [#3518](https://github.com/MakieOrg/Makie.jl/pull/3518).
- Fix clipping issues with Camera3D when zooming in [#3529](https://github.com/MakieOrg/Makie.jl/pull/3529)

## [0.20.3] - 2023-12-21

- Add `depthsorting` as a hidden attribute for scatter plots in GLMakie as an alternative fix for outline artifacts. [#3432](https://github.com/MakieOrg/Makie.jl/pull/3432)
- Disable SDF based anti-aliasing in scatter, text and lines plots when `fxaa = true` in GLMakie. This allows removing outline artifacts at the cost of quality. [#3408](https://github.com/MakieOrg/Makie.jl/pull/3408)
- DataInspector Fixes: Fixed depth order, positional labels being in transformed space and `:inspector_clear` not getting called when moving from one plot to another. [#3454](https://github.com/MakieOrg/Makie.jl/pull/3454)
- Fixed bug in GLMakie where the update from a (i, j) sized GPU buffer to a (j, i) sized buffer would fail [#3456](https://github.com/MakieOrg/Makie.jl/pull/3456).
- Add `interpolate=true` to `volume(...)`, allowing to disable interpolation [#3485](https://github.com/MakieOrg/Makie.jl/pull/3485).

## [0.20.2] - 2023-12-01

- Switched from SHA512 to CRC32c salting in CairoMakie svgs, drastically improving svg rendering speed [#3435](https://github.com/MakieOrg/Makie.jl/pull/3435).
- Fixed a bug with h/vlines and h/vspan not correctly resolving transformations [#3418](https://github.com/MakieOrg/Makie.jl/pull/3418).
- Fixed a bug with h/vlines and h/vspan returning the wrong limits, causing an error in Axis [#3427](https://github.com/MakieOrg/Makie.jl/pull/3427).
- Fixed clipping when zooming out of a 3D (L)Scene [#3433](https://github.com/MakieOrg/Makie.jl/pull/3433).
- Moved the texture atlas cache to `.julia/scratchspaces` instead of a dedicated `.julia/makie` [#3437](https://github.com/MakieOrg/Makie.jl/pull/3437)

## [0.20.1] - 2023-11-23

- Fixed bad rendering of `poly` in GLMakie by triangulating points after transformations [#3402](https://github.com/MakieOrg/Makie.jl/pull/3402).
- Fixed bug regarding inline display in VSCode Jupyter notebooks and other similar environments [#3403](https://github.com/MakieOrg/Makie.jl/pull/3403).
- Fixed issue with `plottype`, allowed `onany(...; update = true)` and fixed `Block` macro use outside Makie [#3401](https://github.com/MakieOrg/Makie.jl/pull/3401).

## [0.20.0] - 2023-11-21

- GLMakie has gained support for HiDPI (aka Retina) screens. This also enables saving images with higher resolution than screen pixel dimensions [#2544](https://github.com/MakieOrg/Makie.jl/pull/2544).
- Fixed an issue where NaN was interpreted as zero when rendering `surface` through CairoMakie [#2598](https://github.com/MakieOrg/Makie.jl/pull/2598).
- Improved 3D camera handling, hotkeys and functionality [#2746](https://github.com/MakieOrg/Makie.jl/pull/2746).
- Added `shading = :verbose` in GLMakie to allow for multiple light sources. Also added more light types, fixed light directions for the previous lighting model (now `shading = :fast`) and adjusted `backlight` to affect normals[#3246](https://github.com/MakieOrg/Makie.jl/pull/3246).
- Changed the glyph used for negative numbers in tick labels from hyphen to minus [#3379](https://github.com/MakieOrg/Makie.jl/pull/3379).
- Added new declarative API for AlgebraOfGraphics, Pluto and easier dashboards [#3281](https://github.com/MakieOrg/Makie.jl/pull/3281).
- WGLMakie got faster line rendering with less updating bugs [#3062](https://github.com/MakieOrg/Makie.jl/pull/3062).
- **Breaking** Replaced `PolarAxis.radial_distortion_threshold` with `PolarAxis.radius_at_origin`. [#3381](https://github.com/MakieOrg/Makie.jl/pull/3381)
- **Breaking** Deprecated the `resolution` keyword in favor of `size` to reflect that this value is not a pixel resolution anymore [#3343](https://github.com/MakieOrg/Makie.jl/pull/3343).
- **Breaking** Refactored the `SurfaceLike` family of traits into `VertexGrid`, `CellGrid` and `ImageLike` [#3106](https://github.com/MakieOrg/Makie.jl/pull/3106).
- **Breaking** Deprecated `pixelarea(scene)` and `scene.px_area` in favor of viewport.
- **Breaking** Refactored the `Combined` Plot object and renamed it to `Plot`, improving compile times ~2x [#3082](https://github.com/MakieOrg/Makie.jl/pull/3082).
- **Breaking** Removed old depreactions in [#3113](https://github.com/MakieOrg/Makie.jl/pull/3113/commits/3a39210ef87a0032d78cb27c0c1019faa604effd).
- **Breaking** Deprecated using AbstractVector as sides of `image` [#3395](https://github.com/MakieOrg/Makie.jl/pull/3395).
- **Breaking** `errorbars` and `rangebars` now use color cycling [#3230](https://github.com/MakieOrg/Makie.jl/pull/3230).

## [0.19.12] - 2023-10-31

- Added `cornerradius` attribute to `Box` for rounded corners [#3346](https://github.com/MakieOrg/Makie.jl/pull/3346).
- Fix grouping of a zero-height bar in `barplot`. Now a zero-height bar shares the same properties of the previous bar, and if the bar is the first one, its height is treated as positive if and only if there exists a bar of positive height or all bars are zero-height [#3058](https://github.com/MakieOrg/Makie.jl/pull/3058).
- Fixed a bug where Axis still consumes scroll events when interactions are disabled [#3272](https://github.com/MakieOrg/Makie.jl/pull/3272).
- Added `cornerradius` attribute to `Box` for rounded corners [#3308](https://github.com/MakieOrg/Makie.jl/pull/3308).
- Upgraded `StableHashTraits` from 1.0 to 1.1 [#3309](https://github.com/MakieOrg/Makie.jl/pull/3309).

## [0.19.11] - 2023-10-05

- Setup automatic colorbars for volumeslices [#3253](https://github.com/MakieOrg/Makie.jl/pull/3253).
- Colorbar for arrows [#3275](https://github.com/MakieOrg/Makie.jl/pull/3275).
- Small bugfixes [#3275](https://github.com/MakieOrg/Makie.jl/pull/3275).

## [0.19.10] - 2023-09-21

- Fixed bugs with Colorbar in recipes, add new API for creating a recipe colorbar and introduce experimental support for Categorical colormaps [#3090](https://github.com/MakieOrg/Makie.jl/pull/3090).
- Added experimental Datashader implementation [#2883](https://github.com/MakieOrg/Makie.jl/pull/2883).
- **Breaking** Changed the default order Polar arguments to (theta, r). [#3154](https://github.com/MakieOrg/Makie.jl/pull/3154)
- General improvements to `PolarAxis`: full rlimtis & thetalimits, more controls and visual tweaks. See pr for more details.[#3154](https://github.com/MakieOrg/Makie.jl/pull/3154)

## [0.19.9] - 2023-09-11

- Allow arbitrary reversible scale functions through `ReversibleScale`.
- Deprecated `linestyle=vector_of_gaps` in favor of `linestyle=Linestyle(vector_of_gaps)` [3135](https://github.com/MakieOrg/Makie.jl/pull/3135), [3193](https://github.com/MakieOrg/Makie.jl/pull/3193).
- Fixed some errors around dynamic changes of `ax.xscale` or `ax.yscale` [#3084](https://github.com/MakieOrg/Makie.jl/pull/3084)
- Improved Barplot Label Alignment [#3160](https://github.com/MakieOrg/Makie.jl/issues/3160).
- Fixed regression in determining axis limits [#3179](https://github.com/MakieOrg/Makie.jl/pull/3179)
- Added a theme `theme_latexfonts` that uses the latex font family as default fonts [#3147](https://github.com/MakieOrg/Makie.jl/pull/3147), [#3180](https://github.com/MakieOrg/Makie.jl/pull/3180).
- Upgrades `StableHashTraits` from 0.3 to 1.0

## [0.19.8] - 2023-08-15

- Improved CairoMakie rendering of `lines` with repeating colors in an array [#3141](https://github.com/MakieOrg/Makie.jl/pull/3141).
- Added `strokecolormap` to poly. [#3145](https://github.com/MakieOrg/Makie.jl/pull/3145)
- Added `xreversed`, `yreversed` and `zreversed` attributes to `Axis3` [#3138](https://github.com/MakieOrg/Makie.jl/pull/3138).
- Fixed incorrect placement of contourlabels with transform functions [#3083](https://github.com/MakieOrg/Makie.jl/pull/3083)
- Fixed automatic normal generation for meshes with shading and no normals [#3041](https://github.com/MakieOrg/Makie.jl/pull/3041).
- Added the `triplot` and `voronoiplot` recipes from DelaunayTriangulation.jl [#3102](https://github.com/MakieOrg/Makie.jl/pull/3102), [#3159](https://github.com/MakieOrg/Makie.jl/pull/3159).

## [0.19.7] - 2023-07-22

- Allow arbitrary functions to color `streamplot` lines by passing a `Function` to `color`.  This must accept `Point` of the appropriate dimension and return a `Point`, `Vec`, or other arraylike object [#2002](https://github.com/MakieOrg/Makie.jl/pull/2002).
- `arrows` can now take input of the form `x::AbstractVector, y::AbstractVector, [z::AbstractVector,] f::Function`, where `f` must return a `VecTypes` of the appropriate dimension [#2597](https://github.com/MakieOrg/Makie.jl/pull/2597).
- Exported colorbuffer, and added `colorbuffer(axis::Axis; include_decorations=false, colorbuffer_kws...)`, to get an image of an axis with or without decorations [#3078](https://github.com/MakieOrg/Makie.jl/pull/3078).
- Fixed an issue where the `linestyle` of some polys was not applied to the stroke in CairoMakie. [#2604](https://github.com/MakieOrg/Makie.jl/pull/2604)
- Add `colorscale = identity` to any plotting function using a colormap. This works with any scaling function like `log10`, `sqrt` etc. Consequently, `scale` for `hexbin` is replaced with `colorscale` [#2900](https://github.com/MakieOrg/Makie.jl/pull/2900).
- Add `alpha=1.0` argument to all basic plots, which supports independently adding an alpha component to colormaps and colors. Multiple alphas like in `plot(alpha=0.2, color=RGBAf(1, 0, 0, 0.5))`, will get multiplied [#2900](https://github.com/MakieOrg/Makie.jl/pull/2900).
- `hexbin` now supports any per-observation weights which StatsBase respects - `<: StatsBase.AbstractWeights`, `Vector{Real}`, or `nothing` (the default). [#2804](https://github.com/MakieOrg/Makie.jl/pulls/2804)
- Added a new Axis type, `PolarAxis`, which is an axis with a polar projection.  Input is in `(r, theta)` coordinates and is transformed to `(x, y)` coordinates using the standard polar-to-cartesian transformation.
  Generally, its attributes are very similar to the usual `Axis` attributes, but `x` is replaced by `r` and `y` by `θ`.
  It also inherits from the theme of `Axis` in this manner, so should work seamlessly with Makie themes [#2990](https://github.com/MakieOrg/Makie.jl/pull/2990).
- `inherit` now has a new signature `inherit(scene, attrs::NTuple{N, Symbol}, default_value)`, allowing recipe authors to access nested attributes when trying to inherit from the parent Scene.
  For example, one could inherit from `scene.Axis.yticks` by `inherit(scene, (:Axis, :yticks), $default_value)` [#2990](https://github.com/MakieOrg/Makie.jl/pull/2990).
- Fixed incorrect rendering of 3D heatmaps [#2959](https://github.com/MakieOrg/Makie.jl/pull/2959)
- Deprecated `flatten_plots` in favor of `collect_atomic_plots`. Using the new `collect_atomic_plots` fixed a bug in CairoMakie where the z-level of plots within recipes was not respected. [#2793](https://github.com/MakieOrg/Makie.jl/pull/2793)
- Fixed incorrect line depth in GLMakie [#2843](https://github.com/MakieOrg/Makie.jl/pull/2843)
- Fixed incorrect line alpha in dense lines in GLMakie [#2843](https://github.com/MakieOrg/Makie.jl/pull/2843)
- Fixed DataInspector interaction with transformations [#3002](https://github.com/MakieOrg/Makie.jl/pull/3002)
- Added option `WGLMakie.activate!(resize_to_body=true)`, to make plots resize to the VSCode plotpane. Resizes to the HTML body element, so may work outside VSCode [#3044](https://github.com/MakieOrg/Makie.jl/pull/3044), [#3042](https://github.com/MakieOrg/Makie.jl/pull/3042).
- Fixed DataInspector interaction with transformations [#3002](https://github.com/MakieOrg/Makie.jl/pull/3002).
- Fixed incomplete stroke with some Bezier markers in CairoMakie and blurry strokes in GLMakie [#2961](https://github.com/MakieOrg/Makie.jl/pull/2961)
- Added the ability to use custom triangulations from DelaunayTriangulation.jl [#2896](https://github.com/MakieOrg/Makie.jl/pull/2896).
- Adjusted scaling of scatter/text stroke, glow and anti-aliasing width under non-uniform 2D scaling (Vec2f markersize/fontsize) in GLMakie [#2950](https://github.com/MakieOrg/Makie.jl/pull/2950).
- Scaled `errorbar` whiskers and `bracket` correctly with transformations [#3012](https://github.com/MakieOrg/Makie.jl/pull/3012).
- Updated `bracket` when the screen is resized or transformations change [#3012](https://github.com/MakieOrg/Makie.jl/pull/3012).

## [0.19.6] - 2023-06-09

- Fixed broken AA for lines with strongly varying linewidth [#2953](https://github.com/MakieOrg/Makie.jl/pull/2953).
- Fixed WGLMakie JS popup [#2976](https://github.com/MakieOrg/Makie.jl/pull/2976).
- Fixed `legendelements` when children have no elements [#2982](https://github.com/MakieOrg/Makie.jl/pull/2982).
- Bumped compat for StatsBase to 0.34 [#2915](https://github.com/MakieOrg/Makie.jl/pull/2915).
- Improved thread safety [#2840](https://github.com/MakieOrg/Makie.jl/pull/2840).

## [0.19.5] - 2023-05-12

- Added `loop` option for GIF outputs when recording videos with `record` [#2891](https://github.com/MakieOrg/Makie.jl/pull/2891).
- Fixed line rendering issues in GLMakie [#2843](https://github.com/MakieOrg/Makie.jl/pull/2843).
- Fixed incorrect line alpha in dense lines in GLMakie [#2843](https://github.com/MakieOrg/Makie.jl/pull/2843).
- Changed `scene.clear` to an observable and made changes in `Scene` Observables trigger renders in GLMakie [#2929](https://github.com/MakieOrg/Makie.jl/pull/2929).
- Added contour labels [#2496](https://github.com/MakieOrg/Makie.jl/pull/2496).
- Allowed rich text to be used in Legends [#2902](https://github.com/MakieOrg/Makie.jl/pull/2902).
- Added more support for zero length Geometries [#2917](https://github.com/MakieOrg/Makie.jl/pull/2917).
- Made CairoMakie drawing for polygons with holes order independent [#2918](https://github.com/MakieOrg/Makie.jl/pull/2918).
- Fixes for `Makie.inline!()`, allowing now for `Makie.inline!(automatic)` (default), which is better at automatically opening a window/ inlining a plot into plotpane when needed [#2919](https://github.com/MakieOrg/Makie.jl/pull/2919) [#2937](https://github.com/MakieOrg/Makie.jl/pull/2937).
- Block/Axis doc improvements [#2940](https://github.com/MakieOrg/Makie.jl/pull/2940) [#2932](https://github.com/MakieOrg/Makie.jl/pull/2932) [#2894](https://github.com/MakieOrg/Makie.jl/pull/2894).

## [0.19.4] - 2023-03-31

- Added export of `hidezdecorations!` from MakieLayout [#2821](https://github.com/MakieOrg/Makie.jl/pull/2821).
- Fixed an issue with GLMakie lines becoming discontinuous [#2828](https://github.com/MakieOrg/Makie.jl/pull/2828).

## [0.19.3] - 2023-03-21

- Added the `stephist` plotting function [#2408](https://github.com/JuliaPlots/Makie.jl/pull/2408).
- Added the `brackets` plotting function [#2356](https://github.com/MakieOrg/Makie.jl/pull/2356).
- Fixed an issue where `poly` plots with `Vector{<: MultiPolygon}` inputs with per-polygon color were mistakenly rendered as meshes using CairoMakie [#2590](https://github.com/MakieOrg/Makie.jl/pulls/2478).
- Fixed a small typo which caused an error in the `Stepper` constructor [#2600](https://github.com/MakieOrg/Makie.jl/pulls/2478).
- Improve cleanup on block deletion [#2614](https://github.com/MakieOrg/Makie.jl/pull/2614)
- Add `menu.scroll_speed` and increase default speed for non-apple [#2616](https://github.com/MakieOrg/Makie.jl/pull/2616).
- Fixed rectangle zoom for nonlinear axes [#2674](https://github.com/MakieOrg/Makie.jl/pull/2674)
- Cleaned up linestyles in GLMakie (Fixing artifacting, spacing/size, anti-aliasing) [#2666](https://github.com/MakieOrg/Makie.jl/pull/2666).
- Fixed issue with scatterlines only accepting concrete color types as `markercolor` [#2691](https://github.com/MakieOrg/Makie.jl/pull/2691).
- Fixed an accidental issue where `LaTeXStrings` were not typeset correctly in `Axis3` [#2558](https://github.com/MakieOrg/Makie.jl/pull/2588).
- Fixed a bug where line segments in `text(lstr::LaTeXString)` were ignoring offsets [#2668](https://github.com/MakieOrg/Makie.jl/pull/2668).
- Fixed a bug where the `arrows` recipe accidentally called a `Bool` when `normalize = true` [#2740](https://github.com/MakieOrg/Makie.jl/pull/2740).
- Re-exported the `@colorant_str` (`colorant"..."`) macro from Colors.jl [#2726](https://github.com/MakieOrg/Makie.jl/pull/2726).
- Speedup heatmaps in WGLMakie. [#2647](https://github.com/MakieOrg/Makie.jl/pull/2647)
- Fix slow `data_limits` for recipes, which made plotting lots of data with recipes much slower [#2770](https://github.com/MakieOrg/Makie.jl/pull/2770).

## [0.19.1] - 2023-01-01

- Add `show_data` method for `band` which shows the min and max values of the band at the x position of the cursor [#2497](https://github.com/MakieOrg/Makie.jl/pull/2497).
- Added `xlabelrotation`, `ylabelrotation` (`Axis`) and `labelrotation` (`Colorbar`) [#2478](https://github.com/MakieOrg/Makie.jl/pull/2478).
- Fixed forced rasterization in CairoMakie svg files when polygons with colors specified as (color, alpha) tuples were used [#2535](https://github.com/MakieOrg/Makie.jl/pull/2535).
- Do less copies of Observables in Attributes + plot pipeline [#2443](https://github.com/MakieOrg/Makie.jl/pull/2443).
- Add Search Page and tweak Result Ordering [#2474](https://github.com/MakieOrg/Makie.jl/pull/2474).
- Remove all global attributes from TextureAtlas implementation and fix julia#master [#2498](https://github.com/MakieOrg/Makie.jl/pull/2498).
- Use new Bonito, implement WGLMakie picking, improve performance and fix lots of WGLMakie bugs [#2428](https://github.com/MakieOrg/Makie.jl/pull/2428).

## [0.19.0] - 2022-12-03

- **Breaking** The attribute `textsize` has been removed everywhere in favor of the attribute `fontsize` which had also been in use.
  To migrate, search and replace all uses of `textsize` to `fontsize` [#2387](https://github.com/MakieOrg/Makie.jl/pull/2387).
- Added rich text which allows to more easily use superscripts and subscripts as well as differing colors, fonts, fontsizes, etc. for parts of a given text [#2321](https://github.com/MakieOrg/Makie.jl/pull/2321).

## [0.18.4] - 2022-12-02

- Added the `waterfall` plotting function [#2416](https://github.com/JuliaPlots/Makie.jl/pull/2416).
- Add support for `AbstractPattern` in `WGLMakie` [#2432](https://github.com/MakieOrg/Makie.jl/pull/2432).
- Broadcast replaces deprecated method for quantile [#2430](https://github.com/MakieOrg/Makie.jl/pull/2430).
- Fix CairoMakie's screen re-using [#2440](https://github.com/MakieOrg/Makie.jl/pull/2440).
- Fix repeated rendering with invisible objects [#2437](https://github.com/MakieOrg/Makie.jl/pull/2437).
- Fix hvlines for GLMakie [#2446](https://github.com/MakieOrg/Makie.jl/pull/2446).

## [0.18.3] - 2022-11-17

- Add `render_on_demand` flag for `GLMakie.Screen`. Setting this to `true` will skip rendering until plots get updated. This is the new default [#2336](https://github.com/MakieOrg/Makie.jl/pull/2336), [#2397](https://github.com/MakieOrg/Makie.jl/pull/2397).
- Clean up OpenGL state handling in GLMakie [#2397](https://github.com/MakieOrg/Makie.jl/pull/2397).
- Fix salting [#2407](https://github.com/MakieOrg/Makie.jl/pull/2407).
- Fixes for [GtkMakie](https://github.com/jwahlstrand/GtkMakie.jl) [#2418](https://github.com/MakieOrg/Makie.jl/pull/2418).

## [0.18.2] - 2022-11-03

- Fix Axis3 tick flipping with negative azimuth [#2364](https://github.com/MakieOrg/Makie.jl/pull/2364).
- Fix empty!(fig) and empty!(ax) [#2374](https://github.com/MakieOrg/Makie.jl/pull/2374), [#2375](https://github.com/MakieOrg/Makie.jl/pull/2375).
- Remove stencil buffer [#2389](https://github.com/MakieOrg/Makie.jl/pull/2389).
- Move Arrows and Wireframe to MakieCore [#2384](https://github.com/MakieOrg/Makie.jl/pull/2384).
- Skip legend entry if label is nothing [#2350](https://github.com/MakieOrg/Makie.jl/pull/2350).

## [0.18.1] - 2022-10-24

- fix heatmap interpolation [#2343](https://github.com/MakieOrg/Makie.jl/pull/2343).
- move poly to MakieCore [#2334](https://github.com/MakieOrg/Makie.jl/pull/2334)
- Fix picking warning and update_axis_camera [#2352](https://github.com/MakieOrg/Makie.jl/pull/2352).
- bring back inline!, to not open a window in VSCode repl [#2353](https://github.com/MakieOrg/Makie.jl/pull/2353).

## [0.18.0] - 2022-10-12

- **Breaking** Added `BezierPath` which can be constructed from SVG like command list, SVG string or from a `Polygon`.
  Added ability to use `BezierPath` and `Polgyon` as scatter markers.
  Replaced default symbol markers like `:cross` which converted to characters before with more precise `BezierPaths` and adjusted default markersize to 12.
  **Deprecated** using `String` to specify multiple char markers (`scatter(1:4, marker="abcd")`).
  **Deprecated** concrete geometries as markers like `Circle(Point2f(0), 1.5)` in favor of using the type like `Circle` for dispatch to special backend methods.
  Added single image marker support to WGLMakie [#979](https://github.com/MakieOrg/Makie.jl/pull/979).
- **Breaking** Refactored `display`, `record`, `colorbuffer` and `screens` to be faster and more consistent [#2306](https://github.com/MakieOrg/Makie.jl/pull/2306#issuecomment-1275918061).
- **Breaking** Refactored `DataInspector` to use `tooltip`. This results in changes in the attributes of DataInspector. Added `inspector_label`, `inspector_hover` and `inspector_clear` as optional attributes [#2095](https://github.com/JuliaPlots/Makie.jl/pull/2095).
- Added the `hexbin` plotting function [#2201](https://github.com/JuliaPlots/Makie.jl/pull/2201).
- Added the `tricontourf` plotting function [#2226](https://github.com/JuliaPlots/Makie.jl/pull/2226).
- Fixed per character attributes in text [#2244](https://github.com/JuliaPlots/Makie.jl/pull/2244).
- Allowed `CairoMakie` to render `scatter` with images as markers [#2080](https://github.com/MakieOrg/Makie.jl/pull/2080).
- Reworked text drawing and added ability to draw special characters via glyph indices in order to draw more LaTeX math characters with MathTeXEngine v0.5 [#2139](https://github.com/MakieOrg/Makie.jl/pull/2139).
- Allowed text to be copy/pasted into `Textbox` [#2281](https://github.com/MakieOrg/Makie.jl/pull/2281)
- Fixed updates for multiple meshes [#2277](https://github.com/MakieOrg/Makie.jl/pull/2277).
- Fixed broadcasting for linewidth, lengthscale & arrowsize in `arrow` recipe [#2273](https://github.com/MakieOrg/Makie.jl/pull/2273).
- Made GLMakie relocatable [#2282](https://github.com/MakieOrg/Makie.jl/pull/2282).
- Fixed changing input types in plot arguments [#2297](https://github.com/MakieOrg/Makie.jl/pull/2297).
- Better performance for Menus and fix clicks on items [#2299](https://github.com/MakieOrg/Makie.jl/pull/2299).
- Fixed CairoMakie bitmaps with transparency by using premultiplied ARGB surfaces [#2304](https://github.com/MakieOrg/Makie.jl/pull/2304).
- Fixed hiding of `Scene`s by setting `scene.visible[] = false` [#2317](https://github.com/MakieOrg/Makie.jl/pull/2317).
- `Axis` now accepts a `Tuple{Bool, Bool}` for `xtrimspine` and `ytrimspine` to trim only one end of the spine [#2171](https://github.com/JuliaPlots/Makie.jl/pull/2171).

## [0.17.13] - 2022-08-04

- Fixed boundingboxes [#2184](https://github.com/MakieOrg/Makie.jl/pull/2184).
- Fixed highclip/lowclip in meshscatter, poly, contourf, barplot [#2183](https://github.com/MakieOrg/Makie.jl/pull/2183).
- Fixed gridline updates [#2196](https://github.com/MakieOrg/Makie.jl/pull/2196).
- Fixed glDisablei argument order, which crashed some Intel drivers.

## [0.17.12] - 2022-07-22

- Fixed stackoverflow in show [#2167](https://github.com/MakieOrg/Makie.jl/pull/2167).

## [0.17.11] - 2022-07-21

- `rainclouds`(!) now supports `violin_limits` keyword argument, serving the same.
role as `datalimits` in `violin` [#2137](https://github.com/MakieOrg/Makie.jl/pull/2137).
- Fixed an issue where nonzero `strokewidth` results in a thin outline of the wrong color if `color` and `strokecolor` didn't match and weren't transparent. [#2096](https://github.com/MakieOrg/Makie.jl/pull/2096).
- Improved performance around Axis(3) limits [#2115](https://github.com/MakieOrg/Makie.jl/pull/2115).
- Cleaned up stroke artifacts in scatter and text [#2096](https://github.com/MakieOrg/Makie.jl/pull/2096).
- Compile time improvements [#2153](https://github.com/MakieOrg/Makie.jl/pull/2153).
- Mesh and Surface now interpolate between values instead of interpolating between colors for WGLMakie + GLMakie [#2097](https://github.com/MakieOrg/Makie.jl/pull/2097).

## [0.17.10] - 2022-07-13

- Bumped compatibility bound of `GridLayoutBase.jl` to `v0.9.0` which fixed a regression with `Mixed` and `Outside` alignmodes in nested `GridLayout`s [#2135](https://github.com/MakieOrg/Makie.jl/pull/2135).

## [0.17.9] - 2022-07-12

- Patterns (`Makie.AbstractPattern`) are now supported by `CairoMakie` in `poly` plots that don't involve `mesh`, such as `bar` and `poly` [#2106](https://github.com/MakieOrg/Makie.jl/pull/2106/).
- Fixed regression where `Block` alignments could not be specified as numbers anymore [#2108](https://github.com/MakieOrg/Makie.jl/pull/2108).
- Added the option to show mirrored ticks on the other side of an Axis using the attributes `xticksmirrored` and `yticksmirrored` [#2105](https://github.com/MakieOrg/Makie.jl/pull/2105).
- Fixed a bug where a set of `Axis` wouldn't be correctly linked together if they were only linked in pairs instead of all at the same time [#2116](https://github.com/MakieOrg/Makie.jl/pull/2116).

## [0.17.7] - 2022-06-19

- Improved `Menu` performance, now it should be much harder to reach the boundary of 255 scenes in GLMakie. `Menu` also takes a `default` keyword argument now and can be scrolled if there is too little space available.

## [0.17.6] - 2022-06-17

- **EXPERIMENTAL**: Added support for multiple windows in GLMakie through `display(GLMakie.Screen(), figure_or_scene)` [#1771](https://github.com/MakieOrg/Makie.jl/pull/1771).
- Added support for RGB matrices in `heatmap` with GLMakie [#2036](https://github.com/MakieOrg/Makie.jl/pull/2036)
- `Textbox` doesn't defocus anymore on trying to submit invalid input [#2041](https://github.com/MakieOrg/Makie.jl/pull/2041).
- `text` now takes the position as the first argument(s) like `scatter` and most other plotting functions, it is invoked `text(x, y, [z], text = "text")`. Because it is now of conversion type `PointBased`, the positions can be given in all the usual different ways which are implemented as conversion methods. All old invocation styles such as `text("text", position = Point(x, y))` still work to maintain backwards compatibility [#2020](https://github.com/MakieOrg/Makie.jl/pull/2020).

## [0.17.5] - 2022-06-10

- Fixed a regression with `linkaxes!` [#2039](https://github.com/MakieOrg/Makie.jl/pull/2039).

## [0.17.4] - 2022-06-09

- The functions `hlines!`, `vlines!`, `hspan!`, `vspan!` and `abline!` were reimplemented as recipes. This allows using them without an `Axis` argument in first position and also as visuals in AlgebraOfGraphics.jl. Also, `abline!` is now called `ablines!` for consistency, `abline!` is still exported but deprecated and will be removed in the future. [#2023](https://github.com/MakieOrg/Makie.jl/pulls/2023).
- Added `rainclouds` and `rainclouds!` [#1725](https://github.com/MakieOrg/Makie.jl/pull/1725).
- Improve CairoMakie performance [#1964](https://github.com/MakieOrg/Makie.jl/pull/1964) [#1981](https://github.com/MakieOrg/Makie.jl/pull/1981).
- Interpolate colormap correctly [#1973](https://github.com/MakieOrg/Makie.jl/pull/1973).
- Fix picking [#1993](https://github.com/MakieOrg/Makie.jl/pull/1993).
- Improve compile time latency [#1968](https://github.com/MakieOrg/Makie.jl/pull/1968) [#2000](https://github.com/MakieOrg/Makie.jl/pull/2000).
- Fix multi poly with rects [#1999](https://github.com/MakieOrg/Makie.jl/pull/1999).
- Respect scale and nonlinear values in PlotUtils cgrads [#1979](https://github.com/MakieOrg/Makie.jl/pull/1979).
- Fix CairoMakie heatmap filtering [#1828](https://github.com/MakieOrg/Makie.jl/pull/1828).
- Remove GLVisualize and MakieLayout module [#2007](https://github.com/MakieOrg/Makie.jl/pull/2007) [#2008](https://github.com/MakieOrg/Makie.jl/pull/2008).
- Add linestyle and default to extrema(z) for contour, remove bitrotten fillrange [#2008](https://github.com/MakieOrg/Makie.jl/pull/2008).

## [0.17.3] - 2022-05-20

- Switched to `MathTeXEngine v0.4`, which improves the look of LaTeXStrings [#1952](https://github.com/MakieOrg/Makie.jl/pull/1952).
- Added subtitle capability to `Axis` [#1859](https://github.com/MakieOrg/Makie.jl/pull/1859).
- Fixed a bug where scaled colormaps constructed using `Makie.cgrad` were not interpreted correctly.

## [0.17.2] - 2022-05-16

- Changed the default font from `Dejavu Sans` to `TeX Gyre Heros Makie` which is the same as `TeX Gyre Heros` with slightly decreased descenders and ascenders. Decreasing those metrics reduced unnecessary whitespace and alignment issues. Four fonts in total were added, the styles Regular, Bold, Italic and Bold Italic. Also changed `Axis`, `Axis3` and `Legend` attributes `titlefont` to `TeX Gyre Heros Makie Bold` in order to separate it better from axis labels in multifacet arrangements [#1897](https://github.com/MakieOrg/Makie.jl/pull/1897).

## [0.17.1] - 2022-05-13

- Added word wrapping. In `Label`, `word_wrap = true` causes it to use the suggested width and wrap text to fit. In `text`, `word_wrap_width > 0` can be used to set a pixel unit line width. Any word (anything between two spaces without a newline) that goes beyond this width gets a newline inserted before it [#1819](https://github.com/MakieOrg/Makie.jl/pull/1819).
- Improved `Axis3`'s interactive performance [#1835](https://github.com/MakieOrg/Makie.jl/pull/1835).
- Fixed errors in GLMakie's `scatter` implementation when markers are given as images. [#1917](https://github.com/MakieOrg/Makie.jl/pull/1917).
- Removed some method ambiguities introduced in v0.17 [#1922](https://github.com/MakieOrg/Makie.jl/pull/1922).
- Add an empty default label, `""`, to each slider that doesn't have a label in `SliderGrid` [#1888](https://github.com/MakieOrg/Makie.jl/pull/1888).

## [0.17.0] - 2022-05-05

- **Breaking** Added `space` as a generic attribute to switch between data, pixel, relative and clip space for positions. `space` in text has been renamed to `markerspace` because of this. `Pixel` and `SceneSpace` are no longer valid inputs for `space` or `markerspace` [#1596](https://github.com/MakieOrg/Makie.jl/pull/1596).
- **Breaking** Deprecated `mouse_selection(scene)` for `pick(scene)`.
- **Breaking** Bumped `GridLayoutBase` version to `v0.7`, which introduced offset layouts. Now, indexing into row 0 doesn't create a new row 1, but a new row 0, so that all previous content positions stay the same. This makes building complex layouts order-independent [#1704](https://github.com/MakieOrg/Makie.jl/pull/1704).
- **Breaking** deprecate `to_colormap(cmap, ncolors)` in favor of `categorical_colors(cmap, ncolors)` and `resample_cmap(cmap, ncolors)` [#1901](https://github.com/MakieOrg/Makie.jl/pull/1901) [#1723](https://github.com/MakieOrg/Makie.jl/pull/1723).
- Added `empty!(fig)` and changed `empty!(scene)` to remove all child plots without detaching windows [#1818](https://github.com/MakieOrg/Makie.jl/pull/1818).
- Switched to erroring instead of warning for deprecated events `mousebuttons`, `keyboardbuttons` and `mousedrag`.
- `Layoutable` was renamed to `Block` and the infrastructure changed such that attributes are fixed fields and each block has its own `Scene` for better encapsulation [#1796](https://github.com/MakieOrg/Makie.jl/pull/1796).
- Added `SliderGrid` block which replaces the deprecated `labelslider!` and `labelslidergrid!` functions [#1796](https://github.com/MakieOrg/Makie.jl/pull/1796).
- The default anti-aliasing method can now be set in `CairoMakie.activate!` using the `antialias` keyword.  Available options are `CairoMakie.Cairo.ANTIALIAS_*` [#1875](https://github.com/MakieOrg/Makie.jl/pull/1875).
- Added ability to rasterize a plots in CairoMakie vector graphics if `plt.rasterize = true` or `plt.rasterize = scale::Int` [#1872](https://github.com/MakieOrg/Makie.jl/pull/1872).
- Fixed segfaults in `streamplot_impl` on Mac M1 [#1830](https://github.com/MakieOrg/Makie.jl/pull/1830).
- Set the [Cairo miter limit](https://www.cairographics.org/manual/cairo-cairo-t.html#cairo-set-miter-limit) to mimic GLMakie behaviour [#1844](https://github.com/MakieOrg/Makie.jl/pull/1844).
- Fixed a method ambiguity in `rotatedrect` [#1846](https://github.com/MakieOrg/Makie.jl/pull/1846).
- Allow weights in statistical recipes [#1816](https://github.com/MakieOrg/Makie.jl/pull/1816).
- Fixed manual cycling of plot attributes [#1873](https://github.com/MakieOrg/Makie.jl/pull/1873).
- Fixed type constraints in ticklabelalign attributes [#1882](https://github.com/MakieOrg/Makie.jl/pull/1882).

## [0.16.4] - 2022-02-16

- Fixed WGLMakie performance bug and added option to set fps via `WGLMakie.activate!(fps=30)`.
- Implemented `nan_color`, `lowclip`, `highclip` for `image(::Matrix{Float})` in shader.
- Cleaned up mesh shader and implemented `nan_color`, `lowclip`, `highclip` for `mesh(m; color::Matrix{Float})` on the shader.
- Allowed `GLMakie.Buffer` `GLMakie.Sampler` to be used in `GeometryBasics.Mesh` to partially update parts of a mesh/texture and different interpolation and clamping modes for the texture.

## [0.16.0] - 2022-01-07

- **Breaking** Removed `Node` alias [#1307](https://github.com/MakieOrg/Makie.jl/pull/1307), [#1393](https://github.com/MakieOrg/Makie.jl/pull/1393). To upgrade, simply replace all occurrences of `Node` with `Observable`.
- **Breaking** Cleaned up `Scene` type [#1192](https://github.com/MakieOrg/Makie.jl/pull/1192), [#1393](https://github.com/MakieOrg/Makie.jl/pull/1393). The `Scene()` constructor doesn't create any axes or limits anymore. All keywords like `raw`, `show_axis` have been removed. A scene now always works like it did when using the deprecated `raw=true`. All the high level functionality like showing an axis and adding a 3d camera has been moved to `LScene`. See the new `Scene` tutorial for more info: https://docs.makie.org/dev/tutorials/scenes/.
- **Breaking** Lights got moved to `Scene`, see the [lighting docs](https://docs.makie.org/stable/documentation/lighting) and [RPRMakie examples](https://docs.makie.org/stable/documentation/backends/rprmakie/).
- Added ECDF plot [#1310](https://github.com/MakieOrg/Makie.jl/pull/1310).
- Added Order Independent Transparency to GLMakie [#1418](https://github.com/MakieOrg/Makie.jl/pull/1418), [#1506](https://github.com/MakieOrg/Makie.jl/pull/1506). This type of transparency is now used with `transparency = true`. The old transparency handling is available with `transparency = false`.
- Fixed blurry text in GLMakie and WGLMakie [#1494](https://github.com/MakieOrg/Makie.jl/pull/1494).
- Introduced a new experimental backend for ray tracing: [RPRMakie](https://docs.makie.org/stable/documentation/backends/rprmakie/).
- Added the `Cycled` type, which can be used to select the i-th value from the current cycler for a specific attribute [#1248](https://github.com/MakieOrg/Makie.jl/pull/1248).
- The plot function `scatterlines` now uses `color` as `markercolor` if `markercolor` is `automatic`. Also, cycling of the `color` attribute is enabled [#1463](https://github.com/MakieOrg/Makie.jl/pull/1463).
- Added the function `resize_to_layout!`, which allows to resize a `Figure` so that it contains its top `GridLayout` without additional whitespace or clipping [#1438](https://github.com/MakieOrg/Makie.jl/pull/1438).
- Cleaned up lighting in 3D contours and isosurfaces [#1434](https://github.com/MakieOrg/Makie.jl/pull/1434).
- Adjusted attributes of volumeslices to follow the normal structure [#1404](https://github.com/MakieOrg/Makie.jl/pull/1404). This allows you to adjust attributes like `colormap` without going through nested attributes.
- Added depth to 3D contours and isosurfaces [#1395](https://github.com/MakieOrg/Makie.jl/pull/1395), [#1393](https://github.com/MakieOrg/Makie.jl/pull/1393). This allows them to intersect correctly with other 3D objects.
- Restricted 3D scene camera to one scene [#1394](https://github.com/MakieOrg/Makie.jl/pull/1394), [#1393](https://github.com/MakieOrg/Makie.jl/pull/1393). This fixes issues with multiple scenes fighting over events consumed by the camera. You can select a scene by cleaning on it.
- Added depth shift attribute for GLMakie and WGLMakie [#1382](https://github.com/MakieOrg/Makie.jl/pull/1382), [#1393](https://github.com/MakieOrg/Makie.jl/pull/1393). This can be used to adjust render order similar to `overdraw`.
- Simplified automatic width computation in barplots [#1223](https://github.com/MakieOrg/Makie.jl/pull/1223), [#1393](https://github.com/MakieOrg/Makie.jl/pull/1393). If no `width` attribute is passed, the default width is computed as the minimum difference between consecutive `x` positions. Gap between bars are given by the (multiplicative) `gap` attribute. The actual bar width equals `width * (1 - gap)`.
- Added logical expressions for `ispressed` [#1222](https://github.com/MakieOrg/Makie.jl/pull/1222), [#1393](https://github.com/MakieOrg/Makie.jl/pull/1393). This moves a lot of control over hotkeys towards the user. With these changes one can now set a hotkey to trigger on any or no key, collections of keys and logical combinations of keys (i.e. "A is pressed and B is not pressed").
- Fixed issues with `Menu` render order [#1411](https://github.com/MakieOrg/Makie.jl/pull/1411).
- Added `label_rotation` to barplot [#1401](https://github.com/MakieOrg/Makie.jl/pull/1401).
- Fixed issue where `pixelcam!` does not remove controls from other cameras [#1504](https://github.com/MakieOrg/Makie.jl/pull/1504).
- Added conversion for OffsetArrays [#1260](https://github.com/MakieOrg/Makie.jl/pull/1260).
- The `qqplot` `qqline` options were changed to `:identity`, `:fit`, `:fitrobust` and `:none` (the default) [#1563](https://github.com/MakieOrg/Makie.jl/pull/1563). Fixed numeric error due to double computation of quantiles when fitting `qqline`. Deprecated `plot(q::QQPair)` method as it does not have enough information for correct `qqline` fit.

All other changes are collected [in this PR](https://github.com/MakieOrg/Makie.jl/pull/1521) and in the [release notes](https://github.com/MakieOrg/Makie.jl/releases/tag/v0.16.0).

## [0.15.3] - 2021-10-16

- The functions `labelslidergrid!` and `labelslider!` now set fixed widths for the value column with a heuristic. It is possible now to pass `Formatting.format` format strings as format specifiers in addition to the previous functions.
- Fixed 2D arrow rotations in `streamplot` [#1352](https://github.com/MakieOrg/Makie.jl/pull/1352).

## [0.15.2] - 2021-08-26

- Reenabled Julia 1.3 support.
- Use [MathTexEngine v0.2](https://github.com/Kolaru/MathTeXEngine.jl/releases/tag/v0.2.0).
- Depend on new GeometryBasics, which changes all the Vec/Point/Quaternion/RGB/RGBA - f0 aliases to just f. For example, `Vec2f0` is changed to `Vec2f`. Old aliases are still exported, but deprecated and will be removed in the next breaking release. For more details and an upgrade script, visit [GeometryBasics#97](https://github.com/JuliaGeometry/GeometryBasics.jl/pull/97).
- Added `hspan!` and `vspan!` functions [#1264](https://github.com/MakieOrg/Makie.jl/pull/1264).

## [0.15.1] - 2021-08-21

- Switched documentation framework to Franklin.jl.
- Added a specialization for `volumeslices` to DataInspector.
- Fixed 1 element `hist` [#1238](https://github.com/MakieOrg/Makie.jl/pull/1238) and make it easier to move `hist` [#1150](https://github.com/MakieOrg/Makie.jl/pull/1150).

## [0.15.0] - 2021-07-15

- `LaTeXString`s can now be used as input to `text` and therefore as labels for `Axis`, `Legend`, or other comparable objects. Mathematical expressions are typeset using [MathTeXEngine.jl](https://github.com/Kolaru/MathTeXEngine.jl) which offers a fast approximation of LaTeX typesetting [#1022](https://github.com/MakieOrg/Makie.jl/pull/1022).
- Added `Symlog10` and `pseudolog10` axis scales for log scale approximations that work with zero and negative values [#1109](https://github.com/MakieOrg/Makie.jl/pull/1109).
- Colorbar limits can now be passed as the attribute `colorrange` similar to plots [#1066](https://github.com/MakieOrg/Makie.jl/pull/1066).
- Added the option to pass three vectors to heatmaps and other plots using `SurfaceLike` conversion [#1101](https://github.com/MakieOrg/Makie.jl/pull/1101).
- Added `stairs` plot recipe [#1086](https://github.com/MakieOrg/Makie.jl/pull/1086).
- **Breaking** Removed `FigurePosition` and `FigureSubposition` types. Indexing into a `Figure` like `fig[1, 1]` now returns `GridPosition` and `GridSubposition` structs, which can be used in the same way as the types they replace. Because of an underlying change in `GridLayoutBase.jl`, it is now possible to do `Axis(gl[1, 1])` where `gl` is a `GridLayout` that is a sublayout of a `Figure`'s top layout [#1075](https://github.com/MakieOrg/Makie.jl/pull/1075).
- Bar plots and histograms have a new option for adding text labels [#1069](https://github.com/MakieOrg/Makie.jl/pull/1069).
- It is now possible to specify one `linewidth` value per segment in `linesegments` [#992](https://github.com/MakieOrg/Makie.jl/pull/992).
- Added a new 3d camera that allows for better camera movements using keyboard and mouse [#1024](https://github.com/MakieOrg/Makie.jl/pull/1024).
- Fixed the application of scale transformations to `surface` [#1070](https://github.com/MakieOrg/Makie.jl/pull/1070).
- Added an option to set a custom callback function for the `RectangleZoom` axis interaction to enable other use cases than zooming [#1104](https://github.com/MakieOrg/Makie.jl/pull/1104).
- Fixed rendering of `heatmap`s with one or more reversed ranges in CairoMakie, as in `heatmap(1:10, 10:-1:1, rand(10, 10))` [#1100](https://github.com/MakieOrg/Makie.jl/pull/1100).
- Fixed volume slice recipe and added docs for it [#1123](https://github.com/MakieOrg/Makie.jl/pull/1123).

[Unreleased]: https://github.com/MakieOrg/Makie.jl/compare/v0.22.1...HEAD
[0.22.1]: https://github.com/MakieOrg/Makie.jl/compare/v0.22.0...v0.22.1
[0.22.0]: https://github.com/MakieOrg/Makie.jl/compare/v0.21.18...v0.22.0
[0.21.18]: https://github.com/MakieOrg/Makie.jl/compare/v0.21.17...v0.21.18
[0.21.17]: https://github.com/MakieOrg/Makie.jl/compare/v0.21.16...v0.21.17
[0.21.16]: https://github.com/MakieOrg/Makie.jl/compare/v0.21.15...v0.21.16
[0.21.15]: https://github.com/MakieOrg/Makie.jl/compare/v0.21.14...v0.21.15
[0.21.14]: https://github.com/MakieOrg/Makie.jl/compare/v0.21.13...v0.21.14
[0.21.13]: https://github.com/MakieOrg/Makie.jl/compare/v0.21.12...v0.21.13
[0.21.12]: https://github.com/MakieOrg/Makie.jl/compare/v0.21.11...v0.21.12
[0.21.11]: https://github.com/MakieOrg/Makie.jl/compare/v0.21.10...v0.21.11
[0.21.10]: https://github.com/MakieOrg/Makie.jl/compare/v0.21.9...v0.21.10
[0.21.9]: https://github.com/MakieOrg/Makie.jl/compare/v0.21.8...v0.21.9
[0.21.8]: https://github.com/MakieOrg/Makie.jl/compare/v0.21.7...v0.21.8
[0.21.7]: https://github.com/MakieOrg/Makie.jl/compare/v0.21.6...v0.21.7
[0.21.6]: https://github.com/MakieOrg/Makie.jl/compare/v0.21.5...v0.21.6
[0.21.5]: https://github.com/MakieOrg/Makie.jl/compare/v0.21.4...v0.21.5
[0.21.4]: https://github.com/MakieOrg/Makie.jl/compare/v0.21.3...v0.21.4
[0.21.3]: https://github.com/MakieOrg/Makie.jl/compare/v0.21.2...v0.21.3
[0.21.2]: https://github.com/MakieOrg/Makie.jl/compare/v0.21.1...v0.21.2
[0.21.1]: https://github.com/MakieOrg/Makie.jl/compare/v0.21.0...v0.21.1
[0.21.0]: https://github.com/MakieOrg/Makie.jl/compare/v0.20.10...v0.21.0
[0.20.10]: https://github.com/MakieOrg/Makie.jl/compare/v0.20.9...v0.20.10
[0.20.9]: https://github.com/MakieOrg/Makie.jl/compare/v0.20.8...v0.20.9
[0.20.8]: https://github.com/MakieOrg/Makie.jl/compare/v0.20.7...v0.20.8
[0.20.7]: https://github.com/MakieOrg/Makie.jl/compare/v0.20.6...v0.20.7
[0.20.6]: https://github.com/MakieOrg/Makie.jl/compare/v0.20.5...v0.20.6
[0.20.5]: https://github.com/MakieOrg/Makie.jl/compare/v0.20.4...v0.20.5
[0.20.4]: https://github.com/MakieOrg/Makie.jl/compare/v0.20.3...v0.20.4
[0.20.3]: https://github.com/MakieOrg/Makie.jl/compare/v0.20.2...v0.20.3
[0.20.2]: https://github.com/MakieOrg/Makie.jl/compare/v0.20.1...v0.20.2
[0.20.1]: https://github.com/MakieOrg/Makie.jl/compare/v0.20.0...v0.20.1
[0.20.0]: https://github.com/MakieOrg/Makie.jl/compare/v0.19.12...v0.20.0
[0.19.12]: https://github.com/MakieOrg/Makie.jl/compare/v0.19.11...v0.19.12
[0.19.11]: https://github.com/MakieOrg/Makie.jl/compare/v0.19.10...v0.19.11
[0.19.10]: https://github.com/MakieOrg/Makie.jl/compare/v0.19.9...v0.19.10
[0.19.9]: https://github.com/MakieOrg/Makie.jl/compare/v0.19.8...v0.19.9
[0.19.8]: https://github.com/MakieOrg/Makie.jl/compare/v0.19.7...v0.19.8
[0.19.7]: https://github.com/MakieOrg/Makie.jl/compare/v0.19.6...v0.19.7
[0.19.6]: https://github.com/MakieOrg/Makie.jl/compare/v0.19.5...v0.19.6
[0.19.5]: https://github.com/MakieOrg/Makie.jl/compare/v0.19.4...v0.19.5
[0.19.4]: https://github.com/MakieOrg/Makie.jl/compare/v0.19.3...v0.19.4
[0.19.3]: https://github.com/MakieOrg/Makie.jl/compare/v0.19.1...v0.19.3
[0.19.1]: https://github.com/MakieOrg/Makie.jl/compare/v0.19.0...v0.19.1
[0.19.0]: https://github.com/MakieOrg/Makie.jl/compare/v0.18.4...v0.19.0
[0.18.4]: https://github.com/MakieOrg/Makie.jl/compare/v0.18.3...v0.18.4
[0.18.3]: https://github.com/MakieOrg/Makie.jl/compare/v0.18.2...v0.18.3
[0.18.2]: https://github.com/MakieOrg/Makie.jl/compare/v0.18.1...v0.18.2
[0.18.1]: https://github.com/MakieOrg/Makie.jl/compare/v0.18.0...v0.18.1
[0.18.0]: https://github.com/MakieOrg/Makie.jl/compare/v0.17.13...v0.18.0
[0.17.13]: https://github.com/MakieOrg/Makie.jl/compare/v0.17.12...v0.17.13
[0.17.12]: https://github.com/MakieOrg/Makie.jl/compare/v0.17.11...v0.17.12
[0.17.11]: https://github.com/MakieOrg/Makie.jl/compare/v0.17.10...v0.17.11
[0.17.10]: https://github.com/MakieOrg/Makie.jl/compare/v0.17.9...v0.17.10
[0.17.9]: https://github.com/MakieOrg/Makie.jl/compare/v0.17.7...v0.17.9
[0.17.7]: https://github.com/MakieOrg/Makie.jl/compare/v0.17.6...v0.17.7
[0.17.6]: https://github.com/MakieOrg/Makie.jl/compare/v0.17.5...v0.17.6
[0.17.5]: https://github.com/MakieOrg/Makie.jl/compare/v0.17.4...v0.17.5
[0.17.4]: https://github.com/MakieOrg/Makie.jl/compare/v0.17.3...v0.17.4
[0.17.3]: https://github.com/MakieOrg/Makie.jl/compare/v0.17.2...v0.17.3
[0.17.2]: https://github.com/MakieOrg/Makie.jl/compare/v0.17.1...v0.17.2
[0.17.1]: https://github.com/MakieOrg/Makie.jl/compare/v0.17.0...v0.17.1
[0.17.0]: https://github.com/MakieOrg/Makie.jl/compare/v0.16.4...v0.17.0
[0.16.4]: https://github.com/MakieOrg/Makie.jl/compare/v0.16.0...v0.16.4
[0.16.0]: https://github.com/MakieOrg/Makie.jl/compare/v0.15.3...v0.16.0
[0.15.3]: https://github.com/MakieOrg/Makie.jl/compare/v0.15.2...v0.15.3
[0.15.2]: https://github.com/MakieOrg/Makie.jl/compare/v0.15.1...v0.15.2
[0.15.1]: https://github.com/MakieOrg/Makie.jl/compare/v0.15.0...v0.15.1
[0.15.0]: https://github.com/MakieOrg/Makie.jl/compare/v0.14.2...v0.15.0<|MERGE_RESOLUTION|>--- conflicted
+++ resolved
@@ -26,12 +26,9 @@
 - Reverted change to `poly` which disallowed 3D geometries from being plotted [#4738](https://github.com/MakieOrg/Makie.jl/pull/4738)
 - Enabled autocompletion on Block types, e.g. `?Axis.xti...` [#4786](https://github.com/MakieOrg/Makie.jl/pull/4786)
 - Added `dpi` metadata to all rendered png files, where `px_per_unit = 1` means 96dpi, `px_per_unit = 2` means 192dpi, and so on. This gives frontends a chance to show plain Makie png images with the correct scaling [#4812](https://github.com/MakieOrg/Makie.jl/pull/4812).
-<<<<<<< HEAD
 - Fixed issue with tick event not triggering in WGLMakie [#4818](https://github.com/MakieOrg/Makie.jl/pull/4818)
-=======
 - Improved performance of some Blocks, mainly `Textbox` and `Menu` [#4821](https://github.com/MakieOrg/Makie.jl/pull/4821)
 - Fixed issue with `PolarAxis` not considering tick visibility in protrusion calculations. [#4823](https://github.com/MakieOrg/Makie.jl/pull/4823)
->>>>>>> 856aae82
 
 ## [0.22.1] - 2025-01-17
 
