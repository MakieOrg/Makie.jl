--- conflicted
+++ resolved
@@ -1,12 +1,8 @@
 # Changelog
 
 ## [Unreleased]
-<<<<<<< HEAD
-
 - Fixed contour labels text positions update bug [#5010](https://github.com/MakieOrg/Makie.jl/pull/5010).
-=======
 - Fixed precompilation bug in julia dev 1.13 [#5018](https://github.com/MakieOrg/Makie.jl/pull/5018).
->>>>>>> 90f0f046
 - Fixed screen not open assertion and `Makie.isclosed(scene)` in WGLMakie [#5008](https://github.com/MakieOrg/Makie.jl/pull/5008).
 
 ## [0.22.7] - 2025-05-23
