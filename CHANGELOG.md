# Changelog

## Unreleased
 - Added new scales based on `ReversibleScale` for use as `colorscale`, `xscale`, and `yscale` attributes. The new scales are `AsinhScale`, `SinhScale`, `LogScale`, `LuptonAsinhScale`, and `PowerScale`.

- Fixed `propertynames(::Attributes)` [#5154](https://github.com/MakieOrg/Makie.jl/pull/5154).
- Fixed cycle error in SpecApi and axis re-creation for plot type changes [#5198](https://github.com/MakieOrg/Makie.jl/pull/5198).
- Fixed incorrect variable name used for `voxels` in `Colorbar` [#5208](https://github.com/MakieOrg/Makie.jl/pull/5208)
- Fixed `Time` ticks breaking when axis limits crossed over midnight [#5212](https://github.com/MakieOrg/Makie.jl/pull/5212).
- Fixed issue where segments of solid `lines` disappeared when positions were large enough [#5216](https://github.com/MakieOrg/Makie.jl/pull/5216)
- Fixed `meshscatter` markers not updating correctly in GLMakie [#5217](https://github.com/MakieOrg/Makie.jl/pull/5217)
<<<<<<< HEAD
- Fixed issue with `linesegments` erroring in another backend after first being displayed in GLMakie [#5232](https://github.com/MakieOrg/Makie.jl/pull/5232)

## Unreleased
=======
- Fix `Bonito.record_latest` for changes in Makie v0.24 [#5185](https://github.com/MakieOrg/Makie.jl/pull/5185).
>>>>>>> 2bbc9f0c

## [0.24.4] - 2025-07-17

- Fixed rendering of volumes when the camera is inside the volume [#5164](https://github.com/MakieOrg/Makie.jl/pull/5164)
- Added some validation for compute node initialization (which guards against some error in `map!()` callbacks) [#5170](https://github.com/MakieOrg/Makie.jl/pull/5170)
- Added support for `GeometryBasics.MultiPoint` [#5182](https://github.com/MakieOrg/Makie.jl/pull/5182).
- Moved remaining compute edge checks for safe edge reuse out of debug mode [#5169](https://github.com/MakieOrg/Makie.jl/pull/5169)
- Adjusted compute `map!` to accept mixed array contain Symbols and compute nodes [#5167](https://github.com/MakieOrg/Makie.jl/pull/5167)
- Added `register_projected_positions!()` for projecting data in recipes (from start to finish). Also generalized `register_position_transform!()` and related for use in recipes [#5121](https://github.com/MakieOrg/Makie.jl/pull/5121)
- Added `register_projected_rotations_2d!` for calculating the screen space rotation between data points of a plot. [#5121](https://github.com/MakieOrg/Makie.jl/pull/5121)
- Added `map!(f, plot::Plot, inputs, outputs)` method (accepting a plot instead of a compute graph). [#5121](https://github.com/MakieOrg/Makie.jl/pull/5121)
- Updated `arrows`, `bracket`, `contour`, `contour3d`, `poly`, `streamplot`, `textlabel`, `triplot`, `voronoiplot` and `hexbin` to use the compute graph instead of observables. [#5121](https://github.com/MakieOrg/Makie.jl/pull/5121)
- Fixed `p.text = "..."` erroring with `p = text(..., text = rich(...))` [#5173](https://github.com/MakieOrg/Makie.jl/pull/5173)
- Support Interpolations.jl v0.16 [#5157](https://github.com/MakieOrg/Makie.jl/pull/5157)
- Updated `arc`, `band`, `pie`, `stairs`, `stem`, `tooltip`, `wireframe` and `qqplot` to use the new compute graph instead of observables [#5165](https://github.com/MakieOrg/Makie.jl/pull/5165)
- Added ability to modify ticks and tick format on a `DateTime` or `Time` conversion axis, for example `xticks = (datetimes, labels)` or `xtickformat = "d.m.yyyy"`. The default tick locator for datetimes is improved and the default formatting now reduces the amount of redundant information in neighboring ticks. It is exported as `DateTimeTicks` [#5159](https://github.com/MakieOrg/Makie.jl/pull/5159).
- Fixed missing toggle animation [#5156](https://github.com/MakieOrg/Makie.jl/pull/#5156)
- Fixed broadcast error in `position_on_plot` for mesh [#5196](https://github.com/MakieOrg/Makie.jl/pull/5196)

## [0.24.3] - 2025-07-04

- Fixed empty plotlist [#5150](https://github.com/MakieOrg/Makie.jl/pull/5150).
- Fixed plot attributes with `Dict` as input [#5149](https://github.com/MakieOrg/Makie.jl/pull/5149).
- Fixed arrow marker attributes in `arrows3d` not triggering repositioning of arrows. [#5134](https://github.com/MakieOrg/Makie.jl/pull/5134)
- Fixed h/vlines and h/vspan not considering transform functions correctly. [#5145](https://github.com/MakieOrg/Makie.jl/pull/5145)
- Added `register_projected_positions!()` for projecting data in recipes (from start to finish). Also generalized `register_position_transform!()` and related for use in recipes [#5121](https://github.com/MakieOrg/Makie.jl/pull/5121)
- Moved some compute edge checks out of debug mode to error more consistently on edge overwrite [#5125](https://github.com/MakieOrg/Makie.jl/pull/5125)

## [0.24.2] - 2025-06-27

- Bring back some default attributes for recipes [#5130](https://github.com/MakieOrg/Makie.jl/pull/5130).
- Allow multiple separate link groups in `xaxislinks` and `yaxislinks` arguments of `SpecApi.GridLayout` so that facet layouts can have independently linked columns and rows [#5127](https://github.com/MakieOrg/Makie.jl/pull/5127).

## [0.24.1] - 2025-06-24

- Don't pull plots from invisible scenes and hide Blocks during construction [#5119](https://github.com/MakieOrg/Makie.jl/pull/5119).
- Fixed `dendrogram` docstring and added `x, y, merges` conversion [#5118](https://github.com/MakieOrg/Makie.jl/pull/5118).
- Make sure there's only one inspector per root scene [#5113](https://github.com/MakieOrg/Makie.jl/pull/5113).
- Bring back lowres background for heatmap(Resampler(...)) [#5110](https://github.com/MakieOrg/Makie.jl/pull/5110).
- Fixed forwarding attributes in recipes [#5109](https://github.com/MakieOrg/Makie.jl/pull/5109).

## [0.24.0] - 2025-06-20

- **Breaking** Refactored plots to rely on the newly introduced `ComputeGraph` instead of `Observables`. [#4630](https://github.com/MakieOrg/Makie.jl/pull/4630)
  - **Breaking** `attr = Attributes(plot)` now returns a `ComputeGraph`, which disallows `copy(attr)`, `pop!(attr, ...)`, `attr[:newvar] = ...` and splatting `plot!(...; attr...)`.
  - **Semi-Breaking** `plot(parent, attr, args...; kwargs...)` now only considers applicable attributes in `attr` and prioritizes `kwargs` in case of collisions.
  - **Semi-Breaking** `@recipe Name (args...)` now names converted arguments and requires the number of `args` to match the number of outputs ifrom `convert_arguments()`
  - **Breaking** `replace_automatic!()` has been removed as it was incompatible. `Makie.default_automatic()` can be used as an alternative.
  - **Breaking** `text!()` is no longer a nested structure of text plots.
  - **Breaking** Scene lights have moved to the scene `ComputeGraph` and no longer contain Observables.
  - Fixed synchronous update issues by allowing synchronized update with `Makie.update!(plot, attrib1 = val1, attrib2 = val2, ...)`
  - Improved performance in WGLMakie with better bundling and filtering of updates
  - Improved traceability attribute and argument processing from user input to the backend
- **Breaking** `annotations!()` (not the new `annotation`) has been removed in favor of `text!()`. [#4630](https://github.com/MakieOrg/Makie.jl/pull/4630)
- **Semi-Breaking** Removed various internal text bounding box functions in favor of more user friendly functions like `string_boundingboxes(plot)` [#4630](https://github.com/MakieOrg/Makie.jl/pull/4630)
- **Semi-Breaking** Deprecated `ShadingAlgorithm` for `plot.shading` in favor of a `Bool`. The selection of the algorithm (`FastShading/MultiLightShading`) now happens at the scene level. [#4630](https://github.com/MakieOrg/Makie.jl/pull/4630)
- Fixed 2x2 surfaces not aligning colors correctly in WGLMakie [#4630](https://github.com/MakieOrg/Makie.jl/pull/4630)
- Added support for per-mesh `uv_transform` in `WGLMakie.meshscatter` [#4630](https://github.com/MakieOrg/Makie.jl/pull/4630)
- Fixed `PolarAxis` not considering text rotation correctly for tick label margins [#4630](https://github.com/MakieOrg/Makie.jl/pull/4630)
- Fixed `LaTeXStrings` not projecting lines correctly if `markerspace != :pixel` [#4630](https://github.com/MakieOrg/Makie.jl/pull/4630)
- Fixed incorrect z values for 2x2 `surface()` plots in CairoMakie and WGLMakie. [#5052](https://github.com/MakieOrg/Makie.jl/pull/5052)
- Fixed `arrows3d()` now including lighting attributes. [#5052](https://github.com/MakieOrg/Makie.jl/pull/5052)
- **Breaking** Removed `MakieCore` from Makie's dependencies. Going forward, package extensions are recommended if a lightweight dependency is desired. A quick fix is to change the dependency to `Makie` and replace all `MakieCore` occurrences with `Makie` although this will incur Makie's full load time every time. The alternative is to use a package extension on `Makie` which requires at least Julia 1.9.
- **Breaking** Changed `patchcolor` to opaque colors [#5088](https://github.com/MakieOrg/Makie.jl/pull/5088)
- Fixed `annotation` in the presence of scene transform functions [#5058](https://github.com/MakieOrg/Makie.jl/pull/5058).
- Moved Makie source directory from top level to ./Makie so that Makie itself does not include every other monorepo package when it's installed [#5069](https://github.com/MakieOrg/Makie.jl/pull/5069).
- Removed asset folder and made it an artifact, breaking code that didn't use `Makie.assetpath`. Also introduces `Makie.loadasset(name)`, to directly load the asset [#5074](https://github.com/MakieOrg/Makie.jl/pull/5074).
- Added `fontsize` attribute to `annotation` [#5099](https://github.com/MakieOrg/Makie.jl/pull/5099).

## [0.23.0] - 2025-06-10

- **Breaking** Refactored `arrows` to solve various issues: [#4925](https://github.com/MakieOrg/Makie.jl/pull/4925)
  - **Breaking** `Arrows` as a type is deprecated as the recipe has been split up. Use the `Makie.ArrowLike` conversion trait, `Arrows2D` or `Arrows3D` instead.
  - **Breaking** The `arrows!()` function is deprecated in favor of `arrows2d!()` and `arrows3d!()`. These plot functions differ in how they render arrows and can be used in 2D and 3D interchangeably.
  - **Breaking** The arrow size now considers all components of the arrow, not just the shaft, changing sizes and alignments.
  - **Breaking** `align` no longer accepts `:lineend, :tailend, :headstart` and `:origin`. It now only accepts `:head, :center, :tail` and numbers for fractional alignment. Issues with these alignments not working correctly have been fixed.
  - **Breaking** Attributes `arrowhead, arrowtail, arrowcolor, linecolor, linewidth, arrowsize` are deprecated. See `?arrows2d` and `?arrows3d` or the main docs for replacements.
  - **Breaking** Attributes `linestyle` and `transform_marker` are no longer supported.
  - **Breaking** Outside of `minshaftlength .. maxshaftlength`, arrows now scale as a whole instead of just their shaft.
  - **Breaking** 3D Arrows now try to scale to a size appropriate to the given data. This can be turned off by setting `markerscale` to a static number.
  - Arrows are now split into a tail, shaft and head, allowing for double-headed arrows.
  - 2D arrows are now based on `poly`, fixing self-overlap issues with transparent arrows.
  - 3D arrow tips, or more generally the new `GeometryBasics.Cone` renders with much smoother shading.
  - `argmode = :endpoint` has been added to allow constructing arrows with a start and end point instead of a start point and a direction.
  - Arrows now work correctly with `colorrange`, `alpha`, etc.
  - Transforms (e.g. `log` or `rotate!(plot, ...)`) now only affect the start and end points of arrows, rather than its components. This fixes issues like incorrect tip rotation of 2D arrows and stretching/squishing of 3D arrows.
- Add dim conversion support for Axis3 [#4964](https://github.com/MakieOrg/Makie.jl/pull/4964).
- Added support for vectors of intervals in `hspan` and `vspan` [#5036](https://github.com/MakieOrg/Makie.jl/pull/5036)
- Export `Float64` geometry types `Point3d`, `Vec4d`, `Rect2d` etc. [#5040](https://github.com/MakieOrg/Makie.jl/pull/5040).
- Added `dendrogram` recipe to Makie [#2755](https://github.com/MakieOrg/Makie.jl/pull/2755)
- Added unit support to `Slider` [#5037](https://github.com/MakieOrg/Makie.jl/pull/5037)
- Added `sources` section to all Project.tomls in the monorepo, so that `]dev GLMakie` will download the monorepo and automatically dev Makie and MakieCore. [#4967](https://github.com/MakieOrg/Makie.jl/pull/4967)

## [0.22.10] - 2025-06-03

- Quick fix for the just released `annotation`, `textcolor` now follows `color` by default [#5034](https://github.com/MakieOrg/Makie.jl/pull/5034).

## [0.22.9] - 2025-06-03

- Added conversion method for `annotation` to make it compatible with AlgebraOfGraphics [#5029](https://github.com/MakieOrg/Makie.jl/pull/5029).
- Fixed contour labels text positions update bug [#5010](https://github.com/MakieOrg/Makie.jl/pull/5010).

## [0.22.8] - 2025-06-03

- Added new `annotation` recipe which can be used for labeling many data points with automatically non-overlapping labels, or for more bespoke annotation with manually chosen positions and connecting arrows [#4891](https://github.com/MakieOrg/Makie.jl/pull/4891).
- Fixed precompilation bug in julia dev 1.13 [#5018](https://github.com/MakieOrg/Makie.jl/pull/5018).
- Fixed screen not open assertion and `Makie.isclosed(scene)` in WGLMakie [#5008](https://github.com/MakieOrg/Makie.jl/pull/5008).

## [0.22.7] - 2025-05-23

- Fixed regression in the updating logic of `Legend` [#4979](https://github.com/MakieOrg/Makie.jl/pull/4979).

## [0.22.6] - 2025-05-17

- Added `alpha` keyword to `density` recipe [#4975](https://github.com/MakieOrg/Makie.jl/pull/4975).
- Improved CairoMakie rendering of normal `band`s with array-valued colors [#4989](https://github.com/MakieOrg/Makie.jl/pull/4989).
- Fixed cycling not being consistent when the same plot function was called with different input types (float32 vs float64 lines, for example) [#4960](https://github.com/MakieOrg/Makie.jl/pull/4960)

## [0.22.5] - 2025-05-12

- Added LegendElements for meshscatter, mesh, image, heatmap and surface [#4924](https://github.com/MakieOrg/Makie.jl/pull/4924)
- Moved some of the TextureAtlas logic to JS, speeding up text updates and fixing texture atlas updates [4942](https://github.com/MakieOrg/Makie.jl/pull/4942).
- Added ability to hide and show individual plot elements by clicking their corresponding `Legend` entry [#2276](https://github.com/MakieOrg/Makie.jl/pull/2276).
- Fixed issue with UInt8 voxel data not updating correctly when Observable input is updated [#4914](https://github.com/MakieOrg/Makie.jl/pull/4914)
- Added ticks and minorticks to `PolarAxis`. Ticks and tick labels can now also be mirrored to the other side of a sector style PolarAxis. [#4902](https://github.com/MakieOrg/Makie.jl/pull/4902)
- Fixed `Axis.panbutton` not working [#4932](https://github.com/MakieOrg/Makie.jl/pull/4932)
- Fixed issues with anisotropic markersizes (e.g. `(10, 50)`) causing anti-aliasing to become blurry in GLMakie and WGLMakie. [#4918](https://github.com/MakieOrg/Makie.jl/pull/4918)
- Added `direction = :y` option for vertical `band`s [#4949](https://github.com/MakieOrg/Makie.jl/pull/4949).
- Fixed line-ordering of `lines(::Rect3)` [#4954](https://github.com/MakieOrg/Makie.jl/pull/4954).
- Fixed issue with `sprint`ing to SVG using CairoMakie in Julia 1.11 and above [#4971](https://github.com/MakieOrg/Makie.jl/pull/4971).

## [0.22.4] - 2025-04-11

- Re-added the `apply_transform(f, data, space)` method that was removed in v0.22.3 with a deprecation warning. It will be removed in the next breaking version. [#4916](https://github.com/MakieOrg/Makie.jl/pull/4916)

## [0.22.3] - 2025-04-08

- Added `alpha` attribute to `tricontourf.jl` to control the transparency of filled contours [#4800](https://github.com/MakieOrg/Makie.jl/pull/4800)
- Fixed hexbin using log-scales [#4898](https://github.com/MakieOrg/Makie.jl/pull/4898)
- Updated scope of `space` attribute, restricting it to camera related projections in the conversion-transformation-projection pipeline. (See docs on `space` or the pipeline) [#4792](https://github.com/MakieOrg/Makie.jl/pull/4792)
- Added inheritance options for the `transformation` keyword argument: `:inherit, :inherit_model, :inherit_transform_func, :nothing` (See docs on `transformations` or the pipeline) [#4792](https://github.com/MakieOrg/Makie.jl/pull/4792)
- Fixed GLMakie embedding support for window destruction [#4848](https://github.com/MakieOrg/Makie.jl/pull/4848).
- Adjusted `DataInspector` tooltips for `spy` to be heatmap-like and `datashader` to show the number of binned markers [#4810](https://github.com/MakieOrg/Makie.jl/pull/4810)
- Added `unsafe_set!(::Textbox, ::String)` [#4417](https://github.com/MakieOrg/Makie.jl/pull/4417)
- Improved compatibility of marker attributes with float32convert, fixing issues with scatter markers being render too small with `markerspace = :data` in an Axis [#4869](https://github.com/MakieOrg/Makie.jl/pull/4869)
- Added `font` attribute and fixed faulty selection in `scatter`. Scatter fonts can now be themed with `markerfont`. [#4832](https://github.com/MakieOrg/Makie.jl/pull/4832)
- Fixed categorical `cgrad` interpolating at small enough steps [#4858](https://github.com/MakieOrg/Makie.jl/pull/4858)
- Added `textlabel!()` recipe for plotting text with a background [#4879](https://github.com/MakieOrg/Makie.jl/pull/4879)
- Fixed the computed `colorrange` being out of order with `colorscale = -` or similar colorscale functions that break sorting [#4884](https://github.com/MakieOrg/Makie.jl/pull/4884)
- Added `transform_marker` to arrows [#4871](https://github.com/MakieOrg/Makie.jl/pull/4871)
- Reverted change in `meshscatter` transformation behavior by using `transform_marker = true` as the default [#4871](https://github.com/MakieOrg/Makie.jl/pull/4871)
- Fixed an error with Colorbar for categorical colormaps, where they displayed values out of colorrange and NaN. [#4894](https://github.com/MakieOrg/Makie.jl/pull/4894)
- Fixed minor grid not showing in Axis when minorticks are hidden [#4896](https://github.com/MakieOrg/Makie.jl/pull/4896)
- Fixed issue with small scatter markers disappearing in CairoMakie [#4882](https://github.com/MakieOrg/Makie.jl/pull/4882)
- Added current axis/figure defaults to `resize_to_layout!`, `x/yautolimits`, `hidex/y/decoration!` and `tight_x/y/ticklabel_spacing!` [#4519](https://github.com/MakieOrg/Makie.jl/pull/4519)
- Switched to Julia 1.10 for GLMakie CI due to issues with OpenGL on ubuntu-latest. This may cause GLMakie compatibility with the Julia 1.6 to degrade in the future. [#4913](https://github.com/MakieOrg/Makie.jl/pull/4913)
- Added support for logarithmic units [#4853](https://github.com/MakieOrg/Makie.jl/pull/4853)

## [0.22.2] - 2025-02-26

- Added support for curvilinear grids in `contourf` (contour filled), where `x` and `y` are matrices (`contour` lines were added in [0.22.0]) [#4670](https://github.com/MakieOrg/Makie.jl/pull/4670).
- Updated WGLMakie's threejs version from 0.157 to 0.173, fixing some threejs bugs [#4809](https://github.com/MakieOrg/Makie.jl/pull/4809).
- Moved Axis3 clip planes slightly outside to avoid clipping objects on the border with 0 margin [#4742](https://github.com/MakieOrg/Makie.jl/pull/4742)
- Fixed an issue with transformations not propagating to child plots when their spaces only match indirectly. [#4723](https://github.com/MakieOrg/Makie.jl/pull/4723)
- Added a tutorial on creating an inset plot [#4697](https://github.com/MakieOrg/Makie.jl/pull/4697)
- Enhanced Pattern support: Added general CairoMakie implementation, improved quality, added anchoring, added support in band, density, added tests & fixed various bugs and inconsistencies. [#4715](https://github.com/MakieOrg/Makie.jl/pull/4715)
- Fixed issue with `voronoiplot` for Voronoi tessellations with empty polygons [#4740](https://github.com/MakieOrg/Makie.jl/pull/4740)
- Fixed shader compilation error due to undefined unused variable in volume [#4755](https://github.com/MakieOrg/Makie.jl/pull/4755)
- Added option `update_while_dragging=true` to Slider [#4745](https://github.com/MakieOrg/Makie.jl/pull/4745).
- Added option `lowres_background=true` to Resampler, and renamed `resolution` to `max_resolution` [#4745](https://github.com/MakieOrg/Makie.jl/pull/4745).
- Added option `throttle=0.0` to `async_latest`, to allow throttling while skipping latest updates [#4745](https://github.com/MakieOrg/Makie.jl/pull/4745).
- Fixed issue with `WGLMakie.voxels` not rendering on linux with firefox [#4756](https://github.com/MakieOrg/Makie.jl/pull/4756)
- Updated `voxels` to use `uv_transform` interface instead of `uvmap` to give more control over texture mapping (i.e. to allow rotations) [#4758](https://github.com/MakieOrg/Makie.jl/pull/4758)
- **Breaking** Changed generated `uv`s in `voxels` to more easily align texture maps. Also changed uvs to scale with `gap` so that voxels remain fully covered. [#4758](https://github.com/MakieOrg/Makie.jl/pull/4758)
- Fixed `uv_transform = :rotr90` and `:rotl90` being swapped [#4758](https://github.com/MakieOrg/Makie.jl/pull/4758)
- Cleaned up surface handling in GLMakie: Surface cells are now discarded when there is a nan in x, y or z. Fixed incorrect normal if x or y is nan [#4735](https://github.com/MakieOrg/Makie.jl/pull/4735)
- Cleaned up `volume` plots: Added `:indexedabsorption` and `:additive` to WGLMakie, generalized `:mip` to include negative values, fixed missing conversions for rgba algorithms (`:additive`, `:absorptionrgba`), fixed missing conversion for `absorption` attribute & extended it to `:indexedabsorption` and `absorptionrgba`, added tests and improved docs. [#4726](https://github.com/MakieOrg/Makie.jl/pull/4726)
- Fixed integer underflow in GLMakie line indices which may have caused segmentation faults on mac [#4782](https://github.com/MakieOrg/Makie.jl/pull/4782)
- Added `Axis3.clip` attribute to allow turning off clipping [#4791](https://github.com/MakieOrg/Makie.jl/pull/4791)
- Fixed `Plane(Vec{N, T}(0), dist)` producing a `NaN` normal, which caused WGLMakie to break. (E.g. when rotating Axis3) [#4772](https://github.com/MakieOrg/Makie.jl/pull/4772)
- Changed `inspectable` to be inherited from the parent scenes theme. [#4739](https://github.com/MakieOrg/Makie.jl/pull/4739)
- Reverted change to `poly` which disallowed 3D geometries from being plotted [#4738](https://github.com/MakieOrg/Makie.jl/pull/4738)
- Enabled autocompletion on Block types, e.g. `?Axis.xti...` [#4786](https://github.com/MakieOrg/Makie.jl/pull/4786)
- Added `dpi` metadata to all rendered png files, where `px_per_unit = 1` means 96dpi, `px_per_unit = 2` means 192dpi, and so on. This gives frontends a chance to show plain Makie png images with the correct scaling [#4812](https://github.com/MakieOrg/Makie.jl/pull/4812).
- Fixed issue with voxels not working correctly with `rotate!()` [#4824](https://github.com/MakieOrg/Makie.jl/pull/4824)
- Fixed issue with tick event not triggering in WGLMakie [#4818](https://github.com/MakieOrg/Makie.jl/pull/4818)
- Improved performance of some Blocks, mainly `Textbox` and `Menu` [#4821](https://github.com/MakieOrg/Makie.jl/pull/4821)
- Fixed issue with `PolarAxis` not considering tick visibility in protrusion calculations. [#4823](https://github.com/MakieOrg/Makie.jl/pull/4823)
- Fixed some plots failing to create Legend entries due to missing attributes [#4826](https://github.com/MakieOrg/Makie.jl/pull/4826)

## [0.22.1] - 2025-01-17

- Allow volume textures for mesh color, to e.g. implement a performant volume slice display [#2274](https://github.com/MakieOrg/Makie.jl/pull/2274).
- Fixed `alpha` use in legends and some CairoMakie cases [#4721](https://github.com/MakieOrg/Makie.jl/pull/4721).

## [0.22.0] - 2024-12-12

- Updated to GeometryBasics 0.5: [GeometryBasics#173](https://github.com/JuliaGeometry/GeometryBasics.jl/pull/173), [GeometryBasics#219](https://github.com/JuliaGeometry/GeometryBasics.jl/pull/219) [#4319](https://github.com/MakieOrg/Makie.jl/pull/4319)
  - Removed `meta` infrastructure. Vertex attributes are now passed as kwargs.
  - Simplified GeometryBasics Mesh type, improving compile times
  - Added `FaceView` to allow different vertex attributes to use different indices for specifying data of the same vertex. This can be used to specify per-face data.
  - Added `GeometryBasics.face_normals(points, faces)`
  - Changed the order of `Rect2` coordinates to be counter-clockwise.
  - Updated `Cylinder` to avoid visually rounding off the top and bottom.
  - Added `MetaMesh` to store non-vertex metadata in a GeometryBasics Mesh object. These are now produced by MeshIO for `.obj` files, containing information from `.mtl` files.
  - Fix `Tessellation/tessellation` spelling [GeometryBasics#227](https://github.com/JuliaGeometry/GeometryBasics.jl/pull/227) [#4564](https://github.com/MakieOrg/Makie.jl/pull/4564)
- Added `Makie.mesh` option for `MetaMesh` which applies some of the bundled information [#4368](https://github.com/MakieOrg/Makie.jl/pull/4368), [#4496](https://github.com/MakieOrg/Makie.jl/pull/4496)
- `Voronoiplot`s automatic colors are now defined based on the underlying point set instead of only those generators appearing in the tessellation. This makes the selected colors consistent between tessellations when generators might have been deleted or added. [#4357](https://github.com/MakieOrg/Makie.jl/pull/4357)
- `contour` now supports _curvilinear_ grids, where `x` and `y` are matrices [#4670](https://github.com/MakieOrg/Makie.jl/pull/4670).
- Added `viewmode = :free` and translation, zoom, limit reset and cursor-focus interactions to Axis3. [4131](https://github.com/MakieOrg/Makie.jl/pull/4131)
- Split `marker_offset` handling from marker centering and fix various bugs with it [#4594](https://github.com/MakieOrg/Makie.jl/pull/4594)
- Added `transform_marker` attribute to meshscatter and changed the default behavior to not transform marker/mesh vertices [#4606](https://github.com/MakieOrg/Makie.jl/pull/4606)
- Fixed some issues with meshscatter not correctly transforming with transform functions and float32 rescaling [#4606](https://github.com/MakieOrg/Makie.jl/pull/4606)
- Fixed `poly` pipeline for 3D and/or Float64 polygons that begin from an empty vector [#4615](https://github.com/MakieOrg/Makie.jl/pull/4615).
- `empty!` GLMakie screen instead of closing, fixing issue with reset window position [#3881](https://github.com/MakieOrg/Makie.jl/pull/3881)
- Added option to display the front spines in Axis3 to close the outline box [#2349](https://github.com/MakieOrg/Makie.jl/pull/4305)
- Fixed gaps in corners of `poly(Rect2(...))` stroke [#4664](https://github.com/MakieOrg/Makie.jl/pull/4664)
- Fixed an issue where `reinterpret`ed arrays of line points were not handled correctly in CairoMakie [#4668](https://github.com/MakieOrg/Makie.jl/pull/4668).
- Fixed various issues with `markerspace = :data`, `transform_marker = true` and `rotation` for scatter in CairoMakie (incorrect marker transformations, ignored transformations, Cairo state corruption) [#4663](https://github.com/MakieOrg/Makie.jl/pull/4663)
- Changed deprecation warnings for Vector and Range inputs in `image`, `volume`, `voxels` and `spy` into **errors** [#4685](https://github.com/MakieOrg/Makie.jl/pull/4685)
- Refactored OpenGL cleanup to run immediately rather than on GC [#4699](https://github.com/MakieOrg/Makie.jl/pull/4699)
- It is now possible to change the title of a `GLFW.Window` with `GLMakie.set_title!(screen::Screen, title::String)` [#4677](https://github.com/MakieOrg/Makie.jl/pull/4677).
- Fixed `px_per_unit != 1` not getting fit to the size of the interactive window in GLMakie [#4687](https://github.com/MakieOrg/Makie.jl/pull/4687)
- Changed minorticks to skip computation when they are not visible [#4681](https://github.com/MakieOrg/Makie.jl/pull/4681)
- Fixed indexing error edge case in violin median code [#4682](https://github.com/MakieOrg/Makie.jl/pull/4682)
- Fixed incomplete plot cleanup when cleanup is triggered by an event. [#4710](https://github.com/MakieOrg/Makie.jl/pull/4710)
- Automatically plot Enums as categorical [#4717](https://github.com/MakieOrg/Makie.jl/pull/4717).

## [0.21.18] - 2024-12-12

- Allow for user defined recipes to be used in SpecApi [#4655](https://github.com/MakieOrg/Makie.jl/pull/4655).
- Fix text layouting with empty lines [#4269](https://github.com/MakieOrg/Makie.jl/pull/4269).

## [0.21.17] - 2024-12-05

- Added `backend` and `update` kwargs to `show` [#4558](https://github.com/MakieOrg/Makie.jl/pull/4558)
- Disabled unit prefix conversions for compound units (e.g. `u"m/s"`) to avoid generating incorrect units. [#4583](https://github.com/MakieOrg/Makie.jl/pull/4583)
- Added kwarg to rotate Toggle [#4445](https://github.com/MakieOrg/Makie.jl/pull/4445)
- Fixed orientation of environment light textures in RPRMakie [#4629](https://github.com/MakieOrg/Makie.jl/pull/4629).
- Fixed uint16 overflow for over ~65k elements in WGLMakie picking [#4604](https://github.com/MakieOrg/Makie.jl/pull/4604).
- Improved performance for line plot in CairoMakie [#4601](https://github.com/MakieOrg/Makie.jl/pull/4601).
- Prevent more default actions when canvas has focus [#4602](https://github.com/MakieOrg/Makie.jl/pull/4602).
- Fixed an error in `convert_arguments` for PointBased plots and 3D polygons [#4585](https://github.com/MakieOrg/Makie.jl/pull/4585).
- Fixed polygon rendering issue of `crossbar(..., show_notch = true)` in CairoMakie [#4587](https://github.com/MakieOrg/Makie.jl/pull/4587).
- Fixed `colorbuffer(axis)` for `px_per_unit != 1` [#4574](https://github.com/MakieOrg/Makie.jl/pull/4574).
- Fixed render order of Axis3 frame lines in CairoMakie [#4591](https://github.com/MakieOrg/Makie.jl/pull/4591)
- Fixed color mapping between `contourf` and `Colorbar` [#4618](https://github.com/MakieOrg/Makie.jl/pull/4618)
- Fixed an incorrect comparison in CairoMakie's line clipping code which can cause line segments to disappear [#4631](https://github.com/MakieOrg/Makie.jl/pull/4631)
- Added PointBased conversion for `Vector{MultiLineString}` [#4599](https://github.com/MakieOrg/Makie.jl/pull/4599)
- Added color conversions for tuples, Points and Vecs [#4599](https://github.com/MakieOrg/Makie.jl/pull/4599)
- Added conversions for 1 and 2 value paddings in `Label` and `tooltip` [#4599](https://github.com/MakieOrg/Makie.jl/pull/4599)
- Fixed `NaN` in scatter rotation and markersize breaking Cairo state [#4599](https://github.com/MakieOrg/Makie.jl/pull/4599)
- Fixed heatmap cells being 0.5px/units too large in CairoMakie [4633](https://github.com/MakieOrg/Makie.jl/pull/4633)
- Fixed bounds error when recording video with WGLMakie [#4639](https://github.com/MakieOrg/Makie.jl/pull/4639).
- Added `axis.(x/y)ticklabelspace = :max_auto`, to only grow tickspace but never shrink to reduce jitter [#4642](https://github.com/MakieOrg/Makie.jl/pull/4642).
- The error shown for invalid attributes will now also show suggestions for nearby attributes (if there are any) [#4394](https://github.com/MakieOrg/Makie.jl/pull/4394).
- Added (x/y)axislinks to S.GridLayout and make sure limits don't reset when linking axes [#4643](https://github.com/MakieOrg/Makie.jl/pull/4643).

## [0.21.16] - 2024-11-06

- Added `origin!()` to transformation so that the reference point of `rotate!()` and `scale!()` can be modified [#4472](https://github.com/MakieOrg/Makie.jl/pull/4472)
- Correctly render the tooltip triangle [#4560](https://github.com/MakieOrg/Makie.jl/pull/4560).
- Introduce `isclosed(scene)`, conditionally use `Bonito.LargeUpdate` [#4569](https://github.com/MakieOrg/Makie.jl/pull/4569).
- Allow plots to move between scenes in SpecApi [#4132](https://github.com/MakieOrg/Makie.jl/pull/4132).
- Added empty constructor to all backends for `Screen` allowing `display(Makie.current_backend().Screen(), fig)` [#4561](https://github.com/MakieOrg/Makie.jl/pull/4561).
- Added `subsup` and `left_subsup` functions that offer stacked sub- and superscripts for `rich` text which means this style can be used with arbitrary fonts and is not limited to fonts supported by MathTeXEngine.jl [#4489](https://github.com/MakieOrg/Makie.jl/pull/4489).
- Added the `jitter_width` and `side_nudge` attributes to the `raincloud` plot definition, so that they can be used as kwargs [#4517](https://github.com/MakieOrg/Makie.jl/pull/4517)
- Expand PlotList plots to expose their child plots to the legend interface, allowing `axislegend`show plots within PlotSpecs as individual entries. [#4546](https://github.com/MakieOrg/Makie.jl/pull/4546)
- Implement S.Colorbar(plotspec) [#4520](https://github.com/MakieOrg/Makie.jl/pull/4520).
- Fixed a hang when `Record` was created inside a closure passed to `IOCapture.capture` [#4562](https://github.com/MakieOrg/Makie.jl/pull/4562).
- Added logical size annotation to `text/html` inline videos so that sizes are appropriate independent of the current `px_per_unit` value [#4563](https://github.com/MakieOrg/Makie.jl/pull/4563).

## [0.21.15] - 2024-10-25

- Allowed creation of `Legend` with entries that have no legend elements [#4526](https://github.com/MakieOrg/Makie.jl/pull/4526).
- Improved CairoMakie's 2D mesh drawing performance by ~30% [#4132](https://github.com/MakieOrg/Makie.jl/pull/4132).
- Allow `width` to be set per box in `boxplot` [#4447](https://github.com/MakieOrg/Makie.jl/pull/4447).
- For `Textbox`es in which a fixed width is specified, the text is now scrolled
  if the width is exceeded [#4293](https://github.com/MakieOrg/Makie.jl/pull/4293)
- Changed image, heatmap and surface picking indices to correctly index the relevant matrix arguments. [#4459](https://github.com/MakieOrg/Makie.jl/pull/4459)
- Improved performance of `record` by avoiding unnecessary copying in common cases [#4475](https://github.com/MakieOrg/Makie.jl/pull/4475).
- Fixed usage of `AggMean()` and other aggregations operating on 3d data for `datashader` [#4346](https://github.com/MakieOrg/Makie.jl/pull/4346).
- Fixed forced rasterization when rendering figures with `Axis3` to svg [#4463](https://github.com/MakieOrg/Makie.jl/pull/4463).
- Changed default for `circular_rotation` in Camera3D to false, so that the camera doesn't change rotation direction anymore [4492](https://github.com/MakieOrg/Makie.jl/pull/4492)
- Fixed `pick(scene, rect2)` in WGLMakie [#4488](https://github.com/MakieOrg/Makie.jl/pull/4488)
- Fixed resizing of `surface` data not working correctly. (I.e. drawing out-of-bounds data or only drawing part of the data.) [#4529](https://github.com/MakieOrg/Makie.jl/pull/4529)

## [0.21.14] - 2024-10-11

- Fixed relocatability of GLMakie [#4461](https://github.com/MakieOrg/Makie.jl/pull/4461).
- Fixed relocatability of WGLMakie [#4467](https://github.com/MakieOrg/Makie.jl/pull/4467).
- Fixed `space` keyword for `barplot` [#4435](https://github.com/MakieOrg/Makie.jl/pull/4435).

## [0.21.13] - 2024-10-07

- Optimize SpecApi, reuse Blocks better and add API to access the created block objects [#4354](https://github.com/MakieOrg/Makie.jl/pull/4354).
- Fixed `merge(attr1, attr2)` modifying nested attributes in `attr1` [#4416](https://github.com/MakieOrg/Makie.jl/pull/4416)
- Fixed issue with CairoMakie rendering scene backgrounds at the wrong position [#4425](https://github.com/MakieOrg/Makie.jl/pull/4425)
- Fixed incorrect inverse transformation in `position_on_plot` for lines, causing incorrect tooltip placement in DataInspector [#4402](https://github.com/MakieOrg/Makie.jl/pull/4402)
- Added new `Checkbox` block [#4336](https://github.com/MakieOrg/Makie.jl/pull/4336).
- Added ability to override legend element attributes by pairing labels or plots with override attributes [#4427](https://github.com/MakieOrg/Makie.jl/pull/4427).
- Added threshold before a drag starts which improves false negative rates for clicks. `Button` can now trigger on click and not mouse-down which is the canonical behavior in other GUI systems [#4336](https://github.com/MakieOrg/Makie.jl/pull/4336).
- `PolarAxis` font size now defaults to global figure `fontsize` in the absence of specific `Axis` theming [#4314](https://github.com/MakieOrg/Makie.jl/pull/4314)
- `MultiplesTicks` accepts new option `strip_zero=true`, allowing labels of the form `0x` to be `0` [#4372](https://github.com/MakieOrg/Makie.jl/pull/4372)
- Make near/far of WGLMakie JS 3d camera dynamic, for better depth_shift scaling [#4430](https://github.com/MakieOrg/Makie.jl/pull/4430).

## [0.21.12] - 2024-09-28

- Fix NaN handling in WGLMakie [#4282](https://github.com/MakieOrg/Makie.jl/pull/4282).
- Show DataInspector tooltip on NaN values if `nan_color` has been set to other than `:transparent` [#4310](https://github.com/MakieOrg/Makie.jl/pull/4310)
- Fix `linestyle` not being used in `triplot` [#4332](https://github.com/MakieOrg/Makie.jl/pull/4332)
- Invalid keyword arguments for `Block`s (e.g. `Axis` and `Colorbar`) now throw errors and show suggestions rather than simply throwing [#4392](https://github.com/MakieOrg/Makie.jl/pull/4392)
- Fix voxel clipping not being based on voxel centers [#4397](https://github.com/MakieOrg/Makie.jl/pull/4397)
- Parsing `Q` and `q` commands in svg paths with `BezierPath` is now supported [#4413](https://github.com/MakieOrg/Makie.jl/pull/4413)


## [0.21.11] - 2024-09-13

- Hot fixes for 0.21.10 [#4356](https://github.com/MakieOrg/Makie.jl/pull/4356).
- Set `Voronoiplot`'s preferred axis type to 2D in all cases [#4349](https://github.com/MakieOrg/Makie.jl/pull/4349)

## [0.21.10] - 2024-09-12

- Introduce `heatmap(Resampler(large_matrix))`, allowing to show big images interactively [#4317](https://github.com/MakieOrg/Makie.jl/pull/4317).
- Make sure we wait for the screen session [#4316](https://github.com/MakieOrg/Makie.jl/pull/4316).
- Fix for absrect [#4312](https://github.com/MakieOrg/Makie.jl/pull/4312).
- Fix attribute updates for SpecApi and SpecPlots (e.g. ecdfplot) [#4265](https://github.com/MakieOrg/Makie.jl/pull/4265).
- Bring back `poly` convert arguments for matrix with points as row [#4258](https://github.com/MakieOrg/Makie.jl/pull/4258).
- Fix gl_ClipDistance related segfault on WSL with GLMakie [#4270](https://github.com/MakieOrg/Makie.jl/pull/4270).
- Added option `label_position = :center` to place labels centered over each bar [#4274](https://github.com/MakieOrg/Makie.jl/pull/4274).
- `plotfunc()` and `func2type()` support functions ending with `!` [#4275](https://github.com/MakieOrg/Makie.jl/pull/4275).
- Fixed Boundserror in clipped multicolor lines in CairoMakie [#4313](https://github.com/MakieOrg/Makie.jl/pull/4313)
- Fix float precision based assertions error in GLMakie.volume [#4311](https://github.com/MakieOrg/Makie.jl/pull/4311)
- Support images with reversed axes [#4338](https://github.com/MakieOrg/Makie.jl/pull/4338)

## [0.21.9] - 2024-08-27

- Hotfix for colormap + color updates [#4258](https://github.com/MakieOrg/Makie.jl/pull/4258).

## [0.21.8] - 2024-08-26

- Fix selected list in `WGLMakie.pick_sorted` [#4136](https://github.com/MakieOrg/Makie.jl/pull/4136).
- Apply px per unit in `pick_closest`/`pick_sorted` [#4137](https://github.com/MakieOrg/Makie.jl/pull/4137).
- Support plot(interval, func) for rangebars and band [#4102](https://github.com/MakieOrg/Makie.jl/pull/4102).
- Fixed the broken OpenGL state cleanup for clip_planes which may cause plots to disappear randomly [#4157](https://github.com/MakieOrg/Makie.jl/pull/4157)
- Reduce updates for image/heatmap, improving performance [#4130](https://github.com/MakieOrg/Makie.jl/pull/4130).
- Add an informative error message to `save` when no backend is loaded [#4177](https://github.com/MakieOrg/Makie.jl/pull/4177)
- Fix rendering of `band` with NaN values [#4178](https://github.com/MakieOrg/Makie.jl/pull/4178).
- Fix plotting of lines with OffsetArrays across all backends [#4242](https://github.com/MakieOrg/Makie.jl/pull/4242).

## [0.21.7] - 2024-08-19

- Hot fix for 1D heatmap [#4147](https://github.com/MakieOrg/Makie.jl/pull/4147).

## [0.21.6] - 2024-08-14

- Fix RectangleZoom in WGLMakie [#4127](https://github.com/MakieOrg/Makie.jl/pull/4127)
- Bring back fastpath for regular heatmaps [#4125](https://github.com/MakieOrg/Makie.jl/pull/4125)
- Data inspector fixes (mostly for bar plots) [#4087](https://github.com/MakieOrg/Makie.jl/pull/4087)
- Added "clip_planes" as a new generic plot and scene attribute. Up to 8 world space clip planes can be specified to hide sections of a plot. [#3958](https://github.com/MakieOrg/Makie.jl/pull/3958)
- Updated handling of `model` matrices with active Float32 rescaling. This should fix issues with Float32-unsafe translations or scalings of plots, as well as rotated plots in Float32-unsafe ranges. [#4026](https://github.com/MakieOrg/Makie.jl/pull/4026)
- Added `events.tick` to allow linking actions like animations to the renderloop. [#3948](https://github.com/MakieOrg/Makie.jl/pull/3948)
- Added the `uv_transform` attribute for meshscatter, mesh, surface and image [#1406](https://github.com/MakieOrg/Makie.jl/pull/1406).
- Added the ability to use textures with `meshscatter` in WGLMakie [#1406](https://github.com/MakieOrg/Makie.jl/pull/1406).
- Don't remove underlying VideoStream file when doing save() [#3883](https://github.com/MakieOrg/Makie.jl/pull/3883).
- Fix label/legend for plotlist [#4079](https://github.com/MakieOrg/Makie.jl/pull/4079).
- Fix wrong order for colors in RPRMakie [#4098](https://github.com/MakieOrg/Makie.jl/pull/4098).
- Fixed incorrect distance calculation in `pick_closest` in WGLMakie [#4082](https://github.com/MakieOrg/Makie.jl/pull/4082).
- Suppress keyboard shortcuts and context menu in JupyterLab output [#4068](https://github.com/MakieOrg/Makie.jl/pull/4068).
- Introduce stroke_depth_shift + forward normal depth_shift for Poly [#4058](https://github.com/MakieOrg/Makie.jl/pull/4058).
- Use linestyle for Poly and Density legend elements [#4000](https://github.com/MakieOrg/Makie.jl/pull/4000).
- Bring back interpolation attribute for surface [#4056](https://github.com/MakieOrg/Makie.jl/pull/4056).
- Improved accuracy of framerate settings in GLMakie [#3954](https://github.com/MakieOrg/Makie.jl/pull/3954)
- Fix label_formatter being called twice in barplot [#4046](https://github.com/MakieOrg/Makie.jl/pull/4046).
- Fix error with automatic `highclip` or `lowclip` and scalar colors [#4048](https://github.com/MakieOrg/Makie.jl/pull/4048).
- Correct a bug in the `project` function when projecting using a `Scene`. [#3909](https://github.com/MakieOrg/Makie.jl/pull/3909).
- Add position for `pie` plot [#4027](https://github.com/MakieOrg/Makie.jl/pull/4027).
- Correct a method ambiguity in `insert!` which was causing `PlotList` to fail on CairoMakie. [#4038](https://github.com/MakieOrg/Makie.jl/pull/4038)
- Delaunay triangulations created via `tricontourf`, `triplot`, and `voronoiplot` no longer use any randomisation in the point insertion order so that results are unique. [#4044](https://github.com/MakieOrg/Makie.jl/pull/4044)
- Improve content scaling support for Wayland and fix incorrect mouse scaling on mac [#4062](https://github.com/MakieOrg/Makie.jl/pull/4062)
- Fix: `band` ignored its `alpha` argument in CairoMakie
- Fix `marker=FastPixel()` makersize and markerspace, improve `spy` recipe [#4043](https://github.com/MakieOrg/Makie.jl/pull/4043).
- Fixed `invert_normals` for surface plots in CairoMakie [#4021](https://github.com/MakieOrg/Makie.jl/pull/4021).
- Improve support for embedding GLMakie. [#4073](https://github.com/MakieOrg/Makie.jl/pull/4073)
- Update JS OrbitControls to match Julia OrbitControls [#4084](https://github.com/MakieOrg/Makie.jl/pull/4084).
- Fix `select_point()` [#4101](https://github.com/MakieOrg/Makie.jl/pull/4101).
- Fix `absrect()` and `select_rectangle()` [#4110](https://github.com/MakieOrg/Makie.jl/issues/4110).
- Allow segment-specific radius for `pie` plot [#4028](https://github.com/MakieOrg/Makie.jl/pull/4028).

## [0.21.5] - 2024-07-07

- Fixed tuple argument for `WGLMakie.activate!(resize_to=(:parent, nothing))` [#4009](https://github.com/MakieOrg/Makie.jl/pull/4009).
- validate plot attributes later, for axis specific plot attributes [#3974](https://github.com/MakieOrg/Makie.jl/pull/3974).

## [0.21.4] - 2024-07-02

- Fixed support for GLFW 3.4 on OSX [#3999](https://github.com/MakieOrg/Makie.jl/issues/3999).
- Changed camera variables to Float64 for increased accuracy [#3984](https://github.com/MakieOrg/Makie.jl/pull/3984)
- Allow CairoMakie to render `poly` overloads that internally don't use two child plots [#3986](https://github.com/MakieOrg/Makie.jl/pull/3986).
- Fixes for Menu and DataInspector [#3975](https://github.com/MakieOrg/Makie.jl/pull/3975).
- Add line-loop detection and rendering to GLMakie and WGLMakie [#3907](https://github.com/MakieOrg/Makie.jl/pull/3907).

## [0.21.3] - 2024-06-17

- Fix stack overflows when using `markerspace = :data` with `scatter` [#3960](https://github.com/MakieOrg/Makie.jl/issues/3960).
- CairoMakie: Fix broken SVGs when using non-interpolated image primitives, for example Colorbars, with recent Cairo versions [#3967](https://github.com/MakieOrg/Makie.jl/pull/3967).
- CairoMakie: Add argument `pdf_version` to restrict the PDF version when saving a figure as a PDF [#3845](https://github.com/MakieOrg/Makie.jl/pull/3845).
- Fix DataInspector using invalid attribute strokewidth for plot type Wireframe [#3917](https://github.com/MakieOrg/Makie.jl/pull/3917).
- CairoMakie: Fix incorrect scaling factor for SVGs with Cairo_jll 1.18 [#3964](https://github.com/MakieOrg/Makie.jl/pull/3964).
- Fixed use of Textbox from Bonito [#3924](https://github.com/MakieOrg/Makie.jl/pull/3924)

## [0.21.2] - 2024-05-22

- Added `cycle` to general attribute allowlist so that it works also with plot types that don't set one in their theme [#3879](https://github.com/MakieOrg/Makie.jl/pull/3879).

## [0.21.1] - 2024-05-21

- `boundingbox` now relies on `apply_transform(transform, data_limits(plot))` rather than transforming the corner points of the bounding box [#3856](https://github.com/MakieOrg/Makie.jl/pull/3856).
- Adjusted `Axis` limits to consider transformations more consistently [#3864](https://github.com/MakieOrg/Makie.jl/pull/3864).
- Fix problems with incorrectly disabled attributes in recipes [#3870](https://github.com/MakieOrg/Makie.jl/pull/3870), [#3866](https://github.com/MakieOrg/Makie.jl/pull/3866).
- Fix RPRMakie with Material [#3872](https://github.com/MakieOrg/Makie.jl/pull/3872).
- Support the loop option in html video output [#3697](https://github.com/MakieOrg/Makie.jl/pull/3697).

## [0.21.0] - 2024-05-08

- Add `voxels` plot [#3527](https://github.com/MakieOrg/Makie.jl/pull/3527).
- Added supported markers hint to unsupported marker warn message [#3666](https://github.com/MakieOrg/Makie.jl/pull/3666).
- Fixed bug in CairoMakie line drawing when multiple successive points had the same color [#3712](https://github.com/MakieOrg/Makie.jl/pull/3712).
- Remove StableHashTraits in favor of calculating hashes directly with CRC32c [#3667](https://github.com/MakieOrg/Makie.jl/pull/3667).
- **Breaking (sort of)** Added a new `@recipe` variant which allows documenting attributes directly where they are defined and validating that all attributes are known whenever a plot is created. This is not breaking in the sense that the API changes, but user code is likely to break because of misspelled attribute names etc. that have so far gone unnoticed.
- Add axis converts, enabling unit/categorical support and more [#3226](https://github.com/MakieOrg/Makie.jl/pull/3226).
- **Breaking** Streamlined `data_limits` and `boundingbox` [#3671](https://github.com/MakieOrg/Makie.jl/pull/3671)
  - `data_limits` now only considers plot positions, completely ignoring transformations
  - `boundingbox(p::Text)` is deprecated in favor of `boundingbox(p::Text, p.markerspace[])`. The more internal methods use `string_boundingbox(p)`. [#3723](https://github.com/MakieOrg/Makie.jl/pull/3723)
  - `boundingbox` overwrites must now include a secondary space argument to work `boundingbox(plot, space::Symbol = :data)` [#3723](https://github.com/MakieOrg/Makie.jl/pull/3723)
  - `boundingbox` now always consider `transform_func` and `model`
  - `data_limits(::Scatter)` and `boundingbox(::Scatter)` now consider marker transformations [#3716](https://github.com/MakieOrg/Makie.jl/pull/3716)
- **Breaking** Improved Float64 compatibility of Axis [#3681](https://github.com/MakieOrg/Makie.jl/pull/3681)
  - This added an extra conversion step which only takes effect when Float32 precision becomes relevant. In those cases code using `project()` functions will be wrong as the transformation is not applied. Use `project(plot_or_scene, ...)` or apply the conversion yourself beforehand with `Makie.f32_convert(plot_or_scene, transformed_point)` and use `patched_model = Makie.patch_model(plot_or_scene, model)`.
  - `Makie.to_world(point, matrix, resolution)` has been deprecated in favor of `Makie.to_world(scene_or_plot, point)` to include float32 conversions.
- **Breaking** Reworked line shaders in GLMakie and WGLMakie [#3558](https://github.com/MakieOrg/Makie.jl/pull/3558)
  - GLMakie: Removed support for per point linewidths
  - GLMakie: Adjusted dots (e.g. with `linestyle = :dot`) to bend across a joint
  - GLMakie: Adjusted linestyles to scale with linewidth dynamically so that dots remain dots with changing linewidth
  - GLMakie: Cleaned up anti-aliasing for truncated joints
  - WGLMakie: Added support for linestyles
  - WGLMakie: Added line joints
  - WGLMakie: Added native anti-aliasing which generally improves quality but introduces outline artifacts in some cases (same as GLMakie)
  - Both: Adjusted handling of thin lines which may result in different color intensities
- Fixed an issue with lines being drawn in the wrong direction in 3D (with perspective projection) [#3651](https://github.com/MakieOrg/Makie.jl/pull/3651).
- **Breaking** Renamed attribute `rotations` to `rotation` for `scatter` and `meshscatter` which had been inconsistent with the otherwise singular naming scheme and other plots like `text` [#3724](https://github.com/MakieOrg/Makie.jl/pull/3724).
- Fixed `contourf` bug where n levels would sometimes miss the uppermost value, causing gaps [#3713](https://github.com/MakieOrg/Makie.jl/pull/3713).
- Added `scale` attribute to `violin` [#3352](https://github.com/MakieOrg/Makie.jl/pull/3352).
- Use label formatter in barplot [#3718](https://github.com/MakieOrg/Makie.jl/pull/3718).
- Fix the incorrect shading with non uniform markerscale in meshscatter [#3722](https://github.com/MakieOrg/Makie.jl/pull/3722)
- Add `scale_to=:flip` option to `hist`, which flips the direction of the bars [#3732](https://github.com/MakieOrg/Makie.jl/pull/3732)
- Fixed an issue with the texture atlas not updating in WGLMakie after display, causing new symbols to not show up [#3737](https://github.com/MakieOrg/Makie.jl/pull/3737)
- Added `linecap` and `joinstyle` attributes for lines and linesegments. Also normalized `miter_limit` to 60° across all backends. [#3771](https://github.com/MakieOrg/Makie.jl/pull/3771)

## [0.20.10] 2024-05-07

- Loosened type restrictions for potentially array-valued colors in `Axis` attributes like `xticklabelcolor` [#3826](https://github.com/MakieOrg/Makie.jl/pull/3826).
- Added support for intervals for specifying axis limits [#3696](https://github.com/MakieOrg/Makie.jl/pull/3696)
- Added recipes for plotting intervals to `Band`, `Rangebars`, `H/VSpan` [3695](https://github.com/MakieOrg/Makie.jl/pull/3695)
- Documented `WilkinsonTicks` [#3819](https://github.com/MakieOrg/Makie.jl/pull/3819).
- Added `axislegend(ax, "title")` method [#3808](https://github.com/MakieOrg/Makie.jl/pull/3808).
- Improved thread safety of rendering with CairoMakie (independent `Scene`s only) by locking FreeType handles [#3777](https://github.com/MakieOrg/Makie.jl/pull/3777).
- Adds a tutorial for how to make recipes work with new types [#3816](https://github.com/MakieOrg/Makie.jl/pull/3816).
- Provided an interface to convert markers in CairoMakie separately (`cairo_scatter_marker`) so external packages can overload it. [#3811](https://github.com/MakieOrg/Makie.jl/pull/3811)
- Updated to DelaunayTriangulation v1.0 [#3787](https://github.com/MakieOrg/Makie.jl/pull/3787).
- Added methods `hidedecorations!`, `hiderdecorations!`, `hidethetadecorations!` and  `hidespines!` for `PolarAxis` axes [#3823](https://github.com/MakieOrg/Makie.jl/pull/3823).
- Added `loop` option support for HTML outputs when recording videos with `record` [#3697](https://github.com/MakieOrg/Makie.jl/pull/3697).

## [0.20.9] - 2024-03-29

- Added supported markers hint to unsupported marker warn message [#3666](https://github.com/MakieOrg/Makie.jl/pull/3666).
- Fixed bug in CairoMakie line drawing when multiple successive points had the same color [#3712](https://github.com/MakieOrg/Makie.jl/pull/3712).
- Remove StableHashTraits in favor of calculating hashes directly with CRC32c [#3667](https://github.com/MakieOrg/Makie.jl/pull/3667).
- Fixed `contourf` bug where n levels would sometimes miss the uppermost value, causing gaps [#3713](https://github.com/MakieOrg/Makie.jl/pull/3713).
- Added `scale` attribute to `violin` [#3352](https://github.com/MakieOrg/Makie.jl/pull/3352).
- Use label formatter in barplot [#3718](https://github.com/MakieOrg/Makie.jl/pull/3718).
- Fix the incorrect shading with non uniform markerscale in meshscatter [#3722](https://github.com/MakieOrg/Makie.jl/pull/3722)
- Add `scale_to=:flip` option to `hist`, which flips the direction of the bars [#3732](https://github.com/MakieOrg/Makie.jl/pull/3732)
- Fixed an issue with the texture atlas not updating in WGLMakie after display, causing new symbols to not show up [#3737](https://github.com/MakieOrg/Makie.jl/pull/3737)

## [0.20.8] - 2024-02-22

- Fixed excessive use of space with HTML image outputs [#3642](https://github.com/MakieOrg/Makie.jl/pull/3642).
- Fixed bugs with format strings and add new features by switching to Format.jl [#3633](https://github.com/MakieOrg/Makie.jl/pull/3633).
- Fixed an issue where CairoMakie would unnecessarily rasterize polygons [#3605](https://github.com/MakieOrg/Makie.jl/pull/3605).
- Added `PointBased` conversion trait to `scatterlines` recipe [#3603](https://github.com/MakieOrg/Makie.jl/pull/3603).
- Multiple small fixes for `map_latest`, `WGLMakie` picking and `PlotSpec` [#3637](https://github.com/MakieOrg/Makie.jl/pull/3637).
- Fixed PolarAxis `rticks` being incompatible with rich text. [#3615](https://github.com/MakieOrg/Makie.jl/pull/3615)
- Fixed an issue causing lines, scatter and text to not scale with resolution after deleting plots in GLMakie. [#3649](https://github.com/MakieOrg/Makie.jl/pull/3649)

## [0.20.7] - 2024-02-04

- Equalized alignment point of mirrored ticks to that of normal ticks [#3598](https://github.com/MakieOrg/Makie.jl/pull/3598).
- Fixed stack overflow error on conversion of gridlike data with `missing`s [#3597](https://github.com/MakieOrg/Makie.jl/pull/3597).
- Fixed mutation of CairoMakie src dir when displaying png files [#3588](https://github.com/MakieOrg/Makie.jl/pull/3588).
- Added better error messages for plotting into `FigureAxisPlot` and `AxisPlot` as Plots.jl users are likely to do [#3596](https://github.com/MakieOrg/Makie.jl/pull/3596).
- Added compat bounds for IntervalArithmetic.jl due to bug with DelaunayTriangulation.jl [#3595](https://github.com/MakieOrg/Makie.jl/pull/3595).
- Removed possibility of three-argument `barplot` [#3574](https://github.com/MakieOrg/Makie.jl/pull/3574).

## [0.20.6] - 2024-02-02

- Fix issues with Camera3D not centering [#3582](https://github.com/MakieOrg/Makie.jl/pull/3582)
- Allowed creating legend entries from plot objects with scalar numbers as colors [#3587](https://github.com/MakieOrg/Makie.jl/pull/3587).

## [0.20.5] - 2024-01-25

- Use plot plot instead of scene transform functions in CairoMakie, fixing misplaced h/vspan. [#3552](https://github.com/MakieOrg/Makie.jl/pull/3552)
- Fix error printing on shader error [#3530](https://github.com/MakieOrg/Makie.jl/pull/3530).
- Update pagefind to 1.0.4 for better headline search [#3534](https://github.com/MakieOrg/Makie.jl/pull/3534).
- Remove unnecessary deps, e.g. Setfield [3546](https://github.com/MakieOrg/Makie.jl/pull/3546).
- Don't clear args, rely on delete deregister_callbacks [#3543](https://github.com/MakieOrg/Makie.jl/pull/3543).
- Add interpolate keyword for Surface [#3541](https://github.com/MakieOrg/Makie.jl/pull/3541).
- Fix a DataInspector bug if inspector_label is used with RGB images [#3468](https://github.com/MakieOrg/Makie.jl/pull/3468).

## [0.20.4] - 2024-01-04

- Changes for Bonito rename and WGLMakie docs improvements [#3477](https://github.com/MakieOrg/Makie.jl/pull/3477).
- Add stroke and glow support to scatter and text in WGLMakie [#3518](https://github.com/MakieOrg/Makie.jl/pull/3518).
- Fix clipping issues with Camera3D when zooming in [#3529](https://github.com/MakieOrg/Makie.jl/pull/3529)

## [0.20.3] - 2023-12-21

- Add `depthsorting` as a hidden attribute for scatter plots in GLMakie as an alternative fix for outline artifacts. [#3432](https://github.com/MakieOrg/Makie.jl/pull/3432)
- Disable SDF based anti-aliasing in scatter, text and lines plots when `fxaa = true` in GLMakie. This allows removing outline artifacts at the cost of quality. [#3408](https://github.com/MakieOrg/Makie.jl/pull/3408)
- DataInspector Fixes: Fixed depth order, positional labels being in transformed space and `:inspector_clear` not getting called when moving from one plot to another. [#3454](https://github.com/MakieOrg/Makie.jl/pull/3454)
- Fixed bug in GLMakie where the update from a (i, j) sized GPU buffer to a (j, i) sized buffer would fail [#3456](https://github.com/MakieOrg/Makie.jl/pull/3456).
- Add `interpolate=true` to `volume(...)`, allowing to disable interpolation [#3485](https://github.com/MakieOrg/Makie.jl/pull/3485).

## [0.20.2] - 2023-12-01

- Switched from SHA512 to CRC32c salting in CairoMakie svgs, drastically improving svg rendering speed [#3435](https://github.com/MakieOrg/Makie.jl/pull/3435).
- Fixed a bug with h/vlines and h/vspan not correctly resolving transformations [#3418](https://github.com/MakieOrg/Makie.jl/pull/3418).
- Fixed a bug with h/vlines and h/vspan returning the wrong limits, causing an error in Axis [#3427](https://github.com/MakieOrg/Makie.jl/pull/3427).
- Fixed clipping when zooming out of a 3D (L)Scene [#3433](https://github.com/MakieOrg/Makie.jl/pull/3433).
- Moved the texture atlas cache to `.julia/scratchspaces` instead of a dedicated `.julia/makie` [#3437](https://github.com/MakieOrg/Makie.jl/pull/3437)

## [0.20.1] - 2023-11-23

- Fixed bad rendering of `poly` in GLMakie by triangulating points after transformations [#3402](https://github.com/MakieOrg/Makie.jl/pull/3402).
- Fixed bug regarding inline display in VSCode Jupyter notebooks and other similar environments [#3403](https://github.com/MakieOrg/Makie.jl/pull/3403).
- Fixed issue with `plottype`, allowed `onany(...; update = true)` and fixed `Block` macro use outside Makie [#3401](https://github.com/MakieOrg/Makie.jl/pull/3401).

## [0.20.0] - 2023-11-21

- GLMakie has gained support for HiDPI (aka Retina) screens. This also enables saving images with higher resolution than screen pixel dimensions [#2544](https://github.com/MakieOrg/Makie.jl/pull/2544).
- Fixed an issue where NaN was interpreted as zero when rendering `surface` through CairoMakie [#2598](https://github.com/MakieOrg/Makie.jl/pull/2598).
- Improved 3D camera handling, hotkeys and functionality [#2746](https://github.com/MakieOrg/Makie.jl/pull/2746).
- Added `shading = :verbose` in GLMakie to allow for multiple light sources. Also added more light types, fixed light directions for the previous lighting model (now `shading = :fast`) and adjusted `backlight` to affect normals[#3246](https://github.com/MakieOrg/Makie.jl/pull/3246).
- Changed the glyph used for negative numbers in tick labels from hyphen to minus [#3379](https://github.com/MakieOrg/Makie.jl/pull/3379).
- Added new declarative API for AlgebraOfGraphics, Pluto and easier dashboards [#3281](https://github.com/MakieOrg/Makie.jl/pull/3281).
- WGLMakie got faster line rendering with less updating bugs [#3062](https://github.com/MakieOrg/Makie.jl/pull/3062).
- **Breaking** Replaced `PolarAxis.radial_distortion_threshold` with `PolarAxis.radius_at_origin`. [#3381](https://github.com/MakieOrg/Makie.jl/pull/3381)
- **Breaking** Deprecated the `resolution` keyword in favor of `size` to reflect that this value is not a pixel resolution anymore [#3343](https://github.com/MakieOrg/Makie.jl/pull/3343).
- **Breaking** Refactored the `SurfaceLike` family of traits into `VertexGrid`, `CellGrid` and `ImageLike` [#3106](https://github.com/MakieOrg/Makie.jl/pull/3106).
- **Breaking** Deprecated `pixelarea(scene)` and `scene.px_area` in favor of viewport.
- **Breaking** Refactored the `Combined` Plot object and renamed it to `Plot`, improving compile times ~2x [#3082](https://github.com/MakieOrg/Makie.jl/pull/3082).
- **Breaking** Removed old depreactions in [#3113](https://github.com/MakieOrg/Makie.jl/pull/3113/commits/3a39210ef87a0032d78cb27c0c1019faa604effd).
- **Breaking** Deprecated using AbstractVector as sides of `image` [#3395](https://github.com/MakieOrg/Makie.jl/pull/3395).
- **Breaking** `errorbars` and `rangebars` now use color cycling [#3230](https://github.com/MakieOrg/Makie.jl/pull/3230).

## [0.19.12] - 2023-10-31

- Added `cornerradius` attribute to `Box` for rounded corners [#3346](https://github.com/MakieOrg/Makie.jl/pull/3346).
- Fix grouping of a zero-height bar in `barplot`. Now a zero-height bar shares the same properties of the previous bar, and if the bar is the first one, its height is treated as positive if and only if there exists a bar of positive height or all bars are zero-height [#3058](https://github.com/MakieOrg/Makie.jl/pull/3058).
- Fixed a bug where Axis still consumes scroll events when interactions are disabled [#3272](https://github.com/MakieOrg/Makie.jl/pull/3272).
- Added `cornerradius` attribute to `Box` for rounded corners [#3308](https://github.com/MakieOrg/Makie.jl/pull/3308).
- Upgraded `StableHashTraits` from 1.0 to 1.1 [#3309](https://github.com/MakieOrg/Makie.jl/pull/3309).

## [0.19.11] - 2023-10-05

- Setup automatic colorbars for volumeslices [#3253](https://github.com/MakieOrg/Makie.jl/pull/3253).
- Colorbar for arrows [#3275](https://github.com/MakieOrg/Makie.jl/pull/3275).
- Small bugfixes [#3275](https://github.com/MakieOrg/Makie.jl/pull/3275).

## [0.19.10] - 2023-09-21

- Fixed bugs with Colorbar in recipes, add new API for creating a recipe colorbar and introduce experimental support for Categorical colormaps [#3090](https://github.com/MakieOrg/Makie.jl/pull/3090).
- Added experimental Datashader implementation [#2883](https://github.com/MakieOrg/Makie.jl/pull/2883).
- **Breaking** Changed the default order Polar arguments to (theta, r). [#3154](https://github.com/MakieOrg/Makie.jl/pull/3154)
- General improvements to `PolarAxis`: full rlimtis & thetalimits, more controls and visual tweaks. See pr for more details.[#3154](https://github.com/MakieOrg/Makie.jl/pull/3154)

## [0.19.9] - 2023-09-11

- Allow arbitrary reversible scale functions through `ReversibleScale`.
- Deprecated `linestyle=vector_of_gaps` in favor of `linestyle=Linestyle(vector_of_gaps)` [3135](https://github.com/MakieOrg/Makie.jl/pull/3135), [3193](https://github.com/MakieOrg/Makie.jl/pull/3193).
- Fixed some errors around dynamic changes of `ax.xscale` or `ax.yscale` [#3084](https://github.com/MakieOrg/Makie.jl/pull/3084)
- Improved Barplot Label Alignment [#3160](https://github.com/MakieOrg/Makie.jl/issues/3160).
- Fixed regression in determining axis limits [#3179](https://github.com/MakieOrg/Makie.jl/pull/3179)
- Added a theme `theme_latexfonts` that uses the latex font family as default fonts [#3147](https://github.com/MakieOrg/Makie.jl/pull/3147), [#3180](https://github.com/MakieOrg/Makie.jl/pull/3180).
- Upgrades `StableHashTraits` from 0.3 to 1.0

## [0.19.8] - 2023-08-15

- Improved CairoMakie rendering of `lines` with repeating colors in an array [#3141](https://github.com/MakieOrg/Makie.jl/pull/3141).
- Added `strokecolormap` to poly. [#3145](https://github.com/MakieOrg/Makie.jl/pull/3145)
- Added `xreversed`, `yreversed` and `zreversed` attributes to `Axis3` [#3138](https://github.com/MakieOrg/Makie.jl/pull/3138).
- Fixed incorrect placement of contourlabels with transform functions [#3083](https://github.com/MakieOrg/Makie.jl/pull/3083)
- Fixed automatic normal generation for meshes with shading and no normals [#3041](https://github.com/MakieOrg/Makie.jl/pull/3041).
- Added the `triplot` and `voronoiplot` recipes from DelaunayTriangulation.jl [#3102](https://github.com/MakieOrg/Makie.jl/pull/3102), [#3159](https://github.com/MakieOrg/Makie.jl/pull/3159).

## [0.19.7] - 2023-07-22

- Allow arbitrary functions to color `streamplot` lines by passing a `Function` to `color`.  This must accept `Point` of the appropriate dimension and return a `Point`, `Vec`, or other arraylike object [#2002](https://github.com/MakieOrg/Makie.jl/pull/2002).
- `arrows` can now take input of the form `x::AbstractVector, y::AbstractVector, [z::AbstractVector,] f::Function`, where `f` must return a `VecTypes` of the appropriate dimension [#2597](https://github.com/MakieOrg/Makie.jl/pull/2597).
- Exported colorbuffer, and added `colorbuffer(axis::Axis; include_decorations=false, colorbuffer_kws...)`, to get an image of an axis with or without decorations [#3078](https://github.com/MakieOrg/Makie.jl/pull/3078).
- Fixed an issue where the `linestyle` of some polys was not applied to the stroke in CairoMakie. [#2604](https://github.com/MakieOrg/Makie.jl/pull/2604)
- Add `colorscale = identity` to any plotting function using a colormap. This works with any scaling function like `log10`, `sqrt` etc. Consequently, `scale` for `hexbin` is replaced with `colorscale` [#2900](https://github.com/MakieOrg/Makie.jl/pull/2900).
- Add `alpha=1.0` argument to all basic plots, which supports independently adding an alpha component to colormaps and colors. Multiple alphas like in `plot(alpha=0.2, color=RGBAf(1, 0, 0, 0.5))`, will get multiplied [#2900](https://github.com/MakieOrg/Makie.jl/pull/2900).
- `hexbin` now supports any per-observation weights which StatsBase respects - `<: StatsBase.AbstractWeights`, `Vector{Real}`, or `nothing` (the default). [#2804](https://github.com/MakieOrg/Makie.jl/pulls/2804)
- Added a new Axis type, `PolarAxis`, which is an axis with a polar projection.  Input is in `(r, theta)` coordinates and is transformed to `(x, y)` coordinates using the standard polar-to-cartesian transformation.
  Generally, its attributes are very similar to the usual `Axis` attributes, but `x` is replaced by `r` and `y` by `θ`.
  It also inherits from the theme of `Axis` in this manner, so should work seamlessly with Makie themes [#2990](https://github.com/MakieOrg/Makie.jl/pull/2990).
- `inherit` now has a new signature `inherit(scene, attrs::NTuple{N, Symbol}, default_value)`, allowing recipe authors to access nested attributes when trying to inherit from the parent Scene.
  For example, one could inherit from `scene.Axis.yticks` by `inherit(scene, (:Axis, :yticks), $default_value)` [#2990](https://github.com/MakieOrg/Makie.jl/pull/2990).
- Fixed incorrect rendering of 3D heatmaps [#2959](https://github.com/MakieOrg/Makie.jl/pull/2959)
- Deprecated `flatten_plots` in favor of `collect_atomic_plots`. Using the new `collect_atomic_plots` fixed a bug in CairoMakie where the z-level of plots within recipes was not respected. [#2793](https://github.com/MakieOrg/Makie.jl/pull/2793)
- Fixed incorrect line depth in GLMakie [#2843](https://github.com/MakieOrg/Makie.jl/pull/2843)
- Fixed incorrect line alpha in dense lines in GLMakie [#2843](https://github.com/MakieOrg/Makie.jl/pull/2843)
- Fixed DataInspector interaction with transformations [#3002](https://github.com/MakieOrg/Makie.jl/pull/3002)
- Added option `WGLMakie.activate!(resize_to_body=true)`, to make plots resize to the VSCode plotpane. Resizes to the HTML body element, so may work outside VSCode [#3044](https://github.com/MakieOrg/Makie.jl/pull/3044), [#3042](https://github.com/MakieOrg/Makie.jl/pull/3042).
- Fixed DataInspector interaction with transformations [#3002](https://github.com/MakieOrg/Makie.jl/pull/3002).
- Fixed incomplete stroke with some Bezier markers in CairoMakie and blurry strokes in GLMakie [#2961](https://github.com/MakieOrg/Makie.jl/pull/2961)
- Added the ability to use custom triangulations from DelaunayTriangulation.jl [#2896](https://github.com/MakieOrg/Makie.jl/pull/2896).
- Adjusted scaling of scatter/text stroke, glow and anti-aliasing width under non-uniform 2D scaling (Vec2f markersize/fontsize) in GLMakie [#2950](https://github.com/MakieOrg/Makie.jl/pull/2950).
- Scaled `errorbar` whiskers and `bracket` correctly with transformations [#3012](https://github.com/MakieOrg/Makie.jl/pull/3012).
- Updated `bracket` when the screen is resized or transformations change [#3012](https://github.com/MakieOrg/Makie.jl/pull/3012).

## [0.19.6] - 2023-06-09

- Fixed broken AA for lines with strongly varying linewidth [#2953](https://github.com/MakieOrg/Makie.jl/pull/2953).
- Fixed WGLMakie JS popup [#2976](https://github.com/MakieOrg/Makie.jl/pull/2976).
- Fixed `legendelements` when children have no elements [#2982](https://github.com/MakieOrg/Makie.jl/pull/2982).
- Bumped compat for StatsBase to 0.34 [#2915](https://github.com/MakieOrg/Makie.jl/pull/2915).
- Improved thread safety [#2840](https://github.com/MakieOrg/Makie.jl/pull/2840).

## [0.19.5] - 2023-05-12

- Added `loop` option for GIF outputs when recording videos with `record` [#2891](https://github.com/MakieOrg/Makie.jl/pull/2891).
- Fixed line rendering issues in GLMakie [#2843](https://github.com/MakieOrg/Makie.jl/pull/2843).
- Fixed incorrect line alpha in dense lines in GLMakie [#2843](https://github.com/MakieOrg/Makie.jl/pull/2843).
- Changed `scene.clear` to an observable and made changes in `Scene` Observables trigger renders in GLMakie [#2929](https://github.com/MakieOrg/Makie.jl/pull/2929).
- Added contour labels [#2496](https://github.com/MakieOrg/Makie.jl/pull/2496).
- Allowed rich text to be used in Legends [#2902](https://github.com/MakieOrg/Makie.jl/pull/2902).
- Added more support for zero length Geometries [#2917](https://github.com/MakieOrg/Makie.jl/pull/2917).
- Made CairoMakie drawing for polygons with holes order independent [#2918](https://github.com/MakieOrg/Makie.jl/pull/2918).
- Fixes for `Makie.inline!()`, allowing now for `Makie.inline!(automatic)` (default), which is better at automatically opening a window/ inlining a plot into plotpane when needed [#2919](https://github.com/MakieOrg/Makie.jl/pull/2919) [#2937](https://github.com/MakieOrg/Makie.jl/pull/2937).
- Block/Axis doc improvements [#2940](https://github.com/MakieOrg/Makie.jl/pull/2940) [#2932](https://github.com/MakieOrg/Makie.jl/pull/2932) [#2894](https://github.com/MakieOrg/Makie.jl/pull/2894).

## [0.19.4] - 2023-03-31

- Added export of `hidezdecorations!` from MakieLayout [#2821](https://github.com/MakieOrg/Makie.jl/pull/2821).
- Fixed an issue with GLMakie lines becoming discontinuous [#2828](https://github.com/MakieOrg/Makie.jl/pull/2828).

## [0.19.3] - 2023-03-21

- Added the `stephist` plotting function [#2408](https://github.com/JuliaPlots/Makie.jl/pull/2408).
- Added the `brackets` plotting function [#2356](https://github.com/MakieOrg/Makie.jl/pull/2356).
- Fixed an issue where `poly` plots with `Vector{<: MultiPolygon}` inputs with per-polygon color were mistakenly rendered as meshes using CairoMakie [#2590](https://github.com/MakieOrg/Makie.jl/pulls/2478).
- Fixed a small typo which caused an error in the `Stepper` constructor [#2600](https://github.com/MakieOrg/Makie.jl/pulls/2478).
- Improve cleanup on block deletion [#2614](https://github.com/MakieOrg/Makie.jl/pull/2614)
- Add `menu.scroll_speed` and increase default speed for non-apple [#2616](https://github.com/MakieOrg/Makie.jl/pull/2616).
- Fixed rectangle zoom for nonlinear axes [#2674](https://github.com/MakieOrg/Makie.jl/pull/2674)
- Cleaned up linestyles in GLMakie (Fixing artifacting, spacing/size, anti-aliasing) [#2666](https://github.com/MakieOrg/Makie.jl/pull/2666).
- Fixed issue with scatterlines only accepting concrete color types as `markercolor` [#2691](https://github.com/MakieOrg/Makie.jl/pull/2691).
- Fixed an accidental issue where `LaTeXStrings` were not typeset correctly in `Axis3` [#2558](https://github.com/MakieOrg/Makie.jl/pull/2588).
- Fixed a bug where line segments in `text(lstr::LaTeXString)` were ignoring offsets [#2668](https://github.com/MakieOrg/Makie.jl/pull/2668).
- Fixed a bug where the `arrows` recipe accidentally called a `Bool` when `normalize = true` [#2740](https://github.com/MakieOrg/Makie.jl/pull/2740).
- Re-exported the `@colorant_str` (`colorant"..."`) macro from Colors.jl [#2726](https://github.com/MakieOrg/Makie.jl/pull/2726).
- Speedup heatmaps in WGLMakie. [#2647](https://github.com/MakieOrg/Makie.jl/pull/2647)
- Fix slow `data_limits` for recipes, which made plotting lots of data with recipes much slower [#2770](https://github.com/MakieOrg/Makie.jl/pull/2770).

## [0.19.1] - 2023-01-01

- Add `show_data` method for `band` which shows the min and max values of the band at the x position of the cursor [#2497](https://github.com/MakieOrg/Makie.jl/pull/2497).
- Added `xlabelrotation`, `ylabelrotation` (`Axis`) and `labelrotation` (`Colorbar`) [#2478](https://github.com/MakieOrg/Makie.jl/pull/2478).
- Fixed forced rasterization in CairoMakie svg files when polygons with colors specified as (color, alpha) tuples were used [#2535](https://github.com/MakieOrg/Makie.jl/pull/2535).
- Do less copies of Observables in Attributes + plot pipeline [#2443](https://github.com/MakieOrg/Makie.jl/pull/2443).
- Add Search Page and tweak Result Ordering [#2474](https://github.com/MakieOrg/Makie.jl/pull/2474).
- Remove all global attributes from TextureAtlas implementation and fix julia#master [#2498](https://github.com/MakieOrg/Makie.jl/pull/2498).
- Use new Bonito, implement WGLMakie picking, improve performance and fix lots of WGLMakie bugs [#2428](https://github.com/MakieOrg/Makie.jl/pull/2428).

## [0.19.0] - 2022-12-03

- **Breaking** The attribute `textsize` has been removed everywhere in favor of the attribute `fontsize` which had also been in use.
  To migrate, search and replace all uses of `textsize` to `fontsize` [#2387](https://github.com/MakieOrg/Makie.jl/pull/2387).
- Added rich text which allows to more easily use superscripts and subscripts as well as differing colors, fonts, fontsizes, etc. for parts of a given text [#2321](https://github.com/MakieOrg/Makie.jl/pull/2321).

## [0.18.4] - 2022-12-02

- Added the `waterfall` plotting function [#2416](https://github.com/JuliaPlots/Makie.jl/pull/2416).
- Add support for `AbstractPattern` in `WGLMakie` [#2432](https://github.com/MakieOrg/Makie.jl/pull/2432).
- Broadcast replaces deprecated method for quantile [#2430](https://github.com/MakieOrg/Makie.jl/pull/2430).
- Fix CairoMakie's screen reusing [#2440](https://github.com/MakieOrg/Makie.jl/pull/2440).
- Fix repeated rendering with invisible objects [#2437](https://github.com/MakieOrg/Makie.jl/pull/2437).
- Fix hvlines for GLMakie [#2446](https://github.com/MakieOrg/Makie.jl/pull/2446).

## [0.18.3] - 2022-11-17

- Add `render_on_demand` flag for `GLMakie.Screen`. Setting this to `true` will skip rendering until plots get updated. This is the new default [#2336](https://github.com/MakieOrg/Makie.jl/pull/2336), [#2397](https://github.com/MakieOrg/Makie.jl/pull/2397).
- Clean up OpenGL state handling in GLMakie [#2397](https://github.com/MakieOrg/Makie.jl/pull/2397).
- Fix salting [#2407](https://github.com/MakieOrg/Makie.jl/pull/2407).
- Fixes for [GtkMakie](https://github.com/jwahlstrand/GtkMakie.jl) [#2418](https://github.com/MakieOrg/Makie.jl/pull/2418).

## [0.18.2] - 2022-11-03

- Fix Axis3 tick flipping with negative azimuth [#2364](https://github.com/MakieOrg/Makie.jl/pull/2364).
- Fix empty!(fig) and empty!(ax) [#2374](https://github.com/MakieOrg/Makie.jl/pull/2374), [#2375](https://github.com/MakieOrg/Makie.jl/pull/2375).
- Remove stencil buffer [#2389](https://github.com/MakieOrg/Makie.jl/pull/2389).
- Move Arrows and Wireframe to MakieCore [#2384](https://github.com/MakieOrg/Makie.jl/pull/2384).
- Skip legend entry if label is nothing [#2350](https://github.com/MakieOrg/Makie.jl/pull/2350).

## [0.18.1] - 2022-10-24

- fix heatmap interpolation [#2343](https://github.com/MakieOrg/Makie.jl/pull/2343).
- move poly to MakieCore [#2334](https://github.com/MakieOrg/Makie.jl/pull/2334)
- Fix picking warning and update_axis_camera [#2352](https://github.com/MakieOrg/Makie.jl/pull/2352).
- bring back inline!, to not open a window in VSCode repl [#2353](https://github.com/MakieOrg/Makie.jl/pull/2353).

## [0.18.0] - 2022-10-12

- **Breaking** Added `BezierPath` which can be constructed from SVG like command list, SVG string or from a `Polygon`.
  Added ability to use `BezierPath` and `Polgyon` as scatter markers.
  Replaced default symbol markers like `:cross` which converted to characters before with more precise `BezierPaths` and adjusted default markersize to 12.
  **Deprecated** using `String` to specify multiple char markers (`scatter(1:4, marker="abcd")`).
  **Deprecated** concrete geometries as markers like `Circle(Point2f(0), 1.5)` in favor of using the type like `Circle` for dispatch to special backend methods.
  Added single image marker support to WGLMakie [#979](https://github.com/MakieOrg/Makie.jl/pull/979).
- **Breaking** Refactored `display`, `record`, `colorbuffer` and `screens` to be faster and more consistent [#2306](https://github.com/MakieOrg/Makie.jl/pull/2306#issuecomment-1275918061).
- **Breaking** Refactored `DataInspector` to use `tooltip`. This results in changes in the attributes of DataInspector. Added `inspector_label`, `inspector_hover` and `inspector_clear` as optional attributes [#2095](https://github.com/JuliaPlots/Makie.jl/pull/2095).
- Added the `hexbin` plotting function [#2201](https://github.com/JuliaPlots/Makie.jl/pull/2201).
- Added the `tricontourf` plotting function [#2226](https://github.com/JuliaPlots/Makie.jl/pull/2226).
- Fixed per character attributes in text [#2244](https://github.com/JuliaPlots/Makie.jl/pull/2244).
- Allowed `CairoMakie` to render `scatter` with images as markers [#2080](https://github.com/MakieOrg/Makie.jl/pull/2080).
- Reworked text drawing and added ability to draw special characters via glyph indices in order to draw more LaTeX math characters with MathTeXEngine v0.5 [#2139](https://github.com/MakieOrg/Makie.jl/pull/2139).
- Allowed text to be copy/pasted into `Textbox` [#2281](https://github.com/MakieOrg/Makie.jl/pull/2281)
- Fixed updates for multiple meshes [#2277](https://github.com/MakieOrg/Makie.jl/pull/2277).
- Fixed broadcasting for linewidth, lengthscale & arrowsize in `arrow` recipe [#2273](https://github.com/MakieOrg/Makie.jl/pull/2273).
- Made GLMakie relocatable [#2282](https://github.com/MakieOrg/Makie.jl/pull/2282).
- Fixed changing input types in plot arguments [#2297](https://github.com/MakieOrg/Makie.jl/pull/2297).
- Better performance for Menus and fix clicks on items [#2299](https://github.com/MakieOrg/Makie.jl/pull/2299).
- Fixed CairoMakie bitmaps with transparency by using premultiplied ARGB surfaces [#2304](https://github.com/MakieOrg/Makie.jl/pull/2304).
- Fixed hiding of `Scene`s by setting `scene.visible[] = false` [#2317](https://github.com/MakieOrg/Makie.jl/pull/2317).
- `Axis` now accepts a `Tuple{Bool, Bool}` for `xtrimspine` and `ytrimspine` to trim only one end of the spine [#2171](https://github.com/JuliaPlots/Makie.jl/pull/2171).

## [0.17.13] - 2022-08-04

- Fixed boundingboxes [#2184](https://github.com/MakieOrg/Makie.jl/pull/2184).
- Fixed highclip/lowclip in meshscatter, poly, contourf, barplot [#2183](https://github.com/MakieOrg/Makie.jl/pull/2183).
- Fixed gridline updates [#2196](https://github.com/MakieOrg/Makie.jl/pull/2196).
- Fixed glDisablei argument order, which crashed some Intel drivers.

## [0.17.12] - 2022-07-22

- Fixed stackoverflow in show [#2167](https://github.com/MakieOrg/Makie.jl/pull/2167).

## [0.17.11] - 2022-07-21

- `rainclouds`(!) now supports `violin_limits` keyword argument, serving the same.
role as `datalimits` in `violin` [#2137](https://github.com/MakieOrg/Makie.jl/pull/2137).
- Fixed an issue where nonzero `strokewidth` results in a thin outline of the wrong color if `color` and `strokecolor` didn't match and weren't transparent. [#2096](https://github.com/MakieOrg/Makie.jl/pull/2096).
- Improved performance around Axis(3) limits [#2115](https://github.com/MakieOrg/Makie.jl/pull/2115).
- Cleaned up stroke artifacts in scatter and text [#2096](https://github.com/MakieOrg/Makie.jl/pull/2096).
- Compile time improvements [#2153](https://github.com/MakieOrg/Makie.jl/pull/2153).
- Mesh and Surface now interpolate between values instead of interpolating between colors for WGLMakie + GLMakie [#2097](https://github.com/MakieOrg/Makie.jl/pull/2097).

## [0.17.10] - 2022-07-13

- Bumped compatibility bound of `GridLayoutBase.jl` to `v0.9.0` which fixed a regression with `Mixed` and `Outside` alignmodes in nested `GridLayout`s [#2135](https://github.com/MakieOrg/Makie.jl/pull/2135).

## [0.17.9] - 2022-07-12

- Patterns (`Makie.AbstractPattern`) are now supported by `CairoMakie` in `poly` plots that don't involve `mesh`, such as `bar` and `poly` [#2106](https://github.com/MakieOrg/Makie.jl/pull/2106/).
- Fixed regression where `Block` alignments could not be specified as numbers anymore [#2108](https://github.com/MakieOrg/Makie.jl/pull/2108).
- Added the option to show mirrored ticks on the other side of an Axis using the attributes `xticksmirrored` and `yticksmirrored` [#2105](https://github.com/MakieOrg/Makie.jl/pull/2105).
- Fixed a bug where a set of `Axis` wouldn't be correctly linked together if they were only linked in pairs instead of all at the same time [#2116](https://github.com/MakieOrg/Makie.jl/pull/2116).

## [0.17.7] - 2022-06-19

- Improved `Menu` performance, now it should be much harder to reach the boundary of 255 scenes in GLMakie. `Menu` also takes a `default` keyword argument now and can be scrolled if there is too little space available.

## [0.17.6] - 2022-06-17

- **EXPERIMENTAL**: Added support for multiple windows in GLMakie through `display(GLMakie.Screen(), figure_or_scene)` [#1771](https://github.com/MakieOrg/Makie.jl/pull/1771).
- Added support for RGB matrices in `heatmap` with GLMakie [#2036](https://github.com/MakieOrg/Makie.jl/pull/2036)
- `Textbox` doesn't defocus anymore on trying to submit invalid input [#2041](https://github.com/MakieOrg/Makie.jl/pull/2041).
- `text` now takes the position as the first argument(s) like `scatter` and most other plotting functions, it is invoked `text(x, y, [z], text = "text")`. Because it is now of conversion type `PointBased`, the positions can be given in all the usual different ways which are implemented as conversion methods. All old invocation styles such as `text("text", position = Point(x, y))` still work to maintain backwards compatibility [#2020](https://github.com/MakieOrg/Makie.jl/pull/2020).

## [0.17.5] - 2022-06-10

- Fixed a regression with `linkaxes!` [#2039](https://github.com/MakieOrg/Makie.jl/pull/2039).

## [0.17.4] - 2022-06-09

- The functions `hlines!`, `vlines!`, `hspan!`, `vspan!` and `abline!` were reimplemented as recipes. This allows using them without an `Axis` argument in first position and also as visuals in AlgebraOfGraphics.jl. Also, `abline!` is now called `ablines!` for consistency, `abline!` is still exported but deprecated and will be removed in the future. [#2023](https://github.com/MakieOrg/Makie.jl/pulls/2023).
- Added `rainclouds` and `rainclouds!` [#1725](https://github.com/MakieOrg/Makie.jl/pull/1725).
- Improve CairoMakie performance [#1964](https://github.com/MakieOrg/Makie.jl/pull/1964) [#1981](https://github.com/MakieOrg/Makie.jl/pull/1981).
- Interpolate colormap correctly [#1973](https://github.com/MakieOrg/Makie.jl/pull/1973).
- Fix picking [#1993](https://github.com/MakieOrg/Makie.jl/pull/1993).
- Improve compile time latency [#1968](https://github.com/MakieOrg/Makie.jl/pull/1968) [#2000](https://github.com/MakieOrg/Makie.jl/pull/2000).
- Fix multi poly with rects [#1999](https://github.com/MakieOrg/Makie.jl/pull/1999).
- Respect scale and nonlinear values in PlotUtils cgrads [#1979](https://github.com/MakieOrg/Makie.jl/pull/1979).
- Fix CairoMakie heatmap filtering [#1828](https://github.com/MakieOrg/Makie.jl/pull/1828).
- Remove GLVisualize and MakieLayout module [#2007](https://github.com/MakieOrg/Makie.jl/pull/2007) [#2008](https://github.com/MakieOrg/Makie.jl/pull/2008).
- Add linestyle and default to extrema(z) for contour, remove bitrotten fillrange [#2008](https://github.com/MakieOrg/Makie.jl/pull/2008).

## [0.17.3] - 2022-05-20

- Switched to `MathTeXEngine v0.4`, which improves the look of LaTeXStrings [#1952](https://github.com/MakieOrg/Makie.jl/pull/1952).
- Added subtitle capability to `Axis` [#1859](https://github.com/MakieOrg/Makie.jl/pull/1859).
- Fixed a bug where scaled colormaps constructed using `Makie.cgrad` were not interpreted correctly.

## [0.17.2] - 2022-05-16

- Changed the default font from `Dejavu Sans` to `TeX Gyre Heros Makie` which is the same as `TeX Gyre Heros` with slightly decreased descenders and ascenders. Decreasing those metrics reduced unnecessary whitespace and alignment issues. Four fonts in total were added, the styles Regular, Bold, Italic and Bold Italic. Also changed `Axis`, `Axis3` and `Legend` attributes `titlefont` to `TeX Gyre Heros Makie Bold` in order to separate it better from axis labels in multifacet arrangements [#1897](https://github.com/MakieOrg/Makie.jl/pull/1897).

## [0.17.1] - 2022-05-13

- Added word wrapping. In `Label`, `word_wrap = true` causes it to use the suggested width and wrap text to fit. In `text`, `word_wrap_width > 0` can be used to set a pixel unit line width. Any word (anything between two spaces without a newline) that goes beyond this width gets a newline inserted before it [#1819](https://github.com/MakieOrg/Makie.jl/pull/1819).
- Improved `Axis3`'s interactive performance [#1835](https://github.com/MakieOrg/Makie.jl/pull/1835).
- Fixed errors in GLMakie's `scatter` implementation when markers are given as images. [#1917](https://github.com/MakieOrg/Makie.jl/pull/1917).
- Removed some method ambiguities introduced in v0.17 [#1922](https://github.com/MakieOrg/Makie.jl/pull/1922).
- Add an empty default label, `""`, to each slider that doesn't have a label in `SliderGrid` [#1888](https://github.com/MakieOrg/Makie.jl/pull/1888).

## [0.17.0] - 2022-05-05

- **Breaking** Added `space` as a generic attribute to switch between data, pixel, relative and clip space for positions. `space` in text has been renamed to `markerspace` because of this. `Pixel` and `SceneSpace` are no longer valid inputs for `space` or `markerspace` [#1596](https://github.com/MakieOrg/Makie.jl/pull/1596).
- **Breaking** Deprecated `mouse_selection(scene)` for `pick(scene)`.
- **Breaking** Bumped `GridLayoutBase` version to `v0.7`, which introduced offset layouts. Now, indexing into row 0 doesn't create a new row 1, but a new row 0, so that all previous content positions stay the same. This makes building complex layouts order-independent [#1704](https://github.com/MakieOrg/Makie.jl/pull/1704).
- **Breaking** deprecate `to_colormap(cmap, ncolors)` in favor of `categorical_colors(cmap, ncolors)` and `resample_cmap(cmap, ncolors)` [#1901](https://github.com/MakieOrg/Makie.jl/pull/1901) [#1723](https://github.com/MakieOrg/Makie.jl/pull/1723).
- Added `empty!(fig)` and changed `empty!(scene)` to remove all child plots without detaching windows [#1818](https://github.com/MakieOrg/Makie.jl/pull/1818).
- Switched to erroring instead of warning for deprecated events `mousebuttons`, `keyboardbuttons` and `mousedrag`.
- `Layoutable` was renamed to `Block` and the infrastructure changed such that attributes are fixed fields and each block has its own `Scene` for better encapsulation [#1796](https://github.com/MakieOrg/Makie.jl/pull/1796).
- Added `SliderGrid` block which replaces the deprecated `labelslider!` and `labelslidergrid!` functions [#1796](https://github.com/MakieOrg/Makie.jl/pull/1796).
- The default anti-aliasing method can now be set in `CairoMakie.activate!` using the `antialias` keyword.  Available options are `CairoMakie.Cairo.ANTIALIAS_*` [#1875](https://github.com/MakieOrg/Makie.jl/pull/1875).
- Added ability to rasterize a plots in CairoMakie vector graphics if `plt.rasterize = true` or `plt.rasterize = scale::Int` [#1872](https://github.com/MakieOrg/Makie.jl/pull/1872).
- Fixed segfaults in `streamplot_impl` on Mac M1 [#1830](https://github.com/MakieOrg/Makie.jl/pull/1830).
- Set the [Cairo miter limit](https://www.cairographics.org/manual/cairo-cairo-t.html#cairo-set-miter-limit) to mimic GLMakie behaviour [#1844](https://github.com/MakieOrg/Makie.jl/pull/1844).
- Fixed a method ambiguity in `rotatedrect` [#1846](https://github.com/MakieOrg/Makie.jl/pull/1846).
- Allow weights in statistical recipes [#1816](https://github.com/MakieOrg/Makie.jl/pull/1816).
- Fixed manual cycling of plot attributes [#1873](https://github.com/MakieOrg/Makie.jl/pull/1873).
- Fixed type constraints in ticklabelalign attributes [#1882](https://github.com/MakieOrg/Makie.jl/pull/1882).

## [0.16.4] - 2022-02-16

- Fixed WGLMakie performance bug and added option to set fps via `WGLMakie.activate!(fps=30)`.
- Implemented `nan_color`, `lowclip`, `highclip` for `image(::Matrix{Float})` in shader.
- Cleaned up mesh shader and implemented `nan_color`, `lowclip`, `highclip` for `mesh(m; color::Matrix{Float})` on the shader.
- Allowed `GLMakie.Buffer` `GLMakie.Sampler` to be used in `GeometryBasics.Mesh` to partially update parts of a mesh/texture and different interpolation and clamping modes for the texture.

## [0.16.0] - 2022-01-07

- **Breaking** Removed `Node` alias [#1307](https://github.com/MakieOrg/Makie.jl/pull/1307), [#1393](https://github.com/MakieOrg/Makie.jl/pull/1393). To upgrade, simply replace all occurrences of `Node` with `Observable`.
- **Breaking** Cleaned up `Scene` type [#1192](https://github.com/MakieOrg/Makie.jl/pull/1192), [#1393](https://github.com/MakieOrg/Makie.jl/pull/1393). The `Scene()` constructor doesn't create any axes or limits anymore. All keywords like `raw`, `show_axis` have been removed. A scene now always works like it did when using the deprecated `raw=true`. All the high level functionality like showing an axis and adding a 3d camera has been moved to `LScene`. See the new `Scene` tutorial for more info: https://docs.makie.org/dev/tutorials/scenes/.
- **Breaking** Lights got moved to `Scene`, see the [lighting docs](https://docs.makie.org/stable/documentation/lighting) and [RPRMakie examples](https://docs.makie.org/stable/documentation/backends/rprmakie/).
- Added ECDF plot [#1310](https://github.com/MakieOrg/Makie.jl/pull/1310).
- Added Order Independent Transparency to GLMakie [#1418](https://github.com/MakieOrg/Makie.jl/pull/1418), [#1506](https://github.com/MakieOrg/Makie.jl/pull/1506). This type of transparency is now used with `transparency = true`. The old transparency handling is available with `transparency = false`.
- Fixed blurry text in GLMakie and WGLMakie [#1494](https://github.com/MakieOrg/Makie.jl/pull/1494).
- Introduced a new experimental backend for ray tracing: [RPRMakie](https://docs.makie.org/stable/documentation/backends/rprmakie/).
- Added the `Cycled` type, which can be used to select the i-th value from the current cycler for a specific attribute [#1248](https://github.com/MakieOrg/Makie.jl/pull/1248).
- The plot function `scatterlines` now uses `color` as `markercolor` if `markercolor` is `automatic`. Also, cycling of the `color` attribute is enabled [#1463](https://github.com/MakieOrg/Makie.jl/pull/1463).
- Added the function `resize_to_layout!`, which allows to resize a `Figure` so that it contains its top `GridLayout` without additional whitespace or clipping [#1438](https://github.com/MakieOrg/Makie.jl/pull/1438).
- Cleaned up lighting in 3D contours and isosurfaces [#1434](https://github.com/MakieOrg/Makie.jl/pull/1434).
- Adjusted attributes of volumeslices to follow the normal structure [#1404](https://github.com/MakieOrg/Makie.jl/pull/1404). This allows you to adjust attributes like `colormap` without going through nested attributes.
- Added depth to 3D contours and isosurfaces [#1395](https://github.com/MakieOrg/Makie.jl/pull/1395), [#1393](https://github.com/MakieOrg/Makie.jl/pull/1393). This allows them to intersect correctly with other 3D objects.
- Restricted 3D scene camera to one scene [#1394](https://github.com/MakieOrg/Makie.jl/pull/1394), [#1393](https://github.com/MakieOrg/Makie.jl/pull/1393). This fixes issues with multiple scenes fighting over events consumed by the camera. You can select a scene by cleaning on it.
- Added depth shift attribute for GLMakie and WGLMakie [#1382](https://github.com/MakieOrg/Makie.jl/pull/1382), [#1393](https://github.com/MakieOrg/Makie.jl/pull/1393). This can be used to adjust render order similar to `overdraw`.
- Simplified automatic width computation in barplots [#1223](https://github.com/MakieOrg/Makie.jl/pull/1223), [#1393](https://github.com/MakieOrg/Makie.jl/pull/1393). If no `width` attribute is passed, the default width is computed as the minimum difference between consecutive `x` positions. Gap between bars are given by the (multiplicative) `gap` attribute. The actual bar width equals `width * (1 - gap)`.
- Added logical expressions for `ispressed` [#1222](https://github.com/MakieOrg/Makie.jl/pull/1222), [#1393](https://github.com/MakieOrg/Makie.jl/pull/1393). This moves a lot of control over hotkeys towards the user. With these changes one can now set a hotkey to trigger on any or no key, collections of keys and logical combinations of keys (i.e. "A is pressed and B is not pressed").
- Fixed issues with `Menu` render order [#1411](https://github.com/MakieOrg/Makie.jl/pull/1411).
- Added `label_rotation` to barplot [#1401](https://github.com/MakieOrg/Makie.jl/pull/1401).
- Fixed issue where `pixelcam!` does not remove controls from other cameras [#1504](https://github.com/MakieOrg/Makie.jl/pull/1504).
- Added conversion for OffsetArrays [#1260](https://github.com/MakieOrg/Makie.jl/pull/1260).
- The `qqplot` `qqline` options were changed to `:identity`, `:fit`, `:fitrobust` and `:none` (the default) [#1563](https://github.com/MakieOrg/Makie.jl/pull/1563). Fixed numeric error due to double computation of quantiles when fitting `qqline`. Deprecated `plot(q::QQPair)` method as it does not have enough information for correct `qqline` fit.

All other changes are collected [in this PR](https://github.com/MakieOrg/Makie.jl/pull/1521) and in the [release notes](https://github.com/MakieOrg/Makie.jl/releases/tag/v0.16.0).

## [0.15.3] - 2021-10-16

- The functions `labelslidergrid!` and `labelslider!` now set fixed widths for the value column with a heuristic. It is possible now to pass `Formatting.format` format strings as format specifiers in addition to the previous functions.
- Fixed 2D arrow rotations in `streamplot` [#1352](https://github.com/MakieOrg/Makie.jl/pull/1352).

## [0.15.2] - 2021-08-26

- Re-enabled Julia 1.3 support.
- Use [MathTexEngine v0.2](https://github.com/Kolaru/MathTeXEngine.jl/releases/tag/v0.2.0).
- Depend on new GeometryBasics, which changes all the Vec/Point/Quaternion/RGB/RGBA - f0 aliases to just f. For example, `Vec2f0` is changed to `Vec2f`. Old aliases are still exported, but deprecated and will be removed in the next breaking release. For more details and an upgrade script, visit [GeometryBasics#97](https://github.com/JuliaGeometry/GeometryBasics.jl/pull/97).
- Added `hspan!` and `vspan!` functions [#1264](https://github.com/MakieOrg/Makie.jl/pull/1264).

## [0.15.1] - 2021-08-21

- Switched documentation framework to Franklin.jl.
- Added a specialization for `volumeslices` to DataInspector.
- Fixed 1 element `hist` [#1238](https://github.com/MakieOrg/Makie.jl/pull/1238) and make it easier to move `hist` [#1150](https://github.com/MakieOrg/Makie.jl/pull/1150).

## [0.15.0] - 2021-07-15

- `LaTeXString`s can now be used as input to `text` and therefore as labels for `Axis`, `Legend`, or other comparable objects. Mathematical expressions are typeset using [MathTeXEngine.jl](https://github.com/Kolaru/MathTeXEngine.jl) which offers a fast approximation of LaTeX typesetting [#1022](https://github.com/MakieOrg/Makie.jl/pull/1022).
- Added `Symlog10` and `pseudolog10` axis scales for log scale approximations that work with zero and negative values [#1109](https://github.com/MakieOrg/Makie.jl/pull/1109).
- Colorbar limits can now be passed as the attribute `colorrange` similar to plots [#1066](https://github.com/MakieOrg/Makie.jl/pull/1066).
- Added the option to pass three vectors to heatmaps and other plots using `SurfaceLike` conversion [#1101](https://github.com/MakieOrg/Makie.jl/pull/1101).
- Added `stairs` plot recipe [#1086](https://github.com/MakieOrg/Makie.jl/pull/1086).
- **Breaking** Removed `FigurePosition` and `FigureSubposition` types. Indexing into a `Figure` like `fig[1, 1]` now returns `GridPosition` and `GridSubposition` structs, which can be used in the same way as the types they replace. Because of an underlying change in `GridLayoutBase.jl`, it is now possible to do `Axis(gl[1, 1])` where `gl` is a `GridLayout` that is a sublayout of a `Figure`'s top layout [#1075](https://github.com/MakieOrg/Makie.jl/pull/1075).
- Bar plots and histograms have a new option for adding text labels [#1069](https://github.com/MakieOrg/Makie.jl/pull/1069).
- It is now possible to specify one `linewidth` value per segment in `linesegments` [#992](https://github.com/MakieOrg/Makie.jl/pull/992).
- Added a new 3d camera that allows for better camera movements using keyboard and mouse [#1024](https://github.com/MakieOrg/Makie.jl/pull/1024).
- Fixed the application of scale transformations to `surface` [#1070](https://github.com/MakieOrg/Makie.jl/pull/1070).
- Added an option to set a custom callback function for the `RectangleZoom` axis interaction to enable other use cases than zooming [#1104](https://github.com/MakieOrg/Makie.jl/pull/1104).
- Fixed rendering of `heatmap`s with one or more reversed ranges in CairoMakie, as in `heatmap(1:10, 10:-1:1, rand(10, 10))` [#1100](https://github.com/MakieOrg/Makie.jl/pull/1100).
- Fixed volume slice recipe and added docs for it [#1123](https://github.com/MakieOrg/Makie.jl/pull/1123).

[Unreleased]: https://github.com/MakieOrg/Makie.jl/compare/v0.24.4...HEAD
[0.24.4]: https://github.com/MakieOrg/Makie.jl/compare/v0.24.3...v0.24.4
[0.24.3]: https://github.com/MakieOrg/Makie.jl/compare/v0.24.2...v0.24.3
[0.24.2]: https://github.com/MakieOrg/Makie.jl/compare/v0.24.1...v0.24.2
[0.24.1]: https://github.com/MakieOrg/Makie.jl/compare/v0.24.0...v0.24.1
[0.24.0]: https://github.com/MakieOrg/Makie.jl/compare/v0.23.0...v0.24.0
[0.23.0]: https://github.com/MakieOrg/Makie.jl/compare/v0.22.10...v0.23.0
[0.22.10]: https://github.com/MakieOrg/Makie.jl/compare/v0.22.9...v0.22.10
[0.22.9]: https://github.com/MakieOrg/Makie.jl/compare/v0.22.8...v0.22.9
[0.22.8]: https://github.com/MakieOrg/Makie.jl/compare/v0.22.7...v0.22.8
[0.22.7]: https://github.com/MakieOrg/Makie.jl/compare/v0.22.6...v0.22.7
[0.22.6]: https://github.com/MakieOrg/Makie.jl/compare/v0.22.5...v0.22.6
[0.22.5]: https://github.com/MakieOrg/Makie.jl/compare/v0.22.4...v0.22.5
[0.22.4]: https://github.com/MakieOrg/Makie.jl/compare/v0.22.3...v0.22.4
[0.22.3]: https://github.com/MakieOrg/Makie.jl/compare/v0.22.2...v0.22.3
[0.22.2]: https://github.com/MakieOrg/Makie.jl/compare/v0.22.1...v0.22.2
[0.22.1]: https://github.com/MakieOrg/Makie.jl/compare/v0.22.0...v0.22.1
[0.22.0]: https://github.com/MakieOrg/Makie.jl/compare/v0.21.18...v0.22.0
[0.21.18]: https://github.com/MakieOrg/Makie.jl/compare/v0.21.17...v0.21.18
[0.21.17]: https://github.com/MakieOrg/Makie.jl/compare/v0.21.16...v0.21.17
[0.21.16]: https://github.com/MakieOrg/Makie.jl/compare/v0.21.15...v0.21.16
[0.21.15]: https://github.com/MakieOrg/Makie.jl/compare/v0.21.14...v0.21.15
[0.21.14]: https://github.com/MakieOrg/Makie.jl/compare/v0.21.13...v0.21.14
[0.21.13]: https://github.com/MakieOrg/Makie.jl/compare/v0.21.12...v0.21.13
[0.21.12]: https://github.com/MakieOrg/Makie.jl/compare/v0.21.11...v0.21.12
[0.21.11]: https://github.com/MakieOrg/Makie.jl/compare/v0.21.10...v0.21.11
[0.21.10]: https://github.com/MakieOrg/Makie.jl/compare/v0.21.9...v0.21.10
[0.21.9]: https://github.com/MakieOrg/Makie.jl/compare/v0.21.8...v0.21.9
[0.21.8]: https://github.com/MakieOrg/Makie.jl/compare/v0.21.7...v0.21.8
[0.21.7]: https://github.com/MakieOrg/Makie.jl/compare/v0.21.6...v0.21.7
[0.21.6]: https://github.com/MakieOrg/Makie.jl/compare/v0.21.5...v0.21.6
[0.21.5]: https://github.com/MakieOrg/Makie.jl/compare/v0.21.4...v0.21.5
[0.21.4]: https://github.com/MakieOrg/Makie.jl/compare/v0.21.3...v0.21.4
[0.21.3]: https://github.com/MakieOrg/Makie.jl/compare/v0.21.2...v0.21.3
[0.21.2]: https://github.com/MakieOrg/Makie.jl/compare/v0.21.1...v0.21.2
[0.21.1]: https://github.com/MakieOrg/Makie.jl/compare/v0.21.0...v0.21.1
[0.21.0]: https://github.com/MakieOrg/Makie.jl/compare/v0.20.10...v0.21.0
[0.20.10]: https://github.com/MakieOrg/Makie.jl/compare/v0.20.9...v0.20.10
[0.20.9]: https://github.com/MakieOrg/Makie.jl/compare/v0.20.8...v0.20.9
[0.20.8]: https://github.com/MakieOrg/Makie.jl/compare/v0.20.7...v0.20.8
[0.20.7]: https://github.com/MakieOrg/Makie.jl/compare/v0.20.6...v0.20.7
[0.20.6]: https://github.com/MakieOrg/Makie.jl/compare/v0.20.5...v0.20.6
[0.20.5]: https://github.com/MakieOrg/Makie.jl/compare/v0.20.4...v0.20.5
[0.20.4]: https://github.com/MakieOrg/Makie.jl/compare/v0.20.3...v0.20.4
[0.20.3]: https://github.com/MakieOrg/Makie.jl/compare/v0.20.2...v0.20.3
[0.20.2]: https://github.com/MakieOrg/Makie.jl/compare/v0.20.1...v0.20.2
[0.20.1]: https://github.com/MakieOrg/Makie.jl/compare/v0.20.0...v0.20.1
[0.20.0]: https://github.com/MakieOrg/Makie.jl/compare/v0.19.12...v0.20.0
[0.19.12]: https://github.com/MakieOrg/Makie.jl/compare/v0.19.11...v0.19.12
[0.19.11]: https://github.com/MakieOrg/Makie.jl/compare/v0.19.10...v0.19.11
[0.19.10]: https://github.com/MakieOrg/Makie.jl/compare/v0.19.9...v0.19.10
[0.19.9]: https://github.com/MakieOrg/Makie.jl/compare/v0.19.8...v0.19.9
[0.19.8]: https://github.com/MakieOrg/Makie.jl/compare/v0.19.7...v0.19.8
[0.19.7]: https://github.com/MakieOrg/Makie.jl/compare/v0.19.6...v0.19.7
[0.19.6]: https://github.com/MakieOrg/Makie.jl/compare/v0.19.5...v0.19.6
[0.19.5]: https://github.com/MakieOrg/Makie.jl/compare/v0.19.4...v0.19.5
[0.19.4]: https://github.com/MakieOrg/Makie.jl/compare/v0.19.3...v0.19.4
[0.19.3]: https://github.com/MakieOrg/Makie.jl/compare/v0.19.1...v0.19.3
[0.19.1]: https://github.com/MakieOrg/Makie.jl/compare/v0.19.0...v0.19.1
[0.19.0]: https://github.com/MakieOrg/Makie.jl/compare/v0.18.4...v0.19.0
[0.18.4]: https://github.com/MakieOrg/Makie.jl/compare/v0.18.3...v0.18.4
[0.18.3]: https://github.com/MakieOrg/Makie.jl/compare/v0.18.2...v0.18.3
[0.18.2]: https://github.com/MakieOrg/Makie.jl/compare/v0.18.1...v0.18.2
[0.18.1]: https://github.com/MakieOrg/Makie.jl/compare/v0.18.0...v0.18.1
[0.18.0]: https://github.com/MakieOrg/Makie.jl/compare/v0.17.13...v0.18.0
[0.17.13]: https://github.com/MakieOrg/Makie.jl/compare/v0.17.12...v0.17.13
[0.17.12]: https://github.com/MakieOrg/Makie.jl/compare/v0.17.11...v0.17.12
[0.17.11]: https://github.com/MakieOrg/Makie.jl/compare/v0.17.10...v0.17.11
[0.17.10]: https://github.com/MakieOrg/Makie.jl/compare/v0.17.9...v0.17.10
[0.17.9]: https://github.com/MakieOrg/Makie.jl/compare/v0.17.7...v0.17.9
[0.17.7]: https://github.com/MakieOrg/Makie.jl/compare/v0.17.6...v0.17.7
[0.17.6]: https://github.com/MakieOrg/Makie.jl/compare/v0.17.5...v0.17.6
[0.17.5]: https://github.com/MakieOrg/Makie.jl/compare/v0.17.4...v0.17.5
[0.17.4]: https://github.com/MakieOrg/Makie.jl/compare/v0.17.3...v0.17.4
[0.17.3]: https://github.com/MakieOrg/Makie.jl/compare/v0.17.2...v0.17.3
[0.17.2]: https://github.com/MakieOrg/Makie.jl/compare/v0.17.1...v0.17.2
[0.17.1]: https://github.com/MakieOrg/Makie.jl/compare/v0.17.0...v0.17.1
[0.17.0]: https://github.com/MakieOrg/Makie.jl/compare/v0.16.4...v0.17.0
[0.16.4]: https://github.com/MakieOrg/Makie.jl/compare/v0.16.0...v0.16.4
[0.16.0]: https://github.com/MakieOrg/Makie.jl/compare/v0.15.3...v0.16.0
[0.15.3]: https://github.com/MakieOrg/Makie.jl/compare/v0.15.2...v0.15.3
[0.15.2]: https://github.com/MakieOrg/Makie.jl/compare/v0.15.1...v0.15.2
[0.15.1]: https://github.com/MakieOrg/Makie.jl/compare/v0.15.0...v0.15.1
[0.15.0]: https://github.com/MakieOrg/Makie.jl/compare/v0.14.2...v0.15.0<|MERGE_RESOLUTION|>--- conflicted
+++ resolved
@@ -1,21 +1,16 @@
 # Changelog
 
 ## Unreleased
- - Added new scales based on `ReversibleScale` for use as `colorscale`, `xscale`, and `yscale` attributes. The new scales are `AsinhScale`, `SinhScale`, `LogScale`, `LuptonAsinhScale`, and `PowerScale`.
-
+
+- Added new scales based on `ReversibleScale` for use as `colorscale`, `xscale`, and `yscale` attributes. The new scales are `AsinhScale`, `SinhScale`, `LogScale`, `LuptonAsinhScale`, and `PowerScale`.
 - Fixed `propertynames(::Attributes)` [#5154](https://github.com/MakieOrg/Makie.jl/pull/5154).
 - Fixed cycle error in SpecApi and axis re-creation for plot type changes [#5198](https://github.com/MakieOrg/Makie.jl/pull/5198).
 - Fixed incorrect variable name used for `voxels` in `Colorbar` [#5208](https://github.com/MakieOrg/Makie.jl/pull/5208)
 - Fixed `Time` ticks breaking when axis limits crossed over midnight [#5212](https://github.com/MakieOrg/Makie.jl/pull/5212).
 - Fixed issue where segments of solid `lines` disappeared when positions were large enough [#5216](https://github.com/MakieOrg/Makie.jl/pull/5216)
 - Fixed `meshscatter` markers not updating correctly in GLMakie [#5217](https://github.com/MakieOrg/Makie.jl/pull/5217)
-<<<<<<< HEAD
 - Fixed issue with `linesegments` erroring in another backend after first being displayed in GLMakie [#5232](https://github.com/MakieOrg/Makie.jl/pull/5232)
-
-## Unreleased
-=======
-- Fix `Bonito.record_latest` for changes in Makie v0.24 [#5185](https://github.com/MakieOrg/Makie.jl/pull/5185).
->>>>>>> 2bbc9f0c
+- Fixed `Bonito.record_latest` for changes in Makie v0.24 [#5185](https://github.com/MakieOrg/Makie.jl/pull/5185).
 
 ## [0.24.4] - 2025-07-17
 
