# Changelog

## [Unreleased]

- Moved Axis3 clip planes slightly outside to avoid clipping objects on the border with 0 margin [#4742](https://github.com/MakieOrg/Makie.jl/pull/4742)
- Fixed an issue with transformations not propagating to child plots when their spaces only match indirectly. [#4723](https://github.com/MakieOrg/Makie.jl/pull/4723)
- Added a tutorial on creating an inset plot [#4697](https://github.com/MakieOrg/Makie.jl/pull/4697)
- Enhanced Pattern support: Added general CairoMakie implementation, improved quality, added anchoring, added support in band, density, added tests & fixed various bugs and inconsistencies. [#4715](https://github.com/MakieOrg/Makie.jl/pull/4715)
- Fixed issue with `voronoiplot` for Voronoi tessellations with empty polygons [#4740](https://github.com/MakieOrg/Makie.jl/pull/4740)
- Fixed shader compilation error due to undefined unused variable in volume [#4755](https://github.com/MakieOrg/Makie.jl/pull/4755)
- Added option `update_while_dragging=true` to Slider [#4745](https://github.com/MakieOrg/Makie.jl/pull/4745).
- Added option `lowres_background=true` to Resampler, and renamed `resolution` to `max_resolution` [#4745](https://github.com/MakieOrg/Makie.jl/pull/4745).
- Added option `throttle=0.0` to `async_latest`, to allow throttling while skipping latest updates [#4745](https://github.com/MakieOrg/Makie.jl/pull/4745).
- Fixed issue with `WGLMakie.voxels` not rendering on linux with firefox [#4756](https://github.com/MakieOrg/Makie.jl/pull/4756)
- Cleaned up surface handling in GLMakie: Surface cells are now discarded when there is a nan in x, y or z. Fixed incorrect normal if x or y is nan [#4735](https://github.com/MakieOrg/Makie.jl/pull/4735)
- Cleaned up `volume` plots: Added `:indexedabsorption` and `:additive` to WGLMakie, generalized `:mip` to include negative values, fixed missing conversions for rgba algorithms (`:additive`, `:absorptionrgba`), fixed missing conversion for `absorption` attribute & extended it to `:indexedabsorption` and `absorptionrgba`, added tests and improved docs. [#4726](https://github.com/MakieOrg/Makie.jl/pull/4726)
- Fixed integer underflow in GLMakie line indices which may have caused segmentation faults on mac [#4782](https://github.com/MakieOrg/Makie.jl/pull/4782)
- Added `Axis3.clip` attribute to allow turning off clipping [#4791](https://github.com/MakieOrg/Makie.jl/pull/4791)
- Fixed `Plane(Vec{N, T}(0), dist)` producing a `NaN` normal, which caused WGLMakie to break. (E.g. when rotating Axis3) [#4772](https://github.com/MakieOrg/Makie.jl/pull/4772)
<<<<<<< HEAD
- Changed `inspectable` to be inherited from the parent scenes theme. [#4739](https://github.com/MakieOrg/Makie.jl/pull/4739)
=======
- Reverted change to `poly` which disallowed 3D geometries from being plotted [#4738](https://github.com/MakieOrg/Makie.jl/pull/4738)
>>>>>>> f0bb4950

## [0.22.1] - 2025-01-17

- Allow volume textures for mesh color, to e.g. implement a performant volume slice display [#2274](https://github.com/MakieOrg/Makie.jl/pull/2274).
- Fixed `alpha` use in legends and some CairoMakie cases [#4721](https://github.com/MakieOrg/Makie.jl/pull/4721).

## [0.22.0] - 2024-12-12

- Updated to GeometryBasics 0.5: [GeometryBasics#173](https://github.com/JuliaGeometry/GeometryBasics.jl/pull/173), [GeometryBasics#219](https://github.com/JuliaGeometry/GeometryBasics.jl/pull/219) [#4319](https://github.com/MakieOrg/Makie.jl/pull/4319)
  - Removed `meta` infrastructure. Vertex attributes are now passed as kwargs.
  - Simplified GeometryBasics Mesh type, improving compile times
  - Added `FaceView` to allow different vertex attributes to use different indices for specifying data of the same vertex. This can be used to specify per-face data.
  - Added `GeometryBasics.face_normals(points, faces)`
  - Changed the order of `Rect2` coordinates to be counter-clockwise.
  - Updated `Cylinder` to avoid visually rounding off the top and bottom.
  - Added `MetaMesh` to store non-vertex metadata in a GeometryBasics Mesh object. These are now produced by MeshIO for `.obj` files, containing information from `.mtl` files.
  - Renamed `Tesselation/tesselation` to `Tessellation/tessellation` [GeometryBasics#227](https://github.com/JuliaGeometry/GeometryBasics.jl/pull/227) [#4564](https://github.com/MakieOrg/Makie.jl/pull/4564)
- Added `Makie.mesh` option for `MetaMesh` which applies some of the bundled information [#4368](https://github.com/MakieOrg/Makie.jl/pull/4368), [#4496](https://github.com/MakieOrg/Makie.jl/pull/4496)
- `Voronoiplot`s automatic colors are now defined based on the underlying point set instead of only those generators appearing in the tessellation. This makes the selected colors consistent between tessellations when generators might have been deleted or added. [#4357](https://github.com/MakieOrg/Makie.jl/pull/4357)
- `contour` now supports _curvilinear_ grids, where `x` and `y` are matrices [#4670](https://github.com/MakieOrg/Makie.jl/pull/4670).
- Added `viewmode = :free` and translation, zoom, limit reset and cursor-focus interactions to Axis3. [4131](https://github.com/MakieOrg/Makie.jl/pull/4131)
- Split `marker_offset` handling from marker centering and fix various bugs with it [#4594](https://github.com/MakieOrg/Makie.jl/pull/4594)
- Added `transform_marker` attribute to meshscatter and changed the default behavior to not transform marker/mesh vertices [#4606](https://github.com/MakieOrg/Makie.jl/pull/4606)
- Fixed some issues with meshscatter not correctly transforming with transform functions and float32 rescaling [#4606](https://github.com/MakieOrg/Makie.jl/pull/4606)
- Fixed `poly` pipeline for 3D and/or Float64 polygons that begin from an empty vector [#4615](https://github.com/MakieOrg/Makie.jl/pull/4615).
- `empty!` GLMakie screen instead of closing, fixing issue with reset window position [#3881](https://github.com/MakieOrg/Makie.jl/pull/3881)
- Added option to display the front spines in Axis3 to close the outline box [#2349](https://github.com/MakieOrg/Makie.jl/pull/4305)
- Fixed gaps in corners of `poly(Rect2(...))` stroke [#4664](https://github.com/MakieOrg/Makie.jl/pull/4664)
- Fixed an issue where `reinterpret`ed arrays of line points were not handled correctly in CairoMakie [#4668](https://github.com/MakieOrg/Makie.jl/pull/4668).
- Fixed various issues with `markerspace = :data`, `transform_marker = true` and `rotation` for scatter in CairoMakie (incorrect marker transformations, ignored transformations, Cairo state corruption) [#4663](https://github.com/MakieOrg/Makie.jl/pull/4663)
- Changed deprecation warnings for Vector and Range inputs in `image`, `volume`, `voxels` and `spy` into **errors** [#4685](https://github.com/MakieOrg/Makie.jl/pull/4685)
- Refactored OpenGL cleanup to run immediately rather than on GC [#4699](https://github.com/MakieOrg/Makie.jl/pull/4699)
- It is now possible to change the title of a `GLFW.Window` with `GLMakie.set_title!(screen::Screen, title::String)` [#4677](https://github.com/MakieOrg/Makie.jl/pull/4677).
- Fixed `px_per_unit != 1` not getting fit to the size of the interactive window in GLMakie [#4687](https://github.com/MakieOrg/Makie.jl/pull/4687)
- Changed minorticks to skip computation when they are not visible [#4681](https://github.com/MakieOrg/Makie.jl/pull/4681)
- Fixed indexing error edge case in violin median code [#4682](https://github.com/MakieOrg/Makie.jl/pull/4682)
- Fixed incomplete plot cleanup when cleanup is triggered by an event. [#4710](https://github.com/MakieOrg/Makie.jl/pull/4710)
- Automatically plot Enums as categorical [#4717](https://github.com/MakieOrg/Makie.jl/pull/4717).

## [0.21.18] - 2024-12-12

- Allow for user defined recipes to be used in SpecApi [#4655](https://github.com/MakieOrg/Makie.jl/pull/4655).

## [0.21.17] - 2024-12-05

- Added `backend` and `update` kwargs to `show` [#4558](https://github.com/MakieOrg/Makie.jl/pull/4558)
- Disabled unit prefix conversions for compound units (e.g. `u"m/s"`) to avoid generating incorrect units. [#4583](https://github.com/MakieOrg/Makie.jl/pull/4583)
- Added kwarg to rotate Toggle [#4445](https://github.com/MakieOrg/Makie.jl/pull/4445)
- Fixed orientation of environment light textures in RPRMakie [#4629](https://github.com/MakieOrg/Makie.jl/pull/4629).
- Fixed uint16 overflow for over ~65k elements in WGLMakie picking [#4604](https://github.com/MakieOrg/Makie.jl/pull/4604).
- Improved performance for line plot in CairoMakie [#4601](https://github.com/MakieOrg/Makie.jl/pull/4601).
- Prevent more default actions when canvas has focus [#4602](https://github.com/MakieOrg/Makie.jl/pull/4602).
- Fixed an error in `convert_arguments` for PointBased plots and 3D polygons [#4585](https://github.com/MakieOrg/Makie.jl/pull/4585).
- Fixed polygon rendering issue of `crossbar(..., show_notch = true)` in CairoMakie [#4587](https://github.com/MakieOrg/Makie.jl/pull/4587).
- Fixed `colorbuffer(axis)` for `px_per_unit != 1` [#4574](https://github.com/MakieOrg/Makie.jl/pull/4574).
- Fixed render order of Axis3 frame lines in CairoMakie [#4591](https://github.com/MakieOrg/Makie.jl/pull/4591)
- Fixed color mapping between `contourf` and `Colorbar` [#4618](https://github.com/MakieOrg/Makie.jl/pull/4618)
- Fixed an incorrect comparison in CairoMakie's line clipping code which can cause line segments to disappear [#4631](https://github.com/MakieOrg/Makie.jl/pull/4631)
- Added PointBased conversion for `Vector{MultiLineString}` [#4599](https://github.com/MakieOrg/Makie.jl/pull/4599)
- Added color conversions for tuples, Points and Vecs [#4599](https://github.com/MakieOrg/Makie.jl/pull/4599)
- Added conversions for 1 and 2 value paddings in `Label` and `tooltip` [#4599](https://github.com/MakieOrg/Makie.jl/pull/4599)
- Fixed `NaN` in scatter rotation and markersize breaking Cairo state [#4599](https://github.com/MakieOrg/Makie.jl/pull/4599)
- Fixed heatmap cells being 0.5px/units too large in CairoMakie [4633](https://github.com/MakieOrg/Makie.jl/pull/4633)
- Fixed bounds error when recording video with WGLMakie [#4639](https://github.com/MakieOrg/Makie.jl/pull/4639).
- Added `axis.(x/y)ticklabelspace = :max_auto`, to only grow tickspace but never shrink to reduce jitter [#4642](https://github.com/MakieOrg/Makie.jl/pull/4642).
- The error shown for invalid attributes will now also show suggestions for nearby attributes (if there are any) [#4394](https://github.com/MakieOrg/Makie.jl/pull/4394).
- Added (x/y)axislinks to S.GridLayout and make sure limits don't reset when linking axes [#4643](https://github.com/MakieOrg/Makie.jl/pull/4643).

## [0.21.16] - 2024-11-06

- Added `origin!()` to transformation so that the reference point of `rotate!()` and `scale!()` can be modified [#4472](https://github.com/MakieOrg/Makie.jl/pull/4472)
- Correctly render the tooltip triangle [#4560](https://github.com/MakieOrg/Makie.jl/pull/4560).
- Introduce `isclosed(scene)`, conditionally use `Bonito.LargeUpdate` [#4569](https://github.com/MakieOrg/Makie.jl/pull/4569).
- Allow plots to move between scenes in SpecApi [#4132](https://github.com/MakieOrg/Makie.jl/pull/4132).
- Added empty constructor to all backends for `Screen` allowing `display(Makie.current_backend().Screen(), fig)` [#4561](https://github.com/MakieOrg/Makie.jl/pull/4561).
- Added `subsup` and `left_subsup` functions that offer stacked sub- and superscripts for `rich` text which means this style can be used with arbitrary fonts and is not limited to fonts supported by MathTeXEngine.jl [#4489](https://github.com/MakieOrg/Makie.jl/pull/4489).
- Added the `jitter_width` and `side_nudge` attributes to the `raincloud` plot definition, so that they can be used as kwargs [#4517](https://github.com/MakieOrg/Makie.jl/pull/4517)
- Expand PlotList plots to expose their child plots to the legend interface, allowing `axislegend`show plots within PlotSpecs as individual entries. [#4546](https://github.com/MakieOrg/Makie.jl/pull/4546)
- Implement S.Colorbar(plotspec) [#4520](https://github.com/MakieOrg/Makie.jl/pull/4520).
- Fixed a hang when `Record` was created inside a closure passed to `IOCapture.capture` [#4562](https://github.com/MakieOrg/Makie.jl/pull/4562).
- Added logical size annotation to `text/html` inline videos so that sizes are appropriate independent of the current `px_per_unit` value [#4563](https://github.com/MakieOrg/Makie.jl/pull/4563).

## [0.21.15] - 2024-10-25

- Allowed creation of `Legend` with entries that have no legend elements [#4526](https://github.com/MakieOrg/Makie.jl/pull/4526).
- Improved CairoMakie's 2D mesh drawing performance by ~30% [#4132](https://github.com/MakieOrg/Makie.jl/pull/4132).
- Allow `width` to be set per box in `boxplot` [#4447](https://github.com/MakieOrg/Makie.jl/pull/4447).
- For `Textbox`es in which a fixed width is specified, the text is now scrolled
  if the width is exceeded [#4293](https://github.com/MakieOrg/Makie.jl/pull/4293)
- Changed image, heatmap and surface picking indices to correctly index the relevant matrix arguments. [#4459](https://github.com/MakieOrg/Makie.jl/pull/4459)
- Improved performance of `record` by avoiding unnecessary copying in common cases [#4475](https://github.com/MakieOrg/Makie.jl/pull/4475).
- Fixed usage of `AggMean()` and other aggregations operating on 3d data for `datashader` [#4346](https://github.com/MakieOrg/Makie.jl/pull/4346).
- Fixed forced rasterization when rendering figures with `Axis3` to svg [#4463](https://github.com/MakieOrg/Makie.jl/pull/4463).
- Changed default for `circular_rotation` in Camera3D to false, so that the camera doesn't change rotation direction anymore [4492](https://github.com/MakieOrg/Makie.jl/pull/4492)
- Fixed `pick(scene, rect2)` in WGLMakie [#4488](https://github.com/MakieOrg/Makie.jl/pull/4488)
- Fixed resizing of `surface` data not working correctly. (I.e. drawing out-of-bounds data or only drawing part of the data.) [#4529](https://github.com/MakieOrg/Makie.jl/pull/4529)

## [0.21.14] - 2024-10-11

- Fixed relocatability of GLMakie [#4461](https://github.com/MakieOrg/Makie.jl/pull/4461).
- Fixed relocatability of WGLMakie [#4467](https://github.com/MakieOrg/Makie.jl/pull/4467).
- Fixed `space` keyword for `barplot` [#4435](https://github.com/MakieOrg/Makie.jl/pull/4435).

## [0.21.13] - 2024-10-07

- Optimize SpecApi, re-use Blocks better and add API to access the created block objects [#4354](https://github.com/MakieOrg/Makie.jl/pull/4354).
- Fixed `merge(attr1, attr2)` modifying nested attributes in `attr1` [#4416](https://github.com/MakieOrg/Makie.jl/pull/4416)
- Fixed issue with CairoMakie rendering scene backgrounds at the wrong position [#4425](https://github.com/MakieOrg/Makie.jl/pull/4425)
- Fixed incorrect inverse transformation in `position_on_plot` for lines, causing incorrect tooltip placement in DataInspector [#4402](https://github.com/MakieOrg/Makie.jl/pull/4402)
- Added new `Checkbox` block [#4336](https://github.com/MakieOrg/Makie.jl/pull/4336).
- Added ability to override legend element attributes by pairing labels or plots with override attributes [#4427](https://github.com/MakieOrg/Makie.jl/pull/4427).
- Added threshold before a drag starts which improves false negative rates for clicks. `Button` can now trigger on click and not mouse-down which is the canonical behavior in other GUI systems [#4336](https://github.com/MakieOrg/Makie.jl/pull/4336).
- `PolarAxis` font size now defaults to global figure `fontsize` in the absence of specific `Axis` theming [#4314](https://github.com/MakieOrg/Makie.jl/pull/4314)
- `MultiplesTicks` accepts new option `strip_zero=true`, allowing labels of the form `0x` to be `0` [#4372](https://github.com/MakieOrg/Makie.jl/pull/4372)
- Make near/far of WGLMakie JS 3d camera dynamic, for better depth_shift scaling [#4430](https://github.com/MakieOrg/Makie.jl/pull/4430).

## [0.21.12] - 2024-09-28

- Fix NaN handling in WGLMakie [#4282](https://github.com/MakieOrg/Makie.jl/pull/4282).
- Show DataInspector tooltip on NaN values if `nan_color` has been set to other than `:transparent` [#4310](https://github.com/MakieOrg/Makie.jl/pull/4310)
- Fix `linestyle` not being used in `triplot` [#4332](https://github.com/MakieOrg/Makie.jl/pull/4332)
- Invalid keyword arguments for `Block`s (e.g. `Axis` and `Colorbar`) now throw errors and show suggestions rather than simply throwing [#4392](https://github.com/MakieOrg/Makie.jl/pull/4392)
- Fix voxel clipping not being based on voxel centers [#4397](https://github.com/MakieOrg/Makie.jl/pull/4397)
- Parsing `Q` and `q` commands in svg paths with `BezierPath` is now supported [#4413](https://github.com/MakieOrg/Makie.jl/pull/4413)


## [0.21.11] - 2024-09-13

- Hot fixes for 0.21.10 [#4356](https://github.com/MakieOrg/Makie.jl/pull/4356).
- Set `Voronoiplot`'s preferred axis type to 2D in all cases [#4349](https://github.com/MakieOrg/Makie.jl/pull/4349)

## [0.21.10] - 2024-09-12

- Introduce `heatmap(Resampler(large_matrix))`, allowing to show big images interactively [#4317](https://github.com/MakieOrg/Makie.jl/pull/4317).
- Make sure we wait for the screen session [#4316](https://github.com/MakieOrg/Makie.jl/pull/4316).
- Fix for absrect [#4312](https://github.com/MakieOrg/Makie.jl/pull/4312).
- Fix attribute updates for SpecApi and SpecPlots (e.g. ecdfplot) [#4265](https://github.com/MakieOrg/Makie.jl/pull/4265).
- Bring back `poly` convert arguments for matrix with points as row [#4258](https://github.com/MakieOrg/Makie.jl/pull/4258).
- Fix gl_ClipDistance related segfault on WSL with GLMakie [#4270](https://github.com/MakieOrg/Makie.jl/pull/4270).
- Added option `label_position = :center` to place labels centered over each bar [#4274](https://github.com/MakieOrg/Makie.jl/pull/4274).
- `plotfunc()` and `func2type()` support functions ending with `!` [#4275](https://github.com/MakieOrg/Makie.jl/pull/4275).
- Fixed Boundserror in clipped multicolor lines in CairoMakie [#4313](https://github.com/MakieOrg/Makie.jl/pull/4313)
- Fix float precision based assertions error in GLMakie.volume [#4311](https://github.com/MakieOrg/Makie.jl/pull/4311)
- Support images with reversed axes [#4338](https://github.com/MakieOrg/Makie.jl/pull/4338)

## [0.21.9] - 2024-08-27

- Hotfix for colormap + color updates [#4258](https://github.com/MakieOrg/Makie.jl/pull/4258).

## [0.21.8] - 2024-08-26

- Fix selected list in `WGLMakie.pick_sorted` [#4136](https://github.com/MakieOrg/Makie.jl/pull/4136).
- Apply px per unit in `pick_closest`/`pick_sorted` [#4137](https://github.com/MakieOrg/Makie.jl/pull/4137).
- Support plot(interval, func) for rangebars and band [#4102](https://github.com/MakieOrg/Makie.jl/pull/4102).
- Fixed the broken OpenGL state cleanup for clip_planes which may cause plots to disappear randomly [#4157](https://github.com/MakieOrg/Makie.jl/pull/4157)
- Reduce updates for image/heatmap, improving performance [#4130](https://github.com/MakieOrg/Makie.jl/pull/4130).
- Add an informative error message to `save` when no backend is loaded [#4177](https://github.com/MakieOrg/Makie.jl/pull/4177)
- Fix rendering of `band` with NaN values [#4178](https://github.com/MakieOrg/Makie.jl/pull/4178).
- Fix plotting of lines with OffsetArrays across all backends [#4242](https://github.com/MakieOrg/Makie.jl/pull/4242).

## [0.21.7] - 2024-08-19

- Hot fix for 1D heatmap [#4147](https://github.com/MakieOrg/Makie.jl/pull/4147).

## [0.21.6] - 2024-08-14

- Fix RectangleZoom in WGLMakie [#4127](https://github.com/MakieOrg/Makie.jl/pull/4127)
- Bring back fastpath for regular heatmaps [#4125](https://github.com/MakieOrg/Makie.jl/pull/4125)
- Data inspector fixes (mostly for bar plots) [#4087](https://github.com/MakieOrg/Makie.jl/pull/4087)
- Added "clip_planes" as a new generic plot and scene attribute. Up to 8 world space clip planes can be specified to hide sections of a plot. [#3958](https://github.com/MakieOrg/Makie.jl/pull/3958)
- Updated handling of `model` matrices with active Float32 rescaling. This should fix issues with Float32-unsafe translations or scalings of plots, as well as rotated plots in Float32-unsafe ranges. [#4026](https://github.com/MakieOrg/Makie.jl/pull/4026)
- Added `events.tick` to allow linking actions like animations to the renderloop. [#3948](https://github.com/MakieOrg/Makie.jl/pull/3948)
- Added the `uv_transform` attribute for meshscatter, mesh, surface and image [#1406](https://github.com/MakieOrg/Makie.jl/pull/1406).
- Added the ability to use textures with `meshscatter` in WGLMakie [#1406](https://github.com/MakieOrg/Makie.jl/pull/1406).
- Don't remove underlying VideoStream file when doing save() [#3883](https://github.com/MakieOrg/Makie.jl/pull/3883).
- Fix label/legend for plotlist [#4079](https://github.com/MakieOrg/Makie.jl/pull/4079).
- Fix wrong order for colors in RPRMakie [#4098](https://github.com/MakieOrg/Makie.jl/pull/4098).
- Fixed incorrect distance calculation in `pick_closest` in WGLMakie [#4082](https://github.com/MakieOrg/Makie.jl/pull/4082).
- Suppress keyboard shortcuts and context menu in JupyterLab output [#4068](https://github.com/MakieOrg/Makie.jl/pull/4068).
- Introduce stroke_depth_shift + forward normal depth_shift for Poly [#4058](https://github.com/MakieOrg/Makie.jl/pull/4058).
- Use linestyle for Poly and Density legend elements [#4000](https://github.com/MakieOrg/Makie.jl/pull/4000).
- Bring back interpolation attribute for surface [#4056](https://github.com/MakieOrg/Makie.jl/pull/4056).
- Improved accuracy of framerate settings in GLMakie [#3954](https://github.com/MakieOrg/Makie.jl/pull/3954)
- Fix label_formatter being called twice in barplot [#4046](https://github.com/MakieOrg/Makie.jl/pull/4046).
- Fix error with automatic `highclip` or `lowclip` and scalar colors [#4048](https://github.com/MakieOrg/Makie.jl/pull/4048).
- Correct a bug in the `project` function when projecting using a `Scene`. [#3909](https://github.com/MakieOrg/Makie.jl/pull/3909).
- Add position for `pie` plot [#4027](https://github.com/MakieOrg/Makie.jl/pull/4027).
- Correct a method ambiguity in `insert!` which was causing `PlotList` to fail on CairoMakie. [#4038](https://github.com/MakieOrg/Makie.jl/pull/4038)
- Delaunay triangulations created via `tricontourf`, `triplot`, and `voronoiplot` no longer use any randomisation in the point insertion order so that results are unique. [#4044](https://github.com/MakieOrg/Makie.jl/pull/4044)
- Improve content scaling support for Wayland and fix incorrect mouse scaling on mac [#4062](https://github.com/MakieOrg/Makie.jl/pull/4062)
- Fix: `band` ignored its `alpha` argument in CairoMakie
- Fix `marker=FastPixel()` makersize and markerspace, improve `spy` recipe [#4043](https://github.com/MakieOrg/Makie.jl/pull/4043).
- Fixed `invert_normals` for surface plots in CairoMakie [#4021](https://github.com/MakieOrg/Makie.jl/pull/4021).
- Improve support for embedding GLMakie. [#4073](https://github.com/MakieOrg/Makie.jl/pull/4073)
- Update JS OrbitControls to match Julia OrbitControls [#4084](https://github.com/MakieOrg/Makie.jl/pull/4084).
- Fix `select_point()` [#4101](https://github.com/MakieOrg/Makie.jl/pull/4101).
- Fix `absrect()` and `select_rectangle()` [#4110](https://github.com/MakieOrg/Makie.jl/issues/4110).
- Allow segment-specific radius for `pie` plot [#4028](https://github.com/MakieOrg/Makie.jl/pull/4028).

## [0.21.5] - 2024-07-07

- Fixed tuple argument for `WGLMakie.activate!(resize_to=(:parent, nothing))` [#4009](https://github.com/MakieOrg/Makie.jl/pull/4009).
- validate plot attributes later, for axis specific plot attributes [#3974](https://github.com/MakieOrg/Makie.jl/pull/3974).

## [0.21.4] - 2024-07-02

- Fixed support for GLFW 3.4 on OSX [#3999](https://github.com/MakieOrg/Makie.jl/issues/3999).
- Changed camera variables to Float64 for increased accuracy [#3984](https://github.com/MakieOrg/Makie.jl/pull/3984)
- Allow CairoMakie to render `poly` overloads that internally don't use two child plots [#3986](https://github.com/MakieOrg/Makie.jl/pull/3986).
- Fixes for Menu and DataInspector [#3975](https://github.com/MakieOrg/Makie.jl/pull/3975).
- Add line-loop detection and rendering to GLMakie and WGLMakie [#3907](https://github.com/MakieOrg/Makie.jl/pull/3907).

## [0.21.3] - 2024-06-17

- Fix stack overflows when using `markerspace = :data` with `scatter` [#3960](https://github.com/MakieOrg/Makie.jl/issues/3960).
- CairoMakie: Fix broken SVGs when using non-interpolated image primitives, for example Colorbars, with recent Cairo versions [#3967](https://github.com/MakieOrg/Makie.jl/pull/3967).
- CairoMakie: Add argument `pdf_version` to restrict the PDF version when saving a figure as a PDF [#3845](https://github.com/MakieOrg/Makie.jl/pull/3845).
- Fix DataInspector using invalid attribute strokewidth for plot type Wireframe [#3917](https://github.com/MakieOrg/Makie.jl/pull/3917).
- CairoMakie: Fix incorrect scaling factor for SVGs with Cairo_jll 1.18 [#3964](https://github.com/MakieOrg/Makie.jl/pull/3964).
- Fixed use of Textbox from Bonito [#3924](https://github.com/MakieOrg/Makie.jl/pull/3924)

## [0.21.2] - 2024-05-22

- Added `cycle` to general attribute allowlist so that it works also with plot types that don't set one in their theme [#3879](https://github.com/MakieOrg/Makie.jl/pull/3879).

## [0.21.1] - 2024-05-21

- `boundingbox` now relies on `apply_transform(transform, data_limits(plot))` rather than transforming the corner points of the bounding box [#3856](https://github.com/MakieOrg/Makie.jl/pull/3856).
- Adjusted `Axis` limits to consider transformations more consistently [#3864](https://github.com/MakieOrg/Makie.jl/pull/3864).
- Fix problems with incorrectly disabled attributes in recipes [#3870](https://github.com/MakieOrg/Makie.jl/pull/3870), [#3866](https://github.com/MakieOrg/Makie.jl/pull/3866).
- Fix RPRMakie with Material [#3872](https://github.com/MakieOrg/Makie.jl/pull/3872).
- Support the loop option in html video output [#3697](https://github.com/MakieOrg/Makie.jl/pull/3697).

## [0.21.0] - 2024-05-08

- Add `voxels` plot [#3527](https://github.com/MakieOrg/Makie.jl/pull/3527).
- Added supported markers hint to unsupported marker warn message [#3666](https://github.com/MakieOrg/Makie.jl/pull/3666).
- Fixed bug in CairoMakie line drawing when multiple successive points had the same color [#3712](https://github.com/MakieOrg/Makie.jl/pull/3712).
- Remove StableHashTraits in favor of calculating hashes directly with CRC32c [#3667](https://github.com/MakieOrg/Makie.jl/pull/3667).
- **Breaking (sort of)** Added a new `@recipe` variant which allows documenting attributes directly where they are defined and validating that all attributes are known whenever a plot is created. This is not breaking in the sense that the API changes, but user code is likely to break because of misspelled attribute names etc. that have so far gone unnoticed.
- Add axis converts, enabling unit/categorical support and more [#3226](https://github.com/MakieOrg/Makie.jl/pull/3226).
- **Breaking** Streamlined `data_limits` and `boundingbox` [#3671](https://github.com/MakieOrg/Makie.jl/pull/3671)
  - `data_limits` now only considers plot positions, completely ignoring transformations
  - `boundingbox(p::Text)` is deprecated in favor of `boundingbox(p::Text, p.markerspace[])`. The more internal methods use `string_boundingbox(p)`. [#3723](https://github.com/MakieOrg/Makie.jl/pull/3723)
  - `boundingbox` overwrites must now include a secondary space argument to work `boundingbox(plot, space::Symbol = :data)` [#3723](https://github.com/MakieOrg/Makie.jl/pull/3723)
  - `boundingbox` now always consider `transform_func` and `model`
  - `data_limits(::Scatter)` and `boundingbox(::Scatter)` now consider marker transformations [#3716](https://github.com/MakieOrg/Makie.jl/pull/3716)
- **Breaking** Improved Float64 compatibility of Axis [#3681](https://github.com/MakieOrg/Makie.jl/pull/3681)
  - This added an extra conversion step which only takes effect when Float32 precision becomes relevant. In those cases code using `project()` functions will be wrong as the transformation is not applied. Use `project(plot_or_scene, ...)` or apply the conversion yourself beforehand with `Makie.f32_convert(plot_or_scene, transformed_point)` and use `patched_model = Makie.patch_model(plot_or_scene, model)`.
  - `Makie.to_world(point, matrix, resolution)` has been deprecated in favor of `Makie.to_world(scene_or_plot, point)` to include float32 conversions.
- **Breaking** Reworked line shaders in GLMakie and WGLMakie [#3558](https://github.com/MakieOrg/Makie.jl/pull/3558)
  - GLMakie: Removed support for per point linewidths
  - GLMakie: Adjusted dots (e.g. with `linestyle = :dot`) to bend across a joint
  - GLMakie: Adjusted linestyles to scale with linewidth dynamically so that dots remain dots with changing linewidth
  - GLMakie: Cleaned up anti-aliasing for truncated joints
  - WGLMakie: Added support for linestyles
  - WGLMakie: Added line joints
  - WGLMakie: Added native anti-aliasing which generally improves quality but introduces outline artifacts in some cases (same as GLMakie)
  - Both: Adjusted handling of thin lines which may result in different color intensities
- Fixed an issue with lines being drawn in the wrong direction in 3D (with perspective projection) [#3651](https://github.com/MakieOrg/Makie.jl/pull/3651).
- **Breaking** Renamed attribute `rotations` to `rotation` for `scatter` and `meshscatter` which had been inconsistent with the otherwise singular naming scheme and other plots like `text` [#3724](https://github.com/MakieOrg/Makie.jl/pull/3724).
- Fixed `contourf` bug where n levels would sometimes miss the uppermost value, causing gaps [#3713](https://github.com/MakieOrg/Makie.jl/pull/3713).
- Added `scale` attribute to `violin` [#3352](https://github.com/MakieOrg/Makie.jl/pull/3352).
- Use label formatter in barplot [#3718](https://github.com/MakieOrg/Makie.jl/pull/3718).
- Fix the incorrect shading with non uniform markerscale in meshscatter [#3722](https://github.com/MakieOrg/Makie.jl/pull/3722)
- Add `scale_to=:flip` option to `hist`, which flips the direction of the bars [#3732](https://github.com/MakieOrg/Makie.jl/pull/3732)
- Fixed an issue with the texture atlas not updating in WGLMakie after display, causing new symbols to not show up [#3737](https://github.com/MakieOrg/Makie.jl/pull/3737)
- Added `linecap` and `joinstyle` attributes for lines and linesegments. Also normalized `miter_limit` to 60° across all backends. [#3771](https://github.com/MakieOrg/Makie.jl/pull/3771)

## [0.20.10] 2024-05-07

- Loosened type restrictions for potentially array-valued colors in `Axis` attributes like `xticklabelcolor` [#3826](https://github.com/MakieOrg/Makie.jl/pull/3826).
- Added support for intervals for specifying axis limits [#3696](https://github.com/MakieOrg/Makie.jl/pull/3696)
- Added recipes for plotting intervals to `Band`, `Rangebars`, `H/VSpan` [3695](https://github.com/MakieOrg/Makie.jl/pull/3695)
- Documented `WilkinsonTicks` [#3819](https://github.com/MakieOrg/Makie.jl/pull/3819).
- Added `axislegend(ax, "title")` method [#3808](https://github.com/MakieOrg/Makie.jl/pull/3808).
- Improved thread safety of rendering with CairoMakie (independent `Scene`s only) by locking FreeType handles [#3777](https://github.com/MakieOrg/Makie.jl/pull/3777).
- Adds a tutorial for how to make recipes work with new types [#3816](https://github.com/MakieOrg/Makie.jl/pull/3816).
- Provided an interface to convert markers in CairoMakie separately (`cairo_scatter_marker`) so external packages can overload it. [#3811](https://github.com/MakieOrg/Makie.jl/pull/3811)
- Updated to DelaunayTriangulation v1.0 [#3787](https://github.com/MakieOrg/Makie.jl/pull/3787).
- Added methods `hidedecorations!`, `hiderdecorations!`, `hidethetadecorations!` and  `hidespines!` for `PolarAxis` axes [#3823](https://github.com/MakieOrg/Makie.jl/pull/3823).
- Added `loop` option support for HTML outputs when recording videos with `record` [#3697](https://github.com/MakieOrg/Makie.jl/pull/3697).

## [0.20.9] - 2024-03-29

- Added supported markers hint to unsupported marker warn message [#3666](https://github.com/MakieOrg/Makie.jl/pull/3666).
- Fixed bug in CairoMakie line drawing when multiple successive points had the same color [#3712](https://github.com/MakieOrg/Makie.jl/pull/3712).
- Remove StableHashTraits in favor of calculating hashes directly with CRC32c [#3667](https://github.com/MakieOrg/Makie.jl/pull/3667).
- Fixed `contourf` bug where n levels would sometimes miss the uppermost value, causing gaps [#3713](https://github.com/MakieOrg/Makie.jl/pull/3713).
- Added `scale` attribute to `violin` [#3352](https://github.com/MakieOrg/Makie.jl/pull/3352).
- Use label formatter in barplot [#3718](https://github.com/MakieOrg/Makie.jl/pull/3718).
- Fix the incorrect shading with non uniform markerscale in meshscatter [#3722](https://github.com/MakieOrg/Makie.jl/pull/3722)
- Add `scale_to=:flip` option to `hist`, which flips the direction of the bars [#3732](https://github.com/MakieOrg/Makie.jl/pull/3732)
- Fixed an issue with the texture atlas not updating in WGLMakie after display, causing new symbols to not show up [#3737](https://github.com/MakieOrg/Makie.jl/pull/3737)

## [0.20.8] - 2024-02-22

- Fixed excessive use of space with HTML image outputs [#3642](https://github.com/MakieOrg/Makie.jl/pull/3642).
- Fixed bugs with format strings and add new features by switching to Format.jl [#3633](https://github.com/MakieOrg/Makie.jl/pull/3633).
- Fixed an issue where CairoMakie would unnecessarily rasterize polygons [#3605](https://github.com/MakieOrg/Makie.jl/pull/3605).
- Added `PointBased` conversion trait to `scatterlines` recipe [#3603](https://github.com/MakieOrg/Makie.jl/pull/3603).
- Multiple small fixes for `map_latest`, `WGLMakie` picking and `PlotSpec` [#3637](https://github.com/MakieOrg/Makie.jl/pull/3637).
- Fixed PolarAxis `rticks` being incompatible with rich text. [#3615](https://github.com/MakieOrg/Makie.jl/pull/3615)
- Fixed an issue causing lines, scatter and text to not scale with resolution after deleting plots in GLMakie. [#3649](https://github.com/MakieOrg/Makie.jl/pull/3649)

## [0.20.7] - 2024-02-04

- Equalized alignment point of mirrored ticks to that of normal ticks [#3598](https://github.com/MakieOrg/Makie.jl/pull/3598).
- Fixed stack overflow error on conversion of gridlike data with `missing`s [#3597](https://github.com/MakieOrg/Makie.jl/pull/3597).
- Fixed mutation of CairoMakie src dir when displaying png files [#3588](https://github.com/MakieOrg/Makie.jl/pull/3588).
- Added better error messages for plotting into `FigureAxisPlot` and `AxisPlot` as Plots.jl users are likely to do [#3596](https://github.com/MakieOrg/Makie.jl/pull/3596).
- Added compat bounds for IntervalArithmetic.jl due to bug with DelaunayTriangulation.jl [#3595](https://github.com/MakieOrg/Makie.jl/pull/3595).
- Removed possibility of three-argument `barplot` [#3574](https://github.com/MakieOrg/Makie.jl/pull/3574).

## [0.20.6] - 2024-02-02

- Fix issues with Camera3D not centering [#3582](https://github.com/MakieOrg/Makie.jl/pull/3582)
- Allowed creating legend entries from plot objects with scalar numbers as colors [#3587](https://github.com/MakieOrg/Makie.jl/pull/3587).

## [0.20.5] - 2024-01-25

- Use plot plot instead of scene transform functions in CairoMakie, fixing missplaced h/vspan. [#3552](https://github.com/MakieOrg/Makie.jl/pull/3552)
- Fix error printing on shader error [#3530](https://github.com/MakieOrg/Makie.jl/pull/3530).
- Update pagefind to 1.0.4 for better headline search [#3534](https://github.com/MakieOrg/Makie.jl/pull/3534).
- Remove unnecessary deps, e.g. Setfield [3546](https://github.com/MakieOrg/Makie.jl/pull/3546).
- Don't clear args, rely on delete deregister_callbacks [#3543](https://github.com/MakieOrg/Makie.jl/pull/3543).
- Add interpolate keyword for Surface [#3541](https://github.com/MakieOrg/Makie.jl/pull/3541).
- Fix a DataInspector bug if inspector_label is used with RGB images [#3468](https://github.com/MakieOrg/Makie.jl/pull/3468).

## [0.20.4] - 2024-01-04

- Changes for Bonito rename and WGLMakie docs improvements [#3477](https://github.com/MakieOrg/Makie.jl/pull/3477).
- Add stroke and glow support to scatter and text in WGLMakie [#3518](https://github.com/MakieOrg/Makie.jl/pull/3518).
- Fix clipping issues with Camera3D when zooming in [#3529](https://github.com/MakieOrg/Makie.jl/pull/3529)

## [0.20.3] - 2023-12-21

- Add `depthsorting` as a hidden attribute for scatter plots in GLMakie as an alternative fix for outline artifacts. [#3432](https://github.com/MakieOrg/Makie.jl/pull/3432)
- Disable SDF based anti-aliasing in scatter, text and lines plots when `fxaa = true` in GLMakie. This allows removing outline artifacts at the cost of quality. [#3408](https://github.com/MakieOrg/Makie.jl/pull/3408)
- DataInspector Fixes: Fixed depth order, positional labels being in transformed space and `:inspector_clear` not getting called when moving from one plot to another. [#3454](https://github.com/MakieOrg/Makie.jl/pull/3454)
- Fixed bug in GLMakie where the update from a (i, j) sized GPU buffer to a (j, i) sized buffer would fail [#3456](https://github.com/MakieOrg/Makie.jl/pull/3456).
- Add `interpolate=true` to `volume(...)`, allowing to disable interpolation [#3485](https://github.com/MakieOrg/Makie.jl/pull/3485).

## [0.20.2] - 2023-12-01

- Switched from SHA512 to CRC32c salting in CairoMakie svgs, drastically improving svg rendering speed [#3435](https://github.com/MakieOrg/Makie.jl/pull/3435).
- Fixed a bug with h/vlines and h/vspan not correctly resolving transformations [#3418](https://github.com/MakieOrg/Makie.jl/pull/3418).
- Fixed a bug with h/vlines and h/vspan returning the wrong limits, causing an error in Axis [#3427](https://github.com/MakieOrg/Makie.jl/pull/3427).
- Fixed clipping when zooming out of a 3D (L)Scene [#3433](https://github.com/MakieOrg/Makie.jl/pull/3433).
- Moved the texture atlas cache to `.julia/scratchspaces` instead of a dedicated `.julia/makie` [#3437](https://github.com/MakieOrg/Makie.jl/pull/3437)

## [0.20.1] - 2023-11-23

- Fixed bad rendering of `poly` in GLMakie by triangulating points after transformations [#3402](https://github.com/MakieOrg/Makie.jl/pull/3402).
- Fixed bug regarding inline display in VSCode Jupyter notebooks and other similar environments [#3403](https://github.com/MakieOrg/Makie.jl/pull/3403).
- Fixed issue with `plottype`, allowed `onany(...; update = true)` and fixed `Block` macro use outside Makie [#3401](https://github.com/MakieOrg/Makie.jl/pull/3401).

## [0.20.0] - 2023-11-21

- GLMakie has gained support for HiDPI (aka Retina) screens. This also enables saving images with higher resolution than screen pixel dimensions [#2544](https://github.com/MakieOrg/Makie.jl/pull/2544).
- Fixed an issue where NaN was interpreted as zero when rendering `surface` through CairoMakie [#2598](https://github.com/MakieOrg/Makie.jl/pull/2598).
- Improved 3D camera handling, hotkeys and functionality [#2746](https://github.com/MakieOrg/Makie.jl/pull/2746).
- Added `shading = :verbose` in GLMakie to allow for multiple light sources. Also added more light types, fixed light directions for the previous lighting model (now `shading = :fast`) and adjusted `backlight` to affect normals[#3246](https://github.com/MakieOrg/Makie.jl/pull/3246).
- Changed the glyph used for negative numbers in tick labels from hyphen to minus [#3379](https://github.com/MakieOrg/Makie.jl/pull/3379).
- Added new declarative API for AlgebraOfGraphics, Pluto and easier dashboards [#3281](https://github.com/MakieOrg/Makie.jl/pull/3281).
- WGLMakie got faster line rendering with less updating bugs [#3062](https://github.com/MakieOrg/Makie.jl/pull/3062).
- **Breaking** Replaced `PolarAxis.radial_distortion_threshold` with `PolarAxis.radius_at_origin`. [#3381](https://github.com/MakieOrg/Makie.jl/pull/3381)
- **Breaking** Deprecated the `resolution` keyword in favor of `size` to reflect that this value is not a pixel resolution anymore [#3343](https://github.com/MakieOrg/Makie.jl/pull/3343).
- **Breaking** Refactored the `SurfaceLike` family of traits into `VertexGrid`, `CellGrid` and `ImageLike` [#3106](https://github.com/MakieOrg/Makie.jl/pull/3106).
- **Breaking** Deprecated `pixelarea(scene)` and `scene.px_area` in favor of viewport.
- **Breaking** Refactored the `Combined` Plot object and renamed it to `Plot`, improving compile times ~2x [#3082](https://github.com/MakieOrg/Makie.jl/pull/3082).
- **Breaking** Removed old depreactions in [#3113](https://github.com/MakieOrg/Makie.jl/pull/3113/commits/3a39210ef87a0032d78cb27c0c1019faa604effd).
- **Breaking** Deprecated using AbstractVector as sides of `image` [#3395](https://github.com/MakieOrg/Makie.jl/pull/3395).
- **Breaking** `errorbars` and `rangebars` now use color cycling [#3230](https://github.com/MakieOrg/Makie.jl/pull/3230).

## [0.19.12] - 2023-10-31

- Added `cornerradius` attribute to `Box` for rounded corners [#3346](https://github.com/MakieOrg/Makie.jl/pull/3346).
- Fix grouping of a zero-height bar in `barplot`. Now a zero-height bar shares the same properties of the previous bar, and if the bar is the first one, its height is treated as positive if and only if there exists a bar of positive height or all bars are zero-height [#3058](https://github.com/MakieOrg/Makie.jl/pull/3058).
- Fixed a bug where Axis still consumes scroll events when interactions are disabled [#3272](https://github.com/MakieOrg/Makie.jl/pull/3272).
- Added `cornerradius` attribute to `Box` for rounded corners [#3308](https://github.com/MakieOrg/Makie.jl/pull/3308).
- Upgraded `StableHashTraits` from 1.0 to 1.1 [#3309](https://github.com/MakieOrg/Makie.jl/pull/3309).

## [0.19.11] - 2023-10-05

- Setup automatic colorbars for volumeslices [#3253](https://github.com/MakieOrg/Makie.jl/pull/3253).
- Colorbar for arrows [#3275](https://github.com/MakieOrg/Makie.jl/pull/3275).
- Small bugfixes [#3275](https://github.com/MakieOrg/Makie.jl/pull/3275).

## [0.19.10] - 2023-09-21

- Fixed bugs with Colorbar in recipes, add new API for creating a recipe colorbar and introduce experimental support for Categorical colormaps [#3090](https://github.com/MakieOrg/Makie.jl/pull/3090).
- Added experimental Datashader implementation [#2883](https://github.com/MakieOrg/Makie.jl/pull/2883).
- **Breaking** Changed the default order Polar arguments to (theta, r). [#3154](https://github.com/MakieOrg/Makie.jl/pull/3154)
- General improvements to `PolarAxis`: full rlimtis & thetalimits, more controls and visual tweaks. See pr for more details.[#3154](https://github.com/MakieOrg/Makie.jl/pull/3154)

## [0.19.9] - 2023-09-11

- Allow arbitrary reversible scale functions through `ReversibleScale`.
- Deprecated `linestyle=vector_of_gaps` in favor of `linestyle=Linestyle(vector_of_gaps)` [3135](https://github.com/MakieOrg/Makie.jl/pull/3135), [3193](https://github.com/MakieOrg/Makie.jl/pull/3193).
- Fixed some errors around dynamic changes of `ax.xscale` or `ax.yscale` [#3084](https://github.com/MakieOrg/Makie.jl/pull/3084)
- Improved Barplot Label Alignment [#3160](https://github.com/MakieOrg/Makie.jl/issues/3160).
- Fixed regression in determining axis limits [#3179](https://github.com/MakieOrg/Makie.jl/pull/3179)
- Added a theme `theme_latexfonts` that uses the latex font family as default fonts [#3147](https://github.com/MakieOrg/Makie.jl/pull/3147), [#3180](https://github.com/MakieOrg/Makie.jl/pull/3180).
- Upgrades `StableHashTraits` from 0.3 to 1.0

## [0.19.8] - 2023-08-15

- Improved CairoMakie rendering of `lines` with repeating colors in an array [#3141](https://github.com/MakieOrg/Makie.jl/pull/3141).
- Added `strokecolormap` to poly. [#3145](https://github.com/MakieOrg/Makie.jl/pull/3145)
- Added `xreversed`, `yreversed` and `zreversed` attributes to `Axis3` [#3138](https://github.com/MakieOrg/Makie.jl/pull/3138).
- Fixed incorrect placement of contourlabels with transform functions [#3083](https://github.com/MakieOrg/Makie.jl/pull/3083)
- Fixed automatic normal generation for meshes with shading and no normals [#3041](https://github.com/MakieOrg/Makie.jl/pull/3041).
- Added the `triplot` and `voronoiplot` recipes from DelaunayTriangulation.jl [#3102](https://github.com/MakieOrg/Makie.jl/pull/3102), [#3159](https://github.com/MakieOrg/Makie.jl/pull/3159).

## [0.19.7] - 2023-07-22

- Allow arbitrary functions to color `streamplot` lines by passing a `Function` to `color`.  This must accept `Point` of the appropriate dimension and return a `Point`, `Vec`, or other arraylike object [#2002](https://github.com/MakieOrg/Makie.jl/pull/2002).
- `arrows` can now take input of the form `x::AbstractVector, y::AbstractVector, [z::AbstractVector,] f::Function`, where `f` must return a `VecTypes` of the appropriate dimension [#2597](https://github.com/MakieOrg/Makie.jl/pull/2597).
- Exported colorbuffer, and added `colorbuffer(axis::Axis; include_decorations=false, colorbuffer_kws...)`, to get an image of an axis with or without decorations [#3078](https://github.com/MakieOrg/Makie.jl/pull/3078).
- Fixed an issue where the `linestyle` of some polys was not applied to the stroke in CairoMakie. [#2604](https://github.com/MakieOrg/Makie.jl/pull/2604)
- Add `colorscale = identity` to any plotting function using a colormap. This works with any scaling function like `log10`, `sqrt` etc. Consequently, `scale` for `hexbin` is replaced with `colorscale` [#2900](https://github.com/MakieOrg/Makie.jl/pull/2900).
- Add `alpha=1.0` argument to all basic plots, which supports independently adding an alpha component to colormaps and colors. Multiple alphas like in `plot(alpha=0.2, color=RGBAf(1, 0, 0, 0.5))`, will get multiplied [#2900](https://github.com/MakieOrg/Makie.jl/pull/2900).
- `hexbin` now supports any per-observation weights which StatsBase respects - `<: StatsBase.AbstractWeights`, `Vector{Real}`, or `nothing` (the default). [#2804](https://github.com/MakieOrg/Makie.jl/pulls/2804)
- Added a new Axis type, `PolarAxis`, which is an axis with a polar projection.  Input is in `(r, theta)` coordinates and is transformed to `(x, y)` coordinates using the standard polar-to-cartesian transformation.
  Generally, its attributes are very similar to the usual `Axis` attributes, but `x` is replaced by `r` and `y` by `θ`.
  It also inherits from the theme of `Axis` in this manner, so should work seamlessly with Makie themes [#2990](https://github.com/MakieOrg/Makie.jl/pull/2990).
- `inherit` now has a new signature `inherit(scene, attrs::NTuple{N, Symbol}, default_value)`, allowing recipe authors to access nested attributes when trying to inherit from the parent Scene.
  For example, one could inherit from `scene.Axis.yticks` by `inherit(scene, (:Axis, :yticks), $default_value)` [#2990](https://github.com/MakieOrg/Makie.jl/pull/2990).
- Fixed incorrect rendering of 3D heatmaps [#2959](https://github.com/MakieOrg/Makie.jl/pull/2959)
- Deprecated `flatten_plots` in favor of `collect_atomic_plots`. Using the new `collect_atomic_plots` fixed a bug in CairoMakie where the z-level of plots within recipes was not respected. [#2793](https://github.com/MakieOrg/Makie.jl/pull/2793)
- Fixed incorrect line depth in GLMakie [#2843](https://github.com/MakieOrg/Makie.jl/pull/2843)
- Fixed incorrect line alpha in dense lines in GLMakie [#2843](https://github.com/MakieOrg/Makie.jl/pull/2843)
- Fixed DataInspector interaction with transformations [#3002](https://github.com/MakieOrg/Makie.jl/pull/3002)
- Added option `WGLMakie.activate!(resize_to_body=true)`, to make plots resize to the VSCode plotpane. Resizes to the HTML body element, so may work outside VSCode [#3044](https://github.com/MakieOrg/Makie.jl/pull/3044), [#3042](https://github.com/MakieOrg/Makie.jl/pull/3042).
- Fixed DataInspector interaction with transformations [#3002](https://github.com/MakieOrg/Makie.jl/pull/3002).
- Fixed incomplete stroke with some Bezier markers in CairoMakie and blurry strokes in GLMakie [#2961](https://github.com/MakieOrg/Makie.jl/pull/2961)
- Added the ability to use custom triangulations from DelaunayTriangulation.jl [#2896](https://github.com/MakieOrg/Makie.jl/pull/2896).
- Adjusted scaling of scatter/text stroke, glow and anti-aliasing width under non-uniform 2D scaling (Vec2f markersize/fontsize) in GLMakie [#2950](https://github.com/MakieOrg/Makie.jl/pull/2950).
- Scaled `errorbar` whiskers and `bracket` correctly with transformations [#3012](https://github.com/MakieOrg/Makie.jl/pull/3012).
- Updated `bracket` when the screen is resized or transformations change [#3012](https://github.com/MakieOrg/Makie.jl/pull/3012).

## [0.19.6] - 2023-06-09

- Fixed broken AA for lines with strongly varying linewidth [#2953](https://github.com/MakieOrg/Makie.jl/pull/2953).
- Fixed WGLMakie JS popup [#2976](https://github.com/MakieOrg/Makie.jl/pull/2976).
- Fixed `legendelements` when children have no elements [#2982](https://github.com/MakieOrg/Makie.jl/pull/2982).
- Bumped compat for StatsBase to 0.34 [#2915](https://github.com/MakieOrg/Makie.jl/pull/2915).
- Improved thread safety [#2840](https://github.com/MakieOrg/Makie.jl/pull/2840).

## [0.19.5] - 2023-05-12

- Added `loop` option for GIF outputs when recording videos with `record` [#2891](https://github.com/MakieOrg/Makie.jl/pull/2891).
- Fixed line rendering issues in GLMakie [#2843](https://github.com/MakieOrg/Makie.jl/pull/2843).
- Fixed incorrect line alpha in dense lines in GLMakie [#2843](https://github.com/MakieOrg/Makie.jl/pull/2843).
- Changed `scene.clear` to an observable and made changes in `Scene` Observables trigger renders in GLMakie [#2929](https://github.com/MakieOrg/Makie.jl/pull/2929).
- Added contour labels [#2496](https://github.com/MakieOrg/Makie.jl/pull/2496).
- Allowed rich text to be used in Legends [#2902](https://github.com/MakieOrg/Makie.jl/pull/2902).
- Added more support for zero length Geometries [#2917](https://github.com/MakieOrg/Makie.jl/pull/2917).
- Made CairoMakie drawing for polygons with holes order independent [#2918](https://github.com/MakieOrg/Makie.jl/pull/2918).
- Fixes for `Makie.inline!()`, allowing now for `Makie.inline!(automatic)` (default), which is better at automatically opening a window/ inlining a plot into plotpane when needed [#2919](https://github.com/MakieOrg/Makie.jl/pull/2919) [#2937](https://github.com/MakieOrg/Makie.jl/pull/2937).
- Block/Axis doc improvements [#2940](https://github.com/MakieOrg/Makie.jl/pull/2940) [#2932](https://github.com/MakieOrg/Makie.jl/pull/2932) [#2894](https://github.com/MakieOrg/Makie.jl/pull/2894).

## [0.19.4] - 2023-03-31

- Added export of `hidezdecorations!` from MakieLayout [#2821](https://github.com/MakieOrg/Makie.jl/pull/2821).
- Fixed an issue with GLMakie lines becoming discontinuous [#2828](https://github.com/MakieOrg/Makie.jl/pull/2828).

## [0.19.3] - 2023-03-21

- Added the `stephist` plotting function [#2408](https://github.com/JuliaPlots/Makie.jl/pull/2408).
- Added the `brackets` plotting function [#2356](https://github.com/MakieOrg/Makie.jl/pull/2356).
- Fixed an issue where `poly` plots with `Vector{<: MultiPolygon}` inputs with per-polygon color were mistakenly rendered as meshes using CairoMakie [#2590](https://github.com/MakieOrg/Makie.jl/pulls/2478).
- Fixed a small typo which caused an error in the `Stepper` constructor [#2600](https://github.com/MakieOrg/Makie.jl/pulls/2478).
- Improve cleanup on block deletion [#2614](https://github.com/MakieOrg/Makie.jl/pull/2614)
- Add `menu.scroll_speed` and increase default speed for non-apple [#2616](https://github.com/MakieOrg/Makie.jl/pull/2616).
- Fixed rectangle zoom for nonlinear axes [#2674](https://github.com/MakieOrg/Makie.jl/pull/2674)
- Cleaned up linestyles in GLMakie (Fixing artifacting, spacing/size, anti-aliasing) [#2666](https://github.com/MakieOrg/Makie.jl/pull/2666).
- Fixed issue with scatterlines only accepting concrete color types as `markercolor` [#2691](https://github.com/MakieOrg/Makie.jl/pull/2691).
- Fixed an accidental issue where `LaTeXStrings` were not typeset correctly in `Axis3` [#2558](https://github.com/MakieOrg/Makie.jl/pull/2588).
- Fixed a bug where line segments in `text(lstr::LaTeXString)` were ignoring offsets [#2668](https://github.com/MakieOrg/Makie.jl/pull/2668).
- Fixed a bug where the `arrows` recipe accidentally called a `Bool` when `normalize = true` [#2740](https://github.com/MakieOrg/Makie.jl/pull/2740).
- Re-exported the `@colorant_str` (`colorant"..."`) macro from Colors.jl [#2726](https://github.com/MakieOrg/Makie.jl/pull/2726).
- Speedup heatmaps in WGLMakie. [#2647](https://github.com/MakieOrg/Makie.jl/pull/2647)
- Fix slow `data_limits` for recipes, which made plotting lots of data with recipes much slower [#2770](https://github.com/MakieOrg/Makie.jl/pull/2770).

## [0.19.1] - 2023-01-01

- Add `show_data` method for `band` which shows the min and max values of the band at the x position of the cursor [#2497](https://github.com/MakieOrg/Makie.jl/pull/2497).
- Added `xlabelrotation`, `ylabelrotation` (`Axis`) and `labelrotation` (`Colorbar`) [#2478](https://github.com/MakieOrg/Makie.jl/pull/2478).
- Fixed forced rasterization in CairoMakie svg files when polygons with colors specified as (color, alpha) tuples were used [#2535](https://github.com/MakieOrg/Makie.jl/pull/2535).
- Do less copies of Observables in Attributes + plot pipeline [#2443](https://github.com/MakieOrg/Makie.jl/pull/2443).
- Add Search Page and tweak Result Ordering [#2474](https://github.com/MakieOrg/Makie.jl/pull/2474).
- Remove all global attributes from TextureAtlas implementation and fix julia#master [#2498](https://github.com/MakieOrg/Makie.jl/pull/2498).
- Use new Bonito, implement WGLMakie picking, improve performance and fix lots of WGLMakie bugs [#2428](https://github.com/MakieOrg/Makie.jl/pull/2428).

## [0.19.0] - 2022-12-03

- **Breaking** The attribute `textsize` has been removed everywhere in favor of the attribute `fontsize` which had also been in use.
  To migrate, search and replace all uses of `textsize` to `fontsize` [#2387](https://github.com/MakieOrg/Makie.jl/pull/2387).
- Added rich text which allows to more easily use superscripts and subscripts as well as differing colors, fonts, fontsizes, etc. for parts of a given text [#2321](https://github.com/MakieOrg/Makie.jl/pull/2321).

## [0.18.4] - 2022-12-02

- Added the `waterfall` plotting function [#2416](https://github.com/JuliaPlots/Makie.jl/pull/2416).
- Add support for `AbstractPattern` in `WGLMakie` [#2432](https://github.com/MakieOrg/Makie.jl/pull/2432).
- Broadcast replaces deprecated method for quantile [#2430](https://github.com/MakieOrg/Makie.jl/pull/2430).
- Fix CairoMakie's screen re-using [#2440](https://github.com/MakieOrg/Makie.jl/pull/2440).
- Fix repeated rendering with invisible objects [#2437](https://github.com/MakieOrg/Makie.jl/pull/2437).
- Fix hvlines for GLMakie [#2446](https://github.com/MakieOrg/Makie.jl/pull/2446).

## [0.18.3] - 2022-11-17

- Add `render_on_demand` flag for `GLMakie.Screen`. Setting this to `true` will skip rendering until plots get updated. This is the new default [#2336](https://github.com/MakieOrg/Makie.jl/pull/2336), [#2397](https://github.com/MakieOrg/Makie.jl/pull/2397).
- Clean up OpenGL state handling in GLMakie [#2397](https://github.com/MakieOrg/Makie.jl/pull/2397).
- Fix salting [#2407](https://github.com/MakieOrg/Makie.jl/pull/2407).
- Fixes for [GtkMakie](https://github.com/jwahlstrand/GtkMakie.jl) [#2418](https://github.com/MakieOrg/Makie.jl/pull/2418).

## [0.18.2] - 2022-11-03

- Fix Axis3 tick flipping with negative azimuth [#2364](https://github.com/MakieOrg/Makie.jl/pull/2364).
- Fix empty!(fig) and empty!(ax) [#2374](https://github.com/MakieOrg/Makie.jl/pull/2374), [#2375](https://github.com/MakieOrg/Makie.jl/pull/2375).
- Remove stencil buffer [#2389](https://github.com/MakieOrg/Makie.jl/pull/2389).
- Move Arrows and Wireframe to MakieCore [#2384](https://github.com/MakieOrg/Makie.jl/pull/2384).
- Skip legend entry if label is nothing [#2350](https://github.com/MakieOrg/Makie.jl/pull/2350).

## [0.18.1] - 2022-10-24

- fix heatmap interpolation [#2343](https://github.com/MakieOrg/Makie.jl/pull/2343).
- move poly to MakieCore [#2334](https://github.com/MakieOrg/Makie.jl/pull/2334)
- Fix picking warning and update_axis_camera [#2352](https://github.com/MakieOrg/Makie.jl/pull/2352).
- bring back inline!, to not open a window in VSCode repl [#2353](https://github.com/MakieOrg/Makie.jl/pull/2353).

## [0.18.0] - 2022-10-12

- **Breaking** Added `BezierPath` which can be constructed from SVG like command list, SVG string or from a `Polygon`.
  Added ability to use `BezierPath` and `Polgyon` as scatter markers.
  Replaced default symbol markers like `:cross` which converted to characters before with more precise `BezierPaths` and adjusted default markersize to 12.
  **Deprecated** using `String` to specify multiple char markers (`scatter(1:4, marker="abcd")`).
  **Deprecated** concrete geometries as markers like `Circle(Point2f(0), 1.5)` in favor of using the type like `Circle` for dispatch to special backend methods.
  Added single image marker support to WGLMakie [#979](https://github.com/MakieOrg/Makie.jl/pull/979).
- **Breaking** Refactored `display`, `record`, `colorbuffer` and `screens` to be faster and more consistent [#2306](https://github.com/MakieOrg/Makie.jl/pull/2306#issuecomment-1275918061).
- **Breaking** Refactored `DataInspector` to use `tooltip`. This results in changes in the attributes of DataInspector. Added `inspector_label`, `inspector_hover` and `inspector_clear` as optional attributes [#2095](https://github.com/JuliaPlots/Makie.jl/pull/2095).
- Added the `hexbin` plotting function [#2201](https://github.com/JuliaPlots/Makie.jl/pull/2201).
- Added the `tricontourf` plotting function [#2226](https://github.com/JuliaPlots/Makie.jl/pull/2226).
- Fixed per character attributes in text [#2244](https://github.com/JuliaPlots/Makie.jl/pull/2244).
- Allowed `CairoMakie` to render `scatter` with images as markers [#2080](https://github.com/MakieOrg/Makie.jl/pull/2080).
- Reworked text drawing and added ability to draw special characters via glyph indices in order to draw more LaTeX math characters with MathTeXEngine v0.5 [#2139](https://github.com/MakieOrg/Makie.jl/pull/2139).
- Allowed text to be copy/pasted into `Textbox` [#2281](https://github.com/MakieOrg/Makie.jl/pull/2281)
- Fixed updates for multiple meshes [#2277](https://github.com/MakieOrg/Makie.jl/pull/2277).
- Fixed broadcasting for linewidth, lengthscale & arrowsize in `arrow` recipe [#2273](https://github.com/MakieOrg/Makie.jl/pull/2273).
- Made GLMakie relocatable [#2282](https://github.com/MakieOrg/Makie.jl/pull/2282).
- Fixed changing input types in plot arguments [#2297](https://github.com/MakieOrg/Makie.jl/pull/2297).
- Better performance for Menus and fix clicks on items [#2299](https://github.com/MakieOrg/Makie.jl/pull/2299).
- Fixed CairoMakie bitmaps with transparency by using premultiplied ARGB surfaces [#2304](https://github.com/MakieOrg/Makie.jl/pull/2304).
- Fixed hiding of `Scene`s by setting `scene.visible[] = false` [#2317](https://github.com/MakieOrg/Makie.jl/pull/2317).
- `Axis` now accepts a `Tuple{Bool, Bool}` for `xtrimspine` and `ytrimspine` to trim only one end of the spine [#2171](https://github.com/JuliaPlots/Makie.jl/pull/2171).

## [0.17.13] - 2022-08-04

- Fixed boundingboxes [#2184](https://github.com/MakieOrg/Makie.jl/pull/2184).
- Fixed highclip/lowclip in meshscatter, poly, contourf, barplot [#2183](https://github.com/MakieOrg/Makie.jl/pull/2183).
- Fixed gridline updates [#2196](https://github.com/MakieOrg/Makie.jl/pull/2196).
- Fixed glDisablei argument order, which crashed some Intel drivers.

## [0.17.12] - 2022-07-22

- Fixed stackoverflow in show [#2167](https://github.com/MakieOrg/Makie.jl/pull/2167).

## [0.17.11] - 2022-07-21

- `rainclouds`(!) now supports `violin_limits` keyword argument, serving the same.
role as `datalimits` in `violin` [#2137](https://github.com/MakieOrg/Makie.jl/pull/2137).
- Fixed an issue where nonzero `strokewidth` results in a thin outline of the wrong color if `color` and `strokecolor` didn't match and weren't transparent. [#2096](https://github.com/MakieOrg/Makie.jl/pull/2096).
- Improved performance around Axis(3) limits [#2115](https://github.com/MakieOrg/Makie.jl/pull/2115).
- Cleaned up stroke artifacts in scatter and text [#2096](https://github.com/MakieOrg/Makie.jl/pull/2096).
- Compile time improvements [#2153](https://github.com/MakieOrg/Makie.jl/pull/2153).
- Mesh and Surface now interpolate between values instead of interpolating between colors for WGLMakie + GLMakie [#2097](https://github.com/MakieOrg/Makie.jl/pull/2097).

## [0.17.10] - 2022-07-13

- Bumped compatibility bound of `GridLayoutBase.jl` to `v0.9.0` which fixed a regression with `Mixed` and `Outside` alignmodes in nested `GridLayout`s [#2135](https://github.com/MakieOrg/Makie.jl/pull/2135).

## [0.17.9] - 2022-07-12

- Patterns (`Makie.AbstractPattern`) are now supported by `CairoMakie` in `poly` plots that don't involve `mesh`, such as `bar` and `poly` [#2106](https://github.com/MakieOrg/Makie.jl/pull/2106/).
- Fixed regression where `Block` alignments could not be specified as numbers anymore [#2108](https://github.com/MakieOrg/Makie.jl/pull/2108).
- Added the option to show mirrored ticks on the other side of an Axis using the attributes `xticksmirrored` and `yticksmirrored` [#2105](https://github.com/MakieOrg/Makie.jl/pull/2105).
- Fixed a bug where a set of `Axis` wouldn't be correctly linked together if they were only linked in pairs instead of all at the same time [#2116](https://github.com/MakieOrg/Makie.jl/pull/2116).

## [0.17.7] - 2022-06-19

- Improved `Menu` performance, now it should be much harder to reach the boundary of 255 scenes in GLMakie. `Menu` also takes a `default` keyword argument now and can be scrolled if there is too little space available.

## [0.17.6] - 2022-06-17

- **EXPERIMENTAL**: Added support for multiple windows in GLMakie through `display(GLMakie.Screen(), figure_or_scene)` [#1771](https://github.com/MakieOrg/Makie.jl/pull/1771).
- Added support for RGB matrices in `heatmap` with GLMakie [#2036](https://github.com/MakieOrg/Makie.jl/pull/2036)
- `Textbox` doesn't defocus anymore on trying to submit invalid input [#2041](https://github.com/MakieOrg/Makie.jl/pull/2041).
- `text` now takes the position as the first argument(s) like `scatter` and most other plotting functions, it is invoked `text(x, y, [z], text = "text")`. Because it is now of conversion type `PointBased`, the positions can be given in all the usual different ways which are implemented as conversion methods. All old invocation styles such as `text("text", position = Point(x, y))` still work to maintain backwards compatibility [#2020](https://github.com/MakieOrg/Makie.jl/pull/2020).

## [0.17.5] - 2022-06-10

- Fixed a regression with `linkaxes!` [#2039](https://github.com/MakieOrg/Makie.jl/pull/2039).

## [0.17.4] - 2022-06-09

- The functions `hlines!`, `vlines!`, `hspan!`, `vspan!` and `abline!` were reimplemented as recipes. This allows using them without an `Axis` argument in first position and also as visuals in AlgebraOfGraphics.jl. Also, `abline!` is now called `ablines!` for consistency, `abline!` is still exported but deprecated and will be removed in the future. [#2023](https://github.com/MakieOrg/Makie.jl/pulls/2023).
- Added `rainclouds` and `rainclouds!` [#1725](https://github.com/MakieOrg/Makie.jl/pull/1725).
- Improve CairoMakie performance [#1964](https://github.com/MakieOrg/Makie.jl/pull/1964) [#1981](https://github.com/MakieOrg/Makie.jl/pull/1981).
- Interpolate colormap correctly [#1973](https://github.com/MakieOrg/Makie.jl/pull/1973).
- Fix picking [#1993](https://github.com/MakieOrg/Makie.jl/pull/1993).
- Improve compile time latency [#1968](https://github.com/MakieOrg/Makie.jl/pull/1968) [#2000](https://github.com/MakieOrg/Makie.jl/pull/2000).
- Fix multi poly with rects [#1999](https://github.com/MakieOrg/Makie.jl/pull/1999).
- Respect scale and nonlinear values in PlotUtils cgrads [#1979](https://github.com/MakieOrg/Makie.jl/pull/1979).
- Fix CairoMakie heatmap filtering [#1828](https://github.com/MakieOrg/Makie.jl/pull/1828).
- Remove GLVisualize and MakieLayout module [#2007](https://github.com/MakieOrg/Makie.jl/pull/2007) [#2008](https://github.com/MakieOrg/Makie.jl/pull/2008).
- Add linestyle and default to extrema(z) for contour, remove bitrotten fillrange [#2008](https://github.com/MakieOrg/Makie.jl/pull/2008).

## [0.17.3] - 2022-05-20

- Switched to `MathTeXEngine v0.4`, which improves the look of LaTeXStrings [#1952](https://github.com/MakieOrg/Makie.jl/pull/1952).
- Added subtitle capability to `Axis` [#1859](https://github.com/MakieOrg/Makie.jl/pull/1859).
- Fixed a bug where scaled colormaps constructed using `Makie.cgrad` were not interpreted correctly.

## [0.17.2] - 2022-05-16

- Changed the default font from `Dejavu Sans` to `TeX Gyre Heros Makie` which is the same as `TeX Gyre Heros` with slightly decreased descenders and ascenders. Decreasing those metrics reduced unnecessary whitespace and alignment issues. Four fonts in total were added, the styles Regular, Bold, Italic and Bold Italic. Also changed `Axis`, `Axis3` and `Legend` attributes `titlefont` to `TeX Gyre Heros Makie Bold` in order to separate it better from axis labels in multifacet arrangements [#1897](https://github.com/MakieOrg/Makie.jl/pull/1897).

## [0.17.1] - 2022-05-13

- Added word wrapping. In `Label`, `word_wrap = true` causes it to use the suggested width and wrap text to fit. In `text`, `word_wrap_width > 0` can be used to set a pixel unit line width. Any word (anything between two spaces without a newline) that goes beyond this width gets a newline inserted before it [#1819](https://github.com/MakieOrg/Makie.jl/pull/1819).
- Improved `Axis3`'s interactive performance [#1835](https://github.com/MakieOrg/Makie.jl/pull/1835).
- Fixed errors in GLMakie's `scatter` implementation when markers are given as images. [#1917](https://github.com/MakieOrg/Makie.jl/pull/1917).
- Removed some method ambiguities introduced in v0.17 [#1922](https://github.com/MakieOrg/Makie.jl/pull/1922).
- Add an empty default label, `""`, to each slider that doesn't have a label in `SliderGrid` [#1888](https://github.com/MakieOrg/Makie.jl/pull/1888).

## [0.17.0] - 2022-05-05

- **Breaking** Added `space` as a generic attribute to switch between data, pixel, relative and clip space for positions. `space` in text has been renamed to `markerspace` because of this. `Pixel` and `SceneSpace` are no longer valid inputs for `space` or `markerspace` [#1596](https://github.com/MakieOrg/Makie.jl/pull/1596).
- **Breaking** Deprecated `mouse_selection(scene)` for `pick(scene)`.
- **Breaking** Bumped `GridLayoutBase` version to `v0.7`, which introduced offset layouts. Now, indexing into row 0 doesn't create a new row 1, but a new row 0, so that all previous content positions stay the same. This makes building complex layouts order-independent [#1704](https://github.com/MakieOrg/Makie.jl/pull/1704).
- **Breaking** deprecate `to_colormap(cmap, ncolors)` in favor of `categorical_colors(cmap, ncolors)` and `resample_cmap(cmap, ncolors)` [#1901](https://github.com/MakieOrg/Makie.jl/pull/1901) [#1723](https://github.com/MakieOrg/Makie.jl/pull/1723).
- Added `empty!(fig)` and changed `empty!(scene)` to remove all child plots without detaching windows [#1818](https://github.com/MakieOrg/Makie.jl/pull/1818).
- Switched to erroring instead of warning for deprecated events `mousebuttons`, `keyboardbuttons` and `mousedrag`.
- `Layoutable` was renamed to `Block` and the infrastructure changed such that attributes are fixed fields and each block has its own `Scene` for better encapsulation [#1796](https://github.com/MakieOrg/Makie.jl/pull/1796).
- Added `SliderGrid` block which replaces the deprecated `labelslider!` and `labelslidergrid!` functions [#1796](https://github.com/MakieOrg/Makie.jl/pull/1796).
- The default anti-aliasing method can now be set in `CairoMakie.activate!` using the `antialias` keyword.  Available options are `CairoMakie.Cairo.ANTIALIAS_*` [#1875](https://github.com/MakieOrg/Makie.jl/pull/1875).
- Added ability to rasterize a plots in CairoMakie vector graphics if `plt.rasterize = true` or `plt.rasterize = scale::Int` [#1872](https://github.com/MakieOrg/Makie.jl/pull/1872).
- Fixed segfaults in `streamplot_impl` on Mac M1 [#1830](https://github.com/MakieOrg/Makie.jl/pull/1830).
- Set the [Cairo miter limit](https://www.cairographics.org/manual/cairo-cairo-t.html#cairo-set-miter-limit) to mimic GLMakie behaviour [#1844](https://github.com/MakieOrg/Makie.jl/pull/1844).
- Fixed a method ambiguity in `rotatedrect` [#1846](https://github.com/MakieOrg/Makie.jl/pull/1846).
- Allow weights in statistical recipes [#1816](https://github.com/MakieOrg/Makie.jl/pull/1816).
- Fixed manual cycling of plot attributes [#1873](https://github.com/MakieOrg/Makie.jl/pull/1873).
- Fixed type constraints in ticklabelalign attributes [#1882](https://github.com/MakieOrg/Makie.jl/pull/1882).

## [0.16.4] - 2022-02-16

- Fixed WGLMakie performance bug and added option to set fps via `WGLMakie.activate!(fps=30)`.
- Implemented `nan_color`, `lowclip`, `highclip` for `image(::Matrix{Float})` in shader.
- Cleaned up mesh shader and implemented `nan_color`, `lowclip`, `highclip` for `mesh(m; color::Matrix{Float})` on the shader.
- Allowed `GLMakie.Buffer` `GLMakie.Sampler` to be used in `GeometryBasics.Mesh` to partially update parts of a mesh/texture and different interpolation and clamping modes for the texture.

## [0.16.0] - 2022-01-07

- **Breaking** Removed `Node` alias [#1307](https://github.com/MakieOrg/Makie.jl/pull/1307), [#1393](https://github.com/MakieOrg/Makie.jl/pull/1393). To upgrade, simply replace all occurrences of `Node` with `Observable`.
- **Breaking** Cleaned up `Scene` type [#1192](https://github.com/MakieOrg/Makie.jl/pull/1192), [#1393](https://github.com/MakieOrg/Makie.jl/pull/1393). The `Scene()` constructor doesn't create any axes or limits anymore. All keywords like `raw`, `show_axis` have been removed. A scene now always works like it did when using the deprecated `raw=true`. All the high level functionality like showing an axis and adding a 3d camera has been moved to `LScene`. See the new `Scene` tutorial for more info: https://docs.makie.org/dev/tutorials/scenes/.
- **Breaking** Lights got moved to `Scene`, see the [lighting docs](https://docs.makie.org/stable/documentation/lighting) and [RPRMakie examples](https://docs.makie.org/stable/documentation/backends/rprmakie/).
- Added ECDF plot [#1310](https://github.com/MakieOrg/Makie.jl/pull/1310).
- Added Order Independent Transparency to GLMakie [#1418](https://github.com/MakieOrg/Makie.jl/pull/1418), [#1506](https://github.com/MakieOrg/Makie.jl/pull/1506). This type of transparency is now used with `transparency = true`. The old transparency handling is available with `transparency = false`.
- Fixed blurry text in GLMakie and WGLMakie [#1494](https://github.com/MakieOrg/Makie.jl/pull/1494).
- Introduced a new experimental backend for ray tracing: [RPRMakie](https://docs.makie.org/stable/documentation/backends/rprmakie/).
- Added the `Cycled` type, which can be used to select the i-th value from the current cycler for a specific attribute [#1248](https://github.com/MakieOrg/Makie.jl/pull/1248).
- The plot function `scatterlines` now uses `color` as `markercolor` if `markercolor` is `automatic`. Also, cycling of the `color` attribute is enabled [#1463](https://github.com/MakieOrg/Makie.jl/pull/1463).
- Added the function `resize_to_layout!`, which allows to resize a `Figure` so that it contains its top `GridLayout` without additional whitespace or clipping [#1438](https://github.com/MakieOrg/Makie.jl/pull/1438).
- Cleaned up lighting in 3D contours and isosurfaces [#1434](https://github.com/MakieOrg/Makie.jl/pull/1434).
- Adjusted attributes of volumeslices to follow the normal structure [#1404](https://github.com/MakieOrg/Makie.jl/pull/1404). This allows you to adjust attributes like `colormap` without going through nested attributes.
- Added depth to 3D contours and isosurfaces [#1395](https://github.com/MakieOrg/Makie.jl/pull/1395), [#1393](https://github.com/MakieOrg/Makie.jl/pull/1393). This allows them to intersect correctly with other 3D objects.
- Restricted 3D scene camera to one scene [#1394](https://github.com/MakieOrg/Makie.jl/pull/1394), [#1393](https://github.com/MakieOrg/Makie.jl/pull/1393). This fixes issues with multiple scenes fighting over events consumed by the camera. You can select a scene by cleaning on it.
- Added depth shift attribute for GLMakie and WGLMakie [#1382](https://github.com/MakieOrg/Makie.jl/pull/1382), [#1393](https://github.com/MakieOrg/Makie.jl/pull/1393). This can be used to adjust render order similar to `overdraw`.
- Simplified automatic width computation in barplots [#1223](https://github.com/MakieOrg/Makie.jl/pull/1223), [#1393](https://github.com/MakieOrg/Makie.jl/pull/1393). If no `width` attribute is passed, the default width is computed as the minimum difference between consecutive `x` positions. Gap between bars are given by the (multiplicative) `gap` attribute. The actual bar width equals `width * (1 - gap)`.
- Added logical expressions for `ispressed` [#1222](https://github.com/MakieOrg/Makie.jl/pull/1222), [#1393](https://github.com/MakieOrg/Makie.jl/pull/1393). This moves a lot of control over hotkeys towards the user. With these changes one can now set a hotkey to trigger on any or no key, collections of keys and logical combinations of keys (i.e. "A is pressed and B is not pressed").
- Fixed issues with `Menu` render order [#1411](https://github.com/MakieOrg/Makie.jl/pull/1411).
- Added `label_rotation` to barplot [#1401](https://github.com/MakieOrg/Makie.jl/pull/1401).
- Fixed issue where `pixelcam!` does not remove controls from other cameras [#1504](https://github.com/MakieOrg/Makie.jl/pull/1504).
- Added conversion for OffsetArrays [#1260](https://github.com/MakieOrg/Makie.jl/pull/1260).
- The `qqplot` `qqline` options were changed to `:identity`, `:fit`, `:fitrobust` and `:none` (the default) [#1563](https://github.com/MakieOrg/Makie.jl/pull/1563). Fixed numeric error due to double computation of quantiles when fitting `qqline`. Deprecated `plot(q::QQPair)` method as it does not have enough information for correct `qqline` fit.

All other changes are collected [in this PR](https://github.com/MakieOrg/Makie.jl/pull/1521) and in the [release notes](https://github.com/MakieOrg/Makie.jl/releases/tag/v0.16.0).

## [0.15.3] - 2021-10-16

- The functions `labelslidergrid!` and `labelslider!` now set fixed widths for the value column with a heuristic. It is possible now to pass `Formatting.format` format strings as format specifiers in addition to the previous functions.
- Fixed 2D arrow rotations in `streamplot` [#1352](https://github.com/MakieOrg/Makie.jl/pull/1352).

## [0.15.2] - 2021-08-26

- Reenabled Julia 1.3 support.
- Use [MathTexEngine v0.2](https://github.com/Kolaru/MathTeXEngine.jl/releases/tag/v0.2.0).
- Depend on new GeometryBasics, which changes all the Vec/Point/Quaternion/RGB/RGBA - f0 aliases to just f. For example, `Vec2f0` is changed to `Vec2f`. Old aliases are still exported, but deprecated and will be removed in the next breaking release. For more details and an upgrade script, visit [GeometryBasics#97](https://github.com/JuliaGeometry/GeometryBasics.jl/pull/97).
- Added `hspan!` and `vspan!` functions [#1264](https://github.com/MakieOrg/Makie.jl/pull/1264).

## [0.15.1] - 2021-08-21

- Switched documentation framework to Franklin.jl.
- Added a specialization for `volumeslices` to DataInspector.
- Fixed 1 element `hist` [#1238](https://github.com/MakieOrg/Makie.jl/pull/1238) and make it easier to move `hist` [#1150](https://github.com/MakieOrg/Makie.jl/pull/1150).

## [0.15.0] - 2021-07-15

- `LaTeXString`s can now be used as input to `text` and therefore as labels for `Axis`, `Legend`, or other comparable objects. Mathematical expressions are typeset using [MathTeXEngine.jl](https://github.com/Kolaru/MathTeXEngine.jl) which offers a fast approximation of LaTeX typesetting [#1022](https://github.com/MakieOrg/Makie.jl/pull/1022).
- Added `Symlog10` and `pseudolog10` axis scales for log scale approximations that work with zero and negative values [#1109](https://github.com/MakieOrg/Makie.jl/pull/1109).
- Colorbar limits can now be passed as the attribute `colorrange` similar to plots [#1066](https://github.com/MakieOrg/Makie.jl/pull/1066).
- Added the option to pass three vectors to heatmaps and other plots using `SurfaceLike` conversion [#1101](https://github.com/MakieOrg/Makie.jl/pull/1101).
- Added `stairs` plot recipe [#1086](https://github.com/MakieOrg/Makie.jl/pull/1086).
- **Breaking** Removed `FigurePosition` and `FigureSubposition` types. Indexing into a `Figure` like `fig[1, 1]` now returns `GridPosition` and `GridSubposition` structs, which can be used in the same way as the types they replace. Because of an underlying change in `GridLayoutBase.jl`, it is now possible to do `Axis(gl[1, 1])` where `gl` is a `GridLayout` that is a sublayout of a `Figure`'s top layout [#1075](https://github.com/MakieOrg/Makie.jl/pull/1075).
- Bar plots and histograms have a new option for adding text labels [#1069](https://github.com/MakieOrg/Makie.jl/pull/1069).
- It is now possible to specify one `linewidth` value per segment in `linesegments` [#992](https://github.com/MakieOrg/Makie.jl/pull/992).
- Added a new 3d camera that allows for better camera movements using keyboard and mouse [#1024](https://github.com/MakieOrg/Makie.jl/pull/1024).
- Fixed the application of scale transformations to `surface` [#1070](https://github.com/MakieOrg/Makie.jl/pull/1070).
- Added an option to set a custom callback function for the `RectangleZoom` axis interaction to enable other use cases than zooming [#1104](https://github.com/MakieOrg/Makie.jl/pull/1104).
- Fixed rendering of `heatmap`s with one or more reversed ranges in CairoMakie, as in `heatmap(1:10, 10:-1:1, rand(10, 10))` [#1100](https://github.com/MakieOrg/Makie.jl/pull/1100).
- Fixed volume slice recipe and added docs for it [#1123](https://github.com/MakieOrg/Makie.jl/pull/1123).

[Unreleased]: https://github.com/MakieOrg/Makie.jl/compare/v0.22.1...HEAD
[0.22.1]: https://github.com/MakieOrg/Makie.jl/compare/v0.22.0...v0.22.1
[0.22.0]: https://github.com/MakieOrg/Makie.jl/compare/v0.21.18...v0.22.0
[0.21.18]: https://github.com/MakieOrg/Makie.jl/compare/v0.21.17...v0.21.18
[0.21.17]: https://github.com/MakieOrg/Makie.jl/compare/v0.21.16...v0.21.17
[0.21.16]: https://github.com/MakieOrg/Makie.jl/compare/v0.21.15...v0.21.16
[0.21.15]: https://github.com/MakieOrg/Makie.jl/compare/v0.21.14...v0.21.15
[0.21.14]: https://github.com/MakieOrg/Makie.jl/compare/v0.21.13...v0.21.14
[0.21.13]: https://github.com/MakieOrg/Makie.jl/compare/v0.21.12...v0.21.13
[0.21.12]: https://github.com/MakieOrg/Makie.jl/compare/v0.21.11...v0.21.12
[0.21.11]: https://github.com/MakieOrg/Makie.jl/compare/v0.21.10...v0.21.11
[0.21.10]: https://github.com/MakieOrg/Makie.jl/compare/v0.21.9...v0.21.10
[0.21.9]: https://github.com/MakieOrg/Makie.jl/compare/v0.21.8...v0.21.9
[0.21.8]: https://github.com/MakieOrg/Makie.jl/compare/v0.21.7...v0.21.8
[0.21.7]: https://github.com/MakieOrg/Makie.jl/compare/v0.21.6...v0.21.7
[0.21.6]: https://github.com/MakieOrg/Makie.jl/compare/v0.21.5...v0.21.6
[0.21.5]: https://github.com/MakieOrg/Makie.jl/compare/v0.21.4...v0.21.5
[0.21.4]: https://github.com/MakieOrg/Makie.jl/compare/v0.21.3...v0.21.4
[0.21.3]: https://github.com/MakieOrg/Makie.jl/compare/v0.21.2...v0.21.3
[0.21.2]: https://github.com/MakieOrg/Makie.jl/compare/v0.21.1...v0.21.2
[0.21.1]: https://github.com/MakieOrg/Makie.jl/compare/v0.21.0...v0.21.1
[0.21.0]: https://github.com/MakieOrg/Makie.jl/compare/v0.20.10...v0.21.0
[0.20.10]: https://github.com/MakieOrg/Makie.jl/compare/v0.20.9...v0.20.10
[0.20.9]: https://github.com/MakieOrg/Makie.jl/compare/v0.20.8...v0.20.9
[0.20.8]: https://github.com/MakieOrg/Makie.jl/compare/v0.20.7...v0.20.8
[0.20.7]: https://github.com/MakieOrg/Makie.jl/compare/v0.20.6...v0.20.7
[0.20.6]: https://github.com/MakieOrg/Makie.jl/compare/v0.20.5...v0.20.6
[0.20.5]: https://github.com/MakieOrg/Makie.jl/compare/v0.20.4...v0.20.5
[0.20.4]: https://github.com/MakieOrg/Makie.jl/compare/v0.20.3...v0.20.4
[0.20.3]: https://github.com/MakieOrg/Makie.jl/compare/v0.20.2...v0.20.3
[0.20.2]: https://github.com/MakieOrg/Makie.jl/compare/v0.20.1...v0.20.2
[0.20.1]: https://github.com/MakieOrg/Makie.jl/compare/v0.20.0...v0.20.1
[0.20.0]: https://github.com/MakieOrg/Makie.jl/compare/v0.19.12...v0.20.0
[0.19.12]: https://github.com/MakieOrg/Makie.jl/compare/v0.19.11...v0.19.12
[0.19.11]: https://github.com/MakieOrg/Makie.jl/compare/v0.19.10...v0.19.11
[0.19.10]: https://github.com/MakieOrg/Makie.jl/compare/v0.19.9...v0.19.10
[0.19.9]: https://github.com/MakieOrg/Makie.jl/compare/v0.19.8...v0.19.9
[0.19.8]: https://github.com/MakieOrg/Makie.jl/compare/v0.19.7...v0.19.8
[0.19.7]: https://github.com/MakieOrg/Makie.jl/compare/v0.19.6...v0.19.7
[0.19.6]: https://github.com/MakieOrg/Makie.jl/compare/v0.19.5...v0.19.6
[0.19.5]: https://github.com/MakieOrg/Makie.jl/compare/v0.19.4...v0.19.5
[0.19.4]: https://github.com/MakieOrg/Makie.jl/compare/v0.19.3...v0.19.4
[0.19.3]: https://github.com/MakieOrg/Makie.jl/compare/v0.19.1...v0.19.3
[0.19.1]: https://github.com/MakieOrg/Makie.jl/compare/v0.19.0...v0.19.1
[0.19.0]: https://github.com/MakieOrg/Makie.jl/compare/v0.18.4...v0.19.0
[0.18.4]: https://github.com/MakieOrg/Makie.jl/compare/v0.18.3...v0.18.4
[0.18.3]: https://github.com/MakieOrg/Makie.jl/compare/v0.18.2...v0.18.3
[0.18.2]: https://github.com/MakieOrg/Makie.jl/compare/v0.18.1...v0.18.2
[0.18.1]: https://github.com/MakieOrg/Makie.jl/compare/v0.18.0...v0.18.1
[0.18.0]: https://github.com/MakieOrg/Makie.jl/compare/v0.17.13...v0.18.0
[0.17.13]: https://github.com/MakieOrg/Makie.jl/compare/v0.17.12...v0.17.13
[0.17.12]: https://github.com/MakieOrg/Makie.jl/compare/v0.17.11...v0.17.12
[0.17.11]: https://github.com/MakieOrg/Makie.jl/compare/v0.17.10...v0.17.11
[0.17.10]: https://github.com/MakieOrg/Makie.jl/compare/v0.17.9...v0.17.10
[0.17.9]: https://github.com/MakieOrg/Makie.jl/compare/v0.17.7...v0.17.9
[0.17.7]: https://github.com/MakieOrg/Makie.jl/compare/v0.17.6...v0.17.7
[0.17.6]: https://github.com/MakieOrg/Makie.jl/compare/v0.17.5...v0.17.6
[0.17.5]: https://github.com/MakieOrg/Makie.jl/compare/v0.17.4...v0.17.5
[0.17.4]: https://github.com/MakieOrg/Makie.jl/compare/v0.17.3...v0.17.4
[0.17.3]: https://github.com/MakieOrg/Makie.jl/compare/v0.17.2...v0.17.3
[0.17.2]: https://github.com/MakieOrg/Makie.jl/compare/v0.17.1...v0.17.2
[0.17.1]: https://github.com/MakieOrg/Makie.jl/compare/v0.17.0...v0.17.1
[0.17.0]: https://github.com/MakieOrg/Makie.jl/compare/v0.16.4...v0.17.0
[0.16.4]: https://github.com/MakieOrg/Makie.jl/compare/v0.16.0...v0.16.4
[0.16.0]: https://github.com/MakieOrg/Makie.jl/compare/v0.15.3...v0.16.0
[0.15.3]: https://github.com/MakieOrg/Makie.jl/compare/v0.15.2...v0.15.3
[0.15.2]: https://github.com/MakieOrg/Makie.jl/compare/v0.15.1...v0.15.2
[0.15.1]: https://github.com/MakieOrg/Makie.jl/compare/v0.15.0...v0.15.1
[0.15.0]: https://github.com/MakieOrg/Makie.jl/compare/v0.14.2...v0.15.0<|MERGE_RESOLUTION|>--- conflicted
+++ resolved
@@ -17,11 +17,8 @@
 - Fixed integer underflow in GLMakie line indices which may have caused segmentation faults on mac [#4782](https://github.com/MakieOrg/Makie.jl/pull/4782)
 - Added `Axis3.clip` attribute to allow turning off clipping [#4791](https://github.com/MakieOrg/Makie.jl/pull/4791)
 - Fixed `Plane(Vec{N, T}(0), dist)` producing a `NaN` normal, which caused WGLMakie to break. (E.g. when rotating Axis3) [#4772](https://github.com/MakieOrg/Makie.jl/pull/4772)
-<<<<<<< HEAD
 - Changed `inspectable` to be inherited from the parent scenes theme. [#4739](https://github.com/MakieOrg/Makie.jl/pull/4739)
-=======
 - Reverted change to `poly` which disallowed 3D geometries from being plotted [#4738](https://github.com/MakieOrg/Makie.jl/pull/4738)
->>>>>>> f0bb4950
 
 ## [0.22.1] - 2025-01-17
 
