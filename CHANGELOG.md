--- conflicted
+++ resolved
@@ -1,13 +1,10 @@
 # Changelog
 
+## [0.20.9] - 2024-03-29
+
+- Improved thread safety of rendering with CairoMakie (independent `Scene`s only) by locking FreeType handles [#3777](https://github.com/MakieOrg/Makie.jl/pull/3777).
+
 ## [0.21.0] - 2024-03-0X
-
-<<<<<<< HEAD
-=======
-- Improved thread safety of rendering with CairoMakie (independent `Scene`s only) by locking FreeType handles [#3777](https://github.com/MakieOrg/Makie.jl/pull/3777).
-
-## [0.20.9] - 2024-03-29
->>>>>>> f51eb527
 
 - Add `voxels` plot [#3527](https://github.com/MakieOrg/Makie.jl/pull/3527)
 - Added supported markers hint to unsupported marker warn message [#3666](https://github.com/MakieOrg/Makie.jl/pull/3666).
