# Changelog

## [Unreleased]

<<<<<<< HEAD
- Fixed contour labels text positions update bug [#5010](https://github.com/MakieOrg/Makie.jl/pull/5010).
=======
- Fixed screen not open assertion and `Makie.isclosed(scene)` in WGLMakie [#5008](https://github.com/MakieOrg/Makie.jl/pull/5008).
>>>>>>> a67c8399

## [0.22.7] - 2025-05-23

- Fixed regression in the updating logic of `Legend` [#4979](https://github.com/MakieOrg/Makie.jl/pull/4979).

## [0.22.6] - 2025-05-17

- Added `alpha` keyword to `density` recipe [#4975](https://github.com/MakieOrg/Makie.jl/pull/4975).
- Improved CairoMakie rendering of normal `band`s with array-valued colors [#4989](https://github.com/MakieOrg/Makie.jl/pull/4989).
- Fixed cycling not being consistent when the same plot function was called with different input types (float32 vs float64 lines, for example) [#4960](https://github.com/MakieOrg/Makie.jl/pull/4960)

## [0.22.5] - 2025-05-12

- Added LegendElements for meshscatter, mesh, image, heatmap and surface [#4924](https://github.com/MakieOrg/Makie.jl/pull/4924)
- Moved some of the TextureAtlas logic to JS, speeding up text updates and fixing texture atlas updates [4942](https://github.com/MakieOrg/Makie.jl/pull/4942).
- Added ability to hide and show individual plot elements by clicking their corresponding `Legend` entry [#2276](https://github.com/MakieOrg/Makie.jl/pull/2276).
- Fixed issue with UInt8 voxel data not updating correctly when Observable input is updated [#4914](https://github.com/MakieOrg/Makie.jl/pull/4914)
- Added ticks and minorticks to `PolarAxis`. Ticks and tick labels can now also be mirrored to the other side of a sector style PolarAxis. [#4902](https://github.com/MakieOrg/Makie.jl/pull/4902)
- Fixed `Axis.panbutton` not working [#4932](https://github.com/MakieOrg/Makie.jl/pull/4932)
- Fixed issues with anisotropic markersizes (e.g. `(10, 50)`) causing anti-aliasing to become blurry in GLMakie and WGLMakie. [#4918](https://github.com/MakieOrg/Makie.jl/pull/4918)
- Added `direction = :y` option for vertical `band`s [#4949](https://github.com/MakieOrg/Makie.jl/pull/4949).
- Fixed line-ordering of `lines(::Rect3)` [#4954](https://github.com/MakieOrg/Makie.jl/pull/4954).
- Fixed issue with `sprint`ing to SVG using CairoMakie in Julia 1.11 and above [#4971](https://github.com/MakieOrg/Makie.jl/pull/4971).

## [0.22.4] - 2025-04-11

- Re-added the `apply_transform(f, data, space)` method that was removed in v0.22.3 with a deprecation warning. It will be removed in the next breaking version. [#4916](https://github.com/MakieOrg/Makie.jl/pull/4916)

## [0.22.3] - 2025-04-08

- Added `alpha` attribute to `tricontourf.jl` to control the transparency of filled contours [#4800](https://github.com/MakieOrg/Makie.jl/pull/4800)
- Fixed hexbin using log-scales [#4898](https://github.com/MakieOrg/Makie.jl/pull/4898)
- Updated scope of `space` attribute, restricting it to camera related projections in the conversion-transformation-projection pipeline. (See docs on `space` or the pipeline) [#4792](https://github.com/MakieOrg/Makie.jl/pull/4792)
- Added inheritance options for the `transformation` keyword argument: `:inherit, :inherit_model, :inherit_transform_func, :nothing` (See docs on `transformations` or the pipeline) [#4792](https://github.com/MakieOrg/Makie.jl/pull/4792)
- Fixed GLMakie embedding support for window destruction [#4848](https://github.com/MakieOrg/Makie.jl/pull/4848).
- Adjusted `DataInspector` tooltips for `spy` to be heatmap-like and `datashader` to show the number of binned markers [#4810](https://github.com/MakieOrg/Makie.jl/pull/4810)
- Added `unsafe_set!(::Textbox, ::String)` [#4417](https://github.com/MakieOrg/Makie.jl/pull/4417)
- Improved compatibility of marker attributes with float32convert, fixing issues with scatter markers being render too small with `markerspace = :data` in an Axis [#4869](https://github.com/MakieOrg/Makie.jl/pull/4869)
- Added `font` attribute and fixed faulty selection in `scatter`. Scatter fonts can now be themed with `markerfont`. [#4832](https://github.com/MakieOrg/Makie.jl/pull/4832)
- Fixed categorical `cgrad` interpolating at small enough steps [#4858](https://github.com/MakieOrg/Makie.jl/pull/4858)
- Added `textlabel!()` recipe for plotting text with a background [#4879](https://github.com/MakieOrg/Makie.jl/pull/4879)
- Fixed the computed `colorrange` being out of order with `colorscale = -` or similar colorscale functions that break sorting [#4884](https://github.com/MakieOrg/Makie.jl/pull/4884)
- Added `transform_marker` to arrows [#4871](https://github.com/MakieOrg/Makie.jl/pull/4871)
- Reverted change in `meshscatter` transformation behavior by using `transform_marker = true` as the default [#4871](https://github.com/MakieOrg/Makie.jl/pull/4871)
- Fixed an error with Colorbar for categorical colormaps, where they displayed values out of colorrange and NaN. [#4894](https://github.com/MakieOrg/Makie.jl/pull/4894)
- Fixed minor grid not showing in Axis when minorticks are hidden [#4896](https://github.com/MakieOrg/Makie.jl/pull/4896)
- Fixed issue with small scatter markers disappearing in CairoMakie [#4882](https://github.com/MakieOrg/Makie.jl/pull/4882)
- Added current axis/figure defaults to `resize_to_layout!`, `x/yautolimits`, `hidex/y/decoration!` and `tight_x/y/ticklabel_spacing!` [#4519](https://github.com/MakieOrg/Makie.jl/pull/4519)
- Switched to Julia 1.10 for GLMakie CI due to issues with OpenGL on ubuntu-latest. This may cause GLMakie compatibility with the Julia 1.6 to degrade in the future. [#4913](https://github.com/MakieOrg/Makie.jl/pull/4913)
- Added support for logarithmic units [#4853](https://github.com/MakieOrg/Makie.jl/pull/4853)

## [0.22.2] - 2025-02-26

- Added support for curvilinear grids in `contourf` (contour filled), where `x` and `y` are matrices (`contour` lines were added in [0.22.0]) [#4670](https://github.com/MakieOrg/Makie.jl/pull/4670).
- Updated WGLMakie's threejs version from 0.157 to 0.173, fixing some threejs bugs [#4809](https://github.com/MakieOrg/Makie.jl/pull/4809).
- Moved Axis3 clip planes slightly outside to avoid clipping objects on the border with 0 margin [#4742](https://github.com/MakieOrg/Makie.jl/pull/4742)
- Fixed an issue with transformations not propagating to child plots when their spaces only match indirectly. [#4723](https://github.com/MakieOrg/Makie.jl/pull/4723)
- Added a tutorial on creating an inset plot [#4697](https://github.com/MakieOrg/Makie.jl/pull/4697)
- Enhanced Pattern support: Added general CairoMakie implementation, improved quality, added anchoring, added support in band, density, added tests & fixed various bugs and inconsistencies. [#4715](https://github.com/MakieOrg/Makie.jl/pull/4715)
- Fixed issue with `voronoiplot` for Voronoi tessellations with empty polygons [#4740](https://github.com/MakieOrg/Makie.jl/pull/4740)
- Fixed shader compilation error due to undefined unused variable in volume [#4755](https://github.com/MakieOrg/Makie.jl/pull/4755)
- Added option `update_while_dragging=true` to Slider [#4745](https://github.com/MakieOrg/Makie.jl/pull/4745).
- Added option `lowres_background=true` to Resampler, and renamed `resolution` to `max_resolution` [#4745](https://github.com/MakieOrg/Makie.jl/pull/4745).
- Added option `throttle=0.0` to `async_latest`, to allow throttling while skipping latest updates [#4745](https://github.com/MakieOrg/Makie.jl/pull/4745).
- Fixed issue with `WGLMakie.voxels` not rendering on linux with firefox [#4756](https://github.com/MakieOrg/Makie.jl/pull/4756)
- Updated `voxels` to use `uv_transform` interface instead of `uvmap` to give more control over texture mapping (i.e. to allow rotations) [#4758](https://github.com/MakieOrg/Makie.jl/pull/4758)
- **Breaking** Changed generated `uv`s in `voxels` to more easily align texture maps. Also changed uvs to scale with `gap` so that voxels remain fully covered. [#4758](https://github.com/MakieOrg/Makie.jl/pull/4758)
- Fixed `uv_transform = :rotr90` and `:rotl90` being swapped [#4758](https://github.com/MakieOrg/Makie.jl/pull/4758)
- Cleaned up surface handling in GLMakie: Surface cells are now discarded when there is a nan in x, y or z. Fixed incorrect normal if x or y is nan [#4735](https://github.com/MakieOrg/Makie.jl/pull/4735)
- Cleaned up `volume` plots: Added `:indexedabsorption` and `:additive` to WGLMakie, generalized `:mip` to include negative values, fixed missing conversions for rgba algorithms (`:additive`, `:absorptionrgba`), fixed missing conversion for `absorption` attribute & extended it to `:indexedabsorption` and `absorptionrgba`, added tests and improved docs. [#4726](https://github.com/MakieOrg/Makie.jl/pull/4726)
- Fixed integer underflow in GLMakie line indices which may have caused segmentation faults on mac [#4782](https://github.com/MakieOrg/Makie.jl/pull/4782)
- Added `Axis3.clip` attribute to allow turning off clipping [#4791](https://github.com/MakieOrg/Makie.jl/pull/4791)
- Fixed `Plane(Vec{N, T}(0), dist)` producing a `NaN` normal, which caused WGLMakie to break. (E.g. when rotating Axis3) [#4772](https://github.com/MakieOrg/Makie.jl/pull/4772)
- Changed `inspectable` to be inherited from the parent scenes theme. [#4739](https://github.com/MakieOrg/Makie.jl/pull/4739)
- Reverted change to `poly` which disallowed 3D geometries from being plotted [#4738](https://github.com/MakieOrg/Makie.jl/pull/4738)
- Enabled autocompletion on Block types, e.g. `?Axis.xti...` [#4786](https://github.com/MakieOrg/Makie.jl/pull/4786)
- Added `dpi` metadata to all rendered png files, where `px_per_unit = 1` means 96dpi, `px_per_unit = 2` means 192dpi, and so on. This gives frontends a chance to show plain Makie png images with the correct scaling [#4812](https://github.com/MakieOrg/Makie.jl/pull/4812).
- Fixed issue with voxels not working correctly with `rotate!()` [#4824](https://github.com/MakieOrg/Makie.jl/pull/4824)
- Fixed issue with tick event not triggering in WGLMakie [#4818](https://github.com/MakieOrg/Makie.jl/pull/4818)
- Improved performance of some Blocks, mainly `Textbox` and `Menu` [#4821](https://github.com/MakieOrg/Makie.jl/pull/4821)
- Fixed issue with `PolarAxis` not considering tick visibility in protrusion calculations. [#4823](https://github.com/MakieOrg/Makie.jl/pull/4823)
- Fixed some plots failing to create Legend entries due to missing attributes [#4826](https://github.com/MakieOrg/Makie.jl/pull/4826)

## [0.22.1] - 2025-01-17

- Allow volume textures for mesh color, to e.g. implement a performant volume slice display [#2274](https://github.com/MakieOrg/Makie.jl/pull/2274).
- Fixed `alpha` use in legends and some CairoMakie cases [#4721](https://github.com/MakieOrg/Makie.jl/pull/4721).

## [0.22.0] - 2024-12-12

- Updated to GeometryBasics 0.5: [GeometryBasics#173](https://github.com/JuliaGeometry/GeometryBasics.jl/pull/173), [GeometryBasics#219](https://github.com/JuliaGeometry/GeometryBasics.jl/pull/219) [#4319](https://github.com/MakieOrg/Makie.jl/pull/4319)
  - Removed `meta` infrastructure. Vertex attributes are now passed as kwargs.
  - Simplified GeometryBasics Mesh type, improving compile times
  - Added `FaceView` to allow different vertex attributes to use different indices for specifying data of the same vertex. This can be used to specify per-face data.
  - Added `GeometryBasics.face_normals(points, faces)`
  - Changed the order of `Rect2` coordinates to be counter-clockwise.
  - Updated `Cylinder` to avoid visually rounding off the top and bottom.
  - Added `MetaMesh` to store non-vertex metadata in a GeometryBasics Mesh object. These are now produced by MeshIO for `.obj` files, containing information from `.mtl` files.
  - Fix `Tessellation/tessellation` spelling [GeometryBasics#227](https://github.com/JuliaGeometry/GeometryBasics.jl/pull/227) [#4564](https://github.com/MakieOrg/Makie.jl/pull/4564)
- Added `Makie.mesh` option for `MetaMesh` which applies some of the bundled information [#4368](https://github.com/MakieOrg/Makie.jl/pull/4368), [#4496](https://github.com/MakieOrg/Makie.jl/pull/4496)
- `Voronoiplot`s automatic colors are now defined based on the underlying point set instead of only those generators appearing in the tessellation. This makes the selected colors consistent between tessellations when generators might have been deleted or added. [#4357](https://github.com/MakieOrg/Makie.jl/pull/4357)
- `contour` now supports _curvilinear_ grids, where `x` and `y` are matrices [#4670](https://github.com/MakieOrg/Makie.jl/pull/4670).
- Added `viewmode = :free` and translation, zoom, limit reset and cursor-focus interactions to Axis3. [4131](https://github.com/MakieOrg/Makie.jl/pull/4131)
- Split `marker_offset` handling from marker centering and fix various bugs with it [#4594](https://github.com/MakieOrg/Makie.jl/pull/4594)
- Added `transform_marker` attribute to meshscatter and changed the default behavior to not transform marker/mesh vertices [#4606](https://github.com/MakieOrg/Makie.jl/pull/4606)
- Fixed some issues with meshscatter not correctly transforming with transform functions and float32 rescaling [#4606](https://github.com/MakieOrg/Makie.jl/pull/4606)
- Fixed `poly` pipeline for 3D and/or Float64 polygons that begin from an empty vector [#4615](https://github.com/MakieOrg/Makie.jl/pull/4615).
- `empty!` GLMakie screen instead of closing, fixing issue with reset window position [#3881](https://github.com/MakieOrg/Makie.jl/pull/3881)
- Added option to display the front spines in Axis3 to close the outline box [#2349](https://github.com/MakieOrg/Makie.jl/pull/4305)
- Fixed gaps in corners of `poly(Rect2(...))` stroke [#4664](https://github.com/MakieOrg/Makie.jl/pull/4664)
- Fixed an issue where `reinterpret`ed arrays of line points were not handled correctly in CairoMakie [#4668](https://github.com/MakieOrg/Makie.jl/pull/4668).
- Fixed various issues with `markerspace = :data`, `transform_marker = true` and `rotation` for scatter in CairoMakie (incorrect marker transformations, ignored transformations, Cairo state corruption) [#4663](https://github.com/MakieOrg/Makie.jl/pull/4663)
- Changed deprecation warnings for Vector and Range inputs in `image`, `volume`, `voxels` and `spy` into **errors** [#4685](https://github.com/MakieOrg/Makie.jl/pull/4685)
- Refactored OpenGL cleanup to run immediately rather than on GC [#4699](https://github.com/MakieOrg/Makie.jl/pull/4699)
- It is now possible to change the title of a `GLFW.Window` with `GLMakie.set_title!(screen::Screen, title::String)` [#4677](https://github.com/MakieOrg/Makie.jl/pull/4677).
- Fixed `px_per_unit != 1` not getting fit to the size of the interactive window in GLMakie [#4687](https://github.com/MakieOrg/Makie.jl/pull/4687)
- Changed minorticks to skip computation when they are not visible [#4681](https://github.com/MakieOrg/Makie.jl/pull/4681)
- Fixed indexing error edge case in violin median code [#4682](https://github.com/MakieOrg/Makie.jl/pull/4682)
- Fixed incomplete plot cleanup when cleanup is triggered by an event. [#4710](https://github.com/MakieOrg/Makie.jl/pull/4710)
- Automatically plot Enums as categorical [#4717](https://github.com/MakieOrg/Makie.jl/pull/4717).

## [0.21.18] - 2024-12-12

- Allow for user defined recipes to be used in SpecApi [#4655](https://github.com/MakieOrg/Makie.jl/pull/4655).
- Fix text layouting with empty lines [#4269](https://github.com/MakieOrg/Makie.jl/pull/4269).

## [0.21.17] - 2024-12-05

- Added `backend` and `update` kwargs to `show` [#4558](https://github.com/MakieOrg/Makie.jl/pull/4558)
- Disabled unit prefix conversions for compound units (e.g. `u"m/s"`) to avoid generating incorrect units. [#4583](https://github.com/MakieOrg/Makie.jl/pull/4583)
- Added kwarg to rotate Toggle [#4445](https://github.com/MakieOrg/Makie.jl/pull/4445)
- Fixed orientation of environment light textures in RPRMakie [#4629](https://github.com/MakieOrg/Makie.jl/pull/4629).
- Fixed uint16 overflow for over ~65k elements in WGLMakie picking [#4604](https://github.com/MakieOrg/Makie.jl/pull/4604).
- Improved performance for line plot in CairoMakie [#4601](https://github.com/MakieOrg/Makie.jl/pull/4601).
- Prevent more default actions when canvas has focus [#4602](https://github.com/MakieOrg/Makie.jl/pull/4602).
- Fixed an error in `convert_arguments` for PointBased plots and 3D polygons [#4585](https://github.com/MakieOrg/Makie.jl/pull/4585).
- Fixed polygon rendering issue of `crossbar(..., show_notch = true)` in CairoMakie [#4587](https://github.com/MakieOrg/Makie.jl/pull/4587).
- Fixed `colorbuffer(axis)` for `px_per_unit != 1` [#4574](https://github.com/MakieOrg/Makie.jl/pull/4574).
- Fixed render order of Axis3 frame lines in CairoMakie [#4591](https://github.com/MakieOrg/Makie.jl/pull/4591)
- Fixed color mapping between `contourf` and `Colorbar` [#4618](https://github.com/MakieOrg/Makie.jl/pull/4618)
- Fixed an incorrect comparison in CairoMakie's line clipping code which can cause line segments to disappear [#4631](https://github.com/MakieOrg/Makie.jl/pull/4631)
- Added PointBased conversion for `Vector{MultiLineString}` [#4599](https://github.com/MakieOrg/Makie.jl/pull/4599)
- Added color conversions for tuples, Points and Vecs [#4599](https://github.com/MakieOrg/Makie.jl/pull/4599)
- Added conversions for 1 and 2 value paddings in `Label` and `tooltip` [#4599](https://github.com/MakieOrg/Makie.jl/pull/4599)
- Fixed `NaN` in scatter rotation and markersize breaking Cairo state [#4599](https://github.com/MakieOrg/Makie.jl/pull/4599)
- Fixed heatmap cells being 0.5px/units too large in CairoMakie [4633](https://github.com/MakieOrg/Makie.jl/pull/4633)
- Fixed bounds error when recording video with WGLMakie [#4639](https://github.com/MakieOrg/Makie.jl/pull/4639).
- Added `axis.(x/y)ticklabelspace = :max_auto`, to only grow tickspace but never shrink to reduce jitter [#4642](https://github.com/MakieOrg/Makie.jl/pull/4642).
- The error shown for invalid attributes will now also show suggestions for nearby attributes (if there are any) [#4394](https://github.com/MakieOrg/Makie.jl/pull/4394).
- Added (x/y)axislinks to S.GridLayout and make sure limits don't reset when linking axes [#4643](https://github.com/MakieOrg/Makie.jl/pull/4643).

## [0.21.16] - 2024-11-06

- Added `origin!()` to transformation so that the reference point of `rotate!()` and `scale!()` can be modified [#4472](https://github.com/MakieOrg/Makie.jl/pull/4472)
- Correctly render the tooltip triangle [#4560](https://github.com/MakieOrg/Makie.jl/pull/4560).
- Introduce `isclosed(scene)`, conditionally use `Bonito.LargeUpdate` [#4569](https://github.com/MakieOrg/Makie.jl/pull/4569).
- Allow plots to move between scenes in SpecApi [#4132](https://github.com/MakieOrg/Makie.jl/pull/4132).
- Added empty constructor to all backends for `Screen` allowing `display(Makie.current_backend().Screen(), fig)` [#4561](https://github.com/MakieOrg/Makie.jl/pull/4561).
- Added `subsup` and `left_subsup` functions that offer stacked sub- and superscripts for `rich` text which means this style can be used with arbitrary fonts and is not limited to fonts supported by MathTeXEngine.jl [#4489](https://github.com/MakieOrg/Makie.jl/pull/4489).
- Added the `jitter_width` and `side_nudge` attributes to the `raincloud` plot definition, so that they can be used as kwargs [#4517](https://github.com/MakieOrg/Makie.jl/pull/4517)
- Expand PlotList plots to expose their child plots to the legend interface, allowing `axislegend`show plots within PlotSpecs as individual entries. [#4546](https://github.com/MakieOrg/Makie.jl/pull/4546)
- Implement S.Colorbar(plotspec) [#4520](https://github.com/MakieOrg/Makie.jl/pull/4520).
- Fixed a hang when `Record` was created inside a closure passed to `IOCapture.capture` [#4562](https://github.com/MakieOrg/Makie.jl/pull/4562).
- Added logical size annotation to `text/html` inline videos so that sizes are appropriate independent of the current `px_per_unit` value [#4563](https://github.com/MakieOrg/Makie.jl/pull/4563).

## [0.21.15] - 2024-10-25

- Allowed creation of `Legend` with entries that have no legend elements [#4526](https://github.com/MakieOrg/Makie.jl/pull/4526).
- Improved CairoMakie's 2D mesh drawing performance by ~30% [#4132](https://github.com/MakieOrg/Makie.jl/pull/4132).
- Allow `width` to be set per box in `boxplot` [#4447](https://github.com/MakieOrg/Makie.jl/pull/4447).
- For `Textbox`es in which a fixed width is specified, the text is now scrolled
  if the width is exceeded [#4293](https://github.com/MakieOrg/Makie.jl/pull/4293)
- Changed image, heatmap and surface picking indices to correctly index the relevant matrix arguments. [#4459](https://github.com/MakieOrg/Makie.jl/pull/4459)
- Improved performance of `record` by avoiding unnecessary copying in common cases [#4475](https://github.com/MakieOrg/Makie.jl/pull/4475).
- Fixed usage of `AggMean()` and other aggregations operating on 3d data for `datashader` [#4346](https://github.com/MakieOrg/Makie.jl/pull/4346).
- Fixed forced rasterization when rendering figures with `Axis3` to svg [#4463](https://github.com/MakieOrg/Makie.jl/pull/4463).
- Changed default for `circular_rotation` in Camera3D to false, so that the camera doesn't change rotation direction anymore [4492](https://github.com/MakieOrg/Makie.jl/pull/4492)
- Fixed `pick(scene, rect2)` in WGLMakie [#4488](https://github.com/MakieOrg/Makie.jl/pull/4488)
- Fixed resizing of `surface` data not working correctly. (I.e. drawing out-of-bounds data or only drawing part of the data.) [#4529](https://github.com/MakieOrg/Makie.jl/pull/4529)

## [0.21.14] - 2024-10-11

- Fixed relocatability of GLMakie [#4461](https://github.com/MakieOrg/Makie.jl/pull/4461).
- Fixed relocatability of WGLMakie [#4467](https://github.com/MakieOrg/Makie.jl/pull/4467).
- Fixed `space` keyword for `barplot` [#4435](https://github.com/MakieOrg/Makie.jl/pull/4435).

## [0.21.13] - 2024-10-07

- Optimize SpecApi, reuse Blocks better and add API to access the created block objects [#4354](https://github.com/MakieOrg/Makie.jl/pull/4354).
- Fixed `merge(attr1, attr2)` modifying nested attributes in `attr1` [#4416](https://github.com/MakieOrg/Makie.jl/pull/4416)
- Fixed issue with CairoMakie rendering scene backgrounds at the wrong position [#4425](https://github.com/MakieOrg/Makie.jl/pull/4425)
- Fixed incorrect inverse transformation in `position_on_plot` for lines, causing incorrect tooltip placement in DataInspector [#4402](https://github.com/MakieOrg/Makie.jl/pull/4402)
- Added new `Checkbox` block [#4336](https://github.com/MakieOrg/Makie.jl/pull/4336).
- Added ability to override legend element attributes by pairing labels or plots with override attributes [#4427](https://github.com/MakieOrg/Makie.jl/pull/4427).
- Added threshold before a drag starts which improves false negative rates for clicks. `Button` can now trigger on click and not mouse-down which is the canonical behavior in other GUI systems [#4336](https://github.com/MakieOrg/Makie.jl/pull/4336).
- `PolarAxis` font size now defaults to global figure `fontsize` in the absence of specific `Axis` theming [#4314](https://github.com/MakieOrg/Makie.jl/pull/4314)
- `MultiplesTicks` accepts new option `strip_zero=true`, allowing labels of the form `0x` to be `0` [#4372](https://github.com/MakieOrg/Makie.jl/pull/4372)
- Make near/far of WGLMakie JS 3d camera dynamic, for better depth_shift scaling [#4430](https://github.com/MakieOrg/Makie.jl/pull/4430).

## [0.21.12] - 2024-09-28

- Fix NaN handling in WGLMakie [#4282](https://github.com/MakieOrg/Makie.jl/pull/4282).
- Show DataInspector tooltip on NaN values if `nan_color` has been set to other than `:transparent` [#4310](https://github.com/MakieOrg/Makie.jl/pull/4310)
- Fix `linestyle` not being used in `triplot` [#4332](https://github.com/MakieOrg/Makie.jl/pull/4332)
- Invalid keyword arguments for `Block`s (e.g. `Axis` and `Colorbar`) now throw errors and show suggestions rather than simply throwing [#4392](https://github.com/MakieOrg/Makie.jl/pull/4392)
- Fix voxel clipping not being based on voxel centers [#4397](https://github.com/MakieOrg/Makie.jl/pull/4397)
- Parsing `Q` and `q` commands in svg paths with `BezierPath` is now supported [#4413](https://github.com/MakieOrg/Makie.jl/pull/4413)


## [0.21.11] - 2024-09-13

- Hot fixes for 0.21.10 [#4356](https://github.com/MakieOrg/Makie.jl/pull/4356).
- Set `Voronoiplot`'s preferred axis type to 2D in all cases [#4349](https://github.com/MakieOrg/Makie.jl/pull/4349)

## [0.21.10] - 2024-09-12

- Introduce `heatmap(Resampler(large_matrix))`, allowing to show big images interactively [#4317](https://github.com/MakieOrg/Makie.jl/pull/4317).
- Make sure we wait for the screen session [#4316](https://github.com/MakieOrg/Makie.jl/pull/4316).
- Fix for absrect [#4312](https://github.com/MakieOrg/Makie.jl/pull/4312).
- Fix attribute updates for SpecApi and SpecPlots (e.g. ecdfplot) [#4265](https://github.com/MakieOrg/Makie.jl/pull/4265).
- Bring back `poly` convert arguments for matrix with points as row [#4258](https://github.com/MakieOrg/Makie.jl/pull/4258).
- Fix gl_ClipDistance related segfault on WSL with GLMakie [#4270](https://github.com/MakieOrg/Makie.jl/pull/4270).
- Added option `label_position = :center` to place labels centered over each bar [#4274](https://github.com/MakieOrg/Makie.jl/pull/4274).
- `plotfunc()` and `func2type()` support functions ending with `!` [#4275](https://github.com/MakieOrg/Makie.jl/pull/4275).
- Fixed Boundserror in clipped multicolor lines in CairoMakie [#4313](https://github.com/MakieOrg/Makie.jl/pull/4313)
- Fix float precision based assertions error in GLMakie.volume [#4311](https://github.com/MakieOrg/Makie.jl/pull/4311)
- Support images with reversed axes [#4338](https://github.com/MakieOrg/Makie.jl/pull/4338)

## [0.21.9] - 2024-08-27

- Hotfix for colormap + color updates [#4258](https://github.com/MakieOrg/Makie.jl/pull/4258).

## [0.21.8] - 2024-08-26

- Fix selected list in `WGLMakie.pick_sorted` [#4136](https://github.com/MakieOrg/Makie.jl/pull/4136).
- Apply px per unit in `pick_closest`/`pick_sorted` [#4137](https://github.com/MakieOrg/Makie.jl/pull/4137).
- Support plot(interval, func) for rangebars and band [#4102](https://github.com/MakieOrg/Makie.jl/pull/4102).
- Fixed the broken OpenGL state cleanup for clip_planes which may cause plots to disappear randomly [#4157](https://github.com/MakieOrg/Makie.jl/pull/4157)
- Reduce updates for image/heatmap, improving performance [#4130](https://github.com/MakieOrg/Makie.jl/pull/4130).
- Add an informative error message to `save` when no backend is loaded [#4177](https://github.com/MakieOrg/Makie.jl/pull/4177)
- Fix rendering of `band` with NaN values [#4178](https://github.com/MakieOrg/Makie.jl/pull/4178).
- Fix plotting of lines with OffsetArrays across all backends [#4242](https://github.com/MakieOrg/Makie.jl/pull/4242).

## [0.21.7] - 2024-08-19

- Hot fix for 1D heatmap [#4147](https://github.com/MakieOrg/Makie.jl/pull/4147).

## [0.21.6] - 2024-08-14

- Fix RectangleZoom in WGLMakie [#4127](https://github.com/MakieOrg/Makie.jl/pull/4127)
- Bring back fastpath for regular heatmaps [#4125](https://github.com/MakieOrg/Makie.jl/pull/4125)
- Data inspector fixes (mostly for bar plots) [#4087](https://github.com/MakieOrg/Makie.jl/pull/4087)
- Added "clip_planes" as a new generic plot and scene attribute. Up to 8 world space clip planes can be specified to hide sections of a plot. [#3958](https://github.com/MakieOrg/Makie.jl/pull/3958)
- Updated handling of `model` matrices with active Float32 rescaling. This should fix issues with Float32-unsafe translations or scalings of plots, as well as rotated plots in Float32-unsafe ranges. [#4026](https://github.com/MakieOrg/Makie.jl/pull/4026)
- Added `events.tick` to allow linking actions like animations to the renderloop. [#3948](https://github.com/MakieOrg/Makie.jl/pull/3948)
- Added the `uv_transform` attribute for meshscatter, mesh, surface and image [#1406](https://github.com/MakieOrg/Makie.jl/pull/1406).
- Added the ability to use textures with `meshscatter` in WGLMakie [#1406](https://github.com/MakieOrg/Makie.jl/pull/1406).
- Don't remove underlying VideoStream file when doing save() [#3883](https://github.com/MakieOrg/Makie.jl/pull/3883).
- Fix label/legend for plotlist [#4079](https://github.com/MakieOrg/Makie.jl/pull/4079).
- Fix wrong order for colors in RPRMakie [#4098](https://github.com/MakieOrg/Makie.jl/pull/4098).
- Fixed incorrect distance calculation in `pick_closest` in WGLMakie [#4082](https://github.com/MakieOrg/Makie.jl/pull/4082).
- Suppress keyboard shortcuts and context menu in JupyterLab output [#4068](https://github.com/MakieOrg/Makie.jl/pull/4068).
- Introduce stroke_depth_shift + forward normal depth_shift for Poly [#4058](https://github.com/MakieOrg/Makie.jl/pull/4058).
- Use linestyle for Poly and Density legend elements [#4000](https://github.com/MakieOrg/Makie.jl/pull/4000).
- Bring back interpolation attribute for surface [#4056](https://github.com/MakieOrg/Makie.jl/pull/4056).
- Improved accuracy of framerate settings in GLMakie [#3954](https://github.com/MakieOrg/Makie.jl/pull/3954)
- Fix label_formatter being called twice in barplot [#4046](https://github.com/MakieOrg/Makie.jl/pull/4046).
- Fix error with automatic `highclip` or `lowclip` and scalar colors [#4048](https://github.com/MakieOrg/Makie.jl/pull/4048).
- Correct a bug in the `project` function when projecting using a `Scene`. [#3909](https://github.com/MakieOrg/Makie.jl/pull/3909).
- Add position for `pie` plot [#4027](https://github.com/MakieOrg/Makie.jl/pull/4027).
- Correct a method ambiguity in `insert!` which was causing `PlotList` to fail on CairoMakie. [#4038](https://github.com/MakieOrg/Makie.jl/pull/4038)
- Delaunay triangulations created via `tricontourf`, `triplot`, and `voronoiplot` no longer use any randomisation in the point insertion order so that results are unique. [#4044](https://github.com/MakieOrg/Makie.jl/pull/4044)
- Improve content scaling support for Wayland and fix incorrect mouse scaling on mac [#4062](https://github.com/MakieOrg/Makie.jl/pull/4062)
- Fix: `band` ignored its `alpha` argument in CairoMakie
- Fix `marker=FastPixel()` makersize and markerspace, improve `spy` recipe [#4043](https://github.com/MakieOrg/Makie.jl/pull/4043).
- Fixed `invert_normals` for surface plots in CairoMakie [#4021](https://github.com/MakieOrg/Makie.jl/pull/4021).
- Improve support for embedding GLMakie. [#4073](https://github.com/MakieOrg/Makie.jl/pull/4073)
- Update JS OrbitControls to match Julia OrbitControls [#4084](https://github.com/MakieOrg/Makie.jl/pull/4084).
- Fix `select_point()` [#4101](https://github.com/MakieOrg/Makie.jl/pull/4101).
- Fix `absrect()` and `select_rectangle()` [#4110](https://github.com/MakieOrg/Makie.jl/issues/4110).
- Allow segment-specific radius for `pie` plot [#4028](https://github.com/MakieOrg/Makie.jl/pull/4028).

## [0.21.5] - 2024-07-07

- Fixed tuple argument for `WGLMakie.activate!(resize_to=(:parent, nothing))` [#4009](https://github.com/MakieOrg/Makie.jl/pull/4009).
- validate plot attributes later, for axis specific plot attributes [#3974](https://github.com/MakieOrg/Makie.jl/pull/3974).

## [0.21.4] - 2024-07-02

- Fixed support for GLFW 3.4 on OSX [#3999](https://github.com/MakieOrg/Makie.jl/issues/3999).
- Changed camera variables to Float64 for increased accuracy [#3984](https://github.com/MakieOrg/Makie.jl/pull/3984)
- Allow CairoMakie to render `poly` overloads that internally don't use two child plots [#3986](https://github.com/MakieOrg/Makie.jl/pull/3986).
- Fixes for Menu and DataInspector [#3975](https://github.com/MakieOrg/Makie.jl/pull/3975).
- Add line-loop detection and rendering to GLMakie and WGLMakie [#3907](https://github.com/MakieOrg/Makie.jl/pull/3907).

## [0.21.3] - 2024-06-17

- Fix stack overflows when using `markerspace = :data` with `scatter` [#3960](https://github.com/MakieOrg/Makie.jl/issues/3960).
- CairoMakie: Fix broken SVGs when using non-interpolated image primitives, for example Colorbars, with recent Cairo versions [#3967](https://github.com/MakieOrg/Makie.jl/pull/3967).
- CairoMakie: Add argument `pdf_version` to restrict the PDF version when saving a figure as a PDF [#3845](https://github.com/MakieOrg/Makie.jl/pull/3845).
- Fix DataInspector using invalid attribute strokewidth for plot type Wireframe [#3917](https://github.com/MakieOrg/Makie.jl/pull/3917).
- CairoMakie: Fix incorrect scaling factor for SVGs with Cairo_jll 1.18 [#3964](https://github.com/MakieOrg/Makie.jl/pull/3964).
- Fixed use of Textbox from Bonito [#3924](https://github.com/MakieOrg/Makie.jl/pull/3924)

## [0.21.2] - 2024-05-22

- Added `cycle` to general attribute allowlist so that it works also with plot types that don't set one in their theme [#3879](https://github.com/MakieOrg/Makie.jl/pull/3879).

## [0.21.1] - 2024-05-21

- `boundingbox` now relies on `apply_transform(transform, data_limits(plot))` rather than transforming the corner points of the bounding box [#3856](https://github.com/MakieOrg/Makie.jl/pull/3856).
- Adjusted `Axis` limits to consider transformations more consistently [#3864](https://github.com/MakieOrg/Makie.jl/pull/3864).
- Fix problems with incorrectly disabled attributes in recipes [#3870](https://github.com/MakieOrg/Makie.jl/pull/3870), [#3866](https://github.com/MakieOrg/Makie.jl/pull/3866).
- Fix RPRMakie with Material [#3872](https://github.com/MakieOrg/Makie.jl/pull/3872).
- Support the loop option in html video output [#3697](https://github.com/MakieOrg/Makie.jl/pull/3697).

## [0.21.0] - 2024-05-08

- Add `voxels` plot [#3527](https://github.com/MakieOrg/Makie.jl/pull/3527).
- Added supported markers hint to unsupported marker warn message [#3666](https://github.com/MakieOrg/Makie.jl/pull/3666).
- Fixed bug in CairoMakie line drawing when multiple successive points had the same color [#3712](https://github.com/MakieOrg/Makie.jl/pull/3712).
- Remove StableHashTraits in favor of calculating hashes directly with CRC32c [#3667](https://github.com/MakieOrg/Makie.jl/pull/3667).
- **Breaking (sort of)** Added a new `@recipe` variant which allows documenting attributes directly where they are defined and validating that all attributes are known whenever a plot is created. This is not breaking in the sense that the API changes, but user code is likely to break because of misspelled attribute names etc. that have so far gone unnoticed.
- Add axis converts, enabling unit/categorical support and more [#3226](https://github.com/MakieOrg/Makie.jl/pull/3226).
- **Breaking** Streamlined `data_limits` and `boundingbox` [#3671](https://github.com/MakieOrg/Makie.jl/pull/3671)
  - `data_limits` now only considers plot positions, completely ignoring transformations
  - `boundingbox(p::Text)` is deprecated in favor of `boundingbox(p::Text, p.markerspace[])`. The more internal methods use `string_boundingbox(p)`. [#3723](https://github.com/MakieOrg/Makie.jl/pull/3723)
  - `boundingbox` overwrites must now include a secondary space argument to work `boundingbox(plot, space::Symbol = :data)` [#3723](https://github.com/MakieOrg/Makie.jl/pull/3723)
  - `boundingbox` now always consider `transform_func` and `model`
  - `data_limits(::Scatter)` and `boundingbox(::Scatter)` now consider marker transformations [#3716](https://github.com/MakieOrg/Makie.jl/pull/3716)
- **Breaking** Improved Float64 compatibility of Axis [#3681](https://github.com/MakieOrg/Makie.jl/pull/3681)
  - This added an extra conversion step which only takes effect when Float32 precision becomes relevant. In those cases code using `project()` functions will be wrong as the transformation is not applied. Use `project(plot_or_scene, ...)` or apply the conversion yourself beforehand with `Makie.f32_convert(plot_or_scene, transformed_point)` and use `patched_model = Makie.patch_model(plot_or_scene, model)`.
  - `Makie.to_world(point, matrix, resolution)` has been deprecated in favor of `Makie.to_world(scene_or_plot, point)` to include float32 conversions.
- **Breaking** Reworked line shaders in GLMakie and WGLMakie [#3558](https://github.com/MakieOrg/Makie.jl/pull/3558)
  - GLMakie: Removed support for per point linewidths
  - GLMakie: Adjusted dots (e.g. with `linestyle = :dot`) to bend across a joint
  - GLMakie: Adjusted linestyles to scale with linewidth dynamically so that dots remain dots with changing linewidth
  - GLMakie: Cleaned up anti-aliasing for truncated joints
  - WGLMakie: Added support for linestyles
  - WGLMakie: Added line joints
  - WGLMakie: Added native anti-aliasing which generally improves quality but introduces outline artifacts in some cases (same as GLMakie)
  - Both: Adjusted handling of thin lines which may result in different color intensities
- Fixed an issue with lines being drawn in the wrong direction in 3D (with perspective projection) [#3651](https://github.com/MakieOrg/Makie.jl/pull/3651).
- **Breaking** Renamed attribute `rotations` to `rotation` for `scatter` and `meshscatter` which had been inconsistent with the otherwise singular naming scheme and other plots like `text` [#3724](https://github.com/MakieOrg/Makie.jl/pull/3724).
- Fixed `contourf` bug where n levels would sometimes miss the uppermost value, causing gaps [#3713](https://github.com/MakieOrg/Makie.jl/pull/3713).
- Added `scale` attribute to `violin` [#3352](https://github.com/MakieOrg/Makie.jl/pull/3352).
- Use label formatter in barplot [#3718](https://github.com/MakieOrg/Makie.jl/pull/3718).
- Fix the incorrect shading with non uniform markerscale in meshscatter [#3722](https://github.com/MakieOrg/Makie.jl/pull/3722)
- Add `scale_to=:flip` option to `hist`, which flips the direction of the bars [#3732](https://github.com/MakieOrg/Makie.jl/pull/3732)
- Fixed an issue with the texture atlas not updating in WGLMakie after display, causing new symbols to not show up [#3737](https://github.com/MakieOrg/Makie.jl/pull/3737)
- Added `linecap` and `joinstyle` attributes for lines and linesegments. Also normalized `miter_limit` to 60° across all backends. [#3771](https://github.com/MakieOrg/Makie.jl/pull/3771)

## [0.20.10] 2024-05-07

- Loosened type restrictions for potentially array-valued colors in `Axis` attributes like `xticklabelcolor` [#3826](https://github.com/MakieOrg/Makie.jl/pull/3826).
- Added support for intervals for specifying axis limits [#3696](https://github.com/MakieOrg/Makie.jl/pull/3696)
- Added recipes for plotting intervals to `Band`, `Rangebars`, `H/VSpan` [3695](https://github.com/MakieOrg/Makie.jl/pull/3695)
- Documented `WilkinsonTicks` [#3819](https://github.com/MakieOrg/Makie.jl/pull/3819).
- Added `axislegend(ax, "title")` method [#3808](https://github.com/MakieOrg/Makie.jl/pull/3808).
- Improved thread safety of rendering with CairoMakie (independent `Scene`s only) by locking FreeType handles [#3777](https://github.com/MakieOrg/Makie.jl/pull/3777).
- Adds a tutorial for how to make recipes work with new types [#3816](https://github.com/MakieOrg/Makie.jl/pull/3816).
- Provided an interface to convert markers in CairoMakie separately (`cairo_scatter_marker`) so external packages can overload it. [#3811](https://github.com/MakieOrg/Makie.jl/pull/3811)
- Updated to DelaunayTriangulation v1.0 [#3787](https://github.com/MakieOrg/Makie.jl/pull/3787).
- Added methods `hidedecorations!`, `hiderdecorations!`, `hidethetadecorations!` and  `hidespines!` for `PolarAxis` axes [#3823](https://github.com/MakieOrg/Makie.jl/pull/3823).
- Added `loop` option support for HTML outputs when recording videos with `record` [#3697](https://github.com/MakieOrg/Makie.jl/pull/3697).

## [0.20.9] - 2024-03-29

- Added supported markers hint to unsupported marker warn message [#3666](https://github.com/MakieOrg/Makie.jl/pull/3666).
- Fixed bug in CairoMakie line drawing when multiple successive points had the same color [#3712](https://github.com/MakieOrg/Makie.jl/pull/3712).
- Remove StableHashTraits in favor of calculating hashes directly with CRC32c [#3667](https://github.com/MakieOrg/Makie.jl/pull/3667).
- Fixed `contourf` bug where n levels would sometimes miss the uppermost value, causing gaps [#3713](https://github.com/MakieOrg/Makie.jl/pull/3713).
- Added `scale` attribute to `violin` [#3352](https://github.com/MakieOrg/Makie.jl/pull/3352).
- Use label formatter in barplot [#3718](https://github.com/MakieOrg/Makie.jl/pull/3718).
- Fix the incorrect shading with non uniform markerscale in meshscatter [#3722](https://github.com/MakieOrg/Makie.jl/pull/3722)
- Add `scale_to=:flip` option to `hist`, which flips the direction of the bars [#3732](https://github.com/MakieOrg/Makie.jl/pull/3732)
- Fixed an issue with the texture atlas not updating in WGLMakie after display, causing new symbols to not show up [#3737](https://github.com/MakieOrg/Makie.jl/pull/3737)

## [0.20.8] - 2024-02-22

- Fixed excessive use of space with HTML image outputs [#3642](https://github.com/MakieOrg/Makie.jl/pull/3642).
- Fixed bugs with format strings and add new features by switching to Format.jl [#3633](https://github.com/MakieOrg/Makie.jl/pull/3633).
- Fixed an issue where CairoMakie would unnecessarily rasterize polygons [#3605](https://github.com/MakieOrg/Makie.jl/pull/3605).
- Added `PointBased` conversion trait to `scatterlines` recipe [#3603](https://github.com/MakieOrg/Makie.jl/pull/3603).
- Multiple small fixes for `map_latest`, `WGLMakie` picking and `PlotSpec` [#3637](https://github.com/MakieOrg/Makie.jl/pull/3637).
- Fixed PolarAxis `rticks` being incompatible with rich text. [#3615](https://github.com/MakieOrg/Makie.jl/pull/3615)
- Fixed an issue causing lines, scatter and text to not scale with resolution after deleting plots in GLMakie. [#3649](https://github.com/MakieOrg/Makie.jl/pull/3649)

## [0.20.7] - 2024-02-04

- Equalized alignment point of mirrored ticks to that of normal ticks [#3598](https://github.com/MakieOrg/Makie.jl/pull/3598).
- Fixed stack overflow error on conversion of gridlike data with `missing`s [#3597](https://github.com/MakieOrg/Makie.jl/pull/3597).
- Fixed mutation of CairoMakie src dir when displaying png files [#3588](https://github.com/MakieOrg/Makie.jl/pull/3588).
- Added better error messages for plotting into `FigureAxisPlot` and `AxisPlot` as Plots.jl users are likely to do [#3596](https://github.com/MakieOrg/Makie.jl/pull/3596).
- Added compat bounds for IntervalArithmetic.jl due to bug with DelaunayTriangulation.jl [#3595](https://github.com/MakieOrg/Makie.jl/pull/3595).
- Removed possibility of three-argument `barplot` [#3574](https://github.com/MakieOrg/Makie.jl/pull/3574).

## [0.20.6] - 2024-02-02

- Fix issues with Camera3D not centering [#3582](https://github.com/MakieOrg/Makie.jl/pull/3582)
- Allowed creating legend entries from plot objects with scalar numbers as colors [#3587](https://github.com/MakieOrg/Makie.jl/pull/3587).

## [0.20.5] - 2024-01-25

- Use plot plot instead of scene transform functions in CairoMakie, fixing misplaced h/vspan. [#3552](https://github.com/MakieOrg/Makie.jl/pull/3552)
- Fix error printing on shader error [#3530](https://github.com/MakieOrg/Makie.jl/pull/3530).
- Update pagefind to 1.0.4 for better headline search [#3534](https://github.com/MakieOrg/Makie.jl/pull/3534).
- Remove unnecessary deps, e.g. Setfield [3546](https://github.com/MakieOrg/Makie.jl/pull/3546).
- Don't clear args, rely on delete deregister_callbacks [#3543](https://github.com/MakieOrg/Makie.jl/pull/3543).
- Add interpolate keyword for Surface [#3541](https://github.com/MakieOrg/Makie.jl/pull/3541).
- Fix a DataInspector bug if inspector_label is used with RGB images [#3468](https://github.com/MakieOrg/Makie.jl/pull/3468).

## [0.20.4] - 2024-01-04

- Changes for Bonito rename and WGLMakie docs improvements [#3477](https://github.com/MakieOrg/Makie.jl/pull/3477).
- Add stroke and glow support to scatter and text in WGLMakie [#3518](https://github.com/MakieOrg/Makie.jl/pull/3518).
- Fix clipping issues with Camera3D when zooming in [#3529](https://github.com/MakieOrg/Makie.jl/pull/3529)

## [0.20.3] - 2023-12-21

- Add `depthsorting` as a hidden attribute for scatter plots in GLMakie as an alternative fix for outline artifacts. [#3432](https://github.com/MakieOrg/Makie.jl/pull/3432)
- Disable SDF based anti-aliasing in scatter, text and lines plots when `fxaa = true` in GLMakie. This allows removing outline artifacts at the cost of quality. [#3408](https://github.com/MakieOrg/Makie.jl/pull/3408)
- DataInspector Fixes: Fixed depth order, positional labels being in transformed space and `:inspector_clear` not getting called when moving from one plot to another. [#3454](https://github.com/MakieOrg/Makie.jl/pull/3454)
- Fixed bug in GLMakie where the update from a (i, j) sized GPU buffer to a (j, i) sized buffer would fail [#3456](https://github.com/MakieOrg/Makie.jl/pull/3456).
- Add `interpolate=true` to `volume(...)`, allowing to disable interpolation [#3485](https://github.com/MakieOrg/Makie.jl/pull/3485).

## [0.20.2] - 2023-12-01

- Switched from SHA512 to CRC32c salting in CairoMakie svgs, drastically improving svg rendering speed [#3435](https://github.com/MakieOrg/Makie.jl/pull/3435).
- Fixed a bug with h/vlines and h/vspan not correctly resolving transformations [#3418](https://github.com/MakieOrg/Makie.jl/pull/3418).
- Fixed a bug with h/vlines and h/vspan returning the wrong limits, causing an error in Axis [#3427](https://github.com/MakieOrg/Makie.jl/pull/3427).
- Fixed clipping when zooming out of a 3D (L)Scene [#3433](https://github.com/MakieOrg/Makie.jl/pull/3433).
- Moved the texture atlas cache to `.julia/scratchspaces` instead of a dedicated `.julia/makie` [#3437](https://github.com/MakieOrg/Makie.jl/pull/3437)

## [0.20.1] - 2023-11-23

- Fixed bad rendering of `poly` in GLMakie by triangulating points after transformations [#3402](https://github.com/MakieOrg/Makie.jl/pull/3402).
- Fixed bug regarding inline display in VSCode Jupyter notebooks and other similar environments [#3403](https://github.com/MakieOrg/Makie.jl/pull/3403).
- Fixed issue with `plottype`, allowed `onany(...; update = true)` and fixed `Block` macro use outside Makie [#3401](https://github.com/MakieOrg/Makie.jl/pull/3401).

## [0.20.0] - 2023-11-21

- GLMakie has gained support for HiDPI (aka Retina) screens. This also enables saving images with higher resolution than screen pixel dimensions [#2544](https://github.com/MakieOrg/Makie.jl/pull/2544).
- Fixed an issue where NaN was interpreted as zero when rendering `surface` through CairoMakie [#2598](https://github.com/MakieOrg/Makie.jl/pull/2598).
- Improved 3D camera handling, hotkeys and functionality [#2746](https://github.com/MakieOrg/Makie.jl/pull/2746).
- Added `shading = :verbose` in GLMakie to allow for multiple light sources. Also added more light types, fixed light directions for the previous lighting model (now `shading = :fast`) and adjusted `backlight` to affect normals[#3246](https://github.com/MakieOrg/Makie.jl/pull/3246).
- Changed the glyph used for negative numbers in tick labels from hyphen to minus [#3379](https://github.com/MakieOrg/Makie.jl/pull/3379).
- Added new declarative API for AlgebraOfGraphics, Pluto and easier dashboards [#3281](https://github.com/MakieOrg/Makie.jl/pull/3281).
- WGLMakie got faster line rendering with less updating bugs [#3062](https://github.com/MakieOrg/Makie.jl/pull/3062).
- **Breaking** Replaced `PolarAxis.radial_distortion_threshold` with `PolarAxis.radius_at_origin`. [#3381](https://github.com/MakieOrg/Makie.jl/pull/3381)
- **Breaking** Deprecated the `resolution` keyword in favor of `size` to reflect that this value is not a pixel resolution anymore [#3343](https://github.com/MakieOrg/Makie.jl/pull/3343).
- **Breaking** Refactored the `SurfaceLike` family of traits into `VertexGrid`, `CellGrid` and `ImageLike` [#3106](https://github.com/MakieOrg/Makie.jl/pull/3106).
- **Breaking** Deprecated `pixelarea(scene)` and `scene.px_area` in favor of viewport.
- **Breaking** Refactored the `Combined` Plot object and renamed it to `Plot`, improving compile times ~2x [#3082](https://github.com/MakieOrg/Makie.jl/pull/3082).
- **Breaking** Removed old depreactions in [#3113](https://github.com/MakieOrg/Makie.jl/pull/3113/commits/3a39210ef87a0032d78cb27c0c1019faa604effd).
- **Breaking** Deprecated using AbstractVector as sides of `image` [#3395](https://github.com/MakieOrg/Makie.jl/pull/3395).
- **Breaking** `errorbars` and `rangebars` now use color cycling [#3230](https://github.com/MakieOrg/Makie.jl/pull/3230).

## [0.19.12] - 2023-10-31

- Added `cornerradius` attribute to `Box` for rounded corners [#3346](https://github.com/MakieOrg/Makie.jl/pull/3346).
- Fix grouping of a zero-height bar in `barplot`. Now a zero-height bar shares the same properties of the previous bar, and if the bar is the first one, its height is treated as positive if and only if there exists a bar of positive height or all bars are zero-height [#3058](https://github.com/MakieOrg/Makie.jl/pull/3058).
- Fixed a bug where Axis still consumes scroll events when interactions are disabled [#3272](https://github.com/MakieOrg/Makie.jl/pull/3272).
- Added `cornerradius` attribute to `Box` for rounded corners [#3308](https://github.com/MakieOrg/Makie.jl/pull/3308).
- Upgraded `StableHashTraits` from 1.0 to 1.1 [#3309](https://github.com/MakieOrg/Makie.jl/pull/3309).

## [0.19.11] - 2023-10-05

- Setup automatic colorbars for volumeslices [#3253](https://github.com/MakieOrg/Makie.jl/pull/3253).
- Colorbar for arrows [#3275](https://github.com/MakieOrg/Makie.jl/pull/3275).
- Small bugfixes [#3275](https://github.com/MakieOrg/Makie.jl/pull/3275).

## [0.19.10] - 2023-09-21

- Fixed bugs with Colorbar in recipes, add new API for creating a recipe colorbar and introduce experimental support for Categorical colormaps [#3090](https://github.com/MakieOrg/Makie.jl/pull/3090).
- Added experimental Datashader implementation [#2883](https://github.com/MakieOrg/Makie.jl/pull/2883).
- **Breaking** Changed the default order Polar arguments to (theta, r). [#3154](https://github.com/MakieOrg/Makie.jl/pull/3154)
- General improvements to `PolarAxis`: full rlimtis & thetalimits, more controls and visual tweaks. See pr for more details.[#3154](https://github.com/MakieOrg/Makie.jl/pull/3154)

## [0.19.9] - 2023-09-11

- Allow arbitrary reversible scale functions through `ReversibleScale`.
- Deprecated `linestyle=vector_of_gaps` in favor of `linestyle=Linestyle(vector_of_gaps)` [3135](https://github.com/MakieOrg/Makie.jl/pull/3135), [3193](https://github.com/MakieOrg/Makie.jl/pull/3193).
- Fixed some errors around dynamic changes of `ax.xscale` or `ax.yscale` [#3084](https://github.com/MakieOrg/Makie.jl/pull/3084)
- Improved Barplot Label Alignment [#3160](https://github.com/MakieOrg/Makie.jl/issues/3160).
- Fixed regression in determining axis limits [#3179](https://github.com/MakieOrg/Makie.jl/pull/3179)
- Added a theme `theme_latexfonts` that uses the latex font family as default fonts [#3147](https://github.com/MakieOrg/Makie.jl/pull/3147), [#3180](https://github.com/MakieOrg/Makie.jl/pull/3180).
- Upgrades `StableHashTraits` from 0.3 to 1.0

## [0.19.8] - 2023-08-15

- Improved CairoMakie rendering of `lines` with repeating colors in an array [#3141](https://github.com/MakieOrg/Makie.jl/pull/3141).
- Added `strokecolormap` to poly. [#3145](https://github.com/MakieOrg/Makie.jl/pull/3145)
- Added `xreversed`, `yreversed` and `zreversed` attributes to `Axis3` [#3138](https://github.com/MakieOrg/Makie.jl/pull/3138).
- Fixed incorrect placement of contourlabels with transform functions [#3083](https://github.com/MakieOrg/Makie.jl/pull/3083)
- Fixed automatic normal generation for meshes with shading and no normals [#3041](https://github.com/MakieOrg/Makie.jl/pull/3041).
- Added the `triplot` and `voronoiplot` recipes from DelaunayTriangulation.jl [#3102](https://github.com/MakieOrg/Makie.jl/pull/3102), [#3159](https://github.com/MakieOrg/Makie.jl/pull/3159).

## [0.19.7] - 2023-07-22

- Allow arbitrary functions to color `streamplot` lines by passing a `Function` to `color`.  This must accept `Point` of the appropriate dimension and return a `Point`, `Vec`, or other arraylike object [#2002](https://github.com/MakieOrg/Makie.jl/pull/2002).
- `arrows` can now take input of the form `x::AbstractVector, y::AbstractVector, [z::AbstractVector,] f::Function`, where `f` must return a `VecTypes` of the appropriate dimension [#2597](https://github.com/MakieOrg/Makie.jl/pull/2597).
- Exported colorbuffer, and added `colorbuffer(axis::Axis; include_decorations=false, colorbuffer_kws...)`, to get an image of an axis with or without decorations [#3078](https://github.com/MakieOrg/Makie.jl/pull/3078).
- Fixed an issue where the `linestyle` of some polys was not applied to the stroke in CairoMakie. [#2604](https://github.com/MakieOrg/Makie.jl/pull/2604)
- Add `colorscale = identity` to any plotting function using a colormap. This works with any scaling function like `log10`, `sqrt` etc. Consequently, `scale` for `hexbin` is replaced with `colorscale` [#2900](https://github.com/MakieOrg/Makie.jl/pull/2900).
- Add `alpha=1.0` argument to all basic plots, which supports independently adding an alpha component to colormaps and colors. Multiple alphas like in `plot(alpha=0.2, color=RGBAf(1, 0, 0, 0.5))`, will get multiplied [#2900](https://github.com/MakieOrg/Makie.jl/pull/2900).
- `hexbin` now supports any per-observation weights which StatsBase respects - `<: StatsBase.AbstractWeights`, `Vector{Real}`, or `nothing` (the default). [#2804](https://github.com/MakieOrg/Makie.jl/pulls/2804)
- Added a new Axis type, `PolarAxis`, which is an axis with a polar projection.  Input is in `(r, theta)` coordinates and is transformed to `(x, y)` coordinates using the standard polar-to-cartesian transformation.
  Generally, its attributes are very similar to the usual `Axis` attributes, but `x` is replaced by `r` and `y` by `θ`.
  It also inherits from the theme of `Axis` in this manner, so should work seamlessly with Makie themes [#2990](https://github.com/MakieOrg/Makie.jl/pull/2990).
- `inherit` now has a new signature `inherit(scene, attrs::NTuple{N, Symbol}, default_value)`, allowing recipe authors to access nested attributes when trying to inherit from the parent Scene.
  For example, one could inherit from `scene.Axis.yticks` by `inherit(scene, (:Axis, :yticks), $default_value)` [#2990](https://github.com/MakieOrg/Makie.jl/pull/2990).
- Fixed incorrect rendering of 3D heatmaps [#2959](https://github.com/MakieOrg/Makie.jl/pull/2959)
- Deprecated `flatten_plots` in favor of `collect_atomic_plots`. Using the new `collect_atomic_plots` fixed a bug in CairoMakie where the z-level of plots within recipes was not respected. [#2793](https://github.com/MakieOrg/Makie.jl/pull/2793)
- Fixed incorrect line depth in GLMakie [#2843](https://github.com/MakieOrg/Makie.jl/pull/2843)
- Fixed incorrect line alpha in dense lines in GLMakie [#2843](https://github.com/MakieOrg/Makie.jl/pull/2843)
- Fixed DataInspector interaction with transformations [#3002](https://github.com/MakieOrg/Makie.jl/pull/3002)
- Added option `WGLMakie.activate!(resize_to_body=true)`, to make plots resize to the VSCode plotpane. Resizes to the HTML body element, so may work outside VSCode [#3044](https://github.com/MakieOrg/Makie.jl/pull/3044), [#3042](https://github.com/MakieOrg/Makie.jl/pull/3042).
- Fixed DataInspector interaction with transformations [#3002](https://github.com/MakieOrg/Makie.jl/pull/3002).
- Fixed incomplete stroke with some Bezier markers in CairoMakie and blurry strokes in GLMakie [#2961](https://github.com/MakieOrg/Makie.jl/pull/2961)
- Added the ability to use custom triangulations from DelaunayTriangulation.jl [#2896](https://github.com/MakieOrg/Makie.jl/pull/2896).
- Adjusted scaling of scatter/text stroke, glow and anti-aliasing width under non-uniform 2D scaling (Vec2f markersize/fontsize) in GLMakie [#2950](https://github.com/MakieOrg/Makie.jl/pull/2950).
- Scaled `errorbar` whiskers and `bracket` correctly with transformations [#3012](https://github.com/MakieOrg/Makie.jl/pull/3012).
- Updated `bracket` when the screen is resized or transformations change [#3012](https://github.com/MakieOrg/Makie.jl/pull/3012).

## [0.19.6] - 2023-06-09

- Fixed broken AA for lines with strongly varying linewidth [#2953](https://github.com/MakieOrg/Makie.jl/pull/2953).
- Fixed WGLMakie JS popup [#2976](https://github.com/MakieOrg/Makie.jl/pull/2976).
- Fixed `legendelements` when children have no elements [#2982](https://github.com/MakieOrg/Makie.jl/pull/2982).
- Bumped compat for StatsBase to 0.34 [#2915](https://github.com/MakieOrg/Makie.jl/pull/2915).
- Improved thread safety [#2840](https://github.com/MakieOrg/Makie.jl/pull/2840).

## [0.19.5] - 2023-05-12

- Added `loop` option for GIF outputs when recording videos with `record` [#2891](https://github.com/MakieOrg/Makie.jl/pull/2891).
- Fixed line rendering issues in GLMakie [#2843](https://github.com/MakieOrg/Makie.jl/pull/2843).
- Fixed incorrect line alpha in dense lines in GLMakie [#2843](https://github.com/MakieOrg/Makie.jl/pull/2843).
- Changed `scene.clear` to an observable and made changes in `Scene` Observables trigger renders in GLMakie [#2929](https://github.com/MakieOrg/Makie.jl/pull/2929).
- Added contour labels [#2496](https://github.com/MakieOrg/Makie.jl/pull/2496).
- Allowed rich text to be used in Legends [#2902](https://github.com/MakieOrg/Makie.jl/pull/2902).
- Added more support for zero length Geometries [#2917](https://github.com/MakieOrg/Makie.jl/pull/2917).
- Made CairoMakie drawing for polygons with holes order independent [#2918](https://github.com/MakieOrg/Makie.jl/pull/2918).
- Fixes for `Makie.inline!()`, allowing now for `Makie.inline!(automatic)` (default), which is better at automatically opening a window/ inlining a plot into plotpane when needed [#2919](https://github.com/MakieOrg/Makie.jl/pull/2919) [#2937](https://github.com/MakieOrg/Makie.jl/pull/2937).
- Block/Axis doc improvements [#2940](https://github.com/MakieOrg/Makie.jl/pull/2940) [#2932](https://github.com/MakieOrg/Makie.jl/pull/2932) [#2894](https://github.com/MakieOrg/Makie.jl/pull/2894).

## [0.19.4] - 2023-03-31

- Added export of `hidezdecorations!` from MakieLayout [#2821](https://github.com/MakieOrg/Makie.jl/pull/2821).
- Fixed an issue with GLMakie lines becoming discontinuous [#2828](https://github.com/MakieOrg/Makie.jl/pull/2828).

## [0.19.3] - 2023-03-21

- Added the `stephist` plotting function [#2408](https://github.com/JuliaPlots/Makie.jl/pull/2408).
- Added the `brackets` plotting function [#2356](https://github.com/MakieOrg/Makie.jl/pull/2356).
- Fixed an issue where `poly` plots with `Vector{<: MultiPolygon}` inputs with per-polygon color were mistakenly rendered as meshes using CairoMakie [#2590](https://github.com/MakieOrg/Makie.jl/pulls/2478).
- Fixed a small typo which caused an error in the `Stepper` constructor [#2600](https://github.com/MakieOrg/Makie.jl/pulls/2478).
- Improve cleanup on block deletion [#2614](https://github.com/MakieOrg/Makie.jl/pull/2614)
- Add `menu.scroll_speed` and increase default speed for non-apple [#2616](https://github.com/MakieOrg/Makie.jl/pull/2616).
- Fixed rectangle zoom for nonlinear axes [#2674](https://github.com/MakieOrg/Makie.jl/pull/2674)
- Cleaned up linestyles in GLMakie (Fixing artifacting, spacing/size, anti-aliasing) [#2666](https://github.com/MakieOrg/Makie.jl/pull/2666).
- Fixed issue with scatterlines only accepting concrete color types as `markercolor` [#2691](https://github.com/MakieOrg/Makie.jl/pull/2691).
- Fixed an accidental issue where `LaTeXStrings` were not typeset correctly in `Axis3` [#2558](https://github.com/MakieOrg/Makie.jl/pull/2588).
- Fixed a bug where line segments in `text(lstr::LaTeXString)` were ignoring offsets [#2668](https://github.com/MakieOrg/Makie.jl/pull/2668).
- Fixed a bug where the `arrows` recipe accidentally called a `Bool` when `normalize = true` [#2740](https://github.com/MakieOrg/Makie.jl/pull/2740).
- Re-exported the `@colorant_str` (`colorant"..."`) macro from Colors.jl [#2726](https://github.com/MakieOrg/Makie.jl/pull/2726).
- Speedup heatmaps in WGLMakie. [#2647](https://github.com/MakieOrg/Makie.jl/pull/2647)
- Fix slow `data_limits` for recipes, which made plotting lots of data with recipes much slower [#2770](https://github.com/MakieOrg/Makie.jl/pull/2770).

## [0.19.1] - 2023-01-01

- Add `show_data` method for `band` which shows the min and max values of the band at the x position of the cursor [#2497](https://github.com/MakieOrg/Makie.jl/pull/2497).
- Added `xlabelrotation`, `ylabelrotation` (`Axis`) and `labelrotation` (`Colorbar`) [#2478](https://github.com/MakieOrg/Makie.jl/pull/2478).
- Fixed forced rasterization in CairoMakie svg files when polygons with colors specified as (color, alpha) tuples were used [#2535](https://github.com/MakieOrg/Makie.jl/pull/2535).
- Do less copies of Observables in Attributes + plot pipeline [#2443](https://github.com/MakieOrg/Makie.jl/pull/2443).
- Add Search Page and tweak Result Ordering [#2474](https://github.com/MakieOrg/Makie.jl/pull/2474).
- Remove all global attributes from TextureAtlas implementation and fix julia#master [#2498](https://github.com/MakieOrg/Makie.jl/pull/2498).
- Use new Bonito, implement WGLMakie picking, improve performance and fix lots of WGLMakie bugs [#2428](https://github.com/MakieOrg/Makie.jl/pull/2428).

## [0.19.0] - 2022-12-03

- **Breaking** The attribute `textsize` has been removed everywhere in favor of the attribute `fontsize` which had also been in use.
  To migrate, search and replace all uses of `textsize` to `fontsize` [#2387](https://github.com/MakieOrg/Makie.jl/pull/2387).
- Added rich text which allows to more easily use superscripts and subscripts as well as differing colors, fonts, fontsizes, etc. for parts of a given text [#2321](https://github.com/MakieOrg/Makie.jl/pull/2321).

## [0.18.4] - 2022-12-02

- Added the `waterfall` plotting function [#2416](https://github.com/JuliaPlots/Makie.jl/pull/2416).
- Add support for `AbstractPattern` in `WGLMakie` [#2432](https://github.com/MakieOrg/Makie.jl/pull/2432).
- Broadcast replaces deprecated method for quantile [#2430](https://github.com/MakieOrg/Makie.jl/pull/2430).
- Fix CairoMakie's screen reusing [#2440](https://github.com/MakieOrg/Makie.jl/pull/2440).
- Fix repeated rendering with invisible objects [#2437](https://github.com/MakieOrg/Makie.jl/pull/2437).
- Fix hvlines for GLMakie [#2446](https://github.com/MakieOrg/Makie.jl/pull/2446).

## [0.18.3] - 2022-11-17

- Add `render_on_demand` flag for `GLMakie.Screen`. Setting this to `true` will skip rendering until plots get updated. This is the new default [#2336](https://github.com/MakieOrg/Makie.jl/pull/2336), [#2397](https://github.com/MakieOrg/Makie.jl/pull/2397).
- Clean up OpenGL state handling in GLMakie [#2397](https://github.com/MakieOrg/Makie.jl/pull/2397).
- Fix salting [#2407](https://github.com/MakieOrg/Makie.jl/pull/2407).
- Fixes for [GtkMakie](https://github.com/jwahlstrand/GtkMakie.jl) [#2418](https://github.com/MakieOrg/Makie.jl/pull/2418).

## [0.18.2] - 2022-11-03

- Fix Axis3 tick flipping with negative azimuth [#2364](https://github.com/MakieOrg/Makie.jl/pull/2364).
- Fix empty!(fig) and empty!(ax) [#2374](https://github.com/MakieOrg/Makie.jl/pull/2374), [#2375](https://github.com/MakieOrg/Makie.jl/pull/2375).
- Remove stencil buffer [#2389](https://github.com/MakieOrg/Makie.jl/pull/2389).
- Move Arrows and Wireframe to MakieCore [#2384](https://github.com/MakieOrg/Makie.jl/pull/2384).
- Skip legend entry if label is nothing [#2350](https://github.com/MakieOrg/Makie.jl/pull/2350).

## [0.18.1] - 2022-10-24

- fix heatmap interpolation [#2343](https://github.com/MakieOrg/Makie.jl/pull/2343).
- move poly to MakieCore [#2334](https://github.com/MakieOrg/Makie.jl/pull/2334)
- Fix picking warning and update_axis_camera [#2352](https://github.com/MakieOrg/Makie.jl/pull/2352).
- bring back inline!, to not open a window in VSCode repl [#2353](https://github.com/MakieOrg/Makie.jl/pull/2353).

## [0.18.0] - 2022-10-12

- **Breaking** Added `BezierPath` which can be constructed from SVG like command list, SVG string or from a `Polygon`.
  Added ability to use `BezierPath` and `Polgyon` as scatter markers.
  Replaced default symbol markers like `:cross` which converted to characters before with more precise `BezierPaths` and adjusted default markersize to 12.
  **Deprecated** using `String` to specify multiple char markers (`scatter(1:4, marker="abcd")`).
  **Deprecated** concrete geometries as markers like `Circle(Point2f(0), 1.5)` in favor of using the type like `Circle` for dispatch to special backend methods.
  Added single image marker support to WGLMakie [#979](https://github.com/MakieOrg/Makie.jl/pull/979).
- **Breaking** Refactored `display`, `record`, `colorbuffer` and `screens` to be faster and more consistent [#2306](https://github.com/MakieOrg/Makie.jl/pull/2306#issuecomment-1275918061).
- **Breaking** Refactored `DataInspector` to use `tooltip`. This results in changes in the attributes of DataInspector. Added `inspector_label`, `inspector_hover` and `inspector_clear` as optional attributes [#2095](https://github.com/JuliaPlots/Makie.jl/pull/2095).
- Added the `hexbin` plotting function [#2201](https://github.com/JuliaPlots/Makie.jl/pull/2201).
- Added the `tricontourf` plotting function [#2226](https://github.com/JuliaPlots/Makie.jl/pull/2226).
- Fixed per character attributes in text [#2244](https://github.com/JuliaPlots/Makie.jl/pull/2244).
- Allowed `CairoMakie` to render `scatter` with images as markers [#2080](https://github.com/MakieOrg/Makie.jl/pull/2080).
- Reworked text drawing and added ability to draw special characters via glyph indices in order to draw more LaTeX math characters with MathTeXEngine v0.5 [#2139](https://github.com/MakieOrg/Makie.jl/pull/2139).
- Allowed text to be copy/pasted into `Textbox` [#2281](https://github.com/MakieOrg/Makie.jl/pull/2281)
- Fixed updates for multiple meshes [#2277](https://github.com/MakieOrg/Makie.jl/pull/2277).
- Fixed broadcasting for linewidth, lengthscale & arrowsize in `arrow` recipe [#2273](https://github.com/MakieOrg/Makie.jl/pull/2273).
- Made GLMakie relocatable [#2282](https://github.com/MakieOrg/Makie.jl/pull/2282).
- Fixed changing input types in plot arguments [#2297](https://github.com/MakieOrg/Makie.jl/pull/2297).
- Better performance for Menus and fix clicks on items [#2299](https://github.com/MakieOrg/Makie.jl/pull/2299).
- Fixed CairoMakie bitmaps with transparency by using premultiplied ARGB surfaces [#2304](https://github.com/MakieOrg/Makie.jl/pull/2304).
- Fixed hiding of `Scene`s by setting `scene.visible[] = false` [#2317](https://github.com/MakieOrg/Makie.jl/pull/2317).
- `Axis` now accepts a `Tuple{Bool, Bool}` for `xtrimspine` and `ytrimspine` to trim only one end of the spine [#2171](https://github.com/JuliaPlots/Makie.jl/pull/2171).

## [0.17.13] - 2022-08-04

- Fixed boundingboxes [#2184](https://github.com/MakieOrg/Makie.jl/pull/2184).
- Fixed highclip/lowclip in meshscatter, poly, contourf, barplot [#2183](https://github.com/MakieOrg/Makie.jl/pull/2183).
- Fixed gridline updates [#2196](https://github.com/MakieOrg/Makie.jl/pull/2196).
- Fixed glDisablei argument order, which crashed some Intel drivers.

## [0.17.12] - 2022-07-22

- Fixed stackoverflow in show [#2167](https://github.com/MakieOrg/Makie.jl/pull/2167).

## [0.17.11] - 2022-07-21

- `rainclouds`(!) now supports `violin_limits` keyword argument, serving the same.
role as `datalimits` in `violin` [#2137](https://github.com/MakieOrg/Makie.jl/pull/2137).
- Fixed an issue where nonzero `strokewidth` results in a thin outline of the wrong color if `color` and `strokecolor` didn't match and weren't transparent. [#2096](https://github.com/MakieOrg/Makie.jl/pull/2096).
- Improved performance around Axis(3) limits [#2115](https://github.com/MakieOrg/Makie.jl/pull/2115).
- Cleaned up stroke artifacts in scatter and text [#2096](https://github.com/MakieOrg/Makie.jl/pull/2096).
- Compile time improvements [#2153](https://github.com/MakieOrg/Makie.jl/pull/2153).
- Mesh and Surface now interpolate between values instead of interpolating between colors for WGLMakie + GLMakie [#2097](https://github.com/MakieOrg/Makie.jl/pull/2097).

## [0.17.10] - 2022-07-13

- Bumped compatibility bound of `GridLayoutBase.jl` to `v0.9.0` which fixed a regression with `Mixed` and `Outside` alignmodes in nested `GridLayout`s [#2135](https://github.com/MakieOrg/Makie.jl/pull/2135).

## [0.17.9] - 2022-07-12

- Patterns (`Makie.AbstractPattern`) are now supported by `CairoMakie` in `poly` plots that don't involve `mesh`, such as `bar` and `poly` [#2106](https://github.com/MakieOrg/Makie.jl/pull/2106/).
- Fixed regression where `Block` alignments could not be specified as numbers anymore [#2108](https://github.com/MakieOrg/Makie.jl/pull/2108).
- Added the option to show mirrored ticks on the other side of an Axis using the attributes `xticksmirrored` and `yticksmirrored` [#2105](https://github.com/MakieOrg/Makie.jl/pull/2105).
- Fixed a bug where a set of `Axis` wouldn't be correctly linked together if they were only linked in pairs instead of all at the same time [#2116](https://github.com/MakieOrg/Makie.jl/pull/2116).

## [0.17.7] - 2022-06-19

- Improved `Menu` performance, now it should be much harder to reach the boundary of 255 scenes in GLMakie. `Menu` also takes a `default` keyword argument now and can be scrolled if there is too little space available.

## [0.17.6] - 2022-06-17

- **EXPERIMENTAL**: Added support for multiple windows in GLMakie through `display(GLMakie.Screen(), figure_or_scene)` [#1771](https://github.com/MakieOrg/Makie.jl/pull/1771).
- Added support for RGB matrices in `heatmap` with GLMakie [#2036](https://github.com/MakieOrg/Makie.jl/pull/2036)
- `Textbox` doesn't defocus anymore on trying to submit invalid input [#2041](https://github.com/MakieOrg/Makie.jl/pull/2041).
- `text` now takes the position as the first argument(s) like `scatter` and most other plotting functions, it is invoked `text(x, y, [z], text = "text")`. Because it is now of conversion type `PointBased`, the positions can be given in all the usual different ways which are implemented as conversion methods. All old invocation styles such as `text("text", position = Point(x, y))` still work to maintain backwards compatibility [#2020](https://github.com/MakieOrg/Makie.jl/pull/2020).

## [0.17.5] - 2022-06-10

- Fixed a regression with `linkaxes!` [#2039](https://github.com/MakieOrg/Makie.jl/pull/2039).

## [0.17.4] - 2022-06-09

- The functions `hlines!`, `vlines!`, `hspan!`, `vspan!` and `abline!` were reimplemented as recipes. This allows using them without an `Axis` argument in first position and also as visuals in AlgebraOfGraphics.jl. Also, `abline!` is now called `ablines!` for consistency, `abline!` is still exported but deprecated and will be removed in the future. [#2023](https://github.com/MakieOrg/Makie.jl/pulls/2023).
- Added `rainclouds` and `rainclouds!` [#1725](https://github.com/MakieOrg/Makie.jl/pull/1725).
- Improve CairoMakie performance [#1964](https://github.com/MakieOrg/Makie.jl/pull/1964) [#1981](https://github.com/MakieOrg/Makie.jl/pull/1981).
- Interpolate colormap correctly [#1973](https://github.com/MakieOrg/Makie.jl/pull/1973).
- Fix picking [#1993](https://github.com/MakieOrg/Makie.jl/pull/1993).
- Improve compile time latency [#1968](https://github.com/MakieOrg/Makie.jl/pull/1968) [#2000](https://github.com/MakieOrg/Makie.jl/pull/2000).
- Fix multi poly with rects [#1999](https://github.com/MakieOrg/Makie.jl/pull/1999).
- Respect scale and nonlinear values in PlotUtils cgrads [#1979](https://github.com/MakieOrg/Makie.jl/pull/1979).
- Fix CairoMakie heatmap filtering [#1828](https://github.com/MakieOrg/Makie.jl/pull/1828).
- Remove GLVisualize and MakieLayout module [#2007](https://github.com/MakieOrg/Makie.jl/pull/2007) [#2008](https://github.com/MakieOrg/Makie.jl/pull/2008).
- Add linestyle and default to extrema(z) for contour, remove bitrotten fillrange [#2008](https://github.com/MakieOrg/Makie.jl/pull/2008).

## [0.17.3] - 2022-05-20

- Switched to `MathTeXEngine v0.4`, which improves the look of LaTeXStrings [#1952](https://github.com/MakieOrg/Makie.jl/pull/1952).
- Added subtitle capability to `Axis` [#1859](https://github.com/MakieOrg/Makie.jl/pull/1859).
- Fixed a bug where scaled colormaps constructed using `Makie.cgrad` were not interpreted correctly.

## [0.17.2] - 2022-05-16

- Changed the default font from `Dejavu Sans` to `TeX Gyre Heros Makie` which is the same as `TeX Gyre Heros` with slightly decreased descenders and ascenders. Decreasing those metrics reduced unnecessary whitespace and alignment issues. Four fonts in total were added, the styles Regular, Bold, Italic and Bold Italic. Also changed `Axis`, `Axis3` and `Legend` attributes `titlefont` to `TeX Gyre Heros Makie Bold` in order to separate it better from axis labels in multifacet arrangements [#1897](https://github.com/MakieOrg/Makie.jl/pull/1897).

## [0.17.1] - 2022-05-13

- Added word wrapping. In `Label`, `word_wrap = true` causes it to use the suggested width and wrap text to fit. In `text`, `word_wrap_width > 0` can be used to set a pixel unit line width. Any word (anything between two spaces without a newline) that goes beyond this width gets a newline inserted before it [#1819](https://github.com/MakieOrg/Makie.jl/pull/1819).
- Improved `Axis3`'s interactive performance [#1835](https://github.com/MakieOrg/Makie.jl/pull/1835).
- Fixed errors in GLMakie's `scatter` implementation when markers are given as images. [#1917](https://github.com/MakieOrg/Makie.jl/pull/1917).
- Removed some method ambiguities introduced in v0.17 [#1922](https://github.com/MakieOrg/Makie.jl/pull/1922).
- Add an empty default label, `""`, to each slider that doesn't have a label in `SliderGrid` [#1888](https://github.com/MakieOrg/Makie.jl/pull/1888).

## [0.17.0] - 2022-05-05

- **Breaking** Added `space` as a generic attribute to switch between data, pixel, relative and clip space for positions. `space` in text has been renamed to `markerspace` because of this. `Pixel` and `SceneSpace` are no longer valid inputs for `space` or `markerspace` [#1596](https://github.com/MakieOrg/Makie.jl/pull/1596).
- **Breaking** Deprecated `mouse_selection(scene)` for `pick(scene)`.
- **Breaking** Bumped `GridLayoutBase` version to `v0.7`, which introduced offset layouts. Now, indexing into row 0 doesn't create a new row 1, but a new row 0, so that all previous content positions stay the same. This makes building complex layouts order-independent [#1704](https://github.com/MakieOrg/Makie.jl/pull/1704).
- **Breaking** deprecate `to_colormap(cmap, ncolors)` in favor of `categorical_colors(cmap, ncolors)` and `resample_cmap(cmap, ncolors)` [#1901](https://github.com/MakieOrg/Makie.jl/pull/1901) [#1723](https://github.com/MakieOrg/Makie.jl/pull/1723).
- Added `empty!(fig)` and changed `empty!(scene)` to remove all child plots without detaching windows [#1818](https://github.com/MakieOrg/Makie.jl/pull/1818).
- Switched to erroring instead of warning for deprecated events `mousebuttons`, `keyboardbuttons` and `mousedrag`.
- `Layoutable` was renamed to `Block` and the infrastructure changed such that attributes are fixed fields and each block has its own `Scene` for better encapsulation [#1796](https://github.com/MakieOrg/Makie.jl/pull/1796).
- Added `SliderGrid` block which replaces the deprecated `labelslider!` and `labelslidergrid!` functions [#1796](https://github.com/MakieOrg/Makie.jl/pull/1796).
- The default anti-aliasing method can now be set in `CairoMakie.activate!` using the `antialias` keyword.  Available options are `CairoMakie.Cairo.ANTIALIAS_*` [#1875](https://github.com/MakieOrg/Makie.jl/pull/1875).
- Added ability to rasterize a plots in CairoMakie vector graphics if `plt.rasterize = true` or `plt.rasterize = scale::Int` [#1872](https://github.com/MakieOrg/Makie.jl/pull/1872).
- Fixed segfaults in `streamplot_impl` on Mac M1 [#1830](https://github.com/MakieOrg/Makie.jl/pull/1830).
- Set the [Cairo miter limit](https://www.cairographics.org/manual/cairo-cairo-t.html#cairo-set-miter-limit) to mimic GLMakie behaviour [#1844](https://github.com/MakieOrg/Makie.jl/pull/1844).
- Fixed a method ambiguity in `rotatedrect` [#1846](https://github.com/MakieOrg/Makie.jl/pull/1846).
- Allow weights in statistical recipes [#1816](https://github.com/MakieOrg/Makie.jl/pull/1816).
- Fixed manual cycling of plot attributes [#1873](https://github.com/MakieOrg/Makie.jl/pull/1873).
- Fixed type constraints in ticklabelalign attributes [#1882](https://github.com/MakieOrg/Makie.jl/pull/1882).

## [0.16.4] - 2022-02-16

- Fixed WGLMakie performance bug and added option to set fps via `WGLMakie.activate!(fps=30)`.
- Implemented `nan_color`, `lowclip`, `highclip` for `image(::Matrix{Float})` in shader.
- Cleaned up mesh shader and implemented `nan_color`, `lowclip`, `highclip` for `mesh(m; color::Matrix{Float})` on the shader.
- Allowed `GLMakie.Buffer` `GLMakie.Sampler` to be used in `GeometryBasics.Mesh` to partially update parts of a mesh/texture and different interpolation and clamping modes for the texture.

## [0.16.0] - 2022-01-07

- **Breaking** Removed `Node` alias [#1307](https://github.com/MakieOrg/Makie.jl/pull/1307), [#1393](https://github.com/MakieOrg/Makie.jl/pull/1393). To upgrade, simply replace all occurrences of `Node` with `Observable`.
- **Breaking** Cleaned up `Scene` type [#1192](https://github.com/MakieOrg/Makie.jl/pull/1192), [#1393](https://github.com/MakieOrg/Makie.jl/pull/1393). The `Scene()` constructor doesn't create any axes or limits anymore. All keywords like `raw`, `show_axis` have been removed. A scene now always works like it did when using the deprecated `raw=true`. All the high level functionality like showing an axis and adding a 3d camera has been moved to `LScene`. See the new `Scene` tutorial for more info: https://docs.makie.org/dev/tutorials/scenes/.
- **Breaking** Lights got moved to `Scene`, see the [lighting docs](https://docs.makie.org/stable/documentation/lighting) and [RPRMakie examples](https://docs.makie.org/stable/documentation/backends/rprmakie/).
- Added ECDF plot [#1310](https://github.com/MakieOrg/Makie.jl/pull/1310).
- Added Order Independent Transparency to GLMakie [#1418](https://github.com/MakieOrg/Makie.jl/pull/1418), [#1506](https://github.com/MakieOrg/Makie.jl/pull/1506). This type of transparency is now used with `transparency = true`. The old transparency handling is available with `transparency = false`.
- Fixed blurry text in GLMakie and WGLMakie [#1494](https://github.com/MakieOrg/Makie.jl/pull/1494).
- Introduced a new experimental backend for ray tracing: [RPRMakie](https://docs.makie.org/stable/documentation/backends/rprmakie/).
- Added the `Cycled` type, which can be used to select the i-th value from the current cycler for a specific attribute [#1248](https://github.com/MakieOrg/Makie.jl/pull/1248).
- The plot function `scatterlines` now uses `color` as `markercolor` if `markercolor` is `automatic`. Also, cycling of the `color` attribute is enabled [#1463](https://github.com/MakieOrg/Makie.jl/pull/1463).
- Added the function `resize_to_layout!`, which allows to resize a `Figure` so that it contains its top `GridLayout` without additional whitespace or clipping [#1438](https://github.com/MakieOrg/Makie.jl/pull/1438).
- Cleaned up lighting in 3D contours and isosurfaces [#1434](https://github.com/MakieOrg/Makie.jl/pull/1434).
- Adjusted attributes of volumeslices to follow the normal structure [#1404](https://github.com/MakieOrg/Makie.jl/pull/1404). This allows you to adjust attributes like `colormap` without going through nested attributes.
- Added depth to 3D contours and isosurfaces [#1395](https://github.com/MakieOrg/Makie.jl/pull/1395), [#1393](https://github.com/MakieOrg/Makie.jl/pull/1393). This allows them to intersect correctly with other 3D objects.
- Restricted 3D scene camera to one scene [#1394](https://github.com/MakieOrg/Makie.jl/pull/1394), [#1393](https://github.com/MakieOrg/Makie.jl/pull/1393). This fixes issues with multiple scenes fighting over events consumed by the camera. You can select a scene by cleaning on it.
- Added depth shift attribute for GLMakie and WGLMakie [#1382](https://github.com/MakieOrg/Makie.jl/pull/1382), [#1393](https://github.com/MakieOrg/Makie.jl/pull/1393). This can be used to adjust render order similar to `overdraw`.
- Simplified automatic width computation in barplots [#1223](https://github.com/MakieOrg/Makie.jl/pull/1223), [#1393](https://github.com/MakieOrg/Makie.jl/pull/1393). If no `width` attribute is passed, the default width is computed as the minimum difference between consecutive `x` positions. Gap between bars are given by the (multiplicative) `gap` attribute. The actual bar width equals `width * (1 - gap)`.
- Added logical expressions for `ispressed` [#1222](https://github.com/MakieOrg/Makie.jl/pull/1222), [#1393](https://github.com/MakieOrg/Makie.jl/pull/1393). This moves a lot of control over hotkeys towards the user. With these changes one can now set a hotkey to trigger on any or no key, collections of keys and logical combinations of keys (i.e. "A is pressed and B is not pressed").
- Fixed issues with `Menu` render order [#1411](https://github.com/MakieOrg/Makie.jl/pull/1411).
- Added `label_rotation` to barplot [#1401](https://github.com/MakieOrg/Makie.jl/pull/1401).
- Fixed issue where `pixelcam!` does not remove controls from other cameras [#1504](https://github.com/MakieOrg/Makie.jl/pull/1504).
- Added conversion for OffsetArrays [#1260](https://github.com/MakieOrg/Makie.jl/pull/1260).
- The `qqplot` `qqline` options were changed to `:identity`, `:fit`, `:fitrobust` and `:none` (the default) [#1563](https://github.com/MakieOrg/Makie.jl/pull/1563). Fixed numeric error due to double computation of quantiles when fitting `qqline`. Deprecated `plot(q::QQPair)` method as it does not have enough information for correct `qqline` fit.

All other changes are collected [in this PR](https://github.com/MakieOrg/Makie.jl/pull/1521) and in the [release notes](https://github.com/MakieOrg/Makie.jl/releases/tag/v0.16.0).

## [0.15.3] - 2021-10-16

- The functions `labelslidergrid!` and `labelslider!` now set fixed widths for the value column with a heuristic. It is possible now to pass `Formatting.format` format strings as format specifiers in addition to the previous functions.
- Fixed 2D arrow rotations in `streamplot` [#1352](https://github.com/MakieOrg/Makie.jl/pull/1352).

## [0.15.2] - 2021-08-26

- Re-enabled Julia 1.3 support.
- Use [MathTexEngine v0.2](https://github.com/Kolaru/MathTeXEngine.jl/releases/tag/v0.2.0).
- Depend on new GeometryBasics, which changes all the Vec/Point/Quaternion/RGB/RGBA - f0 aliases to just f. For example, `Vec2f0` is changed to `Vec2f`. Old aliases are still exported, but deprecated and will be removed in the next breaking release. For more details and an upgrade script, visit [GeometryBasics#97](https://github.com/JuliaGeometry/GeometryBasics.jl/pull/97).
- Added `hspan!` and `vspan!` functions [#1264](https://github.com/MakieOrg/Makie.jl/pull/1264).

## [0.15.1] - 2021-08-21

- Switched documentation framework to Franklin.jl.
- Added a specialization for `volumeslices` to DataInspector.
- Fixed 1 element `hist` [#1238](https://github.com/MakieOrg/Makie.jl/pull/1238) and make it easier to move `hist` [#1150](https://github.com/MakieOrg/Makie.jl/pull/1150).

## [0.15.0] - 2021-07-15

- `LaTeXString`s can now be used as input to `text` and therefore as labels for `Axis`, `Legend`, or other comparable objects. Mathematical expressions are typeset using [MathTeXEngine.jl](https://github.com/Kolaru/MathTeXEngine.jl) which offers a fast approximation of LaTeX typesetting [#1022](https://github.com/MakieOrg/Makie.jl/pull/1022).
- Added `Symlog10` and `pseudolog10` axis scales for log scale approximations that work with zero and negative values [#1109](https://github.com/MakieOrg/Makie.jl/pull/1109).
- Colorbar limits can now be passed as the attribute `colorrange` similar to plots [#1066](https://github.com/MakieOrg/Makie.jl/pull/1066).
- Added the option to pass three vectors to heatmaps and other plots using `SurfaceLike` conversion [#1101](https://github.com/MakieOrg/Makie.jl/pull/1101).
- Added `stairs` plot recipe [#1086](https://github.com/MakieOrg/Makie.jl/pull/1086).
- **Breaking** Removed `FigurePosition` and `FigureSubposition` types. Indexing into a `Figure` like `fig[1, 1]` now returns `GridPosition` and `GridSubposition` structs, which can be used in the same way as the types they replace. Because of an underlying change in `GridLayoutBase.jl`, it is now possible to do `Axis(gl[1, 1])` where `gl` is a `GridLayout` that is a sublayout of a `Figure`'s top layout [#1075](https://github.com/MakieOrg/Makie.jl/pull/1075).
- Bar plots and histograms have a new option for adding text labels [#1069](https://github.com/MakieOrg/Makie.jl/pull/1069).
- It is now possible to specify one `linewidth` value per segment in `linesegments` [#992](https://github.com/MakieOrg/Makie.jl/pull/992).
- Added a new 3d camera that allows for better camera movements using keyboard and mouse [#1024](https://github.com/MakieOrg/Makie.jl/pull/1024).
- Fixed the application of scale transformations to `surface` [#1070](https://github.com/MakieOrg/Makie.jl/pull/1070).
- Added an option to set a custom callback function for the `RectangleZoom` axis interaction to enable other use cases than zooming [#1104](https://github.com/MakieOrg/Makie.jl/pull/1104).
- Fixed rendering of `heatmap`s with one or more reversed ranges in CairoMakie, as in `heatmap(1:10, 10:-1:1, rand(10, 10))` [#1100](https://github.com/MakieOrg/Makie.jl/pull/1100).
- Fixed volume slice recipe and added docs for it [#1123](https://github.com/MakieOrg/Makie.jl/pull/1123).

[Unreleased]: https://github.com/MakieOrg/Makie.jl/compare/v0.22.7...HEAD
[0.22.7]: https://github.com/MakieOrg/Makie.jl/compare/v0.22.6...v0.22.7
[0.22.6]: https://github.com/MakieOrg/Makie.jl/compare/v0.22.5...v0.22.6
[0.22.5]: https://github.com/MakieOrg/Makie.jl/compare/v0.22.4...v0.22.5
[0.22.4]: https://github.com/MakieOrg/Makie.jl/compare/v0.22.3...v0.22.4
[0.22.3]: https://github.com/MakieOrg/Makie.jl/compare/v0.22.2...v0.22.3
[0.22.2]: https://github.com/MakieOrg/Makie.jl/compare/v0.22.1...v0.22.2
[0.22.1]: https://github.com/MakieOrg/Makie.jl/compare/v0.22.0...v0.22.1
[0.22.0]: https://github.com/MakieOrg/Makie.jl/compare/v0.21.18...v0.22.0
[0.21.18]: https://github.com/MakieOrg/Makie.jl/compare/v0.21.17...v0.21.18
[0.21.17]: https://github.com/MakieOrg/Makie.jl/compare/v0.21.16...v0.21.17
[0.21.16]: https://github.com/MakieOrg/Makie.jl/compare/v0.21.15...v0.21.16
[0.21.15]: https://github.com/MakieOrg/Makie.jl/compare/v0.21.14...v0.21.15
[0.21.14]: https://github.com/MakieOrg/Makie.jl/compare/v0.21.13...v0.21.14
[0.21.13]: https://github.com/MakieOrg/Makie.jl/compare/v0.21.12...v0.21.13
[0.21.12]: https://github.com/MakieOrg/Makie.jl/compare/v0.21.11...v0.21.12
[0.21.11]: https://github.com/MakieOrg/Makie.jl/compare/v0.21.10...v0.21.11
[0.21.10]: https://github.com/MakieOrg/Makie.jl/compare/v0.21.9...v0.21.10
[0.21.9]: https://github.com/MakieOrg/Makie.jl/compare/v0.21.8...v0.21.9
[0.21.8]: https://github.com/MakieOrg/Makie.jl/compare/v0.21.7...v0.21.8
[0.21.7]: https://github.com/MakieOrg/Makie.jl/compare/v0.21.6...v0.21.7
[0.21.6]: https://github.com/MakieOrg/Makie.jl/compare/v0.21.5...v0.21.6
[0.21.5]: https://github.com/MakieOrg/Makie.jl/compare/v0.21.4...v0.21.5
[0.21.4]: https://github.com/MakieOrg/Makie.jl/compare/v0.21.3...v0.21.4
[0.21.3]: https://github.com/MakieOrg/Makie.jl/compare/v0.21.2...v0.21.3
[0.21.2]: https://github.com/MakieOrg/Makie.jl/compare/v0.21.1...v0.21.2
[0.21.1]: https://github.com/MakieOrg/Makie.jl/compare/v0.21.0...v0.21.1
[0.21.0]: https://github.com/MakieOrg/Makie.jl/compare/v0.20.10...v0.21.0
[0.20.10]: https://github.com/MakieOrg/Makie.jl/compare/v0.20.9...v0.20.10
[0.20.9]: https://github.com/MakieOrg/Makie.jl/compare/v0.20.8...v0.20.9
[0.20.8]: https://github.com/MakieOrg/Makie.jl/compare/v0.20.7...v0.20.8
[0.20.7]: https://github.com/MakieOrg/Makie.jl/compare/v0.20.6...v0.20.7
[0.20.6]: https://github.com/MakieOrg/Makie.jl/compare/v0.20.5...v0.20.6
[0.20.5]: https://github.com/MakieOrg/Makie.jl/compare/v0.20.4...v0.20.5
[0.20.4]: https://github.com/MakieOrg/Makie.jl/compare/v0.20.3...v0.20.4
[0.20.3]: https://github.com/MakieOrg/Makie.jl/compare/v0.20.2...v0.20.3
[0.20.2]: https://github.com/MakieOrg/Makie.jl/compare/v0.20.1...v0.20.2
[0.20.1]: https://github.com/MakieOrg/Makie.jl/compare/v0.20.0...v0.20.1
[0.20.0]: https://github.com/MakieOrg/Makie.jl/compare/v0.19.12...v0.20.0
[0.19.12]: https://github.com/MakieOrg/Makie.jl/compare/v0.19.11...v0.19.12
[0.19.11]: https://github.com/MakieOrg/Makie.jl/compare/v0.19.10...v0.19.11
[0.19.10]: https://github.com/MakieOrg/Makie.jl/compare/v0.19.9...v0.19.10
[0.19.9]: https://github.com/MakieOrg/Makie.jl/compare/v0.19.8...v0.19.9
[0.19.8]: https://github.com/MakieOrg/Makie.jl/compare/v0.19.7...v0.19.8
[0.19.7]: https://github.com/MakieOrg/Makie.jl/compare/v0.19.6...v0.19.7
[0.19.6]: https://github.com/MakieOrg/Makie.jl/compare/v0.19.5...v0.19.6
[0.19.5]: https://github.com/MakieOrg/Makie.jl/compare/v0.19.4...v0.19.5
[0.19.4]: https://github.com/MakieOrg/Makie.jl/compare/v0.19.3...v0.19.4
[0.19.3]: https://github.com/MakieOrg/Makie.jl/compare/v0.19.1...v0.19.3
[0.19.1]: https://github.com/MakieOrg/Makie.jl/compare/v0.19.0...v0.19.1
[0.19.0]: https://github.com/MakieOrg/Makie.jl/compare/v0.18.4...v0.19.0
[0.18.4]: https://github.com/MakieOrg/Makie.jl/compare/v0.18.3...v0.18.4
[0.18.3]: https://github.com/MakieOrg/Makie.jl/compare/v0.18.2...v0.18.3
[0.18.2]: https://github.com/MakieOrg/Makie.jl/compare/v0.18.1...v0.18.2
[0.18.1]: https://github.com/MakieOrg/Makie.jl/compare/v0.18.0...v0.18.1
[0.18.0]: https://github.com/MakieOrg/Makie.jl/compare/v0.17.13...v0.18.0
[0.17.13]: https://github.com/MakieOrg/Makie.jl/compare/v0.17.12...v0.17.13
[0.17.12]: https://github.com/MakieOrg/Makie.jl/compare/v0.17.11...v0.17.12
[0.17.11]: https://github.com/MakieOrg/Makie.jl/compare/v0.17.10...v0.17.11
[0.17.10]: https://github.com/MakieOrg/Makie.jl/compare/v0.17.9...v0.17.10
[0.17.9]: https://github.com/MakieOrg/Makie.jl/compare/v0.17.7...v0.17.9
[0.17.7]: https://github.com/MakieOrg/Makie.jl/compare/v0.17.6...v0.17.7
[0.17.6]: https://github.com/MakieOrg/Makie.jl/compare/v0.17.5...v0.17.6
[0.17.5]: https://github.com/MakieOrg/Makie.jl/compare/v0.17.4...v0.17.5
[0.17.4]: https://github.com/MakieOrg/Makie.jl/compare/v0.17.3...v0.17.4
[0.17.3]: https://github.com/MakieOrg/Makie.jl/compare/v0.17.2...v0.17.3
[0.17.2]: https://github.com/MakieOrg/Makie.jl/compare/v0.17.1...v0.17.2
[0.17.1]: https://github.com/MakieOrg/Makie.jl/compare/v0.17.0...v0.17.1
[0.17.0]: https://github.com/MakieOrg/Makie.jl/compare/v0.16.4...v0.17.0
[0.16.4]: https://github.com/MakieOrg/Makie.jl/compare/v0.16.0...v0.16.4
[0.16.0]: https://github.com/MakieOrg/Makie.jl/compare/v0.15.3...v0.16.0
[0.15.3]: https://github.com/MakieOrg/Makie.jl/compare/v0.15.2...v0.15.3
[0.15.2]: https://github.com/MakieOrg/Makie.jl/compare/v0.15.1...v0.15.2
[0.15.1]: https://github.com/MakieOrg/Makie.jl/compare/v0.15.0...v0.15.1
[0.15.0]: https://github.com/MakieOrg/Makie.jl/compare/v0.14.2...v0.15.0<|MERGE_RESOLUTION|>--- conflicted
+++ resolved
@@ -2,11 +2,8 @@
 
 ## [Unreleased]
 
-<<<<<<< HEAD
 - Fixed contour labels text positions update bug [#5010](https://github.com/MakieOrg/Makie.jl/pull/5010).
-=======
 - Fixed screen not open assertion and `Makie.isclosed(scene)` in WGLMakie [#5008](https://github.com/MakieOrg/Makie.jl/pull/5008).
->>>>>>> a67c8399
 
 ## [0.22.7] - 2025-05-23
 
