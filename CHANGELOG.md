# Changelog

<<<<<<< HEAD
## [Unreleased]

- Added supported markers hint to unsupported marker warn message.

- Remove StableHashTraits in favor of calculating hashes directly with CRC32c [#3667](https://github.com/MakieOrg/Makie.jl/pull/3667).

## [0.21.0] - 2024-03-0X

- Add `voxels` plot [#3527](https://github.com/MakieOrg/Makie.jl/pull/3527).
=======
## [0.21.0] - 2024-03-0X

- Add `voxels` plot [#3527](https://github.com/MakieOrg/Makie.jl/pull/3527)
- Added supported markers hint to unsupported marker warn message [#3666](https://github.com/MakieOrg/Makie.jl/pull/3666).
- Fixed bug in CairoMakie line drawing when multiple successive points had the same color [#3712](https://github.com/MakieOrg/Makie.jl/pull/3712).
- Remove StableHashTraits in favor of calculating hashes directly with CRC32c [#3667](https://github.com/MakieOrg/Makie.jl/pull/3667).
>>>>>>> a28ebf99
- **Breaking (sort of)** Added a new `@recipe` variant which allows documenting attributes directly where they are defined and validating that all attributes are known whenever a plot is created. This is not breaking in the sense that the API changes, but user code is likely to break because of misspelled attribute names etc. that have so far gone unnoticed.
- Add axis converts, enabling unit/categorical support and more [#3226](https://github.com/MakieOrg/Makie.jl/pull/3226).
- **Breaking** Streamlined `data_limits` and `boundingbox` [#3671](https://github.com/MakieOrg/Makie.jl/pull/3671)
  - `data_limits` now only considers plot positions, completely ignoring transformations
  - `boundingbox(p::Text)` is deprecated in favor of `boundingbox(p::Text, p.markerspace[])`. The more internal methods use `string_boundingbox(p)`. [#3723](https://github.com/MakieOrg/Makie.jl/pull/3723)
  - `boundingbox` overwrites must now include a secondary space argument to work `boundingbox(plot, space::Symbol = :data)` [#3723](https://github.com/MakieOrg/Makie.jl/pull/3723)
  - `boundingbox` now always consider `transform_func` and `model` (except for Text for the time being)
  - `data_limits(::Scatter)` and `boundingbox(::Scatter)` now consider marker transformations [#3716](https://github.com/MakieOrg/Makie.jl/pull/3716)
- **Breaking** Improved Float64 compatability of Axis [#3681](https://github.com/MakieOrg/Makie.jl/pull/3681)
  - This added an extra conversion step which only takes effect when Float32 precision becomes relevant. In those cases code using `project()` functions will be wrong as the transformation is not applied. Use `project(plot_or_scene, ...)` or apply the conversion yourself beforehand with `Makie.f32_convert(plot_or_scene, transformed_point)` and use `patched_model = Makie.patch_model(plot_or_scene, model)`.
  - `Makie.to_world(point, matrix, resolution)` has been deprecated in favor of `Makie.to_world(scene_or_plot, point)` to include float32 conversions.
- **Breaking** Reworked line shaders in GLMakie and WGLMakie [#3558](https://github.com/MakieOrg/Makie.jl/pull/3558)
  - GLMakie: Removed support for per point linewidths
  - GLMakie: Adjusted dots (e.g. with `linestyle = :dot`) to bend across a joint
  - GLMakie: Adjusted linestyles to scale with linewidth dynamically so that dots remain dots with changing linewidth
  - GLMakie: Cleaned up anti-aliasing for truncated joints
  - WGLMakie: Added support for linestyles
  - WGLMakie: Added line joints
  - WGLMakie: Added native anti-aliasing which generally improves quality but introduces outline artifacts in some cases (same as GLMakie)
  - Both: Adjusted handling of thin lines which may result in different color intensities
- Fixed an issue with lines being drawn in the wrong direction in 3D (with perspective projection) [#3651](https://github.com/MakieOrg/Makie.jl/pull/3651).
- **Breaking** Renamed attribute `rotations` to `rotation` for `scatter` and `meshscatter` which had been inconsistent with the otherwise singular naming scheme and other plots like `text` [#3724](https://github.com/MakieOrg/Makie.jl/pull/3724).
- Fixed `contourf` bug where n levels would sometimes miss the uppermost value, causing gaps [#3713](https://github.com/MakieOrg/Makie.jl/pull/3713).
- Added `scale` attribute to `violin` [#3352](https://github.com/MakieOrg/Makie.jl/pull/3352).
- Use label formatter in barplot [#3718](https://github.com/MakieOrg/Makie.jl/pull/3718).
- Fix the incorrect shading with non uniform markerscale in meshscatter [#3722](https://github.com/MakieOrg/Makie.jl/pull/3722)

## [0.20.8] - 2024-02-22

- Fixed excessive use of space with HTML image outputs [#3642](https://github.com/MakieOrg/Makie.jl/pull/3642).
- Fixed bugs with format strings and add new features by switching to Format.jl [#3633](https://github.com/MakieOrg/Makie.jl/pull/3633).
- Fixed an issue where CairoMakie would unnecessarily rasterize polygons [#3605](https://github.com/MakieOrg/Makie.jl/pull/3605).
- Added `PointBased` conversion trait to `scatterlines` recipe [#3603](https://github.com/MakieOrg/Makie.jl/pull/3603).
- Added Axis converts (dim_convert), for unit/categorical and dates support [#3226](https://github.com/MakieOrg/Makie.jl/pull/3226).
- Multiple small fixes for `map_latest`, `WGLMakie` picking and `PlotSpec` [#3637](https://github.com/MakieOrg/Makie.jl/pull/3637).
- Fixed PolarAxis `rticks` being incompatible with rich text. [#3615](https://github.com/MakieOrg/Makie.jl/pull/3615)
- Fixed an issue causing lines, scatter and text to not scale with resolution after deleting plots in GLMakie. [#3649](https://github.com/MakieOrg/Makie.jl/pull/3649)

## [0.20.7] - 2024-02-04

- Equalized alignment point of mirrored ticks to that of normal ticks [#3598](https://github.com/MakieOrg/Makie.jl/pull/3598).
- Fixed stack overflow error on conversion of gridlike data with missings [#3597](https://github.com/MakieOrg/Makie.jl/pull/3597).
- Fixed mutation of CairoMakie src dir when displaying png files [#3588](https://github.com/MakieOrg/Makie.jl/pull/3588).
- Added better error messages for plotting into `FigureAxisPlot` and `AxisPlot` as Plots.jl users are likely to do [#3596](https://github.com/MakieOrg/Makie.jl/pull/3596).
- Added compat bounds for IntervalArithmetic.jl due to bug with DelaunayTriangulation.jl [#3595](https://github.com/MakieOrg/Makie.jl/pull/3595).
- Removed possibility of three-argument `barplot` [#3574](https://github.com/MakieOrg/Makie.jl/pull/3574).

## [0.20.6] - 2024-02-02

- Fix issues with Camera3D not centering [#3582](https://github.com/MakieOrg/Makie.jl/pull/3582)
- Allowed creating legend entries from plot objects with scalar numbers as colors [#3587](https://github.com/MakieOrg/Makie.jl/pull/3587).

## [0.20.5] - 2024-01-25

- Use plot plot instead of scene transform functions in CairoMakie, fixing missplaced h/vspan. [#3552](https://github.com/MakieOrg/Makie.jl/pull/3552)
- Fix error printing on shader error [#3530](https://github.com/MakieOrg/Makie.jl/pull/3530).
- Update pagefind to 1.0.4 for better headline search [#3534](https://github.com/MakieOrg/Makie.jl/pull/3534).
- Remove unecessary deps, e.g. Setfield [3546](https://github.com/MakieOrg/Makie.jl/pull/3546).
- Don't clear args, rely on delete deregister_callbacks [#3543](https://github.com/MakieOrg/Makie.jl/pull/3543).
- Add interpolate keyword for Surface [#3541](https://github.com/MakieOrg/Makie.jl/pull/3541).
- Fix a DataInspector bug if inspector_label is used with RGB images [#3468](https://github.com/MakieOrg/Makie.jl/pull/3468).

## [0.20.4] - 2024-01-04

- Changes for Bonito rename and WGLMakie docs improvements [#3477](https://github.com/MakieOrg/Makie.jl/pull/3477).
- Add stroke and glow support to scatter and text in WGLMakie [#3518](https://github.com/MakieOrg/Makie.jl/pull/3518).
- Fix clipping issues with Camera3D when zooming in [#3529](https://github.com/MakieOrg/Makie.jl/pull/3529)

## [0.20.3] - 2023-12-21

- Add `depthsorting` as a hidden attribute for scatter plots in GLMakie as an alternative fix for outline artifacts. [#3432](https://github.com/MakieOrg/Makie.jl/pull/3432)
- Disable SDF based anti-aliasing in scatter, text and lines plots when `fxaa = true` in GLMakie. This allows removing outline artifacts at the cost of quality. [#3408](https://github.com/MakieOrg/Makie.jl/pull/3408)
- DataInspector Fixes: Fixed depth order, positional labels being in transformed space and `:inspector_clear` not getting called when moving from one plot to another. [#3454](https://github.com/MakieOrg/Makie.jl/pull/3454)
- Fixed bug in GLMakie where the update from a (i, j) sized GPU buffer to a (j, i) sized buffer would fail [#3456](https://github.com/MakieOrg/Makie.jl/pull/3456).
- Add `interpolate=true` to `volume(...)`, allowing to disable interpolation [#3485](https://github.com/MakieOrg/Makie.jl/pull/3485).

## [0.20.2] - 2023-12-01

- Switched from SHA512 to CRC32c salting in CairoMakie svgs, drastically improving svg rendering speed [#3435](https://github.com/MakieOrg/Makie.jl/pull/3435).
- Fixed a bug with h/vlines and h/vspan not correctly resolving transformations [#3418](https://github.com/MakieOrg/Makie.jl/pull/3418).
- Fixed a bug with h/vlines and h/vspan returning the wrong limits, causing an error in Axis [#3427](https://github.com/MakieOrg/Makie.jl/pull/3427).
- Fixed clipping when zooming out of a 3D (L)Scene [#3433](https://github.com/MakieOrg/Makie.jl/pull/3433).
- Moved the texture atlas cache to `.julia/scratchspaces` instead of a dedicated `.julia/makie` [#3437](https://github.com/MakieOrg/Makie.jl/pull/3437)

## [0.20.1] - 2023-11-23

- Fixed bad rendering of `poly` in GLMakie by triangulating points after transformations [#3402](https://github.com/MakieOrg/Makie.jl/pull/3402).
- Fixed bug regarding inline display in VSCode Jupyter notebooks and other similar environments [#3403](https://github.com/MakieOrg/Makie.jl/pull/3403).
- Fixed issue with `plottype`, allowed `onany(...; update = true)` and fixed `Block` macro use outside Makie [#3401](https://github.com/MakieOrg/Makie.jl/pull/3401).

## [0.20.0] - 2023-11-21

- GLMakie has gained support for HiDPI (aka Retina) screens. This also enables saving images with higher resolution than screen pixel dimensions [#2544](https://github.com/MakieOrg/Makie.jl/pull/2544).
- Fixed an issue where NaN was interpreted as zero when rendering `surface` through CairoMakie [#2598](https://github.com/MakieOrg/Makie.jl/pull/2598).
- Improved 3D camera handling, hotkeys and functionality [#2746](https://github.com/MakieOrg/Makie.jl/pull/2746).
- Added `shading = :verbose` in GLMakie to allow for multiple light sources. Also added more light types, fixed light directions for the previous lighting model (now `shading = :fast`) and adjusted `backlight` to affect normals[#3246](https://github.com/MakieOrg/Makie.jl/pull/3246).
- Changed the glyph used for negative numbers in tick labels from hyphen to minus [#3379](https://github.com/MakieOrg/Makie.jl/pull/3379).
- Added new declarative API for AlgebraOfGraphics, Pluto and easier dashboards [#3281](https://github.com/MakieOrg/Makie.jl/pull/3281).
- WGLMakie got faster line rendering with less updating bugs [#3062](https://github.com/MakieOrg/Makie.jl/pull/3062).
- **Breaking** Replaced `PolarAxis.radial_distortion_threshold` with `PolarAxis.radius_at_origin`. [#3381](https://github.com/MakieOrg/Makie.jl/pull/3381)
- **Breaking** Deprecated the `resolution` keyword in favor of `size` to reflect that this value is not a pixel resolution anymore [#3343](https://github.com/MakieOrg/Makie.jl/pull/3343).
- **Breaking** Refactored the `SurfaceLike` family of traits into `VertexGrid`, `CellGrid` and `ImageLike` [#3106](https://github.com/MakieOrg/Makie.jl/pull/3106).
- **Breaking** Deprecated `pixelarea(scene)` and `scene.px_area` in favor of viewport.
- **Breaking** Refactored the `Combined` Plot object and renamed it to `Plot`, improving compile times ~2x [#3082](https://github.com/MakieOrg/Makie.jl/pull/3082).
- **Breaking** Removed old depreactions in [#3113](https://github.com/MakieOrg/Makie.jl/pull/3113/commits/3a39210ef87a0032d78cb27c0c1019faa604effd).
- **Breaking** Deprecated using AbstractVector as sides of `image` [#3395](https://github.com/MakieOrg/Makie.jl/pull/3395).
- **Breaking** `errorbars` and `rangebars` now use color cycling [#3230](https://github.com/MakieOrg/Makie.jl/pull/3230).

## [0.19.12] - 2023-10-31

- Added `cornerradius` attribute to `Box` for rounded corners [#3346](https://github.com/MakieOrg/Makie.jl/pull/3346).
- Fix grouping of a zero-height bar in `barplot`. Now a zero-height bar shares the same properties of the previous bar, and if the bar is the first one, its height is treated as positive if and only if there exists a bar of positive height or all bars are zero-height [#3058](https://github.com/MakieOrg/Makie.jl/pull/3058).
- Fixed a bug where Axis still consumes scroll events when interactions are disabled [#3272](https://github.com/MakieOrg/Makie.jl/pull/3272).
- Added `cornerradius` attribute to `Box` for rounded corners [#3308](https://github.com/MakieOrg/Makie.jl/pull/3308).
- Upgraded `StableHashTraits` from 1.0 to 1.1 [#3309](https://github.com/MakieOrg/Makie.jl/pull/3309).

## [0.19.11] - 2023-10-05

- Setup automatic colorbars for volumeslices [#3253](https://github.com/MakieOrg/Makie.jl/pull/3253).
- Colorbar for arrows [#3275](https://github.com/MakieOrg/Makie.jl/pull/3275).
- Small bugfixes [#3275](https://github.com/MakieOrg/Makie.jl/pull/3275).

## [0.19.10] - 2023-09-21

- Fixed bugs with Colorbar in recipes, add new API for creating a recipe colorbar and introduce experimental support for Categorical colormaps [#3090](https://github.com/MakieOrg/Makie.jl/pull/3090).
- Added experimental Datashader implementation [#2883](https://github.com/MakieOrg/Makie.jl/pull/2883).
- **Breaking** Changed the default order Polar arguments to (theta, r). [#3154](https://github.com/MakieOrg/Makie.jl/pull/3154)
- General improvements to `PolarAxis`: full rlimtis & thetalimits, more controls and visual tweaks. See pr for more details.[#3154](https://github.com/MakieOrg/Makie.jl/pull/3154)

## [0.19.9] - 2023-09-11

- Allow arbitrary reversible scale functions through `ReversibleScale`.
- Deprecated `linestyle=vector_of_gaps` in favor of `linestyle=Linestyle(vector_of_gaps)` [3135](https://github.com/MakieOrg/Makie.jl/pull/3135), [3193](https://github.com/MakieOrg/Makie.jl/pull/3193).
- Fixed some errors around dynamic changes of `ax.xscale` or `ax.yscale` [#3084](https://github.com/MakieOrg/Makie.jl/pull/3084)
- Improved Barplot Label Alignment [#3160](https://github.com/MakieOrg/Makie.jl/issues/3160).
- Fixed regression in determining axis limits [#3179](https://github.com/MakieOrg/Makie.jl/pull/3179)
- Added a theme `theme_latexfonts` that uses the latex font family as default fonts [#3147](https://github.com/MakieOrg/Makie.jl/pull/3147).
- Upgrades `StableHashTraits` from 0.3 to 1.0

## [0.19.8] - 2023-08-15

- Improved CairoMakie rendering of `lines` with repeating colors in an array [#3141](https://github.com/MakieOrg/Makie.jl/pull/3141).
- Added `strokecolormap` to poly. [#3145](https://github.com/MakieOrg/Makie.jl/pull/3145)
- Added `xreversed`, `yreversed` and `zreversed` attributes to `Axis3` [#3138](https://github.com/MakieOrg/Makie.jl/pull/3138).
- Fixed incorrect placement of contourlabels with transform functions [#3083](https://github.com/MakieOrg/Makie.jl/pull/3083)
- Fixed automatic normal generation for meshes with shading and no normals [#3041](https://github.com/MakieOrg/Makie.jl/pull/3041).
- Added the `triplot` and `voronoiplot` recipes from DelaunayTriangulation.jl [#3102](https://github.com/MakieOrg/Makie.jl/pull/3102), [#3159](https://github.com/MakieOrg/Makie.jl/pull/3159).

## [0.19.7] - 2023-07-22

- Allow arbitrary functions to color `streamplot` lines by passing a `Function` to `color`.  This must accept `Point` of the appropriate dimension and return a `Point`, `Vec`, or other arraylike object [#2002](https://github.com/MakieOrg/Makie.jl/pull/2002).
- `arrows` can now take input of the form `x::AbstractVector, y::AbstractVector, [z::AbstractVector,] f::Function`, where `f` must return a `VecTypes` of the appropriate dimension [#2597](https://github.com/MakieOrg/Makie.jl/pull/2597).
- Exported colorbuffer, and added `colorbuffer(axis::Axis; include_decorations=false, colorbuffer_kws...)`, to get an image of an axis with or without decorations [#3078](https://github.com/MakieOrg/Makie.jl/pull/3078).
- Fixed an issue where the `linestyle` of some polys was not applied to the stroke in CairoMakie. [#2604](https://github.com/MakieOrg/Makie.jl/pull/2604)
- Add `colorscale = identity` to any plotting function using a colormap. This works with any scaling function like `log10`, `sqrt` etc. Consequently, `scale` for `hexbin` is replaced with `colorscale` [#2900](https://github.com/MakieOrg/Makie.jl/pull/2900).
- Add `alpha=1.0` argument to all basic plots, which supports independently adding an alpha component to colormaps and colors. Multiple alphas like in `plot(alpha=0.2, color=RGBAf(1, 0, 0, 0.5))`, will get multiplied [#2900](https://github.com/MakieOrg/Makie.jl/pull/2900).
- `hexbin` now supports any per-observation weights which StatsBase respects - `<: StatsBase.AbstractWeights`, `Vector{Real}`, or `nothing` (the default). [#2804](https://github.com/MakieOrg/Makie.jl/pulls/2804)
- Added a new Axis type, `PolarAxis`, which is an axis with a polar projection.  Input is in `(r, theta)` coordinates and is transformed to `(x, y)` coordinates using the standard polar-to-cartesian transformation.
  Generally, its attributes are very similar to the usual `Axis` attributes, but `x` is replaced by `r` and `y` by `θ`.
  It also inherits from the theme of `Axis` in this manner, so should work seamlessly with Makie themes [#2990](https://github.com/MakieOrg/Makie.jl/pull/2990).
- `inherit` now has a new signature `inherit(scene, attrs::NTuple{N, Symbol}, default_value)`, allowing recipe authors to access nested attributes when trying to inherit from the parent Scene.
  For example, one could inherit from `scene.Axis.yticks` by `inherit(scene, (:Axis, :yticks), $default_value)` [#2990](https://github.com/MakieOrg/Makie.jl/pull/2990).
- Fixed incorrect rendering of 3D heatmaps [#2959](https://github.com/MakieOrg/Makie.jl/pull/2959)
- Deprecated `flatten_plots` in favor of `collect_atomic_plots`. Using the new `collect_atomic_plots` fixed a bug in CairoMakie where the z-level of plots within recipes was not respected. [#2793](https://github.com/MakieOrg/Makie.jl/pull/2793)
- Fixed incorrect line depth in GLMakie [#2843](https://github.com/MakieOrg/Makie.jl/pull/2843)
- Fixed incorrect line alpha in dense lines in GLMakie [#2843](https://github.com/MakieOrg/Makie.jl/pull/2843)
- Fixed DataInspector interaction with transformations [#3002](https://github.com/MakieOrg/Makie.jl/pull/3002)
- Added option `WGLMakie.activate!(resize_to_body=true)`, to make plots resize to the VSCode plotpane. Resizes to the HTML body element, so may work outside VSCode [#3044](https://github.com/MakieOrg/Makie.jl/pull/3044), [#3042](https://github.com/MakieOrg/Makie.jl/pull/3042).
- Fixed DataInspector interaction with transformations [#3002](https://github.com/MakieOrg/Makie.jl/pull/3002).
- Fixed incomplete stroke with some Bezier markers in CairoMakie and blurry strokes in GLMakie [#2961](https://github.com/MakieOrg/Makie.jl/pull/2961)
- Added the ability to use custom triangulations from DelaunayTriangulation.jl [#2896](https://github.com/MakieOrg/Makie.jl/pull/2896).
- Adjusted scaling of scatter/text stroke, glow and anti-aliasing width under non-uniform 2D scaling (Vec2f markersize/fontsize) in GLMakie [#2950](https://github.com/MakieOrg/Makie.jl/pull/2950).
- Scaled `errorbar` whiskers and `bracket` correctly with transformations [#3012](https://github.com/MakieOrg/Makie.jl/pull/3012).
- Updated `bracket` when the screen is resized or transformations change [#3012](https://github.com/MakieOrg/Makie.jl/pull/3012).

## [0.19.6] - 2023-06-09

- Fixed broken AA for lines with strongly varying linewidth [#2953](https://github.com/MakieOrg/Makie.jl/pull/2953).
- Fixed WGLMakie JS popup [#2976](https://github.com/MakieOrg/Makie.jl/pull/2976).
- Fixed `legendelements` when children have no elements [#2982](https://github.com/MakieOrg/Makie.jl/pull/2982).
- Bumped compat for StatsBase to 0.34 [#2915](https://github.com/MakieOrg/Makie.jl/pull/2915).
- Improved thread safety [#2840](https://github.com/MakieOrg/Makie.jl/pull/2840).

## [0.19.5] - 2023-05-12

- Added `loop` option for GIF outputs when recording videos with `record` [#2891](https://github.com/MakieOrg/Makie.jl/pull/2891).
- Fixed line rendering issues in GLMakie [#2843](https://github.com/MakieOrg/Makie.jl/pull/2843).
- Fixed incorrect line alpha in dense lines in GLMakie [#2843](https://github.com/MakieOrg/Makie.jl/pull/2843).
- Changed `scene.clear` to an observable and made changes in `Scene` Observables trigger renders in GLMakie [#2929](https://github.com/MakieOrg/Makie.jl/pull/2929).
- Added contour labels [#2496](https://github.com/MakieOrg/Makie.jl/pull/2496).
- Allowed rich text to be used in Legends [#2902](https://github.com/MakieOrg/Makie.jl/pull/2902).
- Added more support for zero length Geometries [#2917](https://github.com/MakieOrg/Makie.jl/pull/2917).
- Made CairoMakie drawing for polygons with holes order independent [#2918](https://github.com/MakieOrg/Makie.jl/pull/2918).
- Fixes for `Makie.inline!()`, allowing now for `Makie.inline!(automatic)` (default), which is better at automatically opening a window/ inlining a plot into plotpane when needed [#2919](https://github.com/MakieOrg/Makie.jl/pull/2919) [#2937](https://github.com/MakieOrg/Makie.jl/pull/2937).
- Block/Axis doc improvements [#2940](https://github.com/MakieOrg/Makie.jl/pull/2940) [#2932](https://github.com/MakieOrg/Makie.jl/pull/2932) [#2894](https://github.com/MakieOrg/Makie.jl/pull/2894).

## [0.19.4] - 2023-03-31

- Added export of `hidezdecorations!` from MakieLayout [#2821](https://github.com/MakieOrg/Makie.jl/pull/2821).
- Fixed an issue with GLMakie lines becoming discontinuous [#2828](https://github.com/MakieOrg/Makie.jl/pull/2828).

## [0.19.3] - 2023-03-21

- Added the `stephist` plotting function [#2408](https://github.com/JuliaPlots/Makie.jl/pull/2408).
- Added the `brackets` plotting function [#2356](https://github.com/MakieOrg/Makie.jl/pull/2356).
- Fixed an issue where `poly` plots with `Vector{<: MultiPolygon}` inputs with per-polygon color were mistakenly rendered as meshes using CairoMakie [#2590](https://github.com/MakieOrg/Makie.jl/pulls/2478).
- Fixed a small typo which caused an error in the `Stepper` constructor [#2600](https://github.com/MakieOrg/Makie.jl/pulls/2478).
- Improve cleanup on block deletion [#2614](https://github.com/MakieOrg/Makie.jl/pull/2614)
- Add `menu.scroll_speed` and increase default speed for non-apple [#2616](https://github.com/MakieOrg/Makie.jl/pull/2616).
- Fixed rectangle zoom for nonlinear axes [#2674](https://github.com/MakieOrg/Makie.jl/pull/2674)
- Cleaned up linestyles in GLMakie (Fixing artifacting, spacing/size, anti-aliasing) [#2666](https://github.com/MakieOrg/Makie.jl/pull/2666).
- Fixed issue with scatterlines only accepting concrete color types as `markercolor` [#2691](https://github.com/MakieOrg/Makie.jl/pull/2691).
- Fixed an accidental issue where `LaTeXStrings` were not typeset correctly in `Axis3` [#2558](https://github.com/MakieOrg/Makie.jl/pull/2588).
- Fixed a bug where line segments in `text(lstr::LaTeXString)` were ignoring offsets [#2668](https://github.com/MakieOrg/Makie.jl/pull/2668).
- Fixed a bug where the `arrows` recipe accidentally called a `Bool` when `normalize = true` [#2740](https://github.com/MakieOrg/Makie.jl/pull/2740).
- Re-exported the `@colorant_str` (`colorant"..."`) macro from Colors.jl [#2726](https://github.com/MakieOrg/Makie.jl/pull/2726).
- Speedup heatmaps in WGLMakie. [#2647](https://github.com/MakieOrg/Makie.jl/pull/2647)
- Fix slow `data_limits` for recipes, which made plotting lots of data with recipes much slower [#2770](https://github.com/MakieOrg/Makie.jl/pull/2770).

## [0.19.1] - 2023-01-01

- Add `show_data` method for `band` which shows the min and max values of the band at the x position of the cursor [#2497](https://github.com/MakieOrg/Makie.jl/pull/2497).
- Added `xlabelrotation`, `ylabelrotation` (`Axis`) and `labelrotation` (`Colorbar`) [#2478](https://github.com/MakieOrg/Makie.jl/pull/2478).
- Fixed forced rasterization in CairoMakie svg files when polygons with colors specified as (color, alpha) tuples were used [#2535](https://github.com/MakieOrg/Makie.jl/pull/2535).
- Do less copies of Observables in Attributes + plot pipeline [#2443](https://github.com/MakieOrg/Makie.jl/pull/2443).
- Add Search Page and tweak Result Ordering [#2474](https://github.com/MakieOrg/Makie.jl/pull/2474).
- Remove all global attributes from TextureAtlas implementation and fix julia#master [#2498](https://github.com/MakieOrg/Makie.jl/pull/2498).
- Use new Bonito, implement WGLMakie picking, improve performance and fix lots of WGLMakie bugs [#2428](https://github.com/MakieOrg/Makie.jl/pull/2428).

## [0.19.0] - 2022-12-03

- **Breaking** The attribute `textsize` has been removed everywhere in favor of the attribute `fontsize` which had also been in use.
  To migrate, search and replace all uses of `textsize` to `fontsize` [#2387](https://github.com/MakieOrg/Makie.jl/pull/2387).
- Added rich text which allows to more easily use superscripts and subscripts as well as differing colors, fonts, fontsizes, etc. for parts of a given text [#2321](https://github.com/MakieOrg/Makie.jl/pull/2321).

## [0.18.4] - 2022-12-02

- Added the `waterfall` plotting function [#2416](https://github.com/JuliaPlots/Makie.jl/pull/2416).
- Add support for `AbstractPattern` in `WGLMakie` [#2432](https://github.com/MakieOrg/Makie.jl/pull/2432).
- Broadcast replaces deprecated method for quantile [#2430](https://github.com/MakieOrg/Makie.jl/pull/2430).
- Fix CairoMakie's screen re-using [#2440](https://github.com/MakieOrg/Makie.jl/pull/2440).
- Fix repeated rendering with invisible objects [#2437](https://github.com/MakieOrg/Makie.jl/pull/2437).
- Fix hvlines for GLMakie [#2446](https://github.com/MakieOrg/Makie.jl/pull/2446).

## [0.18.3] - 2022-11-17

- Add `render_on_demand` flag for `GLMakie.Screen`. Setting this to `true` will skip rendering until plots get updated. This is the new default [#2336](https://github.com/MakieOrg/Makie.jl/pull/2336), [#2397](https://github.com/MakieOrg/Makie.jl/pull/2397).
- Clean up OpenGL state handling in GLMakie [#2397](https://github.com/MakieOrg/Makie.jl/pull/2397).
- Fix salting [#2407](https://github.com/MakieOrg/Makie.jl/pull/2407).
- Fixes for [GtkMakie](https://github.com/jwahlstrand/GtkMakie.jl) [#2418](https://github.com/MakieOrg/Makie.jl/pull/2418).

## [0.18.2] - 2022-11-03

- Fix Axis3 tick flipping with negative azimuth [#2364](https://github.com/MakieOrg/Makie.jl/pull/2364).
- Fix empty!(fig) and empty!(ax) [#2374](https://github.com/MakieOrg/Makie.jl/pull/2374), [#2375](https://github.com/MakieOrg/Makie.jl/pull/2375).
- Remove stencil buffer [#2389](https://github.com/MakieOrg/Makie.jl/pull/2389).
- Move Arrows and Wireframe to MakieCore [#2384](https://github.com/MakieOrg/Makie.jl/pull/2384).
- Skip legend entry if label is nothing [#2350](https://github.com/MakieOrg/Makie.jl/pull/2350).

## [0.18.1] - 2022-10-24

- fix heatmap interpolation [#2343](https://github.com/MakieOrg/Makie.jl/pull/2343).
- move poly to MakieCore [#2334](https://github.com/MakieOrg/Makie.jl/pull/2334)
- Fix picking warning and update_axis_camera [#2352](https://github.com/MakieOrg/Makie.jl/pull/2352).
- bring back inline!, to not open a window in VSCode repl [#2353](https://github.com/MakieOrg/Makie.jl/pull/2353).

## [0.18.0] - 2022-10-12

- **Breaking** Added `BezierPath` which can be constructed from SVG like command list, SVG string or from a `Polygon`.
  Added ability to use `BezierPath` and `Polgyon` as scatter markers.
  Replaced default symbol markers like `:cross` which converted to characters before with more precise `BezierPaths` and adjusted default markersize to 12.
  **Deprecated** using `String` to specify multiple char markers (`scatter(1:4, marker="abcd")`).
  **Deprecated** concrete geometries as markers like `Circle(Point2f(0), 1.5)` in favor of using the type like `Circle` for dispatch to special backend methods.
  Added single image marker support to WGLMakie [#979](https://github.com/MakieOrg/Makie.jl/pull/979).
- **Breaking** Refactored `display`, `record`, `colorbuffer` and `screens` to be faster and more consistent [#2306](https://github.com/MakieOrg/Makie.jl/pull/2306#issuecomment-1275918061).
- **Breaking** Refactored `DataInspector` to use `tooltip`. This results in changes in the attributes of DataInspector. Added `inspector_label`, `inspector_hover` and `inspector_clear` as optional attributes [#2095](https://github.com/JuliaPlots/Makie.jl/pull/2095).
- Added the `hexbin` plotting function [#2201](https://github.com/JuliaPlots/Makie.jl/pull/2201).
- Added the `tricontourf` plotting function [#2226](https://github.com/JuliaPlots/Makie.jl/pull/2226).
- Fixed per character attributes in text [#2244](https://github.com/JuliaPlots/Makie.jl/pull/2244).
- Allowed `CairoMakie` to render `scatter` with images as markers [#2080](https://github.com/MakieOrg/Makie.jl/pull/2080).
- Reworked text drawing and added ability to draw special characters via glyph indices in order to draw more LaTeX math characters with MathTeXEngine v0.5 [#2139](https://github.com/MakieOrg/Makie.jl/pull/2139).
- Allowed text to be copy/pasted into `Textbox` [#2281](https://github.com/MakieOrg/Makie.jl/pull/2281)
- Fixed updates for multiple meshes [#2277](https://github.com/MakieOrg/Makie.jl/pull/2277).
- Fixed broadcasting for linewidth, lengthscale & arrowsize in `arrow` recipe [#2273](https://github.com/MakieOrg/Makie.jl/pull/2273).
- Made GLMakie relocatable [#2282](https://github.com/MakieOrg/Makie.jl/pull/2282).
- Fixed changing input types in plot arguments [#2297](https://github.com/MakieOrg/Makie.jl/pull/2297).
- Better performance for Menus and fix clicks on items [#2299](https://github.com/MakieOrg/Makie.jl/pull/2299).
- Fixed CairoMakie bitmaps with transparency by using premultiplied ARGB surfaces [#2304](https://github.com/MakieOrg/Makie.jl/pull/2304).
- Fixed hiding of `Scene`s by setting `scene.visible[] = false` [#2317](https://github.com/MakieOrg/Makie.jl/pull/2317).
- `Axis` now accepts a `Tuple{Bool, Bool}` for `xtrimspine` and `ytrimspine` to trim only one end of the spine [#2171](https://github.com/JuliaPlots/Makie.jl/pull/2171).

## [0.17.13] - 2022-08-04

- Fixed boundingboxes [#2184](https://github.com/MakieOrg/Makie.jl/pull/2184).
- Fixed highclip/lowclip in meshscatter, poly, contourf, barplot [#2183](https://github.com/MakieOrg/Makie.jl/pull/2183).
- Fixed gridline updates [#2196](https://github.com/MakieOrg/Makie.jl/pull/2196).
- Fixed glDisablei argument order, which crashed some Intel drivers.

## [0.17.12] - 2022-07-22

- Fixed stackoverflow in show [#2167](https://github.com/MakieOrg/Makie.jl/pull/2167).

## [0.17.11] - 2022-07-21

- `rainclouds`(!) now supports `violin_limits` keyword argument, serving the same.
role as `datalimits` in `violin` [#2137](https://github.com/MakieOrg/Makie.jl/pull/2137).
- Fixed an issue where nonzero `strokewidth` results in a thin outline of the wrong color if `color` and `strokecolor` didn't match and weren't transparent. [#2096](https://github.com/MakieOrg/Makie.jl/pull/2096).
- Improved performance around Axis(3) limits [#2115](https://github.com/MakieOrg/Makie.jl/pull/2115).
- Cleaned up stroke artifacts in scatter and text [#2096](https://github.com/MakieOrg/Makie.jl/pull/2096).
- Compile time improvements [#2153](https://github.com/MakieOrg/Makie.jl/pull/2153).
- Mesh and Surface now interpolate between values instead of interpolating between colors for WGLMakie + GLMakie [#2097](https://github.com/MakieOrg/Makie.jl/pull/2097).

## [0.17.10] - 2022-07-13

- Bumped compatibility bound of `GridLayoutBase.jl` to `v0.9.0` which fixed a regression with `Mixed` and `Outside` alignmodes in nested `GridLayout`s [#2135](https://github.com/MakieOrg/Makie.jl/pull/2135).

## [0.17.9] - 2022-07-12

- Patterns (`Makie.AbstractPattern`) are now supported by `CairoMakie` in `poly` plots that don't involve `mesh`, such as `bar` and `poly` [#2106](https://github.com/MakieOrg/Makie.jl/pull/2106/).
- Fixed regression where `Block` alignments could not be specified as numbers anymore [#2108](https://github.com/MakieOrg/Makie.jl/pull/2108).
- Added the option to show mirrored ticks on the other side of an Axis using the attributes `xticksmirrored` and `yticksmirrored` [#2105](https://github.com/MakieOrg/Makie.jl/pull/2105).
- Fixed a bug where a set of `Axis` wouldn't be correctly linked together if they were only linked in pairs instead of all at the same time [#2116](https://github.com/MakieOrg/Makie.jl/pull/2116).

## [0.17.7] - 2022-06-19

- Improved `Menu` performance, now it should be much harder to reach the boundary of 255 scenes in GLMakie. `Menu` also takes a `default` keyword argument now and can be scrolled if there is too little space available.

## [0.17.6] - 2022-06-17

- **EXPERIMENTAL**: Added support for multiple windows in GLMakie through `display(GLMakie.Screen(), figure_or_scene)` [#1771](https://github.com/MakieOrg/Makie.jl/pull/1771).
- Added support for RGB matrices in `heatmap` with GLMakie [#2036](https://github.com/MakieOrg/Makie.jl/pull/2036)
- `Textbox` doesn't defocus anymore on trying to submit invalid input [#2041](https://github.com/MakieOrg/Makie.jl/pull/2041).
- `text` now takes the position as the first argument(s) like `scatter` and most other plotting functions, it is invoked `text(x, y, [z], text = "text")`. Because it is now of conversion type `PointBased`, the positions can be given in all the usual different ways which are implemented as conversion methods. All old invocation styles such as `text("text", position = Point(x, y))` still work to maintain backwards compatibility [#2020](https://github.com/MakieOrg/Makie.jl/pull/2020).

## [0.17.5] - 2022-06-10

- Fixed a regression with `linkaxes!` [#2039](https://github.com/MakieOrg/Makie.jl/pull/2039).

## [0.17.4] - 2022-06-09

- The functions `hlines!`, `vlines!`, `hspan!`, `vspan!` and `abline!` were reimplemented as recipes. This allows using them without an `Axis` argument in first position and also as visuals in AlgebraOfGraphics.jl. Also, `abline!` is now called `ablines!` for consistency, `abline!` is still exported but deprecated and will be removed in the future. [#2023](https://github.com/MakieOrg/Makie.jl/pulls/2023).
- Added `rainclouds` and `rainclouds!` [#1725](https://github.com/MakieOrg/Makie.jl/pull/1725).
- Improve CairoMakie performance [#1964](https://github.com/MakieOrg/Makie.jl/pull/1964) [#1981](https://github.com/MakieOrg/Makie.jl/pull/1981).
- Interpolate colormap correctly [#1973](https://github.com/MakieOrg/Makie.jl/pull/1973).
- Fix picking [#1993](https://github.com/MakieOrg/Makie.jl/pull/1993).
- Improve compile time latency [#1968](https://github.com/MakieOrg/Makie.jl/pull/1968) [#2000](https://github.com/MakieOrg/Makie.jl/pull/2000).
- Fix multi poly with rects [#1999](https://github.com/MakieOrg/Makie.jl/pull/1999).
- Respect scale and nonlinear values in PlotUtils cgrads [#1979](https://github.com/MakieOrg/Makie.jl/pull/1979).
- Fix CairoMakie heatmap filtering [#1828](https://github.com/MakieOrg/Makie.jl/pull/1828).
- Remove GLVisualize and MakieLayout module [#2007](https://github.com/MakieOrg/Makie.jl/pull/2007) [#2008](https://github.com/MakieOrg/Makie.jl/pull/2008).
- Add linestyle and default to extrema(z) for contour, remove bitrotten fillrange [#2008](https://github.com/MakieOrg/Makie.jl/pull/2008).

## [0.17.3] - 2022-05-20

- Switched to `MathTeXEngine v0.4`, which improves the look of LaTeXStrings [#1952](https://github.com/MakieOrg/Makie.jl/pull/1952).
- Added subtitle capability to `Axis` [#1859](https://github.com/MakieOrg/Makie.jl/pull/1859).
- Fixed a bug where scaled colormaps constructed using `Makie.cgrad` were not interpreted correctly.

## [0.17.2] - 2022-05-16

- Changed the default font from `Dejavu Sans` to `TeX Gyre Heros Makie` which is the same as `TeX Gyre Heros` with slightly decreased descenders and ascenders. Decreasing those metrics reduced unnecessary whitespace and alignment issues. Four fonts in total were added, the styles Regular, Bold, Italic and Bold Italic. Also changed `Axis`, `Axis3` and `Legend` attributes `titlefont` to `TeX Gyre Heros Makie Bold` in order to separate it better from axis labels in multifacet arrangements [#1897](https://github.com/MakieOrg/Makie.jl/pull/1897).

## [0.17.1] - 2022-05-13

- Added word wrapping. In `Label`, `word_wrap = true` causes it to use the suggested width and wrap text to fit. In `text`, `word_wrap_width > 0` can be used to set a pixel unit line width. Any word (anything between two spaces without a newline) that goes beyond this width gets a newline inserted before it [#1819](https://github.com/MakieOrg/Makie.jl/pull/1819).
- Improved `Axis3`'s interactive performance [#1835](https://github.com/MakieOrg/Makie.jl/pull/1835).
- Fixed errors in GLMakie's `scatter` implementation when markers are given as images. [#1917](https://github.com/MakieOrg/Makie.jl/pull/1917).
- Removed some method ambiguities introduced in v0.17 [#1922](https://github.com/MakieOrg/Makie.jl/pull/1922).
- Add an empty default label, `""`, to each slider that doesn't have a label in `SliderGrid` [#1888](https://github.com/MakieOrg/Makie.jl/pull/1888).

## [0.17.0] - 2022-05-05

- **Breaking** Added `space` as a generic attribute to switch between data, pixel, relative and clip space for positions. `space` in text has been renamed to `markerspace` because of this. `Pixel` and `SceneSpace` are no longer valid inputs for `space` or `markerspace` [#1596](https://github.com/MakieOrg/Makie.jl/pull/1596).
- **Breaking** Deprecated `mouse_selection(scene)` for `pick(scene)`.
- **Breaking** Bumped `GridLayoutBase` version to `v0.7`, which introduced offset layouts. Now, indexing into row 0 doesn't create a new row 1, but a new row 0, so that all previous content positions stay the same. This makes building complex layouts order-independent [#1704](https://github.com/MakieOrg/Makie.jl/pull/1704).
- **Breaking** deprecate `to_colormap(cmap, ncolors)` in favor of `categorical_colors(cmap, ncolors)` and `resample_cmap(cmap, ncolors)` [#1901](https://github.com/MakieOrg/Makie.jl/pull/1901) [#1723](https://github.com/MakieOrg/Makie.jl/pull/1723).
- Added `empty!(fig)` and changed `empty!(scene)` to remove all child plots without detaching windows [#1818](https://github.com/MakieOrg/Makie.jl/pull/1818).
- Switched to erroring instead of warning for deprecated events `mousebuttons`, `keyboardbuttons` and `mousedrag`.
- `Layoutable` was renamed to `Block` and the infrastructure changed such that attributes are fixed fields and each block has its own `Scene` for better encapsulation [#1796](https://github.com/MakieOrg/Makie.jl/pull/1796).
- Added `SliderGrid` block which replaces the deprecated `labelslider!` and `labelslidergrid!` functions [#1796](https://github.com/MakieOrg/Makie.jl/pull/1796).
- The default anti-aliasing method can now be set in `CairoMakie.activate!` using the `antialias` keyword.  Available options are `CairoMakie.Cairo.ANTIALIAS_*` [#1875](https://github.com/MakieOrg/Makie.jl/pull/1875).
- Added ability to rasterize a plots in CairoMakie vector graphics if `plt.rasterize = true` or `plt.rasterize = scale::Int` [#1872](https://github.com/MakieOrg/Makie.jl/pull/1872).
- Fixed segfaults in `streamplot_impl` on Mac M1 [#1830](https://github.com/MakieOrg/Makie.jl/pull/1830).
- Set the [Cairo miter limit](https://www.cairographics.org/manual/cairo-cairo-t.html#cairo-set-miter-limit) to mimic GLMakie behaviour [#1844](https://github.com/MakieOrg/Makie.jl/pull/1844).
- Fixed a method ambiguity in `rotatedrect` [#1846](https://github.com/MakieOrg/Makie.jl/pull/1846).
- Allow weights in statistical recipes [#1816](https://github.com/MakieOrg/Makie.jl/pull/1816).
- Fixed manual cycling of plot attributes [#1873](https://github.com/MakieOrg/Makie.jl/pull/1873).
- Fixed type constraints in ticklabelalign attributes [#1882](https://github.com/MakieOrg/Makie.jl/pull/1882).

## [0.16.4] - 2022-02-16

- Fixed WGLMakie performance bug and added option to set fps via `WGLMakie.activate!(fps=30)`.
- Implemented `nan_color`, `lowclip`, `highclip` for `image(::Matrix{Float})` in shader.
- Cleaned up mesh shader and implemented `nan_color`, `lowclip`, `highclip` for `mesh(m; color::Matrix{Float})` on the shader.
- Allowed `GLMakie.Buffer` `GLMakie.Sampler` to be used in `GeometryBasics.Mesh` to partially update parts of a mesh/texture and different interpolation and clamping modes for the texture.

## [0.16.0] - 2022-01-07

- **Breaking** Removed `Node` alias [#1307](https://github.com/MakieOrg/Makie.jl/pull/1307), [#1393](https://github.com/MakieOrg/Makie.jl/pull/1393). To upgrade, simply replace all occurrences of `Node` with `Observable`.
- **Breaking** Cleaned up `Scene` type [#1192](https://github.com/MakieOrg/Makie.jl/pull/1192), [#1393](https://github.com/MakieOrg/Makie.jl/pull/1393). The `Scene()` constructor doesn't create any axes or limits anymore. All keywords like `raw`, `show_axis` have been removed. A scene now always works like it did when using the deprecated `raw=true`. All the high level functionality like showing an axis and adding a 3d camera has been moved to `LScene`. See the new `Scene` tutorial for more info: https://docs.makie.org/dev/tutorials/scenes/.
- **Breaking** Lights got moved to `Scene`, see the [lighting docs](https://docs.makie.org/stable/documentation/lighting) and [RPRMakie examples](https://docs.makie.org/stable/documentation/backends/rprmakie/).
- Added ECDF plot [#1310](https://github.com/MakieOrg/Makie.jl/pull/1310).
- Added Order Independent Transparency to GLMakie [#1418](https://github.com/MakieOrg/Makie.jl/pull/1418), [#1506](https://github.com/MakieOrg/Makie.jl/pull/1506). This type of transparency is now used with `transpareny = true`. The old transparency handling is available with `transparency = false`.
- Fixed blurry text in GLMakie and WGLMakie [#1494](https://github.com/MakieOrg/Makie.jl/pull/1494).
- Introduced a new experimental backend for ray tracing: [RPRMakie](https://docs.makie.org/stable/documentation/backends/rprmakie/).
- Added the `Cycled` type, which can be used to select the i-th value from the current cycler for a specific attribute [#1248](https://github.com/MakieOrg/Makie.jl/pull/1248).
- The plot function `scatterlines` now uses `color` as `markercolor` if `markercolor` is `automatic`. Also, cycling of the `color` attribute is enabled [#1463](https://github.com/MakieOrg/Makie.jl/pull/1463).
- Added the function `resize_to_layout!`, which allows to resize a `Figure` so that it contains its top `GridLayout` without additional whitespace or clipping [#1438](https://github.com/MakieOrg/Makie.jl/pull/1438).
- Cleaned up lighting in 3D contours and isosurfaces [#1434](https://github.com/MakieOrg/Makie.jl/pull/1434).
- Adjusted attributes of volumeslices to follow the normal structure [#1404](https://github.com/MakieOrg/Makie.jl/pull/1404). This allows you to adjust attributes like `colormap` without going through nested attributes.
- Added depth to 3D contours and isosurfaces [#1395](https://github.com/MakieOrg/Makie.jl/pull/1395), [#1393](https://github.com/MakieOrg/Makie.jl/pull/1393). This allows them to intersect correctly with other 3D objects.
- Restricted 3D scene camera to one scene [#1394](https://github.com/MakieOrg/Makie.jl/pull/1394), [#1393](https://github.com/MakieOrg/Makie.jl/pull/1393). This fixes issues with multiple scenes fighting over events consumed by the camera. You can select a scene by cleaning on it.
- Added depth shift attribute for GLMakie and WGLMakie [#1382](https://github.com/MakieOrg/Makie.jl/pull/1382), [#1393](https://github.com/MakieOrg/Makie.jl/pull/1393). This can be used to adjust render order similar to `overdraw`.
- Simplified automatic width computation in barplots [#1223](https://github.com/MakieOrg/Makie.jl/pull/1223), [#1393](https://github.com/MakieOrg/Makie.jl/pull/1393). If no `width` attribute is passed, the default width is computed as the minimum difference between consecutive `x` positions. Gap between bars are given by the (multiplicative) `gap` attribute. The actual bar width equals `width * (1 - gap)`.
- Added logical expressions for `ispressed` [#1222](https://github.com/MakieOrg/Makie.jl/pull/1222), [#1393](https://github.com/MakieOrg/Makie.jl/pull/1393). This moves a lot of control over hotkeys towards the user. With these changes one can now set a hotkey to trigger on any or no key, collections of keys and logical combinations of keys (i.e. "A is pressed and B is not pressed").
- Fixed issues with `Menu` render order [#1411](https://github.com/MakieOrg/Makie.jl/pull/1411).
- Added `label_rotation` to barplot [#1401](https://github.com/MakieOrg/Makie.jl/pull/1401).
- Fixed issue where `pixelcam!` does not remove controls from other cameras [#1504](https://github.com/MakieOrg/Makie.jl/pull/1504).
- Added conversion for OffsetArrays [#1260](https://github.com/MakieOrg/Makie.jl/pull/1260).
- The `qqplot` `qqline` options were changed to `:identity`, `:fit`, `:fitrobust` and `:none` (the default) [#1563](https://github.com/MakieOrg/Makie.jl/pull/1563). Fixed numeric error due to double computation of quantiles when fitting `qqline`. Deprecated `plot(q::QQPair)` method as it does not have enough information for correct `qqline` fit.

All other changes are collected [in this PR](https://github.com/MakieOrg/Makie.jl/pull/1521) and in the [release notes](https://github.com/MakieOrg/Makie.jl/releases/tag/v0.16.0).

## [0.15.3] - 2021-10-16

- The functions `labelslidergrid!` and `labelslider!` now set fixed widths for the value column with a heuristic. It is possible now to pass `Formatting.format` format strings as format specifiers in addition to the previous functions.
- Fixed 2D arrow rotations in `streamplot` [#1352](https://github.com/MakieOrg/Makie.jl/pull/1352).

## [0.15.2] - 2021-08-26

- Reenabled Julia 1.3 support.
- Use [MathTexEngine v0.2](https://github.com/Kolaru/MathTeXEngine.jl/releases/tag/v0.2.0).
- Depend on new GeometryBasics, which changes all the Vec/Point/Quaternion/RGB/RGBA - f0 aliases to just f. For example, `Vec2f0` is changed to `Vec2f`. Old aliases are still exported, but deprecated and will be removed in the next breaking release. For more details and an upgrade script, visit [GeometryBasics#97](https://github.com/JuliaGeometry/GeometryBasics.jl/pull/97).
- Added `hspan!` and `vspan!` functions [#1264](https://github.com/MakieOrg/Makie.jl/pull/1264).

## [0.15.1] - 2021-08-21

- Switched documentation framework to Franklin.jl.
- Added a specialization for `volumeslices` to DataInspector.
- Fixed 1 element `hist` [#1238](https://github.com/MakieOrg/Makie.jl/pull/1238) and make it easier to move `hist` [#1150](https://github.com/MakieOrg/Makie.jl/pull/1150).

## [0.15.0] - 2021-07-15

- `LaTeXString`s can now be used as input to `text` and therefore as labels for `Axis`, `Legend`, or other comparable objects. Mathematical expressions are typeset using [MathTeXEngine.jl](https://github.com/Kolaru/MathTeXEngine.jl) which offers a fast approximation of LaTeX typesetting [#1022](https://github.com/MakieOrg/Makie.jl/pull/1022).
- Added `Symlog10` and `pseudolog10` axis scales for log scale approximations that work with zero and negative values [#1109](https://github.com/MakieOrg/Makie.jl/pull/1109).
- Colorbar limits can now be passed as the attribute `colorrange` similar to plots [#1066](https://github.com/MakieOrg/Makie.jl/pull/1066).
- Added the option to pass three vectors to heatmaps and other plots using `SurfaceLike` conversion [#1101](https://github.com/MakieOrg/Makie.jl/pull/1101).
- Added `stairs` plot recipe [#1086](https://github.com/MakieOrg/Makie.jl/pull/1086).
- **Breaking** Removed `FigurePosition` and `FigureSubposition` types. Indexing into a `Figure` like `fig[1, 1]` now returns `GridPosition` and `GridSubposition` structs, which can be used in the same way as the types they replace. Because of an underlying change in `GridLayoutBase.jl`, it is now possible to do `Axis(gl[1, 1])` where `gl` is a `GridLayout` that is a sublayout of a `Figure`'s top layout [#1075](https://github.com/MakieOrg/Makie.jl/pull/1075).
- Bar plots and histograms have a new option for adding text labels [#1069](https://github.com/MakieOrg/Makie.jl/pull/1069).
- It is now possible to specify one `linewidth` value per segment in `linesegments` [#992](https://github.com/MakieOrg/Makie.jl/pull/992).
- Added a new 3d camera that allows for better camera movements using keyboard and mouse [#1024](https://github.com/MakieOrg/Makie.jl/pull/1024).
- Fixed the application of scale transformations to `surface` [#1070](https://github.com/MakieOrg/Makie.jl/pull/1070).
- Added an option to set a custom callback function for the `RectangleZoom` axis interaction to enable other use cases than zooming [#1104](https://github.com/MakieOrg/Makie.jl/pull/1104).
- Fixed rendering of `heatmap`s with one or more reversed ranges in CairoMakie, as in `heatmap(1:10, 10:-1:1, rand(10, 10))` [#1100](https://github.com/MakieOrg/Makie.jl/pull/1100).
- Fixed volume slice recipe and added docs for it [#1123](https://github.com/MakieOrg/Makie.jl/pull/1123).

[Unreleased]: https://github.com/MakieOrg/Makie.jl/compare/v0.20.8...HEAD
[0.20.8]: https://github.com/MakieOrg/Makie.jl/compare/v0.20.7...v0.20.8
[0.20.7]: https://github.com/MakieOrg/Makie.jl/compare/v0.20.6...v0.20.7
[0.20.6]: https://github.com/MakieOrg/Makie.jl/compare/v0.20.5...v0.20.6
[0.20.5]: https://github.com/MakieOrg/Makie.jl/compare/v0.20.4...v0.20.5
[0.20.4]: https://github.com/MakieOrg/Makie.jl/compare/v0.20.3...v0.20.4
[0.20.3]: https://github.com/MakieOrg/Makie.jl/compare/v0.20.2...v0.20.3
[0.20.2]: https://github.com/MakieOrg/Makie.jl/compare/v0.20.1...v0.20.2
[0.20.1]: https://github.com/MakieOrg/Makie.jl/compare/v0.20.0...v0.20.1
[0.20.0]: https://github.com/MakieOrg/Makie.jl/compare/v0.19.12...v0.20.0
[0.19.12]: https://github.com/MakieOrg/Makie.jl/compare/v0.19.11...v0.19.12
[0.19.11]: https://github.com/MakieOrg/Makie.jl/compare/v0.19.10...v0.19.11
[0.19.10]: https://github.com/MakieOrg/Makie.jl/compare/v0.19.9...v0.19.10
[0.19.9]: https://github.com/MakieOrg/Makie.jl/compare/v0.19.8...v0.19.9
[0.19.8]: https://github.com/MakieOrg/Makie.jl/compare/v0.19.7...v0.19.8
[0.19.7]: https://github.com/MakieOrg/Makie.jl/compare/v0.19.6...v0.19.7
[0.19.6]: https://github.com/MakieOrg/Makie.jl/compare/v0.19.5...v0.19.6
[0.19.5]: https://github.com/MakieOrg/Makie.jl/compare/v0.19.4...v0.19.5
[0.19.4]: https://github.com/MakieOrg/Makie.jl/compare/v0.19.3...v0.19.4
[0.19.3]: https://github.com/MakieOrg/Makie.jl/compare/v0.19.1...v0.19.3
[0.19.1]: https://github.com/MakieOrg/Makie.jl/compare/v0.19.0...v0.19.1
[0.19.0]: https://github.com/MakieOrg/Makie.jl/compare/v0.18.4...v0.19.0
[0.18.4]: https://github.com/MakieOrg/Makie.jl/compare/v0.18.3...v0.18.4
[0.18.3]: https://github.com/MakieOrg/Makie.jl/compare/v0.18.2...v0.18.3
[0.18.2]: https://github.com/MakieOrg/Makie.jl/compare/v0.18.1...v0.18.2
[0.18.1]: https://github.com/MakieOrg/Makie.jl/compare/v0.18.0...v0.18.1
[0.18.0]: https://github.com/MakieOrg/Makie.jl/compare/v0.17.13...v0.18.0
[0.17.13]: https://github.com/MakieOrg/Makie.jl/compare/v0.17.12...v0.17.13
[0.17.12]: https://github.com/MakieOrg/Makie.jl/compare/v0.17.11...v0.17.12
[0.17.11]: https://github.com/MakieOrg/Makie.jl/compare/v0.17.10...v0.17.11
[0.17.10]: https://github.com/MakieOrg/Makie.jl/compare/v0.17.9...v0.17.10
[0.17.9]: https://github.com/MakieOrg/Makie.jl/compare/v0.17.7...v0.17.9
[0.17.7]: https://github.com/MakieOrg/Makie.jl/compare/v0.17.6...v0.17.7
[0.17.6]: https://github.com/MakieOrg/Makie.jl/compare/v0.17.5...v0.17.6
[0.17.5]: https://github.com/MakieOrg/Makie.jl/compare/v0.17.4...v0.17.5
[0.17.4]: https://github.com/MakieOrg/Makie.jl/compare/v0.17.3...v0.17.4
[0.17.3]: https://github.com/MakieOrg/Makie.jl/compare/v0.17.2...v0.17.3
[0.17.2]: https://github.com/MakieOrg/Makie.jl/compare/v0.17.1...v0.17.2
[0.17.1]: https://github.com/MakieOrg/Makie.jl/compare/v0.17.0...v0.17.1
[0.17.0]: https://github.com/MakieOrg/Makie.jl/compare/v0.16.4...v0.17.0
[0.16.4]: https://github.com/MakieOrg/Makie.jl/compare/v0.16.0...v0.16.4
[0.16.0]: https://github.com/MakieOrg/Makie.jl/compare/v0.15.3...v0.16.0
[0.15.3]: https://github.com/MakieOrg/Makie.jl/compare/v0.15.2...v0.15.3
[0.15.2]: https://github.com/MakieOrg/Makie.jl/compare/v0.15.1...v0.15.2
[0.15.1]: https://github.com/MakieOrg/Makie.jl/compare/v0.15.0...v0.15.1<|MERGE_RESOLUTION|>--- conflicted
+++ resolved
@@ -1,23 +1,16 @@
 # Changelog
 
-<<<<<<< HEAD
 ## [Unreleased]
 
 - Added supported markers hint to unsupported marker warn message.
-
 - Remove StableHashTraits in favor of calculating hashes directly with CRC32c [#3667](https://github.com/MakieOrg/Makie.jl/pull/3667).
 
 ## [0.21.0] - 2024-03-0X
 
 - Add `voxels` plot [#3527](https://github.com/MakieOrg/Makie.jl/pull/3527).
-=======
-## [0.21.0] - 2024-03-0X
-
-- Add `voxels` plot [#3527](https://github.com/MakieOrg/Makie.jl/pull/3527)
 - Added supported markers hint to unsupported marker warn message [#3666](https://github.com/MakieOrg/Makie.jl/pull/3666).
 - Fixed bug in CairoMakie line drawing when multiple successive points had the same color [#3712](https://github.com/MakieOrg/Makie.jl/pull/3712).
 - Remove StableHashTraits in favor of calculating hashes directly with CRC32c [#3667](https://github.com/MakieOrg/Makie.jl/pull/3667).
->>>>>>> a28ebf99
 - **Breaking (sort of)** Added a new `@recipe` variant which allows documenting attributes directly where they are defined and validating that all attributes are known whenever a plot is created. This is not breaking in the sense that the API changes, but user code is likely to break because of misspelled attribute names etc. that have so far gone unnoticed.
 - Add axis converts, enabling unit/categorical support and more [#3226](https://github.com/MakieOrg/Makie.jl/pull/3226).
 - **Breaking** Streamlined `data_limits` and `boundingbox` [#3671](https://github.com/MakieOrg/Makie.jl/pull/3671)
