--- conflicted
+++ resolved
@@ -1,10 +1,5 @@
 # Changelog
 
-<<<<<<< HEAD
-## [Unreleased]
-
-- the `band` recipe supports stroke, with `strokewidth` and `strokecolor` attributes
-=======
 ## Unreleased
 
 - Fixes for is_same to work with missing [#5327](https://github.com/MakieOrg/Makie.jl/pull/5327).
@@ -27,6 +22,7 @@
 - Fixed cases of `heatmap` not displaying with `log10` scale and narrow `xlims`/`ylims` [#5390](https://github.com/MakieOrg/Makie.jl/pull/5390)
 - Fixed outline based `poly` fats paths no considering transform functions in CairoMakie [#5397](https://github.com/MakieOrg/Makie.jl/pull/5397)
 - Fixed manual `DateTime` and `Time` ticks given via `StepRange`s or `AbstractVector`s with or without formatters [#5404](https://github.com/MakieOrg/Makie.jl/pull/5404).
+- Added stroke to `band` [#5035](https://github.com/MakieOrg/Makie.jl/pull/5035)
 
 ## [0.24.6] - 2025-08-19
 
@@ -133,7 +129,6 @@
   - `argmode = :endpoint` has been added to allow constructing arrows with a start and end point instead of a start point and a direction.
   - Arrows now work correctly with `colorrange`, `alpha`, etc.
   - Transforms (e.g. `log` or `rotate!(plot, ...)`) now only affect the start and end points of arrows, rather than its components. This fixes issues like incorrect tip rotation of 2D arrows and stretching/squishing of 3D arrows.
->>>>>>> fc3cef37
 - Add dim conversion support for Axis3 [#4964](https://github.com/MakieOrg/Makie.jl/pull/4964).
 - Added support for vectors of intervals in `hspan` and `vspan` [#5036](https://github.com/MakieOrg/Makie.jl/pull/5036)
 - Export `Float64` geometry types `Point3d`, `Vec4d`, `Rect2d` etc. [#5040](https://github.com/MakieOrg/Makie.jl/pull/5040).
