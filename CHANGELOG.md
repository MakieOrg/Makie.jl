# Changelog

## [Unreleased]

<<<<<<< HEAD
- Added `font` attribute and fixed faulty defaulting in `scatter` [#4832](https://github.com/MakieOrg/Makie.jl/pull/4832)
=======
- Fixed categorical `cgrad` interpolating at small enough steps [#4858](https://github.com/MakieOrg/Makie.jl/pull/4858)
>>>>>>> 42ce5ea1

## [0.22.2] - 2025-02-26

- Added support for curvilinear grids in `contourf` (contour filled), where `x` and `y` are matrices (`contour` lines were added in [0.22.0]) [#4670](https://github.com/MakieOrg/Makie.jl/pull/4670).
- Updated WGLMakie's threejs version from 0.157 to 0.173, fixing some threejs bugs [#4809](https://github.com/MakieOrg/Makie.jl/pull/4809).
- Moved Axis3 clip planes slightly outside to avoid clipping objects on the border with 0 margin [#4742](https://github.com/MakieOrg/Makie.jl/pull/4742)
- Fixed an issue with transformations not propagating to child plots when their spaces only match indirectly. [#4723](https://github.com/MakieOrg/Makie.jl/pull/4723)
- Added a tutorial on creating an inset plot [#4697](https://github.com/MakieOrg/Makie.jl/pull/4697)
- Enhanced Pattern support: Added general CairoMakie implementation, improved quality, added anchoring, added support in band, density, added tests & fixed various bugs and inconsistencies. [#4715](https://github.com/MakieOrg/Makie.jl/pull/4715)
- Fixed issue with `voronoiplot` for Voronoi tessellations with empty polygons [#4740](https://github.com/MakieOrg/Makie.jl/pull/4740)
- Fixed shader compilation error due to undefined unused variable in volume [#4755](https://github.com/MakieOrg/Makie.jl/pull/4755)
- Added option `update_while_dragging=true` to Slider [#4745](https://github.com/MakieOrg/Makie.jl/pull/4745).
- Added option `lowres_background=true` to Resampler, and renamed `resolution` to `max_resolution` [#4745](https://github.com/MakieOrg/Makie.jl/pull/4745).
- Added option `throttle=0.0` to `async_latest`, to allow throttling while skipping latest updates [#4745](https://github.com/MakieOrg/Makie.jl/pull/4745).
- Fixed issue with `WGLMakie.voxels` not rendering on linux with firefox [#4756](https://github.com/MakieOrg/Makie.jl/pull/4756)
- Updated `voxels` to use `uv_transform` interface instead of `uvmap` to give more control over texture mapping (i.e. to allow rotations) [#4758](https://github.com/MakieOrg/Makie.jl/pull/4758)
- **Breaking** Changed generated `uv`s in `voxels` to more easily align texture maps. Also changed uvs to scale with `gap` so that voxels remain fully covered. [#4758](https://github.com/MakieOrg/Makie.jl/pull/4758)
- Fixed `uv_transform = :rotr90` and `:rotl90` being swapped [#4758](https://github.com/MakieOrg/Makie.jl/pull/4758)
- Cleaned up surface handling in GLMakie: Surface cells are now discarded when there is a nan in x, y or z. Fixed incorrect normal if x or y is nan [#4735](https://github.com/MakieOrg/Makie.jl/pull/4735)
- Cleaned up `volume` plots: Added `:indexedabsorption` and `:additive` to WGLMakie, generalized `:mip` to include negative values, fixed missing conversions for rgba algorithms (`:additive`, `:absorptionrgba`), fixed missing conversion for `absorption` attribute & extended it to `:indexedabsorption` and `absorptionrgba`, added tests and improved docs. [#4726](https://github.com/MakieOrg/Makie.jl/pull/4726)
- Fixed integer underflow in GLMakie line indices which may have caused segmentation faults on mac [#4782](https://github.com/MakieOrg/Makie.jl/pull/4782)
- Added `Axis3.clip` attribute to allow turning off clipping [#4791](https://github.com/MakieOrg/Makie.jl/pull/4791)
- Fixed `Plane(Vec{N, T}(0), dist)` producing a `NaN` normal, which caused WGLMakie to break. (E.g. when rotating Axis3) [#4772](https://github.com/MakieOrg/Makie.jl/pull/4772)
- Changed `inspectable` to be inherited from the parent scenes theme. [#4739](https://github.com/MakieOrg/Makie.jl/pull/4739)
- Reverted change to `poly` which disallowed 3D geometries from being plotted [#4738](https://github.com/MakieOrg/Makie.jl/pull/4738)
- Enabled autocompletion on Block types, e.g. `?Axis.xti...` [#4786](https://github.com/MakieOrg/Makie.jl/pull/4786)
- Added `dpi` metadata to all rendered png files, where `px_per_unit = 1` means 96dpi, `px_per_unit = 2` means 192dpi, and so on. This gives frontends a chance to show plain Makie png images with the correct scaling [#4812](https://github.com/MakieOrg/Makie.jl/pull/4812).
- Fixed issue with voxels not working correctly with `rotate!()` [#4824](https://github.com/MakieOrg/Makie.jl/pull/4824)
- Fixed issue with tick event not triggering in WGLMakie [#4818](https://github.com/MakieOrg/Makie.jl/pull/4818)
- Improved performance of some Blocks, mainly `Textbox` and `Menu` [#4821](https://github.com/MakieOrg/Makie.jl/pull/4821)
- Fixed issue with `PolarAxis` not considering tick visibility in protrusion calculations. [#4823](https://github.com/MakieOrg/Makie.jl/pull/4823)
- Fixed some plots failing to create Legend entries due to missing attributes [#4826](https://github.com/MakieOrg/Makie.jl/pull/4826)

## [0.22.1] - 2025-01-17

- Allow volume textures for mesh color, to e.g. implement a performant volume slice display [#2274](https://github.com/MakieOrg/Makie.jl/pull/2274).
- Fixed `alpha` use in legends and some CairoMakie cases [#4721](https://github.com/MakieOrg/Makie.jl/pull/4721).

## [0.22.0] - 2024-12-12

- Updated to GeometryBasics 0.5: [GeometryBasics#173](https://github.com/JuliaGeometry/GeometryBasics.jl/pull/173), [GeometryBasics#219](https://github.com/JuliaGeometry/GeometryBasics.jl/pull/219) [#4319](https://github.com/MakieOrg/Makie.jl/pull/4319)
  - Removed `meta` infrastructure. Vertex attributes are now passed as kwargs.
  - Simplified GeometryBasics Mesh type, improving compile times
  - Added `FaceView` to allow different vertex attributes to use different indices for specifying data of the same vertex. This can be used to specify per-face data.
  - Added `GeometryBasics.face_normals(points, faces)`
  - Changed the order of `Rect2` coordinates to be counter-clockwise.
  - Updated `Cylinder` to avoid visually rounding off the top and bottom.
  - Added `MetaMesh` to store non-vertex metadata in a GeometryBasics Mesh object. These are now produced by MeshIO for `.obj` files, containing information from `.mtl` files.
  - Renamed `Tesselation/tesselation` to `Tessellation/tessellation` [GeometryBasics#227](https://github.com/JuliaGeometry/GeometryBasics.jl/pull/227) [#4564](https://github.com/MakieOrg/Makie.jl/pull/4564)
- Added `Makie.mesh` option for `MetaMesh` which applies some of the bundled information [#4368](https://github.com/MakieOrg/Makie.jl/pull/4368), [#4496](https://github.com/MakieOrg/Makie.jl/pull/4496)
- `Voronoiplot`s automatic colors are now defined based on the underlying point set instead of only those generators appearing in the tessellation. This makes the selected colors consistent between tessellations when generators might have been deleted or added. [#4357](https://github.com/MakieOrg/Makie.jl/pull/4357)
- `contour` now supports _curvilinear_ grids, where `x` and `y` are matrices [#4670](https://github.com/MakieOrg/Makie.jl/pull/4670).
- Added `viewmode = :free` and translation, zoom, limit reset and cursor-focus interactions to Axis3. [4131](https://github.com/MakieOrg/Makie.jl/pull/4131)
- Split `marker_offset` handling from marker centering and fix various bugs with it [#4594](https://github.com/MakieOrg/Makie.jl/pull/4594)
- Added `transform_marker` attribute to meshscatter and changed the default behavior to not transform marker/mesh vertices [#4606](https://github.com/MakieOrg/Makie.jl/pull/4606)
- Fixed some issues with meshscatter not correctly transforming with transform functions and float32 rescaling [#4606](https://github.com/MakieOrg/Makie.jl/pull/4606)
- Fixed `poly` pipeline for 3D and/or Float64 polygons that begin from an empty vector [#4615](https://github.com/MakieOrg/Makie.jl/pull/4615).
- `empty!` GLMakie screen instead of closing, fixing issue with reset window position [#3881](https://github.com/MakieOrg/Makie.jl/pull/3881)
- Added option to display the front spines in Axis3 to close the outline box [#2349](https://github.com/MakieOrg/Makie.jl/pull/4305)
- Fixed gaps in corners of `poly(Rect2(...))` stroke [#4664](https://github.com/MakieOrg/Makie.jl/pull/4664)
- Fixed an issue where `reinterpret`ed arrays of line points were not handled correctly in CairoMakie [#4668](https://github.com/MakieOrg/Makie.jl/pull/4668).
- Fixed various issues with `markerspace = :data`, `transform_marker = true` and `rotation` for scatter in CairoMakie (incorrect marker transformations, ignored transformations, Cairo state corruption) [#4663](https://github.com/MakieOrg/Makie.jl/pull/4663)
- Changed deprecation warnings for Vector and Range inputs in `image`, `volume`, `voxels` and `spy` into **errors** [#4685](https://github.com/MakieOrg/Makie.jl/pull/4685)
- Refactored OpenGL cleanup to run immediately rather than on GC [#4699](https://github.com/MakieOrg/Makie.jl/pull/4699)
- It is now possible to change the title of a `GLFW.Window` with `GLMakie.set_title!(screen::Screen, title::String)` [#4677](https://github.com/MakieOrg/Makie.jl/pull/4677).
- Fixed `px_per_unit != 1` not getting fit to the size of the interactive window in GLMakie [#4687](https://github.com/MakieOrg/Makie.jl/pull/4687)
- Changed minorticks to skip computation when they are not visible [#4681](https://github.com/MakieOrg/Makie.jl/pull/4681)
- Fixed indexing error edge case in violin median code [#4682](https://github.com/MakieOrg/Makie.jl/pull/4682)
- Fixed incomplete plot cleanup when cleanup is triggered by an event. [#4710](https://github.com/MakieOrg/Makie.jl/pull/4710)
- Automatically plot Enums as categorical [#4717](https://github.com/MakieOrg/Makie.jl/pull/4717).

## [0.21.18] - 2024-12-12

- Allow for user defined recipes to be used in SpecApi [#4655](https://github.com/MakieOrg/Makie.jl/pull/4655).

## [0.21.17] - 2024-12-05

- Added `backend` and `update` kwargs to `show` [#4558](https://github.com/MakieOrg/Makie.jl/pull/4558)
- Disabled unit prefix conversions for compound units (e.g. `u"m/s"`) to avoid generating incorrect units. [#4583](https://github.com/MakieOrg/Makie.jl/pull/4583)
- Added kwarg to rotate Toggle [#4445](https://github.com/MakieOrg/Makie.jl/pull/4445)
- Fixed orientation of environment light textures in RPRMakie [#4629](https://github.com/MakieOrg/Makie.jl/pull/4629).
- Fixed uint16 overflow for over ~65k elements in WGLMakie picking [#4604](https://github.com/MakieOrg/Makie.jl/pull/4604).
- Improved performance for line plot in CairoMakie [#4601](https://github.com/MakieOrg/Makie.jl/pull/4601).
- Prevent more default actions when canvas has focus [#4602](https://github.com/MakieOrg/Makie.jl/pull/4602).
- Fixed an error in `convert_arguments` for PointBased plots and 3D polygons [#4585](https://github.com/MakieOrg/Makie.jl/pull/4585).
- Fixed polygon rendering issue of `crossbar(..., show_notch = true)` in CairoMakie [#4587](https://github.com/MakieOrg/Makie.jl/pull/4587).
- Fixed `colorbuffer(axis)` for `px_per_unit != 1` [#4574](https://github.com/MakieOrg/Makie.jl/pull/4574).
- Fixed render order of Axis3 frame lines in CairoMakie [#4591](https://github.com/MakieOrg/Makie.jl/pull/4591)
- Fixed color mapping between `contourf` and `Colorbar` [#4618](https://github.com/MakieOrg/Makie.jl/pull/4618)
- Fixed an incorrect comparison in CairoMakie's line clipping code which can cause line segments to disappear [#4631](https://github.com/MakieOrg/Makie.jl/pull/4631)
- Added PointBased conversion for `Vector{MultiLineString}` [#4599](https://github.com/MakieOrg/Makie.jl/pull/4599)
- Added color conversions for tuples, Points and Vecs [#4599](https://github.com/MakieOrg/Makie.jl/pull/4599)
- Added conversions for 1 and 2 value paddings in `Label` and `tooltip` [#4599](https://github.com/MakieOrg/Makie.jl/pull/4599)
- Fixed `NaN` in scatter rotation and markersize breaking Cairo state [#4599](https://github.com/MakieOrg/Makie.jl/pull/4599)
- Fixed heatmap cells being 0.5px/units too large in CairoMakie [4633](https://github.com/MakieOrg/Makie.jl/pull/4633)
- Fixed bounds error when recording video with WGLMakie [#4639](https://github.com/MakieOrg/Makie.jl/pull/4639).
- Added `axis.(x/y)ticklabelspace = :max_auto`, to only grow tickspace but never shrink to reduce jitter [#4642](https://github.com/MakieOrg/Makie.jl/pull/4642).
- The error shown for invalid attributes will now also show suggestions for nearby attributes (if there are any) [#4394](https://github.com/MakieOrg/Makie.jl/pull/4394).
- Added (x/y)axislinks to S.GridLayout and make sure limits don't reset when linking axes [#4643](https://github.com/MakieOrg/Makie.jl/pull/4643).

## [0.21.16] - 2024-11-06

- Added `origin!()` to transformation so that the reference point of `rotate!()` and `scale!()` can be modified [#4472](https://github.com/MakieOrg/Makie.jl/pull/4472)
- Correctly render the tooltip triangle [#4560](https://github.com/MakieOrg/Makie.jl/pull/4560).
- Introduce `isclosed(scene)`, conditionally use `Bonito.LargeUpdate` [#4569](https://github.com/MakieOrg/Makie.jl/pull/4569).
- Allow plots to move between scenes in SpecApi [#4132](https://github.com/MakieOrg/Makie.jl/pull/4132).
- Added empty constructor to all backends for `Screen` allowing `display(Makie.current_backend().Screen(), fig)` [#4561](https://github.com/MakieOrg/Makie.jl/pull/4561).
- Added `subsup` and `left_subsup` functions that offer stacked sub- and superscripts for `rich` text which means this style can be used with arbitrary fonts and is not limited to fonts supported by MathTeXEngine.jl [#4489](https://github.com/MakieOrg/Makie.jl/pull/4489).
- Added the `jitter_width` and `side_nudge` attributes to the `raincloud` plot definition, so that they can be used as kwargs [#4517](https://github.com/MakieOrg/Makie.jl/pull/4517)
- Expand PlotList plots to expose their child plots to the legend interface, allowing `axislegend`show plots within PlotSpecs as individual entries. [#4546](https://github.com/MakieOrg/Makie.jl/pull/4546)
- Implement S.Colorbar(plotspec) [#4520](https://github.com/MakieOrg/Makie.jl/pull/4520).
- Fixed a hang when `Record` was created inside a closure passed to `IOCapture.capture` [#4562](https://github.com/MakieOrg/Makie.jl/pull/4562).
- Added logical size annotation to `text/html` inline videos so that sizes are appropriate independent of the current `px_per_unit` value [#4563](https://github.com/MakieOrg/Makie.jl/pull/4563).

## [0.21.15] - 2024-10-25

- Allowed creation of `Legend` with entries that have no legend elements [#4526](https://github.com/MakieOrg/Makie.jl/pull/4526).
- Improved CairoMakie's 2D mesh drawing performance by ~30% [#4132](https://github.com/MakieOrg/Makie.jl/pull/4132).
- Allow `width` to be set per box in `boxplot` [#4447](https://github.com/MakieOrg/Makie.jl/pull/4447).
- For `Textbox`es in which a fixed width is specified, the text is now scrolled
  if the width is exceeded [#4293](https://github.com/MakieOrg/Makie.jl/pull/4293)
- Changed image, heatmap and surface picking indices to correctly index the relevant matrix arguments. [#4459](https://github.com/MakieOrg/Makie.jl/pull/4459)
- Improved performance of `record` by avoiding unnecessary copying in common cases [#4475](https://github.com/MakieOrg/Makie.jl/pull/4475).
- Fixed usage of `AggMean()` and other aggregations operating on 3d data for `datashader` [#4346](https://github.com/MakieOrg/Makie.jl/pull/4346).
- Fixed forced rasterization when rendering figures with `Axis3` to svg [#4463](https://github.com/MakieOrg/Makie.jl/pull/4463).
- Changed default for `circular_rotation` in Camera3D to false, so that the camera doesn't change rotation direction anymore [4492](https://github.com/MakieOrg/Makie.jl/pull/4492)
- Fixed `pick(scene, rect2)` in WGLMakie [#4488](https://github.com/MakieOrg/Makie.jl/pull/4488)
- Fixed resizing of `surface` data not working correctly. (I.e. drawing out-of-bounds data or only drawing part of the data.) [#4529](https://github.com/MakieOrg/Makie.jl/pull/4529)

## [0.21.14] - 2024-10-11

- Fixed relocatability of GLMakie [#4461](https://github.com/MakieOrg/Makie.jl/pull/4461).
- Fixed relocatability of WGLMakie [#4467](https://github.com/MakieOrg/Makie.jl/pull/4467).
- Fixed `space` keyword for `barplot` [#4435](https://github.com/MakieOrg/Makie.jl/pull/4435).

## [0.21.13] - 2024-10-07

- Optimize SpecApi, re-use Blocks better and add API to access the created block objects [#4354](https://github.com/MakieOrg/Makie.jl/pull/4354).
- Fixed `merge(attr1, attr2)` modifying nested attributes in `attr1` [#4416](https://github.com/MakieOrg/Makie.jl/pull/4416)
- Fixed issue with CairoMakie rendering scene backgrounds at the wrong position [#4425](https://github.com/MakieOrg/Makie.jl/pull/4425)
- Fixed incorrect inverse transformation in `position_on_plot` for lines, causing incorrect tooltip placement in DataInspector [#4402](https://github.com/MakieOrg/Makie.jl/pull/4402)
- Added new `Checkbox` block [#4336](https://github.com/MakieOrg/Makie.jl/pull/4336).
- Added ability to override legend element attributes by pairing labels or plots with override attributes [#4427](https://github.com/MakieOrg/Makie.jl/pull/4427).
- Added threshold before a drag starts which improves false negative rates for clicks. `Button` can now trigger on click and not mouse-down which is the canonical behavior in other GUI systems [#4336](https://github.com/MakieOrg/Makie.jl/pull/4336).
- `PolarAxis` font size now defaults to global figure `fontsize` in the absence of specific `Axis` theming [#4314](https://github.com/MakieOrg/Makie.jl/pull/4314)
- `MultiplesTicks` accepts new option `strip_zero=true`, allowing labels of the form `0x` to be `0` [#4372](https://github.com/MakieOrg/Makie.jl/pull/4372)
- Make near/far of WGLMakie JS 3d camera dynamic, for better depth_shift scaling [#4430](https://github.com/MakieOrg/Makie.jl/pull/4430).

## [0.21.12] - 2024-09-28

- Fix NaN handling in WGLMakie [#4282](https://github.com/MakieOrg/Makie.jl/pull/4282).
- Show DataInspector tooltip on NaN values if `nan_color` has been set to other than `:transparent` [#4310](https://github.com/MakieOrg/Makie.jl/pull/4310)
- Fix `linestyle` not being used in `triplot` [#4332](https://github.com/MakieOrg/Makie.jl/pull/4332)
- Invalid keyword arguments for `Block`s (e.g. `Axis` and `Colorbar`) now throw errors and show suggestions rather than simply throwing [#4392](https://github.com/MakieOrg/Makie.jl/pull/4392)
- Fix voxel clipping not being based on voxel centers [#4397](https://github.com/MakieOrg/Makie.jl/pull/4397)
- Parsing `Q` and `q` commands in svg paths with `BezierPath` is now supported [#4413](https://github.com/MakieOrg/Makie.jl/pull/4413)


## [0.21.11] - 2024-09-13

- Hot fixes for 0.21.10 [#4356](https://github.com/MakieOrg/Makie.jl/pull/4356).
- Set `Voronoiplot`'s preferred axis type to 2D in all cases [#4349](https://github.com/MakieOrg/Makie.jl/pull/4349)

## [0.21.10] - 2024-09-12

- Introduce `heatmap(Resampler(large_matrix))`, allowing to show big images interactively [#4317](https://github.com/MakieOrg/Makie.jl/pull/4317).
- Make sure we wait for the screen session [#4316](https://github.com/MakieOrg/Makie.jl/pull/4316).
- Fix for absrect [#4312](https://github.com/MakieOrg/Makie.jl/pull/4312).
- Fix attribute updates for SpecApi and SpecPlots (e.g. ecdfplot) [#4265](https://github.com/MakieOrg/Makie.jl/pull/4265).
- Bring back `poly` convert arguments for matrix with points as row [#4258](https://github.com/MakieOrg/Makie.jl/pull/4258).
- Fix gl_ClipDistance related segfault on WSL with GLMakie [#4270](https://github.com/MakieOrg/Makie.jl/pull/4270).
- Added option `label_position = :center` to place labels centered over each bar [#4274](https://github.com/MakieOrg/Makie.jl/pull/4274).
- `plotfunc()` and `func2type()` support functions ending with `!` [#4275](https://github.com/MakieOrg/Makie.jl/pull/4275).
- Fixed Boundserror in clipped multicolor lines in CairoMakie [#4313](https://github.com/MakieOrg/Makie.jl/pull/4313)
- Fix float precision based assertions error in GLMakie.volume [#4311](https://github.com/MakieOrg/Makie.jl/pull/4311)
- Support images with reversed axes [#4338](https://github.com/MakieOrg/Makie.jl/pull/4338)

## [0.21.9] - 2024-08-27

- Hotfix for colormap + color updates [#4258](https://github.com/MakieOrg/Makie.jl/pull/4258).

## [0.21.8] - 2024-08-26

- Fix selected list in `WGLMakie.pick_sorted` [#4136](https://github.com/MakieOrg/Makie.jl/pull/4136).
- Apply px per unit in `pick_closest`/`pick_sorted` [#4137](https://github.com/MakieOrg/Makie.jl/pull/4137).
- Support plot(interval, func) for rangebars and band [#4102](https://github.com/MakieOrg/Makie.jl/pull/4102).
- Fixed the broken OpenGL state cleanup for clip_planes which may cause plots to disappear randomly [#4157](https://github.com/MakieOrg/Makie.jl/pull/4157)
- Reduce updates for image/heatmap, improving performance [#4130](https://github.com/MakieOrg/Makie.jl/pull/4130).
- Add an informative error message to `save` when no backend is loaded [#4177](https://github.com/MakieOrg/Makie.jl/pull/4177)
- Fix rendering of `band` with NaN values [#4178](https://github.com/MakieOrg/Makie.jl/pull/4178).
- Fix plotting of lines with OffsetArrays across all backends [#4242](https://github.com/MakieOrg/Makie.jl/pull/4242).

## [0.21.7] - 2024-08-19

- Hot fix for 1D heatmap [#4147](https://github.com/MakieOrg/Makie.jl/pull/4147).

## [0.21.6] - 2024-08-14

- Fix RectangleZoom in WGLMakie [#4127](https://github.com/MakieOrg/Makie.jl/pull/4127)
- Bring back fastpath for regular heatmaps [#4125](https://github.com/MakieOrg/Makie.jl/pull/4125)
- Data inspector fixes (mostly for bar plots) [#4087](https://github.com/MakieOrg/Makie.jl/pull/4087)
- Added "clip_planes" as a new generic plot and scene attribute. Up to 8 world space clip planes can be specified to hide sections of a plot. [#3958](https://github.com/MakieOrg/Makie.jl/pull/3958)
- Updated handling of `model` matrices with active Float32 rescaling. This should fix issues with Float32-unsafe translations or scalings of plots, as well as rotated plots in Float32-unsafe ranges. [#4026](https://github.com/MakieOrg/Makie.jl/pull/4026)
- Added `events.tick` to allow linking actions like animations to the renderloop. [#3948](https://github.com/MakieOrg/Makie.jl/pull/3948)
- Added the `uv_transform` attribute for meshscatter, mesh, surface and image [#1406](https://github.com/MakieOrg/Makie.jl/pull/1406).
- Added the ability to use textures with `meshscatter` in WGLMakie [#1406](https://github.com/MakieOrg/Makie.jl/pull/1406).
- Don't remove underlying VideoStream file when doing save() [#3883](https://github.com/MakieOrg/Makie.jl/pull/3883).
- Fix label/legend for plotlist [#4079](https://github.com/MakieOrg/Makie.jl/pull/4079).
- Fix wrong order for colors in RPRMakie [#4098](https://github.com/MakieOrg/Makie.jl/pull/4098).
- Fixed incorrect distance calculation in `pick_closest` in WGLMakie [#4082](https://github.com/MakieOrg/Makie.jl/pull/4082).
- Suppress keyboard shortcuts and context menu in JupyterLab output [#4068](https://github.com/MakieOrg/Makie.jl/pull/4068).
- Introduce stroke_depth_shift + forward normal depth_shift for Poly [#4058](https://github.com/MakieOrg/Makie.jl/pull/4058).
- Use linestyle for Poly and Density legend elements [#4000](https://github.com/MakieOrg/Makie.jl/pull/4000).
- Bring back interpolation attribute for surface [#4056](https://github.com/MakieOrg/Makie.jl/pull/4056).
- Improved accuracy of framerate settings in GLMakie [#3954](https://github.com/MakieOrg/Makie.jl/pull/3954)
- Fix label_formatter being called twice in barplot [#4046](https://github.com/MakieOrg/Makie.jl/pull/4046).
- Fix error with automatic `highclip` or `lowclip` and scalar colors [#4048](https://github.com/MakieOrg/Makie.jl/pull/4048).
- Correct a bug in the `project` function when projecting using a `Scene`. [#3909](https://github.com/MakieOrg/Makie.jl/pull/3909).
- Add position for `pie` plot [#4027](https://github.com/MakieOrg/Makie.jl/pull/4027).
- Correct a method ambiguity in `insert!` which was causing `PlotList` to fail on CairoMakie. [#4038](https://github.com/MakieOrg/Makie.jl/pull/4038)
- Delaunay triangulations created via `tricontourf`, `triplot`, and `voronoiplot` no longer use any randomisation in the point insertion order so that results are unique. [#4044](https://github.com/MakieOrg/Makie.jl/pull/4044)
- Improve content scaling support for Wayland and fix incorrect mouse scaling on mac [#4062](https://github.com/MakieOrg/Makie.jl/pull/4062)
- Fix: `band` ignored its `alpha` argument in CairoMakie
- Fix `marker=FastPixel()` makersize and markerspace, improve `spy` recipe [#4043](https://github.com/MakieOrg/Makie.jl/pull/4043).
- Fixed `invert_normals` for surface plots in CairoMakie [#4021](https://github.com/MakieOrg/Makie.jl/pull/4021).
- Improve support for embedding GLMakie. [#4073](https://github.com/MakieOrg/Makie.jl/pull/4073)
- Update JS OrbitControls to match Julia OrbitControls [#4084](https://github.com/MakieOrg/Makie.jl/pull/4084).
- Fix `select_point()` [#4101](https://github.com/MakieOrg/Makie.jl/pull/4101).
- Fix `absrect()` and `select_rectangle()` [#4110](https://github.com/MakieOrg/Makie.jl/issues/4110).
- Allow segment-specific radius for `pie` plot [#4028](https://github.com/MakieOrg/Makie.jl/pull/4028).

## [0.21.5] - 2024-07-07

- Fixed tuple argument for `WGLMakie.activate!(resize_to=(:parent, nothing))` [#4009](https://github.com/MakieOrg/Makie.jl/pull/4009).
- validate plot attributes later, for axis specific plot attributes [#3974](https://github.com/MakieOrg/Makie.jl/pull/3974).

## [0.21.4] - 2024-07-02

- Fixed support for GLFW 3.4 on OSX [#3999](https://github.com/MakieOrg/Makie.jl/issues/3999).
- Changed camera variables to Float64 for increased accuracy [#3984](https://github.com/MakieOrg/Makie.jl/pull/3984)
- Allow CairoMakie to render `poly` overloads that internally don't use two child plots [#3986](https://github.com/MakieOrg/Makie.jl/pull/3986).
- Fixes for Menu and DataInspector [#3975](https://github.com/MakieOrg/Makie.jl/pull/3975).
- Add line-loop detection and rendering to GLMakie and WGLMakie [#3907](https://github.com/MakieOrg/Makie.jl/pull/3907).

## [0.21.3] - 2024-06-17

- Fix stack overflows when using `markerspace = :data` with `scatter` [#3960](https://github.com/MakieOrg/Makie.jl/issues/3960).
- CairoMakie: Fix broken SVGs when using non-interpolated image primitives, for example Colorbars, with recent Cairo versions [#3967](https://github.com/MakieOrg/Makie.jl/pull/3967).
- CairoMakie: Add argument `pdf_version` to restrict the PDF version when saving a figure as a PDF [#3845](https://github.com/MakieOrg/Makie.jl/pull/3845).
- Fix DataInspector using invalid attribute strokewidth for plot type Wireframe [#3917](https://github.com/MakieOrg/Makie.jl/pull/3917).
- CairoMakie: Fix incorrect scaling factor for SVGs with Cairo_jll 1.18 [#3964](https://github.com/MakieOrg/Makie.jl/pull/3964).
- Fixed use of Textbox from Bonito [#3924](https://github.com/MakieOrg/Makie.jl/pull/3924)

## [0.21.2] - 2024-05-22

- Added `cycle` to general attribute allowlist so that it works also with plot types that don't set one in their theme [#3879](https://github.com/MakieOrg/Makie.jl/pull/3879).

## [0.21.1] - 2024-05-21

- `boundingbox` now relies on `apply_transform(transform, data_limits(plot))` rather than transforming the corner points of the bounding box [#3856](https://github.com/MakieOrg/Makie.jl/pull/3856).
- Adjusted `Axis` limits to consider transformations more consistently [#3864](https://github.com/MakieOrg/Makie.jl/pull/3864).
- Fix problems with incorrectly disabled attributes in recipes [#3870](https://github.com/MakieOrg/Makie.jl/pull/3870), [#3866](https://github.com/MakieOrg/Makie.jl/pull/3866).
- Fix RPRMakie with Material [#3872](https://github.com/MakieOrg/Makie.jl/pull/3872).
- Support the loop option in html video output [#3697](https://github.com/MakieOrg/Makie.jl/pull/3697).

## [0.21.0] - 2024-05-08

- Add `voxels` plot [#3527](https://github.com/MakieOrg/Makie.jl/pull/3527).
- Added supported markers hint to unsupported marker warn message [#3666](https://github.com/MakieOrg/Makie.jl/pull/3666).
- Fixed bug in CairoMakie line drawing when multiple successive points had the same color [#3712](https://github.com/MakieOrg/Makie.jl/pull/3712).
- Remove StableHashTraits in favor of calculating hashes directly with CRC32c [#3667](https://github.com/MakieOrg/Makie.jl/pull/3667).
- **Breaking (sort of)** Added a new `@recipe` variant which allows documenting attributes directly where they are defined and validating that all attributes are known whenever a plot is created. This is not breaking in the sense that the API changes, but user code is likely to break because of misspelled attribute names etc. that have so far gone unnoticed.
- Add axis converts, enabling unit/categorical support and more [#3226](https://github.com/MakieOrg/Makie.jl/pull/3226).
- **Breaking** Streamlined `data_limits` and `boundingbox` [#3671](https://github.com/MakieOrg/Makie.jl/pull/3671)
  - `data_limits` now only considers plot positions, completely ignoring transformations
  - `boundingbox(p::Text)` is deprecated in favor of `boundingbox(p::Text, p.markerspace[])`. The more internal methods use `string_boundingbox(p)`. [#3723](https://github.com/MakieOrg/Makie.jl/pull/3723)
  - `boundingbox` overwrites must now include a secondary space argument to work `boundingbox(plot, space::Symbol = :data)` [#3723](https://github.com/MakieOrg/Makie.jl/pull/3723)
  - `boundingbox` now always consider `transform_func` and `model`
  - `data_limits(::Scatter)` and `boundingbox(::Scatter)` now consider marker transformations [#3716](https://github.com/MakieOrg/Makie.jl/pull/3716)
- **Breaking** Improved Float64 compatibility of Axis [#3681](https://github.com/MakieOrg/Makie.jl/pull/3681)
  - This added an extra conversion step which only takes effect when Float32 precision becomes relevant. In those cases code using `project()` functions will be wrong as the transformation is not applied. Use `project(plot_or_scene, ...)` or apply the conversion yourself beforehand with `Makie.f32_convert(plot_or_scene, transformed_point)` and use `patched_model = Makie.patch_model(plot_or_scene, model)`.
  - `Makie.to_world(point, matrix, resolution)` has been deprecated in favor of `Makie.to_world(scene_or_plot, point)` to include float32 conversions.
- **Breaking** Reworked line shaders in GLMakie and WGLMakie [#3558](https://github.com/MakieOrg/Makie.jl/pull/3558)
  - GLMakie: Removed support for per point linewidths
  - GLMakie: Adjusted dots (e.g. with `linestyle = :dot`) to bend across a joint
  - GLMakie: Adjusted linestyles to scale with linewidth dynamically so that dots remain dots with changing linewidth
  - GLMakie: Cleaned up anti-aliasing for truncated joints
  - WGLMakie: Added support for linestyles
  - WGLMakie: Added line joints
  - WGLMakie: Added native anti-aliasing which generally improves quality but introduces outline artifacts in some cases (same as GLMakie)
  - Both: Adjusted handling of thin lines which may result in different color intensities
- Fixed an issue with lines being drawn in the wrong direction in 3D (with perspective projection) [#3651](https://github.com/MakieOrg/Makie.jl/pull/3651).
- **Breaking** Renamed attribute `rotations` to `rotation` for `scatter` and `meshscatter` which had been inconsistent with the otherwise singular naming scheme and other plots like `text` [#3724](https://github.com/MakieOrg/Makie.jl/pull/3724).
- Fixed `contourf` bug where n levels would sometimes miss the uppermost value, causing gaps [#3713](https://github.com/MakieOrg/Makie.jl/pull/3713).
- Added `scale` attribute to `violin` [#3352](https://github.com/MakieOrg/Makie.jl/pull/3352).
- Use label formatter in barplot [#3718](https://github.com/MakieOrg/Makie.jl/pull/3718).
- Fix the incorrect shading with non uniform markerscale in meshscatter [#3722](https://github.com/MakieOrg/Makie.jl/pull/3722)
- Add `scale_to=:flip` option to `hist`, which flips the direction of the bars [#3732](https://github.com/MakieOrg/Makie.jl/pull/3732)
- Fixed an issue with the texture atlas not updating in WGLMakie after display, causing new symbols to not show up [#3737](https://github.com/MakieOrg/Makie.jl/pull/3737)
- Added `linecap` and `joinstyle` attributes for lines and linesegments. Also normalized `miter_limit` to 60° across all backends. [#3771](https://github.com/MakieOrg/Makie.jl/pull/3771)

## [0.20.10] 2024-05-07

- Loosened type restrictions for potentially array-valued colors in `Axis` attributes like `xticklabelcolor` [#3826](https://github.com/MakieOrg/Makie.jl/pull/3826).
- Added support for intervals for specifying axis limits [#3696](https://github.com/MakieOrg/Makie.jl/pull/3696)
- Added recipes for plotting intervals to `Band`, `Rangebars`, `H/VSpan` [3695](https://github.com/MakieOrg/Makie.jl/pull/3695)
- Documented `WilkinsonTicks` [#3819](https://github.com/MakieOrg/Makie.jl/pull/3819).
- Added `axislegend(ax, "title")` method [#3808](https://github.com/MakieOrg/Makie.jl/pull/3808).
- Improved thread safety of rendering with CairoMakie (independent `Scene`s only) by locking FreeType handles [#3777](https://github.com/MakieOrg/Makie.jl/pull/3777).
- Adds a tutorial for how to make recipes work with new types [#3816](https://github.com/MakieOrg/Makie.jl/pull/3816).
- Provided an interface to convert markers in CairoMakie separately (`cairo_scatter_marker`) so external packages can overload it. [#3811](https://github.com/MakieOrg/Makie.jl/pull/3811)
- Updated to DelaunayTriangulation v1.0 [#3787](https://github.com/MakieOrg/Makie.jl/pull/3787).
- Added methods `hidedecorations!`, `hiderdecorations!`, `hidethetadecorations!` and  `hidespines!` for `PolarAxis` axes [#3823](https://github.com/MakieOrg/Makie.jl/pull/3823).
- Added `loop` option support for HTML outputs when recording videos with `record` [#3697](https://github.com/MakieOrg/Makie.jl/pull/3697).

## [0.20.9] - 2024-03-29

- Added supported markers hint to unsupported marker warn message [#3666](https://github.com/MakieOrg/Makie.jl/pull/3666).
- Fixed bug in CairoMakie line drawing when multiple successive points had the same color [#3712](https://github.com/MakieOrg/Makie.jl/pull/3712).
- Remove StableHashTraits in favor of calculating hashes directly with CRC32c [#3667](https://github.com/MakieOrg/Makie.jl/pull/3667).
- Fixed `contourf` bug where n levels would sometimes miss the uppermost value, causing gaps [#3713](https://github.com/MakieOrg/Makie.jl/pull/3713).
- Added `scale` attribute to `violin` [#3352](https://github.com/MakieOrg/Makie.jl/pull/3352).
- Use label formatter in barplot [#3718](https://github.com/MakieOrg/Makie.jl/pull/3718).
- Fix the incorrect shading with non uniform markerscale in meshscatter [#3722](https://github.com/MakieOrg/Makie.jl/pull/3722)
- Add `scale_to=:flip` option to `hist`, which flips the direction of the bars [#3732](https://github.com/MakieOrg/Makie.jl/pull/3732)
- Fixed an issue with the texture atlas not updating in WGLMakie after display, causing new symbols to not show up [#3737](https://github.com/MakieOrg/Makie.jl/pull/3737)

## [0.20.8] - 2024-02-22

- Fixed excessive use of space with HTML image outputs [#3642](https://github.com/MakieOrg/Makie.jl/pull/3642).
- Fixed bugs with format strings and add new features by switching to Format.jl [#3633](https://github.com/MakieOrg/Makie.jl/pull/3633).
- Fixed an issue where CairoMakie would unnecessarily rasterize polygons [#3605](https://github.com/MakieOrg/Makie.jl/pull/3605).
- Added `PointBased` conversion trait to `scatterlines` recipe [#3603](https://github.com/MakieOrg/Makie.jl/pull/3603).
- Multiple small fixes for `map_latest`, `WGLMakie` picking and `PlotSpec` [#3637](https://github.com/MakieOrg/Makie.jl/pull/3637).
- Fixed PolarAxis `rticks` being incompatible with rich text. [#3615](https://github.com/MakieOrg/Makie.jl/pull/3615)
- Fixed an issue causing lines, scatter and text to not scale with resolution after deleting plots in GLMakie. [#3649](https://github.com/MakieOrg/Makie.jl/pull/3649)

## [0.20.7] - 2024-02-04

- Equalized alignment point of mirrored ticks to that of normal ticks [#3598](https://github.com/MakieOrg/Makie.jl/pull/3598).
- Fixed stack overflow error on conversion of gridlike data with `missing`s [#3597](https://github.com/MakieOrg/Makie.jl/pull/3597).
- Fixed mutation of CairoMakie src dir when displaying png files [#3588](https://github.com/MakieOrg/Makie.jl/pull/3588).
- Added better error messages for plotting into `FigureAxisPlot` and `AxisPlot` as Plots.jl users are likely to do [#3596](https://github.com/MakieOrg/Makie.jl/pull/3596).
- Added compat bounds for IntervalArithmetic.jl due to bug with DelaunayTriangulation.jl [#3595](https://github.com/MakieOrg/Makie.jl/pull/3595).
- Removed possibility of three-argument `barplot` [#3574](https://github.com/MakieOrg/Makie.jl/pull/3574).

## [0.20.6] - 2024-02-02

- Fix issues with Camera3D not centering [#3582](https://github.com/MakieOrg/Makie.jl/pull/3582)
- Allowed creating legend entries from plot objects with scalar numbers as colors [#3587](https://github.com/MakieOrg/Makie.jl/pull/3587).

## [0.20.5] - 2024-01-25

- Use plot plot instead of scene transform functions in CairoMakie, fixing missplaced h/vspan. [#3552](https://github.com/MakieOrg/Makie.jl/pull/3552)
- Fix error printing on shader error [#3530](https://github.com/MakieOrg/Makie.jl/pull/3530).
- Update pagefind to 1.0.4 for better headline search [#3534](https://github.com/MakieOrg/Makie.jl/pull/3534).
- Remove unnecessary deps, e.g. Setfield [3546](https://github.com/MakieOrg/Makie.jl/pull/3546).
- Don't clear args, rely on delete deregister_callbacks [#3543](https://github.com/MakieOrg/Makie.jl/pull/3543).
- Add interpolate keyword for Surface [#3541](https://github.com/MakieOrg/Makie.jl/pull/3541).
- Fix a DataInspector bug if inspector_label is used with RGB images [#3468](https://github.com/MakieOrg/Makie.jl/pull/3468).

## [0.20.4] - 2024-01-04

- Changes for Bonito rename and WGLMakie docs improvements [#3477](https://github.com/MakieOrg/Makie.jl/pull/3477).
- Add stroke and glow support to scatter and text in WGLMakie [#3518](https://github.com/MakieOrg/Makie.jl/pull/3518).
- Fix clipping issues with Camera3D when zooming in [#3529](https://github.com/MakieOrg/Makie.jl/pull/3529)

## [0.20.3] - 2023-12-21

- Add `depthsorting` as a hidden attribute for scatter plots in GLMakie as an alternative fix for outline artifacts. [#3432](https://github.com/MakieOrg/Makie.jl/pull/3432)
- Disable SDF based anti-aliasing in scatter, text and lines plots when `fxaa = true` in GLMakie. This allows removing outline artifacts at the cost of quality. [#3408](https://github.com/MakieOrg/Makie.jl/pull/3408)
- DataInspector Fixes: Fixed depth order, positional labels being in transformed space and `:inspector_clear` not getting called when moving from one plot to another. [#3454](https://github.com/MakieOrg/Makie.jl/pull/3454)
- Fixed bug in GLMakie where the update from a (i, j) sized GPU buffer to a (j, i) sized buffer would fail [#3456](https://github.com/MakieOrg/Makie.jl/pull/3456).
- Add `interpolate=true` to `volume(...)`, allowing to disable interpolation [#3485](https://github.com/MakieOrg/Makie.jl/pull/3485).

## [0.20.2] - 2023-12-01

- Switched from SHA512 to CRC32c salting in CairoMakie svgs, drastically improving svg rendering speed [#3435](https://github.com/MakieOrg/Makie.jl/pull/3435).
- Fixed a bug with h/vlines and h/vspan not correctly resolving transformations [#3418](https://github.com/MakieOrg/Makie.jl/pull/3418).
- Fixed a bug with h/vlines and h/vspan returning the wrong limits, causing an error in Axis [#3427](https://github.com/MakieOrg/Makie.jl/pull/3427).
- Fixed clipping when zooming out of a 3D (L)Scene [#3433](https://github.com/MakieOrg/Makie.jl/pull/3433).
- Moved the texture atlas cache to `.julia/scratchspaces` instead of a dedicated `.julia/makie` [#3437](https://github.com/MakieOrg/Makie.jl/pull/3437)

## [0.20.1] - 2023-11-23

- Fixed bad rendering of `poly` in GLMakie by triangulating points after transformations [#3402](https://github.com/MakieOrg/Makie.jl/pull/3402).
- Fixed bug regarding inline display in VSCode Jupyter notebooks and other similar environments [#3403](https://github.com/MakieOrg/Makie.jl/pull/3403).
- Fixed issue with `plottype`, allowed `onany(...; update = true)` and fixed `Block` macro use outside Makie [#3401](https://github.com/MakieOrg/Makie.jl/pull/3401).

## [0.20.0] - 2023-11-21

- GLMakie has gained support for HiDPI (aka Retina) screens. This also enables saving images with higher resolution than screen pixel dimensions [#2544](https://github.com/MakieOrg/Makie.jl/pull/2544).
- Fixed an issue where NaN was interpreted as zero when rendering `surface` through CairoMakie [#2598](https://github.com/MakieOrg/Makie.jl/pull/2598).
- Improved 3D camera handling, hotkeys and functionality [#2746](https://github.com/MakieOrg/Makie.jl/pull/2746).
- Added `shading = :verbose` in GLMakie to allow for multiple light sources. Also added more light types, fixed light directions for the previous lighting model (now `shading = :fast`) and adjusted `backlight` to affect normals[#3246](https://github.com/MakieOrg/Makie.jl/pull/3246).
- Changed the glyph used for negative numbers in tick labels from hyphen to minus [#3379](https://github.com/MakieOrg/Makie.jl/pull/3379).
- Added new declarative API for AlgebraOfGraphics, Pluto and easier dashboards [#3281](https://github.com/MakieOrg/Makie.jl/pull/3281).
- WGLMakie got faster line rendering with less updating bugs [#3062](https://github.com/MakieOrg/Makie.jl/pull/3062).
- **Breaking** Replaced `PolarAxis.radial_distortion_threshold` with `PolarAxis.radius_at_origin`. [#3381](https://github.com/MakieOrg/Makie.jl/pull/3381)
- **Breaking** Deprecated the `resolution` keyword in favor of `size` to reflect that this value is not a pixel resolution anymore [#3343](https://github.com/MakieOrg/Makie.jl/pull/3343).
- **Breaking** Refactored the `SurfaceLike` family of traits into `VertexGrid`, `CellGrid` and `ImageLike` [#3106](https://github.com/MakieOrg/Makie.jl/pull/3106).
- **Breaking** Deprecated `pixelarea(scene)` and `scene.px_area` in favor of viewport.
- **Breaking** Refactored the `Combined` Plot object and renamed it to `Plot`, improving compile times ~2x [#3082](https://github.com/MakieOrg/Makie.jl/pull/3082).
- **Breaking** Removed old depreactions in [#3113](https://github.com/MakieOrg/Makie.jl/pull/3113/commits/3a39210ef87a0032d78cb27c0c1019faa604effd).
- **Breaking** Deprecated using AbstractVector as sides of `image` [#3395](https://github.com/MakieOrg/Makie.jl/pull/3395).
- **Breaking** `errorbars` and `rangebars` now use color cycling [#3230](https://github.com/MakieOrg/Makie.jl/pull/3230).

## [0.19.12] - 2023-10-31

- Added `cornerradius` attribute to `Box` for rounded corners [#3346](https://github.com/MakieOrg/Makie.jl/pull/3346).
- Fix grouping of a zero-height bar in `barplot`. Now a zero-height bar shares the same properties of the previous bar, and if the bar is the first one, its height is treated as positive if and only if there exists a bar of positive height or all bars are zero-height [#3058](https://github.com/MakieOrg/Makie.jl/pull/3058).
- Fixed a bug where Axis still consumes scroll events when interactions are disabled [#3272](https://github.com/MakieOrg/Makie.jl/pull/3272).
- Added `cornerradius` attribute to `Box` for rounded corners [#3308](https://github.com/MakieOrg/Makie.jl/pull/3308).
- Upgraded `StableHashTraits` from 1.0 to 1.1 [#3309](https://github.com/MakieOrg/Makie.jl/pull/3309).

## [0.19.11] - 2023-10-05

- Setup automatic colorbars for volumeslices [#3253](https://github.com/MakieOrg/Makie.jl/pull/3253).
- Colorbar for arrows [#3275](https://github.com/MakieOrg/Makie.jl/pull/3275).
- Small bugfixes [#3275](https://github.com/MakieOrg/Makie.jl/pull/3275).

## [0.19.10] - 2023-09-21

- Fixed bugs with Colorbar in recipes, add new API for creating a recipe colorbar and introduce experimental support for Categorical colormaps [#3090](https://github.com/MakieOrg/Makie.jl/pull/3090).
- Added experimental Datashader implementation [#2883](https://github.com/MakieOrg/Makie.jl/pull/2883).
- **Breaking** Changed the default order Polar arguments to (theta, r). [#3154](https://github.com/MakieOrg/Makie.jl/pull/3154)
- General improvements to `PolarAxis`: full rlimtis & thetalimits, more controls and visual tweaks. See pr for more details.[#3154](https://github.com/MakieOrg/Makie.jl/pull/3154)

## [0.19.9] - 2023-09-11

- Allow arbitrary reversible scale functions through `ReversibleScale`.
- Deprecated `linestyle=vector_of_gaps` in favor of `linestyle=Linestyle(vector_of_gaps)` [3135](https://github.com/MakieOrg/Makie.jl/pull/3135), [3193](https://github.com/MakieOrg/Makie.jl/pull/3193).
- Fixed some errors around dynamic changes of `ax.xscale` or `ax.yscale` [#3084](https://github.com/MakieOrg/Makie.jl/pull/3084)
- Improved Barplot Label Alignment [#3160](https://github.com/MakieOrg/Makie.jl/issues/3160).
- Fixed regression in determining axis limits [#3179](https://github.com/MakieOrg/Makie.jl/pull/3179)
- Added a theme `theme_latexfonts` that uses the latex font family as default fonts [#3147](https://github.com/MakieOrg/Makie.jl/pull/3147), [#3180](https://github.com/MakieOrg/Makie.jl/pull/3180).
- Upgrades `StableHashTraits` from 0.3 to 1.0

## [0.19.8] - 2023-08-15

- Improved CairoMakie rendering of `lines` with repeating colors in an array [#3141](https://github.com/MakieOrg/Makie.jl/pull/3141).
- Added `strokecolormap` to poly. [#3145](https://github.com/MakieOrg/Makie.jl/pull/3145)
- Added `xreversed`, `yreversed` and `zreversed` attributes to `Axis3` [#3138](https://github.com/MakieOrg/Makie.jl/pull/3138).
- Fixed incorrect placement of contourlabels with transform functions [#3083](https://github.com/MakieOrg/Makie.jl/pull/3083)
- Fixed automatic normal generation for meshes with shading and no normals [#3041](https://github.com/MakieOrg/Makie.jl/pull/3041).
- Added the `triplot` and `voronoiplot` recipes from DelaunayTriangulation.jl [#3102](https://github.com/MakieOrg/Makie.jl/pull/3102), [#3159](https://github.com/MakieOrg/Makie.jl/pull/3159).

## [0.19.7] - 2023-07-22

- Allow arbitrary functions to color `streamplot` lines by passing a `Function` to `color`.  This must accept `Point` of the appropriate dimension and return a `Point`, `Vec`, or other arraylike object [#2002](https://github.com/MakieOrg/Makie.jl/pull/2002).
- `arrows` can now take input of the form `x::AbstractVector, y::AbstractVector, [z::AbstractVector,] f::Function`, where `f` must return a `VecTypes` of the appropriate dimension [#2597](https://github.com/MakieOrg/Makie.jl/pull/2597).
- Exported colorbuffer, and added `colorbuffer(axis::Axis; include_decorations=false, colorbuffer_kws...)`, to get an image of an axis with or without decorations [#3078](https://github.com/MakieOrg/Makie.jl/pull/3078).
- Fixed an issue where the `linestyle` of some polys was not applied to the stroke in CairoMakie. [#2604](https://github.com/MakieOrg/Makie.jl/pull/2604)
- Add `colorscale = identity` to any plotting function using a colormap. This works with any scaling function like `log10`, `sqrt` etc. Consequently, `scale` for `hexbin` is replaced with `colorscale` [#2900](https://github.com/MakieOrg/Makie.jl/pull/2900).
- Add `alpha=1.0` argument to all basic plots, which supports independently adding an alpha component to colormaps and colors. Multiple alphas like in `plot(alpha=0.2, color=RGBAf(1, 0, 0, 0.5))`, will get multiplied [#2900](https://github.com/MakieOrg/Makie.jl/pull/2900).
- `hexbin` now supports any per-observation weights which StatsBase respects - `<: StatsBase.AbstractWeights`, `Vector{Real}`, or `nothing` (the default). [#2804](https://github.com/MakieOrg/Makie.jl/pulls/2804)
- Added a new Axis type, `PolarAxis`, which is an axis with a polar projection.  Input is in `(r, theta)` coordinates and is transformed to `(x, y)` coordinates using the standard polar-to-cartesian transformation.
  Generally, its attributes are very similar to the usual `Axis` attributes, but `x` is replaced by `r` and `y` by `θ`.
  It also inherits from the theme of `Axis` in this manner, so should work seamlessly with Makie themes [#2990](https://github.com/MakieOrg/Makie.jl/pull/2990).
- `inherit` now has a new signature `inherit(scene, attrs::NTuple{N, Symbol}, default_value)`, allowing recipe authors to access nested attributes when trying to inherit from the parent Scene.
  For example, one could inherit from `scene.Axis.yticks` by `inherit(scene, (:Axis, :yticks), $default_value)` [#2990](https://github.com/MakieOrg/Makie.jl/pull/2990).
- Fixed incorrect rendering of 3D heatmaps [#2959](https://github.com/MakieOrg/Makie.jl/pull/2959)
- Deprecated `flatten_plots` in favor of `collect_atomic_plots`. Using the new `collect_atomic_plots` fixed a bug in CairoMakie where the z-level of plots within recipes was not respected. [#2793](https://github.com/MakieOrg/Makie.jl/pull/2793)
- Fixed incorrect line depth in GLMakie [#2843](https://github.com/MakieOrg/Makie.jl/pull/2843)
- Fixed incorrect line alpha in dense lines in GLMakie [#2843](https://github.com/MakieOrg/Makie.jl/pull/2843)
- Fixed DataInspector interaction with transformations [#3002](https://github.com/MakieOrg/Makie.jl/pull/3002)
- Added option `WGLMakie.activate!(resize_to_body=true)`, to make plots resize to the VSCode plotpane. Resizes to the HTML body element, so may work outside VSCode [#3044](https://github.com/MakieOrg/Makie.jl/pull/3044), [#3042](https://github.com/MakieOrg/Makie.jl/pull/3042).
- Fixed DataInspector interaction with transformations [#3002](https://github.com/MakieOrg/Makie.jl/pull/3002).
- Fixed incomplete stroke with some Bezier markers in CairoMakie and blurry strokes in GLMakie [#2961](https://github.com/MakieOrg/Makie.jl/pull/2961)
- Added the ability to use custom triangulations from DelaunayTriangulation.jl [#2896](https://github.com/MakieOrg/Makie.jl/pull/2896).
- Adjusted scaling of scatter/text stroke, glow and anti-aliasing width under non-uniform 2D scaling (Vec2f markersize/fontsize) in GLMakie [#2950](https://github.com/MakieOrg/Makie.jl/pull/2950).
- Scaled `errorbar` whiskers and `bracket` correctly with transformations [#3012](https://github.com/MakieOrg/Makie.jl/pull/3012).
- Updated `bracket` when the screen is resized or transformations change [#3012](https://github.com/MakieOrg/Makie.jl/pull/3012).

## [0.19.6] - 2023-06-09

- Fixed broken AA for lines with strongly varying linewidth [#2953](https://github.com/MakieOrg/Makie.jl/pull/2953).
- Fixed WGLMakie JS popup [#2976](https://github.com/MakieOrg/Makie.jl/pull/2976).
- Fixed `legendelements` when children have no elements [#2982](https://github.com/MakieOrg/Makie.jl/pull/2982).
- Bumped compat for StatsBase to 0.34 [#2915](https://github.com/MakieOrg/Makie.jl/pull/2915).
- Improved thread safety [#2840](https://github.com/MakieOrg/Makie.jl/pull/2840).

## [0.19.5] - 2023-05-12

- Added `loop` option for GIF outputs when recording videos with `record` [#2891](https://github.com/MakieOrg/Makie.jl/pull/2891).
- Fixed line rendering issues in GLMakie [#2843](https://github.com/MakieOrg/Makie.jl/pull/2843).
- Fixed incorrect line alpha in dense lines in GLMakie [#2843](https://github.com/MakieOrg/Makie.jl/pull/2843).
- Changed `scene.clear` to an observable and made changes in `Scene` Observables trigger renders in GLMakie [#2929](https://github.com/MakieOrg/Makie.jl/pull/2929).
- Added contour labels [#2496](https://github.com/MakieOrg/Makie.jl/pull/2496).
- Allowed rich text to be used in Legends [#2902](https://github.com/MakieOrg/Makie.jl/pull/2902).
- Added more support for zero length Geometries [#2917](https://github.com/MakieOrg/Makie.jl/pull/2917).
- Made CairoMakie drawing for polygons with holes order independent [#2918](https://github.com/MakieOrg/Makie.jl/pull/2918).
- Fixes for `Makie.inline!()`, allowing now for `Makie.inline!(automatic)` (default), which is better at automatically opening a window/ inlining a plot into plotpane when needed [#2919](https://github.com/MakieOrg/Makie.jl/pull/2919) [#2937](https://github.com/MakieOrg/Makie.jl/pull/2937).
- Block/Axis doc improvements [#2940](https://github.com/MakieOrg/Makie.jl/pull/2940) [#2932](https://github.com/MakieOrg/Makie.jl/pull/2932) [#2894](https://github.com/MakieOrg/Makie.jl/pull/2894).

## [0.19.4] - 2023-03-31

- Added export of `hidezdecorations!` from MakieLayout [#2821](https://github.com/MakieOrg/Makie.jl/pull/2821).
- Fixed an issue with GLMakie lines becoming discontinuous [#2828](https://github.com/MakieOrg/Makie.jl/pull/2828).

## [0.19.3] - 2023-03-21

- Added the `stephist` plotting function [#2408](https://github.com/JuliaPlots/Makie.jl/pull/2408).
- Added the `brackets` plotting function [#2356](https://github.com/MakieOrg/Makie.jl/pull/2356).
- Fixed an issue where `poly` plots with `Vector{<: MultiPolygon}` inputs with per-polygon color were mistakenly rendered as meshes using CairoMakie [#2590](https://github.com/MakieOrg/Makie.jl/pulls/2478).
- Fixed a small typo which caused an error in the `Stepper` constructor [#2600](https://github.com/MakieOrg/Makie.jl/pulls/2478).
- Improve cleanup on block deletion [#2614](https://github.com/MakieOrg/Makie.jl/pull/2614)
- Add `menu.scroll_speed` and increase default speed for non-apple [#2616](https://github.com/MakieOrg/Makie.jl/pull/2616).
- Fixed rectangle zoom for nonlinear axes [#2674](https://github.com/MakieOrg/Makie.jl/pull/2674)
- Cleaned up linestyles in GLMakie (Fixing artifacting, spacing/size, anti-aliasing) [#2666](https://github.com/MakieOrg/Makie.jl/pull/2666).
- Fixed issue with scatterlines only accepting concrete color types as `markercolor` [#2691](https://github.com/MakieOrg/Makie.jl/pull/2691).
- Fixed an accidental issue where `LaTeXStrings` were not typeset correctly in `Axis3` [#2558](https://github.com/MakieOrg/Makie.jl/pull/2588).
- Fixed a bug where line segments in `text(lstr::LaTeXString)` were ignoring offsets [#2668](https://github.com/MakieOrg/Makie.jl/pull/2668).
- Fixed a bug where the `arrows` recipe accidentally called a `Bool` when `normalize = true` [#2740](https://github.com/MakieOrg/Makie.jl/pull/2740).
- Re-exported the `@colorant_str` (`colorant"..."`) macro from Colors.jl [#2726](https://github.com/MakieOrg/Makie.jl/pull/2726).
- Speedup heatmaps in WGLMakie. [#2647](https://github.com/MakieOrg/Makie.jl/pull/2647)
- Fix slow `data_limits` for recipes, which made plotting lots of data with recipes much slower [#2770](https://github.com/MakieOrg/Makie.jl/pull/2770).

## [0.19.1] - 2023-01-01

- Add `show_data` method for `band` which shows the min and max values of the band at the x position of the cursor [#2497](https://github.com/MakieOrg/Makie.jl/pull/2497).
- Added `xlabelrotation`, `ylabelrotation` (`Axis`) and `labelrotation` (`Colorbar`) [#2478](https://github.com/MakieOrg/Makie.jl/pull/2478).
- Fixed forced rasterization in CairoMakie svg files when polygons with colors specified as (color, alpha) tuples were used [#2535](https://github.com/MakieOrg/Makie.jl/pull/2535).
- Do less copies of Observables in Attributes + plot pipeline [#2443](https://github.com/MakieOrg/Makie.jl/pull/2443).
- Add Search Page and tweak Result Ordering [#2474](https://github.com/MakieOrg/Makie.jl/pull/2474).
- Remove all global attributes from TextureAtlas implementation and fix julia#master [#2498](https://github.com/MakieOrg/Makie.jl/pull/2498).
- Use new Bonito, implement WGLMakie picking, improve performance and fix lots of WGLMakie bugs [#2428](https://github.com/MakieOrg/Makie.jl/pull/2428).

## [0.19.0] - 2022-12-03

- **Breaking** The attribute `textsize` has been removed everywhere in favor of the attribute `fontsize` which had also been in use.
  To migrate, search and replace all uses of `textsize` to `fontsize` [#2387](https://github.com/MakieOrg/Makie.jl/pull/2387).
- Added rich text which allows to more easily use superscripts and subscripts as well as differing colors, fonts, fontsizes, etc. for parts of a given text [#2321](https://github.com/MakieOrg/Makie.jl/pull/2321).

## [0.18.4] - 2022-12-02

- Added the `waterfall` plotting function [#2416](https://github.com/JuliaPlots/Makie.jl/pull/2416).
- Add support for `AbstractPattern` in `WGLMakie` [#2432](https://github.com/MakieOrg/Makie.jl/pull/2432).
- Broadcast replaces deprecated method for quantile [#2430](https://github.com/MakieOrg/Makie.jl/pull/2430).
- Fix CairoMakie's screen re-using [#2440](https://github.com/MakieOrg/Makie.jl/pull/2440).
- Fix repeated rendering with invisible objects [#2437](https://github.com/MakieOrg/Makie.jl/pull/2437).
- Fix hvlines for GLMakie [#2446](https://github.com/MakieOrg/Makie.jl/pull/2446).

## [0.18.3] - 2022-11-17

- Add `render_on_demand` flag for `GLMakie.Screen`. Setting this to `true` will skip rendering until plots get updated. This is the new default [#2336](https://github.com/MakieOrg/Makie.jl/pull/2336), [#2397](https://github.com/MakieOrg/Makie.jl/pull/2397).
- Clean up OpenGL state handling in GLMakie [#2397](https://github.com/MakieOrg/Makie.jl/pull/2397).
- Fix salting [#2407](https://github.com/MakieOrg/Makie.jl/pull/2407).
- Fixes for [GtkMakie](https://github.com/jwahlstrand/GtkMakie.jl) [#2418](https://github.com/MakieOrg/Makie.jl/pull/2418).

## [0.18.2] - 2022-11-03

- Fix Axis3 tick flipping with negative azimuth [#2364](https://github.com/MakieOrg/Makie.jl/pull/2364).
- Fix empty!(fig) and empty!(ax) [#2374](https://github.com/MakieOrg/Makie.jl/pull/2374), [#2375](https://github.com/MakieOrg/Makie.jl/pull/2375).
- Remove stencil buffer [#2389](https://github.com/MakieOrg/Makie.jl/pull/2389).
- Move Arrows and Wireframe to MakieCore [#2384](https://github.com/MakieOrg/Makie.jl/pull/2384).
- Skip legend entry if label is nothing [#2350](https://github.com/MakieOrg/Makie.jl/pull/2350).

## [0.18.1] - 2022-10-24

- fix heatmap interpolation [#2343](https://github.com/MakieOrg/Makie.jl/pull/2343).
- move poly to MakieCore [#2334](https://github.com/MakieOrg/Makie.jl/pull/2334)
- Fix picking warning and update_axis_camera [#2352](https://github.com/MakieOrg/Makie.jl/pull/2352).
- bring back inline!, to not open a window in VSCode repl [#2353](https://github.com/MakieOrg/Makie.jl/pull/2353).

## [0.18.0] - 2022-10-12

- **Breaking** Added `BezierPath` which can be constructed from SVG like command list, SVG string or from a `Polygon`.
  Added ability to use `BezierPath` and `Polgyon` as scatter markers.
  Replaced default symbol markers like `:cross` which converted to characters before with more precise `BezierPaths` and adjusted default markersize to 12.
  **Deprecated** using `String` to specify multiple char markers (`scatter(1:4, marker="abcd")`).
  **Deprecated** concrete geometries as markers like `Circle(Point2f(0), 1.5)` in favor of using the type like `Circle` for dispatch to special backend methods.
  Added single image marker support to WGLMakie [#979](https://github.com/MakieOrg/Makie.jl/pull/979).
- **Breaking** Refactored `display`, `record`, `colorbuffer` and `screens` to be faster and more consistent [#2306](https://github.com/MakieOrg/Makie.jl/pull/2306#issuecomment-1275918061).
- **Breaking** Refactored `DataInspector` to use `tooltip`. This results in changes in the attributes of DataInspector. Added `inspector_label`, `inspector_hover` and `inspector_clear` as optional attributes [#2095](https://github.com/JuliaPlots/Makie.jl/pull/2095).
- Added the `hexbin` plotting function [#2201](https://github.com/JuliaPlots/Makie.jl/pull/2201).
- Added the `tricontourf` plotting function [#2226](https://github.com/JuliaPlots/Makie.jl/pull/2226).
- Fixed per character attributes in text [#2244](https://github.com/JuliaPlots/Makie.jl/pull/2244).
- Allowed `CairoMakie` to render `scatter` with images as markers [#2080](https://github.com/MakieOrg/Makie.jl/pull/2080).
- Reworked text drawing and added ability to draw special characters via glyph indices in order to draw more LaTeX math characters with MathTeXEngine v0.5 [#2139](https://github.com/MakieOrg/Makie.jl/pull/2139).
- Allowed text to be copy/pasted into `Textbox` [#2281](https://github.com/MakieOrg/Makie.jl/pull/2281)
- Fixed updates for multiple meshes [#2277](https://github.com/MakieOrg/Makie.jl/pull/2277).
- Fixed broadcasting for linewidth, lengthscale & arrowsize in `arrow` recipe [#2273](https://github.com/MakieOrg/Makie.jl/pull/2273).
- Made GLMakie relocatable [#2282](https://github.com/MakieOrg/Makie.jl/pull/2282).
- Fixed changing input types in plot arguments [#2297](https://github.com/MakieOrg/Makie.jl/pull/2297).
- Better performance for Menus and fix clicks on items [#2299](https://github.com/MakieOrg/Makie.jl/pull/2299).
- Fixed CairoMakie bitmaps with transparency by using premultiplied ARGB surfaces [#2304](https://github.com/MakieOrg/Makie.jl/pull/2304).
- Fixed hiding of `Scene`s by setting `scene.visible[] = false` [#2317](https://github.com/MakieOrg/Makie.jl/pull/2317).
- `Axis` now accepts a `Tuple{Bool, Bool}` for `xtrimspine` and `ytrimspine` to trim only one end of the spine [#2171](https://github.com/JuliaPlots/Makie.jl/pull/2171).

## [0.17.13] - 2022-08-04

- Fixed boundingboxes [#2184](https://github.com/MakieOrg/Makie.jl/pull/2184).
- Fixed highclip/lowclip in meshscatter, poly, contourf, barplot [#2183](https://github.com/MakieOrg/Makie.jl/pull/2183).
- Fixed gridline updates [#2196](https://github.com/MakieOrg/Makie.jl/pull/2196).
- Fixed glDisablei argument order, which crashed some Intel drivers.

## [0.17.12] - 2022-07-22

- Fixed stackoverflow in show [#2167](https://github.com/MakieOrg/Makie.jl/pull/2167).

## [0.17.11] - 2022-07-21

- `rainclouds`(!) now supports `violin_limits` keyword argument, serving the same.
role as `datalimits` in `violin` [#2137](https://github.com/MakieOrg/Makie.jl/pull/2137).
- Fixed an issue where nonzero `strokewidth` results in a thin outline of the wrong color if `color` and `strokecolor` didn't match and weren't transparent. [#2096](https://github.com/MakieOrg/Makie.jl/pull/2096).
- Improved performance around Axis(3) limits [#2115](https://github.com/MakieOrg/Makie.jl/pull/2115).
- Cleaned up stroke artifacts in scatter and text [#2096](https://github.com/MakieOrg/Makie.jl/pull/2096).
- Compile time improvements [#2153](https://github.com/MakieOrg/Makie.jl/pull/2153).
- Mesh and Surface now interpolate between values instead of interpolating between colors for WGLMakie + GLMakie [#2097](https://github.com/MakieOrg/Makie.jl/pull/2097).

## [0.17.10] - 2022-07-13

- Bumped compatibility bound of `GridLayoutBase.jl` to `v0.9.0` which fixed a regression with `Mixed` and `Outside` alignmodes in nested `GridLayout`s [#2135](https://github.com/MakieOrg/Makie.jl/pull/2135).

## [0.17.9] - 2022-07-12

- Patterns (`Makie.AbstractPattern`) are now supported by `CairoMakie` in `poly` plots that don't involve `mesh`, such as `bar` and `poly` [#2106](https://github.com/MakieOrg/Makie.jl/pull/2106/).
- Fixed regression where `Block` alignments could not be specified as numbers anymore [#2108](https://github.com/MakieOrg/Makie.jl/pull/2108).
- Added the option to show mirrored ticks on the other side of an Axis using the attributes `xticksmirrored` and `yticksmirrored` [#2105](https://github.com/MakieOrg/Makie.jl/pull/2105).
- Fixed a bug where a set of `Axis` wouldn't be correctly linked together if they were only linked in pairs instead of all at the same time [#2116](https://github.com/MakieOrg/Makie.jl/pull/2116).

## [0.17.7] - 2022-06-19

- Improved `Menu` performance, now it should be much harder to reach the boundary of 255 scenes in GLMakie. `Menu` also takes a `default` keyword argument now and can be scrolled if there is too little space available.

## [0.17.6] - 2022-06-17

- **EXPERIMENTAL**: Added support for multiple windows in GLMakie through `display(GLMakie.Screen(), figure_or_scene)` [#1771](https://github.com/MakieOrg/Makie.jl/pull/1771).
- Added support for RGB matrices in `heatmap` with GLMakie [#2036](https://github.com/MakieOrg/Makie.jl/pull/2036)
- `Textbox` doesn't defocus anymore on trying to submit invalid input [#2041](https://github.com/MakieOrg/Makie.jl/pull/2041).
- `text` now takes the position as the first argument(s) like `scatter` and most other plotting functions, it is invoked `text(x, y, [z], text = "text")`. Because it is now of conversion type `PointBased`, the positions can be given in all the usual different ways which are implemented as conversion methods. All old invocation styles such as `text("text", position = Point(x, y))` still work to maintain backwards compatibility [#2020](https://github.com/MakieOrg/Makie.jl/pull/2020).

## [0.17.5] - 2022-06-10

- Fixed a regression with `linkaxes!` [#2039](https://github.com/MakieOrg/Makie.jl/pull/2039).

## [0.17.4] - 2022-06-09

- The functions `hlines!`, `vlines!`, `hspan!`, `vspan!` and `abline!` were reimplemented as recipes. This allows using them without an `Axis` argument in first position and also as visuals in AlgebraOfGraphics.jl. Also, `abline!` is now called `ablines!` for consistency, `abline!` is still exported but deprecated and will be removed in the future. [#2023](https://github.com/MakieOrg/Makie.jl/pulls/2023).
- Added `rainclouds` and `rainclouds!` [#1725](https://github.com/MakieOrg/Makie.jl/pull/1725).
- Improve CairoMakie performance [#1964](https://github.com/MakieOrg/Makie.jl/pull/1964) [#1981](https://github.com/MakieOrg/Makie.jl/pull/1981).
- Interpolate colormap correctly [#1973](https://github.com/MakieOrg/Makie.jl/pull/1973).
- Fix picking [#1993](https://github.com/MakieOrg/Makie.jl/pull/1993).
- Improve compile time latency [#1968](https://github.com/MakieOrg/Makie.jl/pull/1968) [#2000](https://github.com/MakieOrg/Makie.jl/pull/2000).
- Fix multi poly with rects [#1999](https://github.com/MakieOrg/Makie.jl/pull/1999).
- Respect scale and nonlinear values in PlotUtils cgrads [#1979](https://github.com/MakieOrg/Makie.jl/pull/1979).
- Fix CairoMakie heatmap filtering [#1828](https://github.com/MakieOrg/Makie.jl/pull/1828).
- Remove GLVisualize and MakieLayout module [#2007](https://github.com/MakieOrg/Makie.jl/pull/2007) [#2008](https://github.com/MakieOrg/Makie.jl/pull/2008).
- Add linestyle and default to extrema(z) for contour, remove bitrotten fillrange [#2008](https://github.com/MakieOrg/Makie.jl/pull/2008).

## [0.17.3] - 2022-05-20

- Switched to `MathTeXEngine v0.4`, which improves the look of LaTeXStrings [#1952](https://github.com/MakieOrg/Makie.jl/pull/1952).
- Added subtitle capability to `Axis` [#1859](https://github.com/MakieOrg/Makie.jl/pull/1859).
- Fixed a bug where scaled colormaps constructed using `Makie.cgrad` were not interpreted correctly.

## [0.17.2] - 2022-05-16

- Changed the default font from `Dejavu Sans` to `TeX Gyre Heros Makie` which is the same as `TeX Gyre Heros` with slightly decreased descenders and ascenders. Decreasing those metrics reduced unnecessary whitespace and alignment issues. Four fonts in total were added, the styles Regular, Bold, Italic and Bold Italic. Also changed `Axis`, `Axis3` and `Legend` attributes `titlefont` to `TeX Gyre Heros Makie Bold` in order to separate it better from axis labels in multifacet arrangements [#1897](https://github.com/MakieOrg/Makie.jl/pull/1897).

## [0.17.1] - 2022-05-13

- Added word wrapping. In `Label`, `word_wrap = true` causes it to use the suggested width and wrap text to fit. In `text`, `word_wrap_width > 0` can be used to set a pixel unit line width. Any word (anything between two spaces without a newline) that goes beyond this width gets a newline inserted before it [#1819](https://github.com/MakieOrg/Makie.jl/pull/1819).
- Improved `Axis3`'s interactive performance [#1835](https://github.com/MakieOrg/Makie.jl/pull/1835).
- Fixed errors in GLMakie's `scatter` implementation when markers are given as images. [#1917](https://github.com/MakieOrg/Makie.jl/pull/1917).
- Removed some method ambiguities introduced in v0.17 [#1922](https://github.com/MakieOrg/Makie.jl/pull/1922).
- Add an empty default label, `""`, to each slider that doesn't have a label in `SliderGrid` [#1888](https://github.com/MakieOrg/Makie.jl/pull/1888).

## [0.17.0] - 2022-05-05

- **Breaking** Added `space` as a generic attribute to switch between data, pixel, relative and clip space for positions. `space` in text has been renamed to `markerspace` because of this. `Pixel` and `SceneSpace` are no longer valid inputs for `space` or `markerspace` [#1596](https://github.com/MakieOrg/Makie.jl/pull/1596).
- **Breaking** Deprecated `mouse_selection(scene)` for `pick(scene)`.
- **Breaking** Bumped `GridLayoutBase` version to `v0.7`, which introduced offset layouts. Now, indexing into row 0 doesn't create a new row 1, but a new row 0, so that all previous content positions stay the same. This makes building complex layouts order-independent [#1704](https://github.com/MakieOrg/Makie.jl/pull/1704).
- **Breaking** deprecate `to_colormap(cmap, ncolors)` in favor of `categorical_colors(cmap, ncolors)` and `resample_cmap(cmap, ncolors)` [#1901](https://github.com/MakieOrg/Makie.jl/pull/1901) [#1723](https://github.com/MakieOrg/Makie.jl/pull/1723).
- Added `empty!(fig)` and changed `empty!(scene)` to remove all child plots without detaching windows [#1818](https://github.com/MakieOrg/Makie.jl/pull/1818).
- Switched to erroring instead of warning for deprecated events `mousebuttons`, `keyboardbuttons` and `mousedrag`.
- `Layoutable` was renamed to `Block` and the infrastructure changed such that attributes are fixed fields and each block has its own `Scene` for better encapsulation [#1796](https://github.com/MakieOrg/Makie.jl/pull/1796).
- Added `SliderGrid` block which replaces the deprecated `labelslider!` and `labelslidergrid!` functions [#1796](https://github.com/MakieOrg/Makie.jl/pull/1796).
- The default anti-aliasing method can now be set in `CairoMakie.activate!` using the `antialias` keyword.  Available options are `CairoMakie.Cairo.ANTIALIAS_*` [#1875](https://github.com/MakieOrg/Makie.jl/pull/1875).
- Added ability to rasterize a plots in CairoMakie vector graphics if `plt.rasterize = true` or `plt.rasterize = scale::Int` [#1872](https://github.com/MakieOrg/Makie.jl/pull/1872).
- Fixed segfaults in `streamplot_impl` on Mac M1 [#1830](https://github.com/MakieOrg/Makie.jl/pull/1830).
- Set the [Cairo miter limit](https://www.cairographics.org/manual/cairo-cairo-t.html#cairo-set-miter-limit) to mimic GLMakie behaviour [#1844](https://github.com/MakieOrg/Makie.jl/pull/1844).
- Fixed a method ambiguity in `rotatedrect` [#1846](https://github.com/MakieOrg/Makie.jl/pull/1846).
- Allow weights in statistical recipes [#1816](https://github.com/MakieOrg/Makie.jl/pull/1816).
- Fixed manual cycling of plot attributes [#1873](https://github.com/MakieOrg/Makie.jl/pull/1873).
- Fixed type constraints in ticklabelalign attributes [#1882](https://github.com/MakieOrg/Makie.jl/pull/1882).

## [0.16.4] - 2022-02-16

- Fixed WGLMakie performance bug and added option to set fps via `WGLMakie.activate!(fps=30)`.
- Implemented `nan_color`, `lowclip`, `highclip` for `image(::Matrix{Float})` in shader.
- Cleaned up mesh shader and implemented `nan_color`, `lowclip`, `highclip` for `mesh(m; color::Matrix{Float})` on the shader.
- Allowed `GLMakie.Buffer` `GLMakie.Sampler` to be used in `GeometryBasics.Mesh` to partially update parts of a mesh/texture and different interpolation and clamping modes for the texture.

## [0.16.0] - 2022-01-07

- **Breaking** Removed `Node` alias [#1307](https://github.com/MakieOrg/Makie.jl/pull/1307), [#1393](https://github.com/MakieOrg/Makie.jl/pull/1393). To upgrade, simply replace all occurrences of `Node` with `Observable`.
- **Breaking** Cleaned up `Scene` type [#1192](https://github.com/MakieOrg/Makie.jl/pull/1192), [#1393](https://github.com/MakieOrg/Makie.jl/pull/1393). The `Scene()` constructor doesn't create any axes or limits anymore. All keywords like `raw`, `show_axis` have been removed. A scene now always works like it did when using the deprecated `raw=true`. All the high level functionality like showing an axis and adding a 3d camera has been moved to `LScene`. See the new `Scene` tutorial for more info: https://docs.makie.org/dev/tutorials/scenes/.
- **Breaking** Lights got moved to `Scene`, see the [lighting docs](https://docs.makie.org/stable/documentation/lighting) and [RPRMakie examples](https://docs.makie.org/stable/documentation/backends/rprmakie/).
- Added ECDF plot [#1310](https://github.com/MakieOrg/Makie.jl/pull/1310).
- Added Order Independent Transparency to GLMakie [#1418](https://github.com/MakieOrg/Makie.jl/pull/1418), [#1506](https://github.com/MakieOrg/Makie.jl/pull/1506). This type of transparency is now used with `transparency = true`. The old transparency handling is available with `transparency = false`.
- Fixed blurry text in GLMakie and WGLMakie [#1494](https://github.com/MakieOrg/Makie.jl/pull/1494).
- Introduced a new experimental backend for ray tracing: [RPRMakie](https://docs.makie.org/stable/documentation/backends/rprmakie/).
- Added the `Cycled` type, which can be used to select the i-th value from the current cycler for a specific attribute [#1248](https://github.com/MakieOrg/Makie.jl/pull/1248).
- The plot function `scatterlines` now uses `color` as `markercolor` if `markercolor` is `automatic`. Also, cycling of the `color` attribute is enabled [#1463](https://github.com/MakieOrg/Makie.jl/pull/1463).
- Added the function `resize_to_layout!`, which allows to resize a `Figure` so that it contains its top `GridLayout` without additional whitespace or clipping [#1438](https://github.com/MakieOrg/Makie.jl/pull/1438).
- Cleaned up lighting in 3D contours and isosurfaces [#1434](https://github.com/MakieOrg/Makie.jl/pull/1434).
- Adjusted attributes of volumeslices to follow the normal structure [#1404](https://github.com/MakieOrg/Makie.jl/pull/1404). This allows you to adjust attributes like `colormap` without going through nested attributes.
- Added depth to 3D contours and isosurfaces [#1395](https://github.com/MakieOrg/Makie.jl/pull/1395), [#1393](https://github.com/MakieOrg/Makie.jl/pull/1393). This allows them to intersect correctly with other 3D objects.
- Restricted 3D scene camera to one scene [#1394](https://github.com/MakieOrg/Makie.jl/pull/1394), [#1393](https://github.com/MakieOrg/Makie.jl/pull/1393). This fixes issues with multiple scenes fighting over events consumed by the camera. You can select a scene by cleaning on it.
- Added depth shift attribute for GLMakie and WGLMakie [#1382](https://github.com/MakieOrg/Makie.jl/pull/1382), [#1393](https://github.com/MakieOrg/Makie.jl/pull/1393). This can be used to adjust render order similar to `overdraw`.
- Simplified automatic width computation in barplots [#1223](https://github.com/MakieOrg/Makie.jl/pull/1223), [#1393](https://github.com/MakieOrg/Makie.jl/pull/1393). If no `width` attribute is passed, the default width is computed as the minimum difference between consecutive `x` positions. Gap between bars are given by the (multiplicative) `gap` attribute. The actual bar width equals `width * (1 - gap)`.
- Added logical expressions for `ispressed` [#1222](https://github.com/MakieOrg/Makie.jl/pull/1222), [#1393](https://github.com/MakieOrg/Makie.jl/pull/1393). This moves a lot of control over hotkeys towards the user. With these changes one can now set a hotkey to trigger on any or no key, collections of keys and logical combinations of keys (i.e. "A is pressed and B is not pressed").
- Fixed issues with `Menu` render order [#1411](https://github.com/MakieOrg/Makie.jl/pull/1411).
- Added `label_rotation` to barplot [#1401](https://github.com/MakieOrg/Makie.jl/pull/1401).
- Fixed issue where `pixelcam!` does not remove controls from other cameras [#1504](https://github.com/MakieOrg/Makie.jl/pull/1504).
- Added conversion for OffsetArrays [#1260](https://github.com/MakieOrg/Makie.jl/pull/1260).
- The `qqplot` `qqline` options were changed to `:identity`, `:fit`, `:fitrobust` and `:none` (the default) [#1563](https://github.com/MakieOrg/Makie.jl/pull/1563). Fixed numeric error due to double computation of quantiles when fitting `qqline`. Deprecated `plot(q::QQPair)` method as it does not have enough information for correct `qqline` fit.

All other changes are collected [in this PR](https://github.com/MakieOrg/Makie.jl/pull/1521) and in the [release notes](https://github.com/MakieOrg/Makie.jl/releases/tag/v0.16.0).

## [0.15.3] - 2021-10-16

- The functions `labelslidergrid!` and `labelslider!` now set fixed widths for the value column with a heuristic. It is possible now to pass `Formatting.format` format strings as format specifiers in addition to the previous functions.
- Fixed 2D arrow rotations in `streamplot` [#1352](https://github.com/MakieOrg/Makie.jl/pull/1352).

## [0.15.2] - 2021-08-26

- Reenabled Julia 1.3 support.
- Use [MathTexEngine v0.2](https://github.com/Kolaru/MathTeXEngine.jl/releases/tag/v0.2.0).
- Depend on new GeometryBasics, which changes all the Vec/Point/Quaternion/RGB/RGBA - f0 aliases to just f. For example, `Vec2f0` is changed to `Vec2f`. Old aliases are still exported, but deprecated and will be removed in the next breaking release. For more details and an upgrade script, visit [GeometryBasics#97](https://github.com/JuliaGeometry/GeometryBasics.jl/pull/97).
- Added `hspan!` and `vspan!` functions [#1264](https://github.com/MakieOrg/Makie.jl/pull/1264).

## [0.15.1] - 2021-08-21

- Switched documentation framework to Franklin.jl.
- Added a specialization for `volumeslices` to DataInspector.
- Fixed 1 element `hist` [#1238](https://github.com/MakieOrg/Makie.jl/pull/1238) and make it easier to move `hist` [#1150](https://github.com/MakieOrg/Makie.jl/pull/1150).

## [0.15.0] - 2021-07-15

- `LaTeXString`s can now be used as input to `text` and therefore as labels for `Axis`, `Legend`, or other comparable objects. Mathematical expressions are typeset using [MathTeXEngine.jl](https://github.com/Kolaru/MathTeXEngine.jl) which offers a fast approximation of LaTeX typesetting [#1022](https://github.com/MakieOrg/Makie.jl/pull/1022).
- Added `Symlog10` and `pseudolog10` axis scales for log scale approximations that work with zero and negative values [#1109](https://github.com/MakieOrg/Makie.jl/pull/1109).
- Colorbar limits can now be passed as the attribute `colorrange` similar to plots [#1066](https://github.com/MakieOrg/Makie.jl/pull/1066).
- Added the option to pass three vectors to heatmaps and other plots using `SurfaceLike` conversion [#1101](https://github.com/MakieOrg/Makie.jl/pull/1101).
- Added `stairs` plot recipe [#1086](https://github.com/MakieOrg/Makie.jl/pull/1086).
- **Breaking** Removed `FigurePosition` and `FigureSubposition` types. Indexing into a `Figure` like `fig[1, 1]` now returns `GridPosition` and `GridSubposition` structs, which can be used in the same way as the types they replace. Because of an underlying change in `GridLayoutBase.jl`, it is now possible to do `Axis(gl[1, 1])` where `gl` is a `GridLayout` that is a sublayout of a `Figure`'s top layout [#1075](https://github.com/MakieOrg/Makie.jl/pull/1075).
- Bar plots and histograms have a new option for adding text labels [#1069](https://github.com/MakieOrg/Makie.jl/pull/1069).
- It is now possible to specify one `linewidth` value per segment in `linesegments` [#992](https://github.com/MakieOrg/Makie.jl/pull/992).
- Added a new 3d camera that allows for better camera movements using keyboard and mouse [#1024](https://github.com/MakieOrg/Makie.jl/pull/1024).
- Fixed the application of scale transformations to `surface` [#1070](https://github.com/MakieOrg/Makie.jl/pull/1070).
- Added an option to set a custom callback function for the `RectangleZoom` axis interaction to enable other use cases than zooming [#1104](https://github.com/MakieOrg/Makie.jl/pull/1104).
- Fixed rendering of `heatmap`s with one or more reversed ranges in CairoMakie, as in `heatmap(1:10, 10:-1:1, rand(10, 10))` [#1100](https://github.com/MakieOrg/Makie.jl/pull/1100).
- Fixed volume slice recipe and added docs for it [#1123](https://github.com/MakieOrg/Makie.jl/pull/1123).

[Unreleased]: https://github.com/MakieOrg/Makie.jl/compare/v0.22.2...HEAD
[0.22.2]: https://github.com/MakieOrg/Makie.jl/compare/v0.22.1...v0.22.2
[0.22.1]: https://github.com/MakieOrg/Makie.jl/compare/v0.22.0...v0.22.1
[0.22.0]: https://github.com/MakieOrg/Makie.jl/compare/v0.21.18...v0.22.0
[0.21.18]: https://github.com/MakieOrg/Makie.jl/compare/v0.21.17...v0.21.18
[0.21.17]: https://github.com/MakieOrg/Makie.jl/compare/v0.21.16...v0.21.17
[0.21.16]: https://github.com/MakieOrg/Makie.jl/compare/v0.21.15...v0.21.16
[0.21.15]: https://github.com/MakieOrg/Makie.jl/compare/v0.21.14...v0.21.15
[0.21.14]: https://github.com/MakieOrg/Makie.jl/compare/v0.21.13...v0.21.14
[0.21.13]: https://github.com/MakieOrg/Makie.jl/compare/v0.21.12...v0.21.13
[0.21.12]: https://github.com/MakieOrg/Makie.jl/compare/v0.21.11...v0.21.12
[0.21.11]: https://github.com/MakieOrg/Makie.jl/compare/v0.21.10...v0.21.11
[0.21.10]: https://github.com/MakieOrg/Makie.jl/compare/v0.21.9...v0.21.10
[0.21.9]: https://github.com/MakieOrg/Makie.jl/compare/v0.21.8...v0.21.9
[0.21.8]: https://github.com/MakieOrg/Makie.jl/compare/v0.21.7...v0.21.8
[0.21.7]: https://github.com/MakieOrg/Makie.jl/compare/v0.21.6...v0.21.7
[0.21.6]: https://github.com/MakieOrg/Makie.jl/compare/v0.21.5...v0.21.6
[0.21.5]: https://github.com/MakieOrg/Makie.jl/compare/v0.21.4...v0.21.5
[0.21.4]: https://github.com/MakieOrg/Makie.jl/compare/v0.21.3...v0.21.4
[0.21.3]: https://github.com/MakieOrg/Makie.jl/compare/v0.21.2...v0.21.3
[0.21.2]: https://github.com/MakieOrg/Makie.jl/compare/v0.21.1...v0.21.2
[0.21.1]: https://github.com/MakieOrg/Makie.jl/compare/v0.21.0...v0.21.1
[0.21.0]: https://github.com/MakieOrg/Makie.jl/compare/v0.20.10...v0.21.0
[0.20.10]: https://github.com/MakieOrg/Makie.jl/compare/v0.20.9...v0.20.10
[0.20.9]: https://github.com/MakieOrg/Makie.jl/compare/v0.20.8...v0.20.9
[0.20.8]: https://github.com/MakieOrg/Makie.jl/compare/v0.20.7...v0.20.8
[0.20.7]: https://github.com/MakieOrg/Makie.jl/compare/v0.20.6...v0.20.7
[0.20.6]: https://github.com/MakieOrg/Makie.jl/compare/v0.20.5...v0.20.6
[0.20.5]: https://github.com/MakieOrg/Makie.jl/compare/v0.20.4...v0.20.5
[0.20.4]: https://github.com/MakieOrg/Makie.jl/compare/v0.20.3...v0.20.4
[0.20.3]: https://github.com/MakieOrg/Makie.jl/compare/v0.20.2...v0.20.3
[0.20.2]: https://github.com/MakieOrg/Makie.jl/compare/v0.20.1...v0.20.2
[0.20.1]: https://github.com/MakieOrg/Makie.jl/compare/v0.20.0...v0.20.1
[0.20.0]: https://github.com/MakieOrg/Makie.jl/compare/v0.19.12...v0.20.0
[0.19.12]: https://github.com/MakieOrg/Makie.jl/compare/v0.19.11...v0.19.12
[0.19.11]: https://github.com/MakieOrg/Makie.jl/compare/v0.19.10...v0.19.11
[0.19.10]: https://github.com/MakieOrg/Makie.jl/compare/v0.19.9...v0.19.10
[0.19.9]: https://github.com/MakieOrg/Makie.jl/compare/v0.19.8...v0.19.9
[0.19.8]: https://github.com/MakieOrg/Makie.jl/compare/v0.19.7...v0.19.8
[0.19.7]: https://github.com/MakieOrg/Makie.jl/compare/v0.19.6...v0.19.7
[0.19.6]: https://github.com/MakieOrg/Makie.jl/compare/v0.19.5...v0.19.6
[0.19.5]: https://github.com/MakieOrg/Makie.jl/compare/v0.19.4...v0.19.5
[0.19.4]: https://github.com/MakieOrg/Makie.jl/compare/v0.19.3...v0.19.4
[0.19.3]: https://github.com/MakieOrg/Makie.jl/compare/v0.19.1...v0.19.3
[0.19.1]: https://github.com/MakieOrg/Makie.jl/compare/v0.19.0...v0.19.1
[0.19.0]: https://github.com/MakieOrg/Makie.jl/compare/v0.18.4...v0.19.0
[0.18.4]: https://github.com/MakieOrg/Makie.jl/compare/v0.18.3...v0.18.4
[0.18.3]: https://github.com/MakieOrg/Makie.jl/compare/v0.18.2...v0.18.3
[0.18.2]: https://github.com/MakieOrg/Makie.jl/compare/v0.18.1...v0.18.2
[0.18.1]: https://github.com/MakieOrg/Makie.jl/compare/v0.18.0...v0.18.1
[0.18.0]: https://github.com/MakieOrg/Makie.jl/compare/v0.17.13...v0.18.0
[0.17.13]: https://github.com/MakieOrg/Makie.jl/compare/v0.17.12...v0.17.13
[0.17.12]: https://github.com/MakieOrg/Makie.jl/compare/v0.17.11...v0.17.12
[0.17.11]: https://github.com/MakieOrg/Makie.jl/compare/v0.17.10...v0.17.11
[0.17.10]: https://github.com/MakieOrg/Makie.jl/compare/v0.17.9...v0.17.10
[0.17.9]: https://github.com/MakieOrg/Makie.jl/compare/v0.17.7...v0.17.9
[0.17.7]: https://github.com/MakieOrg/Makie.jl/compare/v0.17.6...v0.17.7
[0.17.6]: https://github.com/MakieOrg/Makie.jl/compare/v0.17.5...v0.17.6
[0.17.5]: https://github.com/MakieOrg/Makie.jl/compare/v0.17.4...v0.17.5
[0.17.4]: https://github.com/MakieOrg/Makie.jl/compare/v0.17.3...v0.17.4
[0.17.3]: https://github.com/MakieOrg/Makie.jl/compare/v0.17.2...v0.17.3
[0.17.2]: https://github.com/MakieOrg/Makie.jl/compare/v0.17.1...v0.17.2
[0.17.1]: https://github.com/MakieOrg/Makie.jl/compare/v0.17.0...v0.17.1
[0.17.0]: https://github.com/MakieOrg/Makie.jl/compare/v0.16.4...v0.17.0
[0.16.4]: https://github.com/MakieOrg/Makie.jl/compare/v0.16.0...v0.16.4
[0.16.0]: https://github.com/MakieOrg/Makie.jl/compare/v0.15.3...v0.16.0
[0.15.3]: https://github.com/MakieOrg/Makie.jl/compare/v0.15.2...v0.15.3
[0.15.2]: https://github.com/MakieOrg/Makie.jl/compare/v0.15.1...v0.15.2
[0.15.1]: https://github.com/MakieOrg/Makie.jl/compare/v0.15.0...v0.15.1
[0.15.0]: https://github.com/MakieOrg/Makie.jl/compare/v0.14.2...v0.15.0<|MERGE_RESOLUTION|>--- conflicted
+++ resolved
@@ -2,11 +2,8 @@
 
 ## [Unreleased]
 
-<<<<<<< HEAD
-- Added `font` attribute and fixed faulty defaulting in `scatter` [#4832](https://github.com/MakieOrg/Makie.jl/pull/4832)
-=======
+- Added `font` attribute and fixed faulty selection in `scatter`. Scatter fonts can now be themed with `markerfont`. [#4832](https://github.com/MakieOrg/Makie.jl/pull/4832)
 - Fixed categorical `cgrad` interpolating at small enough steps [#4858](https://github.com/MakieOrg/Makie.jl/pull/4858)
->>>>>>> 42ce5ea1
 
 ## [0.22.2] - 2025-02-26
 
