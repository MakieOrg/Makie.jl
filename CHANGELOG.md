--- conflicted
+++ resolved
@@ -8,11 +8,8 @@
 - Added `map!(f, plot::Plot, inputs, outputs)` method (accepting a plot instead of a compute graph). [#5121](https://github.com/MakieOrg/Makie.jl/pull/5121)
 - Updated `arrows`, `bracket`, `contour`, `contour3d`, `poly`, `streamplot`, `textlabel`, `triplot`, `voronoiplot` and `hexbin` to use the compute graph instead of observables. [#5121](https://github.com/MakieOrg/Makie.jl/pull/5121)
 - Fixed `p.text = "..."` erroring with `p = text(..., text = rich(...))` [#5173](https://github.com/MakieOrg/Makie.jl/pull/5173)
-<<<<<<< HEAD
 - Support Interpolations.jl v0.16 [#5157](https://github.com/MakieOrg/Makie.jl/pull/5157)
-=======
 - Updated `arc`, `band`, `pie`, `stairs`, `stem`, `tooltip`, `wireframe` and `qqplot` to use the new compute graph instead of observables [#5165](https://github.com/MakieOrg/Makie.jl/pull/5165)
->>>>>>> 99b798a6
 
 ## [0.24.3] - 2025-07-04
 
