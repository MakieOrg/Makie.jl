--- conflicted
+++ resolved
@@ -14,7 +14,8 @@
 - Added `Makie.mesh` option for `MetaMesh` which applies some of the bundled information [#4368](https://github.com/MakieOrg/Makie.jl/pull/4368), [#4496](https://github.com/MakieOrg/Makie.jl/pull/4496)
 - `Voronoiplot`s automatic colors are now defined based on the underlying point set instead of only those generators appearing in the tessellation. This makes the selected colors consistent between tessellations when generators might have been deleted or added. [#4357](https://github.com/MakieOrg/Makie.jl/pull/4357)
 - Split `marker_offset` handling from marker centering and fix various bugs with it [#4594](https://github.com/MakieOrg/Makie.jl/pull/4594).
-
+- Added `transform_marker` attribute to meshscatter and changed the default behavior to not transform marker/mesh vertices [#4606](https://github.com/MakieOrg/Makie.jl/pull/4606)
+- Fixed some issues with meshscatter not correctly transforming with transform functions and float32 rescaling [#4606](https://github.com/MakieOrg/Makie.jl/pull/4606)
 ## [Unreleased]
 
 - Fix orientation of environment light textures in RPRMakie [#4629](https://github.com/MakieOrg/Makie.jl/pull/4629).
@@ -25,12 +26,7 @@
 - Fix polygon rendering issue of `crossbar(..., show_notch = true)` in CairoMakie [#4587](https://github.com/MakieOrg/Makie.jl/pull/4587).
 - Fix `colorbuffer(axis)` for `px_per_unit != 1` [#4574](https://github.com/MakieOrg/Makie.jl/pull/4574).
 - Fix render order of Axis3 frame lines in CairoMakie [#4591](https://github.com/MakieOrg/Makie.jl/pull/4591)
-<<<<<<< HEAD
-- Added `transform_marker` attribute to meshscatter and changed the default behavior to not transform marker/mesh vertices [#4606](https://github.com/MakieOrg/Makie.jl/pull/4606)
-- Fixed some issues with meshscatter not correctly transforming with transform functions and float32 rescaling [#4606](https://github.com/MakieOrg/Makie.jl/pull/4606)
-=======
 - Fixed an incorrect comparison in CairoMakie's line clipping code causing a line segment to disappear [#4631](https://github.com/MakieOrg/Makie.jl/pull/4631)
->>>>>>> abcb25fe
 
 ## [0.21.16] - 2024-11-06
 
