# Changelog

## [Unreleased]

<<<<<<< HEAD
- Allow plots to move between scenes in SpecApi [#4132](https://github.com/MakieOrg/Makie.jl/pull/4132).
=======
## [0.21.15] - 2024-10-25

>>>>>>> 1e055431
- Allowed creation of `Legend` with entries that have no legend elements [#4526](https://github.com/MakieOrg/Makie.jl/pull/4526).
- Improved CairoMakie's 2D mesh drawing performance by ~30% [#4132](https://github.com/MakieOrg/Makie.jl/pull/4132).
- Allow `width` to be set per box in `boxplot` [#4447](https://github.com/MakieOrg/Makie.jl/pull/4447).
- For `Textbox`es in which a fixed width is specified, the text is now scrolled
  if the width is exceeded [#4293](https://github.com/MakieOrg/Makie.jl/pull/4293)
- Changed image, heatmap and surface picking indices to correctly index the relevant matrix arguments. [#4459](https://github.com/MakieOrg/Makie.jl/pull/4459)
- Improved performance of `record` by avoiding unnecessary copying in common cases [#4475](https://github.com/MakieOrg/Makie.jl/pull/4475).
- Fixed usage of `AggMean()` and other aggregations operating on 3d data for `datashader` [#4346](https://github.com/MakieOrg/Makie.jl/pull/4346).
- Fixed forced rasterization when rendering figures with `Axis3` to svg [#4463](https://github.com/MakieOrg/Makie.jl/pull/4463).
- Changed default for `circular_rotation` in Camera3D to false, so that the camera doesn't change rotation direction anymore [4492](https://github.com/MakieOrg/Makie.jl/pull/4492)
- Fixed `pick(scene, rect2)` in WGLMakie [#4488](https://github.com/MakieOrg/Makie.jl/pull/4488)
- Fixed resizing of `surface` data not working correctly. (I.e. drawing out-of-bounds data or only drawing part of the data.) [#4529](https://github.com/MakieOrg/Makie.jl/pull/4529)

## [0.21.14] - 2024-10-11

- Fixed relocatability of GLMakie [#4461](https://github.com/MakieOrg/Makie.jl/pull/4461).
- Fixed relocatability of WGLMakie [#4467](https://github.com/MakieOrg/Makie.jl/pull/4467).
- Fixed `space` keyword for `barplot` [#4435](https://github.com/MakieOrg/Makie.jl/pull/4435).

## [0.21.13] - 2024-10-07

- Optimize SpecApi, re-use Blocks better and add API to access the created block objects [#4354](https://github.com/MakieOrg/Makie.jl/pull/4354).
- Fixed `merge(attr1, attr2)` modifying nested attributes in `attr1` [#4416](https://github.com/MakieOrg/Makie.jl/pull/4416)
- Fixed issue with CairoMakie rendering scene backgrounds at the wrong position [#4425](https://github.com/MakieOrg/Makie.jl/pull/4425)
- Fixed incorrect inverse transformation in `position_on_plot` for lines, causing incorrect tooltip placement in DataInspector [#4402](https://github.com/MakieOrg/Makie.jl/pull/4402)
- Added new `Checkbox` block [#4336](https://github.com/MakieOrg/Makie.jl/pull/4336).
- Added ability to override legend element attributes by pairing labels or plots with override attributes [#4427](https://github.com/MakieOrg/Makie.jl/pull/4427).
- Added threshold before a drag starts which improves false negative rates for clicks. `Button` can now trigger on click and not mouse-down which is the canonical behavior in other GUI systems [#4336](https://github.com/MakieOrg/Makie.jl/pull/4336).
- `PolarAxis` font size now defaults to global figure `fontsize` in the absence of specific `Axis` theming [#4314](https://github.com/MakieOrg/Makie.jl/pull/4314)
- `MultiplesTicks` accepts new option `strip_zero=true`, allowing labels of the form `0x` to be `0` [#4372](https://github.com/MakieOrg/Makie.jl/pull/4372)
- Make near/far of WGLMakie JS 3d camera dynamic, for better depth_shift scaling [#4430](https://github.com/MakieOrg/Makie.jl/pull/4430).

## [0.21.12] - 2024-09-28

- Fix NaN handling in WGLMakie [#4282](https://github.com/MakieOrg/Makie.jl/pull/4282).
- Show DataInspector tooltip on NaN values if `nan_color` has been set to other than `:transparent` [#4310](https://github.com/MakieOrg/Makie.jl/pull/4310)
- Fix `linestyle` not being used in `triplot` [#4332](https://github.com/MakieOrg/Makie.jl/pull/4332)
- Fix voxel clipping not being based on voxel centers [#4397](https://github.com/MakieOrg/Makie.jl/pull/4397)
- Parsing `Q` and `q` commands in svg paths with `BezierPath` is now supported [#4413](https://github.com/MakieOrg/Makie.jl/pull/4413)

## [0.21.11] - 2024-09-13

- Hot fixes for 0.21.10 [#4356](https://github.com/MakieOrg/Makie.jl/pull/4356).
- Set `Voronoiplot`'s preferred axis type to 2D in all cases [#4349](https://github.com/MakieOrg/Makie.jl/pull/4349)

## [0.21.10] - 2024-09-12

- Introduce `heatmap(Resampler(large_matrix))`, allowing to show big images interactively [#4317](https://github.com/MakieOrg/Makie.jl/pull/4317).
- Make sure we wait for the screen session [#4316](https://github.com/MakieOrg/Makie.jl/pull/4316).
- Fix for absrect [#4312](https://github.com/MakieOrg/Makie.jl/pull/4312).
- Fix attribute updates for SpecApi and SpecPlots (e.g. ecdfplot) [#4265](https://github.com/MakieOrg/Makie.jl/pull/4265).
- Bring back `poly` convert arguments for matrix with points as row [#4258](https://github.com/MakieOrg/Makie.jl/pull/4258).
- Fix gl_ClipDistance related segfault on WSL with GLMakie [#4270](https://github.com/MakieOrg/Makie.jl/pull/4270).
- Added option `label_position = :center` to place labels centered over each bar [#4274](https://github.com/MakieOrg/Makie.jl/pull/4274).
- `plotfunc()` and `func2type()` support functions ending with `!` [#4275](https://github.com/MakieOrg/Makie.jl/pull/4275).
- Fixed Boundserror in clipped multicolor lines in CairoMakie [#4313](https://github.com/MakieOrg/Makie.jl/pull/4313)
- Fix float precision based assertions error in GLMakie.volume [#4311](https://github.com/MakieOrg/Makie.jl/pull/4311)
- Support images with reversed axes [#4338](https://github.com/MakieOrg/Makie.jl/pull/4338)

## [0.21.9] - 2024-08-27

- Hotfix for colormap + color updates [#4258](https://github.com/MakieOrg/Makie.jl/pull/4258).

## [0.21.8] - 2024-08-26

- Fix selected list in `WGLMakie.pick_sorted` [#4136](https://github.com/MakieOrg/Makie.jl/pull/4136).
- Apply px per unit in `pick_closest`/`pick_sorted` [#4137](https://github.com/MakieOrg/Makie.jl/pull/4137).
- Support plot(interval, func) for rangebars and band [#4102](https://github.com/MakieOrg/Makie.jl/pull/4102).
- Fixed the broken OpenGL state cleanup for clip_planes which may cause plots to disappear randomly [#4157](https://github.com/MakieOrg/Makie.jl/pull/4157)
- Reduce updates for image/heatmap, improving performance [#4130](https://github.com/MakieOrg/Makie.jl/pull/4130).
- Add an informative error message to `save` when no backend is loaded [#4177](https://github.com/MakieOrg/Makie.jl/pull/4177)
- Fix rendering of `band` with NaN values [#4178](https://github.com/MakieOrg/Makie.jl/pull/4178).
- Fix plotting of lines with OffsetArrays across all backends [#4242](https://github.com/MakieOrg/Makie.jl/pull/4242).

## [0.21.7] - 2024-08-19

- Hot fix for 1D heatmap [#4147](https://github.com/MakieOrg/Makie.jl/pull/4147).

## [0.21.6] - 2024-08-14

- Fix RectangleZoom in WGLMakie [#4127](https://github.com/MakieOrg/Makie.jl/pull/4127)
- Bring back fastpath for regular heatmaps [#4125](https://github.com/MakieOrg/Makie.jl/pull/4125)
- Data inspector fixes (mostly for bar plots) [#4087](https://github.com/MakieOrg/Makie.jl/pull/4087)
- Added "clip_planes" as a new generic plot and scene attribute. Up to 8 world space clip planes can be specified to hide sections of a plot. [#3958](https://github.com/MakieOrg/Makie.jl/pull/3958)
- Updated handling of `model` matrices with active Float32 rescaling. This should fix issues with Float32-unsafe translations or scalings of plots, as well as rotated plots in Float32-unsafe ranges. [#4026](https://github.com/MakieOrg/Makie.jl/pull/4026)
- Added `events.tick` to allow linking actions like animations to the renderloop. [#3948](https://github.com/MakieOrg/Makie.jl/pull/3948)
- Added the `uv_transform` attribute for meshscatter, mesh, surface and image [#1406](https://github.com/MakieOrg/Makie.jl/pull/1406).
- Added the ability to use textures with `meshscatter` in WGLMakie [#1406](https://github.com/MakieOrg/Makie.jl/pull/1406).
- Don't remove underlying VideoStream file when doing save() [#3883](https://github.com/MakieOrg/Makie.jl/pull/3883).
- Fix label/legend for plotlist [#4079](https://github.com/MakieOrg/Makie.jl/pull/4079).
- Fix wrong order for colors in RPRMakie [#4098](https://github.com/MakieOrg/Makie.jl/pull/4098).
- Fixed incorrect distance calculation in `pick_closest` in WGLMakie [#4082](https://github.com/MakieOrg/Makie.jl/pull/4082).
- Suppress keyboard shortcuts and context menu in JupyterLab output [#4068](https://github.com/MakieOrg/Makie.jl/pull/4068).
- Introduce stroke_depth_shift + forward normal depth_shift for Poly [#4058](https://github.com/MakieOrg/Makie.jl/pull/4058).
- Use linestyle for Poly and Density legend elements [#4000](https://github.com/MakieOrg/Makie.jl/pull/4000).
- Bring back interpolation attribute for surface [#4056](https://github.com/MakieOrg/Makie.jl/pull/4056).
- Improved accuracy of framerate settings in GLMakie [#3954](https://github.com/MakieOrg/Makie.jl/pull/3954)
- Fix label_formatter being called twice in barplot [#4046](https://github.com/MakieOrg/Makie.jl/pull/4046).
- Fix error with automatic `highclip` or `lowclip` and scalar colors [#4048](https://github.com/MakieOrg/Makie.jl/pull/4048).
- Correct a bug in the `project` function when projecting using a `Scene`. [#3909](https://github.com/MakieOrg/Makie.jl/pull/3909).
- Add position for `pie` plot [#4027](https://github.com/MakieOrg/Makie.jl/pull/4027).
- Correct a method ambiguity in `insert!` which was causing `PlotList` to fail on CairoMakie. [#4038](https://github.com/MakieOrg/Makie.jl/pull/4038)
- Delaunay triangulations created via `tricontourf`, `triplot`, and `voronoiplot` no longer use any randomisation in the point insertion order so that results are unique. [#4044](https://github.com/MakieOrg/Makie.jl/pull/4044)
- Improve content scaling support for Wayland and fix incorrect mouse scaling on mac [#4062](https://github.com/MakieOrg/Makie.jl/pull/4062)
- Fix: `band` ignored its `alpha` argument in CairoMakie
- Fix `marker=FastPixel()` makersize and markerspace, improve `spy` recipe [#4043](https://github.com/MakieOrg/Makie.jl/pull/4043).
- Fixed `invert_normals` for surface plots in CairoMakie [#4021](https://github.com/MakieOrg/Makie.jl/pull/4021).
- Improve support for embedding GLMakie. [#4073](https://github.com/MakieOrg/Makie.jl/pull/4073)
- Update JS OrbitControls to match Julia OrbitControls [#4084](https://github.com/MakieOrg/Makie.jl/pull/4084).
- Fix `select_point()` [#4101](https://github.com/MakieOrg/Makie.jl/pull/4101).
- Fix `absrect()` and `select_rectangle()` [#4110](https://github.com/MakieOrg/Makie.jl/issues/4110).
- Allow segment-specific radius for `pie` plot [#4028](https://github.com/MakieOrg/Makie.jl/pull/4028).

## [0.21.5] - 2024-07-07

- Fixed tuple argument for `WGLMakie.activate!(resize_to=(:parent, nothing))` [#4009](https://github.com/MakieOrg/Makie.jl/pull/4009).
- validate plot attributes later, for axis specific plot attributes [#3974](https://github.com/MakieOrg/Makie.jl/pull/3974).

## [0.21.4] - 2024-07-02

- Fixed support for GLFW 3.4 on OSX [#3999](https://github.com/MakieOrg/Makie.jl/issues/3999).
- Changed camera variables to Float64 for increased accuracy [#3984](https://github.com/MakieOrg/Makie.jl/pull/3984)
- Allow CairoMakie to render `poly` overloads that internally don't use two child plots [#3986](https://github.com/MakieOrg/Makie.jl/pull/3986).
- Fixes for Menu and DataInspector [#3975](https://github.com/MakieOrg/Makie.jl/pull/3975).
- Add line-loop detection and rendering to GLMakie and WGLMakie [#3907](https://github.com/MakieOrg/Makie.jl/pull/3907).

## [0.21.3] - 2024-06-17

- Fix stack overflows when using `markerspace = :data` with `scatter` [#3960](https://github.com/MakieOrg/Makie.jl/issues/3960).
- CairoMakie: Fix broken SVGs when using non-interpolated image primitives, for example Colorbars, with recent Cairo versions [#3967](https://github.com/MakieOrg/Makie.jl/pull/3967).
- CairoMakie: Add argument `pdf_version` to restrict the PDF version when saving a figure as a PDF [#3845](https://github.com/MakieOrg/Makie.jl/pull/3845).
- Fix DataInspector using invalid attribute strokewidth for plot type Wireframe [#3917](https://github.com/MakieOrg/Makie.jl/pull/3917).
- CairoMakie: Fix incorrect scaling factor for SVGs with Cairo_jll 1.18 [#3964](https://github.com/MakieOrg/Makie.jl/pull/3964).
- Fixed use of Textbox from Bonito [#3924](https://github.com/MakieOrg/Makie.jl/pull/3924)

## [0.21.2] - 2024-05-22

- Added `cycle` to general attribute allowlist so that it works also with plot types that don't set one in their theme [#3879](https://github.com/MakieOrg/Makie.jl/pull/3879).

## [0.21.1] - 2024-05-21

- `boundingbox` now relies on `apply_transform(transform, data_limits(plot))` rather than transforming the corner points of the bounding box [#3856](https://github.com/MakieOrg/Makie.jl/pull/3856).
- Adjusted `Axis` limits to consider transformations more consistently [#3864](https://github.com/MakieOrg/Makie.jl/pull/3864).
- Fix problems with incorrectly disabled attributes in recipes [#3870](https://github.com/MakieOrg/Makie.jl/pull/3870), [#3866](https://github.com/MakieOrg/Makie.jl/pull/3866).
- Fix RPRMakie with Material [#3872](https://github.com/MakieOrg/Makie.jl/pull/3872).
- Support the loop option in html video output [#3697](https://github.com/MakieOrg/Makie.jl/pull/3697).

## [0.21.0] - 2024-05-08

- Add `voxels` plot [#3527](https://github.com/MakieOrg/Makie.jl/pull/3527).
- Added supported markers hint to unsupported marker warn message [#3666](https://github.com/MakieOrg/Makie.jl/pull/3666).
- Fixed bug in CairoMakie line drawing when multiple successive points had the same color [#3712](https://github.com/MakieOrg/Makie.jl/pull/3712).
- Remove StableHashTraits in favor of calculating hashes directly with CRC32c [#3667](https://github.com/MakieOrg/Makie.jl/pull/3667).
- **Breaking (sort of)** Added a new `@recipe` variant which allows documenting attributes directly where they are defined and validating that all attributes are known whenever a plot is created. This is not breaking in the sense that the API changes, but user code is likely to break because of misspelled attribute names etc. that have so far gone unnoticed.
- Add axis converts, enabling unit/categorical support and more [#3226](https://github.com/MakieOrg/Makie.jl/pull/3226).
- **Breaking** Streamlined `data_limits` and `boundingbox` [#3671](https://github.com/MakieOrg/Makie.jl/pull/3671)
  - `data_limits` now only considers plot positions, completely ignoring transformations
  - `boundingbox(p::Text)` is deprecated in favor of `boundingbox(p::Text, p.markerspace[])`. The more internal methods use `string_boundingbox(p)`. [#3723](https://github.com/MakieOrg/Makie.jl/pull/3723)
  - `boundingbox` overwrites must now include a secondary space argument to work `boundingbox(plot, space::Symbol = :data)` [#3723](https://github.com/MakieOrg/Makie.jl/pull/3723)
  - `boundingbox` now always consider `transform_func` and `model`
  - `data_limits(::Scatter)` and `boundingbox(::Scatter)` now consider marker transformations [#3716](https://github.com/MakieOrg/Makie.jl/pull/3716)
- **Breaking** Improved Float64 compatability of Axis [#3681](https://github.com/MakieOrg/Makie.jl/pull/3681)
  - This added an extra conversion step which only takes effect when Float32 precision becomes relevant. In those cases code using `project()` functions will be wrong as the transformation is not applied. Use `project(plot_or_scene, ...)` or apply the conversion yourself beforehand with `Makie.f32_convert(plot_or_scene, transformed_point)` and use `patched_model = Makie.patch_model(plot_or_scene, model)`.
  - `Makie.to_world(point, matrix, resolution)` has been deprecated in favor of `Makie.to_world(scene_or_plot, point)` to include float32 conversions.
- **Breaking** Reworked line shaders in GLMakie and WGLMakie [#3558](https://github.com/MakieOrg/Makie.jl/pull/3558)
  - GLMakie: Removed support for per point linewidths
  - GLMakie: Adjusted dots (e.g. with `linestyle = :dot`) to bend across a joint
  - GLMakie: Adjusted linestyles to scale with linewidth dynamically so that dots remain dots with changing linewidth
  - GLMakie: Cleaned up anti-aliasing for truncated joints
  - WGLMakie: Added support for linestyles
  - WGLMakie: Added line joints
  - WGLMakie: Added native anti-aliasing which generally improves quality but introduces outline artifacts in some cases (same as GLMakie)
  - Both: Adjusted handling of thin lines which may result in different color intensities
- Fixed an issue with lines being drawn in the wrong direction in 3D (with perspective projection) [#3651](https://github.com/MakieOrg/Makie.jl/pull/3651).
- **Breaking** Renamed attribute `rotations` to `rotation` for `scatter` and `meshscatter` which had been inconsistent with the otherwise singular naming scheme and other plots like `text` [#3724](https://github.com/MakieOrg/Makie.jl/pull/3724).
- Fixed `contourf` bug where n levels would sometimes miss the uppermost value, causing gaps [#3713](https://github.com/MakieOrg/Makie.jl/pull/3713).
- Added `scale` attribute to `violin` [#3352](https://github.com/MakieOrg/Makie.jl/pull/3352).
- Use label formatter in barplot [#3718](https://github.com/MakieOrg/Makie.jl/pull/3718).
- Fix the incorrect shading with non uniform markerscale in meshscatter [#3722](https://github.com/MakieOrg/Makie.jl/pull/3722)
- Add `scale_to=:flip` option to `hist`, which flips the direction of the bars [#3732](https://github.com/MakieOrg/Makie.jl/pull/3732)
- Fixed an issue with the texture atlas not updating in WGLMakie after display, causing new symbols to not show up [#3737](https://github.com/MakieOrg/Makie.jl/pull/3737)
- Added `linecap` and `joinstyle` attributes for lines and linesegments. Also normalized `miter_limit` to 60° across all backends. [#3771](https://github.com/MakieOrg/Makie.jl/pull/3771)

## [0.20.10] 2024-05-07

- Loosened type restrictions for potentially array-valued colors in `Axis` attributes like `xticklabelcolor` [#3826](https://github.com/MakieOrg/Makie.jl/pull/3826).
- Added support for intervals for specifying axis limits [#3696](https://github.com/MakieOrg/Makie.jl/pull/3696)
- Added recipes for plotting intervals to `Band`, `Rangebars`, `H/VSpan` [3695](https://github.com/MakieOrg/Makie.jl/pull/3695)
- Documented `WilkinsonTicks` [#3819](https://github.com/MakieOrg/Makie.jl/pull/3819).
- Added `axislegend(ax, "title")` method [#3808](https://github.com/MakieOrg/Makie.jl/pull/3808).
- Improved thread safety of rendering with CairoMakie (independent `Scene`s only) by locking FreeType handles [#3777](https://github.com/MakieOrg/Makie.jl/pull/3777).
- Adds a tutorial for how to make recipes work with new types [#3816](https://github.com/MakieOrg/Makie.jl/pull/3816).
- Provided an interface to convert markers in CairoMakie separately (`cairo_scatter_marker`) so external packages can overload it. [#3811](https://github.com/MakieOrg/Makie.jl/pull/3811)
- Updated to DelaunayTriangulation v1.0 [#3787](https://github.com/MakieOrg/Makie.jl/pull/3787).
- Added methods `hidedecorations!`, `hiderdecorations!`, `hidethetadecorations!` and  `hidespines!` for `PolarAxis` axes [#3823](https://github.com/MakieOrg/Makie.jl/pull/3823).
- Added `loop` option support for HTML outputs when recording videos with `record` [#3697](https://github.com/MakieOrg/Makie.jl/pull/3697).

## [0.20.9] - 2024-03-29

- Added supported markers hint to unsupported marker warn message [#3666](https://github.com/MakieOrg/Makie.jl/pull/3666).
- Fixed bug in CairoMakie line drawing when multiple successive points had the same color [#3712](https://github.com/MakieOrg/Makie.jl/pull/3712).
- Remove StableHashTraits in favor of calculating hashes directly with CRC32c [#3667](https://github.com/MakieOrg/Makie.jl/pull/3667).
- Fixed `contourf` bug where n levels would sometimes miss the uppermost value, causing gaps [#3713](https://github.com/MakieOrg/Makie.jl/pull/3713).
- Added `scale` attribute to `violin` [#3352](https://github.com/MakieOrg/Makie.jl/pull/3352).
- Use label formatter in barplot [#3718](https://github.com/MakieOrg/Makie.jl/pull/3718).
- Fix the incorrect shading with non uniform markerscale in meshscatter [#3722](https://github.com/MakieOrg/Makie.jl/pull/3722)
- Add `scale_to=:flip` option to `hist`, which flips the direction of the bars [#3732](https://github.com/MakieOrg/Makie.jl/pull/3732)
- Fixed an issue with the texture atlas not updating in WGLMakie after display, causing new symbols to not show up [#3737](https://github.com/MakieOrg/Makie.jl/pull/3737)

## [0.20.8] - 2024-02-22

- Fixed excessive use of space with HTML image outputs [#3642](https://github.com/MakieOrg/Makie.jl/pull/3642).
- Fixed bugs with format strings and add new features by switching to Format.jl [#3633](https://github.com/MakieOrg/Makie.jl/pull/3633).
- Fixed an issue where CairoMakie would unnecessarily rasterize polygons [#3605](https://github.com/MakieOrg/Makie.jl/pull/3605).
- Added `PointBased` conversion trait to `scatterlines` recipe [#3603](https://github.com/MakieOrg/Makie.jl/pull/3603).
- Multiple small fixes for `map_latest`, `WGLMakie` picking and `PlotSpec` [#3637](https://github.com/MakieOrg/Makie.jl/pull/3637).
- Fixed PolarAxis `rticks` being incompatible with rich text. [#3615](https://github.com/MakieOrg/Makie.jl/pull/3615)
- Fixed an issue causing lines, scatter and text to not scale with resolution after deleting plots in GLMakie. [#3649](https://github.com/MakieOrg/Makie.jl/pull/3649)

## [0.20.7] - 2024-02-04

- Equalized alignment point of mirrored ticks to that of normal ticks [#3598](https://github.com/MakieOrg/Makie.jl/pull/3598).
- Fixed stack overflow error on conversion of gridlike data with missings [#3597](https://github.com/MakieOrg/Makie.jl/pull/3597).
- Fixed mutation of CairoMakie src dir when displaying png files [#3588](https://github.com/MakieOrg/Makie.jl/pull/3588).
- Added better error messages for plotting into `FigureAxisPlot` and `AxisPlot` as Plots.jl users are likely to do [#3596](https://github.com/MakieOrg/Makie.jl/pull/3596).
- Added compat bounds for IntervalArithmetic.jl due to bug with DelaunayTriangulation.jl [#3595](https://github.com/MakieOrg/Makie.jl/pull/3595).
- Removed possibility of three-argument `barplot` [#3574](https://github.com/MakieOrg/Makie.jl/pull/3574).

## [0.20.6] - 2024-02-02

- Fix issues with Camera3D not centering [#3582](https://github.com/MakieOrg/Makie.jl/pull/3582)
- Allowed creating legend entries from plot objects with scalar numbers as colors [#3587](https://github.com/MakieOrg/Makie.jl/pull/3587).

## [0.20.5] - 2024-01-25

- Use plot plot instead of scene transform functions in CairoMakie, fixing missplaced h/vspan. [#3552](https://github.com/MakieOrg/Makie.jl/pull/3552)
- Fix error printing on shader error [#3530](https://github.com/MakieOrg/Makie.jl/pull/3530).
- Update pagefind to 1.0.4 for better headline search [#3534](https://github.com/MakieOrg/Makie.jl/pull/3534).
- Remove unecessary deps, e.g. Setfield [3546](https://github.com/MakieOrg/Makie.jl/pull/3546).
- Don't clear args, rely on delete deregister_callbacks [#3543](https://github.com/MakieOrg/Makie.jl/pull/3543).
- Add interpolate keyword for Surface [#3541](https://github.com/MakieOrg/Makie.jl/pull/3541).
- Fix a DataInspector bug if inspector_label is used with RGB images [#3468](https://github.com/MakieOrg/Makie.jl/pull/3468).

## [0.20.4] - 2024-01-04

- Changes for Bonito rename and WGLMakie docs improvements [#3477](https://github.com/MakieOrg/Makie.jl/pull/3477).
- Add stroke and glow support to scatter and text in WGLMakie [#3518](https://github.com/MakieOrg/Makie.jl/pull/3518).
- Fix clipping issues with Camera3D when zooming in [#3529](https://github.com/MakieOrg/Makie.jl/pull/3529)

## [0.20.3] - 2023-12-21

- Add `depthsorting` as a hidden attribute for scatter plots in GLMakie as an alternative fix for outline artifacts. [#3432](https://github.com/MakieOrg/Makie.jl/pull/3432)
- Disable SDF based anti-aliasing in scatter, text and lines plots when `fxaa = true` in GLMakie. This allows removing outline artifacts at the cost of quality. [#3408](https://github.com/MakieOrg/Makie.jl/pull/3408)
- DataInspector Fixes: Fixed depth order, positional labels being in transformed space and `:inspector_clear` not getting called when moving from one plot to another. [#3454](https://github.com/MakieOrg/Makie.jl/pull/3454)
- Fixed bug in GLMakie where the update from a (i, j) sized GPU buffer to a (j, i) sized buffer would fail [#3456](https://github.com/MakieOrg/Makie.jl/pull/3456).
- Add `interpolate=true` to `volume(...)`, allowing to disable interpolation [#3485](https://github.com/MakieOrg/Makie.jl/pull/3485).

## [0.20.2] - 2023-12-01

- Switched from SHA512 to CRC32c salting in CairoMakie svgs, drastically improving svg rendering speed [#3435](https://github.com/MakieOrg/Makie.jl/pull/3435).
- Fixed a bug with h/vlines and h/vspan not correctly resolving transformations [#3418](https://github.com/MakieOrg/Makie.jl/pull/3418).
- Fixed a bug with h/vlines and h/vspan returning the wrong limits, causing an error in Axis [#3427](https://github.com/MakieOrg/Makie.jl/pull/3427).
- Fixed clipping when zooming out of a 3D (L)Scene [#3433](https://github.com/MakieOrg/Makie.jl/pull/3433).
- Moved the texture atlas cache to `.julia/scratchspaces` instead of a dedicated `.julia/makie` [#3437](https://github.com/MakieOrg/Makie.jl/pull/3437)

## [0.20.1] - 2023-11-23

- Fixed bad rendering of `poly` in GLMakie by triangulating points after transformations [#3402](https://github.com/MakieOrg/Makie.jl/pull/3402).
- Fixed bug regarding inline display in VSCode Jupyter notebooks and other similar environments [#3403](https://github.com/MakieOrg/Makie.jl/pull/3403).
- Fixed issue with `plottype`, allowed `onany(...; update = true)` and fixed `Block` macro use outside Makie [#3401](https://github.com/MakieOrg/Makie.jl/pull/3401).

## [0.20.0] - 2023-11-21

- GLMakie has gained support for HiDPI (aka Retina) screens. This also enables saving images with higher resolution than screen pixel dimensions [#2544](https://github.com/MakieOrg/Makie.jl/pull/2544).
- Fixed an issue where NaN was interpreted as zero when rendering `surface` through CairoMakie [#2598](https://github.com/MakieOrg/Makie.jl/pull/2598).
- Improved 3D camera handling, hotkeys and functionality [#2746](https://github.com/MakieOrg/Makie.jl/pull/2746).
- Added `shading = :verbose` in GLMakie to allow for multiple light sources. Also added more light types, fixed light directions for the previous lighting model (now `shading = :fast`) and adjusted `backlight` to affect normals[#3246](https://github.com/MakieOrg/Makie.jl/pull/3246).
- Changed the glyph used for negative numbers in tick labels from hyphen to minus [#3379](https://github.com/MakieOrg/Makie.jl/pull/3379).
- Added new declarative API for AlgebraOfGraphics, Pluto and easier dashboards [#3281](https://github.com/MakieOrg/Makie.jl/pull/3281).
- WGLMakie got faster line rendering with less updating bugs [#3062](https://github.com/MakieOrg/Makie.jl/pull/3062).
- **Breaking** Replaced `PolarAxis.radial_distortion_threshold` with `PolarAxis.radius_at_origin`. [#3381](https://github.com/MakieOrg/Makie.jl/pull/3381)
- **Breaking** Deprecated the `resolution` keyword in favor of `size` to reflect that this value is not a pixel resolution anymore [#3343](https://github.com/MakieOrg/Makie.jl/pull/3343).
- **Breaking** Refactored the `SurfaceLike` family of traits into `VertexGrid`, `CellGrid` and `ImageLike` [#3106](https://github.com/MakieOrg/Makie.jl/pull/3106).
- **Breaking** Deprecated `pixelarea(scene)` and `scene.px_area` in favor of viewport.
- **Breaking** Refactored the `Combined` Plot object and renamed it to `Plot`, improving compile times ~2x [#3082](https://github.com/MakieOrg/Makie.jl/pull/3082).
- **Breaking** Removed old depreactions in [#3113](https://github.com/MakieOrg/Makie.jl/pull/3113/commits/3a39210ef87a0032d78cb27c0c1019faa604effd).
- **Breaking** Deprecated using AbstractVector as sides of `image` [#3395](https://github.com/MakieOrg/Makie.jl/pull/3395).
- **Breaking** `errorbars` and `rangebars` now use color cycling [#3230](https://github.com/MakieOrg/Makie.jl/pull/3230).

## [0.19.12] - 2023-10-31

- Added `cornerradius` attribute to `Box` for rounded corners [#3346](https://github.com/MakieOrg/Makie.jl/pull/3346).
- Fix grouping of a zero-height bar in `barplot`. Now a zero-height bar shares the same properties of the previous bar, and if the bar is the first one, its height is treated as positive if and only if there exists a bar of positive height or all bars are zero-height [#3058](https://github.com/MakieOrg/Makie.jl/pull/3058).
- Fixed a bug where Axis still consumes scroll events when interactions are disabled [#3272](https://github.com/MakieOrg/Makie.jl/pull/3272).
- Added `cornerradius` attribute to `Box` for rounded corners [#3308](https://github.com/MakieOrg/Makie.jl/pull/3308).
- Upgraded `StableHashTraits` from 1.0 to 1.1 [#3309](https://github.com/MakieOrg/Makie.jl/pull/3309).

## [0.19.11] - 2023-10-05

- Setup automatic colorbars for volumeslices [#3253](https://github.com/MakieOrg/Makie.jl/pull/3253).
- Colorbar for arrows [#3275](https://github.com/MakieOrg/Makie.jl/pull/3275).
- Small bugfixes [#3275](https://github.com/MakieOrg/Makie.jl/pull/3275).

## [0.19.10] - 2023-09-21

- Fixed bugs with Colorbar in recipes, add new API for creating a recipe colorbar and introduce experimental support for Categorical colormaps [#3090](https://github.com/MakieOrg/Makie.jl/pull/3090).
- Added experimental Datashader implementation [#2883](https://github.com/MakieOrg/Makie.jl/pull/2883).
- **Breaking** Changed the default order Polar arguments to (theta, r). [#3154](https://github.com/MakieOrg/Makie.jl/pull/3154)
- General improvements to `PolarAxis`: full rlimtis & thetalimits, more controls and visual tweaks. See pr for more details.[#3154](https://github.com/MakieOrg/Makie.jl/pull/3154)

## [0.19.9] - 2023-09-11

- Allow arbitrary reversible scale functions through `ReversibleScale`.
- Deprecated `linestyle=vector_of_gaps` in favor of `linestyle=Linestyle(vector_of_gaps)` [3135](https://github.com/MakieOrg/Makie.jl/pull/3135), [3193](https://github.com/MakieOrg/Makie.jl/pull/3193).
- Fixed some errors around dynamic changes of `ax.xscale` or `ax.yscale` [#3084](https://github.com/MakieOrg/Makie.jl/pull/3084)
- Improved Barplot Label Alignment [#3160](https://github.com/MakieOrg/Makie.jl/issues/3160).
- Fixed regression in determining axis limits [#3179](https://github.com/MakieOrg/Makie.jl/pull/3179)
- Added a theme `theme_latexfonts` that uses the latex font family as default fonts [#3147](https://github.com/MakieOrg/Makie.jl/pull/3147), [#3180](https://github.com/MakieOrg/Makie.jl/pull/3180).
- Upgrades `StableHashTraits` from 0.3 to 1.0

## [0.19.8] - 2023-08-15

- Improved CairoMakie rendering of `lines` with repeating colors in an array [#3141](https://github.com/MakieOrg/Makie.jl/pull/3141).
- Added `strokecolormap` to poly. [#3145](https://github.com/MakieOrg/Makie.jl/pull/3145)
- Added `xreversed`, `yreversed` and `zreversed` attributes to `Axis3` [#3138](https://github.com/MakieOrg/Makie.jl/pull/3138).
- Fixed incorrect placement of contourlabels with transform functions [#3083](https://github.com/MakieOrg/Makie.jl/pull/3083)
- Fixed automatic normal generation for meshes with shading and no normals [#3041](https://github.com/MakieOrg/Makie.jl/pull/3041).
- Added the `triplot` and `voronoiplot` recipes from DelaunayTriangulation.jl [#3102](https://github.com/MakieOrg/Makie.jl/pull/3102), [#3159](https://github.com/MakieOrg/Makie.jl/pull/3159).

## [0.19.7] - 2023-07-22

- Allow arbitrary functions to color `streamplot` lines by passing a `Function` to `color`.  This must accept `Point` of the appropriate dimension and return a `Point`, `Vec`, or other arraylike object [#2002](https://github.com/MakieOrg/Makie.jl/pull/2002).
- `arrows` can now take input of the form `x::AbstractVector, y::AbstractVector, [z::AbstractVector,] f::Function`, where `f` must return a `VecTypes` of the appropriate dimension [#2597](https://github.com/MakieOrg/Makie.jl/pull/2597).
- Exported colorbuffer, and added `colorbuffer(axis::Axis; include_decorations=false, colorbuffer_kws...)`, to get an image of an axis with or without decorations [#3078](https://github.com/MakieOrg/Makie.jl/pull/3078).
- Fixed an issue where the `linestyle` of some polys was not applied to the stroke in CairoMakie. [#2604](https://github.com/MakieOrg/Makie.jl/pull/2604)
- Add `colorscale = identity` to any plotting function using a colormap. This works with any scaling function like `log10`, `sqrt` etc. Consequently, `scale` for `hexbin` is replaced with `colorscale` [#2900](https://github.com/MakieOrg/Makie.jl/pull/2900).
- Add `alpha=1.0` argument to all basic plots, which supports independently adding an alpha component to colormaps and colors. Multiple alphas like in `plot(alpha=0.2, color=RGBAf(1, 0, 0, 0.5))`, will get multiplied [#2900](https://github.com/MakieOrg/Makie.jl/pull/2900).
- `hexbin` now supports any per-observation weights which StatsBase respects - `<: StatsBase.AbstractWeights`, `Vector{Real}`, or `nothing` (the default). [#2804](https://github.com/MakieOrg/Makie.jl/pulls/2804)
- Added a new Axis type, `PolarAxis`, which is an axis with a polar projection.  Input is in `(r, theta)` coordinates and is transformed to `(x, y)` coordinates using the standard polar-to-cartesian transformation.
  Generally, its attributes are very similar to the usual `Axis` attributes, but `x` is replaced by `r` and `y` by `θ`.
  It also inherits from the theme of `Axis` in this manner, so should work seamlessly with Makie themes [#2990](https://github.com/MakieOrg/Makie.jl/pull/2990).
- `inherit` now has a new signature `inherit(scene, attrs::NTuple{N, Symbol}, default_value)`, allowing recipe authors to access nested attributes when trying to inherit from the parent Scene.
  For example, one could inherit from `scene.Axis.yticks` by `inherit(scene, (:Axis, :yticks), $default_value)` [#2990](https://github.com/MakieOrg/Makie.jl/pull/2990).
- Fixed incorrect rendering of 3D heatmaps [#2959](https://github.com/MakieOrg/Makie.jl/pull/2959)
- Deprecated `flatten_plots` in favor of `collect_atomic_plots`. Using the new `collect_atomic_plots` fixed a bug in CairoMakie where the z-level of plots within recipes was not respected. [#2793](https://github.com/MakieOrg/Makie.jl/pull/2793)
- Fixed incorrect line depth in GLMakie [#2843](https://github.com/MakieOrg/Makie.jl/pull/2843)
- Fixed incorrect line alpha in dense lines in GLMakie [#2843](https://github.com/MakieOrg/Makie.jl/pull/2843)
- Fixed DataInspector interaction with transformations [#3002](https://github.com/MakieOrg/Makie.jl/pull/3002)
- Added option `WGLMakie.activate!(resize_to_body=true)`, to make plots resize to the VSCode plotpane. Resizes to the HTML body element, so may work outside VSCode [#3044](https://github.com/MakieOrg/Makie.jl/pull/3044), [#3042](https://github.com/MakieOrg/Makie.jl/pull/3042).
- Fixed DataInspector interaction with transformations [#3002](https://github.com/MakieOrg/Makie.jl/pull/3002).
- Fixed incomplete stroke with some Bezier markers in CairoMakie and blurry strokes in GLMakie [#2961](https://github.com/MakieOrg/Makie.jl/pull/2961)
- Added the ability to use custom triangulations from DelaunayTriangulation.jl [#2896](https://github.com/MakieOrg/Makie.jl/pull/2896).
- Adjusted scaling of scatter/text stroke, glow and anti-aliasing width under non-uniform 2D scaling (Vec2f markersize/fontsize) in GLMakie [#2950](https://github.com/MakieOrg/Makie.jl/pull/2950).
- Scaled `errorbar` whiskers and `bracket` correctly with transformations [#3012](https://github.com/MakieOrg/Makie.jl/pull/3012).
- Updated `bracket` when the screen is resized or transformations change [#3012](https://github.com/MakieOrg/Makie.jl/pull/3012).

## [0.19.6] - 2023-06-09

- Fixed broken AA for lines with strongly varying linewidth [#2953](https://github.com/MakieOrg/Makie.jl/pull/2953).
- Fixed WGLMakie JS popup [#2976](https://github.com/MakieOrg/Makie.jl/pull/2976).
- Fixed `legendelements` when children have no elements [#2982](https://github.com/MakieOrg/Makie.jl/pull/2982).
- Bumped compat for StatsBase to 0.34 [#2915](https://github.com/MakieOrg/Makie.jl/pull/2915).
- Improved thread safety [#2840](https://github.com/MakieOrg/Makie.jl/pull/2840).

## [0.19.5] - 2023-05-12

- Added `loop` option for GIF outputs when recording videos with `record` [#2891](https://github.com/MakieOrg/Makie.jl/pull/2891).
- Fixed line rendering issues in GLMakie [#2843](https://github.com/MakieOrg/Makie.jl/pull/2843).
- Fixed incorrect line alpha in dense lines in GLMakie [#2843](https://github.com/MakieOrg/Makie.jl/pull/2843).
- Changed `scene.clear` to an observable and made changes in `Scene` Observables trigger renders in GLMakie [#2929](https://github.com/MakieOrg/Makie.jl/pull/2929).
- Added contour labels [#2496](https://github.com/MakieOrg/Makie.jl/pull/2496).
- Allowed rich text to be used in Legends [#2902](https://github.com/MakieOrg/Makie.jl/pull/2902).
- Added more support for zero length Geometries [#2917](https://github.com/MakieOrg/Makie.jl/pull/2917).
- Made CairoMakie drawing for polygons with holes order independent [#2918](https://github.com/MakieOrg/Makie.jl/pull/2918).
- Fixes for `Makie.inline!()`, allowing now for `Makie.inline!(automatic)` (default), which is better at automatically opening a window/ inlining a plot into plotpane when needed [#2919](https://github.com/MakieOrg/Makie.jl/pull/2919) [#2937](https://github.com/MakieOrg/Makie.jl/pull/2937).
- Block/Axis doc improvements [#2940](https://github.com/MakieOrg/Makie.jl/pull/2940) [#2932](https://github.com/MakieOrg/Makie.jl/pull/2932) [#2894](https://github.com/MakieOrg/Makie.jl/pull/2894).

## [0.19.4] - 2023-03-31

- Added export of `hidezdecorations!` from MakieLayout [#2821](https://github.com/MakieOrg/Makie.jl/pull/2821).
- Fixed an issue with GLMakie lines becoming discontinuous [#2828](https://github.com/MakieOrg/Makie.jl/pull/2828).

## [0.19.3] - 2023-03-21

- Added the `stephist` plotting function [#2408](https://github.com/JuliaPlots/Makie.jl/pull/2408).
- Added the `brackets` plotting function [#2356](https://github.com/MakieOrg/Makie.jl/pull/2356).
- Fixed an issue where `poly` plots with `Vector{<: MultiPolygon}` inputs with per-polygon color were mistakenly rendered as meshes using CairoMakie [#2590](https://github.com/MakieOrg/Makie.jl/pulls/2478).
- Fixed a small typo which caused an error in the `Stepper` constructor [#2600](https://github.com/MakieOrg/Makie.jl/pulls/2478).
- Improve cleanup on block deletion [#2614](https://github.com/MakieOrg/Makie.jl/pull/2614)
- Add `menu.scroll_speed` and increase default speed for non-apple [#2616](https://github.com/MakieOrg/Makie.jl/pull/2616).
- Fixed rectangle zoom for nonlinear axes [#2674](https://github.com/MakieOrg/Makie.jl/pull/2674)
- Cleaned up linestyles in GLMakie (Fixing artifacting, spacing/size, anti-aliasing) [#2666](https://github.com/MakieOrg/Makie.jl/pull/2666).
- Fixed issue with scatterlines only accepting concrete color types as `markercolor` [#2691](https://github.com/MakieOrg/Makie.jl/pull/2691).
- Fixed an accidental issue where `LaTeXStrings` were not typeset correctly in `Axis3` [#2558](https://github.com/MakieOrg/Makie.jl/pull/2588).
- Fixed a bug where line segments in `text(lstr::LaTeXString)` were ignoring offsets [#2668](https://github.com/MakieOrg/Makie.jl/pull/2668).
- Fixed a bug where the `arrows` recipe accidentally called a `Bool` when `normalize = true` [#2740](https://github.com/MakieOrg/Makie.jl/pull/2740).
- Re-exported the `@colorant_str` (`colorant"..."`) macro from Colors.jl [#2726](https://github.com/MakieOrg/Makie.jl/pull/2726).
- Speedup heatmaps in WGLMakie. [#2647](https://github.com/MakieOrg/Makie.jl/pull/2647)
- Fix slow `data_limits` for recipes, which made plotting lots of data with recipes much slower [#2770](https://github.com/MakieOrg/Makie.jl/pull/2770).

## [0.19.1] - 2023-01-01

- Add `show_data` method for `band` which shows the min and max values of the band at the x position of the cursor [#2497](https://github.com/MakieOrg/Makie.jl/pull/2497).
- Added `xlabelrotation`, `ylabelrotation` (`Axis`) and `labelrotation` (`Colorbar`) [#2478](https://github.com/MakieOrg/Makie.jl/pull/2478).
- Fixed forced rasterization in CairoMakie svg files when polygons with colors specified as (color, alpha) tuples were used [#2535](https://github.com/MakieOrg/Makie.jl/pull/2535).
- Do less copies of Observables in Attributes + plot pipeline [#2443](https://github.com/MakieOrg/Makie.jl/pull/2443).
- Add Search Page and tweak Result Ordering [#2474](https://github.com/MakieOrg/Makie.jl/pull/2474).
- Remove all global attributes from TextureAtlas implementation and fix julia#master [#2498](https://github.com/MakieOrg/Makie.jl/pull/2498).
- Use new Bonito, implement WGLMakie picking, improve performance and fix lots of WGLMakie bugs [#2428](https://github.com/MakieOrg/Makie.jl/pull/2428).

## [0.19.0] - 2022-12-03

- **Breaking** The attribute `textsize` has been removed everywhere in favor of the attribute `fontsize` which had also been in use.
  To migrate, search and replace all uses of `textsize` to `fontsize` [#2387](https://github.com/MakieOrg/Makie.jl/pull/2387).
- Added rich text which allows to more easily use superscripts and subscripts as well as differing colors, fonts, fontsizes, etc. for parts of a given text [#2321](https://github.com/MakieOrg/Makie.jl/pull/2321).

## [0.18.4] - 2022-12-02

- Added the `waterfall` plotting function [#2416](https://github.com/JuliaPlots/Makie.jl/pull/2416).
- Add support for `AbstractPattern` in `WGLMakie` [#2432](https://github.com/MakieOrg/Makie.jl/pull/2432).
- Broadcast replaces deprecated method for quantile [#2430](https://github.com/MakieOrg/Makie.jl/pull/2430).
- Fix CairoMakie's screen re-using [#2440](https://github.com/MakieOrg/Makie.jl/pull/2440).
- Fix repeated rendering with invisible objects [#2437](https://github.com/MakieOrg/Makie.jl/pull/2437).
- Fix hvlines for GLMakie [#2446](https://github.com/MakieOrg/Makie.jl/pull/2446).

## [0.18.3] - 2022-11-17

- Add `render_on_demand` flag for `GLMakie.Screen`. Setting this to `true` will skip rendering until plots get updated. This is the new default [#2336](https://github.com/MakieOrg/Makie.jl/pull/2336), [#2397](https://github.com/MakieOrg/Makie.jl/pull/2397).
- Clean up OpenGL state handling in GLMakie [#2397](https://github.com/MakieOrg/Makie.jl/pull/2397).
- Fix salting [#2407](https://github.com/MakieOrg/Makie.jl/pull/2407).
- Fixes for [GtkMakie](https://github.com/jwahlstrand/GtkMakie.jl) [#2418](https://github.com/MakieOrg/Makie.jl/pull/2418).

## [0.18.2] - 2022-11-03

- Fix Axis3 tick flipping with negative azimuth [#2364](https://github.com/MakieOrg/Makie.jl/pull/2364).
- Fix empty!(fig) and empty!(ax) [#2374](https://github.com/MakieOrg/Makie.jl/pull/2374), [#2375](https://github.com/MakieOrg/Makie.jl/pull/2375).
- Remove stencil buffer [#2389](https://github.com/MakieOrg/Makie.jl/pull/2389).
- Move Arrows and Wireframe to MakieCore [#2384](https://github.com/MakieOrg/Makie.jl/pull/2384).
- Skip legend entry if label is nothing [#2350](https://github.com/MakieOrg/Makie.jl/pull/2350).

## [0.18.1] - 2022-10-24

- fix heatmap interpolation [#2343](https://github.com/MakieOrg/Makie.jl/pull/2343).
- move poly to MakieCore [#2334](https://github.com/MakieOrg/Makie.jl/pull/2334)
- Fix picking warning and update_axis_camera [#2352](https://github.com/MakieOrg/Makie.jl/pull/2352).
- bring back inline!, to not open a window in VSCode repl [#2353](https://github.com/MakieOrg/Makie.jl/pull/2353).

## [0.18.0] - 2022-10-12

- **Breaking** Added `BezierPath` which can be constructed from SVG like command list, SVG string or from a `Polygon`.
  Added ability to use `BezierPath` and `Polgyon` as scatter markers.
  Replaced default symbol markers like `:cross` which converted to characters before with more precise `BezierPaths` and adjusted default markersize to 12.
  **Deprecated** using `String` to specify multiple char markers (`scatter(1:4, marker="abcd")`).
  **Deprecated** concrete geometries as markers like `Circle(Point2f(0), 1.5)` in favor of using the type like `Circle` for dispatch to special backend methods.
  Added single image marker support to WGLMakie [#979](https://github.com/MakieOrg/Makie.jl/pull/979).
- **Breaking** Refactored `display`, `record`, `colorbuffer` and `screens` to be faster and more consistent [#2306](https://github.com/MakieOrg/Makie.jl/pull/2306#issuecomment-1275918061).
- **Breaking** Refactored `DataInspector` to use `tooltip`. This results in changes in the attributes of DataInspector. Added `inspector_label`, `inspector_hover` and `inspector_clear` as optional attributes [#2095](https://github.com/JuliaPlots/Makie.jl/pull/2095).
- Added the `hexbin` plotting function [#2201](https://github.com/JuliaPlots/Makie.jl/pull/2201).
- Added the `tricontourf` plotting function [#2226](https://github.com/JuliaPlots/Makie.jl/pull/2226).
- Fixed per character attributes in text [#2244](https://github.com/JuliaPlots/Makie.jl/pull/2244).
- Allowed `CairoMakie` to render `scatter` with images as markers [#2080](https://github.com/MakieOrg/Makie.jl/pull/2080).
- Reworked text drawing and added ability to draw special characters via glyph indices in order to draw more LaTeX math characters with MathTeXEngine v0.5 [#2139](https://github.com/MakieOrg/Makie.jl/pull/2139).
- Allowed text to be copy/pasted into `Textbox` [#2281](https://github.com/MakieOrg/Makie.jl/pull/2281)
- Fixed updates for multiple meshes [#2277](https://github.com/MakieOrg/Makie.jl/pull/2277).
- Fixed broadcasting for linewidth, lengthscale & arrowsize in `arrow` recipe [#2273](https://github.com/MakieOrg/Makie.jl/pull/2273).
- Made GLMakie relocatable [#2282](https://github.com/MakieOrg/Makie.jl/pull/2282).
- Fixed changing input types in plot arguments [#2297](https://github.com/MakieOrg/Makie.jl/pull/2297).
- Better performance for Menus and fix clicks on items [#2299](https://github.com/MakieOrg/Makie.jl/pull/2299).
- Fixed CairoMakie bitmaps with transparency by using premultiplied ARGB surfaces [#2304](https://github.com/MakieOrg/Makie.jl/pull/2304).
- Fixed hiding of `Scene`s by setting `scene.visible[] = false` [#2317](https://github.com/MakieOrg/Makie.jl/pull/2317).
- `Axis` now accepts a `Tuple{Bool, Bool}` for `xtrimspine` and `ytrimspine` to trim only one end of the spine [#2171](https://github.com/JuliaPlots/Makie.jl/pull/2171).

## [0.17.13] - 2022-08-04

- Fixed boundingboxes [#2184](https://github.com/MakieOrg/Makie.jl/pull/2184).
- Fixed highclip/lowclip in meshscatter, poly, contourf, barplot [#2183](https://github.com/MakieOrg/Makie.jl/pull/2183).
- Fixed gridline updates [#2196](https://github.com/MakieOrg/Makie.jl/pull/2196).
- Fixed glDisablei argument order, which crashed some Intel drivers.

## [0.17.12] - 2022-07-22

- Fixed stackoverflow in show [#2167](https://github.com/MakieOrg/Makie.jl/pull/2167).

## [0.17.11] - 2022-07-21

- `rainclouds`(!) now supports `violin_limits` keyword argument, serving the same.
role as `datalimits` in `violin` [#2137](https://github.com/MakieOrg/Makie.jl/pull/2137).
- Fixed an issue where nonzero `strokewidth` results in a thin outline of the wrong color if `color` and `strokecolor` didn't match and weren't transparent. [#2096](https://github.com/MakieOrg/Makie.jl/pull/2096).
- Improved performance around Axis(3) limits [#2115](https://github.com/MakieOrg/Makie.jl/pull/2115).
- Cleaned up stroke artifacts in scatter and text [#2096](https://github.com/MakieOrg/Makie.jl/pull/2096).
- Compile time improvements [#2153](https://github.com/MakieOrg/Makie.jl/pull/2153).
- Mesh and Surface now interpolate between values instead of interpolating between colors for WGLMakie + GLMakie [#2097](https://github.com/MakieOrg/Makie.jl/pull/2097).

## [0.17.10] - 2022-07-13

- Bumped compatibility bound of `GridLayoutBase.jl` to `v0.9.0` which fixed a regression with `Mixed` and `Outside` alignmodes in nested `GridLayout`s [#2135](https://github.com/MakieOrg/Makie.jl/pull/2135).

## [0.17.9] - 2022-07-12

- Patterns (`Makie.AbstractPattern`) are now supported by `CairoMakie` in `poly` plots that don't involve `mesh`, such as `bar` and `poly` [#2106](https://github.com/MakieOrg/Makie.jl/pull/2106/).
- Fixed regression where `Block` alignments could not be specified as numbers anymore [#2108](https://github.com/MakieOrg/Makie.jl/pull/2108).
- Added the option to show mirrored ticks on the other side of an Axis using the attributes `xticksmirrored` and `yticksmirrored` [#2105](https://github.com/MakieOrg/Makie.jl/pull/2105).
- Fixed a bug where a set of `Axis` wouldn't be correctly linked together if they were only linked in pairs instead of all at the same time [#2116](https://github.com/MakieOrg/Makie.jl/pull/2116).

## [0.17.7] - 2022-06-19

- Improved `Menu` performance, now it should be much harder to reach the boundary of 255 scenes in GLMakie. `Menu` also takes a `default` keyword argument now and can be scrolled if there is too little space available.

## [0.17.6] - 2022-06-17

- **EXPERIMENTAL**: Added support for multiple windows in GLMakie through `display(GLMakie.Screen(), figure_or_scene)` [#1771](https://github.com/MakieOrg/Makie.jl/pull/1771).
- Added support for RGB matrices in `heatmap` with GLMakie [#2036](https://github.com/MakieOrg/Makie.jl/pull/2036)
- `Textbox` doesn't defocus anymore on trying to submit invalid input [#2041](https://github.com/MakieOrg/Makie.jl/pull/2041).
- `text` now takes the position as the first argument(s) like `scatter` and most other plotting functions, it is invoked `text(x, y, [z], text = "text")`. Because it is now of conversion type `PointBased`, the positions can be given in all the usual different ways which are implemented as conversion methods. All old invocation styles such as `text("text", position = Point(x, y))` still work to maintain backwards compatibility [#2020](https://github.com/MakieOrg/Makie.jl/pull/2020).

## [0.17.5] - 2022-06-10

- Fixed a regression with `linkaxes!` [#2039](https://github.com/MakieOrg/Makie.jl/pull/2039).

## [0.17.4] - 2022-06-09

- The functions `hlines!`, `vlines!`, `hspan!`, `vspan!` and `abline!` were reimplemented as recipes. This allows using them without an `Axis` argument in first position and also as visuals in AlgebraOfGraphics.jl. Also, `abline!` is now called `ablines!` for consistency, `abline!` is still exported but deprecated and will be removed in the future. [#2023](https://github.com/MakieOrg/Makie.jl/pulls/2023).
- Added `rainclouds` and `rainclouds!` [#1725](https://github.com/MakieOrg/Makie.jl/pull/1725).
- Improve CairoMakie performance [#1964](https://github.com/MakieOrg/Makie.jl/pull/1964) [#1981](https://github.com/MakieOrg/Makie.jl/pull/1981).
- Interpolate colormap correctly [#1973](https://github.com/MakieOrg/Makie.jl/pull/1973).
- Fix picking [#1993](https://github.com/MakieOrg/Makie.jl/pull/1993).
- Improve compile time latency [#1968](https://github.com/MakieOrg/Makie.jl/pull/1968) [#2000](https://github.com/MakieOrg/Makie.jl/pull/2000).
- Fix multi poly with rects [#1999](https://github.com/MakieOrg/Makie.jl/pull/1999).
- Respect scale and nonlinear values in PlotUtils cgrads [#1979](https://github.com/MakieOrg/Makie.jl/pull/1979).
- Fix CairoMakie heatmap filtering [#1828](https://github.com/MakieOrg/Makie.jl/pull/1828).
- Remove GLVisualize and MakieLayout module [#2007](https://github.com/MakieOrg/Makie.jl/pull/2007) [#2008](https://github.com/MakieOrg/Makie.jl/pull/2008).
- Add linestyle and default to extrema(z) for contour, remove bitrotten fillrange [#2008](https://github.com/MakieOrg/Makie.jl/pull/2008).

## [0.17.3] - 2022-05-20

- Switched to `MathTeXEngine v0.4`, which improves the look of LaTeXStrings [#1952](https://github.com/MakieOrg/Makie.jl/pull/1952).
- Added subtitle capability to `Axis` [#1859](https://github.com/MakieOrg/Makie.jl/pull/1859).
- Fixed a bug where scaled colormaps constructed using `Makie.cgrad` were not interpreted correctly.

## [0.17.2] - 2022-05-16

- Changed the default font from `Dejavu Sans` to `TeX Gyre Heros Makie` which is the same as `TeX Gyre Heros` with slightly decreased descenders and ascenders. Decreasing those metrics reduced unnecessary whitespace and alignment issues. Four fonts in total were added, the styles Regular, Bold, Italic and Bold Italic. Also changed `Axis`, `Axis3` and `Legend` attributes `titlefont` to `TeX Gyre Heros Makie Bold` in order to separate it better from axis labels in multifacet arrangements [#1897](https://github.com/MakieOrg/Makie.jl/pull/1897).

## [0.17.1] - 2022-05-13

- Added word wrapping. In `Label`, `word_wrap = true` causes it to use the suggested width and wrap text to fit. In `text`, `word_wrap_width > 0` can be used to set a pixel unit line width. Any word (anything between two spaces without a newline) that goes beyond this width gets a newline inserted before it [#1819](https://github.com/MakieOrg/Makie.jl/pull/1819).
- Improved `Axis3`'s interactive performance [#1835](https://github.com/MakieOrg/Makie.jl/pull/1835).
- Fixed errors in GLMakie's `scatter` implementation when markers are given as images. [#1917](https://github.com/MakieOrg/Makie.jl/pull/1917).
- Removed some method ambiguities introduced in v0.17 [#1922](https://github.com/MakieOrg/Makie.jl/pull/1922).
- Add an empty default label, `""`, to each slider that doesn't have a label in `SliderGrid` [#1888](https://github.com/MakieOrg/Makie.jl/pull/1888).

## [0.17.0] - 2022-05-05

- **Breaking** Added `space` as a generic attribute to switch between data, pixel, relative and clip space for positions. `space` in text has been renamed to `markerspace` because of this. `Pixel` and `SceneSpace` are no longer valid inputs for `space` or `markerspace` [#1596](https://github.com/MakieOrg/Makie.jl/pull/1596).
- **Breaking** Deprecated `mouse_selection(scene)` for `pick(scene)`.
- **Breaking** Bumped `GridLayoutBase` version to `v0.7`, which introduced offset layouts. Now, indexing into row 0 doesn't create a new row 1, but a new row 0, so that all previous content positions stay the same. This makes building complex layouts order-independent [#1704](https://github.com/MakieOrg/Makie.jl/pull/1704).
- **Breaking** deprecate `to_colormap(cmap, ncolors)` in favor of `categorical_colors(cmap, ncolors)` and `resample_cmap(cmap, ncolors)` [#1901](https://github.com/MakieOrg/Makie.jl/pull/1901) [#1723](https://github.com/MakieOrg/Makie.jl/pull/1723).
- Added `empty!(fig)` and changed `empty!(scene)` to remove all child plots without detaching windows [#1818](https://github.com/MakieOrg/Makie.jl/pull/1818).
- Switched to erroring instead of warning for deprecated events `mousebuttons`, `keyboardbuttons` and `mousedrag`.
- `Layoutable` was renamed to `Block` and the infrastructure changed such that attributes are fixed fields and each block has its own `Scene` for better encapsulation [#1796](https://github.com/MakieOrg/Makie.jl/pull/1796).
- Added `SliderGrid` block which replaces the deprecated `labelslider!` and `labelslidergrid!` functions [#1796](https://github.com/MakieOrg/Makie.jl/pull/1796).
- The default anti-aliasing method can now be set in `CairoMakie.activate!` using the `antialias` keyword.  Available options are `CairoMakie.Cairo.ANTIALIAS_*` [#1875](https://github.com/MakieOrg/Makie.jl/pull/1875).
- Added ability to rasterize a plots in CairoMakie vector graphics if `plt.rasterize = true` or `plt.rasterize = scale::Int` [#1872](https://github.com/MakieOrg/Makie.jl/pull/1872).
- Fixed segfaults in `streamplot_impl` on Mac M1 [#1830](https://github.com/MakieOrg/Makie.jl/pull/1830).
- Set the [Cairo miter limit](https://www.cairographics.org/manual/cairo-cairo-t.html#cairo-set-miter-limit) to mimic GLMakie behaviour [#1844](https://github.com/MakieOrg/Makie.jl/pull/1844).
- Fixed a method ambiguity in `rotatedrect` [#1846](https://github.com/MakieOrg/Makie.jl/pull/1846).
- Allow weights in statistical recipes [#1816](https://github.com/MakieOrg/Makie.jl/pull/1816).
- Fixed manual cycling of plot attributes [#1873](https://github.com/MakieOrg/Makie.jl/pull/1873).
- Fixed type constraints in ticklabelalign attributes [#1882](https://github.com/MakieOrg/Makie.jl/pull/1882).

## [0.16.4] - 2022-02-16

- Fixed WGLMakie performance bug and added option to set fps via `WGLMakie.activate!(fps=30)`.
- Implemented `nan_color`, `lowclip`, `highclip` for `image(::Matrix{Float})` in shader.
- Cleaned up mesh shader and implemented `nan_color`, `lowclip`, `highclip` for `mesh(m; color::Matrix{Float})` on the shader.
- Allowed `GLMakie.Buffer` `GLMakie.Sampler` to be used in `GeometryBasics.Mesh` to partially update parts of a mesh/texture and different interpolation and clamping modes for the texture.

## [0.16.0] - 2022-01-07

- **Breaking** Removed `Node` alias [#1307](https://github.com/MakieOrg/Makie.jl/pull/1307), [#1393](https://github.com/MakieOrg/Makie.jl/pull/1393). To upgrade, simply replace all occurrences of `Node` with `Observable`.
- **Breaking** Cleaned up `Scene` type [#1192](https://github.com/MakieOrg/Makie.jl/pull/1192), [#1393](https://github.com/MakieOrg/Makie.jl/pull/1393). The `Scene()` constructor doesn't create any axes or limits anymore. All keywords like `raw`, `show_axis` have been removed. A scene now always works like it did when using the deprecated `raw=true`. All the high level functionality like showing an axis and adding a 3d camera has been moved to `LScene`. See the new `Scene` tutorial for more info: https://docs.makie.org/dev/tutorials/scenes/.
- **Breaking** Lights got moved to `Scene`, see the [lighting docs](https://docs.makie.org/stable/documentation/lighting) and [RPRMakie examples](https://docs.makie.org/stable/documentation/backends/rprmakie/).
- Added ECDF plot [#1310](https://github.com/MakieOrg/Makie.jl/pull/1310).
- Added Order Independent Transparency to GLMakie [#1418](https://github.com/MakieOrg/Makie.jl/pull/1418), [#1506](https://github.com/MakieOrg/Makie.jl/pull/1506). This type of transparency is now used with `transpareny = true`. The old transparency handling is available with `transparency = false`.
- Fixed blurry text in GLMakie and WGLMakie [#1494](https://github.com/MakieOrg/Makie.jl/pull/1494).
- Introduced a new experimental backend for ray tracing: [RPRMakie](https://docs.makie.org/stable/documentation/backends/rprmakie/).
- Added the `Cycled` type, which can be used to select the i-th value from the current cycler for a specific attribute [#1248](https://github.com/MakieOrg/Makie.jl/pull/1248).
- The plot function `scatterlines` now uses `color` as `markercolor` if `markercolor` is `automatic`. Also, cycling of the `color` attribute is enabled [#1463](https://github.com/MakieOrg/Makie.jl/pull/1463).
- Added the function `resize_to_layout!`, which allows to resize a `Figure` so that it contains its top `GridLayout` without additional whitespace or clipping [#1438](https://github.com/MakieOrg/Makie.jl/pull/1438).
- Cleaned up lighting in 3D contours and isosurfaces [#1434](https://github.com/MakieOrg/Makie.jl/pull/1434).
- Adjusted attributes of volumeslices to follow the normal structure [#1404](https://github.com/MakieOrg/Makie.jl/pull/1404). This allows you to adjust attributes like `colormap` without going through nested attributes.
- Added depth to 3D contours and isosurfaces [#1395](https://github.com/MakieOrg/Makie.jl/pull/1395), [#1393](https://github.com/MakieOrg/Makie.jl/pull/1393). This allows them to intersect correctly with other 3D objects.
- Restricted 3D scene camera to one scene [#1394](https://github.com/MakieOrg/Makie.jl/pull/1394), [#1393](https://github.com/MakieOrg/Makie.jl/pull/1393). This fixes issues with multiple scenes fighting over events consumed by the camera. You can select a scene by cleaning on it.
- Added depth shift attribute for GLMakie and WGLMakie [#1382](https://github.com/MakieOrg/Makie.jl/pull/1382), [#1393](https://github.com/MakieOrg/Makie.jl/pull/1393). This can be used to adjust render order similar to `overdraw`.
- Simplified automatic width computation in barplots [#1223](https://github.com/MakieOrg/Makie.jl/pull/1223), [#1393](https://github.com/MakieOrg/Makie.jl/pull/1393). If no `width` attribute is passed, the default width is computed as the minimum difference between consecutive `x` positions. Gap between bars are given by the (multiplicative) `gap` attribute. The actual bar width equals `width * (1 - gap)`.
- Added logical expressions for `ispressed` [#1222](https://github.com/MakieOrg/Makie.jl/pull/1222), [#1393](https://github.com/MakieOrg/Makie.jl/pull/1393). This moves a lot of control over hotkeys towards the user. With these changes one can now set a hotkey to trigger on any or no key, collections of keys and logical combinations of keys (i.e. "A is pressed and B is not pressed").
- Fixed issues with `Menu` render order [#1411](https://github.com/MakieOrg/Makie.jl/pull/1411).
- Added `label_rotation` to barplot [#1401](https://github.com/MakieOrg/Makie.jl/pull/1401).
- Fixed issue where `pixelcam!` does not remove controls from other cameras [#1504](https://github.com/MakieOrg/Makie.jl/pull/1504).
- Added conversion for OffsetArrays [#1260](https://github.com/MakieOrg/Makie.jl/pull/1260).
- The `qqplot` `qqline` options were changed to `:identity`, `:fit`, `:fitrobust` and `:none` (the default) [#1563](https://github.com/MakieOrg/Makie.jl/pull/1563). Fixed numeric error due to double computation of quantiles when fitting `qqline`. Deprecated `plot(q::QQPair)` method as it does not have enough information for correct `qqline` fit.

All other changes are collected [in this PR](https://github.com/MakieOrg/Makie.jl/pull/1521) and in the [release notes](https://github.com/MakieOrg/Makie.jl/releases/tag/v0.16.0).

## [0.15.3] - 2021-10-16

- The functions `labelslidergrid!` and `labelslider!` now set fixed widths for the value column with a heuristic. It is possible now to pass `Formatting.format` format strings as format specifiers in addition to the previous functions.
- Fixed 2D arrow rotations in `streamplot` [#1352](https://github.com/MakieOrg/Makie.jl/pull/1352).

## [0.15.2] - 2021-08-26

- Reenabled Julia 1.3 support.
- Use [MathTexEngine v0.2](https://github.com/Kolaru/MathTeXEngine.jl/releases/tag/v0.2.0).
- Depend on new GeometryBasics, which changes all the Vec/Point/Quaternion/RGB/RGBA - f0 aliases to just f. For example, `Vec2f0` is changed to `Vec2f`. Old aliases are still exported, but deprecated and will be removed in the next breaking release. For more details and an upgrade script, visit [GeometryBasics#97](https://github.com/JuliaGeometry/GeometryBasics.jl/pull/97).
- Added `hspan!` and `vspan!` functions [#1264](https://github.com/MakieOrg/Makie.jl/pull/1264).

## [0.15.1] - 2021-08-21

- Switched documentation framework to Franklin.jl.
- Added a specialization for `volumeslices` to DataInspector.
- Fixed 1 element `hist` [#1238](https://github.com/MakieOrg/Makie.jl/pull/1238) and make it easier to move `hist` [#1150](https://github.com/MakieOrg/Makie.jl/pull/1150).

## [0.15.0] - 2021-07-15

- `LaTeXString`s can now be used as input to `text` and therefore as labels for `Axis`, `Legend`, or other comparable objects. Mathematical expressions are typeset using [MathTeXEngine.jl](https://github.com/Kolaru/MathTeXEngine.jl) which offers a fast approximation of LaTeX typesetting [#1022](https://github.com/MakieOrg/Makie.jl/pull/1022).
- Added `Symlog10` and `pseudolog10` axis scales for log scale approximations that work with zero and negative values [#1109](https://github.com/MakieOrg/Makie.jl/pull/1109).
- Colorbar limits can now be passed as the attribute `colorrange` similar to plots [#1066](https://github.com/MakieOrg/Makie.jl/pull/1066).
- Added the option to pass three vectors to heatmaps and other plots using `SurfaceLike` conversion [#1101](https://github.com/MakieOrg/Makie.jl/pull/1101).
- Added `stairs` plot recipe [#1086](https://github.com/MakieOrg/Makie.jl/pull/1086).
- **Breaking** Removed `FigurePosition` and `FigureSubposition` types. Indexing into a `Figure` like `fig[1, 1]` now returns `GridPosition` and `GridSubposition` structs, which can be used in the same way as the types they replace. Because of an underlying change in `GridLayoutBase.jl`, it is now possible to do `Axis(gl[1, 1])` where `gl` is a `GridLayout` that is a sublayout of a `Figure`'s top layout [#1075](https://github.com/MakieOrg/Makie.jl/pull/1075).
- Bar plots and histograms have a new option for adding text labels [#1069](https://github.com/MakieOrg/Makie.jl/pull/1069).
- It is now possible to specify one `linewidth` value per segment in `linesegments` [#992](https://github.com/MakieOrg/Makie.jl/pull/992).
- Added a new 3d camera that allows for better camera movements using keyboard and mouse [#1024](https://github.com/MakieOrg/Makie.jl/pull/1024).
- Fixed the application of scale transformations to `surface` [#1070](https://github.com/MakieOrg/Makie.jl/pull/1070).
- Added an option to set a custom callback function for the `RectangleZoom` axis interaction to enable other use cases than zooming [#1104](https://github.com/MakieOrg/Makie.jl/pull/1104).
- Fixed rendering of `heatmap`s with one or more reversed ranges in CairoMakie, as in `heatmap(1:10, 10:-1:1, rand(10, 10))` [#1100](https://github.com/MakieOrg/Makie.jl/pull/1100).
- Fixed volume slice recipe and added docs for it [#1123](https://github.com/MakieOrg/Makie.jl/pull/1123).

[Unreleased]: https://github.com/MakieOrg/Makie.jl/compare/v0.21.15...HEAD
[0.21.15]: https://github.com/MakieOrg/Makie.jl/compare/v0.21.14...v0.21.15
[0.21.14]: https://github.com/MakieOrg/Makie.jl/compare/v0.21.13...v0.21.14
[0.21.13]: https://github.com/MakieOrg/Makie.jl/compare/v0.21.12...v0.21.13
[0.21.12]: https://github.com/MakieOrg/Makie.jl/compare/v0.21.11...v0.21.12
[0.21.11]: https://github.com/MakieOrg/Makie.jl/compare/v0.21.10...v0.21.11
[0.21.10]: https://github.com/MakieOrg/Makie.jl/compare/v0.21.9...v0.21.10
[0.21.9]: https://github.com/MakieOrg/Makie.jl/compare/v0.21.8...v0.21.9
[0.21.8]: https://github.com/MakieOrg/Makie.jl/compare/v0.21.7...v0.21.8
[0.21.7]: https://github.com/MakieOrg/Makie.jl/compare/v0.21.6...v0.21.7
[0.21.6]: https://github.com/MakieOrg/Makie.jl/compare/v0.21.5...v0.21.6
[0.21.5]: https://github.com/MakieOrg/Makie.jl/compare/v0.21.4...v0.21.5
[0.21.4]: https://github.com/MakieOrg/Makie.jl/compare/v0.21.3...v0.21.4
[0.21.3]: https://github.com/MakieOrg/Makie.jl/compare/v0.21.2...v0.21.3
[0.21.2]: https://github.com/MakieOrg/Makie.jl/compare/v0.21.1...v0.21.2
[0.21.1]: https://github.com/MakieOrg/Makie.jl/compare/v0.21.0...v0.21.1
[0.21.0]: https://github.com/MakieOrg/Makie.jl/compare/v0.20.10...v0.21.0
[0.20.10]: https://github.com/MakieOrg/Makie.jl/compare/v0.20.9...v0.20.10
[0.20.9]: https://github.com/MakieOrg/Makie.jl/compare/v0.20.8...v0.20.9
[0.20.8]: https://github.com/MakieOrg/Makie.jl/compare/v0.20.7...v0.20.8
[0.20.7]: https://github.com/MakieOrg/Makie.jl/compare/v0.20.6...v0.20.7
[0.20.6]: https://github.com/MakieOrg/Makie.jl/compare/v0.20.5...v0.20.6
[0.20.5]: https://github.com/MakieOrg/Makie.jl/compare/v0.20.4...v0.20.5
[0.20.4]: https://github.com/MakieOrg/Makie.jl/compare/v0.20.3...v0.20.4
[0.20.3]: https://github.com/MakieOrg/Makie.jl/compare/v0.20.2...v0.20.3
[0.20.2]: https://github.com/MakieOrg/Makie.jl/compare/v0.20.1...v0.20.2
[0.20.1]: https://github.com/MakieOrg/Makie.jl/compare/v0.20.0...v0.20.1
[0.20.0]: https://github.com/MakieOrg/Makie.jl/compare/v0.19.12...v0.20.0
[0.19.12]: https://github.com/MakieOrg/Makie.jl/compare/v0.19.11...v0.19.12
[0.19.11]: https://github.com/MakieOrg/Makie.jl/compare/v0.19.10...v0.19.11
[0.19.10]: https://github.com/MakieOrg/Makie.jl/compare/v0.19.9...v0.19.10
[0.19.9]: https://github.com/MakieOrg/Makie.jl/compare/v0.19.8...v0.19.9
[0.19.8]: https://github.com/MakieOrg/Makie.jl/compare/v0.19.7...v0.19.8
[0.19.7]: https://github.com/MakieOrg/Makie.jl/compare/v0.19.6...v0.19.7
[0.19.6]: https://github.com/MakieOrg/Makie.jl/compare/v0.19.5...v0.19.6
[0.19.5]: https://github.com/MakieOrg/Makie.jl/compare/v0.19.4...v0.19.5
[0.19.4]: https://github.com/MakieOrg/Makie.jl/compare/v0.19.3...v0.19.4
[0.19.3]: https://github.com/MakieOrg/Makie.jl/compare/v0.19.1...v0.19.3
[0.19.1]: https://github.com/MakieOrg/Makie.jl/compare/v0.19.0...v0.19.1
[0.19.0]: https://github.com/MakieOrg/Makie.jl/compare/v0.18.4...v0.19.0
[0.18.4]: https://github.com/MakieOrg/Makie.jl/compare/v0.18.3...v0.18.4
[0.18.3]: https://github.com/MakieOrg/Makie.jl/compare/v0.18.2...v0.18.3
[0.18.2]: https://github.com/MakieOrg/Makie.jl/compare/v0.18.1...v0.18.2
[0.18.1]: https://github.com/MakieOrg/Makie.jl/compare/v0.18.0...v0.18.1
[0.18.0]: https://github.com/MakieOrg/Makie.jl/compare/v0.17.13...v0.18.0
[0.17.13]: https://github.com/MakieOrg/Makie.jl/compare/v0.17.12...v0.17.13
[0.17.12]: https://github.com/MakieOrg/Makie.jl/compare/v0.17.11...v0.17.12
[0.17.11]: https://github.com/MakieOrg/Makie.jl/compare/v0.17.10...v0.17.11
[0.17.10]: https://github.com/MakieOrg/Makie.jl/compare/v0.17.9...v0.17.10
[0.17.9]: https://github.com/MakieOrg/Makie.jl/compare/v0.17.7...v0.17.9
[0.17.7]: https://github.com/MakieOrg/Makie.jl/compare/v0.17.6...v0.17.7
[0.17.6]: https://github.com/MakieOrg/Makie.jl/compare/v0.17.5...v0.17.6
[0.17.5]: https://github.com/MakieOrg/Makie.jl/compare/v0.17.4...v0.17.5
[0.17.4]: https://github.com/MakieOrg/Makie.jl/compare/v0.17.3...v0.17.4
[0.17.3]: https://github.com/MakieOrg/Makie.jl/compare/v0.17.2...v0.17.3
[0.17.2]: https://github.com/MakieOrg/Makie.jl/compare/v0.17.1...v0.17.2
[0.17.1]: https://github.com/MakieOrg/Makie.jl/compare/v0.17.0...v0.17.1
[0.17.0]: https://github.com/MakieOrg/Makie.jl/compare/v0.16.4...v0.17.0
[0.16.4]: https://github.com/MakieOrg/Makie.jl/compare/v0.16.0...v0.16.4
[0.16.0]: https://github.com/MakieOrg/Makie.jl/compare/v0.15.3...v0.16.0
[0.15.3]: https://github.com/MakieOrg/Makie.jl/compare/v0.15.2...v0.15.3
[0.15.2]: https://github.com/MakieOrg/Makie.jl/compare/v0.15.1...v0.15.2
[0.15.1]: https://github.com/MakieOrg/Makie.jl/compare/v0.15.0...v0.15.1
[0.15.0]: https://github.com/MakieOrg/Makie.jl/compare/v0.14.2...v0.15.0<|MERGE_RESOLUTION|>--- conflicted
+++ resolved
@@ -2,12 +2,10 @@
 
 ## [Unreleased]
 
-<<<<<<< HEAD
 - Allow plots to move between scenes in SpecApi [#4132](https://github.com/MakieOrg/Makie.jl/pull/4132).
-=======
+
 ## [0.21.15] - 2024-10-25
 
->>>>>>> 1e055431
 - Allowed creation of `Legend` with entries that have no legend elements [#4526](https://github.com/MakieOrg/Makie.jl/pull/4526).
 - Improved CairoMakie's 2D mesh drawing performance by ~30% [#4132](https://github.com/MakieOrg/Makie.jl/pull/4132).
 - Allow `width` to be set per box in `boxplot` [#4447](https://github.com/MakieOrg/Makie.jl/pull/4447).
