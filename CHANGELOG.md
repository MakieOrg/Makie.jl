--- conflicted
+++ resolved
@@ -21,15 +21,10 @@
 - Added conversions for 1 and 2 value paddings in `Label` and `tooltip` [#4599](https://github.com/MakieOrg/Makie.jl/pull/4599)
 - Fixed `NaN` in scatter rotation and markersize breaking Cairo state [#4599](https://github.com/MakieOrg/Makie.jl/pull/4599)
 - Fixed heatmap cells being 0.5px/units too large in CairoMakie [4633](https://github.com/MakieOrg/Makie.jl/pull/4633)
-<<<<<<< HEAD
-- Fixed bounds error when recording video with WGLMakie [#4639](https://github.com/MakieOrg/Makie.jl/pull/4639).
-- Added `axis.(x/y)ticklabelspace = :max_auto`, to only grow tickspace but never shrink to reduce jitter [#4642](https://github.com/MakieOrg/Makie.jl/pull/4642).
-=======
 - Fix bounds error when recording video with WGLMakie [#4639](https://github.com/MakieOrg/Makie.jl/pull/4639).
 - Add `axis.(x/y)ticklabelspace = :max_auto`, to only grow tickspace but never shrink to reduce jitter [#4642](https://github.com/MakieOrg/Makie.jl/pull/4642).
 - The error shown for invalid attributes will now also show suggestions for nearby attributes (if there are any) [#4394](https://github.com/MakieOrg/Makie.jl/pull/4394).
 - Add (x/y)axislinks to S.GridLayout and make sure limits don't reset when linking axes [#4643](https://github.com/MakieOrg/Makie.jl/pull/4643).
->>>>>>> 0e844bd4
 
 ## [0.21.16] - 2024-11-06
 
