--- conflicted
+++ resolved
@@ -14,12 +14,9 @@
 - Fixed issue with `WGLMakie.voxels` not rendering on linux with firefox [#4756](https://github.com/MakieOrg/Makie.jl/pull/4756)
 - Cleaned up surface handling in GLMakie: Surface cells are now discarded when there is a nan in x, y or z. Fixed incorrect normal if x or y is nan [#4735](https://github.com/MakieOrg/Makie.jl/pull/4735)
 - Cleaned up `volume` plots: Added `:indexedabsorption` and `:additive` to WGLMakie, generalized `:mip` to include negative values, fixed missing conversions for rgba algorithms (`:additive`, `:absorptionrgba`), fixed missing conversion for `absorption` attribute & extended it to `:indexedabsorption` and `absorptionrgba`, added tests and improved docs. [#4726](https://github.com/MakieOrg/Makie.jl/pull/4726)
-<<<<<<< HEAD
 - Fixed integer underflow in GLMakie line indices which may have caused segmentation faults on mac [#4782](https://github.com/MakieOrg/Makie.jl/pull/4782)
-=======
 - Added `Axis3.clip` attribute to allow turning off clipping [#4791](https://github.com/MakieOrg/Makie.jl/pull/4791)
 - Fixed `Plane(Vec{N, T}(0), dist)` producing a `NaN` normal, which caused WGLMakie to break. (E.g. when rotating Axis3) [#4772](https://github.com/MakieOrg/Makie.jl/pull/4772)
->>>>>>> e6c3e376
 
 ## [0.22.1] - 2025-01-17
 
