--- conflicted
+++ resolved
@@ -1,12 +1,8 @@
 # Changelog
 
 ## [Unreleased]
-<<<<<<< HEAD
 - Fix an error in `convert_arguments` for PointBased plots and 3D polygons [#4585](https://github.com/MakieOrg/Makie.jl/pull/4585).
-=======
-
 - Fix polygon rendering issue of `crossbar(..., show_notch = true)` in CairoMakie [#4587](https://github.com/MakieOrg/Makie.jl/pull/4587).
->>>>>>> d7d407e5
 
 ## [0.21.16] - 2024-11-06
 
