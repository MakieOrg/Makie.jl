--- conflicted
+++ resolved
@@ -2,9 +2,7 @@
 
 ## [Unreleased]
 
-<<<<<<< HEAD
 - `Voronoiplot`s automatic colors are now defined based on the underlying point set instead of only those generators appearing in the tessellation. This makes the selected colors consistent between tessellations when generators might have been deleted or added. [#4357](https://github.com/MakieOrg/Makie.jl/pull/4357)
-=======
 - Fix polygon rendering issue of `crossbar(..., show_notch = true)` in CairoMakie [#4587](https://github.com/MakieOrg/Makie.jl/pull/4587).
 
 ## [0.21.16] - 2024-11-06
@@ -58,7 +56,6 @@
 ## [0.21.12] - 2024-09-28
 
 - Fix NaN handling in WGLMakie [#4282](https://github.com/MakieOrg/Makie.jl/pull/4282).
->>>>>>> d7d407e5
 - Show DataInspector tooltip on NaN values if `nan_color` has been set to other than `:transparent` [#4310](https://github.com/MakieOrg/Makie.jl/pull/4310)
 - Fix `linestyle` not being used in `triplot` [#4332](https://github.com/MakieOrg/Makie.jl/pull/4332)
 - Fix voxel clipping not being based on voxel centers [#4397](https://github.com/MakieOrg/Makie.jl/pull/4397)
