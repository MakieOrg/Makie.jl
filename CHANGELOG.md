# Changelog

## [Unreleased]

<<<<<<< HEAD
- `contourf` (contour filled) now supports _curvilinear_ grids, where `x` and `y` are matrices (`contour` lines were added in v.0.22.0) [#4670](https://github.com/MakieOrg/Makie.jl/pull/4670).
=======
- Moved Axis3 clip planes slightly outside to avoid clipping objects on the border with 0 margin [#4742](https://github.com/MakieOrg/Makie.jl/pull/4742)
- Fixed an issue with transformations not propagating to child plots when their spaces only match indirectly. [#4723](https://github.com/MakieOrg/Makie.jl/pull/4723)
- Added a tutorial on creating an inset plot [#4697](https://github.com/MakieOrg/Makie.jl/pull/4697)
- Enhanced Pattern support: Added general CairoMakie implementation, improved quality, added anchoring, added support in band, density, added tests & fixed various bugs and inconsistencies. [#4715](https://github.com/MakieOrg/Makie.jl/pull/4715)
- Fixed issue with `voronoiplot` for Voronoi tessellations with empty polygons [#4740](https://github.com/MakieOrg/Makie.jl/pull/4740)
- Fixed shader compilation error due to undefined unused variable in volume [#4755](https://github.com/MakieOrg/Makie.jl/pull/4755)
- Added option `update_while_dragging=true` to Slider [#4745](https://github.com/MakieOrg/Makie.jl/pull/4745).
- Added option `lowres_background=true` to Resampler, and renamed `resolution` to `max_resolution` [#4745](https://github.com/MakieOrg/Makie.jl/pull/4745).
- Added option `throttle=0.0` to `async_latest`, to allow throttling while skipping latest updates [#4745](https://github.com/MakieOrg/Makie.jl/pull/4745).
- Fixed issue with `WGLMakie.voxels` not rendering on linux with firefox [#4756](https://github.com/MakieOrg/Makie.jl/pull/4756)
- Cleaned up surface handling in GLMakie: Surface cells are now discarded when there is a nan in x, y or z. Fixed incorrect normal if x or y is nan [#4735](https://github.com/MakieOrg/Makie.jl/pull/4735)
- Cleaned up `volume` plots: Added `:indexedabsorption` and `:additive` to WGLMakie, generalized `:mip` to include negative values, fixed missing conversions for rgba algorithms (`:additive`, `:absorptionrgba`), fixed missing conversion for `absorption` attribute & extended it to `:indexedabsorption` and `absorptionrgba`, added tests and improved docs. [#4726](https://github.com/MakieOrg/Makie.jl/pull/4726)
- Fixed integer underflow in GLMakie line indices which may have caused segmentation faults on mac [#4782](https://github.com/MakieOrg/Makie.jl/pull/4782)
- Added `Axis3.clip` attribute to allow turning off clipping [#4791](https://github.com/MakieOrg/Makie.jl/pull/4791)
- Fixed `Plane(Vec{N, T}(0), dist)` producing a `NaN` normal, which caused WGLMakie to break. (E.g. when rotating Axis3) [#4772](https://github.com/MakieOrg/Makie.jl/pull/4772)
- Reverted change to `poly` which disallowed 3D geometries from being plotted [#4738](https://github.com/MakieOrg/Makie.jl/pull/4738)
>>>>>>> f0bb4950

## [0.22.1] - 2025-01-17

- Allow volume textures for mesh color, to e.g. implement a performant volume slice display [#2274](https://github.com/MakieOrg/Makie.jl/pull/2274).
- Fixed `alpha` use in legends and some CairoMakie cases [#4721](https://github.com/MakieOrg/Makie.jl/pull/4721).

## [0.22.0] - 2024-12-12

- Updated to GeometryBasics 0.5: [GeometryBasics#173](https://github.com/JuliaGeometry/GeometryBasics.jl/pull/173), [GeometryBasics#219](https://github.com/JuliaGeometry/GeometryBasics.jl/pull/219) [#4319](https://github.com/MakieOrg/Makie.jl/pull/4319)
  - Removed `meta` infrastructure. Vertex attributes are now passed as kwargs.
  - Simplified GeometryBasics Mesh type, improving compile times
  - Added `FaceView` to allow different vertex attributes to use different indices for specifying data of the same vertex. This can be used to specify per-face data.
  - Added `GeometryBasics.face_normals(points, faces)`
  - Changed the order of `Rect2` coordinates to be counter-clockwise.
  - Updated `Cylinder` to avoid visually rounding off the top and bottom.
  - Added `MetaMesh` to store non-vertex metadata in a GeometryBasics Mesh object. These are now produced by MeshIO for `.obj` files, containing information from `.mtl` files.
  - Renamed `Tesselation/tesselation` to `Tessellation/tessellation` [GeometryBasics#227](https://github.com/JuliaGeometry/GeometryBasics.jl/pull/227) [#4564](https://github.com/MakieOrg/Makie.jl/pull/4564)
- Added `Makie.mesh` option for `MetaMesh` which applies some of the bundled information [#4368](https://github.com/MakieOrg/Makie.jl/pull/4368), [#4496](https://github.com/MakieOrg/Makie.jl/pull/4496)
- `Voronoiplot`s automatic colors are now defined based on the underlying point set instead of only those generators appearing in the tessellation. This makes the selected colors consistent between tessellations when generators might have been deleted or added. [#4357](https://github.com/MakieOrg/Makie.jl/pull/4357)
- `contour` now supports _curvilinear_ grids, where `x` and `y` are matrices [#4670](https://github.com/MakieOrg/Makie.jl/pull/4670).
- Added `viewmode = :free` and translation, zoom, limit reset and cursor-focus interactions to Axis3. [4131](https://github.com/MakieOrg/Makie.jl/pull/4131)
- Split `marker_offset` handling from marker centering and fix various bugs with it [#4594](https://github.com/MakieOrg/Makie.jl/pull/4594)
- Added `transform_marker` attribute to meshscatter and changed the default behavior to not transform marker/mesh vertices [#4606](https://github.com/MakieOrg/Makie.jl/pull/4606)
- Fixed some issues with meshscatter not correctly transforming with transform functions and float32 rescaling [#4606](https://github.com/MakieOrg/Makie.jl/pull/4606)
- Fixed `poly` pipeline for 3D and/or Float64 polygons that begin from an empty vector [#4615](https://github.com/MakieOrg/Makie.jl/pull/4615).
- `empty!` GLMakie screen instead of closing, fixing issue with reset window position [#3881](https://github.com/MakieOrg/Makie.jl/pull/3881)
- Added option to display the front spines in Axis3 to close the outline box [#2349](https://github.com/MakieOrg/Makie.jl/pull/4305)
- Fixed gaps in corners of `poly(Rect2(...))` stroke [#4664](https://github.com/MakieOrg/Makie.jl/pull/4664)
- Fixed an issue where `reinterpret`ed arrays of line points were not handled correctly in CairoMakie [#4668](https://github.com/MakieOrg/Makie.jl/pull/4668).
- Fixed various issues with `markerspace = :data`, `transform_marker = true` and `rotation` for scatter in CairoMakie (incorrect marker transformations, ignored transformations, Cairo state corruption) [#4663](https://github.com/MakieOrg/Makie.jl/pull/4663)
- Changed deprecation warnings for Vector and Range inputs in `image`, `volume`, `voxels` and `spy` into **errors** [#4685](https://github.com/MakieOrg/Makie.jl/pull/4685)
- Refactored OpenGL cleanup to run immediately rather than on GC [#4699](https://github.com/MakieOrg/Makie.jl/pull/4699)
- It is now possible to change the title of a `GLFW.Window` with `GLMakie.set_title!(screen::Screen, title::String)` [#4677](https://github.com/MakieOrg/Makie.jl/pull/4677).
- Fixed `px_per_unit != 1` not getting fit to the size of the interactive window in GLMakie [#4687](https://github.com/MakieOrg/Makie.jl/pull/4687)
- Changed minorticks to skip computation when they are not visible [#4681](https://github.com/MakieOrg/Makie.jl/pull/4681)
- Fixed indexing error edge case in violin median code [#4682](https://github.com/MakieOrg/Makie.jl/pull/4682)
- Fixed incomplete plot cleanup when cleanup is triggered by an event. [#4710](https://github.com/MakieOrg/Makie.jl/pull/4710)
- Automatically plot Enums as categorical [#4717](https://github.com/MakieOrg/Makie.jl/pull/4717).

## [0.21.18] - 2024-12-12

- Allow for user defined recipes to be used in SpecApi [#4655](https://github.com/MakieOrg/Makie.jl/pull/4655).

## [0.21.17] - 2024-12-05

- Added `backend` and `update` kwargs to `show` [#4558](https://github.com/MakieOrg/Makie.jl/pull/4558)
- Disabled unit prefix conversions for compound units (e.g. `u"m/s"`) to avoid generating incorrect units. [#4583](https://github.com/MakieOrg/Makie.jl/pull/4583)
- Added kwarg to rotate Toggle [#4445](https://github.com/MakieOrg/Makie.jl/pull/4445)
- Fixed orientation of environment light textures in RPRMakie [#4629](https://github.com/MakieOrg/Makie.jl/pull/4629).
- Fixed uint16 overflow for over ~65k elements in WGLMakie picking [#4604](https://github.com/MakieOrg/Makie.jl/pull/4604).
- Improved performance for line plot in CairoMakie [#4601](https://github.com/MakieOrg/Makie.jl/pull/4601).
- Prevent more default actions when canvas has focus [#4602](https://github.com/MakieOrg/Makie.jl/pull/4602).
- Fixed an error in `convert_arguments` for PointBased plots and 3D polygons [#4585](https://github.com/MakieOrg/Makie.jl/pull/4585).
- Fixed polygon rendering issue of `crossbar(..., show_notch = true)` in CairoMakie [#4587](https://github.com/MakieOrg/Makie.jl/pull/4587).
- Fixed `colorbuffer(axis)` for `px_per_unit != 1` [#4574](https://github.com/MakieOrg/Makie.jl/pull/4574).
- Fixed render order of Axis3 frame lines in CairoMakie [#4591](https://github.com/MakieOrg/Makie.jl/pull/4591)
- Fixed color mapping between `contourf` and `Colorbar` [#4618](https://github.com/MakieOrg/Makie.jl/pull/4618)
- Fixed an incorrect comparison in CairoMakie's line clipping code which can cause line segments to disappear [#4631](https://github.com/MakieOrg/Makie.jl/pull/4631)
- Added PointBased conversion for `Vector{MultiLineString}` [#4599](https://github.com/MakieOrg/Makie.jl/pull/4599)
- Added color conversions for tuples, Points and Vecs [#4599](https://github.com/MakieOrg/Makie.jl/pull/4599)
- Added conversions for 1 and 2 value paddings in `Label` and `tooltip` [#4599](https://github.com/MakieOrg/Makie.jl/pull/4599)
- Fixed `NaN` in scatter rotation and markersize breaking Cairo state [#4599](https://github.com/MakieOrg/Makie.jl/pull/4599)
- Fixed heatmap cells being 0.5px/units too large in CairoMakie [4633](https://github.com/MakieOrg/Makie.jl/pull/4633)
- Fixed bounds error when recording video with WGLMakie [#4639](https://github.com/MakieOrg/Makie.jl/pull/4639).
- Added `axis.(x/y)ticklabelspace = :max_auto`, to only grow tickspace but never shrink to reduce jitter [#4642](https://github.com/MakieOrg/Makie.jl/pull/4642).
- The error shown for invalid attributes will now also show suggestions for nearby attributes (if there are any) [#4394](https://github.com/MakieOrg/Makie.jl/pull/4394).
- Added (x/y)axislinks to S.GridLayout and make sure limits don't reset when linking axes [#4643](https://github.com/MakieOrg/Makie.jl/pull/4643).

## [0.21.16] - 2024-11-06

- Added `origin!()` to transformation so that the reference point of `rotate!()` and `scale!()` can be modified [#4472](https://github.com/MakieOrg/Makie.jl/pull/4472)
- Correctly render the tooltip triangle [#4560](https://github.com/MakieOrg/Makie.jl/pull/4560).
- Introduce `isclosed(scene)`, conditionally use `Bonito.LargeUpdate` [#4569](https://github.com/MakieOrg/Makie.jl/pull/4569).
- Allow plots to move between scenes in SpecApi [#4132](https://github.com/MakieOrg/Makie.jl/pull/4132).
- Added empty constructor to all backends for `Screen` allowing `display(Makie.current_backend().Screen(), fig)` [#4561](https://github.com/MakieOrg/Makie.jl/pull/4561).
- Added `subsup` and `left_subsup` functions that offer stacked sub- and superscripts for `rich` text which means this style can be used with arbitrary fonts and is not limited to fonts supported by MathTeXEngine.jl [#4489](https://github.com/MakieOrg/Makie.jl/pull/4489).
- Added the `jitter_width` and `side_nudge` attributes to the `raincloud` plot definition, so that they can be used as kwargs [#4517](https://github.com/MakieOrg/Makie.jl/pull/4517)
- Expand PlotList plots to expose their child plots to the legend interface, allowing `axislegend`show plots within PlotSpecs as individual entries. [#4546](https://github.com/MakieOrg/Makie.jl/pull/4546)
- Implement S.Colorbar(plotspec) [#4520](https://github.com/MakieOrg/Makie.jl/pull/4520).
- Fixed a hang when `Record` was created inside a closure passed to `IOCapture.capture` [#4562](https://github.com/MakieOrg/Makie.jl/pull/4562).
- Added logical size annotation to `text/html` inline videos so that sizes are appropriate independent of the current `px_per_unit` value [#4563](https://github.com/MakieOrg/Makie.jl/pull/4563).

## [0.21.15] - 2024-10-25

- Allowed creation of `Legend` with entries that have no legend elements [#4526](https://github.com/MakieOrg/Makie.jl/pull/4526).
- Improved CairoMakie's 2D mesh drawing performance by ~30% [#4132](https://github.com/MakieOrg/Makie.jl/pull/4132).
- Allow `width` to be set per box in `boxplot` [#4447](https://github.com/MakieOrg/Makie.jl/pull/4447).
- For `Textbox`es in which a fixed width is specified, the text is now scrolled
  if the width is exceeded [#4293](https://github.com/MakieOrg/Makie.jl/pull/4293)
- Changed image, heatmap and surface picking indices to correctly index the relevant matrix arguments. [#4459](https://github.com/MakieOrg/Makie.jl/pull/4459)
- Improved performance of `record` by avoiding unnecessary copying in common cases [#4475](https://github.com/MakieOrg/Makie.jl/pull/4475).
- Fixed usage of `AggMean()` and other aggregations operating on 3d data for `datashader` [#4346](https://github.com/MakieOrg/Makie.jl/pull/4346).
- Fixed forced rasterization when rendering figures with `Axis3` to svg [#4463](https://github.com/MakieOrg/Makie.jl/pull/4463).
- Changed default for `circular_rotation` in Camera3D to false, so that the camera doesn't change rotation direction anymore [4492](https://github.com/MakieOrg/Makie.jl/pull/4492)
- Fixed `pick(scene, rect2)` in WGLMakie [#4488](https://github.com/MakieOrg/Makie.jl/pull/4488)
- Fixed resizing of `surface` data not working correctly. (I.e. drawing out-of-bounds data or only drawing part of the data.) [#4529](https://github.com/MakieOrg/Makie.jl/pull/4529)

## [0.21.14] - 2024-10-11

- Fixed relocatability of GLMakie [#4461](https://github.com/MakieOrg/Makie.jl/pull/4461).
- Fixed relocatability of WGLMakie [#4467](https://github.com/MakieOrg/Makie.jl/pull/4467).
- Fixed `space` keyword for `barplot` [#4435](https://github.com/MakieOrg/Makie.jl/pull/4435).

## [0.21.13] - 2024-10-07

- Optimize SpecApi, re-use Blocks better and add API to access the created block objects [#4354](https://github.com/MakieOrg/Makie.jl/pull/4354).
- Fixed `merge(attr1, attr2)` modifying nested attributes in `attr1` [#4416](https://github.com/MakieOrg/Makie.jl/pull/4416)
- Fixed issue with CairoMakie rendering scene backgrounds at the wrong position [#4425](https://github.com/MakieOrg/Makie.jl/pull/4425)
- Fixed incorrect inverse transformation in `position_on_plot` for lines, causing incorrect tooltip placement in DataInspector [#4402](https://github.com/MakieOrg/Makie.jl/pull/4402)
- Added new `Checkbox` block [#4336](https://github.com/MakieOrg/Makie.jl/pull/4336).
- Added ability to override legend element attributes by pairing labels or plots with override attributes [#4427](https://github.com/MakieOrg/Makie.jl/pull/4427).
- Added threshold before a drag starts which improves false negative rates for clicks. `Button` can now trigger on click and not mouse-down which is the canonical behavior in other GUI systems [#4336](https://github.com/MakieOrg/Makie.jl/pull/4336).
- `PolarAxis` font size now defaults to global figure `fontsize` in the absence of specific `Axis` theming [#4314](https://github.com/MakieOrg/Makie.jl/pull/4314)
- `MultiplesTicks` accepts new option `strip_zero=true`, allowing labels of the form `0x` to be `0` [#4372](https://github.com/MakieOrg/Makie.jl/pull/4372)
- Make near/far of WGLMakie JS 3d camera dynamic, for better depth_shift scaling [#4430](https://github.com/MakieOrg/Makie.jl/pull/4430).

## [0.21.12] - 2024-09-28

- Fix NaN handling in WGLMakie [#4282](https://github.com/MakieOrg/Makie.jl/pull/4282).
- Show DataInspector tooltip on NaN values if `nan_color` has been set to other than `:transparent` [#4310](https://github.com/MakieOrg/Makie.jl/pull/4310)
- Fix `linestyle` not being used in `triplot` [#4332](https://github.com/MakieOrg/Makie.jl/pull/4332)
- Invalid keyword arguments for `Block`s (e.g. `Axis` and `Colorbar`) now throw errors and show suggestions rather than simply throwing [#4392](https://github.com/MakieOrg/Makie.jl/pull/4392)
- Fix voxel clipping not being based on voxel centers [#4397](https://github.com/MakieOrg/Makie.jl/pull/4397)
- Parsing `Q` and `q` commands in svg paths with `BezierPath` is now supported [#4413](https://github.com/MakieOrg/Makie.jl/pull/4413)


## [0.21.11] - 2024-09-13

- Hot fixes for 0.21.10 [#4356](https://github.com/MakieOrg/Makie.jl/pull/4356).
- Set `Voronoiplot`'s preferred axis type to 2D in all cases [#4349](https://github.com/MakieOrg/Makie.jl/pull/4349)

## [0.21.10] - 2024-09-12

- Introduce `heatmap(Resampler(large_matrix))`, allowing to show big images interactively [#4317](https://github.com/MakieOrg/Makie.jl/pull/4317).
- Make sure we wait for the screen session [#4316](https://github.com/MakieOrg/Makie.jl/pull/4316).
- Fix for absrect [#4312](https://github.com/MakieOrg/Makie.jl/pull/4312).
- Fix attribute updates for SpecApi and SpecPlots (e.g. ecdfplot) [#4265](https://github.com/MakieOrg/Makie.jl/pull/4265).
- Bring back `poly` convert arguments for matrix with points as row [#4258](https://github.com/MakieOrg/Makie.jl/pull/4258).
- Fix gl_ClipDistance related segfault on WSL with GLMakie [#4270](https://github.com/MakieOrg/Makie.jl/pull/4270).
- Added option `label_position = :center` to place labels centered over each bar [#4274](https://github.com/MakieOrg/Makie.jl/pull/4274).
- `plotfunc()` and `func2type()` support functions ending with `!` [#4275](https://github.com/MakieOrg/Makie.jl/pull/4275).
- Fixed Boundserror in clipped multicolor lines in CairoMakie [#4313](https://github.com/MakieOrg/Makie.jl/pull/4313)
- Fix float precision based assertions error in GLMakie.volume [#4311](https://github.com/MakieOrg/Makie.jl/pull/4311)
- Support images with reversed axes [#4338](https://github.com/MakieOrg/Makie.jl/pull/4338)

## [0.21.9] - 2024-08-27

- Hotfix for colormap + color updates [#4258](https://github.com/MakieOrg/Makie.jl/pull/4258).

## [0.21.8] - 2024-08-26

- Fix selected list in `WGLMakie.pick_sorted` [#4136](https://github.com/MakieOrg/Makie.jl/pull/4136).
- Apply px per unit in `pick_closest`/`pick_sorted` [#4137](https://github.com/MakieOrg/Makie.jl/pull/4137).
- Support plot(interval, func) for rangebars and band [#4102](https://github.com/MakieOrg/Makie.jl/pull/4102).
- Fixed the broken OpenGL state cleanup for clip_planes which may cause plots to disappear randomly [#4157](https://github.com/MakieOrg/Makie.jl/pull/4157)
- Reduce updates for image/heatmap, improving performance [#4130](https://github.com/MakieOrg/Makie.jl/pull/4130).
- Add an informative error message to `save` when no backend is loaded [#4177](https://github.com/MakieOrg/Makie.jl/pull/4177)
- Fix rendering of `band` with NaN values [#4178](https://github.com/MakieOrg/Makie.jl/pull/4178).
- Fix plotting of lines with OffsetArrays across all backends [#4242](https://github.com/MakieOrg/Makie.jl/pull/4242).

## [0.21.7] - 2024-08-19

- Hot fix for 1D heatmap [#4147](https://github.com/MakieOrg/Makie.jl/pull/4147).

## [0.21.6] - 2024-08-14

- Fix RectangleZoom in WGLMakie [#4127](https://github.com/MakieOrg/Makie.jl/pull/4127)
- Bring back fastpath for regular heatmaps [#4125](https://github.com/MakieOrg/Makie.jl/pull/4125)
- Data inspector fixes (mostly for bar plots) [#4087](https://github.com/MakieOrg/Makie.jl/pull/4087)
- Added "clip_planes" as a new generic plot and scene attribute. Up to 8 world space clip planes can be specified to hide sections of a plot. [#3958](https://github.com/MakieOrg/Makie.jl/pull/3958)
- Updated handling of `model` matrices with active Float32 rescaling. This should fix issues with Float32-unsafe translations or scalings of plots, as well as rotated plots in Float32-unsafe ranges. [#4026](https://github.com/MakieOrg/Makie.jl/pull/4026)
- Added `events.tick` to allow linking actions like animations to the renderloop. [#3948](https://github.com/MakieOrg/Makie.jl/pull/3948)
- Added the `uv_transform` attribute for meshscatter, mesh, surface and image [#1406](https://github.com/MakieOrg/Makie.jl/pull/1406).
- Added the ability to use textures with `meshscatter` in WGLMakie [#1406](https://github.com/MakieOrg/Makie.jl/pull/1406).
- Don't remove underlying VideoStream file when doing save() [#3883](https://github.com/MakieOrg/Makie.jl/pull/3883).
- Fix label/legend for plotlist [#4079](https://github.com/MakieOrg/Makie.jl/pull/4079).
- Fix wrong order for colors in RPRMakie [#4098](https://github.com/MakieOrg/Makie.jl/pull/4098).
- Fixed incorrect distance calculation in `pick_closest` in WGLMakie [#4082](https://github.com/MakieOrg/Makie.jl/pull/4082).
- Suppress keyboard shortcuts and context menu in JupyterLab output [#4068](https://github.com/MakieOrg/Makie.jl/pull/4068).
- Introduce stroke_depth_shift + forward normal depth_shift for Poly [#4058](https://github.com/MakieOrg/Makie.jl/pull/4058).
- Use linestyle for Poly and Density legend elements [#4000](https://github.com/MakieOrg/Makie.jl/pull/4000).
- Bring back interpolation attribute for surface [#4056](https://github.com/MakieOrg/Makie.jl/pull/4056).
- Improved accuracy of framerate settings in GLMakie [#3954](https://github.com/MakieOrg/Makie.jl/pull/3954)
- Fix label_formatter being called twice in barplot [#4046](https://github.com/MakieOrg/Makie.jl/pull/4046).
- Fix error with automatic `highclip` or `lowclip` and scalar colors [#4048](https://github.com/MakieOrg/Makie.jl/pull/4048).
- Correct a bug in the `project` function when projecting using a `Scene`. [#3909](https://github.com/MakieOrg/Makie.jl/pull/3909).
- Add position for `pie` plot [#4027](https://github.com/MakieOrg/Makie.jl/pull/4027).
- Correct a method ambiguity in `insert!` which was causing `PlotList` to fail on CairoMakie. [#4038](https://github.com/MakieOrg/Makie.jl/pull/4038)
- Delaunay triangulations created via `tricontourf`, `triplot`, and `voronoiplot` no longer use any randomisation in the point insertion order so that results are unique. [#4044](https://github.com/MakieOrg/Makie.jl/pull/4044)
- Improve content scaling support for Wayland and fix incorrect mouse scaling on mac [#4062](https://github.com/MakieOrg/Makie.jl/pull/4062)
- Fix: `band` ignored its `alpha` argument in CairoMakie
- Fix `marker=FastPixel()` makersize and markerspace, improve `spy` recipe [#4043](https://github.com/MakieOrg/Makie.jl/pull/4043).
- Fixed `invert_normals` for surface plots in CairoMakie [#4021](https://github.com/MakieOrg/Makie.jl/pull/4021).
- Improve support for embedding GLMakie. [#4073](https://github.com/MakieOrg/Makie.jl/pull/4073)
- Update JS OrbitControls to match Julia OrbitControls [#4084](https://github.com/MakieOrg/Makie.jl/pull/4084).
- Fix `select_point()` [#4101](https://github.com/MakieOrg/Makie.jl/pull/4101).
- Fix `absrect()` and `select_rectangle()` [#4110](https://github.com/MakieOrg/Makie.jl/issues/4110).
- Allow segment-specific radius for `pie` plot [#4028](https://github.com/MakieOrg/Makie.jl/pull/4028).

## [0.21.5] - 2024-07-07

- Fixed tuple argument for `WGLMakie.activate!(resize_to=(:parent, nothing))` [#4009](https://github.com/MakieOrg/Makie.jl/pull/4009).
- validate plot attributes later, for axis specific plot attributes [#3974](https://github.com/MakieOrg/Makie.jl/pull/3974).

## [0.21.4] - 2024-07-02

- Fixed support for GLFW 3.4 on OSX [#3999](https://github.com/MakieOrg/Makie.jl/issues/3999).
- Changed camera variables to Float64 for increased accuracy [#3984](https://github.com/MakieOrg/Makie.jl/pull/3984)
- Allow CairoMakie to render `poly` overloads that internally don't use two child plots [#3986](https://github.com/MakieOrg/Makie.jl/pull/3986).
- Fixes for Menu and DataInspector [#3975](https://github.com/MakieOrg/Makie.jl/pull/3975).
- Add line-loop detection and rendering to GLMakie and WGLMakie [#3907](https://github.com/MakieOrg/Makie.jl/pull/3907).

## [0.21.3] - 2024-06-17

- Fix stack overflows when using `markerspace = :data` with `scatter` [#3960](https://github.com/MakieOrg/Makie.jl/issues/3960).
- CairoMakie: Fix broken SVGs when using non-interpolated image primitives, for example Colorbars, with recent Cairo versions [#3967](https://github.com/MakieOrg/Makie.jl/pull/3967).
- CairoMakie: Add argument `pdf_version` to restrict the PDF version when saving a figure as a PDF [#3845](https://github.com/MakieOrg/Makie.jl/pull/3845).
- Fix DataInspector using invalid attribute strokewidth for plot type Wireframe [#3917](https://github.com/MakieOrg/Makie.jl/pull/3917).
- CairoMakie: Fix incorrect scaling factor for SVGs with Cairo_jll 1.18 [#3964](https://github.com/MakieOrg/Makie.jl/pull/3964).
- Fixed use of Textbox from Bonito [#3924](https://github.com/MakieOrg/Makie.jl/pull/3924)

## [0.21.2] - 2024-05-22

- Added `cycle` to general attribute allowlist so that it works also with plot types that don't set one in their theme [#3879](https://github.com/MakieOrg/Makie.jl/pull/3879).

## [0.21.1] - 2024-05-21

- `boundingbox` now relies on `apply_transform(transform, data_limits(plot))` rather than transforming the corner points of the bounding box [#3856](https://github.com/MakieOrg/Makie.jl/pull/3856).
- Adjusted `Axis` limits to consider transformations more consistently [#3864](https://github.com/MakieOrg/Makie.jl/pull/3864).
- Fix problems with incorrectly disabled attributes in recipes [#3870](https://github.com/MakieOrg/Makie.jl/pull/3870), [#3866](https://github.com/MakieOrg/Makie.jl/pull/3866).
- Fix RPRMakie with Material [#3872](https://github.com/MakieOrg/Makie.jl/pull/3872).
- Support the loop option in html video output [#3697](https://github.com/MakieOrg/Makie.jl/pull/3697).

## [0.21.0] - 2024-05-08

- Add `voxels` plot [#3527](https://github.com/MakieOrg/Makie.jl/pull/3527).
- Added supported markers hint to unsupported marker warn message [#3666](https://github.com/MakieOrg/Makie.jl/pull/3666).
- Fixed bug in CairoMakie line drawing when multiple successive points had the same color [#3712](https://github.com/MakieOrg/Makie.jl/pull/3712).
- Remove StableHashTraits in favor of calculating hashes directly with CRC32c [#3667](https://github.com/MakieOrg/Makie.jl/pull/3667).
- **Breaking (sort of)** Added a new `@recipe` variant which allows documenting attributes directly where they are defined and validating that all attributes are known whenever a plot is created. This is not breaking in the sense that the API changes, but user code is likely to break because of misspelled attribute names etc. that have so far gone unnoticed.
- Add axis converts, enabling unit/categorical support and more [#3226](https://github.com/MakieOrg/Makie.jl/pull/3226).
- **Breaking** Streamlined `data_limits` and `boundingbox` [#3671](https://github.com/MakieOrg/Makie.jl/pull/3671)
  - `data_limits` now only considers plot positions, completely ignoring transformations
  - `boundingbox(p::Text)` is deprecated in favor of `boundingbox(p::Text, p.markerspace[])`. The more internal methods use `string_boundingbox(p)`. [#3723](https://github.com/MakieOrg/Makie.jl/pull/3723)
  - `boundingbox` overwrites must now include a secondary space argument to work `boundingbox(plot, space::Symbol = :data)` [#3723](https://github.com/MakieOrg/Makie.jl/pull/3723)
  - `boundingbox` now always consider `transform_func` and `model`
  - `data_limits(::Scatter)` and `boundingbox(::Scatter)` now consider marker transformations [#3716](https://github.com/MakieOrg/Makie.jl/pull/3716)
- **Breaking** Improved Float64 compatibility of Axis [#3681](https://github.com/MakieOrg/Makie.jl/pull/3681)
  - This added an extra conversion step which only takes effect when Float32 precision becomes relevant. In those cases code using `project()` functions will be wrong as the transformation is not applied. Use `project(plot_or_scene, ...)` or apply the conversion yourself beforehand with `Makie.f32_convert(plot_or_scene, transformed_point)` and use `patched_model = Makie.patch_model(plot_or_scene, model)`.
  - `Makie.to_world(point, matrix, resolution)` has been deprecated in favor of `Makie.to_world(scene_or_plot, point)` to include float32 conversions.
- **Breaking** Reworked line shaders in GLMakie and WGLMakie [#3558](https://github.com/MakieOrg/Makie.jl/pull/3558)
  - GLMakie: Removed support for per point linewidths
  - GLMakie: Adjusted dots (e.g. with `linestyle = :dot`) to bend across a joint
  - GLMakie: Adjusted linestyles to scale with linewidth dynamically so that dots remain dots with changing linewidth
  - GLMakie: Cleaned up anti-aliasing for truncated joints
  - WGLMakie: Added support for linestyles
  - WGLMakie: Added line joints
  - WGLMakie: Added native anti-aliasing which generally improves quality but introduces outline artifacts in some cases (same as GLMakie)
  - Both: Adjusted handling of thin lines which may result in different color intensities
- Fixed an issue with lines being drawn in the wrong direction in 3D (with perspective projection) [#3651](https://github.com/MakieOrg/Makie.jl/pull/3651).
- **Breaking** Renamed attribute `rotations` to `rotation` for `scatter` and `meshscatter` which had been inconsistent with the otherwise singular naming scheme and other plots like `text` [#3724](https://github.com/MakieOrg/Makie.jl/pull/3724).
- Fixed `contourf` bug where n levels would sometimes miss the uppermost value, causing gaps [#3713](https://github.com/MakieOrg/Makie.jl/pull/3713).
- Added `scale` attribute to `violin` [#3352](https://github.com/MakieOrg/Makie.jl/pull/3352).
- Use label formatter in barplot [#3718](https://github.com/MakieOrg/Makie.jl/pull/3718).
- Fix the incorrect shading with non uniform markerscale in meshscatter [#3722](https://github.com/MakieOrg/Makie.jl/pull/3722)
- Add `scale_to=:flip` option to `hist`, which flips the direction of the bars [#3732](https://github.com/MakieOrg/Makie.jl/pull/3732)
- Fixed an issue with the texture atlas not updating in WGLMakie after display, causing new symbols to not show up [#3737](https://github.com/MakieOrg/Makie.jl/pull/3737)
- Added `linecap` and `joinstyle` attributes for lines and linesegments. Also normalized `miter_limit` to 60° across all backends. [#3771](https://github.com/MakieOrg/Makie.jl/pull/3771)

## [0.20.10] 2024-05-07

- Loosened type restrictions for potentially array-valued colors in `Axis` attributes like `xticklabelcolor` [#3826](https://github.com/MakieOrg/Makie.jl/pull/3826).
- Added support for intervals for specifying axis limits [#3696](https://github.com/MakieOrg/Makie.jl/pull/3696)
- Added recipes for plotting intervals to `Band`, `Rangebars`, `H/VSpan` [3695](https://github.com/MakieOrg/Makie.jl/pull/3695)
- Documented `WilkinsonTicks` [#3819](https://github.com/MakieOrg/Makie.jl/pull/3819).
- Added `axislegend(ax, "title")` method [#3808](https://github.com/MakieOrg/Makie.jl/pull/3808).
- Improved thread safety of rendering with CairoMakie (independent `Scene`s only) by locking FreeType handles [#3777](https://github.com/MakieOrg/Makie.jl/pull/3777).
- Adds a tutorial for how to make recipes work with new types [#3816](https://github.com/MakieOrg/Makie.jl/pull/3816).
- Provided an interface to convert markers in CairoMakie separately (`cairo_scatter_marker`) so external packages can overload it. [#3811](https://github.com/MakieOrg/Makie.jl/pull/3811)
- Updated to DelaunayTriangulation v1.0 [#3787](https://github.com/MakieOrg/Makie.jl/pull/3787).
- Added methods `hidedecorations!`, `hiderdecorations!`, `hidethetadecorations!` and  `hidespines!` for `PolarAxis` axes [#3823](https://github.com/MakieOrg/Makie.jl/pull/3823).
- Added `loop` option support for HTML outputs when recording videos with `record` [#3697](https://github.com/MakieOrg/Makie.jl/pull/3697).

## [0.20.9] - 2024-03-29

- Added supported markers hint to unsupported marker warn message [#3666](https://github.com/MakieOrg/Makie.jl/pull/3666).
- Fixed bug in CairoMakie line drawing when multiple successive points had the same color [#3712](https://github.com/MakieOrg/Makie.jl/pull/3712).
- Remove StableHashTraits in favor of calculating hashes directly with CRC32c [#3667](https://github.com/MakieOrg/Makie.jl/pull/3667).
- Fixed `contourf` bug where n levels would sometimes miss the uppermost value, causing gaps [#3713](https://github.com/MakieOrg/Makie.jl/pull/3713).
- Added `scale` attribute to `violin` [#3352](https://github.com/MakieOrg/Makie.jl/pull/3352).
- Use label formatter in barplot [#3718](https://github.com/MakieOrg/Makie.jl/pull/3718).
- Fix the incorrect shading with non uniform markerscale in meshscatter [#3722](https://github.com/MakieOrg/Makie.jl/pull/3722)
- Add `scale_to=:flip` option to `hist`, which flips the direction of the bars [#3732](https://github.com/MakieOrg/Makie.jl/pull/3732)
- Fixed an issue with the texture atlas not updating in WGLMakie after display, causing new symbols to not show up [#3737](https://github.com/MakieOrg/Makie.jl/pull/3737)

## [0.20.8] - 2024-02-22

- Fixed excessive use of space with HTML image outputs [#3642](https://github.com/MakieOrg/Makie.jl/pull/3642).
- Fixed bugs with format strings and add new features by switching to Format.jl [#3633](https://github.com/MakieOrg/Makie.jl/pull/3633).
- Fixed an issue where CairoMakie would unnecessarily rasterize polygons [#3605](https://github.com/MakieOrg/Makie.jl/pull/3605).
- Added `PointBased` conversion trait to `scatterlines` recipe [#3603](https://github.com/MakieOrg/Makie.jl/pull/3603).
- Multiple small fixes for `map_latest`, `WGLMakie` picking and `PlotSpec` [#3637](https://github.com/MakieOrg/Makie.jl/pull/3637).
- Fixed PolarAxis `rticks` being incompatible with rich text. [#3615](https://github.com/MakieOrg/Makie.jl/pull/3615)
- Fixed an issue causing lines, scatter and text to not scale with resolution after deleting plots in GLMakie. [#3649](https://github.com/MakieOrg/Makie.jl/pull/3649)

## [0.20.7] - 2024-02-04

- Equalized alignment point of mirrored ticks to that of normal ticks [#3598](https://github.com/MakieOrg/Makie.jl/pull/3598).
- Fixed stack overflow error on conversion of gridlike data with `missing`s [#3597](https://github.com/MakieOrg/Makie.jl/pull/3597).
- Fixed mutation of CairoMakie src dir when displaying png files [#3588](https://github.com/MakieOrg/Makie.jl/pull/3588).
- Added better error messages for plotting into `FigureAxisPlot` and `AxisPlot` as Plots.jl users are likely to do [#3596](https://github.com/MakieOrg/Makie.jl/pull/3596).
- Added compat bounds for IntervalArithmetic.jl due to bug with DelaunayTriangulation.jl [#3595](https://github.com/MakieOrg/Makie.jl/pull/3595).
- Removed possibility of three-argument `barplot` [#3574](https://github.com/MakieOrg/Makie.jl/pull/3574).

## [0.20.6] - 2024-02-02

- Fix issues with Camera3D not centering [#3582](https://github.com/MakieOrg/Makie.jl/pull/3582)
- Allowed creating legend entries from plot objects with scalar numbers as colors [#3587](https://github.com/MakieOrg/Makie.jl/pull/3587).

## [0.20.5] - 2024-01-25

- Use plot plot instead of scene transform functions in CairoMakie, fixing missplaced h/vspan. [#3552](https://github.com/MakieOrg/Makie.jl/pull/3552)
- Fix error printing on shader error [#3530](https://github.com/MakieOrg/Makie.jl/pull/3530).
- Update pagefind to 1.0.4 for better headline search [#3534](https://github.com/MakieOrg/Makie.jl/pull/3534).
- Remove unnecessary deps, e.g. Setfield [3546](https://github.com/MakieOrg/Makie.jl/pull/3546).
- Don't clear args, rely on delete deregister_callbacks [#3543](https://github.com/MakieOrg/Makie.jl/pull/3543).
- Add interpolate keyword for Surface [#3541](https://github.com/MakieOrg/Makie.jl/pull/3541).
- Fix a DataInspector bug if inspector_label is used with RGB images [#3468](https://github.com/MakieOrg/Makie.jl/pull/3468).

## [0.20.4] - 2024-01-04

- Changes for Bonito rename and WGLMakie docs improvements [#3477](https://github.com/MakieOrg/Makie.jl/pull/3477).
- Add stroke and glow support to scatter and text in WGLMakie [#3518](https://github.com/MakieOrg/Makie.jl/pull/3518).
- Fix clipping issues with Camera3D when zooming in [#3529](https://github.com/MakieOrg/Makie.jl/pull/3529)

## [0.20.3] - 2023-12-21

- Add `depthsorting` as a hidden attribute for scatter plots in GLMakie as an alternative fix for outline artifacts. [#3432](https://github.com/MakieOrg/Makie.jl/pull/3432)
- Disable SDF based anti-aliasing in scatter, text and lines plots when `fxaa = true` in GLMakie. This allows removing outline artifacts at the cost of quality. [#3408](https://github.com/MakieOrg/Makie.jl/pull/3408)
- DataInspector Fixes: Fixed depth order, positional labels being in transformed space and `:inspector_clear` not getting called when moving from one plot to another. [#3454](https://github.com/MakieOrg/Makie.jl/pull/3454)
- Fixed bug in GLMakie where the update from a (i, j) sized GPU buffer to a (j, i) sized buffer would fail [#3456](https://github.com/MakieOrg/Makie.jl/pull/3456).
- Add `interpolate=true` to `volume(...)`, allowing to disable interpolation [#3485](https://github.com/MakieOrg/Makie.jl/pull/3485).

## [0.20.2] - 2023-12-01

- Switched from SHA512 to CRC32c salting in CairoMakie svgs, drastically improving svg rendering speed [#3435](https://github.com/MakieOrg/Makie.jl/pull/3435).
- Fixed a bug with h/vlines and h/vspan not correctly resolving transformations [#3418](https://github.com/MakieOrg/Makie.jl/pull/3418).
- Fixed a bug with h/vlines and h/vspan returning the wrong limits, causing an error in Axis [#3427](https://github.com/MakieOrg/Makie.jl/pull/3427).
- Fixed clipping when zooming out of a 3D (L)Scene [#3433](https://github.com/MakieOrg/Makie.jl/pull/3433).
- Moved the texture atlas cache to `.julia/scratchspaces` instead of a dedicated `.julia/makie` [#3437](https://github.com/MakieOrg/Makie.jl/pull/3437)

## [0.20.1] - 2023-11-23

- Fixed bad rendering of `poly` in GLMakie by triangulating points after transformations [#3402](https://github.com/MakieOrg/Makie.jl/pull/3402).
- Fixed bug regarding inline display in VSCode Jupyter notebooks and other similar environments [#3403](https://github.com/MakieOrg/Makie.jl/pull/3403).
- Fixed issue with `plottype`, allowed `onany(...; update = true)` and fixed `Block` macro use outside Makie [#3401](https://github.com/MakieOrg/Makie.jl/pull/3401).

## [0.20.0] - 2023-11-21

- GLMakie has gained support for HiDPI (aka Retina) screens. This also enables saving images with higher resolution than screen pixel dimensions [#2544](https://github.com/MakieOrg/Makie.jl/pull/2544).
- Fixed an issue where NaN was interpreted as zero when rendering `surface` through CairoMakie [#2598](https://github.com/MakieOrg/Makie.jl/pull/2598).
- Improved 3D camera handling, hotkeys and functionality [#2746](https://github.com/MakieOrg/Makie.jl/pull/2746).
- Added `shading = :verbose` in GLMakie to allow for multiple light sources. Also added more light types, fixed light directions for the previous lighting model (now `shading = :fast`) and adjusted `backlight` to affect normals[#3246](https://github.com/MakieOrg/Makie.jl/pull/3246).
- Changed the glyph used for negative numbers in tick labels from hyphen to minus [#3379](https://github.com/MakieOrg/Makie.jl/pull/3379).
- Added new declarative API for AlgebraOfGraphics, Pluto and easier dashboards [#3281](https://github.com/MakieOrg/Makie.jl/pull/3281).
- WGLMakie got faster line rendering with less updating bugs [#3062](https://github.com/MakieOrg/Makie.jl/pull/3062).
- **Breaking** Replaced `PolarAxis.radial_distortion_threshold` with `PolarAxis.radius_at_origin`. [#3381](https://github.com/MakieOrg/Makie.jl/pull/3381)
- **Breaking** Deprecated the `resolution` keyword in favor of `size` to reflect that this value is not a pixel resolution anymore [#3343](https://github.com/MakieOrg/Makie.jl/pull/3343).
- **Breaking** Refactored the `SurfaceLike` family of traits into `VertexGrid`, `CellGrid` and `ImageLike` [#3106](https://github.com/MakieOrg/Makie.jl/pull/3106).
- **Breaking** Deprecated `pixelarea(scene)` and `scene.px_area` in favor of viewport.
- **Breaking** Refactored the `Combined` Plot object and renamed it to `Plot`, improving compile times ~2x [#3082](https://github.com/MakieOrg/Makie.jl/pull/3082).
- **Breaking** Removed old depreactions in [#3113](https://github.com/MakieOrg/Makie.jl/pull/3113/commits/3a39210ef87a0032d78cb27c0c1019faa604effd).
- **Breaking** Deprecated using AbstractVector as sides of `image` [#3395](https://github.com/MakieOrg/Makie.jl/pull/3395).
- **Breaking** `errorbars` and `rangebars` now use color cycling [#3230](https://github.com/MakieOrg/Makie.jl/pull/3230).

## [0.19.12] - 2023-10-31

- Added `cornerradius` attribute to `Box` for rounded corners [#3346](https://github.com/MakieOrg/Makie.jl/pull/3346).
- Fix grouping of a zero-height bar in `barplot`. Now a zero-height bar shares the same properties of the previous bar, and if the bar is the first one, its height is treated as positive if and only if there exists a bar of positive height or all bars are zero-height [#3058](https://github.com/MakieOrg/Makie.jl/pull/3058).
- Fixed a bug where Axis still consumes scroll events when interactions are disabled [#3272](https://github.com/MakieOrg/Makie.jl/pull/3272).
- Added `cornerradius` attribute to `Box` for rounded corners [#3308](https://github.com/MakieOrg/Makie.jl/pull/3308).
- Upgraded `StableHashTraits` from 1.0 to 1.1 [#3309](https://github.com/MakieOrg/Makie.jl/pull/3309).

## [0.19.11] - 2023-10-05

- Setup automatic colorbars for volumeslices [#3253](https://github.com/MakieOrg/Makie.jl/pull/3253).
- Colorbar for arrows [#3275](https://github.com/MakieOrg/Makie.jl/pull/3275).
- Small bugfixes [#3275](https://github.com/MakieOrg/Makie.jl/pull/3275).

## [0.19.10] - 2023-09-21

- Fixed bugs with Colorbar in recipes, add new API for creating a recipe colorbar and introduce experimental support for Categorical colormaps [#3090](https://github.com/MakieOrg/Makie.jl/pull/3090).
- Added experimental Datashader implementation [#2883](https://github.com/MakieOrg/Makie.jl/pull/2883).
- **Breaking** Changed the default order Polar arguments to (theta, r). [#3154](https://github.com/MakieOrg/Makie.jl/pull/3154)
- General improvements to `PolarAxis`: full rlimtis & thetalimits, more controls and visual tweaks. See pr for more details.[#3154](https://github.com/MakieOrg/Makie.jl/pull/3154)

## [0.19.9] - 2023-09-11

- Allow arbitrary reversible scale functions through `ReversibleScale`.
- Deprecated `linestyle=vector_of_gaps` in favor of `linestyle=Linestyle(vector_of_gaps)` [3135](https://github.com/MakieOrg/Makie.jl/pull/3135), [3193](https://github.com/MakieOrg/Makie.jl/pull/3193).
- Fixed some errors around dynamic changes of `ax.xscale` or `ax.yscale` [#3084](https://github.com/MakieOrg/Makie.jl/pull/3084)
- Improved Barplot Label Alignment [#3160](https://github.com/MakieOrg/Makie.jl/issues/3160).
- Fixed regression in determining axis limits [#3179](https://github.com/MakieOrg/Makie.jl/pull/3179)
- Added a theme `theme_latexfonts` that uses the latex font family as default fonts [#3147](https://github.com/MakieOrg/Makie.jl/pull/3147), [#3180](https://github.com/MakieOrg/Makie.jl/pull/3180).
- Upgrades `StableHashTraits` from 0.3 to 1.0

## [0.19.8] - 2023-08-15

- Improved CairoMakie rendering of `lines` with repeating colors in an array [#3141](https://github.com/MakieOrg/Makie.jl/pull/3141).
- Added `strokecolormap` to poly. [#3145](https://github.com/MakieOrg/Makie.jl/pull/3145)
- Added `xreversed`, `yreversed` and `zreversed` attributes to `Axis3` [#3138](https://github.com/MakieOrg/Makie.jl/pull/3138).
- Fixed incorrect placement of contourlabels with transform functions [#3083](https://github.com/MakieOrg/Makie.jl/pull/3083)
- Fixed automatic normal generation for meshes with shading and no normals [#3041](https://github.com/MakieOrg/Makie.jl/pull/3041).
- Added the `triplot` and `voronoiplot` recipes from DelaunayTriangulation.jl [#3102](https://github.com/MakieOrg/Makie.jl/pull/3102), [#3159](https://github.com/MakieOrg/Makie.jl/pull/3159).

## [0.19.7] - 2023-07-22

- Allow arbitrary functions to color `streamplot` lines by passing a `Function` to `color`.  This must accept `Point` of the appropriate dimension and return a `Point`, `Vec`, or other arraylike object [#2002](https://github.com/MakieOrg/Makie.jl/pull/2002).
- `arrows` can now take input of the form `x::AbstractVector, y::AbstractVector, [z::AbstractVector,] f::Function`, where `f` must return a `VecTypes` of the appropriate dimension [#2597](https://github.com/MakieOrg/Makie.jl/pull/2597).
- Exported colorbuffer, and added `colorbuffer(axis::Axis; include_decorations=false, colorbuffer_kws...)`, to get an image of an axis with or without decorations [#3078](https://github.com/MakieOrg/Makie.jl/pull/3078).
- Fixed an issue where the `linestyle` of some polys was not applied to the stroke in CairoMakie. [#2604](https://github.com/MakieOrg/Makie.jl/pull/2604)
- Add `colorscale = identity` to any plotting function using a colormap. This works with any scaling function like `log10`, `sqrt` etc. Consequently, `scale` for `hexbin` is replaced with `colorscale` [#2900](https://github.com/MakieOrg/Makie.jl/pull/2900).
- Add `alpha=1.0` argument to all basic plots, which supports independently adding an alpha component to colormaps and colors. Multiple alphas like in `plot(alpha=0.2, color=RGBAf(1, 0, 0, 0.5))`, will get multiplied [#2900](https://github.com/MakieOrg/Makie.jl/pull/2900).
- `hexbin` now supports any per-observation weights which StatsBase respects - `<: StatsBase.AbstractWeights`, `Vector{Real}`, or `nothing` (the default). [#2804](https://github.com/MakieOrg/Makie.jl/pulls/2804)
- Added a new Axis type, `PolarAxis`, which is an axis with a polar projection.  Input is in `(r, theta)` coordinates and is transformed to `(x, y)` coordinates using the standard polar-to-cartesian transformation.
  Generally, its attributes are very similar to the usual `Axis` attributes, but `x` is replaced by `r` and `y` by `θ`.
  It also inherits from the theme of `Axis` in this manner, so should work seamlessly with Makie themes [#2990](https://github.com/MakieOrg/Makie.jl/pull/2990).
- `inherit` now has a new signature `inherit(scene, attrs::NTuple{N, Symbol}, default_value)`, allowing recipe authors to access nested attributes when trying to inherit from the parent Scene.
  For example, one could inherit from `scene.Axis.yticks` by `inherit(scene, (:Axis, :yticks), $default_value)` [#2990](https://github.com/MakieOrg/Makie.jl/pull/2990).
- Fixed incorrect rendering of 3D heatmaps [#2959](https://github.com/MakieOrg/Makie.jl/pull/2959)
- Deprecated `flatten_plots` in favor of `collect_atomic_plots`. Using the new `collect_atomic_plots` fixed a bug in CairoMakie where the z-level of plots within recipes was not respected. [#2793](https://github.com/MakieOrg/Makie.jl/pull/2793)
- Fixed incorrect line depth in GLMakie [#2843](https://github.com/MakieOrg/Makie.jl/pull/2843)
- Fixed incorrect line alpha in dense lines in GLMakie [#2843](https://github.com/MakieOrg/Makie.jl/pull/2843)
- Fixed DataInspector interaction with transformations [#3002](https://github.com/MakieOrg/Makie.jl/pull/3002)
- Added option `WGLMakie.activate!(resize_to_body=true)`, to make plots resize to the VSCode plotpane. Resizes to the HTML body element, so may work outside VSCode [#3044](https://github.com/MakieOrg/Makie.jl/pull/3044), [#3042](https://github.com/MakieOrg/Makie.jl/pull/3042).
- Fixed DataInspector interaction with transformations [#3002](https://github.com/MakieOrg/Makie.jl/pull/3002).
- Fixed incomplete stroke with some Bezier markers in CairoMakie and blurry strokes in GLMakie [#2961](https://github.com/MakieOrg/Makie.jl/pull/2961)
- Added the ability to use custom triangulations from DelaunayTriangulation.jl [#2896](https://github.com/MakieOrg/Makie.jl/pull/2896).
- Adjusted scaling of scatter/text stroke, glow and anti-aliasing width under non-uniform 2D scaling (Vec2f markersize/fontsize) in GLMakie [#2950](https://github.com/MakieOrg/Makie.jl/pull/2950).
- Scaled `errorbar` whiskers and `bracket` correctly with transformations [#3012](https://github.com/MakieOrg/Makie.jl/pull/3012).
- Updated `bracket` when the screen is resized or transformations change [#3012](https://github.com/MakieOrg/Makie.jl/pull/3012).

## [0.19.6] - 2023-06-09

- Fixed broken AA for lines with strongly varying linewidth [#2953](https://github.com/MakieOrg/Makie.jl/pull/2953).
- Fixed WGLMakie JS popup [#2976](https://github.com/MakieOrg/Makie.jl/pull/2976).
- Fixed `legendelements` when children have no elements [#2982](https://github.com/MakieOrg/Makie.jl/pull/2982).
- Bumped compat for StatsBase to 0.34 [#2915](https://github.com/MakieOrg/Makie.jl/pull/2915).
- Improved thread safety [#2840](https://github.com/MakieOrg/Makie.jl/pull/2840).

## [0.19.5] - 2023-05-12

- Added `loop` option for GIF outputs when recording videos with `record` [#2891](https://github.com/MakieOrg/Makie.jl/pull/2891).
- Fixed line rendering issues in GLMakie [#2843](https://github.com/MakieOrg/Makie.jl/pull/2843).
- Fixed incorrect line alpha in dense lines in GLMakie [#2843](https://github.com/MakieOrg/Makie.jl/pull/2843).
- Changed `scene.clear` to an observable and made changes in `Scene` Observables trigger renders in GLMakie [#2929](https://github.com/MakieOrg/Makie.jl/pull/2929).
- Added contour labels [#2496](https://github.com/MakieOrg/Makie.jl/pull/2496).
- Allowed rich text to be used in Legends [#2902](https://github.com/MakieOrg/Makie.jl/pull/2902).
- Added more support for zero length Geometries [#2917](https://github.com/MakieOrg/Makie.jl/pull/2917).
- Made CairoMakie drawing for polygons with holes order independent [#2918](https://github.com/MakieOrg/Makie.jl/pull/2918).
- Fixes for `Makie.inline!()`, allowing now for `Makie.inline!(automatic)` (default), which is better at automatically opening a window/ inlining a plot into plotpane when needed [#2919](https://github.com/MakieOrg/Makie.jl/pull/2919) [#2937](https://github.com/MakieOrg/Makie.jl/pull/2937).
- Block/Axis doc improvements [#2940](https://github.com/MakieOrg/Makie.jl/pull/2940) [#2932](https://github.com/MakieOrg/Makie.jl/pull/2932) [#2894](https://github.com/MakieOrg/Makie.jl/pull/2894).

## [0.19.4] - 2023-03-31

- Added export of `hidezdecorations!` from MakieLayout [#2821](https://github.com/MakieOrg/Makie.jl/pull/2821).
- Fixed an issue with GLMakie lines becoming discontinuous [#2828](https://github.com/MakieOrg/Makie.jl/pull/2828).

## [0.19.3] - 2023-03-21

- Added the `stephist` plotting function [#2408](https://github.com/JuliaPlots/Makie.jl/pull/2408).
- Added the `brackets` plotting function [#2356](https://github.com/MakieOrg/Makie.jl/pull/2356).
- Fixed an issue where `poly` plots with `Vector{<: MultiPolygon}` inputs with per-polygon color were mistakenly rendered as meshes using CairoMakie [#2590](https://github.com/MakieOrg/Makie.jl/pulls/2478).
- Fixed a small typo which caused an error in the `Stepper` constructor [#2600](https://github.com/MakieOrg/Makie.jl/pulls/2478).
- Improve cleanup on block deletion [#2614](https://github.com/MakieOrg/Makie.jl/pull/2614)
- Add `menu.scroll_speed` and increase default speed for non-apple [#2616](https://github.com/MakieOrg/Makie.jl/pull/2616).
- Fixed rectangle zoom for nonlinear axes [#2674](https://github.com/MakieOrg/Makie.jl/pull/2674)
- Cleaned up linestyles in GLMakie (Fixing artifacting, spacing/size, anti-aliasing) [#2666](https://github.com/MakieOrg/Makie.jl/pull/2666).
- Fixed issue with scatterlines only accepting concrete color types as `markercolor` [#2691](https://github.com/MakieOrg/Makie.jl/pull/2691).
- Fixed an accidental issue where `LaTeXStrings` were not typeset correctly in `Axis3` [#2558](https://github.com/MakieOrg/Makie.jl/pull/2588).
- Fixed a bug where line segments in `text(lstr::LaTeXString)` were ignoring offsets [#2668](https://github.com/MakieOrg/Makie.jl/pull/2668).
- Fixed a bug where the `arrows` recipe accidentally called a `Bool` when `normalize = true` [#2740](https://github.com/MakieOrg/Makie.jl/pull/2740).
- Re-exported the `@colorant_str` (`colorant"..."`) macro from Colors.jl [#2726](https://github.com/MakieOrg/Makie.jl/pull/2726).
- Speedup heatmaps in WGLMakie. [#2647](https://github.com/MakieOrg/Makie.jl/pull/2647)
- Fix slow `data_limits` for recipes, which made plotting lots of data with recipes much slower [#2770](https://github.com/MakieOrg/Makie.jl/pull/2770).

## [0.19.1] - 2023-01-01

- Add `show_data` method for `band` which shows the min and max values of the band at the x position of the cursor [#2497](https://github.com/MakieOrg/Makie.jl/pull/2497).
- Added `xlabelrotation`, `ylabelrotation` (`Axis`) and `labelrotation` (`Colorbar`) [#2478](https://github.com/MakieOrg/Makie.jl/pull/2478).
- Fixed forced rasterization in CairoMakie svg files when polygons with colors specified as (color, alpha) tuples were used [#2535](https://github.com/MakieOrg/Makie.jl/pull/2535).
- Do less copies of Observables in Attributes + plot pipeline [#2443](https://github.com/MakieOrg/Makie.jl/pull/2443).
- Add Search Page and tweak Result Ordering [#2474](https://github.com/MakieOrg/Makie.jl/pull/2474).
- Remove all global attributes from TextureAtlas implementation and fix julia#master [#2498](https://github.com/MakieOrg/Makie.jl/pull/2498).
- Use new Bonito, implement WGLMakie picking, improve performance and fix lots of WGLMakie bugs [#2428](https://github.com/MakieOrg/Makie.jl/pull/2428).

## [0.19.0] - 2022-12-03

- **Breaking** The attribute `textsize` has been removed everywhere in favor of the attribute `fontsize` which had also been in use.
  To migrate, search and replace all uses of `textsize` to `fontsize` [#2387](https://github.com/MakieOrg/Makie.jl/pull/2387).
- Added rich text which allows to more easily use superscripts and subscripts as well as differing colors, fonts, fontsizes, etc. for parts of a given text [#2321](https://github.com/MakieOrg/Makie.jl/pull/2321).

## [0.18.4] - 2022-12-02

- Added the `waterfall` plotting function [#2416](https://github.com/JuliaPlots/Makie.jl/pull/2416).
- Add support for `AbstractPattern` in `WGLMakie` [#2432](https://github.com/MakieOrg/Makie.jl/pull/2432).
- Broadcast replaces deprecated method for quantile [#2430](https://github.com/MakieOrg/Makie.jl/pull/2430).
- Fix CairoMakie's screen re-using [#2440](https://github.com/MakieOrg/Makie.jl/pull/2440).
- Fix repeated rendering with invisible objects [#2437](https://github.com/MakieOrg/Makie.jl/pull/2437).
- Fix hvlines for GLMakie [#2446](https://github.com/MakieOrg/Makie.jl/pull/2446).

## [0.18.3] - 2022-11-17

- Add `render_on_demand` flag for `GLMakie.Screen`. Setting this to `true` will skip rendering until plots get updated. This is the new default [#2336](https://github.com/MakieOrg/Makie.jl/pull/2336), [#2397](https://github.com/MakieOrg/Makie.jl/pull/2397).
- Clean up OpenGL state handling in GLMakie [#2397](https://github.com/MakieOrg/Makie.jl/pull/2397).
- Fix salting [#2407](https://github.com/MakieOrg/Makie.jl/pull/2407).
- Fixes for [GtkMakie](https://github.com/jwahlstrand/GtkMakie.jl) [#2418](https://github.com/MakieOrg/Makie.jl/pull/2418).

## [0.18.2] - 2022-11-03

- Fix Axis3 tick flipping with negative azimuth [#2364](https://github.com/MakieOrg/Makie.jl/pull/2364).
- Fix empty!(fig) and empty!(ax) [#2374](https://github.com/MakieOrg/Makie.jl/pull/2374), [#2375](https://github.com/MakieOrg/Makie.jl/pull/2375).
- Remove stencil buffer [#2389](https://github.com/MakieOrg/Makie.jl/pull/2389).
- Move Arrows and Wireframe to MakieCore [#2384](https://github.com/MakieOrg/Makie.jl/pull/2384).
- Skip legend entry if label is nothing [#2350](https://github.com/MakieOrg/Makie.jl/pull/2350).

## [0.18.1] - 2022-10-24

- fix heatmap interpolation [#2343](https://github.com/MakieOrg/Makie.jl/pull/2343).
- move poly to MakieCore [#2334](https://github.com/MakieOrg/Makie.jl/pull/2334)
- Fix picking warning and update_axis_camera [#2352](https://github.com/MakieOrg/Makie.jl/pull/2352).
- bring back inline!, to not open a window in VSCode repl [#2353](https://github.com/MakieOrg/Makie.jl/pull/2353).

## [0.18.0] - 2022-10-12

- **Breaking** Added `BezierPath` which can be constructed from SVG like command list, SVG string or from a `Polygon`.
  Added ability to use `BezierPath` and `Polgyon` as scatter markers.
  Replaced default symbol markers like `:cross` which converted to characters before with more precise `BezierPaths` and adjusted default markersize to 12.
  **Deprecated** using `String` to specify multiple char markers (`scatter(1:4, marker="abcd")`).
  **Deprecated** concrete geometries as markers like `Circle(Point2f(0), 1.5)` in favor of using the type like `Circle` for dispatch to special backend methods.
  Added single image marker support to WGLMakie [#979](https://github.com/MakieOrg/Makie.jl/pull/979).
- **Breaking** Refactored `display`, `record`, `colorbuffer` and `screens` to be faster and more consistent [#2306](https://github.com/MakieOrg/Makie.jl/pull/2306#issuecomment-1275918061).
- **Breaking** Refactored `DataInspector` to use `tooltip`. This results in changes in the attributes of DataInspector. Added `inspector_label`, `inspector_hover` and `inspector_clear` as optional attributes [#2095](https://github.com/JuliaPlots/Makie.jl/pull/2095).
- Added the `hexbin` plotting function [#2201](https://github.com/JuliaPlots/Makie.jl/pull/2201).
- Added the `tricontourf` plotting function [#2226](https://github.com/JuliaPlots/Makie.jl/pull/2226).
- Fixed per character attributes in text [#2244](https://github.com/JuliaPlots/Makie.jl/pull/2244).
- Allowed `CairoMakie` to render `scatter` with images as markers [#2080](https://github.com/MakieOrg/Makie.jl/pull/2080).
- Reworked text drawing and added ability to draw special characters via glyph indices in order to draw more LaTeX math characters with MathTeXEngine v0.5 [#2139](https://github.com/MakieOrg/Makie.jl/pull/2139).
- Allowed text to be copy/pasted into `Textbox` [#2281](https://github.com/MakieOrg/Makie.jl/pull/2281)
- Fixed updates for multiple meshes [#2277](https://github.com/MakieOrg/Makie.jl/pull/2277).
- Fixed broadcasting for linewidth, lengthscale & arrowsize in `arrow` recipe [#2273](https://github.com/MakieOrg/Makie.jl/pull/2273).
- Made GLMakie relocatable [#2282](https://github.com/MakieOrg/Makie.jl/pull/2282).
- Fixed changing input types in plot arguments [#2297](https://github.com/MakieOrg/Makie.jl/pull/2297).
- Better performance for Menus and fix clicks on items [#2299](https://github.com/MakieOrg/Makie.jl/pull/2299).
- Fixed CairoMakie bitmaps with transparency by using premultiplied ARGB surfaces [#2304](https://github.com/MakieOrg/Makie.jl/pull/2304).
- Fixed hiding of `Scene`s by setting `scene.visible[] = false` [#2317](https://github.com/MakieOrg/Makie.jl/pull/2317).
- `Axis` now accepts a `Tuple{Bool, Bool}` for `xtrimspine` and `ytrimspine` to trim only one end of the spine [#2171](https://github.com/JuliaPlots/Makie.jl/pull/2171).

## [0.17.13] - 2022-08-04

- Fixed boundingboxes [#2184](https://github.com/MakieOrg/Makie.jl/pull/2184).
- Fixed highclip/lowclip in meshscatter, poly, contourf, barplot [#2183](https://github.com/MakieOrg/Makie.jl/pull/2183).
- Fixed gridline updates [#2196](https://github.com/MakieOrg/Makie.jl/pull/2196).
- Fixed glDisablei argument order, which crashed some Intel drivers.

## [0.17.12] - 2022-07-22

- Fixed stackoverflow in show [#2167](https://github.com/MakieOrg/Makie.jl/pull/2167).

## [0.17.11] - 2022-07-21

- `rainclouds`(!) now supports `violin_limits` keyword argument, serving the same.
role as `datalimits` in `violin` [#2137](https://github.com/MakieOrg/Makie.jl/pull/2137).
- Fixed an issue where nonzero `strokewidth` results in a thin outline of the wrong color if `color` and `strokecolor` didn't match and weren't transparent. [#2096](https://github.com/MakieOrg/Makie.jl/pull/2096).
- Improved performance around Axis(3) limits [#2115](https://github.com/MakieOrg/Makie.jl/pull/2115).
- Cleaned up stroke artifacts in scatter and text [#2096](https://github.com/MakieOrg/Makie.jl/pull/2096).
- Compile time improvements [#2153](https://github.com/MakieOrg/Makie.jl/pull/2153).
- Mesh and Surface now interpolate between values instead of interpolating between colors for WGLMakie + GLMakie [#2097](https://github.com/MakieOrg/Makie.jl/pull/2097).

## [0.17.10] - 2022-07-13

- Bumped compatibility bound of `GridLayoutBase.jl` to `v0.9.0` which fixed a regression with `Mixed` and `Outside` alignmodes in nested `GridLayout`s [#2135](https://github.com/MakieOrg/Makie.jl/pull/2135).

## [0.17.9] - 2022-07-12

- Patterns (`Makie.AbstractPattern`) are now supported by `CairoMakie` in `poly` plots that don't involve `mesh`, such as `bar` and `poly` [#2106](https://github.com/MakieOrg/Makie.jl/pull/2106/).
- Fixed regression where `Block` alignments could not be specified as numbers anymore [#2108](https://github.com/MakieOrg/Makie.jl/pull/2108).
- Added the option to show mirrored ticks on the other side of an Axis using the attributes `xticksmirrored` and `yticksmirrored` [#2105](https://github.com/MakieOrg/Makie.jl/pull/2105).
- Fixed a bug where a set of `Axis` wouldn't be correctly linked together if they were only linked in pairs instead of all at the same time [#2116](https://github.com/MakieOrg/Makie.jl/pull/2116).

## [0.17.7] - 2022-06-19

- Improved `Menu` performance, now it should be much harder to reach the boundary of 255 scenes in GLMakie. `Menu` also takes a `default` keyword argument now and can be scrolled if there is too little space available.

## [0.17.6] - 2022-06-17

- **EXPERIMENTAL**: Added support for multiple windows in GLMakie through `display(GLMakie.Screen(), figure_or_scene)` [#1771](https://github.com/MakieOrg/Makie.jl/pull/1771).
- Added support for RGB matrices in `heatmap` with GLMakie [#2036](https://github.com/MakieOrg/Makie.jl/pull/2036)
- `Textbox` doesn't defocus anymore on trying to submit invalid input [#2041](https://github.com/MakieOrg/Makie.jl/pull/2041).
- `text` now takes the position as the first argument(s) like `scatter` and most other plotting functions, it is invoked `text(x, y, [z], text = "text")`. Because it is now of conversion type `PointBased`, the positions can be given in all the usual different ways which are implemented as conversion methods. All old invocation styles such as `text("text", position = Point(x, y))` still work to maintain backwards compatibility [#2020](https://github.com/MakieOrg/Makie.jl/pull/2020).

## [0.17.5] - 2022-06-10

- Fixed a regression with `linkaxes!` [#2039](https://github.com/MakieOrg/Makie.jl/pull/2039).

## [0.17.4] - 2022-06-09

- The functions `hlines!`, `vlines!`, `hspan!`, `vspan!` and `abline!` were reimplemented as recipes. This allows using them without an `Axis` argument in first position and also as visuals in AlgebraOfGraphics.jl. Also, `abline!` is now called `ablines!` for consistency, `abline!` is still exported but deprecated and will be removed in the future. [#2023](https://github.com/MakieOrg/Makie.jl/pulls/2023).
- Added `rainclouds` and `rainclouds!` [#1725](https://github.com/MakieOrg/Makie.jl/pull/1725).
- Improve CairoMakie performance [#1964](https://github.com/MakieOrg/Makie.jl/pull/1964) [#1981](https://github.com/MakieOrg/Makie.jl/pull/1981).
- Interpolate colormap correctly [#1973](https://github.com/MakieOrg/Makie.jl/pull/1973).
- Fix picking [#1993](https://github.com/MakieOrg/Makie.jl/pull/1993).
- Improve compile time latency [#1968](https://github.com/MakieOrg/Makie.jl/pull/1968) [#2000](https://github.com/MakieOrg/Makie.jl/pull/2000).
- Fix multi poly with rects [#1999](https://github.com/MakieOrg/Makie.jl/pull/1999).
- Respect scale and nonlinear values in PlotUtils cgrads [#1979](https://github.com/MakieOrg/Makie.jl/pull/1979).
- Fix CairoMakie heatmap filtering [#1828](https://github.com/MakieOrg/Makie.jl/pull/1828).
- Remove GLVisualize and MakieLayout module [#2007](https://github.com/MakieOrg/Makie.jl/pull/2007) [#2008](https://github.com/MakieOrg/Makie.jl/pull/2008).
- Add linestyle and default to extrema(z) for contour, remove bitrotten fillrange [#2008](https://github.com/MakieOrg/Makie.jl/pull/2008).

## [0.17.3] - 2022-05-20

- Switched to `MathTeXEngine v0.4`, which improves the look of LaTeXStrings [#1952](https://github.com/MakieOrg/Makie.jl/pull/1952).
- Added subtitle capability to `Axis` [#1859](https://github.com/MakieOrg/Makie.jl/pull/1859).
- Fixed a bug where scaled colormaps constructed using `Makie.cgrad` were not interpreted correctly.

## [0.17.2] - 2022-05-16

- Changed the default font from `Dejavu Sans` to `TeX Gyre Heros Makie` which is the same as `TeX Gyre Heros` with slightly decreased descenders and ascenders. Decreasing those metrics reduced unnecessary whitespace and alignment issues. Four fonts in total were added, the styles Regular, Bold, Italic and Bold Italic. Also changed `Axis`, `Axis3` and `Legend` attributes `titlefont` to `TeX Gyre Heros Makie Bold` in order to separate it better from axis labels in multifacet arrangements [#1897](https://github.com/MakieOrg/Makie.jl/pull/1897).

## [0.17.1] - 2022-05-13

- Added word wrapping. In `Label`, `word_wrap = true` causes it to use the suggested width and wrap text to fit. In `text`, `word_wrap_width > 0` can be used to set a pixel unit line width. Any word (anything between two spaces without a newline) that goes beyond this width gets a newline inserted before it [#1819](https://github.com/MakieOrg/Makie.jl/pull/1819).
- Improved `Axis3`'s interactive performance [#1835](https://github.com/MakieOrg/Makie.jl/pull/1835).
- Fixed errors in GLMakie's `scatter` implementation when markers are given as images. [#1917](https://github.com/MakieOrg/Makie.jl/pull/1917).
- Removed some method ambiguities introduced in v0.17 [#1922](https://github.com/MakieOrg/Makie.jl/pull/1922).
- Add an empty default label, `""`, to each slider that doesn't have a label in `SliderGrid` [#1888](https://github.com/MakieOrg/Makie.jl/pull/1888).

## [0.17.0] - 2022-05-05

- **Breaking** Added `space` as a generic attribute to switch between data, pixel, relative and clip space for positions. `space` in text has been renamed to `markerspace` because of this. `Pixel` and `SceneSpace` are no longer valid inputs for `space` or `markerspace` [#1596](https://github.com/MakieOrg/Makie.jl/pull/1596).
- **Breaking** Deprecated `mouse_selection(scene)` for `pick(scene)`.
- **Breaking** Bumped `GridLayoutBase` version to `v0.7`, which introduced offset layouts. Now, indexing into row 0 doesn't create a new row 1, but a new row 0, so that all previous content positions stay the same. This makes building complex layouts order-independent [#1704](https://github.com/MakieOrg/Makie.jl/pull/1704).
- **Breaking** deprecate `to_colormap(cmap, ncolors)` in favor of `categorical_colors(cmap, ncolors)` and `resample_cmap(cmap, ncolors)` [#1901](https://github.com/MakieOrg/Makie.jl/pull/1901) [#1723](https://github.com/MakieOrg/Makie.jl/pull/1723).
- Added `empty!(fig)` and changed `empty!(scene)` to remove all child plots without detaching windows [#1818](https://github.com/MakieOrg/Makie.jl/pull/1818).
- Switched to erroring instead of warning for deprecated events `mousebuttons`, `keyboardbuttons` and `mousedrag`.
- `Layoutable` was renamed to `Block` and the infrastructure changed such that attributes are fixed fields and each block has its own `Scene` for better encapsulation [#1796](https://github.com/MakieOrg/Makie.jl/pull/1796).
- Added `SliderGrid` block which replaces the deprecated `labelslider!` and `labelslidergrid!` functions [#1796](https://github.com/MakieOrg/Makie.jl/pull/1796).
- The default anti-aliasing method can now be set in `CairoMakie.activate!` using the `antialias` keyword.  Available options are `CairoMakie.Cairo.ANTIALIAS_*` [#1875](https://github.com/MakieOrg/Makie.jl/pull/1875).
- Added ability to rasterize a plots in CairoMakie vector graphics if `plt.rasterize = true` or `plt.rasterize = scale::Int` [#1872](https://github.com/MakieOrg/Makie.jl/pull/1872).
- Fixed segfaults in `streamplot_impl` on Mac M1 [#1830](https://github.com/MakieOrg/Makie.jl/pull/1830).
- Set the [Cairo miter limit](https://www.cairographics.org/manual/cairo-cairo-t.html#cairo-set-miter-limit) to mimic GLMakie behaviour [#1844](https://github.com/MakieOrg/Makie.jl/pull/1844).
- Fixed a method ambiguity in `rotatedrect` [#1846](https://github.com/MakieOrg/Makie.jl/pull/1846).
- Allow weights in statistical recipes [#1816](https://github.com/MakieOrg/Makie.jl/pull/1816).
- Fixed manual cycling of plot attributes [#1873](https://github.com/MakieOrg/Makie.jl/pull/1873).
- Fixed type constraints in ticklabelalign attributes [#1882](https://github.com/MakieOrg/Makie.jl/pull/1882).

## [0.16.4] - 2022-02-16

- Fixed WGLMakie performance bug and added option to set fps via `WGLMakie.activate!(fps=30)`.
- Implemented `nan_color`, `lowclip`, `highclip` for `image(::Matrix{Float})` in shader.
- Cleaned up mesh shader and implemented `nan_color`, `lowclip`, `highclip` for `mesh(m; color::Matrix{Float})` on the shader.
- Allowed `GLMakie.Buffer` `GLMakie.Sampler` to be used in `GeometryBasics.Mesh` to partially update parts of a mesh/texture and different interpolation and clamping modes for the texture.

## [0.16.0] - 2022-01-07

- **Breaking** Removed `Node` alias [#1307](https://github.com/MakieOrg/Makie.jl/pull/1307), [#1393](https://github.com/MakieOrg/Makie.jl/pull/1393). To upgrade, simply replace all occurrences of `Node` with `Observable`.
- **Breaking** Cleaned up `Scene` type [#1192](https://github.com/MakieOrg/Makie.jl/pull/1192), [#1393](https://github.com/MakieOrg/Makie.jl/pull/1393). The `Scene()` constructor doesn't create any axes or limits anymore. All keywords like `raw`, `show_axis` have been removed. A scene now always works like it did when using the deprecated `raw=true`. All the high level functionality like showing an axis and adding a 3d camera has been moved to `LScene`. See the new `Scene` tutorial for more info: https://docs.makie.org/dev/tutorials/scenes/.
- **Breaking** Lights got moved to `Scene`, see the [lighting docs](https://docs.makie.org/stable/documentation/lighting) and [RPRMakie examples](https://docs.makie.org/stable/documentation/backends/rprmakie/).
- Added ECDF plot [#1310](https://github.com/MakieOrg/Makie.jl/pull/1310).
- Added Order Independent Transparency to GLMakie [#1418](https://github.com/MakieOrg/Makie.jl/pull/1418), [#1506](https://github.com/MakieOrg/Makie.jl/pull/1506). This type of transparency is now used with `transparency = true`. The old transparency handling is available with `transparency = false`.
- Fixed blurry text in GLMakie and WGLMakie [#1494](https://github.com/MakieOrg/Makie.jl/pull/1494).
- Introduced a new experimental backend for ray tracing: [RPRMakie](https://docs.makie.org/stable/documentation/backends/rprmakie/).
- Added the `Cycled` type, which can be used to select the i-th value from the current cycler for a specific attribute [#1248](https://github.com/MakieOrg/Makie.jl/pull/1248).
- The plot function `scatterlines` now uses `color` as `markercolor` if `markercolor` is `automatic`. Also, cycling of the `color` attribute is enabled [#1463](https://github.com/MakieOrg/Makie.jl/pull/1463).
- Added the function `resize_to_layout!`, which allows to resize a `Figure` so that it contains its top `GridLayout` without additional whitespace or clipping [#1438](https://github.com/MakieOrg/Makie.jl/pull/1438).
- Cleaned up lighting in 3D contours and isosurfaces [#1434](https://github.com/MakieOrg/Makie.jl/pull/1434).
- Adjusted attributes of volumeslices to follow the normal structure [#1404](https://github.com/MakieOrg/Makie.jl/pull/1404). This allows you to adjust attributes like `colormap` without going through nested attributes.
- Added depth to 3D contours and isosurfaces [#1395](https://github.com/MakieOrg/Makie.jl/pull/1395), [#1393](https://github.com/MakieOrg/Makie.jl/pull/1393). This allows them to intersect correctly with other 3D objects.
- Restricted 3D scene camera to one scene [#1394](https://github.com/MakieOrg/Makie.jl/pull/1394), [#1393](https://github.com/MakieOrg/Makie.jl/pull/1393). This fixes issues with multiple scenes fighting over events consumed by the camera. You can select a scene by cleaning on it.
- Added depth shift attribute for GLMakie and WGLMakie [#1382](https://github.com/MakieOrg/Makie.jl/pull/1382), [#1393](https://github.com/MakieOrg/Makie.jl/pull/1393). This can be used to adjust render order similar to `overdraw`.
- Simplified automatic width computation in barplots [#1223](https://github.com/MakieOrg/Makie.jl/pull/1223), [#1393](https://github.com/MakieOrg/Makie.jl/pull/1393). If no `width` attribute is passed, the default width is computed as the minimum difference between consecutive `x` positions. Gap between bars are given by the (multiplicative) `gap` attribute. The actual bar width equals `width * (1 - gap)`.
- Added logical expressions for `ispressed` [#1222](https://github.com/MakieOrg/Makie.jl/pull/1222), [#1393](https://github.com/MakieOrg/Makie.jl/pull/1393). This moves a lot of control over hotkeys towards the user. With these changes one can now set a hotkey to trigger on any or no key, collections of keys and logical combinations of keys (i.e. "A is pressed and B is not pressed").
- Fixed issues with `Menu` render order [#1411](https://github.com/MakieOrg/Makie.jl/pull/1411).
- Added `label_rotation` to barplot [#1401](https://github.com/MakieOrg/Makie.jl/pull/1401).
- Fixed issue where `pixelcam!` does not remove controls from other cameras [#1504](https://github.com/MakieOrg/Makie.jl/pull/1504).
- Added conversion for OffsetArrays [#1260](https://github.com/MakieOrg/Makie.jl/pull/1260).
- The `qqplot` `qqline` options were changed to `:identity`, `:fit`, `:fitrobust` and `:none` (the default) [#1563](https://github.com/MakieOrg/Makie.jl/pull/1563). Fixed numeric error due to double computation of quantiles when fitting `qqline`. Deprecated `plot(q::QQPair)` method as it does not have enough information for correct `qqline` fit.

All other changes are collected [in this PR](https://github.com/MakieOrg/Makie.jl/pull/1521) and in the [release notes](https://github.com/MakieOrg/Makie.jl/releases/tag/v0.16.0).

## [0.15.3] - 2021-10-16

- The functions `labelslidergrid!` and `labelslider!` now set fixed widths for the value column with a heuristic. It is possible now to pass `Formatting.format` format strings as format specifiers in addition to the previous functions.
- Fixed 2D arrow rotations in `streamplot` [#1352](https://github.com/MakieOrg/Makie.jl/pull/1352).

## [0.15.2] - 2021-08-26

- Reenabled Julia 1.3 support.
- Use [MathTexEngine v0.2](https://github.com/Kolaru/MathTeXEngine.jl/releases/tag/v0.2.0).
- Depend on new GeometryBasics, which changes all the Vec/Point/Quaternion/RGB/RGBA - f0 aliases to just f. For example, `Vec2f0` is changed to `Vec2f`. Old aliases are still exported, but deprecated and will be removed in the next breaking release. For more details and an upgrade script, visit [GeometryBasics#97](https://github.com/JuliaGeometry/GeometryBasics.jl/pull/97).
- Added `hspan!` and `vspan!` functions [#1264](https://github.com/MakieOrg/Makie.jl/pull/1264).

## [0.15.1] - 2021-08-21

- Switched documentation framework to Franklin.jl.
- Added a specialization for `volumeslices` to DataInspector.
- Fixed 1 element `hist` [#1238](https://github.com/MakieOrg/Makie.jl/pull/1238) and make it easier to move `hist` [#1150](https://github.com/MakieOrg/Makie.jl/pull/1150).

## [0.15.0] - 2021-07-15

- `LaTeXString`s can now be used as input to `text` and therefore as labels for `Axis`, `Legend`, or other comparable objects. Mathematical expressions are typeset using [MathTeXEngine.jl](https://github.com/Kolaru/MathTeXEngine.jl) which offers a fast approximation of LaTeX typesetting [#1022](https://github.com/MakieOrg/Makie.jl/pull/1022).
- Added `Symlog10` and `pseudolog10` axis scales for log scale approximations that work with zero and negative values [#1109](https://github.com/MakieOrg/Makie.jl/pull/1109).
- Colorbar limits can now be passed as the attribute `colorrange` similar to plots [#1066](https://github.com/MakieOrg/Makie.jl/pull/1066).
- Added the option to pass three vectors to heatmaps and other plots using `SurfaceLike` conversion [#1101](https://github.com/MakieOrg/Makie.jl/pull/1101).
- Added `stairs` plot recipe [#1086](https://github.com/MakieOrg/Makie.jl/pull/1086).
- **Breaking** Removed `FigurePosition` and `FigureSubposition` types. Indexing into a `Figure` like `fig[1, 1]` now returns `GridPosition` and `GridSubposition` structs, which can be used in the same way as the types they replace. Because of an underlying change in `GridLayoutBase.jl`, it is now possible to do `Axis(gl[1, 1])` where `gl` is a `GridLayout` that is a sublayout of a `Figure`'s top layout [#1075](https://github.com/MakieOrg/Makie.jl/pull/1075).
- Bar plots and histograms have a new option for adding text labels [#1069](https://github.com/MakieOrg/Makie.jl/pull/1069).
- It is now possible to specify one `linewidth` value per segment in `linesegments` [#992](https://github.com/MakieOrg/Makie.jl/pull/992).
- Added a new 3d camera that allows for better camera movements using keyboard and mouse [#1024](https://github.com/MakieOrg/Makie.jl/pull/1024).
- Fixed the application of scale transformations to `surface` [#1070](https://github.com/MakieOrg/Makie.jl/pull/1070).
- Added an option to set a custom callback function for the `RectangleZoom` axis interaction to enable other use cases than zooming [#1104](https://github.com/MakieOrg/Makie.jl/pull/1104).
- Fixed rendering of `heatmap`s with one or more reversed ranges in CairoMakie, as in `heatmap(1:10, 10:-1:1, rand(10, 10))` [#1100](https://github.com/MakieOrg/Makie.jl/pull/1100).
- Fixed volume slice recipe and added docs for it [#1123](https://github.com/MakieOrg/Makie.jl/pull/1123).

[Unreleased]: https://github.com/MakieOrg/Makie.jl/compare/v0.22.1...HEAD
[0.22.1]: https://github.com/MakieOrg/Makie.jl/compare/v0.22.0...v0.22.1
[0.22.0]: https://github.com/MakieOrg/Makie.jl/compare/v0.21.18...v0.22.0
[0.21.18]: https://github.com/MakieOrg/Makie.jl/compare/v0.21.17...v0.21.18
[0.21.17]: https://github.com/MakieOrg/Makie.jl/compare/v0.21.16...v0.21.17
[0.21.16]: https://github.com/MakieOrg/Makie.jl/compare/v0.21.15...v0.21.16
[0.21.15]: https://github.com/MakieOrg/Makie.jl/compare/v0.21.14...v0.21.15
[0.21.14]: https://github.com/MakieOrg/Makie.jl/compare/v0.21.13...v0.21.14
[0.21.13]: https://github.com/MakieOrg/Makie.jl/compare/v0.21.12...v0.21.13
[0.21.12]: https://github.com/MakieOrg/Makie.jl/compare/v0.21.11...v0.21.12
[0.21.11]: https://github.com/MakieOrg/Makie.jl/compare/v0.21.10...v0.21.11
[0.21.10]: https://github.com/MakieOrg/Makie.jl/compare/v0.21.9...v0.21.10
[0.21.9]: https://github.com/MakieOrg/Makie.jl/compare/v0.21.8...v0.21.9
[0.21.8]: https://github.com/MakieOrg/Makie.jl/compare/v0.21.7...v0.21.8
[0.21.7]: https://github.com/MakieOrg/Makie.jl/compare/v0.21.6...v0.21.7
[0.21.6]: https://github.com/MakieOrg/Makie.jl/compare/v0.21.5...v0.21.6
[0.21.5]: https://github.com/MakieOrg/Makie.jl/compare/v0.21.4...v0.21.5
[0.21.4]: https://github.com/MakieOrg/Makie.jl/compare/v0.21.3...v0.21.4
[0.21.3]: https://github.com/MakieOrg/Makie.jl/compare/v0.21.2...v0.21.3
[0.21.2]: https://github.com/MakieOrg/Makie.jl/compare/v0.21.1...v0.21.2
[0.21.1]: https://github.com/MakieOrg/Makie.jl/compare/v0.21.0...v0.21.1
[0.21.0]: https://github.com/MakieOrg/Makie.jl/compare/v0.20.10...v0.21.0
[0.20.10]: https://github.com/MakieOrg/Makie.jl/compare/v0.20.9...v0.20.10
[0.20.9]: https://github.com/MakieOrg/Makie.jl/compare/v0.20.8...v0.20.9
[0.20.8]: https://github.com/MakieOrg/Makie.jl/compare/v0.20.7...v0.20.8
[0.20.7]: https://github.com/MakieOrg/Makie.jl/compare/v0.20.6...v0.20.7
[0.20.6]: https://github.com/MakieOrg/Makie.jl/compare/v0.20.5...v0.20.6
[0.20.5]: https://github.com/MakieOrg/Makie.jl/compare/v0.20.4...v0.20.5
[0.20.4]: https://github.com/MakieOrg/Makie.jl/compare/v0.20.3...v0.20.4
[0.20.3]: https://github.com/MakieOrg/Makie.jl/compare/v0.20.2...v0.20.3
[0.20.2]: https://github.com/MakieOrg/Makie.jl/compare/v0.20.1...v0.20.2
[0.20.1]: https://github.com/MakieOrg/Makie.jl/compare/v0.20.0...v0.20.1
[0.20.0]: https://github.com/MakieOrg/Makie.jl/compare/v0.19.12...v0.20.0
[0.19.12]: https://github.com/MakieOrg/Makie.jl/compare/v0.19.11...v0.19.12
[0.19.11]: https://github.com/MakieOrg/Makie.jl/compare/v0.19.10...v0.19.11
[0.19.10]: https://github.com/MakieOrg/Makie.jl/compare/v0.19.9...v0.19.10
[0.19.9]: https://github.com/MakieOrg/Makie.jl/compare/v0.19.8...v0.19.9
[0.19.8]: https://github.com/MakieOrg/Makie.jl/compare/v0.19.7...v0.19.8
[0.19.7]: https://github.com/MakieOrg/Makie.jl/compare/v0.19.6...v0.19.7
[0.19.6]: https://github.com/MakieOrg/Makie.jl/compare/v0.19.5...v0.19.6
[0.19.5]: https://github.com/MakieOrg/Makie.jl/compare/v0.19.4...v0.19.5
[0.19.4]: https://github.com/MakieOrg/Makie.jl/compare/v0.19.3...v0.19.4
[0.19.3]: https://github.com/MakieOrg/Makie.jl/compare/v0.19.1...v0.19.3
[0.19.1]: https://github.com/MakieOrg/Makie.jl/compare/v0.19.0...v0.19.1
[0.19.0]: https://github.com/MakieOrg/Makie.jl/compare/v0.18.4...v0.19.0
[0.18.4]: https://github.com/MakieOrg/Makie.jl/compare/v0.18.3...v0.18.4
[0.18.3]: https://github.com/MakieOrg/Makie.jl/compare/v0.18.2...v0.18.3
[0.18.2]: https://github.com/MakieOrg/Makie.jl/compare/v0.18.1...v0.18.2
[0.18.1]: https://github.com/MakieOrg/Makie.jl/compare/v0.18.0...v0.18.1
[0.18.0]: https://github.com/MakieOrg/Makie.jl/compare/v0.17.13...v0.18.0
[0.17.13]: https://github.com/MakieOrg/Makie.jl/compare/v0.17.12...v0.17.13
[0.17.12]: https://github.com/MakieOrg/Makie.jl/compare/v0.17.11...v0.17.12
[0.17.11]: https://github.com/MakieOrg/Makie.jl/compare/v0.17.10...v0.17.11
[0.17.10]: https://github.com/MakieOrg/Makie.jl/compare/v0.17.9...v0.17.10
[0.17.9]: https://github.com/MakieOrg/Makie.jl/compare/v0.17.7...v0.17.9
[0.17.7]: https://github.com/MakieOrg/Makie.jl/compare/v0.17.6...v0.17.7
[0.17.6]: https://github.com/MakieOrg/Makie.jl/compare/v0.17.5...v0.17.6
[0.17.5]: https://github.com/MakieOrg/Makie.jl/compare/v0.17.4...v0.17.5
[0.17.4]: https://github.com/MakieOrg/Makie.jl/compare/v0.17.3...v0.17.4
[0.17.3]: https://github.com/MakieOrg/Makie.jl/compare/v0.17.2...v0.17.3
[0.17.2]: https://github.com/MakieOrg/Makie.jl/compare/v0.17.1...v0.17.2
[0.17.1]: https://github.com/MakieOrg/Makie.jl/compare/v0.17.0...v0.17.1
[0.17.0]: https://github.com/MakieOrg/Makie.jl/compare/v0.16.4...v0.17.0
[0.16.4]: https://github.com/MakieOrg/Makie.jl/compare/v0.16.0...v0.16.4
[0.16.0]: https://github.com/MakieOrg/Makie.jl/compare/v0.15.3...v0.16.0
[0.15.3]: https://github.com/MakieOrg/Makie.jl/compare/v0.15.2...v0.15.3
[0.15.2]: https://github.com/MakieOrg/Makie.jl/compare/v0.15.1...v0.15.2
[0.15.1]: https://github.com/MakieOrg/Makie.jl/compare/v0.15.0...v0.15.1
[0.15.0]: https://github.com/MakieOrg/Makie.jl/compare/v0.14.2...v0.15.0<|MERGE_RESOLUTION|>--- conflicted
+++ resolved
@@ -2,9 +2,7 @@
 
 ## [Unreleased]
 
-<<<<<<< HEAD
 - `contourf` (contour filled) now supports _curvilinear_ grids, where `x` and `y` are matrices (`contour` lines were added in v.0.22.0) [#4670](https://github.com/MakieOrg/Makie.jl/pull/4670).
-=======
 - Moved Axis3 clip planes slightly outside to avoid clipping objects on the border with 0 margin [#4742](https://github.com/MakieOrg/Makie.jl/pull/4742)
 - Fixed an issue with transformations not propagating to child plots when their spaces only match indirectly. [#4723](https://github.com/MakieOrg/Makie.jl/pull/4723)
 - Added a tutorial on creating an inset plot [#4697](https://github.com/MakieOrg/Makie.jl/pull/4697)
@@ -21,7 +19,6 @@
 - Added `Axis3.clip` attribute to allow turning off clipping [#4791](https://github.com/MakieOrg/Makie.jl/pull/4791)
 - Fixed `Plane(Vec{N, T}(0), dist)` producing a `NaN` normal, which caused WGLMakie to break. (E.g. when rotating Axis3) [#4772](https://github.com/MakieOrg/Makie.jl/pull/4772)
 - Reverted change to `poly` which disallowed 3D geometries from being plotted [#4738](https://github.com/MakieOrg/Makie.jl/pull/4738)
->>>>>>> f0bb4950
 
 ## [0.22.1] - 2025-01-17
 
