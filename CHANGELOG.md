--- conflicted
+++ resolved
@@ -1,18 +1,14 @@
 # Changelog
 
 ## [Unreleased]
-<<<<<<< HEAD
 
 - Added supported markers hint to unsupported marker warn message.
-=======
-
-- Added supported markers hint to unsupported marker warn message.
-- Add `voxels` plot [#3527](https://github.com/MakieOrg/Makie.jl/pull/3527)
+
+- Remove StableHashTraits in favor of calculating hashes directly with CRC32c [#3667](https://github.com/MakieOrg/Makie.jl/pull/3667).
 
 ## [0.21.0] - 2024-03-0X
 
->>>>>>> 274df26c
-- Remove StableHashTraits in favor of calculating hashes directly with CRC32c [#3667](https://github.com/MakieOrg/Makie.jl/pull/3667).
+- Add `voxels` plot [#3527](https://github.com/MakieOrg/Makie.jl/pull/3527).
 - **Breaking (sort of)** Added a new `@recipe` variant which allows documenting attributes directly where they are defined and validating that all attributes are known whenever a plot is created. This is not breaking in the sense that the API changes, but user code is likely to break because of misspelled attribute names etc. that have so far gone unnoticed.
 - Add axis converts, enabling unit/categorical support and more [#3226](https://github.com/MakieOrg/Makie.jl/pull/3226).
 - **Breaking** Reworked line shaders in GLMakie and WGLMakie [#3558](https://github.com/MakieOrg/Makie.jl/pull/3558)
