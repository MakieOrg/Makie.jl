--- conflicted
+++ resolved
@@ -1,9 +1,8 @@
 # Changelog
 
 ## [Unreleased]
-<<<<<<< HEAD
+
 - Fixed contour labels text positions update bug [#5010](https://github.com/MakieOrg/Makie.jl/pull/5010).
-=======
 
 ## [0.22.9] - 2025-06-03
 
@@ -12,7 +11,6 @@
 ## [0.22.8] - 2025-06-03
 
 - Added new `annotation` recipe which can be used for labeling many data points with automatically non-overlapping labels, or for more bespoke annotation with manually chosen positions and connecting arrows [#4891](https://github.com/MakieOrg/Makie.jl/pull/4891).
->>>>>>> f2cea00b
 - Fixed precompilation bug in julia dev 1.13 [#5018](https://github.com/MakieOrg/Makie.jl/pull/5018).
 - Fixed screen not open assertion and `Makie.isclosed(scene)` in WGLMakie [#5008](https://github.com/MakieOrg/Makie.jl/pull/5008).
 
