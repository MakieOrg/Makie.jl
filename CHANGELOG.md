--- conflicted
+++ resolved
@@ -2,9 +2,7 @@
 
 ## [Unreleased]
 
-<<<<<<< HEAD
 - Add Tooltips for blocks [#4451](https://github.com/MakieOrg/Makie.jl/pull/4451)
-=======
 - Add dim conversion support for Axis3 [#4964](https://github.com/MakieOrg/Makie.jl/pull/4964).
 - Added support for vectors of intervals in `hspan` and `vspan` [#5036](https://github.com/MakieOrg/Makie.jl/pull/5036)
 - Refactored `arrows` to solve various issues: [#4925](https://github.com/MakieOrg/Makie.jl/pull/4925)
@@ -31,7 +29,6 @@
 - Added new `annotation` recipe which can be used for labeling many data points with automatically non-overlapping labels, or for more bespoke annotation with manually chosen positions and connecting arrows [#4891](https://github.com/MakieOrg/Makie.jl/pull/4891).
 - Fixed precompilation bug in julia dev 1.13 [#5018](https://github.com/MakieOrg/Makie.jl/pull/5018).
 - Fixed screen not open assertion and `Makie.isclosed(scene)` in WGLMakie [#5008](https://github.com/MakieOrg/Makie.jl/pull/5008).
->>>>>>> a7ea24a0
 
 ## [0.22.7] - 2025-05-23
 
