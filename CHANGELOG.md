# Changelog

## [Unreleased]

<<<<<<< HEAD
- Improved CairoMakie's 2D mesh drawing performance by ~30% [#4132](https://github.com/MakieOrg/Makie.jl/pull/4132).
=======
- Allow `width` to be set per box in `boxplot` [#4447](https://github.com/MakieOrg/Makie.jl/pull/4447).
>>>>>>> 49b29b61
- For `Textbox`es in which a fixed width is specified, the text is now scrolled
  if the width is exceeded [#4293](https://github.com/MakieOrg/Makie.jl/pull/4293)
- Changed image, heatmap and surface picking indices to correctly index the relevant matrix arguments. [#4459](https://github.com/MakieOrg/Makie.jl/pull/4459)
- Improved performance of `record` by avoiding unnecessary copying in common cases [#4475](https://github.com/MakieOrg/Makie.jl/pull/4475).
- Fix usage of `AggMean()` and other aggregations operating on 3d data for `datashader` [#4346](https://github.com/MakieOrg/Makie.jl/pull/4346).
- Use polys for axis3 [#4463](https://github.com/MakieOrg/Makie.jl/pull/4463).
- Changed default for `circular_rotation` in Camera3D to false, so that the camera doesn't change rotation direction anymore [4492](https://github.com/MakieOrg/Makie.jl/pull/4492)
- Fixed `pick(scene, rect2)` in WGLMakie [#4488](https://github.com/MakieOrg/Makie.jl/pull/4488)

## [0.21.14] - 2024-10-11

- Fixed relocatability of GLMakie [#4461](https://github.com/MakieOrg/Makie.jl/pull/4461).
- Fixed relocatability of WGLMakie [#4467](https://github.com/MakieOrg/Makie.jl/pull/4467).
- Fixed `space` keyword for `barplot` [#4435](https://github.com/MakieOrg/Makie.jl/pull/4435).

## [0.21.13] - 2024-10-07

- Optimize SpecApi, re-use Blocks better and add API to access the created block objects [#4354](https://github.com/MakieOrg/Makie.jl/pull/4354).
- Fixed `merge(attr1, attr2)` modifying nested attributes in `attr1` [#4416](https://github.com/MakieOrg/Makie.jl/pull/4416)
- Fixed issue with CairoMakie rendering scene backgrounds at the wrong position [#4425](https://github.com/MakieOrg/Makie.jl/pull/4425)
- Fixed incorrect inverse transformation in `position_on_plot` for lines, causing incorrect tooltip placement in DataInspector [#4402](https://github.com/MakieOrg/Makie.jl/pull/4402)
- Added new `Checkbox` block [#4336](https://github.com/MakieOrg/Makie.jl/pull/4336).
- Added ability to override legend element attributes by pairing labels or plots with override attributes [#4427](https://github.com/MakieOrg/Makie.jl/pull/4427).
- Added threshold before a drag starts which improves false negative rates for clicks. `Button` can now trigger on click and not mouse-down which is the canonical behavior in other GUI systems [#4336](https://github.com/MakieOrg/Makie.jl/pull/4336).
- `PolarAxis` font size now defaults to global figure `fontsize` in the absence of specific `Axis` theming [#4314](https://github.com/MakieOrg/Makie.jl/pull/4314)
- `MultiplesTicks` accepts new option `strip_zero=true`, allowing labels of the form `0x` to be `0` [#4372](https://github.com/MakieOrg/Makie.jl/pull/4372)
- Make near/far of WGLMakie JS 3d camera dynamic, for better depth_shift scaling [#4430](https://github.com/MakieOrg/Makie.jl/pull/4430).

## [0.21.12] - 2024-09-28

- Fix NaN handling in WGLMakie [#4282](https://github.com/MakieOrg/Makie.jl/pull/4282).
- Show DataInspector tooltip on NaN values if `nan_color` has been set to other than `:transparent` [#4310](https://github.com/MakieOrg/Makie.jl/pull/4310)
- Fix `linestyle` not being used in `triplot` [#4332](https://github.com/MakieOrg/Makie.jl/pull/4332)
- Fix voxel clipping not being based on voxel centers [#4397](https://github.com/MakieOrg/Makie.jl/pull/4397)
- Parsing `Q` and `q` commands in svg paths with `BezierPath` is now supported [#4413](https://github.com/MakieOrg/Makie.jl/pull/4413)

## [0.21.11] - 2024-09-13

- Hot fixes for 0.21.10 [#4356](https://github.com/MakieOrg/Makie.jl/pull/4356).
- Set `Voronoiplot`'s preferred axis type to 2D in all cases [#4349](https://github.com/MakieOrg/Makie.jl/pull/4349)

## [0.21.10] - 2024-09-12

- Introduce `heatmap(Resampler(large_matrix))`, allowing to show big images interactively [#4317](https://github.com/MakieOrg/Makie.jl/pull/4317).
- Make sure we wait for the screen session [#4316](https://github.com/MakieOrg/Makie.jl/pull/4316).
- Fix for absrect [#4312](https://github.com/MakieOrg/Makie.jl/pull/4312).
- Fix attribute updates for SpecApi and SpecPlots (e.g. ecdfplot) [#4265](https://github.com/MakieOrg/Makie.jl/pull/4265).
- Bring back `poly` convert arguments for matrix with points as row [#4258](https://github.com/MakieOrg/Makie.jl/pull/4258).
- Fix gl_ClipDistance related segfault on WSL with GLMakie [#4270](https://github.com/MakieOrg/Makie.jl/pull/4270).
- Added option `label_position = :center` to place labels centered over each bar [#4274](https://github.com/MakieOrg/Makie.jl/pull/4274).
- `plotfunc()` and `func2type()` support functions ending with `!` [#4275](https://github.com/MakieOrg/Makie.jl/pull/4275).
- Fixed Boundserror in clipped multicolor lines in CairoMakie [#4313](https://github.com/MakieOrg/Makie.jl/pull/4313)
- Fix float precision based assertions error in GLMakie.volume [#4311](https://github.com/MakieOrg/Makie.jl/pull/4311)
- Support images with reversed axes [#4338](https://github.com/MakieOrg/Makie.jl/pull/4338)

## [0.21.9] - 2024-08-27

- Hotfix for colormap + color updates [#4258](https://github.com/MakieOrg/Makie.jl/pull/4258).

## [0.21.8] - 2024-08-26

- Fix selected list in `WGLMakie.pick_sorted` [#4136](https://github.com/MakieOrg/Makie.jl/pull/4136).
- Apply px per unit in `pick_closest`/`pick_sorted` [#4137](https://github.com/MakieOrg/Makie.jl/pull/4137).
- Support plot(interval, func) for rangebars and band [#4102](https://github.com/MakieOrg/Makie.jl/pull/4102).
- Fixed the broken OpenGL state cleanup for clip_planes which may cause plots to disappear randomly [#4157](https://github.com/MakieOrg/Makie.jl/pull/4157)
- Reduce updates for image/heatmap, improving performance [#4130](https://github.com/MakieOrg/Makie.jl/pull/4130).
- Add an informative error message to `save` when no backend is loaded [#4177](https://github.com/MakieOrg/Makie.jl/pull/4177)
- Fix rendering of `band` with NaN values [#4178](https://github.com/MakieOrg/Makie.jl/pull/4178).
- Fix plotting of lines with OffsetArrays across all backends [#4242](https://github.com/MakieOrg/Makie.jl/pull/4242).

## [0.21.7] - 2024-08-19

- Hot fix for 1D heatmap [#4147](https://github.com/MakieOrg/Makie.jl/pull/4147).

## [0.21.6] - 2024-08-14

- Fix RectangleZoom in WGLMakie [#4127](https://github.com/MakieOrg/Makie.jl/pull/4127)
- Bring back fastpath for regular heatmaps [#4125](https://github.com/MakieOrg/Makie.jl/pull/4125)
- Data inspector fixes (mostly for bar plots) [#4087](https://github.com/MakieOrg/Makie.jl/pull/4087)
- Added "clip_planes" as a new generic plot and scene attribute. Up to 8 world space clip planes can be specified to hide sections of a plot. [#3958](https://github.com/MakieOrg/Makie.jl/pull/3958)
- Updated handling of `model` matrices with active Float32 rescaling. This should fix issues with Float32-unsafe translations or scalings of plots, as well as rotated plots in Float32-unsafe ranges. [#4026](https://github.com/MakieOrg/Makie.jl/pull/4026)
- Added `events.tick` to allow linking actions like animations to the renderloop. [#3948](https://github.com/MakieOrg/Makie.jl/pull/3948)
- Added the `uv_transform` attribute for meshscatter, mesh, surface and image [#1406](https://github.com/MakieOrg/Makie.jl/pull/1406).
- Added the ability to use textures with `meshscatter` in WGLMakie [#1406](https://github.com/MakieOrg/Makie.jl/pull/1406).
- Don't remove underlying VideoStream file when doing save() [#3883](https://github.com/MakieOrg/Makie.jl/pull/3883).
- Fix label/legend for plotlist [#4079](https://github.com/MakieOrg/Makie.jl/pull/4079).
- Fix wrong order for colors in RPRMakie [#4098](https://github.com/MakieOrg/Makie.jl/pull/4098).
- Fixed incorrect distance calculation in `pick_closest` in WGLMakie [#4082](https://github.com/MakieOrg/Makie.jl/pull/4082).
- Suppress keyboard shortcuts and context menu in JupyterLab output [#4068](https://github.com/MakieOrg/Makie.jl/pull/4068).
- Introduce stroke_depth_shift + forward normal depth_shift for Poly [#4058](https://github.com/MakieOrg/Makie.jl/pull/4058).
- Use linestyle for Poly and Density legend elements [#4000](https://github.com/MakieOrg/Makie.jl/pull/4000).
- Bring back interpolation attribute for surface [#4056](https://github.com/MakieOrg/Makie.jl/pull/4056).
- Improved accuracy of framerate settings in GLMakie [#3954](https://github.com/MakieOrg/Makie.jl/pull/3954)
- Fix label_formatter being called twice in barplot [#4046](https://github.com/MakieOrg/Makie.jl/pull/4046).
- Fix error with automatic `highclip` or `lowclip` and scalar colors [#4048](https://github.com/MakieOrg/Makie.jl/pull/4048).
- Correct a bug in the `project` function when projecting using a `Scene`. [#3909](https://github.com/MakieOrg/Makie.jl/pull/3909).
- Add position for `pie` plot [#4027](https://github.com/MakieOrg/Makie.jl/pull/4027).
- Correct a method ambiguity in `insert!` which was causing `PlotList` to fail on CairoMakie. [#4038](https://github.com/MakieOrg/Makie.jl/pull/4038)
- Delaunay triangulations created via `tricontourf`, `triplot`, and `voronoiplot` no longer use any randomisation in the point insertion order so that results are unique. [#4044](https://github.com/MakieOrg/Makie.jl/pull/4044)
- Improve content scaling support for Wayland and fix incorrect mouse scaling on mac [#4062](https://github.com/MakieOrg/Makie.jl/pull/4062)
- Fix: `band` ignored its `alpha` argument in CairoMakie
- Fix `marker=FastPixel()` makersize and markerspace, improve `spy` recipe [#4043](https://github.com/MakieOrg/Makie.jl/pull/4043).
- Fixed `invert_normals` for surface plots in CairoMakie [#4021](https://github.com/MakieOrg/Makie.jl/pull/4021).
- Improve support for embedding GLMakie. [#4073](https://github.com/MakieOrg/Makie.jl/pull/4073)
- Update JS OrbitControls to match Julia OrbitControls [#4084](https://github.com/MakieOrg/Makie.jl/pull/4084).
- Fix `select_point()` [#4101](https://github.com/MakieOrg/Makie.jl/pull/4101).
- Fix `absrect()` and `select_rectangle()` [#4110](https://github.com/MakieOrg/Makie.jl/issues/4110).
- Allow segment-specific radius for `pie` plot [#4028](https://github.com/MakieOrg/Makie.jl/pull/4028).

## [0.21.5] - 2024-07-07

- Fixed tuple argument for `WGLMakie.activate!(resize_to=(:parent, nothing))` [#4009](https://github.com/MakieOrg/Makie.jl/pull/4009).
- validate plot attributes later, for axis specific plot attributes [#3974](https://github.com/MakieOrg/Makie.jl/pull/3974).

## [0.21.4] - 2024-07-02

- Fixed support for GLFW 3.4 on OSX [#3999](https://github.com/MakieOrg/Makie.jl/issues/3999).
- Changed camera variables to Float64 for increased accuracy [#3984](https://github.com/MakieOrg/Makie.jl/pull/3984)
- Allow CairoMakie to render `poly` overloads that internally don't use two child plots [#3986](https://github.com/MakieOrg/Makie.jl/pull/3986).
- Fixes for Menu and DataInspector [#3975](https://github.com/MakieOrg/Makie.jl/pull/3975).
- Add line-loop detection and rendering to GLMakie and WGLMakie [#3907](https://github.com/MakieOrg/Makie.jl/pull/3907).

## [0.21.3] - 2024-06-17

- Fix stack overflows when using `markerspace = :data` with `scatter` [#3960](https://github.com/MakieOrg/Makie.jl/issues/3960).
- CairoMakie: Fix broken SVGs when using non-interpolated image primitives, for example Colorbars, with recent Cairo versions [#3967](https://github.com/MakieOrg/Makie.jl/pull/3967).
- CairoMakie: Add argument `pdf_version` to restrict the PDF version when saving a figure as a PDF [#3845](https://github.com/MakieOrg/Makie.jl/pull/3845).
- Fix DataInspector using invalid attribute strokewidth for plot type Wireframe [#3917](https://github.com/MakieOrg/Makie.jl/pull/3917).
- CairoMakie: Fix incorrect scaling factor for SVGs with Cairo_jll 1.18 [#3964](https://github.com/MakieOrg/Makie.jl/pull/3964).
- Fixed use of Textbox from Bonito [#3924](https://github.com/MakieOrg/Makie.jl/pull/3924)

## [0.21.2] - 2024-05-22

- Added `cycle` to general attribute allowlist so that it works also with plot types that don't set one in their theme [#3879](https://github.com/MakieOrg/Makie.jl/pull/3879).

## [0.21.1] - 2024-05-21

- `boundingbox` now relies on `apply_transform(transform, data_limits(plot))` rather than transforming the corner points of the bounding box [#3856](https://github.com/MakieOrg/Makie.jl/pull/3856).
- Adjusted `Axis` limits to consider transformations more consistently [#3864](https://github.com/MakieOrg/Makie.jl/pull/3864).
- Fix problems with incorrectly disabled attributes in recipes [#3870](https://github.com/MakieOrg/Makie.jl/pull/3870), [#3866](https://github.com/MakieOrg/Makie.jl/pull/3866).
- Fix RPRMakie with Material [#3872](https://github.com/MakieOrg/Makie.jl/pull/3872).
- Support the loop option in html video output [#3697](https://github.com/MakieOrg/Makie.jl/pull/3697).

## [0.21.0] - 2024-05-08

- Add `voxels` plot [#3527](https://github.com/MakieOrg/Makie.jl/pull/3527).
- Added supported markers hint to unsupported marker warn message [#3666](https://github.com/MakieOrg/Makie.jl/pull/3666).
- Fixed bug in CairoMakie line drawing when multiple successive points had the same color [#3712](https://github.com/MakieOrg/Makie.jl/pull/3712).
- Remove StableHashTraits in favor of calculating hashes directly with CRC32c [#3667](https://github.com/MakieOrg/Makie.jl/pull/3667).
- **Breaking (sort of)** Added a new `@recipe` variant which allows documenting attributes directly where they are defined and validating that all attributes are known whenever a plot is created. This is not breaking in the sense that the API changes, but user code is likely to break because of misspelled attribute names etc. that have so far gone unnoticed.
- Add axis converts, enabling unit/categorical support and more [#3226](https://github.com/MakieOrg/Makie.jl/pull/3226).
- **Breaking** Streamlined `data_limits` and `boundingbox` [#3671](https://github.com/MakieOrg/Makie.jl/pull/3671)
  - `data_limits` now only considers plot positions, completely ignoring transformations
  - `boundingbox(p::Text)` is deprecated in favor of `boundingbox(p::Text, p.markerspace[])`. The more internal methods use `string_boundingbox(p)`. [#3723](https://github.com/MakieOrg/Makie.jl/pull/3723)
  - `boundingbox` overwrites must now include a secondary space argument to work `boundingbox(plot, space::Symbol = :data)` [#3723](https://github.com/MakieOrg/Makie.jl/pull/3723)
  - `boundingbox` now always consider `transform_func` and `model`
  - `data_limits(::Scatter)` and `boundingbox(::Scatter)` now consider marker transformations [#3716](https://github.com/MakieOrg/Makie.jl/pull/3716)
- **Breaking** Improved Float64 compatability of Axis [#3681](https://github.com/MakieOrg/Makie.jl/pull/3681)
  - This added an extra conversion step which only takes effect when Float32 precision becomes relevant. In those cases code using `project()` functions will be wrong as the transformation is not applied. Use `project(plot_or_scene, ...)` or apply the conversion yourself beforehand with `Makie.f32_convert(plot_or_scene, transformed_point)` and use `patched_model = Makie.patch_model(plot_or_scene, model)`.
  - `Makie.to_world(point, matrix, resolution)` has been deprecated in favor of `Makie.to_world(scene_or_plot, point)` to include float32 conversions.
- **Breaking** Reworked line shaders in GLMakie and WGLMakie [#3558](https://github.com/MakieOrg/Makie.jl/pull/3558)
  - GLMakie: Removed support for per point linewidths
  - GLMakie: Adjusted dots (e.g. with `linestyle = :dot`) to bend across a joint
  - GLMakie: Adjusted linestyles to scale with linewidth dynamically so that dots remain dots with changing linewidth
  - GLMakie: Cleaned up anti-aliasing for truncated joints
  - WGLMakie: Added support for linestyles
  - WGLMakie: Added line joints
  - WGLMakie: Added native anti-aliasing which generally improves quality but introduces outline artifacts in some cases (same as GLMakie)
  - Both: Adjusted handling of thin lines which may result in different color intensities
- Fixed an issue with lines being drawn in the wrong direction in 3D (with perspective projection) [#3651](https://github.com/MakieOrg/Makie.jl/pull/3651).
- **Breaking** Renamed attribute `rotations` to `rotation` for `scatter` and `meshscatter` which had been inconsistent with the otherwise singular naming scheme and other plots like `text` [#3724](https://github.com/MakieOrg/Makie.jl/pull/3724).
- Fixed `contourf` bug where n levels would sometimes miss the uppermost value, causing gaps [#3713](https://github.com/MakieOrg/Makie.jl/pull/3713).
- Added `scale` attribute to `violin` [#3352](https://github.com/MakieOrg/Makie.jl/pull/3352).
- Use label formatter in barplot [#3718](https://github.com/MakieOrg/Makie.jl/pull/3718).
- Fix the incorrect shading with non uniform markerscale in meshscatter [#3722](https://github.com/MakieOrg/Makie.jl/pull/3722)
- Add `scale_to=:flip` option to `hist`, which flips the direction of the bars [#3732](https://github.com/MakieOrg/Makie.jl/pull/3732)
- Fixed an issue with the texture atlas not updating in WGLMakie after display, causing new symbols to not show up [#3737](https://github.com/MakieOrg/Makie.jl/pull/3737)
- Added `linecap` and `joinstyle` attributes for lines and linesegments. Also normalized `miter_limit` to 60° across all backends. [#3771](https://github.com/MakieOrg/Makie.jl/pull/3771)

## [0.20.10] 2024-05-07

- Loosened type restrictions for potentially array-valued colors in `Axis` attributes like `xticklabelcolor` [#3826](https://github.com/MakieOrg/Makie.jl/pull/3826).
- Added support for intervals for specifying axis limits [#3696](https://github.com/MakieOrg/Makie.jl/pull/3696)
- Added recipes for plotting intervals to `Band`, `Rangebars`, `H/VSpan` [3695](https://github.com/MakieOrg/Makie.jl/pull/3695)
- Documented `WilkinsonTicks` [#3819](https://github.com/MakieOrg/Makie.jl/pull/3819).
- Added `axislegend(ax, "title")` method [#3808](https://github.com/MakieOrg/Makie.jl/pull/3808).
- Improved thread safety of rendering with CairoMakie (independent `Scene`s only) by locking FreeType handles [#3777](https://github.com/MakieOrg/Makie.jl/pull/3777).
- Adds a tutorial for how to make recipes work with new types [#3816](https://github.com/MakieOrg/Makie.jl/pull/3816).
- Provided an interface to convert markers in CairoMakie separately (`cairo_scatter_marker`) so external packages can overload it. [#3811](https://github.com/MakieOrg/Makie.jl/pull/3811)
- Updated to DelaunayTriangulation v1.0 [#3787](https://github.com/MakieOrg/Makie.jl/pull/3787).
- Added methods `hidedecorations!`, `hiderdecorations!`, `hidethetadecorations!` and  `hidespines!` for `PolarAxis` axes [#3823](https://github.com/MakieOrg/Makie.jl/pull/3823).
- Added `loop` option support for HTML outputs when recording videos with `record` [#3697](https://github.com/MakieOrg/Makie.jl/pull/3697).

## [0.20.9] - 2024-03-29

- Added supported markers hint to unsupported marker warn message [#3666](https://github.com/MakieOrg/Makie.jl/pull/3666).
- Fixed bug in CairoMakie line drawing when multiple successive points had the same color [#3712](https://github.com/MakieOrg/Makie.jl/pull/3712).
- Remove StableHashTraits in favor of calculating hashes directly with CRC32c [#3667](https://github.com/MakieOrg/Makie.jl/pull/3667).
- Fixed `contourf` bug where n levels would sometimes miss the uppermost value, causing gaps [#3713](https://github.com/MakieOrg/Makie.jl/pull/3713).
- Added `scale` attribute to `violin` [#3352](https://github.com/MakieOrg/Makie.jl/pull/3352).
- Use label formatter in barplot [#3718](https://github.com/MakieOrg/Makie.jl/pull/3718).
- Fix the incorrect shading with non uniform markerscale in meshscatter [#3722](https://github.com/MakieOrg/Makie.jl/pull/3722)
- Add `scale_to=:flip` option to `hist`, which flips the direction of the bars [#3732](https://github.com/MakieOrg/Makie.jl/pull/3732)
- Fixed an issue with the texture atlas not updating in WGLMakie after display, causing new symbols to not show up [#3737](https://github.com/MakieOrg/Makie.jl/pull/3737)

## [0.20.8] - 2024-02-22

- Fixed excessive use of space with HTML image outputs [#3642](https://github.com/MakieOrg/Makie.jl/pull/3642).
- Fixed bugs with format strings and add new features by switching to Format.jl [#3633](https://github.com/MakieOrg/Makie.jl/pull/3633).
- Fixed an issue where CairoMakie would unnecessarily rasterize polygons [#3605](https://github.com/MakieOrg/Makie.jl/pull/3605).
- Added `PointBased` conversion trait to `scatterlines` recipe [#3603](https://github.com/MakieOrg/Makie.jl/pull/3603).
- Multiple small fixes for `map_latest`, `WGLMakie` picking and `PlotSpec` [#3637](https://github.com/MakieOrg/Makie.jl/pull/3637).
- Fixed PolarAxis `rticks` being incompatible with rich text. [#3615](https://github.com/MakieOrg/Makie.jl/pull/3615)
- Fixed an issue causing lines, scatter and text to not scale with resolution after deleting plots in GLMakie. [#3649](https://github.com/MakieOrg/Makie.jl/pull/3649)

## [0.20.7] - 2024-02-04

- Equalized alignment point of mirrored ticks to that of normal ticks [#3598](https://github.com/MakieOrg/Makie.jl/pull/3598).
- Fixed stack overflow error on conversion of gridlike data with missings [#3597](https://github.com/MakieOrg/Makie.jl/pull/3597).
- Fixed mutation of CairoMakie src dir when displaying png files [#3588](https://github.com/MakieOrg/Makie.jl/pull/3588).
- Added better error messages for plotting into `FigureAxisPlot` and `AxisPlot` as Plots.jl users are likely to do [#3596](https://github.com/MakieOrg/Makie.jl/pull/3596).
- Added compat bounds for IntervalArithmetic.jl due to bug with DelaunayTriangulation.jl [#3595](https://github.com/MakieOrg/Makie.jl/pull/3595).
- Removed possibility of three-argument `barplot` [#3574](https://github.com/MakieOrg/Makie.jl/pull/3574).

## [0.20.6] - 2024-02-02

- Fix issues with Camera3D not centering [#3582](https://github.com/MakieOrg/Makie.jl/pull/3582)
- Allowed creating legend entries from plot objects with scalar numbers as colors [#3587](https://github.com/MakieOrg/Makie.jl/pull/3587).

## [0.20.5] - 2024-01-25

- Use plot plot instead of scene transform functions in CairoMakie, fixing missplaced h/vspan. [#3552](https://github.com/MakieOrg/Makie.jl/pull/3552)
- Fix error printing on shader error [#3530](https://github.com/MakieOrg/Makie.jl/pull/3530).
- Update pagefind to 1.0.4 for better headline search [#3534](https://github.com/MakieOrg/Makie.jl/pull/3534).
- Remove unecessary deps, e.g. Setfield [3546](https://github.com/MakieOrg/Makie.jl/pull/3546).
- Don't clear args, rely on delete deregister_callbacks [#3543](https://github.com/MakieOrg/Makie.jl/pull/3543).
- Add interpolate keyword for Surface [#3541](https://github.com/MakieOrg/Makie.jl/pull/3541).
- Fix a DataInspector bug if inspector_label is used with RGB images [#3468](https://github.com/MakieOrg/Makie.jl/pull/3468).

## [0.20.4] - 2024-01-04

- Changes for Bonito rename and WGLMakie docs improvements [#3477](https://github.com/MakieOrg/Makie.jl/pull/3477).
- Add stroke and glow support to scatter and text in WGLMakie [#3518](https://github.com/MakieOrg/Makie.jl/pull/3518).
- Fix clipping issues with Camera3D when zooming in [#3529](https://github.com/MakieOrg/Makie.jl/pull/3529)

## [0.20.3] - 2023-12-21

- Add `depthsorting` as a hidden attribute for scatter plots in GLMakie as an alternative fix for outline artifacts. [#3432](https://github.com/MakieOrg/Makie.jl/pull/3432)
- Disable SDF based anti-aliasing in scatter, text and lines plots when `fxaa = true` in GLMakie. This allows removing outline artifacts at the cost of quality. [#3408](https://github.com/MakieOrg/Makie.jl/pull/3408)
- DataInspector Fixes: Fixed depth order, positional labels being in transformed space and `:inspector_clear` not getting called when moving from one plot to another. [#3454](https://github.com/MakieOrg/Makie.jl/pull/3454)
- Fixed bug in GLMakie where the update from a (i, j) sized GPU buffer to a (j, i) sized buffer would fail [#3456](https://github.com/MakieOrg/Makie.jl/pull/3456).
- Add `interpolate=true` to `volume(...)`, allowing to disable interpolation [#3485](https://github.com/MakieOrg/Makie.jl/pull/3485).

## [0.20.2] - 2023-12-01

- Switched from SHA512 to CRC32c salting in CairoMakie svgs, drastically improving svg rendering speed [#3435](https://github.com/MakieOrg/Makie.jl/pull/3435).
- Fixed a bug with h/vlines and h/vspan not correctly resolving transformations [#3418](https://github.com/MakieOrg/Makie.jl/pull/3418).
- Fixed a bug with h/vlines and h/vspan returning the wrong limits, causing an error in Axis [#3427](https://github.com/MakieOrg/Makie.jl/pull/3427).
- Fixed clipping when zooming out of a 3D (L)Scene [#3433](https://github.com/MakieOrg/Makie.jl/pull/3433).
- Moved the texture atlas cache to `.julia/scratchspaces` instead of a dedicated `.julia/makie` [#3437](https://github.com/MakieOrg/Makie.jl/pull/3437)

## [0.20.1] - 2023-11-23

- Fixed bad rendering of `poly` in GLMakie by triangulating points after transformations [#3402](https://github.com/MakieOrg/Makie.jl/pull/3402).
- Fixed bug regarding inline display in VSCode Jupyter notebooks and other similar environments [#3403](https://github.com/MakieOrg/Makie.jl/pull/3403).
- Fixed issue with `plottype`, allowed `onany(...; update = true)` and fixed `Block` macro use outside Makie [#3401](https://github.com/MakieOrg/Makie.jl/pull/3401).

## [0.20.0] - 2023-11-21

- GLMakie has gained support for HiDPI (aka Retina) screens. This also enables saving images with higher resolution than screen pixel dimensions [#2544](https://github.com/MakieOrg/Makie.jl/pull/2544).
- Fixed an issue where NaN was interpreted as zero when rendering `surface` through CairoMakie [#2598](https://github.com/MakieOrg/Makie.jl/pull/2598).
- Improved 3D camera handling, hotkeys and functionality [#2746](https://github.com/MakieOrg/Makie.jl/pull/2746).
- Added `shading = :verbose` in GLMakie to allow for multiple light sources. Also added more light types, fixed light directions for the previous lighting model (now `shading = :fast`) and adjusted `backlight` to affect normals[#3246](https://github.com/MakieOrg/Makie.jl/pull/3246).
- Changed the glyph used for negative numbers in tick labels from hyphen to minus [#3379](https://github.com/MakieOrg/Makie.jl/pull/3379).
- Added new declarative API for AlgebraOfGraphics, Pluto and easier dashboards [#3281](https://github.com/MakieOrg/Makie.jl/pull/3281).
- WGLMakie got faster line rendering with less updating bugs [#3062](https://github.com/MakieOrg/Makie.jl/pull/3062).
- **Breaking** Replaced `PolarAxis.radial_distortion_threshold` with `PolarAxis.radius_at_origin`. [#3381](https://github.com/MakieOrg/Makie.jl/pull/3381)
- **Breaking** Deprecated the `resolution` keyword in favor of `size` to reflect that this value is not a pixel resolution anymore [#3343](https://github.com/MakieOrg/Makie.jl/pull/3343).
- **Breaking** Refactored the `SurfaceLike` family of traits into `VertexGrid`, `CellGrid` and `ImageLike` [#3106](https://github.com/MakieOrg/Makie.jl/pull/3106).
- **Breaking** Deprecated `pixelarea(scene)` and `scene.px_area` in favor of viewport.
- **Breaking** Refactored the `Combined` Plot object and renamed it to `Plot`, improving compile times ~2x [#3082](https://github.com/MakieOrg/Makie.jl/pull/3082).
- **Breaking** Removed old depreactions in [#3113](https://github.com/MakieOrg/Makie.jl/pull/3113/commits/3a39210ef87a0032d78cb27c0c1019faa604effd).
- **Breaking** Deprecated using AbstractVector as sides of `image` [#3395](https://github.com/MakieOrg/Makie.jl/pull/3395).
- **Breaking** `errorbars` and `rangebars` now use color cycling [#3230](https://github.com/MakieOrg/Makie.jl/pull/3230).

## [0.19.12] - 2023-10-31

- Added `cornerradius` attribute to `Box` for rounded corners [#3346](https://github.com/MakieOrg/Makie.jl/pull/3346).
- Fix grouping of a zero-height bar in `barplot`. Now a zero-height bar shares the same properties of the previous bar, and if the bar is the first one, its height is treated as positive if and only if there exists a bar of positive height or all bars are zero-height [#3058](https://github.com/MakieOrg/Makie.jl/pull/3058).
- Fixed a bug where Axis still consumes scroll events when interactions are disabled [#3272](https://github.com/MakieOrg/Makie.jl/pull/3272).
- Added `cornerradius` attribute to `Box` for rounded corners [#3308](https://github.com/MakieOrg/Makie.jl/pull/3308).
- Upgraded `StableHashTraits` from 1.0 to 1.1 [#3309](https://github.com/MakieOrg/Makie.jl/pull/3309).

## [0.19.11] - 2023-10-05

- Setup automatic colorbars for volumeslices [#3253](https://github.com/MakieOrg/Makie.jl/pull/3253).
- Colorbar for arrows [#3275](https://github.com/MakieOrg/Makie.jl/pull/3275).
- Small bugfixes [#3275](https://github.com/MakieOrg/Makie.jl/pull/3275).

## [0.19.10] - 2023-09-21

- Fixed bugs with Colorbar in recipes, add new API for creating a recipe colorbar and introduce experimental support for Categorical colormaps [#3090](https://github.com/MakieOrg/Makie.jl/pull/3090).
- Added experimental Datashader implementation [#2883](https://github.com/MakieOrg/Makie.jl/pull/2883).
- **Breaking** Changed the default order Polar arguments to (theta, r). [#3154](https://github.com/MakieOrg/Makie.jl/pull/3154)
- General improvements to `PolarAxis`: full rlimtis & thetalimits, more controls and visual tweaks. See pr for more details.[#3154](https://github.com/MakieOrg/Makie.jl/pull/3154)

## [0.19.9] - 2023-09-11

- Allow arbitrary reversible scale functions through `ReversibleScale`.
- Deprecated `linestyle=vector_of_gaps` in favor of `linestyle=Linestyle(vector_of_gaps)` [3135](https://github.com/MakieOrg/Makie.jl/pull/3135), [3193](https://github.com/MakieOrg/Makie.jl/pull/3193).
- Fixed some errors around dynamic changes of `ax.xscale` or `ax.yscale` [#3084](https://github.com/MakieOrg/Makie.jl/pull/3084)
- Improved Barplot Label Alignment [#3160](https://github.com/MakieOrg/Makie.jl/issues/3160).
- Fixed regression in determining axis limits [#3179](https://github.com/MakieOrg/Makie.jl/pull/3179)
- Added a theme `theme_latexfonts` that uses the latex font family as default fonts [#3147](https://github.com/MakieOrg/Makie.jl/pull/3147), [#3180](https://github.com/MakieOrg/Makie.jl/pull/3180).
- Upgrades `StableHashTraits` from 0.3 to 1.0

## [0.19.8] - 2023-08-15

- Improved CairoMakie rendering of `lines` with repeating colors in an array [#3141](https://github.com/MakieOrg/Makie.jl/pull/3141).
- Added `strokecolormap` to poly. [#3145](https://github.com/MakieOrg/Makie.jl/pull/3145)
- Added `xreversed`, `yreversed` and `zreversed` attributes to `Axis3` [#3138](https://github.com/MakieOrg/Makie.jl/pull/3138).
- Fixed incorrect placement of contourlabels with transform functions [#3083](https://github.com/MakieOrg/Makie.jl/pull/3083)
- Fixed automatic normal generation for meshes with shading and no normals [#3041](https://github.com/MakieOrg/Makie.jl/pull/3041).
- Added the `triplot` and `voronoiplot` recipes from DelaunayTriangulation.jl [#3102](https://github.com/MakieOrg/Makie.jl/pull/3102), [#3159](https://github.com/MakieOrg/Makie.jl/pull/3159).

## [0.19.7] - 2023-07-22

- Allow arbitrary functions to color `streamplot` lines by passing a `Function` to `color`.  This must accept `Point` of the appropriate dimension and return a `Point`, `Vec`, or other arraylike object [#2002](https://github.com/MakieOrg/Makie.jl/pull/2002).
- `arrows` can now take input of the form `x::AbstractVector, y::AbstractVector, [z::AbstractVector,] f::Function`, where `f` must return a `VecTypes` of the appropriate dimension [#2597](https://github.com/MakieOrg/Makie.jl/pull/2597).
- Exported colorbuffer, and added `colorbuffer(axis::Axis; include_decorations=false, colorbuffer_kws...)`, to get an image of an axis with or without decorations [#3078](https://github.com/MakieOrg/Makie.jl/pull/3078).
- Fixed an issue where the `linestyle` of some polys was not applied to the stroke in CairoMakie. [#2604](https://github.com/MakieOrg/Makie.jl/pull/2604)
- Add `colorscale = identity` to any plotting function using a colormap. This works with any scaling function like `log10`, `sqrt` etc. Consequently, `scale` for `hexbin` is replaced with `colorscale` [#2900](https://github.com/MakieOrg/Makie.jl/pull/2900).
- Add `alpha=1.0` argument to all basic plots, which supports independently adding an alpha component to colormaps and colors. Multiple alphas like in `plot(alpha=0.2, color=RGBAf(1, 0, 0, 0.5))`, will get multiplied [#2900](https://github.com/MakieOrg/Makie.jl/pull/2900).
- `hexbin` now supports any per-observation weights which StatsBase respects - `<: StatsBase.AbstractWeights`, `Vector{Real}`, or `nothing` (the default). [#2804](https://github.com/MakieOrg/Makie.jl/pulls/2804)
- Added a new Axis type, `PolarAxis`, which is an axis with a polar projection.  Input is in `(r, theta)` coordinates and is transformed to `(x, y)` coordinates using the standard polar-to-cartesian transformation.
  Generally, its attributes are very similar to the usual `Axis` attributes, but `x` is replaced by `r` and `y` by `θ`.
  It also inherits from the theme of `Axis` in this manner, so should work seamlessly with Makie themes [#2990](https://github.com/MakieOrg/Makie.jl/pull/2990).
- `inherit` now has a new signature `inherit(scene, attrs::NTuple{N, Symbol}, default_value)`, allowing recipe authors to access nested attributes when trying to inherit from the parent Scene.
  For example, one could inherit from `scene.Axis.yticks` by `inherit(scene, (:Axis, :yticks), $default_value)` [#2990](https://github.com/MakieOrg/Makie.jl/pull/2990).
- Fixed incorrect rendering of 3D heatmaps [#2959](https://github.com/MakieOrg/Makie.jl/pull/2959)
- Deprecated `flatten_plots` in favor of `collect_atomic_plots`. Using the new `collect_atomic_plots` fixed a bug in CairoMakie where the z-level of plots within recipes was not respected. [#2793](https://github.com/MakieOrg/Makie.jl/pull/2793)
- Fixed incorrect line depth in GLMakie [#2843](https://github.com/MakieOrg/Makie.jl/pull/2843)
- Fixed incorrect line alpha in dense lines in GLMakie [#2843](https://github.com/MakieOrg/Makie.jl/pull/2843)
- Fixed DataInspector interaction with transformations [#3002](https://github.com/MakieOrg/Makie.jl/pull/3002)
- Added option `WGLMakie.activate!(resize_to_body=true)`, to make plots resize to the VSCode plotpane. Resizes to the HTML body element, so may work outside VSCode [#3044](https://github.com/MakieOrg/Makie.jl/pull/3044), [#3042](https://github.com/MakieOrg/Makie.jl/pull/3042).
- Fixed DataInspector interaction with transformations [#3002](https://github.com/MakieOrg/Makie.jl/pull/3002).
- Fixed incomplete stroke with some Bezier markers in CairoMakie and blurry strokes in GLMakie [#2961](https://github.com/MakieOrg/Makie.jl/pull/2961)
- Added the ability to use custom triangulations from DelaunayTriangulation.jl [#2896](https://github.com/MakieOrg/Makie.jl/pull/2896).
- Adjusted scaling of scatter/text stroke, glow and anti-aliasing width under non-uniform 2D scaling (Vec2f markersize/fontsize) in GLMakie [#2950](https://github.com/MakieOrg/Makie.jl/pull/2950).
- Scaled `errorbar` whiskers and `bracket` correctly with transformations [#3012](https://github.com/MakieOrg/Makie.jl/pull/3012).
- Updated `bracket` when the screen is resized or transformations change [#3012](https://github.com/MakieOrg/Makie.jl/pull/3012).

## [0.19.6] - 2023-06-09

- Fixed broken AA for lines with strongly varying linewidth [#2953](https://github.com/MakieOrg/Makie.jl/pull/2953).
- Fixed WGLMakie JS popup [#2976](https://github.com/MakieOrg/Makie.jl/pull/2976).
- Fixed `legendelements` when children have no elements [#2982](https://github.com/MakieOrg/Makie.jl/pull/2982).
- Bumped compat for StatsBase to 0.34 [#2915](https://github.com/MakieOrg/Makie.jl/pull/2915).
- Improved thread safety [#2840](https://github.com/MakieOrg/Makie.jl/pull/2840).

## [0.19.5] - 2023-05-12

- Added `loop` option for GIF outputs when recording videos with `record` [#2891](https://github.com/MakieOrg/Makie.jl/pull/2891).
- Fixed line rendering issues in GLMakie [#2843](https://github.com/MakieOrg/Makie.jl/pull/2843).
- Fixed incorrect line alpha in dense lines in GLMakie [#2843](https://github.com/MakieOrg/Makie.jl/pull/2843).
- Changed `scene.clear` to an observable and made changes in `Scene` Observables trigger renders in GLMakie [#2929](https://github.com/MakieOrg/Makie.jl/pull/2929).
- Added contour labels [#2496](https://github.com/MakieOrg/Makie.jl/pull/2496).
- Allowed rich text to be used in Legends [#2902](https://github.com/MakieOrg/Makie.jl/pull/2902).
- Added more support for zero length Geometries [#2917](https://github.com/MakieOrg/Makie.jl/pull/2917).
- Made CairoMakie drawing for polygons with holes order independent [#2918](https://github.com/MakieOrg/Makie.jl/pull/2918).
- Fixes for `Makie.inline!()`, allowing now for `Makie.inline!(automatic)` (default), which is better at automatically opening a window/ inlining a plot into plotpane when needed [#2919](https://github.com/MakieOrg/Makie.jl/pull/2919) [#2937](https://github.com/MakieOrg/Makie.jl/pull/2937).
- Block/Axis doc improvements [#2940](https://github.com/MakieOrg/Makie.jl/pull/2940) [#2932](https://github.com/MakieOrg/Makie.jl/pull/2932) [#2894](https://github.com/MakieOrg/Makie.jl/pull/2894).

## [0.19.4] - 2023-03-31

- Added export of `hidezdecorations!` from MakieLayout [#2821](https://github.com/MakieOrg/Makie.jl/pull/2821).
- Fixed an issue with GLMakie lines becoming discontinuous [#2828](https://github.com/MakieOrg/Makie.jl/pull/2828).

## [0.19.3] - 2023-03-21

- Added the `stephist` plotting function [#2408](https://github.com/JuliaPlots/Makie.jl/pull/2408).
- Added the `brackets` plotting function [#2356](https://github.com/MakieOrg/Makie.jl/pull/2356).
- Fixed an issue where `poly` plots with `Vector{<: MultiPolygon}` inputs with per-polygon color were mistakenly rendered as meshes using CairoMakie [#2590](https://github.com/MakieOrg/Makie.jl/pulls/2478).
- Fixed a small typo which caused an error in the `Stepper` constructor [#2600](https://github.com/MakieOrg/Makie.jl/pulls/2478).
- Improve cleanup on block deletion [#2614](https://github.com/MakieOrg/Makie.jl/pull/2614)
- Add `menu.scroll_speed` and increase default speed for non-apple [#2616](https://github.com/MakieOrg/Makie.jl/pull/2616).
- Fixed rectangle zoom for nonlinear axes [#2674](https://github.com/MakieOrg/Makie.jl/pull/2674)
- Cleaned up linestyles in GLMakie (Fixing artifacting, spacing/size, anti-aliasing) [#2666](https://github.com/MakieOrg/Makie.jl/pull/2666).
- Fixed issue with scatterlines only accepting concrete color types as `markercolor` [#2691](https://github.com/MakieOrg/Makie.jl/pull/2691).
- Fixed an accidental issue where `LaTeXStrings` were not typeset correctly in `Axis3` [#2558](https://github.com/MakieOrg/Makie.jl/pull/2588).
- Fixed a bug where line segments in `text(lstr::LaTeXString)` were ignoring offsets [#2668](https://github.com/MakieOrg/Makie.jl/pull/2668).
- Fixed a bug where the `arrows` recipe accidentally called a `Bool` when `normalize = true` [#2740](https://github.com/MakieOrg/Makie.jl/pull/2740).
- Re-exported the `@colorant_str` (`colorant"..."`) macro from Colors.jl [#2726](https://github.com/MakieOrg/Makie.jl/pull/2726).
- Speedup heatmaps in WGLMakie. [#2647](https://github.com/MakieOrg/Makie.jl/pull/2647)
- Fix slow `data_limits` for recipes, which made plotting lots of data with recipes much slower [#2770](https://github.com/MakieOrg/Makie.jl/pull/2770).

## [0.19.1] - 2023-01-01

- Add `show_data` method for `band` which shows the min and max values of the band at the x position of the cursor [#2497](https://github.com/MakieOrg/Makie.jl/pull/2497).
- Added `xlabelrotation`, `ylabelrotation` (`Axis`) and `labelrotation` (`Colorbar`) [#2478](https://github.com/MakieOrg/Makie.jl/pull/2478).
- Fixed forced rasterization in CairoMakie svg files when polygons with colors specified as (color, alpha) tuples were used [#2535](https://github.com/MakieOrg/Makie.jl/pull/2535).
- Do less copies of Observables in Attributes + plot pipeline [#2443](https://github.com/MakieOrg/Makie.jl/pull/2443).
- Add Search Page and tweak Result Ordering [#2474](https://github.com/MakieOrg/Makie.jl/pull/2474).
- Remove all global attributes from TextureAtlas implementation and fix julia#master [#2498](https://github.com/MakieOrg/Makie.jl/pull/2498).
- Use new Bonito, implement WGLMakie picking, improve performance and fix lots of WGLMakie bugs [#2428](https://github.com/MakieOrg/Makie.jl/pull/2428).

## [0.19.0] - 2022-12-03

- **Breaking** The attribute `textsize` has been removed everywhere in favor of the attribute `fontsize` which had also been in use.
  To migrate, search and replace all uses of `textsize` to `fontsize` [#2387](https://github.com/MakieOrg/Makie.jl/pull/2387).
- Added rich text which allows to more easily use superscripts and subscripts as well as differing colors, fonts, fontsizes, etc. for parts of a given text [#2321](https://github.com/MakieOrg/Makie.jl/pull/2321).

## [0.18.4] - 2022-12-02

- Added the `waterfall` plotting function [#2416](https://github.com/JuliaPlots/Makie.jl/pull/2416).
- Add support for `AbstractPattern` in `WGLMakie` [#2432](https://github.com/MakieOrg/Makie.jl/pull/2432).
- Broadcast replaces deprecated method for quantile [#2430](https://github.com/MakieOrg/Makie.jl/pull/2430).
- Fix CairoMakie's screen re-using [#2440](https://github.com/MakieOrg/Makie.jl/pull/2440).
- Fix repeated rendering with invisible objects [#2437](https://github.com/MakieOrg/Makie.jl/pull/2437).
- Fix hvlines for GLMakie [#2446](https://github.com/MakieOrg/Makie.jl/pull/2446).

## [0.18.3] - 2022-11-17

- Add `render_on_demand` flag for `GLMakie.Screen`. Setting this to `true` will skip rendering until plots get updated. This is the new default [#2336](https://github.com/MakieOrg/Makie.jl/pull/2336), [#2397](https://github.com/MakieOrg/Makie.jl/pull/2397).
- Clean up OpenGL state handling in GLMakie [#2397](https://github.com/MakieOrg/Makie.jl/pull/2397).
- Fix salting [#2407](https://github.com/MakieOrg/Makie.jl/pull/2407).
- Fixes for [GtkMakie](https://github.com/jwahlstrand/GtkMakie.jl) [#2418](https://github.com/MakieOrg/Makie.jl/pull/2418).

## [0.18.2] - 2022-11-03

- Fix Axis3 tick flipping with negative azimuth [#2364](https://github.com/MakieOrg/Makie.jl/pull/2364).
- Fix empty!(fig) and empty!(ax) [#2374](https://github.com/MakieOrg/Makie.jl/pull/2374), [#2375](https://github.com/MakieOrg/Makie.jl/pull/2375).
- Remove stencil buffer [#2389](https://github.com/MakieOrg/Makie.jl/pull/2389).
- Move Arrows and Wireframe to MakieCore [#2384](https://github.com/MakieOrg/Makie.jl/pull/2384).
- Skip legend entry if label is nothing [#2350](https://github.com/MakieOrg/Makie.jl/pull/2350).

## [0.18.1] - 2022-10-24

- fix heatmap interpolation [#2343](https://github.com/MakieOrg/Makie.jl/pull/2343).
- move poly to MakieCore [#2334](https://github.com/MakieOrg/Makie.jl/pull/2334)
- Fix picking warning and update_axis_camera [#2352](https://github.com/MakieOrg/Makie.jl/pull/2352).
- bring back inline!, to not open a window in VSCode repl [#2353](https://github.com/MakieOrg/Makie.jl/pull/2353).

## [0.18.0] - 2022-10-12

- **Breaking** Added `BezierPath` which can be constructed from SVG like command list, SVG string or from a `Polygon`.
  Added ability to use `BezierPath` and `Polgyon` as scatter markers.
  Replaced default symbol markers like `:cross` which converted to characters before with more precise `BezierPaths` and adjusted default markersize to 12.
  **Deprecated** using `String` to specify multiple char markers (`scatter(1:4, marker="abcd")`).
  **Deprecated** concrete geometries as markers like `Circle(Point2f(0), 1.5)` in favor of using the type like `Circle` for dispatch to special backend methods.
  Added single image marker support to WGLMakie [#979](https://github.com/MakieOrg/Makie.jl/pull/979).
- **Breaking** Refactored `display`, `record`, `colorbuffer` and `screens` to be faster and more consistent [#2306](https://github.com/MakieOrg/Makie.jl/pull/2306#issuecomment-1275918061).
- **Breaking** Refactored `DataInspector` to use `tooltip`. This results in changes in the attributes of DataInspector. Added `inspector_label`, `inspector_hover` and `inspector_clear` as optional attributes [#2095](https://github.com/JuliaPlots/Makie.jl/pull/2095).
- Added the `hexbin` plotting function [#2201](https://github.com/JuliaPlots/Makie.jl/pull/2201).
- Added the `tricontourf` plotting function [#2226](https://github.com/JuliaPlots/Makie.jl/pull/2226).
- Fixed per character attributes in text [#2244](https://github.com/JuliaPlots/Makie.jl/pull/2244).
- Allowed `CairoMakie` to render `scatter` with images as markers [#2080](https://github.com/MakieOrg/Makie.jl/pull/2080).
- Reworked text drawing and added ability to draw special characters via glyph indices in order to draw more LaTeX math characters with MathTeXEngine v0.5 [#2139](https://github.com/MakieOrg/Makie.jl/pull/2139).
- Allowed text to be copy/pasted into `Textbox` [#2281](https://github.com/MakieOrg/Makie.jl/pull/2281)
- Fixed updates for multiple meshes [#2277](https://github.com/MakieOrg/Makie.jl/pull/2277).
- Fixed broadcasting for linewidth, lengthscale & arrowsize in `arrow` recipe [#2273](https://github.com/MakieOrg/Makie.jl/pull/2273).
- Made GLMakie relocatable [#2282](https://github.com/MakieOrg/Makie.jl/pull/2282).
- Fixed changing input types in plot arguments [#2297](https://github.com/MakieOrg/Makie.jl/pull/2297).
- Better performance for Menus and fix clicks on items [#2299](https://github.com/MakieOrg/Makie.jl/pull/2299).
- Fixed CairoMakie bitmaps with transparency by using premultiplied ARGB surfaces [#2304](https://github.com/MakieOrg/Makie.jl/pull/2304).
- Fixed hiding of `Scene`s by setting `scene.visible[] = false` [#2317](https://github.com/MakieOrg/Makie.jl/pull/2317).
- `Axis` now accepts a `Tuple{Bool, Bool}` for `xtrimspine` and `ytrimspine` to trim only one end of the spine [#2171](https://github.com/JuliaPlots/Makie.jl/pull/2171).

## [0.17.13] - 2022-08-04

- Fixed boundingboxes [#2184](https://github.com/MakieOrg/Makie.jl/pull/2184).
- Fixed highclip/lowclip in meshscatter, poly, contourf, barplot [#2183](https://github.com/MakieOrg/Makie.jl/pull/2183).
- Fixed gridline updates [#2196](https://github.com/MakieOrg/Makie.jl/pull/2196).
- Fixed glDisablei argument order, which crashed some Intel drivers.

## [0.17.12] - 2022-07-22

- Fixed stackoverflow in show [#2167](https://github.com/MakieOrg/Makie.jl/pull/2167).

## [0.17.11] - 2022-07-21

- `rainclouds`(!) now supports `violin_limits` keyword argument, serving the same.
role as `datalimits` in `violin` [#2137](https://github.com/MakieOrg/Makie.jl/pull/2137).
- Fixed an issue where nonzero `strokewidth` results in a thin outline of the wrong color if `color` and `strokecolor` didn't match and weren't transparent. [#2096](https://github.com/MakieOrg/Makie.jl/pull/2096).
- Improved performance around Axis(3) limits [#2115](https://github.com/MakieOrg/Makie.jl/pull/2115).
- Cleaned up stroke artifacts in scatter and text [#2096](https://github.com/MakieOrg/Makie.jl/pull/2096).
- Compile time improvements [#2153](https://github.com/MakieOrg/Makie.jl/pull/2153).
- Mesh and Surface now interpolate between values instead of interpolating between colors for WGLMakie + GLMakie [#2097](https://github.com/MakieOrg/Makie.jl/pull/2097).

## [0.17.10] - 2022-07-13

- Bumped compatibility bound of `GridLayoutBase.jl` to `v0.9.0` which fixed a regression with `Mixed` and `Outside` alignmodes in nested `GridLayout`s [#2135](https://github.com/MakieOrg/Makie.jl/pull/2135).

## [0.17.9] - 2022-07-12

- Patterns (`Makie.AbstractPattern`) are now supported by `CairoMakie` in `poly` plots that don't involve `mesh`, such as `bar` and `poly` [#2106](https://github.com/MakieOrg/Makie.jl/pull/2106/).
- Fixed regression where `Block` alignments could not be specified as numbers anymore [#2108](https://github.com/MakieOrg/Makie.jl/pull/2108).
- Added the option to show mirrored ticks on the other side of an Axis using the attributes `xticksmirrored` and `yticksmirrored` [#2105](https://github.com/MakieOrg/Makie.jl/pull/2105).
- Fixed a bug where a set of `Axis` wouldn't be correctly linked together if they were only linked in pairs instead of all at the same time [#2116](https://github.com/MakieOrg/Makie.jl/pull/2116).

## [0.17.7] - 2022-06-19

- Improved `Menu` performance, now it should be much harder to reach the boundary of 255 scenes in GLMakie. `Menu` also takes a `default` keyword argument now and can be scrolled if there is too little space available.

## [0.17.6] - 2022-06-17

- **EXPERIMENTAL**: Added support for multiple windows in GLMakie through `display(GLMakie.Screen(), figure_or_scene)` [#1771](https://github.com/MakieOrg/Makie.jl/pull/1771).
- Added support for RGB matrices in `heatmap` with GLMakie [#2036](https://github.com/MakieOrg/Makie.jl/pull/2036)
- `Textbox` doesn't defocus anymore on trying to submit invalid input [#2041](https://github.com/MakieOrg/Makie.jl/pull/2041).
- `text` now takes the position as the first argument(s) like `scatter` and most other plotting functions, it is invoked `text(x, y, [z], text = "text")`. Because it is now of conversion type `PointBased`, the positions can be given in all the usual different ways which are implemented as conversion methods. All old invocation styles such as `text("text", position = Point(x, y))` still work to maintain backwards compatibility [#2020](https://github.com/MakieOrg/Makie.jl/pull/2020).

## [0.17.5] - 2022-06-10

- Fixed a regression with `linkaxes!` [#2039](https://github.com/MakieOrg/Makie.jl/pull/2039).

## [0.17.4] - 2022-06-09

- The functions `hlines!`, `vlines!`, `hspan!`, `vspan!` and `abline!` were reimplemented as recipes. This allows using them without an `Axis` argument in first position and also as visuals in AlgebraOfGraphics.jl. Also, `abline!` is now called `ablines!` for consistency, `abline!` is still exported but deprecated and will be removed in the future. [#2023](https://github.com/MakieOrg/Makie.jl/pulls/2023).
- Added `rainclouds` and `rainclouds!` [#1725](https://github.com/MakieOrg/Makie.jl/pull/1725).
- Improve CairoMakie performance [#1964](https://github.com/MakieOrg/Makie.jl/pull/1964) [#1981](https://github.com/MakieOrg/Makie.jl/pull/1981).
- Interpolate colormap correctly [#1973](https://github.com/MakieOrg/Makie.jl/pull/1973).
- Fix picking [#1993](https://github.com/MakieOrg/Makie.jl/pull/1993).
- Improve compile time latency [#1968](https://github.com/MakieOrg/Makie.jl/pull/1968) [#2000](https://github.com/MakieOrg/Makie.jl/pull/2000).
- Fix multi poly with rects [#1999](https://github.com/MakieOrg/Makie.jl/pull/1999).
- Respect scale and nonlinear values in PlotUtils cgrads [#1979](https://github.com/MakieOrg/Makie.jl/pull/1979).
- Fix CairoMakie heatmap filtering [#1828](https://github.com/MakieOrg/Makie.jl/pull/1828).
- Remove GLVisualize and MakieLayout module [#2007](https://github.com/MakieOrg/Makie.jl/pull/2007) [#2008](https://github.com/MakieOrg/Makie.jl/pull/2008).
- Add linestyle and default to extrema(z) for contour, remove bitrotten fillrange [#2008](https://github.com/MakieOrg/Makie.jl/pull/2008).

## [0.17.3] - 2022-05-20

- Switched to `MathTeXEngine v0.4`, which improves the look of LaTeXStrings [#1952](https://github.com/MakieOrg/Makie.jl/pull/1952).
- Added subtitle capability to `Axis` [#1859](https://github.com/MakieOrg/Makie.jl/pull/1859).
- Fixed a bug where scaled colormaps constructed using `Makie.cgrad` were not interpreted correctly.

## [0.17.2] - 2022-05-16

- Changed the default font from `Dejavu Sans` to `TeX Gyre Heros Makie` which is the same as `TeX Gyre Heros` with slightly decreased descenders and ascenders. Decreasing those metrics reduced unnecessary whitespace and alignment issues. Four fonts in total were added, the styles Regular, Bold, Italic and Bold Italic. Also changed `Axis`, `Axis3` and `Legend` attributes `titlefont` to `TeX Gyre Heros Makie Bold` in order to separate it better from axis labels in multifacet arrangements [#1897](https://github.com/MakieOrg/Makie.jl/pull/1897).

## [0.17.1] - 2022-05-13

- Added word wrapping. In `Label`, `word_wrap = true` causes it to use the suggested width and wrap text to fit. In `text`, `word_wrap_width > 0` can be used to set a pixel unit line width. Any word (anything between two spaces without a newline) that goes beyond this width gets a newline inserted before it [#1819](https://github.com/MakieOrg/Makie.jl/pull/1819).
- Improved `Axis3`'s interactive performance [#1835](https://github.com/MakieOrg/Makie.jl/pull/1835).
- Fixed errors in GLMakie's `scatter` implementation when markers are given as images. [#1917](https://github.com/MakieOrg/Makie.jl/pull/1917).
- Removed some method ambiguities introduced in v0.17 [#1922](https://github.com/MakieOrg/Makie.jl/pull/1922).
- Add an empty default label, `""`, to each slider that doesn't have a label in `SliderGrid` [#1888](https://github.com/MakieOrg/Makie.jl/pull/1888).

## [0.17.0] - 2022-05-05

- **Breaking** Added `space` as a generic attribute to switch between data, pixel, relative and clip space for positions. `space` in text has been renamed to `markerspace` because of this. `Pixel` and `SceneSpace` are no longer valid inputs for `space` or `markerspace` [#1596](https://github.com/MakieOrg/Makie.jl/pull/1596).
- **Breaking** Deprecated `mouse_selection(scene)` for `pick(scene)`.
- **Breaking** Bumped `GridLayoutBase` version to `v0.7`, which introduced offset layouts. Now, indexing into row 0 doesn't create a new row 1, but a new row 0, so that all previous content positions stay the same. This makes building complex layouts order-independent [#1704](https://github.com/MakieOrg/Makie.jl/pull/1704).
- **Breaking** deprecate `to_colormap(cmap, ncolors)` in favor of `categorical_colors(cmap, ncolors)` and `resample_cmap(cmap, ncolors)` [#1901](https://github.com/MakieOrg/Makie.jl/pull/1901) [#1723](https://github.com/MakieOrg/Makie.jl/pull/1723).
- Added `empty!(fig)` and changed `empty!(scene)` to remove all child plots without detaching windows [#1818](https://github.com/MakieOrg/Makie.jl/pull/1818).
- Switched to erroring instead of warning for deprecated events `mousebuttons`, `keyboardbuttons` and `mousedrag`.
- `Layoutable` was renamed to `Block` and the infrastructure changed such that attributes are fixed fields and each block has its own `Scene` for better encapsulation [#1796](https://github.com/MakieOrg/Makie.jl/pull/1796).
- Added `SliderGrid` block which replaces the deprecated `labelslider!` and `labelslidergrid!` functions [#1796](https://github.com/MakieOrg/Makie.jl/pull/1796).
- The default anti-aliasing method can now be set in `CairoMakie.activate!` using the `antialias` keyword.  Available options are `CairoMakie.Cairo.ANTIALIAS_*` [#1875](https://github.com/MakieOrg/Makie.jl/pull/1875).
- Added ability to rasterize a plots in CairoMakie vector graphics if `plt.rasterize = true` or `plt.rasterize = scale::Int` [#1872](https://github.com/MakieOrg/Makie.jl/pull/1872).
- Fixed segfaults in `streamplot_impl` on Mac M1 [#1830](https://github.com/MakieOrg/Makie.jl/pull/1830).
- Set the [Cairo miter limit](https://www.cairographics.org/manual/cairo-cairo-t.html#cairo-set-miter-limit) to mimic GLMakie behaviour [#1844](https://github.com/MakieOrg/Makie.jl/pull/1844).
- Fixed a method ambiguity in `rotatedrect` [#1846](https://github.com/MakieOrg/Makie.jl/pull/1846).
- Allow weights in statistical recipes [#1816](https://github.com/MakieOrg/Makie.jl/pull/1816).
- Fixed manual cycling of plot attributes [#1873](https://github.com/MakieOrg/Makie.jl/pull/1873).
- Fixed type constraints in ticklabelalign attributes [#1882](https://github.com/MakieOrg/Makie.jl/pull/1882).

## [0.16.4] - 2022-02-16

- Fixed WGLMakie performance bug and added option to set fps via `WGLMakie.activate!(fps=30)`.
- Implemented `nan_color`, `lowclip`, `highclip` for `image(::Matrix{Float})` in shader.
- Cleaned up mesh shader and implemented `nan_color`, `lowclip`, `highclip` for `mesh(m; color::Matrix{Float})` on the shader.
- Allowed `GLMakie.Buffer` `GLMakie.Sampler` to be used in `GeometryBasics.Mesh` to partially update parts of a mesh/texture and different interpolation and clamping modes for the texture.

## [0.16.0] - 2022-01-07

- **Breaking** Removed `Node` alias [#1307](https://github.com/MakieOrg/Makie.jl/pull/1307), [#1393](https://github.com/MakieOrg/Makie.jl/pull/1393). To upgrade, simply replace all occurrences of `Node` with `Observable`.
- **Breaking** Cleaned up `Scene` type [#1192](https://github.com/MakieOrg/Makie.jl/pull/1192), [#1393](https://github.com/MakieOrg/Makie.jl/pull/1393). The `Scene()` constructor doesn't create any axes or limits anymore. All keywords like `raw`, `show_axis` have been removed. A scene now always works like it did when using the deprecated `raw=true`. All the high level functionality like showing an axis and adding a 3d camera has been moved to `LScene`. See the new `Scene` tutorial for more info: https://docs.makie.org/dev/tutorials/scenes/.
- **Breaking** Lights got moved to `Scene`, see the [lighting docs](https://docs.makie.org/stable/documentation/lighting) and [RPRMakie examples](https://docs.makie.org/stable/documentation/backends/rprmakie/).
- Added ECDF plot [#1310](https://github.com/MakieOrg/Makie.jl/pull/1310).
- Added Order Independent Transparency to GLMakie [#1418](https://github.com/MakieOrg/Makie.jl/pull/1418), [#1506](https://github.com/MakieOrg/Makie.jl/pull/1506). This type of transparency is now used with `transpareny = true`. The old transparency handling is available with `transparency = false`.
- Fixed blurry text in GLMakie and WGLMakie [#1494](https://github.com/MakieOrg/Makie.jl/pull/1494).
- Introduced a new experimental backend for ray tracing: [RPRMakie](https://docs.makie.org/stable/documentation/backends/rprmakie/).
- Added the `Cycled` type, which can be used to select the i-th value from the current cycler for a specific attribute [#1248](https://github.com/MakieOrg/Makie.jl/pull/1248).
- The plot function `scatterlines` now uses `color` as `markercolor` if `markercolor` is `automatic`. Also, cycling of the `color` attribute is enabled [#1463](https://github.com/MakieOrg/Makie.jl/pull/1463).
- Added the function `resize_to_layout!`, which allows to resize a `Figure` so that it contains its top `GridLayout` without additional whitespace or clipping [#1438](https://github.com/MakieOrg/Makie.jl/pull/1438).
- Cleaned up lighting in 3D contours and isosurfaces [#1434](https://github.com/MakieOrg/Makie.jl/pull/1434).
- Adjusted attributes of volumeslices to follow the normal structure [#1404](https://github.com/MakieOrg/Makie.jl/pull/1404). This allows you to adjust attributes like `colormap` without going through nested attributes.
- Added depth to 3D contours and isosurfaces [#1395](https://github.com/MakieOrg/Makie.jl/pull/1395), [#1393](https://github.com/MakieOrg/Makie.jl/pull/1393). This allows them to intersect correctly with other 3D objects.
- Restricted 3D scene camera to one scene [#1394](https://github.com/MakieOrg/Makie.jl/pull/1394), [#1393](https://github.com/MakieOrg/Makie.jl/pull/1393). This fixes issues with multiple scenes fighting over events consumed by the camera. You can select a scene by cleaning on it.
- Added depth shift attribute for GLMakie and WGLMakie [#1382](https://github.com/MakieOrg/Makie.jl/pull/1382), [#1393](https://github.com/MakieOrg/Makie.jl/pull/1393). This can be used to adjust render order similar to `overdraw`.
- Simplified automatic width computation in barplots [#1223](https://github.com/MakieOrg/Makie.jl/pull/1223), [#1393](https://github.com/MakieOrg/Makie.jl/pull/1393). If no `width` attribute is passed, the default width is computed as the minimum difference between consecutive `x` positions. Gap between bars are given by the (multiplicative) `gap` attribute. The actual bar width equals `width * (1 - gap)`.
- Added logical expressions for `ispressed` [#1222](https://github.com/MakieOrg/Makie.jl/pull/1222), [#1393](https://github.com/MakieOrg/Makie.jl/pull/1393). This moves a lot of control over hotkeys towards the user. With these changes one can now set a hotkey to trigger on any or no key, collections of keys and logical combinations of keys (i.e. "A is pressed and B is not pressed").
- Fixed issues with `Menu` render order [#1411](https://github.com/MakieOrg/Makie.jl/pull/1411).
- Added `label_rotation` to barplot [#1401](https://github.com/MakieOrg/Makie.jl/pull/1401).
- Fixed issue where `pixelcam!` does not remove controls from other cameras [#1504](https://github.com/MakieOrg/Makie.jl/pull/1504).
- Added conversion for OffsetArrays [#1260](https://github.com/MakieOrg/Makie.jl/pull/1260).
- The `qqplot` `qqline` options were changed to `:identity`, `:fit`, `:fitrobust` and `:none` (the default) [#1563](https://github.com/MakieOrg/Makie.jl/pull/1563). Fixed numeric error due to double computation of quantiles when fitting `qqline`. Deprecated `plot(q::QQPair)` method as it does not have enough information for correct `qqline` fit.

All other changes are collected [in this PR](https://github.com/MakieOrg/Makie.jl/pull/1521) and in the [release notes](https://github.com/MakieOrg/Makie.jl/releases/tag/v0.16.0).

## [0.15.3] - 2021-10-16

- The functions `labelslidergrid!` and `labelslider!` now set fixed widths for the value column with a heuristic. It is possible now to pass `Formatting.format` format strings as format specifiers in addition to the previous functions.
- Fixed 2D arrow rotations in `streamplot` [#1352](https://github.com/MakieOrg/Makie.jl/pull/1352).

## [0.15.2] - 2021-08-26

- Reenabled Julia 1.3 support.
- Use [MathTexEngine v0.2](https://github.com/Kolaru/MathTeXEngine.jl/releases/tag/v0.2.0).
- Depend on new GeometryBasics, which changes all the Vec/Point/Quaternion/RGB/RGBA - f0 aliases to just f. For example, `Vec2f0` is changed to `Vec2f`. Old aliases are still exported, but deprecated and will be removed in the next breaking release. For more details and an upgrade script, visit [GeometryBasics#97](https://github.com/JuliaGeometry/GeometryBasics.jl/pull/97).
- Added `hspan!` and `vspan!` functions [#1264](https://github.com/MakieOrg/Makie.jl/pull/1264).

## [0.15.1] - 2021-08-21

- Switched documentation framework to Franklin.jl.
- Added a specialization for `volumeslices` to DataInspector.
- Fixed 1 element `hist` [#1238](https://github.com/MakieOrg/Makie.jl/pull/1238) and make it easier to move `hist` [#1150](https://github.com/MakieOrg/Makie.jl/pull/1150).

## [0.15.0] - 2021-07-15

- `LaTeXString`s can now be used as input to `text` and therefore as labels for `Axis`, `Legend`, or other comparable objects. Mathematical expressions are typeset using [MathTeXEngine.jl](https://github.com/Kolaru/MathTeXEngine.jl) which offers a fast approximation of LaTeX typesetting [#1022](https://github.com/MakieOrg/Makie.jl/pull/1022).
- Added `Symlog10` and `pseudolog10` axis scales for log scale approximations that work with zero and negative values [#1109](https://github.com/MakieOrg/Makie.jl/pull/1109).
- Colorbar limits can now be passed as the attribute `colorrange` similar to plots [#1066](https://github.com/MakieOrg/Makie.jl/pull/1066).
- Added the option to pass three vectors to heatmaps and other plots using `SurfaceLike` conversion [#1101](https://github.com/MakieOrg/Makie.jl/pull/1101).
- Added `stairs` plot recipe [#1086](https://github.com/MakieOrg/Makie.jl/pull/1086).
- **Breaking** Removed `FigurePosition` and `FigureSubposition` types. Indexing into a `Figure` like `fig[1, 1]` now returns `GridPosition` and `GridSubposition` structs, which can be used in the same way as the types they replace. Because of an underlying change in `GridLayoutBase.jl`, it is now possible to do `Axis(gl[1, 1])` where `gl` is a `GridLayout` that is a sublayout of a `Figure`'s top layout [#1075](https://github.com/MakieOrg/Makie.jl/pull/1075).
- Bar plots and histograms have a new option for adding text labels [#1069](https://github.com/MakieOrg/Makie.jl/pull/1069).
- It is now possible to specify one `linewidth` value per segment in `linesegments` [#992](https://github.com/MakieOrg/Makie.jl/pull/992).
- Added a new 3d camera that allows for better camera movements using keyboard and mouse [#1024](https://github.com/MakieOrg/Makie.jl/pull/1024).
- Fixed the application of scale transformations to `surface` [#1070](https://github.com/MakieOrg/Makie.jl/pull/1070).
- Added an option to set a custom callback function for the `RectangleZoom` axis interaction to enable other use cases than zooming [#1104](https://github.com/MakieOrg/Makie.jl/pull/1104).
- Fixed rendering of `heatmap`s with one or more reversed ranges in CairoMakie, as in `heatmap(1:10, 10:-1:1, rand(10, 10))` [#1100](https://github.com/MakieOrg/Makie.jl/pull/1100).
- Fixed volume slice recipe and added docs for it [#1123](https://github.com/MakieOrg/Makie.jl/pull/1123).

[Unreleased]: https://github.com/MakieOrg/Makie.jl/compare/v0.21.14...HEAD
[0.21.14]: https://github.com/MakieOrg/Makie.jl/compare/v0.21.13...v0.21.14
[0.21.13]: https://github.com/MakieOrg/Makie.jl/compare/v0.21.12...v0.21.13
[0.21.12]: https://github.com/MakieOrg/Makie.jl/compare/v0.21.11...v0.21.12
[0.21.11]: https://github.com/MakieOrg/Makie.jl/compare/v0.21.10...v0.21.11
[0.21.10]: https://github.com/MakieOrg/Makie.jl/compare/v0.21.9...v0.21.10
[0.21.9]: https://github.com/MakieOrg/Makie.jl/compare/v0.21.8...v0.21.9
[0.21.8]: https://github.com/MakieOrg/Makie.jl/compare/v0.21.7...v0.21.8
[0.21.7]: https://github.com/MakieOrg/Makie.jl/compare/v0.21.6...v0.21.7
[0.21.6]: https://github.com/MakieOrg/Makie.jl/compare/v0.21.5...v0.21.6
[0.21.5]: https://github.com/MakieOrg/Makie.jl/compare/v0.21.4...v0.21.5
[0.21.4]: https://github.com/MakieOrg/Makie.jl/compare/v0.21.3...v0.21.4
[0.21.3]: https://github.com/MakieOrg/Makie.jl/compare/v0.21.2...v0.21.3
[0.21.2]: https://github.com/MakieOrg/Makie.jl/compare/v0.21.1...v0.21.2
[0.21.1]: https://github.com/MakieOrg/Makie.jl/compare/v0.21.0...v0.21.1
[0.21.0]: https://github.com/MakieOrg/Makie.jl/compare/v0.20.10...v0.21.0
[0.20.10]: https://github.com/MakieOrg/Makie.jl/compare/v0.20.9...v0.20.10
[0.20.9]: https://github.com/MakieOrg/Makie.jl/compare/v0.20.8...v0.20.9
[0.20.8]: https://github.com/MakieOrg/Makie.jl/compare/v0.20.7...v0.20.8
[0.20.7]: https://github.com/MakieOrg/Makie.jl/compare/v0.20.6...v0.20.7
[0.20.6]: https://github.com/MakieOrg/Makie.jl/compare/v0.20.5...v0.20.6
[0.20.5]: https://github.com/MakieOrg/Makie.jl/compare/v0.20.4...v0.20.5
[0.20.4]: https://github.com/MakieOrg/Makie.jl/compare/v0.20.3...v0.20.4
[0.20.3]: https://github.com/MakieOrg/Makie.jl/compare/v0.20.2...v0.20.3
[0.20.2]: https://github.com/MakieOrg/Makie.jl/compare/v0.20.1...v0.20.2
[0.20.1]: https://github.com/MakieOrg/Makie.jl/compare/v0.20.0...v0.20.1
[0.20.0]: https://github.com/MakieOrg/Makie.jl/compare/v0.19.12...v0.20.0
[0.19.12]: https://github.com/MakieOrg/Makie.jl/compare/v0.19.11...v0.19.12
[0.19.11]: https://github.com/MakieOrg/Makie.jl/compare/v0.19.10...v0.19.11
[0.19.10]: https://github.com/MakieOrg/Makie.jl/compare/v0.19.9...v0.19.10
[0.19.9]: https://github.com/MakieOrg/Makie.jl/compare/v0.19.8...v0.19.9
[0.19.8]: https://github.com/MakieOrg/Makie.jl/compare/v0.19.7...v0.19.8
[0.19.7]: https://github.com/MakieOrg/Makie.jl/compare/v0.19.6...v0.19.7
[0.19.6]: https://github.com/MakieOrg/Makie.jl/compare/v0.19.5...v0.19.6
[0.19.5]: https://github.com/MakieOrg/Makie.jl/compare/v0.19.4...v0.19.5
[0.19.4]: https://github.com/MakieOrg/Makie.jl/compare/v0.19.3...v0.19.4
[0.19.3]: https://github.com/MakieOrg/Makie.jl/compare/v0.19.1...v0.19.3
[0.19.1]: https://github.com/MakieOrg/Makie.jl/compare/v0.19.0...v0.19.1
[0.19.0]: https://github.com/MakieOrg/Makie.jl/compare/v0.18.4...v0.19.0
[0.18.4]: https://github.com/MakieOrg/Makie.jl/compare/v0.18.3...v0.18.4
[0.18.3]: https://github.com/MakieOrg/Makie.jl/compare/v0.18.2...v0.18.3
[0.18.2]: https://github.com/MakieOrg/Makie.jl/compare/v0.18.1...v0.18.2
[0.18.1]: https://github.com/MakieOrg/Makie.jl/compare/v0.18.0...v0.18.1
[0.18.0]: https://github.com/MakieOrg/Makie.jl/compare/v0.17.13...v0.18.0
[0.17.13]: https://github.com/MakieOrg/Makie.jl/compare/v0.17.12...v0.17.13
[0.17.12]: https://github.com/MakieOrg/Makie.jl/compare/v0.17.11...v0.17.12
[0.17.11]: https://github.com/MakieOrg/Makie.jl/compare/v0.17.10...v0.17.11
[0.17.10]: https://github.com/MakieOrg/Makie.jl/compare/v0.17.9...v0.17.10
[0.17.9]: https://github.com/MakieOrg/Makie.jl/compare/v0.17.7...v0.17.9
[0.17.7]: https://github.com/MakieOrg/Makie.jl/compare/v0.17.6...v0.17.7
[0.17.6]: https://github.com/MakieOrg/Makie.jl/compare/v0.17.5...v0.17.6
[0.17.5]: https://github.com/MakieOrg/Makie.jl/compare/v0.17.4...v0.17.5
[0.17.4]: https://github.com/MakieOrg/Makie.jl/compare/v0.17.3...v0.17.4
[0.17.3]: https://github.com/MakieOrg/Makie.jl/compare/v0.17.2...v0.17.3
[0.17.2]: https://github.com/MakieOrg/Makie.jl/compare/v0.17.1...v0.17.2
[0.17.1]: https://github.com/MakieOrg/Makie.jl/compare/v0.17.0...v0.17.1
[0.17.0]: https://github.com/MakieOrg/Makie.jl/compare/v0.16.4...v0.17.0
[0.16.4]: https://github.com/MakieOrg/Makie.jl/compare/v0.16.0...v0.16.4
[0.16.0]: https://github.com/MakieOrg/Makie.jl/compare/v0.15.3...v0.16.0
[0.15.3]: https://github.com/MakieOrg/Makie.jl/compare/v0.15.2...v0.15.3
[0.15.2]: https://github.com/MakieOrg/Makie.jl/compare/v0.15.1...v0.15.2
[0.15.1]: https://github.com/MakieOrg/Makie.jl/compare/v0.15.0...v0.15.1
[0.15.0]: https://github.com/MakieOrg/Makie.jl/compare/v0.14.2...v0.15.0<|MERGE_RESOLUTION|>--- conflicted
+++ resolved
@@ -2,11 +2,8 @@
 
 ## [Unreleased]
 
-<<<<<<< HEAD
 - Improved CairoMakie's 2D mesh drawing performance by ~30% [#4132](https://github.com/MakieOrg/Makie.jl/pull/4132).
-=======
 - Allow `width` to be set per box in `boxplot` [#4447](https://github.com/MakieOrg/Makie.jl/pull/4447).
->>>>>>> 49b29b61
 - For `Textbox`es in which a fixed width is specified, the text is now scrolled
   if the width is exceeded [#4293](https://github.com/MakieOrg/Makie.jl/pull/4293)
 - Changed image, heatmap and surface picking indices to correctly index the relevant matrix arguments. [#4459](https://github.com/MakieOrg/Makie.jl/pull/4459)
