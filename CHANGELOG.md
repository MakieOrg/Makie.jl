# Changelog

## [Unreleased]

<<<<<<< HEAD
- Add Tooltips for blocks [#4451](https://github.com/MakieOrg/Makie.jl/pull/4451)
=======
- Fixed indexing error edge case in violin median code [#4682](https://github.com/MakieOrg/Makie.jl/pull/4682)

## [0.22.0] - 2024-12-12

- Updated to GeometryBasics 0.5: [GeometryBasics#173](https://github.com/JuliaGeometry/GeometryBasics.jl/pull/173), [GeometryBasics#219](https://github.com/JuliaGeometry/GeometryBasics.jl/pull/219) [#4319](https://github.com/MakieOrg/Makie.jl/pull/4319)
  - Removed `meta` infrastructure. Vertex attributes are now passed as kwargs.
  - Simplified GeometryBasics Mesh type, improving compile times
  - Added `FaceView` to allow different vertex attributes to use different indices for specifying data of the same vertex. This can be used to specify per-face data.
  - Added `GeometryBasics.face_normals(points, faces)`
  - Changed the order of `Rect2` coordinates to be counter-clockwise.
  - Updated `Cylinder` to avoid visually rounding off the top and bottom.
  - Added `MetaMesh` to store non-vertex metadata in a GeometryBasics Mesh object. These are now produced by MeshIO for `.obj` files, containing information from `.mtl` files.
  - Renamed `Tesselation/tesselation` to `Tessellation/tessellation` [GeometryBasics#227](https://github.com/JuliaGeometry/GeometryBasics.jl/pull/227) [#4564](https://github.com/MakieOrg/Makie.jl/pull/4564)
- Added `Makie.mesh` option for `MetaMesh` which applies some of the bundled information [#4368](https://github.com/MakieOrg/Makie.jl/pull/4368), [#4496](https://github.com/MakieOrg/Makie.jl/pull/4496)
- `Voronoiplot`s automatic colors are now defined based on the underlying point set instead of only those generators appearing in the tessellation. This makes the selected colors consistent between tessellations when generators might have been deleted or added. [#4357](https://github.com/MakieOrg/Makie.jl/pull/4357)
- `contour` now supports _curvilinear_ grids, where `x` and `y` are matrices [#4670](https://github.com/MakieOrg/Makie.jl/pull/4670).
- Added `viewmode = :free` and translation, zoom, limit reset and cursor-focus interactions to Axis3. [4131](https://github.com/MakieOrg/Makie.jl/pull/4131)
- Split `marker_offset` handling from marker centering and fix various bugs with it [#4594](https://github.com/MakieOrg/Makie.jl/pull/4594)
- Added `transform_marker` attribute to meshscatter and changed the default behavior to not transform marker/mesh vertices [#4606](https://github.com/MakieOrg/Makie.jl/pull/4606)
- Fixed some issues with meshscatter not correctly transforming with transform functions and float32 rescaling [#4606](https://github.com/MakieOrg/Makie.jl/pull/4606)
- Fixed `poly` pipeline for 3D and/or Float64 polygons that begin from an empty vector [#4615](https://github.com/MakieOrg/Makie.jl/pull/4615).
- `empty!` GLMakie screen instead of closing, fixing issue with resetted window position [#3881](https://github.com/MakieOrg/Makie.jl/pull/3881)
- Added option to display the front spines in Axis3 to close the outline box [#2349](https://github.com/MakieOrg/Makie.jl/pull/4305)
- Fixed gaps in corners of `poly(Rect2(...))` stroke [#4664](https://github.com/MakieOrg/Makie.jl/pull/4664)
- Fixed an issue where `reinterpret`ed arrays of line points were not handled correctly in CairoMakie [#4668](https://github.com/MakieOrg/Makie.jl/pull/4668).
- Fixed various issues with `markerspace = :data`, `transform_marker = true` and `rotation` for scatter in CairoMakie (incorrect marker transformations, ignored transformations, Cairo state corruption) [#4663](https://github.com/MakieOrg/Makie.jl/pull/4663)

## [0.21.18] - 2024-12-12

- Allow for user defined recipes to be used in SpecApi [#4655](https://github.com/MakieOrg/Makie.jl/pull/4655).
>>>>>>> 7a95dbc7

## [0.21.17] - 2024-12-05

- Added `backend` and `update` kwargs to `show` [#4558](https://github.com/MakieOrg/Makie.jl/pull/4558)
- Disabled unit prefix conversions for compound units (e.g. `u"m/s"`) to avoid generating incorrect units. [#4583](https://github.com/MakieOrg/Makie.jl/pull/4583)
- Added kwarg to rotate Toggle [#4445](https://github.com/MakieOrg/Makie.jl/pull/4445)
- Fixed orientation of environment light textures in RPRMakie [#4629](https://github.com/MakieOrg/Makie.jl/pull/4629).
- Fixed uint16 overflow for over ~65k elements in WGLMakie picking [#4604](https://github.com/MakieOrg/Makie.jl/pull/4604).
- Improved performance for line plot in CairoMakie [#4601](https://github.com/MakieOrg/Makie.jl/pull/4601).
- Prevent more default actions when canvas has focus [#4602](https://github.com/MakieOrg/Makie.jl/pull/4602).
- Fixed an error in `convert_arguments` for PointBased plots and 3D polygons [#4585](https://github.com/MakieOrg/Makie.jl/pull/4585).
- Fixed polygon rendering issue of `crossbar(..., show_notch = true)` in CairoMakie [#4587](https://github.com/MakieOrg/Makie.jl/pull/4587).
- Fixed `colorbuffer(axis)` for `px_per_unit != 1` [#4574](https://github.com/MakieOrg/Makie.jl/pull/4574).
- Fixed render order of Axis3 frame lines in CairoMakie [#4591](https://github.com/MakieOrg/Makie.jl/pull/4591)
- Fixed color mapping between `contourf` and `Colorbar` [#4618](https://github.com/MakieOrg/Makie.jl/pull/4618)
- Fixed an incorrect comparison in CairoMakie's line clipping code which can cause line segments to disappear [#4631](https://github.com/MakieOrg/Makie.jl/pull/4631)
- Added PointBased conversion for `Vector{MultiLineString}` [#4599](https://github.com/MakieOrg/Makie.jl/pull/4599)
- Added color conversions for tuples, Points and Vecs [#4599](https://github.com/MakieOrg/Makie.jl/pull/4599)
- Added conversions for 1 and 2 value paddings in `Label` and `tooltip` [#4599](https://github.com/MakieOrg/Makie.jl/pull/4599)
- Fixed `NaN` in scatter rotation and markersize breaking Cairo state [#4599](https://github.com/MakieOrg/Makie.jl/pull/4599)
- Fixed heatmap cells being 0.5px/units too large in CairoMakie [4633](https://github.com/MakieOrg/Makie.jl/pull/4633)
- Fixed bounds error when recording video with WGLMakie [#4639](https://github.com/MakieOrg/Makie.jl/pull/4639).
- Added `axis.(x/y)ticklabelspace = :max_auto`, to only grow tickspace but never shrink to reduce jitter [#4642](https://github.com/MakieOrg/Makie.jl/pull/4642).
- The error shown for invalid attributes will now also show suggestions for nearby attributes (if there are any) [#4394](https://github.com/MakieOrg/Makie.jl/pull/4394).
- Added (x/y)axislinks to S.GridLayout and make sure limits don't reset when linking axes [#4643](https://github.com/MakieOrg/Makie.jl/pull/4643).

## [0.21.16] - 2024-11-06

- Added `origin!()` to transformation so that the reference point of `rotate!()` and `scale!()` can be modified [#4472](https://github.com/MakieOrg/Makie.jl/pull/4472)
- Correctly render the tooltip triangle [#4560](https://github.com/MakieOrg/Makie.jl/pull/4560).
- Introduce `isclosed(scene)`, conditionally use `Bonito.LargeUpdate` [#4569](https://github.com/MakieOrg/Makie.jl/pull/4569).
- Allow plots to move between scenes in SpecApi [#4132](https://github.com/MakieOrg/Makie.jl/pull/4132).
- Added empty constructor to all backends for `Screen` allowing `display(Makie.current_backend().Screen(), fig)` [#4561](https://github.com/MakieOrg/Makie.jl/pull/4561).
- Added `subsup` and `left_subsup` functions that offer stacked sub- and superscripts for `rich` text which means this style can be used with arbitrary fonts and is not limited to fonts supported by MathTeXEngine.jl [#4489](https://github.com/MakieOrg/Makie.jl/pull/4489).
- Added the `jitter_width` and `side_nudge` attributes to the `raincloud` plot definition, so that they can be used as kwargs [#4517](https://github.com/MakieOrg/Makie.jl/pull/4517)
- Expand PlotList plots to expose their child plots to the legend interface, allowing `axislegend`show plots within PlotSpecs as individual entries. [#4546](https://github.com/MakieOrg/Makie.jl/pull/4546)
- Implement S.Colorbar(plotspec) [#4520](https://github.com/MakieOrg/Makie.jl/pull/4520).
- Fixed a hang when `Record` was created inside a closure passed to `IOCapture.capture` [#4562](https://github.com/MakieOrg/Makie.jl/pull/4562).
- Added logical size annotation to `text/html` inline videos so that sizes are appropriate independent of the current `px_per_unit` value [#4563](https://github.com/MakieOrg/Makie.jl/pull/4563).

## [0.21.15] - 2024-10-25

- Allowed creation of `Legend` with entries that have no legend elements [#4526](https://github.com/MakieOrg/Makie.jl/pull/4526).
- Improved CairoMakie's 2D mesh drawing performance by ~30% [#4132](https://github.com/MakieOrg/Makie.jl/pull/4132).
- Allow `width` to be set per box in `boxplot` [#4447](https://github.com/MakieOrg/Makie.jl/pull/4447).
- For `Textbox`es in which a fixed width is specified, the text is now scrolled
  if the width is exceeded [#4293](https://github.com/MakieOrg/Makie.jl/pull/4293)
- Changed image, heatmap and surface picking indices to correctly index the relevant matrix arguments. [#4459](https://github.com/MakieOrg/Makie.jl/pull/4459)
- Improved performance of `record` by avoiding unnecessary copying in common cases [#4475](https://github.com/MakieOrg/Makie.jl/pull/4475).
- Fixed usage of `AggMean()` and other aggregations operating on 3d data for `datashader` [#4346](https://github.com/MakieOrg/Makie.jl/pull/4346).
- Fixed forced rasterization when rendering figures with `Axis3` to svg [#4463](https://github.com/MakieOrg/Makie.jl/pull/4463).
- Changed default for `circular_rotation` in Camera3D to false, so that the camera doesn't change rotation direction anymore [4492](https://github.com/MakieOrg/Makie.jl/pull/4492)
- Fixed `pick(scene, rect2)` in WGLMakie [#4488](https://github.com/MakieOrg/Makie.jl/pull/4488)
- Fixed resizing of `surface` data not working correctly. (I.e. drawing out-of-bounds data or only drawing part of the data.) [#4529](https://github.com/MakieOrg/Makie.jl/pull/4529)

## [0.21.14] - 2024-10-11

- Fixed relocatability of GLMakie [#4461](https://github.com/MakieOrg/Makie.jl/pull/4461).
- Fixed relocatability of WGLMakie [#4467](https://github.com/MakieOrg/Makie.jl/pull/4467).
- Fixed `space` keyword for `barplot` [#4435](https://github.com/MakieOrg/Makie.jl/pull/4435).

## [0.21.13] - 2024-10-07

- Optimize SpecApi, re-use Blocks better and add API to access the created block objects [#4354](https://github.com/MakieOrg/Makie.jl/pull/4354).
- Fixed `merge(attr1, attr2)` modifying nested attributes in `attr1` [#4416](https://github.com/MakieOrg/Makie.jl/pull/4416)
- Fixed issue with CairoMakie rendering scene backgrounds at the wrong position [#4425](https://github.com/MakieOrg/Makie.jl/pull/4425)
- Fixed incorrect inverse transformation in `position_on_plot` for lines, causing incorrect tooltip placement in DataInspector [#4402](https://github.com/MakieOrg/Makie.jl/pull/4402)
- Added new `Checkbox` block [#4336](https://github.com/MakieOrg/Makie.jl/pull/4336).
- Added ability to override legend element attributes by pairing labels or plots with override attributes [#4427](https://github.com/MakieOrg/Makie.jl/pull/4427).
- Added threshold before a drag starts which improves false negative rates for clicks. `Button` can now trigger on click and not mouse-down which is the canonical behavior in other GUI systems [#4336](https://github.com/MakieOrg/Makie.jl/pull/4336).
- `PolarAxis` font size now defaults to global figure `fontsize` in the absence of specific `Axis` theming [#4314](https://github.com/MakieOrg/Makie.jl/pull/4314)
- `MultiplesTicks` accepts new option `strip_zero=true`, allowing labels of the form `0x` to be `0` [#4372](https://github.com/MakieOrg/Makie.jl/pull/4372)
- Make near/far of WGLMakie JS 3d camera dynamic, for better depth_shift scaling [#4430](https://github.com/MakieOrg/Makie.jl/pull/4430).

## [0.21.12] - 2024-09-28

- Fix NaN handling in WGLMakie [#4282](https://github.com/MakieOrg/Makie.jl/pull/4282).
- Show DataInspector tooltip on NaN values if `nan_color` has been set to other than `:transparent` [#4310](https://github.com/MakieOrg/Makie.jl/pull/4310)
- Fix `linestyle` not being used in `triplot` [#4332](https://github.com/MakieOrg/Makie.jl/pull/4332)
- Invalid keyword arguments for `Block`s (e.g. `Axis` and `Colorbar`) now throw errors and show suggestions rather than simply throwing [#4392](https://github.com/MakieOrg/Makie.jl/pull/4392)
- Fix voxel clipping not being based on voxel centers [#4397](https://github.com/MakieOrg/Makie.jl/pull/4397)
- Parsing `Q` and `q` commands in svg paths with `BezierPath` is now supported [#4413](https://github.com/MakieOrg/Makie.jl/pull/4413)


## [0.21.11] - 2024-09-13

- Hot fixes for 0.21.10 [#4356](https://github.com/MakieOrg/Makie.jl/pull/4356).
- Set `Voronoiplot`'s preferred axis type to 2D in all cases [#4349](https://github.com/MakieOrg/Makie.jl/pull/4349)

## [0.21.10] - 2024-09-12

- Introduce `heatmap(Resampler(large_matrix))`, allowing to show big images interactively [#4317](https://github.com/MakieOrg/Makie.jl/pull/4317).
- Make sure we wait for the screen session [#4316](https://github.com/MakieOrg/Makie.jl/pull/4316).
- Fix for absrect [#4312](https://github.com/MakieOrg/Makie.jl/pull/4312).
- Fix attribute updates for SpecApi and SpecPlots (e.g. ecdfplot) [#4265](https://github.com/MakieOrg/Makie.jl/pull/4265).
- Bring back `poly` convert arguments for matrix with points as row [#4258](https://github.com/MakieOrg/Makie.jl/pull/4258).
- Fix gl_ClipDistance related segfault on WSL with GLMakie [#4270](https://github.com/MakieOrg/Makie.jl/pull/4270).
- Added option `label_position = :center` to place labels centered over each bar [#4274](https://github.com/MakieOrg/Makie.jl/pull/4274).
- `plotfunc()` and `func2type()` support functions ending with `!` [#4275](https://github.com/MakieOrg/Makie.jl/pull/4275).
- Fixed Boundserror in clipped multicolor lines in CairoMakie [#4313](https://github.com/MakieOrg/Makie.jl/pull/4313)
- Fix float precision based assertions error in GLMakie.volume [#4311](https://github.com/MakieOrg/Makie.jl/pull/4311)
- Support images with reversed axes [#4338](https://github.com/MakieOrg/Makie.jl/pull/4338)

## [0.21.9] - 2024-08-27

- Hotfix for colormap + color updates [#4258](https://github.com/MakieOrg/Makie.jl/pull/4258).

## [0.21.8] - 2024-08-26

- Fix selected list in `WGLMakie.pick_sorted` [#4136](https://github.com/MakieOrg/Makie.jl/pull/4136).
- Apply px per unit in `pick_closest`/`pick_sorted` [#4137](https://github.com/MakieOrg/Makie.jl/pull/4137).
- Support plot(interval, func) for rangebars and band [#4102](https://github.com/MakieOrg/Makie.jl/pull/4102).
- Fixed the broken OpenGL state cleanup for clip_planes which may cause plots to disappear randomly [#4157](https://github.com/MakieOrg/Makie.jl/pull/4157)
- Reduce updates for image/heatmap, improving performance [#4130](https://github.com/MakieOrg/Makie.jl/pull/4130).
- Add an informative error message to `save` when no backend is loaded [#4177](https://github.com/MakieOrg/Makie.jl/pull/4177)
- Fix rendering of `band` with NaN values [#4178](https://github.com/MakieOrg/Makie.jl/pull/4178).
- Fix plotting of lines with OffsetArrays across all backends [#4242](https://github.com/MakieOrg/Makie.jl/pull/4242).

## [0.21.7] - 2024-08-19

- Hot fix for 1D heatmap [#4147](https://github.com/MakieOrg/Makie.jl/pull/4147).

## [0.21.6] - 2024-08-14

- Fix RectangleZoom in WGLMakie [#4127](https://github.com/MakieOrg/Makie.jl/pull/4127)
- Bring back fastpath for regular heatmaps [#4125](https://github.com/MakieOrg/Makie.jl/pull/4125)
- Data inspector fixes (mostly for bar plots) [#4087](https://github.com/MakieOrg/Makie.jl/pull/4087)
- Added "clip_planes" as a new generic plot and scene attribute. Up to 8 world space clip planes can be specified to hide sections of a plot. [#3958](https://github.com/MakieOrg/Makie.jl/pull/3958)
- Updated handling of `model` matrices with active Float32 rescaling. This should fix issues with Float32-unsafe translations or scalings of plots, as well as rotated plots in Float32-unsafe ranges. [#4026](https://github.com/MakieOrg/Makie.jl/pull/4026)
- Added `events.tick` to allow linking actions like animations to the renderloop. [#3948](https://github.com/MakieOrg/Makie.jl/pull/3948)
- Added the `uv_transform` attribute for meshscatter, mesh, surface and image [#1406](https://github.com/MakieOrg/Makie.jl/pull/1406).
- Added the ability to use textures with `meshscatter` in WGLMakie [#1406](https://github.com/MakieOrg/Makie.jl/pull/1406).
- Don't remove underlying VideoStream file when doing save() [#3883](https://github.com/MakieOrg/Makie.jl/pull/3883).
- Fix label/legend for plotlist [#4079](https://github.com/MakieOrg/Makie.jl/pull/4079).
- Fix wrong order for colors in RPRMakie [#4098](https://github.com/MakieOrg/Makie.jl/pull/4098).
- Fixed incorrect distance calculation in `pick_closest` in WGLMakie [#4082](https://github.com/MakieOrg/Makie.jl/pull/4082).
- Suppress keyboard shortcuts and context menu in JupyterLab output [#4068](https://github.com/MakieOrg/Makie.jl/pull/4068).
- Introduce stroke_depth_shift + forward normal depth_shift for Poly [#4058](https://github.com/MakieOrg/Makie.jl/pull/4058).
- Use linestyle for Poly and Density legend elements [#4000](https://github.com/MakieOrg/Makie.jl/pull/4000).
- Bring back interpolation attribute for surface [#4056](https://github.com/MakieOrg/Makie.jl/pull/4056).
- Improved accuracy of framerate settings in GLMakie [#3954](https://github.com/MakieOrg/Makie.jl/pull/3954)
- Fix label_formatter being called twice in barplot [#4046](https://github.com/MakieOrg/Makie.jl/pull/4046).
- Fix error with automatic `highclip` or `lowclip` and scalar colors [#4048](https://github.com/MakieOrg/Makie.jl/pull/4048).
- Correct a bug in the `project` function when projecting using a `Scene`. [#3909](https://github.com/MakieOrg/Makie.jl/pull/3909).
- Add position for `pie` plot [#4027](https://github.com/MakieOrg/Makie.jl/pull/4027).
- Correct a method ambiguity in `insert!` which was causing `PlotList` to fail on CairoMakie. [#4038](https://github.com/MakieOrg/Makie.jl/pull/4038)
- Delaunay triangulations created via `tricontourf`, `triplot`, and `voronoiplot` no longer use any randomisation in the point insertion order so that results are unique. [#4044](https://github.com/MakieOrg/Makie.jl/pull/4044)
- Improve content scaling support for Wayland and fix incorrect mouse scaling on mac [#4062](https://github.com/MakieOrg/Makie.jl/pull/4062)
- Fix: `band` ignored its `alpha` argument in CairoMakie
- Fix `marker=FastPixel()` makersize and markerspace, improve `spy` recipe [#4043](https://github.com/MakieOrg/Makie.jl/pull/4043).
- Fixed `invert_normals` for surface plots in CairoMakie [#4021](https://github.com/MakieOrg/Makie.jl/pull/4021).
- Improve support for embedding GLMakie. [#4073](https://github.com/MakieOrg/Makie.jl/pull/4073)
- Update JS OrbitControls to match Julia OrbitControls [#4084](https://github.com/MakieOrg/Makie.jl/pull/4084).
- Fix `select_point()` [#4101](https://github.com/MakieOrg/Makie.jl/pull/4101).
- Fix `absrect()` and `select_rectangle()` [#4110](https://github.com/MakieOrg/Makie.jl/issues/4110).
- Allow segment-specific radius for `pie` plot [#4028](https://github.com/MakieOrg/Makie.jl/pull/4028).

## [0.21.5] - 2024-07-07

- Fixed tuple argument for `WGLMakie.activate!(resize_to=(:parent, nothing))` [#4009](https://github.com/MakieOrg/Makie.jl/pull/4009).
- validate plot attributes later, for axis specific plot attributes [#3974](https://github.com/MakieOrg/Makie.jl/pull/3974).

## [0.21.4] - 2024-07-02

- Fixed support for GLFW 3.4 on OSX [#3999](https://github.com/MakieOrg/Makie.jl/issues/3999).
- Changed camera variables to Float64 for increased accuracy [#3984](https://github.com/MakieOrg/Makie.jl/pull/3984)
- Allow CairoMakie to render `poly` overloads that internally don't use two child plots [#3986](https://github.com/MakieOrg/Makie.jl/pull/3986).
- Fixes for Menu and DataInspector [#3975](https://github.com/MakieOrg/Makie.jl/pull/3975).
- Add line-loop detection and rendering to GLMakie and WGLMakie [#3907](https://github.com/MakieOrg/Makie.jl/pull/3907).

## [0.21.3] - 2024-06-17

- Fix stack overflows when using `markerspace = :data` with `scatter` [#3960](https://github.com/MakieOrg/Makie.jl/issues/3960).
- CairoMakie: Fix broken SVGs when using non-interpolated image primitives, for example Colorbars, with recent Cairo versions [#3967](https://github.com/MakieOrg/Makie.jl/pull/3967).
- CairoMakie: Add argument `pdf_version` to restrict the PDF version when saving a figure as a PDF [#3845](https://github.com/MakieOrg/Makie.jl/pull/3845).
- Fix DataInspector using invalid attribute strokewidth for plot type Wireframe [#3917](https://github.com/MakieOrg/Makie.jl/pull/3917).
- CairoMakie: Fix incorrect scaling factor for SVGs with Cairo_jll 1.18 [#3964](https://github.com/MakieOrg/Makie.jl/pull/3964).
- Fixed use of Textbox from Bonito [#3924](https://github.com/MakieOrg/Makie.jl/pull/3924)

## [0.21.2] - 2024-05-22

- Added `cycle` to general attribute allowlist so that it works also with plot types that don't set one in their theme [#3879](https://github.com/MakieOrg/Makie.jl/pull/3879).

## [0.21.1] - 2024-05-21

- `boundingbox` now relies on `apply_transform(transform, data_limits(plot))` rather than transforming the corner points of the bounding box [#3856](https://github.com/MakieOrg/Makie.jl/pull/3856).
- Adjusted `Axis` limits to consider transformations more consistently [#3864](https://github.com/MakieOrg/Makie.jl/pull/3864).
- Fix problems with incorrectly disabled attributes in recipes [#3870](https://github.com/MakieOrg/Makie.jl/pull/3870), [#3866](https://github.com/MakieOrg/Makie.jl/pull/3866).
- Fix RPRMakie with Material [#3872](https://github.com/MakieOrg/Makie.jl/pull/3872).
- Support the loop option in html video output [#3697](https://github.com/MakieOrg/Makie.jl/pull/3697).

## [0.21.0] - 2024-05-08

- Add `voxels` plot [#3527](https://github.com/MakieOrg/Makie.jl/pull/3527).
- Added supported markers hint to unsupported marker warn message [#3666](https://github.com/MakieOrg/Makie.jl/pull/3666).
- Fixed bug in CairoMakie line drawing when multiple successive points had the same color [#3712](https://github.com/MakieOrg/Makie.jl/pull/3712).
- Remove StableHashTraits in favor of calculating hashes directly with CRC32c [#3667](https://github.com/MakieOrg/Makie.jl/pull/3667).
- **Breaking (sort of)** Added a new `@recipe` variant which allows documenting attributes directly where they are defined and validating that all attributes are known whenever a plot is created. This is not breaking in the sense that the API changes, but user code is likely to break because of misspelled attribute names etc. that have so far gone unnoticed.
- Add axis converts, enabling unit/categorical support and more [#3226](https://github.com/MakieOrg/Makie.jl/pull/3226).
- **Breaking** Streamlined `data_limits` and `boundingbox` [#3671](https://github.com/MakieOrg/Makie.jl/pull/3671)
  - `data_limits` now only considers plot positions, completely ignoring transformations
  - `boundingbox(p::Text)` is deprecated in favor of `boundingbox(p::Text, p.markerspace[])`. The more internal methods use `string_boundingbox(p)`. [#3723](https://github.com/MakieOrg/Makie.jl/pull/3723)
  - `boundingbox` overwrites must now include a secondary space argument to work `boundingbox(plot, space::Symbol = :data)` [#3723](https://github.com/MakieOrg/Makie.jl/pull/3723)
  - `boundingbox` now always consider `transform_func` and `model`
  - `data_limits(::Scatter)` and `boundingbox(::Scatter)` now consider marker transformations [#3716](https://github.com/MakieOrg/Makie.jl/pull/3716)
- **Breaking** Improved Float64 compatibility of Axis [#3681](https://github.com/MakieOrg/Makie.jl/pull/3681)
  - This added an extra conversion step which only takes effect when Float32 precision becomes relevant. In those cases code using `project()` functions will be wrong as the transformation is not applied. Use `project(plot_or_scene, ...)` or apply the conversion yourself beforehand with `Makie.f32_convert(plot_or_scene, transformed_point)` and use `patched_model = Makie.patch_model(plot_or_scene, model)`.
  - `Makie.to_world(point, matrix, resolution)` has been deprecated in favor of `Makie.to_world(scene_or_plot, point)` to include float32 conversions.
- **Breaking** Reworked line shaders in GLMakie and WGLMakie [#3558](https://github.com/MakieOrg/Makie.jl/pull/3558)
  - GLMakie: Removed support for per point linewidths
  - GLMakie: Adjusted dots (e.g. with `linestyle = :dot`) to bend across a joint
  - GLMakie: Adjusted linestyles to scale with linewidth dynamically so that dots remain dots with changing linewidth
  - GLMakie: Cleaned up anti-aliasing for truncated joints
  - WGLMakie: Added support for linestyles
  - WGLMakie: Added line joints
  - WGLMakie: Added native anti-aliasing which generally improves quality but introduces outline artifacts in some cases (same as GLMakie)
  - Both: Adjusted handling of thin lines which may result in different color intensities
- Fixed an issue with lines being drawn in the wrong direction in 3D (with perspective projection) [#3651](https://github.com/MakieOrg/Makie.jl/pull/3651).
- **Breaking** Renamed attribute `rotations` to `rotation` for `scatter` and `meshscatter` which had been inconsistent with the otherwise singular naming scheme and other plots like `text` [#3724](https://github.com/MakieOrg/Makie.jl/pull/3724).
- Fixed `contourf` bug where n levels would sometimes miss the uppermost value, causing gaps [#3713](https://github.com/MakieOrg/Makie.jl/pull/3713).
- Added `scale` attribute to `violin` [#3352](https://github.com/MakieOrg/Makie.jl/pull/3352).
- Use label formatter in barplot [#3718](https://github.com/MakieOrg/Makie.jl/pull/3718).
- Fix the incorrect shading with non uniform markerscale in meshscatter [#3722](https://github.com/MakieOrg/Makie.jl/pull/3722)
- Add `scale_to=:flip` option to `hist`, which flips the direction of the bars [#3732](https://github.com/MakieOrg/Makie.jl/pull/3732)
- Fixed an issue with the texture atlas not updating in WGLMakie after display, causing new symbols to not show up [#3737](https://github.com/MakieOrg/Makie.jl/pull/3737)
- Added `linecap` and `joinstyle` attributes for lines and linesegments. Also normalized `miter_limit` to 60° across all backends. [#3771](https://github.com/MakieOrg/Makie.jl/pull/3771)

## [0.20.10] 2024-05-07

- Loosened type restrictions for potentially array-valued colors in `Axis` attributes like `xticklabelcolor` [#3826](https://github.com/MakieOrg/Makie.jl/pull/3826).
- Added support for intervals for specifying axis limits [#3696](https://github.com/MakieOrg/Makie.jl/pull/3696)
- Added recipes for plotting intervals to `Band`, `Rangebars`, `H/VSpan` [3695](https://github.com/MakieOrg/Makie.jl/pull/3695)
- Documented `WilkinsonTicks` [#3819](https://github.com/MakieOrg/Makie.jl/pull/3819).
- Added `axislegend(ax, "title")` method [#3808](https://github.com/MakieOrg/Makie.jl/pull/3808).
- Improved thread safety of rendering with CairoMakie (independent `Scene`s only) by locking FreeType handles [#3777](https://github.com/MakieOrg/Makie.jl/pull/3777).
- Adds a tutorial for how to make recipes work with new types [#3816](https://github.com/MakieOrg/Makie.jl/pull/3816).
- Provided an interface to convert markers in CairoMakie separately (`cairo_scatter_marker`) so external packages can overload it. [#3811](https://github.com/MakieOrg/Makie.jl/pull/3811)
- Updated to DelaunayTriangulation v1.0 [#3787](https://github.com/MakieOrg/Makie.jl/pull/3787).
- Added methods `hidedecorations!`, `hiderdecorations!`, `hidethetadecorations!` and  `hidespines!` for `PolarAxis` axes [#3823](https://github.com/MakieOrg/Makie.jl/pull/3823).
- Added `loop` option support for HTML outputs when recording videos with `record` [#3697](https://github.com/MakieOrg/Makie.jl/pull/3697).

## [0.20.9] - 2024-03-29

- Added supported markers hint to unsupported marker warn message [#3666](https://github.com/MakieOrg/Makie.jl/pull/3666).
- Fixed bug in CairoMakie line drawing when multiple successive points had the same color [#3712](https://github.com/MakieOrg/Makie.jl/pull/3712).
- Remove StableHashTraits in favor of calculating hashes directly with CRC32c [#3667](https://github.com/MakieOrg/Makie.jl/pull/3667).
- Fixed `contourf` bug where n levels would sometimes miss the uppermost value, causing gaps [#3713](https://github.com/MakieOrg/Makie.jl/pull/3713).
- Added `scale` attribute to `violin` [#3352](https://github.com/MakieOrg/Makie.jl/pull/3352).
- Use label formatter in barplot [#3718](https://github.com/MakieOrg/Makie.jl/pull/3718).
- Fix the incorrect shading with non uniform markerscale in meshscatter [#3722](https://github.com/MakieOrg/Makie.jl/pull/3722)
- Add `scale_to=:flip` option to `hist`, which flips the direction of the bars [#3732](https://github.com/MakieOrg/Makie.jl/pull/3732)
- Fixed an issue with the texture atlas not updating in WGLMakie after display, causing new symbols to not show up [#3737](https://github.com/MakieOrg/Makie.jl/pull/3737)

## [0.20.8] - 2024-02-22

- Fixed excessive use of space with HTML image outputs [#3642](https://github.com/MakieOrg/Makie.jl/pull/3642).
- Fixed bugs with format strings and add new features by switching to Format.jl [#3633](https://github.com/MakieOrg/Makie.jl/pull/3633).
- Fixed an issue where CairoMakie would unnecessarily rasterize polygons [#3605](https://github.com/MakieOrg/Makie.jl/pull/3605).
- Added `PointBased` conversion trait to `scatterlines` recipe [#3603](https://github.com/MakieOrg/Makie.jl/pull/3603).
- Multiple small fixes for `map_latest`, `WGLMakie` picking and `PlotSpec` [#3637](https://github.com/MakieOrg/Makie.jl/pull/3637).
- Fixed PolarAxis `rticks` being incompatible with rich text. [#3615](https://github.com/MakieOrg/Makie.jl/pull/3615)
- Fixed an issue causing lines, scatter and text to not scale with resolution after deleting plots in GLMakie. [#3649](https://github.com/MakieOrg/Makie.jl/pull/3649)

## [0.20.7] - 2024-02-04

- Equalized alignment point of mirrored ticks to that of normal ticks [#3598](https://github.com/MakieOrg/Makie.jl/pull/3598).
- Fixed stack overflow error on conversion of gridlike data with `missing`s [#3597](https://github.com/MakieOrg/Makie.jl/pull/3597).
- Fixed mutation of CairoMakie src dir when displaying png files [#3588](https://github.com/MakieOrg/Makie.jl/pull/3588).
- Added better error messages for plotting into `FigureAxisPlot` and `AxisPlot` as Plots.jl users are likely to do [#3596](https://github.com/MakieOrg/Makie.jl/pull/3596).
- Added compat bounds for IntervalArithmetic.jl due to bug with DelaunayTriangulation.jl [#3595](https://github.com/MakieOrg/Makie.jl/pull/3595).
- Removed possibility of three-argument `barplot` [#3574](https://github.com/MakieOrg/Makie.jl/pull/3574).

## [0.20.6] - 2024-02-02

- Fix issues with Camera3D not centering [#3582](https://github.com/MakieOrg/Makie.jl/pull/3582)
- Allowed creating legend entries from plot objects with scalar numbers as colors [#3587](https://github.com/MakieOrg/Makie.jl/pull/3587).

## [0.20.5] - 2024-01-25

- Use plot plot instead of scene transform functions in CairoMakie, fixing missplaced h/vspan. [#3552](https://github.com/MakieOrg/Makie.jl/pull/3552)
- Fix error printing on shader error [#3530](https://github.com/MakieOrg/Makie.jl/pull/3530).
- Update pagefind to 1.0.4 for better headline search [#3534](https://github.com/MakieOrg/Makie.jl/pull/3534).
- Remove unnecessary deps, e.g. Setfield [3546](https://github.com/MakieOrg/Makie.jl/pull/3546).
- Don't clear args, rely on delete deregister_callbacks [#3543](https://github.com/MakieOrg/Makie.jl/pull/3543).
- Add interpolate keyword for Surface [#3541](https://github.com/MakieOrg/Makie.jl/pull/3541).
- Fix a DataInspector bug if inspector_label is used with RGB images [#3468](https://github.com/MakieOrg/Makie.jl/pull/3468).

## [0.20.4] - 2024-01-04

- Changes for Bonito rename and WGLMakie docs improvements [#3477](https://github.com/MakieOrg/Makie.jl/pull/3477).
- Add stroke and glow support to scatter and text in WGLMakie [#3518](https://github.com/MakieOrg/Makie.jl/pull/3518).
- Fix clipping issues with Camera3D when zooming in [#3529](https://github.com/MakieOrg/Makie.jl/pull/3529)

## [0.20.3] - 2023-12-21

- Add `depthsorting` as a hidden attribute for scatter plots in GLMakie as an alternative fix for outline artifacts. [#3432](https://github.com/MakieOrg/Makie.jl/pull/3432)
- Disable SDF based anti-aliasing in scatter, text and lines plots when `fxaa = true` in GLMakie. This allows removing outline artifacts at the cost of quality. [#3408](https://github.com/MakieOrg/Makie.jl/pull/3408)
- DataInspector Fixes: Fixed depth order, positional labels being in transformed space and `:inspector_clear` not getting called when moving from one plot to another. [#3454](https://github.com/MakieOrg/Makie.jl/pull/3454)
- Fixed bug in GLMakie where the update from a (i, j) sized GPU buffer to a (j, i) sized buffer would fail [#3456](https://github.com/MakieOrg/Makie.jl/pull/3456).
- Add `interpolate=true` to `volume(...)`, allowing to disable interpolation [#3485](https://github.com/MakieOrg/Makie.jl/pull/3485).

## [0.20.2] - 2023-12-01

- Switched from SHA512 to CRC32c salting in CairoMakie svgs, drastically improving svg rendering speed [#3435](https://github.com/MakieOrg/Makie.jl/pull/3435).
- Fixed a bug with h/vlines and h/vspan not correctly resolving transformations [#3418](https://github.com/MakieOrg/Makie.jl/pull/3418).
- Fixed a bug with h/vlines and h/vspan returning the wrong limits, causing an error in Axis [#3427](https://github.com/MakieOrg/Makie.jl/pull/3427).
- Fixed clipping when zooming out of a 3D (L)Scene [#3433](https://github.com/MakieOrg/Makie.jl/pull/3433).
- Moved the texture atlas cache to `.julia/scratchspaces` instead of a dedicated `.julia/makie` [#3437](https://github.com/MakieOrg/Makie.jl/pull/3437)

## [0.20.1] - 2023-11-23

- Fixed bad rendering of `poly` in GLMakie by triangulating points after transformations [#3402](https://github.com/MakieOrg/Makie.jl/pull/3402).
- Fixed bug regarding inline display in VSCode Jupyter notebooks and other similar environments [#3403](https://github.com/MakieOrg/Makie.jl/pull/3403).
- Fixed issue with `plottype`, allowed `onany(...; update = true)` and fixed `Block` macro use outside Makie [#3401](https://github.com/MakieOrg/Makie.jl/pull/3401).

## [0.20.0] - 2023-11-21

- GLMakie has gained support for HiDPI (aka Retina) screens. This also enables saving images with higher resolution than screen pixel dimensions [#2544](https://github.com/MakieOrg/Makie.jl/pull/2544).
- Fixed an issue where NaN was interpreted as zero when rendering `surface` through CairoMakie [#2598](https://github.com/MakieOrg/Makie.jl/pull/2598).
- Improved 3D camera handling, hotkeys and functionality [#2746](https://github.com/MakieOrg/Makie.jl/pull/2746).
- Added `shading = :verbose` in GLMakie to allow for multiple light sources. Also added more light types, fixed light directions for the previous lighting model (now `shading = :fast`) and adjusted `backlight` to affect normals[#3246](https://github.com/MakieOrg/Makie.jl/pull/3246).
- Changed the glyph used for negative numbers in tick labels from hyphen to minus [#3379](https://github.com/MakieOrg/Makie.jl/pull/3379).
- Added new declarative API for AlgebraOfGraphics, Pluto and easier dashboards [#3281](https://github.com/MakieOrg/Makie.jl/pull/3281).
- WGLMakie got faster line rendering with less updating bugs [#3062](https://github.com/MakieOrg/Makie.jl/pull/3062).
- **Breaking** Replaced `PolarAxis.radial_distortion_threshold` with `PolarAxis.radius_at_origin`. [#3381](https://github.com/MakieOrg/Makie.jl/pull/3381)
- **Breaking** Deprecated the `resolution` keyword in favor of `size` to reflect that this value is not a pixel resolution anymore [#3343](https://github.com/MakieOrg/Makie.jl/pull/3343).
- **Breaking** Refactored the `SurfaceLike` family of traits into `VertexGrid`, `CellGrid` and `ImageLike` [#3106](https://github.com/MakieOrg/Makie.jl/pull/3106).
- **Breaking** Deprecated `pixelarea(scene)` and `scene.px_area` in favor of viewport.
- **Breaking** Refactored the `Combined` Plot object and renamed it to `Plot`, improving compile times ~2x [#3082](https://github.com/MakieOrg/Makie.jl/pull/3082).
- **Breaking** Removed old depreactions in [#3113](https://github.com/MakieOrg/Makie.jl/pull/3113/commits/3a39210ef87a0032d78cb27c0c1019faa604effd).
- **Breaking** Deprecated using AbstractVector as sides of `image` [#3395](https://github.com/MakieOrg/Makie.jl/pull/3395).
- **Breaking** `errorbars` and `rangebars` now use color cycling [#3230](https://github.com/MakieOrg/Makie.jl/pull/3230).

## [0.19.12] - 2023-10-31

- Added `cornerradius` attribute to `Box` for rounded corners [#3346](https://github.com/MakieOrg/Makie.jl/pull/3346).
- Fix grouping of a zero-height bar in `barplot`. Now a zero-height bar shares the same properties of the previous bar, and if the bar is the first one, its height is treated as positive if and only if there exists a bar of positive height or all bars are zero-height [#3058](https://github.com/MakieOrg/Makie.jl/pull/3058).
- Fixed a bug where Axis still consumes scroll events when interactions are disabled [#3272](https://github.com/MakieOrg/Makie.jl/pull/3272).
- Added `cornerradius` attribute to `Box` for rounded corners [#3308](https://github.com/MakieOrg/Makie.jl/pull/3308).
- Upgraded `StableHashTraits` from 1.0 to 1.1 [#3309](https://github.com/MakieOrg/Makie.jl/pull/3309).

## [0.19.11] - 2023-10-05

- Setup automatic colorbars for volumeslices [#3253](https://github.com/MakieOrg/Makie.jl/pull/3253).
- Colorbar for arrows [#3275](https://github.com/MakieOrg/Makie.jl/pull/3275).
- Small bugfixes [#3275](https://github.com/MakieOrg/Makie.jl/pull/3275).

## [0.19.10] - 2023-09-21

- Fixed bugs with Colorbar in recipes, add new API for creating a recipe colorbar and introduce experimental support for Categorical colormaps [#3090](https://github.com/MakieOrg/Makie.jl/pull/3090).
- Added experimental Datashader implementation [#2883](https://github.com/MakieOrg/Makie.jl/pull/2883).
- **Breaking** Changed the default order Polar arguments to (theta, r). [#3154](https://github.com/MakieOrg/Makie.jl/pull/3154)
- General improvements to `PolarAxis`: full rlimtis & thetalimits, more controls and visual tweaks. See pr for more details.[#3154](https://github.com/MakieOrg/Makie.jl/pull/3154)

## [0.19.9] - 2023-09-11

- Allow arbitrary reversible scale functions through `ReversibleScale`.
- Deprecated `linestyle=vector_of_gaps` in favor of `linestyle=Linestyle(vector_of_gaps)` [3135](https://github.com/MakieOrg/Makie.jl/pull/3135), [3193](https://github.com/MakieOrg/Makie.jl/pull/3193).
- Fixed some errors around dynamic changes of `ax.xscale` or `ax.yscale` [#3084](https://github.com/MakieOrg/Makie.jl/pull/3084)
- Improved Barplot Label Alignment [#3160](https://github.com/MakieOrg/Makie.jl/issues/3160).
- Fixed regression in determining axis limits [#3179](https://github.com/MakieOrg/Makie.jl/pull/3179)
- Added a theme `theme_latexfonts` that uses the latex font family as default fonts [#3147](https://github.com/MakieOrg/Makie.jl/pull/3147), [#3180](https://github.com/MakieOrg/Makie.jl/pull/3180).
- Upgrades `StableHashTraits` from 0.3 to 1.0

## [0.19.8] - 2023-08-15

- Improved CairoMakie rendering of `lines` with repeating colors in an array [#3141](https://github.com/MakieOrg/Makie.jl/pull/3141).
- Added `strokecolormap` to poly. [#3145](https://github.com/MakieOrg/Makie.jl/pull/3145)
- Added `xreversed`, `yreversed` and `zreversed` attributes to `Axis3` [#3138](https://github.com/MakieOrg/Makie.jl/pull/3138).
- Fixed incorrect placement of contourlabels with transform functions [#3083](https://github.com/MakieOrg/Makie.jl/pull/3083)
- Fixed automatic normal generation for meshes with shading and no normals [#3041](https://github.com/MakieOrg/Makie.jl/pull/3041).
- Added the `triplot` and `voronoiplot` recipes from DelaunayTriangulation.jl [#3102](https://github.com/MakieOrg/Makie.jl/pull/3102), [#3159](https://github.com/MakieOrg/Makie.jl/pull/3159).

## [0.19.7] - 2023-07-22

- Allow arbitrary functions to color `streamplot` lines by passing a `Function` to `color`.  This must accept `Point` of the appropriate dimension and return a `Point`, `Vec`, or other arraylike object [#2002](https://github.com/MakieOrg/Makie.jl/pull/2002).
- `arrows` can now take input of the form `x::AbstractVector, y::AbstractVector, [z::AbstractVector,] f::Function`, where `f` must return a `VecTypes` of the appropriate dimension [#2597](https://github.com/MakieOrg/Makie.jl/pull/2597).
- Exported colorbuffer, and added `colorbuffer(axis::Axis; include_decorations=false, colorbuffer_kws...)`, to get an image of an axis with or without decorations [#3078](https://github.com/MakieOrg/Makie.jl/pull/3078).
- Fixed an issue where the `linestyle` of some polys was not applied to the stroke in CairoMakie. [#2604](https://github.com/MakieOrg/Makie.jl/pull/2604)
- Add `colorscale = identity` to any plotting function using a colormap. This works with any scaling function like `log10`, `sqrt` etc. Consequently, `scale` for `hexbin` is replaced with `colorscale` [#2900](https://github.com/MakieOrg/Makie.jl/pull/2900).
- Add `alpha=1.0` argument to all basic plots, which supports independently adding an alpha component to colormaps and colors. Multiple alphas like in `plot(alpha=0.2, color=RGBAf(1, 0, 0, 0.5))`, will get multiplied [#2900](https://github.com/MakieOrg/Makie.jl/pull/2900).
- `hexbin` now supports any per-observation weights which StatsBase respects - `<: StatsBase.AbstractWeights`, `Vector{Real}`, or `nothing` (the default). [#2804](https://github.com/MakieOrg/Makie.jl/pulls/2804)
- Added a new Axis type, `PolarAxis`, which is an axis with a polar projection.  Input is in `(r, theta)` coordinates and is transformed to `(x, y)` coordinates using the standard polar-to-cartesian transformation.
  Generally, its attributes are very similar to the usual `Axis` attributes, but `x` is replaced by `r` and `y` by `θ`.
  It also inherits from the theme of `Axis` in this manner, so should work seamlessly with Makie themes [#2990](https://github.com/MakieOrg/Makie.jl/pull/2990).
- `inherit` now has a new signature `inherit(scene, attrs::NTuple{N, Symbol}, default_value)`, allowing recipe authors to access nested attributes when trying to inherit from the parent Scene.
  For example, one could inherit from `scene.Axis.yticks` by `inherit(scene, (:Axis, :yticks), $default_value)` [#2990](https://github.com/MakieOrg/Makie.jl/pull/2990).
- Fixed incorrect rendering of 3D heatmaps [#2959](https://github.com/MakieOrg/Makie.jl/pull/2959)
- Deprecated `flatten_plots` in favor of `collect_atomic_plots`. Using the new `collect_atomic_plots` fixed a bug in CairoMakie where the z-level of plots within recipes was not respected. [#2793](https://github.com/MakieOrg/Makie.jl/pull/2793)
- Fixed incorrect line depth in GLMakie [#2843](https://github.com/MakieOrg/Makie.jl/pull/2843)
- Fixed incorrect line alpha in dense lines in GLMakie [#2843](https://github.com/MakieOrg/Makie.jl/pull/2843)
- Fixed DataInspector interaction with transformations [#3002](https://github.com/MakieOrg/Makie.jl/pull/3002)
- Added option `WGLMakie.activate!(resize_to_body=true)`, to make plots resize to the VSCode plotpane. Resizes to the HTML body element, so may work outside VSCode [#3044](https://github.com/MakieOrg/Makie.jl/pull/3044), [#3042](https://github.com/MakieOrg/Makie.jl/pull/3042).
- Fixed DataInspector interaction with transformations [#3002](https://github.com/MakieOrg/Makie.jl/pull/3002).
- Fixed incomplete stroke with some Bezier markers in CairoMakie and blurry strokes in GLMakie [#2961](https://github.com/MakieOrg/Makie.jl/pull/2961)
- Added the ability to use custom triangulations from DelaunayTriangulation.jl [#2896](https://github.com/MakieOrg/Makie.jl/pull/2896).
- Adjusted scaling of scatter/text stroke, glow and anti-aliasing width under non-uniform 2D scaling (Vec2f markersize/fontsize) in GLMakie [#2950](https://github.com/MakieOrg/Makie.jl/pull/2950).
- Scaled `errorbar` whiskers and `bracket` correctly with transformations [#3012](https://github.com/MakieOrg/Makie.jl/pull/3012).
- Updated `bracket` when the screen is resized or transformations change [#3012](https://github.com/MakieOrg/Makie.jl/pull/3012).

## [0.19.6] - 2023-06-09

- Fixed broken AA for lines with strongly varying linewidth [#2953](https://github.com/MakieOrg/Makie.jl/pull/2953).
- Fixed WGLMakie JS popup [#2976](https://github.com/MakieOrg/Makie.jl/pull/2976).
- Fixed `legendelements` when children have no elements [#2982](https://github.com/MakieOrg/Makie.jl/pull/2982).
- Bumped compat for StatsBase to 0.34 [#2915](https://github.com/MakieOrg/Makie.jl/pull/2915).
- Improved thread safety [#2840](https://github.com/MakieOrg/Makie.jl/pull/2840).

## [0.19.5] - 2023-05-12

- Added `loop` option for GIF outputs when recording videos with `record` [#2891](https://github.com/MakieOrg/Makie.jl/pull/2891).
- Fixed line rendering issues in GLMakie [#2843](https://github.com/MakieOrg/Makie.jl/pull/2843).
- Fixed incorrect line alpha in dense lines in GLMakie [#2843](https://github.com/MakieOrg/Makie.jl/pull/2843).
- Changed `scene.clear` to an observable and made changes in `Scene` Observables trigger renders in GLMakie [#2929](https://github.com/MakieOrg/Makie.jl/pull/2929).
- Added contour labels [#2496](https://github.com/MakieOrg/Makie.jl/pull/2496).
- Allowed rich text to be used in Legends [#2902](https://github.com/MakieOrg/Makie.jl/pull/2902).
- Added more support for zero length Geometries [#2917](https://github.com/MakieOrg/Makie.jl/pull/2917).
- Made CairoMakie drawing for polygons with holes order independent [#2918](https://github.com/MakieOrg/Makie.jl/pull/2918).
- Fixes for `Makie.inline!()`, allowing now for `Makie.inline!(automatic)` (default), which is better at automatically opening a window/ inlining a plot into plotpane when needed [#2919](https://github.com/MakieOrg/Makie.jl/pull/2919) [#2937](https://github.com/MakieOrg/Makie.jl/pull/2937).
- Block/Axis doc improvements [#2940](https://github.com/MakieOrg/Makie.jl/pull/2940) [#2932](https://github.com/MakieOrg/Makie.jl/pull/2932) [#2894](https://github.com/MakieOrg/Makie.jl/pull/2894).

## [0.19.4] - 2023-03-31

- Added export of `hidezdecorations!` from MakieLayout [#2821](https://github.com/MakieOrg/Makie.jl/pull/2821).
- Fixed an issue with GLMakie lines becoming discontinuous [#2828](https://github.com/MakieOrg/Makie.jl/pull/2828).

## [0.19.3] - 2023-03-21

- Added the `stephist` plotting function [#2408](https://github.com/JuliaPlots/Makie.jl/pull/2408).
- Added the `brackets` plotting function [#2356](https://github.com/MakieOrg/Makie.jl/pull/2356).
- Fixed an issue where `poly` plots with `Vector{<: MultiPolygon}` inputs with per-polygon color were mistakenly rendered as meshes using CairoMakie [#2590](https://github.com/MakieOrg/Makie.jl/pulls/2478).
- Fixed a small typo which caused an error in the `Stepper` constructor [#2600](https://github.com/MakieOrg/Makie.jl/pulls/2478).
- Improve cleanup on block deletion [#2614](https://github.com/MakieOrg/Makie.jl/pull/2614)
- Add `menu.scroll_speed` and increase default speed for non-apple [#2616](https://github.com/MakieOrg/Makie.jl/pull/2616).
- Fixed rectangle zoom for nonlinear axes [#2674](https://github.com/MakieOrg/Makie.jl/pull/2674)
- Cleaned up linestyles in GLMakie (Fixing artifacting, spacing/size, anti-aliasing) [#2666](https://github.com/MakieOrg/Makie.jl/pull/2666).
- Fixed issue with scatterlines only accepting concrete color types as `markercolor` [#2691](https://github.com/MakieOrg/Makie.jl/pull/2691).
- Fixed an accidental issue where `LaTeXStrings` were not typeset correctly in `Axis3` [#2558](https://github.com/MakieOrg/Makie.jl/pull/2588).
- Fixed a bug where line segments in `text(lstr::LaTeXString)` were ignoring offsets [#2668](https://github.com/MakieOrg/Makie.jl/pull/2668).
- Fixed a bug where the `arrows` recipe accidentally called a `Bool` when `normalize = true` [#2740](https://github.com/MakieOrg/Makie.jl/pull/2740).
- Re-exported the `@colorant_str` (`colorant"..."`) macro from Colors.jl [#2726](https://github.com/MakieOrg/Makie.jl/pull/2726).
- Speedup heatmaps in WGLMakie. [#2647](https://github.com/MakieOrg/Makie.jl/pull/2647)
- Fix slow `data_limits` for recipes, which made plotting lots of data with recipes much slower [#2770](https://github.com/MakieOrg/Makie.jl/pull/2770).

## [0.19.1] - 2023-01-01

- Add `show_data` method for `band` which shows the min and max values of the band at the x position of the cursor [#2497](https://github.com/MakieOrg/Makie.jl/pull/2497).
- Added `xlabelrotation`, `ylabelrotation` (`Axis`) and `labelrotation` (`Colorbar`) [#2478](https://github.com/MakieOrg/Makie.jl/pull/2478).
- Fixed forced rasterization in CairoMakie svg files when polygons with colors specified as (color, alpha) tuples were used [#2535](https://github.com/MakieOrg/Makie.jl/pull/2535).
- Do less copies of Observables in Attributes + plot pipeline [#2443](https://github.com/MakieOrg/Makie.jl/pull/2443).
- Add Search Page and tweak Result Ordering [#2474](https://github.com/MakieOrg/Makie.jl/pull/2474).
- Remove all global attributes from TextureAtlas implementation and fix julia#master [#2498](https://github.com/MakieOrg/Makie.jl/pull/2498).
- Use new Bonito, implement WGLMakie picking, improve performance and fix lots of WGLMakie bugs [#2428](https://github.com/MakieOrg/Makie.jl/pull/2428).

## [0.19.0] - 2022-12-03

- **Breaking** The attribute `textsize` has been removed everywhere in favor of the attribute `fontsize` which had also been in use.
  To migrate, search and replace all uses of `textsize` to `fontsize` [#2387](https://github.com/MakieOrg/Makie.jl/pull/2387).
- Added rich text which allows to more easily use superscripts and subscripts as well as differing colors, fonts, fontsizes, etc. for parts of a given text [#2321](https://github.com/MakieOrg/Makie.jl/pull/2321).

## [0.18.4] - 2022-12-02

- Added the `waterfall` plotting function [#2416](https://github.com/JuliaPlots/Makie.jl/pull/2416).
- Add support for `AbstractPattern` in `WGLMakie` [#2432](https://github.com/MakieOrg/Makie.jl/pull/2432).
- Broadcast replaces deprecated method for quantile [#2430](https://github.com/MakieOrg/Makie.jl/pull/2430).
- Fix CairoMakie's screen re-using [#2440](https://github.com/MakieOrg/Makie.jl/pull/2440).
- Fix repeated rendering with invisible objects [#2437](https://github.com/MakieOrg/Makie.jl/pull/2437).
- Fix hvlines for GLMakie [#2446](https://github.com/MakieOrg/Makie.jl/pull/2446).

## [0.18.3] - 2022-11-17

- Add `render_on_demand` flag for `GLMakie.Screen`. Setting this to `true` will skip rendering until plots get updated. This is the new default [#2336](https://github.com/MakieOrg/Makie.jl/pull/2336), [#2397](https://github.com/MakieOrg/Makie.jl/pull/2397).
- Clean up OpenGL state handling in GLMakie [#2397](https://github.com/MakieOrg/Makie.jl/pull/2397).
- Fix salting [#2407](https://github.com/MakieOrg/Makie.jl/pull/2407).
- Fixes for [GtkMakie](https://github.com/jwahlstrand/GtkMakie.jl) [#2418](https://github.com/MakieOrg/Makie.jl/pull/2418).

## [0.18.2] - 2022-11-03

- Fix Axis3 tick flipping with negative azimuth [#2364](https://github.com/MakieOrg/Makie.jl/pull/2364).
- Fix empty!(fig) and empty!(ax) [#2374](https://github.com/MakieOrg/Makie.jl/pull/2374), [#2375](https://github.com/MakieOrg/Makie.jl/pull/2375).
- Remove stencil buffer [#2389](https://github.com/MakieOrg/Makie.jl/pull/2389).
- Move Arrows and Wireframe to MakieCore [#2384](https://github.com/MakieOrg/Makie.jl/pull/2384).
- Skip legend entry if label is nothing [#2350](https://github.com/MakieOrg/Makie.jl/pull/2350).

## [0.18.1] - 2022-10-24

- fix heatmap interpolation [#2343](https://github.com/MakieOrg/Makie.jl/pull/2343).
- move poly to MakieCore [#2334](https://github.com/MakieOrg/Makie.jl/pull/2334)
- Fix picking warning and update_axis_camera [#2352](https://github.com/MakieOrg/Makie.jl/pull/2352).
- bring back inline!, to not open a window in VSCode repl [#2353](https://github.com/MakieOrg/Makie.jl/pull/2353).

## [0.18.0] - 2022-10-12

- **Breaking** Added `BezierPath` which can be constructed from SVG like command list, SVG string or from a `Polygon`.
  Added ability to use `BezierPath` and `Polgyon` as scatter markers.
  Replaced default symbol markers like `:cross` which converted to characters before with more precise `BezierPaths` and adjusted default markersize to 12.
  **Deprecated** using `String` to specify multiple char markers (`scatter(1:4, marker="abcd")`).
  **Deprecated** concrete geometries as markers like `Circle(Point2f(0), 1.5)` in favor of using the type like `Circle` for dispatch to special backend methods.
  Added single image marker support to WGLMakie [#979](https://github.com/MakieOrg/Makie.jl/pull/979).
- **Breaking** Refactored `display`, `record`, `colorbuffer` and `screens` to be faster and more consistent [#2306](https://github.com/MakieOrg/Makie.jl/pull/2306#issuecomment-1275918061).
- **Breaking** Refactored `DataInspector` to use `tooltip`. This results in changes in the attributes of DataInspector. Added `inspector_label`, `inspector_hover` and `inspector_clear` as optional attributes [#2095](https://github.com/JuliaPlots/Makie.jl/pull/2095).
- Added the `hexbin` plotting function [#2201](https://github.com/JuliaPlots/Makie.jl/pull/2201).
- Added the `tricontourf` plotting function [#2226](https://github.com/JuliaPlots/Makie.jl/pull/2226).
- Fixed per character attributes in text [#2244](https://github.com/JuliaPlots/Makie.jl/pull/2244).
- Allowed `CairoMakie` to render `scatter` with images as markers [#2080](https://github.com/MakieOrg/Makie.jl/pull/2080).
- Reworked text drawing and added ability to draw special characters via glyph indices in order to draw more LaTeX math characters with MathTeXEngine v0.5 [#2139](https://github.com/MakieOrg/Makie.jl/pull/2139).
- Allowed text to be copy/pasted into `Textbox` [#2281](https://github.com/MakieOrg/Makie.jl/pull/2281)
- Fixed updates for multiple meshes [#2277](https://github.com/MakieOrg/Makie.jl/pull/2277).
- Fixed broadcasting for linewidth, lengthscale & arrowsize in `arrow` recipe [#2273](https://github.com/MakieOrg/Makie.jl/pull/2273).
- Made GLMakie relocatable [#2282](https://github.com/MakieOrg/Makie.jl/pull/2282).
- Fixed changing input types in plot arguments [#2297](https://github.com/MakieOrg/Makie.jl/pull/2297).
- Better performance for Menus and fix clicks on items [#2299](https://github.com/MakieOrg/Makie.jl/pull/2299).
- Fixed CairoMakie bitmaps with transparency by using premultiplied ARGB surfaces [#2304](https://github.com/MakieOrg/Makie.jl/pull/2304).
- Fixed hiding of `Scene`s by setting `scene.visible[] = false` [#2317](https://github.com/MakieOrg/Makie.jl/pull/2317).
- `Axis` now accepts a `Tuple{Bool, Bool}` for `xtrimspine` and `ytrimspine` to trim only one end of the spine [#2171](https://github.com/JuliaPlots/Makie.jl/pull/2171).

## [0.17.13] - 2022-08-04

- Fixed boundingboxes [#2184](https://github.com/MakieOrg/Makie.jl/pull/2184).
- Fixed highclip/lowclip in meshscatter, poly, contourf, barplot [#2183](https://github.com/MakieOrg/Makie.jl/pull/2183).
- Fixed gridline updates [#2196](https://github.com/MakieOrg/Makie.jl/pull/2196).
- Fixed glDisablei argument order, which crashed some Intel drivers.

## [0.17.12] - 2022-07-22

- Fixed stackoverflow in show [#2167](https://github.com/MakieOrg/Makie.jl/pull/2167).

## [0.17.11] - 2022-07-21

- `rainclouds`(!) now supports `violin_limits` keyword argument, serving the same.
role as `datalimits` in `violin` [#2137](https://github.com/MakieOrg/Makie.jl/pull/2137).
- Fixed an issue where nonzero `strokewidth` results in a thin outline of the wrong color if `color` and `strokecolor` didn't match and weren't transparent. [#2096](https://github.com/MakieOrg/Makie.jl/pull/2096).
- Improved performance around Axis(3) limits [#2115](https://github.com/MakieOrg/Makie.jl/pull/2115).
- Cleaned up stroke artifacts in scatter and text [#2096](https://github.com/MakieOrg/Makie.jl/pull/2096).
- Compile time improvements [#2153](https://github.com/MakieOrg/Makie.jl/pull/2153).
- Mesh and Surface now interpolate between values instead of interpolating between colors for WGLMakie + GLMakie [#2097](https://github.com/MakieOrg/Makie.jl/pull/2097).

## [0.17.10] - 2022-07-13

- Bumped compatibility bound of `GridLayoutBase.jl` to `v0.9.0` which fixed a regression with `Mixed` and `Outside` alignmodes in nested `GridLayout`s [#2135](https://github.com/MakieOrg/Makie.jl/pull/2135).

## [0.17.9] - 2022-07-12

- Patterns (`Makie.AbstractPattern`) are now supported by `CairoMakie` in `poly` plots that don't involve `mesh`, such as `bar` and `poly` [#2106](https://github.com/MakieOrg/Makie.jl/pull/2106/).
- Fixed regression where `Block` alignments could not be specified as numbers anymore [#2108](https://github.com/MakieOrg/Makie.jl/pull/2108).
- Added the option to show mirrored ticks on the other side of an Axis using the attributes `xticksmirrored` and `yticksmirrored` [#2105](https://github.com/MakieOrg/Makie.jl/pull/2105).
- Fixed a bug where a set of `Axis` wouldn't be correctly linked together if they were only linked in pairs instead of all at the same time [#2116](https://github.com/MakieOrg/Makie.jl/pull/2116).

## [0.17.7] - 2022-06-19

- Improved `Menu` performance, now it should be much harder to reach the boundary of 255 scenes in GLMakie. `Menu` also takes a `default` keyword argument now and can be scrolled if there is too little space available.

## [0.17.6] - 2022-06-17

- **EXPERIMENTAL**: Added support for multiple windows in GLMakie through `display(GLMakie.Screen(), figure_or_scene)` [#1771](https://github.com/MakieOrg/Makie.jl/pull/1771).
- Added support for RGB matrices in `heatmap` with GLMakie [#2036](https://github.com/MakieOrg/Makie.jl/pull/2036)
- `Textbox` doesn't defocus anymore on trying to submit invalid input [#2041](https://github.com/MakieOrg/Makie.jl/pull/2041).
- `text` now takes the position as the first argument(s) like `scatter` and most other plotting functions, it is invoked `text(x, y, [z], text = "text")`. Because it is now of conversion type `PointBased`, the positions can be given in all the usual different ways which are implemented as conversion methods. All old invocation styles such as `text("text", position = Point(x, y))` still work to maintain backwards compatibility [#2020](https://github.com/MakieOrg/Makie.jl/pull/2020).

## [0.17.5] - 2022-06-10

- Fixed a regression with `linkaxes!` [#2039](https://github.com/MakieOrg/Makie.jl/pull/2039).

## [0.17.4] - 2022-06-09

- The functions `hlines!`, `vlines!`, `hspan!`, `vspan!` and `abline!` were reimplemented as recipes. This allows using them without an `Axis` argument in first position and also as visuals in AlgebraOfGraphics.jl. Also, `abline!` is now called `ablines!` for consistency, `abline!` is still exported but deprecated and will be removed in the future. [#2023](https://github.com/MakieOrg/Makie.jl/pulls/2023).
- Added `rainclouds` and `rainclouds!` [#1725](https://github.com/MakieOrg/Makie.jl/pull/1725).
- Improve CairoMakie performance [#1964](https://github.com/MakieOrg/Makie.jl/pull/1964) [#1981](https://github.com/MakieOrg/Makie.jl/pull/1981).
- Interpolate colormap correctly [#1973](https://github.com/MakieOrg/Makie.jl/pull/1973).
- Fix picking [#1993](https://github.com/MakieOrg/Makie.jl/pull/1993).
- Improve compile time latency [#1968](https://github.com/MakieOrg/Makie.jl/pull/1968) [#2000](https://github.com/MakieOrg/Makie.jl/pull/2000).
- Fix multi poly with rects [#1999](https://github.com/MakieOrg/Makie.jl/pull/1999).
- Respect scale and nonlinear values in PlotUtils cgrads [#1979](https://github.com/MakieOrg/Makie.jl/pull/1979).
- Fix CairoMakie heatmap filtering [#1828](https://github.com/MakieOrg/Makie.jl/pull/1828).
- Remove GLVisualize and MakieLayout module [#2007](https://github.com/MakieOrg/Makie.jl/pull/2007) [#2008](https://github.com/MakieOrg/Makie.jl/pull/2008).
- Add linestyle and default to extrema(z) for contour, remove bitrotten fillrange [#2008](https://github.com/MakieOrg/Makie.jl/pull/2008).

## [0.17.3] - 2022-05-20

- Switched to `MathTeXEngine v0.4`, which improves the look of LaTeXStrings [#1952](https://github.com/MakieOrg/Makie.jl/pull/1952).
- Added subtitle capability to `Axis` [#1859](https://github.com/MakieOrg/Makie.jl/pull/1859).
- Fixed a bug where scaled colormaps constructed using `Makie.cgrad` were not interpreted correctly.

## [0.17.2] - 2022-05-16

- Changed the default font from `Dejavu Sans` to `TeX Gyre Heros Makie` which is the same as `TeX Gyre Heros` with slightly decreased descenders and ascenders. Decreasing those metrics reduced unnecessary whitespace and alignment issues. Four fonts in total were added, the styles Regular, Bold, Italic and Bold Italic. Also changed `Axis`, `Axis3` and `Legend` attributes `titlefont` to `TeX Gyre Heros Makie Bold` in order to separate it better from axis labels in multifacet arrangements [#1897](https://github.com/MakieOrg/Makie.jl/pull/1897).

## [0.17.1] - 2022-05-13

- Added word wrapping. In `Label`, `word_wrap = true` causes it to use the suggested width and wrap text to fit. In `text`, `word_wrap_width > 0` can be used to set a pixel unit line width. Any word (anything between two spaces without a newline) that goes beyond this width gets a newline inserted before it [#1819](https://github.com/MakieOrg/Makie.jl/pull/1819).
- Improved `Axis3`'s interactive performance [#1835](https://github.com/MakieOrg/Makie.jl/pull/1835).
- Fixed errors in GLMakie's `scatter` implementation when markers are given as images. [#1917](https://github.com/MakieOrg/Makie.jl/pull/1917).
- Removed some method ambiguities introduced in v0.17 [#1922](https://github.com/MakieOrg/Makie.jl/pull/1922).
- Add an empty default label, `""`, to each slider that doesn't have a label in `SliderGrid` [#1888](https://github.com/MakieOrg/Makie.jl/pull/1888).

## [0.17.0] - 2022-05-05

- **Breaking** Added `space` as a generic attribute to switch between data, pixel, relative and clip space for positions. `space` in text has been renamed to `markerspace` because of this. `Pixel` and `SceneSpace` are no longer valid inputs for `space` or `markerspace` [#1596](https://github.com/MakieOrg/Makie.jl/pull/1596).
- **Breaking** Deprecated `mouse_selection(scene)` for `pick(scene)`.
- **Breaking** Bumped `GridLayoutBase` version to `v0.7`, which introduced offset layouts. Now, indexing into row 0 doesn't create a new row 1, but a new row 0, so that all previous content positions stay the same. This makes building complex layouts order-independent [#1704](https://github.com/MakieOrg/Makie.jl/pull/1704).
- **Breaking** deprecate `to_colormap(cmap, ncolors)` in favor of `categorical_colors(cmap, ncolors)` and `resample_cmap(cmap, ncolors)` [#1901](https://github.com/MakieOrg/Makie.jl/pull/1901) [#1723](https://github.com/MakieOrg/Makie.jl/pull/1723).
- Added `empty!(fig)` and changed `empty!(scene)` to remove all child plots without detaching windows [#1818](https://github.com/MakieOrg/Makie.jl/pull/1818).
- Switched to erroring instead of warning for deprecated events `mousebuttons`, `keyboardbuttons` and `mousedrag`.
- `Layoutable` was renamed to `Block` and the infrastructure changed such that attributes are fixed fields and each block has its own `Scene` for better encapsulation [#1796](https://github.com/MakieOrg/Makie.jl/pull/1796).
- Added `SliderGrid` block which replaces the deprecated `labelslider!` and `labelslidergrid!` functions [#1796](https://github.com/MakieOrg/Makie.jl/pull/1796).
- The default anti-aliasing method can now be set in `CairoMakie.activate!` using the `antialias` keyword.  Available options are `CairoMakie.Cairo.ANTIALIAS_*` [#1875](https://github.com/MakieOrg/Makie.jl/pull/1875).
- Added ability to rasterize a plots in CairoMakie vector graphics if `plt.rasterize = true` or `plt.rasterize = scale::Int` [#1872](https://github.com/MakieOrg/Makie.jl/pull/1872).
- Fixed segfaults in `streamplot_impl` on Mac M1 [#1830](https://github.com/MakieOrg/Makie.jl/pull/1830).
- Set the [Cairo miter limit](https://www.cairographics.org/manual/cairo-cairo-t.html#cairo-set-miter-limit) to mimic GLMakie behaviour [#1844](https://github.com/MakieOrg/Makie.jl/pull/1844).
- Fixed a method ambiguity in `rotatedrect` [#1846](https://github.com/MakieOrg/Makie.jl/pull/1846).
- Allow weights in statistical recipes [#1816](https://github.com/MakieOrg/Makie.jl/pull/1816).
- Fixed manual cycling of plot attributes [#1873](https://github.com/MakieOrg/Makie.jl/pull/1873).
- Fixed type constraints in ticklabelalign attributes [#1882](https://github.com/MakieOrg/Makie.jl/pull/1882).

## [0.16.4] - 2022-02-16

- Fixed WGLMakie performance bug and added option to set fps via `WGLMakie.activate!(fps=30)`.
- Implemented `nan_color`, `lowclip`, `highclip` for `image(::Matrix{Float})` in shader.
- Cleaned up mesh shader and implemented `nan_color`, `lowclip`, `highclip` for `mesh(m; color::Matrix{Float})` on the shader.
- Allowed `GLMakie.Buffer` `GLMakie.Sampler` to be used in `GeometryBasics.Mesh` to partially update parts of a mesh/texture and different interpolation and clamping modes for the texture.

## [0.16.0] - 2022-01-07

- **Breaking** Removed `Node` alias [#1307](https://github.com/MakieOrg/Makie.jl/pull/1307), [#1393](https://github.com/MakieOrg/Makie.jl/pull/1393). To upgrade, simply replace all occurrences of `Node` with `Observable`.
- **Breaking** Cleaned up `Scene` type [#1192](https://github.com/MakieOrg/Makie.jl/pull/1192), [#1393](https://github.com/MakieOrg/Makie.jl/pull/1393). The `Scene()` constructor doesn't create any axes or limits anymore. All keywords like `raw`, `show_axis` have been removed. A scene now always works like it did when using the deprecated `raw=true`. All the high level functionality like showing an axis and adding a 3d camera has been moved to `LScene`. See the new `Scene` tutorial for more info: https://docs.makie.org/dev/tutorials/scenes/.
- **Breaking** Lights got moved to `Scene`, see the [lighting docs](https://docs.makie.org/stable/documentation/lighting) and [RPRMakie examples](https://docs.makie.org/stable/documentation/backends/rprmakie/).
- Added ECDF plot [#1310](https://github.com/MakieOrg/Makie.jl/pull/1310).
- Added Order Independent Transparency to GLMakie [#1418](https://github.com/MakieOrg/Makie.jl/pull/1418), [#1506](https://github.com/MakieOrg/Makie.jl/pull/1506). This type of transparency is now used with `transparency = true`. The old transparency handling is available with `transparency = false`.
- Fixed blurry text in GLMakie and WGLMakie [#1494](https://github.com/MakieOrg/Makie.jl/pull/1494).
- Introduced a new experimental backend for ray tracing: [RPRMakie](https://docs.makie.org/stable/documentation/backends/rprmakie/).
- Added the `Cycled` type, which can be used to select the i-th value from the current cycler for a specific attribute [#1248](https://github.com/MakieOrg/Makie.jl/pull/1248).
- The plot function `scatterlines` now uses `color` as `markercolor` if `markercolor` is `automatic`. Also, cycling of the `color` attribute is enabled [#1463](https://github.com/MakieOrg/Makie.jl/pull/1463).
- Added the function `resize_to_layout!`, which allows to resize a `Figure` so that it contains its top `GridLayout` without additional whitespace or clipping [#1438](https://github.com/MakieOrg/Makie.jl/pull/1438).
- Cleaned up lighting in 3D contours and isosurfaces [#1434](https://github.com/MakieOrg/Makie.jl/pull/1434).
- Adjusted attributes of volumeslices to follow the normal structure [#1404](https://github.com/MakieOrg/Makie.jl/pull/1404). This allows you to adjust attributes like `colormap` without going through nested attributes.
- Added depth to 3D contours and isosurfaces [#1395](https://github.com/MakieOrg/Makie.jl/pull/1395), [#1393](https://github.com/MakieOrg/Makie.jl/pull/1393). This allows them to intersect correctly with other 3D objects.
- Restricted 3D scene camera to one scene [#1394](https://github.com/MakieOrg/Makie.jl/pull/1394), [#1393](https://github.com/MakieOrg/Makie.jl/pull/1393). This fixes issues with multiple scenes fighting over events consumed by the camera. You can select a scene by cleaning on it.
- Added depth shift attribute for GLMakie and WGLMakie [#1382](https://github.com/MakieOrg/Makie.jl/pull/1382), [#1393](https://github.com/MakieOrg/Makie.jl/pull/1393). This can be used to adjust render order similar to `overdraw`.
- Simplified automatic width computation in barplots [#1223](https://github.com/MakieOrg/Makie.jl/pull/1223), [#1393](https://github.com/MakieOrg/Makie.jl/pull/1393). If no `width` attribute is passed, the default width is computed as the minimum difference between consecutive `x` positions. Gap between bars are given by the (multiplicative) `gap` attribute. The actual bar width equals `width * (1 - gap)`.
- Added logical expressions for `ispressed` [#1222](https://github.com/MakieOrg/Makie.jl/pull/1222), [#1393](https://github.com/MakieOrg/Makie.jl/pull/1393). This moves a lot of control over hotkeys towards the user. With these changes one can now set a hotkey to trigger on any or no key, collections of keys and logical combinations of keys (i.e. "A is pressed and B is not pressed").
- Fixed issues with `Menu` render order [#1411](https://github.com/MakieOrg/Makie.jl/pull/1411).
- Added `label_rotation` to barplot [#1401](https://github.com/MakieOrg/Makie.jl/pull/1401).
- Fixed issue where `pixelcam!` does not remove controls from other cameras [#1504](https://github.com/MakieOrg/Makie.jl/pull/1504).
- Added conversion for OffsetArrays [#1260](https://github.com/MakieOrg/Makie.jl/pull/1260).
- The `qqplot` `qqline` options were changed to `:identity`, `:fit`, `:fitrobust` and `:none` (the default) [#1563](https://github.com/MakieOrg/Makie.jl/pull/1563). Fixed numeric error due to double computation of quantiles when fitting `qqline`. Deprecated `plot(q::QQPair)` method as it does not have enough information for correct `qqline` fit.

All other changes are collected [in this PR](https://github.com/MakieOrg/Makie.jl/pull/1521) and in the [release notes](https://github.com/MakieOrg/Makie.jl/releases/tag/v0.16.0).

## [0.15.3] - 2021-10-16

- The functions `labelslidergrid!` and `labelslider!` now set fixed widths for the value column with a heuristic. It is possible now to pass `Formatting.format` format strings as format specifiers in addition to the previous functions.
- Fixed 2D arrow rotations in `streamplot` [#1352](https://github.com/MakieOrg/Makie.jl/pull/1352).

## [0.15.2] - 2021-08-26

- Reenabled Julia 1.3 support.
- Use [MathTexEngine v0.2](https://github.com/Kolaru/MathTeXEngine.jl/releases/tag/v0.2.0).
- Depend on new GeometryBasics, which changes all the Vec/Point/Quaternion/RGB/RGBA - f0 aliases to just f. For example, `Vec2f0` is changed to `Vec2f`. Old aliases are still exported, but deprecated and will be removed in the next breaking release. For more details and an upgrade script, visit [GeometryBasics#97](https://github.com/JuliaGeometry/GeometryBasics.jl/pull/97).
- Added `hspan!` and `vspan!` functions [#1264](https://github.com/MakieOrg/Makie.jl/pull/1264).

## [0.15.1] - 2021-08-21

- Switched documentation framework to Franklin.jl.
- Added a specialization for `volumeslices` to DataInspector.
- Fixed 1 element `hist` [#1238](https://github.com/MakieOrg/Makie.jl/pull/1238) and make it easier to move `hist` [#1150](https://github.com/MakieOrg/Makie.jl/pull/1150).

## [0.15.0] - 2021-07-15

- `LaTeXString`s can now be used as input to `text` and therefore as labels for `Axis`, `Legend`, or other comparable objects. Mathematical expressions are typeset using [MathTeXEngine.jl](https://github.com/Kolaru/MathTeXEngine.jl) which offers a fast approximation of LaTeX typesetting [#1022](https://github.com/MakieOrg/Makie.jl/pull/1022).
- Added `Symlog10` and `pseudolog10` axis scales for log scale approximations that work with zero and negative values [#1109](https://github.com/MakieOrg/Makie.jl/pull/1109).
- Colorbar limits can now be passed as the attribute `colorrange` similar to plots [#1066](https://github.com/MakieOrg/Makie.jl/pull/1066).
- Added the option to pass three vectors to heatmaps and other plots using `SurfaceLike` conversion [#1101](https://github.com/MakieOrg/Makie.jl/pull/1101).
- Added `stairs` plot recipe [#1086](https://github.com/MakieOrg/Makie.jl/pull/1086).
- **Breaking** Removed `FigurePosition` and `FigureSubposition` types. Indexing into a `Figure` like `fig[1, 1]` now returns `GridPosition` and `GridSubposition` structs, which can be used in the same way as the types they replace. Because of an underlying change in `GridLayoutBase.jl`, it is now possible to do `Axis(gl[1, 1])` where `gl` is a `GridLayout` that is a sublayout of a `Figure`'s top layout [#1075](https://github.com/MakieOrg/Makie.jl/pull/1075).
- Bar plots and histograms have a new option for adding text labels [#1069](https://github.com/MakieOrg/Makie.jl/pull/1069).
- It is now possible to specify one `linewidth` value per segment in `linesegments` [#992](https://github.com/MakieOrg/Makie.jl/pull/992).
- Added a new 3d camera that allows for better camera movements using keyboard and mouse [#1024](https://github.com/MakieOrg/Makie.jl/pull/1024).
- Fixed the application of scale transformations to `surface` [#1070](https://github.com/MakieOrg/Makie.jl/pull/1070).
- Added an option to set a custom callback function for the `RectangleZoom` axis interaction to enable other use cases than zooming [#1104](https://github.com/MakieOrg/Makie.jl/pull/1104).
- Fixed rendering of `heatmap`s with one or more reversed ranges in CairoMakie, as in `heatmap(1:10, 10:-1:1, rand(10, 10))` [#1100](https://github.com/MakieOrg/Makie.jl/pull/1100).
- Fixed volume slice recipe and added docs for it [#1123](https://github.com/MakieOrg/Makie.jl/pull/1123).

[Unreleased]: https://github.com/MakieOrg/Makie.jl/compare/v0.22.0...HEAD
[0.22.0]: https://github.com/MakieOrg/Makie.jl/compare/v0.21.18...v0.22.0
[0.21.18]: https://github.com/MakieOrg/Makie.jl/compare/v0.21.17...v0.21.18
[0.21.17]: https://github.com/MakieOrg/Makie.jl/compare/v0.21.16...v0.21.17
[0.21.16]: https://github.com/MakieOrg/Makie.jl/compare/v0.21.15...v0.21.16
[0.21.15]: https://github.com/MakieOrg/Makie.jl/compare/v0.21.14...v0.21.15
[0.21.14]: https://github.com/MakieOrg/Makie.jl/compare/v0.21.13...v0.21.14
[0.21.13]: https://github.com/MakieOrg/Makie.jl/compare/v0.21.12...v0.21.13
[0.21.12]: https://github.com/MakieOrg/Makie.jl/compare/v0.21.11...v0.21.12
[0.21.11]: https://github.com/MakieOrg/Makie.jl/compare/v0.21.10...v0.21.11
[0.21.10]: https://github.com/MakieOrg/Makie.jl/compare/v0.21.9...v0.21.10
[0.21.9]: https://github.com/MakieOrg/Makie.jl/compare/v0.21.8...v0.21.9
[0.21.8]: https://github.com/MakieOrg/Makie.jl/compare/v0.21.7...v0.21.8
[0.21.7]: https://github.com/MakieOrg/Makie.jl/compare/v0.21.6...v0.21.7
[0.21.6]: https://github.com/MakieOrg/Makie.jl/compare/v0.21.5...v0.21.6
[0.21.5]: https://github.com/MakieOrg/Makie.jl/compare/v0.21.4...v0.21.5
[0.21.4]: https://github.com/MakieOrg/Makie.jl/compare/v0.21.3...v0.21.4
[0.21.3]: https://github.com/MakieOrg/Makie.jl/compare/v0.21.2...v0.21.3
[0.21.2]: https://github.com/MakieOrg/Makie.jl/compare/v0.21.1...v0.21.2
[0.21.1]: https://github.com/MakieOrg/Makie.jl/compare/v0.21.0...v0.21.1
[0.21.0]: https://github.com/MakieOrg/Makie.jl/compare/v0.20.10...v0.21.0
[0.20.10]: https://github.com/MakieOrg/Makie.jl/compare/v0.20.9...v0.20.10
[0.20.9]: https://github.com/MakieOrg/Makie.jl/compare/v0.20.8...v0.20.9
[0.20.8]: https://github.com/MakieOrg/Makie.jl/compare/v0.20.7...v0.20.8
[0.20.7]: https://github.com/MakieOrg/Makie.jl/compare/v0.20.6...v0.20.7
[0.20.6]: https://github.com/MakieOrg/Makie.jl/compare/v0.20.5...v0.20.6
[0.20.5]: https://github.com/MakieOrg/Makie.jl/compare/v0.20.4...v0.20.5
[0.20.4]: https://github.com/MakieOrg/Makie.jl/compare/v0.20.3...v0.20.4
[0.20.3]: https://github.com/MakieOrg/Makie.jl/compare/v0.20.2...v0.20.3
[0.20.2]: https://github.com/MakieOrg/Makie.jl/compare/v0.20.1...v0.20.2
[0.20.1]: https://github.com/MakieOrg/Makie.jl/compare/v0.20.0...v0.20.1
[0.20.0]: https://github.com/MakieOrg/Makie.jl/compare/v0.19.12...v0.20.0
[0.19.12]: https://github.com/MakieOrg/Makie.jl/compare/v0.19.11...v0.19.12
[0.19.11]: https://github.com/MakieOrg/Makie.jl/compare/v0.19.10...v0.19.11
[0.19.10]: https://github.com/MakieOrg/Makie.jl/compare/v0.19.9...v0.19.10
[0.19.9]: https://github.com/MakieOrg/Makie.jl/compare/v0.19.8...v0.19.9
[0.19.8]: https://github.com/MakieOrg/Makie.jl/compare/v0.19.7...v0.19.8
[0.19.7]: https://github.com/MakieOrg/Makie.jl/compare/v0.19.6...v0.19.7
[0.19.6]: https://github.com/MakieOrg/Makie.jl/compare/v0.19.5...v0.19.6
[0.19.5]: https://github.com/MakieOrg/Makie.jl/compare/v0.19.4...v0.19.5
[0.19.4]: https://github.com/MakieOrg/Makie.jl/compare/v0.19.3...v0.19.4
[0.19.3]: https://github.com/MakieOrg/Makie.jl/compare/v0.19.1...v0.19.3
[0.19.1]: https://github.com/MakieOrg/Makie.jl/compare/v0.19.0...v0.19.1
[0.19.0]: https://github.com/MakieOrg/Makie.jl/compare/v0.18.4...v0.19.0
[0.18.4]: https://github.com/MakieOrg/Makie.jl/compare/v0.18.3...v0.18.4
[0.18.3]: https://github.com/MakieOrg/Makie.jl/compare/v0.18.2...v0.18.3
[0.18.2]: https://github.com/MakieOrg/Makie.jl/compare/v0.18.1...v0.18.2
[0.18.1]: https://github.com/MakieOrg/Makie.jl/compare/v0.18.0...v0.18.1
[0.18.0]: https://github.com/MakieOrg/Makie.jl/compare/v0.17.13...v0.18.0
[0.17.13]: https://github.com/MakieOrg/Makie.jl/compare/v0.17.12...v0.17.13
[0.17.12]: https://github.com/MakieOrg/Makie.jl/compare/v0.17.11...v0.17.12
[0.17.11]: https://github.com/MakieOrg/Makie.jl/compare/v0.17.10...v0.17.11
[0.17.10]: https://github.com/MakieOrg/Makie.jl/compare/v0.17.9...v0.17.10
[0.17.9]: https://github.com/MakieOrg/Makie.jl/compare/v0.17.7...v0.17.9
[0.17.7]: https://github.com/MakieOrg/Makie.jl/compare/v0.17.6...v0.17.7
[0.17.6]: https://github.com/MakieOrg/Makie.jl/compare/v0.17.5...v0.17.6
[0.17.5]: https://github.com/MakieOrg/Makie.jl/compare/v0.17.4...v0.17.5
[0.17.4]: https://github.com/MakieOrg/Makie.jl/compare/v0.17.3...v0.17.4
[0.17.3]: https://github.com/MakieOrg/Makie.jl/compare/v0.17.2...v0.17.3
[0.17.2]: https://github.com/MakieOrg/Makie.jl/compare/v0.17.1...v0.17.2
[0.17.1]: https://github.com/MakieOrg/Makie.jl/compare/v0.17.0...v0.17.1
[0.17.0]: https://github.com/MakieOrg/Makie.jl/compare/v0.16.4...v0.17.0
[0.16.4]: https://github.com/MakieOrg/Makie.jl/compare/v0.16.0...v0.16.4
[0.16.0]: https://github.com/MakieOrg/Makie.jl/compare/v0.15.3...v0.16.0
[0.15.3]: https://github.com/MakieOrg/Makie.jl/compare/v0.15.2...v0.15.3
[0.15.2]: https://github.com/MakieOrg/Makie.jl/compare/v0.15.1...v0.15.2
[0.15.1]: https://github.com/MakieOrg/Makie.jl/compare/v0.15.0...v0.15.1
[0.15.0]: https://github.com/MakieOrg/Makie.jl/compare/v0.14.2...v0.15.0<|MERGE_RESOLUTION|>--- conflicted
+++ resolved
@@ -2,9 +2,7 @@
 
 ## [Unreleased]
 
-<<<<<<< HEAD
 - Add Tooltips for blocks [#4451](https://github.com/MakieOrg/Makie.jl/pull/4451)
-=======
 - Fixed indexing error edge case in violin median code [#4682](https://github.com/MakieOrg/Makie.jl/pull/4682)
 
 ## [0.22.0] - 2024-12-12
@@ -35,7 +33,6 @@
 ## [0.21.18] - 2024-12-12
 
 - Allow for user defined recipes to be used in SpecApi [#4655](https://github.com/MakieOrg/Makie.jl/pull/4655).
->>>>>>> 7a95dbc7
 
 ## [0.21.17] - 2024-12-05
 
