--- conflicted
+++ resolved
@@ -2,11 +2,8 @@
 
 ## Unreleased
 
-<<<<<<< HEAD
 - Fixed `getlimits(::Axis3)` error related to unchecked access of `:visible` attribute.
-=======
 - Add simple compression for arrays containing only the same value in WGLMakie [#5252](https://github.com/MakieOrg/Makie.jl/pull/5252).
->>>>>>> 6a2e0e21
 
 ## [0.24.5] - 2025-08-06
 
