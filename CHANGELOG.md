# Changelog

## [Unreleased]

- Improved compatibility of marker attributes with float32convert, fixing issues with scatter markers being render too small with `markerspace = :data` in an Axis [#4869](https://github.com/MakieOrg/Makie.jl/pull/4869)
- Added `font` attribute and fixed faulty selection in `scatter`. Scatter fonts can now be themed with `markerfont`. [#4832](https://github.com/MakieOrg/Makie.jl/pull/4832)
- Fixed categorical `cgrad` interpolating at small enough steps [#4858](https://github.com/MakieOrg/Makie.jl/pull/4858)
<<<<<<< HEAD
- Added `transform_marker` to arrows [#4871](https://github.com/MakieOrg/Makie.jl/pull/4871)
- Reverted change in `meshscatter` transformation behavior by using `transform_marker = true` as the default [#4871](https://github.com/MakieOrg/Makie.jl/pull/4871)
=======
- Fixed an error with Colorbar for categorical colormaps, where they displayed values out of colorrange and NaN. [#4894](https://github.com/MakieOrg/Makie.jl/pull/4894)
- Fixed minor grid not showing in Axis when minorticks are hidden [#4896](https://github.com/MakieOrg/Makie.jl/pull/4896)
- Fixed issue with small scatter markers disappearing in CairoMakie [#4882](https://github.com/MakieOrg/Makie.jl/pull/4882)
>>>>>>> 0b0c609a

## [0.22.2] - 2025-02-26

- Added support for curvilinear grids in `contourf` (contour filled), where `x` and `y` are matrices (`contour` lines were added in [0.22.0]) [#4670](https://github.com/MakieOrg/Makie.jl/pull/4670).
- Updated WGLMakie's threejs version from 0.157 to 0.173, fixing some threejs bugs [#4809](https://github.com/MakieOrg/Makie.jl/pull/4809).
- Moved Axis3 clip planes slightly outside to avoid clipping objects on the border with 0 margin [#4742](https://github.com/MakieOrg/Makie.jl/pull/4742)
- Fixed an issue with transformations not propagating to child plots when their spaces only match indirectly. [#4723](https://github.com/MakieOrg/Makie.jl/pull/4723)
- Added a tutorial on creating an inset plot [#4697](https://github.com/MakieOrg/Makie.jl/pull/4697)
- Enhanced Pattern support: Added general CairoMakie implementation, improved quality, added anchoring, added support in band, density, added tests & fixed various bugs and inconsistencies. [#4715](https://github.com/MakieOrg/Makie.jl/pull/4715)
- Fixed issue with `voronoiplot` for Voronoi tessellations with empty polygons [#4740](https://github.com/MakieOrg/Makie.jl/pull/4740)
- Fixed shader compilation error due to undefined unused variable in volume [#4755](https://github.com/MakieOrg/Makie.jl/pull/4755)
- Added option `update_while_dragging=true` to Slider [#4745](https://github.com/MakieOrg/Makie.jl/pull/4745).
- Added option `lowres_background=true` to Resampler, and renamed `resolution` to `max_resolution` [#4745](https://github.com/MakieOrg/Makie.jl/pull/4745).
- Added option `throttle=0.0` to `async_latest`, to allow throttling while skipping latest updates [#4745](https://github.com/MakieOrg/Makie.jl/pull/4745).
- Fixed issue with `WGLMakie.voxels` not rendering on linux with firefox [#4756](https://github.com/MakieOrg/Makie.jl/pull/4756)
- Updated `voxels` to use `uv_transform` interface instead of `uvmap` to give more control over texture mapping (i.e. to allow rotations) [#4758](https://github.com/MakieOrg/Makie.jl/pull/4758)
- **Breaking** Changed generated `uv`s in `voxels` to more easily align texture maps. Also changed uvs to scale with `gap` so that voxels remain fully covered. [#4758](https://github.com/MakieOrg/Makie.jl/pull/4758)
- Fixed `uv_transform = :rotr90` and `:rotl90` being swapped [#4758](https://github.com/MakieOrg/Makie.jl/pull/4758)
- Cleaned up surface handling in GLMakie: Surface cells are now discarded when there is a nan in x, y or z. Fixed incorrect normal if x or y is nan [#4735](https://github.com/MakieOrg/Makie.jl/pull/4735)
- Cleaned up `volume` plots: Added `:indexedabsorption` and `:additive` to WGLMakie, generalized `:mip` to include negative values, fixed missing conversions for rgba algorithms (`:additive`, `:absorptionrgba`), fixed missing conversion for `absorption` attribute & extended it to `:indexedabsorption` and `absorptionrgba`, added tests and improved docs. [#4726](https://github.com/MakieOrg/Makie.jl/pull/4726)
- Fixed integer underflow in GLMakie line indices which may have caused segmentation faults on mac [#4782](https://github.com/MakieOrg/Makie.jl/pull/4782)
- Added `Axis3.clip` attribute to allow turning off clipping [#4791](https://github.com/MakieOrg/Makie.jl/pull/4791)
- Fixed `Plane(Vec{N, T}(0), dist)` producing a `NaN` normal, which caused WGLMakie to break. (E.g. when rotating Axis3) [#4772](https://github.com/MakieOrg/Makie.jl/pull/4772)
- Changed `inspectable` to be inherited from the parent scenes theme. [#4739](https://github.com/MakieOrg/Makie.jl/pull/4739)
- Reverted change to `poly` which disallowed 3D geometries from being plotted [#4738](https://github.com/MakieOrg/Makie.jl/pull/4738)
- Enabled autocompletion on Block types, e.g. `?Axis.xti...` [#4786](https://github.com/MakieOrg/Makie.jl/pull/4786)
- Added `dpi` metadata to all rendered png files, where `px_per_unit = 1` means 96dpi, `px_per_unit = 2` means 192dpi, and so on. This gives frontends a chance to show plain Makie png images with the correct scaling [#4812](https://github.com/MakieOrg/Makie.jl/pull/4812).
- Fixed issue with voxels not working correctly with `rotate!()` [#4824](https://github.com/MakieOrg/Makie.jl/pull/4824)
- Fixed issue with tick event not triggering in WGLMakie [#4818](https://github.com/MakieOrg/Makie.jl/pull/4818)
- Improved performance of some Blocks, mainly `Textbox` and `Menu` [#4821](https://github.com/MakieOrg/Makie.jl/pull/4821)
- Fixed issue with `PolarAxis` not considering tick visibility in protrusion calculations. [#4823](https://github.com/MakieOrg/Makie.jl/pull/4823)
- Fixed some plots failing to create Legend entries due to missing attributes [#4826](https://github.com/MakieOrg/Makie.jl/pull/4826)

## [0.22.1] - 2025-01-17

- Allow volume textures for mesh color, to e.g. implement a performant volume slice display [#2274](https://github.com/MakieOrg/Makie.jl/pull/2274).
- Fixed `alpha` use in legends and some CairoMakie cases [#4721](https://github.com/MakieOrg/Makie.jl/pull/4721).

## [0.22.0] - 2024-12-12

- Updated to GeometryBasics 0.5: [GeometryBasics#173](https://github.com/JuliaGeometry/GeometryBasics.jl/pull/173), [GeometryBasics#219](https://github.com/JuliaGeometry/GeometryBasics.jl/pull/219) [#4319](https://github.com/MakieOrg/Makie.jl/pull/4319)
  - Removed `meta` infrastructure. Vertex attributes are now passed as kwargs.
  - Simplified GeometryBasics Mesh type, improving compile times
  - Added `FaceView` to allow different vertex attributes to use different indices for specifying data of the same vertex. This can be used to specify per-face data.
  - Added `GeometryBasics.face_normals(points, faces)`
  - Changed the order of `Rect2` coordinates to be counter-clockwise.
  - Updated `Cylinder` to avoid visually rounding off the top and bottom.
  - Added `MetaMesh` to store non-vertex metadata in a GeometryBasics Mesh object. These are now produced by MeshIO for `.obj` files, containing information from `.mtl` files.
  - Renamed `Tesselation/tesselation` to `Tessellation/tessellation` [GeometryBasics#227](https://github.com/JuliaGeometry/GeometryBasics.jl/pull/227) [#4564](https://github.com/MakieOrg/Makie.jl/pull/4564)
- Added `Makie.mesh` option for `MetaMesh` which applies some of the bundled information [#4368](https://github.com/MakieOrg/Makie.jl/pull/4368), [#4496](https://github.com/MakieOrg/Makie.jl/pull/4496)
- `Voronoiplot`s automatic colors are now defined based on the underlying point set instead of only those generators appearing in the tessellation. This makes the selected colors consistent between tessellations when generators might have been deleted or added. [#4357](https://github.com/MakieOrg/Makie.jl/pull/4357)
- `contour` now supports _curvilinear_ grids, where `x` and `y` are matrices [#4670](https://github.com/MakieOrg/Makie.jl/pull/4670).
- Added `viewmode = :free` and translation, zoom, limit reset and cursor-focus interactions to Axis3. [4131](https://github.com/MakieOrg/Makie.jl/pull/4131)
- Split `marker_offset` handling from marker centering and fix various bugs with it [#4594](https://github.com/MakieOrg/Makie.jl/pull/4594)
- Added `transform_marker` attribute to meshscatter and changed the default behavior to not transform marker/mesh vertices [#4606](https://github.com/MakieOrg/Makie.jl/pull/4606)
- Fixed some issues with meshscatter not correctly transforming with transform functions and float32 rescaling [#4606](https://github.com/MakieOrg/Makie.jl/pull/4606)
- Fixed `poly` pipeline for 3D and/or Float64 polygons that begin from an empty vector [#4615](https://github.com/MakieOrg/Makie.jl/pull/4615).
- `empty!` GLMakie screen instead of closing, fixing issue with reset window position [#3881](https://github.com/MakieOrg/Makie.jl/pull/3881)
- Added option to display the front spines in Axis3 to close the outline box [#2349](https://github.com/MakieOrg/Makie.jl/pull/4305)
- Fixed gaps in corners of `poly(Rect2(...))` stroke [#4664](https://github.com/MakieOrg/Makie.jl/pull/4664)
- Fixed an issue where `reinterpret`ed arrays of line points were not handled correctly in CairoMakie [#4668](https://github.com/MakieOrg/Makie.jl/pull/4668).
- Fixed various issues with `markerspace = :data`, `transform_marker = true` and `rotation` for scatter in CairoMakie (incorrect marker transformations, ignored transformations, Cairo state corruption) [#4663](https://github.com/MakieOrg/Makie.jl/pull/4663)
- Changed deprecation warnings for Vector and Range inputs in `image`, `volume`, `voxels` and `spy` into **errors** [#4685](https://github.com/MakieOrg/Makie.jl/pull/4685)
- Refactored OpenGL cleanup to run immediately rather than on GC [#4699](https://github.com/MakieOrg/Makie.jl/pull/4699)
- It is now possible to change the title of a `GLFW.Window` with `GLMakie.set_title!(screen::Screen, title::String)` [#4677](https://github.com/MakieOrg/Makie.jl/pull/4677).
- Fixed `px_per_unit != 1` not getting fit to the size of the interactive window in GLMakie [#4687](https://github.com/MakieOrg/Makie.jl/pull/4687)
- Changed minorticks to skip computation when they are not visible [#4681](https://github.com/MakieOrg/Makie.jl/pull/4681)
- Fixed indexing error edge case in violin median code [#4682](https://github.com/MakieOrg/Makie.jl/pull/4682)
- Fixed incomplete plot cleanup when cleanup is triggered by an event. [#4710](https://github.com/MakieOrg/Makie.jl/pull/4710)
- Automatically plot Enums as categorical [#4717](https://github.com/MakieOrg/Makie.jl/pull/4717).

## [0.21.18] - 2024-12-12

- Allow for user defined recipes to be used in SpecApi [#4655](https://github.com/MakieOrg/Makie.jl/pull/4655).

## [0.21.17] - 2024-12-05

- Added `backend` and `update` kwargs to `show` [#4558](https://github.com/MakieOrg/Makie.jl/pull/4558)
- Disabled unit prefix conversions for compound units (e.g. `u"m/s"`) to avoid generating incorrect units. [#4583](https://github.com/MakieOrg/Makie.jl/pull/4583)
- Added kwarg to rotate Toggle [#4445](https://github.com/MakieOrg/Makie.jl/pull/4445)
- Fixed orientation of environment light textures in RPRMakie [#4629](https://github.com/MakieOrg/Makie.jl/pull/4629).
- Fixed uint16 overflow for over ~65k elements in WGLMakie picking [#4604](https://github.com/MakieOrg/Makie.jl/pull/4604).
- Improved performance for line plot in CairoMakie [#4601](https://github.com/MakieOrg/Makie.jl/pull/4601).
- Prevent more default actions when canvas has focus [#4602](https://github.com/MakieOrg/Makie.jl/pull/4602).
- Fixed an error in `convert_arguments` for PointBased plots and 3D polygons [#4585](https://github.com/MakieOrg/Makie.jl/pull/4585).
- Fixed polygon rendering issue of `crossbar(..., show_notch = true)` in CairoMakie [#4587](https://github.com/MakieOrg/Makie.jl/pull/4587).
- Fixed `colorbuffer(axis)` for `px_per_unit != 1` [#4574](https://github.com/MakieOrg/Makie.jl/pull/4574).
- Fixed render order of Axis3 frame lines in CairoMakie [#4591](https://github.com/MakieOrg/Makie.jl/pull/4591)
- Fixed color mapping between `contourf` and `Colorbar` [#4618](https://github.com/MakieOrg/Makie.jl/pull/4618)
- Fixed an incorrect comparison in CairoMakie's line clipping code which can cause line segments to disappear [#4631](https://github.com/MakieOrg/Makie.jl/pull/4631)
- Added PointBased conversion for `Vector{MultiLineString}` [#4599](https://github.com/MakieOrg/Makie.jl/pull/4599)
- Added color conversions for tuples, Points and Vecs [#4599](https://github.com/MakieOrg/Makie.jl/pull/4599)
- Added conversions for 1 and 2 value paddings in `Label` and `tooltip` [#4599](https://github.com/MakieOrg/Makie.jl/pull/4599)
- Fixed `NaN` in scatter rotation and markersize breaking Cairo state [#4599](https://github.com/MakieOrg/Makie.jl/pull/4599)
- Fixed heatmap cells being 0.5px/units too large in CairoMakie [4633](https://github.com/MakieOrg/Makie.jl/pull/4633)
- Fixed bounds error when recording video with WGLMakie [#4639](https://github.com/MakieOrg/Makie.jl/pull/4639).
- Added `axis.(x/y)ticklabelspace = :max_auto`, to only grow tickspace but never shrink to reduce jitter [#4642](https://github.com/MakieOrg/Makie.jl/pull/4642).
- The error shown for invalid attributes will now also show suggestions for nearby attributes (if there are any) [#4394](https://github.com/MakieOrg/Makie.jl/pull/4394).
- Added (x/y)axislinks to S.GridLayout and make sure limits don't reset when linking axes [#4643](https://github.com/MakieOrg/Makie.jl/pull/4643).

## [0.21.16] - 2024-11-06

- Added `origin!()` to transformation so that the reference point of `rotate!()` and `scale!()` can be modified [#4472](https://github.com/MakieOrg/Makie.jl/pull/4472)
- Correctly render the tooltip triangle [#4560](https://github.com/MakieOrg/Makie.jl/pull/4560).
- Introduce `isclosed(scene)`, conditionally use `Bonito.LargeUpdate` [#4569](https://github.com/MakieOrg/Makie.jl/pull/4569).
- Allow plots to move between scenes in SpecApi [#4132](https://github.com/MakieOrg/Makie.jl/pull/4132).
- Added empty constructor to all backends for `Screen` allowing `display(Makie.current_backend().Screen(), fig)` [#4561](https://github.com/MakieOrg/Makie.jl/pull/4561).
- Added `subsup` and `left_subsup` functions that offer stacked sub- and superscripts for `rich` text which means this style can be used with arbitrary fonts and is not limited to fonts supported by MathTeXEngine.jl [#4489](https://github.com/MakieOrg/Makie.jl/pull/4489).
- Added the `jitter_width` and `side_nudge` attributes to the `raincloud` plot definition, so that they can be used as kwargs [#4517](https://github.com/MakieOrg/Makie.jl/pull/4517)
- Expand PlotList plots to expose their child plots to the legend interface, allowing `axislegend`show plots within PlotSpecs as individual entries. [#4546](https://github.com/MakieOrg/Makie.jl/pull/4546)
- Implement S.Colorbar(plotspec) [#4520](https://github.com/MakieOrg/Makie.jl/pull/4520).
- Fixed a hang when `Record` was created inside a closure passed to `IOCapture.capture` [#4562](https://github.com/MakieOrg/Makie.jl/pull/4562).
- Added logical size annotation to `text/html` inline videos so that sizes are appropriate independent of the current `px_per_unit` value [#4563](https://github.com/MakieOrg/Makie.jl/pull/4563).

## [0.21.15] - 2024-10-25

- Allowed creation of `Legend` with entries that have no legend elements [#4526](https://github.com/MakieOrg/Makie.jl/pull/4526).
- Improved CairoMakie's 2D mesh drawing performance by ~30% [#4132](https://github.com/MakieOrg/Makie.jl/pull/4132).
- Allow `width` to be set per box in `boxplot` [#4447](https://github.com/MakieOrg/Makie.jl/pull/4447).
- For `Textbox`es in which a fixed width is specified, the text is now scrolled
  if the width is exceeded [#4293](https://github.com/MakieOrg/Makie.jl/pull/4293)
- Changed image, heatmap and surface picking indices to correctly index the relevant matrix arguments. [#4459](https://github.com/MakieOrg/Makie.jl/pull/4459)
- Improved performance of `record` by avoiding unnecessary copying in common cases [#4475](https://github.com/MakieOrg/Makie.jl/pull/4475).
- Fixed usage of `AggMean()` and other aggregations operating on 3d data for `datashader` [#4346](https://github.com/MakieOrg/Makie.jl/pull/4346).
- Fixed forced rasterization when rendering figures with `Axis3` to svg [#4463](https://github.com/MakieOrg/Makie.jl/pull/4463).
- Changed default for `circular_rotation` in Camera3D to false, so that the camera doesn't change rotation direction anymore [4492](https://github.com/MakieOrg/Makie.jl/pull/4492)
- Fixed `pick(scene, rect2)` in WGLMakie [#4488](https://github.com/MakieOrg/Makie.jl/pull/4488)
- Fixed resizing of `surface` data not working correctly. (I.e. drawing out-of-bounds data or only drawing part of the data.) [#4529](https://github.com/MakieOrg/Makie.jl/pull/4529)

## [0.21.14] - 2024-10-11

- Fixed relocatability of GLMakie [#4461](https://github.com/MakieOrg/Makie.jl/pull/4461).
- Fixed relocatability of WGLMakie [#4467](https://github.com/MakieOrg/Makie.jl/pull/4467).
- Fixed `space` keyword for `barplot` [#4435](https://github.com/MakieOrg/Makie.jl/pull/4435).

## [0.21.13] - 2024-10-07

- Optimize SpecApi, re-use Blocks better and add API to access the created block objects [#4354](https://github.com/MakieOrg/Makie.jl/pull/4354).
- Fixed `merge(attr1, attr2)` modifying nested attributes in `attr1` [#4416](https://github.com/MakieOrg/Makie.jl/pull/4416)
- Fixed issue with CairoMakie rendering scene backgrounds at the wrong position [#4425](https://github.com/MakieOrg/Makie.jl/pull/4425)
- Fixed incorrect inverse transformation in `position_on_plot` for lines, causing incorrect tooltip placement in DataInspector [#4402](https://github.com/MakieOrg/Makie.jl/pull/4402)
- Added new `Checkbox` block [#4336](https://github.com/MakieOrg/Makie.jl/pull/4336).
- Added ability to override legend element attributes by pairing labels or plots with override attributes [#4427](https://github.com/MakieOrg/Makie.jl/pull/4427).
- Added threshold before a drag starts which improves false negative rates for clicks. `Button` can now trigger on click and not mouse-down which is the canonical behavior in other GUI systems [#4336](https://github.com/MakieOrg/Makie.jl/pull/4336).
- `PolarAxis` font size now defaults to global figure `fontsize` in the absence of specific `Axis` theming [#4314](https://github.com/MakieOrg/Makie.jl/pull/4314)
- `MultiplesTicks` accepts new option `strip_zero=true`, allowing labels of the form `0x` to be `0` [#4372](https://github.com/MakieOrg/Makie.jl/pull/4372)
- Make near/far of WGLMakie JS 3d camera dynamic, for better depth_shift scaling [#4430](https://github.com/MakieOrg/Makie.jl/pull/4430).

## [0.21.12] - 2024-09-28

- Fix NaN handling in WGLMakie [#4282](https://github.com/MakieOrg/Makie.jl/pull/4282).
- Show DataInspector tooltip on NaN values if `nan_color` has been set to other than `:transparent` [#4310](https://github.com/MakieOrg/Makie.jl/pull/4310)
- Fix `linestyle` not being used in `triplot` [#4332](https://github.com/MakieOrg/Makie.jl/pull/4332)
- Invalid keyword arguments for `Block`s (e.g. `Axis` and `Colorbar`) now throw errors and show suggestions rather than simply throwing [#4392](https://github.com/MakieOrg/Makie.jl/pull/4392)
- Fix voxel clipping not being based on voxel centers [#4397](https://github.com/MakieOrg/Makie.jl/pull/4397)
- Parsing `Q` and `q` commands in svg paths with `BezierPath` is now supported [#4413](https://github.com/MakieOrg/Makie.jl/pull/4413)


## [0.21.11] - 2024-09-13

- Hot fixes for 0.21.10 [#4356](https://github.com/MakieOrg/Makie.jl/pull/4356).
- Set `Voronoiplot`'s preferred axis type to 2D in all cases [#4349](https://github.com/MakieOrg/Makie.jl/pull/4349)

## [0.21.10] - 2024-09-12

- Introduce `heatmap(Resampler(large_matrix))`, allowing to show big images interactively [#4317](https://github.com/MakieOrg/Makie.jl/pull/4317).
- Make sure we wait for the screen session [#4316](https://github.com/MakieOrg/Makie.jl/pull/4316).
- Fix for absrect [#4312](https://github.com/MakieOrg/Makie.jl/pull/4312).
- Fix attribute updates for SpecApi and SpecPlots (e.g. ecdfplot) [#4265](https://github.com/MakieOrg/Makie.jl/pull/4265).
- Bring back `poly` convert arguments for matrix with points as row [#4258](https://github.com/MakieOrg/Makie.jl/pull/4258).
- Fix gl_ClipDistance related segfault on WSL with GLMakie [#4270](https://github.com/MakieOrg/Makie.jl/pull/4270).
- Added option `label_position = :center` to place labels centered over each bar [#4274](https://github.com/MakieOrg/Makie.jl/pull/4274).
- `plotfunc()` and `func2type()` support functions ending with `!` [#4275](https://github.com/MakieOrg/Makie.jl/pull/4275).
- Fixed Boundserror in clipped multicolor lines in CairoMakie [#4313](https://github.com/MakieOrg/Makie.jl/pull/4313)
- Fix float precision based assertions error in GLMakie.volume [#4311](https://github.com/MakieOrg/Makie.jl/pull/4311)
- Support images with reversed axes [#4338](https://github.com/MakieOrg/Makie.jl/pull/4338)

## [0.21.9] - 2024-08-27

- Hotfix for colormap + color updates [#4258](https://github.com/MakieOrg/Makie.jl/pull/4258).

## [0.21.8] - 2024-08-26

- Fix selected list in `WGLMakie.pick_sorted` [#4136](https://github.com/MakieOrg/Makie.jl/pull/4136).
- Apply px per unit in `pick_closest`/`pick_sorted` [#4137](https://github.com/MakieOrg/Makie.jl/pull/4137).
- Support plot(interval, func) for rangebars and band [#4102](https://github.com/MakieOrg/Makie.jl/pull/4102).
- Fixed the broken OpenGL state cleanup for clip_planes which may cause plots to disappear randomly [#4157](https://github.com/MakieOrg/Makie.jl/pull/4157)
- Reduce updates for image/heatmap, improving performance [#4130](https://github.com/MakieOrg/Makie.jl/pull/4130).
- Add an informative error message to `save` when no backend is loaded [#4177](https://github.com/MakieOrg/Makie.jl/pull/4177)
- Fix rendering of `band` with NaN values [#4178](https://github.com/MakieOrg/Makie.jl/pull/4178).
- Fix plotting of lines with OffsetArrays across all backends [#4242](https://github.com/MakieOrg/Makie.jl/pull/4242).

## [0.21.7] - 2024-08-19

- Hot fix for 1D heatmap [#4147](https://github.com/MakieOrg/Makie.jl/pull/4147).

## [0.21.6] - 2024-08-14

- Fix RectangleZoom in WGLMakie [#4127](https://github.com/MakieOrg/Makie.jl/pull/4127)
- Bring back fastpath for regular heatmaps [#4125](https://github.com/MakieOrg/Makie.jl/pull/4125)
- Data inspector fixes (mostly for bar plots) [#4087](https://github.com/MakieOrg/Makie.jl/pull/4087)
- Added "clip_planes" as a new generic plot and scene attribute. Up to 8 world space clip planes can be specified to hide sections of a plot. [#3958](https://github.com/MakieOrg/Makie.jl/pull/3958)
- Updated handling of `model` matrices with active Float32 rescaling. This should fix issues with Float32-unsafe translations or scalings of plots, as well as rotated plots in Float32-unsafe ranges. [#4026](https://github.com/MakieOrg/Makie.jl/pull/4026)
- Added `events.tick` to allow linking actions like animations to the renderloop. [#3948](https://github.com/MakieOrg/Makie.jl/pull/3948)
- Added the `uv_transform` attribute for meshscatter, mesh, surface and image [#1406](https://github.com/MakieOrg/Makie.jl/pull/1406).
- Added the ability to use textures with `meshscatter` in WGLMakie [#1406](https://github.com/MakieOrg/Makie.jl/pull/1406).
- Don't remove underlying VideoStream file when doing save() [#3883](https://github.com/MakieOrg/Makie.jl/pull/3883).
- Fix label/legend for plotlist [#4079](https://github.com/MakieOrg/Makie.jl/pull/4079).
- Fix wrong order for colors in RPRMakie [#4098](https://github.com/MakieOrg/Makie.jl/pull/4098).
- Fixed incorrect distance calculation in `pick_closest` in WGLMakie [#4082](https://github.com/MakieOrg/Makie.jl/pull/4082).
- Suppress keyboard shortcuts and context menu in JupyterLab output [#4068](https://github.com/MakieOrg/Makie.jl/pull/4068).
- Introduce stroke_depth_shift + forward normal depth_shift for Poly [#4058](https://github.com/MakieOrg/Makie.jl/pull/4058).
- Use linestyle for Poly and Density legend elements [#4000](https://github.com/MakieOrg/Makie.jl/pull/4000).
- Bring back interpolation attribute for surface [#4056](https://github.com/MakieOrg/Makie.jl/pull/4056).
- Improved accuracy of framerate settings in GLMakie [#3954](https://github.com/MakieOrg/Makie.jl/pull/3954)
- Fix label_formatter being called twice in barplot [#4046](https://github.com/MakieOrg/Makie.jl/pull/4046).
- Fix error with automatic `highclip` or `lowclip` and scalar colors [#4048](https://github.com/MakieOrg/Makie.jl/pull/4048).
- Correct a bug in the `project` function when projecting using a `Scene`. [#3909](https://github.com/MakieOrg/Makie.jl/pull/3909).
- Add position for `pie` plot [#4027](https://github.com/MakieOrg/Makie.jl/pull/4027).
- Correct a method ambiguity in `insert!` which was causing `PlotList` to fail on CairoMakie. [#4038](https://github.com/MakieOrg/Makie.jl/pull/4038)
- Delaunay triangulations created via `tricontourf`, `triplot`, and `voronoiplot` no longer use any randomisation in the point insertion order so that results are unique. [#4044](https://github.com/MakieOrg/Makie.jl/pull/4044)
- Improve content scaling support for Wayland and fix incorrect mouse scaling on mac [#4062](https://github.com/MakieOrg/Makie.jl/pull/4062)
- Fix: `band` ignored its `alpha` argument in CairoMakie
- Fix `marker=FastPixel()` makersize and markerspace, improve `spy` recipe [#4043](https://github.com/MakieOrg/Makie.jl/pull/4043).
- Fixed `invert_normals` for surface plots in CairoMakie [#4021](https://github.com/MakieOrg/Makie.jl/pull/4021).
- Improve support for embedding GLMakie. [#4073](https://github.com/MakieOrg/Makie.jl/pull/4073)
- Update JS OrbitControls to match Julia OrbitControls [#4084](https://github.com/MakieOrg/Makie.jl/pull/4084).
- Fix `select_point()` [#4101](https://github.com/MakieOrg/Makie.jl/pull/4101).
- Fix `absrect()` and `select_rectangle()` [#4110](https://github.com/MakieOrg/Makie.jl/issues/4110).
- Allow segment-specific radius for `pie` plot [#4028](https://github.com/MakieOrg/Makie.jl/pull/4028).

## [0.21.5] - 2024-07-07

- Fixed tuple argument for `WGLMakie.activate!(resize_to=(:parent, nothing))` [#4009](https://github.com/MakieOrg/Makie.jl/pull/4009).
- validate plot attributes later, for axis specific plot attributes [#3974](https://github.com/MakieOrg/Makie.jl/pull/3974).

## [0.21.4] - 2024-07-02

- Fixed support for GLFW 3.4 on OSX [#3999](https://github.com/MakieOrg/Makie.jl/issues/3999).
- Changed camera variables to Float64 for increased accuracy [#3984](https://github.com/MakieOrg/Makie.jl/pull/3984)
- Allow CairoMakie to render `poly` overloads that internally don't use two child plots [#3986](https://github.com/MakieOrg/Makie.jl/pull/3986).
- Fixes for Menu and DataInspector [#3975](https://github.com/MakieOrg/Makie.jl/pull/3975).
- Add line-loop detection and rendering to GLMakie and WGLMakie [#3907](https://github.com/MakieOrg/Makie.jl/pull/3907).

## [0.21.3] - 2024-06-17

- Fix stack overflows when using `markerspace = :data` with `scatter` [#3960](https://github.com/MakieOrg/Makie.jl/issues/3960).
- CairoMakie: Fix broken SVGs when using non-interpolated image primitives, for example Colorbars, with recent Cairo versions [#3967](https://github.com/MakieOrg/Makie.jl/pull/3967).
- CairoMakie: Add argument `pdf_version` to restrict the PDF version when saving a figure as a PDF [#3845](https://github.com/MakieOrg/Makie.jl/pull/3845).
- Fix DataInspector using invalid attribute strokewidth for plot type Wireframe [#3917](https://github.com/MakieOrg/Makie.jl/pull/3917).
- CairoMakie: Fix incorrect scaling factor for SVGs with Cairo_jll 1.18 [#3964](https://github.com/MakieOrg/Makie.jl/pull/3964).
- Fixed use of Textbox from Bonito [#3924](https://github.com/MakieOrg/Makie.jl/pull/3924)

## [0.21.2] - 2024-05-22

- Added `cycle` to general attribute allowlist so that it works also with plot types that don't set one in their theme [#3879](https://github.com/MakieOrg/Makie.jl/pull/3879).

## [0.21.1] - 2024-05-21

- `boundingbox` now relies on `apply_transform(transform, data_limits(plot))` rather than transforming the corner points of the bounding box [#3856](https://github.com/MakieOrg/Makie.jl/pull/3856).
- Adjusted `Axis` limits to consider transformations more consistently [#3864](https://github.com/MakieOrg/Makie.jl/pull/3864).
- Fix problems with incorrectly disabled attributes in recipes [#3870](https://github.com/MakieOrg/Makie.jl/pull/3870), [#3866](https://github.com/MakieOrg/Makie.jl/pull/3866).
- Fix RPRMakie with Material [#3872](https://github.com/MakieOrg/Makie.jl/pull/3872).
- Support the loop option in html video output [#3697](https://github.com/MakieOrg/Makie.jl/pull/3697).

## [0.21.0] - 2024-05-08

- Add `voxels` plot [#3527](https://github.com/MakieOrg/Makie.jl/pull/3527).
- Added supported markers hint to unsupported marker warn message [#3666](https://github.com/MakieOrg/Makie.jl/pull/3666).
- Fixed bug in CairoMakie line drawing when multiple successive points had the same color [#3712](https://github.com/MakieOrg/Makie.jl/pull/3712).
- Remove StableHashTraits in favor of calculating hashes directly with CRC32c [#3667](https://github.com/MakieOrg/Makie.jl/pull/3667).
- **Breaking (sort of)** Added a new `@recipe` variant which allows documenting attributes directly where they are defined and validating that all attributes are known whenever a plot is created. This is not breaking in the sense that the API changes, but user code is likely to break because of misspelled attribute names etc. that have so far gone unnoticed.
- Add axis converts, enabling unit/categorical support and more [#3226](https://github.com/MakieOrg/Makie.jl/pull/3226).
- **Breaking** Streamlined `data_limits` and `boundingbox` [#3671](https://github.com/MakieOrg/Makie.jl/pull/3671)
  - `data_limits` now only considers plot positions, completely ignoring transformations
  - `boundingbox(p::Text)` is deprecated in favor of `boundingbox(p::Text, p.markerspace[])`. The more internal methods use `string_boundingbox(p)`. [#3723](https://github.com/MakieOrg/Makie.jl/pull/3723)
  - `boundingbox` overwrites must now include a secondary space argument to work `boundingbox(plot, space::Symbol = :data)` [#3723](https://github.com/MakieOrg/Makie.jl/pull/3723)
  - `boundingbox` now always consider `transform_func` and `model`
  - `data_limits(::Scatter)` and `boundingbox(::Scatter)` now consider marker transformations [#3716](https://github.com/MakieOrg/Makie.jl/pull/3716)
- **Breaking** Improved Float64 compatibility of Axis [#3681](https://github.com/MakieOrg/Makie.jl/pull/3681)
  - This added an extra conversion step which only takes effect when Float32 precision becomes relevant. In those cases code using `project()` functions will be wrong as the transformation is not applied. Use `project(plot_or_scene, ...)` or apply the conversion yourself beforehand with `Makie.f32_convert(plot_or_scene, transformed_point)` and use `patched_model = Makie.patch_model(plot_or_scene, model)`.
  - `Makie.to_world(point, matrix, resolution)` has been deprecated in favor of `Makie.to_world(scene_or_plot, point)` to include float32 conversions.
- **Breaking** Reworked line shaders in GLMakie and WGLMakie [#3558](https://github.com/MakieOrg/Makie.jl/pull/3558)
  - GLMakie: Removed support for per point linewidths
  - GLMakie: Adjusted dots (e.g. with `linestyle = :dot`) to bend across a joint
  - GLMakie: Adjusted linestyles to scale with linewidth dynamically so that dots remain dots with changing linewidth
  - GLMakie: Cleaned up anti-aliasing for truncated joints
  - WGLMakie: Added support for linestyles
  - WGLMakie: Added line joints
  - WGLMakie: Added native anti-aliasing which generally improves quality but introduces outline artifacts in some cases (same as GLMakie)
  - Both: Adjusted handling of thin lines which may result in different color intensities
- Fixed an issue with lines being drawn in the wrong direction in 3D (with perspective projection) [#3651](https://github.com/MakieOrg/Makie.jl/pull/3651).
- **Breaking** Renamed attribute `rotations` to `rotation` for `scatter` and `meshscatter` which had been inconsistent with the otherwise singular naming scheme and other plots like `text` [#3724](https://github.com/MakieOrg/Makie.jl/pull/3724).
- Fixed `contourf` bug where n levels would sometimes miss the uppermost value, causing gaps [#3713](https://github.com/MakieOrg/Makie.jl/pull/3713).
- Added `scale` attribute to `violin` [#3352](https://github.com/MakieOrg/Makie.jl/pull/3352).
- Use label formatter in barplot [#3718](https://github.com/MakieOrg/Makie.jl/pull/3718).
- Fix the incorrect shading with non uniform markerscale in meshscatter [#3722](https://github.com/MakieOrg/Makie.jl/pull/3722)
- Add `scale_to=:flip` option to `hist`, which flips the direction of the bars [#3732](https://github.com/MakieOrg/Makie.jl/pull/3732)
- Fixed an issue with the texture atlas not updating in WGLMakie after display, causing new symbols to not show up [#3737](https://github.com/MakieOrg/Makie.jl/pull/3737)
- Added `linecap` and `joinstyle` attributes for lines and linesegments. Also normalized `miter_limit` to 60° across all backends. [#3771](https://github.com/MakieOrg/Makie.jl/pull/3771)

## [0.20.10] 2024-05-07

- Loosened type restrictions for potentially array-valued colors in `Axis` attributes like `xticklabelcolor` [#3826](https://github.com/MakieOrg/Makie.jl/pull/3826).
- Added support for intervals for specifying axis limits [#3696](https://github.com/MakieOrg/Makie.jl/pull/3696)
- Added recipes for plotting intervals to `Band`, `Rangebars`, `H/VSpan` [3695](https://github.com/MakieOrg/Makie.jl/pull/3695)
- Documented `WilkinsonTicks` [#3819](https://github.com/MakieOrg/Makie.jl/pull/3819).
- Added `axislegend(ax, "title")` method [#3808](https://github.com/MakieOrg/Makie.jl/pull/3808).
- Improved thread safety of rendering with CairoMakie (independent `Scene`s only) by locking FreeType handles [#3777](https://github.com/MakieOrg/Makie.jl/pull/3777).
- Adds a tutorial for how to make recipes work with new types [#3816](https://github.com/MakieOrg/Makie.jl/pull/3816).
- Provided an interface to convert markers in CairoMakie separately (`cairo_scatter_marker`) so external packages can overload it. [#3811](https://github.com/MakieOrg/Makie.jl/pull/3811)
- Updated to DelaunayTriangulation v1.0 [#3787](https://github.com/MakieOrg/Makie.jl/pull/3787).
- Added methods `hidedecorations!`, `hiderdecorations!`, `hidethetadecorations!` and  `hidespines!` for `PolarAxis` axes [#3823](https://github.com/MakieOrg/Makie.jl/pull/3823).
- Added `loop` option support for HTML outputs when recording videos with `record` [#3697](https://github.com/MakieOrg/Makie.jl/pull/3697).

## [0.20.9] - 2024-03-29

- Added supported markers hint to unsupported marker warn message [#3666](https://github.com/MakieOrg/Makie.jl/pull/3666).
- Fixed bug in CairoMakie line drawing when multiple successive points had the same color [#3712](https://github.com/MakieOrg/Makie.jl/pull/3712).
- Remove StableHashTraits in favor of calculating hashes directly with CRC32c [#3667](https://github.com/MakieOrg/Makie.jl/pull/3667).
- Fixed `contourf` bug where n levels would sometimes miss the uppermost value, causing gaps [#3713](https://github.com/MakieOrg/Makie.jl/pull/3713).
- Added `scale` attribute to `violin` [#3352](https://github.com/MakieOrg/Makie.jl/pull/3352).
- Use label formatter in barplot [#3718](https://github.com/MakieOrg/Makie.jl/pull/3718).
- Fix the incorrect shading with non uniform markerscale in meshscatter [#3722](https://github.com/MakieOrg/Makie.jl/pull/3722)
- Add `scale_to=:flip` option to `hist`, which flips the direction of the bars [#3732](https://github.com/MakieOrg/Makie.jl/pull/3732)
- Fixed an issue with the texture atlas not updating in WGLMakie after display, causing new symbols to not show up [#3737](https://github.com/MakieOrg/Makie.jl/pull/3737)

## [0.20.8] - 2024-02-22

- Fixed excessive use of space with HTML image outputs [#3642](https://github.com/MakieOrg/Makie.jl/pull/3642).
- Fixed bugs with format strings and add new features by switching to Format.jl [#3633](https://github.com/MakieOrg/Makie.jl/pull/3633).
- Fixed an issue where CairoMakie would unnecessarily rasterize polygons [#3605](https://github.com/MakieOrg/Makie.jl/pull/3605).
- Added `PointBased` conversion trait to `scatterlines` recipe [#3603](https://github.com/MakieOrg/Makie.jl/pull/3603).
- Multiple small fixes for `map_latest`, `WGLMakie` picking and `PlotSpec` [#3637](https://github.com/MakieOrg/Makie.jl/pull/3637).
- Fixed PolarAxis `rticks` being incompatible with rich text. [#3615](https://github.com/MakieOrg/Makie.jl/pull/3615)
- Fixed an issue causing lines, scatter and text to not scale with resolution after deleting plots in GLMakie. [#3649](https://github.com/MakieOrg/Makie.jl/pull/3649)

## [0.20.7] - 2024-02-04

- Equalized alignment point of mirrored ticks to that of normal ticks [#3598](https://github.com/MakieOrg/Makie.jl/pull/3598).
- Fixed stack overflow error on conversion of gridlike data with `missing`s [#3597](https://github.com/MakieOrg/Makie.jl/pull/3597).
- Fixed mutation of CairoMakie src dir when displaying png files [#3588](https://github.com/MakieOrg/Makie.jl/pull/3588).
- Added better error messages for plotting into `FigureAxisPlot` and `AxisPlot` as Plots.jl users are likely to do [#3596](https://github.com/MakieOrg/Makie.jl/pull/3596).
- Added compat bounds for IntervalArithmetic.jl due to bug with DelaunayTriangulation.jl [#3595](https://github.com/MakieOrg/Makie.jl/pull/3595).
- Removed possibility of three-argument `barplot` [#3574](https://github.com/MakieOrg/Makie.jl/pull/3574).

## [0.20.6] - 2024-02-02

- Fix issues with Camera3D not centering [#3582](https://github.com/MakieOrg/Makie.jl/pull/3582)
- Allowed creating legend entries from plot objects with scalar numbers as colors [#3587](https://github.com/MakieOrg/Makie.jl/pull/3587).

## [0.20.5] - 2024-01-25

- Use plot plot instead of scene transform functions in CairoMakie, fixing missplaced h/vspan. [#3552](https://github.com/MakieOrg/Makie.jl/pull/3552)
- Fix error printing on shader error [#3530](https://github.com/MakieOrg/Makie.jl/pull/3530).
- Update pagefind to 1.0.4 for better headline search [#3534](https://github.com/MakieOrg/Makie.jl/pull/3534).
- Remove unnecessary deps, e.g. Setfield [3546](https://github.com/MakieOrg/Makie.jl/pull/3546).
- Don't clear args, rely on delete deregister_callbacks [#3543](https://github.com/MakieOrg/Makie.jl/pull/3543).
- Add interpolate keyword for Surface [#3541](https://github.com/MakieOrg/Makie.jl/pull/3541).
- Fix a DataInspector bug if inspector_label is used with RGB images [#3468](https://github.com/MakieOrg/Makie.jl/pull/3468).

## [0.20.4] - 2024-01-04

- Changes for Bonito rename and WGLMakie docs improvements [#3477](https://github.com/MakieOrg/Makie.jl/pull/3477).
- Add stroke and glow support to scatter and text in WGLMakie [#3518](https://github.com/MakieOrg/Makie.jl/pull/3518).
- Fix clipping issues with Camera3D when zooming in [#3529](https://github.com/MakieOrg/Makie.jl/pull/3529)

## [0.20.3] - 2023-12-21

- Add `depthsorting` as a hidden attribute for scatter plots in GLMakie as an alternative fix for outline artifacts. [#3432](https://github.com/MakieOrg/Makie.jl/pull/3432)
- Disable SDF based anti-aliasing in scatter, text and lines plots when `fxaa = true` in GLMakie. This allows removing outline artifacts at the cost of quality. [#3408](https://github.com/MakieOrg/Makie.jl/pull/3408)
- DataInspector Fixes: Fixed depth order, positional labels being in transformed space and `:inspector_clear` not getting called when moving from one plot to another. [#3454](https://github.com/MakieOrg/Makie.jl/pull/3454)
- Fixed bug in GLMakie where the update from a (i, j) sized GPU buffer to a (j, i) sized buffer would fail [#3456](https://github.com/MakieOrg/Makie.jl/pull/3456).
- Add `interpolate=true` to `volume(...)`, allowing to disable interpolation [#3485](https://github.com/MakieOrg/Makie.jl/pull/3485).

## [0.20.2] - 2023-12-01

- Switched from SHA512 to CRC32c salting in CairoMakie svgs, drastically improving svg rendering speed [#3435](https://github.com/MakieOrg/Makie.jl/pull/3435).
- Fixed a bug with h/vlines and h/vspan not correctly resolving transformations [#3418](https://github.com/MakieOrg/Makie.jl/pull/3418).
- Fixed a bug with h/vlines and h/vspan returning the wrong limits, causing an error in Axis [#3427](https://github.com/MakieOrg/Makie.jl/pull/3427).
- Fixed clipping when zooming out of a 3D (L)Scene [#3433](https://github.com/MakieOrg/Makie.jl/pull/3433).
- Moved the texture atlas cache to `.julia/scratchspaces` instead of a dedicated `.julia/makie` [#3437](https://github.com/MakieOrg/Makie.jl/pull/3437)

## [0.20.1] - 2023-11-23

- Fixed bad rendering of `poly` in GLMakie by triangulating points after transformations [#3402](https://github.com/MakieOrg/Makie.jl/pull/3402).
- Fixed bug regarding inline display in VSCode Jupyter notebooks and other similar environments [#3403](https://github.com/MakieOrg/Makie.jl/pull/3403).
- Fixed issue with `plottype`, allowed `onany(...; update = true)` and fixed `Block` macro use outside Makie [#3401](https://github.com/MakieOrg/Makie.jl/pull/3401).

## [0.20.0] - 2023-11-21

- GLMakie has gained support for HiDPI (aka Retina) screens. This also enables saving images with higher resolution than screen pixel dimensions [#2544](https://github.com/MakieOrg/Makie.jl/pull/2544).
- Fixed an issue where NaN was interpreted as zero when rendering `surface` through CairoMakie [#2598](https://github.com/MakieOrg/Makie.jl/pull/2598).
- Improved 3D camera handling, hotkeys and functionality [#2746](https://github.com/MakieOrg/Makie.jl/pull/2746).
- Added `shading = :verbose` in GLMakie to allow for multiple light sources. Also added more light types, fixed light directions for the previous lighting model (now `shading = :fast`) and adjusted `backlight` to affect normals[#3246](https://github.com/MakieOrg/Makie.jl/pull/3246).
- Changed the glyph used for negative numbers in tick labels from hyphen to minus [#3379](https://github.com/MakieOrg/Makie.jl/pull/3379).
- Added new declarative API for AlgebraOfGraphics, Pluto and easier dashboards [#3281](https://github.com/MakieOrg/Makie.jl/pull/3281).
- WGLMakie got faster line rendering with less updating bugs [#3062](https://github.com/MakieOrg/Makie.jl/pull/3062).
- **Breaking** Replaced `PolarAxis.radial_distortion_threshold` with `PolarAxis.radius_at_origin`. [#3381](https://github.com/MakieOrg/Makie.jl/pull/3381)
- **Breaking** Deprecated the `resolution` keyword in favor of `size` to reflect that this value is not a pixel resolution anymore [#3343](https://github.com/MakieOrg/Makie.jl/pull/3343).
- **Breaking** Refactored the `SurfaceLike` family of traits into `VertexGrid`, `CellGrid` and `ImageLike` [#3106](https://github.com/MakieOrg/Makie.jl/pull/3106).
- **Breaking** Deprecated `pixelarea(scene)` and `scene.px_area` in favor of viewport.
- **Breaking** Refactored the `Combined` Plot object and renamed it to `Plot`, improving compile times ~2x [#3082](https://github.com/MakieOrg/Makie.jl/pull/3082).
- **Breaking** Removed old depreactions in [#3113](https://github.com/MakieOrg/Makie.jl/pull/3113/commits/3a39210ef87a0032d78cb27c0c1019faa604effd).
- **Breaking** Deprecated using AbstractVector as sides of `image` [#3395](https://github.com/MakieOrg/Makie.jl/pull/3395).
- **Breaking** `errorbars` and `rangebars` now use color cycling [#3230](https://github.com/MakieOrg/Makie.jl/pull/3230).

## [0.19.12] - 2023-10-31

- Added `cornerradius` attribute to `Box` for rounded corners [#3346](https://github.com/MakieOrg/Makie.jl/pull/3346).
- Fix grouping of a zero-height bar in `barplot`. Now a zero-height bar shares the same properties of the previous bar, and if the bar is the first one, its height is treated as positive if and only if there exists a bar of positive height or all bars are zero-height [#3058](https://github.com/MakieOrg/Makie.jl/pull/3058).
- Fixed a bug where Axis still consumes scroll events when interactions are disabled [#3272](https://github.com/MakieOrg/Makie.jl/pull/3272).
- Added `cornerradius` attribute to `Box` for rounded corners [#3308](https://github.com/MakieOrg/Makie.jl/pull/3308).
- Upgraded `StableHashTraits` from 1.0 to 1.1 [#3309](https://github.com/MakieOrg/Makie.jl/pull/3309).

## [0.19.11] - 2023-10-05

- Setup automatic colorbars for volumeslices [#3253](https://github.com/MakieOrg/Makie.jl/pull/3253).
- Colorbar for arrows [#3275](https://github.com/MakieOrg/Makie.jl/pull/3275).
- Small bugfixes [#3275](https://github.com/MakieOrg/Makie.jl/pull/3275).

## [0.19.10] - 2023-09-21

- Fixed bugs with Colorbar in recipes, add new API for creating a recipe colorbar and introduce experimental support for Categorical colormaps [#3090](https://github.com/MakieOrg/Makie.jl/pull/3090).
- Added experimental Datashader implementation [#2883](https://github.com/MakieOrg/Makie.jl/pull/2883).
- **Breaking** Changed the default order Polar arguments to (theta, r). [#3154](https://github.com/MakieOrg/Makie.jl/pull/3154)
- General improvements to `PolarAxis`: full rlimtis & thetalimits, more controls and visual tweaks. See pr for more details.[#3154](https://github.com/MakieOrg/Makie.jl/pull/3154)

## [0.19.9] - 2023-09-11

- Allow arbitrary reversible scale functions through `ReversibleScale`.
- Deprecated `linestyle=vector_of_gaps` in favor of `linestyle=Linestyle(vector_of_gaps)` [3135](https://github.com/MakieOrg/Makie.jl/pull/3135), [3193](https://github.com/MakieOrg/Makie.jl/pull/3193).
- Fixed some errors around dynamic changes of `ax.xscale` or `ax.yscale` [#3084](https://github.com/MakieOrg/Makie.jl/pull/3084)
- Improved Barplot Label Alignment [#3160](https://github.com/MakieOrg/Makie.jl/issues/3160).
- Fixed regression in determining axis limits [#3179](https://github.com/MakieOrg/Makie.jl/pull/3179)
- Added a theme `theme_latexfonts` that uses the latex font family as default fonts [#3147](https://github.com/MakieOrg/Makie.jl/pull/3147), [#3180](https://github.com/MakieOrg/Makie.jl/pull/3180).
- Upgrades `StableHashTraits` from 0.3 to 1.0

## [0.19.8] - 2023-08-15

- Improved CairoMakie rendering of `lines` with repeating colors in an array [#3141](https://github.com/MakieOrg/Makie.jl/pull/3141).
- Added `strokecolormap` to poly. [#3145](https://github.com/MakieOrg/Makie.jl/pull/3145)
- Added `xreversed`, `yreversed` and `zreversed` attributes to `Axis3` [#3138](https://github.com/MakieOrg/Makie.jl/pull/3138).
- Fixed incorrect placement of contourlabels with transform functions [#3083](https://github.com/MakieOrg/Makie.jl/pull/3083)
- Fixed automatic normal generation for meshes with shading and no normals [#3041](https://github.com/MakieOrg/Makie.jl/pull/3041).
- Added the `triplot` and `voronoiplot` recipes from DelaunayTriangulation.jl [#3102](https://github.com/MakieOrg/Makie.jl/pull/3102), [#3159](https://github.com/MakieOrg/Makie.jl/pull/3159).

## [0.19.7] - 2023-07-22

- Allow arbitrary functions to color `streamplot` lines by passing a `Function` to `color`.  This must accept `Point` of the appropriate dimension and return a `Point`, `Vec`, or other arraylike object [#2002](https://github.com/MakieOrg/Makie.jl/pull/2002).
- `arrows` can now take input of the form `x::AbstractVector, y::AbstractVector, [z::AbstractVector,] f::Function`, where `f` must return a `VecTypes` of the appropriate dimension [#2597](https://github.com/MakieOrg/Makie.jl/pull/2597).
- Exported colorbuffer, and added `colorbuffer(axis::Axis; include_decorations=false, colorbuffer_kws...)`, to get an image of an axis with or without decorations [#3078](https://github.com/MakieOrg/Makie.jl/pull/3078).
- Fixed an issue where the `linestyle` of some polys was not applied to the stroke in CairoMakie. [#2604](https://github.com/MakieOrg/Makie.jl/pull/2604)
- Add `colorscale = identity` to any plotting function using a colormap. This works with any scaling function like `log10`, `sqrt` etc. Consequently, `scale` for `hexbin` is replaced with `colorscale` [#2900](https://github.com/MakieOrg/Makie.jl/pull/2900).
- Add `alpha=1.0` argument to all basic plots, which supports independently adding an alpha component to colormaps and colors. Multiple alphas like in `plot(alpha=0.2, color=RGBAf(1, 0, 0, 0.5))`, will get multiplied [#2900](https://github.com/MakieOrg/Makie.jl/pull/2900).
- `hexbin` now supports any per-observation weights which StatsBase respects - `<: StatsBase.AbstractWeights`, `Vector{Real}`, or `nothing` (the default). [#2804](https://github.com/MakieOrg/Makie.jl/pulls/2804)
- Added a new Axis type, `PolarAxis`, which is an axis with a polar projection.  Input is in `(r, theta)` coordinates and is transformed to `(x, y)` coordinates using the standard polar-to-cartesian transformation.
  Generally, its attributes are very similar to the usual `Axis` attributes, but `x` is replaced by `r` and `y` by `θ`.
  It also inherits from the theme of `Axis` in this manner, so should work seamlessly with Makie themes [#2990](https://github.com/MakieOrg/Makie.jl/pull/2990).
- `inherit` now has a new signature `inherit(scene, attrs::NTuple{N, Symbol}, default_value)`, allowing recipe authors to access nested attributes when trying to inherit from the parent Scene.
  For example, one could inherit from `scene.Axis.yticks` by `inherit(scene, (:Axis, :yticks), $default_value)` [#2990](https://github.com/MakieOrg/Makie.jl/pull/2990).
- Fixed incorrect rendering of 3D heatmaps [#2959](https://github.com/MakieOrg/Makie.jl/pull/2959)
- Deprecated `flatten_plots` in favor of `collect_atomic_plots`. Using the new `collect_atomic_plots` fixed a bug in CairoMakie where the z-level of plots within recipes was not respected. [#2793](https://github.com/MakieOrg/Makie.jl/pull/2793)
- Fixed incorrect line depth in GLMakie [#2843](https://github.com/MakieOrg/Makie.jl/pull/2843)
- Fixed incorrect line alpha in dense lines in GLMakie [#2843](https://github.com/MakieOrg/Makie.jl/pull/2843)
- Fixed DataInspector interaction with transformations [#3002](https://github.com/MakieOrg/Makie.jl/pull/3002)
- Added option `WGLMakie.activate!(resize_to_body=true)`, to make plots resize to the VSCode plotpane. Resizes to the HTML body element, so may work outside VSCode [#3044](https://github.com/MakieOrg/Makie.jl/pull/3044), [#3042](https://github.com/MakieOrg/Makie.jl/pull/3042).
- Fixed DataInspector interaction with transformations [#3002](https://github.com/MakieOrg/Makie.jl/pull/3002).
- Fixed incomplete stroke with some Bezier markers in CairoMakie and blurry strokes in GLMakie [#2961](https://github.com/MakieOrg/Makie.jl/pull/2961)
- Added the ability to use custom triangulations from DelaunayTriangulation.jl [#2896](https://github.com/MakieOrg/Makie.jl/pull/2896).
- Adjusted scaling of scatter/text stroke, glow and anti-aliasing width under non-uniform 2D scaling (Vec2f markersize/fontsize) in GLMakie [#2950](https://github.com/MakieOrg/Makie.jl/pull/2950).
- Scaled `errorbar` whiskers and `bracket` correctly with transformations [#3012](https://github.com/MakieOrg/Makie.jl/pull/3012).
- Updated `bracket` when the screen is resized or transformations change [#3012](https://github.com/MakieOrg/Makie.jl/pull/3012).

## [0.19.6] - 2023-06-09

- Fixed broken AA for lines with strongly varying linewidth [#2953](https://github.com/MakieOrg/Makie.jl/pull/2953).
- Fixed WGLMakie JS popup [#2976](https://github.com/MakieOrg/Makie.jl/pull/2976).
- Fixed `legendelements` when children have no elements [#2982](https://github.com/MakieOrg/Makie.jl/pull/2982).
- Bumped compat for StatsBase to 0.34 [#2915](https://github.com/MakieOrg/Makie.jl/pull/2915).
- Improved thread safety [#2840](https://github.com/MakieOrg/Makie.jl/pull/2840).

## [0.19.5] - 2023-05-12

- Added `loop` option for GIF outputs when recording videos with `record` [#2891](https://github.com/MakieOrg/Makie.jl/pull/2891).
- Fixed line rendering issues in GLMakie [#2843](https://github.com/MakieOrg/Makie.jl/pull/2843).
- Fixed incorrect line alpha in dense lines in GLMakie [#2843](https://github.com/MakieOrg/Makie.jl/pull/2843).
- Changed `scene.clear` to an observable and made changes in `Scene` Observables trigger renders in GLMakie [#2929](https://github.com/MakieOrg/Makie.jl/pull/2929).
- Added contour labels [#2496](https://github.com/MakieOrg/Makie.jl/pull/2496).
- Allowed rich text to be used in Legends [#2902](https://github.com/MakieOrg/Makie.jl/pull/2902).
- Added more support for zero length Geometries [#2917](https://github.com/MakieOrg/Makie.jl/pull/2917).
- Made CairoMakie drawing for polygons with holes order independent [#2918](https://github.com/MakieOrg/Makie.jl/pull/2918).
- Fixes for `Makie.inline!()`, allowing now for `Makie.inline!(automatic)` (default), which is better at automatically opening a window/ inlining a plot into plotpane when needed [#2919](https://github.com/MakieOrg/Makie.jl/pull/2919) [#2937](https://github.com/MakieOrg/Makie.jl/pull/2937).
- Block/Axis doc improvements [#2940](https://github.com/MakieOrg/Makie.jl/pull/2940) [#2932](https://github.com/MakieOrg/Makie.jl/pull/2932) [#2894](https://github.com/MakieOrg/Makie.jl/pull/2894).

## [0.19.4] - 2023-03-31

- Added export of `hidezdecorations!` from MakieLayout [#2821](https://github.com/MakieOrg/Makie.jl/pull/2821).
- Fixed an issue with GLMakie lines becoming discontinuous [#2828](https://github.com/MakieOrg/Makie.jl/pull/2828).

## [0.19.3] - 2023-03-21

- Added the `stephist` plotting function [#2408](https://github.com/JuliaPlots/Makie.jl/pull/2408).
- Added the `brackets` plotting function [#2356](https://github.com/MakieOrg/Makie.jl/pull/2356).
- Fixed an issue where `poly` plots with `Vector{<: MultiPolygon}` inputs with per-polygon color were mistakenly rendered as meshes using CairoMakie [#2590](https://github.com/MakieOrg/Makie.jl/pulls/2478).
- Fixed a small typo which caused an error in the `Stepper` constructor [#2600](https://github.com/MakieOrg/Makie.jl/pulls/2478).
- Improve cleanup on block deletion [#2614](https://github.com/MakieOrg/Makie.jl/pull/2614)
- Add `menu.scroll_speed` and increase default speed for non-apple [#2616](https://github.com/MakieOrg/Makie.jl/pull/2616).
- Fixed rectangle zoom for nonlinear axes [#2674](https://github.com/MakieOrg/Makie.jl/pull/2674)
- Cleaned up linestyles in GLMakie (Fixing artifacting, spacing/size, anti-aliasing) [#2666](https://github.com/MakieOrg/Makie.jl/pull/2666).
- Fixed issue with scatterlines only accepting concrete color types as `markercolor` [#2691](https://github.com/MakieOrg/Makie.jl/pull/2691).
- Fixed an accidental issue where `LaTeXStrings` were not typeset correctly in `Axis3` [#2558](https://github.com/MakieOrg/Makie.jl/pull/2588).
- Fixed a bug where line segments in `text(lstr::LaTeXString)` were ignoring offsets [#2668](https://github.com/MakieOrg/Makie.jl/pull/2668).
- Fixed a bug where the `arrows` recipe accidentally called a `Bool` when `normalize = true` [#2740](https://github.com/MakieOrg/Makie.jl/pull/2740).
- Re-exported the `@colorant_str` (`colorant"..."`) macro from Colors.jl [#2726](https://github.com/MakieOrg/Makie.jl/pull/2726).
- Speedup heatmaps in WGLMakie. [#2647](https://github.com/MakieOrg/Makie.jl/pull/2647)
- Fix slow `data_limits` for recipes, which made plotting lots of data with recipes much slower [#2770](https://github.com/MakieOrg/Makie.jl/pull/2770).

## [0.19.1] - 2023-01-01

- Add `show_data` method for `band` which shows the min and max values of the band at the x position of the cursor [#2497](https://github.com/MakieOrg/Makie.jl/pull/2497).
- Added `xlabelrotation`, `ylabelrotation` (`Axis`) and `labelrotation` (`Colorbar`) [#2478](https://github.com/MakieOrg/Makie.jl/pull/2478).
- Fixed forced rasterization in CairoMakie svg files when polygons with colors specified as (color, alpha) tuples were used [#2535](https://github.com/MakieOrg/Makie.jl/pull/2535).
- Do less copies of Observables in Attributes + plot pipeline [#2443](https://github.com/MakieOrg/Makie.jl/pull/2443).
- Add Search Page and tweak Result Ordering [#2474](https://github.com/MakieOrg/Makie.jl/pull/2474).
- Remove all global attributes from TextureAtlas implementation and fix julia#master [#2498](https://github.com/MakieOrg/Makie.jl/pull/2498).
- Use new Bonito, implement WGLMakie picking, improve performance and fix lots of WGLMakie bugs [#2428](https://github.com/MakieOrg/Makie.jl/pull/2428).

## [0.19.0] - 2022-12-03

- **Breaking** The attribute `textsize` has been removed everywhere in favor of the attribute `fontsize` which had also been in use.
  To migrate, search and replace all uses of `textsize` to `fontsize` [#2387](https://github.com/MakieOrg/Makie.jl/pull/2387).
- Added rich text which allows to more easily use superscripts and subscripts as well as differing colors, fonts, fontsizes, etc. for parts of a given text [#2321](https://github.com/MakieOrg/Makie.jl/pull/2321).

## [0.18.4] - 2022-12-02

- Added the `waterfall` plotting function [#2416](https://github.com/JuliaPlots/Makie.jl/pull/2416).
- Add support for `AbstractPattern` in `WGLMakie` [#2432](https://github.com/MakieOrg/Makie.jl/pull/2432).
- Broadcast replaces deprecated method for quantile [#2430](https://github.com/MakieOrg/Makie.jl/pull/2430).
- Fix CairoMakie's screen re-using [#2440](https://github.com/MakieOrg/Makie.jl/pull/2440).
- Fix repeated rendering with invisible objects [#2437](https://github.com/MakieOrg/Makie.jl/pull/2437).
- Fix hvlines for GLMakie [#2446](https://github.com/MakieOrg/Makie.jl/pull/2446).

## [0.18.3] - 2022-11-17

- Add `render_on_demand` flag for `GLMakie.Screen`. Setting this to `true` will skip rendering until plots get updated. This is the new default [#2336](https://github.com/MakieOrg/Makie.jl/pull/2336), [#2397](https://github.com/MakieOrg/Makie.jl/pull/2397).
- Clean up OpenGL state handling in GLMakie [#2397](https://github.com/MakieOrg/Makie.jl/pull/2397).
- Fix salting [#2407](https://github.com/MakieOrg/Makie.jl/pull/2407).
- Fixes for [GtkMakie](https://github.com/jwahlstrand/GtkMakie.jl) [#2418](https://github.com/MakieOrg/Makie.jl/pull/2418).

## [0.18.2] - 2022-11-03

- Fix Axis3 tick flipping with negative azimuth [#2364](https://github.com/MakieOrg/Makie.jl/pull/2364).
- Fix empty!(fig) and empty!(ax) [#2374](https://github.com/MakieOrg/Makie.jl/pull/2374), [#2375](https://github.com/MakieOrg/Makie.jl/pull/2375).
- Remove stencil buffer [#2389](https://github.com/MakieOrg/Makie.jl/pull/2389).
- Move Arrows and Wireframe to MakieCore [#2384](https://github.com/MakieOrg/Makie.jl/pull/2384).
- Skip legend entry if label is nothing [#2350](https://github.com/MakieOrg/Makie.jl/pull/2350).

## [0.18.1] - 2022-10-24

- fix heatmap interpolation [#2343](https://github.com/MakieOrg/Makie.jl/pull/2343).
- move poly to MakieCore [#2334](https://github.com/MakieOrg/Makie.jl/pull/2334)
- Fix picking warning and update_axis_camera [#2352](https://github.com/MakieOrg/Makie.jl/pull/2352).
- bring back inline!, to not open a window in VSCode repl [#2353](https://github.com/MakieOrg/Makie.jl/pull/2353).

## [0.18.0] - 2022-10-12

- **Breaking** Added `BezierPath` which can be constructed from SVG like command list, SVG string or from a `Polygon`.
  Added ability to use `BezierPath` and `Polgyon` as scatter markers.
  Replaced default symbol markers like `:cross` which converted to characters before with more precise `BezierPaths` and adjusted default markersize to 12.
  **Deprecated** using `String` to specify multiple char markers (`scatter(1:4, marker="abcd")`).
  **Deprecated** concrete geometries as markers like `Circle(Point2f(0), 1.5)` in favor of using the type like `Circle` for dispatch to special backend methods.
  Added single image marker support to WGLMakie [#979](https://github.com/MakieOrg/Makie.jl/pull/979).
- **Breaking** Refactored `display`, `record`, `colorbuffer` and `screens` to be faster and more consistent [#2306](https://github.com/MakieOrg/Makie.jl/pull/2306#issuecomment-1275918061).
- **Breaking** Refactored `DataInspector` to use `tooltip`. This results in changes in the attributes of DataInspector. Added `inspector_label`, `inspector_hover` and `inspector_clear` as optional attributes [#2095](https://github.com/JuliaPlots/Makie.jl/pull/2095).
- Added the `hexbin` plotting function [#2201](https://github.com/JuliaPlots/Makie.jl/pull/2201).
- Added the `tricontourf` plotting function [#2226](https://github.com/JuliaPlots/Makie.jl/pull/2226).
- Fixed per character attributes in text [#2244](https://github.com/JuliaPlots/Makie.jl/pull/2244).
- Allowed `CairoMakie` to render `scatter` with images as markers [#2080](https://github.com/MakieOrg/Makie.jl/pull/2080).
- Reworked text drawing and added ability to draw special characters via glyph indices in order to draw more LaTeX math characters with MathTeXEngine v0.5 [#2139](https://github.com/MakieOrg/Makie.jl/pull/2139).
- Allowed text to be copy/pasted into `Textbox` [#2281](https://github.com/MakieOrg/Makie.jl/pull/2281)
- Fixed updates for multiple meshes [#2277](https://github.com/MakieOrg/Makie.jl/pull/2277).
- Fixed broadcasting for linewidth, lengthscale & arrowsize in `arrow` recipe [#2273](https://github.com/MakieOrg/Makie.jl/pull/2273).
- Made GLMakie relocatable [#2282](https://github.com/MakieOrg/Makie.jl/pull/2282).
- Fixed changing input types in plot arguments [#2297](https://github.com/MakieOrg/Makie.jl/pull/2297).
- Better performance for Menus and fix clicks on items [#2299](https://github.com/MakieOrg/Makie.jl/pull/2299).
- Fixed CairoMakie bitmaps with transparency by using premultiplied ARGB surfaces [#2304](https://github.com/MakieOrg/Makie.jl/pull/2304).
- Fixed hiding of `Scene`s by setting `scene.visible[] = false` [#2317](https://github.com/MakieOrg/Makie.jl/pull/2317).
- `Axis` now accepts a `Tuple{Bool, Bool}` for `xtrimspine` and `ytrimspine` to trim only one end of the spine [#2171](https://github.com/JuliaPlots/Makie.jl/pull/2171).

## [0.17.13] - 2022-08-04

- Fixed boundingboxes [#2184](https://github.com/MakieOrg/Makie.jl/pull/2184).
- Fixed highclip/lowclip in meshscatter, poly, contourf, barplot [#2183](https://github.com/MakieOrg/Makie.jl/pull/2183).
- Fixed gridline updates [#2196](https://github.com/MakieOrg/Makie.jl/pull/2196).
- Fixed glDisablei argument order, which crashed some Intel drivers.

## [0.17.12] - 2022-07-22

- Fixed stackoverflow in show [#2167](https://github.com/MakieOrg/Makie.jl/pull/2167).

## [0.17.11] - 2022-07-21

- `rainclouds`(!) now supports `violin_limits` keyword argument, serving the same.
role as `datalimits` in `violin` [#2137](https://github.com/MakieOrg/Makie.jl/pull/2137).
- Fixed an issue where nonzero `strokewidth` results in a thin outline of the wrong color if `color` and `strokecolor` didn't match and weren't transparent. [#2096](https://github.com/MakieOrg/Makie.jl/pull/2096).
- Improved performance around Axis(3) limits [#2115](https://github.com/MakieOrg/Makie.jl/pull/2115).
- Cleaned up stroke artifacts in scatter and text [#2096](https://github.com/MakieOrg/Makie.jl/pull/2096).
- Compile time improvements [#2153](https://github.com/MakieOrg/Makie.jl/pull/2153).
- Mesh and Surface now interpolate between values instead of interpolating between colors for WGLMakie + GLMakie [#2097](https://github.com/MakieOrg/Makie.jl/pull/2097).

## [0.17.10] - 2022-07-13

- Bumped compatibility bound of `GridLayoutBase.jl` to `v0.9.0` which fixed a regression with `Mixed` and `Outside` alignmodes in nested `GridLayout`s [#2135](https://github.com/MakieOrg/Makie.jl/pull/2135).

## [0.17.9] - 2022-07-12

- Patterns (`Makie.AbstractPattern`) are now supported by `CairoMakie` in `poly` plots that don't involve `mesh`, such as `bar` and `poly` [#2106](https://github.com/MakieOrg/Makie.jl/pull/2106/).
- Fixed regression where `Block` alignments could not be specified as numbers anymore [#2108](https://github.com/MakieOrg/Makie.jl/pull/2108).
- Added the option to show mirrored ticks on the other side of an Axis using the attributes `xticksmirrored` and `yticksmirrored` [#2105](https://github.com/MakieOrg/Makie.jl/pull/2105).
- Fixed a bug where a set of `Axis` wouldn't be correctly linked together if they were only linked in pairs instead of all at the same time [#2116](https://github.com/MakieOrg/Makie.jl/pull/2116).

## [0.17.7] - 2022-06-19

- Improved `Menu` performance, now it should be much harder to reach the boundary of 255 scenes in GLMakie. `Menu` also takes a `default` keyword argument now and can be scrolled if there is too little space available.

## [0.17.6] - 2022-06-17

- **EXPERIMENTAL**: Added support for multiple windows in GLMakie through `display(GLMakie.Screen(), figure_or_scene)` [#1771](https://github.com/MakieOrg/Makie.jl/pull/1771).
- Added support for RGB matrices in `heatmap` with GLMakie [#2036](https://github.com/MakieOrg/Makie.jl/pull/2036)
- `Textbox` doesn't defocus anymore on trying to submit invalid input [#2041](https://github.com/MakieOrg/Makie.jl/pull/2041).
- `text` now takes the position as the first argument(s) like `scatter` and most other plotting functions, it is invoked `text(x, y, [z], text = "text")`. Because it is now of conversion type `PointBased`, the positions can be given in all the usual different ways which are implemented as conversion methods. All old invocation styles such as `text("text", position = Point(x, y))` still work to maintain backwards compatibility [#2020](https://github.com/MakieOrg/Makie.jl/pull/2020).

## [0.17.5] - 2022-06-10

- Fixed a regression with `linkaxes!` [#2039](https://github.com/MakieOrg/Makie.jl/pull/2039).

## [0.17.4] - 2022-06-09

- The functions `hlines!`, `vlines!`, `hspan!`, `vspan!` and `abline!` were reimplemented as recipes. This allows using them without an `Axis` argument in first position and also as visuals in AlgebraOfGraphics.jl. Also, `abline!` is now called `ablines!` for consistency, `abline!` is still exported but deprecated and will be removed in the future. [#2023](https://github.com/MakieOrg/Makie.jl/pulls/2023).
- Added `rainclouds` and `rainclouds!` [#1725](https://github.com/MakieOrg/Makie.jl/pull/1725).
- Improve CairoMakie performance [#1964](https://github.com/MakieOrg/Makie.jl/pull/1964) [#1981](https://github.com/MakieOrg/Makie.jl/pull/1981).
- Interpolate colormap correctly [#1973](https://github.com/MakieOrg/Makie.jl/pull/1973).
- Fix picking [#1993](https://github.com/MakieOrg/Makie.jl/pull/1993).
- Improve compile time latency [#1968](https://github.com/MakieOrg/Makie.jl/pull/1968) [#2000](https://github.com/MakieOrg/Makie.jl/pull/2000).
- Fix multi poly with rects [#1999](https://github.com/MakieOrg/Makie.jl/pull/1999).
- Respect scale and nonlinear values in PlotUtils cgrads [#1979](https://github.com/MakieOrg/Makie.jl/pull/1979).
- Fix CairoMakie heatmap filtering [#1828](https://github.com/MakieOrg/Makie.jl/pull/1828).
- Remove GLVisualize and MakieLayout module [#2007](https://github.com/MakieOrg/Makie.jl/pull/2007) [#2008](https://github.com/MakieOrg/Makie.jl/pull/2008).
- Add linestyle and default to extrema(z) for contour, remove bitrotten fillrange [#2008](https://github.com/MakieOrg/Makie.jl/pull/2008).

## [0.17.3] - 2022-05-20

- Switched to `MathTeXEngine v0.4`, which improves the look of LaTeXStrings [#1952](https://github.com/MakieOrg/Makie.jl/pull/1952).
- Added subtitle capability to `Axis` [#1859](https://github.com/MakieOrg/Makie.jl/pull/1859).
- Fixed a bug where scaled colormaps constructed using `Makie.cgrad` were not interpreted correctly.

## [0.17.2] - 2022-05-16

- Changed the default font from `Dejavu Sans` to `TeX Gyre Heros Makie` which is the same as `TeX Gyre Heros` with slightly decreased descenders and ascenders. Decreasing those metrics reduced unnecessary whitespace and alignment issues. Four fonts in total were added, the styles Regular, Bold, Italic and Bold Italic. Also changed `Axis`, `Axis3` and `Legend` attributes `titlefont` to `TeX Gyre Heros Makie Bold` in order to separate it better from axis labels in multifacet arrangements [#1897](https://github.com/MakieOrg/Makie.jl/pull/1897).

## [0.17.1] - 2022-05-13

- Added word wrapping. In `Label`, `word_wrap = true` causes it to use the suggested width and wrap text to fit. In `text`, `word_wrap_width > 0` can be used to set a pixel unit line width. Any word (anything between two spaces without a newline) that goes beyond this width gets a newline inserted before it [#1819](https://github.com/MakieOrg/Makie.jl/pull/1819).
- Improved `Axis3`'s interactive performance [#1835](https://github.com/MakieOrg/Makie.jl/pull/1835).
- Fixed errors in GLMakie's `scatter` implementation when markers are given as images. [#1917](https://github.com/MakieOrg/Makie.jl/pull/1917).
- Removed some method ambiguities introduced in v0.17 [#1922](https://github.com/MakieOrg/Makie.jl/pull/1922).
- Add an empty default label, `""`, to each slider that doesn't have a label in `SliderGrid` [#1888](https://github.com/MakieOrg/Makie.jl/pull/1888).

## [0.17.0] - 2022-05-05

- **Breaking** Added `space` as a generic attribute to switch between data, pixel, relative and clip space for positions. `space` in text has been renamed to `markerspace` because of this. `Pixel` and `SceneSpace` are no longer valid inputs for `space` or `markerspace` [#1596](https://github.com/MakieOrg/Makie.jl/pull/1596).
- **Breaking** Deprecated `mouse_selection(scene)` for `pick(scene)`.
- **Breaking** Bumped `GridLayoutBase` version to `v0.7`, which introduced offset layouts. Now, indexing into row 0 doesn't create a new row 1, but a new row 0, so that all previous content positions stay the same. This makes building complex layouts order-independent [#1704](https://github.com/MakieOrg/Makie.jl/pull/1704).
- **Breaking** deprecate `to_colormap(cmap, ncolors)` in favor of `categorical_colors(cmap, ncolors)` and `resample_cmap(cmap, ncolors)` [#1901](https://github.com/MakieOrg/Makie.jl/pull/1901) [#1723](https://github.com/MakieOrg/Makie.jl/pull/1723).
- Added `empty!(fig)` and changed `empty!(scene)` to remove all child plots without detaching windows [#1818](https://github.com/MakieOrg/Makie.jl/pull/1818).
- Switched to erroring instead of warning for deprecated events `mousebuttons`, `keyboardbuttons` and `mousedrag`.
- `Layoutable` was renamed to `Block` and the infrastructure changed such that attributes are fixed fields and each block has its own `Scene` for better encapsulation [#1796](https://github.com/MakieOrg/Makie.jl/pull/1796).
- Added `SliderGrid` block which replaces the deprecated `labelslider!` and `labelslidergrid!` functions [#1796](https://github.com/MakieOrg/Makie.jl/pull/1796).
- The default anti-aliasing method can now be set in `CairoMakie.activate!` using the `antialias` keyword.  Available options are `CairoMakie.Cairo.ANTIALIAS_*` [#1875](https://github.com/MakieOrg/Makie.jl/pull/1875).
- Added ability to rasterize a plots in CairoMakie vector graphics if `plt.rasterize = true` or `plt.rasterize = scale::Int` [#1872](https://github.com/MakieOrg/Makie.jl/pull/1872).
- Fixed segfaults in `streamplot_impl` on Mac M1 [#1830](https://github.com/MakieOrg/Makie.jl/pull/1830).
- Set the [Cairo miter limit](https://www.cairographics.org/manual/cairo-cairo-t.html#cairo-set-miter-limit) to mimic GLMakie behaviour [#1844](https://github.com/MakieOrg/Makie.jl/pull/1844).
- Fixed a method ambiguity in `rotatedrect` [#1846](https://github.com/MakieOrg/Makie.jl/pull/1846).
- Allow weights in statistical recipes [#1816](https://github.com/MakieOrg/Makie.jl/pull/1816).
- Fixed manual cycling of plot attributes [#1873](https://github.com/MakieOrg/Makie.jl/pull/1873).
- Fixed type constraints in ticklabelalign attributes [#1882](https://github.com/MakieOrg/Makie.jl/pull/1882).

## [0.16.4] - 2022-02-16

- Fixed WGLMakie performance bug and added option to set fps via `WGLMakie.activate!(fps=30)`.
- Implemented `nan_color`, `lowclip`, `highclip` for `image(::Matrix{Float})` in shader.
- Cleaned up mesh shader and implemented `nan_color`, `lowclip`, `highclip` for `mesh(m; color::Matrix{Float})` on the shader.
- Allowed `GLMakie.Buffer` `GLMakie.Sampler` to be used in `GeometryBasics.Mesh` to partially update parts of a mesh/texture and different interpolation and clamping modes for the texture.

## [0.16.0] - 2022-01-07

- **Breaking** Removed `Node` alias [#1307](https://github.com/MakieOrg/Makie.jl/pull/1307), [#1393](https://github.com/MakieOrg/Makie.jl/pull/1393). To upgrade, simply replace all occurrences of `Node` with `Observable`.
- **Breaking** Cleaned up `Scene` type [#1192](https://github.com/MakieOrg/Makie.jl/pull/1192), [#1393](https://github.com/MakieOrg/Makie.jl/pull/1393). The `Scene()` constructor doesn't create any axes or limits anymore. All keywords like `raw`, `show_axis` have been removed. A scene now always works like it did when using the deprecated `raw=true`. All the high level functionality like showing an axis and adding a 3d camera has been moved to `LScene`. See the new `Scene` tutorial for more info: https://docs.makie.org/dev/tutorials/scenes/.
- **Breaking** Lights got moved to `Scene`, see the [lighting docs](https://docs.makie.org/stable/documentation/lighting) and [RPRMakie examples](https://docs.makie.org/stable/documentation/backends/rprmakie/).
- Added ECDF plot [#1310](https://github.com/MakieOrg/Makie.jl/pull/1310).
- Added Order Independent Transparency to GLMakie [#1418](https://github.com/MakieOrg/Makie.jl/pull/1418), [#1506](https://github.com/MakieOrg/Makie.jl/pull/1506). This type of transparency is now used with `transparency = true`. The old transparency handling is available with `transparency = false`.
- Fixed blurry text in GLMakie and WGLMakie [#1494](https://github.com/MakieOrg/Makie.jl/pull/1494).
- Introduced a new experimental backend for ray tracing: [RPRMakie](https://docs.makie.org/stable/documentation/backends/rprmakie/).
- Added the `Cycled` type, which can be used to select the i-th value from the current cycler for a specific attribute [#1248](https://github.com/MakieOrg/Makie.jl/pull/1248).
- The plot function `scatterlines` now uses `color` as `markercolor` if `markercolor` is `automatic`. Also, cycling of the `color` attribute is enabled [#1463](https://github.com/MakieOrg/Makie.jl/pull/1463).
- Added the function `resize_to_layout!`, which allows to resize a `Figure` so that it contains its top `GridLayout` without additional whitespace or clipping [#1438](https://github.com/MakieOrg/Makie.jl/pull/1438).
- Cleaned up lighting in 3D contours and isosurfaces [#1434](https://github.com/MakieOrg/Makie.jl/pull/1434).
- Adjusted attributes of volumeslices to follow the normal structure [#1404](https://github.com/MakieOrg/Makie.jl/pull/1404). This allows you to adjust attributes like `colormap` without going through nested attributes.
- Added depth to 3D contours and isosurfaces [#1395](https://github.com/MakieOrg/Makie.jl/pull/1395), [#1393](https://github.com/MakieOrg/Makie.jl/pull/1393). This allows them to intersect correctly with other 3D objects.
- Restricted 3D scene camera to one scene [#1394](https://github.com/MakieOrg/Makie.jl/pull/1394), [#1393](https://github.com/MakieOrg/Makie.jl/pull/1393). This fixes issues with multiple scenes fighting over events consumed by the camera. You can select a scene by cleaning on it.
- Added depth shift attribute for GLMakie and WGLMakie [#1382](https://github.com/MakieOrg/Makie.jl/pull/1382), [#1393](https://github.com/MakieOrg/Makie.jl/pull/1393). This can be used to adjust render order similar to `overdraw`.
- Simplified automatic width computation in barplots [#1223](https://github.com/MakieOrg/Makie.jl/pull/1223), [#1393](https://github.com/MakieOrg/Makie.jl/pull/1393). If no `width` attribute is passed, the default width is computed as the minimum difference between consecutive `x` positions. Gap between bars are given by the (multiplicative) `gap` attribute. The actual bar width equals `width * (1 - gap)`.
- Added logical expressions for `ispressed` [#1222](https://github.com/MakieOrg/Makie.jl/pull/1222), [#1393](https://github.com/MakieOrg/Makie.jl/pull/1393). This moves a lot of control over hotkeys towards the user. With these changes one can now set a hotkey to trigger on any or no key, collections of keys and logical combinations of keys (i.e. "A is pressed and B is not pressed").
- Fixed issues with `Menu` render order [#1411](https://github.com/MakieOrg/Makie.jl/pull/1411).
- Added `label_rotation` to barplot [#1401](https://github.com/MakieOrg/Makie.jl/pull/1401).
- Fixed issue where `pixelcam!` does not remove controls from other cameras [#1504](https://github.com/MakieOrg/Makie.jl/pull/1504).
- Added conversion for OffsetArrays [#1260](https://github.com/MakieOrg/Makie.jl/pull/1260).
- The `qqplot` `qqline` options were changed to `:identity`, `:fit`, `:fitrobust` and `:none` (the default) [#1563](https://github.com/MakieOrg/Makie.jl/pull/1563). Fixed numeric error due to double computation of quantiles when fitting `qqline`. Deprecated `plot(q::QQPair)` method as it does not have enough information for correct `qqline` fit.

All other changes are collected [in this PR](https://github.com/MakieOrg/Makie.jl/pull/1521) and in the [release notes](https://github.com/MakieOrg/Makie.jl/releases/tag/v0.16.0).

## [0.15.3] - 2021-10-16

- The functions `labelslidergrid!` and `labelslider!` now set fixed widths for the value column with a heuristic. It is possible now to pass `Formatting.format` format strings as format specifiers in addition to the previous functions.
- Fixed 2D arrow rotations in `streamplot` [#1352](https://github.com/MakieOrg/Makie.jl/pull/1352).

## [0.15.2] - 2021-08-26

- Reenabled Julia 1.3 support.
- Use [MathTexEngine v0.2](https://github.com/Kolaru/MathTeXEngine.jl/releases/tag/v0.2.0).
- Depend on new GeometryBasics, which changes all the Vec/Point/Quaternion/RGB/RGBA - f0 aliases to just f. For example, `Vec2f0` is changed to `Vec2f`. Old aliases are still exported, but deprecated and will be removed in the next breaking release. For more details and an upgrade script, visit [GeometryBasics#97](https://github.com/JuliaGeometry/GeometryBasics.jl/pull/97).
- Added `hspan!` and `vspan!` functions [#1264](https://github.com/MakieOrg/Makie.jl/pull/1264).

## [0.15.1] - 2021-08-21

- Switched documentation framework to Franklin.jl.
- Added a specialization for `volumeslices` to DataInspector.
- Fixed 1 element `hist` [#1238](https://github.com/MakieOrg/Makie.jl/pull/1238) and make it easier to move `hist` [#1150](https://github.com/MakieOrg/Makie.jl/pull/1150).

## [0.15.0] - 2021-07-15

- `LaTeXString`s can now be used as input to `text` and therefore as labels for `Axis`, `Legend`, or other comparable objects. Mathematical expressions are typeset using [MathTeXEngine.jl](https://github.com/Kolaru/MathTeXEngine.jl) which offers a fast approximation of LaTeX typesetting [#1022](https://github.com/MakieOrg/Makie.jl/pull/1022).
- Added `Symlog10` and `pseudolog10` axis scales for log scale approximations that work with zero and negative values [#1109](https://github.com/MakieOrg/Makie.jl/pull/1109).
- Colorbar limits can now be passed as the attribute `colorrange` similar to plots [#1066](https://github.com/MakieOrg/Makie.jl/pull/1066).
- Added the option to pass three vectors to heatmaps and other plots using `SurfaceLike` conversion [#1101](https://github.com/MakieOrg/Makie.jl/pull/1101).
- Added `stairs` plot recipe [#1086](https://github.com/MakieOrg/Makie.jl/pull/1086).
- **Breaking** Removed `FigurePosition` and `FigureSubposition` types. Indexing into a `Figure` like `fig[1, 1]` now returns `GridPosition` and `GridSubposition` structs, which can be used in the same way as the types they replace. Because of an underlying change in `GridLayoutBase.jl`, it is now possible to do `Axis(gl[1, 1])` where `gl` is a `GridLayout` that is a sublayout of a `Figure`'s top layout [#1075](https://github.com/MakieOrg/Makie.jl/pull/1075).
- Bar plots and histograms have a new option for adding text labels [#1069](https://github.com/MakieOrg/Makie.jl/pull/1069).
- It is now possible to specify one `linewidth` value per segment in `linesegments` [#992](https://github.com/MakieOrg/Makie.jl/pull/992).
- Added a new 3d camera that allows for better camera movements using keyboard and mouse [#1024](https://github.com/MakieOrg/Makie.jl/pull/1024).
- Fixed the application of scale transformations to `surface` [#1070](https://github.com/MakieOrg/Makie.jl/pull/1070).
- Added an option to set a custom callback function for the `RectangleZoom` axis interaction to enable other use cases than zooming [#1104](https://github.com/MakieOrg/Makie.jl/pull/1104).
- Fixed rendering of `heatmap`s with one or more reversed ranges in CairoMakie, as in `heatmap(1:10, 10:-1:1, rand(10, 10))` [#1100](https://github.com/MakieOrg/Makie.jl/pull/1100).
- Fixed volume slice recipe and added docs for it [#1123](https://github.com/MakieOrg/Makie.jl/pull/1123).

[Unreleased]: https://github.com/MakieOrg/Makie.jl/compare/v0.22.2...HEAD
[0.22.2]: https://github.com/MakieOrg/Makie.jl/compare/v0.22.1...v0.22.2
[0.22.1]: https://github.com/MakieOrg/Makie.jl/compare/v0.22.0...v0.22.1
[0.22.0]: https://github.com/MakieOrg/Makie.jl/compare/v0.21.18...v0.22.0
[0.21.18]: https://github.com/MakieOrg/Makie.jl/compare/v0.21.17...v0.21.18
[0.21.17]: https://github.com/MakieOrg/Makie.jl/compare/v0.21.16...v0.21.17
[0.21.16]: https://github.com/MakieOrg/Makie.jl/compare/v0.21.15...v0.21.16
[0.21.15]: https://github.com/MakieOrg/Makie.jl/compare/v0.21.14...v0.21.15
[0.21.14]: https://github.com/MakieOrg/Makie.jl/compare/v0.21.13...v0.21.14
[0.21.13]: https://github.com/MakieOrg/Makie.jl/compare/v0.21.12...v0.21.13
[0.21.12]: https://github.com/MakieOrg/Makie.jl/compare/v0.21.11...v0.21.12
[0.21.11]: https://github.com/MakieOrg/Makie.jl/compare/v0.21.10...v0.21.11
[0.21.10]: https://github.com/MakieOrg/Makie.jl/compare/v0.21.9...v0.21.10
[0.21.9]: https://github.com/MakieOrg/Makie.jl/compare/v0.21.8...v0.21.9
[0.21.8]: https://github.com/MakieOrg/Makie.jl/compare/v0.21.7...v0.21.8
[0.21.7]: https://github.com/MakieOrg/Makie.jl/compare/v0.21.6...v0.21.7
[0.21.6]: https://github.com/MakieOrg/Makie.jl/compare/v0.21.5...v0.21.6
[0.21.5]: https://github.com/MakieOrg/Makie.jl/compare/v0.21.4...v0.21.5
[0.21.4]: https://github.com/MakieOrg/Makie.jl/compare/v0.21.3...v0.21.4
[0.21.3]: https://github.com/MakieOrg/Makie.jl/compare/v0.21.2...v0.21.3
[0.21.2]: https://github.com/MakieOrg/Makie.jl/compare/v0.21.1...v0.21.2
[0.21.1]: https://github.com/MakieOrg/Makie.jl/compare/v0.21.0...v0.21.1
[0.21.0]: https://github.com/MakieOrg/Makie.jl/compare/v0.20.10...v0.21.0
[0.20.10]: https://github.com/MakieOrg/Makie.jl/compare/v0.20.9...v0.20.10
[0.20.9]: https://github.com/MakieOrg/Makie.jl/compare/v0.20.8...v0.20.9
[0.20.8]: https://github.com/MakieOrg/Makie.jl/compare/v0.20.7...v0.20.8
[0.20.7]: https://github.com/MakieOrg/Makie.jl/compare/v0.20.6...v0.20.7
[0.20.6]: https://github.com/MakieOrg/Makie.jl/compare/v0.20.5...v0.20.6
[0.20.5]: https://github.com/MakieOrg/Makie.jl/compare/v0.20.4...v0.20.5
[0.20.4]: https://github.com/MakieOrg/Makie.jl/compare/v0.20.3...v0.20.4
[0.20.3]: https://github.com/MakieOrg/Makie.jl/compare/v0.20.2...v0.20.3
[0.20.2]: https://github.com/MakieOrg/Makie.jl/compare/v0.20.1...v0.20.2
[0.20.1]: https://github.com/MakieOrg/Makie.jl/compare/v0.20.0...v0.20.1
[0.20.0]: https://github.com/MakieOrg/Makie.jl/compare/v0.19.12...v0.20.0
[0.19.12]: https://github.com/MakieOrg/Makie.jl/compare/v0.19.11...v0.19.12
[0.19.11]: https://github.com/MakieOrg/Makie.jl/compare/v0.19.10...v0.19.11
[0.19.10]: https://github.com/MakieOrg/Makie.jl/compare/v0.19.9...v0.19.10
[0.19.9]: https://github.com/MakieOrg/Makie.jl/compare/v0.19.8...v0.19.9
[0.19.8]: https://github.com/MakieOrg/Makie.jl/compare/v0.19.7...v0.19.8
[0.19.7]: https://github.com/MakieOrg/Makie.jl/compare/v0.19.6...v0.19.7
[0.19.6]: https://github.com/MakieOrg/Makie.jl/compare/v0.19.5...v0.19.6
[0.19.5]: https://github.com/MakieOrg/Makie.jl/compare/v0.19.4...v0.19.5
[0.19.4]: https://github.com/MakieOrg/Makie.jl/compare/v0.19.3...v0.19.4
[0.19.3]: https://github.com/MakieOrg/Makie.jl/compare/v0.19.1...v0.19.3
[0.19.1]: https://github.com/MakieOrg/Makie.jl/compare/v0.19.0...v0.19.1
[0.19.0]: https://github.com/MakieOrg/Makie.jl/compare/v0.18.4...v0.19.0
[0.18.4]: https://github.com/MakieOrg/Makie.jl/compare/v0.18.3...v0.18.4
[0.18.3]: https://github.com/MakieOrg/Makie.jl/compare/v0.18.2...v0.18.3
[0.18.2]: https://github.com/MakieOrg/Makie.jl/compare/v0.18.1...v0.18.2
[0.18.1]: https://github.com/MakieOrg/Makie.jl/compare/v0.18.0...v0.18.1
[0.18.0]: https://github.com/MakieOrg/Makie.jl/compare/v0.17.13...v0.18.0
[0.17.13]: https://github.com/MakieOrg/Makie.jl/compare/v0.17.12...v0.17.13
[0.17.12]: https://github.com/MakieOrg/Makie.jl/compare/v0.17.11...v0.17.12
[0.17.11]: https://github.com/MakieOrg/Makie.jl/compare/v0.17.10...v0.17.11
[0.17.10]: https://github.com/MakieOrg/Makie.jl/compare/v0.17.9...v0.17.10
[0.17.9]: https://github.com/MakieOrg/Makie.jl/compare/v0.17.7...v0.17.9
[0.17.7]: https://github.com/MakieOrg/Makie.jl/compare/v0.17.6...v0.17.7
[0.17.6]: https://github.com/MakieOrg/Makie.jl/compare/v0.17.5...v0.17.6
[0.17.5]: https://github.com/MakieOrg/Makie.jl/compare/v0.17.4...v0.17.5
[0.17.4]: https://github.com/MakieOrg/Makie.jl/compare/v0.17.3...v0.17.4
[0.17.3]: https://github.com/MakieOrg/Makie.jl/compare/v0.17.2...v0.17.3
[0.17.2]: https://github.com/MakieOrg/Makie.jl/compare/v0.17.1...v0.17.2
[0.17.1]: https://github.com/MakieOrg/Makie.jl/compare/v0.17.0...v0.17.1
[0.17.0]: https://github.com/MakieOrg/Makie.jl/compare/v0.16.4...v0.17.0
[0.16.4]: https://github.com/MakieOrg/Makie.jl/compare/v0.16.0...v0.16.4
[0.16.0]: https://github.com/MakieOrg/Makie.jl/compare/v0.15.3...v0.16.0
[0.15.3]: https://github.com/MakieOrg/Makie.jl/compare/v0.15.2...v0.15.3
[0.15.2]: https://github.com/MakieOrg/Makie.jl/compare/v0.15.1...v0.15.2
[0.15.1]: https://github.com/MakieOrg/Makie.jl/compare/v0.15.0...v0.15.1
[0.15.0]: https://github.com/MakieOrg/Makie.jl/compare/v0.14.2...v0.15.0<|MERGE_RESOLUTION|>--- conflicted
+++ resolved
@@ -5,14 +5,11 @@
 - Improved compatibility of marker attributes with float32convert, fixing issues with scatter markers being render too small with `markerspace = :data` in an Axis [#4869](https://github.com/MakieOrg/Makie.jl/pull/4869)
 - Added `font` attribute and fixed faulty selection in `scatter`. Scatter fonts can now be themed with `markerfont`. [#4832](https://github.com/MakieOrg/Makie.jl/pull/4832)
 - Fixed categorical `cgrad` interpolating at small enough steps [#4858](https://github.com/MakieOrg/Makie.jl/pull/4858)
-<<<<<<< HEAD
 - Added `transform_marker` to arrows [#4871](https://github.com/MakieOrg/Makie.jl/pull/4871)
 - Reverted change in `meshscatter` transformation behavior by using `transform_marker = true` as the default [#4871](https://github.com/MakieOrg/Makie.jl/pull/4871)
-=======
 - Fixed an error with Colorbar for categorical colormaps, where they displayed values out of colorrange and NaN. [#4894](https://github.com/MakieOrg/Makie.jl/pull/4894)
 - Fixed minor grid not showing in Axis when minorticks are hidden [#4896](https://github.com/MakieOrg/Makie.jl/pull/4896)
 - Fixed issue with small scatter markers disappearing in CairoMakie [#4882](https://github.com/MakieOrg/Makie.jl/pull/4882)
->>>>>>> 0b0c609a
 
 ## [0.22.2] - 2025-02-26
 
