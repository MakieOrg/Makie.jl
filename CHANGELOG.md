--- conflicted
+++ resolved
@@ -2,13 +2,10 @@
 
 ## Unreleased
 
-<<<<<<< HEAD
-- Added `zoom_inset!(ax, rect)` for creating interactive zoom insets with draggable inset positioning, resizable zoom regions, and automatic plot copying from the main axis [#5456](https://github.com/MakieOrg/Makie.jl/pull/5456)
-=======
+- Added `zoom_inset!(ax, rect)` for creating interactive zoom insets with draggable inset positioning, resizable zoom regions, and automatic plot copying from the main axis [#5456](https://github.com/MakieOrg/Makie.jl/pull/5456).
 - Introduce `ComputePipeline.map_latest!` for slow computations inside computegraph and add init kw for map! and map_latest! [#5417](https://github.com/MakieOrg/Makie.jl/pull/5417).
 - Fixes for is_same to work with missing [#5327](https://github.com/MakieOrg/Makie.jl/pull/5327).
 - Fixes for WGLMakie `resize_to` [#5374](https://github.com/MakieOrg/Makie.jl/pull/5374).
->>>>>>> 4a4dc165
 - Improved handling of empty strings in text bounding boxes, fixing errors and broken layouting with empty strings in `Label`, `Menu` and `Textbox` [#5420](https://github.com/MakieOrg/Makie.jl/pull/5420)
 - Added support for RichText concatenation using the `*` operator, e.g., `"text" * rich("bold", font=:bold)` [#5221](https://github.com/MakieOrg/Makie.jl/pull/5221)
 - Reexport `Protrusion` from GridLayoutBase for use with the `Mixed` alignment mode [#5416](https://github.com/MakieOrg/Makie.jl/pull/5416).
