# Changelog

## [Unreleased]

<<<<<<< HEAD
- Refactored rendering in GLMakie to go through a series of steps abstracted by a render pipeline. This allows rendering to be adjusted from outside and should simplify introducing more post-processing options in the future. [#4689](https://github.com/MakieOrg/Makie.jl/pull/4689)
=======
- Added ability to hide and show individual plot elements by clicking their corresponding `Legend` entry [#2276](https://github.com/MakieOrg/Makie.jl/pull/2276).
>>>>>>> b00d1c54
- Fixed issue with UInt8 voxel data not updating correctly when Observable input is updated [#4914](https://github.com/MakieOrg/Makie.jl/pull/4914)
- Added ticks and minorticks to `PolarAxis`. Ticks and tick labels can now also be mirrored to the other side of a sector style PolarAxis. [#4902](https://github.com/MakieOrg/Makie.jl/pull/4902)
- Fixed `Axis.panbutton` not working [#4932](https://github.com/MakieOrg/Makie.jl/pull/4932)

## [0.22.4] - 2025-04-11

- Re-added the `apply_transform(f, data, space)` method that was removed in v0.22.3 with a deprecation warning. It will be removed in the next breaking version. [#4916](https://github.com/MakieOrg/Makie.jl/pull/4916)

## [0.22.3] - 2025-04-08

- Added `alpha` attribute to `tricontourf.jl` to control the transparency of filled contours [#4800](https://github.com/MakieOrg/Makie.jl/pull/4800)
- Fixed hexbin using log-scales [#4898](https://github.com/MakieOrg/Makie.jl/pull/4898)
- Updated scope of `space` attribute, restricting it to camera related projections in the conversion-transformation-projection pipeline. (See docs on `space` or the pipeline) [#4792](https://github.com/MakieOrg/Makie.jl/pull/4792)
- Added inheritance options for the `transformation` keyword argument: `:inherit, :inherit_model, :inherit_transform_func, :nothing` (See docs on `transformations` or the pipeline) [#4792](https://github.com/MakieOrg/Makie.jl/pull/4792)
- Fixed GLMakie embedding support for window destruction [#4848](https://github.com/MakieOrg/Makie.jl/pull/4848).
- Adjusted `DataInspector` tooltips for `spy` to be heatmap-like and `datashader` to show the number of binned markers [#4810](https://github.com/MakieOrg/Makie.jl/pull/4810)
- Added `unsafe_set!(::Textbox, ::String)` [#4417](https://github.com/MakieOrg/Makie.jl/pull/4417)
- Improved compatibility of marker attributes with float32convert, fixing issues with scatter markers being render too small with `markerspace = :data` in an Axis [#4869](https://github.com/MakieOrg/Makie.jl/pull/4869)
- Added `font` attribute and fixed faulty selection in `scatter`. Scatter fonts can now be themed with `markerfont`. [#4832](https://github.com/MakieOrg/Makie.jl/pull/4832)
- Fixed categorical `cgrad` interpolating at small enough steps [#4858](https://github.com/MakieOrg/Makie.jl/pull/4858)
- Fixed the computed `colorrange` being out of order with `colorscale = -` or similar colorscale functions that break sorting [#4884](https://github.com/MakieOrg/Makie.jl/pull/4884)
- Added `transform_marker` to arrows [#4871](https://github.com/MakieOrg/Makie.jl/pull/4871)
- Reverted change in `meshscatter` transformation behavior by using `transform_marker = true` as the default [#4871](https://github.com/MakieOrg/Makie.jl/pull/4871)
- Fixed an error with Colorbar for categorical colormaps, where they displayed values out of colorrange and NaN. [#4894](https://github.com/MakieOrg/Makie.jl/pull/4894)
- Fixed minor grid not showing in Axis when minorticks are hidden [#4896](https://github.com/MakieOrg/Makie.jl/pull/4896)
- Fixed issue with small scatter markers disappearing in CairoMakie [#4882](https://github.com/MakieOrg/Makie.jl/pull/4882)
- Added current axis/figure defaults to `resize_to_layout!`, `x/yautolimits`, `hidex/y/decoration!` and `tight_x/y/ticklabel_spacing!` [#4519](https://github.com/MakieOrg/Makie.jl/pull/4519)
- Switched to Julia 1.10 for GLMakie CI due to issues with OpenGL on ubuntu-latest. This may cause GLMakie compatibility with the Julia 1.6 to degrade in the future. [#4913](https://github.com/MakieOrg/Makie.jl/pull/4913)

## [0.22.2] - 2025-02-26

- Added support for curvilinear grids in `contourf` (contour filled), where `x` and `y` are matrices (`contour` lines were added in [0.22.0]) [#4670](https://github.com/MakieOrg/Makie.jl/pull/4670).
- Updated WGLMakie's threejs version from 0.157 to 0.173, fixing some threejs bugs [#4809](https://github.com/MakieOrg/Makie.jl/pull/4809).
- Moved Axis3 clip planes slightly outside to avoid clipping objects on the border with 0 margin [#4742](https://github.com/MakieOrg/Makie.jl/pull/4742)
- Fixed an issue with transformations not propagating to child plots when their spaces only match indirectly. [#4723](https://github.com/MakieOrg/Makie.jl/pull/4723)
- Added a tutorial on creating an inset plot [#4697](https://github.com/MakieOrg/Makie.jl/pull/4697)
- Enhanced Pattern support: Added general CairoMakie implementation, improved quality, added anchoring, added support in band, density, added tests & fixed various bugs and inconsistencies. [#4715](https://github.com/MakieOrg/Makie.jl/pull/4715)
- Fixed issue with `voronoiplot` for Voronoi tessellations with empty polygons [#4740](https://github.com/MakieOrg/Makie.jl/pull/4740)
- Fixed shader compilation error due to undefined unused variable in volume [#4755](https://github.com/MakieOrg/Makie.jl/pull/4755)
- Added option `update_while_dragging=true` to Slider [#4745](https://github.com/MakieOrg/Makie.jl/pull/4745).
- Added option `lowres_background=true` to Resampler, and renamed `resolution` to `max_resolution` [#4745](https://github.com/MakieOrg/Makie.jl/pull/4745).
- Added option `throttle=0.0` to `async_latest`, to allow throttling while skipping latest updates [#4745](https://github.com/MakieOrg/Makie.jl/pull/4745).
- Fixed issue with `WGLMakie.voxels` not rendering on linux with firefox [#4756](https://github.com/MakieOrg/Makie.jl/pull/4756)
- Updated `voxels` to use `uv_transform` interface instead of `uvmap` to give more control over texture mapping (i.e. to allow rotations) [#4758](https://github.com/MakieOrg/Makie.jl/pull/4758)
- **Breaking** Changed generated `uv`s in `voxels` to more easily align texture maps. Also changed uvs to scale with `gap` so that voxels remain fully covered. [#4758](https://github.com/MakieOrg/Makie.jl/pull/4758)
- Fixed `uv_transform = :rotr90` and `:rotl90` being swapped [#4758](https://github.com/MakieOrg/Makie.jl/pull/4758)
- Cleaned up surface handling in GLMakie: Surface cells are now discarded when there is a nan in x, y or z. Fixed incorrect normal if x or y is nan [#4735](https://github.com/MakieOrg/Makie.jl/pull/4735)
- Cleaned up `volume` plots: Added `:indexedabsorption` and `:additive` to WGLMakie, generalized `:mip` to include negative values, fixed missing conversions for rgba algorithms (`:additive`, `:absorptionrgba`), fixed missing conversion for `absorption` attribute & extended it to `:indexedabsorption` and `absorptionrgba`, added tests and improved docs. [#4726](https://github.com/MakieOrg/Makie.jl/pull/4726)
- Fixed integer underflow in GLMakie line indices which may have caused segmentation faults on mac [#4782](https://github.com/MakieOrg/Makie.jl/pull/4782)
- Added `Axis3.clip` attribute to allow turning off clipping [#4791](https://github.com/MakieOrg/Makie.jl/pull/4791)
- Fixed `Plane(Vec{N, T}(0), dist)` producing a `NaN` normal, which caused WGLMakie to break. (E.g. when rotating Axis3) [#4772](https://github.com/MakieOrg/Makie.jl/pull/4772)
- Changed `inspectable` to be inherited from the parent scenes theme. [#4739](https://github.com/MakieOrg/Makie.jl/pull/4739)
- Reverted change to `poly` which disallowed 3D geometries from being plotted [#4738](https://github.com/MakieOrg/Makie.jl/pull/4738)
- Enabled autocompletion on Block types, e.g. `?Axis.xti...` [#4786](https://github.com/MakieOrg/Makie.jl/pull/4786)
- Added `dpi` metadata to all rendered png files, where `px_per_unit = 1` means 96dpi, `px_per_unit = 2` means 192dpi, and so on. This gives frontends a chance to show plain Makie png images with the correct scaling [#4812](https://github.com/MakieOrg/Makie.jl/pull/4812).
- Fixed issue with voxels not working correctly with `rotate!()` [#4824](https://github.com/MakieOrg/Makie.jl/pull/4824)
- Fixed issue with tick event not triggering in WGLMakie [#4818](https://github.com/MakieOrg/Makie.jl/pull/4818)
- Improved performance of some Blocks, mainly `Textbox` and `Menu` [#4821](https://github.com/MakieOrg/Makie.jl/pull/4821)
- Fixed issue with `PolarAxis` not considering tick visibility in protrusion calculations. [#4823](https://github.com/MakieOrg/Makie.jl/pull/4823)
- Fixed some plots failing to create Legend entries due to missing attributes [#4826](https://github.com/MakieOrg/Makie.jl/pull/4826)

## [0.22.1] - 2025-01-17

- Allow volume textures for mesh color, to e.g. implement a performant volume slice display [#2274](https://github.com/MakieOrg/Makie.jl/pull/2274).
- Fixed `alpha` use in legends and some CairoMakie cases [#4721](https://github.com/MakieOrg/Makie.jl/pull/4721).

## [0.22.0] - 2024-12-12

- Updated to GeometryBasics 0.5: [GeometryBasics#173](https://github.com/JuliaGeometry/GeometryBasics.jl/pull/173), [GeometryBasics#219](https://github.com/JuliaGeometry/GeometryBasics.jl/pull/219) [#4319](https://github.com/MakieOrg/Makie.jl/pull/4319)
  - Removed `meta` infrastructure. Vertex attributes are now passed as kwargs.
  - Simplified GeometryBasics Mesh type, improving compile times
  - Added `FaceView` to allow different vertex attributes to use different indices for specifying data of the same vertex. This can be used to specify per-face data.
  - Added `GeometryBasics.face_normals(points, faces)`
  - Changed the order of `Rect2` coordinates to be counter-clockwise.
  - Updated `Cylinder` to avoid visually rounding off the top and bottom.
  - Added `MetaMesh` to store non-vertex metadata in a GeometryBasics Mesh object. These are now produced by MeshIO for `.obj` files, containing information from `.mtl` files.
  - Fix `Tessellation/tessellation` spelling [GeometryBasics#227](https://github.com/JuliaGeometry/GeometryBasics.jl/pull/227) [#4564](https://github.com/MakieOrg/Makie.jl/pull/4564)
- Added `Makie.mesh` option for `MetaMesh` which applies some of the bundled information [#4368](https://github.com/MakieOrg/Makie.jl/pull/4368), [#4496](https://github.com/MakieOrg/Makie.jl/pull/4496)
- `Voronoiplot`s automatic colors are now defined based on the underlying point set instead of only those generators appearing in the tessellation. This makes the selected colors consistent between tessellations when generators might have been deleted or added. [#4357](https://github.com/MakieOrg/Makie.jl/pull/4357)
- `contour` now supports _curvilinear_ grids, where `x` and `y` are matrices [#4670](https://github.com/MakieOrg/Makie.jl/pull/4670).
- Added `viewmode = :free` and translation, zoom, limit reset and cursor-focus interactions to Axis3. [4131](https://github.com/MakieOrg/Makie.jl/pull/4131)
- Split `marker_offset` handling from marker centering and fix various bugs with it [#4594](https://github.com/MakieOrg/Makie.jl/pull/4594)
- Added `transform_marker` attribute to meshscatter and changed the default behavior to not transform marker/mesh vertices [#4606](https://github.com/MakieOrg/Makie.jl/pull/4606)
- Fixed some issues with meshscatter not correctly transforming with transform functions and float32 rescaling [#4606](https://github.com/MakieOrg/Makie.jl/pull/4606)
- Fixed `poly` pipeline for 3D and/or Float64 polygons that begin from an empty vector [#4615](https://github.com/MakieOrg/Makie.jl/pull/4615).
- `empty!` GLMakie screen instead of closing, fixing issue with reset window position [#3881](https://github.com/MakieOrg/Makie.jl/pull/3881)
- Added option to display the front spines in Axis3 to close the outline box [#2349](https://github.com/MakieOrg/Makie.jl/pull/4305)
- Fixed gaps in corners of `poly(Rect2(...))` stroke [#4664](https://github.com/MakieOrg/Makie.jl/pull/4664)
- Fixed an issue where `reinterpret`ed arrays of line points were not handled correctly in CairoMakie [#4668](https://github.com/MakieOrg/Makie.jl/pull/4668).
- Fixed various issues with `markerspace = :data`, `transform_marker = true` and `rotation` for scatter in CairoMakie (incorrect marker transformations, ignored transformations, Cairo state corruption) [#4663](https://github.com/MakieOrg/Makie.jl/pull/4663)
- Changed deprecation warnings for Vector and Range inputs in `image`, `volume`, `voxels` and `spy` into **errors** [#4685](https://github.com/MakieOrg/Makie.jl/pull/4685)
- Refactored OpenGL cleanup to run immediately rather than on GC [#4699](https://github.com/MakieOrg/Makie.jl/pull/4699)
- It is now possible to change the title of a `GLFW.Window` with `GLMakie.set_title!(screen::Screen, title::String)` [#4677](https://github.com/MakieOrg/Makie.jl/pull/4677).
- Fixed `px_per_unit != 1` not getting fit to the size of the interactive window in GLMakie [#4687](https://github.com/MakieOrg/Makie.jl/pull/4687)
- Changed minorticks to skip computation when they are not visible [#4681](https://github.com/MakieOrg/Makie.jl/pull/4681)
- Fixed indexing error edge case in violin median code [#4682](https://github.com/MakieOrg/Makie.jl/pull/4682)
- Fixed incomplete plot cleanup when cleanup is triggered by an event. [#4710](https://github.com/MakieOrg/Makie.jl/pull/4710)
- Automatically plot Enums as categorical [#4717](https://github.com/MakieOrg/Makie.jl/pull/4717).

## [0.21.18] - 2024-12-12

- Allow for user defined recipes to be used in SpecApi [#4655](https://github.com/MakieOrg/Makie.jl/pull/4655).
- Fix text layouting with empty lines [#4269](https://github.com/MakieOrg/Makie.jl/pull/4269).

## [0.21.17] - 2024-12-05

- Added `backend` and `update` kwargs to `show` [#4558](https://github.com/MakieOrg/Makie.jl/pull/4558)
- Disabled unit prefix conversions for compound units (e.g. `u"m/s"`) to avoid generating incorrect units. [#4583](https://github.com/MakieOrg/Makie.jl/pull/4583)
- Added kwarg to rotate Toggle [#4445](https://github.com/MakieOrg/Makie.jl/pull/4445)
- Fixed orientation of environment light textures in RPRMakie [#4629](https://github.com/MakieOrg/Makie.jl/pull/4629).
- Fixed uint16 overflow for over ~65k elements in WGLMakie picking [#4604](https://github.com/MakieOrg/Makie.jl/pull/4604).
- Improved performance for line plot in CairoMakie [#4601](https://github.com/MakieOrg/Makie.jl/pull/4601).
- Prevent more default actions when canvas has focus [#4602](https://github.com/MakieOrg/Makie.jl/pull/4602).
- Fixed an error in `convert_arguments` for PointBased plots and 3D polygons [#4585](https://github.com/MakieOrg/Makie.jl/pull/4585).
- Fixed polygon rendering issue of `crossbar(..., show_notch = true)` in CairoMakie [#4587](https://github.com/MakieOrg/Makie.jl/pull/4587).
- Fixed `colorbuffer(axis)` for `px_per_unit != 1` [#4574](https://github.com/MakieOrg/Makie.jl/pull/4574).
- Fixed render order of Axis3 frame lines in CairoMakie [#4591](https://github.com/MakieOrg/Makie.jl/pull/4591)
- Fixed color mapping between `contourf` and `Colorbar` [#4618](https://github.com/MakieOrg/Makie.jl/pull/4618)
- Fixed an incorrect comparison in CairoMakie's line clipping code which can cause line segments to disappear [#4631](https://github.com/MakieOrg/Makie.jl/pull/4631)
- Added PointBased conversion for `Vector{MultiLineString}` [#4599](https://github.com/MakieOrg/Makie.jl/pull/4599)
- Added color conversions for tuples, Points and Vecs [#4599](https://github.com/MakieOrg/Makie.jl/pull/4599)
- Added conversions for 1 and 2 value paddings in `Label` and `tooltip` [#4599](https://github.com/MakieOrg/Makie.jl/pull/4599)
- Fixed `NaN` in scatter rotation and markersize breaking Cairo state [#4599](https://github.com/MakieOrg/Makie.jl/pull/4599)
- Fixed heatmap cells being 0.5px/units too large in CairoMakie [4633](https://github.com/MakieOrg/Makie.jl/pull/4633)
- Fixed bounds error when recording video with WGLMakie [#4639](https://github.com/MakieOrg/Makie.jl/pull/4639).
- Added `axis.(x/y)ticklabelspace = :max_auto`, to only grow tickspace but never shrink to reduce jitter [#4642](https://github.com/MakieOrg/Makie.jl/pull/4642).
- The error shown for invalid attributes will now also show suggestions for nearby attributes (if there are any) [#4394](https://github.com/MakieOrg/Makie.jl/pull/4394).
- Added (x/y)axislinks to S.GridLayout and make sure limits don't reset when linking axes [#4643](https://github.com/MakieOrg/Makie.jl/pull/4643).

## [0.21.16] - 2024-11-06

- Added `origin!()` to transformation so that the reference point of `rotate!()` and `scale!()` can be modified [#4472](https://github.com/MakieOrg/Makie.jl/pull/4472)
- Correctly render the tooltip triangle [#4560](https://github.com/MakieOrg/Makie.jl/pull/4560).
- Introduce `isclosed(scene)`, conditionally use `Bonito.LargeUpdate` [#4569](https://github.com/MakieOrg/Makie.jl/pull/4569).
- Allow plots to move between scenes in SpecApi [#4132](https://github.com/MakieOrg/Makie.jl/pull/4132).
- Added empty constructor to all backends for `Screen` allowing `display(Makie.current_backend().Screen(), fig)` [#4561](https://github.com/MakieOrg/Makie.jl/pull/4561).
- Added `subsup` and `left_subsup` functions that offer stacked sub- and superscripts for `rich` text which means this style can be used with arbitrary fonts and is not limited to fonts supported by MathTeXEngine.jl [#4489](https://github.com/MakieOrg/Makie.jl/pull/4489).
- Added the `jitter_width` and `side_nudge` attributes to the `raincloud` plot definition, so that they can be used as kwargs [#4517](https://github.com/MakieOrg/Makie.jl/pull/4517)
- Expand PlotList plots to expose their child plots to the legend interface, allowing `axislegend`show plots within PlotSpecs as individual entries. [#4546](https://github.com/MakieOrg/Makie.jl/pull/4546)
- Implement S.Colorbar(plotspec) [#4520](https://github.com/MakieOrg/Makie.jl/pull/4520).
- Fixed a hang when `Record` was created inside a closure passed to `IOCapture.capture` [#4562](https://github.com/MakieOrg/Makie.jl/pull/4562).
- Added logical size annotation to `text/html` inline videos so that sizes are appropriate independent of the current `px_per_unit` value [#4563](https://github.com/MakieOrg/Makie.jl/pull/4563).

## [0.21.15] - 2024-10-25

- Allowed creation of `Legend` with entries that have no legend elements [#4526](https://github.com/MakieOrg/Makie.jl/pull/4526).
- Improved CairoMakie's 2D mesh drawing performance by ~30% [#4132](https://github.com/MakieOrg/Makie.jl/pull/4132).
- Allow `width` to be set per box in `boxplot` [#4447](https://github.com/MakieOrg/Makie.jl/pull/4447).
- For `Textbox`es in which a fixed width is specified, the text is now scrolled
  if the width is exceeded [#4293](https://github.com/MakieOrg/Makie.jl/pull/4293)
- Changed image, heatmap and surface picking indices to correctly index the relevant matrix arguments. [#4459](https://github.com/MakieOrg/Makie.jl/pull/4459)
- Improved performance of `record` by avoiding unnecessary copying in common cases [#4475](https://github.com/MakieOrg/Makie.jl/pull/4475).
- Fixed usage of `AggMean()` and other aggregations operating on 3d data for `datashader` [#4346](https://github.com/MakieOrg/Makie.jl/pull/4346).
- Fixed forced rasterization when rendering figures with `Axis3` to svg [#4463](https://github.com/MakieOrg/Makie.jl/pull/4463).
- Changed default for `circular_rotation` in Camera3D to false, so that the camera doesn't change rotation direction anymore [4492](https://github.com/MakieOrg/Makie.jl/pull/4492)
- Fixed `pick(scene, rect2)` in WGLMakie [#4488](https://github.com/MakieOrg/Makie.jl/pull/4488)
- Fixed resizing of `surface` data not working correctly. (I.e. drawing out-of-bounds data or only drawing part of the data.) [#4529](https://github.com/MakieOrg/Makie.jl/pull/4529)

## [0.21.14] - 2024-10-11

- Fixed relocatability of GLMakie [#4461](https://github.com/MakieOrg/Makie.jl/pull/4461).
- Fixed relocatability of WGLMakie [#4467](https://github.com/MakieOrg/Makie.jl/pull/4467).
- Fixed `space` keyword for `barplot` [#4435](https://github.com/MakieOrg/Makie.jl/pull/4435).

## [0.21.13] - 2024-10-07

- Optimize SpecApi, reuse Blocks better and add API to access the created block objects [#4354](https://github.com/MakieOrg/Makie.jl/pull/4354).
- Fixed `merge(attr1, attr2)` modifying nested attributes in `attr1` [#4416](https://github.com/MakieOrg/Makie.jl/pull/4416)
- Fixed issue with CairoMakie rendering scene backgrounds at the wrong position [#4425](https://github.com/MakieOrg/Makie.jl/pull/4425)
- Fixed incorrect inverse transformation in `position_on_plot` for lines, causing incorrect tooltip placement in DataInspector [#4402](https://github.com/MakieOrg/Makie.jl/pull/4402)
- Added new `Checkbox` block [#4336](https://github.com/MakieOrg/Makie.jl/pull/4336).
- Added ability to override legend element attributes by pairing labels or plots with override attributes [#4427](https://github.com/MakieOrg/Makie.jl/pull/4427).
- Added threshold before a drag starts which improves false negative rates for clicks. `Button` can now trigger on click and not mouse-down which is the canonical behavior in other GUI systems [#4336](https://github.com/MakieOrg/Makie.jl/pull/4336).
- `PolarAxis` font size now defaults to global figure `fontsize` in the absence of specific `Axis` theming [#4314](https://github.com/MakieOrg/Makie.jl/pull/4314)
- `MultiplesTicks` accepts new option `strip_zero=true`, allowing labels of the form `0x` to be `0` [#4372](https://github.com/MakieOrg/Makie.jl/pull/4372)
- Make near/far of WGLMakie JS 3d camera dynamic, for better depth_shift scaling [#4430](https://github.com/MakieOrg/Makie.jl/pull/4430).

## [0.21.12] - 2024-09-28

- Fix NaN handling in WGLMakie [#4282](https://github.com/MakieOrg/Makie.jl/pull/4282).
- Show DataInspector tooltip on NaN values if `nan_color` has been set to other than `:transparent` [#4310](https://github.com/MakieOrg/Makie.jl/pull/4310)
- Fix `linestyle` not being used in `triplot` [#4332](https://github.com/MakieOrg/Makie.jl/pull/4332)
- Invalid keyword arguments for `Block`s (e.g. `Axis` and `Colorbar`) now throw errors and show suggestions rather than simply throwing [#4392](https://github.com/MakieOrg/Makie.jl/pull/4392)
- Fix voxel clipping not being based on voxel centers [#4397](https://github.com/MakieOrg/Makie.jl/pull/4397)
- Parsing `Q` and `q` commands in svg paths with `BezierPath` is now supported [#4413](https://github.com/MakieOrg/Makie.jl/pull/4413)


## [0.21.11] - 2024-09-13

- Hot fixes for 0.21.10 [#4356](https://github.com/MakieOrg/Makie.jl/pull/4356).
- Set `Voronoiplot`'s preferred axis type to 2D in all cases [#4349](https://github.com/MakieOrg/Makie.jl/pull/4349)

## [0.21.10] - 2024-09-12

- Introduce `heatmap(Resampler(large_matrix))`, allowing to show big images interactively [#4317](https://github.com/MakieOrg/Makie.jl/pull/4317).
- Make sure we wait for the screen session [#4316](https://github.com/MakieOrg/Makie.jl/pull/4316).
- Fix for absrect [#4312](https://github.com/MakieOrg/Makie.jl/pull/4312).
- Fix attribute updates for SpecApi and SpecPlots (e.g. ecdfplot) [#4265](https://github.com/MakieOrg/Makie.jl/pull/4265).
- Bring back `poly` convert arguments for matrix with points as row [#4258](https://github.com/MakieOrg/Makie.jl/pull/4258).
- Fix gl_ClipDistance related segfault on WSL with GLMakie [#4270](https://github.com/MakieOrg/Makie.jl/pull/4270).
- Added option `label_position = :center` to place labels centered over each bar [#4274](https://github.com/MakieOrg/Makie.jl/pull/4274).
- `plotfunc()` and `func2type()` support functions ending with `!` [#4275](https://github.com/MakieOrg/Makie.jl/pull/4275).
- Fixed Boundserror in clipped multicolor lines in CairoMakie [#4313](https://github.com/MakieOrg/Makie.jl/pull/4313)
- Fix float precision based assertions error in GLMakie.volume [#4311](https://github.com/MakieOrg/Makie.jl/pull/4311)
- Support images with reversed axes [#4338](https://github.com/MakieOrg/Makie.jl/pull/4338)

## [0.21.9] - 2024-08-27

- Hotfix for colormap + color updates [#4258](https://github.com/MakieOrg/Makie.jl/pull/4258).

## [0.21.8] - 2024-08-26

- Fix selected list in `WGLMakie.pick_sorted` [#4136](https://github.com/MakieOrg/Makie.jl/pull/4136).
- Apply px per unit in `pick_closest`/`pick_sorted` [#4137](https://github.com/MakieOrg/Makie.jl/pull/4137).
- Support plot(interval, func) for rangebars and band [#4102](https://github.com/MakieOrg/Makie.jl/pull/4102).
- Fixed the broken OpenGL state cleanup for clip_planes which may cause plots to disappear randomly [#4157](https://github.com/MakieOrg/Makie.jl/pull/4157)
- Reduce updates for image/heatmap, improving performance [#4130](https://github.com/MakieOrg/Makie.jl/pull/4130).
- Add an informative error message to `save` when no backend is loaded [#4177](https://github.com/MakieOrg/Makie.jl/pull/4177)
- Fix rendering of `band` with NaN values [#4178](https://github.com/MakieOrg/Makie.jl/pull/4178).
- Fix plotting of lines with OffsetArrays across all backends [#4242](https://github.com/MakieOrg/Makie.jl/pull/4242).

## [0.21.7] - 2024-08-19

- Hot fix for 1D heatmap [#4147](https://github.com/MakieOrg/Makie.jl/pull/4147).

## [0.21.6] - 2024-08-14

- Fix RectangleZoom in WGLMakie [#4127](https://github.com/MakieOrg/Makie.jl/pull/4127)
- Bring back fastpath for regular heatmaps [#4125](https://github.com/MakieOrg/Makie.jl/pull/4125)
- Data inspector fixes (mostly for bar plots) [#4087](https://github.com/MakieOrg/Makie.jl/pull/4087)
- Added "clip_planes" as a new generic plot and scene attribute. Up to 8 world space clip planes can be specified to hide sections of a plot. [#3958](https://github.com/MakieOrg/Makie.jl/pull/3958)
- Updated handling of `model` matrices with active Float32 rescaling. This should fix issues with Float32-unsafe translations or scalings of plots, as well as rotated plots in Float32-unsafe ranges. [#4026](https://github.com/MakieOrg/Makie.jl/pull/4026)
- Added `events.tick` to allow linking actions like animations to the renderloop. [#3948](https://github.com/MakieOrg/Makie.jl/pull/3948)
- Added the `uv_transform` attribute for meshscatter, mesh, surface and image [#1406](https://github.com/MakieOrg/Makie.jl/pull/1406).
- Added the ability to use textures with `meshscatter` in WGLMakie [#1406](https://github.com/MakieOrg/Makie.jl/pull/1406).
- Don't remove underlying VideoStream file when doing save() [#3883](https://github.com/MakieOrg/Makie.jl/pull/3883).
- Fix label/legend for plotlist [#4079](https://github.com/MakieOrg/Makie.jl/pull/4079).
- Fix wrong order for colors in RPRMakie [#4098](https://github.com/MakieOrg/Makie.jl/pull/4098).
- Fixed incorrect distance calculation in `pick_closest` in WGLMakie [#4082](https://github.com/MakieOrg/Makie.jl/pull/4082).
- Suppress keyboard shortcuts and context menu in JupyterLab output [#4068](https://github.com/MakieOrg/Makie.jl/pull/4068).
- Introduce stroke_depth_shift + forward normal depth_shift for Poly [#4058](https://github.com/MakieOrg/Makie.jl/pull/4058).
- Use linestyle for Poly and Density legend elements [#4000](https://github.com/MakieOrg/Makie.jl/pull/4000).
- Bring back interpolation attribute for surface [#4056](https://github.com/MakieOrg/Makie.jl/pull/4056).
- Improved accuracy of framerate settings in GLMakie [#3954](https://github.com/MakieOrg/Makie.jl/pull/3954)
- Fix label_formatter being called twice in barplot [#4046](https://github.com/MakieOrg/Makie.jl/pull/4046).
- Fix error with automatic `highclip` or `lowclip` and scalar colors [#4048](https://github.com/MakieOrg/Makie.jl/pull/4048).
- Correct a bug in the `project` function when projecting using a `Scene`. [#3909](https://github.com/MakieOrg/Makie.jl/pull/3909).
- Add position for `pie` plot [#4027](https://github.com/MakieOrg/Makie.jl/pull/4027).
- Correct a method ambiguity in `insert!` which was causing `PlotList` to fail on CairoMakie. [#4038](https://github.com/MakieOrg/Makie.jl/pull/4038)
- Delaunay triangulations created via `tricontourf`, `triplot`, and `voronoiplot` no longer use any randomisation in the point insertion order so that results are unique. [#4044](https://github.com/MakieOrg/Makie.jl/pull/4044)
- Improve content scaling support for Wayland and fix incorrect mouse scaling on mac [#4062](https://github.com/MakieOrg/Makie.jl/pull/4062)
- Fix: `band` ignored its `alpha` argument in CairoMakie
- Fix `marker=FastPixel()` makersize and markerspace, improve `spy` recipe [#4043](https://github.com/MakieOrg/Makie.jl/pull/4043).
- Fixed `invert_normals` for surface plots in CairoMakie [#4021](https://github.com/MakieOrg/Makie.jl/pull/4021).
- Improve support for embedding GLMakie. [#4073](https://github.com/MakieOrg/Makie.jl/pull/4073)
- Update JS OrbitControls to match Julia OrbitControls [#4084](https://github.com/MakieOrg/Makie.jl/pull/4084).
- Fix `select_point()` [#4101](https://github.com/MakieOrg/Makie.jl/pull/4101).
- Fix `absrect()` and `select_rectangle()` [#4110](https://github.com/MakieOrg/Makie.jl/issues/4110).
- Allow segment-specific radius for `pie` plot [#4028](https://github.com/MakieOrg/Makie.jl/pull/4028).

## [0.21.5] - 2024-07-07

- Fixed tuple argument for `WGLMakie.activate!(resize_to=(:parent, nothing))` [#4009](https://github.com/MakieOrg/Makie.jl/pull/4009).
- validate plot attributes later, for axis specific plot attributes [#3974](https://github.com/MakieOrg/Makie.jl/pull/3974).

## [0.21.4] - 2024-07-02

- Fixed support for GLFW 3.4 on OSX [#3999](https://github.com/MakieOrg/Makie.jl/issues/3999).
- Changed camera variables to Float64 for increased accuracy [#3984](https://github.com/MakieOrg/Makie.jl/pull/3984)
- Allow CairoMakie to render `poly` overloads that internally don't use two child plots [#3986](https://github.com/MakieOrg/Makie.jl/pull/3986).
- Fixes for Menu and DataInspector [#3975](https://github.com/MakieOrg/Makie.jl/pull/3975).
- Add line-loop detection and rendering to GLMakie and WGLMakie [#3907](https://github.com/MakieOrg/Makie.jl/pull/3907).

## [0.21.3] - 2024-06-17

- Fix stack overflows when using `markerspace = :data` with `scatter` [#3960](https://github.com/MakieOrg/Makie.jl/issues/3960).
- CairoMakie: Fix broken SVGs when using non-interpolated image primitives, for example Colorbars, with recent Cairo versions [#3967](https://github.com/MakieOrg/Makie.jl/pull/3967).
- CairoMakie: Add argument `pdf_version` to restrict the PDF version when saving a figure as a PDF [#3845](https://github.com/MakieOrg/Makie.jl/pull/3845).
- Fix DataInspector using invalid attribute strokewidth for plot type Wireframe [#3917](https://github.com/MakieOrg/Makie.jl/pull/3917).
- CairoMakie: Fix incorrect scaling factor for SVGs with Cairo_jll 1.18 [#3964](https://github.com/MakieOrg/Makie.jl/pull/3964).
- Fixed use of Textbox from Bonito [#3924](https://github.com/MakieOrg/Makie.jl/pull/3924)

## [0.21.2] - 2024-05-22

- Added `cycle` to general attribute allowlist so that it works also with plot types that don't set one in their theme [#3879](https://github.com/MakieOrg/Makie.jl/pull/3879).

## [0.21.1] - 2024-05-21

- `boundingbox` now relies on `apply_transform(transform, data_limits(plot))` rather than transforming the corner points of the bounding box [#3856](https://github.com/MakieOrg/Makie.jl/pull/3856).
- Adjusted `Axis` limits to consider transformations more consistently [#3864](https://github.com/MakieOrg/Makie.jl/pull/3864).
- Fix problems with incorrectly disabled attributes in recipes [#3870](https://github.com/MakieOrg/Makie.jl/pull/3870), [#3866](https://github.com/MakieOrg/Makie.jl/pull/3866).
- Fix RPRMakie with Material [#3872](https://github.com/MakieOrg/Makie.jl/pull/3872).
- Support the loop option in html video output [#3697](https://github.com/MakieOrg/Makie.jl/pull/3697).

## [0.21.0] - 2024-05-08

- Add `voxels` plot [#3527](https://github.com/MakieOrg/Makie.jl/pull/3527).
- Added supported markers hint to unsupported marker warn message [#3666](https://github.com/MakieOrg/Makie.jl/pull/3666).
- Fixed bug in CairoMakie line drawing when multiple successive points had the same color [#3712](https://github.com/MakieOrg/Makie.jl/pull/3712).
- Remove StableHashTraits in favor of calculating hashes directly with CRC32c [#3667](https://github.com/MakieOrg/Makie.jl/pull/3667).
- **Breaking (sort of)** Added a new `@recipe` variant which allows documenting attributes directly where they are defined and validating that all attributes are known whenever a plot is created. This is not breaking in the sense that the API changes, but user code is likely to break because of misspelled attribute names etc. that have so far gone unnoticed.
- Add axis converts, enabling unit/categorical support and more [#3226](https://github.com/MakieOrg/Makie.jl/pull/3226).
- **Breaking** Streamlined `data_limits` and `boundingbox` [#3671](https://github.com/MakieOrg/Makie.jl/pull/3671)
  - `data_limits` now only considers plot positions, completely ignoring transformations
  - `boundingbox(p::Text)` is deprecated in favor of `boundingbox(p::Text, p.markerspace[])`. The more internal methods use `string_boundingbox(p)`. [#3723](https://github.com/MakieOrg/Makie.jl/pull/3723)
  - `boundingbox` overwrites must now include a secondary space argument to work `boundingbox(plot, space::Symbol = :data)` [#3723](https://github.com/MakieOrg/Makie.jl/pull/3723)
  - `boundingbox` now always consider `transform_func` and `model`
  - `data_limits(::Scatter)` and `boundingbox(::Scatter)` now consider marker transformations [#3716](https://github.com/MakieOrg/Makie.jl/pull/3716)
- **Breaking** Improved Float64 compatibility of Axis [#3681](https://github.com/MakieOrg/Makie.jl/pull/3681)
  - This added an extra conversion step which only takes effect when Float32 precision becomes relevant. In those cases code using `project()` functions will be wrong as the transformation is not applied. Use `project(plot_or_scene, ...)` or apply the conversion yourself beforehand with `Makie.f32_convert(plot_or_scene, transformed_point)` and use `patched_model = Makie.patch_model(plot_or_scene, model)`.
  - `Makie.to_world(point, matrix, resolution)` has been deprecated in favor of `Makie.to_world(scene_or_plot, point)` to include float32 conversions.
- **Breaking** Reworked line shaders in GLMakie and WGLMakie [#3558](https://github.com/MakieOrg/Makie.jl/pull/3558)
  - GLMakie: Removed support for per point linewidths
  - GLMakie: Adjusted dots (e.g. with `linestyle = :dot`) to bend across a joint
  - GLMakie: Adjusted linestyles to scale with linewidth dynamically so that dots remain dots with changing linewidth
  - GLMakie: Cleaned up anti-aliasing for truncated joints
  - WGLMakie: Added support for linestyles
  - WGLMakie: Added line joints
  - WGLMakie: Added native anti-aliasing which generally improves quality but introduces outline artifacts in some cases (same as GLMakie)
  - Both: Adjusted handling of thin lines which may result in different color intensities
- Fixed an issue with lines being drawn in the wrong direction in 3D (with perspective projection) [#3651](https://github.com/MakieOrg/Makie.jl/pull/3651).
- **Breaking** Renamed attribute `rotations` to `rotation` for `scatter` and `meshscatter` which had been inconsistent with the otherwise singular naming scheme and other plots like `text` [#3724](https://github.com/MakieOrg/Makie.jl/pull/3724).
- Fixed `contourf` bug where n levels would sometimes miss the uppermost value, causing gaps [#3713](https://github.com/MakieOrg/Makie.jl/pull/3713).
- Added `scale` attribute to `violin` [#3352](https://github.com/MakieOrg/Makie.jl/pull/3352).
- Use label formatter in barplot [#3718](https://github.com/MakieOrg/Makie.jl/pull/3718).
- Fix the incorrect shading with non uniform markerscale in meshscatter [#3722](https://github.com/MakieOrg/Makie.jl/pull/3722)
- Add `scale_to=:flip` option to `hist`, which flips the direction of the bars [#3732](https://github.com/MakieOrg/Makie.jl/pull/3732)
- Fixed an issue with the texture atlas not updating in WGLMakie after display, causing new symbols to not show up [#3737](https://github.com/MakieOrg/Makie.jl/pull/3737)
- Added `linecap` and `joinstyle` attributes for lines and linesegments. Also normalized `miter_limit` to 60° across all backends. [#3771](https://github.com/MakieOrg/Makie.jl/pull/3771)

## [0.20.10] 2024-05-07

- Loosened type restrictions for potentially array-valued colors in `Axis` attributes like `xticklabelcolor` [#3826](https://github.com/MakieOrg/Makie.jl/pull/3826).
- Added support for intervals for specifying axis limits [#3696](https://github.com/MakieOrg/Makie.jl/pull/3696)
- Added recipes for plotting intervals to `Band`, `Rangebars`, `H/VSpan` [3695](https://github.com/MakieOrg/Makie.jl/pull/3695)
- Documented `WilkinsonTicks` [#3819](https://github.com/MakieOrg/Makie.jl/pull/3819).
- Added `axislegend(ax, "title")` method [#3808](https://github.com/MakieOrg/Makie.jl/pull/3808).
- Improved thread safety of rendering with CairoMakie (independent `Scene`s only) by locking FreeType handles [#3777](https://github.com/MakieOrg/Makie.jl/pull/3777).
- Adds a tutorial for how to make recipes work with new types [#3816](https://github.com/MakieOrg/Makie.jl/pull/3816).
- Provided an interface to convert markers in CairoMakie separately (`cairo_scatter_marker`) so external packages can overload it. [#3811](https://github.com/MakieOrg/Makie.jl/pull/3811)
- Updated to DelaunayTriangulation v1.0 [#3787](https://github.com/MakieOrg/Makie.jl/pull/3787).
- Added methods `hidedecorations!`, `hiderdecorations!`, `hidethetadecorations!` and  `hidespines!` for `PolarAxis` axes [#3823](https://github.com/MakieOrg/Makie.jl/pull/3823).
- Added `loop` option support for HTML outputs when recording videos with `record` [#3697](https://github.com/MakieOrg/Makie.jl/pull/3697).

## [0.20.9] - 2024-03-29

- Added supported markers hint to unsupported marker warn message [#3666](https://github.com/MakieOrg/Makie.jl/pull/3666).
- Fixed bug in CairoMakie line drawing when multiple successive points had the same color [#3712](https://github.com/MakieOrg/Makie.jl/pull/3712).
- Remove StableHashTraits in favor of calculating hashes directly with CRC32c [#3667](https://github.com/MakieOrg/Makie.jl/pull/3667).
- Fixed `contourf` bug where n levels would sometimes miss the uppermost value, causing gaps [#3713](https://github.com/MakieOrg/Makie.jl/pull/3713).
- Added `scale` attribute to `violin` [#3352](https://github.com/MakieOrg/Makie.jl/pull/3352).
- Use label formatter in barplot [#3718](https://github.com/MakieOrg/Makie.jl/pull/3718).
- Fix the incorrect shading with non uniform markerscale in meshscatter [#3722](https://github.com/MakieOrg/Makie.jl/pull/3722)
- Add `scale_to=:flip` option to `hist`, which flips the direction of the bars [#3732](https://github.com/MakieOrg/Makie.jl/pull/3732)
- Fixed an issue with the texture atlas not updating in WGLMakie after display, causing new symbols to not show up [#3737](https://github.com/MakieOrg/Makie.jl/pull/3737)

## [0.20.8] - 2024-02-22

- Fixed excessive use of space with HTML image outputs [#3642](https://github.com/MakieOrg/Makie.jl/pull/3642).
- Fixed bugs with format strings and add new features by switching to Format.jl [#3633](https://github.com/MakieOrg/Makie.jl/pull/3633).
- Fixed an issue where CairoMakie would unnecessarily rasterize polygons [#3605](https://github.com/MakieOrg/Makie.jl/pull/3605).
- Added `PointBased` conversion trait to `scatterlines` recipe [#3603](https://github.com/MakieOrg/Makie.jl/pull/3603).
- Multiple small fixes for `map_latest`, `WGLMakie` picking and `PlotSpec` [#3637](https://github.com/MakieOrg/Makie.jl/pull/3637).
- Fixed PolarAxis `rticks` being incompatible with rich text. [#3615](https://github.com/MakieOrg/Makie.jl/pull/3615)
- Fixed an issue causing lines, scatter and text to not scale with resolution after deleting plots in GLMakie. [#3649](https://github.com/MakieOrg/Makie.jl/pull/3649)

## [0.20.7] - 2024-02-04

- Equalized alignment point of mirrored ticks to that of normal ticks [#3598](https://github.com/MakieOrg/Makie.jl/pull/3598).
- Fixed stack overflow error on conversion of gridlike data with `missing`s [#3597](https://github.com/MakieOrg/Makie.jl/pull/3597).
- Fixed mutation of CairoMakie src dir when displaying png files [#3588](https://github.com/MakieOrg/Makie.jl/pull/3588).
- Added better error messages for plotting into `FigureAxisPlot` and `AxisPlot` as Plots.jl users are likely to do [#3596](https://github.com/MakieOrg/Makie.jl/pull/3596).
- Added compat bounds for IntervalArithmetic.jl due to bug with DelaunayTriangulation.jl [#3595](https://github.com/MakieOrg/Makie.jl/pull/3595).
- Removed possibility of three-argument `barplot` [#3574](https://github.com/MakieOrg/Makie.jl/pull/3574).

## [0.20.6] - 2024-02-02

- Fix issues with Camera3D not centering [#3582](https://github.com/MakieOrg/Makie.jl/pull/3582)
- Allowed creating legend entries from plot objects with scalar numbers as colors [#3587](https://github.com/MakieOrg/Makie.jl/pull/3587).

## [0.20.5] - 2024-01-25

- Use plot plot instead of scene transform functions in CairoMakie, fixing misplaced h/vspan. [#3552](https://github.com/MakieOrg/Makie.jl/pull/3552)
- Fix error printing on shader error [#3530](https://github.com/MakieOrg/Makie.jl/pull/3530).
- Update pagefind to 1.0.4 for better headline search [#3534](https://github.com/MakieOrg/Makie.jl/pull/3534).
- Remove unnecessary deps, e.g. Setfield [3546](https://github.com/MakieOrg/Makie.jl/pull/3546).
- Don't clear args, rely on delete deregister_callbacks [#3543](https://github.com/MakieOrg/Makie.jl/pull/3543).
- Add interpolate keyword for Surface [#3541](https://github.com/MakieOrg/Makie.jl/pull/3541).
- Fix a DataInspector bug if inspector_label is used with RGB images [#3468](https://github.com/MakieOrg/Makie.jl/pull/3468).

## [0.20.4] - 2024-01-04

- Changes for Bonito rename and WGLMakie docs improvements [#3477](https://github.com/MakieOrg/Makie.jl/pull/3477).
- Add stroke and glow support to scatter and text in WGLMakie [#3518](https://github.com/MakieOrg/Makie.jl/pull/3518).
- Fix clipping issues with Camera3D when zooming in [#3529](https://github.com/MakieOrg/Makie.jl/pull/3529)

## [0.20.3] - 2023-12-21

- Add `depthsorting` as a hidden attribute for scatter plots in GLMakie as an alternative fix for outline artifacts. [#3432](https://github.com/MakieOrg/Makie.jl/pull/3432)
- Disable SDF based anti-aliasing in scatter, text and lines plots when `fxaa = true` in GLMakie. This allows removing outline artifacts at the cost of quality. [#3408](https://github.com/MakieOrg/Makie.jl/pull/3408)
- DataInspector Fixes: Fixed depth order, positional labels being in transformed space and `:inspector_clear` not getting called when moving from one plot to another. [#3454](https://github.com/MakieOrg/Makie.jl/pull/3454)
- Fixed bug in GLMakie where the update from a (i, j) sized GPU buffer to a (j, i) sized buffer would fail [#3456](https://github.com/MakieOrg/Makie.jl/pull/3456).
- Add `interpolate=true` to `volume(...)`, allowing to disable interpolation [#3485](https://github.com/MakieOrg/Makie.jl/pull/3485).

## [0.20.2] - 2023-12-01

- Switched from SHA512 to CRC32c salting in CairoMakie svgs, drastically improving svg rendering speed [#3435](https://github.com/MakieOrg/Makie.jl/pull/3435).
- Fixed a bug with h/vlines and h/vspan not correctly resolving transformations [#3418](https://github.com/MakieOrg/Makie.jl/pull/3418).
- Fixed a bug with h/vlines and h/vspan returning the wrong limits, causing an error in Axis [#3427](https://github.com/MakieOrg/Makie.jl/pull/3427).
- Fixed clipping when zooming out of a 3D (L)Scene [#3433](https://github.com/MakieOrg/Makie.jl/pull/3433).
- Moved the texture atlas cache to `.julia/scratchspaces` instead of a dedicated `.julia/makie` [#3437](https://github.com/MakieOrg/Makie.jl/pull/3437)

## [0.20.1] - 2023-11-23

- Fixed bad rendering of `poly` in GLMakie by triangulating points after transformations [#3402](https://github.com/MakieOrg/Makie.jl/pull/3402).
- Fixed bug regarding inline display in VSCode Jupyter notebooks and other similar environments [#3403](https://github.com/MakieOrg/Makie.jl/pull/3403).
- Fixed issue with `plottype`, allowed `onany(...; update = true)` and fixed `Block` macro use outside Makie [#3401](https://github.com/MakieOrg/Makie.jl/pull/3401).

## [0.20.0] - 2023-11-21

- GLMakie has gained support for HiDPI (aka Retina) screens. This also enables saving images with higher resolution than screen pixel dimensions [#2544](https://github.com/MakieOrg/Makie.jl/pull/2544).
- Fixed an issue where NaN was interpreted as zero when rendering `surface` through CairoMakie [#2598](https://github.com/MakieOrg/Makie.jl/pull/2598).
- Improved 3D camera handling, hotkeys and functionality [#2746](https://github.com/MakieOrg/Makie.jl/pull/2746).
- Added `shading = :verbose` in GLMakie to allow for multiple light sources. Also added more light types, fixed light directions for the previous lighting model (now `shading = :fast`) and adjusted `backlight` to affect normals[#3246](https://github.com/MakieOrg/Makie.jl/pull/3246).
- Changed the glyph used for negative numbers in tick labels from hyphen to minus [#3379](https://github.com/MakieOrg/Makie.jl/pull/3379).
- Added new declarative API for AlgebraOfGraphics, Pluto and easier dashboards [#3281](https://github.com/MakieOrg/Makie.jl/pull/3281).
- WGLMakie got faster line rendering with less updating bugs [#3062](https://github.com/MakieOrg/Makie.jl/pull/3062).
- **Breaking** Replaced `PolarAxis.radial_distortion_threshold` with `PolarAxis.radius_at_origin`. [#3381](https://github.com/MakieOrg/Makie.jl/pull/3381)
- **Breaking** Deprecated the `resolution` keyword in favor of `size` to reflect that this value is not a pixel resolution anymore [#3343](https://github.com/MakieOrg/Makie.jl/pull/3343).
- **Breaking** Refactored the `SurfaceLike` family of traits into `VertexGrid`, `CellGrid` and `ImageLike` [#3106](https://github.com/MakieOrg/Makie.jl/pull/3106).
- **Breaking** Deprecated `pixelarea(scene)` and `scene.px_area` in favor of viewport.
- **Breaking** Refactored the `Combined` Plot object and renamed it to `Plot`, improving compile times ~2x [#3082](https://github.com/MakieOrg/Makie.jl/pull/3082).
- **Breaking** Removed old depreactions in [#3113](https://github.com/MakieOrg/Makie.jl/pull/3113/commits/3a39210ef87a0032d78cb27c0c1019faa604effd).
- **Breaking** Deprecated using AbstractVector as sides of `image` [#3395](https://github.com/MakieOrg/Makie.jl/pull/3395).
- **Breaking** `errorbars` and `rangebars` now use color cycling [#3230](https://github.com/MakieOrg/Makie.jl/pull/3230).

## [0.19.12] - 2023-10-31

- Added `cornerradius` attribute to `Box` for rounded corners [#3346](https://github.com/MakieOrg/Makie.jl/pull/3346).
- Fix grouping of a zero-height bar in `barplot`. Now a zero-height bar shares the same properties of the previous bar, and if the bar is the first one, its height is treated as positive if and only if there exists a bar of positive height or all bars are zero-height [#3058](https://github.com/MakieOrg/Makie.jl/pull/3058).
- Fixed a bug where Axis still consumes scroll events when interactions are disabled [#3272](https://github.com/MakieOrg/Makie.jl/pull/3272).
- Added `cornerradius` attribute to `Box` for rounded corners [#3308](https://github.com/MakieOrg/Makie.jl/pull/3308).
- Upgraded `StableHashTraits` from 1.0 to 1.1 [#3309](https://github.com/MakieOrg/Makie.jl/pull/3309).

## [0.19.11] - 2023-10-05

- Setup automatic colorbars for volumeslices [#3253](https://github.com/MakieOrg/Makie.jl/pull/3253).
- Colorbar for arrows [#3275](https://github.com/MakieOrg/Makie.jl/pull/3275).
- Small bugfixes [#3275](https://github.com/MakieOrg/Makie.jl/pull/3275).

## [0.19.10] - 2023-09-21

- Fixed bugs with Colorbar in recipes, add new API for creating a recipe colorbar and introduce experimental support for Categorical colormaps [#3090](https://github.com/MakieOrg/Makie.jl/pull/3090).
- Added experimental Datashader implementation [#2883](https://github.com/MakieOrg/Makie.jl/pull/2883).
- **Breaking** Changed the default order Polar arguments to (theta, r). [#3154](https://github.com/MakieOrg/Makie.jl/pull/3154)
- General improvements to `PolarAxis`: full rlimtis & thetalimits, more controls and visual tweaks. See pr for more details.[#3154](https://github.com/MakieOrg/Makie.jl/pull/3154)

## [0.19.9] - 2023-09-11

- Allow arbitrary reversible scale functions through `ReversibleScale`.
- Deprecated `linestyle=vector_of_gaps` in favor of `linestyle=Linestyle(vector_of_gaps)` [3135](https://github.com/MakieOrg/Makie.jl/pull/3135), [3193](https://github.com/MakieOrg/Makie.jl/pull/3193).
- Fixed some errors around dynamic changes of `ax.xscale` or `ax.yscale` [#3084](https://github.com/MakieOrg/Makie.jl/pull/3084)
- Improved Barplot Label Alignment [#3160](https://github.com/MakieOrg/Makie.jl/issues/3160).
- Fixed regression in determining axis limits [#3179](https://github.com/MakieOrg/Makie.jl/pull/3179)
- Added a theme `theme_latexfonts` that uses the latex font family as default fonts [#3147](https://github.com/MakieOrg/Makie.jl/pull/3147), [#3180](https://github.com/MakieOrg/Makie.jl/pull/3180).
- Upgrades `StableHashTraits` from 0.3 to 1.0

## [0.19.8] - 2023-08-15

- Improved CairoMakie rendering of `lines` with repeating colors in an array [#3141](https://github.com/MakieOrg/Makie.jl/pull/3141).
- Added `strokecolormap` to poly. [#3145](https://github.com/MakieOrg/Makie.jl/pull/3145)
- Added `xreversed`, `yreversed` and `zreversed` attributes to `Axis3` [#3138](https://github.com/MakieOrg/Makie.jl/pull/3138).
- Fixed incorrect placement of contourlabels with transform functions [#3083](https://github.com/MakieOrg/Makie.jl/pull/3083)
- Fixed automatic normal generation for meshes with shading and no normals [#3041](https://github.com/MakieOrg/Makie.jl/pull/3041).
- Added the `triplot` and `voronoiplot` recipes from DelaunayTriangulation.jl [#3102](https://github.com/MakieOrg/Makie.jl/pull/3102), [#3159](https://github.com/MakieOrg/Makie.jl/pull/3159).

## [0.19.7] - 2023-07-22

- Allow arbitrary functions to color `streamplot` lines by passing a `Function` to `color`.  This must accept `Point` of the appropriate dimension and return a `Point`, `Vec`, or other arraylike object [#2002](https://github.com/MakieOrg/Makie.jl/pull/2002).
- `arrows` can now take input of the form `x::AbstractVector, y::AbstractVector, [z::AbstractVector,] f::Function`, where `f` must return a `VecTypes` of the appropriate dimension [#2597](https://github.com/MakieOrg/Makie.jl/pull/2597).
- Exported colorbuffer, and added `colorbuffer(axis::Axis; include_decorations=false, colorbuffer_kws...)`, to get an image of an axis with or without decorations [#3078](https://github.com/MakieOrg/Makie.jl/pull/3078).
- Fixed an issue where the `linestyle` of some polys was not applied to the stroke in CairoMakie. [#2604](https://github.com/MakieOrg/Makie.jl/pull/2604)
- Add `colorscale = identity` to any plotting function using a colormap. This works with any scaling function like `log10`, `sqrt` etc. Consequently, `scale` for `hexbin` is replaced with `colorscale` [#2900](https://github.com/MakieOrg/Makie.jl/pull/2900).
- Add `alpha=1.0` argument to all basic plots, which supports independently adding an alpha component to colormaps and colors. Multiple alphas like in `plot(alpha=0.2, color=RGBAf(1, 0, 0, 0.5))`, will get multiplied [#2900](https://github.com/MakieOrg/Makie.jl/pull/2900).
- `hexbin` now supports any per-observation weights which StatsBase respects - `<: StatsBase.AbstractWeights`, `Vector{Real}`, or `nothing` (the default). [#2804](https://github.com/MakieOrg/Makie.jl/pulls/2804)
- Added a new Axis type, `PolarAxis`, which is an axis with a polar projection.  Input is in `(r, theta)` coordinates and is transformed to `(x, y)` coordinates using the standard polar-to-cartesian transformation.
  Generally, its attributes are very similar to the usual `Axis` attributes, but `x` is replaced by `r` and `y` by `θ`.
  It also inherits from the theme of `Axis` in this manner, so should work seamlessly with Makie themes [#2990](https://github.com/MakieOrg/Makie.jl/pull/2990).
- `inherit` now has a new signature `inherit(scene, attrs::NTuple{N, Symbol}, default_value)`, allowing recipe authors to access nested attributes when trying to inherit from the parent Scene.
  For example, one could inherit from `scene.Axis.yticks` by `inherit(scene, (:Axis, :yticks), $default_value)` [#2990](https://github.com/MakieOrg/Makie.jl/pull/2990).
- Fixed incorrect rendering of 3D heatmaps [#2959](https://github.com/MakieOrg/Makie.jl/pull/2959)
- Deprecated `flatten_plots` in favor of `collect_atomic_plots`. Using the new `collect_atomic_plots` fixed a bug in CairoMakie where the z-level of plots within recipes was not respected. [#2793](https://github.com/MakieOrg/Makie.jl/pull/2793)
- Fixed incorrect line depth in GLMakie [#2843](https://github.com/MakieOrg/Makie.jl/pull/2843)
- Fixed incorrect line alpha in dense lines in GLMakie [#2843](https://github.com/MakieOrg/Makie.jl/pull/2843)
- Fixed DataInspector interaction with transformations [#3002](https://github.com/MakieOrg/Makie.jl/pull/3002)
- Added option `WGLMakie.activate!(resize_to_body=true)`, to make plots resize to the VSCode plotpane. Resizes to the HTML body element, so may work outside VSCode [#3044](https://github.com/MakieOrg/Makie.jl/pull/3044), [#3042](https://github.com/MakieOrg/Makie.jl/pull/3042).
- Fixed DataInspector interaction with transformations [#3002](https://github.com/MakieOrg/Makie.jl/pull/3002).
- Fixed incomplete stroke with some Bezier markers in CairoMakie and blurry strokes in GLMakie [#2961](https://github.com/MakieOrg/Makie.jl/pull/2961)
- Added the ability to use custom triangulations from DelaunayTriangulation.jl [#2896](https://github.com/MakieOrg/Makie.jl/pull/2896).
- Adjusted scaling of scatter/text stroke, glow and anti-aliasing width under non-uniform 2D scaling (Vec2f markersize/fontsize) in GLMakie [#2950](https://github.com/MakieOrg/Makie.jl/pull/2950).
- Scaled `errorbar` whiskers and `bracket` correctly with transformations [#3012](https://github.com/MakieOrg/Makie.jl/pull/3012).
- Updated `bracket` when the screen is resized or transformations change [#3012](https://github.com/MakieOrg/Makie.jl/pull/3012).

## [0.19.6] - 2023-06-09

- Fixed broken AA for lines with strongly varying linewidth [#2953](https://github.com/MakieOrg/Makie.jl/pull/2953).
- Fixed WGLMakie JS popup [#2976](https://github.com/MakieOrg/Makie.jl/pull/2976).
- Fixed `legendelements` when children have no elements [#2982](https://github.com/MakieOrg/Makie.jl/pull/2982).
- Bumped compat for StatsBase to 0.34 [#2915](https://github.com/MakieOrg/Makie.jl/pull/2915).
- Improved thread safety [#2840](https://github.com/MakieOrg/Makie.jl/pull/2840).

## [0.19.5] - 2023-05-12

- Added `loop` option for GIF outputs when recording videos with `record` [#2891](https://github.com/MakieOrg/Makie.jl/pull/2891).
- Fixed line rendering issues in GLMakie [#2843](https://github.com/MakieOrg/Makie.jl/pull/2843).
- Fixed incorrect line alpha in dense lines in GLMakie [#2843](https://github.com/MakieOrg/Makie.jl/pull/2843).
- Changed `scene.clear` to an observable and made changes in `Scene` Observables trigger renders in GLMakie [#2929](https://github.com/MakieOrg/Makie.jl/pull/2929).
- Added contour labels [#2496](https://github.com/MakieOrg/Makie.jl/pull/2496).
- Allowed rich text to be used in Legends [#2902](https://github.com/MakieOrg/Makie.jl/pull/2902).
- Added more support for zero length Geometries [#2917](https://github.com/MakieOrg/Makie.jl/pull/2917).
- Made CairoMakie drawing for polygons with holes order independent [#2918](https://github.com/MakieOrg/Makie.jl/pull/2918).
- Fixes for `Makie.inline!()`, allowing now for `Makie.inline!(automatic)` (default), which is better at automatically opening a window/ inlining a plot into plotpane when needed [#2919](https://github.com/MakieOrg/Makie.jl/pull/2919) [#2937](https://github.com/MakieOrg/Makie.jl/pull/2937).
- Block/Axis doc improvements [#2940](https://github.com/MakieOrg/Makie.jl/pull/2940) [#2932](https://github.com/MakieOrg/Makie.jl/pull/2932) [#2894](https://github.com/MakieOrg/Makie.jl/pull/2894).

## [0.19.4] - 2023-03-31

- Added export of `hidezdecorations!` from MakieLayout [#2821](https://github.com/MakieOrg/Makie.jl/pull/2821).
- Fixed an issue with GLMakie lines becoming discontinuous [#2828](https://github.com/MakieOrg/Makie.jl/pull/2828).

## [0.19.3] - 2023-03-21

- Added the `stephist` plotting function [#2408](https://github.com/JuliaPlots/Makie.jl/pull/2408).
- Added the `brackets` plotting function [#2356](https://github.com/MakieOrg/Makie.jl/pull/2356).
- Fixed an issue where `poly` plots with `Vector{<: MultiPolygon}` inputs with per-polygon color were mistakenly rendered as meshes using CairoMakie [#2590](https://github.com/MakieOrg/Makie.jl/pulls/2478).
- Fixed a small typo which caused an error in the `Stepper` constructor [#2600](https://github.com/MakieOrg/Makie.jl/pulls/2478).
- Improve cleanup on block deletion [#2614](https://github.com/MakieOrg/Makie.jl/pull/2614)
- Add `menu.scroll_speed` and increase default speed for non-apple [#2616](https://github.com/MakieOrg/Makie.jl/pull/2616).
- Fixed rectangle zoom for nonlinear axes [#2674](https://github.com/MakieOrg/Makie.jl/pull/2674)
- Cleaned up linestyles in GLMakie (Fixing artifacting, spacing/size, anti-aliasing) [#2666](https://github.com/MakieOrg/Makie.jl/pull/2666).
- Fixed issue with scatterlines only accepting concrete color types as `markercolor` [#2691](https://github.com/MakieOrg/Makie.jl/pull/2691).
- Fixed an accidental issue where `LaTeXStrings` were not typeset correctly in `Axis3` [#2558](https://github.com/MakieOrg/Makie.jl/pull/2588).
- Fixed a bug where line segments in `text(lstr::LaTeXString)` were ignoring offsets [#2668](https://github.com/MakieOrg/Makie.jl/pull/2668).
- Fixed a bug where the `arrows` recipe accidentally called a `Bool` when `normalize = true` [#2740](https://github.com/MakieOrg/Makie.jl/pull/2740).
- Re-exported the `@colorant_str` (`colorant"..."`) macro from Colors.jl [#2726](https://github.com/MakieOrg/Makie.jl/pull/2726).
- Speedup heatmaps in WGLMakie. [#2647](https://github.com/MakieOrg/Makie.jl/pull/2647)
- Fix slow `data_limits` for recipes, which made plotting lots of data with recipes much slower [#2770](https://github.com/MakieOrg/Makie.jl/pull/2770).

## [0.19.1] - 2023-01-01

- Add `show_data` method for `band` which shows the min and max values of the band at the x position of the cursor [#2497](https://github.com/MakieOrg/Makie.jl/pull/2497).
- Added `xlabelrotation`, `ylabelrotation` (`Axis`) and `labelrotation` (`Colorbar`) [#2478](https://github.com/MakieOrg/Makie.jl/pull/2478).
- Fixed forced rasterization in CairoMakie svg files when polygons with colors specified as (color, alpha) tuples were used [#2535](https://github.com/MakieOrg/Makie.jl/pull/2535).
- Do less copies of Observables in Attributes + plot pipeline [#2443](https://github.com/MakieOrg/Makie.jl/pull/2443).
- Add Search Page and tweak Result Ordering [#2474](https://github.com/MakieOrg/Makie.jl/pull/2474).
- Remove all global attributes from TextureAtlas implementation and fix julia#master [#2498](https://github.com/MakieOrg/Makie.jl/pull/2498).
- Use new Bonito, implement WGLMakie picking, improve performance and fix lots of WGLMakie bugs [#2428](https://github.com/MakieOrg/Makie.jl/pull/2428).

## [0.19.0] - 2022-12-03

- **Breaking** The attribute `textsize` has been removed everywhere in favor of the attribute `fontsize` which had also been in use.
  To migrate, search and replace all uses of `textsize` to `fontsize` [#2387](https://github.com/MakieOrg/Makie.jl/pull/2387).
- Added rich text which allows to more easily use superscripts and subscripts as well as differing colors, fonts, fontsizes, etc. for parts of a given text [#2321](https://github.com/MakieOrg/Makie.jl/pull/2321).

## [0.18.4] - 2022-12-02

- Added the `waterfall` plotting function [#2416](https://github.com/JuliaPlots/Makie.jl/pull/2416).
- Add support for `AbstractPattern` in `WGLMakie` [#2432](https://github.com/MakieOrg/Makie.jl/pull/2432).
- Broadcast replaces deprecated method for quantile [#2430](https://github.com/MakieOrg/Makie.jl/pull/2430).
- Fix CairoMakie's screen reusing [#2440](https://github.com/MakieOrg/Makie.jl/pull/2440).
- Fix repeated rendering with invisible objects [#2437](https://github.com/MakieOrg/Makie.jl/pull/2437).
- Fix hvlines for GLMakie [#2446](https://github.com/MakieOrg/Makie.jl/pull/2446).

## [0.18.3] - 2022-11-17

- Add `render_on_demand` flag for `GLMakie.Screen`. Setting this to `true` will skip rendering until plots get updated. This is the new default [#2336](https://github.com/MakieOrg/Makie.jl/pull/2336), [#2397](https://github.com/MakieOrg/Makie.jl/pull/2397).
- Clean up OpenGL state handling in GLMakie [#2397](https://github.com/MakieOrg/Makie.jl/pull/2397).
- Fix salting [#2407](https://github.com/MakieOrg/Makie.jl/pull/2407).
- Fixes for [GtkMakie](https://github.com/jwahlstrand/GtkMakie.jl) [#2418](https://github.com/MakieOrg/Makie.jl/pull/2418).

## [0.18.2] - 2022-11-03

- Fix Axis3 tick flipping with negative azimuth [#2364](https://github.com/MakieOrg/Makie.jl/pull/2364).
- Fix empty!(fig) and empty!(ax) [#2374](https://github.com/MakieOrg/Makie.jl/pull/2374), [#2375](https://github.com/MakieOrg/Makie.jl/pull/2375).
- Remove stencil buffer [#2389](https://github.com/MakieOrg/Makie.jl/pull/2389).
- Move Arrows and Wireframe to MakieCore [#2384](https://github.com/MakieOrg/Makie.jl/pull/2384).
- Skip legend entry if label is nothing [#2350](https://github.com/MakieOrg/Makie.jl/pull/2350).

## [0.18.1] - 2022-10-24

- fix heatmap interpolation [#2343](https://github.com/MakieOrg/Makie.jl/pull/2343).
- move poly to MakieCore [#2334](https://github.com/MakieOrg/Makie.jl/pull/2334)
- Fix picking warning and update_axis_camera [#2352](https://github.com/MakieOrg/Makie.jl/pull/2352).
- bring back inline!, to not open a window in VSCode repl [#2353](https://github.com/MakieOrg/Makie.jl/pull/2353).

## [0.18.0] - 2022-10-12

- **Breaking** Added `BezierPath` which can be constructed from SVG like command list, SVG string or from a `Polygon`.
  Added ability to use `BezierPath` and `Polgyon` as scatter markers.
  Replaced default symbol markers like `:cross` which converted to characters before with more precise `BezierPaths` and adjusted default markersize to 12.
  **Deprecated** using `String` to specify multiple char markers (`scatter(1:4, marker="abcd")`).
  **Deprecated** concrete geometries as markers like `Circle(Point2f(0), 1.5)` in favor of using the type like `Circle` for dispatch to special backend methods.
  Added single image marker support to WGLMakie [#979](https://github.com/MakieOrg/Makie.jl/pull/979).
- **Breaking** Refactored `display`, `record`, `colorbuffer` and `screens` to be faster and more consistent [#2306](https://github.com/MakieOrg/Makie.jl/pull/2306#issuecomment-1275918061).
- **Breaking** Refactored `DataInspector` to use `tooltip`. This results in changes in the attributes of DataInspector. Added `inspector_label`, `inspector_hover` and `inspector_clear` as optional attributes [#2095](https://github.com/JuliaPlots/Makie.jl/pull/2095).
- Added the `hexbin` plotting function [#2201](https://github.com/JuliaPlots/Makie.jl/pull/2201).
- Added the `tricontourf` plotting function [#2226](https://github.com/JuliaPlots/Makie.jl/pull/2226).
- Fixed per character attributes in text [#2244](https://github.com/JuliaPlots/Makie.jl/pull/2244).
- Allowed `CairoMakie` to render `scatter` with images as markers [#2080](https://github.com/MakieOrg/Makie.jl/pull/2080).
- Reworked text drawing and added ability to draw special characters via glyph indices in order to draw more LaTeX math characters with MathTeXEngine v0.5 [#2139](https://github.com/MakieOrg/Makie.jl/pull/2139).
- Allowed text to be copy/pasted into `Textbox` [#2281](https://github.com/MakieOrg/Makie.jl/pull/2281)
- Fixed updates for multiple meshes [#2277](https://github.com/MakieOrg/Makie.jl/pull/2277).
- Fixed broadcasting for linewidth, lengthscale & arrowsize in `arrow` recipe [#2273](https://github.com/MakieOrg/Makie.jl/pull/2273).
- Made GLMakie relocatable [#2282](https://github.com/MakieOrg/Makie.jl/pull/2282).
- Fixed changing input types in plot arguments [#2297](https://github.com/MakieOrg/Makie.jl/pull/2297).
- Better performance for Menus and fix clicks on items [#2299](https://github.com/MakieOrg/Makie.jl/pull/2299).
- Fixed CairoMakie bitmaps with transparency by using premultiplied ARGB surfaces [#2304](https://github.com/MakieOrg/Makie.jl/pull/2304).
- Fixed hiding of `Scene`s by setting `scene.visible[] = false` [#2317](https://github.com/MakieOrg/Makie.jl/pull/2317).
- `Axis` now accepts a `Tuple{Bool, Bool}` for `xtrimspine` and `ytrimspine` to trim only one end of the spine [#2171](https://github.com/JuliaPlots/Makie.jl/pull/2171).

## [0.17.13] - 2022-08-04

- Fixed boundingboxes [#2184](https://github.com/MakieOrg/Makie.jl/pull/2184).
- Fixed highclip/lowclip in meshscatter, poly, contourf, barplot [#2183](https://github.com/MakieOrg/Makie.jl/pull/2183).
- Fixed gridline updates [#2196](https://github.com/MakieOrg/Makie.jl/pull/2196).
- Fixed glDisablei argument order, which crashed some Intel drivers.

## [0.17.12] - 2022-07-22

- Fixed stackoverflow in show [#2167](https://github.com/MakieOrg/Makie.jl/pull/2167).

## [0.17.11] - 2022-07-21

- `rainclouds`(!) now supports `violin_limits` keyword argument, serving the same.
role as `datalimits` in `violin` [#2137](https://github.com/MakieOrg/Makie.jl/pull/2137).
- Fixed an issue where nonzero `strokewidth` results in a thin outline of the wrong color if `color` and `strokecolor` didn't match and weren't transparent. [#2096](https://github.com/MakieOrg/Makie.jl/pull/2096).
- Improved performance around Axis(3) limits [#2115](https://github.com/MakieOrg/Makie.jl/pull/2115).
- Cleaned up stroke artifacts in scatter and text [#2096](https://github.com/MakieOrg/Makie.jl/pull/2096).
- Compile time improvements [#2153](https://github.com/MakieOrg/Makie.jl/pull/2153).
- Mesh and Surface now interpolate between values instead of interpolating between colors for WGLMakie + GLMakie [#2097](https://github.com/MakieOrg/Makie.jl/pull/2097).

## [0.17.10] - 2022-07-13

- Bumped compatibility bound of `GridLayoutBase.jl` to `v0.9.0` which fixed a regression with `Mixed` and `Outside` alignmodes in nested `GridLayout`s [#2135](https://github.com/MakieOrg/Makie.jl/pull/2135).

## [0.17.9] - 2022-07-12

- Patterns (`Makie.AbstractPattern`) are now supported by `CairoMakie` in `poly` plots that don't involve `mesh`, such as `bar` and `poly` [#2106](https://github.com/MakieOrg/Makie.jl/pull/2106/).
- Fixed regression where `Block` alignments could not be specified as numbers anymore [#2108](https://github.com/MakieOrg/Makie.jl/pull/2108).
- Added the option to show mirrored ticks on the other side of an Axis using the attributes `xticksmirrored` and `yticksmirrored` [#2105](https://github.com/MakieOrg/Makie.jl/pull/2105).
- Fixed a bug where a set of `Axis` wouldn't be correctly linked together if they were only linked in pairs instead of all at the same time [#2116](https://github.com/MakieOrg/Makie.jl/pull/2116).

## [0.17.7] - 2022-06-19

- Improved `Menu` performance, now it should be much harder to reach the boundary of 255 scenes in GLMakie. `Menu` also takes a `default` keyword argument now and can be scrolled if there is too little space available.

## [0.17.6] - 2022-06-17

- **EXPERIMENTAL**: Added support for multiple windows in GLMakie through `display(GLMakie.Screen(), figure_or_scene)` [#1771](https://github.com/MakieOrg/Makie.jl/pull/1771).
- Added support for RGB matrices in `heatmap` with GLMakie [#2036](https://github.com/MakieOrg/Makie.jl/pull/2036)
- `Textbox` doesn't defocus anymore on trying to submit invalid input [#2041](https://github.com/MakieOrg/Makie.jl/pull/2041).
- `text` now takes the position as the first argument(s) like `scatter` and most other plotting functions, it is invoked `text(x, y, [z], text = "text")`. Because it is now of conversion type `PointBased`, the positions can be given in all the usual different ways which are implemented as conversion methods. All old invocation styles such as `text("text", position = Point(x, y))` still work to maintain backwards compatibility [#2020](https://github.com/MakieOrg/Makie.jl/pull/2020).

## [0.17.5] - 2022-06-10

- Fixed a regression with `linkaxes!` [#2039](https://github.com/MakieOrg/Makie.jl/pull/2039).

## [0.17.4] - 2022-06-09

- The functions `hlines!`, `vlines!`, `hspan!`, `vspan!` and `abline!` were reimplemented as recipes. This allows using them without an `Axis` argument in first position and also as visuals in AlgebraOfGraphics.jl. Also, `abline!` is now called `ablines!` for consistency, `abline!` is still exported but deprecated and will be removed in the future. [#2023](https://github.com/MakieOrg/Makie.jl/pulls/2023).
- Added `rainclouds` and `rainclouds!` [#1725](https://github.com/MakieOrg/Makie.jl/pull/1725).
- Improve CairoMakie performance [#1964](https://github.com/MakieOrg/Makie.jl/pull/1964) [#1981](https://github.com/MakieOrg/Makie.jl/pull/1981).
- Interpolate colormap correctly [#1973](https://github.com/MakieOrg/Makie.jl/pull/1973).
- Fix picking [#1993](https://github.com/MakieOrg/Makie.jl/pull/1993).
- Improve compile time latency [#1968](https://github.com/MakieOrg/Makie.jl/pull/1968) [#2000](https://github.com/MakieOrg/Makie.jl/pull/2000).
- Fix multi poly with rects [#1999](https://github.com/MakieOrg/Makie.jl/pull/1999).
- Respect scale and nonlinear values in PlotUtils cgrads [#1979](https://github.com/MakieOrg/Makie.jl/pull/1979).
- Fix CairoMakie heatmap filtering [#1828](https://github.com/MakieOrg/Makie.jl/pull/1828).
- Remove GLVisualize and MakieLayout module [#2007](https://github.com/MakieOrg/Makie.jl/pull/2007) [#2008](https://github.com/MakieOrg/Makie.jl/pull/2008).
- Add linestyle and default to extrema(z) for contour, remove bitrotten fillrange [#2008](https://github.com/MakieOrg/Makie.jl/pull/2008).

## [0.17.3] - 2022-05-20

- Switched to `MathTeXEngine v0.4`, which improves the look of LaTeXStrings [#1952](https://github.com/MakieOrg/Makie.jl/pull/1952).
- Added subtitle capability to `Axis` [#1859](https://github.com/MakieOrg/Makie.jl/pull/1859).
- Fixed a bug where scaled colormaps constructed using `Makie.cgrad` were not interpreted correctly.

## [0.17.2] - 2022-05-16

- Changed the default font from `Dejavu Sans` to `TeX Gyre Heros Makie` which is the same as `TeX Gyre Heros` with slightly decreased descenders and ascenders. Decreasing those metrics reduced unnecessary whitespace and alignment issues. Four fonts in total were added, the styles Regular, Bold, Italic and Bold Italic. Also changed `Axis`, `Axis3` and `Legend` attributes `titlefont` to `TeX Gyre Heros Makie Bold` in order to separate it better from axis labels in multifacet arrangements [#1897](https://github.com/MakieOrg/Makie.jl/pull/1897).

## [0.17.1] - 2022-05-13

- Added word wrapping. In `Label`, `word_wrap = true` causes it to use the suggested width and wrap text to fit. In `text`, `word_wrap_width > 0` can be used to set a pixel unit line width. Any word (anything between two spaces without a newline) that goes beyond this width gets a newline inserted before it [#1819](https://github.com/MakieOrg/Makie.jl/pull/1819).
- Improved `Axis3`'s interactive performance [#1835](https://github.com/MakieOrg/Makie.jl/pull/1835).
- Fixed errors in GLMakie's `scatter` implementation when markers are given as images. [#1917](https://github.com/MakieOrg/Makie.jl/pull/1917).
- Removed some method ambiguities introduced in v0.17 [#1922](https://github.com/MakieOrg/Makie.jl/pull/1922).
- Add an empty default label, `""`, to each slider that doesn't have a label in `SliderGrid` [#1888](https://github.com/MakieOrg/Makie.jl/pull/1888).

## [0.17.0] - 2022-05-05

- **Breaking** Added `space` as a generic attribute to switch between data, pixel, relative and clip space for positions. `space` in text has been renamed to `markerspace` because of this. `Pixel` and `SceneSpace` are no longer valid inputs for `space` or `markerspace` [#1596](https://github.com/MakieOrg/Makie.jl/pull/1596).
- **Breaking** Deprecated `mouse_selection(scene)` for `pick(scene)`.
- **Breaking** Bumped `GridLayoutBase` version to `v0.7`, which introduced offset layouts. Now, indexing into row 0 doesn't create a new row 1, but a new row 0, so that all previous content positions stay the same. This makes building complex layouts order-independent [#1704](https://github.com/MakieOrg/Makie.jl/pull/1704).
- **Breaking** deprecate `to_colormap(cmap, ncolors)` in favor of `categorical_colors(cmap, ncolors)` and `resample_cmap(cmap, ncolors)` [#1901](https://github.com/MakieOrg/Makie.jl/pull/1901) [#1723](https://github.com/MakieOrg/Makie.jl/pull/1723).
- Added `empty!(fig)` and changed `empty!(scene)` to remove all child plots without detaching windows [#1818](https://github.com/MakieOrg/Makie.jl/pull/1818).
- Switched to erroring instead of warning for deprecated events `mousebuttons`, `keyboardbuttons` and `mousedrag`.
- `Layoutable` was renamed to `Block` and the infrastructure changed such that attributes are fixed fields and each block has its own `Scene` for better encapsulation [#1796](https://github.com/MakieOrg/Makie.jl/pull/1796).
- Added `SliderGrid` block which replaces the deprecated `labelslider!` and `labelslidergrid!` functions [#1796](https://github.com/MakieOrg/Makie.jl/pull/1796).
- The default anti-aliasing method can now be set in `CairoMakie.activate!` using the `antialias` keyword.  Available options are `CairoMakie.Cairo.ANTIALIAS_*` [#1875](https://github.com/MakieOrg/Makie.jl/pull/1875).
- Added ability to rasterize a plots in CairoMakie vector graphics if `plt.rasterize = true` or `plt.rasterize = scale::Int` [#1872](https://github.com/MakieOrg/Makie.jl/pull/1872).
- Fixed segfaults in `streamplot_impl` on Mac M1 [#1830](https://github.com/MakieOrg/Makie.jl/pull/1830).
- Set the [Cairo miter limit](https://www.cairographics.org/manual/cairo-cairo-t.html#cairo-set-miter-limit) to mimic GLMakie behaviour [#1844](https://github.com/MakieOrg/Makie.jl/pull/1844).
- Fixed a method ambiguity in `rotatedrect` [#1846](https://github.com/MakieOrg/Makie.jl/pull/1846).
- Allow weights in statistical recipes [#1816](https://github.com/MakieOrg/Makie.jl/pull/1816).
- Fixed manual cycling of plot attributes [#1873](https://github.com/MakieOrg/Makie.jl/pull/1873).
- Fixed type constraints in ticklabelalign attributes [#1882](https://github.com/MakieOrg/Makie.jl/pull/1882).

## [0.16.4] - 2022-02-16

- Fixed WGLMakie performance bug and added option to set fps via `WGLMakie.activate!(fps=30)`.
- Implemented `nan_color`, `lowclip`, `highclip` for `image(::Matrix{Float})` in shader.
- Cleaned up mesh shader and implemented `nan_color`, `lowclip`, `highclip` for `mesh(m; color::Matrix{Float})` on the shader.
- Allowed `GLMakie.Buffer` `GLMakie.Sampler` to be used in `GeometryBasics.Mesh` to partially update parts of a mesh/texture and different interpolation and clamping modes for the texture.

## [0.16.0] - 2022-01-07

- **Breaking** Removed `Node` alias [#1307](https://github.com/MakieOrg/Makie.jl/pull/1307), [#1393](https://github.com/MakieOrg/Makie.jl/pull/1393). To upgrade, simply replace all occurrences of `Node` with `Observable`.
- **Breaking** Cleaned up `Scene` type [#1192](https://github.com/MakieOrg/Makie.jl/pull/1192), [#1393](https://github.com/MakieOrg/Makie.jl/pull/1393). The `Scene()` constructor doesn't create any axes or limits anymore. All keywords like `raw`, `show_axis` have been removed. A scene now always works like it did when using the deprecated `raw=true`. All the high level functionality like showing an axis and adding a 3d camera has been moved to `LScene`. See the new `Scene` tutorial for more info: https://docs.makie.org/dev/tutorials/scenes/.
- **Breaking** Lights got moved to `Scene`, see the [lighting docs](https://docs.makie.org/stable/documentation/lighting) and [RPRMakie examples](https://docs.makie.org/stable/documentation/backends/rprmakie/).
- Added ECDF plot [#1310](https://github.com/MakieOrg/Makie.jl/pull/1310).
- Added Order Independent Transparency to GLMakie [#1418](https://github.com/MakieOrg/Makie.jl/pull/1418), [#1506](https://github.com/MakieOrg/Makie.jl/pull/1506). This type of transparency is now used with `transparency = true`. The old transparency handling is available with `transparency = false`.
- Fixed blurry text in GLMakie and WGLMakie [#1494](https://github.com/MakieOrg/Makie.jl/pull/1494).
- Introduced a new experimental backend for ray tracing: [RPRMakie](https://docs.makie.org/stable/documentation/backends/rprmakie/).
- Added the `Cycled` type, which can be used to select the i-th value from the current cycler for a specific attribute [#1248](https://github.com/MakieOrg/Makie.jl/pull/1248).
- The plot function `scatterlines` now uses `color` as `markercolor` if `markercolor` is `automatic`. Also, cycling of the `color` attribute is enabled [#1463](https://github.com/MakieOrg/Makie.jl/pull/1463).
- Added the function `resize_to_layout!`, which allows to resize a `Figure` so that it contains its top `GridLayout` without additional whitespace or clipping [#1438](https://github.com/MakieOrg/Makie.jl/pull/1438).
- Cleaned up lighting in 3D contours and isosurfaces [#1434](https://github.com/MakieOrg/Makie.jl/pull/1434).
- Adjusted attributes of volumeslices to follow the normal structure [#1404](https://github.com/MakieOrg/Makie.jl/pull/1404). This allows you to adjust attributes like `colormap` without going through nested attributes.
- Added depth to 3D contours and isosurfaces [#1395](https://github.com/MakieOrg/Makie.jl/pull/1395), [#1393](https://github.com/MakieOrg/Makie.jl/pull/1393). This allows them to intersect correctly with other 3D objects.
- Restricted 3D scene camera to one scene [#1394](https://github.com/MakieOrg/Makie.jl/pull/1394), [#1393](https://github.com/MakieOrg/Makie.jl/pull/1393). This fixes issues with multiple scenes fighting over events consumed by the camera. You can select a scene by cleaning on it.
- Added depth shift attribute for GLMakie and WGLMakie [#1382](https://github.com/MakieOrg/Makie.jl/pull/1382), [#1393](https://github.com/MakieOrg/Makie.jl/pull/1393). This can be used to adjust render order similar to `overdraw`.
- Simplified automatic width computation in barplots [#1223](https://github.com/MakieOrg/Makie.jl/pull/1223), [#1393](https://github.com/MakieOrg/Makie.jl/pull/1393). If no `width` attribute is passed, the default width is computed as the minimum difference between consecutive `x` positions. Gap between bars are given by the (multiplicative) `gap` attribute. The actual bar width equals `width * (1 - gap)`.
- Added logical expressions for `ispressed` [#1222](https://github.com/MakieOrg/Makie.jl/pull/1222), [#1393](https://github.com/MakieOrg/Makie.jl/pull/1393). This moves a lot of control over hotkeys towards the user. With these changes one can now set a hotkey to trigger on any or no key, collections of keys and logical combinations of keys (i.e. "A is pressed and B is not pressed").
- Fixed issues with `Menu` render order [#1411](https://github.com/MakieOrg/Makie.jl/pull/1411).
- Added `label_rotation` to barplot [#1401](https://github.com/MakieOrg/Makie.jl/pull/1401).
- Fixed issue where `pixelcam!` does not remove controls from other cameras [#1504](https://github.com/MakieOrg/Makie.jl/pull/1504).
- Added conversion for OffsetArrays [#1260](https://github.com/MakieOrg/Makie.jl/pull/1260).
- The `qqplot` `qqline` options were changed to `:identity`, `:fit`, `:fitrobust` and `:none` (the default) [#1563](https://github.com/MakieOrg/Makie.jl/pull/1563). Fixed numeric error due to double computation of quantiles when fitting `qqline`. Deprecated `plot(q::QQPair)` method as it does not have enough information for correct `qqline` fit.

All other changes are collected [in this PR](https://github.com/MakieOrg/Makie.jl/pull/1521) and in the [release notes](https://github.com/MakieOrg/Makie.jl/releases/tag/v0.16.0).

## [0.15.3] - 2021-10-16

- The functions `labelslidergrid!` and `labelslider!` now set fixed widths for the value column with a heuristic. It is possible now to pass `Formatting.format` format strings as format specifiers in addition to the previous functions.
- Fixed 2D arrow rotations in `streamplot` [#1352](https://github.com/MakieOrg/Makie.jl/pull/1352).

## [0.15.2] - 2021-08-26

- Re-enabled Julia 1.3 support.
- Use [MathTexEngine v0.2](https://github.com/Kolaru/MathTeXEngine.jl/releases/tag/v0.2.0).
- Depend on new GeometryBasics, which changes all the Vec/Point/Quaternion/RGB/RGBA - f0 aliases to just f. For example, `Vec2f0` is changed to `Vec2f`. Old aliases are still exported, but deprecated and will be removed in the next breaking release. For more details and an upgrade script, visit [GeometryBasics#97](https://github.com/JuliaGeometry/GeometryBasics.jl/pull/97).
- Added `hspan!` and `vspan!` functions [#1264](https://github.com/MakieOrg/Makie.jl/pull/1264).

## [0.15.1] - 2021-08-21

- Switched documentation framework to Franklin.jl.
- Added a specialization for `volumeslices` to DataInspector.
- Fixed 1 element `hist` [#1238](https://github.com/MakieOrg/Makie.jl/pull/1238) and make it easier to move `hist` [#1150](https://github.com/MakieOrg/Makie.jl/pull/1150).

## [0.15.0] - 2021-07-15

- `LaTeXString`s can now be used as input to `text` and therefore as labels for `Axis`, `Legend`, or other comparable objects. Mathematical expressions are typeset using [MathTeXEngine.jl](https://github.com/Kolaru/MathTeXEngine.jl) which offers a fast approximation of LaTeX typesetting [#1022](https://github.com/MakieOrg/Makie.jl/pull/1022).
- Added `Symlog10` and `pseudolog10` axis scales for log scale approximations that work with zero and negative values [#1109](https://github.com/MakieOrg/Makie.jl/pull/1109).
- Colorbar limits can now be passed as the attribute `colorrange` similar to plots [#1066](https://github.com/MakieOrg/Makie.jl/pull/1066).
- Added the option to pass three vectors to heatmaps and other plots using `SurfaceLike` conversion [#1101](https://github.com/MakieOrg/Makie.jl/pull/1101).
- Added `stairs` plot recipe [#1086](https://github.com/MakieOrg/Makie.jl/pull/1086).
- **Breaking** Removed `FigurePosition` and `FigureSubposition` types. Indexing into a `Figure` like `fig[1, 1]` now returns `GridPosition` and `GridSubposition` structs, which can be used in the same way as the types they replace. Because of an underlying change in `GridLayoutBase.jl`, it is now possible to do `Axis(gl[1, 1])` where `gl` is a `GridLayout` that is a sublayout of a `Figure`'s top layout [#1075](https://github.com/MakieOrg/Makie.jl/pull/1075).
- Bar plots and histograms have a new option for adding text labels [#1069](https://github.com/MakieOrg/Makie.jl/pull/1069).
- It is now possible to specify one `linewidth` value per segment in `linesegments` [#992](https://github.com/MakieOrg/Makie.jl/pull/992).
- Added a new 3d camera that allows for better camera movements using keyboard and mouse [#1024](https://github.com/MakieOrg/Makie.jl/pull/1024).
- Fixed the application of scale transformations to `surface` [#1070](https://github.com/MakieOrg/Makie.jl/pull/1070).
- Added an option to set a custom callback function for the `RectangleZoom` axis interaction to enable other use cases than zooming [#1104](https://github.com/MakieOrg/Makie.jl/pull/1104).
- Fixed rendering of `heatmap`s with one or more reversed ranges in CairoMakie, as in `heatmap(1:10, 10:-1:1, rand(10, 10))` [#1100](https://github.com/MakieOrg/Makie.jl/pull/1100).
- Fixed volume slice recipe and added docs for it [#1123](https://github.com/MakieOrg/Makie.jl/pull/1123).

[Unreleased]: https://github.com/MakieOrg/Makie.jl/compare/v0.22.4...HEAD
[0.22.4]: https://github.com/MakieOrg/Makie.jl/compare/v0.22.3...v0.22.4
[0.22.3]: https://github.com/MakieOrg/Makie.jl/compare/v0.22.2...v0.22.3
[0.22.2]: https://github.com/MakieOrg/Makie.jl/compare/v0.22.1...v0.22.2
[0.22.1]: https://github.com/MakieOrg/Makie.jl/compare/v0.22.0...v0.22.1
[0.22.0]: https://github.com/MakieOrg/Makie.jl/compare/v0.21.18...v0.22.0
[0.21.18]: https://github.com/MakieOrg/Makie.jl/compare/v0.21.17...v0.21.18
[0.21.17]: https://github.com/MakieOrg/Makie.jl/compare/v0.21.16...v0.21.17
[0.21.16]: https://github.com/MakieOrg/Makie.jl/compare/v0.21.15...v0.21.16
[0.21.15]: https://github.com/MakieOrg/Makie.jl/compare/v0.21.14...v0.21.15
[0.21.14]: https://github.com/MakieOrg/Makie.jl/compare/v0.21.13...v0.21.14
[0.21.13]: https://github.com/MakieOrg/Makie.jl/compare/v0.21.12...v0.21.13
[0.21.12]: https://github.com/MakieOrg/Makie.jl/compare/v0.21.11...v0.21.12
[0.21.11]: https://github.com/MakieOrg/Makie.jl/compare/v0.21.10...v0.21.11
[0.21.10]: https://github.com/MakieOrg/Makie.jl/compare/v0.21.9...v0.21.10
[0.21.9]: https://github.com/MakieOrg/Makie.jl/compare/v0.21.8...v0.21.9
[0.21.8]: https://github.com/MakieOrg/Makie.jl/compare/v0.21.7...v0.21.8
[0.21.7]: https://github.com/MakieOrg/Makie.jl/compare/v0.21.6...v0.21.7
[0.21.6]: https://github.com/MakieOrg/Makie.jl/compare/v0.21.5...v0.21.6
[0.21.5]: https://github.com/MakieOrg/Makie.jl/compare/v0.21.4...v0.21.5
[0.21.4]: https://github.com/MakieOrg/Makie.jl/compare/v0.21.3...v0.21.4
[0.21.3]: https://github.com/MakieOrg/Makie.jl/compare/v0.21.2...v0.21.3
[0.21.2]: https://github.com/MakieOrg/Makie.jl/compare/v0.21.1...v0.21.2
[0.21.1]: https://github.com/MakieOrg/Makie.jl/compare/v0.21.0...v0.21.1
[0.21.0]: https://github.com/MakieOrg/Makie.jl/compare/v0.20.10...v0.21.0
[0.20.10]: https://github.com/MakieOrg/Makie.jl/compare/v0.20.9...v0.20.10
[0.20.9]: https://github.com/MakieOrg/Makie.jl/compare/v0.20.8...v0.20.9
[0.20.8]: https://github.com/MakieOrg/Makie.jl/compare/v0.20.7...v0.20.8
[0.20.7]: https://github.com/MakieOrg/Makie.jl/compare/v0.20.6...v0.20.7
[0.20.6]: https://github.com/MakieOrg/Makie.jl/compare/v0.20.5...v0.20.6
[0.20.5]: https://github.com/MakieOrg/Makie.jl/compare/v0.20.4...v0.20.5
[0.20.4]: https://github.com/MakieOrg/Makie.jl/compare/v0.20.3...v0.20.4
[0.20.3]: https://github.com/MakieOrg/Makie.jl/compare/v0.20.2...v0.20.3
[0.20.2]: https://github.com/MakieOrg/Makie.jl/compare/v0.20.1...v0.20.2
[0.20.1]: https://github.com/MakieOrg/Makie.jl/compare/v0.20.0...v0.20.1
[0.20.0]: https://github.com/MakieOrg/Makie.jl/compare/v0.19.12...v0.20.0
[0.19.12]: https://github.com/MakieOrg/Makie.jl/compare/v0.19.11...v0.19.12
[0.19.11]: https://github.com/MakieOrg/Makie.jl/compare/v0.19.10...v0.19.11
[0.19.10]: https://github.com/MakieOrg/Makie.jl/compare/v0.19.9...v0.19.10
[0.19.9]: https://github.com/MakieOrg/Makie.jl/compare/v0.19.8...v0.19.9
[0.19.8]: https://github.com/MakieOrg/Makie.jl/compare/v0.19.7...v0.19.8
[0.19.7]: https://github.com/MakieOrg/Makie.jl/compare/v0.19.6...v0.19.7
[0.19.6]: https://github.com/MakieOrg/Makie.jl/compare/v0.19.5...v0.19.6
[0.19.5]: https://github.com/MakieOrg/Makie.jl/compare/v0.19.4...v0.19.5
[0.19.4]: https://github.com/MakieOrg/Makie.jl/compare/v0.19.3...v0.19.4
[0.19.3]: https://github.com/MakieOrg/Makie.jl/compare/v0.19.1...v0.19.3
[0.19.1]: https://github.com/MakieOrg/Makie.jl/compare/v0.19.0...v0.19.1
[0.19.0]: https://github.com/MakieOrg/Makie.jl/compare/v0.18.4...v0.19.0
[0.18.4]: https://github.com/MakieOrg/Makie.jl/compare/v0.18.3...v0.18.4
[0.18.3]: https://github.com/MakieOrg/Makie.jl/compare/v0.18.2...v0.18.3
[0.18.2]: https://github.com/MakieOrg/Makie.jl/compare/v0.18.1...v0.18.2
[0.18.1]: https://github.com/MakieOrg/Makie.jl/compare/v0.18.0...v0.18.1
[0.18.0]: https://github.com/MakieOrg/Makie.jl/compare/v0.17.13...v0.18.0
[0.17.13]: https://github.com/MakieOrg/Makie.jl/compare/v0.17.12...v0.17.13
[0.17.12]: https://github.com/MakieOrg/Makie.jl/compare/v0.17.11...v0.17.12
[0.17.11]: https://github.com/MakieOrg/Makie.jl/compare/v0.17.10...v0.17.11
[0.17.10]: https://github.com/MakieOrg/Makie.jl/compare/v0.17.9...v0.17.10
[0.17.9]: https://github.com/MakieOrg/Makie.jl/compare/v0.17.7...v0.17.9
[0.17.7]: https://github.com/MakieOrg/Makie.jl/compare/v0.17.6...v0.17.7
[0.17.6]: https://github.com/MakieOrg/Makie.jl/compare/v0.17.5...v0.17.6
[0.17.5]: https://github.com/MakieOrg/Makie.jl/compare/v0.17.4...v0.17.5
[0.17.4]: https://github.com/MakieOrg/Makie.jl/compare/v0.17.3...v0.17.4
[0.17.3]: https://github.com/MakieOrg/Makie.jl/compare/v0.17.2...v0.17.3
[0.17.2]: https://github.com/MakieOrg/Makie.jl/compare/v0.17.1...v0.17.2
[0.17.1]: https://github.com/MakieOrg/Makie.jl/compare/v0.17.0...v0.17.1
[0.17.0]: https://github.com/MakieOrg/Makie.jl/compare/v0.16.4...v0.17.0
[0.16.4]: https://github.com/MakieOrg/Makie.jl/compare/v0.16.0...v0.16.4
[0.16.0]: https://github.com/MakieOrg/Makie.jl/compare/v0.15.3...v0.16.0
[0.15.3]: https://github.com/MakieOrg/Makie.jl/compare/v0.15.2...v0.15.3
[0.15.2]: https://github.com/MakieOrg/Makie.jl/compare/v0.15.1...v0.15.2
[0.15.1]: https://github.com/MakieOrg/Makie.jl/compare/v0.15.0...v0.15.1
[0.15.0]: https://github.com/MakieOrg/Makie.jl/compare/v0.14.2...v0.15.0<|MERGE_RESOLUTION|>--- conflicted
+++ resolved
@@ -2,11 +2,8 @@
 
 ## [Unreleased]
 
-<<<<<<< HEAD
 - Refactored rendering in GLMakie to go through a series of steps abstracted by a render pipeline. This allows rendering to be adjusted from outside and should simplify introducing more post-processing options in the future. [#4689](https://github.com/MakieOrg/Makie.jl/pull/4689)
-=======
 - Added ability to hide and show individual plot elements by clicking their corresponding `Legend` entry [#2276](https://github.com/MakieOrg/Makie.jl/pull/2276).
->>>>>>> b00d1c54
 - Fixed issue with UInt8 voxel data not updating correctly when Observable input is updated [#4914](https://github.com/MakieOrg/Makie.jl/pull/4914)
 - Added ticks and minorticks to `PolarAxis`. Ticks and tick labels can now also be mirrored to the other side of a sector style PolarAxis. [#4902](https://github.com/MakieOrg/Makie.jl/pull/4902)
 - Fixed `Axis.panbutton` not working [#4932](https://github.com/MakieOrg/Makie.jl/pull/4932)
