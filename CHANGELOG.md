# Changelog

- Fixed incorrect variable name used for `voxels` in `Colorbar` [#5208](https://github.com/MakieOrg/Makie.jl/pull/5208)
- Fixed `Time` ticks breaking when axis limits crossed over midnight [#5212](https://github.com/MakieOrg/Makie.jl/pull/5212).
- Fixed `meshscatter` markers not updating correctly in GLMakie [#5217](https://github.com/MakieOrg/Makie.jl/pull/5217)

## Unreleased

## [0.24.4] - 2025-07-17

- Fixed rendering of volumes when the camera is inside the volume [#5164](https://github.com/MakieOrg/Makie.jl/pull/5164)
- Added some validation for compute node initialization (which guards against some error in `map!()` callbacks) [#5170](https://github.com/MakieOrg/Makie.jl/pull/5170)
- Added support for `GeometryBasics.MultiPoint` [#5182](https://github.com/MakieOrg/Makie.jl/pull/5182).
- Moved remaining compute edge checks for safe edge reuse out of debug mode [#5169](https://github.com/MakieOrg/Makie.jl/pull/5169)
- Adjusted compute `map!` to accept mixed array contain Symbols and compute nodes [#5167](https://github.com/MakieOrg/Makie.jl/pull/5167)
- Added `register_projected_positions!()` for projecting data in recipes (from start to finish). Also generalized `register_position_transform!()` and related for use in recipes [#5121](https://github.com/MakieOrg/Makie.jl/pull/5121)
- Added `register_projected_rotations_2d!` for calculating the screen space rotation between data points of a plot. [#5121](https://github.com/MakieOrg/Makie.jl/pull/5121)
- Added `map!(f, plot::Plot, inputs, outputs)` method (accepting a plot instead of a compute graph). [#5121](https://github.com/MakieOrg/Makie.jl/pull/5121)
- Updated `arrows`, `bracket`, `contour`, `contour3d`, `poly`, `streamplot`, `textlabel`, `triplot`, `voronoiplot` and `hexbin` to use the compute graph instead of observables. [#5121](https://github.com/MakieOrg/Makie.jl/pull/5121)
- Fixed `p.text = "..."` erroring with `p = text(..., text = rich(...))` [#5173](https://github.com/MakieOrg/Makie.jl/pull/5173)
- Support Interpolations.jl v0.16 [#5157](https://github.com/MakieOrg/Makie.jl/pull/5157)
- Updated `arc`, `band`, `pie`, `stairs`, `stem`, `tooltip`, `wireframe` and `qqplot` to use the new compute graph instead of observables [#5165](https://github.com/MakieOrg/Makie.jl/pull/5165)
<<<<<<< HEAD
- Added support for plotting units with DynamicQuantities.jl [#5137](https://github.com/MakieOrg/Makie.jl/pull/5137)
=======
- Added ability to modify ticks and tick format on a `DateTime` or `Time` conversion axis, for example `xticks = (datetimes, labels)` or `xtickformat = "d.m.yyyy"`. The default tick locator for datetimes is improved and the default formatting now reduces the amount of redundant information in neighboring ticks. It is exported as `DateTimeTicks` [#5159](https://github.com/MakieOrg/Makie.jl/pull/5159).
- Fixed missing toggle animation [#5156](https://github.com/MakieOrg/Makie.jl/pull/#5156)
- Fixed broadcast error in `position_on_plot` for mesh [#5196](https://github.com/MakieOrg/Makie.jl/pull/5196)
>>>>>>> 34a5546c

## [0.24.3] - 2025-07-04

- Fixed empty plotlist [#5150](https://github.com/MakieOrg/Makie.jl/pull/5150).
- Fixed plot attributes with `Dict` as input [#5149](https://github.com/MakieOrg/Makie.jl/pull/5149).
- Fixed arrow marker attributes in `arrows3d` not triggering repositioning of arrows. [#5134](https://github.com/MakieOrg/Makie.jl/pull/5134)
- Fixed h/vlines and h/vspan not considering transform functions correctly. [#5145](https://github.com/MakieOrg/Makie.jl/pull/5145)
- Added `register_projected_positions!()` for projecting data in recipes (from start to finish). Also generalized `register_position_transform!()` and related for use in recipes [#5121](https://github.com/MakieOrg/Makie.jl/pull/5121)
- Moved some compute edge checks out of debug mode to error more consistently on edge overwrite [#5125](https://github.com/MakieOrg/Makie.jl/pull/5125)

## [0.24.2] - 2025-06-27

- Bring back some default attributes for recipes [#5130](https://github.com/MakieOrg/Makie.jl/pull/5130).
- Allow multiple separate link groups in `xaxislinks` and `yaxislinks` arguments of `SpecApi.GridLayout` so that facet layouts can have independently linked columns and rows [#5127](https://github.com/MakieOrg/Makie.jl/pull/5127).

## [0.24.1] - 2025-06-24

- Don't pull plots from invisible scenes and hide Blocks during construction [#5119](https://github.com/MakieOrg/Makie.jl/pull/5119).
- Fixed `dendrogram` docstring and added `x, y, merges` conversion [#5118](https://github.com/MakieOrg/Makie.jl/pull/5118).
- Make sure there's only one inspector per root scene [#5113](https://github.com/MakieOrg/Makie.jl/pull/5113).
- Bring back lowres background for heatmap(Resampler(...)) [#5110](https://github.com/MakieOrg/Makie.jl/pull/5110).
- Fixed forwarding attributes in recipes [#5109](https://github.com/MakieOrg/Makie.jl/pull/5109).

## [0.24.0] - 2025-06-20

- **Breaking** Refactored plots to rely on the newly introduced `ComputeGraph` instead of `Observables`. [#4630](https://github.com/MakieOrg/Makie.jl/pull/4630)
  - **Breaking** `attr = Attributes(plot)` now returns a `ComputeGraph`, which disallows `copy(attr)`, `pop!(attr, ...)`, `attr[:newvar] = ...` and splatting `plot!(...; attr...)`.
  - **Semi-Breaking** `plot(parent, attr, args...; kwargs...)` now only considers applicable attributes in `attr` and prioritizes `kwargs` in case of collisions.
  - **Semi-Breaking** `@recipe Name (args...)` now names converted arguments and requires the number of `args` to match the number of outputs ifrom `convert_arguments()`
  - **Breaking** `replace_automatic!()` has been removed as it was incompatible. `Makie.default_automatic()` can be used as an alternative.
  - **Breaking** `text!()` is no longer a nested structure of text plots.
  - **Breaking** Scene lights have moved to the scene `ComputeGraph` and no longer contain Observables.
  - Fixed synchronous update issues by allowing synchronized update with `Makie.update!(plot, attrib1 = val1, attrib2 = val2, ...)`
  - Improved performance in WGLMakie with better bundling and filtering of updates
  - Improved traceability attribute and argument processing from user input to the backend
- **Breaking** `annotations!()` (not the new `annotation`) has been removed in favor of `text!()`. [#4630](https://github.com/MakieOrg/Makie.jl/pull/4630)
- **Semi-Breaking** Removed various internal text bounding box functions in favor of more user friendly functions like `string_boundingboxes(plot)` [#4630](https://github.com/MakieOrg/Makie.jl/pull/4630)
- **Semi-Breaking** Deprecated `ShadingAlgorithm` for `plot.shading` in favor of a `Bool`. The selection of the algorithm (`FastShading/MultiLightShading`) now happens at the scene level. [#4630](https://github.com/MakieOrg/Makie.jl/pull/4630)
- Fixed 2x2 surfaces not aligning colors correctly in WGLMakie [#4630](https://github.com/MakieOrg/Makie.jl/pull/4630)
- Added support for per-mesh `uv_transform` in `WGLMakie.meshscatter` [#4630](https://github.com/MakieOrg/Makie.jl/pull/4630)
- Fixed `PolarAxis` not considering text rotation correctly for tick label margins [#4630](https://github.com/MakieOrg/Makie.jl/pull/4630)
- Fixed `LaTeXStrings` not projecting lines correctly if `markerspace != :pixel` [#4630](https://github.com/MakieOrg/Makie.jl/pull/4630)
- Fixed incorrect z values for 2x2 `surface()` plots in CairoMakie and WGLMakie. [#5052](https://github.com/MakieOrg/Makie.jl/pull/5052)
- Fixed `arrows3d()` now including lighting attributes. [#5052](https://github.com/MakieOrg/Makie.jl/pull/5052)
- **Breaking** Removed `MakieCore` from Makie's dependencies. Going forward, package extensions are recommended if a lightweight dependency is desired. A quick fix is to change the dependency to `Makie` and replace all `MakieCore` occurrences with `Makie` although this will incur Makie's full load time every time. The alternative is to use a package extension on `Makie` which requires at least Julia 1.9.
- **Breaking** Changed `patchcolor` to opaque colors [#5088](https://github.com/MakieOrg/Makie.jl/pull/5088)
- Fixed `annotation` in the presence of scene transform functions [#5058](https://github.com/MakieOrg/Makie.jl/pull/5058).
- Moved Makie source directory from top level to ./Makie so that Makie itself does not include every other monorepo package when it's installed [#5069](https://github.com/MakieOrg/Makie.jl/pull/5069).
- Removed asset folder and made it an artifact, breaking code that didn't use `Makie.assetpath`. Also introduces `Makie.loadasset(name)`, to directly load the asset [#5074](https://github.com/MakieOrg/Makie.jl/pull/5074).
- Added `fontsize` attribute to `annotation` [#5099](https://github.com/MakieOrg/Makie.jl/pull/5099).

## [0.23.0] - 2025-06-10

- **Breaking** Refactored `arrows` to solve various issues: [#4925](https://github.com/MakieOrg/Makie.jl/pull/4925)
  - **Breaking** `Arrows` as a type is deprecated as the recipe has been split up. Use the `Makie.ArrowLike` conversion trait, `Arrows2D` or `Arrows3D` instead.
  - **Breaking** The `arrows!()` function is deprecated in favor of `arrows2d!()` and `arrows3d!()`. These plot functions differ in how they render arrows and can be used in 2D and 3D interchangeably.
  - **Breaking** The arrow size now considers all components of the arrow, not just the shaft, changing sizes and alignments.
  - **Breaking** `align` no longer accepts `:lineend, :tailend, :headstart` and `:origin`. It now only accepts `:head, :center, :tail` and numbers for fractional alignment. Issues with these alignments not working correctly have been fixed.
  - **Breaking** Attributes `arrowhead, arrowtail, arrowcolor, linecolor, linewidth, arrowsize` are deprecated. See `?arrows2d` and `?arrows3d` or the main docs for replacements.
  - **Breaking** Attributes `linestyle` and `transform_marker` are no longer supported.
  - **Breaking** Outside of `minshaftlength .. maxshaftlength`, arrows now scale as a whole instead of just their shaft.
  - **Breaking** 3D Arrows now try to scale to a size appropriate to the given data. This can be turned off by setting `markerscale` to a static number.
  - Arrows are now split into a tail, shaft and head, allowing for double-headed arrows.
  - 2D arrows are now based on `poly`, fixing self-overlap issues with transparent arrows.
  - 3D arrow tips, or more generally the new `GeometryBasics.Cone` renders with much smoother shading.
  - `argmode = :endpoint` has been added to allow constructing arrows with a start and end point instead of a start point and a direction.
  - Arrows now work correctly with `colorrange`, `alpha`, etc.
  - Transforms (e.g. `log` or `rotate!(plot, ...)`) now only affect the start and end points of arrows, rather than its components. This fixes issues like incorrect tip rotation of 2D arrows and stretching/squishing of 3D arrows.
- Add dim conversion support for Axis3 [#4964](https://github.com/MakieOrg/Makie.jl/pull/4964).
- Added support for vectors of intervals in `hspan` and `vspan` [#5036](https://github.com/MakieOrg/Makie.jl/pull/5036)
- Export `Float64` geometry types `Point3d`, `Vec4d`, `Rect2d` etc. [#5040](https://github.com/MakieOrg/Makie.jl/pull/5040).
- Added `dendrogram` recipe to Makie [#2755](https://github.com/MakieOrg/Makie.jl/pull/2755)
- Added unit support to `Slider` [#5037](https://github.com/MakieOrg/Makie.jl/pull/5037)
- Added `sources` section to all Project.tomls in the monorepo, so that `]dev GLMakie` will download the monorepo and automatically dev Makie and MakieCore. [#4967](https://github.com/MakieOrg/Makie.jl/pull/4967)

## [0.22.10] - 2025-06-03

- Quick fix for the just released `annotation`, `textcolor` now follows `color` by default [#5034](https://github.com/MakieOrg/Makie.jl/pull/5034).

## [0.22.9] - 2025-06-03

- Added conversion method for `annotation` to make it compatible with AlgebraOfGraphics [#5029](https://github.com/MakieOrg/Makie.jl/pull/5029).
- Fixed contour labels text positions update bug [#5010](https://github.com/MakieOrg/Makie.jl/pull/5010).

## [0.22.8] - 2025-06-03

- Added new `annotation` recipe which can be used for labeling many data points with automatically non-overlapping labels, or for more bespoke annotation with manually chosen positions and connecting arrows [#4891](https://github.com/MakieOrg/Makie.jl/pull/4891).
- Fixed precompilation bug in julia dev 1.13 [#5018](https://github.com/MakieOrg/Makie.jl/pull/5018).
- Fixed screen not open assertion and `Makie.isclosed(scene)` in WGLMakie [#5008](https://github.com/MakieOrg/Makie.jl/pull/5008).

## [0.22.7] - 2025-05-23

- Fixed regression in the updating logic of `Legend` [#4979](https://github.com/MakieOrg/Makie.jl/pull/4979).

## [0.22.6] - 2025-05-17

- Added `alpha` keyword to `density` recipe [#4975](https://github.com/MakieOrg/Makie.jl/pull/4975).
- Improved CairoMakie rendering of normal `band`s with array-valued colors [#4989](https://github.com/MakieOrg/Makie.jl/pull/4989).
- Fixed cycling not being consistent when the same plot function was called with different input types (float32 vs float64 lines, for example) [#4960](https://github.com/MakieOrg/Makie.jl/pull/4960)

## [0.22.5] - 2025-05-12

- Added LegendElements for meshscatter, mesh, image, heatmap and surface [#4924](https://github.com/MakieOrg/Makie.jl/pull/4924)
- Moved some of the TextureAtlas logic to JS, speeding up text updates and fixing texture atlas updates [4942](https://github.com/MakieOrg/Makie.jl/pull/4942).
- Added ability to hide and show individual plot elements by clicking their corresponding `Legend` entry [#2276](https://github.com/MakieOrg/Makie.jl/pull/2276).
- Fixed issue with UInt8 voxel data not updating correctly when Observable input is updated [#4914](https://github.com/MakieOrg/Makie.jl/pull/4914)
- Added ticks and minorticks to `PolarAxis`. Ticks and tick labels can now also be mirrored to the other side of a sector style PolarAxis. [#4902](https://github.com/MakieOrg/Makie.jl/pull/4902)
- Fixed `Axis.panbutton` not working [#4932](https://github.com/MakieOrg/Makie.jl/pull/4932)
- Fixed issues with anisotropic markersizes (e.g. `(10, 50)`) causing anti-aliasing to become blurry in GLMakie and WGLMakie. [#4918](https://github.com/MakieOrg/Makie.jl/pull/4918)
- Added `direction = :y` option for vertical `band`s [#4949](https://github.com/MakieOrg/Makie.jl/pull/4949).
- Fixed line-ordering of `lines(::Rect3)` [#4954](https://github.com/MakieOrg/Makie.jl/pull/4954).
- Fixed issue with `sprint`ing to SVG using CairoMakie in Julia 1.11 and above [#4971](https://github.com/MakieOrg/Makie.jl/pull/4971).

## [0.22.4] - 2025-04-11

- Re-added the `apply_transform(f, data, space)` method that was removed in v0.22.3 with a deprecation warning. It will be removed in the next breaking version. [#4916](https://github.com/MakieOrg/Makie.jl/pull/4916)

## [0.22.3] - 2025-04-08

- Added `alpha` attribute to `tricontourf.jl` to control the transparency of filled contours [#4800](https://github.com/MakieOrg/Makie.jl/pull/4800)
- Fixed hexbin using log-scales [#4898](https://github.com/MakieOrg/Makie.jl/pull/4898)
- Updated scope of `space` attribute, restricting it to camera related projections in the conversion-transformation-projection pipeline. (See docs on `space` or the pipeline) [#4792](https://github.com/MakieOrg/Makie.jl/pull/4792)
- Added inheritance options for the `transformation` keyword argument: `:inherit, :inherit_model, :inherit_transform_func, :nothing` (See docs on `transformations` or the pipeline) [#4792](https://github.com/MakieOrg/Makie.jl/pull/4792)
- Fixed GLMakie embedding support for window destruction [#4848](https://github.com/MakieOrg/Makie.jl/pull/4848).
- Adjusted `DataInspector` tooltips for `spy` to be heatmap-like and `datashader` to show the number of binned markers [#4810](https://github.com/MakieOrg/Makie.jl/pull/4810)
- Added `unsafe_set!(::Textbox, ::String)` [#4417](https://github.com/MakieOrg/Makie.jl/pull/4417)
- Improved compatibility of marker attributes with float32convert, fixing issues with scatter markers being render too small with `markerspace = :data` in an Axis [#4869](https://github.com/MakieOrg/Makie.jl/pull/4869)
- Added `font` attribute and fixed faulty selection in `scatter`. Scatter fonts can now be themed with `markerfont`. [#4832](https://github.com/MakieOrg/Makie.jl/pull/4832)
- Fixed categorical `cgrad` interpolating at small enough steps [#4858](https://github.com/MakieOrg/Makie.jl/pull/4858)
- Added `textlabel!()` recipe for plotting text with a background [#4879](https://github.com/MakieOrg/Makie.jl/pull/4879)
- Fixed the computed `colorrange` being out of order with `colorscale = -` or similar colorscale functions that break sorting [#4884](https://github.com/MakieOrg/Makie.jl/pull/4884)
- Added `transform_marker` to arrows [#4871](https://github.com/MakieOrg/Makie.jl/pull/4871)
- Reverted change in `meshscatter` transformation behavior by using `transform_marker = true` as the default [#4871](https://github.com/MakieOrg/Makie.jl/pull/4871)
- Fixed an error with Colorbar for categorical colormaps, where they displayed values out of colorrange and NaN. [#4894](https://github.com/MakieOrg/Makie.jl/pull/4894)
- Fixed minor grid not showing in Axis when minorticks are hidden [#4896](https://github.com/MakieOrg/Makie.jl/pull/4896)
- Fixed issue with small scatter markers disappearing in CairoMakie [#4882](https://github.com/MakieOrg/Makie.jl/pull/4882)
- Added current axis/figure defaults to `resize_to_layout!`, `x/yautolimits`, `hidex/y/decoration!` and `tight_x/y/ticklabel_spacing!` [#4519](https://github.com/MakieOrg/Makie.jl/pull/4519)
- Switched to Julia 1.10 for GLMakie CI due to issues with OpenGL on ubuntu-latest. This may cause GLMakie compatibility with the Julia 1.6 to degrade in the future. [#4913](https://github.com/MakieOrg/Makie.jl/pull/4913)
- Added support for logarithmic units [#4853](https://github.com/MakieOrg/Makie.jl/pull/4853)

## [0.22.2] - 2025-02-26

- Added support for curvilinear grids in `contourf` (contour filled), where `x` and `y` are matrices (`contour` lines were added in [0.22.0]) [#4670](https://github.com/MakieOrg/Makie.jl/pull/4670).
- Updated WGLMakie's threejs version from 0.157 to 0.173, fixing some threejs bugs [#4809](https://github.com/MakieOrg/Makie.jl/pull/4809).
- Moved Axis3 clip planes slightly outside to avoid clipping objects on the border with 0 margin [#4742](https://github.com/MakieOrg/Makie.jl/pull/4742)
- Fixed an issue with transformations not propagating to child plots when their spaces only match indirectly. [#4723](https://github.com/MakieOrg/Makie.jl/pull/4723)
- Added a tutorial on creating an inset plot [#4697](https://github.com/MakieOrg/Makie.jl/pull/4697)
- Enhanced Pattern support: Added general CairoMakie implementation, improved quality, added anchoring, added support in band, density, added tests & fixed various bugs and inconsistencies. [#4715](https://github.com/MakieOrg/Makie.jl/pull/4715)
- Fixed issue with `voronoiplot` for Voronoi tessellations with empty polygons [#4740](https://github.com/MakieOrg/Makie.jl/pull/4740)
- Fixed shader compilation error due to undefined unused variable in volume [#4755](https://github.com/MakieOrg/Makie.jl/pull/4755)
- Added option `update_while_dragging=true` to Slider [#4745](https://github.com/MakieOrg/Makie.jl/pull/4745).
- Added option `lowres_background=true` to Resampler, and renamed `resolution` to `max_resolution` [#4745](https://github.com/MakieOrg/Makie.jl/pull/4745).
- Added option `throttle=0.0` to `async_latest`, to allow throttling while skipping latest updates [#4745](https://github.com/MakieOrg/Makie.jl/pull/4745).
- Fixed issue with `WGLMakie.voxels` not rendering on linux with firefox [#4756](https://github.com/MakieOrg/Makie.jl/pull/4756)
- Updated `voxels` to use `uv_transform` interface instead of `uvmap` to give more control over texture mapping (i.e. to allow rotations) [#4758](https://github.com/MakieOrg/Makie.jl/pull/4758)
- **Breaking** Changed generated `uv`s in `voxels` to more easily align texture maps. Also changed uvs to scale with `gap` so that voxels remain fully covered. [#4758](https://github.com/MakieOrg/Makie.jl/pull/4758)
- Fixed `uv_transform = :rotr90` and `:rotl90` being swapped [#4758](https://github.com/MakieOrg/Makie.jl/pull/4758)
- Cleaned up surface handling in GLMakie: Surface cells are now discarded when there is a nan in x, y or z. Fixed incorrect normal if x or y is nan [#4735](https://github.com/MakieOrg/Makie.jl/pull/4735)
- Cleaned up `volume` plots: Added `:indexedabsorption` and `:additive` to WGLMakie, generalized `:mip` to include negative values, fixed missing conversions for rgba algorithms (`:additive`, `:absorptionrgba`), fixed missing conversion for `absorption` attribute & extended it to `:indexedabsorption` and `absorptionrgba`, added tests and improved docs. [#4726](https://github.com/MakieOrg/Makie.jl/pull/4726)
- Fixed integer underflow in GLMakie line indices which may have caused segmentation faults on mac [#4782](https://github.com/MakieOrg/Makie.jl/pull/4782)
- Added `Axis3.clip` attribute to allow turning off clipping [#4791](https://github.com/MakieOrg/Makie.jl/pull/4791)
- Fixed `Plane(Vec{N, T}(0), dist)` producing a `NaN` normal, which caused WGLMakie to break. (E.g. when rotating Axis3) [#4772](https://github.com/MakieOrg/Makie.jl/pull/4772)
- Changed `inspectable` to be inherited from the parent scenes theme. [#4739](https://github.com/MakieOrg/Makie.jl/pull/4739)
- Reverted change to `poly` which disallowed 3D geometries from being plotted [#4738](https://github.com/MakieOrg/Makie.jl/pull/4738)
- Enabled autocompletion on Block types, e.g. `?Axis.xti...` [#4786](https://github.com/MakieOrg/Makie.jl/pull/4786)
- Added `dpi` metadata to all rendered png files, where `px_per_unit = 1` means 96dpi, `px_per_unit = 2` means 192dpi, and so on. This gives frontends a chance to show plain Makie png images with the correct scaling [#4812](https://github.com/MakieOrg/Makie.jl/pull/4812).
- Fixed issue with voxels not working correctly with `rotate!()` [#4824](https://github.com/MakieOrg/Makie.jl/pull/4824)
- Fixed issue with tick event not triggering in WGLMakie [#4818](https://github.com/MakieOrg/Makie.jl/pull/4818)
- Improved performance of some Blocks, mainly `Textbox` and `Menu` [#4821](https://github.com/MakieOrg/Makie.jl/pull/4821)
- Fixed issue with `PolarAxis` not considering tick visibility in protrusion calculations. [#4823](https://github.com/MakieOrg/Makie.jl/pull/4823)
- Fixed some plots failing to create Legend entries due to missing attributes [#4826](https://github.com/MakieOrg/Makie.jl/pull/4826)

## [0.22.1] - 2025-01-17

- Allow volume textures for mesh color, to e.g. implement a performant volume slice display [#2274](https://github.com/MakieOrg/Makie.jl/pull/2274).
- Fixed `alpha` use in legends and some CairoMakie cases [#4721](https://github.com/MakieOrg/Makie.jl/pull/4721).

## [0.22.0] - 2024-12-12

- Updated to GeometryBasics 0.5: [GeometryBasics#173](https://github.com/JuliaGeometry/GeometryBasics.jl/pull/173), [GeometryBasics#219](https://github.com/JuliaGeometry/GeometryBasics.jl/pull/219) [#4319](https://github.com/MakieOrg/Makie.jl/pull/4319)
  - Removed `meta` infrastructure. Vertex attributes are now passed as kwargs.
  - Simplified GeometryBasics Mesh type, improving compile times
  - Added `FaceView` to allow different vertex attributes to use different indices for specifying data of the same vertex. This can be used to specify per-face data.
  - Added `GeometryBasics.face_normals(points, faces)`
  - Changed the order of `Rect2` coordinates to be counter-clockwise.
  - Updated `Cylinder` to avoid visually rounding off the top and bottom.
  - Added `MetaMesh` to store non-vertex metadata in a GeometryBasics Mesh object. These are now produced by MeshIO for `.obj` files, containing information from `.mtl` files.
  - Fix `Tessellation/tessellation` spelling [GeometryBasics#227](https://github.com/JuliaGeometry/GeometryBasics.jl/pull/227) [#4564](https://github.com/MakieOrg/Makie.jl/pull/4564)
- Added `Makie.mesh` option for `MetaMesh` which applies some of the bundled information [#4368](https://github.com/MakieOrg/Makie.jl/pull/4368), [#4496](https://github.com/MakieOrg/Makie.jl/pull/4496)
- `Voronoiplot`s automatic colors are now defined based on the underlying point set instead of only those generators appearing in the tessellation. This makes the selected colors consistent between tessellations when generators might have been deleted or added. [#4357](https://github.com/MakieOrg/Makie.jl/pull/4357)
- `contour` now supports _curvilinear_ grids, where `x` and `y` are matrices [#4670](https://github.com/MakieOrg/Makie.jl/pull/4670).
- Added `viewmode = :free` and translation, zoom, limit reset and cursor-focus interactions to Axis3. [4131](https://github.com/MakieOrg/Makie.jl/pull/4131)
- Split `marker_offset` handling from marker centering and fix various bugs with it [#4594](https://github.com/MakieOrg/Makie.jl/pull/4594)
- Added `transform_marker` attribute to meshscatter and changed the default behavior to not transform marker/mesh vertices [#4606](https://github.com/MakieOrg/Makie.jl/pull/4606)
- Fixed some issues with meshscatter not correctly transforming with transform functions and float32 rescaling [#4606](https://github.com/MakieOrg/Makie.jl/pull/4606)
- Fixed `poly` pipeline for 3D and/or Float64 polygons that begin from an empty vector [#4615](https://github.com/MakieOrg/Makie.jl/pull/4615).
- `empty!` GLMakie screen instead of closing, fixing issue with reset window position [#3881](https://github.com/MakieOrg/Makie.jl/pull/3881)
- Added option to display the front spines in Axis3 to close the outline box [#2349](https://github.com/MakieOrg/Makie.jl/pull/4305)
- Fixed gaps in corners of `poly(Rect2(...))` stroke [#4664](https://github.com/MakieOrg/Makie.jl/pull/4664)
- Fixed an issue where `reinterpret`ed arrays of line points were not handled correctly in CairoMakie [#4668](https://github.com/MakieOrg/Makie.jl/pull/4668).
- Fixed various issues with `markerspace = :data`, `transform_marker = true` and `rotation` for scatter in CairoMakie (incorrect marker transformations, ignored transformations, Cairo state corruption) [#4663](https://github.com/MakieOrg/Makie.jl/pull/4663)
- Changed deprecation warnings for Vector and Range inputs in `image`, `volume`, `voxels` and `spy` into **errors** [#4685](https://github.com/MakieOrg/Makie.jl/pull/4685)
- Refactored OpenGL cleanup to run immediately rather than on GC [#4699](https://github.com/MakieOrg/Makie.jl/pull/4699)
- It is now possible to change the title of a `GLFW.Window` with `GLMakie.set_title!(screen::Screen, title::String)` [#4677](https://github.com/MakieOrg/Makie.jl/pull/4677).
- Fixed `px_per_unit != 1` not getting fit to the size of the interactive window in GLMakie [#4687](https://github.com/MakieOrg/Makie.jl/pull/4687)
- Changed minorticks to skip computation when they are not visible [#4681](https://github.com/MakieOrg/Makie.jl/pull/4681)
- Fixed indexing error edge case in violin median code [#4682](https://github.com/MakieOrg/Makie.jl/pull/4682)
- Fixed incomplete plot cleanup when cleanup is triggered by an event. [#4710](https://github.com/MakieOrg/Makie.jl/pull/4710)
- Automatically plot Enums as categorical [#4717](https://github.com/MakieOrg/Makie.jl/pull/4717).

## [0.21.18] - 2024-12-12

- Allow for user defined recipes to be used in SpecApi [#4655](https://github.com/MakieOrg/Makie.jl/pull/4655).
- Fix text layouting with empty lines [#4269](https://github.com/MakieOrg/Makie.jl/pull/4269).

## [0.21.17] - 2024-12-05

- Added `backend` and `update` kwargs to `show` [#4558](https://github.com/MakieOrg/Makie.jl/pull/4558)
- Disabled unit prefix conversions for compound units (e.g. `u"m/s"`) to avoid generating incorrect units. [#4583](https://github.com/MakieOrg/Makie.jl/pull/4583)
- Added kwarg to rotate Toggle [#4445](https://github.com/MakieOrg/Makie.jl/pull/4445)
- Fixed orientation of environment light textures in RPRMakie [#4629](https://github.com/MakieOrg/Makie.jl/pull/4629).
- Fixed uint16 overflow for over ~65k elements in WGLMakie picking [#4604](https://github.com/MakieOrg/Makie.jl/pull/4604).
- Improved performance for line plot in CairoMakie [#4601](https://github.com/MakieOrg/Makie.jl/pull/4601).
- Prevent more default actions when canvas has focus [#4602](https://github.com/MakieOrg/Makie.jl/pull/4602).
- Fixed an error in `convert_arguments` for PointBased plots and 3D polygons [#4585](https://github.com/MakieOrg/Makie.jl/pull/4585).
- Fixed polygon rendering issue of `crossbar(..., show_notch = true)` in CairoMakie [#4587](https://github.com/MakieOrg/Makie.jl/pull/4587).
- Fixed `colorbuffer(axis)` for `px_per_unit != 1` [#4574](https://github.com/MakieOrg/Makie.jl/pull/4574).
- Fixed render order of Axis3 frame lines in CairoMakie [#4591](https://github.com/MakieOrg/Makie.jl/pull/4591)
- Fixed color mapping between `contourf` and `Colorbar` [#4618](https://github.com/MakieOrg/Makie.jl/pull/4618)
- Fixed an incorrect comparison in CairoMakie's line clipping code which can cause line segments to disappear [#4631](https://github.com/MakieOrg/Makie.jl/pull/4631)
- Added PointBased conversion for `Vector{MultiLineString}` [#4599](https://github.com/MakieOrg/Makie.jl/pull/4599)
- Added color conversions for tuples, Points and Vecs [#4599](https://github.com/MakieOrg/Makie.jl/pull/4599)
- Added conversions for 1 and 2 value paddings in `Label` and `tooltip` [#4599](https://github.com/MakieOrg/Makie.jl/pull/4599)
- Fixed `NaN` in scatter rotation and markersize breaking Cairo state [#4599](https://github.com/MakieOrg/Makie.jl/pull/4599)
- Fixed heatmap cells being 0.5px/units too large in CairoMakie [4633](https://github.com/MakieOrg/Makie.jl/pull/4633)
- Fixed bounds error when recording video with WGLMakie [#4639](https://github.com/MakieOrg/Makie.jl/pull/4639).
- Added `axis.(x/y)ticklabelspace = :max_auto`, to only grow tickspace but never shrink to reduce jitter [#4642](https://github.com/MakieOrg/Makie.jl/pull/4642).
- The error shown for invalid attributes will now also show suggestions for nearby attributes (if there are any) [#4394](https://github.com/MakieOrg/Makie.jl/pull/4394).
- Added (x/y)axislinks to S.GridLayout and make sure limits don't reset when linking axes [#4643](https://github.com/MakieOrg/Makie.jl/pull/4643).

## [0.21.16] - 2024-11-06

- Added `origin!()` to transformation so that the reference point of `rotate!()` and `scale!()` can be modified [#4472](https://github.com/MakieOrg/Makie.jl/pull/4472)
- Correctly render the tooltip triangle [#4560](https://github.com/MakieOrg/Makie.jl/pull/4560).
- Introduce `isclosed(scene)`, conditionally use `Bonito.LargeUpdate` [#4569](https://github.com/MakieOrg/Makie.jl/pull/4569).
- Allow plots to move between scenes in SpecApi [#4132](https://github.com/MakieOrg/Makie.jl/pull/4132).
- Added empty constructor to all backends for `Screen` allowing `display(Makie.current_backend().Screen(), fig)` [#4561](https://github.com/MakieOrg/Makie.jl/pull/4561).
- Added `subsup` and `left_subsup` functions that offer stacked sub- and superscripts for `rich` text which means this style can be used with arbitrary fonts and is not limited to fonts supported by MathTeXEngine.jl [#4489](https://github.com/MakieOrg/Makie.jl/pull/4489).
- Added the `jitter_width` and `side_nudge` attributes to the `raincloud` plot definition, so that they can be used as kwargs [#4517](https://github.com/MakieOrg/Makie.jl/pull/4517)
- Expand PlotList plots to expose their child plots to the legend interface, allowing `axislegend`show plots within PlotSpecs as individual entries. [#4546](https://github.com/MakieOrg/Makie.jl/pull/4546)
- Implement S.Colorbar(plotspec) [#4520](https://github.com/MakieOrg/Makie.jl/pull/4520).
- Fixed a hang when `Record` was created inside a closure passed to `IOCapture.capture` [#4562](https://github.com/MakieOrg/Makie.jl/pull/4562).
- Added logical size annotation to `text/html` inline videos so that sizes are appropriate independent of the current `px_per_unit` value [#4563](https://github.com/MakieOrg/Makie.jl/pull/4563).

## [0.21.15] - 2024-10-25

- Allowed creation of `Legend` with entries that have no legend elements [#4526](https://github.com/MakieOrg/Makie.jl/pull/4526).
- Improved CairoMakie's 2D mesh drawing performance by ~30% [#4132](https://github.com/MakieOrg/Makie.jl/pull/4132).
- Allow `width` to be set per box in `boxplot` [#4447](https://github.com/MakieOrg/Makie.jl/pull/4447).
- For `Textbox`es in which a fixed width is specified, the text is now scrolled
  if the width is exceeded [#4293](https://github.com/MakieOrg/Makie.jl/pull/4293)
- Changed image, heatmap and surface picking indices to correctly index the relevant matrix arguments. [#4459](https://github.com/MakieOrg/Makie.jl/pull/4459)
- Improved performance of `record` by avoiding unnecessary copying in common cases [#4475](https://github.com/MakieOrg/Makie.jl/pull/4475).
- Fixed usage of `AggMean()` and other aggregations operating on 3d data for `datashader` [#4346](https://github.com/MakieOrg/Makie.jl/pull/4346).
- Fixed forced rasterization when rendering figures with `Axis3` to svg [#4463](https://github.com/MakieOrg/Makie.jl/pull/4463).
- Changed default for `circular_rotation` in Camera3D to false, so that the camera doesn't change rotation direction anymore [4492](https://github.com/MakieOrg/Makie.jl/pull/4492)
- Fixed `pick(scene, rect2)` in WGLMakie [#4488](https://github.com/MakieOrg/Makie.jl/pull/4488)
- Fixed resizing of `surface` data not working correctly. (I.e. drawing out-of-bounds data or only drawing part of the data.) [#4529](https://github.com/MakieOrg/Makie.jl/pull/4529)

## [0.21.14] - 2024-10-11

- Fixed relocatability of GLMakie [#4461](https://github.com/MakieOrg/Makie.jl/pull/4461).
- Fixed relocatability of WGLMakie [#4467](https://github.com/MakieOrg/Makie.jl/pull/4467).
- Fixed `space` keyword for `barplot` [#4435](https://github.com/MakieOrg/Makie.jl/pull/4435).

## [0.21.13] - 2024-10-07

- Optimize SpecApi, reuse Blocks better and add API to access the created block objects [#4354](https://github.com/MakieOrg/Makie.jl/pull/4354).
- Fixed `merge(attr1, attr2)` modifying nested attributes in `attr1` [#4416](https://github.com/MakieOrg/Makie.jl/pull/4416)
- Fixed issue with CairoMakie rendering scene backgrounds at the wrong position [#4425](https://github.com/MakieOrg/Makie.jl/pull/4425)
- Fixed incorrect inverse transformation in `position_on_plot` for lines, causing incorrect tooltip placement in DataInspector [#4402](https://github.com/MakieOrg/Makie.jl/pull/4402)
- Added new `Checkbox` block [#4336](https://github.com/MakieOrg/Makie.jl/pull/4336).
- Added ability to override legend element attributes by pairing labels or plots with override attributes [#4427](https://github.com/MakieOrg/Makie.jl/pull/4427).
- Added threshold before a drag starts which improves false negative rates for clicks. `Button` can now trigger on click and not mouse-down which is the canonical behavior in other GUI systems [#4336](https://github.com/MakieOrg/Makie.jl/pull/4336).
- `PolarAxis` font size now defaults to global figure `fontsize` in the absence of specific `Axis` theming [#4314](https://github.com/MakieOrg/Makie.jl/pull/4314)
- `MultiplesTicks` accepts new option `strip_zero=true`, allowing labels of the form `0x` to be `0` [#4372](https://github.com/MakieOrg/Makie.jl/pull/4372)
- Make near/far of WGLMakie JS 3d camera dynamic, for better depth_shift scaling [#4430](https://github.com/MakieOrg/Makie.jl/pull/4430).

## [0.21.12] - 2024-09-28

- Fix NaN handling in WGLMakie [#4282](https://github.com/MakieOrg/Makie.jl/pull/4282).
- Show DataInspector tooltip on NaN values if `nan_color` has been set to other than `:transparent` [#4310](https://github.com/MakieOrg/Makie.jl/pull/4310)
- Fix `linestyle` not being used in `triplot` [#4332](https://github.com/MakieOrg/Makie.jl/pull/4332)
- Invalid keyword arguments for `Block`s (e.g. `Axis` and `Colorbar`) now throw errors and show suggestions rather than simply throwing [#4392](https://github.com/MakieOrg/Makie.jl/pull/4392)
- Fix voxel clipping not being based on voxel centers [#4397](https://github.com/MakieOrg/Makie.jl/pull/4397)
- Parsing `Q` and `q` commands in svg paths with `BezierPath` is now supported [#4413](https://github.com/MakieOrg/Makie.jl/pull/4413)


## [0.21.11] - 2024-09-13

- Hot fixes for 0.21.10 [#4356](https://github.com/MakieOrg/Makie.jl/pull/4356).
- Set `Voronoiplot`'s preferred axis type to 2D in all cases [#4349](https://github.com/MakieOrg/Makie.jl/pull/4349)

## [0.21.10] - 2024-09-12

- Introduce `heatmap(Resampler(large_matrix))`, allowing to show big images interactively [#4317](https://github.com/MakieOrg/Makie.jl/pull/4317).
- Make sure we wait for the screen session [#4316](https://github.com/MakieOrg/Makie.jl/pull/4316).
- Fix for absrect [#4312](https://github.com/MakieOrg/Makie.jl/pull/4312).
- Fix attribute updates for SpecApi and SpecPlots (e.g. ecdfplot) [#4265](https://github.com/MakieOrg/Makie.jl/pull/4265).
- Bring back `poly` convert arguments for matrix with points as row [#4258](https://github.com/MakieOrg/Makie.jl/pull/4258).
- Fix gl_ClipDistance related segfault on WSL with GLMakie [#4270](https://github.com/MakieOrg/Makie.jl/pull/4270).
- Added option `label_position = :center` to place labels centered over each bar [#4274](https://github.com/MakieOrg/Makie.jl/pull/4274).
- `plotfunc()` and `func2type()` support functions ending with `!` [#4275](https://github.com/MakieOrg/Makie.jl/pull/4275).
- Fixed Boundserror in clipped multicolor lines in CairoMakie [#4313](https://github.com/MakieOrg/Makie.jl/pull/4313)
- Fix float precision based assertions error in GLMakie.volume [#4311](https://github.com/MakieOrg/Makie.jl/pull/4311)
- Support images with reversed axes [#4338](https://github.com/MakieOrg/Makie.jl/pull/4338)

## [0.21.9] - 2024-08-27

- Hotfix for colormap + color updates [#4258](https://github.com/MakieOrg/Makie.jl/pull/4258).

## [0.21.8] - 2024-08-26

- Fix selected list in `WGLMakie.pick_sorted` [#4136](https://github.com/MakieOrg/Makie.jl/pull/4136).
- Apply px per unit in `pick_closest`/`pick_sorted` [#4137](https://github.com/MakieOrg/Makie.jl/pull/4137).
- Support plot(interval, func) for rangebars and band [#4102](https://github.com/MakieOrg/Makie.jl/pull/4102).
- Fixed the broken OpenGL state cleanup for clip_planes which may cause plots to disappear randomly [#4157](https://github.com/MakieOrg/Makie.jl/pull/4157)
- Reduce updates for image/heatmap, improving performance [#4130](https://github.com/MakieOrg/Makie.jl/pull/4130).
- Add an informative error message to `save` when no backend is loaded [#4177](https://github.com/MakieOrg/Makie.jl/pull/4177)
- Fix rendering of `band` with NaN values [#4178](https://github.com/MakieOrg/Makie.jl/pull/4178).
- Fix plotting of lines with OffsetArrays across all backends [#4242](https://github.com/MakieOrg/Makie.jl/pull/4242).

## [0.21.7] - 2024-08-19

- Hot fix for 1D heatmap [#4147](https://github.com/MakieOrg/Makie.jl/pull/4147).

## [0.21.6] - 2024-08-14

- Fix RectangleZoom in WGLMakie [#4127](https://github.com/MakieOrg/Makie.jl/pull/4127)
- Bring back fastpath for regular heatmaps [#4125](https://github.com/MakieOrg/Makie.jl/pull/4125)
- Data inspector fixes (mostly for bar plots) [#4087](https://github.com/MakieOrg/Makie.jl/pull/4087)
- Added "clip_planes" as a new generic plot and scene attribute. Up to 8 world space clip planes can be specified to hide sections of a plot. [#3958](https://github.com/MakieOrg/Makie.jl/pull/3958)
- Updated handling of `model` matrices with active Float32 rescaling. This should fix issues with Float32-unsafe translations or scalings of plots, as well as rotated plots in Float32-unsafe ranges. [#4026](https://github.com/MakieOrg/Makie.jl/pull/4026)
- Added `events.tick` to allow linking actions like animations to the renderloop. [#3948](https://github.com/MakieOrg/Makie.jl/pull/3948)
- Added the `uv_transform` attribute for meshscatter, mesh, surface and image [#1406](https://github.com/MakieOrg/Makie.jl/pull/1406).
- Added the ability to use textures with `meshscatter` in WGLMakie [#1406](https://github.com/MakieOrg/Makie.jl/pull/1406).
- Don't remove underlying VideoStream file when doing save() [#3883](https://github.com/MakieOrg/Makie.jl/pull/3883).
- Fix label/legend for plotlist [#4079](https://github.com/MakieOrg/Makie.jl/pull/4079).
- Fix wrong order for colors in RPRMakie [#4098](https://github.com/MakieOrg/Makie.jl/pull/4098).
- Fixed incorrect distance calculation in `pick_closest` in WGLMakie [#4082](https://github.com/MakieOrg/Makie.jl/pull/4082).
- Suppress keyboard shortcuts and context menu in JupyterLab output [#4068](https://github.com/MakieOrg/Makie.jl/pull/4068).
- Introduce stroke_depth_shift + forward normal depth_shift for Poly [#4058](https://github.com/MakieOrg/Makie.jl/pull/4058).
- Use linestyle for Poly and Density legend elements [#4000](https://github.com/MakieOrg/Makie.jl/pull/4000).
- Bring back interpolation attribute for surface [#4056](https://github.com/MakieOrg/Makie.jl/pull/4056).
- Improved accuracy of framerate settings in GLMakie [#3954](https://github.com/MakieOrg/Makie.jl/pull/3954)
- Fix label_formatter being called twice in barplot [#4046](https://github.com/MakieOrg/Makie.jl/pull/4046).
- Fix error with automatic `highclip` or `lowclip` and scalar colors [#4048](https://github.com/MakieOrg/Makie.jl/pull/4048).
- Correct a bug in the `project` function when projecting using a `Scene`. [#3909](https://github.com/MakieOrg/Makie.jl/pull/3909).
- Add position for `pie` plot [#4027](https://github.com/MakieOrg/Makie.jl/pull/4027).
- Correct a method ambiguity in `insert!` which was causing `PlotList` to fail on CairoMakie. [#4038](https://github.com/MakieOrg/Makie.jl/pull/4038)
- Delaunay triangulations created via `tricontourf`, `triplot`, and `voronoiplot` no longer use any randomisation in the point insertion order so that results are unique. [#4044](https://github.com/MakieOrg/Makie.jl/pull/4044)
- Improve content scaling support for Wayland and fix incorrect mouse scaling on mac [#4062](https://github.com/MakieOrg/Makie.jl/pull/4062)
- Fix: `band` ignored its `alpha` argument in CairoMakie
- Fix `marker=FastPixel()` makersize and markerspace, improve `spy` recipe [#4043](https://github.com/MakieOrg/Makie.jl/pull/4043).
- Fixed `invert_normals` for surface plots in CairoMakie [#4021](https://github.com/MakieOrg/Makie.jl/pull/4021).
- Improve support for embedding GLMakie. [#4073](https://github.com/MakieOrg/Makie.jl/pull/4073)
- Update JS OrbitControls to match Julia OrbitControls [#4084](https://github.com/MakieOrg/Makie.jl/pull/4084).
- Fix `select_point()` [#4101](https://github.com/MakieOrg/Makie.jl/pull/4101).
- Fix `absrect()` and `select_rectangle()` [#4110](https://github.com/MakieOrg/Makie.jl/issues/4110).
- Allow segment-specific radius for `pie` plot [#4028](https://github.com/MakieOrg/Makie.jl/pull/4028).

## [0.21.5] - 2024-07-07

- Fixed tuple argument for `WGLMakie.activate!(resize_to=(:parent, nothing))` [#4009](https://github.com/MakieOrg/Makie.jl/pull/4009).
- validate plot attributes later, for axis specific plot attributes [#3974](https://github.com/MakieOrg/Makie.jl/pull/3974).

## [0.21.4] - 2024-07-02

- Fixed support for GLFW 3.4 on OSX [#3999](https://github.com/MakieOrg/Makie.jl/issues/3999).
- Changed camera variables to Float64 for increased accuracy [#3984](https://github.com/MakieOrg/Makie.jl/pull/3984)
- Allow CairoMakie to render `poly` overloads that internally don't use two child plots [#3986](https://github.com/MakieOrg/Makie.jl/pull/3986).
- Fixes for Menu and DataInspector [#3975](https://github.com/MakieOrg/Makie.jl/pull/3975).
- Add line-loop detection and rendering to GLMakie and WGLMakie [#3907](https://github.com/MakieOrg/Makie.jl/pull/3907).

## [0.21.3] - 2024-06-17

- Fix stack overflows when using `markerspace = :data` with `scatter` [#3960](https://github.com/MakieOrg/Makie.jl/issues/3960).
- CairoMakie: Fix broken SVGs when using non-interpolated image primitives, for example Colorbars, with recent Cairo versions [#3967](https://github.com/MakieOrg/Makie.jl/pull/3967).
- CairoMakie: Add argument `pdf_version` to restrict the PDF version when saving a figure as a PDF [#3845](https://github.com/MakieOrg/Makie.jl/pull/3845).
- Fix DataInspector using invalid attribute strokewidth for plot type Wireframe [#3917](https://github.com/MakieOrg/Makie.jl/pull/3917).
- CairoMakie: Fix incorrect scaling factor for SVGs with Cairo_jll 1.18 [#3964](https://github.com/MakieOrg/Makie.jl/pull/3964).
- Fixed use of Textbox from Bonito [#3924](https://github.com/MakieOrg/Makie.jl/pull/3924)

## [0.21.2] - 2024-05-22

- Added `cycle` to general attribute allowlist so that it works also with plot types that don't set one in their theme [#3879](https://github.com/MakieOrg/Makie.jl/pull/3879).

## [0.21.1] - 2024-05-21

- `boundingbox` now relies on `apply_transform(transform, data_limits(plot))` rather than transforming the corner points of the bounding box [#3856](https://github.com/MakieOrg/Makie.jl/pull/3856).
- Adjusted `Axis` limits to consider transformations more consistently [#3864](https://github.com/MakieOrg/Makie.jl/pull/3864).
- Fix problems with incorrectly disabled attributes in recipes [#3870](https://github.com/MakieOrg/Makie.jl/pull/3870), [#3866](https://github.com/MakieOrg/Makie.jl/pull/3866).
- Fix RPRMakie with Material [#3872](https://github.com/MakieOrg/Makie.jl/pull/3872).
- Support the loop option in html video output [#3697](https://github.com/MakieOrg/Makie.jl/pull/3697).

## [0.21.0] - 2024-05-08

- Add `voxels` plot [#3527](https://github.com/MakieOrg/Makie.jl/pull/3527).
- Added supported markers hint to unsupported marker warn message [#3666](https://github.com/MakieOrg/Makie.jl/pull/3666).
- Fixed bug in CairoMakie line drawing when multiple successive points had the same color [#3712](https://github.com/MakieOrg/Makie.jl/pull/3712).
- Remove StableHashTraits in favor of calculating hashes directly with CRC32c [#3667](https://github.com/MakieOrg/Makie.jl/pull/3667).
- **Breaking (sort of)** Added a new `@recipe` variant which allows documenting attributes directly where they are defined and validating that all attributes are known whenever a plot is created. This is not breaking in the sense that the API changes, but user code is likely to break because of misspelled attribute names etc. that have so far gone unnoticed.
- Add axis converts, enabling unit/categorical support and more [#3226](https://github.com/MakieOrg/Makie.jl/pull/3226).
- **Breaking** Streamlined `data_limits` and `boundingbox` [#3671](https://github.com/MakieOrg/Makie.jl/pull/3671)
  - `data_limits` now only considers plot positions, completely ignoring transformations
  - `boundingbox(p::Text)` is deprecated in favor of `boundingbox(p::Text, p.markerspace[])`. The more internal methods use `string_boundingbox(p)`. [#3723](https://github.com/MakieOrg/Makie.jl/pull/3723)
  - `boundingbox` overwrites must now include a secondary space argument to work `boundingbox(plot, space::Symbol = :data)` [#3723](https://github.com/MakieOrg/Makie.jl/pull/3723)
  - `boundingbox` now always consider `transform_func` and `model`
  - `data_limits(::Scatter)` and `boundingbox(::Scatter)` now consider marker transformations [#3716](https://github.com/MakieOrg/Makie.jl/pull/3716)
- **Breaking** Improved Float64 compatibility of Axis [#3681](https://github.com/MakieOrg/Makie.jl/pull/3681)
  - This added an extra conversion step which only takes effect when Float32 precision becomes relevant. In those cases code using `project()` functions will be wrong as the transformation is not applied. Use `project(plot_or_scene, ...)` or apply the conversion yourself beforehand with `Makie.f32_convert(plot_or_scene, transformed_point)` and use `patched_model = Makie.patch_model(plot_or_scene, model)`.
  - `Makie.to_world(point, matrix, resolution)` has been deprecated in favor of `Makie.to_world(scene_or_plot, point)` to include float32 conversions.
- **Breaking** Reworked line shaders in GLMakie and WGLMakie [#3558](https://github.com/MakieOrg/Makie.jl/pull/3558)
  - GLMakie: Removed support for per point linewidths
  - GLMakie: Adjusted dots (e.g. with `linestyle = :dot`) to bend across a joint
  - GLMakie: Adjusted linestyles to scale with linewidth dynamically so that dots remain dots with changing linewidth
  - GLMakie: Cleaned up anti-aliasing for truncated joints
  - WGLMakie: Added support for linestyles
  - WGLMakie: Added line joints
  - WGLMakie: Added native anti-aliasing which generally improves quality but introduces outline artifacts in some cases (same as GLMakie)
  - Both: Adjusted handling of thin lines which may result in different color intensities
- Fixed an issue with lines being drawn in the wrong direction in 3D (with perspective projection) [#3651](https://github.com/MakieOrg/Makie.jl/pull/3651).
- **Breaking** Renamed attribute `rotations` to `rotation` for `scatter` and `meshscatter` which had been inconsistent with the otherwise singular naming scheme and other plots like `text` [#3724](https://github.com/MakieOrg/Makie.jl/pull/3724).
- Fixed `contourf` bug where n levels would sometimes miss the uppermost value, causing gaps [#3713](https://github.com/MakieOrg/Makie.jl/pull/3713).
- Added `scale` attribute to `violin` [#3352](https://github.com/MakieOrg/Makie.jl/pull/3352).
- Use label formatter in barplot [#3718](https://github.com/MakieOrg/Makie.jl/pull/3718).
- Fix the incorrect shading with non uniform markerscale in meshscatter [#3722](https://github.com/MakieOrg/Makie.jl/pull/3722)
- Add `scale_to=:flip` option to `hist`, which flips the direction of the bars [#3732](https://github.com/MakieOrg/Makie.jl/pull/3732)
- Fixed an issue with the texture atlas not updating in WGLMakie after display, causing new symbols to not show up [#3737](https://github.com/MakieOrg/Makie.jl/pull/3737)
- Added `linecap` and `joinstyle` attributes for lines and linesegments. Also normalized `miter_limit` to 60° across all backends. [#3771](https://github.com/MakieOrg/Makie.jl/pull/3771)

## [0.20.10] 2024-05-07

- Loosened type restrictions for potentially array-valued colors in `Axis` attributes like `xticklabelcolor` [#3826](https://github.com/MakieOrg/Makie.jl/pull/3826).
- Added support for intervals for specifying axis limits [#3696](https://github.com/MakieOrg/Makie.jl/pull/3696)
- Added recipes for plotting intervals to `Band`, `Rangebars`, `H/VSpan` [3695](https://github.com/MakieOrg/Makie.jl/pull/3695)
- Documented `WilkinsonTicks` [#3819](https://github.com/MakieOrg/Makie.jl/pull/3819).
- Added `axislegend(ax, "title")` method [#3808](https://github.com/MakieOrg/Makie.jl/pull/3808).
- Improved thread safety of rendering with CairoMakie (independent `Scene`s only) by locking FreeType handles [#3777](https://github.com/MakieOrg/Makie.jl/pull/3777).
- Adds a tutorial for how to make recipes work with new types [#3816](https://github.com/MakieOrg/Makie.jl/pull/3816).
- Provided an interface to convert markers in CairoMakie separately (`cairo_scatter_marker`) so external packages can overload it. [#3811](https://github.com/MakieOrg/Makie.jl/pull/3811)
- Updated to DelaunayTriangulation v1.0 [#3787](https://github.com/MakieOrg/Makie.jl/pull/3787).
- Added methods `hidedecorations!`, `hiderdecorations!`, `hidethetadecorations!` and  `hidespines!` for `PolarAxis` axes [#3823](https://github.com/MakieOrg/Makie.jl/pull/3823).
- Added `loop` option support for HTML outputs when recording videos with `record` [#3697](https://github.com/MakieOrg/Makie.jl/pull/3697).

## [0.20.9] - 2024-03-29

- Added supported markers hint to unsupported marker warn message [#3666](https://github.com/MakieOrg/Makie.jl/pull/3666).
- Fixed bug in CairoMakie line drawing when multiple successive points had the same color [#3712](https://github.com/MakieOrg/Makie.jl/pull/3712).
- Remove StableHashTraits in favor of calculating hashes directly with CRC32c [#3667](https://github.com/MakieOrg/Makie.jl/pull/3667).
- Fixed `contourf` bug where n levels would sometimes miss the uppermost value, causing gaps [#3713](https://github.com/MakieOrg/Makie.jl/pull/3713).
- Added `scale` attribute to `violin` [#3352](https://github.com/MakieOrg/Makie.jl/pull/3352).
- Use label formatter in barplot [#3718](https://github.com/MakieOrg/Makie.jl/pull/3718).
- Fix the incorrect shading with non uniform markerscale in meshscatter [#3722](https://github.com/MakieOrg/Makie.jl/pull/3722)
- Add `scale_to=:flip` option to `hist`, which flips the direction of the bars [#3732](https://github.com/MakieOrg/Makie.jl/pull/3732)
- Fixed an issue with the texture atlas not updating in WGLMakie after display, causing new symbols to not show up [#3737](https://github.com/MakieOrg/Makie.jl/pull/3737)

## [0.20.8] - 2024-02-22

- Fixed excessive use of space with HTML image outputs [#3642](https://github.com/MakieOrg/Makie.jl/pull/3642).
- Fixed bugs with format strings and add new features by switching to Format.jl [#3633](https://github.com/MakieOrg/Makie.jl/pull/3633).
- Fixed an issue where CairoMakie would unnecessarily rasterize polygons [#3605](https://github.com/MakieOrg/Makie.jl/pull/3605).
- Added `PointBased` conversion trait to `scatterlines` recipe [#3603](https://github.com/MakieOrg/Makie.jl/pull/3603).
- Multiple small fixes for `map_latest`, `WGLMakie` picking and `PlotSpec` [#3637](https://github.com/MakieOrg/Makie.jl/pull/3637).
- Fixed PolarAxis `rticks` being incompatible with rich text. [#3615](https://github.com/MakieOrg/Makie.jl/pull/3615)
- Fixed an issue causing lines, scatter and text to not scale with resolution after deleting plots in GLMakie. [#3649](https://github.com/MakieOrg/Makie.jl/pull/3649)

## [0.20.7] - 2024-02-04

- Equalized alignment point of mirrored ticks to that of normal ticks [#3598](https://github.com/MakieOrg/Makie.jl/pull/3598).
- Fixed stack overflow error on conversion of gridlike data with `missing`s [#3597](https://github.com/MakieOrg/Makie.jl/pull/3597).
- Fixed mutation of CairoMakie src dir when displaying png files [#3588](https://github.com/MakieOrg/Makie.jl/pull/3588).
- Added better error messages for plotting into `FigureAxisPlot` and `AxisPlot` as Plots.jl users are likely to do [#3596](https://github.com/MakieOrg/Makie.jl/pull/3596).
- Added compat bounds for IntervalArithmetic.jl due to bug with DelaunayTriangulation.jl [#3595](https://github.com/MakieOrg/Makie.jl/pull/3595).
- Removed possibility of three-argument `barplot` [#3574](https://github.com/MakieOrg/Makie.jl/pull/3574).

## [0.20.6] - 2024-02-02

- Fix issues with Camera3D not centering [#3582](https://github.com/MakieOrg/Makie.jl/pull/3582)
- Allowed creating legend entries from plot objects with scalar numbers as colors [#3587](https://github.com/MakieOrg/Makie.jl/pull/3587).

## [0.20.5] - 2024-01-25

- Use plot plot instead of scene transform functions in CairoMakie, fixing misplaced h/vspan. [#3552](https://github.com/MakieOrg/Makie.jl/pull/3552)
- Fix error printing on shader error [#3530](https://github.com/MakieOrg/Makie.jl/pull/3530).
- Update pagefind to 1.0.4 for better headline search [#3534](https://github.com/MakieOrg/Makie.jl/pull/3534).
- Remove unnecessary deps, e.g. Setfield [3546](https://github.com/MakieOrg/Makie.jl/pull/3546).
- Don't clear args, rely on delete deregister_callbacks [#3543](https://github.com/MakieOrg/Makie.jl/pull/3543).
- Add interpolate keyword for Surface [#3541](https://github.com/MakieOrg/Makie.jl/pull/3541).
- Fix a DataInspector bug if inspector_label is used with RGB images [#3468](https://github.com/MakieOrg/Makie.jl/pull/3468).

## [0.20.4] - 2024-01-04

- Changes for Bonito rename and WGLMakie docs improvements [#3477](https://github.com/MakieOrg/Makie.jl/pull/3477).
- Add stroke and glow support to scatter and text in WGLMakie [#3518](https://github.com/MakieOrg/Makie.jl/pull/3518).
- Fix clipping issues with Camera3D when zooming in [#3529](https://github.com/MakieOrg/Makie.jl/pull/3529)

## [0.20.3] - 2023-12-21

- Add `depthsorting` as a hidden attribute for scatter plots in GLMakie as an alternative fix for outline artifacts. [#3432](https://github.com/MakieOrg/Makie.jl/pull/3432)
- Disable SDF based anti-aliasing in scatter, text and lines plots when `fxaa = true` in GLMakie. This allows removing outline artifacts at the cost of quality. [#3408](https://github.com/MakieOrg/Makie.jl/pull/3408)
- DataInspector Fixes: Fixed depth order, positional labels being in transformed space and `:inspector_clear` not getting called when moving from one plot to another. [#3454](https://github.com/MakieOrg/Makie.jl/pull/3454)
- Fixed bug in GLMakie where the update from a (i, j) sized GPU buffer to a (j, i) sized buffer would fail [#3456](https://github.com/MakieOrg/Makie.jl/pull/3456).
- Add `interpolate=true` to `volume(...)`, allowing to disable interpolation [#3485](https://github.com/MakieOrg/Makie.jl/pull/3485).

## [0.20.2] - 2023-12-01

- Switched from SHA512 to CRC32c salting in CairoMakie svgs, drastically improving svg rendering speed [#3435](https://github.com/MakieOrg/Makie.jl/pull/3435).
- Fixed a bug with h/vlines and h/vspan not correctly resolving transformations [#3418](https://github.com/MakieOrg/Makie.jl/pull/3418).
- Fixed a bug with h/vlines and h/vspan returning the wrong limits, causing an error in Axis [#3427](https://github.com/MakieOrg/Makie.jl/pull/3427).
- Fixed clipping when zooming out of a 3D (L)Scene [#3433](https://github.com/MakieOrg/Makie.jl/pull/3433).
- Moved the texture atlas cache to `.julia/scratchspaces` instead of a dedicated `.julia/makie` [#3437](https://github.com/MakieOrg/Makie.jl/pull/3437)

## [0.20.1] - 2023-11-23

- Fixed bad rendering of `poly` in GLMakie by triangulating points after transformations [#3402](https://github.com/MakieOrg/Makie.jl/pull/3402).
- Fixed bug regarding inline display in VSCode Jupyter notebooks and other similar environments [#3403](https://github.com/MakieOrg/Makie.jl/pull/3403).
- Fixed issue with `plottype`, allowed `onany(...; update = true)` and fixed `Block` macro use outside Makie [#3401](https://github.com/MakieOrg/Makie.jl/pull/3401).

## [0.20.0] - 2023-11-21

- GLMakie has gained support for HiDPI (aka Retina) screens. This also enables saving images with higher resolution than screen pixel dimensions [#2544](https://github.com/MakieOrg/Makie.jl/pull/2544).
- Fixed an issue where NaN was interpreted as zero when rendering `surface` through CairoMakie [#2598](https://github.com/MakieOrg/Makie.jl/pull/2598).
- Improved 3D camera handling, hotkeys and functionality [#2746](https://github.com/MakieOrg/Makie.jl/pull/2746).
- Added `shading = :verbose` in GLMakie to allow for multiple light sources. Also added more light types, fixed light directions for the previous lighting model (now `shading = :fast`) and adjusted `backlight` to affect normals[#3246](https://github.com/MakieOrg/Makie.jl/pull/3246).
- Changed the glyph used for negative numbers in tick labels from hyphen to minus [#3379](https://github.com/MakieOrg/Makie.jl/pull/3379).
- Added new declarative API for AlgebraOfGraphics, Pluto and easier dashboards [#3281](https://github.com/MakieOrg/Makie.jl/pull/3281).
- WGLMakie got faster line rendering with less updating bugs [#3062](https://github.com/MakieOrg/Makie.jl/pull/3062).
- **Breaking** Replaced `PolarAxis.radial_distortion_threshold` with `PolarAxis.radius_at_origin`. [#3381](https://github.com/MakieOrg/Makie.jl/pull/3381)
- **Breaking** Deprecated the `resolution` keyword in favor of `size` to reflect that this value is not a pixel resolution anymore [#3343](https://github.com/MakieOrg/Makie.jl/pull/3343).
- **Breaking** Refactored the `SurfaceLike` family of traits into `VertexGrid`, `CellGrid` and `ImageLike` [#3106](https://github.com/MakieOrg/Makie.jl/pull/3106).
- **Breaking** Deprecated `pixelarea(scene)` and `scene.px_area` in favor of viewport.
- **Breaking** Refactored the `Combined` Plot object and renamed it to `Plot`, improving compile times ~2x [#3082](https://github.com/MakieOrg/Makie.jl/pull/3082).
- **Breaking** Removed old depreactions in [#3113](https://github.com/MakieOrg/Makie.jl/pull/3113/commits/3a39210ef87a0032d78cb27c0c1019faa604effd).
- **Breaking** Deprecated using AbstractVector as sides of `image` [#3395](https://github.com/MakieOrg/Makie.jl/pull/3395).
- **Breaking** `errorbars` and `rangebars` now use color cycling [#3230](https://github.com/MakieOrg/Makie.jl/pull/3230).

## [0.19.12] - 2023-10-31

- Added `cornerradius` attribute to `Box` for rounded corners [#3346](https://github.com/MakieOrg/Makie.jl/pull/3346).
- Fix grouping of a zero-height bar in `barplot`. Now a zero-height bar shares the same properties of the previous bar, and if the bar is the first one, its height is treated as positive if and only if there exists a bar of positive height or all bars are zero-height [#3058](https://github.com/MakieOrg/Makie.jl/pull/3058).
- Fixed a bug where Axis still consumes scroll events when interactions are disabled [#3272](https://github.com/MakieOrg/Makie.jl/pull/3272).
- Added `cornerradius` attribute to `Box` for rounded corners [#3308](https://github.com/MakieOrg/Makie.jl/pull/3308).
- Upgraded `StableHashTraits` from 1.0 to 1.1 [#3309](https://github.com/MakieOrg/Makie.jl/pull/3309).

## [0.19.11] - 2023-10-05

- Setup automatic colorbars for volumeslices [#3253](https://github.com/MakieOrg/Makie.jl/pull/3253).
- Colorbar for arrows [#3275](https://github.com/MakieOrg/Makie.jl/pull/3275).
- Small bugfixes [#3275](https://github.com/MakieOrg/Makie.jl/pull/3275).

## [0.19.10] - 2023-09-21

- Fixed bugs with Colorbar in recipes, add new API for creating a recipe colorbar and introduce experimental support for Categorical colormaps [#3090](https://github.com/MakieOrg/Makie.jl/pull/3090).
- Added experimental Datashader implementation [#2883](https://github.com/MakieOrg/Makie.jl/pull/2883).
- **Breaking** Changed the default order Polar arguments to (theta, r). [#3154](https://github.com/MakieOrg/Makie.jl/pull/3154)
- General improvements to `PolarAxis`: full rlimtis & thetalimits, more controls and visual tweaks. See pr for more details.[#3154](https://github.com/MakieOrg/Makie.jl/pull/3154)

## [0.19.9] - 2023-09-11

- Allow arbitrary reversible scale functions through `ReversibleScale`.
- Deprecated `linestyle=vector_of_gaps` in favor of `linestyle=Linestyle(vector_of_gaps)` [3135](https://github.com/MakieOrg/Makie.jl/pull/3135), [3193](https://github.com/MakieOrg/Makie.jl/pull/3193).
- Fixed some errors around dynamic changes of `ax.xscale` or `ax.yscale` [#3084](https://github.com/MakieOrg/Makie.jl/pull/3084)
- Improved Barplot Label Alignment [#3160](https://github.com/MakieOrg/Makie.jl/issues/3160).
- Fixed regression in determining axis limits [#3179](https://github.com/MakieOrg/Makie.jl/pull/3179)
- Added a theme `theme_latexfonts` that uses the latex font family as default fonts [#3147](https://github.com/MakieOrg/Makie.jl/pull/3147), [#3180](https://github.com/MakieOrg/Makie.jl/pull/3180).
- Upgrades `StableHashTraits` from 0.3 to 1.0

## [0.19.8] - 2023-08-15

- Improved CairoMakie rendering of `lines` with repeating colors in an array [#3141](https://github.com/MakieOrg/Makie.jl/pull/3141).
- Added `strokecolormap` to poly. [#3145](https://github.com/MakieOrg/Makie.jl/pull/3145)
- Added `xreversed`, `yreversed` and `zreversed` attributes to `Axis3` [#3138](https://github.com/MakieOrg/Makie.jl/pull/3138).
- Fixed incorrect placement of contourlabels with transform functions [#3083](https://github.com/MakieOrg/Makie.jl/pull/3083)
- Fixed automatic normal generation for meshes with shading and no normals [#3041](https://github.com/MakieOrg/Makie.jl/pull/3041).
- Added the `triplot` and `voronoiplot` recipes from DelaunayTriangulation.jl [#3102](https://github.com/MakieOrg/Makie.jl/pull/3102), [#3159](https://github.com/MakieOrg/Makie.jl/pull/3159).

## [0.19.7] - 2023-07-22

- Allow arbitrary functions to color `streamplot` lines by passing a `Function` to `color`.  This must accept `Point` of the appropriate dimension and return a `Point`, `Vec`, or other arraylike object [#2002](https://github.com/MakieOrg/Makie.jl/pull/2002).
- `arrows` can now take input of the form `x::AbstractVector, y::AbstractVector, [z::AbstractVector,] f::Function`, where `f` must return a `VecTypes` of the appropriate dimension [#2597](https://github.com/MakieOrg/Makie.jl/pull/2597).
- Exported colorbuffer, and added `colorbuffer(axis::Axis; include_decorations=false, colorbuffer_kws...)`, to get an image of an axis with or without decorations [#3078](https://github.com/MakieOrg/Makie.jl/pull/3078).
- Fixed an issue where the `linestyle` of some polys was not applied to the stroke in CairoMakie. [#2604](https://github.com/MakieOrg/Makie.jl/pull/2604)
- Add `colorscale = identity` to any plotting function using a colormap. This works with any scaling function like `log10`, `sqrt` etc. Consequently, `scale` for `hexbin` is replaced with `colorscale` [#2900](https://github.com/MakieOrg/Makie.jl/pull/2900).
- Add `alpha=1.0` argument to all basic plots, which supports independently adding an alpha component to colormaps and colors. Multiple alphas like in `plot(alpha=0.2, color=RGBAf(1, 0, 0, 0.5))`, will get multiplied [#2900](https://github.com/MakieOrg/Makie.jl/pull/2900).
- `hexbin` now supports any per-observation weights which StatsBase respects - `<: StatsBase.AbstractWeights`, `Vector{Real}`, or `nothing` (the default). [#2804](https://github.com/MakieOrg/Makie.jl/pulls/2804)
- Added a new Axis type, `PolarAxis`, which is an axis with a polar projection.  Input is in `(r, theta)` coordinates and is transformed to `(x, y)` coordinates using the standard polar-to-cartesian transformation.
  Generally, its attributes are very similar to the usual `Axis` attributes, but `x` is replaced by `r` and `y` by `θ`.
  It also inherits from the theme of `Axis` in this manner, so should work seamlessly with Makie themes [#2990](https://github.com/MakieOrg/Makie.jl/pull/2990).
- `inherit` now has a new signature `inherit(scene, attrs::NTuple{N, Symbol}, default_value)`, allowing recipe authors to access nested attributes when trying to inherit from the parent Scene.
  For example, one could inherit from `scene.Axis.yticks` by `inherit(scene, (:Axis, :yticks), $default_value)` [#2990](https://github.com/MakieOrg/Makie.jl/pull/2990).
- Fixed incorrect rendering of 3D heatmaps [#2959](https://github.com/MakieOrg/Makie.jl/pull/2959)
- Deprecated `flatten_plots` in favor of `collect_atomic_plots`. Using the new `collect_atomic_plots` fixed a bug in CairoMakie where the z-level of plots within recipes was not respected. [#2793](https://github.com/MakieOrg/Makie.jl/pull/2793)
- Fixed incorrect line depth in GLMakie [#2843](https://github.com/MakieOrg/Makie.jl/pull/2843)
- Fixed incorrect line alpha in dense lines in GLMakie [#2843](https://github.com/MakieOrg/Makie.jl/pull/2843)
- Fixed DataInspector interaction with transformations [#3002](https://github.com/MakieOrg/Makie.jl/pull/3002)
- Added option `WGLMakie.activate!(resize_to_body=true)`, to make plots resize to the VSCode plotpane. Resizes to the HTML body element, so may work outside VSCode [#3044](https://github.com/MakieOrg/Makie.jl/pull/3044), [#3042](https://github.com/MakieOrg/Makie.jl/pull/3042).
- Fixed DataInspector interaction with transformations [#3002](https://github.com/MakieOrg/Makie.jl/pull/3002).
- Fixed incomplete stroke with some Bezier markers in CairoMakie and blurry strokes in GLMakie [#2961](https://github.com/MakieOrg/Makie.jl/pull/2961)
- Added the ability to use custom triangulations from DelaunayTriangulation.jl [#2896](https://github.com/MakieOrg/Makie.jl/pull/2896).
- Adjusted scaling of scatter/text stroke, glow and anti-aliasing width under non-uniform 2D scaling (Vec2f markersize/fontsize) in GLMakie [#2950](https://github.com/MakieOrg/Makie.jl/pull/2950).
- Scaled `errorbar` whiskers and `bracket` correctly with transformations [#3012](https://github.com/MakieOrg/Makie.jl/pull/3012).
- Updated `bracket` when the screen is resized or transformations change [#3012](https://github.com/MakieOrg/Makie.jl/pull/3012).

## [0.19.6] - 2023-06-09

- Fixed broken AA for lines with strongly varying linewidth [#2953](https://github.com/MakieOrg/Makie.jl/pull/2953).
- Fixed WGLMakie JS popup [#2976](https://github.com/MakieOrg/Makie.jl/pull/2976).
- Fixed `legendelements` when children have no elements [#2982](https://github.com/MakieOrg/Makie.jl/pull/2982).
- Bumped compat for StatsBase to 0.34 [#2915](https://github.com/MakieOrg/Makie.jl/pull/2915).
- Improved thread safety [#2840](https://github.com/MakieOrg/Makie.jl/pull/2840).

## [0.19.5] - 2023-05-12

- Added `loop` option for GIF outputs when recording videos with `record` [#2891](https://github.com/MakieOrg/Makie.jl/pull/2891).
- Fixed line rendering issues in GLMakie [#2843](https://github.com/MakieOrg/Makie.jl/pull/2843).
- Fixed incorrect line alpha in dense lines in GLMakie [#2843](https://github.com/MakieOrg/Makie.jl/pull/2843).
- Changed `scene.clear` to an observable and made changes in `Scene` Observables trigger renders in GLMakie [#2929](https://github.com/MakieOrg/Makie.jl/pull/2929).
- Added contour labels [#2496](https://github.com/MakieOrg/Makie.jl/pull/2496).
- Allowed rich text to be used in Legends [#2902](https://github.com/MakieOrg/Makie.jl/pull/2902).
- Added more support for zero length Geometries [#2917](https://github.com/MakieOrg/Makie.jl/pull/2917).
- Made CairoMakie drawing for polygons with holes order independent [#2918](https://github.com/MakieOrg/Makie.jl/pull/2918).
- Fixes for `Makie.inline!()`, allowing now for `Makie.inline!(automatic)` (default), which is better at automatically opening a window/ inlining a plot into plotpane when needed [#2919](https://github.com/MakieOrg/Makie.jl/pull/2919) [#2937](https://github.com/MakieOrg/Makie.jl/pull/2937).
- Block/Axis doc improvements [#2940](https://github.com/MakieOrg/Makie.jl/pull/2940) [#2932](https://github.com/MakieOrg/Makie.jl/pull/2932) [#2894](https://github.com/MakieOrg/Makie.jl/pull/2894).

## [0.19.4] - 2023-03-31

- Added export of `hidezdecorations!` from MakieLayout [#2821](https://github.com/MakieOrg/Makie.jl/pull/2821).
- Fixed an issue with GLMakie lines becoming discontinuous [#2828](https://github.com/MakieOrg/Makie.jl/pull/2828).

## [0.19.3] - 2023-03-21

- Added the `stephist` plotting function [#2408](https://github.com/JuliaPlots/Makie.jl/pull/2408).
- Added the `brackets` plotting function [#2356](https://github.com/MakieOrg/Makie.jl/pull/2356).
- Fixed an issue where `poly` plots with `Vector{<: MultiPolygon}` inputs with per-polygon color were mistakenly rendered as meshes using CairoMakie [#2590](https://github.com/MakieOrg/Makie.jl/pulls/2478).
- Fixed a small typo which caused an error in the `Stepper` constructor [#2600](https://github.com/MakieOrg/Makie.jl/pulls/2478).
- Improve cleanup on block deletion [#2614](https://github.com/MakieOrg/Makie.jl/pull/2614)
- Add `menu.scroll_speed` and increase default speed for non-apple [#2616](https://github.com/MakieOrg/Makie.jl/pull/2616).
- Fixed rectangle zoom for nonlinear axes [#2674](https://github.com/MakieOrg/Makie.jl/pull/2674)
- Cleaned up linestyles in GLMakie (Fixing artifacting, spacing/size, anti-aliasing) [#2666](https://github.com/MakieOrg/Makie.jl/pull/2666).
- Fixed issue with scatterlines only accepting concrete color types as `markercolor` [#2691](https://github.com/MakieOrg/Makie.jl/pull/2691).
- Fixed an accidental issue where `LaTeXStrings` were not typeset correctly in `Axis3` [#2558](https://github.com/MakieOrg/Makie.jl/pull/2588).
- Fixed a bug where line segments in `text(lstr::LaTeXString)` were ignoring offsets [#2668](https://github.com/MakieOrg/Makie.jl/pull/2668).
- Fixed a bug where the `arrows` recipe accidentally called a `Bool` when `normalize = true` [#2740](https://github.com/MakieOrg/Makie.jl/pull/2740).
- Re-exported the `@colorant_str` (`colorant"..."`) macro from Colors.jl [#2726](https://github.com/MakieOrg/Makie.jl/pull/2726).
- Speedup heatmaps in WGLMakie. [#2647](https://github.com/MakieOrg/Makie.jl/pull/2647)
- Fix slow `data_limits` for recipes, which made plotting lots of data with recipes much slower [#2770](https://github.com/MakieOrg/Makie.jl/pull/2770).

## [0.19.1] - 2023-01-01

- Add `show_data` method for `band` which shows the min and max values of the band at the x position of the cursor [#2497](https://github.com/MakieOrg/Makie.jl/pull/2497).
- Added `xlabelrotation`, `ylabelrotation` (`Axis`) and `labelrotation` (`Colorbar`) [#2478](https://github.com/MakieOrg/Makie.jl/pull/2478).
- Fixed forced rasterization in CairoMakie svg files when polygons with colors specified as (color, alpha) tuples were used [#2535](https://github.com/MakieOrg/Makie.jl/pull/2535).
- Do less copies of Observables in Attributes + plot pipeline [#2443](https://github.com/MakieOrg/Makie.jl/pull/2443).
- Add Search Page and tweak Result Ordering [#2474](https://github.com/MakieOrg/Makie.jl/pull/2474).
- Remove all global attributes from TextureAtlas implementation and fix julia#master [#2498](https://github.com/MakieOrg/Makie.jl/pull/2498).
- Use new Bonito, implement WGLMakie picking, improve performance and fix lots of WGLMakie bugs [#2428](https://github.com/MakieOrg/Makie.jl/pull/2428).

## [0.19.0] - 2022-12-03

- **Breaking** The attribute `textsize` has been removed everywhere in favor of the attribute `fontsize` which had also been in use.
  To migrate, search and replace all uses of `textsize` to `fontsize` [#2387](https://github.com/MakieOrg/Makie.jl/pull/2387).
- Added rich text which allows to more easily use superscripts and subscripts as well as differing colors, fonts, fontsizes, etc. for parts of a given text [#2321](https://github.com/MakieOrg/Makie.jl/pull/2321).

## [0.18.4] - 2022-12-02

- Added the `waterfall` plotting function [#2416](https://github.com/JuliaPlots/Makie.jl/pull/2416).
- Add support for `AbstractPattern` in `WGLMakie` [#2432](https://github.com/MakieOrg/Makie.jl/pull/2432).
- Broadcast replaces deprecated method for quantile [#2430](https://github.com/MakieOrg/Makie.jl/pull/2430).
- Fix CairoMakie's screen reusing [#2440](https://github.com/MakieOrg/Makie.jl/pull/2440).
- Fix repeated rendering with invisible objects [#2437](https://github.com/MakieOrg/Makie.jl/pull/2437).
- Fix hvlines for GLMakie [#2446](https://github.com/MakieOrg/Makie.jl/pull/2446).

## [0.18.3] - 2022-11-17

- Add `render_on_demand` flag for `GLMakie.Screen`. Setting this to `true` will skip rendering until plots get updated. This is the new default [#2336](https://github.com/MakieOrg/Makie.jl/pull/2336), [#2397](https://github.com/MakieOrg/Makie.jl/pull/2397).
- Clean up OpenGL state handling in GLMakie [#2397](https://github.com/MakieOrg/Makie.jl/pull/2397).
- Fix salting [#2407](https://github.com/MakieOrg/Makie.jl/pull/2407).
- Fixes for [GtkMakie](https://github.com/jwahlstrand/GtkMakie.jl) [#2418](https://github.com/MakieOrg/Makie.jl/pull/2418).

## [0.18.2] - 2022-11-03

- Fix Axis3 tick flipping with negative azimuth [#2364](https://github.com/MakieOrg/Makie.jl/pull/2364).
- Fix empty!(fig) and empty!(ax) [#2374](https://github.com/MakieOrg/Makie.jl/pull/2374), [#2375](https://github.com/MakieOrg/Makie.jl/pull/2375).
- Remove stencil buffer [#2389](https://github.com/MakieOrg/Makie.jl/pull/2389).
- Move Arrows and Wireframe to MakieCore [#2384](https://github.com/MakieOrg/Makie.jl/pull/2384).
- Skip legend entry if label is nothing [#2350](https://github.com/MakieOrg/Makie.jl/pull/2350).

## [0.18.1] - 2022-10-24

- fix heatmap interpolation [#2343](https://github.com/MakieOrg/Makie.jl/pull/2343).
- move poly to MakieCore [#2334](https://github.com/MakieOrg/Makie.jl/pull/2334)
- Fix picking warning and update_axis_camera [#2352](https://github.com/MakieOrg/Makie.jl/pull/2352).
- bring back inline!, to not open a window in VSCode repl [#2353](https://github.com/MakieOrg/Makie.jl/pull/2353).

## [0.18.0] - 2022-10-12

- **Breaking** Added `BezierPath` which can be constructed from SVG like command list, SVG string or from a `Polygon`.
  Added ability to use `BezierPath` and `Polgyon` as scatter markers.
  Replaced default symbol markers like `:cross` which converted to characters before with more precise `BezierPaths` and adjusted default markersize to 12.
  **Deprecated** using `String` to specify multiple char markers (`scatter(1:4, marker="abcd")`).
  **Deprecated** concrete geometries as markers like `Circle(Point2f(0), 1.5)` in favor of using the type like `Circle` for dispatch to special backend methods.
  Added single image marker support to WGLMakie [#979](https://github.com/MakieOrg/Makie.jl/pull/979).
- **Breaking** Refactored `display`, `record`, `colorbuffer` and `screens` to be faster and more consistent [#2306](https://github.com/MakieOrg/Makie.jl/pull/2306#issuecomment-1275918061).
- **Breaking** Refactored `DataInspector` to use `tooltip`. This results in changes in the attributes of DataInspector. Added `inspector_label`, `inspector_hover` and `inspector_clear` as optional attributes [#2095](https://github.com/JuliaPlots/Makie.jl/pull/2095).
- Added the `hexbin` plotting function [#2201](https://github.com/JuliaPlots/Makie.jl/pull/2201).
- Added the `tricontourf` plotting function [#2226](https://github.com/JuliaPlots/Makie.jl/pull/2226).
- Fixed per character attributes in text [#2244](https://github.com/JuliaPlots/Makie.jl/pull/2244).
- Allowed `CairoMakie` to render `scatter` with images as markers [#2080](https://github.com/MakieOrg/Makie.jl/pull/2080).
- Reworked text drawing and added ability to draw special characters via glyph indices in order to draw more LaTeX math characters with MathTeXEngine v0.5 [#2139](https://github.com/MakieOrg/Makie.jl/pull/2139).
- Allowed text to be copy/pasted into `Textbox` [#2281](https://github.com/MakieOrg/Makie.jl/pull/2281)
- Fixed updates for multiple meshes [#2277](https://github.com/MakieOrg/Makie.jl/pull/2277).
- Fixed broadcasting for linewidth, lengthscale & arrowsize in `arrow` recipe [#2273](https://github.com/MakieOrg/Makie.jl/pull/2273).
- Made GLMakie relocatable [#2282](https://github.com/MakieOrg/Makie.jl/pull/2282).
- Fixed changing input types in plot arguments [#2297](https://github.com/MakieOrg/Makie.jl/pull/2297).
- Better performance for Menus and fix clicks on items [#2299](https://github.com/MakieOrg/Makie.jl/pull/2299).
- Fixed CairoMakie bitmaps with transparency by using premultiplied ARGB surfaces [#2304](https://github.com/MakieOrg/Makie.jl/pull/2304).
- Fixed hiding of `Scene`s by setting `scene.visible[] = false` [#2317](https://github.com/MakieOrg/Makie.jl/pull/2317).
- `Axis` now accepts a `Tuple{Bool, Bool}` for `xtrimspine` and `ytrimspine` to trim only one end of the spine [#2171](https://github.com/JuliaPlots/Makie.jl/pull/2171).

## [0.17.13] - 2022-08-04

- Fixed boundingboxes [#2184](https://github.com/MakieOrg/Makie.jl/pull/2184).
- Fixed highclip/lowclip in meshscatter, poly, contourf, barplot [#2183](https://github.com/MakieOrg/Makie.jl/pull/2183).
- Fixed gridline updates [#2196](https://github.com/MakieOrg/Makie.jl/pull/2196).
- Fixed glDisablei argument order, which crashed some Intel drivers.

## [0.17.12] - 2022-07-22

- Fixed stackoverflow in show [#2167](https://github.com/MakieOrg/Makie.jl/pull/2167).

## [0.17.11] - 2022-07-21

- `rainclouds`(!) now supports `violin_limits` keyword argument, serving the same.
role as `datalimits` in `violin` [#2137](https://github.com/MakieOrg/Makie.jl/pull/2137).
- Fixed an issue where nonzero `strokewidth` results in a thin outline of the wrong color if `color` and `strokecolor` didn't match and weren't transparent. [#2096](https://github.com/MakieOrg/Makie.jl/pull/2096).
- Improved performance around Axis(3) limits [#2115](https://github.com/MakieOrg/Makie.jl/pull/2115).
- Cleaned up stroke artifacts in scatter and text [#2096](https://github.com/MakieOrg/Makie.jl/pull/2096).
- Compile time improvements [#2153](https://github.com/MakieOrg/Makie.jl/pull/2153).
- Mesh and Surface now interpolate between values instead of interpolating between colors for WGLMakie + GLMakie [#2097](https://github.com/MakieOrg/Makie.jl/pull/2097).

## [0.17.10] - 2022-07-13

- Bumped compatibility bound of `GridLayoutBase.jl` to `v0.9.0` which fixed a regression with `Mixed` and `Outside` alignmodes in nested `GridLayout`s [#2135](https://github.com/MakieOrg/Makie.jl/pull/2135).

## [0.17.9] - 2022-07-12

- Patterns (`Makie.AbstractPattern`) are now supported by `CairoMakie` in `poly` plots that don't involve `mesh`, such as `bar` and `poly` [#2106](https://github.com/MakieOrg/Makie.jl/pull/2106/).
- Fixed regression where `Block` alignments could not be specified as numbers anymore [#2108](https://github.com/MakieOrg/Makie.jl/pull/2108).
- Added the option to show mirrored ticks on the other side of an Axis using the attributes `xticksmirrored` and `yticksmirrored` [#2105](https://github.com/MakieOrg/Makie.jl/pull/2105).
- Fixed a bug where a set of `Axis` wouldn't be correctly linked together if they were only linked in pairs instead of all at the same time [#2116](https://github.com/MakieOrg/Makie.jl/pull/2116).

## [0.17.7] - 2022-06-19

- Improved `Menu` performance, now it should be much harder to reach the boundary of 255 scenes in GLMakie. `Menu` also takes a `default` keyword argument now and can be scrolled if there is too little space available.

## [0.17.6] - 2022-06-17

- **EXPERIMENTAL**: Added support for multiple windows in GLMakie through `display(GLMakie.Screen(), figure_or_scene)` [#1771](https://github.com/MakieOrg/Makie.jl/pull/1771).
- Added support for RGB matrices in `heatmap` with GLMakie [#2036](https://github.com/MakieOrg/Makie.jl/pull/2036)
- `Textbox` doesn't defocus anymore on trying to submit invalid input [#2041](https://github.com/MakieOrg/Makie.jl/pull/2041).
- `text` now takes the position as the first argument(s) like `scatter` and most other plotting functions, it is invoked `text(x, y, [z], text = "text")`. Because it is now of conversion type `PointBased`, the positions can be given in all the usual different ways which are implemented as conversion methods. All old invocation styles such as `text("text", position = Point(x, y))` still work to maintain backwards compatibility [#2020](https://github.com/MakieOrg/Makie.jl/pull/2020).

## [0.17.5] - 2022-06-10

- Fixed a regression with `linkaxes!` [#2039](https://github.com/MakieOrg/Makie.jl/pull/2039).

## [0.17.4] - 2022-06-09

- The functions `hlines!`, `vlines!`, `hspan!`, `vspan!` and `abline!` were reimplemented as recipes. This allows using them without an `Axis` argument in first position and also as visuals in AlgebraOfGraphics.jl. Also, `abline!` is now called `ablines!` for consistency, `abline!` is still exported but deprecated and will be removed in the future. [#2023](https://github.com/MakieOrg/Makie.jl/pulls/2023).
- Added `rainclouds` and `rainclouds!` [#1725](https://github.com/MakieOrg/Makie.jl/pull/1725).
- Improve CairoMakie performance [#1964](https://github.com/MakieOrg/Makie.jl/pull/1964) [#1981](https://github.com/MakieOrg/Makie.jl/pull/1981).
- Interpolate colormap correctly [#1973](https://github.com/MakieOrg/Makie.jl/pull/1973).
- Fix picking [#1993](https://github.com/MakieOrg/Makie.jl/pull/1993).
- Improve compile time latency [#1968](https://github.com/MakieOrg/Makie.jl/pull/1968) [#2000](https://github.com/MakieOrg/Makie.jl/pull/2000).
- Fix multi poly with rects [#1999](https://github.com/MakieOrg/Makie.jl/pull/1999).
- Respect scale and nonlinear values in PlotUtils cgrads [#1979](https://github.com/MakieOrg/Makie.jl/pull/1979).
- Fix CairoMakie heatmap filtering [#1828](https://github.com/MakieOrg/Makie.jl/pull/1828).
- Remove GLVisualize and MakieLayout module [#2007](https://github.com/MakieOrg/Makie.jl/pull/2007) [#2008](https://github.com/MakieOrg/Makie.jl/pull/2008).
- Add linestyle and default to extrema(z) for contour, remove bitrotten fillrange [#2008](https://github.com/MakieOrg/Makie.jl/pull/2008).

## [0.17.3] - 2022-05-20

- Switched to `MathTeXEngine v0.4`, which improves the look of LaTeXStrings [#1952](https://github.com/MakieOrg/Makie.jl/pull/1952).
- Added subtitle capability to `Axis` [#1859](https://github.com/MakieOrg/Makie.jl/pull/1859).
- Fixed a bug where scaled colormaps constructed using `Makie.cgrad` were not interpreted correctly.

## [0.17.2] - 2022-05-16

- Changed the default font from `Dejavu Sans` to `TeX Gyre Heros Makie` which is the same as `TeX Gyre Heros` with slightly decreased descenders and ascenders. Decreasing those metrics reduced unnecessary whitespace and alignment issues. Four fonts in total were added, the styles Regular, Bold, Italic and Bold Italic. Also changed `Axis`, `Axis3` and `Legend` attributes `titlefont` to `TeX Gyre Heros Makie Bold` in order to separate it better from axis labels in multifacet arrangements [#1897](https://github.com/MakieOrg/Makie.jl/pull/1897).

## [0.17.1] - 2022-05-13

- Added word wrapping. In `Label`, `word_wrap = true` causes it to use the suggested width and wrap text to fit. In `text`, `word_wrap_width > 0` can be used to set a pixel unit line width. Any word (anything between two spaces without a newline) that goes beyond this width gets a newline inserted before it [#1819](https://github.com/MakieOrg/Makie.jl/pull/1819).
- Improved `Axis3`'s interactive performance [#1835](https://github.com/MakieOrg/Makie.jl/pull/1835).
- Fixed errors in GLMakie's `scatter` implementation when markers are given as images. [#1917](https://github.com/MakieOrg/Makie.jl/pull/1917).
- Removed some method ambiguities introduced in v0.17 [#1922](https://github.com/MakieOrg/Makie.jl/pull/1922).
- Add an empty default label, `""`, to each slider that doesn't have a label in `SliderGrid` [#1888](https://github.com/MakieOrg/Makie.jl/pull/1888).

## [0.17.0] - 2022-05-05

- **Breaking** Added `space` as a generic attribute to switch between data, pixel, relative and clip space for positions. `space` in text has been renamed to `markerspace` because of this. `Pixel` and `SceneSpace` are no longer valid inputs for `space` or `markerspace` [#1596](https://github.com/MakieOrg/Makie.jl/pull/1596).
- **Breaking** Deprecated `mouse_selection(scene)` for `pick(scene)`.
- **Breaking** Bumped `GridLayoutBase` version to `v0.7`, which introduced offset layouts. Now, indexing into row 0 doesn't create a new row 1, but a new row 0, so that all previous content positions stay the same. This makes building complex layouts order-independent [#1704](https://github.com/MakieOrg/Makie.jl/pull/1704).
- **Breaking** deprecate `to_colormap(cmap, ncolors)` in favor of `categorical_colors(cmap, ncolors)` and `resample_cmap(cmap, ncolors)` [#1901](https://github.com/MakieOrg/Makie.jl/pull/1901) [#1723](https://github.com/MakieOrg/Makie.jl/pull/1723).
- Added `empty!(fig)` and changed `empty!(scene)` to remove all child plots without detaching windows [#1818](https://github.com/MakieOrg/Makie.jl/pull/1818).
- Switched to erroring instead of warning for deprecated events `mousebuttons`, `keyboardbuttons` and `mousedrag`.
- `Layoutable` was renamed to `Block` and the infrastructure changed such that attributes are fixed fields and each block has its own `Scene` for better encapsulation [#1796](https://github.com/MakieOrg/Makie.jl/pull/1796).
- Added `SliderGrid` block which replaces the deprecated `labelslider!` and `labelslidergrid!` functions [#1796](https://github.com/MakieOrg/Makie.jl/pull/1796).
- The default anti-aliasing method can now be set in `CairoMakie.activate!` using the `antialias` keyword.  Available options are `CairoMakie.Cairo.ANTIALIAS_*` [#1875](https://github.com/MakieOrg/Makie.jl/pull/1875).
- Added ability to rasterize a plots in CairoMakie vector graphics if `plt.rasterize = true` or `plt.rasterize = scale::Int` [#1872](https://github.com/MakieOrg/Makie.jl/pull/1872).
- Fixed segfaults in `streamplot_impl` on Mac M1 [#1830](https://github.com/MakieOrg/Makie.jl/pull/1830).
- Set the [Cairo miter limit](https://www.cairographics.org/manual/cairo-cairo-t.html#cairo-set-miter-limit) to mimic GLMakie behaviour [#1844](https://github.com/MakieOrg/Makie.jl/pull/1844).
- Fixed a method ambiguity in `rotatedrect` [#1846](https://github.com/MakieOrg/Makie.jl/pull/1846).
- Allow weights in statistical recipes [#1816](https://github.com/MakieOrg/Makie.jl/pull/1816).
- Fixed manual cycling of plot attributes [#1873](https://github.com/MakieOrg/Makie.jl/pull/1873).
- Fixed type constraints in ticklabelalign attributes [#1882](https://github.com/MakieOrg/Makie.jl/pull/1882).

## [0.16.4] - 2022-02-16

- Fixed WGLMakie performance bug and added option to set fps via `WGLMakie.activate!(fps=30)`.
- Implemented `nan_color`, `lowclip`, `highclip` for `image(::Matrix{Float})` in shader.
- Cleaned up mesh shader and implemented `nan_color`, `lowclip`, `highclip` for `mesh(m; color::Matrix{Float})` on the shader.
- Allowed `GLMakie.Buffer` `GLMakie.Sampler` to be used in `GeometryBasics.Mesh` to partially update parts of a mesh/texture and different interpolation and clamping modes for the texture.

## [0.16.0] - 2022-01-07

- **Breaking** Removed `Node` alias [#1307](https://github.com/MakieOrg/Makie.jl/pull/1307), [#1393](https://github.com/MakieOrg/Makie.jl/pull/1393). To upgrade, simply replace all occurrences of `Node` with `Observable`.
- **Breaking** Cleaned up `Scene` type [#1192](https://github.com/MakieOrg/Makie.jl/pull/1192), [#1393](https://github.com/MakieOrg/Makie.jl/pull/1393). The `Scene()` constructor doesn't create any axes or limits anymore. All keywords like `raw`, `show_axis` have been removed. A scene now always works like it did when using the deprecated `raw=true`. All the high level functionality like showing an axis and adding a 3d camera has been moved to `LScene`. See the new `Scene` tutorial for more info: https://docs.makie.org/dev/tutorials/scenes/.
- **Breaking** Lights got moved to `Scene`, see the [lighting docs](https://docs.makie.org/stable/documentation/lighting) and [RPRMakie examples](https://docs.makie.org/stable/documentation/backends/rprmakie/).
- Added ECDF plot [#1310](https://github.com/MakieOrg/Makie.jl/pull/1310).
- Added Order Independent Transparency to GLMakie [#1418](https://github.com/MakieOrg/Makie.jl/pull/1418), [#1506](https://github.com/MakieOrg/Makie.jl/pull/1506). This type of transparency is now used with `transparency = true`. The old transparency handling is available with `transparency = false`.
- Fixed blurry text in GLMakie and WGLMakie [#1494](https://github.com/MakieOrg/Makie.jl/pull/1494).
- Introduced a new experimental backend for ray tracing: [RPRMakie](https://docs.makie.org/stable/documentation/backends/rprmakie/).
- Added the `Cycled` type, which can be used to select the i-th value from the current cycler for a specific attribute [#1248](https://github.com/MakieOrg/Makie.jl/pull/1248).
- The plot function `scatterlines` now uses `color` as `markercolor` if `markercolor` is `automatic`. Also, cycling of the `color` attribute is enabled [#1463](https://github.com/MakieOrg/Makie.jl/pull/1463).
- Added the function `resize_to_layout!`, which allows to resize a `Figure` so that it contains its top `GridLayout` without additional whitespace or clipping [#1438](https://github.com/MakieOrg/Makie.jl/pull/1438).
- Cleaned up lighting in 3D contours and isosurfaces [#1434](https://github.com/MakieOrg/Makie.jl/pull/1434).
- Adjusted attributes of volumeslices to follow the normal structure [#1404](https://github.com/MakieOrg/Makie.jl/pull/1404). This allows you to adjust attributes like `colormap` without going through nested attributes.
- Added depth to 3D contours and isosurfaces [#1395](https://github.com/MakieOrg/Makie.jl/pull/1395), [#1393](https://github.com/MakieOrg/Makie.jl/pull/1393). This allows them to intersect correctly with other 3D objects.
- Restricted 3D scene camera to one scene [#1394](https://github.com/MakieOrg/Makie.jl/pull/1394), [#1393](https://github.com/MakieOrg/Makie.jl/pull/1393). This fixes issues with multiple scenes fighting over events consumed by the camera. You can select a scene by cleaning on it.
- Added depth shift attribute for GLMakie and WGLMakie [#1382](https://github.com/MakieOrg/Makie.jl/pull/1382), [#1393](https://github.com/MakieOrg/Makie.jl/pull/1393). This can be used to adjust render order similar to `overdraw`.
- Simplified automatic width computation in barplots [#1223](https://github.com/MakieOrg/Makie.jl/pull/1223), [#1393](https://github.com/MakieOrg/Makie.jl/pull/1393). If no `width` attribute is passed, the default width is computed as the minimum difference between consecutive `x` positions. Gap between bars are given by the (multiplicative) `gap` attribute. The actual bar width equals `width * (1 - gap)`.
- Added logical expressions for `ispressed` [#1222](https://github.com/MakieOrg/Makie.jl/pull/1222), [#1393](https://github.com/MakieOrg/Makie.jl/pull/1393). This moves a lot of control over hotkeys towards the user. With these changes one can now set a hotkey to trigger on any or no key, collections of keys and logical combinations of keys (i.e. "A is pressed and B is not pressed").
- Fixed issues with `Menu` render order [#1411](https://github.com/MakieOrg/Makie.jl/pull/1411).
- Added `label_rotation` to barplot [#1401](https://github.com/MakieOrg/Makie.jl/pull/1401).
- Fixed issue where `pixelcam!` does not remove controls from other cameras [#1504](https://github.com/MakieOrg/Makie.jl/pull/1504).
- Added conversion for OffsetArrays [#1260](https://github.com/MakieOrg/Makie.jl/pull/1260).
- The `qqplot` `qqline` options were changed to `:identity`, `:fit`, `:fitrobust` and `:none` (the default) [#1563](https://github.com/MakieOrg/Makie.jl/pull/1563). Fixed numeric error due to double computation of quantiles when fitting `qqline`. Deprecated `plot(q::QQPair)` method as it does not have enough information for correct `qqline` fit.

All other changes are collected [in this PR](https://github.com/MakieOrg/Makie.jl/pull/1521) and in the [release notes](https://github.com/MakieOrg/Makie.jl/releases/tag/v0.16.0).

## [0.15.3] - 2021-10-16

- The functions `labelslidergrid!` and `labelslider!` now set fixed widths for the value column with a heuristic. It is possible now to pass `Formatting.format` format strings as format specifiers in addition to the previous functions.
- Fixed 2D arrow rotations in `streamplot` [#1352](https://github.com/MakieOrg/Makie.jl/pull/1352).

## [0.15.2] - 2021-08-26

- Re-enabled Julia 1.3 support.
- Use [MathTexEngine v0.2](https://github.com/Kolaru/MathTeXEngine.jl/releases/tag/v0.2.0).
- Depend on new GeometryBasics, which changes all the Vec/Point/Quaternion/RGB/RGBA - f0 aliases to just f. For example, `Vec2f0` is changed to `Vec2f`. Old aliases are still exported, but deprecated and will be removed in the next breaking release. For more details and an upgrade script, visit [GeometryBasics#97](https://github.com/JuliaGeometry/GeometryBasics.jl/pull/97).
- Added `hspan!` and `vspan!` functions [#1264](https://github.com/MakieOrg/Makie.jl/pull/1264).

## [0.15.1] - 2021-08-21

- Switched documentation framework to Franklin.jl.
- Added a specialization for `volumeslices` to DataInspector.
- Fixed 1 element `hist` [#1238](https://github.com/MakieOrg/Makie.jl/pull/1238) and make it easier to move `hist` [#1150](https://github.com/MakieOrg/Makie.jl/pull/1150).

## [0.15.0] - 2021-07-15

- `LaTeXString`s can now be used as input to `text` and therefore as labels for `Axis`, `Legend`, or other comparable objects. Mathematical expressions are typeset using [MathTeXEngine.jl](https://github.com/Kolaru/MathTeXEngine.jl) which offers a fast approximation of LaTeX typesetting [#1022](https://github.com/MakieOrg/Makie.jl/pull/1022).
- Added `Symlog10` and `pseudolog10` axis scales for log scale approximations that work with zero and negative values [#1109](https://github.com/MakieOrg/Makie.jl/pull/1109).
- Colorbar limits can now be passed as the attribute `colorrange` similar to plots [#1066](https://github.com/MakieOrg/Makie.jl/pull/1066).
- Added the option to pass three vectors to heatmaps and other plots using `SurfaceLike` conversion [#1101](https://github.com/MakieOrg/Makie.jl/pull/1101).
- Added `stairs` plot recipe [#1086](https://github.com/MakieOrg/Makie.jl/pull/1086).
- **Breaking** Removed `FigurePosition` and `FigureSubposition` types. Indexing into a `Figure` like `fig[1, 1]` now returns `GridPosition` and `GridSubposition` structs, which can be used in the same way as the types they replace. Because of an underlying change in `GridLayoutBase.jl`, it is now possible to do `Axis(gl[1, 1])` where `gl` is a `GridLayout` that is a sublayout of a `Figure`'s top layout [#1075](https://github.com/MakieOrg/Makie.jl/pull/1075).
- Bar plots and histograms have a new option for adding text labels [#1069](https://github.com/MakieOrg/Makie.jl/pull/1069).
- It is now possible to specify one `linewidth` value per segment in `linesegments` [#992](https://github.com/MakieOrg/Makie.jl/pull/992).
- Added a new 3d camera that allows for better camera movements using keyboard and mouse [#1024](https://github.com/MakieOrg/Makie.jl/pull/1024).
- Fixed the application of scale transformations to `surface` [#1070](https://github.com/MakieOrg/Makie.jl/pull/1070).
- Added an option to set a custom callback function for the `RectangleZoom` axis interaction to enable other use cases than zooming [#1104](https://github.com/MakieOrg/Makie.jl/pull/1104).
- Fixed rendering of `heatmap`s with one or more reversed ranges in CairoMakie, as in `heatmap(1:10, 10:-1:1, rand(10, 10))` [#1100](https://github.com/MakieOrg/Makie.jl/pull/1100).
- Fixed volume slice recipe and added docs for it [#1123](https://github.com/MakieOrg/Makie.jl/pull/1123).

[Unreleased]: https://github.com/MakieOrg/Makie.jl/compare/v0.24.4...HEAD
[0.24.4]: https://github.com/MakieOrg/Makie.jl/compare/v0.24.3...v0.24.4
[0.24.3]: https://github.com/MakieOrg/Makie.jl/compare/v0.24.2...v0.24.3
[0.24.2]: https://github.com/MakieOrg/Makie.jl/compare/v0.24.1...v0.24.2
[0.24.1]: https://github.com/MakieOrg/Makie.jl/compare/v0.24.0...v0.24.1
[0.24.0]: https://github.com/MakieOrg/Makie.jl/compare/v0.23.0...v0.24.0
[0.23.0]: https://github.com/MakieOrg/Makie.jl/compare/v0.22.10...v0.23.0
[0.22.10]: https://github.com/MakieOrg/Makie.jl/compare/v0.22.9...v0.22.10
[0.22.9]: https://github.com/MakieOrg/Makie.jl/compare/v0.22.8...v0.22.9
[0.22.8]: https://github.com/MakieOrg/Makie.jl/compare/v0.22.7...v0.22.8
[0.22.7]: https://github.com/MakieOrg/Makie.jl/compare/v0.22.6...v0.22.7
[0.22.6]: https://github.com/MakieOrg/Makie.jl/compare/v0.22.5...v0.22.6
[0.22.5]: https://github.com/MakieOrg/Makie.jl/compare/v0.22.4...v0.22.5
[0.22.4]: https://github.com/MakieOrg/Makie.jl/compare/v0.22.3...v0.22.4
[0.22.3]: https://github.com/MakieOrg/Makie.jl/compare/v0.22.2...v0.22.3
[0.22.2]: https://github.com/MakieOrg/Makie.jl/compare/v0.22.1...v0.22.2
[0.22.1]: https://github.com/MakieOrg/Makie.jl/compare/v0.22.0...v0.22.1
[0.22.0]: https://github.com/MakieOrg/Makie.jl/compare/v0.21.18...v0.22.0
[0.21.18]: https://github.com/MakieOrg/Makie.jl/compare/v0.21.17...v0.21.18
[0.21.17]: https://github.com/MakieOrg/Makie.jl/compare/v0.21.16...v0.21.17
[0.21.16]: https://github.com/MakieOrg/Makie.jl/compare/v0.21.15...v0.21.16
[0.21.15]: https://github.com/MakieOrg/Makie.jl/compare/v0.21.14...v0.21.15
[0.21.14]: https://github.com/MakieOrg/Makie.jl/compare/v0.21.13...v0.21.14
[0.21.13]: https://github.com/MakieOrg/Makie.jl/compare/v0.21.12...v0.21.13
[0.21.12]: https://github.com/MakieOrg/Makie.jl/compare/v0.21.11...v0.21.12
[0.21.11]: https://github.com/MakieOrg/Makie.jl/compare/v0.21.10...v0.21.11
[0.21.10]: https://github.com/MakieOrg/Makie.jl/compare/v0.21.9...v0.21.10
[0.21.9]: https://github.com/MakieOrg/Makie.jl/compare/v0.21.8...v0.21.9
[0.21.8]: https://github.com/MakieOrg/Makie.jl/compare/v0.21.7...v0.21.8
[0.21.7]: https://github.com/MakieOrg/Makie.jl/compare/v0.21.6...v0.21.7
[0.21.6]: https://github.com/MakieOrg/Makie.jl/compare/v0.21.5...v0.21.6
[0.21.5]: https://github.com/MakieOrg/Makie.jl/compare/v0.21.4...v0.21.5
[0.21.4]: https://github.com/MakieOrg/Makie.jl/compare/v0.21.3...v0.21.4
[0.21.3]: https://github.com/MakieOrg/Makie.jl/compare/v0.21.2...v0.21.3
[0.21.2]: https://github.com/MakieOrg/Makie.jl/compare/v0.21.1...v0.21.2
[0.21.1]: https://github.com/MakieOrg/Makie.jl/compare/v0.21.0...v0.21.1
[0.21.0]: https://github.com/MakieOrg/Makie.jl/compare/v0.20.10...v0.21.0
[0.20.10]: https://github.com/MakieOrg/Makie.jl/compare/v0.20.9...v0.20.10
[0.20.9]: https://github.com/MakieOrg/Makie.jl/compare/v0.20.8...v0.20.9
[0.20.8]: https://github.com/MakieOrg/Makie.jl/compare/v0.20.7...v0.20.8
[0.20.7]: https://github.com/MakieOrg/Makie.jl/compare/v0.20.6...v0.20.7
[0.20.6]: https://github.com/MakieOrg/Makie.jl/compare/v0.20.5...v0.20.6
[0.20.5]: https://github.com/MakieOrg/Makie.jl/compare/v0.20.4...v0.20.5
[0.20.4]: https://github.com/MakieOrg/Makie.jl/compare/v0.20.3...v0.20.4
[0.20.3]: https://github.com/MakieOrg/Makie.jl/compare/v0.20.2...v0.20.3
[0.20.2]: https://github.com/MakieOrg/Makie.jl/compare/v0.20.1...v0.20.2
[0.20.1]: https://github.com/MakieOrg/Makie.jl/compare/v0.20.0...v0.20.1
[0.20.0]: https://github.com/MakieOrg/Makie.jl/compare/v0.19.12...v0.20.0
[0.19.12]: https://github.com/MakieOrg/Makie.jl/compare/v0.19.11...v0.19.12
[0.19.11]: https://github.com/MakieOrg/Makie.jl/compare/v0.19.10...v0.19.11
[0.19.10]: https://github.com/MakieOrg/Makie.jl/compare/v0.19.9...v0.19.10
[0.19.9]: https://github.com/MakieOrg/Makie.jl/compare/v0.19.8...v0.19.9
[0.19.8]: https://github.com/MakieOrg/Makie.jl/compare/v0.19.7...v0.19.8
[0.19.7]: https://github.com/MakieOrg/Makie.jl/compare/v0.19.6...v0.19.7
[0.19.6]: https://github.com/MakieOrg/Makie.jl/compare/v0.19.5...v0.19.6
[0.19.5]: https://github.com/MakieOrg/Makie.jl/compare/v0.19.4...v0.19.5
[0.19.4]: https://github.com/MakieOrg/Makie.jl/compare/v0.19.3...v0.19.4
[0.19.3]: https://github.com/MakieOrg/Makie.jl/compare/v0.19.1...v0.19.3
[0.19.1]: https://github.com/MakieOrg/Makie.jl/compare/v0.19.0...v0.19.1
[0.19.0]: https://github.com/MakieOrg/Makie.jl/compare/v0.18.4...v0.19.0
[0.18.4]: https://github.com/MakieOrg/Makie.jl/compare/v0.18.3...v0.18.4
[0.18.3]: https://github.com/MakieOrg/Makie.jl/compare/v0.18.2...v0.18.3
[0.18.2]: https://github.com/MakieOrg/Makie.jl/compare/v0.18.1...v0.18.2
[0.18.1]: https://github.com/MakieOrg/Makie.jl/compare/v0.18.0...v0.18.1
[0.18.0]: https://github.com/MakieOrg/Makie.jl/compare/v0.17.13...v0.18.0
[0.17.13]: https://github.com/MakieOrg/Makie.jl/compare/v0.17.12...v0.17.13
[0.17.12]: https://github.com/MakieOrg/Makie.jl/compare/v0.17.11...v0.17.12
[0.17.11]: https://github.com/MakieOrg/Makie.jl/compare/v0.17.10...v0.17.11
[0.17.10]: https://github.com/MakieOrg/Makie.jl/compare/v0.17.9...v0.17.10
[0.17.9]: https://github.com/MakieOrg/Makie.jl/compare/v0.17.7...v0.17.9
[0.17.7]: https://github.com/MakieOrg/Makie.jl/compare/v0.17.6...v0.17.7
[0.17.6]: https://github.com/MakieOrg/Makie.jl/compare/v0.17.5...v0.17.6
[0.17.5]: https://github.com/MakieOrg/Makie.jl/compare/v0.17.4...v0.17.5
[0.17.4]: https://github.com/MakieOrg/Makie.jl/compare/v0.17.3...v0.17.4
[0.17.3]: https://github.com/MakieOrg/Makie.jl/compare/v0.17.2...v0.17.3
[0.17.2]: https://github.com/MakieOrg/Makie.jl/compare/v0.17.1...v0.17.2
[0.17.1]: https://github.com/MakieOrg/Makie.jl/compare/v0.17.0...v0.17.1
[0.17.0]: https://github.com/MakieOrg/Makie.jl/compare/v0.16.4...v0.17.0
[0.16.4]: https://github.com/MakieOrg/Makie.jl/compare/v0.16.0...v0.16.4
[0.16.0]: https://github.com/MakieOrg/Makie.jl/compare/v0.15.3...v0.16.0
[0.15.3]: https://github.com/MakieOrg/Makie.jl/compare/v0.15.2...v0.15.3
[0.15.2]: https://github.com/MakieOrg/Makie.jl/compare/v0.15.1...v0.15.2
[0.15.1]: https://github.com/MakieOrg/Makie.jl/compare/v0.15.0...v0.15.1
[0.15.0]: https://github.com/MakieOrg/Makie.jl/compare/v0.14.2...v0.15.0<|MERGE_RESOLUTION|>--- conflicted
+++ resolved
@@ -20,13 +20,10 @@
 - Fixed `p.text = "..."` erroring with `p = text(..., text = rich(...))` [#5173](https://github.com/MakieOrg/Makie.jl/pull/5173)
 - Support Interpolations.jl v0.16 [#5157](https://github.com/MakieOrg/Makie.jl/pull/5157)
 - Updated `arc`, `band`, `pie`, `stairs`, `stem`, `tooltip`, `wireframe` and `qqplot` to use the new compute graph instead of observables [#5165](https://github.com/MakieOrg/Makie.jl/pull/5165)
-<<<<<<< HEAD
-- Added support for plotting units with DynamicQuantities.jl [#5137](https://github.com/MakieOrg/Makie.jl/pull/5137)
-=======
 - Added ability to modify ticks and tick format on a `DateTime` or `Time` conversion axis, for example `xticks = (datetimes, labels)` or `xtickformat = "d.m.yyyy"`. The default tick locator for datetimes is improved and the default formatting now reduces the amount of redundant information in neighboring ticks. It is exported as `DateTimeTicks` [#5159](https://github.com/MakieOrg/Makie.jl/pull/5159).
 - Fixed missing toggle animation [#5156](https://github.com/MakieOrg/Makie.jl/pull/#5156)
 - Fixed broadcast error in `position_on_plot` for mesh [#5196](https://github.com/MakieOrg/Makie.jl/pull/5196)
->>>>>>> 34a5546c
+- Added support for plotting units with DynamicQuantities.jl [#5137](https://github.com/MakieOrg/Makie.jl/pull/5137)
 
 ## [0.24.3] - 2025-07-04
 
