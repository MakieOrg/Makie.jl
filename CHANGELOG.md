--- conflicted
+++ resolved
@@ -4,11 +4,8 @@
 
 - Show DataInspector tooltip on NaN values if `nan_color` has been set to other than `:transparent` [#4310](https://github.com/MakieOrg/Makie.jl/pull/4310)
 - Fix `linestyle` not being used in `triplot` [#4332](https://github.com/MakieOrg/Makie.jl/pull/4332)
-<<<<<<< HEAD
 - Invalid keyword arguments for `Block`s (e.g. `Axis` and `Colorbar`) now throw errors and show suggestions rather than simply throwing [#4392](https://github.com/MakieOrg/Makie.jl/pull/4392)
-=======
 - Fix voxel clipping not being based on voxel centers [#4397](https://github.com/MakieOrg/Makie.jl/pull/4397)
->>>>>>> 9eca66ab
 
 ## [0.21.11] - 2024-09-13
 
