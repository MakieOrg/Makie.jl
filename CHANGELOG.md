--- conflicted
+++ resolved
@@ -2,12 +2,9 @@
 
 ## [Unreleased]
 
-<<<<<<< HEAD
 - Added a tutorial on creating an inset plot [#4697](https://github.com/MakieOrg/Makie.jl/pull/4697)
-=======
 - Enhanced Pattern support: Added general CairoMakie implementation, improved quality, added anchoring, added support in band, density, added tests & fixed various bugs and inconsistencies. [#4715](https://github.com/MakieOrg/Makie.jl/pull/4715)
 - Fixed issue with `voronoiplot` for Voronoi tessellations with empty polygons [#4740](https://github.com/MakieOrg/Makie.jl/pull/4740)
->>>>>>> 25173bbc
 
 ## [0.22.1] - 2025-01-17
 
