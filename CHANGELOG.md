# Changelog

## Unreleased

- `LogTicks` now work well with `pseudolog10` [#5135](https://github.com/MakieOrg/Makie.jl/pull/5135)
<<<<<<< HEAD
-  Fixed `Symlog10` to work correctly with `lo` or `hi` smaller than 1, and adds a `linscale` argument [#5279](https://github.com/MakieOrg/Makie.jl/pull/5279)
=======
- Fixed `xlims!`/`ylims!` not fully propagating to linked axis [#5239](https://github.com/MakieOrg/Makie.jl/pull/5239)
>>>>>>> 6fae5b41

## [0.24.6] - 2025-08-19

- Widened types for axis keys [#5243](https://github.com/MakieOrg/Makie.jl/pull/5243)
- Fixed `getlimits(::Axis3)` error related to unchecked access of `:visible` attribute.
- Add simple compression for arrays containing only the same value in WGLMakie [#5252](https://github.com/MakieOrg/Makie.jl/pull/5252).
- Fixed 3D `contour` plots not rendering the correct isosurfaces when `colorrange` is given. Also fixed `isorange` not working, tweaked default `isorange`, colormap resolution, and changed colormap extractor for `Colorbar` to ignore alpha. [#5213](https://github.com/MakieOrg/Makie.jl/pull/5213)
- Fixed double application of `alpha` regression in `Band` plots in CairoMakie [#5258](https://github.com/MakieOrg/Makie.jl/pull/5258).
- Updated `boxplot`, `crossbar`, `density`, `hist`, `stephist`, `violin` and `waterfall` to use the new compute graph instead of observables. [#5184](https://github.com/MakieOrg/Makie.jl/pull/5184)

## [0.24.5] - 2025-08-06

- Added new scales based on `ReversibleScale` for use as `colorscale`, `xscale`, and `yscale` attributes. The new scales are `AsinhScale`, `SinhScale`, `LogScale`, `LuptonAsinhScale`, and `PowerScale`.
- Fixed `propertynames(::Attributes)` [#5154](https://github.com/MakieOrg/Makie.jl/pull/5154).
- Fixed cycle error in SpecApi and axis re-creation for plot type changes [#5198](https://github.com/MakieOrg/Makie.jl/pull/5198).
- Fixed incorrect variable name used for `voxels` in `Colorbar` [#5208](https://github.com/MakieOrg/Makie.jl/pull/5208)
- Fixed `Time` ticks breaking when axis limits crossed over midnight [#5212](https://github.com/MakieOrg/Makie.jl/pull/5212).
- Fixed issue where segments of solid `lines` disappeared when positions were large enough [#5216](https://github.com/MakieOrg/Makie.jl/pull/5216)
- Fixed `meshscatter` markers not updating correctly in GLMakie [#5217](https://github.com/MakieOrg/Makie.jl/pull/5217)
- Fixed `volume` plots getting clipped based on the vertices of their bounding box, e.g. when zooming in Axis3 [#5225](https://github.com/MakieOrg/Makie.jl/pull/5225)
- Fixed `Bonito.record_latest` for changes in Makie v0.24 [#5185](https://github.com/MakieOrg/Makie.jl/pull/5185).

## [0.24.4] - 2025-07-17
- Fixed rendering of volumes when the camera is inside the volume [#5164](https://github.com/MakieOrg/Makie.jl/pull/5164)
- Added some validation for compute node initialization (which guards against some error in `map!()` callbacks) [#5170](https://github.com/MakieOrg/Makie.jl/pull/5170)
- Added support for `GeometryBasics.MultiPoint` [#5182](https://github.com/MakieOrg/Makie.jl/pull/5182).
- Moved remaining compute edge checks for safe edge reuse out of debug mode [#5169](https://github.com/MakieOrg/Makie.jl/pull/5169)
- Adjusted compute `map!` to accept mixed array contain Symbols and compute nodes [#5167](https://github.com/MakieOrg/Makie.jl/pull/5167)
- Added `register_projected_positions!()` for projecting data in recipes (from start to finish). Also generalized `register_position_transform!()` and related for use in recipes [#5121](https://github.com/MakieOrg/Makie.jl/pull/5121)
- Added `register_projected_rotations_2d!` for calculating the screen space rotation between data points of a plot. [#5121](https://github.com/MakieOrg/Makie.jl/pull/5121)
- Added `map!(f, plot::Plot, inputs, outputs)` method (accepting a plot instead of a compute graph). [#5121](https://github.com/MakieOrg/Makie.jl/pull/5121)
- Updated `arrows`, `bracket`, `contour`, `contour3d`, `poly`, `streamplot`, `textlabel`, `triplot`, `voronoiplot` and `hexbin` to use the compute graph instead of observables. [#5121](https://github.com/MakieOrg/Makie.jl/pull/5121)
- Fixed `p.text = "..."` erroring with `p = text(..., text = rich(...))` [#5173](https://github.com/MakieOrg/Makie.jl/pull/5173)
- Support Interpolations.jl v0.16 [#5157](https://github.com/MakieOrg/Makie.jl/pull/5157)
- Updated `arc`, `band`, `pie`, `stairs`, `stem`, `tooltip`, `wireframe` and `qqplot` to use the new compute graph instead of observables [#5165](https://github.com/MakieOrg/Makie.jl/pull/5165)
- Added ability to modify ticks and tick format on a `DateTime` or `Time` conversion axis, for example `xticks = (datetimes, labels)` or `xtickformat = "d.m.yyyy"`. The default tick locator for datetimes is improved and the default formatting now reduces the amount of redundant information in neighboring ticks. It is exported as `DateTimeTicks` [#5159](https://github.com/MakieOrg/Makie.jl/pull/5159).
- Fixed missing toggle animation [#5156](https://github.com/MakieOrg/Makie.jl/pull/#5156)
- Fixed broadcast error in `position_on_plot` for mesh [#5196](https://github.com/MakieOrg/Makie.jl/pull/5196)
- Added support for plotting units with DynamicQuantities.jl [#5137](https://github.com/MakieOrg/Makie.jl/pull/5137)

## [0.24.3] - 2025-07-04

- Fixed empty plotlist [#5150](https://github.com/MakieOrg/Makie.jl/pull/5150).
- Fixed plot attributes with `Dict` as input [#5149](https://github.com/MakieOrg/Makie.jl/pull/5149).
- Fixed arrow marker attributes in `arrows3d` not triggering repositioning of arrows. [#5134](https://github.com/MakieOrg/Makie.jl/pull/5134)
- Fixed h/vlines and h/vspan not considering transform functions correctly. [#5145](https://github.com/MakieOrg/Makie.jl/pull/5145)
- Added `register_projected_positions!()` for projecting data in recipes (from start to finish). Also generalized `register_position_transform!()` and related for use in recipes [#5121](https://github.com/MakieOrg/Makie.jl/pull/5121)
- Moved some compute edge checks out of debug mode to error more consistently on edge overwrite [#5125](https://github.com/MakieOrg/Makie.jl/pull/5125)

## [0.24.2] - 2025-06-27

- Bring back some default attributes for recipes [#5130](https://github.com/MakieOrg/Makie.jl/pull/5130).
- Allow multiple separate link groups in `xaxislinks` and `yaxislinks` arguments of `SpecApi.GridLayout` so that facet layouts can have independently linked columns and rows [#5127](https://github.com/MakieOrg/Makie.jl/pull/5127).

## [0.24.1] - 2025-06-24

- Don't pull plots from invisible scenes and hide Blocks during construction [#5119](https://github.com/MakieOrg/Makie.jl/pull/5119).
- Fixed `dendrogram` docstring and added `x, y, merges` conversion [#5118](https://github.com/MakieOrg/Makie.jl/pull/5118).
- Make sure there's only one inspector per root scene [#5113](https://github.com/MakieOrg/Makie.jl/pull/5113).
- Bring back lowres background for heatmap(Resampler(...)) [#5110](https://github.com/MakieOrg/Makie.jl/pull/5110).
- Fixed forwarding attributes in recipes [#5109](https://github.com/MakieOrg/Makie.jl/pull/5109).

## [0.24.0] - 2025-06-20

- **Breaking** Refactored plots to rely on the newly introduced `ComputeGraph` instead of `Observables`. [#4630](https://github.com/MakieOrg/Makie.jl/pull/4630)
  - **Breaking** `attr = Attributes(plot)` now returns a `ComputeGraph`, which disallows `copy(attr)`, `pop!(attr, ...)`, `attr[:newvar] = ...` and splatting `plot!(...; attr...)`.
  - **Semi-Breaking** `plot(parent, attr, args...; kwargs...)` now only considers applicable attributes in `attr` and prioritizes `kwargs` in case of collisions.
  - **Semi-Breaking** `@recipe Name (args...)` now names converted arguments and requires the number of `args` to match the number of outputs ifrom `convert_arguments()`
  - **Breaking** `replace_automatic!()` has been removed as it was incompatible. `Makie.default_automatic()` can be used as an alternative.
  - **Breaking** `text!()` is no longer a nested structure of text plots.
  - **Breaking** Scene lights have moved to the scene `ComputeGraph` and no longer contain Observables.
  - Fixed synchronous update issues by allowing synchronized update with `Makie.update!(plot, attrib1 = val1, attrib2 = val2, ...)`
  - Improved performance in WGLMakie with better bundling and filtering of updates
  - Improved traceability attribute and argument processing from user input to the backend
- **Breaking** `annotations!()` (not the new `annotation`) has been removed in favor of `text!()`. [#4630](https://github.com/MakieOrg/Makie.jl/pull/4630)
- **Semi-Breaking** Removed various internal text bounding box functions in favor of more user friendly functions like `string_boundingboxes(plot)` [#4630](https://github.com/MakieOrg/Makie.jl/pull/4630)
- **Semi-Breaking** Deprecated `ShadingAlgorithm` for `plot.shading` in favor of a `Bool`. The selection of the algorithm (`FastShading/MultiLightShading`) now happens at the scene level. [#4630](https://github.com/MakieOrg/Makie.jl/pull/4630)
- Fixed 2x2 surfaces not aligning colors correctly in WGLMakie [#4630](https://github.com/MakieOrg/Makie.jl/pull/4630)
- Added support for per-mesh `uv_transform` in `WGLMakie.meshscatter` [#4630](https://github.com/MakieOrg/Makie.jl/pull/4630)
- Fixed `PolarAxis` not considering text rotation correctly for tick label margins [#4630](https://github.com/MakieOrg/Makie.jl/pull/4630)
- Fixed `LaTeXStrings` not projecting lines correctly if `markerspace != :pixel` [#4630](https://github.com/MakieOrg/Makie.jl/pull/4630)
- Fixed incorrect z values for 2x2 `surface()` plots in CairoMakie and WGLMakie. [#5052](https://github.com/MakieOrg/Makie.jl/pull/5052)
- Fixed `arrows3d()` now including lighting attributes. [#5052](https://github.com/MakieOrg/Makie.jl/pull/5052)
- **Breaking** Removed `MakieCore` from Makie's dependencies. Going forward, package extensions are recommended if a lightweight dependency is desired. A quick fix is to change the dependency to `Makie` and replace all `MakieCore` occurrences with `Makie` although this will incur Makie's full load time every time. The alternative is to use a package extension on `Makie` which requires at least Julia 1.9.
- **Breaking** Changed `patchcolor` to opaque colors [#5088](https://github.com/MakieOrg/Makie.jl/pull/5088)
- Fixed `annotation` in the presence of scene transform functions [#5058](https://github.com/MakieOrg/Makie.jl/pull/5058).
- Moved Makie source directory from top level to ./Makie so that Makie itself does not include every other monorepo package when it's installed [#5069](https://github.com/MakieOrg/Makie.jl/pull/5069).
- Removed asset folder and made it an artifact, breaking code that didn't use `Makie.assetpath`. Also introduces `Makie.loadasset(name)`, to directly load the asset [#5074](https://github.com/MakieOrg/Makie.jl/pull/5074).
- Added `fontsize` attribute to `annotation` [#5099](https://github.com/MakieOrg/Makie.jl/pull/5099).

## [0.23.0] - 2025-06-10

- **Breaking** Refactored `arrows` to solve various issues: [#4925](https://github.com/MakieOrg/Makie.jl/pull/4925)
  - **Breaking** `Arrows` as a type is deprecated as the recipe has been split up. Use the `Makie.ArrowLike` conversion trait, `Arrows2D` or `Arrows3D` instead.
  - **Breaking** The `arrows!()` function is deprecated in favor of `arrows2d!()` and `arrows3d!()`. These plot functions differ in how they render arrows and can be used in 2D and 3D interchangeably.
  - **Breaking** The arrow size now considers all components of the arrow, not just the shaft, changing sizes and alignments.
  - **Breaking** `align` no longer accepts `:lineend, :tailend, :headstart` and `:origin`. It now only accepts `:head, :center, :tail` and numbers for fractional alignment. Issues with these alignments not working correctly have been fixed.
  - **Breaking** Attributes `arrowhead, arrowtail, arrowcolor, linecolor, linewidth, arrowsize` are deprecated. See `?arrows2d` and `?arrows3d` or the main docs for replacements.
  - **Breaking** Attributes `linestyle` and `transform_marker` are no longer supported.
  - **Breaking** Outside of `minshaftlength .. maxshaftlength`, arrows now scale as a whole instead of just their shaft.
  - **Breaking** 3D Arrows now try to scale to a size appropriate to the given data. This can be turned off by setting `markerscale` to a static number.
  - Arrows are now split into a tail, shaft and head, allowing for double-headed arrows.
  - 2D arrows are now based on `poly`, fixing self-overlap issues with transparent arrows.
  - 3D arrow tips, or more generally the new `GeometryBasics.Cone` renders with much smoother shading.
  - `argmode = :endpoint` has been added to allow constructing arrows with a start and end point instead of a start point and a direction.
  - Arrows now work correctly with `colorrange`, `alpha`, etc.
  - Transforms (e.g. `log` or `rotate!(plot, ...)`) now only affect the start and end points of arrows, rather than its components. This fixes issues like incorrect tip rotation of 2D arrows and stretching/squishing of 3D arrows.
- Add dim conversion support for Axis3 [#4964](https://github.com/MakieOrg/Makie.jl/pull/4964).
- Added support for vectors of intervals in `hspan` and `vspan` [#5036](https://github.com/MakieOrg/Makie.jl/pull/5036)
- Export `Float64` geometry types `Point3d`, `Vec4d`, `Rect2d` etc. [#5040](https://github.com/MakieOrg/Makie.jl/pull/5040).
- Added `dendrogram` recipe to Makie [#2755](https://github.com/MakieOrg/Makie.jl/pull/2755)
- Added unit support to `Slider` [#5037](https://github.com/MakieOrg/Makie.jl/pull/5037)
- Added `sources` section to all Project.tomls in the monorepo, so that `]dev GLMakie` will download the monorepo and automatically dev Makie and MakieCore. [#4967](https://github.com/MakieOrg/Makie.jl/pull/4967)

## [0.22.10] - 2025-06-03

- Quick fix for the just released `annotation`, `textcolor` now follows `color` by default [#5034](https://github.com/MakieOrg/Makie.jl/pull/5034).

## [0.22.9] - 2025-06-03

- Added conversion method for `annotation` to make it compatible with AlgebraOfGraphics [#5029](https://github.com/MakieOrg/Makie.jl/pull/5029).
- Fixed contour labels text positions update bug [#5010](https://github.com/MakieOrg/Makie.jl/pull/5010).

## [0.22.8] - 2025-06-03

- Added new `annotation` recipe which can be used for labeling many data points with automatically non-overlapping labels, or for more bespoke annotation with manually chosen positions and connecting arrows [#4891](https://github.com/MakieOrg/Makie.jl/pull/4891).
- Fixed precompilation bug in julia dev 1.13 [#5018](https://github.com/MakieOrg/Makie.jl/pull/5018).
- Fixed screen not open assertion and `Makie.isclosed(scene)` in WGLMakie [#5008](https://github.com/MakieOrg/Makie.jl/pull/5008).

## [0.22.7] - 2025-05-23

- Fixed regression in the updating logic of `Legend` [#4979](https://github.com/MakieOrg/Makie.jl/pull/4979).

## [0.22.6] - 2025-05-17

- Added `alpha` keyword to `density` recipe [#4975](https://github.com/MakieOrg/Makie.jl/pull/4975).
- Improved CairoMakie rendering of normal `band`s with array-valued colors [#4989](https://github.com/MakieOrg/Makie.jl/pull/4989).
- Fixed cycling not being consistent when the same plot function was called with different input types (float32 vs float64 lines, for example) [#4960](https://github.com/MakieOrg/Makie.jl/pull/4960)

## [0.22.5] - 2025-05-12

- Added LegendElements for meshscatter, mesh, image, heatmap and surface [#4924](https://github.com/MakieOrg/Makie.jl/pull/4924)
- Moved some of the TextureAtlas logic to JS, speeding up text updates and fixing texture atlas updates [4942](https://github.com/MakieOrg/Makie.jl/pull/4942).
- Added ability to hide and show individual plot elements by clicking their corresponding `Legend` entry [#2276](https://github.com/MakieOrg/Makie.jl/pull/2276).
- Fixed issue with UInt8 voxel data not updating correctly when Observable input is updated [#4914](https://github.com/MakieOrg/Makie.jl/pull/4914)
- Added ticks and minorticks to `PolarAxis`. Ticks and tick labels can now also be mirrored to the other side of a sector style PolarAxis. [#4902](https://github.com/MakieOrg/Makie.jl/pull/4902)
- Fixed `Axis.panbutton` not working [#4932](https://github.com/MakieOrg/Makie.jl/pull/4932)
- Fixed issues with anisotropic markersizes (e.g. `(10, 50)`) causing anti-aliasing to become blurry in GLMakie and WGLMakie. [#4918](https://github.com/MakieOrg/Makie.jl/pull/4918)
- Added `direction = :y` option for vertical `band`s [#4949](https://github.com/MakieOrg/Makie.jl/pull/4949).
- Fixed line-ordering of `lines(::Rect3)` [#4954](https://github.com/MakieOrg/Makie.jl/pull/4954).
- Fixed issue with `sprint`ing to SVG using CairoMakie in Julia 1.11 and above [#4971](https://github.com/MakieOrg/Makie.jl/pull/4971).

## [0.22.4] - 2025-04-11

- Re-added the `apply_transform(f, data, space)` method that was removed in v0.22.3 with a deprecation warning. It will be removed in the next breaking version. [#4916](https://github.com/MakieOrg/Makie.jl/pull/4916)

## [0.22.3] - 2025-04-08

- Added `alpha` attribute to `tricontourf.jl` to control the transparency of filled contours [#4800](https://github.com/MakieOrg/Makie.jl/pull/4800)
- Fixed hexbin using log-scales [#4898](https://github.com/MakieOrg/Makie.jl/pull/4898)
- Updated scope of `space` attribute, restricting it to camera related projections in the conversion-transformation-projection pipeline. (See docs on `space` or the pipeline) [#4792](https://github.com/MakieOrg/Makie.jl/pull/4792)
- Added inheritance options for the `transformation` keyword argument: `:inherit, :inherit_model, :inherit_transform_func, :nothing` (See docs on `transformations` or the pipeline) [#4792](https://github.com/MakieOrg/Makie.jl/pull/4792)
- Fixed GLMakie embedding support for window destruction [#4848](https://github.com/MakieOrg/Makie.jl/pull/4848).
- Adjusted `DataInspector` tooltips for `spy` to be heatmap-like and `datashader` to show the number of binned markers [#4810](https://github.com/MakieOrg/Makie.jl/pull/4810)
- Added `unsafe_set!(::Textbox, ::String)` [#4417](https://github.com/MakieOrg/Makie.jl/pull/4417)
- Improved compatibility of marker attributes with float32convert, fixing issues with scatter markers being render too small with `markerspace = :data` in an Axis [#4869](https://github.com/MakieOrg/Makie.jl/pull/4869)
- Added `font` attribute and fixed faulty selection in `scatter`. Scatter fonts can now be themed with `markerfont`. [#4832](https://github.com/MakieOrg/Makie.jl/pull/4832)
- Fixed categorical `cgrad` interpolating at small enough steps [#4858](https://github.com/MakieOrg/Makie.jl/pull/4858)
- Added `textlabel!()` recipe for plotting text with a background [#4879](https://github.com/MakieOrg/Makie.jl/pull/4879)
- Fixed the computed `colorrange` being out of order with `colorscale = -` or similar colorscale functions that break sorting [#4884](https://github.com/MakieOrg/Makie.jl/pull/4884)
- Added `transform_marker` to arrows [#4871](https://github.com/MakieOrg/Makie.jl/pull/4871)
- Reverted change in `meshscatter` transformation behavior by using `transform_marker = true` as the default [#4871](https://github.com/MakieOrg/Makie.jl/pull/4871)
- Fixed an error with Colorbar for categorical colormaps, where they displayed values out of colorrange and NaN. [#4894](https://github.com/MakieOrg/Makie.jl/pull/4894)
- Fixed minor grid not showing in Axis when minorticks are hidden [#4896](https://github.com/MakieOrg/Makie.jl/pull/4896)
- Fixed issue with small scatter markers disappearing in CairoMakie [#4882](https://github.com/MakieOrg/Makie.jl/pull/4882)
- Added current axis/figure defaults to `resize_to_layout!`, `x/yautolimits`, `hidex/y/decoration!` and `tight_x/y/ticklabel_spacing!` [#4519](https://github.com/MakieOrg/Makie.jl/pull/4519)
- Switched to Julia 1.10 for GLMakie CI due to issues with OpenGL on ubuntu-latest. This may cause GLMakie compatibility with the Julia 1.6 to degrade in the future. [#4913](https://github.com/MakieOrg/Makie.jl/pull/4913)
- Added support for logarithmic units [#4853](https://github.com/MakieOrg/Makie.jl/pull/4853)

## [0.22.2] - 2025-02-26

- Added support for curvilinear grids in `contourf` (contour filled), where `x` and `y` are matrices (`contour` lines were added in [0.22.0]) [#4670](https://github.com/MakieOrg/Makie.jl/pull/4670).
- Updated WGLMakie's threejs version from 0.157 to 0.173, fixing some threejs bugs [#4809](https://github.com/MakieOrg/Makie.jl/pull/4809).
- Moved Axis3 clip planes slightly outside to avoid clipping objects on the border with 0 margin [#4742](https://github.com/MakieOrg/Makie.jl/pull/4742)
- Fixed an issue with transformations not propagating to child plots when their spaces only match indirectly. [#4723](https://github.com/MakieOrg/Makie.jl/pull/4723)
- Added a tutorial on creating an inset plot [#4697](https://github.com/MakieOrg/Makie.jl/pull/4697)
- Enhanced Pattern support: Added general CairoMakie implementation, improved quality, added anchoring, added support in band, density, added tests & fixed various bugs and inconsistencies. [#4715](https://github.com/MakieOrg/Makie.jl/pull/4715)
- Fixed issue with `voronoiplot` for Voronoi tessellations with empty polygons [#4740](https://github.com/MakieOrg/Makie.jl/pull/4740)
- Fixed shader compilation error due to undefined unused variable in volume [#4755](https://github.com/MakieOrg/Makie.jl/pull/4755)
- Added option `update_while_dragging=true` to Slider [#4745](https://github.com/MakieOrg/Makie.jl/pull/4745).
- Added option `lowres_background=true` to Resampler, and renamed `resolution` to `max_resolution` [#4745](https://github.com/MakieOrg/Makie.jl/pull/4745).
- Added option `throttle=0.0` to `async_latest`, to allow throttling while skipping latest updates [#4745](https://github.com/MakieOrg/Makie.jl/pull/4745).
- Fixed issue with `WGLMakie.voxels` not rendering on linux with firefox [#4756](https://github.com/MakieOrg/Makie.jl/pull/4756)
- Updated `voxels` to use `uv_transform` interface instead of `uvmap` to give more control over texture mapping (i.e. to allow rotations) [#4758](https://github.com/MakieOrg/Makie.jl/pull/4758)
- **Breaking** Changed generated `uv`s in `voxels` to more easily align texture maps. Also changed uvs to scale with `gap` so that voxels remain fully covered. [#4758](https://github.com/MakieOrg/Makie.jl/pull/4758)
- Fixed `uv_transform = :rotr90` and `:rotl90` being swapped [#4758](https://github.com/MakieOrg/Makie.jl/pull/4758)
- Cleaned up surface handling in GLMakie: Surface cells are now discarded when there is a nan in x, y or z. Fixed incorrect normal if x or y is nan [#4735](https://github.com/MakieOrg/Makie.jl/pull/4735)
- Cleaned up `volume` plots: Added `:indexedabsorption` and `:additive` to WGLMakie, generalized `:mip` to include negative values, fixed missing conversions for rgba algorithms (`:additive`, `:absorptionrgba`), fixed missing conversion for `absorption` attribute & extended it to `:indexedabsorption` and `absorptionrgba`, added tests and improved docs. [#4726](https://github.com/MakieOrg/Makie.jl/pull/4726)
- Fixed integer underflow in GLMakie line indices which may have caused segmentation faults on mac [#4782](https://github.com/MakieOrg/Makie.jl/pull/4782)
- Added `Axis3.clip` attribute to allow turning off clipping [#4791](https://github.com/MakieOrg/Makie.jl/pull/4791)
- Fixed `Plane(Vec{N, T}(0), dist)` producing a `NaN` normal, which caused WGLMakie to break. (E.g. when rotating Axis3) [#4772](https://github.com/MakieOrg/Makie.jl/pull/4772)
- Changed `inspectable` to be inherited from the parent scenes theme. [#4739](https://github.com/MakieOrg/Makie.jl/pull/4739)
- Reverted change to `poly` which disallowed 3D geometries from being plotted [#4738](https://github.com/MakieOrg/Makie.jl/pull/4738)
- Enabled autocompletion on Block types, e.g. `?Axis.xti...` [#4786](https://github.com/MakieOrg/Makie.jl/pull/4786)
- Added `dpi` metadata to all rendered png files, where `px_per_unit = 1` means 96dpi, `px_per_unit = 2` means 192dpi, and so on. This gives frontends a chance to show plain Makie png images with the correct scaling [#4812](https://github.com/MakieOrg/Makie.jl/pull/4812).
- Fixed issue with voxels not working correctly with `rotate!()` [#4824](https://github.com/MakieOrg/Makie.jl/pull/4824)
- Fixed issue with tick event not triggering in WGLMakie [#4818](https://github.com/MakieOrg/Makie.jl/pull/4818)
- Improved performance of some Blocks, mainly `Textbox` and `Menu` [#4821](https://github.com/MakieOrg/Makie.jl/pull/4821)
- Fixed issue with `PolarAxis` not considering tick visibility in protrusion calculations. [#4823](https://github.com/MakieOrg/Makie.jl/pull/4823)
- Fixed some plots failing to create Legend entries due to missing attributes [#4826](https://github.com/MakieOrg/Makie.jl/pull/4826)

## [0.22.1] - 2025-01-17

- Allow volume textures for mesh color, to e.g. implement a performant volume slice display [#2274](https://github.com/MakieOrg/Makie.jl/pull/2274).
- Fixed `alpha` use in legends and some CairoMakie cases [#4721](https://github.com/MakieOrg/Makie.jl/pull/4721).

## [0.22.0] - 2024-12-12

- Updated to GeometryBasics 0.5: [GeometryBasics#173](https://github.com/JuliaGeometry/GeometryBasics.jl/pull/173), [GeometryBasics#219](https://github.com/JuliaGeometry/GeometryBasics.jl/pull/219) [#4319](https://github.com/MakieOrg/Makie.jl/pull/4319)
  - Removed `meta` infrastructure. Vertex attributes are now passed as kwargs.
  - Simplified GeometryBasics Mesh type, improving compile times
  - Added `FaceView` to allow different vertex attributes to use different indices for specifying data of the same vertex. This can be used to specify per-face data.
  - Added `GeometryBasics.face_normals(points, faces)`
  - Changed the order of `Rect2` coordinates to be counter-clockwise.
  - Updated `Cylinder` to avoid visually rounding off the top and bottom.
  - Added `MetaMesh` to store non-vertex metadata in a GeometryBasics Mesh object. These are now produced by MeshIO for `.obj` files, containing information from `.mtl` files.
  - Fix `Tessellation/tessellation` spelling [GeometryBasics#227](https://github.com/JuliaGeometry/GeometryBasics.jl/pull/227) [#4564](https://github.com/MakieOrg/Makie.jl/pull/4564)
- Added `Makie.mesh` option for `MetaMesh` which applies some of the bundled information [#4368](https://github.com/MakieOrg/Makie.jl/pull/4368), [#4496](https://github.com/MakieOrg/Makie.jl/pull/4496)
- `Voronoiplot`s automatic colors are now defined based on the underlying point set instead of only those generators appearing in the tessellation. This makes the selected colors consistent between tessellations when generators might have been deleted or added. [#4357](https://github.com/MakieOrg/Makie.jl/pull/4357)
- `contour` now supports _curvilinear_ grids, where `x` and `y` are matrices [#4670](https://github.com/MakieOrg/Makie.jl/pull/4670).
- Added `viewmode = :free` and translation, zoom, limit reset and cursor-focus interactions to Axis3. [4131](https://github.com/MakieOrg/Makie.jl/pull/4131)
- Split `marker_offset` handling from marker centering and fix various bugs with it [#4594](https://github.com/MakieOrg/Makie.jl/pull/4594)
- Added `transform_marker` attribute to meshscatter and changed the default behavior to not transform marker/mesh vertices [#4606](https://github.com/MakieOrg/Makie.jl/pull/4606)
- Fixed some issues with meshscatter not correctly transforming with transform functions and float32 rescaling [#4606](https://github.com/MakieOrg/Makie.jl/pull/4606)
- Fixed `poly` pipeline for 3D and/or Float64 polygons that begin from an empty vector [#4615](https://github.com/MakieOrg/Makie.jl/pull/4615).
- `empty!` GLMakie screen instead of closing, fixing issue with reset window position [#3881](https://github.com/MakieOrg/Makie.jl/pull/3881)
- Added option to display the front spines in Axis3 to close the outline box [#2349](https://github.com/MakieOrg/Makie.jl/pull/4305)
- Fixed gaps in corners of `poly(Rect2(...))` stroke [#4664](https://github.com/MakieOrg/Makie.jl/pull/4664)
- Fixed an issue where `reinterpret`ed arrays of line points were not handled correctly in CairoMakie [#4668](https://github.com/MakieOrg/Makie.jl/pull/4668).
- Fixed various issues with `markerspace = :data`, `transform_marker = true` and `rotation` for scatter in CairoMakie (incorrect marker transformations, ignored transformations, Cairo state corruption) [#4663](https://github.com/MakieOrg/Makie.jl/pull/4663)
- Changed deprecation warnings for Vector and Range inputs in `image`, `volume`, `voxels` and `spy` into **errors** [#4685](https://github.com/MakieOrg/Makie.jl/pull/4685)
- Refactored OpenGL cleanup to run immediately rather than on GC [#4699](https://github.com/MakieOrg/Makie.jl/pull/4699)
- It is now possible to change the title of a `GLFW.Window` with `GLMakie.set_title!(screen::Screen, title::String)` [#4677](https://github.com/MakieOrg/Makie.jl/pull/4677).
- Fixed `px_per_unit != 1` not getting fit to the size of the interactive window in GLMakie [#4687](https://github.com/MakieOrg/Makie.jl/pull/4687)
- Changed minorticks to skip computation when they are not visible [#4681](https://github.com/MakieOrg/Makie.jl/pull/4681)
- Fixed indexing error edge case in violin median code [#4682](https://github.com/MakieOrg/Makie.jl/pull/4682)
- Fixed incomplete plot cleanup when cleanup is triggered by an event. [#4710](https://github.com/MakieOrg/Makie.jl/pull/4710)
- Automatically plot Enums as categorical [#4717](https://github.com/MakieOrg/Makie.jl/pull/4717).

## [0.21.18] - 2024-12-12

- Allow for user defined recipes to be used in SpecApi [#4655](https://github.com/MakieOrg/Makie.jl/pull/4655).
- Fix text layouting with empty lines [#4269](https://github.com/MakieOrg/Makie.jl/pull/4269).

## [0.21.17] - 2024-12-05

- Added `backend` and `update` kwargs to `show` [#4558](https://github.com/MakieOrg/Makie.jl/pull/4558)
- Disabled unit prefix conversions for compound units (e.g. `u"m/s"`) to avoid generating incorrect units. [#4583](https://github.com/MakieOrg/Makie.jl/pull/4583)
- Added kwarg to rotate Toggle [#4445](https://github.com/MakieOrg/Makie.jl/pull/4445)
- Fixed orientation of environment light textures in RPRMakie [#4629](https://github.com/MakieOrg/Makie.jl/pull/4629).
- Fixed uint16 overflow for over ~65k elements in WGLMakie picking [#4604](https://github.com/MakieOrg/Makie.jl/pull/4604).
- Improved performance for line plot in CairoMakie [#4601](https://github.com/MakieOrg/Makie.jl/pull/4601).
- Prevent more default actions when canvas has focus [#4602](https://github.com/MakieOrg/Makie.jl/pull/4602).
- Fixed an error in `convert_arguments` for PointBased plots and 3D polygons [#4585](https://github.com/MakieOrg/Makie.jl/pull/4585).
- Fixed polygon rendering issue of `crossbar(..., show_notch = true)` in CairoMakie [#4587](https://github.com/MakieOrg/Makie.jl/pull/4587).
- Fixed `colorbuffer(axis)` for `px_per_unit != 1` [#4574](https://github.com/MakieOrg/Makie.jl/pull/4574).
- Fixed render order of Axis3 frame lines in CairoMakie [#4591](https://github.com/MakieOrg/Makie.jl/pull/4591)
- Fixed color mapping between `contourf` and `Colorbar` [#4618](https://github.com/MakieOrg/Makie.jl/pull/4618)
- Fixed an incorrect comparison in CairoMakie's line clipping code which can cause line segments to disappear [#4631](https://github.com/MakieOrg/Makie.jl/pull/4631)
- Added PointBased conversion for `Vector{MultiLineString}` [#4599](https://github.com/MakieOrg/Makie.jl/pull/4599)
- Added color conversions for tuples, Points and Vecs [#4599](https://github.com/MakieOrg/Makie.jl/pull/4599)
- Added conversions for 1 and 2 value paddings in `Label` and `tooltip` [#4599](https://github.com/MakieOrg/Makie.jl/pull/4599)
- Fixed `NaN` in scatter rotation and markersize breaking Cairo state [#4599](https://github.com/MakieOrg/Makie.jl/pull/4599)
- Fixed heatmap cells being 0.5px/units too large in CairoMakie [4633](https://github.com/MakieOrg/Makie.jl/pull/4633)
- Fixed bounds error when recording video with WGLMakie [#4639](https://github.com/MakieOrg/Makie.jl/pull/4639).
- Added `axis.(x/y)ticklabelspace = :max_auto`, to only grow tickspace but never shrink to reduce jitter [#4642](https://github.com/MakieOrg/Makie.jl/pull/4642).
- The error shown for invalid attributes will now also show suggestions for nearby attributes (if there are any) [#4394](https://github.com/MakieOrg/Makie.jl/pull/4394).
- Added (x/y)axislinks to S.GridLayout and make sure limits don't reset when linking axes [#4643](https://github.com/MakieOrg/Makie.jl/pull/4643).

## [0.21.16] - 2024-11-06

- Added `origin!()` to transformation so that the reference point of `rotate!()` and `scale!()` can be modified [#4472](https://github.com/MakieOrg/Makie.jl/pull/4472)
- Correctly render the tooltip triangle [#4560](https://github.com/MakieOrg/Makie.jl/pull/4560).
- Introduce `isclosed(scene)`, conditionally use `Bonito.LargeUpdate` [#4569](https://github.com/MakieOrg/Makie.jl/pull/4569).
- Allow plots to move between scenes in SpecApi [#4132](https://github.com/MakieOrg/Makie.jl/pull/4132).
- Added empty constructor to all backends for `Screen` allowing `display(Makie.current_backend().Screen(), fig)` [#4561](https://github.com/MakieOrg/Makie.jl/pull/4561).
- Added `subsup` and `left_subsup` functions that offer stacked sub- and superscripts for `rich` text which means this style can be used with arbitrary fonts and is not limited to fonts supported by MathTeXEngine.jl [#4489](https://github.com/MakieOrg/Makie.jl/pull/4489).
- Added the `jitter_width` and `side_nudge` attributes to the `raincloud` plot definition, so that they can be used as kwargs [#4517](https://github.com/MakieOrg/Makie.jl/pull/4517)
- Expand PlotList plots to expose their child plots to the legend interface, allowing `axislegend`show plots within PlotSpecs as individual entries. [#4546](https://github.com/MakieOrg/Makie.jl/pull/4546)
- Implement S.Colorbar(plotspec) [#4520](https://github.com/MakieOrg/Makie.jl/pull/4520).
- Fixed a hang when `Record` was created inside a closure passed to `IOCapture.capture` [#4562](https://github.com/MakieOrg/Makie.jl/pull/4562).
- Added logical size annotation to `text/html` inline videos so that sizes are appropriate independent of the current `px_per_unit` value [#4563](https://github.com/MakieOrg/Makie.jl/pull/4563).

## [0.21.15] - 2024-10-25

- Allowed creation of `Legend` with entries that have no legend elements [#4526](https://github.com/MakieOrg/Makie.jl/pull/4526).
- Improved CairoMakie's 2D mesh drawing performance by ~30% [#4132](https://github.com/MakieOrg/Makie.jl/pull/4132).
- Allow `width` to be set per box in `boxplot` [#4447](https://github.com/MakieOrg/Makie.jl/pull/4447).
- For `Textbox`es in which a fixed width is specified, the text is now scrolled
  if the width is exceeded [#4293](https://github.com/MakieOrg/Makie.jl/pull/4293)
- Changed image, heatmap and surface picking indices to correctly index the relevant matrix arguments. [#4459](https://github.com/MakieOrg/Makie.jl/pull/4459)
- Improved performance of `record` by avoiding unnecessary copying in common cases [#4475](https://github.com/MakieOrg/Makie.jl/pull/4475).
- Fixed usage of `AggMean()` and other aggregations operating on 3d data for `datashader` [#4346](https://github.com/MakieOrg/Makie.jl/pull/4346).
- Fixed forced rasterization when rendering figures with `Axis3` to svg [#4463](https://github.com/MakieOrg/Makie.jl/pull/4463).
- Changed default for `circular_rotation` in Camera3D to false, so that the camera doesn't change rotation direction anymore [4492](https://github.com/MakieOrg/Makie.jl/pull/4492)
- Fixed `pick(scene, rect2)` in WGLMakie [#4488](https://github.com/MakieOrg/Makie.jl/pull/4488)
- Fixed resizing of `surface` data not working correctly. (I.e. drawing out-of-bounds data or only drawing part of the data.) [#4529](https://github.com/MakieOrg/Makie.jl/pull/4529)

## [0.21.14] - 2024-10-11

- Fixed relocatability of GLMakie [#4461](https://github.com/MakieOrg/Makie.jl/pull/4461).
- Fixed relocatability of WGLMakie [#4467](https://github.com/MakieOrg/Makie.jl/pull/4467).
- Fixed `space` keyword for `barplot` [#4435](https://github.com/MakieOrg/Makie.jl/pull/4435).

## [0.21.13] - 2024-10-07

- Optimize SpecApi, reuse Blocks better and add API to access the created block objects [#4354](https://github.com/MakieOrg/Makie.jl/pull/4354).
- Fixed `merge(attr1, attr2)` modifying nested attributes in `attr1` [#4416](https://github.com/MakieOrg/Makie.jl/pull/4416)
- Fixed issue with CairoMakie rendering scene backgrounds at the wrong position [#4425](https://github.com/MakieOrg/Makie.jl/pull/4425)
- Fixed incorrect inverse transformation in `position_on_plot` for lines, causing incorrect tooltip placement in DataInspector [#4402](https://github.com/MakieOrg/Makie.jl/pull/4402)
- Added new `Checkbox` block [#4336](https://github.com/MakieOrg/Makie.jl/pull/4336).
- Added ability to override legend element attributes by pairing labels or plots with override attributes [#4427](https://github.com/MakieOrg/Makie.jl/pull/4427).
- Added threshold before a drag starts which improves false negative rates for clicks. `Button` can now trigger on click and not mouse-down which is the canonical behavior in other GUI systems [#4336](https://github.com/MakieOrg/Makie.jl/pull/4336).
- `PolarAxis` font size now defaults to global figure `fontsize` in the absence of specific `Axis` theming [#4314](https://github.com/MakieOrg/Makie.jl/pull/4314)
- `MultiplesTicks` accepts new option `strip_zero=true`, allowing labels of the form `0x` to be `0` [#4372](https://github.com/MakieOrg/Makie.jl/pull/4372)
- Make near/far of WGLMakie JS 3d camera dynamic, for better depth_shift scaling [#4430](https://github.com/MakieOrg/Makie.jl/pull/4430).

## [0.21.12] - 2024-09-28

- Fix NaN handling in WGLMakie [#4282](https://github.com/MakieOrg/Makie.jl/pull/4282).
- Show DataInspector tooltip on NaN values if `nan_color` has been set to other than `:transparent` [#4310](https://github.com/MakieOrg/Makie.jl/pull/4310)
- Fix `linestyle` not being used in `triplot` [#4332](https://github.com/MakieOrg/Makie.jl/pull/4332)
- Invalid keyword arguments for `Block`s (e.g. `Axis` and `Colorbar`) now throw errors and show suggestions rather than simply throwing [#4392](https://github.com/MakieOrg/Makie.jl/pull/4392)
- Fix voxel clipping not being based on voxel centers [#4397](https://github.com/MakieOrg/Makie.jl/pull/4397)
- Parsing `Q` and `q` commands in svg paths with `BezierPath` is now supported [#4413](https://github.com/MakieOrg/Makie.jl/pull/4413)


## [0.21.11] - 2024-09-13

- Hot fixes for 0.21.10 [#4356](https://github.com/MakieOrg/Makie.jl/pull/4356).
- Set `Voronoiplot`'s preferred axis type to 2D in all cases [#4349](https://github.com/MakieOrg/Makie.jl/pull/4349)

## [0.21.10] - 2024-09-12

- Introduce `heatmap(Resampler(large_matrix))`, allowing to show big images interactively [#4317](https://github.com/MakieOrg/Makie.jl/pull/4317).
- Make sure we wait for the screen session [#4316](https://github.com/MakieOrg/Makie.jl/pull/4316).
- Fix for absrect [#4312](https://github.com/MakieOrg/Makie.jl/pull/4312).
- Fix attribute updates for SpecApi and SpecPlots (e.g. ecdfplot) [#4265](https://github.com/MakieOrg/Makie.jl/pull/4265).
- Bring back `poly` convert arguments for matrix with points as row [#4258](https://github.com/MakieOrg/Makie.jl/pull/4258).
- Fix gl_ClipDistance related segfault on WSL with GLMakie [#4270](https://github.com/MakieOrg/Makie.jl/pull/4270).
- Added option `label_position = :center` to place labels centered over each bar [#4274](https://github.com/MakieOrg/Makie.jl/pull/4274).
- `plotfunc()` and `func2type()` support functions ending with `!` [#4275](https://github.com/MakieOrg/Makie.jl/pull/4275).
- Fixed Boundserror in clipped multicolor lines in CairoMakie [#4313](https://github.com/MakieOrg/Makie.jl/pull/4313)
- Fix float precision based assertions error in GLMakie.volume [#4311](https://github.com/MakieOrg/Makie.jl/pull/4311)
- Support images with reversed axes [#4338](https://github.com/MakieOrg/Makie.jl/pull/4338)

## [0.21.9] - 2024-08-27

- Hotfix for colormap + color updates [#4258](https://github.com/MakieOrg/Makie.jl/pull/4258).

## [0.21.8] - 2024-08-26

- Fix selected list in `WGLMakie.pick_sorted` [#4136](https://github.com/MakieOrg/Makie.jl/pull/4136).
- Apply px per unit in `pick_closest`/`pick_sorted` [#4137](https://github.com/MakieOrg/Makie.jl/pull/4137).
- Support plot(interval, func) for rangebars and band [#4102](https://github.com/MakieOrg/Makie.jl/pull/4102).
- Fixed the broken OpenGL state cleanup for clip_planes which may cause plots to disappear randomly [#4157](https://github.com/MakieOrg/Makie.jl/pull/4157)
- Reduce updates for image/heatmap, improving performance [#4130](https://github.com/MakieOrg/Makie.jl/pull/4130).
- Add an informative error message to `save` when no backend is loaded [#4177](https://github.com/MakieOrg/Makie.jl/pull/4177)
- Fix rendering of `band` with NaN values [#4178](https://github.com/MakieOrg/Makie.jl/pull/4178).
- Fix plotting of lines with OffsetArrays across all backends [#4242](https://github.com/MakieOrg/Makie.jl/pull/4242).

## [0.21.7] - 2024-08-19

- Hot fix for 1D heatmap [#4147](https://github.com/MakieOrg/Makie.jl/pull/4147).

## [0.21.6] - 2024-08-14

- Fix RectangleZoom in WGLMakie [#4127](https://github.com/MakieOrg/Makie.jl/pull/4127)
- Bring back fastpath for regular heatmaps [#4125](https://github.com/MakieOrg/Makie.jl/pull/4125)
- Data inspector fixes (mostly for bar plots) [#4087](https://github.com/MakieOrg/Makie.jl/pull/4087)
- Added "clip_planes" as a new generic plot and scene attribute. Up to 8 world space clip planes can be specified to hide sections of a plot. [#3958](https://github.com/MakieOrg/Makie.jl/pull/3958)
- Updated handling of `model` matrices with active Float32 rescaling. This should fix issues with Float32-unsafe translations or scalings of plots, as well as rotated plots in Float32-unsafe ranges. [#4026](https://github.com/MakieOrg/Makie.jl/pull/4026)
- Added `events.tick` to allow linking actions like animations to the renderloop. [#3948](https://github.com/MakieOrg/Makie.jl/pull/3948)
- Added the `uv_transform` attribute for meshscatter, mesh, surface and image [#1406](https://github.com/MakieOrg/Makie.jl/pull/1406).
- Added the ability to use textures with `meshscatter` in WGLMakie [#1406](https://github.com/MakieOrg/Makie.jl/pull/1406).
- Don't remove underlying VideoStream file when doing save() [#3883](https://github.com/MakieOrg/Makie.jl/pull/3883).
- Fix label/legend for plotlist [#4079](https://github.com/MakieOrg/Makie.jl/pull/4079).
- Fix wrong order for colors in RPRMakie [#4098](https://github.com/MakieOrg/Makie.jl/pull/4098).
- Fixed incorrect distance calculation in `pick_closest` in WGLMakie [#4082](https://github.com/MakieOrg/Makie.jl/pull/4082).
- Suppress keyboard shortcuts and context menu in JupyterLab output [#4068](https://github.com/MakieOrg/Makie.jl/pull/4068).
- Introduce stroke_depth_shift + forward normal depth_shift for Poly [#4058](https://github.com/MakieOrg/Makie.jl/pull/4058).
- Use linestyle for Poly and Density legend elements [#4000](https://github.com/MakieOrg/Makie.jl/pull/4000).
- Bring back interpolation attribute for surface [#4056](https://github.com/MakieOrg/Makie.jl/pull/4056).
- Improved accuracy of framerate settings in GLMakie [#3954](https://github.com/MakieOrg/Makie.jl/pull/3954)
- Fix label_formatter being called twice in barplot [#4046](https://github.com/MakieOrg/Makie.jl/pull/4046).
- Fix error with automatic `highclip` or `lowclip` and scalar colors [#4048](https://github.com/MakieOrg/Makie.jl/pull/4048).
- Correct a bug in the `project` function when projecting using a `Scene`. [#3909](https://github.com/MakieOrg/Makie.jl/pull/3909).
- Add position for `pie` plot [#4027](https://github.com/MakieOrg/Makie.jl/pull/4027).
- Correct a method ambiguity in `insert!` which was causing `PlotList` to fail on CairoMakie. [#4038](https://github.com/MakieOrg/Makie.jl/pull/4038)
- Delaunay triangulations created via `tricontourf`, `triplot`, and `voronoiplot` no longer use any randomisation in the point insertion order so that results are unique. [#4044](https://github.com/MakieOrg/Makie.jl/pull/4044)
- Improve content scaling support for Wayland and fix incorrect mouse scaling on mac [#4062](https://github.com/MakieOrg/Makie.jl/pull/4062)
- Fix: `band` ignored its `alpha` argument in CairoMakie
- Fix `marker=FastPixel()` makersize and markerspace, improve `spy` recipe [#4043](https://github.com/MakieOrg/Makie.jl/pull/4043).
- Fixed `invert_normals` for surface plots in CairoMakie [#4021](https://github.com/MakieOrg/Makie.jl/pull/4021).
- Improve support for embedding GLMakie. [#4073](https://github.com/MakieOrg/Makie.jl/pull/4073)
- Update JS OrbitControls to match Julia OrbitControls [#4084](https://github.com/MakieOrg/Makie.jl/pull/4084).
- Fix `select_point()` [#4101](https://github.com/MakieOrg/Makie.jl/pull/4101).
- Fix `absrect()` and `select_rectangle()` [#4110](https://github.com/MakieOrg/Makie.jl/issues/4110).
- Allow segment-specific radius for `pie` plot [#4028](https://github.com/MakieOrg/Makie.jl/pull/4028).

## [0.21.5] - 2024-07-07

- Fixed tuple argument for `WGLMakie.activate!(resize_to=(:parent, nothing))` [#4009](https://github.com/MakieOrg/Makie.jl/pull/4009).
- validate plot attributes later, for axis specific plot attributes [#3974](https://github.com/MakieOrg/Makie.jl/pull/3974).

## [0.21.4] - 2024-07-02

- Fixed support for GLFW 3.4 on OSX [#3999](https://github.com/MakieOrg/Makie.jl/issues/3999).
- Changed camera variables to Float64 for increased accuracy [#3984](https://github.com/MakieOrg/Makie.jl/pull/3984)
- Allow CairoMakie to render `poly` overloads that internally don't use two child plots [#3986](https://github.com/MakieOrg/Makie.jl/pull/3986).
- Fixes for Menu and DataInspector [#3975](https://github.com/MakieOrg/Makie.jl/pull/3975).
- Add line-loop detection and rendering to GLMakie and WGLMakie [#3907](https://github.com/MakieOrg/Makie.jl/pull/3907).

## [0.21.3] - 2024-06-17

- Fix stack overflows when using `markerspace = :data` with `scatter` [#3960](https://github.com/MakieOrg/Makie.jl/issues/3960).
- CairoMakie: Fix broken SVGs when using non-interpolated image primitives, for example Colorbars, with recent Cairo versions [#3967](https://github.com/MakieOrg/Makie.jl/pull/3967).
- CairoMakie: Add argument `pdf_version` to restrict the PDF version when saving a figure as a PDF [#3845](https://github.com/MakieOrg/Makie.jl/pull/3845).
- Fix DataInspector using invalid attribute strokewidth for plot type Wireframe [#3917](https://github.com/MakieOrg/Makie.jl/pull/3917).
- CairoMakie: Fix incorrect scaling factor for SVGs with Cairo_jll 1.18 [#3964](https://github.com/MakieOrg/Makie.jl/pull/3964).
- Fixed use of Textbox from Bonito [#3924](https://github.com/MakieOrg/Makie.jl/pull/3924)

## [0.21.2] - 2024-05-22

- Added `cycle` to general attribute allowlist so that it works also with plot types that don't set one in their theme [#3879](https://github.com/MakieOrg/Makie.jl/pull/3879).

## [0.21.1] - 2024-05-21

- `boundingbox` now relies on `apply_transform(transform, data_limits(plot))` rather than transforming the corner points of the bounding box [#3856](https://github.com/MakieOrg/Makie.jl/pull/3856).
- Adjusted `Axis` limits to consider transformations more consistently [#3864](https://github.com/MakieOrg/Makie.jl/pull/3864).
- Fix problems with incorrectly disabled attributes in recipes [#3870](https://github.com/MakieOrg/Makie.jl/pull/3870), [#3866](https://github.com/MakieOrg/Makie.jl/pull/3866).
- Fix RPRMakie with Material [#3872](https://github.com/MakieOrg/Makie.jl/pull/3872).
- Support the loop option in html video output [#3697](https://github.com/MakieOrg/Makie.jl/pull/3697).

## [0.21.0] - 2024-05-08

- Add `voxels` plot [#3527](https://github.com/MakieOrg/Makie.jl/pull/3527).
- Added supported markers hint to unsupported marker warn message [#3666](https://github.com/MakieOrg/Makie.jl/pull/3666).
- Fixed bug in CairoMakie line drawing when multiple successive points had the same color [#3712](https://github.com/MakieOrg/Makie.jl/pull/3712).
- Remove StableHashTraits in favor of calculating hashes directly with CRC32c [#3667](https://github.com/MakieOrg/Makie.jl/pull/3667).
- **Breaking (sort of)** Added a new `@recipe` variant which allows documenting attributes directly where they are defined and validating that all attributes are known whenever a plot is created. This is not breaking in the sense that the API changes, but user code is likely to break because of misspelled attribute names etc. that have so far gone unnoticed.
- Add axis converts, enabling unit/categorical support and more [#3226](https://github.com/MakieOrg/Makie.jl/pull/3226).
- **Breaking** Streamlined `data_limits` and `boundingbox` [#3671](https://github.com/MakieOrg/Makie.jl/pull/3671)
  - `data_limits` now only considers plot positions, completely ignoring transformations
  - `boundingbox(p::Text)` is deprecated in favor of `boundingbox(p::Text, p.markerspace[])`. The more internal methods use `string_boundingbox(p)`. [#3723](https://github.com/MakieOrg/Makie.jl/pull/3723)
  - `boundingbox` overwrites must now include a secondary space argument to work `boundingbox(plot, space::Symbol = :data)` [#3723](https://github.com/MakieOrg/Makie.jl/pull/3723)
  - `boundingbox` now always consider `transform_func` and `model`
  - `data_limits(::Scatter)` and `boundingbox(::Scatter)` now consider marker transformations [#3716](https://github.com/MakieOrg/Makie.jl/pull/3716)
- **Breaking** Improved Float64 compatibility of Axis [#3681](https://github.com/MakieOrg/Makie.jl/pull/3681)
  - This added an extra conversion step which only takes effect when Float32 precision becomes relevant. In those cases code using `project()` functions will be wrong as the transformation is not applied. Use `project(plot_or_scene, ...)` or apply the conversion yourself beforehand with `Makie.f32_convert(plot_or_scene, transformed_point)` and use `patched_model = Makie.patch_model(plot_or_scene, model)`.
  - `Makie.to_world(point, matrix, resolution)` has been deprecated in favor of `Makie.to_world(scene_or_plot, point)` to include float32 conversions.
- **Breaking** Reworked line shaders in GLMakie and WGLMakie [#3558](https://github.com/MakieOrg/Makie.jl/pull/3558)
  - GLMakie: Removed support for per point linewidths
  - GLMakie: Adjusted dots (e.g. with `linestyle = :dot`) to bend across a joint
  - GLMakie: Adjusted linestyles to scale with linewidth dynamically so that dots remain dots with changing linewidth
  - GLMakie: Cleaned up anti-aliasing for truncated joints
  - WGLMakie: Added support for linestyles
  - WGLMakie: Added line joints
  - WGLMakie: Added native anti-aliasing which generally improves quality but introduces outline artifacts in some cases (same as GLMakie)
  - Both: Adjusted handling of thin lines which may result in different color intensities
- Fixed an issue with lines being drawn in the wrong direction in 3D (with perspective projection) [#3651](https://github.com/MakieOrg/Makie.jl/pull/3651).
- **Breaking** Renamed attribute `rotations` to `rotation` for `scatter` and `meshscatter` which had been inconsistent with the otherwise singular naming scheme and other plots like `text` [#3724](https://github.com/MakieOrg/Makie.jl/pull/3724).
- Fixed `contourf` bug where n levels would sometimes miss the uppermost value, causing gaps [#3713](https://github.com/MakieOrg/Makie.jl/pull/3713).
- Added `scale` attribute to `violin` [#3352](https://github.com/MakieOrg/Makie.jl/pull/3352).
- Use label formatter in barplot [#3718](https://github.com/MakieOrg/Makie.jl/pull/3718).
- Fix the incorrect shading with non uniform markerscale in meshscatter [#3722](https://github.com/MakieOrg/Makie.jl/pull/3722)
- Add `scale_to=:flip` option to `hist`, which flips the direction of the bars [#3732](https://github.com/MakieOrg/Makie.jl/pull/3732)
- Fixed an issue with the texture atlas not updating in WGLMakie after display, causing new symbols to not show up [#3737](https://github.com/MakieOrg/Makie.jl/pull/3737)
- Added `linecap` and `joinstyle` attributes for lines and linesegments. Also normalized `miter_limit` to 60° across all backends. [#3771](https://github.com/MakieOrg/Makie.jl/pull/3771)

## [0.20.10] 2024-05-07

- Loosened type restrictions for potentially array-valued colors in `Axis` attributes like `xticklabelcolor` [#3826](https://github.com/MakieOrg/Makie.jl/pull/3826).
- Added support for intervals for specifying axis limits [#3696](https://github.com/MakieOrg/Makie.jl/pull/3696)
- Added recipes for plotting intervals to `Band`, `Rangebars`, `H/VSpan` [3695](https://github.com/MakieOrg/Makie.jl/pull/3695)
- Documented `WilkinsonTicks` [#3819](https://github.com/MakieOrg/Makie.jl/pull/3819).
- Added `axislegend(ax, "title")` method [#3808](https://github.com/MakieOrg/Makie.jl/pull/3808).
- Improved thread safety of rendering with CairoMakie (independent `Scene`s only) by locking FreeType handles [#3777](https://github.com/MakieOrg/Makie.jl/pull/3777).
- Adds a tutorial for how to make recipes work with new types [#3816](https://github.com/MakieOrg/Makie.jl/pull/3816).
- Provided an interface to convert markers in CairoMakie separately (`cairo_scatter_marker`) so external packages can overload it. [#3811](https://github.com/MakieOrg/Makie.jl/pull/3811)
- Updated to DelaunayTriangulation v1.0 [#3787](https://github.com/MakieOrg/Makie.jl/pull/3787).
- Added methods `hidedecorations!`, `hiderdecorations!`, `hidethetadecorations!` and  `hidespines!` for `PolarAxis` axes [#3823](https://github.com/MakieOrg/Makie.jl/pull/3823).
- Added `loop` option support for HTML outputs when recording videos with `record` [#3697](https://github.com/MakieOrg/Makie.jl/pull/3697).

## [0.20.9] - 2024-03-29

- Added supported markers hint to unsupported marker warn message [#3666](https://github.com/MakieOrg/Makie.jl/pull/3666).
- Fixed bug in CairoMakie line drawing when multiple successive points had the same color [#3712](https://github.com/MakieOrg/Makie.jl/pull/3712).
- Remove StableHashTraits in favor of calculating hashes directly with CRC32c [#3667](https://github.com/MakieOrg/Makie.jl/pull/3667).
- Fixed `contourf` bug where n levels would sometimes miss the uppermost value, causing gaps [#3713](https://github.com/MakieOrg/Makie.jl/pull/3713).
- Added `scale` attribute to `violin` [#3352](https://github.com/MakieOrg/Makie.jl/pull/3352).
- Use label formatter in barplot [#3718](https://github.com/MakieOrg/Makie.jl/pull/3718).
- Fix the incorrect shading with non uniform markerscale in meshscatter [#3722](https://github.com/MakieOrg/Makie.jl/pull/3722)
- Add `scale_to=:flip` option to `hist`, which flips the direction of the bars [#3732](https://github.com/MakieOrg/Makie.jl/pull/3732)
- Fixed an issue with the texture atlas not updating in WGLMakie after display, causing new symbols to not show up [#3737](https://github.com/MakieOrg/Makie.jl/pull/3737)

## [0.20.8] - 2024-02-22

- Fixed excessive use of space with HTML image outputs [#3642](https://github.com/MakieOrg/Makie.jl/pull/3642).
- Fixed bugs with format strings and add new features by switching to Format.jl [#3633](https://github.com/MakieOrg/Makie.jl/pull/3633).
- Fixed an issue where CairoMakie would unnecessarily rasterize polygons [#3605](https://github.com/MakieOrg/Makie.jl/pull/3605).
- Added `PointBased` conversion trait to `scatterlines` recipe [#3603](https://github.com/MakieOrg/Makie.jl/pull/3603).
- Multiple small fixes for `map_latest`, `WGLMakie` picking and `PlotSpec` [#3637](https://github.com/MakieOrg/Makie.jl/pull/3637).
- Fixed PolarAxis `rticks` being incompatible with rich text. [#3615](https://github.com/MakieOrg/Makie.jl/pull/3615)
- Fixed an issue causing lines, scatter and text to not scale with resolution after deleting plots in GLMakie. [#3649](https://github.com/MakieOrg/Makie.jl/pull/3649)

## [0.20.7] - 2024-02-04

- Equalized alignment point of mirrored ticks to that of normal ticks [#3598](https://github.com/MakieOrg/Makie.jl/pull/3598).
- Fixed stack overflow error on conversion of gridlike data with `missing`s [#3597](https://github.com/MakieOrg/Makie.jl/pull/3597).
- Fixed mutation of CairoMakie src dir when displaying png files [#3588](https://github.com/MakieOrg/Makie.jl/pull/3588).
- Added better error messages for plotting into `FigureAxisPlot` and `AxisPlot` as Plots.jl users are likely to do [#3596](https://github.com/MakieOrg/Makie.jl/pull/3596).
- Added compat bounds for IntervalArithmetic.jl due to bug with DelaunayTriangulation.jl [#3595](https://github.com/MakieOrg/Makie.jl/pull/3595).
- Removed possibility of three-argument `barplot` [#3574](https://github.com/MakieOrg/Makie.jl/pull/3574).

## [0.20.6] - 2024-02-02

- Fix issues with Camera3D not centering [#3582](https://github.com/MakieOrg/Makie.jl/pull/3582)
- Allowed creating legend entries from plot objects with scalar numbers as colors [#3587](https://github.com/MakieOrg/Makie.jl/pull/3587).

## [0.20.5] - 2024-01-25

- Use plot plot instead of scene transform functions in CairoMakie, fixing misplaced h/vspan. [#3552](https://github.com/MakieOrg/Makie.jl/pull/3552)
- Fix error printing on shader error [#3530](https://github.com/MakieOrg/Makie.jl/pull/3530).
- Update pagefind to 1.0.4 for better headline search [#3534](https://github.com/MakieOrg/Makie.jl/pull/3534).
- Remove unnecessary deps, e.g. Setfield [3546](https://github.com/MakieOrg/Makie.jl/pull/3546).
- Don't clear args, rely on delete deregister_callbacks [#3543](https://github.com/MakieOrg/Makie.jl/pull/3543).
- Add interpolate keyword for Surface [#3541](https://github.com/MakieOrg/Makie.jl/pull/3541).
- Fix a DataInspector bug if inspector_label is used with RGB images [#3468](https://github.com/MakieOrg/Makie.jl/pull/3468).

## [0.20.4] - 2024-01-04

- Changes for Bonito rename and WGLMakie docs improvements [#3477](https://github.com/MakieOrg/Makie.jl/pull/3477).
- Add stroke and glow support to scatter and text in WGLMakie [#3518](https://github.com/MakieOrg/Makie.jl/pull/3518).
- Fix clipping issues with Camera3D when zooming in [#3529](https://github.com/MakieOrg/Makie.jl/pull/3529)

## [0.20.3] - 2023-12-21

- Add `depthsorting` as a hidden attribute for scatter plots in GLMakie as an alternative fix for outline artifacts. [#3432](https://github.com/MakieOrg/Makie.jl/pull/3432)
- Disable SDF based anti-aliasing in scatter, text and lines plots when `fxaa = true` in GLMakie. This allows removing outline artifacts at the cost of quality. [#3408](https://github.com/MakieOrg/Makie.jl/pull/3408)
- DataInspector Fixes: Fixed depth order, positional labels being in transformed space and `:inspector_clear` not getting called when moving from one plot to another. [#3454](https://github.com/MakieOrg/Makie.jl/pull/3454)
- Fixed bug in GLMakie where the update from a (i, j) sized GPU buffer to a (j, i) sized buffer would fail [#3456](https://github.com/MakieOrg/Makie.jl/pull/3456).
- Add `interpolate=true` to `volume(...)`, allowing to disable interpolation [#3485](https://github.com/MakieOrg/Makie.jl/pull/3485).

## [0.20.2] - 2023-12-01

- Switched from SHA512 to CRC32c salting in CairoMakie svgs, drastically improving svg rendering speed [#3435](https://github.com/MakieOrg/Makie.jl/pull/3435).
- Fixed a bug with h/vlines and h/vspan not correctly resolving transformations [#3418](https://github.com/MakieOrg/Makie.jl/pull/3418).
- Fixed a bug with h/vlines and h/vspan returning the wrong limits, causing an error in Axis [#3427](https://github.com/MakieOrg/Makie.jl/pull/3427).
- Fixed clipping when zooming out of a 3D (L)Scene [#3433](https://github.com/MakieOrg/Makie.jl/pull/3433).
- Moved the texture atlas cache to `.julia/scratchspaces` instead of a dedicated `.julia/makie` [#3437](https://github.com/MakieOrg/Makie.jl/pull/3437)

## [0.20.1] - 2023-11-23

- Fixed bad rendering of `poly` in GLMakie by triangulating points after transformations [#3402](https://github.com/MakieOrg/Makie.jl/pull/3402).
- Fixed bug regarding inline display in VSCode Jupyter notebooks and other similar environments [#3403](https://github.com/MakieOrg/Makie.jl/pull/3403).
- Fixed issue with `plottype`, allowed `onany(...; update = true)` and fixed `Block` macro use outside Makie [#3401](https://github.com/MakieOrg/Makie.jl/pull/3401).

## [0.20.0] - 2023-11-21

- GLMakie has gained support for HiDPI (aka Retina) screens. This also enables saving images with higher resolution than screen pixel dimensions [#2544](https://github.com/MakieOrg/Makie.jl/pull/2544).
- Fixed an issue where NaN was interpreted as zero when rendering `surface` through CairoMakie [#2598](https://github.com/MakieOrg/Makie.jl/pull/2598).
- Improved 3D camera handling, hotkeys and functionality [#2746](https://github.com/MakieOrg/Makie.jl/pull/2746).
- Added `shading = :verbose` in GLMakie to allow for multiple light sources. Also added more light types, fixed light directions for the previous lighting model (now `shading = :fast`) and adjusted `backlight` to affect normals[#3246](https://github.com/MakieOrg/Makie.jl/pull/3246).
- Changed the glyph used for negative numbers in tick labels from hyphen to minus [#3379](https://github.com/MakieOrg/Makie.jl/pull/3379).
- Added new declarative API for AlgebraOfGraphics, Pluto and easier dashboards [#3281](https://github.com/MakieOrg/Makie.jl/pull/3281).
- WGLMakie got faster line rendering with less updating bugs [#3062](https://github.com/MakieOrg/Makie.jl/pull/3062).
- **Breaking** Replaced `PolarAxis.radial_distortion_threshold` with `PolarAxis.radius_at_origin`. [#3381](https://github.com/MakieOrg/Makie.jl/pull/3381)
- **Breaking** Deprecated the `resolution` keyword in favor of `size` to reflect that this value is not a pixel resolution anymore [#3343](https://github.com/MakieOrg/Makie.jl/pull/3343).
- **Breaking** Refactored the `SurfaceLike` family of traits into `VertexGrid`, `CellGrid` and `ImageLike` [#3106](https://github.com/MakieOrg/Makie.jl/pull/3106).
- **Breaking** Deprecated `pixelarea(scene)` and `scene.px_area` in favor of viewport.
- **Breaking** Refactored the `Combined` Plot object and renamed it to `Plot`, improving compile times ~2x [#3082](https://github.com/MakieOrg/Makie.jl/pull/3082).
- **Breaking** Removed old depreactions in [#3113](https://github.com/MakieOrg/Makie.jl/pull/3113/commits/3a39210ef87a0032d78cb27c0c1019faa604effd).
- **Breaking** Deprecated using AbstractVector as sides of `image` [#3395](https://github.com/MakieOrg/Makie.jl/pull/3395).
- **Breaking** `errorbars` and `rangebars` now use color cycling [#3230](https://github.com/MakieOrg/Makie.jl/pull/3230).

## [0.19.12] - 2023-10-31

- Added `cornerradius` attribute to `Box` for rounded corners [#3346](https://github.com/MakieOrg/Makie.jl/pull/3346).
- Fix grouping of a zero-height bar in `barplot`. Now a zero-height bar shares the same properties of the previous bar, and if the bar is the first one, its height is treated as positive if and only if there exists a bar of positive height or all bars are zero-height [#3058](https://github.com/MakieOrg/Makie.jl/pull/3058).
- Fixed a bug where Axis still consumes scroll events when interactions are disabled [#3272](https://github.com/MakieOrg/Makie.jl/pull/3272).
- Added `cornerradius` attribute to `Box` for rounded corners [#3308](https://github.com/MakieOrg/Makie.jl/pull/3308).
- Upgraded `StableHashTraits` from 1.0 to 1.1 [#3309](https://github.com/MakieOrg/Makie.jl/pull/3309).

## [0.19.11] - 2023-10-05

- Setup automatic colorbars for volumeslices [#3253](https://github.com/MakieOrg/Makie.jl/pull/3253).
- Colorbar for arrows [#3275](https://github.com/MakieOrg/Makie.jl/pull/3275).
- Small bugfixes [#3275](https://github.com/MakieOrg/Makie.jl/pull/3275).

## [0.19.10] - 2023-09-21

- Fixed bugs with Colorbar in recipes, add new API for creating a recipe colorbar and introduce experimental support for Categorical colormaps [#3090](https://github.com/MakieOrg/Makie.jl/pull/3090).
- Added experimental Datashader implementation [#2883](https://github.com/MakieOrg/Makie.jl/pull/2883).
- **Breaking** Changed the default order Polar arguments to (theta, r). [#3154](https://github.com/MakieOrg/Makie.jl/pull/3154)
- General improvements to `PolarAxis`: full rlimtis & thetalimits, more controls and visual tweaks. See pr for more details.[#3154](https://github.com/MakieOrg/Makie.jl/pull/3154)

## [0.19.9] - 2023-09-11

- Allow arbitrary reversible scale functions through `ReversibleScale`.
- Deprecated `linestyle=vector_of_gaps` in favor of `linestyle=Linestyle(vector_of_gaps)` [3135](https://github.com/MakieOrg/Makie.jl/pull/3135), [3193](https://github.com/MakieOrg/Makie.jl/pull/3193).
- Fixed some errors around dynamic changes of `ax.xscale` or `ax.yscale` [#3084](https://github.com/MakieOrg/Makie.jl/pull/3084)
- Improved Barplot Label Alignment [#3160](https://github.com/MakieOrg/Makie.jl/issues/3160).
- Fixed regression in determining axis limits [#3179](https://github.com/MakieOrg/Makie.jl/pull/3179)
- Added a theme `theme_latexfonts` that uses the latex font family as default fonts [#3147](https://github.com/MakieOrg/Makie.jl/pull/3147), [#3180](https://github.com/MakieOrg/Makie.jl/pull/3180).
- Upgrades `StableHashTraits` from 0.3 to 1.0

## [0.19.8] - 2023-08-15

- Improved CairoMakie rendering of `lines` with repeating colors in an array [#3141](https://github.com/MakieOrg/Makie.jl/pull/3141).
- Added `strokecolormap` to poly. [#3145](https://github.com/MakieOrg/Makie.jl/pull/3145)
- Added `xreversed`, `yreversed` and `zreversed` attributes to `Axis3` [#3138](https://github.com/MakieOrg/Makie.jl/pull/3138).
- Fixed incorrect placement of contourlabels with transform functions [#3083](https://github.com/MakieOrg/Makie.jl/pull/3083)
- Fixed automatic normal generation for meshes with shading and no normals [#3041](https://github.com/MakieOrg/Makie.jl/pull/3041).
- Added the `triplot` and `voronoiplot` recipes from DelaunayTriangulation.jl [#3102](https://github.com/MakieOrg/Makie.jl/pull/3102), [#3159](https://github.com/MakieOrg/Makie.jl/pull/3159).

## [0.19.7] - 2023-07-22

- Allow arbitrary functions to color `streamplot` lines by passing a `Function` to `color`.  This must accept `Point` of the appropriate dimension and return a `Point`, `Vec`, or other arraylike object [#2002](https://github.com/MakieOrg/Makie.jl/pull/2002).
- `arrows` can now take input of the form `x::AbstractVector, y::AbstractVector, [z::AbstractVector,] f::Function`, where `f` must return a `VecTypes` of the appropriate dimension [#2597](https://github.com/MakieOrg/Makie.jl/pull/2597).
- Exported colorbuffer, and added `colorbuffer(axis::Axis; include_decorations=false, colorbuffer_kws...)`, to get an image of an axis with or without decorations [#3078](https://github.com/MakieOrg/Makie.jl/pull/3078).
- Fixed an issue where the `linestyle` of some polys was not applied to the stroke in CairoMakie. [#2604](https://github.com/MakieOrg/Makie.jl/pull/2604)
- Add `colorscale = identity` to any plotting function using a colormap. This works with any scaling function like `log10`, `sqrt` etc. Consequently, `scale` for `hexbin` is replaced with `colorscale` [#2900](https://github.com/MakieOrg/Makie.jl/pull/2900).
- Add `alpha=1.0` argument to all basic plots, which supports independently adding an alpha component to colormaps and colors. Multiple alphas like in `plot(alpha=0.2, color=RGBAf(1, 0, 0, 0.5))`, will get multiplied [#2900](https://github.com/MakieOrg/Makie.jl/pull/2900).
- `hexbin` now supports any per-observation weights which StatsBase respects - `<: StatsBase.AbstractWeights`, `Vector{Real}`, or `nothing` (the default). [#2804](https://github.com/MakieOrg/Makie.jl/pulls/2804)
- Added a new Axis type, `PolarAxis`, which is an axis with a polar projection.  Input is in `(r, theta)` coordinates and is transformed to `(x, y)` coordinates using the standard polar-to-cartesian transformation.
  Generally, its attributes are very similar to the usual `Axis` attributes, but `x` is replaced by `r` and `y` by `θ`.
  It also inherits from the theme of `Axis` in this manner, so should work seamlessly with Makie themes [#2990](https://github.com/MakieOrg/Makie.jl/pull/2990).
- `inherit` now has a new signature `inherit(scene, attrs::NTuple{N, Symbol}, default_value)`, allowing recipe authors to access nested attributes when trying to inherit from the parent Scene.
  For example, one could inherit from `scene.Axis.yticks` by `inherit(scene, (:Axis, :yticks), $default_value)` [#2990](https://github.com/MakieOrg/Makie.jl/pull/2990).
- Fixed incorrect rendering of 3D heatmaps [#2959](https://github.com/MakieOrg/Makie.jl/pull/2959)
- Deprecated `flatten_plots` in favor of `collect_atomic_plots`. Using the new `collect_atomic_plots` fixed a bug in CairoMakie where the z-level of plots within recipes was not respected. [#2793](https://github.com/MakieOrg/Makie.jl/pull/2793)
- Fixed incorrect line depth in GLMakie [#2843](https://github.com/MakieOrg/Makie.jl/pull/2843)
- Fixed incorrect line alpha in dense lines in GLMakie [#2843](https://github.com/MakieOrg/Makie.jl/pull/2843)
- Fixed DataInspector interaction with transformations [#3002](https://github.com/MakieOrg/Makie.jl/pull/3002)
- Added option `WGLMakie.activate!(resize_to_body=true)`, to make plots resize to the VSCode plotpane. Resizes to the HTML body element, so may work outside VSCode [#3044](https://github.com/MakieOrg/Makie.jl/pull/3044), [#3042](https://github.com/MakieOrg/Makie.jl/pull/3042).
- Fixed DataInspector interaction with transformations [#3002](https://github.com/MakieOrg/Makie.jl/pull/3002).
- Fixed incomplete stroke with some Bezier markers in CairoMakie and blurry strokes in GLMakie [#2961](https://github.com/MakieOrg/Makie.jl/pull/2961)
- Added the ability to use custom triangulations from DelaunayTriangulation.jl [#2896](https://github.com/MakieOrg/Makie.jl/pull/2896).
- Adjusted scaling of scatter/text stroke, glow and anti-aliasing width under non-uniform 2D scaling (Vec2f markersize/fontsize) in GLMakie [#2950](https://github.com/MakieOrg/Makie.jl/pull/2950).
- Scaled `errorbar` whiskers and `bracket` correctly with transformations [#3012](https://github.com/MakieOrg/Makie.jl/pull/3012).
- Updated `bracket` when the screen is resized or transformations change [#3012](https://github.com/MakieOrg/Makie.jl/pull/3012).

## [0.19.6] - 2023-06-09

- Fixed broken AA for lines with strongly varying linewidth [#2953](https://github.com/MakieOrg/Makie.jl/pull/2953).
- Fixed WGLMakie JS popup [#2976](https://github.com/MakieOrg/Makie.jl/pull/2976).
- Fixed `legendelements` when children have no elements [#2982](https://github.com/MakieOrg/Makie.jl/pull/2982).
- Bumped compat for StatsBase to 0.34 [#2915](https://github.com/MakieOrg/Makie.jl/pull/2915).
- Improved thread safety [#2840](https://github.com/MakieOrg/Makie.jl/pull/2840).

## [0.19.5] - 2023-05-12

- Added `loop` option for GIF outputs when recording videos with `record` [#2891](https://github.com/MakieOrg/Makie.jl/pull/2891).
- Fixed line rendering issues in GLMakie [#2843](https://github.com/MakieOrg/Makie.jl/pull/2843).
- Fixed incorrect line alpha in dense lines in GLMakie [#2843](https://github.com/MakieOrg/Makie.jl/pull/2843).
- Changed `scene.clear` to an observable and made changes in `Scene` Observables trigger renders in GLMakie [#2929](https://github.com/MakieOrg/Makie.jl/pull/2929).
- Added contour labels [#2496](https://github.com/MakieOrg/Makie.jl/pull/2496).
- Allowed rich text to be used in Legends [#2902](https://github.com/MakieOrg/Makie.jl/pull/2902).
- Added more support for zero length Geometries [#2917](https://github.com/MakieOrg/Makie.jl/pull/2917).
- Made CairoMakie drawing for polygons with holes order independent [#2918](https://github.com/MakieOrg/Makie.jl/pull/2918).
- Fixes for `Makie.inline!()`, allowing now for `Makie.inline!(automatic)` (default), which is better at automatically opening a window/ inlining a plot into plotpane when needed [#2919](https://github.com/MakieOrg/Makie.jl/pull/2919) [#2937](https://github.com/MakieOrg/Makie.jl/pull/2937).
- Block/Axis doc improvements [#2940](https://github.com/MakieOrg/Makie.jl/pull/2940) [#2932](https://github.com/MakieOrg/Makie.jl/pull/2932) [#2894](https://github.com/MakieOrg/Makie.jl/pull/2894).

## [0.19.4] - 2023-03-31

- Added export of `hidezdecorations!` from MakieLayout [#2821](https://github.com/MakieOrg/Makie.jl/pull/2821).
- Fixed an issue with GLMakie lines becoming discontinuous [#2828](https://github.com/MakieOrg/Makie.jl/pull/2828).

## [0.19.3] - 2023-03-21

- Added the `stephist` plotting function [#2408](https://github.com/JuliaPlots/Makie.jl/pull/2408).
- Added the `brackets` plotting function [#2356](https://github.com/MakieOrg/Makie.jl/pull/2356).
- Fixed an issue where `poly` plots with `Vector{<: MultiPolygon}` inputs with per-polygon color were mistakenly rendered as meshes using CairoMakie [#2590](https://github.com/MakieOrg/Makie.jl/pulls/2478).
- Fixed a small typo which caused an error in the `Stepper` constructor [#2600](https://github.com/MakieOrg/Makie.jl/pulls/2478).
- Improve cleanup on block deletion [#2614](https://github.com/MakieOrg/Makie.jl/pull/2614)
- Add `menu.scroll_speed` and increase default speed for non-apple [#2616](https://github.com/MakieOrg/Makie.jl/pull/2616).
- Fixed rectangle zoom for nonlinear axes [#2674](https://github.com/MakieOrg/Makie.jl/pull/2674)
- Cleaned up linestyles in GLMakie (Fixing artifacting, spacing/size, anti-aliasing) [#2666](https://github.com/MakieOrg/Makie.jl/pull/2666).
- Fixed issue with scatterlines only accepting concrete color types as `markercolor` [#2691](https://github.com/MakieOrg/Makie.jl/pull/2691).
- Fixed an accidental issue where `LaTeXStrings` were not typeset correctly in `Axis3` [#2558](https://github.com/MakieOrg/Makie.jl/pull/2588).
- Fixed a bug where line segments in `text(lstr::LaTeXString)` were ignoring offsets [#2668](https://github.com/MakieOrg/Makie.jl/pull/2668).
- Fixed a bug where the `arrows` recipe accidentally called a `Bool` when `normalize = true` [#2740](https://github.com/MakieOrg/Makie.jl/pull/2740).
- Re-exported the `@colorant_str` (`colorant"..."`) macro from Colors.jl [#2726](https://github.com/MakieOrg/Makie.jl/pull/2726).
- Speedup heatmaps in WGLMakie. [#2647](https://github.com/MakieOrg/Makie.jl/pull/2647)
- Fix slow `data_limits` for recipes, which made plotting lots of data with recipes much slower [#2770](https://github.com/MakieOrg/Makie.jl/pull/2770).

## [0.19.1] - 2023-01-01

- Add `show_data` method for `band` which shows the min and max values of the band at the x position of the cursor [#2497](https://github.com/MakieOrg/Makie.jl/pull/2497).
- Added `xlabelrotation`, `ylabelrotation` (`Axis`) and `labelrotation` (`Colorbar`) [#2478](https://github.com/MakieOrg/Makie.jl/pull/2478).
- Fixed forced rasterization in CairoMakie svg files when polygons with colors specified as (color, alpha) tuples were used [#2535](https://github.com/MakieOrg/Makie.jl/pull/2535).
- Do less copies of Observables in Attributes + plot pipeline [#2443](https://github.com/MakieOrg/Makie.jl/pull/2443).
- Add Search Page and tweak Result Ordering [#2474](https://github.com/MakieOrg/Makie.jl/pull/2474).
- Remove all global attributes from TextureAtlas implementation and fix julia#master [#2498](https://github.com/MakieOrg/Makie.jl/pull/2498).
- Use new Bonito, implement WGLMakie picking, improve performance and fix lots of WGLMakie bugs [#2428](https://github.com/MakieOrg/Makie.jl/pull/2428).

## [0.19.0] - 2022-12-03

- **Breaking** The attribute `textsize` has been removed everywhere in favor of the attribute `fontsize` which had also been in use.
  To migrate, search and replace all uses of `textsize` to `fontsize` [#2387](https://github.com/MakieOrg/Makie.jl/pull/2387).
- Added rich text which allows to more easily use superscripts and subscripts as well as differing colors, fonts, fontsizes, etc. for parts of a given text [#2321](https://github.com/MakieOrg/Makie.jl/pull/2321).

## [0.18.4] - 2022-12-02

- Added the `waterfall` plotting function [#2416](https://github.com/JuliaPlots/Makie.jl/pull/2416).
- Add support for `AbstractPattern` in `WGLMakie` [#2432](https://github.com/MakieOrg/Makie.jl/pull/2432).
- Broadcast replaces deprecated method for quantile [#2430](https://github.com/MakieOrg/Makie.jl/pull/2430).
- Fix CairoMakie's screen reusing [#2440](https://github.com/MakieOrg/Makie.jl/pull/2440).
- Fix repeated rendering with invisible objects [#2437](https://github.com/MakieOrg/Makie.jl/pull/2437).
- Fix hvlines for GLMakie [#2446](https://github.com/MakieOrg/Makie.jl/pull/2446).

## [0.18.3] - 2022-11-17

- Add `render_on_demand` flag for `GLMakie.Screen`. Setting this to `true` will skip rendering until plots get updated. This is the new default [#2336](https://github.com/MakieOrg/Makie.jl/pull/2336), [#2397](https://github.com/MakieOrg/Makie.jl/pull/2397).
- Clean up OpenGL state handling in GLMakie [#2397](https://github.com/MakieOrg/Makie.jl/pull/2397).
- Fix salting [#2407](https://github.com/MakieOrg/Makie.jl/pull/2407).
- Fixes for [GtkMakie](https://github.com/jwahlstrand/GtkMakie.jl) [#2418](https://github.com/MakieOrg/Makie.jl/pull/2418).

## [0.18.2] - 2022-11-03

- Fix Axis3 tick flipping with negative azimuth [#2364](https://github.com/MakieOrg/Makie.jl/pull/2364).
- Fix empty!(fig) and empty!(ax) [#2374](https://github.com/MakieOrg/Makie.jl/pull/2374), [#2375](https://github.com/MakieOrg/Makie.jl/pull/2375).
- Remove stencil buffer [#2389](https://github.com/MakieOrg/Makie.jl/pull/2389).
- Move Arrows and Wireframe to MakieCore [#2384](https://github.com/MakieOrg/Makie.jl/pull/2384).
- Skip legend entry if label is nothing [#2350](https://github.com/MakieOrg/Makie.jl/pull/2350).

## [0.18.1] - 2022-10-24

- fix heatmap interpolation [#2343](https://github.com/MakieOrg/Makie.jl/pull/2343).
- move poly to MakieCore [#2334](https://github.com/MakieOrg/Makie.jl/pull/2334)
- Fix picking warning and update_axis_camera [#2352](https://github.com/MakieOrg/Makie.jl/pull/2352).
- bring back inline!, to not open a window in VSCode repl [#2353](https://github.com/MakieOrg/Makie.jl/pull/2353).

## [0.18.0] - 2022-10-12

- **Breaking** Added `BezierPath` which can be constructed from SVG like command list, SVG string or from a `Polygon`.
  Added ability to use `BezierPath` and `Polgyon` as scatter markers.
  Replaced default symbol markers like `:cross` which converted to characters before with more precise `BezierPaths` and adjusted default markersize to 12.
  **Deprecated** using `String` to specify multiple char markers (`scatter(1:4, marker="abcd")`).
  **Deprecated** concrete geometries as markers like `Circle(Point2f(0), 1.5)` in favor of using the type like `Circle` for dispatch to special backend methods.
  Added single image marker support to WGLMakie [#979](https://github.com/MakieOrg/Makie.jl/pull/979).
- **Breaking** Refactored `display`, `record`, `colorbuffer` and `screens` to be faster and more consistent [#2306](https://github.com/MakieOrg/Makie.jl/pull/2306#issuecomment-1275918061).
- **Breaking** Refactored `DataInspector` to use `tooltip`. This results in changes in the attributes of DataInspector. Added `inspector_label`, `inspector_hover` and `inspector_clear` as optional attributes [#2095](https://github.com/JuliaPlots/Makie.jl/pull/2095).
- Added the `hexbin` plotting function [#2201](https://github.com/JuliaPlots/Makie.jl/pull/2201).
- Added the `tricontourf` plotting function [#2226](https://github.com/JuliaPlots/Makie.jl/pull/2226).
- Fixed per character attributes in text [#2244](https://github.com/JuliaPlots/Makie.jl/pull/2244).
- Allowed `CairoMakie` to render `scatter` with images as markers [#2080](https://github.com/MakieOrg/Makie.jl/pull/2080).
- Reworked text drawing and added ability to draw special characters via glyph indices in order to draw more LaTeX math characters with MathTeXEngine v0.5 [#2139](https://github.com/MakieOrg/Makie.jl/pull/2139).
- Allowed text to be copy/pasted into `Textbox` [#2281](https://github.com/MakieOrg/Makie.jl/pull/2281)
- Fixed updates for multiple meshes [#2277](https://github.com/MakieOrg/Makie.jl/pull/2277).
- Fixed broadcasting for linewidth, lengthscale & arrowsize in `arrow` recipe [#2273](https://github.com/MakieOrg/Makie.jl/pull/2273).
- Made GLMakie relocatable [#2282](https://github.com/MakieOrg/Makie.jl/pull/2282).
- Fixed changing input types in plot arguments [#2297](https://github.com/MakieOrg/Makie.jl/pull/2297).
- Better performance for Menus and fix clicks on items [#2299](https://github.com/MakieOrg/Makie.jl/pull/2299).
- Fixed CairoMakie bitmaps with transparency by using premultiplied ARGB surfaces [#2304](https://github.com/MakieOrg/Makie.jl/pull/2304).
- Fixed hiding of `Scene`s by setting `scene.visible[] = false` [#2317](https://github.com/MakieOrg/Makie.jl/pull/2317).
- `Axis` now accepts a `Tuple{Bool, Bool}` for `xtrimspine` and `ytrimspine` to trim only one end of the spine [#2171](https://github.com/JuliaPlots/Makie.jl/pull/2171).

## [0.17.13] - 2022-08-04

- Fixed boundingboxes [#2184](https://github.com/MakieOrg/Makie.jl/pull/2184).
- Fixed highclip/lowclip in meshscatter, poly, contourf, barplot [#2183](https://github.com/MakieOrg/Makie.jl/pull/2183).
- Fixed gridline updates [#2196](https://github.com/MakieOrg/Makie.jl/pull/2196).
- Fixed glDisablei argument order, which crashed some Intel drivers.

## [0.17.12] - 2022-07-22

- Fixed stackoverflow in show [#2167](https://github.com/MakieOrg/Makie.jl/pull/2167).

## [0.17.11] - 2022-07-21

- `rainclouds`(!) now supports `violin_limits` keyword argument, serving the same.
role as `datalimits` in `violin` [#2137](https://github.com/MakieOrg/Makie.jl/pull/2137).
- Fixed an issue where nonzero `strokewidth` results in a thin outline of the wrong color if `color` and `strokecolor` didn't match and weren't transparent. [#2096](https://github.com/MakieOrg/Makie.jl/pull/2096).
- Improved performance around Axis(3) limits [#2115](https://github.com/MakieOrg/Makie.jl/pull/2115).
- Cleaned up stroke artifacts in scatter and text [#2096](https://github.com/MakieOrg/Makie.jl/pull/2096).
- Compile time improvements [#2153](https://github.com/MakieOrg/Makie.jl/pull/2153).
- Mesh and Surface now interpolate between values instead of interpolating between colors for WGLMakie + GLMakie [#2097](https://github.com/MakieOrg/Makie.jl/pull/2097).

## [0.17.10] - 2022-07-13

- Bumped compatibility bound of `GridLayoutBase.jl` to `v0.9.0` which fixed a regression with `Mixed` and `Outside` alignmodes in nested `GridLayout`s [#2135](https://github.com/MakieOrg/Makie.jl/pull/2135).

## [0.17.9] - 2022-07-12

- Patterns (`Makie.AbstractPattern`) are now supported by `CairoMakie` in `poly` plots that don't involve `mesh`, such as `bar` and `poly` [#2106](https://github.com/MakieOrg/Makie.jl/pull/2106/).
- Fixed regression where `Block` alignments could not be specified as numbers anymore [#2108](https://github.com/MakieOrg/Makie.jl/pull/2108).
- Added the option to show mirrored ticks on the other side of an Axis using the attributes `xticksmirrored` and `yticksmirrored` [#2105](https://github.com/MakieOrg/Makie.jl/pull/2105).
- Fixed a bug where a set of `Axis` wouldn't be correctly linked together if they were only linked in pairs instead of all at the same time [#2116](https://github.com/MakieOrg/Makie.jl/pull/2116).

## [0.17.7] - 2022-06-19

- Improved `Menu` performance, now it should be much harder to reach the boundary of 255 scenes in GLMakie. `Menu` also takes a `default` keyword argument now and can be scrolled if there is too little space available.

## [0.17.6] - 2022-06-17

- **EXPERIMENTAL**: Added support for multiple windows in GLMakie through `display(GLMakie.Screen(), figure_or_scene)` [#1771](https://github.com/MakieOrg/Makie.jl/pull/1771).
- Added support for RGB matrices in `heatmap` with GLMakie [#2036](https://github.com/MakieOrg/Makie.jl/pull/2036)
- `Textbox` doesn't defocus anymore on trying to submit invalid input [#2041](https://github.com/MakieOrg/Makie.jl/pull/2041).
- `text` now takes the position as the first argument(s) like `scatter` and most other plotting functions, it is invoked `text(x, y, [z], text = "text")`. Because it is now of conversion type `PointBased`, the positions can be given in all the usual different ways which are implemented as conversion methods. All old invocation styles such as `text("text", position = Point(x, y))` still work to maintain backwards compatibility [#2020](https://github.com/MakieOrg/Makie.jl/pull/2020).

## [0.17.5] - 2022-06-10

- Fixed a regression with `linkaxes!` [#2039](https://github.com/MakieOrg/Makie.jl/pull/2039).

## [0.17.4] - 2022-06-09

- The functions `hlines!`, `vlines!`, `hspan!`, `vspan!` and `abline!` were reimplemented as recipes. This allows using them without an `Axis` argument in first position and also as visuals in AlgebraOfGraphics.jl. Also, `abline!` is now called `ablines!` for consistency, `abline!` is still exported but deprecated and will be removed in the future. [#2023](https://github.com/MakieOrg/Makie.jl/pulls/2023).
- Added `rainclouds` and `rainclouds!` [#1725](https://github.com/MakieOrg/Makie.jl/pull/1725).
- Improve CairoMakie performance [#1964](https://github.com/MakieOrg/Makie.jl/pull/1964) [#1981](https://github.com/MakieOrg/Makie.jl/pull/1981).
- Interpolate colormap correctly [#1973](https://github.com/MakieOrg/Makie.jl/pull/1973).
- Fix picking [#1993](https://github.com/MakieOrg/Makie.jl/pull/1993).
- Improve compile time latency [#1968](https://github.com/MakieOrg/Makie.jl/pull/1968) [#2000](https://github.com/MakieOrg/Makie.jl/pull/2000).
- Fix multi poly with rects [#1999](https://github.com/MakieOrg/Makie.jl/pull/1999).
- Respect scale and nonlinear values in PlotUtils cgrads [#1979](https://github.com/MakieOrg/Makie.jl/pull/1979).
- Fix CairoMakie heatmap filtering [#1828](https://github.com/MakieOrg/Makie.jl/pull/1828).
- Remove GLVisualize and MakieLayout module [#2007](https://github.com/MakieOrg/Makie.jl/pull/2007) [#2008](https://github.com/MakieOrg/Makie.jl/pull/2008).
- Add linestyle and default to extrema(z) for contour, remove bitrotten fillrange [#2008](https://github.com/MakieOrg/Makie.jl/pull/2008).

## [0.17.3] - 2022-05-20

- Switched to `MathTeXEngine v0.4`, which improves the look of LaTeXStrings [#1952](https://github.com/MakieOrg/Makie.jl/pull/1952).
- Added subtitle capability to `Axis` [#1859](https://github.com/MakieOrg/Makie.jl/pull/1859).
- Fixed a bug where scaled colormaps constructed using `Makie.cgrad` were not interpreted correctly.

## [0.17.2] - 2022-05-16

- Changed the default font from `Dejavu Sans` to `TeX Gyre Heros Makie` which is the same as `TeX Gyre Heros` with slightly decreased descenders and ascenders. Decreasing those metrics reduced unnecessary whitespace and alignment issues. Four fonts in total were added, the styles Regular, Bold, Italic and Bold Italic. Also changed `Axis`, `Axis3` and `Legend` attributes `titlefont` to `TeX Gyre Heros Makie Bold` in order to separate it better from axis labels in multifacet arrangements [#1897](https://github.com/MakieOrg/Makie.jl/pull/1897).

## [0.17.1] - 2022-05-13

- Added word wrapping. In `Label`, `word_wrap = true` causes it to use the suggested width and wrap text to fit. In `text`, `word_wrap_width > 0` can be used to set a pixel unit line width. Any word (anything between two spaces without a newline) that goes beyond this width gets a newline inserted before it [#1819](https://github.com/MakieOrg/Makie.jl/pull/1819).
- Improved `Axis3`'s interactive performance [#1835](https://github.com/MakieOrg/Makie.jl/pull/1835).
- Fixed errors in GLMakie's `scatter` implementation when markers are given as images. [#1917](https://github.com/MakieOrg/Makie.jl/pull/1917).
- Removed some method ambiguities introduced in v0.17 [#1922](https://github.com/MakieOrg/Makie.jl/pull/1922).
- Add an empty default label, `""`, to each slider that doesn't have a label in `SliderGrid` [#1888](https://github.com/MakieOrg/Makie.jl/pull/1888).

## [0.17.0] - 2022-05-05

- **Breaking** Added `space` as a generic attribute to switch between data, pixel, relative and clip space for positions. `space` in text has been renamed to `markerspace` because of this. `Pixel` and `SceneSpace` are no longer valid inputs for `space` or `markerspace` [#1596](https://github.com/MakieOrg/Makie.jl/pull/1596).
- **Breaking** Deprecated `mouse_selection(scene)` for `pick(scene)`.
- **Breaking** Bumped `GridLayoutBase` version to `v0.7`, which introduced offset layouts. Now, indexing into row 0 doesn't create a new row 1, but a new row 0, so that all previous content positions stay the same. This makes building complex layouts order-independent [#1704](https://github.com/MakieOrg/Makie.jl/pull/1704).
- **Breaking** deprecate `to_colormap(cmap, ncolors)` in favor of `categorical_colors(cmap, ncolors)` and `resample_cmap(cmap, ncolors)` [#1901](https://github.com/MakieOrg/Makie.jl/pull/1901) [#1723](https://github.com/MakieOrg/Makie.jl/pull/1723).
- Added `empty!(fig)` and changed `empty!(scene)` to remove all child plots without detaching windows [#1818](https://github.com/MakieOrg/Makie.jl/pull/1818).
- Switched to erroring instead of warning for deprecated events `mousebuttons`, `keyboardbuttons` and `mousedrag`.
- `Layoutable` was renamed to `Block` and the infrastructure changed such that attributes are fixed fields and each block has its own `Scene` for better encapsulation [#1796](https://github.com/MakieOrg/Makie.jl/pull/1796).
- Added `SliderGrid` block which replaces the deprecated `labelslider!` and `labelslidergrid!` functions [#1796](https://github.com/MakieOrg/Makie.jl/pull/1796).
- The default anti-aliasing method can now be set in `CairoMakie.activate!` using the `antialias` keyword.  Available options are `CairoMakie.Cairo.ANTIALIAS_*` [#1875](https://github.com/MakieOrg/Makie.jl/pull/1875).
- Added ability to rasterize a plots in CairoMakie vector graphics if `plt.rasterize = true` or `plt.rasterize = scale::Int` [#1872](https://github.com/MakieOrg/Makie.jl/pull/1872).
- Fixed segfaults in `streamplot_impl` on Mac M1 [#1830](https://github.com/MakieOrg/Makie.jl/pull/1830).
- Set the [Cairo miter limit](https://www.cairographics.org/manual/cairo-cairo-t.html#cairo-set-miter-limit) to mimic GLMakie behaviour [#1844](https://github.com/MakieOrg/Makie.jl/pull/1844).
- Fixed a method ambiguity in `rotatedrect` [#1846](https://github.com/MakieOrg/Makie.jl/pull/1846).
- Allow weights in statistical recipes [#1816](https://github.com/MakieOrg/Makie.jl/pull/1816).
- Fixed manual cycling of plot attributes [#1873](https://github.com/MakieOrg/Makie.jl/pull/1873).
- Fixed type constraints in ticklabelalign attributes [#1882](https://github.com/MakieOrg/Makie.jl/pull/1882).

## [0.16.4] - 2022-02-16

- Fixed WGLMakie performance bug and added option to set fps via `WGLMakie.activate!(fps=30)`.
- Implemented `nan_color`, `lowclip`, `highclip` for `image(::Matrix{Float})` in shader.
- Cleaned up mesh shader and implemented `nan_color`, `lowclip`, `highclip` for `mesh(m; color::Matrix{Float})` on the shader.
- Allowed `GLMakie.Buffer` `GLMakie.Sampler` to be used in `GeometryBasics.Mesh` to partially update parts of a mesh/texture and different interpolation and clamping modes for the texture.

## [0.16.0] - 2022-01-07

- **Breaking** Removed `Node` alias [#1307](https://github.com/MakieOrg/Makie.jl/pull/1307), [#1393](https://github.com/MakieOrg/Makie.jl/pull/1393). To upgrade, simply replace all occurrences of `Node` with `Observable`.
- **Breaking** Cleaned up `Scene` type [#1192](https://github.com/MakieOrg/Makie.jl/pull/1192), [#1393](https://github.com/MakieOrg/Makie.jl/pull/1393). The `Scene()` constructor doesn't create any axes or limits anymore. All keywords like `raw`, `show_axis` have been removed. A scene now always works like it did when using the deprecated `raw=true`. All the high level functionality like showing an axis and adding a 3d camera has been moved to `LScene`. See the new `Scene` tutorial for more info: https://docs.makie.org/dev/tutorials/scenes/.
- **Breaking** Lights got moved to `Scene`, see the [lighting docs](https://docs.makie.org/stable/documentation/lighting) and [RPRMakie examples](https://docs.makie.org/stable/documentation/backends/rprmakie/).
- Added ECDF plot [#1310](https://github.com/MakieOrg/Makie.jl/pull/1310).
- Added Order Independent Transparency to GLMakie [#1418](https://github.com/MakieOrg/Makie.jl/pull/1418), [#1506](https://github.com/MakieOrg/Makie.jl/pull/1506). This type of transparency is now used with `transparency = true`. The old transparency handling is available with `transparency = false`.
- Fixed blurry text in GLMakie and WGLMakie [#1494](https://github.com/MakieOrg/Makie.jl/pull/1494).
- Introduced a new experimental backend for ray tracing: [RPRMakie](https://docs.makie.org/stable/documentation/backends/rprmakie/).
- Added the `Cycled` type, which can be used to select the i-th value from the current cycler for a specific attribute [#1248](https://github.com/MakieOrg/Makie.jl/pull/1248).
- The plot function `scatterlines` now uses `color` as `markercolor` if `markercolor` is `automatic`. Also, cycling of the `color` attribute is enabled [#1463](https://github.com/MakieOrg/Makie.jl/pull/1463).
- Added the function `resize_to_layout!`, which allows to resize a `Figure` so that it contains its top `GridLayout` without additional whitespace or clipping [#1438](https://github.com/MakieOrg/Makie.jl/pull/1438).
- Cleaned up lighting in 3D contours and isosurfaces [#1434](https://github.com/MakieOrg/Makie.jl/pull/1434).
- Adjusted attributes of volumeslices to follow the normal structure [#1404](https://github.com/MakieOrg/Makie.jl/pull/1404). This allows you to adjust attributes like `colormap` without going through nested attributes.
- Added depth to 3D contours and isosurfaces [#1395](https://github.com/MakieOrg/Makie.jl/pull/1395), [#1393](https://github.com/MakieOrg/Makie.jl/pull/1393). This allows them to intersect correctly with other 3D objects.
- Restricted 3D scene camera to one scene [#1394](https://github.com/MakieOrg/Makie.jl/pull/1394), [#1393](https://github.com/MakieOrg/Makie.jl/pull/1393). This fixes issues with multiple scenes fighting over events consumed by the camera. You can select a scene by cleaning on it.
- Added depth shift attribute for GLMakie and WGLMakie [#1382](https://github.com/MakieOrg/Makie.jl/pull/1382), [#1393](https://github.com/MakieOrg/Makie.jl/pull/1393). This can be used to adjust render order similar to `overdraw`.
- Simplified automatic width computation in barplots [#1223](https://github.com/MakieOrg/Makie.jl/pull/1223), [#1393](https://github.com/MakieOrg/Makie.jl/pull/1393). If no `width` attribute is passed, the default width is computed as the minimum difference between consecutive `x` positions. Gap between bars are given by the (multiplicative) `gap` attribute. The actual bar width equals `width * (1 - gap)`.
- Added logical expressions for `ispressed` [#1222](https://github.com/MakieOrg/Makie.jl/pull/1222), [#1393](https://github.com/MakieOrg/Makie.jl/pull/1393). This moves a lot of control over hotkeys towards the user. With these changes one can now set a hotkey to trigger on any or no key, collections of keys and logical combinations of keys (i.e. "A is pressed and B is not pressed").
- Fixed issues with `Menu` render order [#1411](https://github.com/MakieOrg/Makie.jl/pull/1411).
- Added `label_rotation` to barplot [#1401](https://github.com/MakieOrg/Makie.jl/pull/1401).
- Fixed issue where `pixelcam!` does not remove controls from other cameras [#1504](https://github.com/MakieOrg/Makie.jl/pull/1504).
- Added conversion for OffsetArrays [#1260](https://github.com/MakieOrg/Makie.jl/pull/1260).
- The `qqplot` `qqline` options were changed to `:identity`, `:fit`, `:fitrobust` and `:none` (the default) [#1563](https://github.com/MakieOrg/Makie.jl/pull/1563). Fixed numeric error due to double computation of quantiles when fitting `qqline`. Deprecated `plot(q::QQPair)` method as it does not have enough information for correct `qqline` fit.

All other changes are collected [in this PR](https://github.com/MakieOrg/Makie.jl/pull/1521) and in the [release notes](https://github.com/MakieOrg/Makie.jl/releases/tag/v0.16.0).

## [0.15.3] - 2021-10-16

- The functions `labelslidergrid!` and `labelslider!` now set fixed widths for the value column with a heuristic. It is possible now to pass `Formatting.format` format strings as format specifiers in addition to the previous functions.
- Fixed 2D arrow rotations in `streamplot` [#1352](https://github.com/MakieOrg/Makie.jl/pull/1352).

## [0.15.2] - 2021-08-26

- Re-enabled Julia 1.3 support.
- Use [MathTexEngine v0.2](https://github.com/Kolaru/MathTeXEngine.jl/releases/tag/v0.2.0).
- Depend on new GeometryBasics, which changes all the Vec/Point/Quaternion/RGB/RGBA - f0 aliases to just f. For example, `Vec2f0` is changed to `Vec2f`. Old aliases are still exported, but deprecated and will be removed in the next breaking release. For more details and an upgrade script, visit [GeometryBasics#97](https://github.com/JuliaGeometry/GeometryBasics.jl/pull/97).
- Added `hspan!` and `vspan!` functions [#1264](https://github.com/MakieOrg/Makie.jl/pull/1264).

## [0.15.1] - 2021-08-21

- Switched documentation framework to Franklin.jl.
- Added a specialization for `volumeslices` to DataInspector.
- Fixed 1 element `hist` [#1238](https://github.com/MakieOrg/Makie.jl/pull/1238) and make it easier to move `hist` [#1150](https://github.com/MakieOrg/Makie.jl/pull/1150).

## [0.15.0] - 2021-07-15

- `LaTeXString`s can now be used as input to `text` and therefore as labels for `Axis`, `Legend`, or other comparable objects. Mathematical expressions are typeset using [MathTeXEngine.jl](https://github.com/Kolaru/MathTeXEngine.jl) which offers a fast approximation of LaTeX typesetting [#1022](https://github.com/MakieOrg/Makie.jl/pull/1022).
- Added `Symlog10` and `pseudolog10` axis scales for log scale approximations that work with zero and negative values [#1109](https://github.com/MakieOrg/Makie.jl/pull/1109).
- Colorbar limits can now be passed as the attribute `colorrange` similar to plots [#1066](https://github.com/MakieOrg/Makie.jl/pull/1066).
- Added the option to pass three vectors to heatmaps and other plots using `SurfaceLike` conversion [#1101](https://github.com/MakieOrg/Makie.jl/pull/1101).
- Added `stairs` plot recipe [#1086](https://github.com/MakieOrg/Makie.jl/pull/1086).
- **Breaking** Removed `FigurePosition` and `FigureSubposition` types. Indexing into a `Figure` like `fig[1, 1]` now returns `GridPosition` and `GridSubposition` structs, which can be used in the same way as the types they replace. Because of an underlying change in `GridLayoutBase.jl`, it is now possible to do `Axis(gl[1, 1])` where `gl` is a `GridLayout` that is a sublayout of a `Figure`'s top layout [#1075](https://github.com/MakieOrg/Makie.jl/pull/1075).
- Bar plots and histograms have a new option for adding text labels [#1069](https://github.com/MakieOrg/Makie.jl/pull/1069).
- It is now possible to specify one `linewidth` value per segment in `linesegments` [#992](https://github.com/MakieOrg/Makie.jl/pull/992).
- Added a new 3d camera that allows for better camera movements using keyboard and mouse [#1024](https://github.com/MakieOrg/Makie.jl/pull/1024).
- Fixed the application of scale transformations to `surface` [#1070](https://github.com/MakieOrg/Makie.jl/pull/1070).
- Added an option to set a custom callback function for the `RectangleZoom` axis interaction to enable other use cases than zooming [#1104](https://github.com/MakieOrg/Makie.jl/pull/1104).
- Fixed rendering of `heatmap`s with one or more reversed ranges in CairoMakie, as in `heatmap(1:10, 10:-1:1, rand(10, 10))` [#1100](https://github.com/MakieOrg/Makie.jl/pull/1100).
- Fixed volume slice recipe and added docs for it [#1123](https://github.com/MakieOrg/Makie.jl/pull/1123).

[Unreleased]: https://github.com/MakieOrg/Makie.jl/compare/v0.24.6...HEAD
[0.24.6]: https://github.com/MakieOrg/Makie.jl/compare/v0.24.5...v0.24.6
[0.24.5]: https://github.com/MakieOrg/Makie.jl/compare/v0.24.4...v0.24.5
[0.24.4]: https://github.com/MakieOrg/Makie.jl/compare/v0.24.3...v0.24.4
[0.24.3]: https://github.com/MakieOrg/Makie.jl/compare/v0.24.2...v0.24.3
[0.24.2]: https://github.com/MakieOrg/Makie.jl/compare/v0.24.1...v0.24.2
[0.24.1]: https://github.com/MakieOrg/Makie.jl/compare/v0.24.0...v0.24.1
[0.24.0]: https://github.com/MakieOrg/Makie.jl/compare/v0.23.0...v0.24.0
[0.23.0]: https://github.com/MakieOrg/Makie.jl/compare/v0.22.10...v0.23.0
[0.22.10]: https://github.com/MakieOrg/Makie.jl/compare/v0.22.9...v0.22.10
[0.22.9]: https://github.com/MakieOrg/Makie.jl/compare/v0.22.8...v0.22.9
[0.22.8]: https://github.com/MakieOrg/Makie.jl/compare/v0.22.7...v0.22.8
[0.22.7]: https://github.com/MakieOrg/Makie.jl/compare/v0.22.6...v0.22.7
[0.22.6]: https://github.com/MakieOrg/Makie.jl/compare/v0.22.5...v0.22.6
[0.22.5]: https://github.com/MakieOrg/Makie.jl/compare/v0.22.4...v0.22.5
[0.22.4]: https://github.com/MakieOrg/Makie.jl/compare/v0.22.3...v0.22.4
[0.22.3]: https://github.com/MakieOrg/Makie.jl/compare/v0.22.2...v0.22.3
[0.22.2]: https://github.com/MakieOrg/Makie.jl/compare/v0.22.1...v0.22.2
[0.22.1]: https://github.com/MakieOrg/Makie.jl/compare/v0.22.0...v0.22.1
[0.22.0]: https://github.com/MakieOrg/Makie.jl/compare/v0.21.18...v0.22.0
[0.21.18]: https://github.com/MakieOrg/Makie.jl/compare/v0.21.17...v0.21.18
[0.21.17]: https://github.com/MakieOrg/Makie.jl/compare/v0.21.16...v0.21.17
[0.21.16]: https://github.com/MakieOrg/Makie.jl/compare/v0.21.15...v0.21.16
[0.21.15]: https://github.com/MakieOrg/Makie.jl/compare/v0.21.14...v0.21.15
[0.21.14]: https://github.com/MakieOrg/Makie.jl/compare/v0.21.13...v0.21.14
[0.21.13]: https://github.com/MakieOrg/Makie.jl/compare/v0.21.12...v0.21.13
[0.21.12]: https://github.com/MakieOrg/Makie.jl/compare/v0.21.11...v0.21.12
[0.21.11]: https://github.com/MakieOrg/Makie.jl/compare/v0.21.10...v0.21.11
[0.21.10]: https://github.com/MakieOrg/Makie.jl/compare/v0.21.9...v0.21.10
[0.21.9]: https://github.com/MakieOrg/Makie.jl/compare/v0.21.8...v0.21.9
[0.21.8]: https://github.com/MakieOrg/Makie.jl/compare/v0.21.7...v0.21.8
[0.21.7]: https://github.com/MakieOrg/Makie.jl/compare/v0.21.6...v0.21.7
[0.21.6]: https://github.com/MakieOrg/Makie.jl/compare/v0.21.5...v0.21.6
[0.21.5]: https://github.com/MakieOrg/Makie.jl/compare/v0.21.4...v0.21.5
[0.21.4]: https://github.com/MakieOrg/Makie.jl/compare/v0.21.3...v0.21.4
[0.21.3]: https://github.com/MakieOrg/Makie.jl/compare/v0.21.2...v0.21.3
[0.21.2]: https://github.com/MakieOrg/Makie.jl/compare/v0.21.1...v0.21.2
[0.21.1]: https://github.com/MakieOrg/Makie.jl/compare/v0.21.0...v0.21.1
[0.21.0]: https://github.com/MakieOrg/Makie.jl/compare/v0.20.10...v0.21.0
[0.20.10]: https://github.com/MakieOrg/Makie.jl/compare/v0.20.9...v0.20.10
[0.20.9]: https://github.com/MakieOrg/Makie.jl/compare/v0.20.8...v0.20.9
[0.20.8]: https://github.com/MakieOrg/Makie.jl/compare/v0.20.7...v0.20.8
[0.20.7]: https://github.com/MakieOrg/Makie.jl/compare/v0.20.6...v0.20.7
[0.20.6]: https://github.com/MakieOrg/Makie.jl/compare/v0.20.5...v0.20.6
[0.20.5]: https://github.com/MakieOrg/Makie.jl/compare/v0.20.4...v0.20.5
[0.20.4]: https://github.com/MakieOrg/Makie.jl/compare/v0.20.3...v0.20.4
[0.20.3]: https://github.com/MakieOrg/Makie.jl/compare/v0.20.2...v0.20.3
[0.20.2]: https://github.com/MakieOrg/Makie.jl/compare/v0.20.1...v0.20.2
[0.20.1]: https://github.com/MakieOrg/Makie.jl/compare/v0.20.0...v0.20.1
[0.20.0]: https://github.com/MakieOrg/Makie.jl/compare/v0.19.12...v0.20.0
[0.19.12]: https://github.com/MakieOrg/Makie.jl/compare/v0.19.11...v0.19.12
[0.19.11]: https://github.com/MakieOrg/Makie.jl/compare/v0.19.10...v0.19.11
[0.19.10]: https://github.com/MakieOrg/Makie.jl/compare/v0.19.9...v0.19.10
[0.19.9]: https://github.com/MakieOrg/Makie.jl/compare/v0.19.8...v0.19.9
[0.19.8]: https://github.com/MakieOrg/Makie.jl/compare/v0.19.7...v0.19.8
[0.19.7]: https://github.com/MakieOrg/Makie.jl/compare/v0.19.6...v0.19.7
[0.19.6]: https://github.com/MakieOrg/Makie.jl/compare/v0.19.5...v0.19.6
[0.19.5]: https://github.com/MakieOrg/Makie.jl/compare/v0.19.4...v0.19.5
[0.19.4]: https://github.com/MakieOrg/Makie.jl/compare/v0.19.3...v0.19.4
[0.19.3]: https://github.com/MakieOrg/Makie.jl/compare/v0.19.1...v0.19.3
[0.19.1]: https://github.com/MakieOrg/Makie.jl/compare/v0.19.0...v0.19.1
[0.19.0]: https://github.com/MakieOrg/Makie.jl/compare/v0.18.4...v0.19.0
[0.18.4]: https://github.com/MakieOrg/Makie.jl/compare/v0.18.3...v0.18.4
[0.18.3]: https://github.com/MakieOrg/Makie.jl/compare/v0.18.2...v0.18.3
[0.18.2]: https://github.com/MakieOrg/Makie.jl/compare/v0.18.1...v0.18.2
[0.18.1]: https://github.com/MakieOrg/Makie.jl/compare/v0.18.0...v0.18.1
[0.18.0]: https://github.com/MakieOrg/Makie.jl/compare/v0.17.13...v0.18.0
[0.17.13]: https://github.com/MakieOrg/Makie.jl/compare/v0.17.12...v0.17.13
[0.17.12]: https://github.com/MakieOrg/Makie.jl/compare/v0.17.11...v0.17.12
[0.17.11]: https://github.com/MakieOrg/Makie.jl/compare/v0.17.10...v0.17.11
[0.17.10]: https://github.com/MakieOrg/Makie.jl/compare/v0.17.9...v0.17.10
[0.17.9]: https://github.com/MakieOrg/Makie.jl/compare/v0.17.7...v0.17.9
[0.17.7]: https://github.com/MakieOrg/Makie.jl/compare/v0.17.6...v0.17.7
[0.17.6]: https://github.com/MakieOrg/Makie.jl/compare/v0.17.5...v0.17.6
[0.17.5]: https://github.com/MakieOrg/Makie.jl/compare/v0.17.4...v0.17.5
[0.17.4]: https://github.com/MakieOrg/Makie.jl/compare/v0.17.3...v0.17.4
[0.17.3]: https://github.com/MakieOrg/Makie.jl/compare/v0.17.2...v0.17.3
[0.17.2]: https://github.com/MakieOrg/Makie.jl/compare/v0.17.1...v0.17.2
[0.17.1]: https://github.com/MakieOrg/Makie.jl/compare/v0.17.0...v0.17.1
[0.17.0]: https://github.com/MakieOrg/Makie.jl/compare/v0.16.4...v0.17.0
[0.16.4]: https://github.com/MakieOrg/Makie.jl/compare/v0.16.0...v0.16.4
[0.16.0]: https://github.com/MakieOrg/Makie.jl/compare/v0.15.3...v0.16.0
[0.15.3]: https://github.com/MakieOrg/Makie.jl/compare/v0.15.2...v0.15.3
[0.15.2]: https://github.com/MakieOrg/Makie.jl/compare/v0.15.1...v0.15.2
[0.15.1]: https://github.com/MakieOrg/Makie.jl/compare/v0.15.0...v0.15.1
[0.15.0]: https://github.com/MakieOrg/Makie.jl/compare/v0.14.2...v0.15.0<|MERGE_RESOLUTION|>--- conflicted
+++ resolved
@@ -3,11 +3,8 @@
 ## Unreleased
 
 - `LogTicks` now work well with `pseudolog10` [#5135](https://github.com/MakieOrg/Makie.jl/pull/5135)
-<<<<<<< HEAD
 -  Fixed `Symlog10` to work correctly with `lo` or `hi` smaller than 1, and adds a `linscale` argument [#5279](https://github.com/MakieOrg/Makie.jl/pull/5279)
-=======
 - Fixed `xlims!`/`ylims!` not fully propagating to linked axis [#5239](https://github.com/MakieOrg/Makie.jl/pull/5239)
->>>>>>> 6fae5b41
 
 ## [0.24.6] - 2025-08-19
 
