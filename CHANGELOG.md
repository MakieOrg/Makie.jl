# Changelog

## [Unreleased]

- Fixed issue with CairoMakie rendering scene backgrounds at the wrong position [#4425](https://github.com/MakieOrg/Makie.jl/pull/4425)
- Fix incorrect inverse transformation in `position_on_plot` for lines, causing incorrect tooltip placement in DataInspector [#4402](https://github.com/MakieOrg/Makie.jl/pull/4402)
<<<<<<< HEAD
- Added threshold before a drag starts which improves false negative rates for clicks. `Button` can now trigger on click and not mouse-down which is the canonical behavior in other GUI systems [#4336](https://github.com/MakieOrg/Makie.jl/pull/4336).
=======
- `PolarAxis` font size now defaults to global figure `fontsize` in the absence of specific `Axis` theming [#4314](https://github.com/MakieOrg/Makie.jl/pull/4314)
- `MultiplesTicks` accepts new option `strip_zero=true`, allowing labels of the form `0x` to be `0` [#4372](https://github.com/MakieOrg/Makie.jl/pull/4372)
>>>>>>> 4f2971dc

## [0.21.12] - 2024-09-28

- Fix NaN handling in WGLMakie [#4282](https://github.com/MakieOrg/Makie.jl/pull/4282).
- Show DataInspector tooltip on NaN values if `nan_color` has been set to other than `:transparent` [#4310](https://github.com/MakieOrg/Makie.jl/pull/4310)
- Fix `linestyle` not being used in `triplot` [#4332](https://github.com/MakieOrg/Makie.jl/pull/4332)
- Fix voxel clipping not being based on voxel centers [#4397](https://github.com/MakieOrg/Makie.jl/pull/4397)
- Parsing `Q` and `q` commands in svg paths with `BezierPath` is now supported [#4413](https://github.com/MakieOrg/Makie.jl/pull/4413)

## [0.21.11] - 2024-09-13

- Hot fixes for 0.21.10 [#4356](https://github.com/MakieOrg/Makie.jl/pull/4356).
- Set `Voronoiplot`'s preferred axis type to 2D in all cases [#4349](https://github.com/MakieOrg/Makie.jl/pull/4349)

## [0.21.10] - 2024-09-12

- Introduce `heatmap(Resampler(large_matrix))`, allowing to show big images interactively [#4317](https://github.com/MakieOrg/Makie.jl/pull/4317).
- Make sure we wait for the screen session [#4316](https://github.com/MakieOrg/Makie.jl/pull/4316).
- Fix for absrect [#4312](https://github.com/MakieOrg/Makie.jl/pull/4312).
- Fix attribute updates for SpecApi and SpecPlots (e.g. ecdfplot) [#4265](https://github.com/MakieOrg/Makie.jl/pull/4265).
- Bring back `poly` convert arguments for matrix with points as row [#4258](https://github.com/MakieOrg/Makie.jl/pull/4258).
- Fix gl_ClipDistance related segfault on WSL with GLMakie [#4270](https://github.com/MakieOrg/Makie.jl/pull/4270).
- Added option `label_position = :center` to place labels centered over each bar [#4274](https://github.com/MakieOrg/Makie.jl/pull/4274).
- `plotfunc()` and `func2type()` support functions ending with `!` [#4275](https://github.com/MakieOrg/Makie.jl/pull/4275).
- Fixed Boundserror in clipped multicolor lines in CairoMakie [#4313](https://github.com/MakieOrg/Makie.jl/pull/4313)
- Fix float precision based assertions error in GLMakie.volume [#4311](https://github.com/MakieOrg/Makie.jl/pull/4311)
 - Support images with reversed axes [#4338](https://github.com/MakieOrg/Makie.jl/pull/4338)

## [0.21.9] - 2024-08-27

- Hotfix for colormap + color updates [#4258](https://github.com/MakieOrg/Makie.jl/pull/4258).

## [0.21.8] - 2024-08-26

- Fix selected list in `WGLMakie.pick_sorted` [#4136](https://github.com/MakieOrg/Makie.jl/pull/4136).
- Apply px per unit in `pick_closest`/`pick_sorted` [#4137](https://github.com/MakieOrg/Makie.jl/pull/4137).
- Support plot(interval, func) for rangebars and band [#4102](https://github.com/MakieOrg/Makie.jl/pull/4102).
- Fixed the broken OpenGL state cleanup for clip_planes which may cause plots to disappear randomly [#4157](https://github.com/MakieOrg/Makie.jl/pull/4157)
- Reduce updates for image/heatmap, improving performance [#4130](https://github.com/MakieOrg/Makie.jl/pull/4130).
- Add an informative error message to `save` when no backend is loaded [#4177](https://github.com/MakieOrg/Makie.jl/pull/4177)
- Fix rendering of `band` with NaN values [#4178](https://github.com/MakieOrg/Makie.jl/pull/4178).
- Fix plotting of lines with OffsetArrays across all backends [#4242](https://github.com/MakieOrg/Makie.jl/pull/4242).

## [0.21.7] - 2024-08-19

- Hot fix for 1D heatmap [#4147](https://github.com/MakieOrg/Makie.jl/pull/4147).

## [0.21.6] - 2024-08-14

- Fix RectangleZoom in WGLMakie [#4127](https://github.com/MakieOrg/Makie.jl/pull/4127)
- Bring back fastpath for regular heatmaps [#4125](https://github.com/MakieOrg/Makie.jl/pull/4125)
- Data inspector fixes (mostly for bar plots) [#4087](https://github.com/MakieOrg/Makie.jl/pull/4087)
- Added "clip_planes" as a new generic plot and scene attribute. Up to 8 world space clip planes can be specified to hide sections of a plot. [#3958](https://github.com/MakieOrg/Makie.jl/pull/3958)
- Updated handling of `model` matrices with active Float32 rescaling. This should fix issues with Float32-unsafe translations or scalings of plots, as well as rotated plots in Float32-unsafe ranges. [#4026](https://github.com/MakieOrg/Makie.jl/pull/4026)
- Added `events.tick` to allow linking actions like animations to the renderloop. [#3948](https://github.com/MakieOrg/Makie.jl/pull/3948)
- Added the `uv_transform` attribute for meshscatter, mesh, surface and image [#1406](https://github.com/MakieOrg/Makie.jl/pull/1406).
- Added the ability to use textures with `meshscatter` in WGLMakie [#1406](https://github.com/MakieOrg/Makie.jl/pull/1406).
- Don't remove underlying VideoStream file when doing save() [#3883](https://github.com/MakieOrg/Makie.jl/pull/3883).
- Fix label/legend for plotlist [#4079](https://github.com/MakieOrg/Makie.jl/pull/4079).
- Fix wrong order for colors in RPRMakie [#4098](https://github.com/MakieOrg/Makie.jl/pull/4098).
- Fixed incorrect distance calculation in `pick_closest` in WGLMakie [#4082](https://github.com/MakieOrg/Makie.jl/pull/4082).
- Suppress keyboard shortcuts and context menu in JupyterLab output [#4068](https://github.com/MakieOrg/Makie.jl/pull/4068).
- Introduce stroke_depth_shift + forward normal depth_shift for Poly [#4058](https://github.com/MakieOrg/Makie.jl/pull/4058).
- Use linestyle for Poly and Density legend elements [#4000](https://github.com/MakieOrg/Makie.jl/pull/4000).
- Bring back interpolation attribute for surface [#4056](https://github.com/MakieOrg/Makie.jl/pull/4056).
- Improved accuracy of framerate settings in GLMakie [#3954](https://github.com/MakieOrg/Makie.jl/pull/3954)
- Fix label_formatter being called twice in barplot [#4046](https://github.com/MakieOrg/Makie.jl/pull/4046).
- Fix error with automatic `highclip` or `lowclip` and scalar colors [#4048](https://github.com/MakieOrg/Makie.jl/pull/4048).
- Correct a bug in the `project` function when projecting using a `Scene`. [#3909](https://github.com/MakieOrg/Makie.jl/pull/3909).
- Add position for `pie` plot [#4027](https://github.com/MakieOrg/Makie.jl/pull/4027).
- Correct a method ambiguity in `insert!` which was causing `PlotList` to fail on CairoMakie. [#4038](https://github.com/MakieOrg/Makie.jl/pull/4038)
- Delaunay triangulations created via `tricontourf`, `triplot`, and `voronoiplot` no longer use any randomisation in the point insertion order so that results are unique. [#4044](https://github.com/MakieOrg/Makie.jl/pull/4044)
- Improve content scaling support for Wayland and fix incorrect mouse scaling on mac [#4062](https://github.com/MakieOrg/Makie.jl/pull/4062)
- Fix: `band` ignored its `alpha` argument in CairoMakie
- Fix `marker=FastPixel()` makersize and markerspace, improve `spy` recipe [#4043](https://github.com/MakieOrg/Makie.jl/pull/4043).
- Fixed `invert_normals` for surface plots in CairoMakie [#4021](https://github.com/MakieOrg/Makie.jl/pull/4021).
- Improve support for embedding GLMakie. [#4073](https://github.com/MakieOrg/Makie.jl/pull/4073)
- Update JS OrbitControls to match Julia OrbitControls [#4084](https://github.com/MakieOrg/Makie.jl/pull/4084).
- Fix `select_point()` [#4101](https://github.com/MakieOrg/Makie.jl/pull/4101).
- Fix `absrect()` and `select_rectangle()` [#4110](https://github.com/MakieOrg/Makie.jl/issues/4110).
- Allow segment-specific radius for `pie` plot [#4028](https://github.com/MakieOrg/Makie.jl/pull/4028).

## [0.21.5] - 2024-07-07

- Fixed tuple argument for `WGLMakie.activate!(resize_to=(:parent, nothing))` [#4009](https://github.com/MakieOrg/Makie.jl/pull/4009).
- validate plot attributes later, for axis specific plot attributes [#3974](https://github.com/MakieOrg/Makie.jl/pull/3974).

## [0.21.4] - 2024-07-02

- Fixed support for GLFW 3.4 on OSX [#3999](https://github.com/MakieOrg/Makie.jl/issues/3999).
- Changed camera variables to Float64 for increased accuracy [#3984](https://github.com/MakieOrg/Makie.jl/pull/3984)
- Allow CairoMakie to render `poly` overloads that internally don't use two child plots [#3986](https://github.com/MakieOrg/Makie.jl/pull/3986).
- Fixes for Menu and DataInspector [#3975](https://github.com/MakieOrg/Makie.jl/pull/3975).
- Add line-loop detection and rendering to GLMakie and WGLMakie [#3907](https://github.com/MakieOrg/Makie.jl/pull/3907).

## [0.21.3] - 2024-06-17

- Fix stack overflows when using `markerspace = :data` with `scatter` [#3960](https://github.com/MakieOrg/Makie.jl/issues/3960).
- CairoMakie: Fix broken SVGs when using non-interpolated image primitives, for example Colorbars, with recent Cairo versions [#3967](https://github.com/MakieOrg/Makie.jl/pull/3967).
- CairoMakie: Add argument `pdf_version` to restrict the PDF version when saving a figure as a PDF [#3845](https://github.com/MakieOrg/Makie.jl/pull/3845).
- Fix DataInspector using invalid attribute strokewidth for plot type Wireframe [#3917](https://github.com/MakieOrg/Makie.jl/pull/3917).
- CairoMakie: Fix incorrect scaling factor for SVGs with Cairo_jll 1.18 [#3964](https://github.com/MakieOrg/Makie.jl/pull/3964).
- Fixed use of Textbox from Bonito [#3924](https://github.com/MakieOrg/Makie.jl/pull/3924)

## [0.21.2] - 2024-05-22

- Added `cycle` to general attribute allowlist so that it works also with plot types that don't set one in their theme [#3879](https://github.com/MakieOrg/Makie.jl/pull/3879).

## [0.21.1] - 2024-05-21

- `boundingbox` now relies on `apply_transform(transform, data_limits(plot))` rather than transforming the corner points of the bounding box [#3856](https://github.com/MakieOrg/Makie.jl/pull/3856).
- Adjusted `Axis` limits to consider transformations more consistently [#3864](https://github.com/MakieOrg/Makie.jl/pull/3864).
- Fix problems with incorrectly disabled attributes in recipes [#3870](https://github.com/MakieOrg/Makie.jl/pull/3870), [#3866](https://github.com/MakieOrg/Makie.jl/pull/3866).
- Fix RPRMakie with Material [#3872](https://github.com/MakieOrg/Makie.jl/pull/3872).
- Support the loop option in html video output [#3697](https://github.com/MakieOrg/Makie.jl/pull/3697).

## [0.21.0] - 2024-05-08

- Add `voxels` plot [#3527](https://github.com/MakieOrg/Makie.jl/pull/3527).
- Added supported markers hint to unsupported marker warn message [#3666](https://github.com/MakieOrg/Makie.jl/pull/3666).
- Fixed bug in CairoMakie line drawing when multiple successive points had the same color [#3712](https://github.com/MakieOrg/Makie.jl/pull/3712).
- Remove StableHashTraits in favor of calculating hashes directly with CRC32c [#3667](https://github.com/MakieOrg/Makie.jl/pull/3667).
- **Breaking (sort of)** Added a new `@recipe` variant which allows documenting attributes directly where they are defined and validating that all attributes are known whenever a plot is created. This is not breaking in the sense that the API changes, but user code is likely to break because of misspelled attribute names etc. that have so far gone unnoticed.
- Add axis converts, enabling unit/categorical support and more [#3226](https://github.com/MakieOrg/Makie.jl/pull/3226).
- **Breaking** Streamlined `data_limits` and `boundingbox` [#3671](https://github.com/MakieOrg/Makie.jl/pull/3671)
  - `data_limits` now only considers plot positions, completely ignoring transformations
  - `boundingbox(p::Text)` is deprecated in favor of `boundingbox(p::Text, p.markerspace[])`. The more internal methods use `string_boundingbox(p)`. [#3723](https://github.com/MakieOrg/Makie.jl/pull/3723)
  - `boundingbox` overwrites must now include a secondary space argument to work `boundingbox(plot, space::Symbol = :data)` [#3723](https://github.com/MakieOrg/Makie.jl/pull/3723)
  - `boundingbox` now always consider `transform_func` and `model`
  - `data_limits(::Scatter)` and `boundingbox(::Scatter)` now consider marker transformations [#3716](https://github.com/MakieOrg/Makie.jl/pull/3716)
- **Breaking** Improved Float64 compatability of Axis [#3681](https://github.com/MakieOrg/Makie.jl/pull/3681)
  - This added an extra conversion step which only takes effect when Float32 precision becomes relevant. In those cases code using `project()` functions will be wrong as the transformation is not applied. Use `project(plot_or_scene, ...)` or apply the conversion yourself beforehand with `Makie.f32_convert(plot_or_scene, transformed_point)` and use `patched_model = Makie.patch_model(plot_or_scene, model)`.
  - `Makie.to_world(point, matrix, resolution)` has been deprecated in favor of `Makie.to_world(scene_or_plot, point)` to include float32 conversions.
- **Breaking** Reworked line shaders in GLMakie and WGLMakie [#3558](https://github.com/MakieOrg/Makie.jl/pull/3558)
  - GLMakie: Removed support for per point linewidths
  - GLMakie: Adjusted dots (e.g. with `linestyle = :dot`) to bend across a joint
  - GLMakie: Adjusted linestyles to scale with linewidth dynamically so that dots remain dots with changing linewidth
  - GLMakie: Cleaned up anti-aliasing for truncated joints
  - WGLMakie: Added support for linestyles
  - WGLMakie: Added line joints
  - WGLMakie: Added native anti-aliasing which generally improves quality but introduces outline artifacts in some cases (same as GLMakie)
  - Both: Adjusted handling of thin lines which may result in different color intensities
- Fixed an issue with lines being drawn in the wrong direction in 3D (with perspective projection) [#3651](https://github.com/MakieOrg/Makie.jl/pull/3651).
- **Breaking** Renamed attribute `rotations` to `rotation` for `scatter` and `meshscatter` which had been inconsistent with the otherwise singular naming scheme and other plots like `text` [#3724](https://github.com/MakieOrg/Makie.jl/pull/3724).
- Fixed `contourf` bug where n levels would sometimes miss the uppermost value, causing gaps [#3713](https://github.com/MakieOrg/Makie.jl/pull/3713).
- Added `scale` attribute to `violin` [#3352](https://github.com/MakieOrg/Makie.jl/pull/3352).
- Use label formatter in barplot [#3718](https://github.com/MakieOrg/Makie.jl/pull/3718).
- Fix the incorrect shading with non uniform markerscale in meshscatter [#3722](https://github.com/MakieOrg/Makie.jl/pull/3722)
- Add `scale_to=:flip` option to `hist`, which flips the direction of the bars [#3732](https://github.com/MakieOrg/Makie.jl/pull/3732)
- Fixed an issue with the texture atlas not updating in WGLMakie after display, causing new symbols to not show up [#3737](https://github.com/MakieOrg/Makie.jl/pull/3737)
- Added `linecap` and `joinstyle` attributes for lines and linesegments. Also normalized `miter_limit` to 60° across all backends. [#3771](https://github.com/MakieOrg/Makie.jl/pull/3771)

## [0.20.10] 2024-05-07

- Loosened type restrictions for potentially array-valued colors in `Axis` attributes like `xticklabelcolor` [#3826](https://github.com/MakieOrg/Makie.jl/pull/3826).
- Added support for intervals for specifying axis limits [#3696](https://github.com/MakieOrg/Makie.jl/pull/3696)
- Added recipes for plotting intervals to `Band`, `Rangebars`, `H/VSpan` [3695](https://github.com/MakieOrg/Makie.jl/pull/3695)
- Documented `WilkinsonTicks` [#3819](https://github.com/MakieOrg/Makie.jl/pull/3819).
- Added `axislegend(ax, "title")` method [#3808](https://github.com/MakieOrg/Makie.jl/pull/3808).
- Improved thread safety of rendering with CairoMakie (independent `Scene`s only) by locking FreeType handles [#3777](https://github.com/MakieOrg/Makie.jl/pull/3777).
- Adds a tutorial for how to make recipes work with new types [#3816](https://github.com/MakieOrg/Makie.jl/pull/3816).
- Provided an interface to convert markers in CairoMakie separately (`cairo_scatter_marker`) so external packages can overload it. [#3811](https://github.com/MakieOrg/Makie.jl/pull/3811)
- Updated to DelaunayTriangulation v1.0 [#3787](https://github.com/MakieOrg/Makie.jl/pull/3787).
- Added methods `hidedecorations!`, `hiderdecorations!`, `hidethetadecorations!` and  `hidespines!` for `PolarAxis` axes [#3823](https://github.com/MakieOrg/Makie.jl/pull/3823).
- Added `loop` option support for HTML outputs when recording videos with `record` [#3697](https://github.com/MakieOrg/Makie.jl/pull/3697).

## [0.20.9] - 2024-03-29

- Added supported markers hint to unsupported marker warn message [#3666](https://github.com/MakieOrg/Makie.jl/pull/3666).
- Fixed bug in CairoMakie line drawing when multiple successive points had the same color [#3712](https://github.com/MakieOrg/Makie.jl/pull/3712).
- Remove StableHashTraits in favor of calculating hashes directly with CRC32c [#3667](https://github.com/MakieOrg/Makie.jl/pull/3667).
- Fixed `contourf` bug where n levels would sometimes miss the uppermost value, causing gaps [#3713](https://github.com/MakieOrg/Makie.jl/pull/3713).
- Added `scale` attribute to `violin` [#3352](https://github.com/MakieOrg/Makie.jl/pull/3352).
- Use label formatter in barplot [#3718](https://github.com/MakieOrg/Makie.jl/pull/3718).
- Fix the incorrect shading with non uniform markerscale in meshscatter [#3722](https://github.com/MakieOrg/Makie.jl/pull/3722)
- Add `scale_to=:flip` option to `hist`, which flips the direction of the bars [#3732](https://github.com/MakieOrg/Makie.jl/pull/3732)
- Fixed an issue with the texture atlas not updating in WGLMakie after display, causing new symbols to not show up [#3737](https://github.com/MakieOrg/Makie.jl/pull/3737)

## [0.20.8] - 2024-02-22

- Fixed excessive use of space with HTML image outputs [#3642](https://github.com/MakieOrg/Makie.jl/pull/3642).
- Fixed bugs with format strings and add new features by switching to Format.jl [#3633](https://github.com/MakieOrg/Makie.jl/pull/3633).
- Fixed an issue where CairoMakie would unnecessarily rasterize polygons [#3605](https://github.com/MakieOrg/Makie.jl/pull/3605).
- Added `PointBased` conversion trait to `scatterlines` recipe [#3603](https://github.com/MakieOrg/Makie.jl/pull/3603).
- Multiple small fixes for `map_latest`, `WGLMakie` picking and `PlotSpec` [#3637](https://github.com/MakieOrg/Makie.jl/pull/3637).
- Fixed PolarAxis `rticks` being incompatible with rich text. [#3615](https://github.com/MakieOrg/Makie.jl/pull/3615)
- Fixed an issue causing lines, scatter and text to not scale with resolution after deleting plots in GLMakie. [#3649](https://github.com/MakieOrg/Makie.jl/pull/3649)

## [0.20.7] - 2024-02-04

- Equalized alignment point of mirrored ticks to that of normal ticks [#3598](https://github.com/MakieOrg/Makie.jl/pull/3598).
- Fixed stack overflow error on conversion of gridlike data with missings [#3597](https://github.com/MakieOrg/Makie.jl/pull/3597).
- Fixed mutation of CairoMakie src dir when displaying png files [#3588](https://github.com/MakieOrg/Makie.jl/pull/3588).
- Added better error messages for plotting into `FigureAxisPlot` and `AxisPlot` as Plots.jl users are likely to do [#3596](https://github.com/MakieOrg/Makie.jl/pull/3596).
- Added compat bounds for IntervalArithmetic.jl due to bug with DelaunayTriangulation.jl [#3595](https://github.com/MakieOrg/Makie.jl/pull/3595).
- Removed possibility of three-argument `barplot` [#3574](https://github.com/MakieOrg/Makie.jl/pull/3574).

## [0.20.6] - 2024-02-02

- Fix issues with Camera3D not centering [#3582](https://github.com/MakieOrg/Makie.jl/pull/3582)
- Allowed creating legend entries from plot objects with scalar numbers as colors [#3587](https://github.com/MakieOrg/Makie.jl/pull/3587).

## [0.20.5] - 2024-01-25

- Use plot plot instead of scene transform functions in CairoMakie, fixing missplaced h/vspan. [#3552](https://github.com/MakieOrg/Makie.jl/pull/3552)
- Fix error printing on shader error [#3530](https://github.com/MakieOrg/Makie.jl/pull/3530).
- Update pagefind to 1.0.4 for better headline search [#3534](https://github.com/MakieOrg/Makie.jl/pull/3534).
- Remove unecessary deps, e.g. Setfield [3546](https://github.com/MakieOrg/Makie.jl/pull/3546).
- Don't clear args, rely on delete deregister_callbacks [#3543](https://github.com/MakieOrg/Makie.jl/pull/3543).
- Add interpolate keyword for Surface [#3541](https://github.com/MakieOrg/Makie.jl/pull/3541).
- Fix a DataInspector bug if inspector_label is used with RGB images [#3468](https://github.com/MakieOrg/Makie.jl/pull/3468).

## [0.20.4] - 2024-01-04

- Changes for Bonito rename and WGLMakie docs improvements [#3477](https://github.com/MakieOrg/Makie.jl/pull/3477).
- Add stroke and glow support to scatter and text in WGLMakie [#3518](https://github.com/MakieOrg/Makie.jl/pull/3518).
- Fix clipping issues with Camera3D when zooming in [#3529](https://github.com/MakieOrg/Makie.jl/pull/3529)

## [0.20.3] - 2023-12-21

- Add `depthsorting` as a hidden attribute for scatter plots in GLMakie as an alternative fix for outline artifacts. [#3432](https://github.com/MakieOrg/Makie.jl/pull/3432)
- Disable SDF based anti-aliasing in scatter, text and lines plots when `fxaa = true` in GLMakie. This allows removing outline artifacts at the cost of quality. [#3408](https://github.com/MakieOrg/Makie.jl/pull/3408)
- DataInspector Fixes: Fixed depth order, positional labels being in transformed space and `:inspector_clear` not getting called when moving from one plot to another. [#3454](https://github.com/MakieOrg/Makie.jl/pull/3454)
- Fixed bug in GLMakie where the update from a (i, j) sized GPU buffer to a (j, i) sized buffer would fail [#3456](https://github.com/MakieOrg/Makie.jl/pull/3456).
- Add `interpolate=true` to `volume(...)`, allowing to disable interpolation [#3485](https://github.com/MakieOrg/Makie.jl/pull/3485).

## [0.20.2] - 2023-12-01

- Switched from SHA512 to CRC32c salting in CairoMakie svgs, drastically improving svg rendering speed [#3435](https://github.com/MakieOrg/Makie.jl/pull/3435).
- Fixed a bug with h/vlines and h/vspan not correctly resolving transformations [#3418](https://github.com/MakieOrg/Makie.jl/pull/3418).
- Fixed a bug with h/vlines and h/vspan returning the wrong limits, causing an error in Axis [#3427](https://github.com/MakieOrg/Makie.jl/pull/3427).
- Fixed clipping when zooming out of a 3D (L)Scene [#3433](https://github.com/MakieOrg/Makie.jl/pull/3433).
- Moved the texture atlas cache to `.julia/scratchspaces` instead of a dedicated `.julia/makie` [#3437](https://github.com/MakieOrg/Makie.jl/pull/3437)

## [0.20.1] - 2023-11-23

- Fixed bad rendering of `poly` in GLMakie by triangulating points after transformations [#3402](https://github.com/MakieOrg/Makie.jl/pull/3402).
- Fixed bug regarding inline display in VSCode Jupyter notebooks and other similar environments [#3403](https://github.com/MakieOrg/Makie.jl/pull/3403).
- Fixed issue with `plottype`, allowed `onany(...; update = true)` and fixed `Block` macro use outside Makie [#3401](https://github.com/MakieOrg/Makie.jl/pull/3401).

## [0.20.0] - 2023-11-21

- GLMakie has gained support for HiDPI (aka Retina) screens. This also enables saving images with higher resolution than screen pixel dimensions [#2544](https://github.com/MakieOrg/Makie.jl/pull/2544).
- Fixed an issue where NaN was interpreted as zero when rendering `surface` through CairoMakie [#2598](https://github.com/MakieOrg/Makie.jl/pull/2598).
- Improved 3D camera handling, hotkeys and functionality [#2746](https://github.com/MakieOrg/Makie.jl/pull/2746).
- Added `shading = :verbose` in GLMakie to allow for multiple light sources. Also added more light types, fixed light directions for the previous lighting model (now `shading = :fast`) and adjusted `backlight` to affect normals[#3246](https://github.com/MakieOrg/Makie.jl/pull/3246).
- Changed the glyph used for negative numbers in tick labels from hyphen to minus [#3379](https://github.com/MakieOrg/Makie.jl/pull/3379).
- Added new declarative API for AlgebraOfGraphics, Pluto and easier dashboards [#3281](https://github.com/MakieOrg/Makie.jl/pull/3281).
- WGLMakie got faster line rendering with less updating bugs [#3062](https://github.com/MakieOrg/Makie.jl/pull/3062).
- **Breaking** Replaced `PolarAxis.radial_distortion_threshold` with `PolarAxis.radius_at_origin`. [#3381](https://github.com/MakieOrg/Makie.jl/pull/3381)
- **Breaking** Deprecated the `resolution` keyword in favor of `size` to reflect that this value is not a pixel resolution anymore [#3343](https://github.com/MakieOrg/Makie.jl/pull/3343).
- **Breaking** Refactored the `SurfaceLike` family of traits into `VertexGrid`, `CellGrid` and `ImageLike` [#3106](https://github.com/MakieOrg/Makie.jl/pull/3106).
- **Breaking** Deprecated `pixelarea(scene)` and `scene.px_area` in favor of viewport.
- **Breaking** Refactored the `Combined` Plot object and renamed it to `Plot`, improving compile times ~2x [#3082](https://github.com/MakieOrg/Makie.jl/pull/3082).
- **Breaking** Removed old depreactions in [#3113](https://github.com/MakieOrg/Makie.jl/pull/3113/commits/3a39210ef87a0032d78cb27c0c1019faa604effd).
- **Breaking** Deprecated using AbstractVector as sides of `image` [#3395](https://github.com/MakieOrg/Makie.jl/pull/3395).
- **Breaking** `errorbars` and `rangebars` now use color cycling [#3230](https://github.com/MakieOrg/Makie.jl/pull/3230).

## [0.19.12] - 2023-10-31

- Added `cornerradius` attribute to `Box` for rounded corners [#3346](https://github.com/MakieOrg/Makie.jl/pull/3346).
- Fix grouping of a zero-height bar in `barplot`. Now a zero-height bar shares the same properties of the previous bar, and if the bar is the first one, its height is treated as positive if and only if there exists a bar of positive height or all bars are zero-height [#3058](https://github.com/MakieOrg/Makie.jl/pull/3058).
- Fixed a bug where Axis still consumes scroll events when interactions are disabled [#3272](https://github.com/MakieOrg/Makie.jl/pull/3272).
- Added `cornerradius` attribute to `Box` for rounded corners [#3308](https://github.com/MakieOrg/Makie.jl/pull/3308).
- Upgraded `StableHashTraits` from 1.0 to 1.1 [#3309](https://github.com/MakieOrg/Makie.jl/pull/3309).

## [0.19.11] - 2023-10-05

- Setup automatic colorbars for volumeslices [#3253](https://github.com/MakieOrg/Makie.jl/pull/3253).
- Colorbar for arrows [#3275](https://github.com/MakieOrg/Makie.jl/pull/3275).
- Small bugfixes [#3275](https://github.com/MakieOrg/Makie.jl/pull/3275).

## [0.19.10] - 2023-09-21

- Fixed bugs with Colorbar in recipes, add new API for creating a recipe colorbar and introduce experimental support for Categorical colormaps [#3090](https://github.com/MakieOrg/Makie.jl/pull/3090).
- Added experimental Datashader implementation [#2883](https://github.com/MakieOrg/Makie.jl/pull/2883).
- **Breaking** Changed the default order Polar arguments to (theta, r). [#3154](https://github.com/MakieOrg/Makie.jl/pull/3154)
- General improvements to `PolarAxis`: full rlimtis & thetalimits, more controls and visual tweaks. See pr for more details.[#3154](https://github.com/MakieOrg/Makie.jl/pull/3154)

## [0.19.9] - 2023-09-11

- Allow arbitrary reversible scale functions through `ReversibleScale`.
- Deprecated `linestyle=vector_of_gaps` in favor of `linestyle=Linestyle(vector_of_gaps)` [3135](https://github.com/MakieOrg/Makie.jl/pull/3135), [3193](https://github.com/MakieOrg/Makie.jl/pull/3193).
- Fixed some errors around dynamic changes of `ax.xscale` or `ax.yscale` [#3084](https://github.com/MakieOrg/Makie.jl/pull/3084)
- Improved Barplot Label Alignment [#3160](https://github.com/MakieOrg/Makie.jl/issues/3160).
- Fixed regression in determining axis limits [#3179](https://github.com/MakieOrg/Makie.jl/pull/3179)
- Added a theme `theme_latexfonts` that uses the latex font family as default fonts [#3147](https://github.com/MakieOrg/Makie.jl/pull/3147), [#3180](https://github.com/MakieOrg/Makie.jl/pull/3180).
- Upgrades `StableHashTraits` from 0.3 to 1.0

## [0.19.8] - 2023-08-15

- Improved CairoMakie rendering of `lines` with repeating colors in an array [#3141](https://github.com/MakieOrg/Makie.jl/pull/3141).
- Added `strokecolormap` to poly. [#3145](https://github.com/MakieOrg/Makie.jl/pull/3145)
- Added `xreversed`, `yreversed` and `zreversed` attributes to `Axis3` [#3138](https://github.com/MakieOrg/Makie.jl/pull/3138).
- Fixed incorrect placement of contourlabels with transform functions [#3083](https://github.com/MakieOrg/Makie.jl/pull/3083)
- Fixed automatic normal generation for meshes with shading and no normals [#3041](https://github.com/MakieOrg/Makie.jl/pull/3041).
- Added the `triplot` and `voronoiplot` recipes from DelaunayTriangulation.jl [#3102](https://github.com/MakieOrg/Makie.jl/pull/3102), [#3159](https://github.com/MakieOrg/Makie.jl/pull/3159).

## [0.19.7] - 2023-07-22

- Allow arbitrary functions to color `streamplot` lines by passing a `Function` to `color`.  This must accept `Point` of the appropriate dimension and return a `Point`, `Vec`, or other arraylike object [#2002](https://github.com/MakieOrg/Makie.jl/pull/2002).
- `arrows` can now take input of the form `x::AbstractVector, y::AbstractVector, [z::AbstractVector,] f::Function`, where `f` must return a `VecTypes` of the appropriate dimension [#2597](https://github.com/MakieOrg/Makie.jl/pull/2597).
- Exported colorbuffer, and added `colorbuffer(axis::Axis; include_decorations=false, colorbuffer_kws...)`, to get an image of an axis with or without decorations [#3078](https://github.com/MakieOrg/Makie.jl/pull/3078).
- Fixed an issue where the `linestyle` of some polys was not applied to the stroke in CairoMakie. [#2604](https://github.com/MakieOrg/Makie.jl/pull/2604)
- Add `colorscale = identity` to any plotting function using a colormap. This works with any scaling function like `log10`, `sqrt` etc. Consequently, `scale` for `hexbin` is replaced with `colorscale` [#2900](https://github.com/MakieOrg/Makie.jl/pull/2900).
- Add `alpha=1.0` argument to all basic plots, which supports independently adding an alpha component to colormaps and colors. Multiple alphas like in `plot(alpha=0.2, color=RGBAf(1, 0, 0, 0.5))`, will get multiplied [#2900](https://github.com/MakieOrg/Makie.jl/pull/2900).
- `hexbin` now supports any per-observation weights which StatsBase respects - `<: StatsBase.AbstractWeights`, `Vector{Real}`, or `nothing` (the default). [#2804](https://github.com/MakieOrg/Makie.jl/pulls/2804)
- Added a new Axis type, `PolarAxis`, which is an axis with a polar projection.  Input is in `(r, theta)` coordinates and is transformed to `(x, y)` coordinates using the standard polar-to-cartesian transformation.
  Generally, its attributes are very similar to the usual `Axis` attributes, but `x` is replaced by `r` and `y` by `θ`.
  It also inherits from the theme of `Axis` in this manner, so should work seamlessly with Makie themes [#2990](https://github.com/MakieOrg/Makie.jl/pull/2990).
- `inherit` now has a new signature `inherit(scene, attrs::NTuple{N, Symbol}, default_value)`, allowing recipe authors to access nested attributes when trying to inherit from the parent Scene.
  For example, one could inherit from `scene.Axis.yticks` by `inherit(scene, (:Axis, :yticks), $default_value)` [#2990](https://github.com/MakieOrg/Makie.jl/pull/2990).
- Fixed incorrect rendering of 3D heatmaps [#2959](https://github.com/MakieOrg/Makie.jl/pull/2959)
- Deprecated `flatten_plots` in favor of `collect_atomic_plots`. Using the new `collect_atomic_plots` fixed a bug in CairoMakie where the z-level of plots within recipes was not respected. [#2793](https://github.com/MakieOrg/Makie.jl/pull/2793)
- Fixed incorrect line depth in GLMakie [#2843](https://github.com/MakieOrg/Makie.jl/pull/2843)
- Fixed incorrect line alpha in dense lines in GLMakie [#2843](https://github.com/MakieOrg/Makie.jl/pull/2843)
- Fixed DataInspector interaction with transformations [#3002](https://github.com/MakieOrg/Makie.jl/pull/3002)
- Added option `WGLMakie.activate!(resize_to_body=true)`, to make plots resize to the VSCode plotpane. Resizes to the HTML body element, so may work outside VSCode [#3044](https://github.com/MakieOrg/Makie.jl/pull/3044), [#3042](https://github.com/MakieOrg/Makie.jl/pull/3042).
- Fixed DataInspector interaction with transformations [#3002](https://github.com/MakieOrg/Makie.jl/pull/3002).
- Fixed incomplete stroke with some Bezier markers in CairoMakie and blurry strokes in GLMakie [#2961](https://github.com/MakieOrg/Makie.jl/pull/2961)
- Added the ability to use custom triangulations from DelaunayTriangulation.jl [#2896](https://github.com/MakieOrg/Makie.jl/pull/2896).
- Adjusted scaling of scatter/text stroke, glow and anti-aliasing width under non-uniform 2D scaling (Vec2f markersize/fontsize) in GLMakie [#2950](https://github.com/MakieOrg/Makie.jl/pull/2950).
- Scaled `errorbar` whiskers and `bracket` correctly with transformations [#3012](https://github.com/MakieOrg/Makie.jl/pull/3012).
- Updated `bracket` when the screen is resized or transformations change [#3012](https://github.com/MakieOrg/Makie.jl/pull/3012).

## [0.19.6] - 2023-06-09

- Fixed broken AA for lines with strongly varying linewidth [#2953](https://github.com/MakieOrg/Makie.jl/pull/2953).
- Fixed WGLMakie JS popup [#2976](https://github.com/MakieOrg/Makie.jl/pull/2976).
- Fixed `legendelements` when children have no elements [#2982](https://github.com/MakieOrg/Makie.jl/pull/2982).
- Bumped compat for StatsBase to 0.34 [#2915](https://github.com/MakieOrg/Makie.jl/pull/2915).
- Improved thread safety [#2840](https://github.com/MakieOrg/Makie.jl/pull/2840).

## [0.19.5] - 2023-05-12

- Added `loop` option for GIF outputs when recording videos with `record` [#2891](https://github.com/MakieOrg/Makie.jl/pull/2891).
- Fixed line rendering issues in GLMakie [#2843](https://github.com/MakieOrg/Makie.jl/pull/2843).
- Fixed incorrect line alpha in dense lines in GLMakie [#2843](https://github.com/MakieOrg/Makie.jl/pull/2843).
- Changed `scene.clear` to an observable and made changes in `Scene` Observables trigger renders in GLMakie [#2929](https://github.com/MakieOrg/Makie.jl/pull/2929).
- Added contour labels [#2496](https://github.com/MakieOrg/Makie.jl/pull/2496).
- Allowed rich text to be used in Legends [#2902](https://github.com/MakieOrg/Makie.jl/pull/2902).
- Added more support for zero length Geometries [#2917](https://github.com/MakieOrg/Makie.jl/pull/2917).
- Made CairoMakie drawing for polygons with holes order independent [#2918](https://github.com/MakieOrg/Makie.jl/pull/2918).
- Fixes for `Makie.inline!()`, allowing now for `Makie.inline!(automatic)` (default), which is better at automatically opening a window/ inlining a plot into plotpane when needed [#2919](https://github.com/MakieOrg/Makie.jl/pull/2919) [#2937](https://github.com/MakieOrg/Makie.jl/pull/2937).
- Block/Axis doc improvements [#2940](https://github.com/MakieOrg/Makie.jl/pull/2940) [#2932](https://github.com/MakieOrg/Makie.jl/pull/2932) [#2894](https://github.com/MakieOrg/Makie.jl/pull/2894).

## [0.19.4] - 2023-03-31

- Added export of `hidezdecorations!` from MakieLayout [#2821](https://github.com/MakieOrg/Makie.jl/pull/2821).
- Fixed an issue with GLMakie lines becoming discontinuous [#2828](https://github.com/MakieOrg/Makie.jl/pull/2828).

## [0.19.3] - 2023-03-21

- Added the `stephist` plotting function [#2408](https://github.com/JuliaPlots/Makie.jl/pull/2408).
- Added the `brackets` plotting function [#2356](https://github.com/MakieOrg/Makie.jl/pull/2356).
- Fixed an issue where `poly` plots with `Vector{<: MultiPolygon}` inputs with per-polygon color were mistakenly rendered as meshes using CairoMakie [#2590](https://github.com/MakieOrg/Makie.jl/pulls/2478).
- Fixed a small typo which caused an error in the `Stepper` constructor [#2600](https://github.com/MakieOrg/Makie.jl/pulls/2478).
- Improve cleanup on block deletion [#2614](https://github.com/MakieOrg/Makie.jl/pull/2614)
- Add `menu.scroll_speed` and increase default speed for non-apple [#2616](https://github.com/MakieOrg/Makie.jl/pull/2616).
- Fixed rectangle zoom for nonlinear axes [#2674](https://github.com/MakieOrg/Makie.jl/pull/2674)
- Cleaned up linestyles in GLMakie (Fixing artifacting, spacing/size, anti-aliasing) [#2666](https://github.com/MakieOrg/Makie.jl/pull/2666).
- Fixed issue with scatterlines only accepting concrete color types as `markercolor` [#2691](https://github.com/MakieOrg/Makie.jl/pull/2691).
- Fixed an accidental issue where `LaTeXStrings` were not typeset correctly in `Axis3` [#2558](https://github.com/MakieOrg/Makie.jl/pull/2588).
- Fixed a bug where line segments in `text(lstr::LaTeXString)` were ignoring offsets [#2668](https://github.com/MakieOrg/Makie.jl/pull/2668).
- Fixed a bug where the `arrows` recipe accidentally called a `Bool` when `normalize = true` [#2740](https://github.com/MakieOrg/Makie.jl/pull/2740).
- Re-exported the `@colorant_str` (`colorant"..."`) macro from Colors.jl [#2726](https://github.com/MakieOrg/Makie.jl/pull/2726).
- Speedup heatmaps in WGLMakie. [#2647](https://github.com/MakieOrg/Makie.jl/pull/2647)
- Fix slow `data_limits` for recipes, which made plotting lots of data with recipes much slower [#2770](https://github.com/MakieOrg/Makie.jl/pull/2770).

## [0.19.1] - 2023-01-01

- Add `show_data` method for `band` which shows the min and max values of the band at the x position of the cursor [#2497](https://github.com/MakieOrg/Makie.jl/pull/2497).
- Added `xlabelrotation`, `ylabelrotation` (`Axis`) and `labelrotation` (`Colorbar`) [#2478](https://github.com/MakieOrg/Makie.jl/pull/2478).
- Fixed forced rasterization in CairoMakie svg files when polygons with colors specified as (color, alpha) tuples were used [#2535](https://github.com/MakieOrg/Makie.jl/pull/2535).
- Do less copies of Observables in Attributes + plot pipeline [#2443](https://github.com/MakieOrg/Makie.jl/pull/2443).
- Add Search Page and tweak Result Ordering [#2474](https://github.com/MakieOrg/Makie.jl/pull/2474).
- Remove all global attributes from TextureAtlas implementation and fix julia#master [#2498](https://github.com/MakieOrg/Makie.jl/pull/2498).
- Use new Bonito, implement WGLMakie picking, improve performance and fix lots of WGLMakie bugs [#2428](https://github.com/MakieOrg/Makie.jl/pull/2428).

## [0.19.0] - 2022-12-03

- **Breaking** The attribute `textsize` has been removed everywhere in favor of the attribute `fontsize` which had also been in use.
  To migrate, search and replace all uses of `textsize` to `fontsize` [#2387](https://github.com/MakieOrg/Makie.jl/pull/2387).
- Added rich text which allows to more easily use superscripts and subscripts as well as differing colors, fonts, fontsizes, etc. for parts of a given text [#2321](https://github.com/MakieOrg/Makie.jl/pull/2321).

## [0.18.4] - 2022-12-02

- Added the `waterfall` plotting function [#2416](https://github.com/JuliaPlots/Makie.jl/pull/2416).
- Add support for `AbstractPattern` in `WGLMakie` [#2432](https://github.com/MakieOrg/Makie.jl/pull/2432).
- Broadcast replaces deprecated method for quantile [#2430](https://github.com/MakieOrg/Makie.jl/pull/2430).
- Fix CairoMakie's screen re-using [#2440](https://github.com/MakieOrg/Makie.jl/pull/2440).
- Fix repeated rendering with invisible objects [#2437](https://github.com/MakieOrg/Makie.jl/pull/2437).
- Fix hvlines for GLMakie [#2446](https://github.com/MakieOrg/Makie.jl/pull/2446).

## [0.18.3] - 2022-11-17

- Add `render_on_demand` flag for `GLMakie.Screen`. Setting this to `true` will skip rendering until plots get updated. This is the new default [#2336](https://github.com/MakieOrg/Makie.jl/pull/2336), [#2397](https://github.com/MakieOrg/Makie.jl/pull/2397).
- Clean up OpenGL state handling in GLMakie [#2397](https://github.com/MakieOrg/Makie.jl/pull/2397).
- Fix salting [#2407](https://github.com/MakieOrg/Makie.jl/pull/2407).
- Fixes for [GtkMakie](https://github.com/jwahlstrand/GtkMakie.jl) [#2418](https://github.com/MakieOrg/Makie.jl/pull/2418).

## [0.18.2] - 2022-11-03

- Fix Axis3 tick flipping with negative azimuth [#2364](https://github.com/MakieOrg/Makie.jl/pull/2364).
- Fix empty!(fig) and empty!(ax) [#2374](https://github.com/MakieOrg/Makie.jl/pull/2374), [#2375](https://github.com/MakieOrg/Makie.jl/pull/2375).
- Remove stencil buffer [#2389](https://github.com/MakieOrg/Makie.jl/pull/2389).
- Move Arrows and Wireframe to MakieCore [#2384](https://github.com/MakieOrg/Makie.jl/pull/2384).
- Skip legend entry if label is nothing [#2350](https://github.com/MakieOrg/Makie.jl/pull/2350).

## [0.18.1] - 2022-10-24

- fix heatmap interpolation [#2343](https://github.com/MakieOrg/Makie.jl/pull/2343).
- move poly to MakieCore [#2334](https://github.com/MakieOrg/Makie.jl/pull/2334)
- Fix picking warning and update_axis_camera [#2352](https://github.com/MakieOrg/Makie.jl/pull/2352).
- bring back inline!, to not open a window in VSCode repl [#2353](https://github.com/MakieOrg/Makie.jl/pull/2353).

## [0.18.0] - 2022-10-12

- **Breaking** Added `BezierPath` which can be constructed from SVG like command list, SVG string or from a `Polygon`.
  Added ability to use `BezierPath` and `Polgyon` as scatter markers.
  Replaced default symbol markers like `:cross` which converted to characters before with more precise `BezierPaths` and adjusted default markersize to 12.
  **Deprecated** using `String` to specify multiple char markers (`scatter(1:4, marker="abcd")`).
  **Deprecated** concrete geometries as markers like `Circle(Point2f(0), 1.5)` in favor of using the type like `Circle` for dispatch to special backend methods.
  Added single image marker support to WGLMakie [#979](https://github.com/MakieOrg/Makie.jl/pull/979).
- **Breaking** Refactored `display`, `record`, `colorbuffer` and `screens` to be faster and more consistent [#2306](https://github.com/MakieOrg/Makie.jl/pull/2306#issuecomment-1275918061).
- **Breaking** Refactored `DataInspector` to use `tooltip`. This results in changes in the attributes of DataInspector. Added `inspector_label`, `inspector_hover` and `inspector_clear` as optional attributes [#2095](https://github.com/JuliaPlots/Makie.jl/pull/2095).
- Added the `hexbin` plotting function [#2201](https://github.com/JuliaPlots/Makie.jl/pull/2201).
- Added the `tricontourf` plotting function [#2226](https://github.com/JuliaPlots/Makie.jl/pull/2226).
- Fixed per character attributes in text [#2244](https://github.com/JuliaPlots/Makie.jl/pull/2244).
- Allowed `CairoMakie` to render `scatter` with images as markers [#2080](https://github.com/MakieOrg/Makie.jl/pull/2080).
- Reworked text drawing and added ability to draw special characters via glyph indices in order to draw more LaTeX math characters with MathTeXEngine v0.5 [#2139](https://github.com/MakieOrg/Makie.jl/pull/2139).
- Allowed text to be copy/pasted into `Textbox` [#2281](https://github.com/MakieOrg/Makie.jl/pull/2281)
- Fixed updates for multiple meshes [#2277](https://github.com/MakieOrg/Makie.jl/pull/2277).
- Fixed broadcasting for linewidth, lengthscale & arrowsize in `arrow` recipe [#2273](https://github.com/MakieOrg/Makie.jl/pull/2273).
- Made GLMakie relocatable [#2282](https://github.com/MakieOrg/Makie.jl/pull/2282).
- Fixed changing input types in plot arguments [#2297](https://github.com/MakieOrg/Makie.jl/pull/2297).
- Better performance for Menus and fix clicks on items [#2299](https://github.com/MakieOrg/Makie.jl/pull/2299).
- Fixed CairoMakie bitmaps with transparency by using premultiplied ARGB surfaces [#2304](https://github.com/MakieOrg/Makie.jl/pull/2304).
- Fixed hiding of `Scene`s by setting `scene.visible[] = false` [#2317](https://github.com/MakieOrg/Makie.jl/pull/2317).
- `Axis` now accepts a `Tuple{Bool, Bool}` for `xtrimspine` and `ytrimspine` to trim only one end of the spine [#2171](https://github.com/JuliaPlots/Makie.jl/pull/2171).

## [0.17.13] - 2022-08-04

- Fixed boundingboxes [#2184](https://github.com/MakieOrg/Makie.jl/pull/2184).
- Fixed highclip/lowclip in meshscatter, poly, contourf, barplot [#2183](https://github.com/MakieOrg/Makie.jl/pull/2183).
- Fixed gridline updates [#2196](https://github.com/MakieOrg/Makie.jl/pull/2196).
- Fixed glDisablei argument order, which crashed some Intel drivers.

## [0.17.12] - 2022-07-22

- Fixed stackoverflow in show [#2167](https://github.com/MakieOrg/Makie.jl/pull/2167).

## [0.17.11] - 2022-07-21

- `rainclouds`(!) now supports `violin_limits` keyword argument, serving the same.
role as `datalimits` in `violin` [#2137](https://github.com/MakieOrg/Makie.jl/pull/2137).
- Fixed an issue where nonzero `strokewidth` results in a thin outline of the wrong color if `color` and `strokecolor` didn't match and weren't transparent. [#2096](https://github.com/MakieOrg/Makie.jl/pull/2096).
- Improved performance around Axis(3) limits [#2115](https://github.com/MakieOrg/Makie.jl/pull/2115).
- Cleaned up stroke artifacts in scatter and text [#2096](https://github.com/MakieOrg/Makie.jl/pull/2096).
- Compile time improvements [#2153](https://github.com/MakieOrg/Makie.jl/pull/2153).
- Mesh and Surface now interpolate between values instead of interpolating between colors for WGLMakie + GLMakie [#2097](https://github.com/MakieOrg/Makie.jl/pull/2097).

## [0.17.10] - 2022-07-13

- Bumped compatibility bound of `GridLayoutBase.jl` to `v0.9.0` which fixed a regression with `Mixed` and `Outside` alignmodes in nested `GridLayout`s [#2135](https://github.com/MakieOrg/Makie.jl/pull/2135).

## [0.17.9] - 2022-07-12

- Patterns (`Makie.AbstractPattern`) are now supported by `CairoMakie` in `poly` plots that don't involve `mesh`, such as `bar` and `poly` [#2106](https://github.com/MakieOrg/Makie.jl/pull/2106/).
- Fixed regression where `Block` alignments could not be specified as numbers anymore [#2108](https://github.com/MakieOrg/Makie.jl/pull/2108).
- Added the option to show mirrored ticks on the other side of an Axis using the attributes `xticksmirrored` and `yticksmirrored` [#2105](https://github.com/MakieOrg/Makie.jl/pull/2105).
- Fixed a bug where a set of `Axis` wouldn't be correctly linked together if they were only linked in pairs instead of all at the same time [#2116](https://github.com/MakieOrg/Makie.jl/pull/2116).

## [0.17.7] - 2022-06-19

- Improved `Menu` performance, now it should be much harder to reach the boundary of 255 scenes in GLMakie. `Menu` also takes a `default` keyword argument now and can be scrolled if there is too little space available.

## [0.17.6] - 2022-06-17

- **EXPERIMENTAL**: Added support for multiple windows in GLMakie through `display(GLMakie.Screen(), figure_or_scene)` [#1771](https://github.com/MakieOrg/Makie.jl/pull/1771).
- Added support for RGB matrices in `heatmap` with GLMakie [#2036](https://github.com/MakieOrg/Makie.jl/pull/2036)
- `Textbox` doesn't defocus anymore on trying to submit invalid input [#2041](https://github.com/MakieOrg/Makie.jl/pull/2041).
- `text` now takes the position as the first argument(s) like `scatter` and most other plotting functions, it is invoked `text(x, y, [z], text = "text")`. Because it is now of conversion type `PointBased`, the positions can be given in all the usual different ways which are implemented as conversion methods. All old invocation styles such as `text("text", position = Point(x, y))` still work to maintain backwards compatibility [#2020](https://github.com/MakieOrg/Makie.jl/pull/2020).

## [0.17.5] - 2022-06-10

- Fixed a regression with `linkaxes!` [#2039](https://github.com/MakieOrg/Makie.jl/pull/2039).

## [0.17.4] - 2022-06-09

- The functions `hlines!`, `vlines!`, `hspan!`, `vspan!` and `abline!` were reimplemented as recipes. This allows using them without an `Axis` argument in first position and also as visuals in AlgebraOfGraphics.jl. Also, `abline!` is now called `ablines!` for consistency, `abline!` is still exported but deprecated and will be removed in the future. [#2023](https://github.com/MakieOrg/Makie.jl/pulls/2023).
- Added `rainclouds` and `rainclouds!` [#1725](https://github.com/MakieOrg/Makie.jl/pull/1725).
- Improve CairoMakie performance [#1964](https://github.com/MakieOrg/Makie.jl/pull/1964) [#1981](https://github.com/MakieOrg/Makie.jl/pull/1981).
- Interpolate colormap correctly [#1973](https://github.com/MakieOrg/Makie.jl/pull/1973).
- Fix picking [#1993](https://github.com/MakieOrg/Makie.jl/pull/1993).
- Improve compile time latency [#1968](https://github.com/MakieOrg/Makie.jl/pull/1968) [#2000](https://github.com/MakieOrg/Makie.jl/pull/2000).
- Fix multi poly with rects [#1999](https://github.com/MakieOrg/Makie.jl/pull/1999).
- Respect scale and nonlinear values in PlotUtils cgrads [#1979](https://github.com/MakieOrg/Makie.jl/pull/1979).
- Fix CairoMakie heatmap filtering [#1828](https://github.com/MakieOrg/Makie.jl/pull/1828).
- Remove GLVisualize and MakieLayout module [#2007](https://github.com/MakieOrg/Makie.jl/pull/2007) [#2008](https://github.com/MakieOrg/Makie.jl/pull/2008).
- Add linestyle and default to extrema(z) for contour, remove bitrotten fillrange [#2008](https://github.com/MakieOrg/Makie.jl/pull/2008).

## [0.17.3] - 2022-05-20

- Switched to `MathTeXEngine v0.4`, which improves the look of LaTeXStrings [#1952](https://github.com/MakieOrg/Makie.jl/pull/1952).
- Added subtitle capability to `Axis` [#1859](https://github.com/MakieOrg/Makie.jl/pull/1859).
- Fixed a bug where scaled colormaps constructed using `Makie.cgrad` were not interpreted correctly.

## [0.17.2] - 2022-05-16

- Changed the default font from `Dejavu Sans` to `TeX Gyre Heros Makie` which is the same as `TeX Gyre Heros` with slightly decreased descenders and ascenders. Decreasing those metrics reduced unnecessary whitespace and alignment issues. Four fonts in total were added, the styles Regular, Bold, Italic and Bold Italic. Also changed `Axis`, `Axis3` and `Legend` attributes `titlefont` to `TeX Gyre Heros Makie Bold` in order to separate it better from axis labels in multifacet arrangements [#1897](https://github.com/MakieOrg/Makie.jl/pull/1897).

## [0.17.1] - 2022-05-13

- Added word wrapping. In `Label`, `word_wrap = true` causes it to use the suggested width and wrap text to fit. In `text`, `word_wrap_width > 0` can be used to set a pixel unit line width. Any word (anything between two spaces without a newline) that goes beyond this width gets a newline inserted before it [#1819](https://github.com/MakieOrg/Makie.jl/pull/1819).
- Improved `Axis3`'s interactive performance [#1835](https://github.com/MakieOrg/Makie.jl/pull/1835).
- Fixed errors in GLMakie's `scatter` implementation when markers are given as images. [#1917](https://github.com/MakieOrg/Makie.jl/pull/1917).
- Removed some method ambiguities introduced in v0.17 [#1922](https://github.com/MakieOrg/Makie.jl/pull/1922).
- Add an empty default label, `""`, to each slider that doesn't have a label in `SliderGrid` [#1888](https://github.com/MakieOrg/Makie.jl/pull/1888).

## [0.17.0] - 2022-05-05

- **Breaking** Added `space` as a generic attribute to switch between data, pixel, relative and clip space for positions. `space` in text has been renamed to `markerspace` because of this. `Pixel` and `SceneSpace` are no longer valid inputs for `space` or `markerspace` [#1596](https://github.com/MakieOrg/Makie.jl/pull/1596).
- **Breaking** Deprecated `mouse_selection(scene)` for `pick(scene)`.
- **Breaking** Bumped `GridLayoutBase` version to `v0.7`, which introduced offset layouts. Now, indexing into row 0 doesn't create a new row 1, but a new row 0, so that all previous content positions stay the same. This makes building complex layouts order-independent [#1704](https://github.com/MakieOrg/Makie.jl/pull/1704).
- **Breaking** deprecate `to_colormap(cmap, ncolors)` in favor of `categorical_colors(cmap, ncolors)` and `resample_cmap(cmap, ncolors)` [#1901](https://github.com/MakieOrg/Makie.jl/pull/1901) [#1723](https://github.com/MakieOrg/Makie.jl/pull/1723).
- Added `empty!(fig)` and changed `empty!(scene)` to remove all child plots without detaching windows [#1818](https://github.com/MakieOrg/Makie.jl/pull/1818).
- Switched to erroring instead of warning for deprecated events `mousebuttons`, `keyboardbuttons` and `mousedrag`.
- `Layoutable` was renamed to `Block` and the infrastructure changed such that attributes are fixed fields and each block has its own `Scene` for better encapsulation [#1796](https://github.com/MakieOrg/Makie.jl/pull/1796).
- Added `SliderGrid` block which replaces the deprecated `labelslider!` and `labelslidergrid!` functions [#1796](https://github.com/MakieOrg/Makie.jl/pull/1796).
- The default anti-aliasing method can now be set in `CairoMakie.activate!` using the `antialias` keyword.  Available options are `CairoMakie.Cairo.ANTIALIAS_*` [#1875](https://github.com/MakieOrg/Makie.jl/pull/1875).
- Added ability to rasterize a plots in CairoMakie vector graphics if `plt.rasterize = true` or `plt.rasterize = scale::Int` [#1872](https://github.com/MakieOrg/Makie.jl/pull/1872).
- Fixed segfaults in `streamplot_impl` on Mac M1 [#1830](https://github.com/MakieOrg/Makie.jl/pull/1830).
- Set the [Cairo miter limit](https://www.cairographics.org/manual/cairo-cairo-t.html#cairo-set-miter-limit) to mimic GLMakie behaviour [#1844](https://github.com/MakieOrg/Makie.jl/pull/1844).
- Fixed a method ambiguity in `rotatedrect` [#1846](https://github.com/MakieOrg/Makie.jl/pull/1846).
- Allow weights in statistical recipes [#1816](https://github.com/MakieOrg/Makie.jl/pull/1816).
- Fixed manual cycling of plot attributes [#1873](https://github.com/MakieOrg/Makie.jl/pull/1873).
- Fixed type constraints in ticklabelalign attributes [#1882](https://github.com/MakieOrg/Makie.jl/pull/1882).

## [0.16.4] - 2022-02-16

- Fixed WGLMakie performance bug and added option to set fps via `WGLMakie.activate!(fps=30)`.
- Implemented `nan_color`, `lowclip`, `highclip` for `image(::Matrix{Float})` in shader.
- Cleaned up mesh shader and implemented `nan_color`, `lowclip`, `highclip` for `mesh(m; color::Matrix{Float})` on the shader.
- Allowed `GLMakie.Buffer` `GLMakie.Sampler` to be used in `GeometryBasics.Mesh` to partially update parts of a mesh/texture and different interpolation and clamping modes for the texture.

## [0.16.0] - 2022-01-07

- **Breaking** Removed `Node` alias [#1307](https://github.com/MakieOrg/Makie.jl/pull/1307), [#1393](https://github.com/MakieOrg/Makie.jl/pull/1393). To upgrade, simply replace all occurrences of `Node` with `Observable`.
- **Breaking** Cleaned up `Scene` type [#1192](https://github.com/MakieOrg/Makie.jl/pull/1192), [#1393](https://github.com/MakieOrg/Makie.jl/pull/1393). The `Scene()` constructor doesn't create any axes or limits anymore. All keywords like `raw`, `show_axis` have been removed. A scene now always works like it did when using the deprecated `raw=true`. All the high level functionality like showing an axis and adding a 3d camera has been moved to `LScene`. See the new `Scene` tutorial for more info: https://docs.makie.org/dev/tutorials/scenes/.
- **Breaking** Lights got moved to `Scene`, see the [lighting docs](https://docs.makie.org/stable/documentation/lighting) and [RPRMakie examples](https://docs.makie.org/stable/documentation/backends/rprmakie/).
- Added ECDF plot [#1310](https://github.com/MakieOrg/Makie.jl/pull/1310).
- Added Order Independent Transparency to GLMakie [#1418](https://github.com/MakieOrg/Makie.jl/pull/1418), [#1506](https://github.com/MakieOrg/Makie.jl/pull/1506). This type of transparency is now used with `transpareny = true`. The old transparency handling is available with `transparency = false`.
- Fixed blurry text in GLMakie and WGLMakie [#1494](https://github.com/MakieOrg/Makie.jl/pull/1494).
- Introduced a new experimental backend for ray tracing: [RPRMakie](https://docs.makie.org/stable/documentation/backends/rprmakie/).
- Added the `Cycled` type, which can be used to select the i-th value from the current cycler for a specific attribute [#1248](https://github.com/MakieOrg/Makie.jl/pull/1248).
- The plot function `scatterlines` now uses `color` as `markercolor` if `markercolor` is `automatic`. Also, cycling of the `color` attribute is enabled [#1463](https://github.com/MakieOrg/Makie.jl/pull/1463).
- Added the function `resize_to_layout!`, which allows to resize a `Figure` so that it contains its top `GridLayout` without additional whitespace or clipping [#1438](https://github.com/MakieOrg/Makie.jl/pull/1438).
- Cleaned up lighting in 3D contours and isosurfaces [#1434](https://github.com/MakieOrg/Makie.jl/pull/1434).
- Adjusted attributes of volumeslices to follow the normal structure [#1404](https://github.com/MakieOrg/Makie.jl/pull/1404). This allows you to adjust attributes like `colormap` without going through nested attributes.
- Added depth to 3D contours and isosurfaces [#1395](https://github.com/MakieOrg/Makie.jl/pull/1395), [#1393](https://github.com/MakieOrg/Makie.jl/pull/1393). This allows them to intersect correctly with other 3D objects.
- Restricted 3D scene camera to one scene [#1394](https://github.com/MakieOrg/Makie.jl/pull/1394), [#1393](https://github.com/MakieOrg/Makie.jl/pull/1393). This fixes issues with multiple scenes fighting over events consumed by the camera. You can select a scene by cleaning on it.
- Added depth shift attribute for GLMakie and WGLMakie [#1382](https://github.com/MakieOrg/Makie.jl/pull/1382), [#1393](https://github.com/MakieOrg/Makie.jl/pull/1393). This can be used to adjust render order similar to `overdraw`.
- Simplified automatic width computation in barplots [#1223](https://github.com/MakieOrg/Makie.jl/pull/1223), [#1393](https://github.com/MakieOrg/Makie.jl/pull/1393). If no `width` attribute is passed, the default width is computed as the minimum difference between consecutive `x` positions. Gap between bars are given by the (multiplicative) `gap` attribute. The actual bar width equals `width * (1 - gap)`.
- Added logical expressions for `ispressed` [#1222](https://github.com/MakieOrg/Makie.jl/pull/1222), [#1393](https://github.com/MakieOrg/Makie.jl/pull/1393). This moves a lot of control over hotkeys towards the user. With these changes one can now set a hotkey to trigger on any or no key, collections of keys and logical combinations of keys (i.e. "A is pressed and B is not pressed").
- Fixed issues with `Menu` render order [#1411](https://github.com/MakieOrg/Makie.jl/pull/1411).
- Added `label_rotation` to barplot [#1401](https://github.com/MakieOrg/Makie.jl/pull/1401).
- Fixed issue where `pixelcam!` does not remove controls from other cameras [#1504](https://github.com/MakieOrg/Makie.jl/pull/1504).
- Added conversion for OffsetArrays [#1260](https://github.com/MakieOrg/Makie.jl/pull/1260).
- The `qqplot` `qqline` options were changed to `:identity`, `:fit`, `:fitrobust` and `:none` (the default) [#1563](https://github.com/MakieOrg/Makie.jl/pull/1563). Fixed numeric error due to double computation of quantiles when fitting `qqline`. Deprecated `plot(q::QQPair)` method as it does not have enough information for correct `qqline` fit.

All other changes are collected [in this PR](https://github.com/MakieOrg/Makie.jl/pull/1521) and in the [release notes](https://github.com/MakieOrg/Makie.jl/releases/tag/v0.16.0).

## [0.15.3] - 2021-10-16

- The functions `labelslidergrid!` and `labelslider!` now set fixed widths for the value column with a heuristic. It is possible now to pass `Formatting.format` format strings as format specifiers in addition to the previous functions.
- Fixed 2D arrow rotations in `streamplot` [#1352](https://github.com/MakieOrg/Makie.jl/pull/1352).

## [0.15.2] - 2021-08-26

- Reenabled Julia 1.3 support.
- Use [MathTexEngine v0.2](https://github.com/Kolaru/MathTeXEngine.jl/releases/tag/v0.2.0).
- Depend on new GeometryBasics, which changes all the Vec/Point/Quaternion/RGB/RGBA - f0 aliases to just f. For example, `Vec2f0` is changed to `Vec2f`. Old aliases are still exported, but deprecated and will be removed in the next breaking release. For more details and an upgrade script, visit [GeometryBasics#97](https://github.com/JuliaGeometry/GeometryBasics.jl/pull/97).
- Added `hspan!` and `vspan!` functions [#1264](https://github.com/MakieOrg/Makie.jl/pull/1264).

## [0.15.1] - 2021-08-21

- Switched documentation framework to Franklin.jl.
- Added a specialization for `volumeslices` to DataInspector.
- Fixed 1 element `hist` [#1238](https://github.com/MakieOrg/Makie.jl/pull/1238) and make it easier to move `hist` [#1150](https://github.com/MakieOrg/Makie.jl/pull/1150).

## [0.15.0] - 2021-07-15

- `LaTeXString`s can now be used as input to `text` and therefore as labels for `Axis`, `Legend`, or other comparable objects. Mathematical expressions are typeset using [MathTeXEngine.jl](https://github.com/Kolaru/MathTeXEngine.jl) which offers a fast approximation of LaTeX typesetting [#1022](https://github.com/MakieOrg/Makie.jl/pull/1022).
- Added `Symlog10` and `pseudolog10` axis scales for log scale approximations that work with zero and negative values [#1109](https://github.com/MakieOrg/Makie.jl/pull/1109).
- Colorbar limits can now be passed as the attribute `colorrange` similar to plots [#1066](https://github.com/MakieOrg/Makie.jl/pull/1066).
- Added the option to pass three vectors to heatmaps and other plots using `SurfaceLike` conversion [#1101](https://github.com/MakieOrg/Makie.jl/pull/1101).
- Added `stairs` plot recipe [#1086](https://github.com/MakieOrg/Makie.jl/pull/1086).
- **Breaking** Removed `FigurePosition` and `FigureSubposition` types. Indexing into a `Figure` like `fig[1, 1]` now returns `GridPosition` and `GridSubposition` structs, which can be used in the same way as the types they replace. Because of an underlying change in `GridLayoutBase.jl`, it is now possible to do `Axis(gl[1, 1])` where `gl` is a `GridLayout` that is a sublayout of a `Figure`'s top layout [#1075](https://github.com/MakieOrg/Makie.jl/pull/1075).
- Bar plots and histograms have a new option for adding text labels [#1069](https://github.com/MakieOrg/Makie.jl/pull/1069).
- It is now possible to specify one `linewidth` value per segment in `linesegments` [#992](https://github.com/MakieOrg/Makie.jl/pull/992).
- Added a new 3d camera that allows for better camera movements using keyboard and mouse [#1024](https://github.com/MakieOrg/Makie.jl/pull/1024).
- Fixed the application of scale transformations to `surface` [#1070](https://github.com/MakieOrg/Makie.jl/pull/1070).
- Added an option to set a custom callback function for the `RectangleZoom` axis interaction to enable other use cases than zooming [#1104](https://github.com/MakieOrg/Makie.jl/pull/1104).
- Fixed rendering of `heatmap`s with one or more reversed ranges in CairoMakie, as in `heatmap(1:10, 10:-1:1, rand(10, 10))` [#1100](https://github.com/MakieOrg/Makie.jl/pull/1100).
- Fixed volume slice recipe and added docs for it [#1123](https://github.com/MakieOrg/Makie.jl/pull/1123).

[Unreleased]: https://github.com/MakieOrg/Makie.jl/compare/v0.21.12...HEAD
[0.21.12]: https://github.com/MakieOrg/Makie.jl/compare/v0.21.11...v0.21.12
[0.21.11]: https://github.com/MakieOrg/Makie.jl/compare/v0.21.10...v0.21.11
[0.21.10]: https://github.com/MakieOrg/Makie.jl/compare/v0.21.9...v0.21.10
[0.21.9]: https://github.com/MakieOrg/Makie.jl/compare/v0.21.8...v0.21.9
[0.21.8]: https://github.com/MakieOrg/Makie.jl/compare/v0.21.7...v0.21.8
[0.21.7]: https://github.com/MakieOrg/Makie.jl/compare/v0.21.6...v0.21.7
[0.21.6]: https://github.com/MakieOrg/Makie.jl/compare/v0.21.5...v0.21.6
[0.21.5]: https://github.com/MakieOrg/Makie.jl/compare/v0.21.4...v0.21.5
[0.21.4]: https://github.com/MakieOrg/Makie.jl/compare/v0.21.3...v0.21.4
[0.21.3]: https://github.com/MakieOrg/Makie.jl/compare/v0.21.2...v0.21.3
[0.21.2]: https://github.com/MakieOrg/Makie.jl/compare/v0.21.1...v0.21.2
[0.21.1]: https://github.com/MakieOrg/Makie.jl/compare/v0.21.0...v0.21.1
[0.21.0]: https://github.com/MakieOrg/Makie.jl/compare/v0.20.10...v0.21.0
[0.20.10]: https://github.com/MakieOrg/Makie.jl/compare/v0.20.9...v0.20.10
[0.20.9]: https://github.com/MakieOrg/Makie.jl/compare/v0.20.8...v0.20.9
[0.20.8]: https://github.com/MakieOrg/Makie.jl/compare/v0.20.7...v0.20.8
[0.20.7]: https://github.com/MakieOrg/Makie.jl/compare/v0.20.6...v0.20.7
[0.20.6]: https://github.com/MakieOrg/Makie.jl/compare/v0.20.5...v0.20.6
[0.20.5]: https://github.com/MakieOrg/Makie.jl/compare/v0.20.4...v0.20.5
[0.20.4]: https://github.com/MakieOrg/Makie.jl/compare/v0.20.3...v0.20.4
[0.20.3]: https://github.com/MakieOrg/Makie.jl/compare/v0.20.2...v0.20.3
[0.20.2]: https://github.com/MakieOrg/Makie.jl/compare/v0.20.1...v0.20.2
[0.20.1]: https://github.com/MakieOrg/Makie.jl/compare/v0.20.0...v0.20.1
[0.20.0]: https://github.com/MakieOrg/Makie.jl/compare/v0.19.12...v0.20.0
[0.19.12]: https://github.com/MakieOrg/Makie.jl/compare/v0.19.11...v0.19.12
[0.19.11]: https://github.com/MakieOrg/Makie.jl/compare/v0.19.10...v0.19.11
[0.19.10]: https://github.com/MakieOrg/Makie.jl/compare/v0.19.9...v0.19.10
[0.19.9]: https://github.com/MakieOrg/Makie.jl/compare/v0.19.8...v0.19.9
[0.19.8]: https://github.com/MakieOrg/Makie.jl/compare/v0.19.7...v0.19.8
[0.19.7]: https://github.com/MakieOrg/Makie.jl/compare/v0.19.6...v0.19.7
[0.19.6]: https://github.com/MakieOrg/Makie.jl/compare/v0.19.5...v0.19.6
[0.19.5]: https://github.com/MakieOrg/Makie.jl/compare/v0.19.4...v0.19.5
[0.19.4]: https://github.com/MakieOrg/Makie.jl/compare/v0.19.3...v0.19.4
[0.19.3]: https://github.com/MakieOrg/Makie.jl/compare/v0.19.1...v0.19.3
[0.19.1]: https://github.com/MakieOrg/Makie.jl/compare/v0.19.0...v0.19.1
[0.19.0]: https://github.com/MakieOrg/Makie.jl/compare/v0.18.4...v0.19.0
[0.18.4]: https://github.com/MakieOrg/Makie.jl/compare/v0.18.3...v0.18.4
[0.18.3]: https://github.com/MakieOrg/Makie.jl/compare/v0.18.2...v0.18.3
[0.18.2]: https://github.com/MakieOrg/Makie.jl/compare/v0.18.1...v0.18.2
[0.18.1]: https://github.com/MakieOrg/Makie.jl/compare/v0.18.0...v0.18.1
[0.18.0]: https://github.com/MakieOrg/Makie.jl/compare/v0.17.13...v0.18.0
[0.17.13]: https://github.com/MakieOrg/Makie.jl/compare/v0.17.12...v0.17.13
[0.17.12]: https://github.com/MakieOrg/Makie.jl/compare/v0.17.11...v0.17.12
[0.17.11]: https://github.com/MakieOrg/Makie.jl/compare/v0.17.10...v0.17.11
[0.17.10]: https://github.com/MakieOrg/Makie.jl/compare/v0.17.9...v0.17.10
[0.17.9]: https://github.com/MakieOrg/Makie.jl/compare/v0.17.7...v0.17.9
[0.17.7]: https://github.com/MakieOrg/Makie.jl/compare/v0.17.6...v0.17.7
[0.17.6]: https://github.com/MakieOrg/Makie.jl/compare/v0.17.5...v0.17.6
[0.17.5]: https://github.com/MakieOrg/Makie.jl/compare/v0.17.4...v0.17.5
[0.17.4]: https://github.com/MakieOrg/Makie.jl/compare/v0.17.3...v0.17.4
[0.17.3]: https://github.com/MakieOrg/Makie.jl/compare/v0.17.2...v0.17.3
[0.17.2]: https://github.com/MakieOrg/Makie.jl/compare/v0.17.1...v0.17.2
[0.17.1]: https://github.com/MakieOrg/Makie.jl/compare/v0.17.0...v0.17.1
[0.17.0]: https://github.com/MakieOrg/Makie.jl/compare/v0.16.4...v0.17.0
[0.16.4]: https://github.com/MakieOrg/Makie.jl/compare/v0.16.0...v0.16.4
[0.16.0]: https://github.com/MakieOrg/Makie.jl/compare/v0.15.3...v0.16.0
[0.15.3]: https://github.com/MakieOrg/Makie.jl/compare/v0.15.2...v0.15.3
[0.15.2]: https://github.com/MakieOrg/Makie.jl/compare/v0.15.1...v0.15.2
[0.15.1]: https://github.com/MakieOrg/Makie.jl/compare/v0.15.0...v0.15.1
[0.15.0]: https://github.com/MakieOrg/Makie.jl/compare/v0.14.2...v0.15.0<|MERGE_RESOLUTION|>--- conflicted
+++ resolved
@@ -4,12 +4,9 @@
 
 - Fixed issue with CairoMakie rendering scene backgrounds at the wrong position [#4425](https://github.com/MakieOrg/Makie.jl/pull/4425)
 - Fix incorrect inverse transformation in `position_on_plot` for lines, causing incorrect tooltip placement in DataInspector [#4402](https://github.com/MakieOrg/Makie.jl/pull/4402)
-<<<<<<< HEAD
 - Added threshold before a drag starts which improves false negative rates for clicks. `Button` can now trigger on click and not mouse-down which is the canonical behavior in other GUI systems [#4336](https://github.com/MakieOrg/Makie.jl/pull/4336).
-=======
 - `PolarAxis` font size now defaults to global figure `fontsize` in the absence of specific `Axis` theming [#4314](https://github.com/MakieOrg/Makie.jl/pull/4314)
 - `MultiplesTicks` accepts new option `strip_zero=true`, allowing labels of the form `0x` to be `0` [#4372](https://github.com/MakieOrg/Makie.jl/pull/4372)
->>>>>>> 4f2971dc
 
 ## [0.21.12] - 2024-09-28
 
