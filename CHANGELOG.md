--- conflicted
+++ resolved
@@ -3,6 +3,7 @@
 ## Unreleased
 
 - Reexport `Protrusion` from GridLayoutBase for use with the `Mixed` alignment mode [#5416](https://github.com/MakieOrg/Makie.jl/pull/5416).
+- Added stack and dodge handling to `hist` [#5340](https://github.com/MakieOrg/Makie.jl/pull/5340)
 
 ## [0.24.7] - 2025-11-18
 
@@ -18,9 +19,6 @@
 - Added a section to the `CONTRIBUTING.md` about code formatting [#5337](https://github.com/MakieOrg/Makie.jl/pull/5337)
 - Fixed `depthsorting = true` in GLMakie `scatter` plots not sorting correctly depending on camera rotation [#5344](https://github.com/MakieOrg/Makie.jl/pull/5344)
 - Added option to replace Makie native widgets with HTML based widget for WGLMakie [#5285](https://github.com/MakieOrg/Makie.jl/pull/5285)
-<<<<<<< HEAD
-- Added a `multihist` plot for stacked/dodged histograms.
-=======
 - Fixed empty `Label` not updating [#5362](https://github.com/MakieOrg/Makie.jl/pull/5362).
 - Fixed `band` not working with StructArrays in CairoMakie [#5381](https://github.com/MakieOrg/Makie.jl/pull/5381)
 - Updated `scatterlines` to include all remaining `scatter` attributes and pass all applicable attributes to its subplots [#5388](https://github.com/MakieOrg/Makie.jl/pull/5388)
@@ -33,7 +31,6 @@
 - Added stroke to `band` [#5035](https://github.com/MakieOrg/Makie.jl/pull/5035)
 - Reduced whitespace in Axis3 when aspect ratios aren't 1. [#5183](https://github.com/MakieOrg/Makie.jl/pull/5183)
 - Added a variant to `qqplot` that takes one positional argument and a `distribution` keyword to make it compatible with AlgebraOfGraphics [#5413](https://github.com/MakieOrg/Makie.jl/pull/5413).
->>>>>>> 46d9c5e3
 
 ## [0.24.6] - 2025-08-19
 
