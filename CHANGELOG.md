# Changelog

## Unreleased

- Widened types for axis keys [#5243](https://github.com/MakieOrg/Makie.jl/pull/5243)
- Fixed `getlimits(::Axis3)` error related to unchecked access of `:visible` attribute.
- Add simple compression for arrays containing only the same value in WGLMakie [#5252](https://github.com/MakieOrg/Makie.jl/pull/5252).
<<<<<<< HEAD
- Updated `boxplot`, `crossbar`, `density`, `hist`, `stephist`, `violin` and `waterfall` to use the new compute graph instead of observables. [#5184](https://github.com/MakieOrg/Makie.jl/pull/5184)
=======
- Fixed 3D `contour` plots not rendering the correct isosurfaces when `colorrange` is given. Also fixed `isorange` not working, tweaked default `isorange`, colormap resolution, and changed colormap extractor for `Colorbar` to ignore alpha. [#5213](https://github.com/MakieOrg/Makie.jl/pull/5213)
>>>>>>> 1da0f1e7

## [0.24.5] - 2025-08-06

- Added new scales based on `ReversibleScale` for use as `colorscale`, `xscale`, and `yscale` attributes. The new scales are `AsinhScale`, `SinhScale`, `LogScale`, `LuptonAsinhScale`, and `PowerScale`.
- Fixed `propertynames(::Attributes)` [#5154](https://github.com/MakieOrg/Makie.jl/pull/5154).
- Fixed cycle error in SpecApi and axis re-creation for plot type changes [#5198](https://github.com/MakieOrg/Makie.jl/pull/5198).
- Fixed incorrect variable name used for `voxels` in `Colorbar` [#5208](https://github.com/MakieOrg/Makie.jl/pull/5208)
- Fixed `Time` ticks breaking when axis limits crossed over midnight [#5212](https://github.com/MakieOrg/Makie.jl/pull/5212).
- Fixed issue where segments of solid `lines` disappeared when positions were large enough [#5216](https://github.com/MakieOrg/Makie.jl/pull/5216)
- Fixed `meshscatter` markers not updating correctly in GLMakie [#5217](https://github.com/MakieOrg/Makie.jl/pull/5217)
- Fixed `volume` plots getting clipped based on the vertices of their bounding box, e.g. when zooming in Axis3 [#5225](https://github.com/MakieOrg/Makie.jl/pull/5225)
- Fixed `Bonito.record_latest` for changes in Makie v0.24 [#5185](https://github.com/MakieOrg/Makie.jl/pull/5185).

## [0.24.4] - 2025-07-17
- Fixed rendering of volumes when the camera is inside the volume [#5164](https://github.com/MakieOrg/Makie.jl/pull/5164)
- Added some validation for compute node initialization (which guards against some error in `map!()` callbacks) [#5170](https://github.com/MakieOrg/Makie.jl/pull/5170)
- Added support for `GeometryBasics.MultiPoint` [#5182](https://github.com/MakieOrg/Makie.jl/pull/5182).
- Moved remaining compute edge checks for safe edge reuse out of debug mode [#5169](https://github.com/MakieOrg/Makie.jl/pull/5169)
- Adjusted compute `map!` to accept mixed array contain Symbols and compute nodes [#5167](https://github.com/MakieOrg/Makie.jl/pull/5167)
- Added `register_projected_positions!()` for projecting data in recipes (from start to finish). Also generalized `register_position_transform!()` and related for use in recipes [#5121](https://github.com/MakieOrg/Makie.jl/pull/5121)
- Added `register_projected_rotations_2d!` for calculating the screen space rotation between data points of a plot. [#5121](https://github.com/MakieOrg/Makie.jl/pull/5121)
- Added `map!(f, plot::Plot, inputs, outputs)` method (accepting a plot instead of a compute graph). [#5121](https://github.com/MakieOrg/Makie.jl/pull/5121)
- Updated `arrows`, `bracket`, `contour`, `contour3d`, `poly`, `streamplot`, `textlabel`, `triplot`, `voronoiplot` and `hexbin` to use the compute graph instead of observables. [#5121](https://github.com/MakieOrg/Makie.jl/pull/5121)
- Fixed `p.text = "..."` erroring with `p = text(..., text = rich(...))` [#5173](https://github.com/MakieOrg/Makie.jl/pull/5173)
- Support Interpolations.jl v0.16 [#5157](https://github.com/MakieOrg/Makie.jl/pull/5157)
- Updated `arc`, `band`, `pie`, `stairs`, `stem`, `tooltip`, `wireframe` and `qqplot` to use the new compute graph instead of observables [#5165](https://github.com/MakieOrg/Makie.jl/pull/5165)
- Added ability to modify ticks and tick format on a `DateTime` or `Time` conversion axis, for example `xticks = (datetimes, labels)` or `xtickformat = "d.m.yyyy"`. The default tick locator for datetimes is improved and the default formatting now reduces the amount of redundant information in neighboring ticks. It is exported as `DateTimeTicks` [#5159](https://github.com/MakieOrg/Makie.jl/pull/5159).
- Fixed missing toggle animation [#5156](https://github.com/MakieOrg/Makie.jl/pull/#5156)
- Fixed broadcast error in `position_on_plot` for mesh [#5196](https://github.com/MakieOrg/Makie.jl/pull/5196)

## [0.24.3] - 2025-07-04

- Fixed empty plotlist [#5150](https://github.com/MakieOrg/Makie.jl/pull/5150).
- Fixed plot attributes with `Dict` as input [#5149](https://github.com/MakieOrg/Makie.jl/pull/5149).
- Fixed arrow marker attributes in `arrows3d` not triggering repositioning of arrows. [#5134](https://github.com/MakieOrg/Makie.jl/pull/5134)
- Fixed h/vlines and h/vspan not considering transform functions correctly. [#5145](https://github.com/MakieOrg/Makie.jl/pull/5145)
- Added `register_projected_positions!()` for projecting data in recipes (from start to finish). Also generalized `register_position_transform!()` and related for use in recipes [#5121](https://github.com/MakieOrg/Makie.jl/pull/5121)
- Moved some compute edge checks out of debug mode to error more consistently on edge overwrite [#5125](https://github.com/MakieOrg/Makie.jl/pull/5125)

## [0.24.2] - 2025-06-27

- Bring back some default attributes for recipes [#5130](https://github.com/MakieOrg/Makie.jl/pull/5130).
- Allow multiple separate link groups in `xaxislinks` and `yaxislinks` arguments of `SpecApi.GridLayout` so that facet layouts can have independently linked columns and rows [#5127](https://github.com/MakieOrg/Makie.jl/pull/5127).

## [0.24.1] - 2025-06-24

- Don't pull plots from invisible scenes and hide Blocks during construction [#5119](https://github.com/MakieOrg/Makie.jl/pull/5119).
- Fixed `dendrogram` docstring and added `x, y, merges` conversion [#5118](https://github.com/MakieOrg/Makie.jl/pull/5118).
- Make sure there's only one inspector per root scene [#5113](https://github.com/MakieOrg/Makie.jl/pull/5113).
- Bring back lowres background for heatmap(Resampler(...)) [#5110](https://github.com/MakieOrg/Makie.jl/pull/5110).
- Fixed forwarding attributes in recipes [#5109](https://github.com/MakieOrg/Makie.jl/pull/5109).

## [0.24.0] - 2025-06-20

- **Breaking** Refactored plots to rely on the newly introduced `ComputeGraph` instead of `Observables`. [#4630](https://github.com/MakieOrg/Makie.jl/pull/4630)
  - **Breaking** `attr = Attributes(plot)` now returns a `ComputeGraph`, which disallows `copy(attr)`, `pop!(attr, ...)`, `attr[:newvar] = ...` and splatting `plot!(...; attr...)`.
  - **Semi-Breaking** `plot(parent, attr, args...; kwargs...)` now only considers applicable attributes in `attr` and prioritizes `kwargs` in case of collisions.
  - **Semi-Breaking** `@recipe Name (args...)` now names converted arguments and requires the number of `args` to match the number of outputs ifrom `convert_arguments()`
  - **Breaking** `replace_automatic!()` has been removed as it was incompatible. `Makie.default_automatic()` can be used as an alternative.
  - **Breaking** `text!()` is no longer a nested structure of text plots.
  - **Breaking** Scene lights have moved to the scene `ComputeGraph` and no longer contain Observables.
  - Fixed synchronous update issues by allowing synchronized update with `Makie.update!(plot, attrib1 = val1, attrib2 = val2, ...)`
  - Improved performance in WGLMakie with better bundling and filtering of updates
  - Improved traceability attribute and argument processing from user input to the backend
- **Breaking** `annotations!()` (not the new `annotation`) has been removed in favor of `text!()`. [#4630](https://github.com/MakieOrg/Makie.jl/pull/4630)
- **Semi-Breaking** Removed various internal text bounding box functions in favor of more user friendly functions like `string_boundingboxes(plot)` [#4630](https://github.com/MakieOrg/Makie.jl/pull/4630)
- **Semi-Breaking** Deprecated `ShadingAlgorithm` for `plot.shading` in favor of a `Bool`. The selection of the algorithm (`FastShading/MultiLightShading`) now happens at the scene level. [#4630](https://github.com/MakieOrg/Makie.jl/pull/4630)
- Fixed 2x2 surfaces not aligning colors correctly in WGLMakie [#4630](https://github.com/MakieOrg/Makie.jl/pull/4630)
- Added support for per-mesh `uv_transform` in `WGLMakie.meshscatter` [#4630](https://github.com/MakieOrg/Makie.jl/pull/4630)
- Fixed `PolarAxis` not considering text rotation correctly for tick label margins [#4630](https://github.com/MakieOrg/Makie.jl/pull/4630)
- Fixed `LaTeXStrings` not projecting lines correctly if `markerspace != :pixel` [#4630](https://github.com/MakieOrg/Makie.jl/pull/4630)
- Fixed incorrect z values for 2x2 `surface()` plots in CairoMakie and WGLMakie. [#5052](https://github.com/MakieOrg/Makie.jl/pull/5052)
- Fixed `arrows3d()` now including lighting attributes. [#5052](https://github.com/MakieOrg/Makie.jl/pull/5052)
- **Breaking** Removed `MakieCore` from Makie's dependencies. Going forward, package extensions are recommended if a lightweight dependency is desired. A quick fix is to change the dependency to `Makie` and replace all `MakieCore` occurrences with `Makie` although this will incur Makie's full load time every time. The alternative is to use a package extension on `Makie` which requires at least Julia 1.9.
- **Breaking** Changed `patchcolor` to opaque colors [#5088](https://github.com/MakieOrg/Makie.jl/pull/5088)
- Fixed `annotation` in the presence of scene transform functions [#5058](https://github.com/MakieOrg/Makie.jl/pull/5058).
- Moved Makie source directory from top level to ./Makie so that Makie itself does not include every other monorepo package when it's installed [#5069](https://github.com/MakieOrg/Makie.jl/pull/5069).
- Removed asset folder and made it an artifact, breaking code that didn't use `Makie.assetpath`. Also introduces `Makie.loadasset(name)`, to directly load the asset [#5074](https://github.com/MakieOrg/Makie.jl/pull/5074).
- Added `fontsize` attribute to `annotation` [#5099](https://github.com/MakieOrg/Makie.jl/pull/5099).

## [0.23.0] - 2025-06-10

- **Breaking** Refactored `arrows` to solve various issues: [#4925](https://github.com/MakieOrg/Makie.jl/pull/4925)
  - **Breaking** `Arrows` as a type is deprecated as the recipe has been split up. Use the `Makie.ArrowLike` conversion trait, `Arrows2D` or `Arrows3D` instead.
  - **Breaking** The `arrows!()` function is deprecated in favor of `arrows2d!()` and `arrows3d!()`. These plot functions differ in how they render arrows and can be used in 2D and 3D interchangeably.
  - **Breaking** The arrow size now considers all components of the arrow, not just the shaft, changing sizes and alignments.
  - **Breaking** `align` no longer accepts `:lineend, :tailend, :headstart` and `:origin`. It now only accepts `:head, :center, :tail` and numbers for fractional alignment. Issues with these alignments not working correctly have been fixed.
  - **Breaking** Attributes `arrowhead, arrowtail, arrowcolor, linecolor, linewidth, arrowsize` are deprecated. See `?arrows2d` and `?arrows3d` or the main docs for replacements.
  - **Breaking** Attributes `linestyle` and `transform_marker` are no longer supported.
  - **Breaking** Outside of `minshaftlength .. maxshaftlength`, arrows now scale as a whole instead of just their shaft.
  - **Breaking** 3D Arrows now try to scale to a size appropriate to the given data. This can be turned off by setting `markerscale` to a static number.
  - Arrows are now split into a tail, shaft and head, allowing for double-headed arrows.
  - 2D arrows are now based on `poly`, fixing self-overlap issues with transparent arrows.
  - 3D arrow tips, or more generally the new `GeometryBasics.Cone` renders with much smoother shading.
  - `argmode = :endpoint` has been added to allow constructing arrows with a start and end point instead of a start point and a direction.
  - Arrows now work correctly with `colorrange`, `alpha`, etc.
  - Transforms (e.g. `log` or `rotate!(plot, ...)`) now only affect the start and end points of arrows, rather than its components. This fixes issues like incorrect tip rotation of 2D arrows and stretching/squishing of 3D arrows.
- Add dim conversion support for Axis3 [#4964](https://github.com/MakieOrg/Makie.jl/pull/4964).
- Added support for vectors of intervals in `hspan` and `vspan` [#5036](https://github.com/MakieOrg/Makie.jl/pull/5036)
- Export `Float64` geometry types `Point3d`, `Vec4d`, `Rect2d` etc. [#5040](https://github.com/MakieOrg/Makie.jl/pull/5040).
- Added `dendrogram` recipe to Makie [#2755](https://github.com/MakieOrg/Makie.jl/pull/2755)
- Added unit support to `Slider` [#5037](https://github.com/MakieOrg/Makie.jl/pull/5037)
- Added `sources` section to all Project.tomls in the monorepo, so that `]dev GLMakie` will download the monorepo and automatically dev Makie and MakieCore. [#4967](https://github.com/MakieOrg/Makie.jl/pull/4967)

## [0.22.10] - 2025-06-03

- Quick fix for the just released `annotation`, `textcolor` now follows `color` by default [#5034](https://github.com/MakieOrg/Makie.jl/pull/5034).

## [0.22.9] - 2025-06-03

- Added conversion method for `annotation` to make it compatible with AlgebraOfGraphics [#5029](https://github.com/MakieOrg/Makie.jl/pull/5029).
- Fixed contour labels text positions update bug [#5010](https://github.com/MakieOrg/Makie.jl/pull/5010).

## [0.22.8] - 2025-06-03

- Added new `annotation` recipe which can be used for labeling many data points with automatically non-overlapping labels, or for more bespoke annotation with manually chosen positions and connecting arrows [#4891](https://github.com/MakieOrg/Makie.jl/pull/4891).
- Fixed precompilation bug in julia dev 1.13 [#5018](https://github.com/MakieOrg/Makie.jl/pull/5018).
- Fixed screen not open assertion and `Makie.isclosed(scene)` in WGLMakie [#5008](https://github.com/MakieOrg/Makie.jl/pull/5008).

## [0.22.7] - 2025-05-23

- Fixed regression in the updating logic of `Legend` [#4979](https://github.com/MakieOrg/Makie.jl/pull/4979).

## [0.22.6] - 2025-05-17

- Added `alpha` keyword to `density` recipe [#4975](https://github.com/MakieOrg/Makie.jl/pull/4975).
- Improved CairoMakie rendering of normal `band`s with array-valued colors [#4989](https://github.com/MakieOrg/Makie.jl/pull/4989).
- Fixed cycling not being consistent when the same plot function was called with different input types (float32 vs float64 lines, for example) [#4960](https://github.com/MakieOrg/Makie.jl/pull/4960)

## [0.22.5] - 2025-05-12

- Added LegendElements for meshscatter, mesh, image, heatmap and surface [#4924](https://github.com/MakieOrg/Makie.jl/pull/4924)
- Moved some of the TextureAtlas logic to JS, speeding up text updates and fixing texture atlas updates [4942](https://github.com/MakieOrg/Makie.jl/pull/4942).
- Added ability to hide and show individual plot elements by clicking their corresponding `Legend` entry [#2276](https://github.com/MakieOrg/Makie.jl/pull/2276).
- Fixed issue with UInt8 voxel data not updating correctly when Observable input is updated [#4914](https://github.com/MakieOrg/Makie.jl/pull/4914)
- Added ticks and minorticks to `PolarAxis`. Ticks and tick labels can now also be mirrored to the other side of a sector style PolarAxis. [#4902](https://github.com/MakieOrg/Makie.jl/pull/4902)
- Fixed `Axis.panbutton` not working [#4932](https://github.com/MakieOrg/Makie.jl/pull/4932)
- Fixed issues with anisotropic markersizes (e.g. `(10, 50)`) causing anti-aliasing to become blurry in GLMakie and WGLMakie. [#4918](https://github.com/MakieOrg/Makie.jl/pull/4918)
- Added `direction = :y` option for vertical `band`s [#4949](https://github.com/MakieOrg/Makie.jl/pull/4949).
- Fixed line-ordering of `lines(::Rect3)` [#4954](https://github.com/MakieOrg/Makie.jl/pull/4954).
- Fixed issue with `sprint`ing to SVG using CairoMakie in Julia 1.11 and above [#4971](https://github.com/MakieOrg/Makie.jl/pull/4971).

## [0.22.4] - 2025-04-11

- Re-added the `apply_transform(f, data, space)` method that was removed in v0.22.3 with a deprecation warning. It will be removed in the next breaking version. [#4916](https://github.com/MakieOrg/Makie.jl/pull/4916)

## [0.22.3] - 2025-04-08

- Added `alpha` attribute to `tricontourf.jl` to control the transparency of filled contours [#4800](https://github.com/MakieOrg/Makie.jl/pull/4800)
- Fixed hexbin using log-scales [#4898](https://github.com/MakieOrg/Makie.jl/pull/4898)
- Updated scope of `space` attribute, restricting it to camera related projections in the conversion-transformation-projection pipeline. (See docs on `space` or the pipeline) [#4792](https://github.com/MakieOrg/Makie.jl/pull/4792)
- Added inheritance options for the `transformation` keyword argument: `:inherit, :inherit_model, :inherit_transform_func, :nothing` (See docs on `transformations` or the pipeline) [#4792](https://github.com/MakieOrg/Makie.jl/pull/4792)
- Fixed GLMakie embedding support for window destruction [#4848](https://github.com/MakieOrg/Makie.jl/pull/4848).
- Adjusted `DataInspector` tooltips for `spy` to be heatmap-like and `datashader` to show the number of binned markers [#4810](https://github.com/MakieOrg/Makie.jl/pull/4810)
- Added `unsafe_set!(::Textbox, ::String)` [#4417](https://github.com/MakieOrg/Makie.jl/pull/4417)
- Improved compatibility of marker attributes with float32convert, fixing issues with scatter markers being render too small with `markerspace = :data` in an Axis [#4869](https://github.com/MakieOrg/Makie.jl/pull/4869)
- Added `font` attribute and fixed faulty selection in `scatter`. Scatter fonts can now be themed with `markerfont`. [#4832](https://github.com/MakieOrg/Makie.jl/pull/4832)
- Fixed categorical `cgrad` interpolating at small enough steps [#4858](https://github.com/MakieOrg/Makie.jl/pull/4858)
- Added `textlabel!()` recipe for plotting text with a background [#4879](https://github.com/MakieOrg/Makie.jl/pull/4879)
- Fixed the computed `colorrange` being out of order with `colorscale = -` or similar colorscale functions that break sorting [#4884](https://github.com/MakieOrg/Makie.jl/pull/4884)
- Added `transform_marker` to arrows [#4871](https://github.com/MakieOrg/Makie.jl/pull/4871)
- Reverted change in `meshscatter` transformation behavior by using `transform_marker = true` as the default [#4871](https://github.com/MakieOrg/Makie.jl/pull/4871)
- Fixed an error with Colorbar for categorical colormaps, where they displayed values out of colorrange and NaN. [#4894](https://github.com/MakieOrg/Makie.jl/pull/4894)
- Fixed minor grid not showing in Axis when minorticks are hidden [#4896](https://github.com/MakieOrg/Makie.jl/pull/4896)
- Fixed issue with small scatter markers disappearing in CairoMakie [#4882](https://github.com/MakieOrg/Makie.jl/pull/4882)
- Added current axis/figure defaults to `resize_to_layout!`, `x/yautolimits`, `hidex/y/decoration!` and `tight_x/y/ticklabel_spacing!` [#4519](https://github.com/MakieOrg/Makie.jl/pull/4519)
- Switched to Julia 1.10 for GLMakie CI due to issues with OpenGL on ubuntu-latest. This may cause GLMakie compatibility with the Julia 1.6 to degrade in the future. [#4913](https://github.com/MakieOrg/Makie.jl/pull/4913)
- Added support for logarithmic units [#4853](https://github.com/MakieOrg/Makie.jl/pull/4853)

## [0.22.2] - 2025-02-26

- Added support for curvilinear grids in `contourf` (contour filled), where `x` and `y` are matrices (`contour` lines were added in [0.22.0]) [#4670](https://github.com/MakieOrg/Makie.jl/pull/4670).
- Updated WGLMakie's threejs version from 0.157 to 0.173, fixing some threejs bugs [#4809](https://github.com/MakieOrg/Makie.jl/pull/4809).
- Moved Axis3 clip planes slightly outside to avoid clipping objects on the border with 0 margin [#4742](https://github.com/MakieOrg/Makie.jl/pull/4742)
- Fixed an issue with transformations not propagating to child plots when their spaces only match indirectly. [#4723](https://github.com/MakieOrg/Makie.jl/pull/4723)
- Added a tutorial on creating an inset plot [#4697](https://github.com/MakieOrg/Makie.jl/pull/4697)
- Enhanced Pattern support: Added general CairoMakie implementation, improved quality, added anchoring, added support in band, density, added tests & fixed various bugs and inconsistencies. [#4715](https://github.com/MakieOrg/Makie.jl/pull/4715)
- Fixed issue with `voronoiplot` for Voronoi tessellations with empty polygons [#4740](https://github.com/MakieOrg/Makie.jl/pull/4740)
- Fixed shader compilation error due to undefined unused variable in volume [#4755](https://github.com/MakieOrg/Makie.jl/pull/4755)
- Added option `update_while_dragging=true` to Slider [#4745](https://github.com/MakieOrg/Makie.jl/pull/4745).
- Added option `lowres_background=true` to Resampler, and renamed `resolution` to `max_resolution` [#4745](https://github.com/MakieOrg/Makie.jl/pull/4745).
- Added option `throttle=0.0` to `async_latest`, to allow throttling while skipping latest updates [#4745](https://github.com/MakieOrg/Makie.jl/pull/4745).
- Fixed issue with `WGLMakie.voxels` not rendering on linux with firefox [#4756](https://github.com/MakieOrg/Makie.jl/pull/4756)
- Updated `voxels` to use `uv_transform` interface instead of `uvmap` to give more control over texture mapping (i.e. to allow rotations) [#4758](https://github.com/MakieOrg/Makie.jl/pull/4758)
- **Breaking** Changed generated `uv`s in `voxels` to more easily align texture maps. Also changed uvs to scale with `gap` so that voxels remain fully covered. [#4758](https://github.com/MakieOrg/Makie.jl/pull/4758)
- Fixed `uv_transform = :rotr90` and `:rotl90` being swapped [#4758](https://github.com/MakieOrg/Makie.jl/pull/4758)
- Cleaned up surface handling in GLMakie: Surface cells are now discarded when there is a nan in x, y or z. Fixed incorrect normal if x or y is nan [#4735](https://github.com/MakieOrg/Makie.jl/pull/4735)
- Cleaned up `volume` plots: Added `:indexedabsorption` and `:additive` to WGLMakie, generalized `:mip` to include negative values, fixed missing conversions for rgba algorithms (`:additive`, `:absorptionrgba`), fixed missing conversion for `absorption` attribute & extended it to `:indexedabsorption` and `absorptionrgba`, added tests and improved docs. [#4726](https://github.com/MakieOrg/Makie.jl/pull/4726)
- Fixed integer underflow in GLMakie line indices which may have caused segmentation faults on mac [#4782](https://github.com/MakieOrg/Makie.jl/pull/4782)
- Added `Axis3.clip` attribute to allow turning off clipping [#4791](https://github.com/MakieOrg/Makie.jl/pull/4791)
- Fixed `Plane(Vec{N, T}(0), dist)` producing a `NaN` normal, which caused WGLMakie to break. (E.g. when rotating Axis3) [#4772](https://github.com/MakieOrg/Makie.jl/pull/4772)
- Changed `inspectable` to be inherited from the parent scenes theme. [#4739](https://github.com/MakieOrg/Makie.jl/pull/4739)
- Reverted change to `poly` which disallowed 3D geometries from being plotted [#4738](https://github.com/MakieOrg/Makie.jl/pull/4738)
- Enabled autocompletion on Block types, e.g. `?Axis.xti...` [#4786](https://github.com/MakieOrg/Makie.jl/pull/4786)
- Added `dpi` metadata to all rendered png files, where `px_per_unit = 1` means 96dpi, `px_per_unit = 2` means 192dpi, and so on. This gives frontends a chance to show plain Makie png images with the correct scaling [#4812](https://github.com/MakieOrg/Makie.jl/pull/4812).
- Fixed issue with voxels not working correctly with `rotate!()` [#4824](https://github.com/MakieOrg/Makie.jl/pull/4824)
- Fixed issue with tick event not triggering in WGLMakie [#4818](https://github.com/MakieOrg/Makie.jl/pull/4818)
- Improved performance of some Blocks, mainly `Textbox` and `Menu` [#4821](https://github.com/MakieOrg/Makie.jl/pull/4821)
- Fixed issue with `PolarAxis` not considering tick visibility in protrusion calculations. [#4823](https://github.com/MakieOrg/Makie.jl/pull/4823)
- Fixed some plots failing to create Legend entries due to missing attributes [#4826](https://github.com/MakieOrg/Makie.jl/pull/4826)

## [0.22.1] - 2025-01-17

- Allow volume textures for mesh color, to e.g. implement a performant volume slice display [#2274](https://github.com/MakieOrg/Makie.jl/pull/2274).
- Fixed `alpha` use in legends and some CairoMakie cases [#4721](https://github.com/MakieOrg/Makie.jl/pull/4721).

## [0.22.0] - 2024-12-12

- Updated to GeometryBasics 0.5: [GeometryBasics#173](https://github.com/JuliaGeometry/GeometryBasics.jl/pull/173), [GeometryBasics#219](https://github.com/JuliaGeometry/GeometryBasics.jl/pull/219) [#4319](https://github.com/MakieOrg/Makie.jl/pull/4319)
  - Removed `meta` infrastructure. Vertex attributes are now passed as kwargs.
  - Simplified GeometryBasics Mesh type, improving compile times
  - Added `FaceView` to allow different vertex attributes to use different indices for specifying data of the same vertex. This can be used to specify per-face data.
  - Added `GeometryBasics.face_normals(points, faces)`
  - Changed the order of `Rect2` coordinates to be counter-clockwise.
  - Updated `Cylinder` to avoid visually rounding off the top and bottom.
  - Added `MetaMesh` to store non-vertex metadata in a GeometryBasics Mesh object. These are now produced by MeshIO for `.obj` files, containing information from `.mtl` files.
  - Fix `Tessellation/tessellation` spelling [GeometryBasics#227](https://github.com/JuliaGeometry/GeometryBasics.jl/pull/227) [#4564](https://github.com/MakieOrg/Makie.jl/pull/4564)
- Added `Makie.mesh` option for `MetaMesh` which applies some of the bundled information [#4368](https://github.com/MakieOrg/Makie.jl/pull/4368), [#4496](https://github.com/MakieOrg/Makie.jl/pull/4496)
- `Voronoiplot`s automatic colors are now defined based on the underlying point set instead of only those generators appearing in the tessellation. This makes the selected colors consistent between tessellations when generators might have been deleted or added. [#4357](https://github.com/MakieOrg/Makie.jl/pull/4357)
- `contour` now supports _curvilinear_ grids, where `x` and `y` are matrices [#4670](https://github.com/MakieOrg/Makie.jl/pull/4670).
- Added `viewmode = :free` and translation, zoom, limit reset and cursor-focus interactions to Axis3. [4131](https://github.com/MakieOrg/Makie.jl/pull/4131)
- Split `marker_offset` handling from marker centering and fix various bugs with it [#4594](https://github.com/MakieOrg/Makie.jl/pull/4594)
- Added `transform_marker` attribute to meshscatter and changed the default behavior to not transform marker/mesh vertices [#4606](https://github.com/MakieOrg/Makie.jl/pull/4606)
- Fixed some issues with meshscatter not correctly transforming with transform functions and float32 rescaling [#4606](https://github.com/MakieOrg/Makie.jl/pull/4606)
- Fixed `poly` pipeline for 3D and/or Float64 polygons that begin from an empty vector [#4615](https://github.com/MakieOrg/Makie.jl/pull/4615).
- `empty!` GLMakie screen instead of closing, fixing issue with reset window position [#3881](https://github.com/MakieOrg/Makie.jl/pull/3881)
- Added option to display the front spines in Axis3 to close the outline box [#2349](https://github.com/MakieOrg/Makie.jl/pull/4305)
- Fixed gaps in corners of `poly(Rect2(...))` stroke [#4664](https://github.com/MakieOrg/Makie.jl/pull/4664)
- Fixed an issue where `reinterpret`ed arrays of line points were not handled correctly in CairoMakie [#4668](https://github.com/MakieOrg/Makie.jl/pull/4668).
- Fixed various issues with `markerspace = :data`, `transform_marker = true` and `rotation` for scatter in CairoMakie (incorrect marker transformations, ignored transformations, Cairo state corruption) [#4663](https://github.com/MakieOrg/Makie.jl/pull/4663)
- Changed deprecation warnings for Vector and Range inputs in `image`, `volume`, `voxels` and `spy` into **errors** [#4685](https://github.com/MakieOrg/Makie.jl/pull/4685)
- Refactored OpenGL cleanup to run immediately rather than on GC [#4699](https://github.com/MakieOrg/Makie.jl/pull/4699)
- It is now possible to change the title of a `GLFW.Window` with `GLMakie.set_title!(screen::Screen, title::String)` [#4677](https://github.com/MakieOrg/Makie.jl/pull/4677).
- Fixed `px_per_unit != 1` not getting fit to the size of the interactive window in GLMakie [#4687](https://github.com/MakieOrg/Makie.jl/pull/4687)
- Changed minorticks to skip computation when they are not visible [#4681](https://github.com/MakieOrg/Makie.jl/pull/4681)
- Fixed indexing error edge case in violin median code [#4682](https://github.com/MakieOrg/Makie.jl/pull/4682)
- Fixed incomplete plot cleanup when cleanup is triggered by an event. [#4710](https://github.com/MakieOrg/Makie.jl/pull/4710)
- Automatically plot Enums as categorical [#4717](https://github.com/MakieOrg/Makie.jl/pull/4717).

## [0.21.18] - 2024-12-12

- Allow for user defined recipes to be used in SpecApi [#4655](https://github.com/MakieOrg/Makie.jl/pull/4655).
- Fix text layouting with empty lines [#4269](https://github.com/MakieOrg/Makie.jl/pull/4269).

## [0.21.17] - 2024-12-05

- Added `backend` and `update` kwargs to `show` [#4558](https://github.com/MakieOrg/Makie.jl/pull/4558)
- Disabled unit prefix conversions for compound units (e.g. `u"m/s"`) to avoid generating incorrect units. [#4583](https://github.com/MakieOrg/Makie.jl/pull/4583)
- Added kwarg to rotate Toggle [#4445](https://github.com/MakieOrg/Makie.jl/pull/4445)
- Fixed orientation of environment light textures in RPRMakie [#4629](https://github.com/MakieOrg/Makie.jl/pull/4629).
- Fixed uint16 overflow for over ~65k elements in WGLMakie picking [#4604](https://github.com/MakieOrg/Makie.jl/pull/4604).
- Improved performance for line plot in CairoMakie [#4601](https://github.com/MakieOrg/Makie.jl/pull/4601).
- Prevent more default actions when canvas has focus [#4602](https://github.com/MakieOrg/Makie.jl/pull/4602).
- Fixed an error in `convert_arguments` for PointBased plots and 3D polygons [#4585](https://github.com/MakieOrg/Makie.jl/pull/4585).
- Fixed polygon rendering issue of `crossbar(..., show_notch = true)` in CairoMakie [#4587](https://github.com/MakieOrg/Makie.jl/pull/4587).
- Fixed `colorbuffer(axis)` for `px_per_unit != 1` [#4574](https://github.com/MakieOrg/Makie.jl/pull/4574).
- Fixed render order of Axis3 frame lines in CairoMakie [#4591](https://github.com/MakieOrg/Makie.jl/pull/4591)
- Fixed color mapping between `contourf` and `Colorbar` [#4618](https://github.com/MakieOrg/Makie.jl/pull/4618)
- Fixed an incorrect comparison in CairoMakie's line clipping code which can cause line segments to disappear [#4631](https://github.com/MakieOrg/Makie.jl/pull/4631)
- Added PointBased conversion for `Vector{MultiLineString}` [#4599](https://github.com/MakieOrg/Makie.jl/pull/4599)
- Added color conversions for tuples, Points and Vecs [#4599](https://github.com/MakieOrg/Makie.jl/pull/4599)
- Added conversions for 1 and 2 value paddings in `Label` and `tooltip` [#4599](https://github.com/MakieOrg/Makie.jl/pull/4599)
- Fixed `NaN` in scatter rotation and markersize breaking Cairo state [#4599](https://github.com/MakieOrg/Makie.jl/pull/4599)
- Fixed heatmap cells being 0.5px/units too large in CairoMakie [4633](https://github.com/MakieOrg/Makie.jl/pull/4633)
- Fixed bounds error when recording video with WGLMakie [#4639](https://github.com/MakieOrg/Makie.jl/pull/4639).
- Added `axis.(x/y)ticklabelspace = :max_auto`, to only grow tickspace but never shrink to reduce jitter [#4642](https://github.com/MakieOrg/Makie.jl/pull/4642).
- The error shown for invalid attributes will now also show suggestions for nearby attributes (if there are any) [#4394](https://github.com/MakieOrg/Makie.jl/pull/4394).
- Added (x/y)axislinks to S.GridLayout and make sure limits don't reset when linking axes [#4643](https://github.com/MakieOrg/Makie.jl/pull/4643).

## [0.21.16] - 2024-11-06

- Added `origin!()` to transformation so that the reference point of `rotate!()` and `scale!()` can be modified [#4472](https://github.com/MakieOrg/Makie.jl/pull/4472)
- Correctly render the tooltip triangle [#4560](https://github.com/MakieOrg/Makie.jl/pull/4560).
- Introduce `isclosed(scene)`, conditionally use `Bonito.LargeUpdate` [#4569](https://github.com/MakieOrg/Makie.jl/pull/4569).
- Allow plots to move between scenes in SpecApi [#4132](https://github.com/MakieOrg/Makie.jl/pull/4132).
- Added empty constructor to all backends for `Screen` allowing `display(Makie.current_backend().Screen(), fig)` [#4561](https://github.com/MakieOrg/Makie.jl/pull/4561).
- Added `subsup` and `left_subsup` functions that offer stacked sub- and superscripts for `rich` text which means this style can be used with arbitrary fonts and is not limited to fonts supported by MathTeXEngine.jl [#4489](https://github.com/MakieOrg/Makie.jl/pull/4489).
- Added the `jitter_width` and `side_nudge` attributes to the `raincloud` plot definition, so that they can be used as kwargs [#4517](https://github.com/MakieOrg/Makie.jl/pull/4517)
- Expand PlotList plots to expose their child plots to the legend interface, allowing `axislegend`show plots within PlotSpecs as individual entries. [#4546](https://github.com/MakieOrg/Makie.jl/pull/4546)
- Implement S.Colorbar(plotspec) [#4520](https://github.com/MakieOrg/Makie.jl/pull/4520).
- Fixed a hang when `Record` was created inside a closure passed to `IOCapture.capture` [#4562](https://github.com/MakieOrg/Makie.jl/pull/4562).
- Added logical size annotation to `text/html` inline videos so that sizes are appropriate independent of the current `px_per_unit` value [#4563](https://github.com/MakieOrg/Makie.jl/pull/4563).

## [0.21.15] - 2024-10-25

- Allowed creation of `Legend` with entries that have no legend elements [#4526](https://github.com/MakieOrg/Makie.jl/pull/4526).
- Improved CairoMakie's 2D mesh drawing performance by ~30% [#4132](https://github.com/MakieOrg/Makie.jl/pull/4132).
- Allow `width` to be set per box in `boxplot` [#4447](https://github.com/MakieOrg/Makie.jl/pull/4447).
- For `Textbox`es in which a fixed width is specified, the text is now scrolled
  if the width is exceeded [#4293](https://github.com/MakieOrg/Makie.jl/pull/4293)
- Changed image, heatmap and surface picking indices to correctly index the relevant matrix arguments. [#4459](https://github.com/MakieOrg/Makie.jl/pull/4459)
- Improved performance of `record` by avoiding unnecessary copying in common cases [#4475](https://github.com/MakieOrg/Makie.jl/pull/4475).
- Fixed usage of `AggMean()` and other aggregations operating on 3d data for `datashader` [#4346](https://github.com/MakieOrg/Makie.jl/pull/4346).
- Fixed forced rasterization when rendering figures with `Axis3` to svg [#4463](https://github.com/MakieOrg/Makie.jl/pull/4463).
- Changed default for `circular_rotation` in Camera3D to false, so that the camera doesn't change rotation direction anymore [4492](https://github.com/MakieOrg/Makie.jl/pull/4492)
- Fixed `pick(scene, rect2)` in WGLMakie [#4488](https://github.com/MakieOrg/Makie.jl/pull/4488)
- Fixed resizing of `surface` data not working correctly. (I.e. drawing out-of-bounds data or only drawing part of the data.) [#4529](https://github.com/MakieOrg/Makie.jl/pull/4529)

## [0.21.14] - 2024-10-11

- Fixed relocatability of GLMakie [#4461](https://github.com/MakieOrg/Makie.jl/pull/4461).
- Fixed relocatability of WGLMakie [#4467](https://github.com/MakieOrg/Makie.jl/pull/4467).
- Fixed `space` keyword for `barplot` [#4435](https://github.com/MakieOrg/Makie.jl/pull/4435).

## [0.21.13] - 2024-10-07

- Optimize SpecApi, reuse Blocks better and add API to access the created block objects [#4354](https://github.com/MakieOrg/Makie.jl/pull/4354).
- Fixed `merge(attr1, attr2)` modifying nested attributes in `attr1` [#4416](https://github.com/MakieOrg/Makie.jl/pull/4416)
- Fixed issue with CairoMakie rendering scene backgrounds at the wrong position [#4425](https://github.com/MakieOrg/Makie.jl/pull/4425)
- Fixed incorrect inverse transformation in `position_on_plot` for lines, causing incorrect tooltip placement in DataInspector [#4402](https://github.com/MakieOrg/Makie.jl/pull/4402)
- Added new `Checkbox` block [#4336](https://github.com/MakieOrg/Makie.jl/pull/4336).
- Added ability to override legend element attributes by pairing labels or plots with override attributes [#4427](https://github.com/MakieOrg/Makie.jl/pull/4427).
- Added threshold before a drag starts which improves false negative rates for clicks. `Button` can now trigger on click and not mouse-down which is the canonical behavior in other GUI systems [#4336](https://github.com/MakieOrg/Makie.jl/pull/4336).
- `PolarAxis` font size now defaults to global figure `fontsize` in the absence of specific `Axis` theming [#4314](https://github.com/MakieOrg/Makie.jl/pull/4314)
- `MultiplesTicks` accepts new option `strip_zero=true`, allowing labels of the form `0x` to be `0` [#4372](https://github.com/MakieOrg/Makie.jl/pull/4372)
- Make near/far of WGLMakie JS 3d camera dynamic, for better depth_shift scaling [#4430](https://github.com/MakieOrg/Makie.jl/pull/4430).

## [0.21.12] - 2024-09-28

- Fix NaN handling in WGLMakie [#4282](https://github.com/MakieOrg/Makie.jl/pull/4282).
- Show DataInspector tooltip on NaN values if `nan_color` has been set to other than `:transparent` [#4310](https://github.com/MakieOrg/Makie.jl/pull/4310)
- Fix `linestyle` not being used in `triplot` [#4332](https://github.com/MakieOrg/Makie.jl/pull/4332)
- Invalid keyword arguments for `Block`s (e.g. `Axis` and `Colorbar`) now throw errors and show suggestions rather than simply throwing [#4392](https://github.com/MakieOrg/Makie.jl/pull/4392)
- Fix voxel clipping not being based on voxel centers [#4397](https://github.com/MakieOrg/Makie.jl/pull/4397)
- Parsing `Q` and `q` commands in svg paths with `BezierPath` is now supported [#4413](https://github.com/MakieOrg/Makie.jl/pull/4413)


## [0.21.11] - 2024-09-13

- Hot fixes for 0.21.10 [#4356](https://github.com/MakieOrg/Makie.jl/pull/4356).
- Set `Voronoiplot`'s preferred axis type to 2D in all cases [#4349](https://github.com/MakieOrg/Makie.jl/pull/4349)

## [0.21.10] - 2024-09-12

- Introduce `heatmap(Resampler(large_matrix))`, allowing to show big images interactively [#4317](https://github.com/MakieOrg/Makie.jl/pull/4317).
- Make sure we wait for the screen session [#4316](https://github.com/MakieOrg/Makie.jl/pull/4316).
- Fix for absrect [#4312](https://github.com/MakieOrg/Makie.jl/pull/4312).
- Fix attribute updates for SpecApi and SpecPlots (e.g. ecdfplot) [#4265](https://github.com/MakieOrg/Makie.jl/pull/4265).
- Bring back `poly` convert arguments for matrix with points as row [#4258](https://github.com/MakieOrg/Makie.jl/pull/4258).
- Fix gl_ClipDistance related segfault on WSL with GLMakie [#4270](https://github.com/MakieOrg/Makie.jl/pull/4270).
- Added option `label_position = :center` to place labels centered over each bar [#4274](https://github.com/MakieOrg/Makie.jl/pull/4274).
- `plotfunc()` and `func2type()` support functions ending with `!` [#4275](https://github.com/MakieOrg/Makie.jl/pull/4275).
- Fixed Boundserror in clipped multicolor lines in CairoMakie [#4313](https://github.com/MakieOrg/Makie.jl/pull/4313)
- Fix float precision based assertions error in GLMakie.volume [#4311](https://github.com/MakieOrg/Makie.jl/pull/4311)
- Support images with reversed axes [#4338](https://github.com/MakieOrg/Makie.jl/pull/4338)

## [0.21.9] - 2024-08-27

- Hotfix for colormap + color updates [#4258](https://github.com/MakieOrg/Makie.jl/pull/4258).

## [0.21.8] - 2024-08-26

- Fix selected list in `WGLMakie.pick_sorted` [#4136](https://github.com/MakieOrg/Makie.jl/pull/4136).
- Apply px per unit in `pick_closest`/`pick_sorted` [#4137](https://github.com/MakieOrg/Makie.jl/pull/4137).
- Support plot(interval, func) for rangebars and band [#4102](https://github.com/MakieOrg/Makie.jl/pull/4102).
- Fixed the broken OpenGL state cleanup for clip_planes which may cause plots to disappear randomly [#4157](https://github.com/MakieOrg/Makie.jl/pull/4157)
- Reduce updates for image/heatmap, improving performance [#4130](https://github.com/MakieOrg/Makie.jl/pull/4130).
- Add an informative error message to `save` when no backend is loaded [#4177](https://github.com/MakieOrg/Makie.jl/pull/4177)
- Fix rendering of `band` with NaN values [#4178](https://github.com/MakieOrg/Makie.jl/pull/4178).
- Fix plotting of lines with OffsetArrays across all backends [#4242](https://github.com/MakieOrg/Makie.jl/pull/4242).

## [0.21.7] - 2024-08-19

- Hot fix for 1D heatmap [#4147](https://github.com/MakieOrg/Makie.jl/pull/4147).

## [0.21.6] - 2024-08-14

- Fix RectangleZoom in WGLMakie [#4127](https://github.com/MakieOrg/Makie.jl/pull/4127)
- Bring back fastpath for regular heatmaps [#4125](https://github.com/MakieOrg/Makie.jl/pull/4125)
- Data inspector fixes (mostly for bar plots) [#4087](https://github.com/MakieOrg/Makie.jl/pull/4087)
- Added "clip_planes" as a new generic plot and scene attribute. Up to 8 world space clip planes can be specified to hide sections of a plot. [#3958](https://github.com/MakieOrg/Makie.jl/pull/3958)
- Updated handling of `model` matrices with active Float32 rescaling. This should fix issues with Float32-unsafe translations or scalings of plots, as well as rotated plots in Float32-unsafe ranges. [#4026](https://github.com/MakieOrg/Makie.jl/pull/4026)
- Added `events.tick` to allow linking actions like animations to the renderloop. [#3948](https://github.com/MakieOrg/Makie.jl/pull/3948)
- Added the `uv_transform` attribute for meshscatter, mesh, surface and image [#1406](https://github.com/MakieOrg/Makie.jl/pull/1406).
- Added the ability to use textures with `meshscatter` in WGLMakie [#1406](https://github.com/MakieOrg/Makie.jl/pull/1406).
- Don't remove underlying VideoStream file when doing save() [#3883](https://github.com/MakieOrg/Makie.jl/pull/3883).
- Fix label/legend for plotlist [#4079](https://github.com/MakieOrg/Makie.jl/pull/4079).
- Fix wrong order for colors in RPRMakie [#4098](https://github.com/MakieOrg/Makie.jl/pull/4098).
- Fixed incorrect distance calculation in `pick_closest` in WGLMakie [#4082](https://github.com/MakieOrg/Makie.jl/pull/4082).
- Suppress keyboard shortcuts and context menu in JupyterLab output [#4068](https://github.com/MakieOrg/Makie.jl/pull/4068).
- Introduce stroke_depth_shift + forward normal depth_shift for Poly [#4058](https://github.com/MakieOrg/Makie.jl/pull/4058).
- Use linestyle for Poly and Density legend elements [#4000](https://github.com/MakieOrg/Makie.jl/pull/4000).
- Bring back interpolation attribute for surface [#4056](https://github.com/MakieOrg/Makie.jl/pull/4056).
- Improved accuracy of framerate settings in GLMakie [#3954](https://github.com/MakieOrg/Makie.jl/pull/3954)
- Fix label_formatter being called twice in barplot [#4046](https://github.com/MakieOrg/Makie.jl/pull/4046).
- Fix error with automatic `highclip` or `lowclip` and scalar colors [#4048](https://github.com/MakieOrg/Makie.jl/pull/4048).
- Correct a bug in the `project` function when projecting using a `Scene`. [#3909](https://github.com/MakieOrg/Makie.jl/pull/3909).
- Add position for `pie` plot [#4027](https://github.com/MakieOrg/Makie.jl/pull/4027).
- Correct a method ambiguity in `insert!` which was causing `PlotList` to fail on CairoMakie. [#4038](https://github.com/MakieOrg/Makie.jl/pull/4038)
- Delaunay triangulations created via `tricontourf`, `triplot`, and `voronoiplot` no longer use any randomisation in the point insertion order so that results are unique. [#4044](https://github.com/MakieOrg/Makie.jl/pull/4044)
- Improve content scaling support for Wayland and fix incorrect mouse scaling on mac [#4062](https://github.com/MakieOrg/Makie.jl/pull/4062)
- Fix: `band` ignored its `alpha` argument in CairoMakie
- Fix `marker=FastPixel()` makersize and markerspace, improve `spy` recipe [#4043](https://github.com/MakieOrg/Makie.jl/pull/4043).
- Fixed `invert_normals` for surface plots in CairoMakie [#4021](https://github.com/MakieOrg/Makie.jl/pull/4021).
- Improve support for embedding GLMakie. [#4073](https://github.com/MakieOrg/Makie.jl/pull/4073)
- Update JS OrbitControls to match Julia OrbitControls [#4084](https://github.com/MakieOrg/Makie.jl/pull/4084).
- Fix `select_point()` [#4101](https://github.com/MakieOrg/Makie.jl/pull/4101).
- Fix `absrect()` and `select_rectangle()` [#4110](https://github.com/MakieOrg/Makie.jl/issues/4110).
- Allow segment-specific radius for `pie` plot [#4028](https://github.com/MakieOrg/Makie.jl/pull/4028).

## [0.21.5] - 2024-07-07

- Fixed tuple argument for `WGLMakie.activate!(resize_to=(:parent, nothing))` [#4009](https://github.com/MakieOrg/Makie.jl/pull/4009).
- validate plot attributes later, for axis specific plot attributes [#3974](https://github.com/MakieOrg/Makie.jl/pull/3974).

## [0.21.4] - 2024-07-02

- Fixed support for GLFW 3.4 on OSX [#3999](https://github.com/MakieOrg/Makie.jl/issues/3999).
- Changed camera variables to Float64 for increased accuracy [#3984](https://github.com/MakieOrg/Makie.jl/pull/3984)
- Allow CairoMakie to render `poly` overloads that internally don't use two child plots [#3986](https://github.com/MakieOrg/Makie.jl/pull/3986).
- Fixes for Menu and DataInspector [#3975](https://github.com/MakieOrg/Makie.jl/pull/3975).
- Add line-loop detection and rendering to GLMakie and WGLMakie [#3907](https://github.com/MakieOrg/Makie.jl/pull/3907).

## [0.21.3] - 2024-06-17

- Fix stack overflows when using `markerspace = :data` with `scatter` [#3960](https://github.com/MakieOrg/Makie.jl/issues/3960).
- CairoMakie: Fix broken SVGs when using non-interpolated image primitives, for example Colorbars, with recent Cairo versions [#3967](https://github.com/MakieOrg/Makie.jl/pull/3967).
- CairoMakie: Add argument `pdf_version` to restrict the PDF version when saving a figure as a PDF [#3845](https://github.com/MakieOrg/Makie.jl/pull/3845).
- Fix DataInspector using invalid attribute strokewidth for plot type Wireframe [#3917](https://github.com/MakieOrg/Makie.jl/pull/3917).
- CairoMakie: Fix incorrect scaling factor for SVGs with Cairo_jll 1.18 [#3964](https://github.com/MakieOrg/Makie.jl/pull/3964).
- Fixed use of Textbox from Bonito [#3924](https://github.com/MakieOrg/Makie.jl/pull/3924)

## [0.21.2] - 2024-05-22

- Added `cycle` to general attribute allowlist so that it works also with plot types that don't set one in their theme [#3879](https://github.com/MakieOrg/Makie.jl/pull/3879).

## [0.21.1] - 2024-05-21

- `boundingbox` now relies on `apply_transform(transform, data_limits(plot))` rather than transforming the corner points of the bounding box [#3856](https://github.com/MakieOrg/Makie.jl/pull/3856).
- Adjusted `Axis` limits to consider transformations more consistently [#3864](https://github.com/MakieOrg/Makie.jl/pull/3864).
- Fix problems with incorrectly disabled attributes in recipes [#3870](https://github.com/MakieOrg/Makie.jl/pull/3870), [#3866](https://github.com/MakieOrg/Makie.jl/pull/3866).
- Fix RPRMakie with Material [#3872](https://github.com/MakieOrg/Makie.jl/pull/3872).
- Support the loop option in html video output [#3697](https://github.com/MakieOrg/Makie.jl/pull/3697).

## [0.21.0] - 2024-05-08

- Add `voxels` plot [#3527](https://github.com/MakieOrg/Makie.jl/pull/3527).
- Added supported markers hint to unsupported marker warn message [#3666](https://github.com/MakieOrg/Makie.jl/pull/3666).
- Fixed bug in CairoMakie line drawing when multiple successive points had the same color [#3712](https://github.com/MakieOrg/Makie.jl/pull/3712).
- Remove StableHashTraits in favor of calculating hashes directly with CRC32c [#3667](https://github.com/MakieOrg/Makie.jl/pull/3667).
- **Breaking (sort of)** Added a new `@recipe` variant which allows documenting attributes directly where they are defined and validating that all attributes are known whenever a plot is created. This is not breaking in the sense that the API changes, but user code is likely to break because of misspelled attribute names etc. that have so far gone unnoticed.
- Add axis converts, enabling unit/categorical support and more [#3226](https://github.com/MakieOrg/Makie.jl/pull/3226).
- **Breaking** Streamlined `data_limits` and `boundingbox` [#3671](https://github.com/MakieOrg/Makie.jl/pull/3671)
  - `data_limits` now only considers plot positions, completely ignoring transformations
  - `boundingbox(p::Text)` is deprecated in favor of `boundingbox(p::Text, p.markerspace[])`. The more internal methods use `string_boundingbox(p)`. [#3723](https://github.com/MakieOrg/Makie.jl/pull/3723)
  - `boundingbox` overwrites must now include a secondary space argument to work `boundingbox(plot, space::Symbol = :data)` [#3723](https://github.com/MakieOrg/Makie.jl/pull/3723)
  - `boundingbox` now always consider `transform_func` and `model`
  - `data_limits(::Scatter)` and `boundingbox(::Scatter)` now consider marker transformations [#3716](https://github.com/MakieOrg/Makie.jl/pull/3716)
- **Breaking** Improved Float64 compatibility of Axis [#3681](https://github.com/MakieOrg/Makie.jl/pull/3681)
  - This added an extra conversion step which only takes effect when Float32 precision becomes relevant. In those cases code using `project()` functions will be wrong as the transformation is not applied. Use `project(plot_or_scene, ...)` or apply the conversion yourself beforehand with `Makie.f32_convert(plot_or_scene, transformed_point)` and use `patched_model = Makie.patch_model(plot_or_scene, model)`.
  - `Makie.to_world(point, matrix, resolution)` has been deprecated in favor of `Makie.to_world(scene_or_plot, point)` to include float32 conversions.
- **Breaking** Reworked line shaders in GLMakie and WGLMakie [#3558](https://github.com/MakieOrg/Makie.jl/pull/3558)
  - GLMakie: Removed support for per point linewidths
  - GLMakie: Adjusted dots (e.g. with `linestyle = :dot`) to bend across a joint
  - GLMakie: Adjusted linestyles to scale with linewidth dynamically so that dots remain dots with changing linewidth
  - GLMakie: Cleaned up anti-aliasing for truncated joints
  - WGLMakie: Added support for linestyles
  - WGLMakie: Added line joints
  - WGLMakie: Added native anti-aliasing which generally improves quality but introduces outline artifacts in some cases (same as GLMakie)
  - Both: Adjusted handling of thin lines which may result in different color intensities
- Fixed an issue with lines being drawn in the wrong direction in 3D (with perspective projection) [#3651](https://github.com/MakieOrg/Makie.jl/pull/3651).
- **Breaking** Renamed attribute `rotations` to `rotation` for `scatter` and `meshscatter` which had been inconsistent with the otherwise singular naming scheme and other plots like `text` [#3724](https://github.com/MakieOrg/Makie.jl/pull/3724).
- Fixed `contourf` bug where n levels would sometimes miss the uppermost value, causing gaps [#3713](https://github.com/MakieOrg/Makie.jl/pull/3713).
- Added `scale` attribute to `violin` [#3352](https://github.com/MakieOrg/Makie.jl/pull/3352).
- Use label formatter in barplot [#3718](https://github.com/MakieOrg/Makie.jl/pull/3718).
- Fix the incorrect shading with non uniform markerscale in meshscatter [#3722](https://github.com/MakieOrg/Makie.jl/pull/3722)
- Add `scale_to=:flip` option to `hist`, which flips the direction of the bars [#3732](https://github.com/MakieOrg/Makie.jl/pull/3732)
- Fixed an issue with the texture atlas not updating in WGLMakie after display, causing new symbols to not show up [#3737](https://github.com/MakieOrg/Makie.jl/pull/3737)
- Added `linecap` and `joinstyle` attributes for lines and linesegments. Also normalized `miter_limit` to 60° across all backends. [#3771](https://github.com/MakieOrg/Makie.jl/pull/3771)

## [0.20.10] 2024-05-07

- Loosened type restrictions for potentially array-valued colors in `Axis` attributes like `xticklabelcolor` [#3826](https://github.com/MakieOrg/Makie.jl/pull/3826).
- Added support for intervals for specifying axis limits [#3696](https://github.com/MakieOrg/Makie.jl/pull/3696)
- Added recipes for plotting intervals to `Band`, `Rangebars`, `H/VSpan` [3695](https://github.com/MakieOrg/Makie.jl/pull/3695)
- Documented `WilkinsonTicks` [#3819](https://github.com/MakieOrg/Makie.jl/pull/3819).
- Added `axislegend(ax, "title")` method [#3808](https://github.com/MakieOrg/Makie.jl/pull/3808).
- Improved thread safety of rendering with CairoMakie (independent `Scene`s only) by locking FreeType handles [#3777](https://github.com/MakieOrg/Makie.jl/pull/3777).
- Adds a tutorial for how to make recipes work with new types [#3816](https://github.com/MakieOrg/Makie.jl/pull/3816).
- Provided an interface to convert markers in CairoMakie separately (`cairo_scatter_marker`) so external packages can overload it. [#3811](https://github.com/MakieOrg/Makie.jl/pull/3811)
- Updated to DelaunayTriangulation v1.0 [#3787](https://github.com/MakieOrg/Makie.jl/pull/3787).
- Added methods `hidedecorations!`, `hiderdecorations!`, `hidethetadecorations!` and  `hidespines!` for `PolarAxis` axes [#3823](https://github.com/MakieOrg/Makie.jl/pull/3823).
- Added `loop` option support for HTML outputs when recording videos with `record` [#3697](https://github.com/MakieOrg/Makie.jl/pull/3697).

## [0.20.9] - 2024-03-29

- Added supported markers hint to unsupported marker warn message [#3666](https://github.com/MakieOrg/Makie.jl/pull/3666).
- Fixed bug in CairoMakie line drawing when multiple successive points had the same color [#3712](https://github.com/MakieOrg/Makie.jl/pull/3712).
- Remove StableHashTraits in favor of calculating hashes directly with CRC32c [#3667](https://github.com/MakieOrg/Makie.jl/pull/3667).
- Fixed `contourf` bug where n levels would sometimes miss the uppermost value, causing gaps [#3713](https://github.com/MakieOrg/Makie.jl/pull/3713).
- Added `scale` attribute to `violin` [#3352](https://github.com/MakieOrg/Makie.jl/pull/3352).
- Use label formatter in barplot [#3718](https://github.com/MakieOrg/Makie.jl/pull/3718).
- Fix the incorrect shading with non uniform markerscale in meshscatter [#3722](https://github.com/MakieOrg/Makie.jl/pull/3722)
- Add `scale_to=:flip` option to `hist`, which flips the direction of the bars [#3732](https://github.com/MakieOrg/Makie.jl/pull/3732)
- Fixed an issue with the texture atlas not updating in WGLMakie after display, causing new symbols to not show up [#3737](https://github.com/MakieOrg/Makie.jl/pull/3737)

## [0.20.8] - 2024-02-22

- Fixed excessive use of space with HTML image outputs [#3642](https://github.com/MakieOrg/Makie.jl/pull/3642).
- Fixed bugs with format strings and add new features by switching to Format.jl [#3633](https://github.com/MakieOrg/Makie.jl/pull/3633).
- Fixed an issue where CairoMakie would unnecessarily rasterize polygons [#3605](https://github.com/MakieOrg/Makie.jl/pull/3605).
- Added `PointBased` conversion trait to `scatterlines` recipe [#3603](https://github.com/MakieOrg/Makie.jl/pull/3603).
- Multiple small fixes for `map_latest`, `WGLMakie` picking and `PlotSpec` [#3637](https://github.com/MakieOrg/Makie.jl/pull/3637).
- Fixed PolarAxis `rticks` being incompatible with rich text. [#3615](https://github.com/MakieOrg/Makie.jl/pull/3615)
- Fixed an issue causing lines, scatter and text to not scale with resolution after deleting plots in GLMakie. [#3649](https://github.com/MakieOrg/Makie.jl/pull/3649)

## [0.20.7] - 2024-02-04

- Equalized alignment point of mirrored ticks to that of normal ticks [#3598](https://github.com/MakieOrg/Makie.jl/pull/3598).
- Fixed stack overflow error on conversion of gridlike data with `missing`s [#3597](https://github.com/MakieOrg/Makie.jl/pull/3597).
- Fixed mutation of CairoMakie src dir when displaying png files [#3588](https://github.com/MakieOrg/Makie.jl/pull/3588).
- Added better error messages for plotting into `FigureAxisPlot` and `AxisPlot` as Plots.jl users are likely to do [#3596](https://github.com/MakieOrg/Makie.jl/pull/3596).
- Added compat bounds for IntervalArithmetic.jl due to bug with DelaunayTriangulation.jl [#3595](https://github.com/MakieOrg/Makie.jl/pull/3595).
- Removed possibility of three-argument `barplot` [#3574](https://github.com/MakieOrg/Makie.jl/pull/3574).

## [0.20.6] - 2024-02-02

- Fix issues with Camera3D not centering [#3582](https://github.com/MakieOrg/Makie.jl/pull/3582)
- Allowed creating legend entries from plot objects with scalar numbers as colors [#3587](https://github.com/MakieOrg/Makie.jl/pull/3587).

## [0.20.5] - 2024-01-25

- Use plot plot instead of scene transform functions in CairoMakie, fixing misplaced h/vspan. [#3552](https://github.com/MakieOrg/Makie.jl/pull/3552)
- Fix error printing on shader error [#3530](https://github.com/MakieOrg/Makie.jl/pull/3530).
- Update pagefind to 1.0.4 for better headline search [#3534](https://github.com/MakieOrg/Makie.jl/pull/3534).
- Remove unnecessary deps, e.g. Setfield [3546](https://github.com/MakieOrg/Makie.jl/pull/3546).
- Don't clear args, rely on delete deregister_callbacks [#3543](https://github.com/MakieOrg/Makie.jl/pull/3543).
- Add interpolate keyword for Surface [#3541](https://github.com/MakieOrg/Makie.jl/pull/3541).
- Fix a DataInspector bug if inspector_label is used with RGB images [#3468](https://github.com/MakieOrg/Makie.jl/pull/3468).

## [0.20.4] - 2024-01-04

- Changes for Bonito rename and WGLMakie docs improvements [#3477](https://github.com/MakieOrg/Makie.jl/pull/3477).
- Add stroke and glow support to scatter and text in WGLMakie [#3518](https://github.com/MakieOrg/Makie.jl/pull/3518).
- Fix clipping issues with Camera3D when zooming in [#3529](https://github.com/MakieOrg/Makie.jl/pull/3529)

## [0.20.3] - 2023-12-21

- Add `depthsorting` as a hidden attribute for scatter plots in GLMakie as an alternative fix for outline artifacts. [#3432](https://github.com/MakieOrg/Makie.jl/pull/3432)
- Disable SDF based anti-aliasing in scatter, text and lines plots when `fxaa = true` in GLMakie. This allows removing outline artifacts at the cost of quality. [#3408](https://github.com/MakieOrg/Makie.jl/pull/3408)
- DataInspector Fixes: Fixed depth order, positional labels being in transformed space and `:inspector_clear` not getting called when moving from one plot to another. [#3454](https://github.com/MakieOrg/Makie.jl/pull/3454)
- Fixed bug in GLMakie where the update from a (i, j) sized GPU buffer to a (j, i) sized buffer would fail [#3456](https://github.com/MakieOrg/Makie.jl/pull/3456).
- Add `interpolate=true` to `volume(...)`, allowing to disable interpolation [#3485](https://github.com/MakieOrg/Makie.jl/pull/3485).

## [0.20.2] - 2023-12-01

- Switched from SHA512 to CRC32c salting in CairoMakie svgs, drastically improving svg rendering speed [#3435](https://github.com/MakieOrg/Makie.jl/pull/3435).
- Fixed a bug with h/vlines and h/vspan not correctly resolving transformations [#3418](https://github.com/MakieOrg/Makie.jl/pull/3418).
- Fixed a bug with h/vlines and h/vspan returning the wrong limits, causing an error in Axis [#3427](https://github.com/MakieOrg/Makie.jl/pull/3427).
- Fixed clipping when zooming out of a 3D (L)Scene [#3433](https://github.com/MakieOrg/Makie.jl/pull/3433).
- Moved the texture atlas cache to `.julia/scratchspaces` instead of a dedicated `.julia/makie` [#3437](https://github.com/MakieOrg/Makie.jl/pull/3437)

## [0.20.1] - 2023-11-23

- Fixed bad rendering of `poly` in GLMakie by triangulating points after transformations [#3402](https://github.com/MakieOrg/Makie.jl/pull/3402).
- Fixed bug regarding inline display in VSCode Jupyter notebooks and other similar environments [#3403](https://github.com/MakieOrg/Makie.jl/pull/3403).
- Fixed issue with `plottype`, allowed `onany(...; update = true)` and fixed `Block` macro use outside Makie [#3401](https://github.com/MakieOrg/Makie.jl/pull/3401).

## [0.20.0] - 2023-11-21

- GLMakie has gained support for HiDPI (aka Retina) screens. This also enables saving images with higher resolution than screen pixel dimensions [#2544](https://github.com/MakieOrg/Makie.jl/pull/2544).
- Fixed an issue where NaN was interpreted as zero when rendering `surface` through CairoMakie [#2598](https://github.com/MakieOrg/Makie.jl/pull/2598).
- Improved 3D camera handling, hotkeys and functionality [#2746](https://github.com/MakieOrg/Makie.jl/pull/2746).
- Added `shading = :verbose` in GLMakie to allow for multiple light sources. Also added more light types, fixed light directions for the previous lighting model (now `shading = :fast`) and adjusted `backlight` to affect normals[#3246](https://github.com/MakieOrg/Makie.jl/pull/3246).
- Changed the glyph used for negative numbers in tick labels from hyphen to minus [#3379](https://github.com/MakieOrg/Makie.jl/pull/3379).
- Added new declarative API for AlgebraOfGraphics, Pluto and easier dashboards [#3281](https://github.com/MakieOrg/Makie.jl/pull/3281).
- WGLMakie got faster line rendering with less updating bugs [#3062](https://github.com/MakieOrg/Makie.jl/pull/3062).
- **Breaking** Replaced `PolarAxis.radial_distortion_threshold` with `PolarAxis.radius_at_origin`. [#3381](https://github.com/MakieOrg/Makie.jl/pull/3381)
- **Breaking** Deprecated the `resolution` keyword in favor of `size` to reflect that this value is not a pixel resolution anymore [#3343](https://github.com/MakieOrg/Makie.jl/pull/3343).
- **Breaking** Refactored the `SurfaceLike` family of traits into `VertexGrid`, `CellGrid` and `ImageLike` [#3106](https://github.com/MakieOrg/Makie.jl/pull/3106).
- **Breaking** Deprecated `pixelarea(scene)` and `scene.px_area` in favor of viewport.
- **Breaking** Refactored the `Combined` Plot object and renamed it to `Plot`, improving compile times ~2x [#3082](https://github.com/MakieOrg/Makie.jl/pull/3082).
- **Breaking** Removed old depreactions in [#3113](https://github.com/MakieOrg/Makie.jl/pull/3113/commits/3a39210ef87a0032d78cb27c0c1019faa604effd).
- **Breaking** Deprecated using AbstractVector as sides of `image` [#3395](https://github.com/MakieOrg/Makie.jl/pull/3395).
- **Breaking** `errorbars` and `rangebars` now use color cycling [#3230](https://github.com/MakieOrg/Makie.jl/pull/3230).

## [0.19.12] - 2023-10-31

- Added `cornerradius` attribute to `Box` for rounded corners [#3346](https://github.com/MakieOrg/Makie.jl/pull/3346).
- Fix grouping of a zero-height bar in `barplot`. Now a zero-height bar shares the same properties of the previous bar, and if the bar is the first one, its height is treated as positive if and only if there exists a bar of positive height or all bars are zero-height [#3058](https://github.com/MakieOrg/Makie.jl/pull/3058).
- Fixed a bug where Axis still consumes scroll events when interactions are disabled [#3272](https://github.com/MakieOrg/Makie.jl/pull/3272).
- Added `cornerradius` attribute to `Box` for rounded corners [#3308](https://github.com/MakieOrg/Makie.jl/pull/3308).
- Upgraded `StableHashTraits` from 1.0 to 1.1 [#3309](https://github.com/MakieOrg/Makie.jl/pull/3309).

## [0.19.11] - 2023-10-05

- Setup automatic colorbars for volumeslices [#3253](https://github.com/MakieOrg/Makie.jl/pull/3253).
- Colorbar for arrows [#3275](https://github.com/MakieOrg/Makie.jl/pull/3275).
- Small bugfixes [#3275](https://github.com/MakieOrg/Makie.jl/pull/3275).

## [0.19.10] - 2023-09-21

- Fixed bugs with Colorbar in recipes, add new API for creating a recipe colorbar and introduce experimental support for Categorical colormaps [#3090](https://github.com/MakieOrg/Makie.jl/pull/3090).
- Added experimental Datashader implementation [#2883](https://github.com/MakieOrg/Makie.jl/pull/2883).
- **Breaking** Changed the default order Polar arguments to (theta, r). [#3154](https://github.com/MakieOrg/Makie.jl/pull/3154)
- General improvements to `PolarAxis`: full rlimtis & thetalimits, more controls and visual tweaks. See pr for more details.[#3154](https://github.com/MakieOrg/Makie.jl/pull/3154)

## [0.19.9] - 2023-09-11

- Allow arbitrary reversible scale functions through `ReversibleScale`.
- Deprecated `linestyle=vector_of_gaps` in favor of `linestyle=Linestyle(vector_of_gaps)` [3135](https://github.com/MakieOrg/Makie.jl/pull/3135), [3193](https://github.com/MakieOrg/Makie.jl/pull/3193).
- Fixed some errors around dynamic changes of `ax.xscale` or `ax.yscale` [#3084](https://github.com/MakieOrg/Makie.jl/pull/3084)
- Improved Barplot Label Alignment [#3160](https://github.com/MakieOrg/Makie.jl/issues/3160).
- Fixed regression in determining axis limits [#3179](https://github.com/MakieOrg/Makie.jl/pull/3179)
- Added a theme `theme_latexfonts` that uses the latex font family as default fonts [#3147](https://github.com/MakieOrg/Makie.jl/pull/3147), [#3180](https://github.com/MakieOrg/Makie.jl/pull/3180).
- Upgrades `StableHashTraits` from 0.3 to 1.0

## [0.19.8] - 2023-08-15

- Improved CairoMakie rendering of `lines` with repeating colors in an array [#3141](https://github.com/MakieOrg/Makie.jl/pull/3141).
- Added `strokecolormap` to poly. [#3145](https://github.com/MakieOrg/Makie.jl/pull/3145)
- Added `xreversed`, `yreversed` and `zreversed` attributes to `Axis3` [#3138](https://github.com/MakieOrg/Makie.jl/pull/3138).
- Fixed incorrect placement of contourlabels with transform functions [#3083](https://github.com/MakieOrg/Makie.jl/pull/3083)
- Fixed automatic normal generation for meshes with shading and no normals [#3041](https://github.com/MakieOrg/Makie.jl/pull/3041).
- Added the `triplot` and `voronoiplot` recipes from DelaunayTriangulation.jl [#3102](https://github.com/MakieOrg/Makie.jl/pull/3102), [#3159](https://github.com/MakieOrg/Makie.jl/pull/3159).

## [0.19.7] - 2023-07-22

- Allow arbitrary functions to color `streamplot` lines by passing a `Function` to `color`.  This must accept `Point` of the appropriate dimension and return a `Point`, `Vec`, or other arraylike object [#2002](https://github.com/MakieOrg/Makie.jl/pull/2002).
- `arrows` can now take input of the form `x::AbstractVector, y::AbstractVector, [z::AbstractVector,] f::Function`, where `f` must return a `VecTypes` of the appropriate dimension [#2597](https://github.com/MakieOrg/Makie.jl/pull/2597).
- Exported colorbuffer, and added `colorbuffer(axis::Axis; include_decorations=false, colorbuffer_kws...)`, to get an image of an axis with or without decorations [#3078](https://github.com/MakieOrg/Makie.jl/pull/3078).
- Fixed an issue where the `linestyle` of some polys was not applied to the stroke in CairoMakie. [#2604](https://github.com/MakieOrg/Makie.jl/pull/2604)
- Add `colorscale = identity` to any plotting function using a colormap. This works with any scaling function like `log10`, `sqrt` etc. Consequently, `scale` for `hexbin` is replaced with `colorscale` [#2900](https://github.com/MakieOrg/Makie.jl/pull/2900).
- Add `alpha=1.0` argument to all basic plots, which supports independently adding an alpha component to colormaps and colors. Multiple alphas like in `plot(alpha=0.2, color=RGBAf(1, 0, 0, 0.5))`, will get multiplied [#2900](https://github.com/MakieOrg/Makie.jl/pull/2900).
- `hexbin` now supports any per-observation weights which StatsBase respects - `<: StatsBase.AbstractWeights`, `Vector{Real}`, or `nothing` (the default). [#2804](https://github.com/MakieOrg/Makie.jl/pulls/2804)
- Added a new Axis type, `PolarAxis`, which is an axis with a polar projection.  Input is in `(r, theta)` coordinates and is transformed to `(x, y)` coordinates using the standard polar-to-cartesian transformation.
  Generally, its attributes are very similar to the usual `Axis` attributes, but `x` is replaced by `r` and `y` by `θ`.
  It also inherits from the theme of `Axis` in this manner, so should work seamlessly with Makie themes [#2990](https://github.com/MakieOrg/Makie.jl/pull/2990).
- `inherit` now has a new signature `inherit(scene, attrs::NTuple{N, Symbol}, default_value)`, allowing recipe authors to access nested attributes when trying to inherit from the parent Scene.
  For example, one could inherit from `scene.Axis.yticks` by `inherit(scene, (:Axis, :yticks), $default_value)` [#2990](https://github.com/MakieOrg/Makie.jl/pull/2990).
- Fixed incorrect rendering of 3D heatmaps [#2959](https://github.com/MakieOrg/Makie.jl/pull/2959)
- Deprecated `flatten_plots` in favor of `collect_atomic_plots`. Using the new `collect_atomic_plots` fixed a bug in CairoMakie where the z-level of plots within recipes was not respected. [#2793](https://github.com/MakieOrg/Makie.jl/pull/2793)
- Fixed incorrect line depth in GLMakie [#2843](https://github.com/MakieOrg/Makie.jl/pull/2843)
- Fixed incorrect line alpha in dense lines in GLMakie [#2843](https://github.com/MakieOrg/Makie.jl/pull/2843)
- Fixed DataInspector interaction with transformations [#3002](https://github.com/MakieOrg/Makie.jl/pull/3002)
- Added option `WGLMakie.activate!(resize_to_body=true)`, to make plots resize to the VSCode plotpane. Resizes to the HTML body element, so may work outside VSCode [#3044](https://github.com/MakieOrg/Makie.jl/pull/3044), [#3042](https://github.com/MakieOrg/Makie.jl/pull/3042).
- Fixed DataInspector interaction with transformations [#3002](https://github.com/MakieOrg/Makie.jl/pull/3002).
- Fixed incomplete stroke with some Bezier markers in CairoMakie and blurry strokes in GLMakie [#2961](https://github.com/MakieOrg/Makie.jl/pull/2961)
- Added the ability to use custom triangulations from DelaunayTriangulation.jl [#2896](https://github.com/MakieOrg/Makie.jl/pull/2896).
- Adjusted scaling of scatter/text stroke, glow and anti-aliasing width under non-uniform 2D scaling (Vec2f markersize/fontsize) in GLMakie [#2950](https://github.com/MakieOrg/Makie.jl/pull/2950).
- Scaled `errorbar` whiskers and `bracket` correctly with transformations [#3012](https://github.com/MakieOrg/Makie.jl/pull/3012).
- Updated `bracket` when the screen is resized or transformations change [#3012](https://github.com/MakieOrg/Makie.jl/pull/3012).

## [0.19.6] - 2023-06-09

- Fixed broken AA for lines with strongly varying linewidth [#2953](https://github.com/MakieOrg/Makie.jl/pull/2953).
- Fixed WGLMakie JS popup [#2976](https://github.com/MakieOrg/Makie.jl/pull/2976).
- Fixed `legendelements` when children have no elements [#2982](https://github.com/MakieOrg/Makie.jl/pull/2982).
- Bumped compat for StatsBase to 0.34 [#2915](https://github.com/MakieOrg/Makie.jl/pull/2915).
- Improved thread safety [#2840](https://github.com/MakieOrg/Makie.jl/pull/2840).

## [0.19.5] - 2023-05-12

- Added `loop` option for GIF outputs when recording videos with `record` [#2891](https://github.com/MakieOrg/Makie.jl/pull/2891).
- Fixed line rendering issues in GLMakie [#2843](https://github.com/MakieOrg/Makie.jl/pull/2843).
- Fixed incorrect line alpha in dense lines in GLMakie [#2843](https://github.com/MakieOrg/Makie.jl/pull/2843).
- Changed `scene.clear` to an observable and made changes in `Scene` Observables trigger renders in GLMakie [#2929](https://github.com/MakieOrg/Makie.jl/pull/2929).
- Added contour labels [#2496](https://github.com/MakieOrg/Makie.jl/pull/2496).
- Allowed rich text to be used in Legends [#2902](https://github.com/MakieOrg/Makie.jl/pull/2902).
- Added more support for zero length Geometries [#2917](https://github.com/MakieOrg/Makie.jl/pull/2917).
- Made CairoMakie drawing for polygons with holes order independent [#2918](https://github.com/MakieOrg/Makie.jl/pull/2918).
- Fixes for `Makie.inline!()`, allowing now for `Makie.inline!(automatic)` (default), which is better at automatically opening a window/ inlining a plot into plotpane when needed [#2919](https://github.com/MakieOrg/Makie.jl/pull/2919) [#2937](https://github.com/MakieOrg/Makie.jl/pull/2937).
- Block/Axis doc improvements [#2940](https://github.com/MakieOrg/Makie.jl/pull/2940) [#2932](https://github.com/MakieOrg/Makie.jl/pull/2932) [#2894](https://github.com/MakieOrg/Makie.jl/pull/2894).

## [0.19.4] - 2023-03-31

- Added export of `hidezdecorations!` from MakieLayout [#2821](https://github.com/MakieOrg/Makie.jl/pull/2821).
- Fixed an issue with GLMakie lines becoming discontinuous [#2828](https://github.com/MakieOrg/Makie.jl/pull/2828).

## [0.19.3] - 2023-03-21

- Added the `stephist` plotting function [#2408](https://github.com/JuliaPlots/Makie.jl/pull/2408).
- Added the `brackets` plotting function [#2356](https://github.com/MakieOrg/Makie.jl/pull/2356).
- Fixed an issue where `poly` plots with `Vector{<: MultiPolygon}` inputs with per-polygon color were mistakenly rendered as meshes using CairoMakie [#2590](https://github.com/MakieOrg/Makie.jl/pulls/2478).
- Fixed a small typo which caused an error in the `Stepper` constructor [#2600](https://github.com/MakieOrg/Makie.jl/pulls/2478).
- Improve cleanup on block deletion [#2614](https://github.com/MakieOrg/Makie.jl/pull/2614)
- Add `menu.scroll_speed` and increase default speed for non-apple [#2616](https://github.com/MakieOrg/Makie.jl/pull/2616).
- Fixed rectangle zoom for nonlinear axes [#2674](https://github.com/MakieOrg/Makie.jl/pull/2674)
- Cleaned up linestyles in GLMakie (Fixing artifacting, spacing/size, anti-aliasing) [#2666](https://github.com/MakieOrg/Makie.jl/pull/2666).
- Fixed issue with scatterlines only accepting concrete color types as `markercolor` [#2691](https://github.com/MakieOrg/Makie.jl/pull/2691).
- Fixed an accidental issue where `LaTeXStrings` were not typeset correctly in `Axis3` [#2558](https://github.com/MakieOrg/Makie.jl/pull/2588).
- Fixed a bug where line segments in `text(lstr::LaTeXString)` were ignoring offsets [#2668](https://github.com/MakieOrg/Makie.jl/pull/2668).
- Fixed a bug where the `arrows` recipe accidentally called a `Bool` when `normalize = true` [#2740](https://github.com/MakieOrg/Makie.jl/pull/2740).
- Re-exported the `@colorant_str` (`colorant"..."`) macro from Colors.jl [#2726](https://github.com/MakieOrg/Makie.jl/pull/2726).
- Speedup heatmaps in WGLMakie. [#2647](https://github.com/MakieOrg/Makie.jl/pull/2647)
- Fix slow `data_limits` for recipes, which made plotting lots of data with recipes much slower [#2770](https://github.com/MakieOrg/Makie.jl/pull/2770).

## [0.19.1] - 2023-01-01

- Add `show_data` method for `band` which shows the min and max values of the band at the x position of the cursor [#2497](https://github.com/MakieOrg/Makie.jl/pull/2497).
- Added `xlabelrotation`, `ylabelrotation` (`Axis`) and `labelrotation` (`Colorbar`) [#2478](https://github.com/MakieOrg/Makie.jl/pull/2478).
- Fixed forced rasterization in CairoMakie svg files when polygons with colors specified as (color, alpha) tuples were used [#2535](https://github.com/MakieOrg/Makie.jl/pull/2535).
- Do less copies of Observables in Attributes + plot pipeline [#2443](https://github.com/MakieOrg/Makie.jl/pull/2443).
- Add Search Page and tweak Result Ordering [#2474](https://github.com/MakieOrg/Makie.jl/pull/2474).
- Remove all global attributes from TextureAtlas implementation and fix julia#master [#2498](https://github.com/MakieOrg/Makie.jl/pull/2498).
- Use new Bonito, implement WGLMakie picking, improve performance and fix lots of WGLMakie bugs [#2428](https://github.com/MakieOrg/Makie.jl/pull/2428).

## [0.19.0] - 2022-12-03

- **Breaking** The attribute `textsize` has been removed everywhere in favor of the attribute `fontsize` which had also been in use.
  To migrate, search and replace all uses of `textsize` to `fontsize` [#2387](https://github.com/MakieOrg/Makie.jl/pull/2387).
- Added rich text which allows to more easily use superscripts and subscripts as well as differing colors, fonts, fontsizes, etc. for parts of a given text [#2321](https://github.com/MakieOrg/Makie.jl/pull/2321).

## [0.18.4] - 2022-12-02

- Added the `waterfall` plotting function [#2416](https://github.com/JuliaPlots/Makie.jl/pull/2416).
- Add support for `AbstractPattern` in `WGLMakie` [#2432](https://github.com/MakieOrg/Makie.jl/pull/2432).
- Broadcast replaces deprecated method for quantile [#2430](https://github.com/MakieOrg/Makie.jl/pull/2430).
- Fix CairoMakie's screen reusing [#2440](https://github.com/MakieOrg/Makie.jl/pull/2440).
- Fix repeated rendering with invisible objects [#2437](https://github.com/MakieOrg/Makie.jl/pull/2437).
- Fix hvlines for GLMakie [#2446](https://github.com/MakieOrg/Makie.jl/pull/2446).

## [0.18.3] - 2022-11-17

- Add `render_on_demand` flag for `GLMakie.Screen`. Setting this to `true` will skip rendering until plots get updated. This is the new default [#2336](https://github.com/MakieOrg/Makie.jl/pull/2336), [#2397](https://github.com/MakieOrg/Makie.jl/pull/2397).
- Clean up OpenGL state handling in GLMakie [#2397](https://github.com/MakieOrg/Makie.jl/pull/2397).
- Fix salting [#2407](https://github.com/MakieOrg/Makie.jl/pull/2407).
- Fixes for [GtkMakie](https://github.com/jwahlstrand/GtkMakie.jl) [#2418](https://github.com/MakieOrg/Makie.jl/pull/2418).

## [0.18.2] - 2022-11-03

- Fix Axis3 tick flipping with negative azimuth [#2364](https://github.com/MakieOrg/Makie.jl/pull/2364).
- Fix empty!(fig) and empty!(ax) [#2374](https://github.com/MakieOrg/Makie.jl/pull/2374), [#2375](https://github.com/MakieOrg/Makie.jl/pull/2375).
- Remove stencil buffer [#2389](https://github.com/MakieOrg/Makie.jl/pull/2389).
- Move Arrows and Wireframe to MakieCore [#2384](https://github.com/MakieOrg/Makie.jl/pull/2384).
- Skip legend entry if label is nothing [#2350](https://github.com/MakieOrg/Makie.jl/pull/2350).

## [0.18.1] - 2022-10-24

- fix heatmap interpolation [#2343](https://github.com/MakieOrg/Makie.jl/pull/2343).
- move poly to MakieCore [#2334](https://github.com/MakieOrg/Makie.jl/pull/2334)
- Fix picking warning and update_axis_camera [#2352](https://github.com/MakieOrg/Makie.jl/pull/2352).
- bring back inline!, to not open a window in VSCode repl [#2353](https://github.com/MakieOrg/Makie.jl/pull/2353).

## [0.18.0] - 2022-10-12

- **Breaking** Added `BezierPath` which can be constructed from SVG like command list, SVG string or from a `Polygon`.
  Added ability to use `BezierPath` and `Polgyon` as scatter markers.
  Replaced default symbol markers like `:cross` which converted to characters before with more precise `BezierPaths` and adjusted default markersize to 12.
  **Deprecated** using `String` to specify multiple char markers (`scatter(1:4, marker="abcd")`).
  **Deprecated** concrete geometries as markers like `Circle(Point2f(0), 1.5)` in favor of using the type like `Circle` for dispatch to special backend methods.
  Added single image marker support to WGLMakie [#979](https://github.com/MakieOrg/Makie.jl/pull/979).
- **Breaking** Refactored `display`, `record`, `colorbuffer` and `screens` to be faster and more consistent [#2306](https://github.com/MakieOrg/Makie.jl/pull/2306#issuecomment-1275918061).
- **Breaking** Refactored `DataInspector` to use `tooltip`. This results in changes in the attributes of DataInspector. Added `inspector_label`, `inspector_hover` and `inspector_clear` as optional attributes [#2095](https://github.com/JuliaPlots/Makie.jl/pull/2095).
- Added the `hexbin` plotting function [#2201](https://github.com/JuliaPlots/Makie.jl/pull/2201).
- Added the `tricontourf` plotting function [#2226](https://github.com/JuliaPlots/Makie.jl/pull/2226).
- Fixed per character attributes in text [#2244](https://github.com/JuliaPlots/Makie.jl/pull/2244).
- Allowed `CairoMakie` to render `scatter` with images as markers [#2080](https://github.com/MakieOrg/Makie.jl/pull/2080).
- Reworked text drawing and added ability to draw special characters via glyph indices in order to draw more LaTeX math characters with MathTeXEngine v0.5 [#2139](https://github.com/MakieOrg/Makie.jl/pull/2139).
- Allowed text to be copy/pasted into `Textbox` [#2281](https://github.com/MakieOrg/Makie.jl/pull/2281)
- Fixed updates for multiple meshes [#2277](https://github.com/MakieOrg/Makie.jl/pull/2277).
- Fixed broadcasting for linewidth, lengthscale & arrowsize in `arrow` recipe [#2273](https://github.com/MakieOrg/Makie.jl/pull/2273).
- Made GLMakie relocatable [#2282](https://github.com/MakieOrg/Makie.jl/pull/2282).
- Fixed changing input types in plot arguments [#2297](https://github.com/MakieOrg/Makie.jl/pull/2297).
- Better performance for Menus and fix clicks on items [#2299](https://github.com/MakieOrg/Makie.jl/pull/2299).
- Fixed CairoMakie bitmaps with transparency by using premultiplied ARGB surfaces [#2304](https://github.com/MakieOrg/Makie.jl/pull/2304).
- Fixed hiding of `Scene`s by setting `scene.visible[] = false` [#2317](https://github.com/MakieOrg/Makie.jl/pull/2317).
- `Axis` now accepts a `Tuple{Bool, Bool}` for `xtrimspine` and `ytrimspine` to trim only one end of the spine [#2171](https://github.com/JuliaPlots/Makie.jl/pull/2171).

## [0.17.13] - 2022-08-04

- Fixed boundingboxes [#2184](https://github.com/MakieOrg/Makie.jl/pull/2184).
- Fixed highclip/lowclip in meshscatter, poly, contourf, barplot [#2183](https://github.com/MakieOrg/Makie.jl/pull/2183).
- Fixed gridline updates [#2196](https://github.com/MakieOrg/Makie.jl/pull/2196).
- Fixed glDisablei argument order, which crashed some Intel drivers.

## [0.17.12] - 2022-07-22

- Fixed stackoverflow in show [#2167](https://github.com/MakieOrg/Makie.jl/pull/2167).

## [0.17.11] - 2022-07-21

- `rainclouds`(!) now supports `violin_limits` keyword argument, serving the same.
role as `datalimits` in `violin` [#2137](https://github.com/MakieOrg/Makie.jl/pull/2137).
- Fixed an issue where nonzero `strokewidth` results in a thin outline of the wrong color if `color` and `strokecolor` didn't match and weren't transparent. [#2096](https://github.com/MakieOrg/Makie.jl/pull/2096).
- Improved performance around Axis(3) limits [#2115](https://github.com/MakieOrg/Makie.jl/pull/2115).
- Cleaned up stroke artifacts in scatter and text [#2096](https://github.com/MakieOrg/Makie.jl/pull/2096).
- Compile time improvements [#2153](https://github.com/MakieOrg/Makie.jl/pull/2153).
- Mesh and Surface now interpolate between values instead of interpolating between colors for WGLMakie + GLMakie [#2097](https://github.com/MakieOrg/Makie.jl/pull/2097).

## [0.17.10] - 2022-07-13

- Bumped compatibility bound of `GridLayoutBase.jl` to `v0.9.0` which fixed a regression with `Mixed` and `Outside` alignmodes in nested `GridLayout`s [#2135](https://github.com/MakieOrg/Makie.jl/pull/2135).

## [0.17.9] - 2022-07-12

- Patterns (`Makie.AbstractPattern`) are now supported by `CairoMakie` in `poly` plots that don't involve `mesh`, such as `bar` and `poly` [#2106](https://github.com/MakieOrg/Makie.jl/pull/2106/).
- Fixed regression where `Block` alignments could not be specified as numbers anymore [#2108](https://github.com/MakieOrg/Makie.jl/pull/2108).
- Added the option to show mirrored ticks on the other side of an Axis using the attributes `xticksmirrored` and `yticksmirrored` [#2105](https://github.com/MakieOrg/Makie.jl/pull/2105).
- Fixed a bug where a set of `Axis` wouldn't be correctly linked together if they were only linked in pairs instead of all at the same time [#2116](https://github.com/MakieOrg/Makie.jl/pull/2116).

## [0.17.7] - 2022-06-19

- Improved `Menu` performance, now it should be much harder to reach the boundary of 255 scenes in GLMakie. `Menu` also takes a `default` keyword argument now and can be scrolled if there is too little space available.

## [0.17.6] - 2022-06-17

- **EXPERIMENTAL**: Added support for multiple windows in GLMakie through `display(GLMakie.Screen(), figure_or_scene)` [#1771](https://github.com/MakieOrg/Makie.jl/pull/1771).
- Added support for RGB matrices in `heatmap` with GLMakie [#2036](https://github.com/MakieOrg/Makie.jl/pull/2036)
- `Textbox` doesn't defocus anymore on trying to submit invalid input [#2041](https://github.com/MakieOrg/Makie.jl/pull/2041).
- `text` now takes the position as the first argument(s) like `scatter` and most other plotting functions, it is invoked `text(x, y, [z], text = "text")`. Because it is now of conversion type `PointBased`, the positions can be given in all the usual different ways which are implemented as conversion methods. All old invocation styles such as `text("text", position = Point(x, y))` still work to maintain backwards compatibility [#2020](https://github.com/MakieOrg/Makie.jl/pull/2020).

## [0.17.5] - 2022-06-10

- Fixed a regression with `linkaxes!` [#2039](https://github.com/MakieOrg/Makie.jl/pull/2039).

## [0.17.4] - 2022-06-09

- The functions `hlines!`, `vlines!`, `hspan!`, `vspan!` and `abline!` were reimplemented as recipes. This allows using them without an `Axis` argument in first position and also as visuals in AlgebraOfGraphics.jl. Also, `abline!` is now called `ablines!` for consistency, `abline!` is still exported but deprecated and will be removed in the future. [#2023](https://github.com/MakieOrg/Makie.jl/pulls/2023).
- Added `rainclouds` and `rainclouds!` [#1725](https://github.com/MakieOrg/Makie.jl/pull/1725).
- Improve CairoMakie performance [#1964](https://github.com/MakieOrg/Makie.jl/pull/1964) [#1981](https://github.com/MakieOrg/Makie.jl/pull/1981).
- Interpolate colormap correctly [#1973](https://github.com/MakieOrg/Makie.jl/pull/1973).
- Fix picking [#1993](https://github.com/MakieOrg/Makie.jl/pull/1993).
- Improve compile time latency [#1968](https://github.com/MakieOrg/Makie.jl/pull/1968) [#2000](https://github.com/MakieOrg/Makie.jl/pull/2000).
- Fix multi poly with rects [#1999](https://github.com/MakieOrg/Makie.jl/pull/1999).
- Respect scale and nonlinear values in PlotUtils cgrads [#1979](https://github.com/MakieOrg/Makie.jl/pull/1979).
- Fix CairoMakie heatmap filtering [#1828](https://github.com/MakieOrg/Makie.jl/pull/1828).
- Remove GLVisualize and MakieLayout module [#2007](https://github.com/MakieOrg/Makie.jl/pull/2007) [#2008](https://github.com/MakieOrg/Makie.jl/pull/2008).
- Add linestyle and default to extrema(z) for contour, remove bitrotten fillrange [#2008](https://github.com/MakieOrg/Makie.jl/pull/2008).

## [0.17.3] - 2022-05-20

- Switched to `MathTeXEngine v0.4`, which improves the look of LaTeXStrings [#1952](https://github.com/MakieOrg/Makie.jl/pull/1952).
- Added subtitle capability to `Axis` [#1859](https://github.com/MakieOrg/Makie.jl/pull/1859).
- Fixed a bug where scaled colormaps constructed using `Makie.cgrad` were not interpreted correctly.

## [0.17.2] - 2022-05-16

- Changed the default font from `Dejavu Sans` to `TeX Gyre Heros Makie` which is the same as `TeX Gyre Heros` with slightly decreased descenders and ascenders. Decreasing those metrics reduced unnecessary whitespace and alignment issues. Four fonts in total were added, the styles Regular, Bold, Italic and Bold Italic. Also changed `Axis`, `Axis3` and `Legend` attributes `titlefont` to `TeX Gyre Heros Makie Bold` in order to separate it better from axis labels in multifacet arrangements [#1897](https://github.com/MakieOrg/Makie.jl/pull/1897).

## [0.17.1] - 2022-05-13

- Added word wrapping. In `Label`, `word_wrap = true` causes it to use the suggested width and wrap text to fit. In `text`, `word_wrap_width > 0` can be used to set a pixel unit line width. Any word (anything between two spaces without a newline) that goes beyond this width gets a newline inserted before it [#1819](https://github.com/MakieOrg/Makie.jl/pull/1819).
- Improved `Axis3`'s interactive performance [#1835](https://github.com/MakieOrg/Makie.jl/pull/1835).
- Fixed errors in GLMakie's `scatter` implementation when markers are given as images. [#1917](https://github.com/MakieOrg/Makie.jl/pull/1917).
- Removed some method ambiguities introduced in v0.17 [#1922](https://github.com/MakieOrg/Makie.jl/pull/1922).
- Add an empty default label, `""`, to each slider that doesn't have a label in `SliderGrid` [#1888](https://github.com/MakieOrg/Makie.jl/pull/1888).

## [0.17.0] - 2022-05-05

- **Breaking** Added `space` as a generic attribute to switch between data, pixel, relative and clip space for positions. `space` in text has been renamed to `markerspace` because of this. `Pixel` and `SceneSpace` are no longer valid inputs for `space` or `markerspace` [#1596](https://github.com/MakieOrg/Makie.jl/pull/1596).
- **Breaking** Deprecated `mouse_selection(scene)` for `pick(scene)`.
- **Breaking** Bumped `GridLayoutBase` version to `v0.7`, which introduced offset layouts. Now, indexing into row 0 doesn't create a new row 1, but a new row 0, so that all previous content positions stay the same. This makes building complex layouts order-independent [#1704](https://github.com/MakieOrg/Makie.jl/pull/1704).
- **Breaking** deprecate `to_colormap(cmap, ncolors)` in favor of `categorical_colors(cmap, ncolors)` and `resample_cmap(cmap, ncolors)` [#1901](https://github.com/MakieOrg/Makie.jl/pull/1901) [#1723](https://github.com/MakieOrg/Makie.jl/pull/1723).
- Added `empty!(fig)` and changed `empty!(scene)` to remove all child plots without detaching windows [#1818](https://github.com/MakieOrg/Makie.jl/pull/1818).
- Switched to erroring instead of warning for deprecated events `mousebuttons`, `keyboardbuttons` and `mousedrag`.
- `Layoutable` was renamed to `Block` and the infrastructure changed such that attributes are fixed fields and each block has its own `Scene` for better encapsulation [#1796](https://github.com/MakieOrg/Makie.jl/pull/1796).
- Added `SliderGrid` block which replaces the deprecated `labelslider!` and `labelslidergrid!` functions [#1796](https://github.com/MakieOrg/Makie.jl/pull/1796).
- The default anti-aliasing method can now be set in `CairoMakie.activate!` using the `antialias` keyword.  Available options are `CairoMakie.Cairo.ANTIALIAS_*` [#1875](https://github.com/MakieOrg/Makie.jl/pull/1875).
- Added ability to rasterize a plots in CairoMakie vector graphics if `plt.rasterize = true` or `plt.rasterize = scale::Int` [#1872](https://github.com/MakieOrg/Makie.jl/pull/1872).
- Fixed segfaults in `streamplot_impl` on Mac M1 [#1830](https://github.com/MakieOrg/Makie.jl/pull/1830).
- Set the [Cairo miter limit](https://www.cairographics.org/manual/cairo-cairo-t.html#cairo-set-miter-limit) to mimic GLMakie behaviour [#1844](https://github.com/MakieOrg/Makie.jl/pull/1844).
- Fixed a method ambiguity in `rotatedrect` [#1846](https://github.com/MakieOrg/Makie.jl/pull/1846).
- Allow weights in statistical recipes [#1816](https://github.com/MakieOrg/Makie.jl/pull/1816).
- Fixed manual cycling of plot attributes [#1873](https://github.com/MakieOrg/Makie.jl/pull/1873).
- Fixed type constraints in ticklabelalign attributes [#1882](https://github.com/MakieOrg/Makie.jl/pull/1882).

## [0.16.4] - 2022-02-16

- Fixed WGLMakie performance bug and added option to set fps via `WGLMakie.activate!(fps=30)`.
- Implemented `nan_color`, `lowclip`, `highclip` for `image(::Matrix{Float})` in shader.
- Cleaned up mesh shader and implemented `nan_color`, `lowclip`, `highclip` for `mesh(m; color::Matrix{Float})` on the shader.
- Allowed `GLMakie.Buffer` `GLMakie.Sampler` to be used in `GeometryBasics.Mesh` to partially update parts of a mesh/texture and different interpolation and clamping modes for the texture.

## [0.16.0] - 2022-01-07

- **Breaking** Removed `Node` alias [#1307](https://github.com/MakieOrg/Makie.jl/pull/1307), [#1393](https://github.com/MakieOrg/Makie.jl/pull/1393). To upgrade, simply replace all occurrences of `Node` with `Observable`.
- **Breaking** Cleaned up `Scene` type [#1192](https://github.com/MakieOrg/Makie.jl/pull/1192), [#1393](https://github.com/MakieOrg/Makie.jl/pull/1393). The `Scene()` constructor doesn't create any axes or limits anymore. All keywords like `raw`, `show_axis` have been removed. A scene now always works like it did when using the deprecated `raw=true`. All the high level functionality like showing an axis and adding a 3d camera has been moved to `LScene`. See the new `Scene` tutorial for more info: https://docs.makie.org/dev/tutorials/scenes/.
- **Breaking** Lights got moved to `Scene`, see the [lighting docs](https://docs.makie.org/stable/documentation/lighting) and [RPRMakie examples](https://docs.makie.org/stable/documentation/backends/rprmakie/).
- Added ECDF plot [#1310](https://github.com/MakieOrg/Makie.jl/pull/1310).
- Added Order Independent Transparency to GLMakie [#1418](https://github.com/MakieOrg/Makie.jl/pull/1418), [#1506](https://github.com/MakieOrg/Makie.jl/pull/1506). This type of transparency is now used with `transparency = true`. The old transparency handling is available with `transparency = false`.
- Fixed blurry text in GLMakie and WGLMakie [#1494](https://github.com/MakieOrg/Makie.jl/pull/1494).
- Introduced a new experimental backend for ray tracing: [RPRMakie](https://docs.makie.org/stable/documentation/backends/rprmakie/).
- Added the `Cycled` type, which can be used to select the i-th value from the current cycler for a specific attribute [#1248](https://github.com/MakieOrg/Makie.jl/pull/1248).
- The plot function `scatterlines` now uses `color` as `markercolor` if `markercolor` is `automatic`. Also, cycling of the `color` attribute is enabled [#1463](https://github.com/MakieOrg/Makie.jl/pull/1463).
- Added the function `resize_to_layout!`, which allows to resize a `Figure` so that it contains its top `GridLayout` without additional whitespace or clipping [#1438](https://github.com/MakieOrg/Makie.jl/pull/1438).
- Cleaned up lighting in 3D contours and isosurfaces [#1434](https://github.com/MakieOrg/Makie.jl/pull/1434).
- Adjusted attributes of volumeslices to follow the normal structure [#1404](https://github.com/MakieOrg/Makie.jl/pull/1404). This allows you to adjust attributes like `colormap` without going through nested attributes.
- Added depth to 3D contours and isosurfaces [#1395](https://github.com/MakieOrg/Makie.jl/pull/1395), [#1393](https://github.com/MakieOrg/Makie.jl/pull/1393). This allows them to intersect correctly with other 3D objects.
- Restricted 3D scene camera to one scene [#1394](https://github.com/MakieOrg/Makie.jl/pull/1394), [#1393](https://github.com/MakieOrg/Makie.jl/pull/1393). This fixes issues with multiple scenes fighting over events consumed by the camera. You can select a scene by cleaning on it.
- Added depth shift attribute for GLMakie and WGLMakie [#1382](https://github.com/MakieOrg/Makie.jl/pull/1382), [#1393](https://github.com/MakieOrg/Makie.jl/pull/1393). This can be used to adjust render order similar to `overdraw`.
- Simplified automatic width computation in barplots [#1223](https://github.com/MakieOrg/Makie.jl/pull/1223), [#1393](https://github.com/MakieOrg/Makie.jl/pull/1393). If no `width` attribute is passed, the default width is computed as the minimum difference between consecutive `x` positions. Gap between bars are given by the (multiplicative) `gap` attribute. The actual bar width equals `width * (1 - gap)`.
- Added logical expressions for `ispressed` [#1222](https://github.com/MakieOrg/Makie.jl/pull/1222), [#1393](https://github.com/MakieOrg/Makie.jl/pull/1393). This moves a lot of control over hotkeys towards the user. With these changes one can now set a hotkey to trigger on any or no key, collections of keys and logical combinations of keys (i.e. "A is pressed and B is not pressed").
- Fixed issues with `Menu` render order [#1411](https://github.com/MakieOrg/Makie.jl/pull/1411).
- Added `label_rotation` to barplot [#1401](https://github.com/MakieOrg/Makie.jl/pull/1401).
- Fixed issue where `pixelcam!` does not remove controls from other cameras [#1504](https://github.com/MakieOrg/Makie.jl/pull/1504).
- Added conversion for OffsetArrays [#1260](https://github.com/MakieOrg/Makie.jl/pull/1260).
- The `qqplot` `qqline` options were changed to `:identity`, `:fit`, `:fitrobust` and `:none` (the default) [#1563](https://github.com/MakieOrg/Makie.jl/pull/1563). Fixed numeric error due to double computation of quantiles when fitting `qqline`. Deprecated `plot(q::QQPair)` method as it does not have enough information for correct `qqline` fit.

All other changes are collected [in this PR](https://github.com/MakieOrg/Makie.jl/pull/1521) and in the [release notes](https://github.com/MakieOrg/Makie.jl/releases/tag/v0.16.0).

## [0.15.3] - 2021-10-16

- The functions `labelslidergrid!` and `labelslider!` now set fixed widths for the value column with a heuristic. It is possible now to pass `Formatting.format` format strings as format specifiers in addition to the previous functions.
- Fixed 2D arrow rotations in `streamplot` [#1352](https://github.com/MakieOrg/Makie.jl/pull/1352).

## [0.15.2] - 2021-08-26

- Re-enabled Julia 1.3 support.
- Use [MathTexEngine v0.2](https://github.com/Kolaru/MathTeXEngine.jl/releases/tag/v0.2.0).
- Depend on new GeometryBasics, which changes all the Vec/Point/Quaternion/RGB/RGBA - f0 aliases to just f. For example, `Vec2f0` is changed to `Vec2f`. Old aliases are still exported, but deprecated and will be removed in the next breaking release. For more details and an upgrade script, visit [GeometryBasics#97](https://github.com/JuliaGeometry/GeometryBasics.jl/pull/97).
- Added `hspan!` and `vspan!` functions [#1264](https://github.com/MakieOrg/Makie.jl/pull/1264).

## [0.15.1] - 2021-08-21

- Switched documentation framework to Franklin.jl.
- Added a specialization for `volumeslices` to DataInspector.
- Fixed 1 element `hist` [#1238](https://github.com/MakieOrg/Makie.jl/pull/1238) and make it easier to move `hist` [#1150](https://github.com/MakieOrg/Makie.jl/pull/1150).

## [0.15.0] - 2021-07-15

- `LaTeXString`s can now be used as input to `text` and therefore as labels for `Axis`, `Legend`, or other comparable objects. Mathematical expressions are typeset using [MathTeXEngine.jl](https://github.com/Kolaru/MathTeXEngine.jl) which offers a fast approximation of LaTeX typesetting [#1022](https://github.com/MakieOrg/Makie.jl/pull/1022).
- Added `Symlog10` and `pseudolog10` axis scales for log scale approximations that work with zero and negative values [#1109](https://github.com/MakieOrg/Makie.jl/pull/1109).
- Colorbar limits can now be passed as the attribute `colorrange` similar to plots [#1066](https://github.com/MakieOrg/Makie.jl/pull/1066).
- Added the option to pass three vectors to heatmaps and other plots using `SurfaceLike` conversion [#1101](https://github.com/MakieOrg/Makie.jl/pull/1101).
- Added `stairs` plot recipe [#1086](https://github.com/MakieOrg/Makie.jl/pull/1086).
- **Breaking** Removed `FigurePosition` and `FigureSubposition` types. Indexing into a `Figure` like `fig[1, 1]` now returns `GridPosition` and `GridSubposition` structs, which can be used in the same way as the types they replace. Because of an underlying change in `GridLayoutBase.jl`, it is now possible to do `Axis(gl[1, 1])` where `gl` is a `GridLayout` that is a sublayout of a `Figure`'s top layout [#1075](https://github.com/MakieOrg/Makie.jl/pull/1075).
- Bar plots and histograms have a new option for adding text labels [#1069](https://github.com/MakieOrg/Makie.jl/pull/1069).
- It is now possible to specify one `linewidth` value per segment in `linesegments` [#992](https://github.com/MakieOrg/Makie.jl/pull/992).
- Added a new 3d camera that allows for better camera movements using keyboard and mouse [#1024](https://github.com/MakieOrg/Makie.jl/pull/1024).
- Fixed the application of scale transformations to `surface` [#1070](https://github.com/MakieOrg/Makie.jl/pull/1070).
- Added an option to set a custom callback function for the `RectangleZoom` axis interaction to enable other use cases than zooming [#1104](https://github.com/MakieOrg/Makie.jl/pull/1104).
- Fixed rendering of `heatmap`s with one or more reversed ranges in CairoMakie, as in `heatmap(1:10, 10:-1:1, rand(10, 10))` [#1100](https://github.com/MakieOrg/Makie.jl/pull/1100).
- Fixed volume slice recipe and added docs for it [#1123](https://github.com/MakieOrg/Makie.jl/pull/1123).

[Unreleased]: https://github.com/MakieOrg/Makie.jl/compare/v0.24.5...HEAD
[0.24.5]: https://github.com/MakieOrg/Makie.jl/compare/v0.24.4...v0.24.5
[0.24.4]: https://github.com/MakieOrg/Makie.jl/compare/v0.24.3...v0.24.4
[0.24.3]: https://github.com/MakieOrg/Makie.jl/compare/v0.24.2...v0.24.3
[0.24.2]: https://github.com/MakieOrg/Makie.jl/compare/v0.24.1...v0.24.2
[0.24.1]: https://github.com/MakieOrg/Makie.jl/compare/v0.24.0...v0.24.1
[0.24.0]: https://github.com/MakieOrg/Makie.jl/compare/v0.23.0...v0.24.0
[0.23.0]: https://github.com/MakieOrg/Makie.jl/compare/v0.22.10...v0.23.0
[0.22.10]: https://github.com/MakieOrg/Makie.jl/compare/v0.22.9...v0.22.10
[0.22.9]: https://github.com/MakieOrg/Makie.jl/compare/v0.22.8...v0.22.9
[0.22.8]: https://github.com/MakieOrg/Makie.jl/compare/v0.22.7...v0.22.8
[0.22.7]: https://github.com/MakieOrg/Makie.jl/compare/v0.22.6...v0.22.7
[0.22.6]: https://github.com/MakieOrg/Makie.jl/compare/v0.22.5...v0.22.6
[0.22.5]: https://github.com/MakieOrg/Makie.jl/compare/v0.22.4...v0.22.5
[0.22.4]: https://github.com/MakieOrg/Makie.jl/compare/v0.22.3...v0.22.4
[0.22.3]: https://github.com/MakieOrg/Makie.jl/compare/v0.22.2...v0.22.3
[0.22.2]: https://github.com/MakieOrg/Makie.jl/compare/v0.22.1...v0.22.2
[0.22.1]: https://github.com/MakieOrg/Makie.jl/compare/v0.22.0...v0.22.1
[0.22.0]: https://github.com/MakieOrg/Makie.jl/compare/v0.21.18...v0.22.0
[0.21.18]: https://github.com/MakieOrg/Makie.jl/compare/v0.21.17...v0.21.18
[0.21.17]: https://github.com/MakieOrg/Makie.jl/compare/v0.21.16...v0.21.17
[0.21.16]: https://github.com/MakieOrg/Makie.jl/compare/v0.21.15...v0.21.16
[0.21.15]: https://github.com/MakieOrg/Makie.jl/compare/v0.21.14...v0.21.15
[0.21.14]: https://github.com/MakieOrg/Makie.jl/compare/v0.21.13...v0.21.14
[0.21.13]: https://github.com/MakieOrg/Makie.jl/compare/v0.21.12...v0.21.13
[0.21.12]: https://github.com/MakieOrg/Makie.jl/compare/v0.21.11...v0.21.12
[0.21.11]: https://github.com/MakieOrg/Makie.jl/compare/v0.21.10...v0.21.11
[0.21.10]: https://github.com/MakieOrg/Makie.jl/compare/v0.21.9...v0.21.10
[0.21.9]: https://github.com/MakieOrg/Makie.jl/compare/v0.21.8...v0.21.9
[0.21.8]: https://github.com/MakieOrg/Makie.jl/compare/v0.21.7...v0.21.8
[0.21.7]: https://github.com/MakieOrg/Makie.jl/compare/v0.21.6...v0.21.7
[0.21.6]: https://github.com/MakieOrg/Makie.jl/compare/v0.21.5...v0.21.6
[0.21.5]: https://github.com/MakieOrg/Makie.jl/compare/v0.21.4...v0.21.5
[0.21.4]: https://github.com/MakieOrg/Makie.jl/compare/v0.21.3...v0.21.4
[0.21.3]: https://github.com/MakieOrg/Makie.jl/compare/v0.21.2...v0.21.3
[0.21.2]: https://github.com/MakieOrg/Makie.jl/compare/v0.21.1...v0.21.2
[0.21.1]: https://github.com/MakieOrg/Makie.jl/compare/v0.21.0...v0.21.1
[0.21.0]: https://github.com/MakieOrg/Makie.jl/compare/v0.20.10...v0.21.0
[0.20.10]: https://github.com/MakieOrg/Makie.jl/compare/v0.20.9...v0.20.10
[0.20.9]: https://github.com/MakieOrg/Makie.jl/compare/v0.20.8...v0.20.9
[0.20.8]: https://github.com/MakieOrg/Makie.jl/compare/v0.20.7...v0.20.8
[0.20.7]: https://github.com/MakieOrg/Makie.jl/compare/v0.20.6...v0.20.7
[0.20.6]: https://github.com/MakieOrg/Makie.jl/compare/v0.20.5...v0.20.6
[0.20.5]: https://github.com/MakieOrg/Makie.jl/compare/v0.20.4...v0.20.5
[0.20.4]: https://github.com/MakieOrg/Makie.jl/compare/v0.20.3...v0.20.4
[0.20.3]: https://github.com/MakieOrg/Makie.jl/compare/v0.20.2...v0.20.3
[0.20.2]: https://github.com/MakieOrg/Makie.jl/compare/v0.20.1...v0.20.2
[0.20.1]: https://github.com/MakieOrg/Makie.jl/compare/v0.20.0...v0.20.1
[0.20.0]: https://github.com/MakieOrg/Makie.jl/compare/v0.19.12...v0.20.0
[0.19.12]: https://github.com/MakieOrg/Makie.jl/compare/v0.19.11...v0.19.12
[0.19.11]: https://github.com/MakieOrg/Makie.jl/compare/v0.19.10...v0.19.11
[0.19.10]: https://github.com/MakieOrg/Makie.jl/compare/v0.19.9...v0.19.10
[0.19.9]: https://github.com/MakieOrg/Makie.jl/compare/v0.19.8...v0.19.9
[0.19.8]: https://github.com/MakieOrg/Makie.jl/compare/v0.19.7...v0.19.8
[0.19.7]: https://github.com/MakieOrg/Makie.jl/compare/v0.19.6...v0.19.7
[0.19.6]: https://github.com/MakieOrg/Makie.jl/compare/v0.19.5...v0.19.6
[0.19.5]: https://github.com/MakieOrg/Makie.jl/compare/v0.19.4...v0.19.5
[0.19.4]: https://github.com/MakieOrg/Makie.jl/compare/v0.19.3...v0.19.4
[0.19.3]: https://github.com/MakieOrg/Makie.jl/compare/v0.19.1...v0.19.3
[0.19.1]: https://github.com/MakieOrg/Makie.jl/compare/v0.19.0...v0.19.1
[0.19.0]: https://github.com/MakieOrg/Makie.jl/compare/v0.18.4...v0.19.0
[0.18.4]: https://github.com/MakieOrg/Makie.jl/compare/v0.18.3...v0.18.4
[0.18.3]: https://github.com/MakieOrg/Makie.jl/compare/v0.18.2...v0.18.3
[0.18.2]: https://github.com/MakieOrg/Makie.jl/compare/v0.18.1...v0.18.2
[0.18.1]: https://github.com/MakieOrg/Makie.jl/compare/v0.18.0...v0.18.1
[0.18.0]: https://github.com/MakieOrg/Makie.jl/compare/v0.17.13...v0.18.0
[0.17.13]: https://github.com/MakieOrg/Makie.jl/compare/v0.17.12...v0.17.13
[0.17.12]: https://github.com/MakieOrg/Makie.jl/compare/v0.17.11...v0.17.12
[0.17.11]: https://github.com/MakieOrg/Makie.jl/compare/v0.17.10...v0.17.11
[0.17.10]: https://github.com/MakieOrg/Makie.jl/compare/v0.17.9...v0.17.10
[0.17.9]: https://github.com/MakieOrg/Makie.jl/compare/v0.17.7...v0.17.9
[0.17.7]: https://github.com/MakieOrg/Makie.jl/compare/v0.17.6...v0.17.7
[0.17.6]: https://github.com/MakieOrg/Makie.jl/compare/v0.17.5...v0.17.6
[0.17.5]: https://github.com/MakieOrg/Makie.jl/compare/v0.17.4...v0.17.5
[0.17.4]: https://github.com/MakieOrg/Makie.jl/compare/v0.17.3...v0.17.4
[0.17.3]: https://github.com/MakieOrg/Makie.jl/compare/v0.17.2...v0.17.3
[0.17.2]: https://github.com/MakieOrg/Makie.jl/compare/v0.17.1...v0.17.2
[0.17.1]: https://github.com/MakieOrg/Makie.jl/compare/v0.17.0...v0.17.1
[0.17.0]: https://github.com/MakieOrg/Makie.jl/compare/v0.16.4...v0.17.0
[0.16.4]: https://github.com/MakieOrg/Makie.jl/compare/v0.16.0...v0.16.4
[0.16.0]: https://github.com/MakieOrg/Makie.jl/compare/v0.15.3...v0.16.0
[0.15.3]: https://github.com/MakieOrg/Makie.jl/compare/v0.15.2...v0.15.3
[0.15.2]: https://github.com/MakieOrg/Makie.jl/compare/v0.15.1...v0.15.2
[0.15.1]: https://github.com/MakieOrg/Makie.jl/compare/v0.15.0...v0.15.1
[0.15.0]: https://github.com/MakieOrg/Makie.jl/compare/v0.14.2...v0.15.0<|MERGE_RESOLUTION|>--- conflicted
+++ resolved
@@ -5,11 +5,8 @@
 - Widened types for axis keys [#5243](https://github.com/MakieOrg/Makie.jl/pull/5243)
 - Fixed `getlimits(::Axis3)` error related to unchecked access of `:visible` attribute.
 - Add simple compression for arrays containing only the same value in WGLMakie [#5252](https://github.com/MakieOrg/Makie.jl/pull/5252).
-<<<<<<< HEAD
+- Fixed 3D `contour` plots not rendering the correct isosurfaces when `colorrange` is given. Also fixed `isorange` not working, tweaked default `isorange`, colormap resolution, and changed colormap extractor for `Colorbar` to ignore alpha. [#5213](https://github.com/MakieOrg/Makie.jl/pull/5213)
 - Updated `boxplot`, `crossbar`, `density`, `hist`, `stephist`, `violin` and `waterfall` to use the new compute graph instead of observables. [#5184](https://github.com/MakieOrg/Makie.jl/pull/5184)
-=======
-- Fixed 3D `contour` plots not rendering the correct isosurfaces when `colorrange` is given. Also fixed `isorange` not working, tweaked default `isorange`, colormap resolution, and changed colormap extractor for `Colorbar` to ignore alpha. [#5213](https://github.com/MakieOrg/Makie.jl/pull/5213)
->>>>>>> 1da0f1e7
 
 ## [0.24.5] - 2025-08-06
 
