--- conflicted
+++ resolved
@@ -21,6 +21,7 @@
 - Fixed heatmap cells being 0.5px/units too large in CairoMakie [4633](https://github.com/MakieOrg/Makie.jl/pull/4633)
 - Fix bounds error when recording video with WGLMakie [#4639](https://github.com/MakieOrg/Makie.jl/pull/4639).
 - Add `axis.(x/y)ticklabelspace = :max_auto`, to only grow tickspace but never shrink to reduce jitter [#4642](https://github.com/MakieOrg/Makie.jl/pull/4642).
+- The error shown for invalid attributes will now also show suggestions for nearby attributes (if there are any) [#4394](https://github.com/MakieOrg/Makie.jl/pull/4394).
 
 ## [0.21.16] - 2024-11-06
 
@@ -75,11 +76,7 @@
 - Fix NaN handling in WGLMakie [#4282](https://github.com/MakieOrg/Makie.jl/pull/4282).
 - Show DataInspector tooltip on NaN values if `nan_color` has been set to other than `:transparent` [#4310](https://github.com/MakieOrg/Makie.jl/pull/4310)
 - Fix `linestyle` not being used in `triplot` [#4332](https://github.com/MakieOrg/Makie.jl/pull/4332)
-<<<<<<< HEAD
-- The error shown for invalid attributes will now also show suggestions for nearby attributes (if there are any) [#4394](https://github.com/MakieOrg/Makie.jl/pull/4394)
-=======
 - Invalid keyword arguments for `Block`s (e.g. `Axis` and `Colorbar`) now throw errors and show suggestions rather than simply throwing [#4392](https://github.com/MakieOrg/Makie.jl/pull/4392)
->>>>>>> b8fdc304
 - Fix voxel clipping not being based on voxel centers [#4397](https://github.com/MakieOrg/Makie.jl/pull/4397)
 - Parsing `Q` and `q` commands in svg paths with `BezierPath` is now supported [#4413](https://github.com/MakieOrg/Makie.jl/pull/4413)
 
