# Changelog

## [Unreleased]

<<<<<<< HEAD
- fix `px_per_unit != 1` not getting fit to the interactive window size in GLMakie [#4687](https://github.com/MakieOrg/Makie.jl/pull/4687)
=======
- Fixed indexing error edge case in violin median code [#4682](https://github.com/MakieOrg/Makie.jl/pull/4682)
- Fixed incomplete plot cleanup when cleanup is triggered by an event. [#4710](https://github.com/MakieOrg/Makie.jl/pull/4710)
>>>>>>> 10a89e50

## [0.22.0] - 2024-12-12

- Updated to GeometryBasics 0.5: [GeometryBasics#173](https://github.com/JuliaGeometry/GeometryBasics.jl/pull/173), [GeometryBasics#219](https://github.com/JuliaGeometry/GeometryBasics.jl/pull/219) [#4319](https://github.com/MakieOrg/Makie.jl/pull/4319)
  - Removed `meta` infrastructure. Vertex attributes are now passed as kwargs.
  - Simplified GeometryBasics Mesh type, improving compile times
  - Added `FaceView` to allow different vertex attributes to use different indices for specifying data of the same vertex. This can be used to specify per-face data.
  - Added `GeometryBasics.face_normals(points, faces)`
  - Changed the order of `Rect2` coordinates to be counter-clockwise.
  - Updated `Cylinder` to avoid visually rounding off the top and bottom.
  - Added `MetaMesh` to store non-vertex metadata in a GeometryBasics Mesh object. These are now produced by MeshIO for `.obj` files, containing information from `.mtl` files.
  - Renamed `Tesselation/tesselation` to `Tessellation/tessellation` [GeometryBasics#227](https://github.com/JuliaGeometry/GeometryBasics.jl/pull/227) [#4564](https://github.com/MakieOrg/Makie.jl/pull/4564)
- Added `Makie.mesh` option for `MetaMesh` which applies some of the bundled information [#4368](https://github.com/MakieOrg/Makie.jl/pull/4368), [#4496](https://github.com/MakieOrg/Makie.jl/pull/4496)
- `Voronoiplot`s automatic colors are now defined based on the underlying point set instead of only those generators appearing in the tessellation. This makes the selected colors consistent between tessellations when generators might have been deleted or added. [#4357](https://github.com/MakieOrg/Makie.jl/pull/4357)
- `contour` now supports _curvilinear_ grids, where `x` and `y` are matrices [#4670](https://github.com/MakieOrg/Makie.jl/pull/4670).
- Added `viewmode = :free` and translation, zoom, limit reset and cursor-focus interactions to Axis3. [4131](https://github.com/MakieOrg/Makie.jl/pull/4131)
- Split `marker_offset` handling from marker centering and fix various bugs with it [#4594](https://github.com/MakieOrg/Makie.jl/pull/4594)
- Added `transform_marker` attribute to meshscatter and changed the default behavior to not transform marker/mesh vertices [#4606](https://github.com/MakieOrg/Makie.jl/pull/4606)
- Fixed some issues with meshscatter not correctly transforming with transform functions and float32 rescaling [#4606](https://github.com/MakieOrg/Makie.jl/pull/4606)
- Fixed `poly` pipeline for 3D and/or Float64 polygons that begin from an empty vector [#4615](https://github.com/MakieOrg/Makie.jl/pull/4615).
- `empty!` GLMakie screen instead of closing, fixing issue with resetted window position [#3881](https://github.com/MakieOrg/Makie.jl/pull/3881)
- Added option to display the front spines in Axis3 to close the outline box [#2349](https://github.com/MakieOrg/Makie.jl/pull/4305)
- Fixed gaps in corners of `poly(Rect2(...))` stroke [#4664](https://github.com/MakieOrg/Makie.jl/pull/4664)
- Fixed an issue where `reinterpret`ed arrays of line points were not handled correctly in CairoMakie [#4668](https://github.com/MakieOrg/Makie.jl/pull/4668).
- Fixed various issues with `markerspace = :data`, `transform_marker = true` and `rotation` for scatter in CairoMakie (incorrect marker transformations, ignored transformations, Cairo state corruption) [#4663](https://github.com/MakieOrg/Makie.jl/pull/4663)
- Refactored OpenGL cleanup to run immediately rather than on GC [#4699](https://github.com/MakieOrg/Makie.jl/pull/4699)

## [0.21.18] - 2024-12-12

- Allow for user defined recipes to be used in SpecApi [#4655](https://github.com/MakieOrg/Makie.jl/pull/4655).

## [0.21.17] - 2024-12-05

- Added `backend` and `update` kwargs to `show` [#4558](https://github.com/MakieOrg/Makie.jl/pull/4558)
- Disabled unit prefix conversions for compound units (e.g. `u"m/s"`) to avoid generating incorrect units. [#4583](https://github.com/MakieOrg/Makie.jl/pull/4583)
- Added kwarg to rotate Toggle [#4445](https://github.com/MakieOrg/Makie.jl/pull/4445)
- Fixed orientation of environment light textures in RPRMakie [#4629](https://github.com/MakieOrg/Makie.jl/pull/4629).
- Fixed uint16 overflow for over ~65k elements in WGLMakie picking [#4604](https://github.com/MakieOrg/Makie.jl/pull/4604).
- Improved performance for line plot in CairoMakie [#4601](https://github.com/MakieOrg/Makie.jl/pull/4601).
- Prevent more default actions when canvas has focus [#4602](https://github.com/MakieOrg/Makie.jl/pull/4602).
- Fixed an error in `convert_arguments` for PointBased plots and 3D polygons [#4585](https://github.com/MakieOrg/Makie.jl/pull/4585).
- Fixed polygon rendering issue of `crossbar(..., show_notch = true)` in CairoMakie [#4587](https://github.com/MakieOrg/Makie.jl/pull/4587).
- Fixed `colorbuffer(axis)` for `px_per_unit != 1` [#4574](https://github.com/MakieOrg/Makie.jl/pull/4574).
- Fixed render order of Axis3 frame lines in CairoMakie [#4591](https://github.com/MakieOrg/Makie.jl/pull/4591)
- Fixed color mapping between `contourf` and `Colorbar` [#4618](https://github.com/MakieOrg/Makie.jl/pull/4618)
- Fixed an incorrect comparison in CairoMakie's line clipping code which can cause line segments to disappear [#4631](https://github.com/MakieOrg/Makie.jl/pull/4631)
- Added PointBased conversion for `Vector{MultiLineString}` [#4599](https://github.com/MakieOrg/Makie.jl/pull/4599)
- Added color conversions for tuples, Points and Vecs [#4599](https://github.com/MakieOrg/Makie.jl/pull/4599)
- Added conversions for 1 and 2 value paddings in `Label` and `tooltip` [#4599](https://github.com/MakieOrg/Makie.jl/pull/4599)
- Fixed `NaN` in scatter rotation and markersize breaking Cairo state [#4599](https://github.com/MakieOrg/Makie.jl/pull/4599)
- Fixed heatmap cells being 0.5px/units too large in CairoMakie [4633](https://github.com/MakieOrg/Makie.jl/pull/4633)
- Fixed bounds error when recording video with WGLMakie [#4639](https://github.com/MakieOrg/Makie.jl/pull/4639).
- Added `axis.(x/y)ticklabelspace = :max_auto`, to only grow tickspace but never shrink to reduce jitter [#4642](https://github.com/MakieOrg/Makie.jl/pull/4642).
- The error shown for invalid attributes will now also show suggestions for nearby attributes (if there are any) [#4394](https://github.com/MakieOrg/Makie.jl/pull/4394).
- Added (x/y)axislinks to S.GridLayout and make sure limits don't reset when linking axes [#4643](https://github.com/MakieOrg/Makie.jl/pull/4643).

## [0.21.16] - 2024-11-06

- Added `origin!()` to transformation so that the reference point of `rotate!()` and `scale!()` can be modified [#4472](https://github.com/MakieOrg/Makie.jl/pull/4472)
- Correctly render the tooltip triangle [#4560](https://github.com/MakieOrg/Makie.jl/pull/4560).
- Introduce `isclosed(scene)`, conditionally use `Bonito.LargeUpdate` [#4569](https://github.com/MakieOrg/Makie.jl/pull/4569).
- Allow plots to move between scenes in SpecApi [#4132](https://github.com/MakieOrg/Makie.jl/pull/4132).
- Added empty constructor to all backends for `Screen` allowing `display(Makie.current_backend().Screen(), fig)` [#4561](https://github.com/MakieOrg/Makie.jl/pull/4561).
- Added `subsup` and `left_subsup` functions that offer stacked sub- and superscripts for `rich` text which means this style can be used with arbitrary fonts and is not limited to fonts supported by MathTeXEngine.jl [#4489](https://github.com/MakieOrg/Makie.jl/pull/4489).
- Added the `jitter_width` and `side_nudge` attributes to the `raincloud` plot definition, so that they can be used as kwargs [#4517](https://github.com/MakieOrg/Makie.jl/pull/4517)
- Expand PlotList plots to expose their child plots to the legend interface, allowing `axislegend`show plots within PlotSpecs as individual entries. [#4546](https://github.com/MakieOrg/Makie.jl/pull/4546)
- Implement S.Colorbar(plotspec) [#4520](https://github.com/MakieOrg/Makie.jl/pull/4520).
- Fixed a hang when `Record` was created inside a closure passed to `IOCapture.capture` [#4562](https://github.com/MakieOrg/Makie.jl/pull/4562).
- Added logical size annotation to `text/html` inline videos so that sizes are appropriate independent of the current `px_per_unit` value [#4563](https://github.com/MakieOrg/Makie.jl/pull/4563).

## [0.21.15] - 2024-10-25

- Allowed creation of `Legend` with entries that have no legend elements [#4526](https://github.com/MakieOrg/Makie.jl/pull/4526).
- Improved CairoMakie's 2D mesh drawing performance by ~30% [#4132](https://github.com/MakieOrg/Makie.jl/pull/4132).
- Allow `width` to be set per box in `boxplot` [#4447](https://github.com/MakieOrg/Makie.jl/pull/4447).
- For `Textbox`es in which a fixed width is specified, the text is now scrolled
  if the width is exceeded [#4293](https://github.com/MakieOrg/Makie.jl/pull/4293)
- Changed image, heatmap and surface picking indices to correctly index the relevant matrix arguments. [#4459](https://github.com/MakieOrg/Makie.jl/pull/4459)
- Improved performance of `record` by avoiding unnecessary copying in common cases [#4475](https://github.com/MakieOrg/Makie.jl/pull/4475).
- Fixed usage of `AggMean()` and other aggregations operating on 3d data for `datashader` [#4346](https://github.com/MakieOrg/Makie.jl/pull/4346).
- Fixed forced rasterization when rendering figures with `Axis3` to svg [#4463](https://github.com/MakieOrg/Makie.jl/pull/4463).
- Changed default for `circular_rotation` in Camera3D to false, so that the camera doesn't change rotation direction anymore [4492](https://github.com/MakieOrg/Makie.jl/pull/4492)
- Fixed `pick(scene, rect2)` in WGLMakie [#4488](https://github.com/MakieOrg/Makie.jl/pull/4488)
- Fixed resizing of `surface` data not working correctly. (I.e. drawing out-of-bounds data or only drawing part of the data.) [#4529](https://github.com/MakieOrg/Makie.jl/pull/4529)

## [0.21.14] - 2024-10-11

- Fixed relocatability of GLMakie [#4461](https://github.com/MakieOrg/Makie.jl/pull/4461).
- Fixed relocatability of WGLMakie [#4467](https://github.com/MakieOrg/Makie.jl/pull/4467).
- Fixed `space` keyword for `barplot` [#4435](https://github.com/MakieOrg/Makie.jl/pull/4435).

## [0.21.13] - 2024-10-07

- Optimize SpecApi, re-use Blocks better and add API to access the created block objects [#4354](https://github.com/MakieOrg/Makie.jl/pull/4354).
- Fixed `merge(attr1, attr2)` modifying nested attributes in `attr1` [#4416](https://github.com/MakieOrg/Makie.jl/pull/4416)
- Fixed issue with CairoMakie rendering scene backgrounds at the wrong position [#4425](https://github.com/MakieOrg/Makie.jl/pull/4425)
- Fixed incorrect inverse transformation in `position_on_plot` for lines, causing incorrect tooltip placement in DataInspector [#4402](https://github.com/MakieOrg/Makie.jl/pull/4402)
- Added new `Checkbox` block [#4336](https://github.com/MakieOrg/Makie.jl/pull/4336).
- Added ability to override legend element attributes by pairing labels or plots with override attributes [#4427](https://github.com/MakieOrg/Makie.jl/pull/4427).
- Added threshold before a drag starts which improves false negative rates for clicks. `Button` can now trigger on click and not mouse-down which is the canonical behavior in other GUI systems [#4336](https://github.com/MakieOrg/Makie.jl/pull/4336).
- `PolarAxis` font size now defaults to global figure `fontsize` in the absence of specific `Axis` theming [#4314](https://github.com/MakieOrg/Makie.jl/pull/4314)
- `MultiplesTicks` accepts new option `strip_zero=true`, allowing labels of the form `0x` to be `0` [#4372](https://github.com/MakieOrg/Makie.jl/pull/4372)
- Make near/far of WGLMakie JS 3d camera dynamic, for better depth_shift scaling [#4430](https://github.com/MakieOrg/Makie.jl/pull/4430).

## [0.21.12] - 2024-09-28

- Fix NaN handling in WGLMakie [#4282](https://github.com/MakieOrg/Makie.jl/pull/4282).
- Show DataInspector tooltip on NaN values if `nan_color` has been set to other than `:transparent` [#4310](https://github.com/MakieOrg/Makie.jl/pull/4310)
- Fix `linestyle` not being used in `triplot` [#4332](https://github.com/MakieOrg/Makie.jl/pull/4332)
- Invalid keyword arguments for `Block`s (e.g. `Axis` and `Colorbar`) now throw errors and show suggestions rather than simply throwing [#4392](https://github.com/MakieOrg/Makie.jl/pull/4392)
- Fix voxel clipping not being based on voxel centers [#4397](https://github.com/MakieOrg/Makie.jl/pull/4397)
- Parsing `Q` and `q` commands in svg paths with `BezierPath` is now supported [#4413](https://github.com/MakieOrg/Makie.jl/pull/4413)


## [0.21.11] - 2024-09-13

- Hot fixes for 0.21.10 [#4356](https://github.com/MakieOrg/Makie.jl/pull/4356).
- Set `Voronoiplot`'s preferred axis type to 2D in all cases [#4349](https://github.com/MakieOrg/Makie.jl/pull/4349)

## [0.21.10] - 2024-09-12

- Introduce `heatmap(Resampler(large_matrix))`, allowing to show big images interactively [#4317](https://github.com/MakieOrg/Makie.jl/pull/4317).
- Make sure we wait for the screen session [#4316](https://github.com/MakieOrg/Makie.jl/pull/4316).
- Fix for absrect [#4312](https://github.com/MakieOrg/Makie.jl/pull/4312).
- Fix attribute updates for SpecApi and SpecPlots (e.g. ecdfplot) [#4265](https://github.com/MakieOrg/Makie.jl/pull/4265).
- Bring back `poly` convert arguments for matrix with points as row [#4258](https://github.com/MakieOrg/Makie.jl/pull/4258).
- Fix gl_ClipDistance related segfault on WSL with GLMakie [#4270](https://github.com/MakieOrg/Makie.jl/pull/4270).
- Added option `label_position = :center` to place labels centered over each bar [#4274](https://github.com/MakieOrg/Makie.jl/pull/4274).
- `plotfunc()` and `func2type()` support functions ending with `!` [#4275](https://github.com/MakieOrg/Makie.jl/pull/4275).
- Fixed Boundserror in clipped multicolor lines in CairoMakie [#4313](https://github.com/MakieOrg/Makie.jl/pull/4313)
- Fix float precision based assertions error in GLMakie.volume [#4311](https://github.com/MakieOrg/Makie.jl/pull/4311)
- Support images with reversed axes [#4338](https://github.com/MakieOrg/Makie.jl/pull/4338)

## [0.21.9] - 2024-08-27

- Hotfix for colormap + color updates [#4258](https://github.com/MakieOrg/Makie.jl/pull/4258).

## [0.21.8] - 2024-08-26

- Fix selected list in `WGLMakie.pick_sorted` [#4136](https://github.com/MakieOrg/Makie.jl/pull/4136).
- Apply px per unit in `pick_closest`/`pick_sorted` [#4137](https://github.com/MakieOrg/Makie.jl/pull/4137).
- Support plot(interval, func) for rangebars and band [#4102](https://github.com/MakieOrg/Makie.jl/pull/4102).
- Fixed the broken OpenGL state cleanup for clip_planes which may cause plots to disappear randomly [#4157](https://github.com/MakieOrg/Makie.jl/pull/4157)
- Reduce updates for image/heatmap, improving performance [#4130](https://github.com/MakieOrg/Makie.jl/pull/4130).
- Add an informative error message to `save` when no backend is loaded [#4177](https://github.com/MakieOrg/Makie.jl/pull/4177)
- Fix rendering of `band` with NaN values [#4178](https://github.com/MakieOrg/Makie.jl/pull/4178).
- Fix plotting of lines with OffsetArrays across all backends [#4242](https://github.com/MakieOrg/Makie.jl/pull/4242).

## [0.21.7] - 2024-08-19

- Hot fix for 1D heatmap [#4147](https://github.com/MakieOrg/Makie.jl/pull/4147).

## [0.21.6] - 2024-08-14

- Fix RectangleZoom in WGLMakie [#4127](https://github.com/MakieOrg/Makie.jl/pull/4127)
- Bring back fastpath for regular heatmaps [#4125](https://github.com/MakieOrg/Makie.jl/pull/4125)
- Data inspector fixes (mostly for bar plots) [#4087](https://github.com/MakieOrg/Makie.jl/pull/4087)
- Added "clip_planes" as a new generic plot and scene attribute. Up to 8 world space clip planes can be specified to hide sections of a plot. [#3958](https://github.com/MakieOrg/Makie.jl/pull/3958)
- Updated handling of `model` matrices with active Float32 rescaling. This should fix issues with Float32-unsafe translations or scalings of plots, as well as rotated plots in Float32-unsafe ranges. [#4026](https://github.com/MakieOrg/Makie.jl/pull/4026)
- Added `events.tick` to allow linking actions like animations to the renderloop. [#3948](https://github.com/MakieOrg/Makie.jl/pull/3948)
- Added the `uv_transform` attribute for meshscatter, mesh, surface and image [#1406](https://github.com/MakieOrg/Makie.jl/pull/1406).
- Added the ability to use textures with `meshscatter` in WGLMakie [#1406](https://github.com/MakieOrg/Makie.jl/pull/1406).
- Don't remove underlying VideoStream file when doing save() [#3883](https://github.com/MakieOrg/Makie.jl/pull/3883).
- Fix label/legend for plotlist [#4079](https://github.com/MakieOrg/Makie.jl/pull/4079).
- Fix wrong order for colors in RPRMakie [#4098](https://github.com/MakieOrg/Makie.jl/pull/4098).
- Fixed incorrect distance calculation in `pick_closest` in WGLMakie [#4082](https://github.com/MakieOrg/Makie.jl/pull/4082).
- Suppress keyboard shortcuts and context menu in JupyterLab output [#4068](https://github.com/MakieOrg/Makie.jl/pull/4068).
- Introduce stroke_depth_shift + forward normal depth_shift for Poly [#4058](https://github.com/MakieOrg/Makie.jl/pull/4058).
- Use linestyle for Poly and Density legend elements [#4000](https://github.com/MakieOrg/Makie.jl/pull/4000).
- Bring back interpolation attribute for surface [#4056](https://github.com/MakieOrg/Makie.jl/pull/4056).
- Improved accuracy of framerate settings in GLMakie [#3954](https://github.com/MakieOrg/Makie.jl/pull/3954)
- Fix label_formatter being called twice in barplot [#4046](https://github.com/MakieOrg/Makie.jl/pull/4046).
- Fix error with automatic `highclip` or `lowclip` and scalar colors [#4048](https://github.com/MakieOrg/Makie.jl/pull/4048).
- Correct a bug in the `project` function when projecting using a `Scene`. [#3909](https://github.com/MakieOrg/Makie.jl/pull/3909).
- Add position for `pie` plot [#4027](https://github.com/MakieOrg/Makie.jl/pull/4027).
- Correct a method ambiguity in `insert!` which was causing `PlotList` to fail on CairoMakie. [#4038](https://github.com/MakieOrg/Makie.jl/pull/4038)
- Delaunay triangulations created via `tricontourf`, `triplot`, and `voronoiplot` no longer use any randomisation in the point insertion order so that results are unique. [#4044](https://github.com/MakieOrg/Makie.jl/pull/4044)
- Improve content scaling support for Wayland and fix incorrect mouse scaling on mac [#4062](https://github.com/MakieOrg/Makie.jl/pull/4062)
- Fix: `band` ignored its `alpha` argument in CairoMakie
- Fix `marker=FastPixel()` makersize and markerspace, improve `spy` recipe [#4043](https://github.com/MakieOrg/Makie.jl/pull/4043).
- Fixed `invert_normals` for surface plots in CairoMakie [#4021](https://github.com/MakieOrg/Makie.jl/pull/4021).
- Improve support for embedding GLMakie. [#4073](https://github.com/MakieOrg/Makie.jl/pull/4073)
- Update JS OrbitControls to match Julia OrbitControls [#4084](https://github.com/MakieOrg/Makie.jl/pull/4084).
- Fix `select_point()` [#4101](https://github.com/MakieOrg/Makie.jl/pull/4101).
- Fix `absrect()` and `select_rectangle()` [#4110](https://github.com/MakieOrg/Makie.jl/issues/4110).
- Allow segment-specific radius for `pie` plot [#4028](https://github.com/MakieOrg/Makie.jl/pull/4028).

## [0.21.5] - 2024-07-07

- Fixed tuple argument for `WGLMakie.activate!(resize_to=(:parent, nothing))` [#4009](https://github.com/MakieOrg/Makie.jl/pull/4009).
- validate plot attributes later, for axis specific plot attributes [#3974](https://github.com/MakieOrg/Makie.jl/pull/3974).

## [0.21.4] - 2024-07-02

- Fixed support for GLFW 3.4 on OSX [#3999](https://github.com/MakieOrg/Makie.jl/issues/3999).
- Changed camera variables to Float64 for increased accuracy [#3984](https://github.com/MakieOrg/Makie.jl/pull/3984)
- Allow CairoMakie to render `poly` overloads that internally don't use two child plots [#3986](https://github.com/MakieOrg/Makie.jl/pull/3986).
- Fixes for Menu and DataInspector [#3975](https://github.com/MakieOrg/Makie.jl/pull/3975).
- Add line-loop detection and rendering to GLMakie and WGLMakie [#3907](https://github.com/MakieOrg/Makie.jl/pull/3907).

## [0.21.3] - 2024-06-17

- Fix stack overflows when using `markerspace = :data` with `scatter` [#3960](https://github.com/MakieOrg/Makie.jl/issues/3960).
- CairoMakie: Fix broken SVGs when using non-interpolated image primitives, for example Colorbars, with recent Cairo versions [#3967](https://github.com/MakieOrg/Makie.jl/pull/3967).
- CairoMakie: Add argument `pdf_version` to restrict the PDF version when saving a figure as a PDF [#3845](https://github.com/MakieOrg/Makie.jl/pull/3845).
- Fix DataInspector using invalid attribute strokewidth for plot type Wireframe [#3917](https://github.com/MakieOrg/Makie.jl/pull/3917).
- CairoMakie: Fix incorrect scaling factor for SVGs with Cairo_jll 1.18 [#3964](https://github.com/MakieOrg/Makie.jl/pull/3964).
- Fixed use of Textbox from Bonito [#3924](https://github.com/MakieOrg/Makie.jl/pull/3924)

## [0.21.2] - 2024-05-22

- Added `cycle` to general attribute allowlist so that it works also with plot types that don't set one in their theme [#3879](https://github.com/MakieOrg/Makie.jl/pull/3879).

## [0.21.1] - 2024-05-21

- `boundingbox` now relies on `apply_transform(transform, data_limits(plot))` rather than transforming the corner points of the bounding box [#3856](https://github.com/MakieOrg/Makie.jl/pull/3856).
- Adjusted `Axis` limits to consider transformations more consistently [#3864](https://github.com/MakieOrg/Makie.jl/pull/3864).
- Fix problems with incorrectly disabled attributes in recipes [#3870](https://github.com/MakieOrg/Makie.jl/pull/3870), [#3866](https://github.com/MakieOrg/Makie.jl/pull/3866).
- Fix RPRMakie with Material [#3872](https://github.com/MakieOrg/Makie.jl/pull/3872).
- Support the loop option in html video output [#3697](https://github.com/MakieOrg/Makie.jl/pull/3697).

## [0.21.0] - 2024-05-08

- Add `voxels` plot [#3527](https://github.com/MakieOrg/Makie.jl/pull/3527).
- Added supported markers hint to unsupported marker warn message [#3666](https://github.com/MakieOrg/Makie.jl/pull/3666).
- Fixed bug in CairoMakie line drawing when multiple successive points had the same color [#3712](https://github.com/MakieOrg/Makie.jl/pull/3712).
- Remove StableHashTraits in favor of calculating hashes directly with CRC32c [#3667](https://github.com/MakieOrg/Makie.jl/pull/3667).
- **Breaking (sort of)** Added a new `@recipe` variant which allows documenting attributes directly where they are defined and validating that all attributes are known whenever a plot is created. This is not breaking in the sense that the API changes, but user code is likely to break because of misspelled attribute names etc. that have so far gone unnoticed.
- Add axis converts, enabling unit/categorical support and more [#3226](https://github.com/MakieOrg/Makie.jl/pull/3226).
- **Breaking** Streamlined `data_limits` and `boundingbox` [#3671](https://github.com/MakieOrg/Makie.jl/pull/3671)
  - `data_limits` now only considers plot positions, completely ignoring transformations
  - `boundingbox(p::Text)` is deprecated in favor of `boundingbox(p::Text, p.markerspace[])`. The more internal methods use `string_boundingbox(p)`. [#3723](https://github.com/MakieOrg/Makie.jl/pull/3723)
  - `boundingbox` overwrites must now include a secondary space argument to work `boundingbox(plot, space::Symbol = :data)` [#3723](https://github.com/MakieOrg/Makie.jl/pull/3723)
  - `boundingbox` now always consider `transform_func` and `model`
  - `data_limits(::Scatter)` and `boundingbox(::Scatter)` now consider marker transformations [#3716](https://github.com/MakieOrg/Makie.jl/pull/3716)
- **Breaking** Improved Float64 compatibility of Axis [#3681](https://github.com/MakieOrg/Makie.jl/pull/3681)
  - This added an extra conversion step which only takes effect when Float32 precision becomes relevant. In those cases code using `project()` functions will be wrong as the transformation is not applied. Use `project(plot_or_scene, ...)` or apply the conversion yourself beforehand with `Makie.f32_convert(plot_or_scene, transformed_point)` and use `patched_model = Makie.patch_model(plot_or_scene, model)`.
  - `Makie.to_world(point, matrix, resolution)` has been deprecated in favor of `Makie.to_world(scene_or_plot, point)` to include float32 conversions.
- **Breaking** Reworked line shaders in GLMakie and WGLMakie [#3558](https://github.com/MakieOrg/Makie.jl/pull/3558)
  - GLMakie: Removed support for per point linewidths
  - GLMakie: Adjusted dots (e.g. with `linestyle = :dot`) to bend across a joint
  - GLMakie: Adjusted linestyles to scale with linewidth dynamically so that dots remain dots with changing linewidth
  - GLMakie: Cleaned up anti-aliasing for truncated joints
  - WGLMakie: Added support for linestyles
  - WGLMakie: Added line joints
  - WGLMakie: Added native anti-aliasing which generally improves quality but introduces outline artifacts in some cases (same as GLMakie)
  - Both: Adjusted handling of thin lines which may result in different color intensities
- Fixed an issue with lines being drawn in the wrong direction in 3D (with perspective projection) [#3651](https://github.com/MakieOrg/Makie.jl/pull/3651).
- **Breaking** Renamed attribute `rotations` to `rotation` for `scatter` and `meshscatter` which had been inconsistent with the otherwise singular naming scheme and other plots like `text` [#3724](https://github.com/MakieOrg/Makie.jl/pull/3724).
- Fixed `contourf` bug where n levels would sometimes miss the uppermost value, causing gaps [#3713](https://github.com/MakieOrg/Makie.jl/pull/3713).
- Added `scale` attribute to `violin` [#3352](https://github.com/MakieOrg/Makie.jl/pull/3352).
- Use label formatter in barplot [#3718](https://github.com/MakieOrg/Makie.jl/pull/3718).
- Fix the incorrect shading with non uniform markerscale in meshscatter [#3722](https://github.com/MakieOrg/Makie.jl/pull/3722)
- Add `scale_to=:flip` option to `hist`, which flips the direction of the bars [#3732](https://github.com/MakieOrg/Makie.jl/pull/3732)
- Fixed an issue with the texture atlas not updating in WGLMakie after display, causing new symbols to not show up [#3737](https://github.com/MakieOrg/Makie.jl/pull/3737)
- Added `linecap` and `joinstyle` attributes for lines and linesegments. Also normalized `miter_limit` to 60° across all backends. [#3771](https://github.com/MakieOrg/Makie.jl/pull/3771)

## [0.20.10] 2024-05-07

- Loosened type restrictions for potentially array-valued colors in `Axis` attributes like `xticklabelcolor` [#3826](https://github.com/MakieOrg/Makie.jl/pull/3826).
- Added support for intervals for specifying axis limits [#3696](https://github.com/MakieOrg/Makie.jl/pull/3696)
- Added recipes for plotting intervals to `Band`, `Rangebars`, `H/VSpan` [3695](https://github.com/MakieOrg/Makie.jl/pull/3695)
- Documented `WilkinsonTicks` [#3819](https://github.com/MakieOrg/Makie.jl/pull/3819).
- Added `axislegend(ax, "title")` method [#3808](https://github.com/MakieOrg/Makie.jl/pull/3808).
- Improved thread safety of rendering with CairoMakie (independent `Scene`s only) by locking FreeType handles [#3777](https://github.com/MakieOrg/Makie.jl/pull/3777).
- Adds a tutorial for how to make recipes work with new types [#3816](https://github.com/MakieOrg/Makie.jl/pull/3816).
- Provided an interface to convert markers in CairoMakie separately (`cairo_scatter_marker`) so external packages can overload it. [#3811](https://github.com/MakieOrg/Makie.jl/pull/3811)
- Updated to DelaunayTriangulation v1.0 [#3787](https://github.com/MakieOrg/Makie.jl/pull/3787).
- Added methods `hidedecorations!`, `hiderdecorations!`, `hidethetadecorations!` and  `hidespines!` for `PolarAxis` axes [#3823](https://github.com/MakieOrg/Makie.jl/pull/3823).
- Added `loop` option support for HTML outputs when recording videos with `record` [#3697](https://github.com/MakieOrg/Makie.jl/pull/3697).

## [0.20.9] - 2024-03-29

- Added supported markers hint to unsupported marker warn message [#3666](https://github.com/MakieOrg/Makie.jl/pull/3666).
- Fixed bug in CairoMakie line drawing when multiple successive points had the same color [#3712](https://github.com/MakieOrg/Makie.jl/pull/3712).
- Remove StableHashTraits in favor of calculating hashes directly with CRC32c [#3667](https://github.com/MakieOrg/Makie.jl/pull/3667).
- Fixed `contourf` bug where n levels would sometimes miss the uppermost value, causing gaps [#3713](https://github.com/MakieOrg/Makie.jl/pull/3713).
- Added `scale` attribute to `violin` [#3352](https://github.com/MakieOrg/Makie.jl/pull/3352).
- Use label formatter in barplot [#3718](https://github.com/MakieOrg/Makie.jl/pull/3718).
- Fix the incorrect shading with non uniform markerscale in meshscatter [#3722](https://github.com/MakieOrg/Makie.jl/pull/3722)
- Add `scale_to=:flip` option to `hist`, which flips the direction of the bars [#3732](https://github.com/MakieOrg/Makie.jl/pull/3732)
- Fixed an issue with the texture atlas not updating in WGLMakie after display, causing new symbols to not show up [#3737](https://github.com/MakieOrg/Makie.jl/pull/3737)

## [0.20.8] - 2024-02-22

- Fixed excessive use of space with HTML image outputs [#3642](https://github.com/MakieOrg/Makie.jl/pull/3642).
- Fixed bugs with format strings and add new features by switching to Format.jl [#3633](https://github.com/MakieOrg/Makie.jl/pull/3633).
- Fixed an issue where CairoMakie would unnecessarily rasterize polygons [#3605](https://github.com/MakieOrg/Makie.jl/pull/3605).
- Added `PointBased` conversion trait to `scatterlines` recipe [#3603](https://github.com/MakieOrg/Makie.jl/pull/3603).
- Multiple small fixes for `map_latest`, `WGLMakie` picking and `PlotSpec` [#3637](https://github.com/MakieOrg/Makie.jl/pull/3637).
- Fixed PolarAxis `rticks` being incompatible with rich text. [#3615](https://github.com/MakieOrg/Makie.jl/pull/3615)
- Fixed an issue causing lines, scatter and text to not scale with resolution after deleting plots in GLMakie. [#3649](https://github.com/MakieOrg/Makie.jl/pull/3649)

## [0.20.7] - 2024-02-04

- Equalized alignment point of mirrored ticks to that of normal ticks [#3598](https://github.com/MakieOrg/Makie.jl/pull/3598).
- Fixed stack overflow error on conversion of gridlike data with `missing`s [#3597](https://github.com/MakieOrg/Makie.jl/pull/3597).
- Fixed mutation of CairoMakie src dir when displaying png files [#3588](https://github.com/MakieOrg/Makie.jl/pull/3588).
- Added better error messages for plotting into `FigureAxisPlot` and `AxisPlot` as Plots.jl users are likely to do [#3596](https://github.com/MakieOrg/Makie.jl/pull/3596).
- Added compat bounds for IntervalArithmetic.jl due to bug with DelaunayTriangulation.jl [#3595](https://github.com/MakieOrg/Makie.jl/pull/3595).
- Removed possibility of three-argument `barplot` [#3574](https://github.com/MakieOrg/Makie.jl/pull/3574).

## [0.20.6] - 2024-02-02

- Fix issues with Camera3D not centering [#3582](https://github.com/MakieOrg/Makie.jl/pull/3582)
- Allowed creating legend entries from plot objects with scalar numbers as colors [#3587](https://github.com/MakieOrg/Makie.jl/pull/3587).

## [0.20.5] - 2024-01-25

- Use plot plot instead of scene transform functions in CairoMakie, fixing missplaced h/vspan. [#3552](https://github.com/MakieOrg/Makie.jl/pull/3552)
- Fix error printing on shader error [#3530](https://github.com/MakieOrg/Makie.jl/pull/3530).
- Update pagefind to 1.0.4 for better headline search [#3534](https://github.com/MakieOrg/Makie.jl/pull/3534).
- Remove unnecessary deps, e.g. Setfield [3546](https://github.com/MakieOrg/Makie.jl/pull/3546).
- Don't clear args, rely on delete deregister_callbacks [#3543](https://github.com/MakieOrg/Makie.jl/pull/3543).
- Add interpolate keyword for Surface [#3541](https://github.com/MakieOrg/Makie.jl/pull/3541).
- Fix a DataInspector bug if inspector_label is used with RGB images [#3468](https://github.com/MakieOrg/Makie.jl/pull/3468).

## [0.20.4] - 2024-01-04

- Changes for Bonito rename and WGLMakie docs improvements [#3477](https://github.com/MakieOrg/Makie.jl/pull/3477).
- Add stroke and glow support to scatter and text in WGLMakie [#3518](https://github.com/MakieOrg/Makie.jl/pull/3518).
- Fix clipping issues with Camera3D when zooming in [#3529](https://github.com/MakieOrg/Makie.jl/pull/3529)

## [0.20.3] - 2023-12-21

- Add `depthsorting` as a hidden attribute for scatter plots in GLMakie as an alternative fix for outline artifacts. [#3432](https://github.com/MakieOrg/Makie.jl/pull/3432)
- Disable SDF based anti-aliasing in scatter, text and lines plots when `fxaa = true` in GLMakie. This allows removing outline artifacts at the cost of quality. [#3408](https://github.com/MakieOrg/Makie.jl/pull/3408)
- DataInspector Fixes: Fixed depth order, positional labels being in transformed space and `:inspector_clear` not getting called when moving from one plot to another. [#3454](https://github.com/MakieOrg/Makie.jl/pull/3454)
- Fixed bug in GLMakie where the update from a (i, j) sized GPU buffer to a (j, i) sized buffer would fail [#3456](https://github.com/MakieOrg/Makie.jl/pull/3456).
- Add `interpolate=true` to `volume(...)`, allowing to disable interpolation [#3485](https://github.com/MakieOrg/Makie.jl/pull/3485).

## [0.20.2] - 2023-12-01

- Switched from SHA512 to CRC32c salting in CairoMakie svgs, drastically improving svg rendering speed [#3435](https://github.com/MakieOrg/Makie.jl/pull/3435).
- Fixed a bug with h/vlines and h/vspan not correctly resolving transformations [#3418](https://github.com/MakieOrg/Makie.jl/pull/3418).
- Fixed a bug with h/vlines and h/vspan returning the wrong limits, causing an error in Axis [#3427](https://github.com/MakieOrg/Makie.jl/pull/3427).
- Fixed clipping when zooming out of a 3D (L)Scene [#3433](https://github.com/MakieOrg/Makie.jl/pull/3433).
- Moved the texture atlas cache to `.julia/scratchspaces` instead of a dedicated `.julia/makie` [#3437](https://github.com/MakieOrg/Makie.jl/pull/3437)

## [0.20.1] - 2023-11-23

- Fixed bad rendering of `poly` in GLMakie by triangulating points after transformations [#3402](https://github.com/MakieOrg/Makie.jl/pull/3402).
- Fixed bug regarding inline display in VSCode Jupyter notebooks and other similar environments [#3403](https://github.com/MakieOrg/Makie.jl/pull/3403).
- Fixed issue with `plottype`, allowed `onany(...; update = true)` and fixed `Block` macro use outside Makie [#3401](https://github.com/MakieOrg/Makie.jl/pull/3401).

## [0.20.0] - 2023-11-21

- GLMakie has gained support for HiDPI (aka Retina) screens. This also enables saving images with higher resolution than screen pixel dimensions [#2544](https://github.com/MakieOrg/Makie.jl/pull/2544).
- Fixed an issue where NaN was interpreted as zero when rendering `surface` through CairoMakie [#2598](https://github.com/MakieOrg/Makie.jl/pull/2598).
- Improved 3D camera handling, hotkeys and functionality [#2746](https://github.com/MakieOrg/Makie.jl/pull/2746).
- Added `shading = :verbose` in GLMakie to allow for multiple light sources. Also added more light types, fixed light directions for the previous lighting model (now `shading = :fast`) and adjusted `backlight` to affect normals[#3246](https://github.com/MakieOrg/Makie.jl/pull/3246).
- Changed the glyph used for negative numbers in tick labels from hyphen to minus [#3379](https://github.com/MakieOrg/Makie.jl/pull/3379).
- Added new declarative API for AlgebraOfGraphics, Pluto and easier dashboards [#3281](https://github.com/MakieOrg/Makie.jl/pull/3281).
- WGLMakie got faster line rendering with less updating bugs [#3062](https://github.com/MakieOrg/Makie.jl/pull/3062).
- **Breaking** Replaced `PolarAxis.radial_distortion_threshold` with `PolarAxis.radius_at_origin`. [#3381](https://github.com/MakieOrg/Makie.jl/pull/3381)
- **Breaking** Deprecated the `resolution` keyword in favor of `size` to reflect that this value is not a pixel resolution anymore [#3343](https://github.com/MakieOrg/Makie.jl/pull/3343).
- **Breaking** Refactored the `SurfaceLike` family of traits into `VertexGrid`, `CellGrid` and `ImageLike` [#3106](https://github.com/MakieOrg/Makie.jl/pull/3106).
- **Breaking** Deprecated `pixelarea(scene)` and `scene.px_area` in favor of viewport.
- **Breaking** Refactored the `Combined` Plot object and renamed it to `Plot`, improving compile times ~2x [#3082](https://github.com/MakieOrg/Makie.jl/pull/3082).
- **Breaking** Removed old depreactions in [#3113](https://github.com/MakieOrg/Makie.jl/pull/3113/commits/3a39210ef87a0032d78cb27c0c1019faa604effd).
- **Breaking** Deprecated using AbstractVector as sides of `image` [#3395](https://github.com/MakieOrg/Makie.jl/pull/3395).
- **Breaking** `errorbars` and `rangebars` now use color cycling [#3230](https://github.com/MakieOrg/Makie.jl/pull/3230).

## [0.19.12] - 2023-10-31

- Added `cornerradius` attribute to `Box` for rounded corners [#3346](https://github.com/MakieOrg/Makie.jl/pull/3346).
- Fix grouping of a zero-height bar in `barplot`. Now a zero-height bar shares the same properties of the previous bar, and if the bar is the first one, its height is treated as positive if and only if there exists a bar of positive height or all bars are zero-height [#3058](https://github.com/MakieOrg/Makie.jl/pull/3058).
- Fixed a bug where Axis still consumes scroll events when interactions are disabled [#3272](https://github.com/MakieOrg/Makie.jl/pull/3272).
- Added `cornerradius` attribute to `Box` for rounded corners [#3308](https://github.com/MakieOrg/Makie.jl/pull/3308).
- Upgraded `StableHashTraits` from 1.0 to 1.1 [#3309](https://github.com/MakieOrg/Makie.jl/pull/3309).

## [0.19.11] - 2023-10-05

- Setup automatic colorbars for volumeslices [#3253](https://github.com/MakieOrg/Makie.jl/pull/3253).
- Colorbar for arrows [#3275](https://github.com/MakieOrg/Makie.jl/pull/3275).
- Small bugfixes [#3275](https://github.com/MakieOrg/Makie.jl/pull/3275).

## [0.19.10] - 2023-09-21

- Fixed bugs with Colorbar in recipes, add new API for creating a recipe colorbar and introduce experimental support for Categorical colormaps [#3090](https://github.com/MakieOrg/Makie.jl/pull/3090).
- Added experimental Datashader implementation [#2883](https://github.com/MakieOrg/Makie.jl/pull/2883).
- **Breaking** Changed the default order Polar arguments to (theta, r). [#3154](https://github.com/MakieOrg/Makie.jl/pull/3154)
- General improvements to `PolarAxis`: full rlimtis & thetalimits, more controls and visual tweaks. See pr for more details.[#3154](https://github.com/MakieOrg/Makie.jl/pull/3154)

## [0.19.9] - 2023-09-11

- Allow arbitrary reversible scale functions through `ReversibleScale`.
- Deprecated `linestyle=vector_of_gaps` in favor of `linestyle=Linestyle(vector_of_gaps)` [3135](https://github.com/MakieOrg/Makie.jl/pull/3135), [3193](https://github.com/MakieOrg/Makie.jl/pull/3193).
- Fixed some errors around dynamic changes of `ax.xscale` or `ax.yscale` [#3084](https://github.com/MakieOrg/Makie.jl/pull/3084)
- Improved Barplot Label Alignment [#3160](https://github.com/MakieOrg/Makie.jl/issues/3160).
- Fixed regression in determining axis limits [#3179](https://github.com/MakieOrg/Makie.jl/pull/3179)
- Added a theme `theme_latexfonts` that uses the latex font family as default fonts [#3147](https://github.com/MakieOrg/Makie.jl/pull/3147), [#3180](https://github.com/MakieOrg/Makie.jl/pull/3180).
- Upgrades `StableHashTraits` from 0.3 to 1.0

## [0.19.8] - 2023-08-15

- Improved CairoMakie rendering of `lines` with repeating colors in an array [#3141](https://github.com/MakieOrg/Makie.jl/pull/3141).
- Added `strokecolormap` to poly. [#3145](https://github.com/MakieOrg/Makie.jl/pull/3145)
- Added `xreversed`, `yreversed` and `zreversed` attributes to `Axis3` [#3138](https://github.com/MakieOrg/Makie.jl/pull/3138).
- Fixed incorrect placement of contourlabels with transform functions [#3083](https://github.com/MakieOrg/Makie.jl/pull/3083)
- Fixed automatic normal generation for meshes with shading and no normals [#3041](https://github.com/MakieOrg/Makie.jl/pull/3041).
- Added the `triplot` and `voronoiplot` recipes from DelaunayTriangulation.jl [#3102](https://github.com/MakieOrg/Makie.jl/pull/3102), [#3159](https://github.com/MakieOrg/Makie.jl/pull/3159).

## [0.19.7] - 2023-07-22

- Allow arbitrary functions to color `streamplot` lines by passing a `Function` to `color`.  This must accept `Point` of the appropriate dimension and return a `Point`, `Vec`, or other arraylike object [#2002](https://github.com/MakieOrg/Makie.jl/pull/2002).
- `arrows` can now take input of the form `x::AbstractVector, y::AbstractVector, [z::AbstractVector,] f::Function`, where `f` must return a `VecTypes` of the appropriate dimension [#2597](https://github.com/MakieOrg/Makie.jl/pull/2597).
- Exported colorbuffer, and added `colorbuffer(axis::Axis; include_decorations=false, colorbuffer_kws...)`, to get an image of an axis with or without decorations [#3078](https://github.com/MakieOrg/Makie.jl/pull/3078).
- Fixed an issue where the `linestyle` of some polys was not applied to the stroke in CairoMakie. [#2604](https://github.com/MakieOrg/Makie.jl/pull/2604)
- Add `colorscale = identity` to any plotting function using a colormap. This works with any scaling function like `log10`, `sqrt` etc. Consequently, `scale` for `hexbin` is replaced with `colorscale` [#2900](https://github.com/MakieOrg/Makie.jl/pull/2900).
- Add `alpha=1.0` argument to all basic plots, which supports independently adding an alpha component to colormaps and colors. Multiple alphas like in `plot(alpha=0.2, color=RGBAf(1, 0, 0, 0.5))`, will get multiplied [#2900](https://github.com/MakieOrg/Makie.jl/pull/2900).
- `hexbin` now supports any per-observation weights which StatsBase respects - `<: StatsBase.AbstractWeights`, `Vector{Real}`, or `nothing` (the default). [#2804](https://github.com/MakieOrg/Makie.jl/pulls/2804)
- Added a new Axis type, `PolarAxis`, which is an axis with a polar projection.  Input is in `(r, theta)` coordinates and is transformed to `(x, y)` coordinates using the standard polar-to-cartesian transformation.
  Generally, its attributes are very similar to the usual `Axis` attributes, but `x` is replaced by `r` and `y` by `θ`.
  It also inherits from the theme of `Axis` in this manner, so should work seamlessly with Makie themes [#2990](https://github.com/MakieOrg/Makie.jl/pull/2990).
- `inherit` now has a new signature `inherit(scene, attrs::NTuple{N, Symbol}, default_value)`, allowing recipe authors to access nested attributes when trying to inherit from the parent Scene.
  For example, one could inherit from `scene.Axis.yticks` by `inherit(scene, (:Axis, :yticks), $default_value)` [#2990](https://github.com/MakieOrg/Makie.jl/pull/2990).
- Fixed incorrect rendering of 3D heatmaps [#2959](https://github.com/MakieOrg/Makie.jl/pull/2959)
- Deprecated `flatten_plots` in favor of `collect_atomic_plots`. Using the new `collect_atomic_plots` fixed a bug in CairoMakie where the z-level of plots within recipes was not respected. [#2793](https://github.com/MakieOrg/Makie.jl/pull/2793)
- Fixed incorrect line depth in GLMakie [#2843](https://github.com/MakieOrg/Makie.jl/pull/2843)
- Fixed incorrect line alpha in dense lines in GLMakie [#2843](https://github.com/MakieOrg/Makie.jl/pull/2843)
- Fixed DataInspector interaction with transformations [#3002](https://github.com/MakieOrg/Makie.jl/pull/3002)
- Added option `WGLMakie.activate!(resize_to_body=true)`, to make plots resize to the VSCode plotpane. Resizes to the HTML body element, so may work outside VSCode [#3044](https://github.com/MakieOrg/Makie.jl/pull/3044), [#3042](https://github.com/MakieOrg/Makie.jl/pull/3042).
- Fixed DataInspector interaction with transformations [#3002](https://github.com/MakieOrg/Makie.jl/pull/3002).
- Fixed incomplete stroke with some Bezier markers in CairoMakie and blurry strokes in GLMakie [#2961](https://github.com/MakieOrg/Makie.jl/pull/2961)
- Added the ability to use custom triangulations from DelaunayTriangulation.jl [#2896](https://github.com/MakieOrg/Makie.jl/pull/2896).
- Adjusted scaling of scatter/text stroke, glow and anti-aliasing width under non-uniform 2D scaling (Vec2f markersize/fontsize) in GLMakie [#2950](https://github.com/MakieOrg/Makie.jl/pull/2950).
- Scaled `errorbar` whiskers and `bracket` correctly with transformations [#3012](https://github.com/MakieOrg/Makie.jl/pull/3012).
- Updated `bracket` when the screen is resized or transformations change [#3012](https://github.com/MakieOrg/Makie.jl/pull/3012).

## [0.19.6] - 2023-06-09

- Fixed broken AA for lines with strongly varying linewidth [#2953](https://github.com/MakieOrg/Makie.jl/pull/2953).
- Fixed WGLMakie JS popup [#2976](https://github.com/MakieOrg/Makie.jl/pull/2976).
- Fixed `legendelements` when children have no elements [#2982](https://github.com/MakieOrg/Makie.jl/pull/2982).
- Bumped compat for StatsBase to 0.34 [#2915](https://github.com/MakieOrg/Makie.jl/pull/2915).
- Improved thread safety [#2840](https://github.com/MakieOrg/Makie.jl/pull/2840).

## [0.19.5] - 2023-05-12

- Added `loop` option for GIF outputs when recording videos with `record` [#2891](https://github.com/MakieOrg/Makie.jl/pull/2891).
- Fixed line rendering issues in GLMakie [#2843](https://github.com/MakieOrg/Makie.jl/pull/2843).
- Fixed incorrect line alpha in dense lines in GLMakie [#2843](https://github.com/MakieOrg/Makie.jl/pull/2843).
- Changed `scene.clear` to an observable and made changes in `Scene` Observables trigger renders in GLMakie [#2929](https://github.com/MakieOrg/Makie.jl/pull/2929).
- Added contour labels [#2496](https://github.com/MakieOrg/Makie.jl/pull/2496).
- Allowed rich text to be used in Legends [#2902](https://github.com/MakieOrg/Makie.jl/pull/2902).
- Added more support for zero length Geometries [#2917](https://github.com/MakieOrg/Makie.jl/pull/2917).
- Made CairoMakie drawing for polygons with holes order independent [#2918](https://github.com/MakieOrg/Makie.jl/pull/2918).
- Fixes for `Makie.inline!()`, allowing now for `Makie.inline!(automatic)` (default), which is better at automatically opening a window/ inlining a plot into plotpane when needed [#2919](https://github.com/MakieOrg/Makie.jl/pull/2919) [#2937](https://github.com/MakieOrg/Makie.jl/pull/2937).
- Block/Axis doc improvements [#2940](https://github.com/MakieOrg/Makie.jl/pull/2940) [#2932](https://github.com/MakieOrg/Makie.jl/pull/2932) [#2894](https://github.com/MakieOrg/Makie.jl/pull/2894).

## [0.19.4] - 2023-03-31

- Added export of `hidezdecorations!` from MakieLayout [#2821](https://github.com/MakieOrg/Makie.jl/pull/2821).
- Fixed an issue with GLMakie lines becoming discontinuous [#2828](https://github.com/MakieOrg/Makie.jl/pull/2828).

## [0.19.3] - 2023-03-21

- Added the `stephist` plotting function [#2408](https://github.com/JuliaPlots/Makie.jl/pull/2408).
- Added the `brackets` plotting function [#2356](https://github.com/MakieOrg/Makie.jl/pull/2356).
- Fixed an issue where `poly` plots with `Vector{<: MultiPolygon}` inputs with per-polygon color were mistakenly rendered as meshes using CairoMakie [#2590](https://github.com/MakieOrg/Makie.jl/pulls/2478).
- Fixed a small typo which caused an error in the `Stepper` constructor [#2600](https://github.com/MakieOrg/Makie.jl/pulls/2478).
- Improve cleanup on block deletion [#2614](https://github.com/MakieOrg/Makie.jl/pull/2614)
- Add `menu.scroll_speed` and increase default speed for non-apple [#2616](https://github.com/MakieOrg/Makie.jl/pull/2616).
- Fixed rectangle zoom for nonlinear axes [#2674](https://github.com/MakieOrg/Makie.jl/pull/2674)
- Cleaned up linestyles in GLMakie (Fixing artifacting, spacing/size, anti-aliasing) [#2666](https://github.com/MakieOrg/Makie.jl/pull/2666).
- Fixed issue with scatterlines only accepting concrete color types as `markercolor` [#2691](https://github.com/MakieOrg/Makie.jl/pull/2691).
- Fixed an accidental issue where `LaTeXStrings` were not typeset correctly in `Axis3` [#2558](https://github.com/MakieOrg/Makie.jl/pull/2588).
- Fixed a bug where line segments in `text(lstr::LaTeXString)` were ignoring offsets [#2668](https://github.com/MakieOrg/Makie.jl/pull/2668).
- Fixed a bug where the `arrows` recipe accidentally called a `Bool` when `normalize = true` [#2740](https://github.com/MakieOrg/Makie.jl/pull/2740).
- Re-exported the `@colorant_str` (`colorant"..."`) macro from Colors.jl [#2726](https://github.com/MakieOrg/Makie.jl/pull/2726).
- Speedup heatmaps in WGLMakie. [#2647](https://github.com/MakieOrg/Makie.jl/pull/2647)
- Fix slow `data_limits` for recipes, which made plotting lots of data with recipes much slower [#2770](https://github.com/MakieOrg/Makie.jl/pull/2770).

## [0.19.1] - 2023-01-01

- Add `show_data` method for `band` which shows the min and max values of the band at the x position of the cursor [#2497](https://github.com/MakieOrg/Makie.jl/pull/2497).
- Added `xlabelrotation`, `ylabelrotation` (`Axis`) and `labelrotation` (`Colorbar`) [#2478](https://github.com/MakieOrg/Makie.jl/pull/2478).
- Fixed forced rasterization in CairoMakie svg files when polygons with colors specified as (color, alpha) tuples were used [#2535](https://github.com/MakieOrg/Makie.jl/pull/2535).
- Do less copies of Observables in Attributes + plot pipeline [#2443](https://github.com/MakieOrg/Makie.jl/pull/2443).
- Add Search Page and tweak Result Ordering [#2474](https://github.com/MakieOrg/Makie.jl/pull/2474).
- Remove all global attributes from TextureAtlas implementation and fix julia#master [#2498](https://github.com/MakieOrg/Makie.jl/pull/2498).
- Use new Bonito, implement WGLMakie picking, improve performance and fix lots of WGLMakie bugs [#2428](https://github.com/MakieOrg/Makie.jl/pull/2428).

## [0.19.0] - 2022-12-03

- **Breaking** The attribute `textsize` has been removed everywhere in favor of the attribute `fontsize` which had also been in use.
  To migrate, search and replace all uses of `textsize` to `fontsize` [#2387](https://github.com/MakieOrg/Makie.jl/pull/2387).
- Added rich text which allows to more easily use superscripts and subscripts as well as differing colors, fonts, fontsizes, etc. for parts of a given text [#2321](https://github.com/MakieOrg/Makie.jl/pull/2321).

## [0.18.4] - 2022-12-02

- Added the `waterfall` plotting function [#2416](https://github.com/JuliaPlots/Makie.jl/pull/2416).
- Add support for `AbstractPattern` in `WGLMakie` [#2432](https://github.com/MakieOrg/Makie.jl/pull/2432).
- Broadcast replaces deprecated method for quantile [#2430](https://github.com/MakieOrg/Makie.jl/pull/2430).
- Fix CairoMakie's screen re-using [#2440](https://github.com/MakieOrg/Makie.jl/pull/2440).
- Fix repeated rendering with invisible objects [#2437](https://github.com/MakieOrg/Makie.jl/pull/2437).
- Fix hvlines for GLMakie [#2446](https://github.com/MakieOrg/Makie.jl/pull/2446).

## [0.18.3] - 2022-11-17

- Add `render_on_demand` flag for `GLMakie.Screen`. Setting this to `true` will skip rendering until plots get updated. This is the new default [#2336](https://github.com/MakieOrg/Makie.jl/pull/2336), [#2397](https://github.com/MakieOrg/Makie.jl/pull/2397).
- Clean up OpenGL state handling in GLMakie [#2397](https://github.com/MakieOrg/Makie.jl/pull/2397).
- Fix salting [#2407](https://github.com/MakieOrg/Makie.jl/pull/2407).
- Fixes for [GtkMakie](https://github.com/jwahlstrand/GtkMakie.jl) [#2418](https://github.com/MakieOrg/Makie.jl/pull/2418).

## [0.18.2] - 2022-11-03

- Fix Axis3 tick flipping with negative azimuth [#2364](https://github.com/MakieOrg/Makie.jl/pull/2364).
- Fix empty!(fig) and empty!(ax) [#2374](https://github.com/MakieOrg/Makie.jl/pull/2374), [#2375](https://github.com/MakieOrg/Makie.jl/pull/2375).
- Remove stencil buffer [#2389](https://github.com/MakieOrg/Makie.jl/pull/2389).
- Move Arrows and Wireframe to MakieCore [#2384](https://github.com/MakieOrg/Makie.jl/pull/2384).
- Skip legend entry if label is nothing [#2350](https://github.com/MakieOrg/Makie.jl/pull/2350).

## [0.18.1] - 2022-10-24

- fix heatmap interpolation [#2343](https://github.com/MakieOrg/Makie.jl/pull/2343).
- move poly to MakieCore [#2334](https://github.com/MakieOrg/Makie.jl/pull/2334)
- Fix picking warning and update_axis_camera [#2352](https://github.com/MakieOrg/Makie.jl/pull/2352).
- bring back inline!, to not open a window in VSCode repl [#2353](https://github.com/MakieOrg/Makie.jl/pull/2353).

## [0.18.0] - 2022-10-12

- **Breaking** Added `BezierPath` which can be constructed from SVG like command list, SVG string or from a `Polygon`.
  Added ability to use `BezierPath` and `Polgyon` as scatter markers.
  Replaced default symbol markers like `:cross` which converted to characters before with more precise `BezierPaths` and adjusted default markersize to 12.
  **Deprecated** using `String` to specify multiple char markers (`scatter(1:4, marker="abcd")`).
  **Deprecated** concrete geometries as markers like `Circle(Point2f(0), 1.5)` in favor of using the type like `Circle` for dispatch to special backend methods.
  Added single image marker support to WGLMakie [#979](https://github.com/MakieOrg/Makie.jl/pull/979).
- **Breaking** Refactored `display`, `record`, `colorbuffer` and `screens` to be faster and more consistent [#2306](https://github.com/MakieOrg/Makie.jl/pull/2306#issuecomment-1275918061).
- **Breaking** Refactored `DataInspector` to use `tooltip`. This results in changes in the attributes of DataInspector. Added `inspector_label`, `inspector_hover` and `inspector_clear` as optional attributes [#2095](https://github.com/JuliaPlots/Makie.jl/pull/2095).
- Added the `hexbin` plotting function [#2201](https://github.com/JuliaPlots/Makie.jl/pull/2201).
- Added the `tricontourf` plotting function [#2226](https://github.com/JuliaPlots/Makie.jl/pull/2226).
- Fixed per character attributes in text [#2244](https://github.com/JuliaPlots/Makie.jl/pull/2244).
- Allowed `CairoMakie` to render `scatter` with images as markers [#2080](https://github.com/MakieOrg/Makie.jl/pull/2080).
- Reworked text drawing and added ability to draw special characters via glyph indices in order to draw more LaTeX math characters with MathTeXEngine v0.5 [#2139](https://github.com/MakieOrg/Makie.jl/pull/2139).
- Allowed text to be copy/pasted into `Textbox` [#2281](https://github.com/MakieOrg/Makie.jl/pull/2281)
- Fixed updates for multiple meshes [#2277](https://github.com/MakieOrg/Makie.jl/pull/2277).
- Fixed broadcasting for linewidth, lengthscale & arrowsize in `arrow` recipe [#2273](https://github.com/MakieOrg/Makie.jl/pull/2273).
- Made GLMakie relocatable [#2282](https://github.com/MakieOrg/Makie.jl/pull/2282).
- Fixed changing input types in plot arguments [#2297](https://github.com/MakieOrg/Makie.jl/pull/2297).
- Better performance for Menus and fix clicks on items [#2299](https://github.com/MakieOrg/Makie.jl/pull/2299).
- Fixed CairoMakie bitmaps with transparency by using premultiplied ARGB surfaces [#2304](https://github.com/MakieOrg/Makie.jl/pull/2304).
- Fixed hiding of `Scene`s by setting `scene.visible[] = false` [#2317](https://github.com/MakieOrg/Makie.jl/pull/2317).
- `Axis` now accepts a `Tuple{Bool, Bool}` for `xtrimspine` and `ytrimspine` to trim only one end of the spine [#2171](https://github.com/JuliaPlots/Makie.jl/pull/2171).

## [0.17.13] - 2022-08-04

- Fixed boundingboxes [#2184](https://github.com/MakieOrg/Makie.jl/pull/2184).
- Fixed highclip/lowclip in meshscatter, poly, contourf, barplot [#2183](https://github.com/MakieOrg/Makie.jl/pull/2183).
- Fixed gridline updates [#2196](https://github.com/MakieOrg/Makie.jl/pull/2196).
- Fixed glDisablei argument order, which crashed some Intel drivers.

## [0.17.12] - 2022-07-22

- Fixed stackoverflow in show [#2167](https://github.com/MakieOrg/Makie.jl/pull/2167).

## [0.17.11] - 2022-07-21

- `rainclouds`(!) now supports `violin_limits` keyword argument, serving the same.
role as `datalimits` in `violin` [#2137](https://github.com/MakieOrg/Makie.jl/pull/2137).
- Fixed an issue where nonzero `strokewidth` results in a thin outline of the wrong color if `color` and `strokecolor` didn't match and weren't transparent. [#2096](https://github.com/MakieOrg/Makie.jl/pull/2096).
- Improved performance around Axis(3) limits [#2115](https://github.com/MakieOrg/Makie.jl/pull/2115).
- Cleaned up stroke artifacts in scatter and text [#2096](https://github.com/MakieOrg/Makie.jl/pull/2096).
- Compile time improvements [#2153](https://github.com/MakieOrg/Makie.jl/pull/2153).
- Mesh and Surface now interpolate between values instead of interpolating between colors for WGLMakie + GLMakie [#2097](https://github.com/MakieOrg/Makie.jl/pull/2097).

## [0.17.10] - 2022-07-13

- Bumped compatibility bound of `GridLayoutBase.jl` to `v0.9.0` which fixed a regression with `Mixed` and `Outside` alignmodes in nested `GridLayout`s [#2135](https://github.com/MakieOrg/Makie.jl/pull/2135).

## [0.17.9] - 2022-07-12

- Patterns (`Makie.AbstractPattern`) are now supported by `CairoMakie` in `poly` plots that don't involve `mesh`, such as `bar` and `poly` [#2106](https://github.com/MakieOrg/Makie.jl/pull/2106/).
- Fixed regression where `Block` alignments could not be specified as numbers anymore [#2108](https://github.com/MakieOrg/Makie.jl/pull/2108).
- Added the option to show mirrored ticks on the other side of an Axis using the attributes `xticksmirrored` and `yticksmirrored` [#2105](https://github.com/MakieOrg/Makie.jl/pull/2105).
- Fixed a bug where a set of `Axis` wouldn't be correctly linked together if they were only linked in pairs instead of all at the same time [#2116](https://github.com/MakieOrg/Makie.jl/pull/2116).

## [0.17.7] - 2022-06-19

- Improved `Menu` performance, now it should be much harder to reach the boundary of 255 scenes in GLMakie. `Menu` also takes a `default` keyword argument now and can be scrolled if there is too little space available.

## [0.17.6] - 2022-06-17

- **EXPERIMENTAL**: Added support for multiple windows in GLMakie through `display(GLMakie.Screen(), figure_or_scene)` [#1771](https://github.com/MakieOrg/Makie.jl/pull/1771).
- Added support for RGB matrices in `heatmap` with GLMakie [#2036](https://github.com/MakieOrg/Makie.jl/pull/2036)
- `Textbox` doesn't defocus anymore on trying to submit invalid input [#2041](https://github.com/MakieOrg/Makie.jl/pull/2041).
- `text` now takes the position as the first argument(s) like `scatter` and most other plotting functions, it is invoked `text(x, y, [z], text = "text")`. Because it is now of conversion type `PointBased`, the positions can be given in all the usual different ways which are implemented as conversion methods. All old invocation styles such as `text("text", position = Point(x, y))` still work to maintain backwards compatibility [#2020](https://github.com/MakieOrg/Makie.jl/pull/2020).

## [0.17.5] - 2022-06-10

- Fixed a regression with `linkaxes!` [#2039](https://github.com/MakieOrg/Makie.jl/pull/2039).

## [0.17.4] - 2022-06-09

- The functions `hlines!`, `vlines!`, `hspan!`, `vspan!` and `abline!` were reimplemented as recipes. This allows using them without an `Axis` argument in first position and also as visuals in AlgebraOfGraphics.jl. Also, `abline!` is now called `ablines!` for consistency, `abline!` is still exported but deprecated and will be removed in the future. [#2023](https://github.com/MakieOrg/Makie.jl/pulls/2023).
- Added `rainclouds` and `rainclouds!` [#1725](https://github.com/MakieOrg/Makie.jl/pull/1725).
- Improve CairoMakie performance [#1964](https://github.com/MakieOrg/Makie.jl/pull/1964) [#1981](https://github.com/MakieOrg/Makie.jl/pull/1981).
- Interpolate colormap correctly [#1973](https://github.com/MakieOrg/Makie.jl/pull/1973).
- Fix picking [#1993](https://github.com/MakieOrg/Makie.jl/pull/1993).
- Improve compile time latency [#1968](https://github.com/MakieOrg/Makie.jl/pull/1968) [#2000](https://github.com/MakieOrg/Makie.jl/pull/2000).
- Fix multi poly with rects [#1999](https://github.com/MakieOrg/Makie.jl/pull/1999).
- Respect scale and nonlinear values in PlotUtils cgrads [#1979](https://github.com/MakieOrg/Makie.jl/pull/1979).
- Fix CairoMakie heatmap filtering [#1828](https://github.com/MakieOrg/Makie.jl/pull/1828).
- Remove GLVisualize and MakieLayout module [#2007](https://github.com/MakieOrg/Makie.jl/pull/2007) [#2008](https://github.com/MakieOrg/Makie.jl/pull/2008).
- Add linestyle and default to extrema(z) for contour, remove bitrotten fillrange [#2008](https://github.com/MakieOrg/Makie.jl/pull/2008).

## [0.17.3] - 2022-05-20

- Switched to `MathTeXEngine v0.4`, which improves the look of LaTeXStrings [#1952](https://github.com/MakieOrg/Makie.jl/pull/1952).
- Added subtitle capability to `Axis` [#1859](https://github.com/MakieOrg/Makie.jl/pull/1859).
- Fixed a bug where scaled colormaps constructed using `Makie.cgrad` were not interpreted correctly.

## [0.17.2] - 2022-05-16

- Changed the default font from `Dejavu Sans` to `TeX Gyre Heros Makie` which is the same as `TeX Gyre Heros` with slightly decreased descenders and ascenders. Decreasing those metrics reduced unnecessary whitespace and alignment issues. Four fonts in total were added, the styles Regular, Bold, Italic and Bold Italic. Also changed `Axis`, `Axis3` and `Legend` attributes `titlefont` to `TeX Gyre Heros Makie Bold` in order to separate it better from axis labels in multifacet arrangements [#1897](https://github.com/MakieOrg/Makie.jl/pull/1897).

## [0.17.1] - 2022-05-13

- Added word wrapping. In `Label`, `word_wrap = true` causes it to use the suggested width and wrap text to fit. In `text`, `word_wrap_width > 0` can be used to set a pixel unit line width. Any word (anything between two spaces without a newline) that goes beyond this width gets a newline inserted before it [#1819](https://github.com/MakieOrg/Makie.jl/pull/1819).
- Improved `Axis3`'s interactive performance [#1835](https://github.com/MakieOrg/Makie.jl/pull/1835).
- Fixed errors in GLMakie's `scatter` implementation when markers are given as images. [#1917](https://github.com/MakieOrg/Makie.jl/pull/1917).
- Removed some method ambiguities introduced in v0.17 [#1922](https://github.com/MakieOrg/Makie.jl/pull/1922).
- Add an empty default label, `""`, to each slider that doesn't have a label in `SliderGrid` [#1888](https://github.com/MakieOrg/Makie.jl/pull/1888).

## [0.17.0] - 2022-05-05

- **Breaking** Added `space` as a generic attribute to switch between data, pixel, relative and clip space for positions. `space` in text has been renamed to `markerspace` because of this. `Pixel` and `SceneSpace` are no longer valid inputs for `space` or `markerspace` [#1596](https://github.com/MakieOrg/Makie.jl/pull/1596).
- **Breaking** Deprecated `mouse_selection(scene)` for `pick(scene)`.
- **Breaking** Bumped `GridLayoutBase` version to `v0.7`, which introduced offset layouts. Now, indexing into row 0 doesn't create a new row 1, but a new row 0, so that all previous content positions stay the same. This makes building complex layouts order-independent [#1704](https://github.com/MakieOrg/Makie.jl/pull/1704).
- **Breaking** deprecate `to_colormap(cmap, ncolors)` in favor of `categorical_colors(cmap, ncolors)` and `resample_cmap(cmap, ncolors)` [#1901](https://github.com/MakieOrg/Makie.jl/pull/1901) [#1723](https://github.com/MakieOrg/Makie.jl/pull/1723).
- Added `empty!(fig)` and changed `empty!(scene)` to remove all child plots without detaching windows [#1818](https://github.com/MakieOrg/Makie.jl/pull/1818).
- Switched to erroring instead of warning for deprecated events `mousebuttons`, `keyboardbuttons` and `mousedrag`.
- `Layoutable` was renamed to `Block` and the infrastructure changed such that attributes are fixed fields and each block has its own `Scene` for better encapsulation [#1796](https://github.com/MakieOrg/Makie.jl/pull/1796).
- Added `SliderGrid` block which replaces the deprecated `labelslider!` and `labelslidergrid!` functions [#1796](https://github.com/MakieOrg/Makie.jl/pull/1796).
- The default anti-aliasing method can now be set in `CairoMakie.activate!` using the `antialias` keyword.  Available options are `CairoMakie.Cairo.ANTIALIAS_*` [#1875](https://github.com/MakieOrg/Makie.jl/pull/1875).
- Added ability to rasterize a plots in CairoMakie vector graphics if `plt.rasterize = true` or `plt.rasterize = scale::Int` [#1872](https://github.com/MakieOrg/Makie.jl/pull/1872).
- Fixed segfaults in `streamplot_impl` on Mac M1 [#1830](https://github.com/MakieOrg/Makie.jl/pull/1830).
- Set the [Cairo miter limit](https://www.cairographics.org/manual/cairo-cairo-t.html#cairo-set-miter-limit) to mimic GLMakie behaviour [#1844](https://github.com/MakieOrg/Makie.jl/pull/1844).
- Fixed a method ambiguity in `rotatedrect` [#1846](https://github.com/MakieOrg/Makie.jl/pull/1846).
- Allow weights in statistical recipes [#1816](https://github.com/MakieOrg/Makie.jl/pull/1816).
- Fixed manual cycling of plot attributes [#1873](https://github.com/MakieOrg/Makie.jl/pull/1873).
- Fixed type constraints in ticklabelalign attributes [#1882](https://github.com/MakieOrg/Makie.jl/pull/1882).

## [0.16.4] - 2022-02-16

- Fixed WGLMakie performance bug and added option to set fps via `WGLMakie.activate!(fps=30)`.
- Implemented `nan_color`, `lowclip`, `highclip` for `image(::Matrix{Float})` in shader.
- Cleaned up mesh shader and implemented `nan_color`, `lowclip`, `highclip` for `mesh(m; color::Matrix{Float})` on the shader.
- Allowed `GLMakie.Buffer` `GLMakie.Sampler` to be used in `GeometryBasics.Mesh` to partially update parts of a mesh/texture and different interpolation and clamping modes for the texture.

## [0.16.0] - 2022-01-07

- **Breaking** Removed `Node` alias [#1307](https://github.com/MakieOrg/Makie.jl/pull/1307), [#1393](https://github.com/MakieOrg/Makie.jl/pull/1393). To upgrade, simply replace all occurrences of `Node` with `Observable`.
- **Breaking** Cleaned up `Scene` type [#1192](https://github.com/MakieOrg/Makie.jl/pull/1192), [#1393](https://github.com/MakieOrg/Makie.jl/pull/1393). The `Scene()` constructor doesn't create any axes or limits anymore. All keywords like `raw`, `show_axis` have been removed. A scene now always works like it did when using the deprecated `raw=true`. All the high level functionality like showing an axis and adding a 3d camera has been moved to `LScene`. See the new `Scene` tutorial for more info: https://docs.makie.org/dev/tutorials/scenes/.
- **Breaking** Lights got moved to `Scene`, see the [lighting docs](https://docs.makie.org/stable/documentation/lighting) and [RPRMakie examples](https://docs.makie.org/stable/documentation/backends/rprmakie/).
- Added ECDF plot [#1310](https://github.com/MakieOrg/Makie.jl/pull/1310).
- Added Order Independent Transparency to GLMakie [#1418](https://github.com/MakieOrg/Makie.jl/pull/1418), [#1506](https://github.com/MakieOrg/Makie.jl/pull/1506). This type of transparency is now used with `transparency = true`. The old transparency handling is available with `transparency = false`.
- Fixed blurry text in GLMakie and WGLMakie [#1494](https://github.com/MakieOrg/Makie.jl/pull/1494).
- Introduced a new experimental backend for ray tracing: [RPRMakie](https://docs.makie.org/stable/documentation/backends/rprmakie/).
- Added the `Cycled` type, which can be used to select the i-th value from the current cycler for a specific attribute [#1248](https://github.com/MakieOrg/Makie.jl/pull/1248).
- The plot function `scatterlines` now uses `color` as `markercolor` if `markercolor` is `automatic`. Also, cycling of the `color` attribute is enabled [#1463](https://github.com/MakieOrg/Makie.jl/pull/1463).
- Added the function `resize_to_layout!`, which allows to resize a `Figure` so that it contains its top `GridLayout` without additional whitespace or clipping [#1438](https://github.com/MakieOrg/Makie.jl/pull/1438).
- Cleaned up lighting in 3D contours and isosurfaces [#1434](https://github.com/MakieOrg/Makie.jl/pull/1434).
- Adjusted attributes of volumeslices to follow the normal structure [#1404](https://github.com/MakieOrg/Makie.jl/pull/1404). This allows you to adjust attributes like `colormap` without going through nested attributes.
- Added depth to 3D contours and isosurfaces [#1395](https://github.com/MakieOrg/Makie.jl/pull/1395), [#1393](https://github.com/MakieOrg/Makie.jl/pull/1393). This allows them to intersect correctly with other 3D objects.
- Restricted 3D scene camera to one scene [#1394](https://github.com/MakieOrg/Makie.jl/pull/1394), [#1393](https://github.com/MakieOrg/Makie.jl/pull/1393). This fixes issues with multiple scenes fighting over events consumed by the camera. You can select a scene by cleaning on it.
- Added depth shift attribute for GLMakie and WGLMakie [#1382](https://github.com/MakieOrg/Makie.jl/pull/1382), [#1393](https://github.com/MakieOrg/Makie.jl/pull/1393). This can be used to adjust render order similar to `overdraw`.
- Simplified automatic width computation in barplots [#1223](https://github.com/MakieOrg/Makie.jl/pull/1223), [#1393](https://github.com/MakieOrg/Makie.jl/pull/1393). If no `width` attribute is passed, the default width is computed as the minimum difference between consecutive `x` positions. Gap between bars are given by the (multiplicative) `gap` attribute. The actual bar width equals `width * (1 - gap)`.
- Added logical expressions for `ispressed` [#1222](https://github.com/MakieOrg/Makie.jl/pull/1222), [#1393](https://github.com/MakieOrg/Makie.jl/pull/1393). This moves a lot of control over hotkeys towards the user. With these changes one can now set a hotkey to trigger on any or no key, collections of keys and logical combinations of keys (i.e. "A is pressed and B is not pressed").
- Fixed issues with `Menu` render order [#1411](https://github.com/MakieOrg/Makie.jl/pull/1411).
- Added `label_rotation` to barplot [#1401](https://github.com/MakieOrg/Makie.jl/pull/1401).
- Fixed issue where `pixelcam!` does not remove controls from other cameras [#1504](https://github.com/MakieOrg/Makie.jl/pull/1504).
- Added conversion for OffsetArrays [#1260](https://github.com/MakieOrg/Makie.jl/pull/1260).
- The `qqplot` `qqline` options were changed to `:identity`, `:fit`, `:fitrobust` and `:none` (the default) [#1563](https://github.com/MakieOrg/Makie.jl/pull/1563). Fixed numeric error due to double computation of quantiles when fitting `qqline`. Deprecated `plot(q::QQPair)` method as it does not have enough information for correct `qqline` fit.

All other changes are collected [in this PR](https://github.com/MakieOrg/Makie.jl/pull/1521) and in the [release notes](https://github.com/MakieOrg/Makie.jl/releases/tag/v0.16.0).

## [0.15.3] - 2021-10-16

- The functions `labelslidergrid!` and `labelslider!` now set fixed widths for the value column with a heuristic. It is possible now to pass `Formatting.format` format strings as format specifiers in addition to the previous functions.
- Fixed 2D arrow rotations in `streamplot` [#1352](https://github.com/MakieOrg/Makie.jl/pull/1352).

## [0.15.2] - 2021-08-26

- Reenabled Julia 1.3 support.
- Use [MathTexEngine v0.2](https://github.com/Kolaru/MathTeXEngine.jl/releases/tag/v0.2.0).
- Depend on new GeometryBasics, which changes all the Vec/Point/Quaternion/RGB/RGBA - f0 aliases to just f. For example, `Vec2f0` is changed to `Vec2f`. Old aliases are still exported, but deprecated and will be removed in the next breaking release. For more details and an upgrade script, visit [GeometryBasics#97](https://github.com/JuliaGeometry/GeometryBasics.jl/pull/97).
- Added `hspan!` and `vspan!` functions [#1264](https://github.com/MakieOrg/Makie.jl/pull/1264).

## [0.15.1] - 2021-08-21

- Switched documentation framework to Franklin.jl.
- Added a specialization for `volumeslices` to DataInspector.
- Fixed 1 element `hist` [#1238](https://github.com/MakieOrg/Makie.jl/pull/1238) and make it easier to move `hist` [#1150](https://github.com/MakieOrg/Makie.jl/pull/1150).

## [0.15.0] - 2021-07-15

- `LaTeXString`s can now be used as input to `text` and therefore as labels for `Axis`, `Legend`, or other comparable objects. Mathematical expressions are typeset using [MathTeXEngine.jl](https://github.com/Kolaru/MathTeXEngine.jl) which offers a fast approximation of LaTeX typesetting [#1022](https://github.com/MakieOrg/Makie.jl/pull/1022).
- Added `Symlog10` and `pseudolog10` axis scales for log scale approximations that work with zero and negative values [#1109](https://github.com/MakieOrg/Makie.jl/pull/1109).
- Colorbar limits can now be passed as the attribute `colorrange` similar to plots [#1066](https://github.com/MakieOrg/Makie.jl/pull/1066).
- Added the option to pass three vectors to heatmaps and other plots using `SurfaceLike` conversion [#1101](https://github.com/MakieOrg/Makie.jl/pull/1101).
- Added `stairs` plot recipe [#1086](https://github.com/MakieOrg/Makie.jl/pull/1086).
- **Breaking** Removed `FigurePosition` and `FigureSubposition` types. Indexing into a `Figure` like `fig[1, 1]` now returns `GridPosition` and `GridSubposition` structs, which can be used in the same way as the types they replace. Because of an underlying change in `GridLayoutBase.jl`, it is now possible to do `Axis(gl[1, 1])` where `gl` is a `GridLayout` that is a sublayout of a `Figure`'s top layout [#1075](https://github.com/MakieOrg/Makie.jl/pull/1075).
- Bar plots and histograms have a new option for adding text labels [#1069](https://github.com/MakieOrg/Makie.jl/pull/1069).
- It is now possible to specify one `linewidth` value per segment in `linesegments` [#992](https://github.com/MakieOrg/Makie.jl/pull/992).
- Added a new 3d camera that allows for better camera movements using keyboard and mouse [#1024](https://github.com/MakieOrg/Makie.jl/pull/1024).
- Fixed the application of scale transformations to `surface` [#1070](https://github.com/MakieOrg/Makie.jl/pull/1070).
- Added an option to set a custom callback function for the `RectangleZoom` axis interaction to enable other use cases than zooming [#1104](https://github.com/MakieOrg/Makie.jl/pull/1104).
- Fixed rendering of `heatmap`s with one or more reversed ranges in CairoMakie, as in `heatmap(1:10, 10:-1:1, rand(10, 10))` [#1100](https://github.com/MakieOrg/Makie.jl/pull/1100).
- Fixed volume slice recipe and added docs for it [#1123](https://github.com/MakieOrg/Makie.jl/pull/1123).

[Unreleased]: https://github.com/MakieOrg/Makie.jl/compare/v0.22.0...HEAD
[0.22.0]: https://github.com/MakieOrg/Makie.jl/compare/v0.21.18...v0.22.0
[0.21.18]: https://github.com/MakieOrg/Makie.jl/compare/v0.21.17...v0.21.18
[0.21.17]: https://github.com/MakieOrg/Makie.jl/compare/v0.21.16...v0.21.17
[0.21.16]: https://github.com/MakieOrg/Makie.jl/compare/v0.21.15...v0.21.16
[0.21.15]: https://github.com/MakieOrg/Makie.jl/compare/v0.21.14...v0.21.15
[0.21.14]: https://github.com/MakieOrg/Makie.jl/compare/v0.21.13...v0.21.14
[0.21.13]: https://github.com/MakieOrg/Makie.jl/compare/v0.21.12...v0.21.13
[0.21.12]: https://github.com/MakieOrg/Makie.jl/compare/v0.21.11...v0.21.12
[0.21.11]: https://github.com/MakieOrg/Makie.jl/compare/v0.21.10...v0.21.11
[0.21.10]: https://github.com/MakieOrg/Makie.jl/compare/v0.21.9...v0.21.10
[0.21.9]: https://github.com/MakieOrg/Makie.jl/compare/v0.21.8...v0.21.9
[0.21.8]: https://github.com/MakieOrg/Makie.jl/compare/v0.21.7...v0.21.8
[0.21.7]: https://github.com/MakieOrg/Makie.jl/compare/v0.21.6...v0.21.7
[0.21.6]: https://github.com/MakieOrg/Makie.jl/compare/v0.21.5...v0.21.6
[0.21.5]: https://github.com/MakieOrg/Makie.jl/compare/v0.21.4...v0.21.5
[0.21.4]: https://github.com/MakieOrg/Makie.jl/compare/v0.21.3...v0.21.4
[0.21.3]: https://github.com/MakieOrg/Makie.jl/compare/v0.21.2...v0.21.3
[0.21.2]: https://github.com/MakieOrg/Makie.jl/compare/v0.21.1...v0.21.2
[0.21.1]: https://github.com/MakieOrg/Makie.jl/compare/v0.21.0...v0.21.1
[0.21.0]: https://github.com/MakieOrg/Makie.jl/compare/v0.20.10...v0.21.0
[0.20.10]: https://github.com/MakieOrg/Makie.jl/compare/v0.20.9...v0.20.10
[0.20.9]: https://github.com/MakieOrg/Makie.jl/compare/v0.20.8...v0.20.9
[0.20.8]: https://github.com/MakieOrg/Makie.jl/compare/v0.20.7...v0.20.8
[0.20.7]: https://github.com/MakieOrg/Makie.jl/compare/v0.20.6...v0.20.7
[0.20.6]: https://github.com/MakieOrg/Makie.jl/compare/v0.20.5...v0.20.6
[0.20.5]: https://github.com/MakieOrg/Makie.jl/compare/v0.20.4...v0.20.5
[0.20.4]: https://github.com/MakieOrg/Makie.jl/compare/v0.20.3...v0.20.4
[0.20.3]: https://github.com/MakieOrg/Makie.jl/compare/v0.20.2...v0.20.3
[0.20.2]: https://github.com/MakieOrg/Makie.jl/compare/v0.20.1...v0.20.2
[0.20.1]: https://github.com/MakieOrg/Makie.jl/compare/v0.20.0...v0.20.1
[0.20.0]: https://github.com/MakieOrg/Makie.jl/compare/v0.19.12...v0.20.0
[0.19.12]: https://github.com/MakieOrg/Makie.jl/compare/v0.19.11...v0.19.12
[0.19.11]: https://github.com/MakieOrg/Makie.jl/compare/v0.19.10...v0.19.11
[0.19.10]: https://github.com/MakieOrg/Makie.jl/compare/v0.19.9...v0.19.10
[0.19.9]: https://github.com/MakieOrg/Makie.jl/compare/v0.19.8...v0.19.9
[0.19.8]: https://github.com/MakieOrg/Makie.jl/compare/v0.19.7...v0.19.8
[0.19.7]: https://github.com/MakieOrg/Makie.jl/compare/v0.19.6...v0.19.7
[0.19.6]: https://github.com/MakieOrg/Makie.jl/compare/v0.19.5...v0.19.6
[0.19.5]: https://github.com/MakieOrg/Makie.jl/compare/v0.19.4...v0.19.5
[0.19.4]: https://github.com/MakieOrg/Makie.jl/compare/v0.19.3...v0.19.4
[0.19.3]: https://github.com/MakieOrg/Makie.jl/compare/v0.19.1...v0.19.3
[0.19.1]: https://github.com/MakieOrg/Makie.jl/compare/v0.19.0...v0.19.1
[0.19.0]: https://github.com/MakieOrg/Makie.jl/compare/v0.18.4...v0.19.0
[0.18.4]: https://github.com/MakieOrg/Makie.jl/compare/v0.18.3...v0.18.4
[0.18.3]: https://github.com/MakieOrg/Makie.jl/compare/v0.18.2...v0.18.3
[0.18.2]: https://github.com/MakieOrg/Makie.jl/compare/v0.18.1...v0.18.2
[0.18.1]: https://github.com/MakieOrg/Makie.jl/compare/v0.18.0...v0.18.1
[0.18.0]: https://github.com/MakieOrg/Makie.jl/compare/v0.17.13...v0.18.0
[0.17.13]: https://github.com/MakieOrg/Makie.jl/compare/v0.17.12...v0.17.13
[0.17.12]: https://github.com/MakieOrg/Makie.jl/compare/v0.17.11...v0.17.12
[0.17.11]: https://github.com/MakieOrg/Makie.jl/compare/v0.17.10...v0.17.11
[0.17.10]: https://github.com/MakieOrg/Makie.jl/compare/v0.17.9...v0.17.10
[0.17.9]: https://github.com/MakieOrg/Makie.jl/compare/v0.17.7...v0.17.9
[0.17.7]: https://github.com/MakieOrg/Makie.jl/compare/v0.17.6...v0.17.7
[0.17.6]: https://github.com/MakieOrg/Makie.jl/compare/v0.17.5...v0.17.6
[0.17.5]: https://github.com/MakieOrg/Makie.jl/compare/v0.17.4...v0.17.5
[0.17.4]: https://github.com/MakieOrg/Makie.jl/compare/v0.17.3...v0.17.4
[0.17.3]: https://github.com/MakieOrg/Makie.jl/compare/v0.17.2...v0.17.3
[0.17.2]: https://github.com/MakieOrg/Makie.jl/compare/v0.17.1...v0.17.2
[0.17.1]: https://github.com/MakieOrg/Makie.jl/compare/v0.17.0...v0.17.1
[0.17.0]: https://github.com/MakieOrg/Makie.jl/compare/v0.16.4...v0.17.0
[0.16.4]: https://github.com/MakieOrg/Makie.jl/compare/v0.16.0...v0.16.4
[0.16.0]: https://github.com/MakieOrg/Makie.jl/compare/v0.15.3...v0.16.0
[0.15.3]: https://github.com/MakieOrg/Makie.jl/compare/v0.15.2...v0.15.3
[0.15.2]: https://github.com/MakieOrg/Makie.jl/compare/v0.15.1...v0.15.2
[0.15.1]: https://github.com/MakieOrg/Makie.jl/compare/v0.15.0...v0.15.1
[0.15.0]: https://github.com/MakieOrg/Makie.jl/compare/v0.14.2...v0.15.0<|MERGE_RESOLUTION|>--- conflicted
+++ resolved
@@ -2,12 +2,9 @@
 
 ## [Unreleased]
 
-<<<<<<< HEAD
 - fix `px_per_unit != 1` not getting fit to the interactive window size in GLMakie [#4687](https://github.com/MakieOrg/Makie.jl/pull/4687)
-=======
 - Fixed indexing error edge case in violin median code [#4682](https://github.com/MakieOrg/Makie.jl/pull/4682)
 - Fixed incomplete plot cleanup when cleanup is triggered by an event. [#4710](https://github.com/MakieOrg/Makie.jl/pull/4710)
->>>>>>> 10a89e50
 
 ## [0.22.0] - 2024-12-12
 
