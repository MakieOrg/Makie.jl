# Changelog

## [Unreleased]

<<<<<<< HEAD
- Fixes for Menu and DataInspector [#3975](https://github.com/MakieOrg/Makie.jl/pull/3975)
- Add line-loop detection and rendering to GLMakie and WGLMakie [#3907](https://github.com/MakieOrg/Makie.jl/pull/3907)
- Support images with reversed axes [#3989](https://github.com/MakieOrg/Makie.jl/pull/3989)
=======
## [0.21.4] - 2024-07-02

- Fixed support for GLFW 3.4 on OSX [#3999](https://github.com/MakieOrg/Makie.jl/issues/3999).
- Changed camera variables to Float64 for increased accuracy [#3984](https://github.com/MakieOrg/Makie.jl/pull/3984)
- Allow CairoMakie to render `poly` overloads that internally don't use two child plots [#3986](https://github.com/MakieOrg/Makie.jl/pull/3986).
- Fixes for Menu and DataInspector [#3975](https://github.com/MakieOrg/Makie.jl/pull/3975).
- Add line-loop detection and rendering to GLMakie and WGLMakie [#3907](https://github.com/MakieOrg/Makie.jl/pull/3907).
>>>>>>> 604ba5dc

## [0.21.3] - 2024-06-17

- Fix stack overflows when using `markerspace = :data` with `scatter` [#3960](https://github.com/MakieOrg/Makie.jl/issues/3960).
- CairoMakie: Fix broken SVGs when using non-interpolated image primitives, for example Colorbars, with recent Cairo versions [#3967](https://github.com/MakieOrg/Makie.jl/pull/3967).
- CairoMakie: Add argument `pdf_version` to restrict the PDF version when saving a figure as a PDF [#3845](https://github.com/MakieOrg/Makie.jl/pull/3845).
- Fix DataInspector using invalid attribute strokewidth for plot type Wireframe [#3917](https://github.com/MakieOrg/Makie.jl/pull/3917).
- CairoMakie: Fix incorrect scaling factor for SVGs with Cairo_jll 1.18 [#3964](https://github.com/MakieOrg/Makie.jl/pull/3964).
- Fixed use of Textbox from Bonito [#3924](https://github.com/MakieOrg/Makie.jl/pull/3924)

## [0.21.2] - 2024-05-22

- Added `cycle` to general attribute allowlist so that it works also with plot types that don't set one in their theme [#3879](https://github.com/MakieOrg/Makie.jl/pull/3879).

## [0.21.1] - 2024-05-21

- `boundingbox` now relies on `apply_transform(transform, data_limits(plot))` rather than transforming the corner points of the bounding box [#3856](https://github.com/MakieOrg/Makie.jl/pull/3856).
- Adjusted `Axis` limits to consider transformations more consistently [#3864](https://github.com/MakieOrg/Makie.jl/pull/3864).
- Fix problems with incorrectly disabled attributes in recipes [#3870](https://github.com/MakieOrg/Makie.jl/pull/3870), [#3866](https://github.com/MakieOrg/Makie.jl/pull/3866).
- Fix RPRMakie with Material [#3872](https://github.com/MakieOrg/Makie.jl/pull/3872).
- Support the loop option in html video output [#3697](https://github.com/MakieOrg/Makie.jl/pull/3697).

## [0.21.0] - 2024-05-08

- Add `voxels` plot [#3527](https://github.com/MakieOrg/Makie.jl/pull/3527).
- Added supported markers hint to unsupported marker warn message [#3666](https://github.com/MakieOrg/Makie.jl/pull/3666).
- Fixed bug in CairoMakie line drawing when multiple successive points had the same color [#3712](https://github.com/MakieOrg/Makie.jl/pull/3712).
- Remove StableHashTraits in favor of calculating hashes directly with CRC32c [#3667](https://github.com/MakieOrg/Makie.jl/pull/3667).
- **Breaking (sort of)** Added a new `@recipe` variant which allows documenting attributes directly where they are defined and validating that all attributes are known whenever a plot is created. This is not breaking in the sense that the API changes, but user code is likely to break because of misspelled attribute names etc. that have so far gone unnoticed.
- Add axis converts, enabling unit/categorical support and more [#3226](https://github.com/MakieOrg/Makie.jl/pull/3226).
- **Breaking** Streamlined `data_limits` and `boundingbox` [#3671](https://github.com/MakieOrg/Makie.jl/pull/3671)
  - `data_limits` now only considers plot positions, completely ignoring transformations
  - `boundingbox(p::Text)` is deprecated in favor of `boundingbox(p::Text, p.markerspace[])`. The more internal methods use `string_boundingbox(p)`. [#3723](https://github.com/MakieOrg/Makie.jl/pull/3723)
  - `boundingbox` overwrites must now include a secondary space argument to work `boundingbox(plot, space::Symbol = :data)` [#3723](https://github.com/MakieOrg/Makie.jl/pull/3723)
  - `boundingbox` now always consider `transform_func` and `model`
  - `data_limits(::Scatter)` and `boundingbox(::Scatter)` now consider marker transformations [#3716](https://github.com/MakieOrg/Makie.jl/pull/3716)
- **Breaking** Improved Float64 compatability of Axis [#3681](https://github.com/MakieOrg/Makie.jl/pull/3681)
  - This added an extra conversion step which only takes effect when Float32 precision becomes relevant. In those cases code using `project()` functions will be wrong as the transformation is not applied. Use `project(plot_or_scene, ...)` or apply the conversion yourself beforehand with `Makie.f32_convert(plot_or_scene, transformed_point)` and use `patched_model = Makie.patch_model(plot_or_scene, model)`.
  - `Makie.to_world(point, matrix, resolution)` has been deprecated in favor of `Makie.to_world(scene_or_plot, point)` to include float32 conversions.
- **Breaking** Reworked line shaders in GLMakie and WGLMakie [#3558](https://github.com/MakieOrg/Makie.jl/pull/3558)
  - GLMakie: Removed support for per point linewidths
  - GLMakie: Adjusted dots (e.g. with `linestyle = :dot`) to bend across a joint
  - GLMakie: Adjusted linestyles to scale with linewidth dynamically so that dots remain dots with changing linewidth
  - GLMakie: Cleaned up anti-aliasing for truncated joints
  - WGLMakie: Added support for linestyles
  - WGLMakie: Added line joints
  - WGLMakie: Added native anti-aliasing which generally improves quality but introduces outline artifacts in some cases (same as GLMakie)
  - Both: Adjusted handling of thin lines which may result in different color intensities
- Fixed an issue with lines being drawn in the wrong direction in 3D (with perspective projection) [#3651](https://github.com/MakieOrg/Makie.jl/pull/3651).
- **Breaking** Renamed attribute `rotations` to `rotation` for `scatter` and `meshscatter` which had been inconsistent with the otherwise singular naming scheme and other plots like `text` [#3724](https://github.com/MakieOrg/Makie.jl/pull/3724).
- Fixed `contourf` bug where n levels would sometimes miss the uppermost value, causing gaps [#3713](https://github.com/MakieOrg/Makie.jl/pull/3713).
- Added `scale` attribute to `violin` [#3352](https://github.com/MakieOrg/Makie.jl/pull/3352).
- Use label formatter in barplot [#3718](https://github.com/MakieOrg/Makie.jl/pull/3718).
- Fix the incorrect shading with non uniform markerscale in meshscatter [#3722](https://github.com/MakieOrg/Makie.jl/pull/3722)
- Add `scale_to=:flip` option to `hist`, which flips the direction of the bars [#3732](https://github.com/MakieOrg/Makie.jl/pull/3732)
- Fixed an issue with the texture atlas not updating in WGLMakie after display, causing new symbols to not show up [#3737](https://github.com/MakieOrg/Makie.jl/pull/3737)
- Added `linecap` and `joinstyle` attributes for lines and linesegments. Also normalized `miter_limit` to 60° across all backends. [#3771](https://github.com/MakieOrg/Makie.jl/pull/3771)

## [0.20.10] 2024-05-07

- Loosened type restrictions for potentially array-valued colors in `Axis` attributes like `xticklabelcolor` [#3826](https://github.com/MakieOrg/Makie.jl/pull/3826).
- Added support for intervals for specifying axis limits [#3696](https://github.com/MakieOrg/Makie.jl/pull/3696)
- Added recipes for plotting intervals to `Band`, `Rangebars`, `H/VSpan` [3695](https://github.com/MakieOrg/Makie.jl/pull/3695)
- Documented `WilkinsonTicks` [#3819](https://github.com/MakieOrg/Makie.jl/pull/3819).
- Added `axislegend(ax, "title")` method [#3808](https://github.com/MakieOrg/Makie.jl/pull/3808).
- Improved thread safety of rendering with CairoMakie (independent `Scene`s only) by locking FreeType handles [#3777](https://github.com/MakieOrg/Makie.jl/pull/3777).
- Adds a tutorial for how to make recipes work with new types [#3816](https://github.com/MakieOrg/Makie.jl/pull/3816).
- Provided an interface to convert markers in CairoMakie separately (`cairo_scatter_marker`) so external packages can overload it. [#3811](https://github.com/MakieOrg/Makie.jl/pull/3811)
- Updated to DelaunayTriangulation v1.0 [#3787](https://github.com/MakieOrg/Makie.jl/pull/3787).
- Added methods `hidedecorations!`, `hiderdecorations!`, `hidethetadecorations!` and  `hidespines!` for `PolarAxis` axes [#3823](https://github.com/MakieOrg/Makie.jl/pull/3823).
- Added `loop` option support for HTML outputs when recording videos with `record` [#3697](https://github.com/MakieOrg/Makie.jl/pull/3697).

## [0.20.9] - 2024-03-29

- Added supported markers hint to unsupported marker warn message [#3666](https://github.com/MakieOrg/Makie.jl/pull/3666).
- Fixed bug in CairoMakie line drawing when multiple successive points had the same color [#3712](https://github.com/MakieOrg/Makie.jl/pull/3712).
- Remove StableHashTraits in favor of calculating hashes directly with CRC32c [#3667](https://github.com/MakieOrg/Makie.jl/pull/3667).
- Fixed `contourf` bug where n levels would sometimes miss the uppermost value, causing gaps [#3713](https://github.com/MakieOrg/Makie.jl/pull/3713).
- Added `scale` attribute to `violin` [#3352](https://github.com/MakieOrg/Makie.jl/pull/3352).
- Use label formatter in barplot [#3718](https://github.com/MakieOrg/Makie.jl/pull/3718).
- Fix the incorrect shading with non uniform markerscale in meshscatter [#3722](https://github.com/MakieOrg/Makie.jl/pull/3722)
- Add `scale_to=:flip` option to `hist`, which flips the direction of the bars [#3732](https://github.com/MakieOrg/Makie.jl/pull/3732)
- Fixed an issue with the texture atlas not updating in WGLMakie after display, causing new symbols to not show up [#3737](https://github.com/MakieOrg/Makie.jl/pull/3737)

## [0.20.8] - 2024-02-22

- Fixed excessive use of space with HTML image outputs [#3642](https://github.com/MakieOrg/Makie.jl/pull/3642).
- Fixed bugs with format strings and add new features by switching to Format.jl [#3633](https://github.com/MakieOrg/Makie.jl/pull/3633).
- Fixed an issue where CairoMakie would unnecessarily rasterize polygons [#3605](https://github.com/MakieOrg/Makie.jl/pull/3605).
- Added `PointBased` conversion trait to `scatterlines` recipe [#3603](https://github.com/MakieOrg/Makie.jl/pull/3603).
- Multiple small fixes for `map_latest`, `WGLMakie` picking and `PlotSpec` [#3637](https://github.com/MakieOrg/Makie.jl/pull/3637).
- Fixed PolarAxis `rticks` being incompatible with rich text. [#3615](https://github.com/MakieOrg/Makie.jl/pull/3615)
- Fixed an issue causing lines, scatter and text to not scale with resolution after deleting plots in GLMakie. [#3649](https://github.com/MakieOrg/Makie.jl/pull/3649)

## [0.20.7] - 2024-02-04

- Equalized alignment point of mirrored ticks to that of normal ticks [#3598](https://github.com/MakieOrg/Makie.jl/pull/3598).
- Fixed stack overflow error on conversion of gridlike data with missings [#3597](https://github.com/MakieOrg/Makie.jl/pull/3597).
- Fixed mutation of CairoMakie src dir when displaying png files [#3588](https://github.com/MakieOrg/Makie.jl/pull/3588).
- Added better error messages for plotting into `FigureAxisPlot` and `AxisPlot` as Plots.jl users are likely to do [#3596](https://github.com/MakieOrg/Makie.jl/pull/3596).
- Added compat bounds for IntervalArithmetic.jl due to bug with DelaunayTriangulation.jl [#3595](https://github.com/MakieOrg/Makie.jl/pull/3595).
- Removed possibility of three-argument `barplot` [#3574](https://github.com/MakieOrg/Makie.jl/pull/3574).

## [0.20.6] - 2024-02-02

- Fix issues with Camera3D not centering [#3582](https://github.com/MakieOrg/Makie.jl/pull/3582)
- Allowed creating legend entries from plot objects with scalar numbers as colors [#3587](https://github.com/MakieOrg/Makie.jl/pull/3587).

## [0.20.5] - 2024-01-25

- Use plot plot instead of scene transform functions in CairoMakie, fixing missplaced h/vspan. [#3552](https://github.com/MakieOrg/Makie.jl/pull/3552)
- Fix error printing on shader error [#3530](https://github.com/MakieOrg/Makie.jl/pull/3530).
- Update pagefind to 1.0.4 for better headline search [#3534](https://github.com/MakieOrg/Makie.jl/pull/3534).
- Remove unecessary deps, e.g. Setfield [3546](https://github.com/MakieOrg/Makie.jl/pull/3546).
- Don't clear args, rely on delete deregister_callbacks [#3543](https://github.com/MakieOrg/Makie.jl/pull/3543).
- Add interpolate keyword for Surface [#3541](https://github.com/MakieOrg/Makie.jl/pull/3541).
- Fix a DataInspector bug if inspector_label is used with RGB images [#3468](https://github.com/MakieOrg/Makie.jl/pull/3468).

## [0.20.4] - 2024-01-04

- Changes for Bonito rename and WGLMakie docs improvements [#3477](https://github.com/MakieOrg/Makie.jl/pull/3477).
- Add stroke and glow support to scatter and text in WGLMakie [#3518](https://github.com/MakieOrg/Makie.jl/pull/3518).
- Fix clipping issues with Camera3D when zooming in [#3529](https://github.com/MakieOrg/Makie.jl/pull/3529)

## [0.20.3] - 2023-12-21

- Add `depthsorting` as a hidden attribute for scatter plots in GLMakie as an alternative fix for outline artifacts. [#3432](https://github.com/MakieOrg/Makie.jl/pull/3432)
- Disable SDF based anti-aliasing in scatter, text and lines plots when `fxaa = true` in GLMakie. This allows removing outline artifacts at the cost of quality. [#3408](https://github.com/MakieOrg/Makie.jl/pull/3408)
- DataInspector Fixes: Fixed depth order, positional labels being in transformed space and `:inspector_clear` not getting called when moving from one plot to another. [#3454](https://github.com/MakieOrg/Makie.jl/pull/3454)
- Fixed bug in GLMakie where the update from a (i, j) sized GPU buffer to a (j, i) sized buffer would fail [#3456](https://github.com/MakieOrg/Makie.jl/pull/3456).
- Add `interpolate=true` to `volume(...)`, allowing to disable interpolation [#3485](https://github.com/MakieOrg/Makie.jl/pull/3485).

## [0.20.2] - 2023-12-01

- Switched from SHA512 to CRC32c salting in CairoMakie svgs, drastically improving svg rendering speed [#3435](https://github.com/MakieOrg/Makie.jl/pull/3435).
- Fixed a bug with h/vlines and h/vspan not correctly resolving transformations [#3418](https://github.com/MakieOrg/Makie.jl/pull/3418).
- Fixed a bug with h/vlines and h/vspan returning the wrong limits, causing an error in Axis [#3427](https://github.com/MakieOrg/Makie.jl/pull/3427).
- Fixed clipping when zooming out of a 3D (L)Scene [#3433](https://github.com/MakieOrg/Makie.jl/pull/3433).
- Moved the texture atlas cache to `.julia/scratchspaces` instead of a dedicated `.julia/makie` [#3437](https://github.com/MakieOrg/Makie.jl/pull/3437)

## [0.20.1] - 2023-11-23

- Fixed bad rendering of `poly` in GLMakie by triangulating points after transformations [#3402](https://github.com/MakieOrg/Makie.jl/pull/3402).
- Fixed bug regarding inline display in VSCode Jupyter notebooks and other similar environments [#3403](https://github.com/MakieOrg/Makie.jl/pull/3403).
- Fixed issue with `plottype`, allowed `onany(...; update = true)` and fixed `Block` macro use outside Makie [#3401](https://github.com/MakieOrg/Makie.jl/pull/3401).

## [0.20.0] - 2023-11-21

- GLMakie has gained support for HiDPI (aka Retina) screens. This also enables saving images with higher resolution than screen pixel dimensions [#2544](https://github.com/MakieOrg/Makie.jl/pull/2544).
- Fixed an issue where NaN was interpreted as zero when rendering `surface` through CairoMakie [#2598](https://github.com/MakieOrg/Makie.jl/pull/2598).
- Improved 3D camera handling, hotkeys and functionality [#2746](https://github.com/MakieOrg/Makie.jl/pull/2746).
- Added `shading = :verbose` in GLMakie to allow for multiple light sources. Also added more light types, fixed light directions for the previous lighting model (now `shading = :fast`) and adjusted `backlight` to affect normals[#3246](https://github.com/MakieOrg/Makie.jl/pull/3246).
- Changed the glyph used for negative numbers in tick labels from hyphen to minus [#3379](https://github.com/MakieOrg/Makie.jl/pull/3379).
- Added new declarative API for AlgebraOfGraphics, Pluto and easier dashboards [#3281](https://github.com/MakieOrg/Makie.jl/pull/3281).
- WGLMakie got faster line rendering with less updating bugs [#3062](https://github.com/MakieOrg/Makie.jl/pull/3062).
- **Breaking** Replaced `PolarAxis.radial_distortion_threshold` with `PolarAxis.radius_at_origin`. [#3381](https://github.com/MakieOrg/Makie.jl/pull/3381)
- **Breaking** Deprecated the `resolution` keyword in favor of `size` to reflect that this value is not a pixel resolution anymore [#3343](https://github.com/MakieOrg/Makie.jl/pull/3343).
- **Breaking** Refactored the `SurfaceLike` family of traits into `VertexGrid`, `CellGrid` and `ImageLike` [#3106](https://github.com/MakieOrg/Makie.jl/pull/3106).
- **Breaking** Deprecated `pixelarea(scene)` and `scene.px_area` in favor of viewport.
- **Breaking** Refactored the `Combined` Plot object and renamed it to `Plot`, improving compile times ~2x [#3082](https://github.com/MakieOrg/Makie.jl/pull/3082).
- **Breaking** Removed old depreactions in [#3113](https://github.com/MakieOrg/Makie.jl/pull/3113/commits/3a39210ef87a0032d78cb27c0c1019faa604effd).
- **Breaking** Deprecated using AbstractVector as sides of `image` [#3395](https://github.com/MakieOrg/Makie.jl/pull/3395).
- **Breaking** `errorbars` and `rangebars` now use color cycling [#3230](https://github.com/MakieOrg/Makie.jl/pull/3230).

## [0.19.12] - 2023-10-31

- Added `cornerradius` attribute to `Box` for rounded corners [#3346](https://github.com/MakieOrg/Makie.jl/pull/3346).
- Fix grouping of a zero-height bar in `barplot`. Now a zero-height bar shares the same properties of the previous bar, and if the bar is the first one, its height is treated as positive if and only if there exists a bar of positive height or all bars are zero-height [#3058](https://github.com/MakieOrg/Makie.jl/pull/3058).
- Fixed a bug where Axis still consumes scroll events when interactions are disabled [#3272](https://github.com/MakieOrg/Makie.jl/pull/3272).
- Added `cornerradius` attribute to `Box` for rounded corners [#3308](https://github.com/MakieOrg/Makie.jl/pull/3308).
- Upgraded `StableHashTraits` from 1.0 to 1.1 [#3309](https://github.com/MakieOrg/Makie.jl/pull/3309).

## [0.19.11] - 2023-10-05

- Setup automatic colorbars for volumeslices [#3253](https://github.com/MakieOrg/Makie.jl/pull/3253).
- Colorbar for arrows [#3275](https://github.com/MakieOrg/Makie.jl/pull/3275).
- Small bugfixes [#3275](https://github.com/MakieOrg/Makie.jl/pull/3275).

## [0.19.10] - 2023-09-21

- Fixed bugs with Colorbar in recipes, add new API for creating a recipe colorbar and introduce experimental support for Categorical colormaps [#3090](https://github.com/MakieOrg/Makie.jl/pull/3090).
- Added experimental Datashader implementation [#2883](https://github.com/MakieOrg/Makie.jl/pull/2883).
- **Breaking** Changed the default order Polar arguments to (theta, r). [#3154](https://github.com/MakieOrg/Makie.jl/pull/3154)
- General improvements to `PolarAxis`: full rlimtis & thetalimits, more controls and visual tweaks. See pr for more details.[#3154](https://github.com/MakieOrg/Makie.jl/pull/3154)

## [0.19.9] - 2023-09-11

- Allow arbitrary reversible scale functions through `ReversibleScale`.
- Deprecated `linestyle=vector_of_gaps` in favor of `linestyle=Linestyle(vector_of_gaps)` [3135](https://github.com/MakieOrg/Makie.jl/pull/3135), [3193](https://github.com/MakieOrg/Makie.jl/pull/3193).
- Fixed some errors around dynamic changes of `ax.xscale` or `ax.yscale` [#3084](https://github.com/MakieOrg/Makie.jl/pull/3084)
- Improved Barplot Label Alignment [#3160](https://github.com/MakieOrg/Makie.jl/issues/3160).
- Fixed regression in determining axis limits [#3179](https://github.com/MakieOrg/Makie.jl/pull/3179)
- Added a theme `theme_latexfonts` that uses the latex font family as default fonts [#3147](https://github.com/MakieOrg/Makie.jl/pull/3147), [#3180](https://github.com/MakieOrg/Makie.jl/pull/3180).
- Upgrades `StableHashTraits` from 0.3 to 1.0

## [0.19.8] - 2023-08-15

- Improved CairoMakie rendering of `lines` with repeating colors in an array [#3141](https://github.com/MakieOrg/Makie.jl/pull/3141).
- Added `strokecolormap` to poly. [#3145](https://github.com/MakieOrg/Makie.jl/pull/3145)
- Added `xreversed`, `yreversed` and `zreversed` attributes to `Axis3` [#3138](https://github.com/MakieOrg/Makie.jl/pull/3138).
- Fixed incorrect placement of contourlabels with transform functions [#3083](https://github.com/MakieOrg/Makie.jl/pull/3083)
- Fixed automatic normal generation for meshes with shading and no normals [#3041](https://github.com/MakieOrg/Makie.jl/pull/3041).
- Added the `triplot` and `voronoiplot` recipes from DelaunayTriangulation.jl [#3102](https://github.com/MakieOrg/Makie.jl/pull/3102), [#3159](https://github.com/MakieOrg/Makie.jl/pull/3159).

## [0.19.7] - 2023-07-22

- Allow arbitrary functions to color `streamplot` lines by passing a `Function` to `color`.  This must accept `Point` of the appropriate dimension and return a `Point`, `Vec`, or other arraylike object [#2002](https://github.com/MakieOrg/Makie.jl/pull/2002).
- `arrows` can now take input of the form `x::AbstractVector, y::AbstractVector, [z::AbstractVector,] f::Function`, where `f` must return a `VecTypes` of the appropriate dimension [#2597](https://github.com/MakieOrg/Makie.jl/pull/2597).
- Exported colorbuffer, and added `colorbuffer(axis::Axis; include_decorations=false, colorbuffer_kws...)`, to get an image of an axis with or without decorations [#3078](https://github.com/MakieOrg/Makie.jl/pull/3078).
- Fixed an issue where the `linestyle` of some polys was not applied to the stroke in CairoMakie. [#2604](https://github.com/MakieOrg/Makie.jl/pull/2604)
- Add `colorscale = identity` to any plotting function using a colormap. This works with any scaling function like `log10`, `sqrt` etc. Consequently, `scale` for `hexbin` is replaced with `colorscale` [#2900](https://github.com/MakieOrg/Makie.jl/pull/2900).
- Add `alpha=1.0` argument to all basic plots, which supports independently adding an alpha component to colormaps and colors. Multiple alphas like in `plot(alpha=0.2, color=RGBAf(1, 0, 0, 0.5))`, will get multiplied [#2900](https://github.com/MakieOrg/Makie.jl/pull/2900).
- `hexbin` now supports any per-observation weights which StatsBase respects - `<: StatsBase.AbstractWeights`, `Vector{Real}`, or `nothing` (the default). [#2804](https://github.com/MakieOrg/Makie.jl/pulls/2804)
- Added a new Axis type, `PolarAxis`, which is an axis with a polar projection.  Input is in `(r, theta)` coordinates and is transformed to `(x, y)` coordinates using the standard polar-to-cartesian transformation.
  Generally, its attributes are very similar to the usual `Axis` attributes, but `x` is replaced by `r` and `y` by `θ`.
  It also inherits from the theme of `Axis` in this manner, so should work seamlessly with Makie themes [#2990](https://github.com/MakieOrg/Makie.jl/pull/2990).
- `inherit` now has a new signature `inherit(scene, attrs::NTuple{N, Symbol}, default_value)`, allowing recipe authors to access nested attributes when trying to inherit from the parent Scene.
  For example, one could inherit from `scene.Axis.yticks` by `inherit(scene, (:Axis, :yticks), $default_value)` [#2990](https://github.com/MakieOrg/Makie.jl/pull/2990).
- Fixed incorrect rendering of 3D heatmaps [#2959](https://github.com/MakieOrg/Makie.jl/pull/2959)
- Deprecated `flatten_plots` in favor of `collect_atomic_plots`. Using the new `collect_atomic_plots` fixed a bug in CairoMakie where the z-level of plots within recipes was not respected. [#2793](https://github.com/MakieOrg/Makie.jl/pull/2793)
- Fixed incorrect line depth in GLMakie [#2843](https://github.com/MakieOrg/Makie.jl/pull/2843)
- Fixed incorrect line alpha in dense lines in GLMakie [#2843](https://github.com/MakieOrg/Makie.jl/pull/2843)
- Fixed DataInspector interaction with transformations [#3002](https://github.com/MakieOrg/Makie.jl/pull/3002)
- Added option `WGLMakie.activate!(resize_to_body=true)`, to make plots resize to the VSCode plotpane. Resizes to the HTML body element, so may work outside VSCode [#3044](https://github.com/MakieOrg/Makie.jl/pull/3044), [#3042](https://github.com/MakieOrg/Makie.jl/pull/3042).
- Fixed DataInspector interaction with transformations [#3002](https://github.com/MakieOrg/Makie.jl/pull/3002).
- Fixed incomplete stroke with some Bezier markers in CairoMakie and blurry strokes in GLMakie [#2961](https://github.com/MakieOrg/Makie.jl/pull/2961)
- Added the ability to use custom triangulations from DelaunayTriangulation.jl [#2896](https://github.com/MakieOrg/Makie.jl/pull/2896).
- Adjusted scaling of scatter/text stroke, glow and anti-aliasing width under non-uniform 2D scaling (Vec2f markersize/fontsize) in GLMakie [#2950](https://github.com/MakieOrg/Makie.jl/pull/2950).
- Scaled `errorbar` whiskers and `bracket` correctly with transformations [#3012](https://github.com/MakieOrg/Makie.jl/pull/3012).
- Updated `bracket` when the screen is resized or transformations change [#3012](https://github.com/MakieOrg/Makie.jl/pull/3012).

## [0.19.6] - 2023-06-09

- Fixed broken AA for lines with strongly varying linewidth [#2953](https://github.com/MakieOrg/Makie.jl/pull/2953).
- Fixed WGLMakie JS popup [#2976](https://github.com/MakieOrg/Makie.jl/pull/2976).
- Fixed `legendelements` when children have no elements [#2982](https://github.com/MakieOrg/Makie.jl/pull/2982).
- Bumped compat for StatsBase to 0.34 [#2915](https://github.com/MakieOrg/Makie.jl/pull/2915).
- Improved thread safety [#2840](https://github.com/MakieOrg/Makie.jl/pull/2840).

## [0.19.5] - 2023-05-12

- Added `loop` option for GIF outputs when recording videos with `record` [#2891](https://github.com/MakieOrg/Makie.jl/pull/2891).
- Fixed line rendering issues in GLMakie [#2843](https://github.com/MakieOrg/Makie.jl/pull/2843).
- Fixed incorrect line alpha in dense lines in GLMakie [#2843](https://github.com/MakieOrg/Makie.jl/pull/2843).
- Changed `scene.clear` to an observable and made changes in `Scene` Observables trigger renders in GLMakie [#2929](https://github.com/MakieOrg/Makie.jl/pull/2929).
- Added contour labels [#2496](https://github.com/MakieOrg/Makie.jl/pull/2496).
- Allowed rich text to be used in Legends [#2902](https://github.com/MakieOrg/Makie.jl/pull/2902).
- Added more support for zero length Geometries [#2917](https://github.com/MakieOrg/Makie.jl/pull/2917).
- Made CairoMakie drawing for polygons with holes order independent [#2918](https://github.com/MakieOrg/Makie.jl/pull/2918).
- Fixes for `Makie.inline!()`, allowing now for `Makie.inline!(automatic)` (default), which is better at automatically opening a window/ inlining a plot into plotpane when needed [#2919](https://github.com/MakieOrg/Makie.jl/pull/2919) [#2937](https://github.com/MakieOrg/Makie.jl/pull/2937).
- Block/Axis doc improvements [#2940](https://github.com/MakieOrg/Makie.jl/pull/2940) [#2932](https://github.com/MakieOrg/Makie.jl/pull/2932) [#2894](https://github.com/MakieOrg/Makie.jl/pull/2894).

## [0.19.4] - 2023-03-31

- Added export of `hidezdecorations!` from MakieLayout [#2821](https://github.com/MakieOrg/Makie.jl/pull/2821).
- Fixed an issue with GLMakie lines becoming discontinuous [#2828](https://github.com/MakieOrg/Makie.jl/pull/2828).

## [0.19.3] - 2023-03-21

- Added the `stephist` plotting function [#2408](https://github.com/JuliaPlots/Makie.jl/pull/2408).
- Added the `brackets` plotting function [#2356](https://github.com/MakieOrg/Makie.jl/pull/2356).
- Fixed an issue where `poly` plots with `Vector{<: MultiPolygon}` inputs with per-polygon color were mistakenly rendered as meshes using CairoMakie [#2590](https://github.com/MakieOrg/Makie.jl/pulls/2478).
- Fixed a small typo which caused an error in the `Stepper` constructor [#2600](https://github.com/MakieOrg/Makie.jl/pulls/2478).
- Improve cleanup on block deletion [#2614](https://github.com/MakieOrg/Makie.jl/pull/2614)
- Add `menu.scroll_speed` and increase default speed for non-apple [#2616](https://github.com/MakieOrg/Makie.jl/pull/2616).
- Fixed rectangle zoom for nonlinear axes [#2674](https://github.com/MakieOrg/Makie.jl/pull/2674)
- Cleaned up linestyles in GLMakie (Fixing artifacting, spacing/size, anti-aliasing) [#2666](https://github.com/MakieOrg/Makie.jl/pull/2666).
- Fixed issue with scatterlines only accepting concrete color types as `markercolor` [#2691](https://github.com/MakieOrg/Makie.jl/pull/2691).
- Fixed an accidental issue where `LaTeXStrings` were not typeset correctly in `Axis3` [#2558](https://github.com/MakieOrg/Makie.jl/pull/2588).
- Fixed a bug where line segments in `text(lstr::LaTeXString)` were ignoring offsets [#2668](https://github.com/MakieOrg/Makie.jl/pull/2668).
- Fixed a bug where the `arrows` recipe accidentally called a `Bool` when `normalize = true` [#2740](https://github.com/MakieOrg/Makie.jl/pull/2740).
- Re-exported the `@colorant_str` (`colorant"..."`) macro from Colors.jl [#2726](https://github.com/MakieOrg/Makie.jl/pull/2726).
- Speedup heatmaps in WGLMakie. [#2647](https://github.com/MakieOrg/Makie.jl/pull/2647)
- Fix slow `data_limits` for recipes, which made plotting lots of data with recipes much slower [#2770](https://github.com/MakieOrg/Makie.jl/pull/2770).

## [0.19.1] - 2023-01-01

- Add `show_data` method for `band` which shows the min and max values of the band at the x position of the cursor [#2497](https://github.com/MakieOrg/Makie.jl/pull/2497).
- Added `xlabelrotation`, `ylabelrotation` (`Axis`) and `labelrotation` (`Colorbar`) [#2478](https://github.com/MakieOrg/Makie.jl/pull/2478).
- Fixed forced rasterization in CairoMakie svg files when polygons with colors specified as (color, alpha) tuples were used [#2535](https://github.com/MakieOrg/Makie.jl/pull/2535).
- Do less copies of Observables in Attributes + plot pipeline [#2443](https://github.com/MakieOrg/Makie.jl/pull/2443).
- Add Search Page and tweak Result Ordering [#2474](https://github.com/MakieOrg/Makie.jl/pull/2474).
- Remove all global attributes from TextureAtlas implementation and fix julia#master [#2498](https://github.com/MakieOrg/Makie.jl/pull/2498).
- Use new Bonito, implement WGLMakie picking, improve performance and fix lots of WGLMakie bugs [#2428](https://github.com/MakieOrg/Makie.jl/pull/2428).

## [0.19.0] - 2022-12-03

- **Breaking** The attribute `textsize` has been removed everywhere in favor of the attribute `fontsize` which had also been in use.
  To migrate, search and replace all uses of `textsize` to `fontsize` [#2387](https://github.com/MakieOrg/Makie.jl/pull/2387).
- Added rich text which allows to more easily use superscripts and subscripts as well as differing colors, fonts, fontsizes, etc. for parts of a given text [#2321](https://github.com/MakieOrg/Makie.jl/pull/2321).

## [0.18.4] - 2022-12-02

- Added the `waterfall` plotting function [#2416](https://github.com/JuliaPlots/Makie.jl/pull/2416).
- Add support for `AbstractPattern` in `WGLMakie` [#2432](https://github.com/MakieOrg/Makie.jl/pull/2432).
- Broadcast replaces deprecated method for quantile [#2430](https://github.com/MakieOrg/Makie.jl/pull/2430).
- Fix CairoMakie's screen re-using [#2440](https://github.com/MakieOrg/Makie.jl/pull/2440).
- Fix repeated rendering with invisible objects [#2437](https://github.com/MakieOrg/Makie.jl/pull/2437).
- Fix hvlines for GLMakie [#2446](https://github.com/MakieOrg/Makie.jl/pull/2446).

## [0.18.3] - 2022-11-17

- Add `render_on_demand` flag for `GLMakie.Screen`. Setting this to `true` will skip rendering until plots get updated. This is the new default [#2336](https://github.com/MakieOrg/Makie.jl/pull/2336), [#2397](https://github.com/MakieOrg/Makie.jl/pull/2397).
- Clean up OpenGL state handling in GLMakie [#2397](https://github.com/MakieOrg/Makie.jl/pull/2397).
- Fix salting [#2407](https://github.com/MakieOrg/Makie.jl/pull/2407).
- Fixes for [GtkMakie](https://github.com/jwahlstrand/GtkMakie.jl) [#2418](https://github.com/MakieOrg/Makie.jl/pull/2418).

## [0.18.2] - 2022-11-03

- Fix Axis3 tick flipping with negative azimuth [#2364](https://github.com/MakieOrg/Makie.jl/pull/2364).
- Fix empty!(fig) and empty!(ax) [#2374](https://github.com/MakieOrg/Makie.jl/pull/2374), [#2375](https://github.com/MakieOrg/Makie.jl/pull/2375).
- Remove stencil buffer [#2389](https://github.com/MakieOrg/Makie.jl/pull/2389).
- Move Arrows and Wireframe to MakieCore [#2384](https://github.com/MakieOrg/Makie.jl/pull/2384).
- Skip legend entry if label is nothing [#2350](https://github.com/MakieOrg/Makie.jl/pull/2350).

## [0.18.1] - 2022-10-24

- fix heatmap interpolation [#2343](https://github.com/MakieOrg/Makie.jl/pull/2343).
- move poly to MakieCore [#2334](https://github.com/MakieOrg/Makie.jl/pull/2334)
- Fix picking warning and update_axis_camera [#2352](https://github.com/MakieOrg/Makie.jl/pull/2352).
- bring back inline!, to not open a window in VSCode repl [#2353](https://github.com/MakieOrg/Makie.jl/pull/2353).

## [0.18.0] - 2022-10-12

- **Breaking** Added `BezierPath` which can be constructed from SVG like command list, SVG string or from a `Polygon`.
  Added ability to use `BezierPath` and `Polgyon` as scatter markers.
  Replaced default symbol markers like `:cross` which converted to characters before with more precise `BezierPaths` and adjusted default markersize to 12.
  **Deprecated** using `String` to specify multiple char markers (`scatter(1:4, marker="abcd")`).
  **Deprecated** concrete geometries as markers like `Circle(Point2f(0), 1.5)` in favor of using the type like `Circle` for dispatch to special backend methods.
  Added single image marker support to WGLMakie [#979](https://github.com/MakieOrg/Makie.jl/pull/979).
- **Breaking** Refactored `display`, `record`, `colorbuffer` and `screens` to be faster and more consistent [#2306](https://github.com/MakieOrg/Makie.jl/pull/2306#issuecomment-1275918061).
- **Breaking** Refactored `DataInspector` to use `tooltip`. This results in changes in the attributes of DataInspector. Added `inspector_label`, `inspector_hover` and `inspector_clear` as optional attributes [#2095](https://github.com/JuliaPlots/Makie.jl/pull/2095).
- Added the `hexbin` plotting function [#2201](https://github.com/JuliaPlots/Makie.jl/pull/2201).
- Added the `tricontourf` plotting function [#2226](https://github.com/JuliaPlots/Makie.jl/pull/2226).
- Fixed per character attributes in text [#2244](https://github.com/JuliaPlots/Makie.jl/pull/2244).
- Allowed `CairoMakie` to render `scatter` with images as markers [#2080](https://github.com/MakieOrg/Makie.jl/pull/2080).
- Reworked text drawing and added ability to draw special characters via glyph indices in order to draw more LaTeX math characters with MathTeXEngine v0.5 [#2139](https://github.com/MakieOrg/Makie.jl/pull/2139).
- Allowed text to be copy/pasted into `Textbox` [#2281](https://github.com/MakieOrg/Makie.jl/pull/2281)
- Fixed updates for multiple meshes [#2277](https://github.com/MakieOrg/Makie.jl/pull/2277).
- Fixed broadcasting for linewidth, lengthscale & arrowsize in `arrow` recipe [#2273](https://github.com/MakieOrg/Makie.jl/pull/2273).
- Made GLMakie relocatable [#2282](https://github.com/MakieOrg/Makie.jl/pull/2282).
- Fixed changing input types in plot arguments [#2297](https://github.com/MakieOrg/Makie.jl/pull/2297).
- Better performance for Menus and fix clicks on items [#2299](https://github.com/MakieOrg/Makie.jl/pull/2299).
- Fixed CairoMakie bitmaps with transparency by using premultiplied ARGB surfaces [#2304](https://github.com/MakieOrg/Makie.jl/pull/2304).
- Fixed hiding of `Scene`s by setting `scene.visible[] = false` [#2317](https://github.com/MakieOrg/Makie.jl/pull/2317).
- `Axis` now accepts a `Tuple{Bool, Bool}` for `xtrimspine` and `ytrimspine` to trim only one end of the spine [#2171](https://github.com/JuliaPlots/Makie.jl/pull/2171).

## [0.17.13] - 2022-08-04

- Fixed boundingboxes [#2184](https://github.com/MakieOrg/Makie.jl/pull/2184).
- Fixed highclip/lowclip in meshscatter, poly, contourf, barplot [#2183](https://github.com/MakieOrg/Makie.jl/pull/2183).
- Fixed gridline updates [#2196](https://github.com/MakieOrg/Makie.jl/pull/2196).
- Fixed glDisablei argument order, which crashed some Intel drivers.

## [0.17.12] - 2022-07-22

- Fixed stackoverflow in show [#2167](https://github.com/MakieOrg/Makie.jl/pull/2167).

## [0.17.11] - 2022-07-21

- `rainclouds`(!) now supports `violin_limits` keyword argument, serving the same.
role as `datalimits` in `violin` [#2137](https://github.com/MakieOrg/Makie.jl/pull/2137).
- Fixed an issue where nonzero `strokewidth` results in a thin outline of the wrong color if `color` and `strokecolor` didn't match and weren't transparent. [#2096](https://github.com/MakieOrg/Makie.jl/pull/2096).
- Improved performance around Axis(3) limits [#2115](https://github.com/MakieOrg/Makie.jl/pull/2115).
- Cleaned up stroke artifacts in scatter and text [#2096](https://github.com/MakieOrg/Makie.jl/pull/2096).
- Compile time improvements [#2153](https://github.com/MakieOrg/Makie.jl/pull/2153).
- Mesh and Surface now interpolate between values instead of interpolating between colors for WGLMakie + GLMakie [#2097](https://github.com/MakieOrg/Makie.jl/pull/2097).

## [0.17.10] - 2022-07-13

- Bumped compatibility bound of `GridLayoutBase.jl` to `v0.9.0` which fixed a regression with `Mixed` and `Outside` alignmodes in nested `GridLayout`s [#2135](https://github.com/MakieOrg/Makie.jl/pull/2135).

## [0.17.9] - 2022-07-12

- Patterns (`Makie.AbstractPattern`) are now supported by `CairoMakie` in `poly` plots that don't involve `mesh`, such as `bar` and `poly` [#2106](https://github.com/MakieOrg/Makie.jl/pull/2106/).
- Fixed regression where `Block` alignments could not be specified as numbers anymore [#2108](https://github.com/MakieOrg/Makie.jl/pull/2108).
- Added the option to show mirrored ticks on the other side of an Axis using the attributes `xticksmirrored` and `yticksmirrored` [#2105](https://github.com/MakieOrg/Makie.jl/pull/2105).
- Fixed a bug where a set of `Axis` wouldn't be correctly linked together if they were only linked in pairs instead of all at the same time [#2116](https://github.com/MakieOrg/Makie.jl/pull/2116).

## [0.17.7] - 2022-06-19

- Improved `Menu` performance, now it should be much harder to reach the boundary of 255 scenes in GLMakie. `Menu` also takes a `default` keyword argument now and can be scrolled if there is too little space available.

## [0.17.6] - 2022-06-17

- **EXPERIMENTAL**: Added support for multiple windows in GLMakie through `display(GLMakie.Screen(), figure_or_scene)` [#1771](https://github.com/MakieOrg/Makie.jl/pull/1771).
- Added support for RGB matrices in `heatmap` with GLMakie [#2036](https://github.com/MakieOrg/Makie.jl/pull/2036)
- `Textbox` doesn't defocus anymore on trying to submit invalid input [#2041](https://github.com/MakieOrg/Makie.jl/pull/2041).
- `text` now takes the position as the first argument(s) like `scatter` and most other plotting functions, it is invoked `text(x, y, [z], text = "text")`. Because it is now of conversion type `PointBased`, the positions can be given in all the usual different ways which are implemented as conversion methods. All old invocation styles such as `text("text", position = Point(x, y))` still work to maintain backwards compatibility [#2020](https://github.com/MakieOrg/Makie.jl/pull/2020).

## [0.17.5] - 2022-06-10

- Fixed a regression with `linkaxes!` [#2039](https://github.com/MakieOrg/Makie.jl/pull/2039).

## [0.17.4] - 2022-06-09

- The functions `hlines!`, `vlines!`, `hspan!`, `vspan!` and `abline!` were reimplemented as recipes. This allows using them without an `Axis` argument in first position and also as visuals in AlgebraOfGraphics.jl. Also, `abline!` is now called `ablines!` for consistency, `abline!` is still exported but deprecated and will be removed in the future. [#2023](https://github.com/MakieOrg/Makie.jl/pulls/2023).
- Added `rainclouds` and `rainclouds!` [#1725](https://github.com/MakieOrg/Makie.jl/pull/1725).
- Improve CairoMakie performance [#1964](https://github.com/MakieOrg/Makie.jl/pull/1964) [#1981](https://github.com/MakieOrg/Makie.jl/pull/1981).
- Interpolate colormap correctly [#1973](https://github.com/MakieOrg/Makie.jl/pull/1973).
- Fix picking [#1993](https://github.com/MakieOrg/Makie.jl/pull/1993).
- Improve compile time latency [#1968](https://github.com/MakieOrg/Makie.jl/pull/1968) [#2000](https://github.com/MakieOrg/Makie.jl/pull/2000).
- Fix multi poly with rects [#1999](https://github.com/MakieOrg/Makie.jl/pull/1999).
- Respect scale and nonlinear values in PlotUtils cgrads [#1979](https://github.com/MakieOrg/Makie.jl/pull/1979).
- Fix CairoMakie heatmap filtering [#1828](https://github.com/MakieOrg/Makie.jl/pull/1828).
- Remove GLVisualize and MakieLayout module [#2007](https://github.com/MakieOrg/Makie.jl/pull/2007) [#2008](https://github.com/MakieOrg/Makie.jl/pull/2008).
- Add linestyle and default to extrema(z) for contour, remove bitrotten fillrange [#2008](https://github.com/MakieOrg/Makie.jl/pull/2008).

## [0.17.3] - 2022-05-20

- Switched to `MathTeXEngine v0.4`, which improves the look of LaTeXStrings [#1952](https://github.com/MakieOrg/Makie.jl/pull/1952).
- Added subtitle capability to `Axis` [#1859](https://github.com/MakieOrg/Makie.jl/pull/1859).
- Fixed a bug where scaled colormaps constructed using `Makie.cgrad` were not interpreted correctly.

## [0.17.2] - 2022-05-16

- Changed the default font from `Dejavu Sans` to `TeX Gyre Heros Makie` which is the same as `TeX Gyre Heros` with slightly decreased descenders and ascenders. Decreasing those metrics reduced unnecessary whitespace and alignment issues. Four fonts in total were added, the styles Regular, Bold, Italic and Bold Italic. Also changed `Axis`, `Axis3` and `Legend` attributes `titlefont` to `TeX Gyre Heros Makie Bold` in order to separate it better from axis labels in multifacet arrangements [#1897](https://github.com/MakieOrg/Makie.jl/pull/1897).

## [0.17.1] - 2022-05-13

- Added word wrapping. In `Label`, `word_wrap = true` causes it to use the suggested width and wrap text to fit. In `text`, `word_wrap_width > 0` can be used to set a pixel unit line width. Any word (anything between two spaces without a newline) that goes beyond this width gets a newline inserted before it [#1819](https://github.com/MakieOrg/Makie.jl/pull/1819).
- Improved `Axis3`'s interactive performance [#1835](https://github.com/MakieOrg/Makie.jl/pull/1835).
- Fixed errors in GLMakie's `scatter` implementation when markers are given as images. [#1917](https://github.com/MakieOrg/Makie.jl/pull/1917).
- Removed some method ambiguities introduced in v0.17 [#1922](https://github.com/MakieOrg/Makie.jl/pull/1922).
- Add an empty default label, `""`, to each slider that doesn't have a label in `SliderGrid` [#1888](https://github.com/MakieOrg/Makie.jl/pull/1888).

## [0.17.0] - 2022-05-05

- **Breaking** Added `space` as a generic attribute to switch between data, pixel, relative and clip space for positions. `space` in text has been renamed to `markerspace` because of this. `Pixel` and `SceneSpace` are no longer valid inputs for `space` or `markerspace` [#1596](https://github.com/MakieOrg/Makie.jl/pull/1596).
- **Breaking** Deprecated `mouse_selection(scene)` for `pick(scene)`.
- **Breaking** Bumped `GridLayoutBase` version to `v0.7`, which introduced offset layouts. Now, indexing into row 0 doesn't create a new row 1, but a new row 0, so that all previous content positions stay the same. This makes building complex layouts order-independent [#1704](https://github.com/MakieOrg/Makie.jl/pull/1704).
- **Breaking** deprecate `to_colormap(cmap, ncolors)` in favor of `categorical_colors(cmap, ncolors)` and `resample_cmap(cmap, ncolors)` [#1901](https://github.com/MakieOrg/Makie.jl/pull/1901) [#1723](https://github.com/MakieOrg/Makie.jl/pull/1723).
- Added `empty!(fig)` and changed `empty!(scene)` to remove all child plots without detaching windows [#1818](https://github.com/MakieOrg/Makie.jl/pull/1818).
- Switched to erroring instead of warning for deprecated events `mousebuttons`, `keyboardbuttons` and `mousedrag`.
- `Layoutable` was renamed to `Block` and the infrastructure changed such that attributes are fixed fields and each block has its own `Scene` for better encapsulation [#1796](https://github.com/MakieOrg/Makie.jl/pull/1796).
- Added `SliderGrid` block which replaces the deprecated `labelslider!` and `labelslidergrid!` functions [#1796](https://github.com/MakieOrg/Makie.jl/pull/1796).
- The default anti-aliasing method can now be set in `CairoMakie.activate!` using the `antialias` keyword.  Available options are `CairoMakie.Cairo.ANTIALIAS_*` [#1875](https://github.com/MakieOrg/Makie.jl/pull/1875).
- Added ability to rasterize a plots in CairoMakie vector graphics if `plt.rasterize = true` or `plt.rasterize = scale::Int` [#1872](https://github.com/MakieOrg/Makie.jl/pull/1872).
- Fixed segfaults in `streamplot_impl` on Mac M1 [#1830](https://github.com/MakieOrg/Makie.jl/pull/1830).
- Set the [Cairo miter limit](https://www.cairographics.org/manual/cairo-cairo-t.html#cairo-set-miter-limit) to mimic GLMakie behaviour [#1844](https://github.com/MakieOrg/Makie.jl/pull/1844).
- Fixed a method ambiguity in `rotatedrect` [#1846](https://github.com/MakieOrg/Makie.jl/pull/1846).
- Allow weights in statistical recipes [#1816](https://github.com/MakieOrg/Makie.jl/pull/1816).
- Fixed manual cycling of plot attributes [#1873](https://github.com/MakieOrg/Makie.jl/pull/1873).
- Fixed type constraints in ticklabelalign attributes [#1882](https://github.com/MakieOrg/Makie.jl/pull/1882).

## [0.16.4] - 2022-02-16

- Fixed WGLMakie performance bug and added option to set fps via `WGLMakie.activate!(fps=30)`.
- Implemented `nan_color`, `lowclip`, `highclip` for `image(::Matrix{Float})` in shader.
- Cleaned up mesh shader and implemented `nan_color`, `lowclip`, `highclip` for `mesh(m; color::Matrix{Float})` on the shader.
- Allowed `GLMakie.Buffer` `GLMakie.Sampler` to be used in `GeometryBasics.Mesh` to partially update parts of a mesh/texture and different interpolation and clamping modes for the texture.

## [0.16.0] - 2022-01-07

- **Breaking** Removed `Node` alias [#1307](https://github.com/MakieOrg/Makie.jl/pull/1307), [#1393](https://github.com/MakieOrg/Makie.jl/pull/1393). To upgrade, simply replace all occurrences of `Node` with `Observable`.
- **Breaking** Cleaned up `Scene` type [#1192](https://github.com/MakieOrg/Makie.jl/pull/1192), [#1393](https://github.com/MakieOrg/Makie.jl/pull/1393). The `Scene()` constructor doesn't create any axes or limits anymore. All keywords like `raw`, `show_axis` have been removed. A scene now always works like it did when using the deprecated `raw=true`. All the high level functionality like showing an axis and adding a 3d camera has been moved to `LScene`. See the new `Scene` tutorial for more info: https://docs.makie.org/dev/tutorials/scenes/.
- **Breaking** Lights got moved to `Scene`, see the [lighting docs](https://docs.makie.org/stable/documentation/lighting) and [RPRMakie examples](https://docs.makie.org/stable/documentation/backends/rprmakie/).
- Added ECDF plot [#1310](https://github.com/MakieOrg/Makie.jl/pull/1310).
- Added Order Independent Transparency to GLMakie [#1418](https://github.com/MakieOrg/Makie.jl/pull/1418), [#1506](https://github.com/MakieOrg/Makie.jl/pull/1506). This type of transparency is now used with `transpareny = true`. The old transparency handling is available with `transparency = false`.
- Fixed blurry text in GLMakie and WGLMakie [#1494](https://github.com/MakieOrg/Makie.jl/pull/1494).
- Introduced a new experimental backend for ray tracing: [RPRMakie](https://docs.makie.org/stable/documentation/backends/rprmakie/).
- Added the `Cycled` type, which can be used to select the i-th value from the current cycler for a specific attribute [#1248](https://github.com/MakieOrg/Makie.jl/pull/1248).
- The plot function `scatterlines` now uses `color` as `markercolor` if `markercolor` is `automatic`. Also, cycling of the `color` attribute is enabled [#1463](https://github.com/MakieOrg/Makie.jl/pull/1463).
- Added the function `resize_to_layout!`, which allows to resize a `Figure` so that it contains its top `GridLayout` without additional whitespace or clipping [#1438](https://github.com/MakieOrg/Makie.jl/pull/1438).
- Cleaned up lighting in 3D contours and isosurfaces [#1434](https://github.com/MakieOrg/Makie.jl/pull/1434).
- Adjusted attributes of volumeslices to follow the normal structure [#1404](https://github.com/MakieOrg/Makie.jl/pull/1404). This allows you to adjust attributes like `colormap` without going through nested attributes.
- Added depth to 3D contours and isosurfaces [#1395](https://github.com/MakieOrg/Makie.jl/pull/1395), [#1393](https://github.com/MakieOrg/Makie.jl/pull/1393). This allows them to intersect correctly with other 3D objects.
- Restricted 3D scene camera to one scene [#1394](https://github.com/MakieOrg/Makie.jl/pull/1394), [#1393](https://github.com/MakieOrg/Makie.jl/pull/1393). This fixes issues with multiple scenes fighting over events consumed by the camera. You can select a scene by cleaning on it.
- Added depth shift attribute for GLMakie and WGLMakie [#1382](https://github.com/MakieOrg/Makie.jl/pull/1382), [#1393](https://github.com/MakieOrg/Makie.jl/pull/1393). This can be used to adjust render order similar to `overdraw`.
- Simplified automatic width computation in barplots [#1223](https://github.com/MakieOrg/Makie.jl/pull/1223), [#1393](https://github.com/MakieOrg/Makie.jl/pull/1393). If no `width` attribute is passed, the default width is computed as the minimum difference between consecutive `x` positions. Gap between bars are given by the (multiplicative) `gap` attribute. The actual bar width equals `width * (1 - gap)`.
- Added logical expressions for `ispressed` [#1222](https://github.com/MakieOrg/Makie.jl/pull/1222), [#1393](https://github.com/MakieOrg/Makie.jl/pull/1393). This moves a lot of control over hotkeys towards the user. With these changes one can now set a hotkey to trigger on any or no key, collections of keys and logical combinations of keys (i.e. "A is pressed and B is not pressed").
- Fixed issues with `Menu` render order [#1411](https://github.com/MakieOrg/Makie.jl/pull/1411).
- Added `label_rotation` to barplot [#1401](https://github.com/MakieOrg/Makie.jl/pull/1401).
- Fixed issue where `pixelcam!` does not remove controls from other cameras [#1504](https://github.com/MakieOrg/Makie.jl/pull/1504).
- Added conversion for OffsetArrays [#1260](https://github.com/MakieOrg/Makie.jl/pull/1260).
- The `qqplot` `qqline` options were changed to `:identity`, `:fit`, `:fitrobust` and `:none` (the default) [#1563](https://github.com/MakieOrg/Makie.jl/pull/1563). Fixed numeric error due to double computation of quantiles when fitting `qqline`. Deprecated `plot(q::QQPair)` method as it does not have enough information for correct `qqline` fit.

All other changes are collected [in this PR](https://github.com/MakieOrg/Makie.jl/pull/1521) and in the [release notes](https://github.com/MakieOrg/Makie.jl/releases/tag/v0.16.0).

## [0.15.3] - 2021-10-16

- The functions `labelslidergrid!` and `labelslider!` now set fixed widths for the value column with a heuristic. It is possible now to pass `Formatting.format` format strings as format specifiers in addition to the previous functions.
- Fixed 2D arrow rotations in `streamplot` [#1352](https://github.com/MakieOrg/Makie.jl/pull/1352).

## [0.15.2] - 2021-08-26

- Reenabled Julia 1.3 support.
- Use [MathTexEngine v0.2](https://github.com/Kolaru/MathTeXEngine.jl/releases/tag/v0.2.0).
- Depend on new GeometryBasics, which changes all the Vec/Point/Quaternion/RGB/RGBA - f0 aliases to just f. For example, `Vec2f0` is changed to `Vec2f`. Old aliases are still exported, but deprecated and will be removed in the next breaking release. For more details and an upgrade script, visit [GeometryBasics#97](https://github.com/JuliaGeometry/GeometryBasics.jl/pull/97).
- Added `hspan!` and `vspan!` functions [#1264](https://github.com/MakieOrg/Makie.jl/pull/1264).

## [0.15.1] - 2021-08-21

- Switched documentation framework to Franklin.jl.
- Added a specialization for `volumeslices` to DataInspector.
- Fixed 1 element `hist` [#1238](https://github.com/MakieOrg/Makie.jl/pull/1238) and make it easier to move `hist` [#1150](https://github.com/MakieOrg/Makie.jl/pull/1150).

## [0.15.0] - 2021-07-15

- `LaTeXString`s can now be used as input to `text` and therefore as labels for `Axis`, `Legend`, or other comparable objects. Mathematical expressions are typeset using [MathTeXEngine.jl](https://github.com/Kolaru/MathTeXEngine.jl) which offers a fast approximation of LaTeX typesetting [#1022](https://github.com/MakieOrg/Makie.jl/pull/1022).
- Added `Symlog10` and `pseudolog10` axis scales for log scale approximations that work with zero and negative values [#1109](https://github.com/MakieOrg/Makie.jl/pull/1109).
- Colorbar limits can now be passed as the attribute `colorrange` similar to plots [#1066](https://github.com/MakieOrg/Makie.jl/pull/1066).
- Added the option to pass three vectors to heatmaps and other plots using `SurfaceLike` conversion [#1101](https://github.com/MakieOrg/Makie.jl/pull/1101).
- Added `stairs` plot recipe [#1086](https://github.com/MakieOrg/Makie.jl/pull/1086).
- **Breaking** Removed `FigurePosition` and `FigureSubposition` types. Indexing into a `Figure` like `fig[1, 1]` now returns `GridPosition` and `GridSubposition` structs, which can be used in the same way as the types they replace. Because of an underlying change in `GridLayoutBase.jl`, it is now possible to do `Axis(gl[1, 1])` where `gl` is a `GridLayout` that is a sublayout of a `Figure`'s top layout [#1075](https://github.com/MakieOrg/Makie.jl/pull/1075).
- Bar plots and histograms have a new option for adding text labels [#1069](https://github.com/MakieOrg/Makie.jl/pull/1069).
- It is now possible to specify one `linewidth` value per segment in `linesegments` [#992](https://github.com/MakieOrg/Makie.jl/pull/992).
- Added a new 3d camera that allows for better camera movements using keyboard and mouse [#1024](https://github.com/MakieOrg/Makie.jl/pull/1024).
- Fixed the application of scale transformations to `surface` [#1070](https://github.com/MakieOrg/Makie.jl/pull/1070).
- Added an option to set a custom callback function for the `RectangleZoom` axis interaction to enable other use cases than zooming [#1104](https://github.com/MakieOrg/Makie.jl/pull/1104).
- Fixed rendering of `heatmap`s with one or more reversed ranges in CairoMakie, as in `heatmap(1:10, 10:-1:1, rand(10, 10))` [#1100](https://github.com/MakieOrg/Makie.jl/pull/1100).
- Fixed volume slice recipe and added docs for it [#1123](https://github.com/MakieOrg/Makie.jl/pull/1123).

[Unreleased]: https://github.com/MakieOrg/Makie.jl/compare/v0.21.4...HEAD
[0.21.4]: https://github.com/MakieOrg/Makie.jl/compare/v0.21.3...v0.21.4
[0.21.3]: https://github.com/MakieOrg/Makie.jl/compare/v0.21.2...v0.21.3
[0.21.2]: https://github.com/MakieOrg/Makie.jl/compare/v0.21.1...v0.21.2
[0.21.1]: https://github.com/MakieOrg/Makie.jl/compare/v0.21.0...v0.21.1
[0.21.0]: https://github.com/MakieOrg/Makie.jl/compare/v0.20.10...v0.21.0
[0.20.10]: https://github.com/MakieOrg/Makie.jl/compare/v0.20.9...v0.20.10
[0.20.9]: https://github.com/MakieOrg/Makie.jl/compare/v0.20.8...v0.20.9
[0.20.8]: https://github.com/MakieOrg/Makie.jl/compare/v0.20.7...v0.20.8
[0.20.7]: https://github.com/MakieOrg/Makie.jl/compare/v0.20.6...v0.20.7
[0.20.6]: https://github.com/MakieOrg/Makie.jl/compare/v0.20.5...v0.20.6
[0.20.5]: https://github.com/MakieOrg/Makie.jl/compare/v0.20.4...v0.20.5
[0.20.4]: https://github.com/MakieOrg/Makie.jl/compare/v0.20.3...v0.20.4
[0.20.3]: https://github.com/MakieOrg/Makie.jl/compare/v0.20.2...v0.20.3
[0.20.2]: https://github.com/MakieOrg/Makie.jl/compare/v0.20.1...v0.20.2
[0.20.1]: https://github.com/MakieOrg/Makie.jl/compare/v0.20.0...v0.20.1
[0.20.0]: https://github.com/MakieOrg/Makie.jl/compare/v0.19.12...v0.20.0
[0.19.12]: https://github.com/MakieOrg/Makie.jl/compare/v0.19.11...v0.19.12
[0.19.11]: https://github.com/MakieOrg/Makie.jl/compare/v0.19.10...v0.19.11
[0.19.10]: https://github.com/MakieOrg/Makie.jl/compare/v0.19.9...v0.19.10
[0.19.9]: https://github.com/MakieOrg/Makie.jl/compare/v0.19.8...v0.19.9
[0.19.8]: https://github.com/MakieOrg/Makie.jl/compare/v0.19.7...v0.19.8
[0.19.7]: https://github.com/MakieOrg/Makie.jl/compare/v0.19.6...v0.19.7
[0.19.6]: https://github.com/MakieOrg/Makie.jl/compare/v0.19.5...v0.19.6
[0.19.5]: https://github.com/MakieOrg/Makie.jl/compare/v0.19.4...v0.19.5
[0.19.4]: https://github.com/MakieOrg/Makie.jl/compare/v0.19.3...v0.19.4
[0.19.3]: https://github.com/MakieOrg/Makie.jl/compare/v0.19.1...v0.19.3
[0.19.1]: https://github.com/MakieOrg/Makie.jl/compare/v0.19.0...v0.19.1
[0.19.0]: https://github.com/MakieOrg/Makie.jl/compare/v0.18.4...v0.19.0
[0.18.4]: https://github.com/MakieOrg/Makie.jl/compare/v0.18.3...v0.18.4
[0.18.3]: https://github.com/MakieOrg/Makie.jl/compare/v0.18.2...v0.18.3
[0.18.2]: https://github.com/MakieOrg/Makie.jl/compare/v0.18.1...v0.18.2
[0.18.1]: https://github.com/MakieOrg/Makie.jl/compare/v0.18.0...v0.18.1
[0.18.0]: https://github.com/MakieOrg/Makie.jl/compare/v0.17.13...v0.18.0
[0.17.13]: https://github.com/MakieOrg/Makie.jl/compare/v0.17.12...v0.17.13
[0.17.12]: https://github.com/MakieOrg/Makie.jl/compare/v0.17.11...v0.17.12
[0.17.11]: https://github.com/MakieOrg/Makie.jl/compare/v0.17.10...v0.17.11
[0.17.10]: https://github.com/MakieOrg/Makie.jl/compare/v0.17.9...v0.17.10
[0.17.9]: https://github.com/MakieOrg/Makie.jl/compare/v0.17.7...v0.17.9
[0.17.7]: https://github.com/MakieOrg/Makie.jl/compare/v0.17.6...v0.17.7
[0.17.6]: https://github.com/MakieOrg/Makie.jl/compare/v0.17.5...v0.17.6
[0.17.5]: https://github.com/MakieOrg/Makie.jl/compare/v0.17.4...v0.17.5
[0.17.4]: https://github.com/MakieOrg/Makie.jl/compare/v0.17.3...v0.17.4
[0.17.3]: https://github.com/MakieOrg/Makie.jl/compare/v0.17.2...v0.17.3
[0.17.2]: https://github.com/MakieOrg/Makie.jl/compare/v0.17.1...v0.17.2
[0.17.1]: https://github.com/MakieOrg/Makie.jl/compare/v0.17.0...v0.17.1
[0.17.0]: https://github.com/MakieOrg/Makie.jl/compare/v0.16.4...v0.17.0
[0.16.4]: https://github.com/MakieOrg/Makie.jl/compare/v0.16.0...v0.16.4
[0.16.0]: https://github.com/MakieOrg/Makie.jl/compare/v0.15.3...v0.16.0
[0.15.3]: https://github.com/MakieOrg/Makie.jl/compare/v0.15.2...v0.15.3
[0.15.2]: https://github.com/MakieOrg/Makie.jl/compare/v0.15.1...v0.15.2
[0.15.1]: https://github.com/MakieOrg/Makie.jl/compare/v0.15.0...v0.15.1
[0.15.0]: https://github.com/MakieOrg/Makie.jl/compare/v0.14.2...v0.15.0<|MERGE_RESOLUTION|>--- conflicted
+++ resolved
@@ -2,11 +2,8 @@
 
 ## [Unreleased]
 
-<<<<<<< HEAD
-- Fixes for Menu and DataInspector [#3975](https://github.com/MakieOrg/Makie.jl/pull/3975)
-- Add line-loop detection and rendering to GLMakie and WGLMakie [#3907](https://github.com/MakieOrg/Makie.jl/pull/3907)
 - Support images with reversed axes [#3989](https://github.com/MakieOrg/Makie.jl/pull/3989)
-=======
+
 ## [0.21.4] - 2024-07-02
 
 - Fixed support for GLFW 3.4 on OSX [#3999](https://github.com/MakieOrg/Makie.jl/issues/3999).
@@ -14,7 +11,6 @@
 - Allow CairoMakie to render `poly` overloads that internally don't use two child plots [#3986](https://github.com/MakieOrg/Makie.jl/pull/3986).
 - Fixes for Menu and DataInspector [#3975](https://github.com/MakieOrg/Makie.jl/pull/3975).
 - Add line-loop detection and rendering to GLMakie and WGLMakie [#3907](https://github.com/MakieOrg/Makie.jl/pull/3907).
->>>>>>> 604ba5dc
 
 ## [0.21.3] - 2024-06-17
 
