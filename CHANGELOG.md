--- conflicted
+++ resolved
@@ -1,12 +1,9 @@
 # Changelog
 
 ## [Unreleased]
-<<<<<<< HEAD
 
 - `Voronoiplot`s automatic colors are now defined based on the underlying point set instead of only those generators appearing in the tessellation. This makes the selected colors consistent between tessellations when generators might have been deleted or added. [#4357](https://github.com/MakieOrg/Makie.jl/pull/4357)
-=======
 - Fix an error in `convert_arguments` for PointBased plots and 3D polygons [#4585](https://github.com/MakieOrg/Makie.jl/pull/4585).
->>>>>>> 2feb0580
 - Fix polygon rendering issue of `crossbar(..., show_notch = true)` in CairoMakie [#4587](https://github.com/MakieOrg/Makie.jl/pull/4587).
 
 ## [0.21.16] - 2024-11-06
