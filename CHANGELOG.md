# Changelog

## [Unreleased]
<<<<<<< HEAD
- Added supported markers hint to unsupported marker warn message.
- Remove StableHashTraits in favor of calculating hashes directly with CRC32c [#3667](https://github.com/MakieOrg/Makie.jl/pull/3667).
- Support intervals for specifying axis limits [#3696](https://github.com/MakieOrg/Makie.jl/pull/3696)
=======

## [0.20.9] - 2024-03-29

- Added supported markers hint to unsupported marker warn message [#3666](https://github.com/MakieOrg/Makie.jl/pull/3666).
- Fixed bug in CairoMakie line drawing when multiple successive points had the same color [#3712](https://github.com/MakieOrg/Makie.jl/pull/3712).
- Remove StableHashTraits in favor of calculating hashes directly with CRC32c [#3667](https://github.com/MakieOrg/Makie.jl/pull/3667).
- Fixed `contourf` bug where n levels would sometimes miss the uppermost value, causing gaps [#3713](https://github.com/MakieOrg/Makie.jl/pull/3713).
- Added `scale` attribute to `violin` [#3352](https://github.com/MakieOrg/Makie.jl/pull/3352).
- Use label formatter in barplot [#3718](https://github.com/MakieOrg/Makie.jl/pull/3718).
- Fix the incorrect shading with non uniform markerscale in meshscatter [#3722](https://github.com/MakieOrg/Makie.jl/pull/3722)
- Add `scale_to=:flip` option to `hist`, which flips the direction of the bars [#3732](https://github.com/MakieOrg/Makie.jl/pull/3732)
- Fixed an issue with the texture atlas not updating in WGLMakie after display, causing new symbols to not show up [#3737](https://github.com/MakieOrg/Makie.jl/pull/3737)
>>>>>>> 139ddb1c

## [0.20.8] - 2024-02-22

- Fixed excessive use of space with HTML image outputs [#3642](https://github.com/MakieOrg/Makie.jl/pull/3642).
- Fixed bugs with format strings and add new features by switching to Format.jl [#3633](https://github.com/MakieOrg/Makie.jl/pull/3633).
- Fixed an issue where CairoMakie would unnecessarily rasterize polygons [#3605](https://github.com/MakieOrg/Makie.jl/pull/3605).
- Added `PointBased` conversion trait to `scatterlines` recipe [#3603](https://github.com/MakieOrg/Makie.jl/pull/3603).
- Multiple small fixes for `map_latest`, `WGLMakie` picking and `PlotSpec` [#3637](https://github.com/MakieOrg/Makie.jl/pull/3637).
- Fixed PolarAxis `rticks` being incompatible with rich text. [#3615](https://github.com/MakieOrg/Makie.jl/pull/3615)
- Fixed an issue causing lines, scatter and text to not scale with resolution after deleting plots in GLMakie. [#3649](https://github.com/MakieOrg/Makie.jl/pull/3649)

## [0.20.7] - 2024-02-04

- Equalized alignment point of mirrored ticks to that of normal ticks [#3598](https://github.com/MakieOrg/Makie.jl/pull/3598).
- Fixed stack overflow error on conversion of gridlike data with missings [#3597](https://github.com/MakieOrg/Makie.jl/pull/3597).
- Fixed mutation of CairoMakie src dir when displaying png files [#3588](https://github.com/MakieOrg/Makie.jl/pull/3588).
- Added better error messages for plotting into `FigureAxisPlot` and `AxisPlot` as Plots.jl users are likely to do [#3596](https://github.com/MakieOrg/Makie.jl/pull/3596).
- Added compat bounds for IntervalArithmetic.jl due to bug with DelaunayTriangulation.jl [#3595](https://github.com/MakieOrg/Makie.jl/pull/3595).
- Removed possibility of three-argument `barplot` [#3574](https://github.com/MakieOrg/Makie.jl/pull/3574).

## [0.20.6] - 2024-02-02

- Fix issues with Camera3D not centering [#3582](https://github.com/MakieOrg/Makie.jl/pull/3582)
- Allowed creating legend entries from plot objects with scalar numbers as colors [#3587](https://github.com/MakieOrg/Makie.jl/pull/3587).

## [0.20.5] - 2024-01-25

- Use plot plot instead of scene transform functions in CairoMakie, fixing missplaced h/vspan. [#3552](https://github.com/MakieOrg/Makie.jl/pull/3552)
- Fix error printing on shader error [#3530](https://github.com/MakieOrg/Makie.jl/pull/3530).
- Update pagefind to 1.0.4 for better headline search [#3534](https://github.com/MakieOrg/Makie.jl/pull/3534).
- Remove unecessary deps, e.g. Setfield [3546](https://github.com/MakieOrg/Makie.jl/pull/3546).
- Don't clear args, rely on delete deregister_callbacks [#3543](https://github.com/MakieOrg/Makie.jl/pull/3543).
- Add interpolate keyword for Surface [#3541](https://github.com/MakieOrg/Makie.jl/pull/3541).
- Fix a DataInspector bug if inspector_label is used with RGB images [#3468](https://github.com/MakieOrg/Makie.jl/pull/3468).

## [0.20.4] - 2024-01-04

- Changes for Bonito rename and WGLMakie docs improvements [#3477](https://github.com/MakieOrg/Makie.jl/pull/3477).
- Add stroke and glow support to scatter and text in WGLMakie [#3518](https://github.com/MakieOrg/Makie.jl/pull/3518).
- Fix clipping issues with Camera3D when zooming in [#3529](https://github.com/MakieOrg/Makie.jl/pull/3529)

## [0.20.3] - 2023-12-21

- Add `depthsorting` as a hidden attribute for scatter plots in GLMakie as an alternative fix for outline artifacts. [#3432](https://github.com/MakieOrg/Makie.jl/pull/3432)
- Disable SDF based anti-aliasing in scatter, text and lines plots when `fxaa = true` in GLMakie. This allows removing outline artifacts at the cost of quality. [#3408](https://github.com/MakieOrg/Makie.jl/pull/3408)
- DataInspector Fixes: Fixed depth order, positional labels being in transformed space and `:inspector_clear` not getting called when moving from one plot to another. [#3454](https://github.com/MakieOrg/Makie.jl/pull/3454)
- Fixed bug in GLMakie where the update from a (i, j) sized GPU buffer to a (j, i) sized buffer would fail [#3456](https://github.com/MakieOrg/Makie.jl/pull/3456).
- Add `interpolate=true` to `volume(...)`, allowing to disable interpolation [#3485](https://github.com/MakieOrg/Makie.jl/pull/3485).

## [0.20.2] - 2023-12-01

- Switched from SHA512 to CRC32c salting in CairoMakie svgs, drastically improving svg rendering speed [#3435](https://github.com/MakieOrg/Makie.jl/pull/3435).
- Fixed a bug with h/vlines and h/vspan not correctly resolving transformations [#3418](https://github.com/MakieOrg/Makie.jl/pull/3418).
- Fixed a bug with h/vlines and h/vspan returning the wrong limits, causing an error in Axis [#3427](https://github.com/MakieOrg/Makie.jl/pull/3427).
- Fixed clipping when zooming out of a 3D (L)Scene [#3433](https://github.com/MakieOrg/Makie.jl/pull/3433).
- Moved the texture atlas cache to `.julia/scratchspaces` instead of a dedicated `.julia/makie` [#3437](https://github.com/MakieOrg/Makie.jl/pull/3437)

## [0.20.1] - 2023-11-23

- Fixed bad rendering of `poly` in GLMakie by triangulating points after transformations [#3402](https://github.com/MakieOrg/Makie.jl/pull/3402).
- Fixed bug regarding inline display in VSCode Jupyter notebooks and other similar environments [#3403](https://github.com/MakieOrg/Makie.jl/pull/3403).
- Fixed issue with `plottype`, allowed `onany(...; update = true)` and fixed `Block` macro use outside Makie [#3401](https://github.com/MakieOrg/Makie.jl/pull/3401).

## [0.20.0] - 2023-11-21

- GLMakie has gained support for HiDPI (aka Retina) screens. This also enables saving images with higher resolution than screen pixel dimensions [#2544](https://github.com/MakieOrg/Makie.jl/pull/2544).
- Fixed an issue where NaN was interpreted as zero when rendering `surface` through CairoMakie [#2598](https://github.com/MakieOrg/Makie.jl/pull/2598).
- Improved 3D camera handling, hotkeys and functionality [#2746](https://github.com/MakieOrg/Makie.jl/pull/2746).
- Added `shading = :verbose` in GLMakie to allow for multiple light sources. Also added more light types, fixed light directions for the previous lighting model (now `shading = :fast`) and adjusted `backlight` to affect normals[#3246](https://github.com/MakieOrg/Makie.jl/pull/3246).
- Changed the glyph used for negative numbers in tick labels from hyphen to minus [#3379](https://github.com/MakieOrg/Makie.jl/pull/3379).
- Added new declarative API for AlgebraOfGraphics, Pluto and easier dashboards [#3281](https://github.com/MakieOrg/Makie.jl/pull/3281).
- WGLMakie got faster line rendering with less updating bugs [#3062](https://github.com/MakieOrg/Makie.jl/pull/3062).
- **Breaking** Replaced `PolarAxis.radial_distortion_threshold` with `PolarAxis.radius_at_origin`. [#3381](https://github.com/MakieOrg/Makie.jl/pull/3381)
- **Breaking** Deprecated the `resolution` keyword in favor of `size` to reflect that this value is not a pixel resolution anymore [#3343](https://github.com/MakieOrg/Makie.jl/pull/3343).
- **Breaking** Refactored the `SurfaceLike` family of traits into `VertexGrid`, `CellGrid` and `ImageLike` [#3106](https://github.com/MakieOrg/Makie.jl/pull/3106).
- **Breaking** Deprecated `pixelarea(scene)` and `scene.px_area` in favor of viewport.
- **Breaking** Refactored the `Combined` Plot object and renamed it to `Plot`, improving compile times ~2x [#3082](https://github.com/MakieOrg/Makie.jl/pull/3082).
- **Breaking** Removed old depreactions in [#3113](https://github.com/MakieOrg/Makie.jl/pull/3113/commits/3a39210ef87a0032d78cb27c0c1019faa604effd).
- **Breaking** Deprecated using AbstractVector as sides of `image` [#3395](https://github.com/MakieOrg/Makie.jl/pull/3395).
- **Breaking** `errorbars` and `rangebars` now use color cycling [#3230](https://github.com/MakieOrg/Makie.jl/pull/3230).

## [0.19.12] - 2023-10-31

- Added `cornerradius` attribute to `Box` for rounded corners [#3346](https://github.com/MakieOrg/Makie.jl/pull/3346).
- Fix grouping of a zero-height bar in `barplot`. Now a zero-height bar shares the same properties of the previous bar, and if the bar is the first one, its height is treated as positive if and only if there exists a bar of positive height or all bars are zero-height [#3058](https://github.com/MakieOrg/Makie.jl/pull/3058).
- Fixed a bug where Axis still consumes scroll events when interactions are disabled [#3272](https://github.com/MakieOrg/Makie.jl/pull/3272).
- Added `cornerradius` attribute to `Box` for rounded corners [#3308](https://github.com/MakieOrg/Makie.jl/pull/3308).
- Upgraded `StableHashTraits` from 1.0 to 1.1 [#3309](https://github.com/MakieOrg/Makie.jl/pull/3309).

## [0.19.11] - 2023-10-05

- Setup automatic colorbars for volumeslices [#3253](https://github.com/MakieOrg/Makie.jl/pull/3253).
- Colorbar for arrows [#3275](https://github.com/MakieOrg/Makie.jl/pull/3275).
- Small bugfixes [#3275](https://github.com/MakieOrg/Makie.jl/pull/3275).

## [0.19.10] - 2023-09-21

- Fixed bugs with Colorbar in recipes, add new API for creating a recipe colorbar and introduce experimental support for Categorical colormaps [#3090](https://github.com/MakieOrg/Makie.jl/pull/3090).
- Added experimental Datashader implementation [#2883](https://github.com/MakieOrg/Makie.jl/pull/2883).
- **Breaking** Changed the default order Polar arguments to (theta, r). [#3154](https://github.com/MakieOrg/Makie.jl/pull/3154)
- General improvements to `PolarAxis`: full rlimtis & thetalimits, more controls and visual tweaks. See pr for more details.[#3154](https://github.com/MakieOrg/Makie.jl/pull/3154)

## [0.19.9] - 2023-09-11

- Allow arbitrary reversible scale functions through `ReversibleScale`.
- Deprecated `linestyle=vector_of_gaps` in favor of `linestyle=Linestyle(vector_of_gaps)` [3135](https://github.com/MakieOrg/Makie.jl/pull/3135), [3193](https://github.com/MakieOrg/Makie.jl/pull/3193).
- Fixed some errors around dynamic changes of `ax.xscale` or `ax.yscale` [#3084](https://github.com/MakieOrg/Makie.jl/pull/3084)
- Improved Barplot Label Alignment [#3160](https://github.com/MakieOrg/Makie.jl/issues/3160).
- Fixed regression in determining axis limits [#3179](https://github.com/MakieOrg/Makie.jl/pull/3179)
- Added a theme `theme_latexfonts` that uses the latex font family as default fonts [#3147](https://github.com/MakieOrg/Makie.jl/pull/3147).
- Upgrades `StableHashTraits` from 0.3 to 1.0

## [0.19.8] - 2023-08-15

- Improved CairoMakie rendering of `lines` with repeating colors in an array [#3141](https://github.com/MakieOrg/Makie.jl/pull/3141).
- Added `strokecolormap` to poly. [#3145](https://github.com/MakieOrg/Makie.jl/pull/3145)
- Added `xreversed`, `yreversed` and `zreversed` attributes to `Axis3` [#3138](https://github.com/MakieOrg/Makie.jl/pull/3138).
- Fixed incorrect placement of contourlabels with transform functions [#3083](https://github.com/MakieOrg/Makie.jl/pull/3083)
- Fixed automatic normal generation for meshes with shading and no normals [#3041](https://github.com/MakieOrg/Makie.jl/pull/3041).
- Added the `triplot` and `voronoiplot` recipes from DelaunayTriangulation.jl [#3102](https://github.com/MakieOrg/Makie.jl/pull/3102), [#3159](https://github.com/MakieOrg/Makie.jl/pull/3159).

## [0.19.7] - 2023-07-22

- Allow arbitrary functions to color `streamplot` lines by passing a `Function` to `color`.  This must accept `Point` of the appropriate dimension and return a `Point`, `Vec`, or other arraylike object [#2002](https://github.com/MakieOrg/Makie.jl/pull/2002).
- `arrows` can now take input of the form `x::AbstractVector, y::AbstractVector, [z::AbstractVector,] f::Function`, where `f` must return a `VecTypes` of the appropriate dimension [#2597](https://github.com/MakieOrg/Makie.jl/pull/2597).
- Exported colorbuffer, and added `colorbuffer(axis::Axis; include_decorations=false, colorbuffer_kws...)`, to get an image of an axis with or without decorations [#3078](https://github.com/MakieOrg/Makie.jl/pull/3078).
- Fixed an issue where the `linestyle` of some polys was not applied to the stroke in CairoMakie. [#2604](https://github.com/MakieOrg/Makie.jl/pull/2604)
- Add `colorscale = identity` to any plotting function using a colormap. This works with any scaling function like `log10`, `sqrt` etc. Consequently, `scale` for `hexbin` is replaced with `colorscale` [#2900](https://github.com/MakieOrg/Makie.jl/pull/2900).
- Add `alpha=1.0` argument to all basic plots, which supports independently adding an alpha component to colormaps and colors. Multiple alphas like in `plot(alpha=0.2, color=RGBAf(1, 0, 0, 0.5))`, will get multiplied [#2900](https://github.com/MakieOrg/Makie.jl/pull/2900).
- `hexbin` now supports any per-observation weights which StatsBase respects - `<: StatsBase.AbstractWeights`, `Vector{Real}`, or `nothing` (the default). [#2804](https://github.com/MakieOrg/Makie.jl/pulls/2804)
- Added a new Axis type, `PolarAxis`, which is an axis with a polar projection.  Input is in `(r, theta)` coordinates and is transformed to `(x, y)` coordinates using the standard polar-to-cartesian transformation.
  Generally, its attributes are very similar to the usual `Axis` attributes, but `x` is replaced by `r` and `y` by `θ`.
  It also inherits from the theme of `Axis` in this manner, so should work seamlessly with Makie themes [#2990](https://github.com/MakieOrg/Makie.jl/pull/2990).
- `inherit` now has a new signature `inherit(scene, attrs::NTuple{N, Symbol}, default_value)`, allowing recipe authors to access nested attributes when trying to inherit from the parent Scene.
  For example, one could inherit from `scene.Axis.yticks` by `inherit(scene, (:Axis, :yticks), $default_value)` [#2990](https://github.com/MakieOrg/Makie.jl/pull/2990).
- Fixed incorrect rendering of 3D heatmaps [#2959](https://github.com/MakieOrg/Makie.jl/pull/2959)
- Deprecated `flatten_plots` in favor of `collect_atomic_plots`. Using the new `collect_atomic_plots` fixed a bug in CairoMakie where the z-level of plots within recipes was not respected. [#2793](https://github.com/MakieOrg/Makie.jl/pull/2793)
- Fixed incorrect line depth in GLMakie [#2843](https://github.com/MakieOrg/Makie.jl/pull/2843)
- Fixed incorrect line alpha in dense lines in GLMakie [#2843](https://github.com/MakieOrg/Makie.jl/pull/2843)
- Fixed DataInspector interaction with transformations [#3002](https://github.com/MakieOrg/Makie.jl/pull/3002)
- Added option `WGLMakie.activate!(resize_to_body=true)`, to make plots resize to the VSCode plotpane. Resizes to the HTML body element, so may work outside VSCode [#3044](https://github.com/MakieOrg/Makie.jl/pull/3044), [#3042](https://github.com/MakieOrg/Makie.jl/pull/3042).
- Fixed DataInspector interaction with transformations [#3002](https://github.com/MakieOrg/Makie.jl/pull/3002).
- Fixed incomplete stroke with some Bezier markers in CairoMakie and blurry strokes in GLMakie [#2961](https://github.com/MakieOrg/Makie.jl/pull/2961)
- Added the ability to use custom triangulations from DelaunayTriangulation.jl [#2896](https://github.com/MakieOrg/Makie.jl/pull/2896).
- Adjusted scaling of scatter/text stroke, glow and anti-aliasing width under non-uniform 2D scaling (Vec2f markersize/fontsize) in GLMakie [#2950](https://github.com/MakieOrg/Makie.jl/pull/2950).
- Scaled `errorbar` whiskers and `bracket` correctly with transformations [#3012](https://github.com/MakieOrg/Makie.jl/pull/3012).
- Updated `bracket` when the screen is resized or transformations change [#3012](https://github.com/MakieOrg/Makie.jl/pull/3012).

## [0.19.6] - 2023-06-09

- Fixed broken AA for lines with strongly varying linewidth [#2953](https://github.com/MakieOrg/Makie.jl/pull/2953).
- Fixed WGLMakie JS popup [#2976](https://github.com/MakieOrg/Makie.jl/pull/2976).
- Fixed `legendelements` when children have no elements [#2982](https://github.com/MakieOrg/Makie.jl/pull/2982).
- Bumped compat for StatsBase to 0.34 [#2915](https://github.com/MakieOrg/Makie.jl/pull/2915).
- Improved thread safety [#2840](https://github.com/MakieOrg/Makie.jl/pull/2840).

## [0.19.5] - 2023-05-12

- Added `loop` option for GIF outputs when recording videos with `record` [#2891](https://github.com/MakieOrg/Makie.jl/pull/2891).
- Fixed line rendering issues in GLMakie [#2843](https://github.com/MakieOrg/Makie.jl/pull/2843).
- Fixed incorrect line alpha in dense lines in GLMakie [#2843](https://github.com/MakieOrg/Makie.jl/pull/2843).
- Changed `scene.clear` to an observable and made changes in `Scene` Observables trigger renders in GLMakie [#2929](https://github.com/MakieOrg/Makie.jl/pull/2929).
- Added contour labels [#2496](https://github.com/MakieOrg/Makie.jl/pull/2496).
- Allowed rich text to be used in Legends [#2902](https://github.com/MakieOrg/Makie.jl/pull/2902).
- Added more support for zero length Geometries [#2917](https://github.com/MakieOrg/Makie.jl/pull/2917).
- Made CairoMakie drawing for polygons with holes order independent [#2918](https://github.com/MakieOrg/Makie.jl/pull/2918).
- Fixes for `Makie.inline!()`, allowing now for `Makie.inline!(automatic)` (default), which is better at automatically opening a window/ inlining a plot into plotpane when needed [#2919](https://github.com/MakieOrg/Makie.jl/pull/2919) [#2937](https://github.com/MakieOrg/Makie.jl/pull/2937).
- Block/Axis doc improvements [#2940](https://github.com/MakieOrg/Makie.jl/pull/2940) [#2932](https://github.com/MakieOrg/Makie.jl/pull/2932) [#2894](https://github.com/MakieOrg/Makie.jl/pull/2894).

## [0.19.4] - 2023-03-31

- Added export of `hidezdecorations!` from MakieLayout [#2821](https://github.com/MakieOrg/Makie.jl/pull/2821).
- Fixed an issue with GLMakie lines becoming discontinuous [#2828](https://github.com/MakieOrg/Makie.jl/pull/2828).

## [0.19.3] - 2023-03-21

- Added the `stephist` plotting function [#2408](https://github.com/JuliaPlots/Makie.jl/pull/2408).
- Added the `brackets` plotting function [#2356](https://github.com/MakieOrg/Makie.jl/pull/2356).
- Fixed an issue where `poly` plots with `Vector{<: MultiPolygon}` inputs with per-polygon color were mistakenly rendered as meshes using CairoMakie [#2590](https://github.com/MakieOrg/Makie.jl/pulls/2478).
- Fixed a small typo which caused an error in the `Stepper` constructor [#2600](https://github.com/MakieOrg/Makie.jl/pulls/2478).
- Improve cleanup on block deletion [#2614](https://github.com/MakieOrg/Makie.jl/pull/2614)
- Add `menu.scroll_speed` and increase default speed for non-apple [#2616](https://github.com/MakieOrg/Makie.jl/pull/2616).
- Fixed rectangle zoom for nonlinear axes [#2674](https://github.com/MakieOrg/Makie.jl/pull/2674)
- Cleaned up linestyles in GLMakie (Fixing artifacting, spacing/size, anti-aliasing) [#2666](https://github.com/MakieOrg/Makie.jl/pull/2666).
- Fixed issue with scatterlines only accepting concrete color types as `markercolor` [#2691](https://github.com/MakieOrg/Makie.jl/pull/2691).
- Fixed an accidental issue where `LaTeXStrings` were not typeset correctly in `Axis3` [#2558](https://github.com/MakieOrg/Makie.jl/pull/2588).
- Fixed a bug where line segments in `text(lstr::LaTeXString)` were ignoring offsets [#2668](https://github.com/MakieOrg/Makie.jl/pull/2668).
- Fixed a bug where the `arrows` recipe accidentally called a `Bool` when `normalize = true` [#2740](https://github.com/MakieOrg/Makie.jl/pull/2740).
- Re-exported the `@colorant_str` (`colorant"..."`) macro from Colors.jl [#2726](https://github.com/MakieOrg/Makie.jl/pull/2726).
- Speedup heatmaps in WGLMakie. [#2647](https://github.com/MakieOrg/Makie.jl/pull/2647)
- Fix slow `data_limits` for recipes, which made plotting lots of data with recipes much slower [#2770](https://github.com/MakieOrg/Makie.jl/pull/2770).

## [0.19.1] - 2023-01-01

- Add `show_data` method for `band` which shows the min and max values of the band at the x position of the cursor [#2497](https://github.com/MakieOrg/Makie.jl/pull/2497).
- Added `xlabelrotation`, `ylabelrotation` (`Axis`) and `labelrotation` (`Colorbar`) [#2478](https://github.com/MakieOrg/Makie.jl/pull/2478).
- Fixed forced rasterization in CairoMakie svg files when polygons with colors specified as (color, alpha) tuples were used [#2535](https://github.com/MakieOrg/Makie.jl/pull/2535).
- Do less copies of Observables in Attributes + plot pipeline [#2443](https://github.com/MakieOrg/Makie.jl/pull/2443).
- Add Search Page and tweak Result Ordering [#2474](https://github.com/MakieOrg/Makie.jl/pull/2474).
- Remove all global attributes from TextureAtlas implementation and fix julia#master [#2498](https://github.com/MakieOrg/Makie.jl/pull/2498).
- Use new Bonito, implement WGLMakie picking, improve performance and fix lots of WGLMakie bugs [#2428](https://github.com/MakieOrg/Makie.jl/pull/2428).

## [0.19.0] - 2022-12-03

- **Breaking** The attribute `textsize` has been removed everywhere in favor of the attribute `fontsize` which had also been in use.
  To migrate, search and replace all uses of `textsize` to `fontsize` [#2387](https://github.com/MakieOrg/Makie.jl/pull/2387).
- Added rich text which allows to more easily use superscripts and subscripts as well as differing colors, fonts, fontsizes, etc. for parts of a given text [#2321](https://github.com/MakieOrg/Makie.jl/pull/2321).

## [0.18.4] - 2022-12-02

- Added the `waterfall` plotting function [#2416](https://github.com/JuliaPlots/Makie.jl/pull/2416).
- Add support for `AbstractPattern` in `WGLMakie` [#2432](https://github.com/MakieOrg/Makie.jl/pull/2432).
- Broadcast replaces deprecated method for quantile [#2430](https://github.com/MakieOrg/Makie.jl/pull/2430).
- Fix CairoMakie's screen re-using [#2440](https://github.com/MakieOrg/Makie.jl/pull/2440).
- Fix repeated rendering with invisible objects [#2437](https://github.com/MakieOrg/Makie.jl/pull/2437).
- Fix hvlines for GLMakie [#2446](https://github.com/MakieOrg/Makie.jl/pull/2446).

## [0.18.3] - 2022-11-17

- Add `render_on_demand` flag for `GLMakie.Screen`. Setting this to `true` will skip rendering until plots get updated. This is the new default [#2336](https://github.com/MakieOrg/Makie.jl/pull/2336), [#2397](https://github.com/MakieOrg/Makie.jl/pull/2397).
- Clean up OpenGL state handling in GLMakie [#2397](https://github.com/MakieOrg/Makie.jl/pull/2397).
- Fix salting [#2407](https://github.com/MakieOrg/Makie.jl/pull/2407).
- Fixes for [GtkMakie](https://github.com/jwahlstrand/GtkMakie.jl) [#2418](https://github.com/MakieOrg/Makie.jl/pull/2418).

## [0.18.2] - 2022-11-03

- Fix Axis3 tick flipping with negative azimuth [#2364](https://github.com/MakieOrg/Makie.jl/pull/2364).
- Fix empty!(fig) and empty!(ax) [#2374](https://github.com/MakieOrg/Makie.jl/pull/2374), [#2375](https://github.com/MakieOrg/Makie.jl/pull/2375).
- Remove stencil buffer [#2389](https://github.com/MakieOrg/Makie.jl/pull/2389).
- Move Arrows and Wireframe to MakieCore [#2384](https://github.com/MakieOrg/Makie.jl/pull/2384).
- Skip legend entry if label is nothing [#2350](https://github.com/MakieOrg/Makie.jl/pull/2350).

## [0.18.1] - 2022-10-24

- fix heatmap interpolation [#2343](https://github.com/MakieOrg/Makie.jl/pull/2343).
- move poly to MakieCore [#2334](https://github.com/MakieOrg/Makie.jl/pull/2334)
- Fix picking warning and update_axis_camera [#2352](https://github.com/MakieOrg/Makie.jl/pull/2352).
- bring back inline!, to not open a window in VSCode repl [#2353](https://github.com/MakieOrg/Makie.jl/pull/2353).

## [0.18.0] - 2022-10-12

- **Breaking** Added `BezierPath` which can be constructed from SVG like command list, SVG string or from a `Polygon`.
  Added ability to use `BezierPath` and `Polgyon` as scatter markers.
  Replaced default symbol markers like `:cross` which converted to characters before with more precise `BezierPaths` and adjusted default markersize to 12.
  **Deprecated** using `String` to specify multiple char markers (`scatter(1:4, marker="abcd")`).
  **Deprecated** concrete geometries as markers like `Circle(Point2f(0), 1.5)` in favor of using the type like `Circle` for dispatch to special backend methods.
  Added single image marker support to WGLMakie [#979](https://github.com/MakieOrg/Makie.jl/pull/979).
- **Breaking** Refactored `display`, `record`, `colorbuffer` and `screens` to be faster and more consistent [#2306](https://github.com/MakieOrg/Makie.jl/pull/2306#issuecomment-1275918061).
- **Breaking** Refactored `DataInspector` to use `tooltip`. This results in changes in the attributes of DataInspector. Added `inspector_label`, `inspector_hover` and `inspector_clear` as optional attributes [#2095](https://github.com/JuliaPlots/Makie.jl/pull/2095).
- Added the `hexbin` plotting function [#2201](https://github.com/JuliaPlots/Makie.jl/pull/2201).
- Added the `tricontourf` plotting function [#2226](https://github.com/JuliaPlots/Makie.jl/pull/2226).
- Fixed per character attributes in text [#2244](https://github.com/JuliaPlots/Makie.jl/pull/2244).
- Allowed `CairoMakie` to render `scatter` with images as markers [#2080](https://github.com/MakieOrg/Makie.jl/pull/2080).
- Reworked text drawing and added ability to draw special characters via glyph indices in order to draw more LaTeX math characters with MathTeXEngine v0.5 [#2139](https://github.com/MakieOrg/Makie.jl/pull/2139).
- Allowed text to be copy/pasted into `Textbox` [#2281](https://github.com/MakieOrg/Makie.jl/pull/2281)
- Fixed updates for multiple meshes [#2277](https://github.com/MakieOrg/Makie.jl/pull/2277).
- Fixed broadcasting for linewidth, lengthscale & arrowsize in `arrow` recipe [#2273](https://github.com/MakieOrg/Makie.jl/pull/2273).
- Made GLMakie relocatable [#2282](https://github.com/MakieOrg/Makie.jl/pull/2282).
- Fixed changing input types in plot arguments [#2297](https://github.com/MakieOrg/Makie.jl/pull/2297).
- Better performance for Menus and fix clicks on items [#2299](https://github.com/MakieOrg/Makie.jl/pull/2299).
- Fixed CairoMakie bitmaps with transparency by using premultiplied ARGB surfaces [#2304](https://github.com/MakieOrg/Makie.jl/pull/2304).
- Fixed hiding of `Scene`s by setting `scene.visible[] = false` [#2317](https://github.com/MakieOrg/Makie.jl/pull/2317).
- `Axis` now accepts a `Tuple{Bool, Bool}` for `xtrimspine` and `ytrimspine` to trim only one end of the spine [#2171](https://github.com/JuliaPlots/Makie.jl/pull/2171).

## [0.17.13] - 2022-08-04

- Fixed boundingboxes [#2184](https://github.com/MakieOrg/Makie.jl/pull/2184).
- Fixed highclip/lowclip in meshscatter, poly, contourf, barplot [#2183](https://github.com/MakieOrg/Makie.jl/pull/2183).
- Fixed gridline updates [#2196](https://github.com/MakieOrg/Makie.jl/pull/2196).
- Fixed glDisablei argument order, which crashed some Intel drivers.

## [0.17.12] - 2022-07-22

- Fixed stackoverflow in show [#2167](https://github.com/MakieOrg/Makie.jl/pull/2167).

## [0.17.11] - 2022-07-21

- `rainclouds`(!) now supports `violin_limits` keyword argument, serving the same.
role as `datalimits` in `violin` [#2137](https://github.com/MakieOrg/Makie.jl/pull/2137).
- Fixed an issue where nonzero `strokewidth` results in a thin outline of the wrong color if `color` and `strokecolor` didn't match and weren't transparent. [#2096](https://github.com/MakieOrg/Makie.jl/pull/2096).
- Improved performance around Axis(3) limits [#2115](https://github.com/MakieOrg/Makie.jl/pull/2115).
- Cleaned up stroke artifacts in scatter and text [#2096](https://github.com/MakieOrg/Makie.jl/pull/2096).
- Compile time improvements [#2153](https://github.com/MakieOrg/Makie.jl/pull/2153).
- Mesh and Surface now interpolate between values instead of interpolating between colors for WGLMakie + GLMakie [#2097](https://github.com/MakieOrg/Makie.jl/pull/2097).

## [0.17.10] - 2022-07-13

- Bumped compatibility bound of `GridLayoutBase.jl` to `v0.9.0` which fixed a regression with `Mixed` and `Outside` alignmodes in nested `GridLayout`s [#2135](https://github.com/MakieOrg/Makie.jl/pull/2135).

## [0.17.9] - 2022-07-12

- Patterns (`Makie.AbstractPattern`) are now supported by `CairoMakie` in `poly` plots that don't involve `mesh`, such as `bar` and `poly` [#2106](https://github.com/MakieOrg/Makie.jl/pull/2106/).
- Fixed regression where `Block` alignments could not be specified as numbers anymore [#2108](https://github.com/MakieOrg/Makie.jl/pull/2108).
- Added the option to show mirrored ticks on the other side of an Axis using the attributes `xticksmirrored` and `yticksmirrored` [#2105](https://github.com/MakieOrg/Makie.jl/pull/2105).
- Fixed a bug where a set of `Axis` wouldn't be correctly linked together if they were only linked in pairs instead of all at the same time [#2116](https://github.com/MakieOrg/Makie.jl/pull/2116).

## [0.17.7] - 2022-06-19

- Improved `Menu` performance, now it should be much harder to reach the boundary of 255 scenes in GLMakie. `Menu` also takes a `default` keyword argument now and can be scrolled if there is too little space available.

## [0.17.6] - 2022-06-17

- **EXPERIMENTAL**: Added support for multiple windows in GLMakie through `display(GLMakie.Screen(), figure_or_scene)` [#1771](https://github.com/MakieOrg/Makie.jl/pull/1771).
- Added support for RGB matrices in `heatmap` with GLMakie [#2036](https://github.com/MakieOrg/Makie.jl/pull/2036)
- `Textbox` doesn't defocus anymore on trying to submit invalid input [#2041](https://github.com/MakieOrg/Makie.jl/pull/2041).
- `text` now takes the position as the first argument(s) like `scatter` and most other plotting functions, it is invoked `text(x, y, [z], text = "text")`. Because it is now of conversion type `PointBased`, the positions can be given in all the usual different ways which are implemented as conversion methods. All old invocation styles such as `text("text", position = Point(x, y))` still work to maintain backwards compatibility [#2020](https://github.com/MakieOrg/Makie.jl/pull/2020).

## [0.17.5] - 2022-06-10

- Fixed a regression with `linkaxes!` [#2039](https://github.com/MakieOrg/Makie.jl/pull/2039).

## [0.17.4] - 2022-06-09

- The functions `hlines!`, `vlines!`, `hspan!`, `vspan!` and `abline!` were reimplemented as recipes. This allows using them without an `Axis` argument in first position and also as visuals in AlgebraOfGraphics.jl. Also, `abline!` is now called `ablines!` for consistency, `abline!` is still exported but deprecated and will be removed in the future. [#2023](https://github.com/MakieOrg/Makie.jl/pulls/2023).
- Added `rainclouds` and `rainclouds!` [#1725](https://github.com/MakieOrg/Makie.jl/pull/1725).
- Improve CairoMakie performance [#1964](https://github.com/MakieOrg/Makie.jl/pull/1964) [#1981](https://github.com/MakieOrg/Makie.jl/pull/1981).
- Interpolate colormap correctly [#1973](https://github.com/MakieOrg/Makie.jl/pull/1973).
- Fix picking [#1993](https://github.com/MakieOrg/Makie.jl/pull/1993).
- Improve compile time latency [#1968](https://github.com/MakieOrg/Makie.jl/pull/1968) [#2000](https://github.com/MakieOrg/Makie.jl/pull/2000).
- Fix multi poly with rects [#1999](https://github.com/MakieOrg/Makie.jl/pull/1999).
- Respect scale and nonlinear values in PlotUtils cgrads [#1979](https://github.com/MakieOrg/Makie.jl/pull/1979).
- Fix CairoMakie heatmap filtering [#1828](https://github.com/MakieOrg/Makie.jl/pull/1828).
- Remove GLVisualize and MakieLayout module [#2007](https://github.com/MakieOrg/Makie.jl/pull/2007) [#2008](https://github.com/MakieOrg/Makie.jl/pull/2008).
- Add linestyle and default to extrema(z) for contour, remove bitrotten fillrange [#2008](https://github.com/MakieOrg/Makie.jl/pull/2008).

## [0.17.3] - 2022-05-20

- Switched to `MathTeXEngine v0.4`, which improves the look of LaTeXStrings [#1952](https://github.com/MakieOrg/Makie.jl/pull/1952).
- Added subtitle capability to `Axis` [#1859](https://github.com/MakieOrg/Makie.jl/pull/1859).
- Fixed a bug where scaled colormaps constructed using `Makie.cgrad` were not interpreted correctly.

## [0.17.2] - 2022-05-16

- Changed the default font from `Dejavu Sans` to `TeX Gyre Heros Makie` which is the same as `TeX Gyre Heros` with slightly decreased descenders and ascenders. Decreasing those metrics reduced unnecessary whitespace and alignment issues. Four fonts in total were added, the styles Regular, Bold, Italic and Bold Italic. Also changed `Axis`, `Axis3` and `Legend` attributes `titlefont` to `TeX Gyre Heros Makie Bold` in order to separate it better from axis labels in multifacet arrangements [#1897](https://github.com/MakieOrg/Makie.jl/pull/1897).

## [0.17.1] - 2022-05-13

- Added word wrapping. In `Label`, `word_wrap = true` causes it to use the suggested width and wrap text to fit. In `text`, `word_wrap_width > 0` can be used to set a pixel unit line width. Any word (anything between two spaces without a newline) that goes beyond this width gets a newline inserted before it [#1819](https://github.com/MakieOrg/Makie.jl/pull/1819).
- Improved `Axis3`'s interactive performance [#1835](https://github.com/MakieOrg/Makie.jl/pull/1835).
- Fixed errors in GLMakie's `scatter` implementation when markers are given as images. [#1917](https://github.com/MakieOrg/Makie.jl/pull/1917).
- Removed some method ambiguities introduced in v0.17 [#1922](https://github.com/MakieOrg/Makie.jl/pull/1922).
- Add an empty default label, `""`, to each slider that doesn't have a label in `SliderGrid` [#1888](https://github.com/MakieOrg/Makie.jl/pull/1888).

## [0.17.0] - 2022-05-05

- **Breaking** Added `space` as a generic attribute to switch between data, pixel, relative and clip space for positions. `space` in text has been renamed to `markerspace` because of this. `Pixel` and `SceneSpace` are no longer valid inputs for `space` or `markerspace` [#1596](https://github.com/MakieOrg/Makie.jl/pull/1596).
- **Breaking** Deprecated `mouse_selection(scene)` for `pick(scene)`.
- **Breaking** Bumped `GridLayoutBase` version to `v0.7`, which introduced offset layouts. Now, indexing into row 0 doesn't create a new row 1, but a new row 0, so that all previous content positions stay the same. This makes building complex layouts order-independent [#1704](https://github.com/MakieOrg/Makie.jl/pull/1704).
- **Breaking** deprecate `to_colormap(cmap, ncolors)` in favor of `categorical_colors(cmap, ncolors)` and `resample_cmap(cmap, ncolors)` [#1901](https://github.com/MakieOrg/Makie.jl/pull/1901) [#1723](https://github.com/MakieOrg/Makie.jl/pull/1723).
- Added `empty!(fig)` and changed `empty!(scene)` to remove all child plots without detaching windows [#1818](https://github.com/MakieOrg/Makie.jl/pull/1818).
- Switched to erroring instead of warning for deprecated events `mousebuttons`, `keyboardbuttons` and `mousedrag`.
- `Layoutable` was renamed to `Block` and the infrastructure changed such that attributes are fixed fields and each block has its own `Scene` for better encapsulation [#1796](https://github.com/MakieOrg/Makie.jl/pull/1796).
- Added `SliderGrid` block which replaces the deprecated `labelslider!` and `labelslidergrid!` functions [#1796](https://github.com/MakieOrg/Makie.jl/pull/1796).
- The default anti-aliasing method can now be set in `CairoMakie.activate!` using the `antialias` keyword.  Available options are `CairoMakie.Cairo.ANTIALIAS_*` [#1875](https://github.com/MakieOrg/Makie.jl/pull/1875).
- Added ability to rasterize a plots in CairoMakie vector graphics if `plt.rasterize = true` or `plt.rasterize = scale::Int` [#1872](https://github.com/MakieOrg/Makie.jl/pull/1872).
- Fixed segfaults in `streamplot_impl` on Mac M1 [#1830](https://github.com/MakieOrg/Makie.jl/pull/1830).
- Set the [Cairo miter limit](https://www.cairographics.org/manual/cairo-cairo-t.html#cairo-set-miter-limit) to mimic GLMakie behaviour [#1844](https://github.com/MakieOrg/Makie.jl/pull/1844).
- Fixed a method ambiguity in `rotatedrect` [#1846](https://github.com/MakieOrg/Makie.jl/pull/1846).
- Allow weights in statistical recipes [#1816](https://github.com/MakieOrg/Makie.jl/pull/1816).
- Fixed manual cycling of plot attributes [#1873](https://github.com/MakieOrg/Makie.jl/pull/1873).
- Fixed type constraints in ticklabelalign attributes [#1882](https://github.com/MakieOrg/Makie.jl/pull/1882).

## [0.16.4] - 2022-02-16

- Fixed WGLMakie performance bug and added option to set fps via `WGLMakie.activate!(fps=30)`.
- Implemented `nan_color`, `lowclip`, `highclip` for `image(::Matrix{Float})` in shader.
- Cleaned up mesh shader and implemented `nan_color`, `lowclip`, `highclip` for `mesh(m; color::Matrix{Float})` on the shader.
- Allowed `GLMakie.Buffer` `GLMakie.Sampler` to be used in `GeometryBasics.Mesh` to partially update parts of a mesh/texture and different interpolation and clamping modes for the texture.

## [0.16.0] - 2022-01-07

- **Breaking** Removed `Node` alias [#1307](https://github.com/MakieOrg/Makie.jl/pull/1307), [#1393](https://github.com/MakieOrg/Makie.jl/pull/1393). To upgrade, simply replace all occurrences of `Node` with `Observable`.
- **Breaking** Cleaned up `Scene` type [#1192](https://github.com/MakieOrg/Makie.jl/pull/1192), [#1393](https://github.com/MakieOrg/Makie.jl/pull/1393). The `Scene()` constructor doesn't create any axes or limits anymore. All keywords like `raw`, `show_axis` have been removed. A scene now always works like it did when using the deprecated `raw=true`. All the high level functionality like showing an axis and adding a 3d camera has been moved to `LScene`. See the new `Scene` tutorial for more info: https://docs.makie.org/dev/tutorials/scenes/.
- **Breaking** Lights got moved to `Scene`, see the [lighting docs](https://docs.makie.org/stable/documentation/lighting) and [RPRMakie examples](https://docs.makie.org/stable/documentation/backends/rprmakie/).
- Added ECDF plot [#1310](https://github.com/MakieOrg/Makie.jl/pull/1310).
- Added Order Independent Transparency to GLMakie [#1418](https://github.com/MakieOrg/Makie.jl/pull/1418), [#1506](https://github.com/MakieOrg/Makie.jl/pull/1506). This type of transparency is now used with `transpareny = true`. The old transparency handling is available with `transparency = false`.
- Fixed blurry text in GLMakie and WGLMakie [#1494](https://github.com/MakieOrg/Makie.jl/pull/1494).
- Introduced a new experimental backend for ray tracing: [RPRMakie](https://docs.makie.org/stable/documentation/backends/rprmakie/).
- Added the `Cycled` type, which can be used to select the i-th value from the current cycler for a specific attribute [#1248](https://github.com/MakieOrg/Makie.jl/pull/1248).
- The plot function `scatterlines` now uses `color` as `markercolor` if `markercolor` is `automatic`. Also, cycling of the `color` attribute is enabled [#1463](https://github.com/MakieOrg/Makie.jl/pull/1463).
- Added the function `resize_to_layout!`, which allows to resize a `Figure` so that it contains its top `GridLayout` without additional whitespace or clipping [#1438](https://github.com/MakieOrg/Makie.jl/pull/1438).
- Cleaned up lighting in 3D contours and isosurfaces [#1434](https://github.com/MakieOrg/Makie.jl/pull/1434).
- Adjusted attributes of volumeslices to follow the normal structure [#1404](https://github.com/MakieOrg/Makie.jl/pull/1404). This allows you to adjust attributes like `colormap` without going through nested attributes.
- Added depth to 3D contours and isosurfaces [#1395](https://github.com/MakieOrg/Makie.jl/pull/1395), [#1393](https://github.com/MakieOrg/Makie.jl/pull/1393). This allows them to intersect correctly with other 3D objects.
- Restricted 3D scene camera to one scene [#1394](https://github.com/MakieOrg/Makie.jl/pull/1394), [#1393](https://github.com/MakieOrg/Makie.jl/pull/1393). This fixes issues with multiple scenes fighting over events consumed by the camera. You can select a scene by cleaning on it.
- Added depth shift attribute for GLMakie and WGLMakie [#1382](https://github.com/MakieOrg/Makie.jl/pull/1382), [#1393](https://github.com/MakieOrg/Makie.jl/pull/1393). This can be used to adjust render order similar to `overdraw`.
- Simplified automatic width computation in barplots [#1223](https://github.com/MakieOrg/Makie.jl/pull/1223), [#1393](https://github.com/MakieOrg/Makie.jl/pull/1393). If no `width` attribute is passed, the default width is computed as the minimum difference between consecutive `x` positions. Gap between bars are given by the (multiplicative) `gap` attribute. The actual bar width equals `width * (1 - gap)`.
- Added logical expressions for `ispressed` [#1222](https://github.com/MakieOrg/Makie.jl/pull/1222), [#1393](https://github.com/MakieOrg/Makie.jl/pull/1393). This moves a lot of control over hotkeys towards the user. With these changes one can now set a hotkey to trigger on any or no key, collections of keys and logical combinations of keys (i.e. "A is pressed and B is not pressed").
- Fixed issues with `Menu` render order [#1411](https://github.com/MakieOrg/Makie.jl/pull/1411).
- Added `label_rotation` to barplot [#1401](https://github.com/MakieOrg/Makie.jl/pull/1401).
- Fixed issue where `pixelcam!` does not remove controls from other cameras [#1504](https://github.com/MakieOrg/Makie.jl/pull/1504).
- Added conversion for OffsetArrays [#1260](https://github.com/MakieOrg/Makie.jl/pull/1260).
- The `qqplot` `qqline` options were changed to `:identity`, `:fit`, `:fitrobust` and `:none` (the default) [#1563](https://github.com/MakieOrg/Makie.jl/pull/1563). Fixed numeric error due to double computation of quantiles when fitting `qqline`. Deprecated `plot(q::QQPair)` method as it does not have enough information for correct `qqline` fit.

All other changes are collected [in this PR](https://github.com/MakieOrg/Makie.jl/pull/1521) and in the [release notes](https://github.com/MakieOrg/Makie.jl/releases/tag/v0.16.0).

## [0.15.3] - 2021-10-16

- The functions `labelslidergrid!` and `labelslider!` now set fixed widths for the value column with a heuristic. It is possible now to pass `Formatting.format` format strings as format specifiers in addition to the previous functions.
- Fixed 2D arrow rotations in `streamplot` [#1352](https://github.com/MakieOrg/Makie.jl/pull/1352).

## [0.15.2] - 2021-08-26

- Reenabled Julia 1.3 support.
- Use [MathTexEngine v0.2](https://github.com/Kolaru/MathTeXEngine.jl/releases/tag/v0.2.0).
- Depend on new GeometryBasics, which changes all the Vec/Point/Quaternion/RGB/RGBA - f0 aliases to just f. For example, `Vec2f0` is changed to `Vec2f`. Old aliases are still exported, but deprecated and will be removed in the next breaking release. For more details and an upgrade script, visit [GeometryBasics#97](https://github.com/JuliaGeometry/GeometryBasics.jl/pull/97).
- Added `hspan!` and `vspan!` functions [#1264](https://github.com/MakieOrg/Makie.jl/pull/1264).

## [0.15.1] - 2021-08-21

- Switched documentation framework to Franklin.jl.
- Added a specialization for `volumeslices` to DataInspector.
- Fixed 1 element `hist` [#1238](https://github.com/MakieOrg/Makie.jl/pull/1238) and make it easier to move `hist` [#1150](https://github.com/MakieOrg/Makie.jl/pull/1150).

## [0.15.0] - 2021-07-15

- `LaTeXString`s can now be used as input to `text` and therefore as labels for `Axis`, `Legend`, or other comparable objects. Mathematical expressions are typeset using [MathTeXEngine.jl](https://github.com/Kolaru/MathTeXEngine.jl) which offers a fast approximation of LaTeX typesetting [#1022](https://github.com/MakieOrg/Makie.jl/pull/1022).
- Added `Symlog10` and `pseudolog10` axis scales for log scale approximations that work with zero and negative values [#1109](https://github.com/MakieOrg/Makie.jl/pull/1109).
- Colorbar limits can now be passed as the attribute `colorrange` similar to plots [#1066](https://github.com/MakieOrg/Makie.jl/pull/1066).
- Added the option to pass three vectors to heatmaps and other plots using `SurfaceLike` conversion [#1101](https://github.com/MakieOrg/Makie.jl/pull/1101).
- Added `stairs` plot recipe [#1086](https://github.com/MakieOrg/Makie.jl/pull/1086).
- **Breaking** Removed `FigurePosition` and `FigureSubposition` types. Indexing into a `Figure` like `fig[1, 1]` now returns `GridPosition` and `GridSubposition` structs, which can be used in the same way as the types they replace. Because of an underlying change in `GridLayoutBase.jl`, it is now possible to do `Axis(gl[1, 1])` where `gl` is a `GridLayout` that is a sublayout of a `Figure`'s top layout [#1075](https://github.com/MakieOrg/Makie.jl/pull/1075).
- Bar plots and histograms have a new option for adding text labels [#1069](https://github.com/MakieOrg/Makie.jl/pull/1069).
- It is now possible to specify one `linewidth` value per segment in `linesegments` [#992](https://github.com/MakieOrg/Makie.jl/pull/992).
- Added a new 3d camera that allows for better camera movements using keyboard and mouse [#1024](https://github.com/MakieOrg/Makie.jl/pull/1024).
- Fixed the application of scale transformations to `surface` [#1070](https://github.com/MakieOrg/Makie.jl/pull/1070).
- Added an option to set a custom callback function for the `RectangleZoom` axis interaction to enable other use cases than zooming [#1104](https://github.com/MakieOrg/Makie.jl/pull/1104).
- Fixed rendering of `heatmap`s with one or more reversed ranges in CairoMakie, as in `heatmap(1:10, 10:-1:1, rand(10, 10))` [#1100](https://github.com/MakieOrg/Makie.jl/pull/1100).
- Fixed volume slice recipe and added docs for it [#1123](https://github.com/MakieOrg/Makie.jl/pull/1123).

[Unreleased]: https://github.com/MakieOrg/Makie.jl/compare/v0.20.9...HEAD
[0.20.9]: https://github.com/MakieOrg/Makie.jl/compare/v0.20.8...v0.20.9
[0.20.8]: https://github.com/MakieOrg/Makie.jl/compare/v0.20.7...v0.20.8
[0.20.7]: https://github.com/MakieOrg/Makie.jl/compare/v0.20.6...v0.20.7
[0.20.6]: https://github.com/MakieOrg/Makie.jl/compare/v0.20.5...v0.20.6
[0.20.5]: https://github.com/MakieOrg/Makie.jl/compare/v0.20.4...v0.20.5
[0.20.4]: https://github.com/MakieOrg/Makie.jl/compare/v0.20.3...v0.20.4
[0.20.3]: https://github.com/MakieOrg/Makie.jl/compare/v0.20.2...v0.20.3
[0.20.2]: https://github.com/MakieOrg/Makie.jl/compare/v0.20.1...v0.20.2
[0.20.1]: https://github.com/MakieOrg/Makie.jl/compare/v0.20.0...v0.20.1
[0.20.0]: https://github.com/MakieOrg/Makie.jl/compare/v0.19.12...v0.20.0
[0.19.12]: https://github.com/MakieOrg/Makie.jl/compare/v0.19.11...v0.19.12
[0.19.11]: https://github.com/MakieOrg/Makie.jl/compare/v0.19.10...v0.19.11
[0.19.10]: https://github.com/MakieOrg/Makie.jl/compare/v0.19.9...v0.19.10
[0.19.9]: https://github.com/MakieOrg/Makie.jl/compare/v0.19.8...v0.19.9
[0.19.8]: https://github.com/MakieOrg/Makie.jl/compare/v0.19.7...v0.19.8
[0.19.7]: https://github.com/MakieOrg/Makie.jl/compare/v0.19.6...v0.19.7
[0.19.6]: https://github.com/MakieOrg/Makie.jl/compare/v0.19.5...v0.19.6
[0.19.5]: https://github.com/MakieOrg/Makie.jl/compare/v0.19.4...v0.19.5
[0.19.4]: https://github.com/MakieOrg/Makie.jl/compare/v0.19.3...v0.19.4
[0.19.3]: https://github.com/MakieOrg/Makie.jl/compare/v0.19.1...v0.19.3
[0.19.1]: https://github.com/MakieOrg/Makie.jl/compare/v0.19.0...v0.19.1
[0.19.0]: https://github.com/MakieOrg/Makie.jl/compare/v0.18.4...v0.19.0
[0.18.4]: https://github.com/MakieOrg/Makie.jl/compare/v0.18.3...v0.18.4
[0.18.3]: https://github.com/MakieOrg/Makie.jl/compare/v0.18.2...v0.18.3
[0.18.2]: https://github.com/MakieOrg/Makie.jl/compare/v0.18.1...v0.18.2
[0.18.1]: https://github.com/MakieOrg/Makie.jl/compare/v0.18.0...v0.18.1
[0.18.0]: https://github.com/MakieOrg/Makie.jl/compare/v0.17.13...v0.18.0
[0.17.13]: https://github.com/MakieOrg/Makie.jl/compare/v0.17.12...v0.17.13
[0.17.12]: https://github.com/MakieOrg/Makie.jl/compare/v0.17.11...v0.17.12
[0.17.11]: https://github.com/MakieOrg/Makie.jl/compare/v0.17.10...v0.17.11
[0.17.10]: https://github.com/MakieOrg/Makie.jl/compare/v0.17.9...v0.17.10
[0.17.9]: https://github.com/MakieOrg/Makie.jl/compare/v0.17.7...v0.17.9
[0.17.7]: https://github.com/MakieOrg/Makie.jl/compare/v0.17.6...v0.17.7
[0.17.6]: https://github.com/MakieOrg/Makie.jl/compare/v0.17.5...v0.17.6
[0.17.5]: https://github.com/MakieOrg/Makie.jl/compare/v0.17.4...v0.17.5
[0.17.4]: https://github.com/MakieOrg/Makie.jl/compare/v0.17.3...v0.17.4
[0.17.3]: https://github.com/MakieOrg/Makie.jl/compare/v0.17.2...v0.17.3
[0.17.2]: https://github.com/MakieOrg/Makie.jl/compare/v0.17.1...v0.17.2
[0.17.1]: https://github.com/MakieOrg/Makie.jl/compare/v0.17.0...v0.17.1
[0.17.0]: https://github.com/MakieOrg/Makie.jl/compare/v0.16.4...v0.17.0
[0.16.4]: https://github.com/MakieOrg/Makie.jl/compare/v0.16.0...v0.16.4
[0.16.0]: https://github.com/MakieOrg/Makie.jl/compare/v0.15.3...v0.16.0
[0.15.3]: https://github.com/MakieOrg/Makie.jl/compare/v0.15.2...v0.15.3
[0.15.2]: https://github.com/MakieOrg/Makie.jl/compare/v0.15.1...v0.15.2
[0.15.1]: https://github.com/MakieOrg/Makie.jl/compare/v0.15.0...v0.15.1<|MERGE_RESOLUTION|>--- conflicted
+++ resolved
@@ -1,11 +1,8 @@
 # Changelog
 
 ## [Unreleased]
-<<<<<<< HEAD
-- Added supported markers hint to unsupported marker warn message.
-- Remove StableHashTraits in favor of calculating hashes directly with CRC32c [#3667](https://github.com/MakieOrg/Makie.jl/pull/3667).
+
 - Support intervals for specifying axis limits [#3696](https://github.com/MakieOrg/Makie.jl/pull/3696)
-=======
 
 ## [0.20.9] - 2024-03-29
 
@@ -18,7 +15,6 @@
 - Fix the incorrect shading with non uniform markerscale in meshscatter [#3722](https://github.com/MakieOrg/Makie.jl/pull/3722)
 - Add `scale_to=:flip` option to `hist`, which flips the direction of the bars [#3732](https://github.com/MakieOrg/Makie.jl/pull/3732)
 - Fixed an issue with the texture atlas not updating in WGLMakie after display, causing new symbols to not show up [#3737](https://github.com/MakieOrg/Makie.jl/pull/3737)
->>>>>>> 139ddb1c
 
 ## [0.20.8] - 2024-02-22
 
