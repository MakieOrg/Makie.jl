# Changelog

## [Unreleased]

- Fixed issue with CairoMakie rendering scene backgrounds at the wrong position [#4425](https://github.com/MakieOrg/Makie.jl/pull/4425)
- Fix incorrect inverse transformation in `position_on_plot` for lines, causing incorrect tooltip placement in DataInspector [#4402](https://github.com/MakieOrg/Makie.jl/pull/4402)

## [0.21.12] - 2024-09-28

- Fix NaN handling in WGLMakie [#4282](https://github.com/MakieOrg/Makie.jl/pull/4282).
- Show DataInspector tooltip on NaN values if `nan_color` has been set to other than `:transparent` [#4310](https://github.com/MakieOrg/Makie.jl/pull/4310)
- Fix `linestyle` not being used in `triplot` [#4332](https://github.com/MakieOrg/Makie.jl/pull/4332)
<<<<<<< HEAD
- `PolarAxis` font size now defaults to global figure `fontsize` in the absence of specific `Axis` theming [#4314](https://github.com/MakieOrg/Makie.jl/pull/4314)
=======
- Fix voxel clipping not being based on voxel centers [#4397](https://github.com/MakieOrg/Makie.jl/pull/4397)
- Parsing `Q` and `q` commands in svg paths with `BezierPath` is now supported [#4413](https://github.com/MakieOrg/Makie.jl/pull/4413)
>>>>>>> 934a0e53

## [0.21.11] - 2024-09-13

- Hot fixes for 0.21.10 [#4356](https://github.com/MakieOrg/Makie.jl/pull/4356).
- Set `Voronoiplot`'s preferred axis type to 2D in all cases [#4349](https://github.com/MakieOrg/Makie.jl/pull/4349)

## [0.21.10] - 2024-09-12

- Introduce `heatmap(Resampler(large_matrix))`, allowing to show big images interactively [#4317](https://github.com/MakieOrg/Makie.jl/pull/4317).
- Make sure we wait for the screen session [#4316](https://github.com/MakieOrg/Makie.jl/pull/4316).
- Fix for absrect [#4312](https://github.com/MakieOrg/Makie.jl/pull/4312).
- Fix attribute updates for SpecApi and SpecPlots (e.g. ecdfplot) [#4265](https://github.com/MakieOrg/Makie.jl/pull/4265).
- Bring back `poly` convert arguments for matrix with points as row [#4258](https://github.com/MakieOrg/Makie.jl/pull/4258).
- Fix gl_ClipDistance related segfault on WSL with GLMakie [#4270](https://github.com/MakieOrg/Makie.jl/pull/4270).
- Added option `label_position = :center` to place labels centered over each bar [#4274](https://github.com/MakieOrg/Makie.jl/pull/4274).
- `plotfunc()` and `func2type()` support functions ending with `!` [#4275](https://github.com/MakieOrg/Makie.jl/pull/4275).
- Fixed Boundserror in clipped multicolor lines in CairoMakie [#4313](https://github.com/MakieOrg/Makie.jl/pull/4313)
- Fix float precision based assertions error in GLMakie.volume [#4311](https://github.com/MakieOrg/Makie.jl/pull/4311)
 - Support images with reversed axes [#4338](https://github.com/MakieOrg/Makie.jl/pull/4338)

## [0.21.9] - 2024-08-27

- Hotfix for colormap + color updates [#4258](https://github.com/MakieOrg/Makie.jl/pull/4258).

## [0.21.8] - 2024-08-26

- Fix selected list in `WGLMakie.pick_sorted` [#4136](https://github.com/MakieOrg/Makie.jl/pull/4136).
- Apply px per unit in `pick_closest`/`pick_sorted` [#4137](https://github.com/MakieOrg/Makie.jl/pull/4137).
- Support plot(interval, func) for rangebars and band [#4102](https://github.com/MakieOrg/Makie.jl/pull/4102).
- Fixed the broken OpenGL state cleanup for clip_planes which may cause plots to disappear randomly [#4157](https://github.com/MakieOrg/Makie.jl/pull/4157)
- Reduce updates for image/heatmap, improving performance [#4130](https://github.com/MakieOrg/Makie.jl/pull/4130).
- Add an informative error message to `save` when no backend is loaded [#4177](https://github.com/MakieOrg/Makie.jl/pull/4177)
- Fix rendering of `band` with NaN values [#4178](https://github.com/MakieOrg/Makie.jl/pull/4178).
- Fix plotting of lines with OffsetArrays across all backends [#4242](https://github.com/MakieOrg/Makie.jl/pull/4242).

## [0.21.7] - 2024-08-19

- Hot fix for 1D heatmap [#4147](https://github.com/MakieOrg/Makie.jl/pull/4147).

## [0.21.6] - 2024-08-14

- Fix RectangleZoom in WGLMakie [#4127](https://github.com/MakieOrg/Makie.jl/pull/4127)
- Bring back fastpath for regular heatmaps [#4125](https://github.com/MakieOrg/Makie.jl/pull/4125)
- Data inspector fixes (mostly for bar plots) [#4087](https://github.com/MakieOrg/Makie.jl/pull/4087)
- Added "clip_planes" as a new generic plot and scene attribute. Up to 8 world space clip planes can be specified to hide sections of a plot. [#3958](https://github.com/MakieOrg/Makie.jl/pull/3958)
- Updated handling of `model` matrices with active Float32 rescaling. This should fix issues with Float32-unsafe translations or scalings of plots, as well as rotated plots in Float32-unsafe ranges. [#4026](https://github.com/MakieOrg/Makie.jl/pull/4026)
- Added `events.tick` to allow linking actions like animations to the renderloop. [#3948](https://github.com/MakieOrg/Makie.jl/pull/3948)
- Added the `uv_transform` attribute for meshscatter, mesh, surface and image [#1406](https://github.com/MakieOrg/Makie.jl/pull/1406).
- Added the ability to use textures with `meshscatter` in WGLMakie [#1406](https://github.com/MakieOrg/Makie.jl/pull/1406).
- Don't remove underlying VideoStream file when doing save() [#3883](https://github.com/MakieOrg/Makie.jl/pull/3883).
- Fix label/legend for plotlist [#4079](https://github.com/MakieOrg/Makie.jl/pull/4079).
- Fix wrong order for colors in RPRMakie [#4098](https://github.com/MakieOrg/Makie.jl/pull/4098).
- Fixed incorrect distance calculation in `pick_closest` in WGLMakie [#4082](https://github.com/MakieOrg/Makie.jl/pull/4082).
- Suppress keyboard shortcuts and context menu in JupyterLab output [#4068](https://github.com/MakieOrg/Makie.jl/pull/4068).
- Introduce stroke_depth_shift + forward normal depth_shift for Poly [#4058](https://github.com/MakieOrg/Makie.jl/pull/4058).
- Use linestyle for Poly and Density legend elements [#4000](https://github.com/MakieOrg/Makie.jl/pull/4000).
- Bring back interpolation attribute for surface [#4056](https://github.com/MakieOrg/Makie.jl/pull/4056).
- Improved accuracy of framerate settings in GLMakie [#3954](https://github.com/MakieOrg/Makie.jl/pull/3954)
- Fix label_formatter being called twice in barplot [#4046](https://github.com/MakieOrg/Makie.jl/pull/4046).
- Fix error with automatic `highclip` or `lowclip` and scalar colors [#4048](https://github.com/MakieOrg/Makie.jl/pull/4048).
- Correct a bug in the `project` function when projecting using a `Scene`. [#3909](https://github.com/MakieOrg/Makie.jl/pull/3909).
- Add position for `pie` plot [#4027](https://github.com/MakieOrg/Makie.jl/pull/4027).
- Correct a method ambiguity in `insert!` which was causing `PlotList` to fail on CairoMakie. [#4038](https://github.com/MakieOrg/Makie.jl/pull/4038)
- Delaunay triangulations created via `tricontourf`, `triplot`, and `voronoiplot` no longer use any randomisation in the point insertion order so that results are unique. [#4044](https://github.com/MakieOrg/Makie.jl/pull/4044)
- Improve content scaling support for Wayland and fix incorrect mouse scaling on mac [#4062](https://github.com/MakieOrg/Makie.jl/pull/4062)
- Fix: `band` ignored its `alpha` argument in CairoMakie
- Fix `marker=FastPixel()` makersize and markerspace, improve `spy` recipe [#4043](https://github.com/MakieOrg/Makie.jl/pull/4043).
- Fixed `invert_normals` for surface plots in CairoMakie [#4021](https://github.com/MakieOrg/Makie.jl/pull/4021).
- Improve support for embedding GLMakie. [#4073](https://github.com/MakieOrg/Makie.jl/pull/4073)
- Update JS OrbitControls to match Julia OrbitControls [#4084](https://github.com/MakieOrg/Makie.jl/pull/4084).
- Fix `select_point()` [#4101](https://github.com/MakieOrg/Makie.jl/pull/4101).
- Fix `absrect()` and `select_rectangle()` [#4110](https://github.com/MakieOrg/Makie.jl/issues/4110).
- Allow segment-specific radius for `pie` plot [#4028](https://github.com/MakieOrg/Makie.jl/pull/4028).

## [0.21.5] - 2024-07-07

- Fixed tuple argument for `WGLMakie.activate!(resize_to=(:parent, nothing))` [#4009](https://github.com/MakieOrg/Makie.jl/pull/4009).
- validate plot attributes later, for axis specific plot attributes [#3974](https://github.com/MakieOrg/Makie.jl/pull/3974).

## [0.21.4] - 2024-07-02

- Fixed support for GLFW 3.4 on OSX [#3999](https://github.com/MakieOrg/Makie.jl/issues/3999).
- Changed camera variables to Float64 for increased accuracy [#3984](https://github.com/MakieOrg/Makie.jl/pull/3984)
- Allow CairoMakie to render `poly` overloads that internally don't use two child plots [#3986](https://github.com/MakieOrg/Makie.jl/pull/3986).
- Fixes for Menu and DataInspector [#3975](https://github.com/MakieOrg/Makie.jl/pull/3975).
- Add line-loop detection and rendering to GLMakie and WGLMakie [#3907](https://github.com/MakieOrg/Makie.jl/pull/3907).

## [0.21.3] - 2024-06-17

- Fix stack overflows when using `markerspace = :data` with `scatter` [#3960](https://github.com/MakieOrg/Makie.jl/issues/3960).
- CairoMakie: Fix broken SVGs when using non-interpolated image primitives, for example Colorbars, with recent Cairo versions [#3967](https://github.com/MakieOrg/Makie.jl/pull/3967).
- CairoMakie: Add argument `pdf_version` to restrict the PDF version when saving a figure as a PDF [#3845](https://github.com/MakieOrg/Makie.jl/pull/3845).
- Fix DataInspector using invalid attribute strokewidth for plot type Wireframe [#3917](https://github.com/MakieOrg/Makie.jl/pull/3917).
- CairoMakie: Fix incorrect scaling factor for SVGs with Cairo_jll 1.18 [#3964](https://github.com/MakieOrg/Makie.jl/pull/3964).
- Fixed use of Textbox from Bonito [#3924](https://github.com/MakieOrg/Makie.jl/pull/3924)

## [0.21.2] - 2024-05-22

- Added `cycle` to general attribute allowlist so that it works also with plot types that don't set one in their theme [#3879](https://github.com/MakieOrg/Makie.jl/pull/3879).

## [0.21.1] - 2024-05-21

- `boundingbox` now relies on `apply_transform(transform, data_limits(plot))` rather than transforming the corner points of the bounding box [#3856](https://github.com/MakieOrg/Makie.jl/pull/3856).
- Adjusted `Axis` limits to consider transformations more consistently [#3864](https://github.com/MakieOrg/Makie.jl/pull/3864).
- Fix problems with incorrectly disabled attributes in recipes [#3870](https://github.com/MakieOrg/Makie.jl/pull/3870), [#3866](https://github.com/MakieOrg/Makie.jl/pull/3866).
- Fix RPRMakie with Material [#3872](https://github.com/MakieOrg/Makie.jl/pull/3872).
- Support the loop option in html video output [#3697](https://github.com/MakieOrg/Makie.jl/pull/3697).

## [0.21.0] - 2024-05-08

- Add `voxels` plot [#3527](https://github.com/MakieOrg/Makie.jl/pull/3527).
- Added supported markers hint to unsupported marker warn message [#3666](https://github.com/MakieOrg/Makie.jl/pull/3666).
- Fixed bug in CairoMakie line drawing when multiple successive points had the same color [#3712](https://github.com/MakieOrg/Makie.jl/pull/3712).
- Remove StableHashTraits in favor of calculating hashes directly with CRC32c [#3667](https://github.com/MakieOrg/Makie.jl/pull/3667).
- **Breaking (sort of)** Added a new `@recipe` variant which allows documenting attributes directly where they are defined and validating that all attributes are known whenever a plot is created. This is not breaking in the sense that the API changes, but user code is likely to break because of misspelled attribute names etc. that have so far gone unnoticed.
- Add axis converts, enabling unit/categorical support and more [#3226](https://github.com/MakieOrg/Makie.jl/pull/3226).
- **Breaking** Streamlined `data_limits` and `boundingbox` [#3671](https://github.com/MakieOrg/Makie.jl/pull/3671)
  - `data_limits` now only considers plot positions, completely ignoring transformations
  - `boundingbox(p::Text)` is deprecated in favor of `boundingbox(p::Text, p.markerspace[])`. The more internal methods use `string_boundingbox(p)`. [#3723](https://github.com/MakieOrg/Makie.jl/pull/3723)
  - `boundingbox` overwrites must now include a secondary space argument to work `boundingbox(plot, space::Symbol = :data)` [#3723](https://github.com/MakieOrg/Makie.jl/pull/3723)
  - `boundingbox` now always consider `transform_func` and `model`
  - `data_limits(::Scatter)` and `boundingbox(::Scatter)` now consider marker transformations [#3716](https://github.com/MakieOrg/Makie.jl/pull/3716)
- **Breaking** Improved Float64 compatability of Axis [#3681](https://github.com/MakieOrg/Makie.jl/pull/3681)
  - This added an extra conversion step which only takes effect when Float32 precision becomes relevant. In those cases code using `project()` functions will be wrong as the transformation is not applied. Use `project(plot_or_scene, ...)` or apply the conversion yourself beforehand with `Makie.f32_convert(plot_or_scene, transformed_point)` and use `patched_model = Makie.patch_model(plot_or_scene, model)`.
  - `Makie.to_world(point, matrix, resolution)` has been deprecated in favor of `Makie.to_world(scene_or_plot, point)` to include float32 conversions.
- **Breaking** Reworked line shaders in GLMakie and WGLMakie [#3558](https://github.com/MakieOrg/Makie.jl/pull/3558)
  - GLMakie: Removed support for per point linewidths
  - GLMakie: Adjusted dots (e.g. with `linestyle = :dot`) to bend across a joint
  - GLMakie: Adjusted linestyles to scale with linewidth dynamically so that dots remain dots with changing linewidth
  - GLMakie: Cleaned up anti-aliasing for truncated joints
  - WGLMakie: Added support for linestyles
  - WGLMakie: Added line joints
  - WGLMakie: Added native anti-aliasing which generally improves quality but introduces outline artifacts in some cases (same as GLMakie)
  - Both: Adjusted handling of thin lines which may result in different color intensities
- Fixed an issue with lines being drawn in the wrong direction in 3D (with perspective projection) [#3651](https://github.com/MakieOrg/Makie.jl/pull/3651).
- **Breaking** Renamed attribute `rotations` to `rotation` for `scatter` and `meshscatter` which had been inconsistent with the otherwise singular naming scheme and other plots like `text` [#3724](https://github.com/MakieOrg/Makie.jl/pull/3724).
- Fixed `contourf` bug where n levels would sometimes miss the uppermost value, causing gaps [#3713](https://github.com/MakieOrg/Makie.jl/pull/3713).
- Added `scale` attribute to `violin` [#3352](https://github.com/MakieOrg/Makie.jl/pull/3352).
- Use label formatter in barplot [#3718](https://github.com/MakieOrg/Makie.jl/pull/3718).
- Fix the incorrect shading with non uniform markerscale in meshscatter [#3722](https://github.com/MakieOrg/Makie.jl/pull/3722)
- Add `scale_to=:flip` option to `hist`, which flips the direction of the bars [#3732](https://github.com/MakieOrg/Makie.jl/pull/3732)
- Fixed an issue with the texture atlas not updating in WGLMakie after display, causing new symbols to not show up [#3737](https://github.com/MakieOrg/Makie.jl/pull/3737)
- Added `linecap` and `joinstyle` attributes for lines and linesegments. Also normalized `miter_limit` to 60° across all backends. [#3771](https://github.com/MakieOrg/Makie.jl/pull/3771)

## [0.20.10] 2024-05-07

- Loosened type restrictions for potentially array-valued colors in `Axis` attributes like `xticklabelcolor` [#3826](https://github.com/MakieOrg/Makie.jl/pull/3826).
- Added support for intervals for specifying axis limits [#3696](https://github.com/MakieOrg/Makie.jl/pull/3696)
- Added recipes for plotting intervals to `Band`, `Rangebars`, `H/VSpan` [3695](https://github.com/MakieOrg/Makie.jl/pull/3695)
- Documented `WilkinsonTicks` [#3819](https://github.com/MakieOrg/Makie.jl/pull/3819).
- Added `axislegend(ax, "title")` method [#3808](https://github.com/MakieOrg/Makie.jl/pull/3808).
- Improved thread safety of rendering with CairoMakie (independent `Scene`s only) by locking FreeType handles [#3777](https://github.com/MakieOrg/Makie.jl/pull/3777).
- Adds a tutorial for how to make recipes work with new types [#3816](https://github.com/MakieOrg/Makie.jl/pull/3816).
- Provided an interface to convert markers in CairoMakie separately (`cairo_scatter_marker`) so external packages can overload it. [#3811](https://github.com/MakieOrg/Makie.jl/pull/3811)
- Updated to DelaunayTriangulation v1.0 [#3787](https://github.com/MakieOrg/Makie.jl/pull/3787).
- Added methods `hidedecorations!`, `hiderdecorations!`, `hidethetadecorations!` and  `hidespines!` for `PolarAxis` axes [#3823](https://github.com/MakieOrg/Makie.jl/pull/3823).
- Added `loop` option support for HTML outputs when recording videos with `record` [#3697](https://github.com/MakieOrg/Makie.jl/pull/3697).

## [0.20.9] - 2024-03-29

- Added supported markers hint to unsupported marker warn message [#3666](https://github.com/MakieOrg/Makie.jl/pull/3666).
- Fixed bug in CairoMakie line drawing when multiple successive points had the same color [#3712](https://github.com/MakieOrg/Makie.jl/pull/3712).
- Remove StableHashTraits in favor of calculating hashes directly with CRC32c [#3667](https://github.com/MakieOrg/Makie.jl/pull/3667).
- Fixed `contourf` bug where n levels would sometimes miss the uppermost value, causing gaps [#3713](https://github.com/MakieOrg/Makie.jl/pull/3713).
- Added `scale` attribute to `violin` [#3352](https://github.com/MakieOrg/Makie.jl/pull/3352).
- Use label formatter in barplot [#3718](https://github.com/MakieOrg/Makie.jl/pull/3718).
- Fix the incorrect shading with non uniform markerscale in meshscatter [#3722](https://github.com/MakieOrg/Makie.jl/pull/3722)
- Add `scale_to=:flip` option to `hist`, which flips the direction of the bars [#3732](https://github.com/MakieOrg/Makie.jl/pull/3732)
- Fixed an issue with the texture atlas not updating in WGLMakie after display, causing new symbols to not show up [#3737](https://github.com/MakieOrg/Makie.jl/pull/3737)

## [0.20.8] - 2024-02-22

- Fixed excessive use of space with HTML image outputs [#3642](https://github.com/MakieOrg/Makie.jl/pull/3642).
- Fixed bugs with format strings and add new features by switching to Format.jl [#3633](https://github.com/MakieOrg/Makie.jl/pull/3633).
- Fixed an issue where CairoMakie would unnecessarily rasterize polygons [#3605](https://github.com/MakieOrg/Makie.jl/pull/3605).
- Added `PointBased` conversion trait to `scatterlines` recipe [#3603](https://github.com/MakieOrg/Makie.jl/pull/3603).
- Multiple small fixes for `map_latest`, `WGLMakie` picking and `PlotSpec` [#3637](https://github.com/MakieOrg/Makie.jl/pull/3637).
- Fixed PolarAxis `rticks` being incompatible with rich text. [#3615](https://github.com/MakieOrg/Makie.jl/pull/3615)
- Fixed an issue causing lines, scatter and text to not scale with resolution after deleting plots in GLMakie. [#3649](https://github.com/MakieOrg/Makie.jl/pull/3649)

## [0.20.7] - 2024-02-04

- Equalized alignment point of mirrored ticks to that of normal ticks [#3598](https://github.com/MakieOrg/Makie.jl/pull/3598).
- Fixed stack overflow error on conversion of gridlike data with missings [#3597](https://github.com/MakieOrg/Makie.jl/pull/3597).
- Fixed mutation of CairoMakie src dir when displaying png files [#3588](https://github.com/MakieOrg/Makie.jl/pull/3588).
- Added better error messages for plotting into `FigureAxisPlot` and `AxisPlot` as Plots.jl users are likely to do [#3596](https://github.com/MakieOrg/Makie.jl/pull/3596).
- Added compat bounds for IntervalArithmetic.jl due to bug with DelaunayTriangulation.jl [#3595](https://github.com/MakieOrg/Makie.jl/pull/3595).
- Removed possibility of three-argument `barplot` [#3574](https://github.com/MakieOrg/Makie.jl/pull/3574).

## [0.20.6] - 2024-02-02

- Fix issues with Camera3D not centering [#3582](https://github.com/MakieOrg/Makie.jl/pull/3582)
- Allowed creating legend entries from plot objects with scalar numbers as colors [#3587](https://github.com/MakieOrg/Makie.jl/pull/3587).

## [0.20.5] - 2024-01-25

- Use plot plot instead of scene transform functions in CairoMakie, fixing missplaced h/vspan. [#3552](https://github.com/MakieOrg/Makie.jl/pull/3552)
- Fix error printing on shader error [#3530](https://github.com/MakieOrg/Makie.jl/pull/3530).
- Update pagefind to 1.0.4 for better headline search [#3534](https://github.com/MakieOrg/Makie.jl/pull/3534).
- Remove unecessary deps, e.g. Setfield [3546](https://github.com/MakieOrg/Makie.jl/pull/3546).
- Don't clear args, rely on delete deregister_callbacks [#3543](https://github.com/MakieOrg/Makie.jl/pull/3543).
- Add interpolate keyword for Surface [#3541](https://github.com/MakieOrg/Makie.jl/pull/3541).
- Fix a DataInspector bug if inspector_label is used with RGB images [#3468](https://github.com/MakieOrg/Makie.jl/pull/3468).

## [0.20.4] - 2024-01-04

- Changes for Bonito rename and WGLMakie docs improvements [#3477](https://github.com/MakieOrg/Makie.jl/pull/3477).
- Add stroke and glow support to scatter and text in WGLMakie [#3518](https://github.com/MakieOrg/Makie.jl/pull/3518).
- Fix clipping issues with Camera3D when zooming in [#3529](https://github.com/MakieOrg/Makie.jl/pull/3529)

## [0.20.3] - 2023-12-21

- Add `depthsorting` as a hidden attribute for scatter plots in GLMakie as an alternative fix for outline artifacts. [#3432](https://github.com/MakieOrg/Makie.jl/pull/3432)
- Disable SDF based anti-aliasing in scatter, text and lines plots when `fxaa = true` in GLMakie. This allows removing outline artifacts at the cost of quality. [#3408](https://github.com/MakieOrg/Makie.jl/pull/3408)
- DataInspector Fixes: Fixed depth order, positional labels being in transformed space and `:inspector_clear` not getting called when moving from one plot to another. [#3454](https://github.com/MakieOrg/Makie.jl/pull/3454)
- Fixed bug in GLMakie where the update from a (i, j) sized GPU buffer to a (j, i) sized buffer would fail [#3456](https://github.com/MakieOrg/Makie.jl/pull/3456).
- Add `interpolate=true` to `volume(...)`, allowing to disable interpolation [#3485](https://github.com/MakieOrg/Makie.jl/pull/3485).

## [0.20.2] - 2023-12-01

- Switched from SHA512 to CRC32c salting in CairoMakie svgs, drastically improving svg rendering speed [#3435](https://github.com/MakieOrg/Makie.jl/pull/3435).
- Fixed a bug with h/vlines and h/vspan not correctly resolving transformations [#3418](https://github.com/MakieOrg/Makie.jl/pull/3418).
- Fixed a bug with h/vlines and h/vspan returning the wrong limits, causing an error in Axis [#3427](https://github.com/MakieOrg/Makie.jl/pull/3427).
- Fixed clipping when zooming out of a 3D (L)Scene [#3433](https://github.com/MakieOrg/Makie.jl/pull/3433).
- Moved the texture atlas cache to `.julia/scratchspaces` instead of a dedicated `.julia/makie` [#3437](https://github.com/MakieOrg/Makie.jl/pull/3437)

## [0.20.1] - 2023-11-23

- Fixed bad rendering of `poly` in GLMakie by triangulating points after transformations [#3402](https://github.com/MakieOrg/Makie.jl/pull/3402).
- Fixed bug regarding inline display in VSCode Jupyter notebooks and other similar environments [#3403](https://github.com/MakieOrg/Makie.jl/pull/3403).
- Fixed issue with `plottype`, allowed `onany(...; update = true)` and fixed `Block` macro use outside Makie [#3401](https://github.com/MakieOrg/Makie.jl/pull/3401).

## [0.20.0] - 2023-11-21

- GLMakie has gained support for HiDPI (aka Retina) screens. This also enables saving images with higher resolution than screen pixel dimensions [#2544](https://github.com/MakieOrg/Makie.jl/pull/2544).
- Fixed an issue where NaN was interpreted as zero when rendering `surface` through CairoMakie [#2598](https://github.com/MakieOrg/Makie.jl/pull/2598).
- Improved 3D camera handling, hotkeys and functionality [#2746](https://github.com/MakieOrg/Makie.jl/pull/2746).
- Added `shading = :verbose` in GLMakie to allow for multiple light sources. Also added more light types, fixed light directions for the previous lighting model (now `shading = :fast`) and adjusted `backlight` to affect normals[#3246](https://github.com/MakieOrg/Makie.jl/pull/3246).
- Changed the glyph used for negative numbers in tick labels from hyphen to minus [#3379](https://github.com/MakieOrg/Makie.jl/pull/3379).
- Added new declarative API for AlgebraOfGraphics, Pluto and easier dashboards [#3281](https://github.com/MakieOrg/Makie.jl/pull/3281).
- WGLMakie got faster line rendering with less updating bugs [#3062](https://github.com/MakieOrg/Makie.jl/pull/3062).
- **Breaking** Replaced `PolarAxis.radial_distortion_threshold` with `PolarAxis.radius_at_origin`. [#3381](https://github.com/MakieOrg/Makie.jl/pull/3381)
- **Breaking** Deprecated the `resolution` keyword in favor of `size` to reflect that this value is not a pixel resolution anymore [#3343](https://github.com/MakieOrg/Makie.jl/pull/3343).
- **Breaking** Refactored the `SurfaceLike` family of traits into `VertexGrid`, `CellGrid` and `ImageLike` [#3106](https://github.com/MakieOrg/Makie.jl/pull/3106).
- **Breaking** Deprecated `pixelarea(scene)` and `scene.px_area` in favor of viewport.
- **Breaking** Refactored the `Combined` Plot object and renamed it to `Plot`, improving compile times ~2x [#3082](https://github.com/MakieOrg/Makie.jl/pull/3082).
- **Breaking** Removed old depreactions in [#3113](https://github.com/MakieOrg/Makie.jl/pull/3113/commits/3a39210ef87a0032d78cb27c0c1019faa604effd).
- **Breaking** Deprecated using AbstractVector as sides of `image` [#3395](https://github.com/MakieOrg/Makie.jl/pull/3395).
- **Breaking** `errorbars` and `rangebars` now use color cycling [#3230](https://github.com/MakieOrg/Makie.jl/pull/3230).

## [0.19.12] - 2023-10-31

- Added `cornerradius` attribute to `Box` for rounded corners [#3346](https://github.com/MakieOrg/Makie.jl/pull/3346).
- Fix grouping of a zero-height bar in `barplot`. Now a zero-height bar shares the same properties of the previous bar, and if the bar is the first one, its height is treated as positive if and only if there exists a bar of positive height or all bars are zero-height [#3058](https://github.com/MakieOrg/Makie.jl/pull/3058).
- Fixed a bug where Axis still consumes scroll events when interactions are disabled [#3272](https://github.com/MakieOrg/Makie.jl/pull/3272).
- Added `cornerradius` attribute to `Box` for rounded corners [#3308](https://github.com/MakieOrg/Makie.jl/pull/3308).
- Upgraded `StableHashTraits` from 1.0 to 1.1 [#3309](https://github.com/MakieOrg/Makie.jl/pull/3309).

## [0.19.11] - 2023-10-05

- Setup automatic colorbars for volumeslices [#3253](https://github.com/MakieOrg/Makie.jl/pull/3253).
- Colorbar for arrows [#3275](https://github.com/MakieOrg/Makie.jl/pull/3275).
- Small bugfixes [#3275](https://github.com/MakieOrg/Makie.jl/pull/3275).

## [0.19.10] - 2023-09-21

- Fixed bugs with Colorbar in recipes, add new API for creating a recipe colorbar and introduce experimental support for Categorical colormaps [#3090](https://github.com/MakieOrg/Makie.jl/pull/3090).
- Added experimental Datashader implementation [#2883](https://github.com/MakieOrg/Makie.jl/pull/2883).
- **Breaking** Changed the default order Polar arguments to (theta, r). [#3154](https://github.com/MakieOrg/Makie.jl/pull/3154)
- General improvements to `PolarAxis`: full rlimtis & thetalimits, more controls and visual tweaks. See pr for more details.[#3154](https://github.com/MakieOrg/Makie.jl/pull/3154)

## [0.19.9] - 2023-09-11

- Allow arbitrary reversible scale functions through `ReversibleScale`.
- Deprecated `linestyle=vector_of_gaps` in favor of `linestyle=Linestyle(vector_of_gaps)` [3135](https://github.com/MakieOrg/Makie.jl/pull/3135), [3193](https://github.com/MakieOrg/Makie.jl/pull/3193).
- Fixed some errors around dynamic changes of `ax.xscale` or `ax.yscale` [#3084](https://github.com/MakieOrg/Makie.jl/pull/3084)
- Improved Barplot Label Alignment [#3160](https://github.com/MakieOrg/Makie.jl/issues/3160).
- Fixed regression in determining axis limits [#3179](https://github.com/MakieOrg/Makie.jl/pull/3179)
- Added a theme `theme_latexfonts` that uses the latex font family as default fonts [#3147](https://github.com/MakieOrg/Makie.jl/pull/3147), [#3180](https://github.com/MakieOrg/Makie.jl/pull/3180).
- Upgrades `StableHashTraits` from 0.3 to 1.0

## [0.19.8] - 2023-08-15

- Improved CairoMakie rendering of `lines` with repeating colors in an array [#3141](https://github.com/MakieOrg/Makie.jl/pull/3141).
- Added `strokecolormap` to poly. [#3145](https://github.com/MakieOrg/Makie.jl/pull/3145)
- Added `xreversed`, `yreversed` and `zreversed` attributes to `Axis3` [#3138](https://github.com/MakieOrg/Makie.jl/pull/3138).
- Fixed incorrect placement of contourlabels with transform functions [#3083](https://github.com/MakieOrg/Makie.jl/pull/3083)
- Fixed automatic normal generation for meshes with shading and no normals [#3041](https://github.com/MakieOrg/Makie.jl/pull/3041).
- Added the `triplot` and `voronoiplot` recipes from DelaunayTriangulation.jl [#3102](https://github.com/MakieOrg/Makie.jl/pull/3102), [#3159](https://github.com/MakieOrg/Makie.jl/pull/3159).

## [0.19.7] - 2023-07-22

- Allow arbitrary functions to color `streamplot` lines by passing a `Function` to `color`.  This must accept `Point` of the appropriate dimension and return a `Point`, `Vec`, or other arraylike object [#2002](https://github.com/MakieOrg/Makie.jl/pull/2002).
- `arrows` can now take input of the form `x::AbstractVector, y::AbstractVector, [z::AbstractVector,] f::Function`, where `f` must return a `VecTypes` of the appropriate dimension [#2597](https://github.com/MakieOrg/Makie.jl/pull/2597).
- Exported colorbuffer, and added `colorbuffer(axis::Axis; include_decorations=false, colorbuffer_kws...)`, to get an image of an axis with or without decorations [#3078](https://github.com/MakieOrg/Makie.jl/pull/3078).
- Fixed an issue where the `linestyle` of some polys was not applied to the stroke in CairoMakie. [#2604](https://github.com/MakieOrg/Makie.jl/pull/2604)
- Add `colorscale = identity` to any plotting function using a colormap. This works with any scaling function like `log10`, `sqrt` etc. Consequently, `scale` for `hexbin` is replaced with `colorscale` [#2900](https://github.com/MakieOrg/Makie.jl/pull/2900).
- Add `alpha=1.0` argument to all basic plots, which supports independently adding an alpha component to colormaps and colors. Multiple alphas like in `plot(alpha=0.2, color=RGBAf(1, 0, 0, 0.5))`, will get multiplied [#2900](https://github.com/MakieOrg/Makie.jl/pull/2900).
- `hexbin` now supports any per-observation weights which StatsBase respects - `<: StatsBase.AbstractWeights`, `Vector{Real}`, or `nothing` (the default). [#2804](https://github.com/MakieOrg/Makie.jl/pulls/2804)
- Added a new Axis type, `PolarAxis`, which is an axis with a polar projection.  Input is in `(r, theta)` coordinates and is transformed to `(x, y)` coordinates using the standard polar-to-cartesian transformation.
  Generally, its attributes are very similar to the usual `Axis` attributes, but `x` is replaced by `r` and `y` by `θ`.
  It also inherits from the theme of `Axis` in this manner, so should work seamlessly with Makie themes [#2990](https://github.com/MakieOrg/Makie.jl/pull/2990).
- `inherit` now has a new signature `inherit(scene, attrs::NTuple{N, Symbol}, default_value)`, allowing recipe authors to access nested attributes when trying to inherit from the parent Scene.
  For example, one could inherit from `scene.Axis.yticks` by `inherit(scene, (:Axis, :yticks), $default_value)` [#2990](https://github.com/MakieOrg/Makie.jl/pull/2990).
- Fixed incorrect rendering of 3D heatmaps [#2959](https://github.com/MakieOrg/Makie.jl/pull/2959)
- Deprecated `flatten_plots` in favor of `collect_atomic_plots`. Using the new `collect_atomic_plots` fixed a bug in CairoMakie where the z-level of plots within recipes was not respected. [#2793](https://github.com/MakieOrg/Makie.jl/pull/2793)
- Fixed incorrect line depth in GLMakie [#2843](https://github.com/MakieOrg/Makie.jl/pull/2843)
- Fixed incorrect line alpha in dense lines in GLMakie [#2843](https://github.com/MakieOrg/Makie.jl/pull/2843)
- Fixed DataInspector interaction with transformations [#3002](https://github.com/MakieOrg/Makie.jl/pull/3002)
- Added option `WGLMakie.activate!(resize_to_body=true)`, to make plots resize to the VSCode plotpane. Resizes to the HTML body element, so may work outside VSCode [#3044](https://github.com/MakieOrg/Makie.jl/pull/3044), [#3042](https://github.com/MakieOrg/Makie.jl/pull/3042).
- Fixed DataInspector interaction with transformations [#3002](https://github.com/MakieOrg/Makie.jl/pull/3002).
- Fixed incomplete stroke with some Bezier markers in CairoMakie and blurry strokes in GLMakie [#2961](https://github.com/MakieOrg/Makie.jl/pull/2961)
- Added the ability to use custom triangulations from DelaunayTriangulation.jl [#2896](https://github.com/MakieOrg/Makie.jl/pull/2896).
- Adjusted scaling of scatter/text stroke, glow and anti-aliasing width under non-uniform 2D scaling (Vec2f markersize/fontsize) in GLMakie [#2950](https://github.com/MakieOrg/Makie.jl/pull/2950).
- Scaled `errorbar` whiskers and `bracket` correctly with transformations [#3012](https://github.com/MakieOrg/Makie.jl/pull/3012).
- Updated `bracket` when the screen is resized or transformations change [#3012](https://github.com/MakieOrg/Makie.jl/pull/3012).

## [0.19.6] - 2023-06-09

- Fixed broken AA for lines with strongly varying linewidth [#2953](https://github.com/MakieOrg/Makie.jl/pull/2953).
- Fixed WGLMakie JS popup [#2976](https://github.com/MakieOrg/Makie.jl/pull/2976).
- Fixed `legendelements` when children have no elements [#2982](https://github.com/MakieOrg/Makie.jl/pull/2982).
- Bumped compat for StatsBase to 0.34 [#2915](https://github.com/MakieOrg/Makie.jl/pull/2915).
- Improved thread safety [#2840](https://github.com/MakieOrg/Makie.jl/pull/2840).

## [0.19.5] - 2023-05-12

- Added `loop` option for GIF outputs when recording videos with `record` [#2891](https://github.com/MakieOrg/Makie.jl/pull/2891).
- Fixed line rendering issues in GLMakie [#2843](https://github.com/MakieOrg/Makie.jl/pull/2843).
- Fixed incorrect line alpha in dense lines in GLMakie [#2843](https://github.com/MakieOrg/Makie.jl/pull/2843).
- Changed `scene.clear` to an observable and made changes in `Scene` Observables trigger renders in GLMakie [#2929](https://github.com/MakieOrg/Makie.jl/pull/2929).
- Added contour labels [#2496](https://github.com/MakieOrg/Makie.jl/pull/2496).
- Allowed rich text to be used in Legends [#2902](https://github.com/MakieOrg/Makie.jl/pull/2902).
- Added more support for zero length Geometries [#2917](https://github.com/MakieOrg/Makie.jl/pull/2917).
- Made CairoMakie drawing for polygons with holes order independent [#2918](https://github.com/MakieOrg/Makie.jl/pull/2918).
- Fixes for `Makie.inline!()`, allowing now for `Makie.inline!(automatic)` (default), which is better at automatically opening a window/ inlining a plot into plotpane when needed [#2919](https://github.com/MakieOrg/Makie.jl/pull/2919) [#2937](https://github.com/MakieOrg/Makie.jl/pull/2937).
- Block/Axis doc improvements [#2940](https://github.com/MakieOrg/Makie.jl/pull/2940) [#2932](https://github.com/MakieOrg/Makie.jl/pull/2932) [#2894](https://github.com/MakieOrg/Makie.jl/pull/2894).

## [0.19.4] - 2023-03-31

- Added export of `hidezdecorations!` from MakieLayout [#2821](https://github.com/MakieOrg/Makie.jl/pull/2821).
- Fixed an issue with GLMakie lines becoming discontinuous [#2828](https://github.com/MakieOrg/Makie.jl/pull/2828).

## [0.19.3] - 2023-03-21

- Added the `stephist` plotting function [#2408](https://github.com/JuliaPlots/Makie.jl/pull/2408).
- Added the `brackets` plotting function [#2356](https://github.com/MakieOrg/Makie.jl/pull/2356).
- Fixed an issue where `poly` plots with `Vector{<: MultiPolygon}` inputs with per-polygon color were mistakenly rendered as meshes using CairoMakie [#2590](https://github.com/MakieOrg/Makie.jl/pulls/2478).
- Fixed a small typo which caused an error in the `Stepper` constructor [#2600](https://github.com/MakieOrg/Makie.jl/pulls/2478).
- Improve cleanup on block deletion [#2614](https://github.com/MakieOrg/Makie.jl/pull/2614)
- Add `menu.scroll_speed` and increase default speed for non-apple [#2616](https://github.com/MakieOrg/Makie.jl/pull/2616).
- Fixed rectangle zoom for nonlinear axes [#2674](https://github.com/MakieOrg/Makie.jl/pull/2674)
- Cleaned up linestyles in GLMakie (Fixing artifacting, spacing/size, anti-aliasing) [#2666](https://github.com/MakieOrg/Makie.jl/pull/2666).
- Fixed issue with scatterlines only accepting concrete color types as `markercolor` [#2691](https://github.com/MakieOrg/Makie.jl/pull/2691).
- Fixed an accidental issue where `LaTeXStrings` were not typeset correctly in `Axis3` [#2558](https://github.com/MakieOrg/Makie.jl/pull/2588).
- Fixed a bug where line segments in `text(lstr::LaTeXString)` were ignoring offsets [#2668](https://github.com/MakieOrg/Makie.jl/pull/2668).
- Fixed a bug where the `arrows` recipe accidentally called a `Bool` when `normalize = true` [#2740](https://github.com/MakieOrg/Makie.jl/pull/2740).
- Re-exported the `@colorant_str` (`colorant"..."`) macro from Colors.jl [#2726](https://github.com/MakieOrg/Makie.jl/pull/2726).
- Speedup heatmaps in WGLMakie. [#2647](https://github.com/MakieOrg/Makie.jl/pull/2647)
- Fix slow `data_limits` for recipes, which made plotting lots of data with recipes much slower [#2770](https://github.com/MakieOrg/Makie.jl/pull/2770).

## [0.19.1] - 2023-01-01

- Add `show_data` method for `band` which shows the min and max values of the band at the x position of the cursor [#2497](https://github.com/MakieOrg/Makie.jl/pull/2497).
- Added `xlabelrotation`, `ylabelrotation` (`Axis`) and `labelrotation` (`Colorbar`) [#2478](https://github.com/MakieOrg/Makie.jl/pull/2478).
- Fixed forced rasterization in CairoMakie svg files when polygons with colors specified as (color, alpha) tuples were used [#2535](https://github.com/MakieOrg/Makie.jl/pull/2535).
- Do less copies of Observables in Attributes + plot pipeline [#2443](https://github.com/MakieOrg/Makie.jl/pull/2443).
- Add Search Page and tweak Result Ordering [#2474](https://github.com/MakieOrg/Makie.jl/pull/2474).
- Remove all global attributes from TextureAtlas implementation and fix julia#master [#2498](https://github.com/MakieOrg/Makie.jl/pull/2498).
- Use new Bonito, implement WGLMakie picking, improve performance and fix lots of WGLMakie bugs [#2428](https://github.com/MakieOrg/Makie.jl/pull/2428).

## [0.19.0] - 2022-12-03

- **Breaking** The attribute `textsize` has been removed everywhere in favor of the attribute `fontsize` which had also been in use.
  To migrate, search and replace all uses of `textsize` to `fontsize` [#2387](https://github.com/MakieOrg/Makie.jl/pull/2387).
- Added rich text which allows to more easily use superscripts and subscripts as well as differing colors, fonts, fontsizes, etc. for parts of a given text [#2321](https://github.com/MakieOrg/Makie.jl/pull/2321).

## [0.18.4] - 2022-12-02

- Added the `waterfall` plotting function [#2416](https://github.com/JuliaPlots/Makie.jl/pull/2416).
- Add support for `AbstractPattern` in `WGLMakie` [#2432](https://github.com/MakieOrg/Makie.jl/pull/2432).
- Broadcast replaces deprecated method for quantile [#2430](https://github.com/MakieOrg/Makie.jl/pull/2430).
- Fix CairoMakie's screen re-using [#2440](https://github.com/MakieOrg/Makie.jl/pull/2440).
- Fix repeated rendering with invisible objects [#2437](https://github.com/MakieOrg/Makie.jl/pull/2437).
- Fix hvlines for GLMakie [#2446](https://github.com/MakieOrg/Makie.jl/pull/2446).

## [0.18.3] - 2022-11-17

- Add `render_on_demand` flag for `GLMakie.Screen`. Setting this to `true` will skip rendering until plots get updated. This is the new default [#2336](https://github.com/MakieOrg/Makie.jl/pull/2336), [#2397](https://github.com/MakieOrg/Makie.jl/pull/2397).
- Clean up OpenGL state handling in GLMakie [#2397](https://github.com/MakieOrg/Makie.jl/pull/2397).
- Fix salting [#2407](https://github.com/MakieOrg/Makie.jl/pull/2407).
- Fixes for [GtkMakie](https://github.com/jwahlstrand/GtkMakie.jl) [#2418](https://github.com/MakieOrg/Makie.jl/pull/2418).

## [0.18.2] - 2022-11-03

- Fix Axis3 tick flipping with negative azimuth [#2364](https://github.com/MakieOrg/Makie.jl/pull/2364).
- Fix empty!(fig) and empty!(ax) [#2374](https://github.com/MakieOrg/Makie.jl/pull/2374), [#2375](https://github.com/MakieOrg/Makie.jl/pull/2375).
- Remove stencil buffer [#2389](https://github.com/MakieOrg/Makie.jl/pull/2389).
- Move Arrows and Wireframe to MakieCore [#2384](https://github.com/MakieOrg/Makie.jl/pull/2384).
- Skip legend entry if label is nothing [#2350](https://github.com/MakieOrg/Makie.jl/pull/2350).

## [0.18.1] - 2022-10-24

- fix heatmap interpolation [#2343](https://github.com/MakieOrg/Makie.jl/pull/2343).
- move poly to MakieCore [#2334](https://github.com/MakieOrg/Makie.jl/pull/2334)
- Fix picking warning and update_axis_camera [#2352](https://github.com/MakieOrg/Makie.jl/pull/2352).
- bring back inline!, to not open a window in VSCode repl [#2353](https://github.com/MakieOrg/Makie.jl/pull/2353).

## [0.18.0] - 2022-10-12

- **Breaking** Added `BezierPath` which can be constructed from SVG like command list, SVG string or from a `Polygon`.
  Added ability to use `BezierPath` and `Polgyon` as scatter markers.
  Replaced default symbol markers like `:cross` which converted to characters before with more precise `BezierPaths` and adjusted default markersize to 12.
  **Deprecated** using `String` to specify multiple char markers (`scatter(1:4, marker="abcd")`).
  **Deprecated** concrete geometries as markers like `Circle(Point2f(0), 1.5)` in favor of using the type like `Circle` for dispatch to special backend methods.
  Added single image marker support to WGLMakie [#979](https://github.com/MakieOrg/Makie.jl/pull/979).
- **Breaking** Refactored `display`, `record`, `colorbuffer` and `screens` to be faster and more consistent [#2306](https://github.com/MakieOrg/Makie.jl/pull/2306#issuecomment-1275918061).
- **Breaking** Refactored `DataInspector` to use `tooltip`. This results in changes in the attributes of DataInspector. Added `inspector_label`, `inspector_hover` and `inspector_clear` as optional attributes [#2095](https://github.com/JuliaPlots/Makie.jl/pull/2095).
- Added the `hexbin` plotting function [#2201](https://github.com/JuliaPlots/Makie.jl/pull/2201).
- Added the `tricontourf` plotting function [#2226](https://github.com/JuliaPlots/Makie.jl/pull/2226).
- Fixed per character attributes in text [#2244](https://github.com/JuliaPlots/Makie.jl/pull/2244).
- Allowed `CairoMakie` to render `scatter` with images as markers [#2080](https://github.com/MakieOrg/Makie.jl/pull/2080).
- Reworked text drawing and added ability to draw special characters via glyph indices in order to draw more LaTeX math characters with MathTeXEngine v0.5 [#2139](https://github.com/MakieOrg/Makie.jl/pull/2139).
- Allowed text to be copy/pasted into `Textbox` [#2281](https://github.com/MakieOrg/Makie.jl/pull/2281)
- Fixed updates for multiple meshes [#2277](https://github.com/MakieOrg/Makie.jl/pull/2277).
- Fixed broadcasting for linewidth, lengthscale & arrowsize in `arrow` recipe [#2273](https://github.com/MakieOrg/Makie.jl/pull/2273).
- Made GLMakie relocatable [#2282](https://github.com/MakieOrg/Makie.jl/pull/2282).
- Fixed changing input types in plot arguments [#2297](https://github.com/MakieOrg/Makie.jl/pull/2297).
- Better performance for Menus and fix clicks on items [#2299](https://github.com/MakieOrg/Makie.jl/pull/2299).
- Fixed CairoMakie bitmaps with transparency by using premultiplied ARGB surfaces [#2304](https://github.com/MakieOrg/Makie.jl/pull/2304).
- Fixed hiding of `Scene`s by setting `scene.visible[] = false` [#2317](https://github.com/MakieOrg/Makie.jl/pull/2317).
- `Axis` now accepts a `Tuple{Bool, Bool}` for `xtrimspine` and `ytrimspine` to trim only one end of the spine [#2171](https://github.com/JuliaPlots/Makie.jl/pull/2171).

## [0.17.13] - 2022-08-04

- Fixed boundingboxes [#2184](https://github.com/MakieOrg/Makie.jl/pull/2184).
- Fixed highclip/lowclip in meshscatter, poly, contourf, barplot [#2183](https://github.com/MakieOrg/Makie.jl/pull/2183).
- Fixed gridline updates [#2196](https://github.com/MakieOrg/Makie.jl/pull/2196).
- Fixed glDisablei argument order, which crashed some Intel drivers.

## [0.17.12] - 2022-07-22

- Fixed stackoverflow in show [#2167](https://github.com/MakieOrg/Makie.jl/pull/2167).

## [0.17.11] - 2022-07-21

- `rainclouds`(!) now supports `violin_limits` keyword argument, serving the same.
role as `datalimits` in `violin` [#2137](https://github.com/MakieOrg/Makie.jl/pull/2137).
- Fixed an issue where nonzero `strokewidth` results in a thin outline of the wrong color if `color` and `strokecolor` didn't match and weren't transparent. [#2096](https://github.com/MakieOrg/Makie.jl/pull/2096).
- Improved performance around Axis(3) limits [#2115](https://github.com/MakieOrg/Makie.jl/pull/2115).
- Cleaned up stroke artifacts in scatter and text [#2096](https://github.com/MakieOrg/Makie.jl/pull/2096).
- Compile time improvements [#2153](https://github.com/MakieOrg/Makie.jl/pull/2153).
- Mesh and Surface now interpolate between values instead of interpolating between colors for WGLMakie + GLMakie [#2097](https://github.com/MakieOrg/Makie.jl/pull/2097).

## [0.17.10] - 2022-07-13

- Bumped compatibility bound of `GridLayoutBase.jl` to `v0.9.0` which fixed a regression with `Mixed` and `Outside` alignmodes in nested `GridLayout`s [#2135](https://github.com/MakieOrg/Makie.jl/pull/2135).

## [0.17.9] - 2022-07-12

- Patterns (`Makie.AbstractPattern`) are now supported by `CairoMakie` in `poly` plots that don't involve `mesh`, such as `bar` and `poly` [#2106](https://github.com/MakieOrg/Makie.jl/pull/2106/).
- Fixed regression where `Block` alignments could not be specified as numbers anymore [#2108](https://github.com/MakieOrg/Makie.jl/pull/2108).
- Added the option to show mirrored ticks on the other side of an Axis using the attributes `xticksmirrored` and `yticksmirrored` [#2105](https://github.com/MakieOrg/Makie.jl/pull/2105).
- Fixed a bug where a set of `Axis` wouldn't be correctly linked together if they were only linked in pairs instead of all at the same time [#2116](https://github.com/MakieOrg/Makie.jl/pull/2116).

## [0.17.7] - 2022-06-19

- Improved `Menu` performance, now it should be much harder to reach the boundary of 255 scenes in GLMakie. `Menu` also takes a `default` keyword argument now and can be scrolled if there is too little space available.

## [0.17.6] - 2022-06-17

- **EXPERIMENTAL**: Added support for multiple windows in GLMakie through `display(GLMakie.Screen(), figure_or_scene)` [#1771](https://github.com/MakieOrg/Makie.jl/pull/1771).
- Added support for RGB matrices in `heatmap` with GLMakie [#2036](https://github.com/MakieOrg/Makie.jl/pull/2036)
- `Textbox` doesn't defocus anymore on trying to submit invalid input [#2041](https://github.com/MakieOrg/Makie.jl/pull/2041).
- `text` now takes the position as the first argument(s) like `scatter` and most other plotting functions, it is invoked `text(x, y, [z], text = "text")`. Because it is now of conversion type `PointBased`, the positions can be given in all the usual different ways which are implemented as conversion methods. All old invocation styles such as `text("text", position = Point(x, y))` still work to maintain backwards compatibility [#2020](https://github.com/MakieOrg/Makie.jl/pull/2020).

## [0.17.5] - 2022-06-10

- Fixed a regression with `linkaxes!` [#2039](https://github.com/MakieOrg/Makie.jl/pull/2039).

## [0.17.4] - 2022-06-09

- The functions `hlines!`, `vlines!`, `hspan!`, `vspan!` and `abline!` were reimplemented as recipes. This allows using them without an `Axis` argument in first position and also as visuals in AlgebraOfGraphics.jl. Also, `abline!` is now called `ablines!` for consistency, `abline!` is still exported but deprecated and will be removed in the future. [#2023](https://github.com/MakieOrg/Makie.jl/pulls/2023).
- Added `rainclouds` and `rainclouds!` [#1725](https://github.com/MakieOrg/Makie.jl/pull/1725).
- Improve CairoMakie performance [#1964](https://github.com/MakieOrg/Makie.jl/pull/1964) [#1981](https://github.com/MakieOrg/Makie.jl/pull/1981).
- Interpolate colormap correctly [#1973](https://github.com/MakieOrg/Makie.jl/pull/1973).
- Fix picking [#1993](https://github.com/MakieOrg/Makie.jl/pull/1993).
- Improve compile time latency [#1968](https://github.com/MakieOrg/Makie.jl/pull/1968) [#2000](https://github.com/MakieOrg/Makie.jl/pull/2000).
- Fix multi poly with rects [#1999](https://github.com/MakieOrg/Makie.jl/pull/1999).
- Respect scale and nonlinear values in PlotUtils cgrads [#1979](https://github.com/MakieOrg/Makie.jl/pull/1979).
- Fix CairoMakie heatmap filtering [#1828](https://github.com/MakieOrg/Makie.jl/pull/1828).
- Remove GLVisualize and MakieLayout module [#2007](https://github.com/MakieOrg/Makie.jl/pull/2007) [#2008](https://github.com/MakieOrg/Makie.jl/pull/2008).
- Add linestyle and default to extrema(z) for contour, remove bitrotten fillrange [#2008](https://github.com/MakieOrg/Makie.jl/pull/2008).

## [0.17.3] - 2022-05-20

- Switched to `MathTeXEngine v0.4`, which improves the look of LaTeXStrings [#1952](https://github.com/MakieOrg/Makie.jl/pull/1952).
- Added subtitle capability to `Axis` [#1859](https://github.com/MakieOrg/Makie.jl/pull/1859).
- Fixed a bug where scaled colormaps constructed using `Makie.cgrad` were not interpreted correctly.

## [0.17.2] - 2022-05-16

- Changed the default font from `Dejavu Sans` to `TeX Gyre Heros Makie` which is the same as `TeX Gyre Heros` with slightly decreased descenders and ascenders. Decreasing those metrics reduced unnecessary whitespace and alignment issues. Four fonts in total were added, the styles Regular, Bold, Italic and Bold Italic. Also changed `Axis`, `Axis3` and `Legend` attributes `titlefont` to `TeX Gyre Heros Makie Bold` in order to separate it better from axis labels in multifacet arrangements [#1897](https://github.com/MakieOrg/Makie.jl/pull/1897).

## [0.17.1] - 2022-05-13

- Added word wrapping. In `Label`, `word_wrap = true` causes it to use the suggested width and wrap text to fit. In `text`, `word_wrap_width > 0` can be used to set a pixel unit line width. Any word (anything between two spaces without a newline) that goes beyond this width gets a newline inserted before it [#1819](https://github.com/MakieOrg/Makie.jl/pull/1819).
- Improved `Axis3`'s interactive performance [#1835](https://github.com/MakieOrg/Makie.jl/pull/1835).
- Fixed errors in GLMakie's `scatter` implementation when markers are given as images. [#1917](https://github.com/MakieOrg/Makie.jl/pull/1917).
- Removed some method ambiguities introduced in v0.17 [#1922](https://github.com/MakieOrg/Makie.jl/pull/1922).
- Add an empty default label, `""`, to each slider that doesn't have a label in `SliderGrid` [#1888](https://github.com/MakieOrg/Makie.jl/pull/1888).

## [0.17.0] - 2022-05-05

- **Breaking** Added `space` as a generic attribute to switch between data, pixel, relative and clip space for positions. `space` in text has been renamed to `markerspace` because of this. `Pixel` and `SceneSpace` are no longer valid inputs for `space` or `markerspace` [#1596](https://github.com/MakieOrg/Makie.jl/pull/1596).
- **Breaking** Deprecated `mouse_selection(scene)` for `pick(scene)`.
- **Breaking** Bumped `GridLayoutBase` version to `v0.7`, which introduced offset layouts. Now, indexing into row 0 doesn't create a new row 1, but a new row 0, so that all previous content positions stay the same. This makes building complex layouts order-independent [#1704](https://github.com/MakieOrg/Makie.jl/pull/1704).
- **Breaking** deprecate `to_colormap(cmap, ncolors)` in favor of `categorical_colors(cmap, ncolors)` and `resample_cmap(cmap, ncolors)` [#1901](https://github.com/MakieOrg/Makie.jl/pull/1901) [#1723](https://github.com/MakieOrg/Makie.jl/pull/1723).
- Added `empty!(fig)` and changed `empty!(scene)` to remove all child plots without detaching windows [#1818](https://github.com/MakieOrg/Makie.jl/pull/1818).
- Switched to erroring instead of warning for deprecated events `mousebuttons`, `keyboardbuttons` and `mousedrag`.
- `Layoutable` was renamed to `Block` and the infrastructure changed such that attributes are fixed fields and each block has its own `Scene` for better encapsulation [#1796](https://github.com/MakieOrg/Makie.jl/pull/1796).
- Added `SliderGrid` block which replaces the deprecated `labelslider!` and `labelslidergrid!` functions [#1796](https://github.com/MakieOrg/Makie.jl/pull/1796).
- The default anti-aliasing method can now be set in `CairoMakie.activate!` using the `antialias` keyword.  Available options are `CairoMakie.Cairo.ANTIALIAS_*` [#1875](https://github.com/MakieOrg/Makie.jl/pull/1875).
- Added ability to rasterize a plots in CairoMakie vector graphics if `plt.rasterize = true` or `plt.rasterize = scale::Int` [#1872](https://github.com/MakieOrg/Makie.jl/pull/1872).
- Fixed segfaults in `streamplot_impl` on Mac M1 [#1830](https://github.com/MakieOrg/Makie.jl/pull/1830).
- Set the [Cairo miter limit](https://www.cairographics.org/manual/cairo-cairo-t.html#cairo-set-miter-limit) to mimic GLMakie behaviour [#1844](https://github.com/MakieOrg/Makie.jl/pull/1844).
- Fixed a method ambiguity in `rotatedrect` [#1846](https://github.com/MakieOrg/Makie.jl/pull/1846).
- Allow weights in statistical recipes [#1816](https://github.com/MakieOrg/Makie.jl/pull/1816).
- Fixed manual cycling of plot attributes [#1873](https://github.com/MakieOrg/Makie.jl/pull/1873).
- Fixed type constraints in ticklabelalign attributes [#1882](https://github.com/MakieOrg/Makie.jl/pull/1882).

## [0.16.4] - 2022-02-16

- Fixed WGLMakie performance bug and added option to set fps via `WGLMakie.activate!(fps=30)`.
- Implemented `nan_color`, `lowclip`, `highclip` for `image(::Matrix{Float})` in shader.
- Cleaned up mesh shader and implemented `nan_color`, `lowclip`, `highclip` for `mesh(m; color::Matrix{Float})` on the shader.
- Allowed `GLMakie.Buffer` `GLMakie.Sampler` to be used in `GeometryBasics.Mesh` to partially update parts of a mesh/texture and different interpolation and clamping modes for the texture.

## [0.16.0] - 2022-01-07

- **Breaking** Removed `Node` alias [#1307](https://github.com/MakieOrg/Makie.jl/pull/1307), [#1393](https://github.com/MakieOrg/Makie.jl/pull/1393). To upgrade, simply replace all occurrences of `Node` with `Observable`.
- **Breaking** Cleaned up `Scene` type [#1192](https://github.com/MakieOrg/Makie.jl/pull/1192), [#1393](https://github.com/MakieOrg/Makie.jl/pull/1393). The `Scene()` constructor doesn't create any axes or limits anymore. All keywords like `raw`, `show_axis` have been removed. A scene now always works like it did when using the deprecated `raw=true`. All the high level functionality like showing an axis and adding a 3d camera has been moved to `LScene`. See the new `Scene` tutorial for more info: https://docs.makie.org/dev/tutorials/scenes/.
- **Breaking** Lights got moved to `Scene`, see the [lighting docs](https://docs.makie.org/stable/documentation/lighting) and [RPRMakie examples](https://docs.makie.org/stable/documentation/backends/rprmakie/).
- Added ECDF plot [#1310](https://github.com/MakieOrg/Makie.jl/pull/1310).
- Added Order Independent Transparency to GLMakie [#1418](https://github.com/MakieOrg/Makie.jl/pull/1418), [#1506](https://github.com/MakieOrg/Makie.jl/pull/1506). This type of transparency is now used with `transpareny = true`. The old transparency handling is available with `transparency = false`.
- Fixed blurry text in GLMakie and WGLMakie [#1494](https://github.com/MakieOrg/Makie.jl/pull/1494).
- Introduced a new experimental backend for ray tracing: [RPRMakie](https://docs.makie.org/stable/documentation/backends/rprmakie/).
- Added the `Cycled` type, which can be used to select the i-th value from the current cycler for a specific attribute [#1248](https://github.com/MakieOrg/Makie.jl/pull/1248).
- The plot function `scatterlines` now uses `color` as `markercolor` if `markercolor` is `automatic`. Also, cycling of the `color` attribute is enabled [#1463](https://github.com/MakieOrg/Makie.jl/pull/1463).
- Added the function `resize_to_layout!`, which allows to resize a `Figure` so that it contains its top `GridLayout` without additional whitespace or clipping [#1438](https://github.com/MakieOrg/Makie.jl/pull/1438).
- Cleaned up lighting in 3D contours and isosurfaces [#1434](https://github.com/MakieOrg/Makie.jl/pull/1434).
- Adjusted attributes of volumeslices to follow the normal structure [#1404](https://github.com/MakieOrg/Makie.jl/pull/1404). This allows you to adjust attributes like `colormap` without going through nested attributes.
- Added depth to 3D contours and isosurfaces [#1395](https://github.com/MakieOrg/Makie.jl/pull/1395), [#1393](https://github.com/MakieOrg/Makie.jl/pull/1393). This allows them to intersect correctly with other 3D objects.
- Restricted 3D scene camera to one scene [#1394](https://github.com/MakieOrg/Makie.jl/pull/1394), [#1393](https://github.com/MakieOrg/Makie.jl/pull/1393). This fixes issues with multiple scenes fighting over events consumed by the camera. You can select a scene by cleaning on it.
- Added depth shift attribute for GLMakie and WGLMakie [#1382](https://github.com/MakieOrg/Makie.jl/pull/1382), [#1393](https://github.com/MakieOrg/Makie.jl/pull/1393). This can be used to adjust render order similar to `overdraw`.
- Simplified automatic width computation in barplots [#1223](https://github.com/MakieOrg/Makie.jl/pull/1223), [#1393](https://github.com/MakieOrg/Makie.jl/pull/1393). If no `width` attribute is passed, the default width is computed as the minimum difference between consecutive `x` positions. Gap between bars are given by the (multiplicative) `gap` attribute. The actual bar width equals `width * (1 - gap)`.
- Added logical expressions for `ispressed` [#1222](https://github.com/MakieOrg/Makie.jl/pull/1222), [#1393](https://github.com/MakieOrg/Makie.jl/pull/1393). This moves a lot of control over hotkeys towards the user. With these changes one can now set a hotkey to trigger on any or no key, collections of keys and logical combinations of keys (i.e. "A is pressed and B is not pressed").
- Fixed issues with `Menu` render order [#1411](https://github.com/MakieOrg/Makie.jl/pull/1411).
- Added `label_rotation` to barplot [#1401](https://github.com/MakieOrg/Makie.jl/pull/1401).
- Fixed issue where `pixelcam!` does not remove controls from other cameras [#1504](https://github.com/MakieOrg/Makie.jl/pull/1504).
- Added conversion for OffsetArrays [#1260](https://github.com/MakieOrg/Makie.jl/pull/1260).
- The `qqplot` `qqline` options were changed to `:identity`, `:fit`, `:fitrobust` and `:none` (the default) [#1563](https://github.com/MakieOrg/Makie.jl/pull/1563). Fixed numeric error due to double computation of quantiles when fitting `qqline`. Deprecated `plot(q::QQPair)` method as it does not have enough information for correct `qqline` fit.

All other changes are collected [in this PR](https://github.com/MakieOrg/Makie.jl/pull/1521) and in the [release notes](https://github.com/MakieOrg/Makie.jl/releases/tag/v0.16.0).

## [0.15.3] - 2021-10-16

- The functions `labelslidergrid!` and `labelslider!` now set fixed widths for the value column with a heuristic. It is possible now to pass `Formatting.format` format strings as format specifiers in addition to the previous functions.
- Fixed 2D arrow rotations in `streamplot` [#1352](https://github.com/MakieOrg/Makie.jl/pull/1352).

## [0.15.2] - 2021-08-26

- Reenabled Julia 1.3 support.
- Use [MathTexEngine v0.2](https://github.com/Kolaru/MathTeXEngine.jl/releases/tag/v0.2.0).
- Depend on new GeometryBasics, which changes all the Vec/Point/Quaternion/RGB/RGBA - f0 aliases to just f. For example, `Vec2f0` is changed to `Vec2f`. Old aliases are still exported, but deprecated and will be removed in the next breaking release. For more details and an upgrade script, visit [GeometryBasics#97](https://github.com/JuliaGeometry/GeometryBasics.jl/pull/97).
- Added `hspan!` and `vspan!` functions [#1264](https://github.com/MakieOrg/Makie.jl/pull/1264).

## [0.15.1] - 2021-08-21

- Switched documentation framework to Franklin.jl.
- Added a specialization for `volumeslices` to DataInspector.
- Fixed 1 element `hist` [#1238](https://github.com/MakieOrg/Makie.jl/pull/1238) and make it easier to move `hist` [#1150](https://github.com/MakieOrg/Makie.jl/pull/1150).

## [0.15.0] - 2021-07-15

- `LaTeXString`s can now be used as input to `text` and therefore as labels for `Axis`, `Legend`, or other comparable objects. Mathematical expressions are typeset using [MathTeXEngine.jl](https://github.com/Kolaru/MathTeXEngine.jl) which offers a fast approximation of LaTeX typesetting [#1022](https://github.com/MakieOrg/Makie.jl/pull/1022).
- Added `Symlog10` and `pseudolog10` axis scales for log scale approximations that work with zero and negative values [#1109](https://github.com/MakieOrg/Makie.jl/pull/1109).
- Colorbar limits can now be passed as the attribute `colorrange` similar to plots [#1066](https://github.com/MakieOrg/Makie.jl/pull/1066).
- Added the option to pass three vectors to heatmaps and other plots using `SurfaceLike` conversion [#1101](https://github.com/MakieOrg/Makie.jl/pull/1101).
- Added `stairs` plot recipe [#1086](https://github.com/MakieOrg/Makie.jl/pull/1086).
- **Breaking** Removed `FigurePosition` and `FigureSubposition` types. Indexing into a `Figure` like `fig[1, 1]` now returns `GridPosition` and `GridSubposition` structs, which can be used in the same way as the types they replace. Because of an underlying change in `GridLayoutBase.jl`, it is now possible to do `Axis(gl[1, 1])` where `gl` is a `GridLayout` that is a sublayout of a `Figure`'s top layout [#1075](https://github.com/MakieOrg/Makie.jl/pull/1075).
- Bar plots and histograms have a new option for adding text labels [#1069](https://github.com/MakieOrg/Makie.jl/pull/1069).
- It is now possible to specify one `linewidth` value per segment in `linesegments` [#992](https://github.com/MakieOrg/Makie.jl/pull/992).
- Added a new 3d camera that allows for better camera movements using keyboard and mouse [#1024](https://github.com/MakieOrg/Makie.jl/pull/1024).
- Fixed the application of scale transformations to `surface` [#1070](https://github.com/MakieOrg/Makie.jl/pull/1070).
- Added an option to set a custom callback function for the `RectangleZoom` axis interaction to enable other use cases than zooming [#1104](https://github.com/MakieOrg/Makie.jl/pull/1104).
- Fixed rendering of `heatmap`s with one or more reversed ranges in CairoMakie, as in `heatmap(1:10, 10:-1:1, rand(10, 10))` [#1100](https://github.com/MakieOrg/Makie.jl/pull/1100).
- Fixed volume slice recipe and added docs for it [#1123](https://github.com/MakieOrg/Makie.jl/pull/1123).

[Unreleased]: https://github.com/MakieOrg/Makie.jl/compare/v0.21.12...HEAD
[0.21.12]: https://github.com/MakieOrg/Makie.jl/compare/v0.21.11...v0.21.12
[0.21.11]: https://github.com/MakieOrg/Makie.jl/compare/v0.21.10...v0.21.11
[0.21.10]: https://github.com/MakieOrg/Makie.jl/compare/v0.21.9...v0.21.10
[0.21.9]: https://github.com/MakieOrg/Makie.jl/compare/v0.21.8...v0.21.9
[0.21.8]: https://github.com/MakieOrg/Makie.jl/compare/v0.21.7...v0.21.8
[0.21.7]: https://github.com/MakieOrg/Makie.jl/compare/v0.21.6...v0.21.7
[0.21.6]: https://github.com/MakieOrg/Makie.jl/compare/v0.21.5...v0.21.6
[0.21.5]: https://github.com/MakieOrg/Makie.jl/compare/v0.21.4...v0.21.5
[0.21.4]: https://github.com/MakieOrg/Makie.jl/compare/v0.21.3...v0.21.4
[0.21.3]: https://github.com/MakieOrg/Makie.jl/compare/v0.21.2...v0.21.3
[0.21.2]: https://github.com/MakieOrg/Makie.jl/compare/v0.21.1...v0.21.2
[0.21.1]: https://github.com/MakieOrg/Makie.jl/compare/v0.21.0...v0.21.1
[0.21.0]: https://github.com/MakieOrg/Makie.jl/compare/v0.20.10...v0.21.0
[0.20.10]: https://github.com/MakieOrg/Makie.jl/compare/v0.20.9...v0.20.10
[0.20.9]: https://github.com/MakieOrg/Makie.jl/compare/v0.20.8...v0.20.9
[0.20.8]: https://github.com/MakieOrg/Makie.jl/compare/v0.20.7...v0.20.8
[0.20.7]: https://github.com/MakieOrg/Makie.jl/compare/v0.20.6...v0.20.7
[0.20.6]: https://github.com/MakieOrg/Makie.jl/compare/v0.20.5...v0.20.6
[0.20.5]: https://github.com/MakieOrg/Makie.jl/compare/v0.20.4...v0.20.5
[0.20.4]: https://github.com/MakieOrg/Makie.jl/compare/v0.20.3...v0.20.4
[0.20.3]: https://github.com/MakieOrg/Makie.jl/compare/v0.20.2...v0.20.3
[0.20.2]: https://github.com/MakieOrg/Makie.jl/compare/v0.20.1...v0.20.2
[0.20.1]: https://github.com/MakieOrg/Makie.jl/compare/v0.20.0...v0.20.1
[0.20.0]: https://github.com/MakieOrg/Makie.jl/compare/v0.19.12...v0.20.0
[0.19.12]: https://github.com/MakieOrg/Makie.jl/compare/v0.19.11...v0.19.12
[0.19.11]: https://github.com/MakieOrg/Makie.jl/compare/v0.19.10...v0.19.11
[0.19.10]: https://github.com/MakieOrg/Makie.jl/compare/v0.19.9...v0.19.10
[0.19.9]: https://github.com/MakieOrg/Makie.jl/compare/v0.19.8...v0.19.9
[0.19.8]: https://github.com/MakieOrg/Makie.jl/compare/v0.19.7...v0.19.8
[0.19.7]: https://github.com/MakieOrg/Makie.jl/compare/v0.19.6...v0.19.7
[0.19.6]: https://github.com/MakieOrg/Makie.jl/compare/v0.19.5...v0.19.6
[0.19.5]: https://github.com/MakieOrg/Makie.jl/compare/v0.19.4...v0.19.5
[0.19.4]: https://github.com/MakieOrg/Makie.jl/compare/v0.19.3...v0.19.4
[0.19.3]: https://github.com/MakieOrg/Makie.jl/compare/v0.19.1...v0.19.3
[0.19.1]: https://github.com/MakieOrg/Makie.jl/compare/v0.19.0...v0.19.1
[0.19.0]: https://github.com/MakieOrg/Makie.jl/compare/v0.18.4...v0.19.0
[0.18.4]: https://github.com/MakieOrg/Makie.jl/compare/v0.18.3...v0.18.4
[0.18.3]: https://github.com/MakieOrg/Makie.jl/compare/v0.18.2...v0.18.3
[0.18.2]: https://github.com/MakieOrg/Makie.jl/compare/v0.18.1...v0.18.2
[0.18.1]: https://github.com/MakieOrg/Makie.jl/compare/v0.18.0...v0.18.1
[0.18.0]: https://github.com/MakieOrg/Makie.jl/compare/v0.17.13...v0.18.0
[0.17.13]: https://github.com/MakieOrg/Makie.jl/compare/v0.17.12...v0.17.13
[0.17.12]: https://github.com/MakieOrg/Makie.jl/compare/v0.17.11...v0.17.12
[0.17.11]: https://github.com/MakieOrg/Makie.jl/compare/v0.17.10...v0.17.11
[0.17.10]: https://github.com/MakieOrg/Makie.jl/compare/v0.17.9...v0.17.10
[0.17.9]: https://github.com/MakieOrg/Makie.jl/compare/v0.17.7...v0.17.9
[0.17.7]: https://github.com/MakieOrg/Makie.jl/compare/v0.17.6...v0.17.7
[0.17.6]: https://github.com/MakieOrg/Makie.jl/compare/v0.17.5...v0.17.6
[0.17.5]: https://github.com/MakieOrg/Makie.jl/compare/v0.17.4...v0.17.5
[0.17.4]: https://github.com/MakieOrg/Makie.jl/compare/v0.17.3...v0.17.4
[0.17.3]: https://github.com/MakieOrg/Makie.jl/compare/v0.17.2...v0.17.3
[0.17.2]: https://github.com/MakieOrg/Makie.jl/compare/v0.17.1...v0.17.2
[0.17.1]: https://github.com/MakieOrg/Makie.jl/compare/v0.17.0...v0.17.1
[0.17.0]: https://github.com/MakieOrg/Makie.jl/compare/v0.16.4...v0.17.0
[0.16.4]: https://github.com/MakieOrg/Makie.jl/compare/v0.16.0...v0.16.4
[0.16.0]: https://github.com/MakieOrg/Makie.jl/compare/v0.15.3...v0.16.0
[0.15.3]: https://github.com/MakieOrg/Makie.jl/compare/v0.15.2...v0.15.3
[0.15.2]: https://github.com/MakieOrg/Makie.jl/compare/v0.15.1...v0.15.2
[0.15.1]: https://github.com/MakieOrg/Makie.jl/compare/v0.15.0...v0.15.1
[0.15.0]: https://github.com/MakieOrg/Makie.jl/compare/v0.14.2...v0.15.0<|MERGE_RESOLUTION|>--- conflicted
+++ resolved
@@ -4,18 +4,15 @@
 
 - Fixed issue with CairoMakie rendering scene backgrounds at the wrong position [#4425](https://github.com/MakieOrg/Makie.jl/pull/4425)
 - Fix incorrect inverse transformation in `position_on_plot` for lines, causing incorrect tooltip placement in DataInspector [#4402](https://github.com/MakieOrg/Makie.jl/pull/4402)
+- `PolarAxis` font size now defaults to global figure `fontsize` in the absence of specific `Axis` theming [#4314](https://github.com/MakieOrg/Makie.jl/pull/4314)
 
 ## [0.21.12] - 2024-09-28
 
 - Fix NaN handling in WGLMakie [#4282](https://github.com/MakieOrg/Makie.jl/pull/4282).
 - Show DataInspector tooltip on NaN values if `nan_color` has been set to other than `:transparent` [#4310](https://github.com/MakieOrg/Makie.jl/pull/4310)
 - Fix `linestyle` not being used in `triplot` [#4332](https://github.com/MakieOrg/Makie.jl/pull/4332)
-<<<<<<< HEAD
-- `PolarAxis` font size now defaults to global figure `fontsize` in the absence of specific `Axis` theming [#4314](https://github.com/MakieOrg/Makie.jl/pull/4314)
-=======
 - Fix voxel clipping not being based on voxel centers [#4397](https://github.com/MakieOrg/Makie.jl/pull/4397)
 - Parsing `Q` and `q` commands in svg paths with `BezierPath` is now supported [#4413](https://github.com/MakieOrg/Makie.jl/pull/4413)
->>>>>>> 934a0e53
 
 ## [0.21.11] - 2024-09-13
 
