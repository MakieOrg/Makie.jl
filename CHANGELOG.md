# Changelog

## [Unreleased]
<<<<<<< HEAD
- Fix stack overflows when using `markerspace = :data` with `scatter` [#3960](https://github.com/MakieOrg/Makie.jl/issues/3960).
=======
- CairoMakie: Fix broken SVGs when using non-interpolated image primitives, for example Colorbars, with recent Cairo versions [#3967](https://github.com/MakieOrg/Makie.jl/pull/3967).
>>>>>>> 1346cb9a
- CairoMakie: Add argument `pdf_version` to restrict the PDF version when saving a figure as a PDF [#3845](https://github.com/MakieOrg/Makie.jl/pull/3845).
- CairoMakie: Fix incorrect scaling factor for SVGs with Cairo_jll 1.18 [#3964](https://github.com/MakieOrg/Makie.jl/pull/3964).

## [0.21.2] - 2024-05-22

- Added `cycle` to general attribute allowlist so that it works also with plot types that don't set one in their theme [#3879](https://github.com/MakieOrg/Makie.jl/pull/3879).

## [0.21.1] - 2024-05-21

- `boundingbox` now relies on `apply_transform(transform, data_limits(plot))` rather than transforming the corner points of the bounding box [#3856](https://github.com/MakieOrg/Makie.jl/pull/3856).
- Adjusted `Axis` limits to consider transformations more consistently [#3864](https://github.com/MakieOrg/Makie.jl/pull/3864).
- Fix problems with incorrectly disabled attributes in recipes [#3870](https://github.com/MakieOrg/Makie.jl/pull/3870), [#3866](https://github.com/MakieOrg/Makie.jl/pull/3866).
- Fix RPRMakie with Material [#3872](https://github.com/MakieOrg/Makie.jl/pull/3872).
- Support the loop option in html video output [#3697](https://github.com/MakieOrg/Makie.jl/pull/3697).

## [0.21.0] - 2024-05-08

- Add `voxels` plot [#3527](https://github.com/MakieOrg/Makie.jl/pull/3527).
- Added supported markers hint to unsupported marker warn message [#3666](https://github.com/MakieOrg/Makie.jl/pull/3666).
- Fixed bug in CairoMakie line drawing when multiple successive points had the same color [#3712](https://github.com/MakieOrg/Makie.jl/pull/3712).
- Remove StableHashTraits in favor of calculating hashes directly with CRC32c [#3667](https://github.com/MakieOrg/Makie.jl/pull/3667).
- **Breaking (sort of)** Added a new `@recipe` variant which allows documenting attributes directly where they are defined and validating that all attributes are known whenever a plot is created. This is not breaking in the sense that the API changes, but user code is likely to break because of misspelled attribute names etc. that have so far gone unnoticed.
- Add axis converts, enabling unit/categorical support and more [#3226](https://github.com/MakieOrg/Makie.jl/pull/3226).
- **Breaking** Streamlined `data_limits` and `boundingbox` [#3671](https://github.com/MakieOrg/Makie.jl/pull/3671)
  - `data_limits` now only considers plot positions, completely ignoring transformations
  - `boundingbox(p::Text)` is deprecated in favor of `boundingbox(p::Text, p.markerspace[])`. The more internal methods use `string_boundingbox(p)`. [#3723](https://github.com/MakieOrg/Makie.jl/pull/3723)
  - `boundingbox` overwrites must now include a secondary space argument to work `boundingbox(plot, space::Symbol = :data)` [#3723](https://github.com/MakieOrg/Makie.jl/pull/3723)
  - `boundingbox` now always consider `transform_func` and `model`
  - `data_limits(::Scatter)` and `boundingbox(::Scatter)` now consider marker transformations [#3716](https://github.com/MakieOrg/Makie.jl/pull/3716)
- **Breaking** Improved Float64 compatability of Axis [#3681](https://github.com/MakieOrg/Makie.jl/pull/3681)
  - This added an extra conversion step which only takes effect when Float32 precision becomes relevant. In those cases code using `project()` functions will be wrong as the transformation is not applied. Use `project(plot_or_scene, ...)` or apply the conversion yourself beforehand with `Makie.f32_convert(plot_or_scene, transformed_point)` and use `patched_model = Makie.patch_model(plot_or_scene, model)`.
  - `Makie.to_world(point, matrix, resolution)` has been deprecated in favor of `Makie.to_world(scene_or_plot, point)` to include float32 conversions.
- **Breaking** Reworked line shaders in GLMakie and WGLMakie [#3558](https://github.com/MakieOrg/Makie.jl/pull/3558)
  - GLMakie: Removed support for per point linewidths
  - GLMakie: Adjusted dots (e.g. with `linestyle = :dot`) to bend across a joint
  - GLMakie: Adjusted linestyles to scale with linewidth dynamically so that dots remain dots with changing linewidth
  - GLMakie: Cleaned up anti-aliasing for truncated joints
  - WGLMakie: Added support for linestyles
  - WGLMakie: Added line joints
  - WGLMakie: Added native anti-aliasing which generally improves quality but introduces outline artifacts in some cases (same as GLMakie)
  - Both: Adjusted handling of thin lines which may result in different color intensities
- Fixed an issue with lines being drawn in the wrong direction in 3D (with perspective projection) [#3651](https://github.com/MakieOrg/Makie.jl/pull/3651).
- **Breaking** Renamed attribute `rotations` to `rotation` for `scatter` and `meshscatter` which had been inconsistent with the otherwise singular naming scheme and other plots like `text` [#3724](https://github.com/MakieOrg/Makie.jl/pull/3724).
- Fixed `contourf` bug where n levels would sometimes miss the uppermost value, causing gaps [#3713](https://github.com/MakieOrg/Makie.jl/pull/3713).
- Added `scale` attribute to `violin` [#3352](https://github.com/MakieOrg/Makie.jl/pull/3352).
- Use label formatter in barplot [#3718](https://github.com/MakieOrg/Makie.jl/pull/3718).
- Fix the incorrect shading with non uniform markerscale in meshscatter [#3722](https://github.com/MakieOrg/Makie.jl/pull/3722)
- Add `scale_to=:flip` option to `hist`, which flips the direction of the bars [#3732](https://github.com/MakieOrg/Makie.jl/pull/3732)
- Fixed an issue with the texture atlas not updating in WGLMakie after display, causing new symbols to not show up [#3737](https://github.com/MakieOrg/Makie.jl/pull/3737)
- Added `linecap` and `joinstyle` attributes for lines and linesegments. Also normalized `miter_limit` to 60° across all backends. [#3771](https://github.com/MakieOrg/Makie.jl/pull/3771)

## [0.20.10] 2024-05-07

- Loosened type restrictions for potentially array-valued colors in `Axis` attributes like `xticklabelcolor` [#3826](https://github.com/MakieOrg/Makie.jl/pull/3826).
- Added support for intervals for specifying axis limits [#3696](https://github.com/MakieOrg/Makie.jl/pull/3696)
- Added recipes for plotting intervals to `Band`, `Rangebars`, `H/VSpan` [3695](https://github.com/MakieOrg/Makie.jl/pull/3695)
- Documented `WilkinsonTicks` [#3819](https://github.com/MakieOrg/Makie.jl/pull/3819).
- Added `axislegend(ax, "title")` method [#3808](https://github.com/MakieOrg/Makie.jl/pull/3808).
- Improved thread safety of rendering with CairoMakie (independent `Scene`s only) by locking FreeType handles [#3777](https://github.com/MakieOrg/Makie.jl/pull/3777).
- Adds a tutorial for how to make recipes work with new types [#3816](https://github.com/MakieOrg/Makie.jl/pull/3816).
- Provided an interface to convert markers in CairoMakie separately (`cairo_scatter_marker`) so external packages can overload it. [#3811](https://github.com/MakieOrg/Makie.jl/pull/3811)
- Updated to DelaunayTriangulation v1.0 [#3787](https://github.com/MakieOrg/Makie.jl/pull/3787).
- Added methods `hidedecorations!`, `hiderdecorations!`, `hidethetadecorations!` and  `hidespines!` for `PolarAxis` axes [#3823](https://github.com/MakieOrg/Makie.jl/pull/3823).
- Added `loop` option support for HTML outputs when recording videos with `record` [#3697](https://github.com/MakieOrg/Makie.jl/pull/3697).

## [0.20.9] - 2024-03-29

- Added supported markers hint to unsupported marker warn message [#3666](https://github.com/MakieOrg/Makie.jl/pull/3666).
- Fixed bug in CairoMakie line drawing when multiple successive points had the same color [#3712](https://github.com/MakieOrg/Makie.jl/pull/3712).
- Remove StableHashTraits in favor of calculating hashes directly with CRC32c [#3667](https://github.com/MakieOrg/Makie.jl/pull/3667).
- Fixed `contourf` bug where n levels would sometimes miss the uppermost value, causing gaps [#3713](https://github.com/MakieOrg/Makie.jl/pull/3713).
- Added `scale` attribute to `violin` [#3352](https://github.com/MakieOrg/Makie.jl/pull/3352).
- Use label formatter in barplot [#3718](https://github.com/MakieOrg/Makie.jl/pull/3718).
- Fix the incorrect shading with non uniform markerscale in meshscatter [#3722](https://github.com/MakieOrg/Makie.jl/pull/3722)
- Add `scale_to=:flip` option to `hist`, which flips the direction of the bars [#3732](https://github.com/MakieOrg/Makie.jl/pull/3732)
- Fixed an issue with the texture atlas not updating in WGLMakie after display, causing new symbols to not show up [#3737](https://github.com/MakieOrg/Makie.jl/pull/3737)

## [0.20.8] - 2024-02-22

- Fixed excessive use of space with HTML image outputs [#3642](https://github.com/MakieOrg/Makie.jl/pull/3642).
- Fixed bugs with format strings and add new features by switching to Format.jl [#3633](https://github.com/MakieOrg/Makie.jl/pull/3633).
- Fixed an issue where CairoMakie would unnecessarily rasterize polygons [#3605](https://github.com/MakieOrg/Makie.jl/pull/3605).
- Added `PointBased` conversion trait to `scatterlines` recipe [#3603](https://github.com/MakieOrg/Makie.jl/pull/3603).
- Multiple small fixes for `map_latest`, `WGLMakie` picking and `PlotSpec` [#3637](https://github.com/MakieOrg/Makie.jl/pull/3637).
- Fixed PolarAxis `rticks` being incompatible with rich text. [#3615](https://github.com/MakieOrg/Makie.jl/pull/3615)
- Fixed an issue causing lines, scatter and text to not scale with resolution after deleting plots in GLMakie. [#3649](https://github.com/MakieOrg/Makie.jl/pull/3649)

## [0.20.7] - 2024-02-04

- Equalized alignment point of mirrored ticks to that of normal ticks [#3598](https://github.com/MakieOrg/Makie.jl/pull/3598).
- Fixed stack overflow error on conversion of gridlike data with missings [#3597](https://github.com/MakieOrg/Makie.jl/pull/3597).
- Fixed mutation of CairoMakie src dir when displaying png files [#3588](https://github.com/MakieOrg/Makie.jl/pull/3588).
- Added better error messages for plotting into `FigureAxisPlot` and `AxisPlot` as Plots.jl users are likely to do [#3596](https://github.com/MakieOrg/Makie.jl/pull/3596).
- Added compat bounds for IntervalArithmetic.jl due to bug with DelaunayTriangulation.jl [#3595](https://github.com/MakieOrg/Makie.jl/pull/3595).
- Removed possibility of three-argument `barplot` [#3574](https://github.com/MakieOrg/Makie.jl/pull/3574).

## [0.20.6] - 2024-02-02

- Fix issues with Camera3D not centering [#3582](https://github.com/MakieOrg/Makie.jl/pull/3582)
- Allowed creating legend entries from plot objects with scalar numbers as colors [#3587](https://github.com/MakieOrg/Makie.jl/pull/3587).

## [0.20.5] - 2024-01-25

- Use plot plot instead of scene transform functions in CairoMakie, fixing missplaced h/vspan. [#3552](https://github.com/MakieOrg/Makie.jl/pull/3552)
- Fix error printing on shader error [#3530](https://github.com/MakieOrg/Makie.jl/pull/3530).
- Update pagefind to 1.0.4 for better headline search [#3534](https://github.com/MakieOrg/Makie.jl/pull/3534).
- Remove unecessary deps, e.g. Setfield [3546](https://github.com/MakieOrg/Makie.jl/pull/3546).
- Don't clear args, rely on delete deregister_callbacks [#3543](https://github.com/MakieOrg/Makie.jl/pull/3543).
- Add interpolate keyword for Surface [#3541](https://github.com/MakieOrg/Makie.jl/pull/3541).
- Fix a DataInspector bug if inspector_label is used with RGB images [#3468](https://github.com/MakieOrg/Makie.jl/pull/3468).

## [0.20.4] - 2024-01-04

- Changes for Bonito rename and WGLMakie docs improvements [#3477](https://github.com/MakieOrg/Makie.jl/pull/3477).
- Add stroke and glow support to scatter and text in WGLMakie [#3518](https://github.com/MakieOrg/Makie.jl/pull/3518).
- Fix clipping issues with Camera3D when zooming in [#3529](https://github.com/MakieOrg/Makie.jl/pull/3529)

## [0.20.3] - 2023-12-21

- Add `depthsorting` as a hidden attribute for scatter plots in GLMakie as an alternative fix for outline artifacts. [#3432](https://github.com/MakieOrg/Makie.jl/pull/3432)
- Disable SDF based anti-aliasing in scatter, text and lines plots when `fxaa = true` in GLMakie. This allows removing outline artifacts at the cost of quality. [#3408](https://github.com/MakieOrg/Makie.jl/pull/3408)
- DataInspector Fixes: Fixed depth order, positional labels being in transformed space and `:inspector_clear` not getting called when moving from one plot to another. [#3454](https://github.com/MakieOrg/Makie.jl/pull/3454)
- Fixed bug in GLMakie where the update from a (i, j) sized GPU buffer to a (j, i) sized buffer would fail [#3456](https://github.com/MakieOrg/Makie.jl/pull/3456).
- Add `interpolate=true` to `volume(...)`, allowing to disable interpolation [#3485](https://github.com/MakieOrg/Makie.jl/pull/3485).

## [0.20.2] - 2023-12-01

- Switched from SHA512 to CRC32c salting in CairoMakie svgs, drastically improving svg rendering speed [#3435](https://github.com/MakieOrg/Makie.jl/pull/3435).
- Fixed a bug with h/vlines and h/vspan not correctly resolving transformations [#3418](https://github.com/MakieOrg/Makie.jl/pull/3418).
- Fixed a bug with h/vlines and h/vspan returning the wrong limits, causing an error in Axis [#3427](https://github.com/MakieOrg/Makie.jl/pull/3427).
- Fixed clipping when zooming out of a 3D (L)Scene [#3433](https://github.com/MakieOrg/Makie.jl/pull/3433).
- Moved the texture atlas cache to `.julia/scratchspaces` instead of a dedicated `.julia/makie` [#3437](https://github.com/MakieOrg/Makie.jl/pull/3437)

## [0.20.1] - 2023-11-23

- Fixed bad rendering of `poly` in GLMakie by triangulating points after transformations [#3402](https://github.com/MakieOrg/Makie.jl/pull/3402).
- Fixed bug regarding inline display in VSCode Jupyter notebooks and other similar environments [#3403](https://github.com/MakieOrg/Makie.jl/pull/3403).
- Fixed issue with `plottype`, allowed `onany(...; update = true)` and fixed `Block` macro use outside Makie [#3401](https://github.com/MakieOrg/Makie.jl/pull/3401).

## [0.20.0] - 2023-11-21

- GLMakie has gained support for HiDPI (aka Retina) screens. This also enables saving images with higher resolution than screen pixel dimensions [#2544](https://github.com/MakieOrg/Makie.jl/pull/2544).
- Fixed an issue where NaN was interpreted as zero when rendering `surface` through CairoMakie [#2598](https://github.com/MakieOrg/Makie.jl/pull/2598).
- Improved 3D camera handling, hotkeys and functionality [#2746](https://github.com/MakieOrg/Makie.jl/pull/2746).
- Added `shading = :verbose` in GLMakie to allow for multiple light sources. Also added more light types, fixed light directions for the previous lighting model (now `shading = :fast`) and adjusted `backlight` to affect normals[#3246](https://github.com/MakieOrg/Makie.jl/pull/3246).
- Changed the glyph used for negative numbers in tick labels from hyphen to minus [#3379](https://github.com/MakieOrg/Makie.jl/pull/3379).
- Added new declarative API for AlgebraOfGraphics, Pluto and easier dashboards [#3281](https://github.com/MakieOrg/Makie.jl/pull/3281).
- WGLMakie got faster line rendering with less updating bugs [#3062](https://github.com/MakieOrg/Makie.jl/pull/3062).
- **Breaking** Replaced `PolarAxis.radial_distortion_threshold` with `PolarAxis.radius_at_origin`. [#3381](https://github.com/MakieOrg/Makie.jl/pull/3381)
- **Breaking** Deprecated the `resolution` keyword in favor of `size` to reflect that this value is not a pixel resolution anymore [#3343](https://github.com/MakieOrg/Makie.jl/pull/3343).
- **Breaking** Refactored the `SurfaceLike` family of traits into `VertexGrid`, `CellGrid` and `ImageLike` [#3106](https://github.com/MakieOrg/Makie.jl/pull/3106).
- **Breaking** Deprecated `pixelarea(scene)` and `scene.px_area` in favor of viewport.
- **Breaking** Refactored the `Combined` Plot object and renamed it to `Plot`, improving compile times ~2x [#3082](https://github.com/MakieOrg/Makie.jl/pull/3082).
- **Breaking** Removed old depreactions in [#3113](https://github.com/MakieOrg/Makie.jl/pull/3113/commits/3a39210ef87a0032d78cb27c0c1019faa604effd).
- **Breaking** Deprecated using AbstractVector as sides of `image` [#3395](https://github.com/MakieOrg/Makie.jl/pull/3395).
- **Breaking** `errorbars` and `rangebars` now use color cycling [#3230](https://github.com/MakieOrg/Makie.jl/pull/3230).

## [0.19.12] - 2023-10-31

- Added `cornerradius` attribute to `Box` for rounded corners [#3346](https://github.com/MakieOrg/Makie.jl/pull/3346).
- Fix grouping of a zero-height bar in `barplot`. Now a zero-height bar shares the same properties of the previous bar, and if the bar is the first one, its height is treated as positive if and only if there exists a bar of positive height or all bars are zero-height [#3058](https://github.com/MakieOrg/Makie.jl/pull/3058).
- Fixed a bug where Axis still consumes scroll events when interactions are disabled [#3272](https://github.com/MakieOrg/Makie.jl/pull/3272).
- Added `cornerradius` attribute to `Box` for rounded corners [#3308](https://github.com/MakieOrg/Makie.jl/pull/3308).
- Upgraded `StableHashTraits` from 1.0 to 1.1 [#3309](https://github.com/MakieOrg/Makie.jl/pull/3309).

## [0.19.11] - 2023-10-05

- Setup automatic colorbars for volumeslices [#3253](https://github.com/MakieOrg/Makie.jl/pull/3253).
- Colorbar for arrows [#3275](https://github.com/MakieOrg/Makie.jl/pull/3275).
- Small bugfixes [#3275](https://github.com/MakieOrg/Makie.jl/pull/3275).

## [0.19.10] - 2023-09-21

- Fixed bugs with Colorbar in recipes, add new API for creating a recipe colorbar and introduce experimental support for Categorical colormaps [#3090](https://github.com/MakieOrg/Makie.jl/pull/3090).
- Added experimental Datashader implementation [#2883](https://github.com/MakieOrg/Makie.jl/pull/2883).
- **Breaking** Changed the default order Polar arguments to (theta, r). [#3154](https://github.com/MakieOrg/Makie.jl/pull/3154)
- General improvements to `PolarAxis`: full rlimtis & thetalimits, more controls and visual tweaks. See pr for more details.[#3154](https://github.com/MakieOrg/Makie.jl/pull/3154)

## [0.19.9] - 2023-09-11

- Allow arbitrary reversible scale functions through `ReversibleScale`.
- Deprecated `linestyle=vector_of_gaps` in favor of `linestyle=Linestyle(vector_of_gaps)` [3135](https://github.com/MakieOrg/Makie.jl/pull/3135), [3193](https://github.com/MakieOrg/Makie.jl/pull/3193).
- Fixed some errors around dynamic changes of `ax.xscale` or `ax.yscale` [#3084](https://github.com/MakieOrg/Makie.jl/pull/3084)
- Improved Barplot Label Alignment [#3160](https://github.com/MakieOrg/Makie.jl/issues/3160).
- Fixed regression in determining axis limits [#3179](https://github.com/MakieOrg/Makie.jl/pull/3179)
- Added a theme `theme_latexfonts` that uses the latex font family as default fonts [#3147](https://github.com/MakieOrg/Makie.jl/pull/3147), [#3180](https://github.com/MakieOrg/Makie.jl/pull/3180).
- Upgrades `StableHashTraits` from 0.3 to 1.0

## [0.19.8] - 2023-08-15

- Improved CairoMakie rendering of `lines` with repeating colors in an array [#3141](https://github.com/MakieOrg/Makie.jl/pull/3141).
- Added `strokecolormap` to poly. [#3145](https://github.com/MakieOrg/Makie.jl/pull/3145)
- Added `xreversed`, `yreversed` and `zreversed` attributes to `Axis3` [#3138](https://github.com/MakieOrg/Makie.jl/pull/3138).
- Fixed incorrect placement of contourlabels with transform functions [#3083](https://github.com/MakieOrg/Makie.jl/pull/3083)
- Fixed automatic normal generation for meshes with shading and no normals [#3041](https://github.com/MakieOrg/Makie.jl/pull/3041).
- Added the `triplot` and `voronoiplot` recipes from DelaunayTriangulation.jl [#3102](https://github.com/MakieOrg/Makie.jl/pull/3102), [#3159](https://github.com/MakieOrg/Makie.jl/pull/3159).

## [0.19.7] - 2023-07-22

- Allow arbitrary functions to color `streamplot` lines by passing a `Function` to `color`.  This must accept `Point` of the appropriate dimension and return a `Point`, `Vec`, or other arraylike object [#2002](https://github.com/MakieOrg/Makie.jl/pull/2002).
- `arrows` can now take input of the form `x::AbstractVector, y::AbstractVector, [z::AbstractVector,] f::Function`, where `f` must return a `VecTypes` of the appropriate dimension [#2597](https://github.com/MakieOrg/Makie.jl/pull/2597).
- Exported colorbuffer, and added `colorbuffer(axis::Axis; include_decorations=false, colorbuffer_kws...)`, to get an image of an axis with or without decorations [#3078](https://github.com/MakieOrg/Makie.jl/pull/3078).
- Fixed an issue where the `linestyle` of some polys was not applied to the stroke in CairoMakie. [#2604](https://github.com/MakieOrg/Makie.jl/pull/2604)
- Add `colorscale = identity` to any plotting function using a colormap. This works with any scaling function like `log10`, `sqrt` etc. Consequently, `scale` for `hexbin` is replaced with `colorscale` [#2900](https://github.com/MakieOrg/Makie.jl/pull/2900).
- Add `alpha=1.0` argument to all basic plots, which supports independently adding an alpha component to colormaps and colors. Multiple alphas like in `plot(alpha=0.2, color=RGBAf(1, 0, 0, 0.5))`, will get multiplied [#2900](https://github.com/MakieOrg/Makie.jl/pull/2900).
- `hexbin` now supports any per-observation weights which StatsBase respects - `<: StatsBase.AbstractWeights`, `Vector{Real}`, or `nothing` (the default). [#2804](https://github.com/MakieOrg/Makie.jl/pulls/2804)
- Added a new Axis type, `PolarAxis`, which is an axis with a polar projection.  Input is in `(r, theta)` coordinates and is transformed to `(x, y)` coordinates using the standard polar-to-cartesian transformation.
  Generally, its attributes are very similar to the usual `Axis` attributes, but `x` is replaced by `r` and `y` by `θ`.
  It also inherits from the theme of `Axis` in this manner, so should work seamlessly with Makie themes [#2990](https://github.com/MakieOrg/Makie.jl/pull/2990).
- `inherit` now has a new signature `inherit(scene, attrs::NTuple{N, Symbol}, default_value)`, allowing recipe authors to access nested attributes when trying to inherit from the parent Scene.
  For example, one could inherit from `scene.Axis.yticks` by `inherit(scene, (:Axis, :yticks), $default_value)` [#2990](https://github.com/MakieOrg/Makie.jl/pull/2990).
- Fixed incorrect rendering of 3D heatmaps [#2959](https://github.com/MakieOrg/Makie.jl/pull/2959)
- Deprecated `flatten_plots` in favor of `collect_atomic_plots`. Using the new `collect_atomic_plots` fixed a bug in CairoMakie where the z-level of plots within recipes was not respected. [#2793](https://github.com/MakieOrg/Makie.jl/pull/2793)
- Fixed incorrect line depth in GLMakie [#2843](https://github.com/MakieOrg/Makie.jl/pull/2843)
- Fixed incorrect line alpha in dense lines in GLMakie [#2843](https://github.com/MakieOrg/Makie.jl/pull/2843)
- Fixed DataInspector interaction with transformations [#3002](https://github.com/MakieOrg/Makie.jl/pull/3002)
- Added option `WGLMakie.activate!(resize_to_body=true)`, to make plots resize to the VSCode plotpane. Resizes to the HTML body element, so may work outside VSCode [#3044](https://github.com/MakieOrg/Makie.jl/pull/3044), [#3042](https://github.com/MakieOrg/Makie.jl/pull/3042).
- Fixed DataInspector interaction with transformations [#3002](https://github.com/MakieOrg/Makie.jl/pull/3002).
- Fixed incomplete stroke with some Bezier markers in CairoMakie and blurry strokes in GLMakie [#2961](https://github.com/MakieOrg/Makie.jl/pull/2961)
- Added the ability to use custom triangulations from DelaunayTriangulation.jl [#2896](https://github.com/MakieOrg/Makie.jl/pull/2896).
- Adjusted scaling of scatter/text stroke, glow and anti-aliasing width under non-uniform 2D scaling (Vec2f markersize/fontsize) in GLMakie [#2950](https://github.com/MakieOrg/Makie.jl/pull/2950).
- Scaled `errorbar` whiskers and `bracket` correctly with transformations [#3012](https://github.com/MakieOrg/Makie.jl/pull/3012).
- Updated `bracket` when the screen is resized or transformations change [#3012](https://github.com/MakieOrg/Makie.jl/pull/3012).

## [0.19.6] - 2023-06-09

- Fixed broken AA for lines with strongly varying linewidth [#2953](https://github.com/MakieOrg/Makie.jl/pull/2953).
- Fixed WGLMakie JS popup [#2976](https://github.com/MakieOrg/Makie.jl/pull/2976).
- Fixed `legendelements` when children have no elements [#2982](https://github.com/MakieOrg/Makie.jl/pull/2982).
- Bumped compat for StatsBase to 0.34 [#2915](https://github.com/MakieOrg/Makie.jl/pull/2915).
- Improved thread safety [#2840](https://github.com/MakieOrg/Makie.jl/pull/2840).

## [0.19.5] - 2023-05-12

- Added `loop` option for GIF outputs when recording videos with `record` [#2891](https://github.com/MakieOrg/Makie.jl/pull/2891).
- Fixed line rendering issues in GLMakie [#2843](https://github.com/MakieOrg/Makie.jl/pull/2843).
- Fixed incorrect line alpha in dense lines in GLMakie [#2843](https://github.com/MakieOrg/Makie.jl/pull/2843).
- Changed `scene.clear` to an observable and made changes in `Scene` Observables trigger renders in GLMakie [#2929](https://github.com/MakieOrg/Makie.jl/pull/2929).
- Added contour labels [#2496](https://github.com/MakieOrg/Makie.jl/pull/2496).
- Allowed rich text to be used in Legends [#2902](https://github.com/MakieOrg/Makie.jl/pull/2902).
- Added more support for zero length Geometries [#2917](https://github.com/MakieOrg/Makie.jl/pull/2917).
- Made CairoMakie drawing for polygons with holes order independent [#2918](https://github.com/MakieOrg/Makie.jl/pull/2918).
- Fixes for `Makie.inline!()`, allowing now for `Makie.inline!(automatic)` (default), which is better at automatically opening a window/ inlining a plot into plotpane when needed [#2919](https://github.com/MakieOrg/Makie.jl/pull/2919) [#2937](https://github.com/MakieOrg/Makie.jl/pull/2937).
- Block/Axis doc improvements [#2940](https://github.com/MakieOrg/Makie.jl/pull/2940) [#2932](https://github.com/MakieOrg/Makie.jl/pull/2932) [#2894](https://github.com/MakieOrg/Makie.jl/pull/2894).

## [0.19.4] - 2023-03-31

- Added export of `hidezdecorations!` from MakieLayout [#2821](https://github.com/MakieOrg/Makie.jl/pull/2821).
- Fixed an issue with GLMakie lines becoming discontinuous [#2828](https://github.com/MakieOrg/Makie.jl/pull/2828).

## [0.19.3] - 2023-03-21

- Added the `stephist` plotting function [#2408](https://github.com/JuliaPlots/Makie.jl/pull/2408).
- Added the `brackets` plotting function [#2356](https://github.com/MakieOrg/Makie.jl/pull/2356).
- Fixed an issue where `poly` plots with `Vector{<: MultiPolygon}` inputs with per-polygon color were mistakenly rendered as meshes using CairoMakie [#2590](https://github.com/MakieOrg/Makie.jl/pulls/2478).
- Fixed a small typo which caused an error in the `Stepper` constructor [#2600](https://github.com/MakieOrg/Makie.jl/pulls/2478).
- Improve cleanup on block deletion [#2614](https://github.com/MakieOrg/Makie.jl/pull/2614)
- Add `menu.scroll_speed` and increase default speed for non-apple [#2616](https://github.com/MakieOrg/Makie.jl/pull/2616).
- Fixed rectangle zoom for nonlinear axes [#2674](https://github.com/MakieOrg/Makie.jl/pull/2674)
- Cleaned up linestyles in GLMakie (Fixing artifacting, spacing/size, anti-aliasing) [#2666](https://github.com/MakieOrg/Makie.jl/pull/2666).
- Fixed issue with scatterlines only accepting concrete color types as `markercolor` [#2691](https://github.com/MakieOrg/Makie.jl/pull/2691).
- Fixed an accidental issue where `LaTeXStrings` were not typeset correctly in `Axis3` [#2558](https://github.com/MakieOrg/Makie.jl/pull/2588).
- Fixed a bug where line segments in `text(lstr::LaTeXString)` were ignoring offsets [#2668](https://github.com/MakieOrg/Makie.jl/pull/2668).
- Fixed a bug where the `arrows` recipe accidentally called a `Bool` when `normalize = true` [#2740](https://github.com/MakieOrg/Makie.jl/pull/2740).
- Re-exported the `@colorant_str` (`colorant"..."`) macro from Colors.jl [#2726](https://github.com/MakieOrg/Makie.jl/pull/2726).
- Speedup heatmaps in WGLMakie. [#2647](https://github.com/MakieOrg/Makie.jl/pull/2647)
- Fix slow `data_limits` for recipes, which made plotting lots of data with recipes much slower [#2770](https://github.com/MakieOrg/Makie.jl/pull/2770).

## [0.19.1] - 2023-01-01

- Add `show_data` method for `band` which shows the min and max values of the band at the x position of the cursor [#2497](https://github.com/MakieOrg/Makie.jl/pull/2497).
- Added `xlabelrotation`, `ylabelrotation` (`Axis`) and `labelrotation` (`Colorbar`) [#2478](https://github.com/MakieOrg/Makie.jl/pull/2478).
- Fixed forced rasterization in CairoMakie svg files when polygons with colors specified as (color, alpha) tuples were used [#2535](https://github.com/MakieOrg/Makie.jl/pull/2535).
- Do less copies of Observables in Attributes + plot pipeline [#2443](https://github.com/MakieOrg/Makie.jl/pull/2443).
- Add Search Page and tweak Result Ordering [#2474](https://github.com/MakieOrg/Makie.jl/pull/2474).
- Remove all global attributes from TextureAtlas implementation and fix julia#master [#2498](https://github.com/MakieOrg/Makie.jl/pull/2498).
- Use new Bonito, implement WGLMakie picking, improve performance and fix lots of WGLMakie bugs [#2428](https://github.com/MakieOrg/Makie.jl/pull/2428).

## [0.19.0] - 2022-12-03

- **Breaking** The attribute `textsize` has been removed everywhere in favor of the attribute `fontsize` which had also been in use.
  To migrate, search and replace all uses of `textsize` to `fontsize` [#2387](https://github.com/MakieOrg/Makie.jl/pull/2387).
- Added rich text which allows to more easily use superscripts and subscripts as well as differing colors, fonts, fontsizes, etc. for parts of a given text [#2321](https://github.com/MakieOrg/Makie.jl/pull/2321).

## [0.18.4] - 2022-12-02

- Added the `waterfall` plotting function [#2416](https://github.com/JuliaPlots/Makie.jl/pull/2416).
- Add support for `AbstractPattern` in `WGLMakie` [#2432](https://github.com/MakieOrg/Makie.jl/pull/2432).
- Broadcast replaces deprecated method for quantile [#2430](https://github.com/MakieOrg/Makie.jl/pull/2430).
- Fix CairoMakie's screen re-using [#2440](https://github.com/MakieOrg/Makie.jl/pull/2440).
- Fix repeated rendering with invisible objects [#2437](https://github.com/MakieOrg/Makie.jl/pull/2437).
- Fix hvlines for GLMakie [#2446](https://github.com/MakieOrg/Makie.jl/pull/2446).

## [0.18.3] - 2022-11-17

- Add `render_on_demand` flag for `GLMakie.Screen`. Setting this to `true` will skip rendering until plots get updated. This is the new default [#2336](https://github.com/MakieOrg/Makie.jl/pull/2336), [#2397](https://github.com/MakieOrg/Makie.jl/pull/2397).
- Clean up OpenGL state handling in GLMakie [#2397](https://github.com/MakieOrg/Makie.jl/pull/2397).
- Fix salting [#2407](https://github.com/MakieOrg/Makie.jl/pull/2407).
- Fixes for [GtkMakie](https://github.com/jwahlstrand/GtkMakie.jl) [#2418](https://github.com/MakieOrg/Makie.jl/pull/2418).

## [0.18.2] - 2022-11-03

- Fix Axis3 tick flipping with negative azimuth [#2364](https://github.com/MakieOrg/Makie.jl/pull/2364).
- Fix empty!(fig) and empty!(ax) [#2374](https://github.com/MakieOrg/Makie.jl/pull/2374), [#2375](https://github.com/MakieOrg/Makie.jl/pull/2375).
- Remove stencil buffer [#2389](https://github.com/MakieOrg/Makie.jl/pull/2389).
- Move Arrows and Wireframe to MakieCore [#2384](https://github.com/MakieOrg/Makie.jl/pull/2384).
- Skip legend entry if label is nothing [#2350](https://github.com/MakieOrg/Makie.jl/pull/2350).

## [0.18.1] - 2022-10-24

- fix heatmap interpolation [#2343](https://github.com/MakieOrg/Makie.jl/pull/2343).
- move poly to MakieCore [#2334](https://github.com/MakieOrg/Makie.jl/pull/2334)
- Fix picking warning and update_axis_camera [#2352](https://github.com/MakieOrg/Makie.jl/pull/2352).
- bring back inline!, to not open a window in VSCode repl [#2353](https://github.com/MakieOrg/Makie.jl/pull/2353).

## [0.18.0] - 2022-10-12

- **Breaking** Added `BezierPath` which can be constructed from SVG like command list, SVG string or from a `Polygon`.
  Added ability to use `BezierPath` and `Polgyon` as scatter markers.
  Replaced default symbol markers like `:cross` which converted to characters before with more precise `BezierPaths` and adjusted default markersize to 12.
  **Deprecated** using `String` to specify multiple char markers (`scatter(1:4, marker="abcd")`).
  **Deprecated** concrete geometries as markers like `Circle(Point2f(0), 1.5)` in favor of using the type like `Circle` for dispatch to special backend methods.
  Added single image marker support to WGLMakie [#979](https://github.com/MakieOrg/Makie.jl/pull/979).
- **Breaking** Refactored `display`, `record`, `colorbuffer` and `screens` to be faster and more consistent [#2306](https://github.com/MakieOrg/Makie.jl/pull/2306#issuecomment-1275918061).
- **Breaking** Refactored `DataInspector` to use `tooltip`. This results in changes in the attributes of DataInspector. Added `inspector_label`, `inspector_hover` and `inspector_clear` as optional attributes [#2095](https://github.com/JuliaPlots/Makie.jl/pull/2095).
- Added the `hexbin` plotting function [#2201](https://github.com/JuliaPlots/Makie.jl/pull/2201).
- Added the `tricontourf` plotting function [#2226](https://github.com/JuliaPlots/Makie.jl/pull/2226).
- Fixed per character attributes in text [#2244](https://github.com/JuliaPlots/Makie.jl/pull/2244).
- Allowed `CairoMakie` to render `scatter` with images as markers [#2080](https://github.com/MakieOrg/Makie.jl/pull/2080).
- Reworked text drawing and added ability to draw special characters via glyph indices in order to draw more LaTeX math characters with MathTeXEngine v0.5 [#2139](https://github.com/MakieOrg/Makie.jl/pull/2139).
- Allowed text to be copy/pasted into `Textbox` [#2281](https://github.com/MakieOrg/Makie.jl/pull/2281)
- Fixed updates for multiple meshes [#2277](https://github.com/MakieOrg/Makie.jl/pull/2277).
- Fixed broadcasting for linewidth, lengthscale & arrowsize in `arrow` recipe [#2273](https://github.com/MakieOrg/Makie.jl/pull/2273).
- Made GLMakie relocatable [#2282](https://github.com/MakieOrg/Makie.jl/pull/2282).
- Fixed changing input types in plot arguments [#2297](https://github.com/MakieOrg/Makie.jl/pull/2297).
- Better performance for Menus and fix clicks on items [#2299](https://github.com/MakieOrg/Makie.jl/pull/2299).
- Fixed CairoMakie bitmaps with transparency by using premultiplied ARGB surfaces [#2304](https://github.com/MakieOrg/Makie.jl/pull/2304).
- Fixed hiding of `Scene`s by setting `scene.visible[] = false` [#2317](https://github.com/MakieOrg/Makie.jl/pull/2317).
- `Axis` now accepts a `Tuple{Bool, Bool}` for `xtrimspine` and `ytrimspine` to trim only one end of the spine [#2171](https://github.com/JuliaPlots/Makie.jl/pull/2171).

## [0.17.13] - 2022-08-04

- Fixed boundingboxes [#2184](https://github.com/MakieOrg/Makie.jl/pull/2184).
- Fixed highclip/lowclip in meshscatter, poly, contourf, barplot [#2183](https://github.com/MakieOrg/Makie.jl/pull/2183).
- Fixed gridline updates [#2196](https://github.com/MakieOrg/Makie.jl/pull/2196).
- Fixed glDisablei argument order, which crashed some Intel drivers.

## [0.17.12] - 2022-07-22

- Fixed stackoverflow in show [#2167](https://github.com/MakieOrg/Makie.jl/pull/2167).

## [0.17.11] - 2022-07-21

- `rainclouds`(!) now supports `violin_limits` keyword argument, serving the same.
role as `datalimits` in `violin` [#2137](https://github.com/MakieOrg/Makie.jl/pull/2137).
- Fixed an issue where nonzero `strokewidth` results in a thin outline of the wrong color if `color` and `strokecolor` didn't match and weren't transparent. [#2096](https://github.com/MakieOrg/Makie.jl/pull/2096).
- Improved performance around Axis(3) limits [#2115](https://github.com/MakieOrg/Makie.jl/pull/2115).
- Cleaned up stroke artifacts in scatter and text [#2096](https://github.com/MakieOrg/Makie.jl/pull/2096).
- Compile time improvements [#2153](https://github.com/MakieOrg/Makie.jl/pull/2153).
- Mesh and Surface now interpolate between values instead of interpolating between colors for WGLMakie + GLMakie [#2097](https://github.com/MakieOrg/Makie.jl/pull/2097).

## [0.17.10] - 2022-07-13

- Bumped compatibility bound of `GridLayoutBase.jl` to `v0.9.0` which fixed a regression with `Mixed` and `Outside` alignmodes in nested `GridLayout`s [#2135](https://github.com/MakieOrg/Makie.jl/pull/2135).

## [0.17.9] - 2022-07-12

- Patterns (`Makie.AbstractPattern`) are now supported by `CairoMakie` in `poly` plots that don't involve `mesh`, such as `bar` and `poly` [#2106](https://github.com/MakieOrg/Makie.jl/pull/2106/).
- Fixed regression where `Block` alignments could not be specified as numbers anymore [#2108](https://github.com/MakieOrg/Makie.jl/pull/2108).
- Added the option to show mirrored ticks on the other side of an Axis using the attributes `xticksmirrored` and `yticksmirrored` [#2105](https://github.com/MakieOrg/Makie.jl/pull/2105).
- Fixed a bug where a set of `Axis` wouldn't be correctly linked together if they were only linked in pairs instead of all at the same time [#2116](https://github.com/MakieOrg/Makie.jl/pull/2116).

## [0.17.7] - 2022-06-19

- Improved `Menu` performance, now it should be much harder to reach the boundary of 255 scenes in GLMakie. `Menu` also takes a `default` keyword argument now and can be scrolled if there is too little space available.

## [0.17.6] - 2022-06-17

- **EXPERIMENTAL**: Added support for multiple windows in GLMakie through `display(GLMakie.Screen(), figure_or_scene)` [#1771](https://github.com/MakieOrg/Makie.jl/pull/1771).
- Added support for RGB matrices in `heatmap` with GLMakie [#2036](https://github.com/MakieOrg/Makie.jl/pull/2036)
- `Textbox` doesn't defocus anymore on trying to submit invalid input [#2041](https://github.com/MakieOrg/Makie.jl/pull/2041).
- `text` now takes the position as the first argument(s) like `scatter` and most other plotting functions, it is invoked `text(x, y, [z], text = "text")`. Because it is now of conversion type `PointBased`, the positions can be given in all the usual different ways which are implemented as conversion methods. All old invocation styles such as `text("text", position = Point(x, y))` still work to maintain backwards compatibility [#2020](https://github.com/MakieOrg/Makie.jl/pull/2020).

## [0.17.5] - 2022-06-10

- Fixed a regression with `linkaxes!` [#2039](https://github.com/MakieOrg/Makie.jl/pull/2039).

## [0.17.4] - 2022-06-09

- The functions `hlines!`, `vlines!`, `hspan!`, `vspan!` and `abline!` were reimplemented as recipes. This allows using them without an `Axis` argument in first position and also as visuals in AlgebraOfGraphics.jl. Also, `abline!` is now called `ablines!` for consistency, `abline!` is still exported but deprecated and will be removed in the future. [#2023](https://github.com/MakieOrg/Makie.jl/pulls/2023).
- Added `rainclouds` and `rainclouds!` [#1725](https://github.com/MakieOrg/Makie.jl/pull/1725).
- Improve CairoMakie performance [#1964](https://github.com/MakieOrg/Makie.jl/pull/1964) [#1981](https://github.com/MakieOrg/Makie.jl/pull/1981).
- Interpolate colormap correctly [#1973](https://github.com/MakieOrg/Makie.jl/pull/1973).
- Fix picking [#1993](https://github.com/MakieOrg/Makie.jl/pull/1993).
- Improve compile time latency [#1968](https://github.com/MakieOrg/Makie.jl/pull/1968) [#2000](https://github.com/MakieOrg/Makie.jl/pull/2000).
- Fix multi poly with rects [#1999](https://github.com/MakieOrg/Makie.jl/pull/1999).
- Respect scale and nonlinear values in PlotUtils cgrads [#1979](https://github.com/MakieOrg/Makie.jl/pull/1979).
- Fix CairoMakie heatmap filtering [#1828](https://github.com/MakieOrg/Makie.jl/pull/1828).
- Remove GLVisualize and MakieLayout module [#2007](https://github.com/MakieOrg/Makie.jl/pull/2007) [#2008](https://github.com/MakieOrg/Makie.jl/pull/2008).
- Add linestyle and default to extrema(z) for contour, remove bitrotten fillrange [#2008](https://github.com/MakieOrg/Makie.jl/pull/2008).

## [0.17.3] - 2022-05-20

- Switched to `MathTeXEngine v0.4`, which improves the look of LaTeXStrings [#1952](https://github.com/MakieOrg/Makie.jl/pull/1952).
- Added subtitle capability to `Axis` [#1859](https://github.com/MakieOrg/Makie.jl/pull/1859).
- Fixed a bug where scaled colormaps constructed using `Makie.cgrad` were not interpreted correctly.

## [0.17.2] - 2022-05-16

- Changed the default font from `Dejavu Sans` to `TeX Gyre Heros Makie` which is the same as `TeX Gyre Heros` with slightly decreased descenders and ascenders. Decreasing those metrics reduced unnecessary whitespace and alignment issues. Four fonts in total were added, the styles Regular, Bold, Italic and Bold Italic. Also changed `Axis`, `Axis3` and `Legend` attributes `titlefont` to `TeX Gyre Heros Makie Bold` in order to separate it better from axis labels in multifacet arrangements [#1897](https://github.com/MakieOrg/Makie.jl/pull/1897).

## [0.17.1] - 2022-05-13

- Added word wrapping. In `Label`, `word_wrap = true` causes it to use the suggested width and wrap text to fit. In `text`, `word_wrap_width > 0` can be used to set a pixel unit line width. Any word (anything between two spaces without a newline) that goes beyond this width gets a newline inserted before it [#1819](https://github.com/MakieOrg/Makie.jl/pull/1819).
- Improved `Axis3`'s interactive performance [#1835](https://github.com/MakieOrg/Makie.jl/pull/1835).
- Fixed errors in GLMakie's `scatter` implementation when markers are given as images. [#1917](https://github.com/MakieOrg/Makie.jl/pull/1917).
- Removed some method ambiguities introduced in v0.17 [#1922](https://github.com/MakieOrg/Makie.jl/pull/1922).
- Add an empty default label, `""`, to each slider that doesn't have a label in `SliderGrid` [#1888](https://github.com/MakieOrg/Makie.jl/pull/1888).

## [0.17.0] - 2022-05-05

- **Breaking** Added `space` as a generic attribute to switch between data, pixel, relative and clip space for positions. `space` in text has been renamed to `markerspace` because of this. `Pixel` and `SceneSpace` are no longer valid inputs for `space` or `markerspace` [#1596](https://github.com/MakieOrg/Makie.jl/pull/1596).
- **Breaking** Deprecated `mouse_selection(scene)` for `pick(scene)`.
- **Breaking** Bumped `GridLayoutBase` version to `v0.7`, which introduced offset layouts. Now, indexing into row 0 doesn't create a new row 1, but a new row 0, so that all previous content positions stay the same. This makes building complex layouts order-independent [#1704](https://github.com/MakieOrg/Makie.jl/pull/1704).
- **Breaking** deprecate `to_colormap(cmap, ncolors)` in favor of `categorical_colors(cmap, ncolors)` and `resample_cmap(cmap, ncolors)` [#1901](https://github.com/MakieOrg/Makie.jl/pull/1901) [#1723](https://github.com/MakieOrg/Makie.jl/pull/1723).
- Added `empty!(fig)` and changed `empty!(scene)` to remove all child plots without detaching windows [#1818](https://github.com/MakieOrg/Makie.jl/pull/1818).
- Switched to erroring instead of warning for deprecated events `mousebuttons`, `keyboardbuttons` and `mousedrag`.
- `Layoutable` was renamed to `Block` and the infrastructure changed such that attributes are fixed fields and each block has its own `Scene` for better encapsulation [#1796](https://github.com/MakieOrg/Makie.jl/pull/1796).
- Added `SliderGrid` block which replaces the deprecated `labelslider!` and `labelslidergrid!` functions [#1796](https://github.com/MakieOrg/Makie.jl/pull/1796).
- The default anti-aliasing method can now be set in `CairoMakie.activate!` using the `antialias` keyword.  Available options are `CairoMakie.Cairo.ANTIALIAS_*` [#1875](https://github.com/MakieOrg/Makie.jl/pull/1875).
- Added ability to rasterize a plots in CairoMakie vector graphics if `plt.rasterize = true` or `plt.rasterize = scale::Int` [#1872](https://github.com/MakieOrg/Makie.jl/pull/1872).
- Fixed segfaults in `streamplot_impl` on Mac M1 [#1830](https://github.com/MakieOrg/Makie.jl/pull/1830).
- Set the [Cairo miter limit](https://www.cairographics.org/manual/cairo-cairo-t.html#cairo-set-miter-limit) to mimic GLMakie behaviour [#1844](https://github.com/MakieOrg/Makie.jl/pull/1844).
- Fixed a method ambiguity in `rotatedrect` [#1846](https://github.com/MakieOrg/Makie.jl/pull/1846).
- Allow weights in statistical recipes [#1816](https://github.com/MakieOrg/Makie.jl/pull/1816).
- Fixed manual cycling of plot attributes [#1873](https://github.com/MakieOrg/Makie.jl/pull/1873).
- Fixed type constraints in ticklabelalign attributes [#1882](https://github.com/MakieOrg/Makie.jl/pull/1882).

## [0.16.4] - 2022-02-16

- Fixed WGLMakie performance bug and added option to set fps via `WGLMakie.activate!(fps=30)`.
- Implemented `nan_color`, `lowclip`, `highclip` for `image(::Matrix{Float})` in shader.
- Cleaned up mesh shader and implemented `nan_color`, `lowclip`, `highclip` for `mesh(m; color::Matrix{Float})` on the shader.
- Allowed `GLMakie.Buffer` `GLMakie.Sampler` to be used in `GeometryBasics.Mesh` to partially update parts of a mesh/texture and different interpolation and clamping modes for the texture.

## [0.16.0] - 2022-01-07

- **Breaking** Removed `Node` alias [#1307](https://github.com/MakieOrg/Makie.jl/pull/1307), [#1393](https://github.com/MakieOrg/Makie.jl/pull/1393). To upgrade, simply replace all occurrences of `Node` with `Observable`.
- **Breaking** Cleaned up `Scene` type [#1192](https://github.com/MakieOrg/Makie.jl/pull/1192), [#1393](https://github.com/MakieOrg/Makie.jl/pull/1393). The `Scene()` constructor doesn't create any axes or limits anymore. All keywords like `raw`, `show_axis` have been removed. A scene now always works like it did when using the deprecated `raw=true`. All the high level functionality like showing an axis and adding a 3d camera has been moved to `LScene`. See the new `Scene` tutorial for more info: https://docs.makie.org/dev/tutorials/scenes/.
- **Breaking** Lights got moved to `Scene`, see the [lighting docs](https://docs.makie.org/stable/documentation/lighting) and [RPRMakie examples](https://docs.makie.org/stable/documentation/backends/rprmakie/).
- Added ECDF plot [#1310](https://github.com/MakieOrg/Makie.jl/pull/1310).
- Added Order Independent Transparency to GLMakie [#1418](https://github.com/MakieOrg/Makie.jl/pull/1418), [#1506](https://github.com/MakieOrg/Makie.jl/pull/1506). This type of transparency is now used with `transpareny = true`. The old transparency handling is available with `transparency = false`.
- Fixed blurry text in GLMakie and WGLMakie [#1494](https://github.com/MakieOrg/Makie.jl/pull/1494).
- Introduced a new experimental backend for ray tracing: [RPRMakie](https://docs.makie.org/stable/documentation/backends/rprmakie/).
- Added the `Cycled` type, which can be used to select the i-th value from the current cycler for a specific attribute [#1248](https://github.com/MakieOrg/Makie.jl/pull/1248).
- The plot function `scatterlines` now uses `color` as `markercolor` if `markercolor` is `automatic`. Also, cycling of the `color` attribute is enabled [#1463](https://github.com/MakieOrg/Makie.jl/pull/1463).
- Added the function `resize_to_layout!`, which allows to resize a `Figure` so that it contains its top `GridLayout` without additional whitespace or clipping [#1438](https://github.com/MakieOrg/Makie.jl/pull/1438).
- Cleaned up lighting in 3D contours and isosurfaces [#1434](https://github.com/MakieOrg/Makie.jl/pull/1434).
- Adjusted attributes of volumeslices to follow the normal structure [#1404](https://github.com/MakieOrg/Makie.jl/pull/1404). This allows you to adjust attributes like `colormap` without going through nested attributes.
- Added depth to 3D contours and isosurfaces [#1395](https://github.com/MakieOrg/Makie.jl/pull/1395), [#1393](https://github.com/MakieOrg/Makie.jl/pull/1393). This allows them to intersect correctly with other 3D objects.
- Restricted 3D scene camera to one scene [#1394](https://github.com/MakieOrg/Makie.jl/pull/1394), [#1393](https://github.com/MakieOrg/Makie.jl/pull/1393). This fixes issues with multiple scenes fighting over events consumed by the camera. You can select a scene by cleaning on it.
- Added depth shift attribute for GLMakie and WGLMakie [#1382](https://github.com/MakieOrg/Makie.jl/pull/1382), [#1393](https://github.com/MakieOrg/Makie.jl/pull/1393). This can be used to adjust render order similar to `overdraw`.
- Simplified automatic width computation in barplots [#1223](https://github.com/MakieOrg/Makie.jl/pull/1223), [#1393](https://github.com/MakieOrg/Makie.jl/pull/1393). If no `width` attribute is passed, the default width is computed as the minimum difference between consecutive `x` positions. Gap between bars are given by the (multiplicative) `gap` attribute. The actual bar width equals `width * (1 - gap)`.
- Added logical expressions for `ispressed` [#1222](https://github.com/MakieOrg/Makie.jl/pull/1222), [#1393](https://github.com/MakieOrg/Makie.jl/pull/1393). This moves a lot of control over hotkeys towards the user. With these changes one can now set a hotkey to trigger on any or no key, collections of keys and logical combinations of keys (i.e. "A is pressed and B is not pressed").
- Fixed issues with `Menu` render order [#1411](https://github.com/MakieOrg/Makie.jl/pull/1411).
- Added `label_rotation` to barplot [#1401](https://github.com/MakieOrg/Makie.jl/pull/1401).
- Fixed issue where `pixelcam!` does not remove controls from other cameras [#1504](https://github.com/MakieOrg/Makie.jl/pull/1504).
- Added conversion for OffsetArrays [#1260](https://github.com/MakieOrg/Makie.jl/pull/1260).
- The `qqplot` `qqline` options were changed to `:identity`, `:fit`, `:fitrobust` and `:none` (the default) [#1563](https://github.com/MakieOrg/Makie.jl/pull/1563). Fixed numeric error due to double computation of quantiles when fitting `qqline`. Deprecated `plot(q::QQPair)` method as it does not have enough information for correct `qqline` fit.

All other changes are collected [in this PR](https://github.com/MakieOrg/Makie.jl/pull/1521) and in the [release notes](https://github.com/MakieOrg/Makie.jl/releases/tag/v0.16.0).

## [0.15.3] - 2021-10-16

- The functions `labelslidergrid!` and `labelslider!` now set fixed widths for the value column with a heuristic. It is possible now to pass `Formatting.format` format strings as format specifiers in addition to the previous functions.
- Fixed 2D arrow rotations in `streamplot` [#1352](https://github.com/MakieOrg/Makie.jl/pull/1352).

## [0.15.2] - 2021-08-26

- Reenabled Julia 1.3 support.
- Use [MathTexEngine v0.2](https://github.com/Kolaru/MathTeXEngine.jl/releases/tag/v0.2.0).
- Depend on new GeometryBasics, which changes all the Vec/Point/Quaternion/RGB/RGBA - f0 aliases to just f. For example, `Vec2f0` is changed to `Vec2f`. Old aliases are still exported, but deprecated and will be removed in the next breaking release. For more details and an upgrade script, visit [GeometryBasics#97](https://github.com/JuliaGeometry/GeometryBasics.jl/pull/97).
- Added `hspan!` and `vspan!` functions [#1264](https://github.com/MakieOrg/Makie.jl/pull/1264).

## [0.15.1] - 2021-08-21

- Switched documentation framework to Franklin.jl.
- Added a specialization for `volumeslices` to DataInspector.
- Fixed 1 element `hist` [#1238](https://github.com/MakieOrg/Makie.jl/pull/1238) and make it easier to move `hist` [#1150](https://github.com/MakieOrg/Makie.jl/pull/1150).

## [0.15.0] - 2021-07-15

- `LaTeXString`s can now be used as input to `text` and therefore as labels for `Axis`, `Legend`, or other comparable objects. Mathematical expressions are typeset using [MathTeXEngine.jl](https://github.com/Kolaru/MathTeXEngine.jl) which offers a fast approximation of LaTeX typesetting [#1022](https://github.com/MakieOrg/Makie.jl/pull/1022).
- Added `Symlog10` and `pseudolog10` axis scales for log scale approximations that work with zero and negative values [#1109](https://github.com/MakieOrg/Makie.jl/pull/1109).
- Colorbar limits can now be passed as the attribute `colorrange` similar to plots [#1066](https://github.com/MakieOrg/Makie.jl/pull/1066).
- Added the option to pass three vectors to heatmaps and other plots using `SurfaceLike` conversion [#1101](https://github.com/MakieOrg/Makie.jl/pull/1101).
- Added `stairs` plot recipe [#1086](https://github.com/MakieOrg/Makie.jl/pull/1086).
- **Breaking** Removed `FigurePosition` and `FigureSubposition` types. Indexing into a `Figure` like `fig[1, 1]` now returns `GridPosition` and `GridSubposition` structs, which can be used in the same way as the types they replace. Because of an underlying change in `GridLayoutBase.jl`, it is now possible to do `Axis(gl[1, 1])` where `gl` is a `GridLayout` that is a sublayout of a `Figure`'s top layout [#1075](https://github.com/MakieOrg/Makie.jl/pull/1075).
- Bar plots and histograms have a new option for adding text labels [#1069](https://github.com/MakieOrg/Makie.jl/pull/1069).
- It is now possible to specify one `linewidth` value per segment in `linesegments` [#992](https://github.com/MakieOrg/Makie.jl/pull/992).
- Added a new 3d camera that allows for better camera movements using keyboard and mouse [#1024](https://github.com/MakieOrg/Makie.jl/pull/1024).
- Fixed the application of scale transformations to `surface` [#1070](https://github.com/MakieOrg/Makie.jl/pull/1070).
- Added an option to set a custom callback function for the `RectangleZoom` axis interaction to enable other use cases than zooming [#1104](https://github.com/MakieOrg/Makie.jl/pull/1104).
- Fixed rendering of `heatmap`s with one or more reversed ranges in CairoMakie, as in `heatmap(1:10, 10:-1:1, rand(10, 10))` [#1100](https://github.com/MakieOrg/Makie.jl/pull/1100).
- Fixed volume slice recipe and added docs for it [#1123](https://github.com/MakieOrg/Makie.jl/pull/1123).

[Unreleased]: https://github.com/MakieOrg/Makie.jl/compare/v0.21.2...HEAD
[0.21.2]: https://github.com/MakieOrg/Makie.jl/compare/v0.21.0...v0.21.2
[0.21.1]: https://github.com/MakieOrg/Makie.jl/compare/v0.21.0...v0.21.1
[0.21.0]: https://github.com/MakieOrg/Makie.jl/compare/v0.20.10...v0.21.0
[0.20.10]: https://github.com/MakieOrg/Makie.jl/compare/v0.20.9...v0.20.10
[0.20.9]: https://github.com/MakieOrg/Makie.jl/compare/v0.20.8...v0.20.9
[0.20.8]: https://github.com/MakieOrg/Makie.jl/compare/v0.20.7...v0.20.8
[0.20.7]: https://github.com/MakieOrg/Makie.jl/compare/v0.20.6...v0.20.7
[0.20.6]: https://github.com/MakieOrg/Makie.jl/compare/v0.20.5...v0.20.6
[0.20.5]: https://github.com/MakieOrg/Makie.jl/compare/v0.20.4...v0.20.5
[0.20.4]: https://github.com/MakieOrg/Makie.jl/compare/v0.20.3...v0.20.4
[0.20.3]: https://github.com/MakieOrg/Makie.jl/compare/v0.20.2...v0.20.3
[0.20.2]: https://github.com/MakieOrg/Makie.jl/compare/v0.20.1...v0.20.2
[0.20.1]: https://github.com/MakieOrg/Makie.jl/compare/v0.20.0...v0.20.1
[0.20.0]: https://github.com/MakieOrg/Makie.jl/compare/v0.19.12...v0.20.0
[0.19.12]: https://github.com/MakieOrg/Makie.jl/compare/v0.19.11...v0.19.12
[0.19.11]: https://github.com/MakieOrg/Makie.jl/compare/v0.19.10...v0.19.11
[0.19.10]: https://github.com/MakieOrg/Makie.jl/compare/v0.19.9...v0.19.10
[0.19.9]: https://github.com/MakieOrg/Makie.jl/compare/v0.19.8...v0.19.9
[0.19.8]: https://github.com/MakieOrg/Makie.jl/compare/v0.19.7...v0.19.8
[0.19.7]: https://github.com/MakieOrg/Makie.jl/compare/v0.19.6...v0.19.7
[0.19.6]: https://github.com/MakieOrg/Makie.jl/compare/v0.19.5...v0.19.6
[0.19.5]: https://github.com/MakieOrg/Makie.jl/compare/v0.19.4...v0.19.5
[0.19.4]: https://github.com/MakieOrg/Makie.jl/compare/v0.19.3...v0.19.4
[0.19.3]: https://github.com/MakieOrg/Makie.jl/compare/v0.19.1...v0.19.3
[0.19.1]: https://github.com/MakieOrg/Makie.jl/compare/v0.19.0...v0.19.1
[0.19.0]: https://github.com/MakieOrg/Makie.jl/compare/v0.18.4...v0.19.0
[0.18.4]: https://github.com/MakieOrg/Makie.jl/compare/v0.18.3...v0.18.4
[0.18.3]: https://github.com/MakieOrg/Makie.jl/compare/v0.18.2...v0.18.3
[0.18.2]: https://github.com/MakieOrg/Makie.jl/compare/v0.18.1...v0.18.2
[0.18.1]: https://github.com/MakieOrg/Makie.jl/compare/v0.18.0...v0.18.1
[0.18.0]: https://github.com/MakieOrg/Makie.jl/compare/v0.17.13...v0.18.0
[0.17.13]: https://github.com/MakieOrg/Makie.jl/compare/v0.17.12...v0.17.13
[0.17.12]: https://github.com/MakieOrg/Makie.jl/compare/v0.17.11...v0.17.12
[0.17.11]: https://github.com/MakieOrg/Makie.jl/compare/v0.17.10...v0.17.11
[0.17.10]: https://github.com/MakieOrg/Makie.jl/compare/v0.17.9...v0.17.10
[0.17.9]: https://github.com/MakieOrg/Makie.jl/compare/v0.17.7...v0.17.9
[0.17.7]: https://github.com/MakieOrg/Makie.jl/compare/v0.17.6...v0.17.7
[0.17.6]: https://github.com/MakieOrg/Makie.jl/compare/v0.17.5...v0.17.6
[0.17.5]: https://github.com/MakieOrg/Makie.jl/compare/v0.17.4...v0.17.5
[0.17.4]: https://github.com/MakieOrg/Makie.jl/compare/v0.17.3...v0.17.4
[0.17.3]: https://github.com/MakieOrg/Makie.jl/compare/v0.17.2...v0.17.3
[0.17.2]: https://github.com/MakieOrg/Makie.jl/compare/v0.17.1...v0.17.2
[0.17.1]: https://github.com/MakieOrg/Makie.jl/compare/v0.17.0...v0.17.1
[0.17.0]: https://github.com/MakieOrg/Makie.jl/compare/v0.16.4...v0.17.0
[0.16.4]: https://github.com/MakieOrg/Makie.jl/compare/v0.16.0...v0.16.4
[0.16.0]: https://github.com/MakieOrg/Makie.jl/compare/v0.15.3...v0.16.0
[0.15.3]: https://github.com/MakieOrg/Makie.jl/compare/v0.15.2...v0.15.3
[0.15.2]: https://github.com/MakieOrg/Makie.jl/compare/v0.15.1...v0.15.2
[0.15.1]: https://github.com/MakieOrg/Makie.jl/compare/v0.15.0...v0.15.1
[0.15.0]: https://github.com/MakieOrg/Makie.jl/compare/v0.14.2...v0.15.0<|MERGE_RESOLUTION|>--- conflicted
+++ resolved
@@ -1,11 +1,9 @@
 # Changelog
 
 ## [Unreleased]
-<<<<<<< HEAD
+
 - Fix stack overflows when using `markerspace = :data` with `scatter` [#3960](https://github.com/MakieOrg/Makie.jl/issues/3960).
-=======
 - CairoMakie: Fix broken SVGs when using non-interpolated image primitives, for example Colorbars, with recent Cairo versions [#3967](https://github.com/MakieOrg/Makie.jl/pull/3967).
->>>>>>> 1346cb9a
 - CairoMakie: Add argument `pdf_version` to restrict the PDF version when saving a figure as a PDF [#3845](https://github.com/MakieOrg/Makie.jl/pull/3845).
 - CairoMakie: Fix incorrect scaling factor for SVGs with Cairo_jll 1.18 [#3964](https://github.com/MakieOrg/Makie.jl/pull/3964).
 
