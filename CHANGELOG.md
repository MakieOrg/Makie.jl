--- conflicted
+++ resolved
@@ -2,13 +2,11 @@
 
 ## [Unreleased]
 
-<<<<<<< HEAD
 - Added ability to hide and show individual plot elements by clicking their corresponding `Legend` entry [#2276](https://github.com/MakieOrg/Makie.jl/pull/2276).
-=======
+
 ## [0.22.4] - 2025-04-11
 
 - Re-added the `apply_transform(f, data, space)` method that was removed in v0.22.3 with a deprecation warning. It will be removed in the next breaking version. [#4916](https://github.com/MakieOrg/Makie.jl/pull/4916)
->>>>>>> eeec2340
 
 ## [0.22.3] - 2025-04-08
 
