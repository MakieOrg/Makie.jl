--- conflicted
+++ resolved
@@ -2,11 +2,8 @@
 
 ## [Unreleased]
 
-<<<<<<< HEAD
 - Added translation, zoom and limit reset interactions to Axis3 [4131](https://github.com/MakieOrg/Makie.jl/pull/4131)
-=======
 - Reduce updates for image/heatmap, improving performance [#4130](https://github.com/MakieOrg/Makie.jl/pull/4130).
->>>>>>> 2b5931ee
 
 ## [0.21.7] - 2024-08-19
 
