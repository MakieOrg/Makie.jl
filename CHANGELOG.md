--- conflicted
+++ resolved
@@ -1,14 +1,11 @@
 # Changelog
 
 ## [Unreleased]
-<<<<<<< HEAD
-- Added `scale` attribute to `violin` [#3352](https://github.com/MakieOrg/Makie.jl/pull/3352).
-=======
 - Added supported markers hint to unsupported marker warn message [#3666](https://github.com/MakieOrg/Makie.jl/pull/3666).
 - Fixed bug in CairoMakie line drawing when multiple successive points had the same color [#3712](https://github.com/MakieOrg/Makie.jl/pull/3712).
 - Remove StableHashTraits in favor of calculating hashes directly with CRC32c [#3667](https://github.com/MakieOrg/Makie.jl/pull/3667).
 - Fixed `contourf` bug where n levels would sometimes miss the uppermost value, causing gaps [#3713](https://github.com/MakieOrg/Makie.jl/pull/3713).
->>>>>>> 88ffa6e2
+- Added `scale` attribute to `violin` [#3352](https://github.com/MakieOrg/Makie.jl/pull/3352).
 
 ## [0.20.8] - 2024-02-22
 
