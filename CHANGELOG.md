--- conflicted
+++ resolved
@@ -2,11 +2,8 @@
 
 ## [Unreleased]
 
-<<<<<<< HEAD
+- Fixed indexing error edge case in violin median code [#4682](https://github.com/MakieOrg/Makie.jl/pull/4682)
 - Add a global Axis/Axis3D registry for default interactions [#4531](https://github.com/MakieOrg/Makie.jl/pull/4531).
-=======
-- Fixed indexing error edge case in violin median code [#4682](https://github.com/MakieOrg/Makie.jl/pull/4682)
->>>>>>> 7a95dbc7
 
 ## [0.22.0] - 2024-12-12
 
