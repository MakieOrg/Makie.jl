# Changelog

## [Breaking]

- Updated to GeometryBasics 0.5: [GeometryBasics#173](https://github.com/JuliaGeometry/GeometryBasics.jl/pull/173), [GeometryBasics#219](https://github.com/JuliaGeometry/GeometryBasics.jl/pull/219) [#4319](https://github.com/MakieOrg/Makie.jl/pull/4319)
  - Removed `meta` infrastructure. Vertex attributes are now passed as kwargs.
  - Simplified GeometryBasics Mesh type, improving compile times
  - Added `FaceView` to allow different vertex attributes to use different indices for specifying data of the same vertex. This can be used to specify per-face data.
  - Added `GeometryBasics.face_normals(points, faces)`
  - Changed the order of `Rect2` coordinates to be counter-clockwise.
  - Updated `Cylinder` to avoid visually rounding off the top and bottom.
  - Added `MetaMesh` to store non-vertex metadata in a GeometryBasics Mesh object. These are now produced by MeshIO for `.obj` files, containing information from `.mtl` files.
  - Renamed `Tesselation/tesselation` to `Tessellation/tessellation` [GeometryBasics#227](https://github.com/JuliaGeometry/GeometryBasics.jl/pull/227) [#4564](https://github.com/MakieOrg/Makie.jl/pull/4564)
- Added `Makie.mesh` option for `MetaMesh` which applies some of the bundled information [#4368](https://github.com/MakieOrg/Makie.jl/pull/4368), [#4496](https://github.com/MakieOrg/Makie.jl/pull/4496)
- `Voronoiplot`s automatic colors are now defined based on the underlying point set instead of only those generators appearing in the tessellation. This makes the selected colors consistent between tessellations when generators might have been deleted or added. [#4357](https://github.com/MakieOrg/Makie.jl/pull/4357)
- Added `viewmode = :free` and translation, zoom, limit reset and cursor-focus interactions to Axis3. [4131](https://github.com/MakieOrg/Makie.jl/pull/4131)
- Split `marker_offset` handling from marker centering and fix various bugs with it [#4594](https://github.com/MakieOrg/Makie.jl/pull/4594)
- Added `transform_marker` attribute to meshscatter and changed the default behavior to not transform marker/mesh vertices [#4606](https://github.com/MakieOrg/Makie.jl/pull/4606)
- Fixed some issues with meshscatter not correctly transforming with transform functions and float32 rescaling [#4606](https://github.com/MakieOrg/Makie.jl/pull/4606)

## [Unreleased]

- Fix orientation of environment light textures in RPRMakie [#4629](https://github.com/MakieOrg/Makie.jl/pull/4629).
- Fix uint16 overflow for over ~65k elements in WGLMakie picking [#4604](https://github.com/MakieOrg/Makie.jl/pull/4604).
- Improve performance for line plot in CairoMakie [#4601](https://github.com/MakieOrg/Makie.jl/pull/4601).
- Prevent more default actions when canvas has focus [#4602](https://github.com/MakieOrg/Makie.jl/pull/4602).
- Fix an error in `convert_arguments` for PointBased plots and 3D polygons [#4585](https://github.com/MakieOrg/Makie.jl/pull/4585).
- Fix polygon rendering issue of `crossbar(..., show_notch = true)` in CairoMakie [#4587](https://github.com/MakieOrg/Makie.jl/pull/4587).
- Fix render order of Axis3 frame lines in CairoMakie [#4591](https://github.com/MakieOrg/Makie.jl/pull/4591).
- Fix `colorbuffer(axis)` for `px_per_unit != 1` [#4574](https://github.com/MakieOrg/Makie.jl/pull/4574).
- Fix render order of Axis3 frame lines in CairoMakie [#4591](https://github.com/MakieOrg/Makie.jl/pull/4591)
- Fix color mapping between contourf and colorbar [#4618](https://github.com/MakieOrg/Makie.jl/pull/4618)
- Fixed an incorrect comparison in CairoMakie's line clipping code causing a line segment to disappear [#4631](https://github.com/MakieOrg/Makie.jl/pull/4631)
<<<<<<< HEAD
- Fix `poly` pipeline for 3D and/or Float64 polygons that begin from an empty vector [#4615](https://github.com/MakieOrg/Makie.jl/pull/4615).
=======
- Fixed heatmap cells being 0.5px/units too large in CairoMakie [4633](https://github.com/MakieOrg/Makie.jl/pull/4633)
>>>>>>> 068670b3

## [0.21.16] - 2024-11-06

- Added `origin!()` to transformation so that the reference point of `rotate!()` and `scale!()` can be modified [#4472](https://github.com/MakieOrg/Makie.jl/pull/4472)
- Correctly render the tooltip triangle [#4560](https://github.com/MakieOrg/Makie.jl/pull/4560).
- Introduce `isclosed(scene)`, conditionally use `Bonito.LargeUpdate` [#4569](https://github.com/MakieOrg/Makie.jl/pull/4569).
- Allow plots to move between scenes in SpecApi [#4132](https://github.com/MakieOrg/Makie.jl/pull/4132).
- Added empty constructor to all backends for `Screen` allowing `display(Makie.current_backend().Screen(), fig)` [#4561](https://github.com/MakieOrg/Makie.jl/pull/4561).
- Added `subsup` and `left_subsup` functions that offer stacked sub- and superscripts for `rich` text which means this style can be used with arbitrary fonts and is not limited to fonts supported by MathTeXEngine.jl [#4489](https://github.com/MakieOrg/Makie.jl/pull/4489).
- Added the `jitter_width` and `side_nudge` attributes to the `raincloud` plot definition, so that they can be used as kwargs [#4517](https://github.com/MakieOrg/Makie.jl/pull/4517)
- Expand PlotList plots to expose their child plots to the legend interface, allowing `axislegend`show plots within PlotSpecs as individual entries. [#4546](https://github.com/MakieOrg/Makie.jl/pull/4546)
- Implement S.Colorbar(plotspec) [#4520](https://github.com/MakieOrg/Makie.jl/pull/4520).
- Fixed a hang when `Record` was created inside a closure passed to `IOCapture.capture` [#4562](https://github.com/MakieOrg/Makie.jl/pull/4562).
- Added logical size annotation to `text/html` inline videos so that sizes are appropriate independent of the current `px_per_unit` value [#4563](https://github.com/MakieOrg/Makie.jl/pull/4563).

## [0.21.15] - 2024-10-25

- Allowed creation of `Legend` with entries that have no legend elements [#4526](https://github.com/MakieOrg/Makie.jl/pull/4526).
- Improved CairoMakie's 2D mesh drawing performance by ~30% [#4132](https://github.com/MakieOrg/Makie.jl/pull/4132).
- Allow `width` to be set per box in `boxplot` [#4447](https://github.com/MakieOrg/Makie.jl/pull/4447).
- For `Textbox`es in which a fixed width is specified, the text is now scrolled
  if the width is exceeded [#4293](https://github.com/MakieOrg/Makie.jl/pull/4293)
- Changed image, heatmap and surface picking indices to correctly index the relevant matrix arguments. [#4459](https://github.com/MakieOrg/Makie.jl/pull/4459)
- Improved performance of `record` by avoiding unnecessary copying in common cases [#4475](https://github.com/MakieOrg/Makie.jl/pull/4475).
- Fixed usage of `AggMean()` and other aggregations operating on 3d data for `datashader` [#4346](https://github.com/MakieOrg/Makie.jl/pull/4346).
- Fixed forced rasterization when rendering figures with `Axis3` to svg [#4463](https://github.com/MakieOrg/Makie.jl/pull/4463).
- Changed default for `circular_rotation` in Camera3D to false, so that the camera doesn't change rotation direction anymore [4492](https://github.com/MakieOrg/Makie.jl/pull/4492)
- Fixed `pick(scene, rect2)` in WGLMakie [#4488](https://github.com/MakieOrg/Makie.jl/pull/4488)
- Fixed resizing of `surface` data not working correctly. (I.e. drawing out-of-bounds data or only drawing part of the data.) [#4529](https://github.com/MakieOrg/Makie.jl/pull/4529)

## [0.21.14] - 2024-10-11

- Fixed relocatability of GLMakie [#4461](https://github.com/MakieOrg/Makie.jl/pull/4461).
- Fixed relocatability of WGLMakie [#4467](https://github.com/MakieOrg/Makie.jl/pull/4467).
- Fixed `space` keyword for `barplot` [#4435](https://github.com/MakieOrg/Makie.jl/pull/4435).

## [0.21.13] - 2024-10-07

- Optimize SpecApi, re-use Blocks better and add API to access the created block objects [#4354](https://github.com/MakieOrg/Makie.jl/pull/4354).
- Fixed `merge(attr1, attr2)` modifying nested attributes in `attr1` [#4416](https://github.com/MakieOrg/Makie.jl/pull/4416)
- Fixed issue with CairoMakie rendering scene backgrounds at the wrong position [#4425](https://github.com/MakieOrg/Makie.jl/pull/4425)
- Fixed incorrect inverse transformation in `position_on_plot` for lines, causing incorrect tooltip placement in DataInspector [#4402](https://github.com/MakieOrg/Makie.jl/pull/4402)
- Added new `Checkbox` block [#4336](https://github.com/MakieOrg/Makie.jl/pull/4336).
- Added ability to override legend element attributes by pairing labels or plots with override attributes [#4427](https://github.com/MakieOrg/Makie.jl/pull/4427).
- Added threshold before a drag starts which improves false negative rates for clicks. `Button` can now trigger on click and not mouse-down which is the canonical behavior in other GUI systems [#4336](https://github.com/MakieOrg/Makie.jl/pull/4336).
- `PolarAxis` font size now defaults to global figure `fontsize` in the absence of specific `Axis` theming [#4314](https://github.com/MakieOrg/Makie.jl/pull/4314)
- `MultiplesTicks` accepts new option `strip_zero=true`, allowing labels of the form `0x` to be `0` [#4372](https://github.com/MakieOrg/Makie.jl/pull/4372)
- Make near/far of WGLMakie JS 3d camera dynamic, for better depth_shift scaling [#4430](https://github.com/MakieOrg/Makie.jl/pull/4430).

## [0.21.12] - 2024-09-28

- Fix NaN handling in WGLMakie [#4282](https://github.com/MakieOrg/Makie.jl/pull/4282).
- Show DataInspector tooltip on NaN values if `nan_color` has been set to other than `:transparent` [#4310](https://github.com/MakieOrg/Makie.jl/pull/4310)
- Fix `linestyle` not being used in `triplot` [#4332](https://github.com/MakieOrg/Makie.jl/pull/4332)
- Fix voxel clipping not being based on voxel centers [#4397](https://github.com/MakieOrg/Makie.jl/pull/4397)
- Parsing `Q` and `q` commands in svg paths with `BezierPath` is now supported [#4413](https://github.com/MakieOrg/Makie.jl/pull/4413)


## [0.21.11] - 2024-09-13

- Hot fixes for 0.21.10 [#4356](https://github.com/MakieOrg/Makie.jl/pull/4356).
- Set `Voronoiplot`'s preferred axis type to 2D in all cases [#4349](https://github.com/MakieOrg/Makie.jl/pull/4349)

## [0.21.10] - 2024-09-12

- Introduce `heatmap(Resampler(large_matrix))`, allowing to show big images interactively [#4317](https://github.com/MakieOrg/Makie.jl/pull/4317).
- Make sure we wait for the screen session [#4316](https://github.com/MakieOrg/Makie.jl/pull/4316).
- Fix for absrect [#4312](https://github.com/MakieOrg/Makie.jl/pull/4312).
- Fix attribute updates for SpecApi and SpecPlots (e.g. ecdfplot) [#4265](https://github.com/MakieOrg/Makie.jl/pull/4265).
- Bring back `poly` convert arguments for matrix with points as row [#4258](https://github.com/MakieOrg/Makie.jl/pull/4258).
- Fix gl_ClipDistance related segfault on WSL with GLMakie [#4270](https://github.com/MakieOrg/Makie.jl/pull/4270).
- Added option `label_position = :center` to place labels centered over each bar [#4274](https://github.com/MakieOrg/Makie.jl/pull/4274).
- `plotfunc()` and `func2type()` support functions ending with `!` [#4275](https://github.com/MakieOrg/Makie.jl/pull/4275).
- Fixed Boundserror in clipped multicolor lines in CairoMakie [#4313](https://github.com/MakieOrg/Makie.jl/pull/4313)
- Fix float precision based assertions error in GLMakie.volume [#4311](https://github.com/MakieOrg/Makie.jl/pull/4311)
- Support images with reversed axes [#4338](https://github.com/MakieOrg/Makie.jl/pull/4338)

## [0.21.9] - 2024-08-27

- Hotfix for colormap + color updates [#4258](https://github.com/MakieOrg/Makie.jl/pull/4258).

## [0.21.8] - 2024-08-26

- Fix selected list in `WGLMakie.pick_sorted` [#4136](https://github.com/MakieOrg/Makie.jl/pull/4136).
- Apply px per unit in `pick_closest`/`pick_sorted` [#4137](https://github.com/MakieOrg/Makie.jl/pull/4137).
- Support plot(interval, func) for rangebars and band [#4102](https://github.com/MakieOrg/Makie.jl/pull/4102).
- Fixed the broken OpenGL state cleanup for clip_planes which may cause plots to disappear randomly [#4157](https://github.com/MakieOrg/Makie.jl/pull/4157)
- Reduce updates for image/heatmap, improving performance [#4130](https://github.com/MakieOrg/Makie.jl/pull/4130).
- Add an informative error message to `save` when no backend is loaded [#4177](https://github.com/MakieOrg/Makie.jl/pull/4177)
- Fix rendering of `band` with NaN values [#4178](https://github.com/MakieOrg/Makie.jl/pull/4178).
- Fix plotting of lines with OffsetArrays across all backends [#4242](https://github.com/MakieOrg/Makie.jl/pull/4242).

## [0.21.7] - 2024-08-19

- Hot fix for 1D heatmap [#4147](https://github.com/MakieOrg/Makie.jl/pull/4147).

## [0.21.6] - 2024-08-14

- Fix RectangleZoom in WGLMakie [#4127](https://github.com/MakieOrg/Makie.jl/pull/4127)
- Bring back fastpath for regular heatmaps [#4125](https://github.com/MakieOrg/Makie.jl/pull/4125)
- Data inspector fixes (mostly for bar plots) [#4087](https://github.com/MakieOrg/Makie.jl/pull/4087)
- Added "clip_planes" as a new generic plot and scene attribute. Up to 8 world space clip planes can be specified to hide sections of a plot. [#3958](https://github.com/MakieOrg/Makie.jl/pull/3958)
- Updated handling of `model` matrices with active Float32 rescaling. This should fix issues with Float32-unsafe translations or scalings of plots, as well as rotated plots in Float32-unsafe ranges. [#4026](https://github.com/MakieOrg/Makie.jl/pull/4026)
- Added `events.tick` to allow linking actions like animations to the renderloop. [#3948](https://github.com/MakieOrg/Makie.jl/pull/3948)
- Added the `uv_transform` attribute for meshscatter, mesh, surface and image [#1406](https://github.com/MakieOrg/Makie.jl/pull/1406).
- Added the ability to use textures with `meshscatter` in WGLMakie [#1406](https://github.com/MakieOrg/Makie.jl/pull/1406).
- Don't remove underlying VideoStream file when doing save() [#3883](https://github.com/MakieOrg/Makie.jl/pull/3883).
- Fix label/legend for plotlist [#4079](https://github.com/MakieOrg/Makie.jl/pull/4079).
- Fix wrong order for colors in RPRMakie [#4098](https://github.com/MakieOrg/Makie.jl/pull/4098).
- Fixed incorrect distance calculation in `pick_closest` in WGLMakie [#4082](https://github.com/MakieOrg/Makie.jl/pull/4082).
- Suppress keyboard shortcuts and context menu in JupyterLab output [#4068](https://github.com/MakieOrg/Makie.jl/pull/4068).
- Introduce stroke_depth_shift + forward normal depth_shift for Poly [#4058](https://github.com/MakieOrg/Makie.jl/pull/4058).
- Use linestyle for Poly and Density legend elements [#4000](https://github.com/MakieOrg/Makie.jl/pull/4000).
- Bring back interpolation attribute for surface [#4056](https://github.com/MakieOrg/Makie.jl/pull/4056).
- Improved accuracy of framerate settings in GLMakie [#3954](https://github.com/MakieOrg/Makie.jl/pull/3954)
- Fix label_formatter being called twice in barplot [#4046](https://github.com/MakieOrg/Makie.jl/pull/4046).
- Fix error with automatic `highclip` or `lowclip` and scalar colors [#4048](https://github.com/MakieOrg/Makie.jl/pull/4048).
- Correct a bug in the `project` function when projecting using a `Scene`. [#3909](https://github.com/MakieOrg/Makie.jl/pull/3909).
- Add position for `pie` plot [#4027](https://github.com/MakieOrg/Makie.jl/pull/4027).
- Correct a method ambiguity in `insert!` which was causing `PlotList` to fail on CairoMakie. [#4038](https://github.com/MakieOrg/Makie.jl/pull/4038)
- Delaunay triangulations created via `tricontourf`, `triplot`, and `voronoiplot` no longer use any randomisation in the point insertion order so that results are unique. [#4044](https://github.com/MakieOrg/Makie.jl/pull/4044)
- Improve content scaling support for Wayland and fix incorrect mouse scaling on mac [#4062](https://github.com/MakieOrg/Makie.jl/pull/4062)
- Fix: `band` ignored its `alpha` argument in CairoMakie
- Fix `marker=FastPixel()` makersize and markerspace, improve `spy` recipe [#4043](https://github.com/MakieOrg/Makie.jl/pull/4043).
- Fixed `invert_normals` for surface plots in CairoMakie [#4021](https://github.com/MakieOrg/Makie.jl/pull/4021).
- Improve support for embedding GLMakie. [#4073](https://github.com/MakieOrg/Makie.jl/pull/4073)
- Update JS OrbitControls to match Julia OrbitControls [#4084](https://github.com/MakieOrg/Makie.jl/pull/4084).
- Fix `select_point()` [#4101](https://github.com/MakieOrg/Makie.jl/pull/4101).
- Fix `absrect()` and `select_rectangle()` [#4110](https://github.com/MakieOrg/Makie.jl/issues/4110).
- Allow segment-specific radius for `pie` plot [#4028](https://github.com/MakieOrg/Makie.jl/pull/4028).

## [0.21.5] - 2024-07-07

- Fixed tuple argument for `WGLMakie.activate!(resize_to=(:parent, nothing))` [#4009](https://github.com/MakieOrg/Makie.jl/pull/4009).
- validate plot attributes later, for axis specific plot attributes [#3974](https://github.com/MakieOrg/Makie.jl/pull/3974).

## [0.21.4] - 2024-07-02

- Fixed support for GLFW 3.4 on OSX [#3999](https://github.com/MakieOrg/Makie.jl/issues/3999).
- Changed camera variables to Float64 for increased accuracy [#3984](https://github.com/MakieOrg/Makie.jl/pull/3984)
- Allow CairoMakie to render `poly` overloads that internally don't use two child plots [#3986](https://github.com/MakieOrg/Makie.jl/pull/3986).
- Fixes for Menu and DataInspector [#3975](https://github.com/MakieOrg/Makie.jl/pull/3975).
- Add line-loop detection and rendering to GLMakie and WGLMakie [#3907](https://github.com/MakieOrg/Makie.jl/pull/3907).

## [0.21.3] - 2024-06-17

- Fix stack overflows when using `markerspace = :data` with `scatter` [#3960](https://github.com/MakieOrg/Makie.jl/issues/3960).
- CairoMakie: Fix broken SVGs when using non-interpolated image primitives, for example Colorbars, with recent Cairo versions [#3967](https://github.com/MakieOrg/Makie.jl/pull/3967).
- CairoMakie: Add argument `pdf_version` to restrict the PDF version when saving a figure as a PDF [#3845](https://github.com/MakieOrg/Makie.jl/pull/3845).
- Fix DataInspector using invalid attribute strokewidth for plot type Wireframe [#3917](https://github.com/MakieOrg/Makie.jl/pull/3917).
- CairoMakie: Fix incorrect scaling factor for SVGs with Cairo_jll 1.18 [#3964](https://github.com/MakieOrg/Makie.jl/pull/3964).
- Fixed use of Textbox from Bonito [#3924](https://github.com/MakieOrg/Makie.jl/pull/3924)

## [0.21.2] - 2024-05-22

- Added `cycle` to general attribute allowlist so that it works also with plot types that don't set one in their theme [#3879](https://github.com/MakieOrg/Makie.jl/pull/3879).

## [0.21.1] - 2024-05-21

- `boundingbox` now relies on `apply_transform(transform, data_limits(plot))` rather than transforming the corner points of the bounding box [#3856](https://github.com/MakieOrg/Makie.jl/pull/3856).
- Adjusted `Axis` limits to consider transformations more consistently [#3864](https://github.com/MakieOrg/Makie.jl/pull/3864).
- Fix problems with incorrectly disabled attributes in recipes [#3870](https://github.com/MakieOrg/Makie.jl/pull/3870), [#3866](https://github.com/MakieOrg/Makie.jl/pull/3866).
- Fix RPRMakie with Material [#3872](https://github.com/MakieOrg/Makie.jl/pull/3872).
- Support the loop option in html video output [#3697](https://github.com/MakieOrg/Makie.jl/pull/3697).

## [0.21.0] - 2024-05-08

- Add `voxels` plot [#3527](https://github.com/MakieOrg/Makie.jl/pull/3527).
- Added supported markers hint to unsupported marker warn message [#3666](https://github.com/MakieOrg/Makie.jl/pull/3666).
- Fixed bug in CairoMakie line drawing when multiple successive points had the same color [#3712](https://github.com/MakieOrg/Makie.jl/pull/3712).
- Remove StableHashTraits in favor of calculating hashes directly with CRC32c [#3667](https://github.com/MakieOrg/Makie.jl/pull/3667).
- **Breaking (sort of)** Added a new `@recipe` variant which allows documenting attributes directly where they are defined and validating that all attributes are known whenever a plot is created. This is not breaking in the sense that the API changes, but user code is likely to break because of misspelled attribute names etc. that have so far gone unnoticed.
- Add axis converts, enabling unit/categorical support and more [#3226](https://github.com/MakieOrg/Makie.jl/pull/3226).
- **Breaking** Streamlined `data_limits` and `boundingbox` [#3671](https://github.com/MakieOrg/Makie.jl/pull/3671)
  - `data_limits` now only considers plot positions, completely ignoring transformations
  - `boundingbox(p::Text)` is deprecated in favor of `boundingbox(p::Text, p.markerspace[])`. The more internal methods use `string_boundingbox(p)`. [#3723](https://github.com/MakieOrg/Makie.jl/pull/3723)
  - `boundingbox` overwrites must now include a secondary space argument to work `boundingbox(plot, space::Symbol = :data)` [#3723](https://github.com/MakieOrg/Makie.jl/pull/3723)
  - `boundingbox` now always consider `transform_func` and `model`
  - `data_limits(::Scatter)` and `boundingbox(::Scatter)` now consider marker transformations [#3716](https://github.com/MakieOrg/Makie.jl/pull/3716)
- **Breaking** Improved Float64 compatibility of Axis [#3681](https://github.com/MakieOrg/Makie.jl/pull/3681)
  - This added an extra conversion step which only takes effect when Float32 precision becomes relevant. In those cases code using `project()` functions will be wrong as the transformation is not applied. Use `project(plot_or_scene, ...)` or apply the conversion yourself beforehand with `Makie.f32_convert(plot_or_scene, transformed_point)` and use `patched_model = Makie.patch_model(plot_or_scene, model)`.
  - `Makie.to_world(point, matrix, resolution)` has been deprecated in favor of `Makie.to_world(scene_or_plot, point)` to include float32 conversions.
- **Breaking** Reworked line shaders in GLMakie and WGLMakie [#3558](https://github.com/MakieOrg/Makie.jl/pull/3558)
  - GLMakie: Removed support for per point linewidths
  - GLMakie: Adjusted dots (e.g. with `linestyle = :dot`) to bend across a joint
  - GLMakie: Adjusted linestyles to scale with linewidth dynamically so that dots remain dots with changing linewidth
  - GLMakie: Cleaned up anti-aliasing for truncated joints
  - WGLMakie: Added support for linestyles
  - WGLMakie: Added line joints
  - WGLMakie: Added native anti-aliasing which generally improves quality but introduces outline artifacts in some cases (same as GLMakie)
  - Both: Adjusted handling of thin lines which may result in different color intensities
- Fixed an issue with lines being drawn in the wrong direction in 3D (with perspective projection) [#3651](https://github.com/MakieOrg/Makie.jl/pull/3651).
- **Breaking** Renamed attribute `rotations` to `rotation` for `scatter` and `meshscatter` which had been inconsistent with the otherwise singular naming scheme and other plots like `text` [#3724](https://github.com/MakieOrg/Makie.jl/pull/3724).
- Fixed `contourf` bug where n levels would sometimes miss the uppermost value, causing gaps [#3713](https://github.com/MakieOrg/Makie.jl/pull/3713).
- Added `scale` attribute to `violin` [#3352](https://github.com/MakieOrg/Makie.jl/pull/3352).
- Use label formatter in barplot [#3718](https://github.com/MakieOrg/Makie.jl/pull/3718).
- Fix the incorrect shading with non uniform markerscale in meshscatter [#3722](https://github.com/MakieOrg/Makie.jl/pull/3722)
- Add `scale_to=:flip` option to `hist`, which flips the direction of the bars [#3732](https://github.com/MakieOrg/Makie.jl/pull/3732)
- Fixed an issue with the texture atlas not updating in WGLMakie after display, causing new symbols to not show up [#3737](https://github.com/MakieOrg/Makie.jl/pull/3737)
- Added `linecap` and `joinstyle` attributes for lines and linesegments. Also normalized `miter_limit` to 60° across all backends. [#3771](https://github.com/MakieOrg/Makie.jl/pull/3771)

## [0.20.10] 2024-05-07

- Loosened type restrictions for potentially array-valued colors in `Axis` attributes like `xticklabelcolor` [#3826](https://github.com/MakieOrg/Makie.jl/pull/3826).
- Added support for intervals for specifying axis limits [#3696](https://github.com/MakieOrg/Makie.jl/pull/3696)
- Added recipes for plotting intervals to `Band`, `Rangebars`, `H/VSpan` [3695](https://github.com/MakieOrg/Makie.jl/pull/3695)
- Documented `WilkinsonTicks` [#3819](https://github.com/MakieOrg/Makie.jl/pull/3819).
- Added `axislegend(ax, "title")` method [#3808](https://github.com/MakieOrg/Makie.jl/pull/3808).
- Improved thread safety of rendering with CairoMakie (independent `Scene`s only) by locking FreeType handles [#3777](https://github.com/MakieOrg/Makie.jl/pull/3777).
- Adds a tutorial for how to make recipes work with new types [#3816](https://github.com/MakieOrg/Makie.jl/pull/3816).
- Provided an interface to convert markers in CairoMakie separately (`cairo_scatter_marker`) so external packages can overload it. [#3811](https://github.com/MakieOrg/Makie.jl/pull/3811)
- Updated to DelaunayTriangulation v1.0 [#3787](https://github.com/MakieOrg/Makie.jl/pull/3787).
- Added methods `hidedecorations!`, `hiderdecorations!`, `hidethetadecorations!` and  `hidespines!` for `PolarAxis` axes [#3823](https://github.com/MakieOrg/Makie.jl/pull/3823).
- Added `loop` option support for HTML outputs when recording videos with `record` [#3697](https://github.com/MakieOrg/Makie.jl/pull/3697).

## [0.20.9] - 2024-03-29

- Added supported markers hint to unsupported marker warn message [#3666](https://github.com/MakieOrg/Makie.jl/pull/3666).
- Fixed bug in CairoMakie line drawing when multiple successive points had the same color [#3712](https://github.com/MakieOrg/Makie.jl/pull/3712).
- Remove StableHashTraits in favor of calculating hashes directly with CRC32c [#3667](https://github.com/MakieOrg/Makie.jl/pull/3667).
- Fixed `contourf` bug where n levels would sometimes miss the uppermost value, causing gaps [#3713](https://github.com/MakieOrg/Makie.jl/pull/3713).
- Added `scale` attribute to `violin` [#3352](https://github.com/MakieOrg/Makie.jl/pull/3352).
- Use label formatter in barplot [#3718](https://github.com/MakieOrg/Makie.jl/pull/3718).
- Fix the incorrect shading with non uniform markerscale in meshscatter [#3722](https://github.com/MakieOrg/Makie.jl/pull/3722)
- Add `scale_to=:flip` option to `hist`, which flips the direction of the bars [#3732](https://github.com/MakieOrg/Makie.jl/pull/3732)
- Fixed an issue with the texture atlas not updating in WGLMakie after display, causing new symbols to not show up [#3737](https://github.com/MakieOrg/Makie.jl/pull/3737)

## [0.20.8] - 2024-02-22

- Fixed excessive use of space with HTML image outputs [#3642](https://github.com/MakieOrg/Makie.jl/pull/3642).
- Fixed bugs with format strings and add new features by switching to Format.jl [#3633](https://github.com/MakieOrg/Makie.jl/pull/3633).
- Fixed an issue where CairoMakie would unnecessarily rasterize polygons [#3605](https://github.com/MakieOrg/Makie.jl/pull/3605).
- Added `PointBased` conversion trait to `scatterlines` recipe [#3603](https://github.com/MakieOrg/Makie.jl/pull/3603).
- Multiple small fixes for `map_latest`, `WGLMakie` picking and `PlotSpec` [#3637](https://github.com/MakieOrg/Makie.jl/pull/3637).
- Fixed PolarAxis `rticks` being incompatible with rich text. [#3615](https://github.com/MakieOrg/Makie.jl/pull/3615)
- Fixed an issue causing lines, scatter and text to not scale with resolution after deleting plots in GLMakie. [#3649](https://github.com/MakieOrg/Makie.jl/pull/3649)

## [0.20.7] - 2024-02-04

- Equalized alignment point of mirrored ticks to that of normal ticks [#3598](https://github.com/MakieOrg/Makie.jl/pull/3598).
- Fixed stack overflow error on conversion of gridlike data with `missing`s [#3597](https://github.com/MakieOrg/Makie.jl/pull/3597).
- Fixed mutation of CairoMakie src dir when displaying png files [#3588](https://github.com/MakieOrg/Makie.jl/pull/3588).
- Added better error messages for plotting into `FigureAxisPlot` and `AxisPlot` as Plots.jl users are likely to do [#3596](https://github.com/MakieOrg/Makie.jl/pull/3596).
- Added compat bounds for IntervalArithmetic.jl due to bug with DelaunayTriangulation.jl [#3595](https://github.com/MakieOrg/Makie.jl/pull/3595).
- Removed possibility of three-argument `barplot` [#3574](https://github.com/MakieOrg/Makie.jl/pull/3574).

## [0.20.6] - 2024-02-02

- Fix issues with Camera3D not centering [#3582](https://github.com/MakieOrg/Makie.jl/pull/3582)
- Allowed creating legend entries from plot objects with scalar numbers as colors [#3587](https://github.com/MakieOrg/Makie.jl/pull/3587).

## [0.20.5] - 2024-01-25

- Use plot plot instead of scene transform functions in CairoMakie, fixing missplaced h/vspan. [#3552](https://github.com/MakieOrg/Makie.jl/pull/3552)
- Fix error printing on shader error [#3530](https://github.com/MakieOrg/Makie.jl/pull/3530).
- Update pagefind to 1.0.4 for better headline search [#3534](https://github.com/MakieOrg/Makie.jl/pull/3534).
- Remove unnecessary deps, e.g. Setfield [3546](https://github.com/MakieOrg/Makie.jl/pull/3546).
- Don't clear args, rely on delete deregister_callbacks [#3543](https://github.com/MakieOrg/Makie.jl/pull/3543).
- Add interpolate keyword for Surface [#3541](https://github.com/MakieOrg/Makie.jl/pull/3541).
- Fix a DataInspector bug if inspector_label is used with RGB images [#3468](https://github.com/MakieOrg/Makie.jl/pull/3468).

## [0.20.4] - 2024-01-04

- Changes for Bonito rename and WGLMakie docs improvements [#3477](https://github.com/MakieOrg/Makie.jl/pull/3477).
- Add stroke and glow support to scatter and text in WGLMakie [#3518](https://github.com/MakieOrg/Makie.jl/pull/3518).
- Fix clipping issues with Camera3D when zooming in [#3529](https://github.com/MakieOrg/Makie.jl/pull/3529)

## [0.20.3] - 2023-12-21

- Add `depthsorting` as a hidden attribute for scatter plots in GLMakie as an alternative fix for outline artifacts. [#3432](https://github.com/MakieOrg/Makie.jl/pull/3432)
- Disable SDF based anti-aliasing in scatter, text and lines plots when `fxaa = true` in GLMakie. This allows removing outline artifacts at the cost of quality. [#3408](https://github.com/MakieOrg/Makie.jl/pull/3408)
- DataInspector Fixes: Fixed depth order, positional labels being in transformed space and `:inspector_clear` not getting called when moving from one plot to another. [#3454](https://github.com/MakieOrg/Makie.jl/pull/3454)
- Fixed bug in GLMakie where the update from a (i, j) sized GPU buffer to a (j, i) sized buffer would fail [#3456](https://github.com/MakieOrg/Makie.jl/pull/3456).
- Add `interpolate=true` to `volume(...)`, allowing to disable interpolation [#3485](https://github.com/MakieOrg/Makie.jl/pull/3485).

## [0.20.2] - 2023-12-01

- Switched from SHA512 to CRC32c salting in CairoMakie svgs, drastically improving svg rendering speed [#3435](https://github.com/MakieOrg/Makie.jl/pull/3435).
- Fixed a bug with h/vlines and h/vspan not correctly resolving transformations [#3418](https://github.com/MakieOrg/Makie.jl/pull/3418).
- Fixed a bug with h/vlines and h/vspan returning the wrong limits, causing an error in Axis [#3427](https://github.com/MakieOrg/Makie.jl/pull/3427).
- Fixed clipping when zooming out of a 3D (L)Scene [#3433](https://github.com/MakieOrg/Makie.jl/pull/3433).
- Moved the texture atlas cache to `.julia/scratchspaces` instead of a dedicated `.julia/makie` [#3437](https://github.com/MakieOrg/Makie.jl/pull/3437)

## [0.20.1] - 2023-11-23

- Fixed bad rendering of `poly` in GLMakie by triangulating points after transformations [#3402](https://github.com/MakieOrg/Makie.jl/pull/3402).
- Fixed bug regarding inline display in VSCode Jupyter notebooks and other similar environments [#3403](https://github.com/MakieOrg/Makie.jl/pull/3403).
- Fixed issue with `plottype`, allowed `onany(...; update = true)` and fixed `Block` macro use outside Makie [#3401](https://github.com/MakieOrg/Makie.jl/pull/3401).

## [0.20.0] - 2023-11-21

- GLMakie has gained support for HiDPI (aka Retina) screens. This also enables saving images with higher resolution than screen pixel dimensions [#2544](https://github.com/MakieOrg/Makie.jl/pull/2544).
- Fixed an issue where NaN was interpreted as zero when rendering `surface` through CairoMakie [#2598](https://github.com/MakieOrg/Makie.jl/pull/2598).
- Improved 3D camera handling, hotkeys and functionality [#2746](https://github.com/MakieOrg/Makie.jl/pull/2746).
- Added `shading = :verbose` in GLMakie to allow for multiple light sources. Also added more light types, fixed light directions for the previous lighting model (now `shading = :fast`) and adjusted `backlight` to affect normals[#3246](https://github.com/MakieOrg/Makie.jl/pull/3246).
- Changed the glyph used for negative numbers in tick labels from hyphen to minus [#3379](https://github.com/MakieOrg/Makie.jl/pull/3379).
- Added new declarative API for AlgebraOfGraphics, Pluto and easier dashboards [#3281](https://github.com/MakieOrg/Makie.jl/pull/3281).
- WGLMakie got faster line rendering with less updating bugs [#3062](https://github.com/MakieOrg/Makie.jl/pull/3062).
- **Breaking** Replaced `PolarAxis.radial_distortion_threshold` with `PolarAxis.radius_at_origin`. [#3381](https://github.com/MakieOrg/Makie.jl/pull/3381)
- **Breaking** Deprecated the `resolution` keyword in favor of `size` to reflect that this value is not a pixel resolution anymore [#3343](https://github.com/MakieOrg/Makie.jl/pull/3343).
- **Breaking** Refactored the `SurfaceLike` family of traits into `VertexGrid`, `CellGrid` and `ImageLike` [#3106](https://github.com/MakieOrg/Makie.jl/pull/3106).
- **Breaking** Deprecated `pixelarea(scene)` and `scene.px_area` in favor of viewport.
- **Breaking** Refactored the `Combined` Plot object and renamed it to `Plot`, improving compile times ~2x [#3082](https://github.com/MakieOrg/Makie.jl/pull/3082).
- **Breaking** Removed old depreactions in [#3113](https://github.com/MakieOrg/Makie.jl/pull/3113/commits/3a39210ef87a0032d78cb27c0c1019faa604effd).
- **Breaking** Deprecated using AbstractVector as sides of `image` [#3395](https://github.com/MakieOrg/Makie.jl/pull/3395).
- **Breaking** `errorbars` and `rangebars` now use color cycling [#3230](https://github.com/MakieOrg/Makie.jl/pull/3230).

## [0.19.12] - 2023-10-31

- Added `cornerradius` attribute to `Box` for rounded corners [#3346](https://github.com/MakieOrg/Makie.jl/pull/3346).
- Fix grouping of a zero-height bar in `barplot`. Now a zero-height bar shares the same properties of the previous bar, and if the bar is the first one, its height is treated as positive if and only if there exists a bar of positive height or all bars are zero-height [#3058](https://github.com/MakieOrg/Makie.jl/pull/3058).
- Fixed a bug where Axis still consumes scroll events when interactions are disabled [#3272](https://github.com/MakieOrg/Makie.jl/pull/3272).
- Added `cornerradius` attribute to `Box` for rounded corners [#3308](https://github.com/MakieOrg/Makie.jl/pull/3308).
- Upgraded `StableHashTraits` from 1.0 to 1.1 [#3309](https://github.com/MakieOrg/Makie.jl/pull/3309).

## [0.19.11] - 2023-10-05

- Setup automatic colorbars for volumeslices [#3253](https://github.com/MakieOrg/Makie.jl/pull/3253).
- Colorbar for arrows [#3275](https://github.com/MakieOrg/Makie.jl/pull/3275).
- Small bugfixes [#3275](https://github.com/MakieOrg/Makie.jl/pull/3275).

## [0.19.10] - 2023-09-21

- Fixed bugs with Colorbar in recipes, add new API for creating a recipe colorbar and introduce experimental support for Categorical colormaps [#3090](https://github.com/MakieOrg/Makie.jl/pull/3090).
- Added experimental Datashader implementation [#2883](https://github.com/MakieOrg/Makie.jl/pull/2883).
- **Breaking** Changed the default order Polar arguments to (theta, r). [#3154](https://github.com/MakieOrg/Makie.jl/pull/3154)
- General improvements to `PolarAxis`: full rlimtis & thetalimits, more controls and visual tweaks. See pr for more details.[#3154](https://github.com/MakieOrg/Makie.jl/pull/3154)

## [0.19.9] - 2023-09-11

- Allow arbitrary reversible scale functions through `ReversibleScale`.
- Deprecated `linestyle=vector_of_gaps` in favor of `linestyle=Linestyle(vector_of_gaps)` [3135](https://github.com/MakieOrg/Makie.jl/pull/3135), [3193](https://github.com/MakieOrg/Makie.jl/pull/3193).
- Fixed some errors around dynamic changes of `ax.xscale` or `ax.yscale` [#3084](https://github.com/MakieOrg/Makie.jl/pull/3084)
- Improved Barplot Label Alignment [#3160](https://github.com/MakieOrg/Makie.jl/issues/3160).
- Fixed regression in determining axis limits [#3179](https://github.com/MakieOrg/Makie.jl/pull/3179)
- Added a theme `theme_latexfonts` that uses the latex font family as default fonts [#3147](https://github.com/MakieOrg/Makie.jl/pull/3147), [#3180](https://github.com/MakieOrg/Makie.jl/pull/3180).
- Upgrades `StableHashTraits` from 0.3 to 1.0

## [0.19.8] - 2023-08-15

- Improved CairoMakie rendering of `lines` with repeating colors in an array [#3141](https://github.com/MakieOrg/Makie.jl/pull/3141).
- Added `strokecolormap` to poly. [#3145](https://github.com/MakieOrg/Makie.jl/pull/3145)
- Added `xreversed`, `yreversed` and `zreversed` attributes to `Axis3` [#3138](https://github.com/MakieOrg/Makie.jl/pull/3138).
- Fixed incorrect placement of contourlabels with transform functions [#3083](https://github.com/MakieOrg/Makie.jl/pull/3083)
- Fixed automatic normal generation for meshes with shading and no normals [#3041](https://github.com/MakieOrg/Makie.jl/pull/3041).
- Added the `triplot` and `voronoiplot` recipes from DelaunayTriangulation.jl [#3102](https://github.com/MakieOrg/Makie.jl/pull/3102), [#3159](https://github.com/MakieOrg/Makie.jl/pull/3159).

## [0.19.7] - 2023-07-22

- Allow arbitrary functions to color `streamplot` lines by passing a `Function` to `color`.  This must accept `Point` of the appropriate dimension and return a `Point`, `Vec`, or other arraylike object [#2002](https://github.com/MakieOrg/Makie.jl/pull/2002).
- `arrows` can now take input of the form `x::AbstractVector, y::AbstractVector, [z::AbstractVector,] f::Function`, where `f` must return a `VecTypes` of the appropriate dimension [#2597](https://github.com/MakieOrg/Makie.jl/pull/2597).
- Exported colorbuffer, and added `colorbuffer(axis::Axis; include_decorations=false, colorbuffer_kws...)`, to get an image of an axis with or without decorations [#3078](https://github.com/MakieOrg/Makie.jl/pull/3078).
- Fixed an issue where the `linestyle` of some polys was not applied to the stroke in CairoMakie. [#2604](https://github.com/MakieOrg/Makie.jl/pull/2604)
- Add `colorscale = identity` to any plotting function using a colormap. This works with any scaling function like `log10`, `sqrt` etc. Consequently, `scale` for `hexbin` is replaced with `colorscale` [#2900](https://github.com/MakieOrg/Makie.jl/pull/2900).
- Add `alpha=1.0` argument to all basic plots, which supports independently adding an alpha component to colormaps and colors. Multiple alphas like in `plot(alpha=0.2, color=RGBAf(1, 0, 0, 0.5))`, will get multiplied [#2900](https://github.com/MakieOrg/Makie.jl/pull/2900).
- `hexbin` now supports any per-observation weights which StatsBase respects - `<: StatsBase.AbstractWeights`, `Vector{Real}`, or `nothing` (the default). [#2804](https://github.com/MakieOrg/Makie.jl/pulls/2804)
- Added a new Axis type, `PolarAxis`, which is an axis with a polar projection.  Input is in `(r, theta)` coordinates and is transformed to `(x, y)` coordinates using the standard polar-to-cartesian transformation.
  Generally, its attributes are very similar to the usual `Axis` attributes, but `x` is replaced by `r` and `y` by `θ`.
  It also inherits from the theme of `Axis` in this manner, so should work seamlessly with Makie themes [#2990](https://github.com/MakieOrg/Makie.jl/pull/2990).
- `inherit` now has a new signature `inherit(scene, attrs::NTuple{N, Symbol}, default_value)`, allowing recipe authors to access nested attributes when trying to inherit from the parent Scene.
  For example, one could inherit from `scene.Axis.yticks` by `inherit(scene, (:Axis, :yticks), $default_value)` [#2990](https://github.com/MakieOrg/Makie.jl/pull/2990).
- Fixed incorrect rendering of 3D heatmaps [#2959](https://github.com/MakieOrg/Makie.jl/pull/2959)
- Deprecated `flatten_plots` in favor of `collect_atomic_plots`. Using the new `collect_atomic_plots` fixed a bug in CairoMakie where the z-level of plots within recipes was not respected. [#2793](https://github.com/MakieOrg/Makie.jl/pull/2793)
- Fixed incorrect line depth in GLMakie [#2843](https://github.com/MakieOrg/Makie.jl/pull/2843)
- Fixed incorrect line alpha in dense lines in GLMakie [#2843](https://github.com/MakieOrg/Makie.jl/pull/2843)
- Fixed DataInspector interaction with transformations [#3002](https://github.com/MakieOrg/Makie.jl/pull/3002)
- Added option `WGLMakie.activate!(resize_to_body=true)`, to make plots resize to the VSCode plotpane. Resizes to the HTML body element, so may work outside VSCode [#3044](https://github.com/MakieOrg/Makie.jl/pull/3044), [#3042](https://github.com/MakieOrg/Makie.jl/pull/3042).
- Fixed DataInspector interaction with transformations [#3002](https://github.com/MakieOrg/Makie.jl/pull/3002).
- Fixed incomplete stroke with some Bezier markers in CairoMakie and blurry strokes in GLMakie [#2961](https://github.com/MakieOrg/Makie.jl/pull/2961)
- Added the ability to use custom triangulations from DelaunayTriangulation.jl [#2896](https://github.com/MakieOrg/Makie.jl/pull/2896).
- Adjusted scaling of scatter/text stroke, glow and anti-aliasing width under non-uniform 2D scaling (Vec2f markersize/fontsize) in GLMakie [#2950](https://github.com/MakieOrg/Makie.jl/pull/2950).
- Scaled `errorbar` whiskers and `bracket` correctly with transformations [#3012](https://github.com/MakieOrg/Makie.jl/pull/3012).
- Updated `bracket` when the screen is resized or transformations change [#3012](https://github.com/MakieOrg/Makie.jl/pull/3012).

## [0.19.6] - 2023-06-09

- Fixed broken AA for lines with strongly varying linewidth [#2953](https://github.com/MakieOrg/Makie.jl/pull/2953).
- Fixed WGLMakie JS popup [#2976](https://github.com/MakieOrg/Makie.jl/pull/2976).
- Fixed `legendelements` when children have no elements [#2982](https://github.com/MakieOrg/Makie.jl/pull/2982).
- Bumped compat for StatsBase to 0.34 [#2915](https://github.com/MakieOrg/Makie.jl/pull/2915).
- Improved thread safety [#2840](https://github.com/MakieOrg/Makie.jl/pull/2840).

## [0.19.5] - 2023-05-12

- Added `loop` option for GIF outputs when recording videos with `record` [#2891](https://github.com/MakieOrg/Makie.jl/pull/2891).
- Fixed line rendering issues in GLMakie [#2843](https://github.com/MakieOrg/Makie.jl/pull/2843).
- Fixed incorrect line alpha in dense lines in GLMakie [#2843](https://github.com/MakieOrg/Makie.jl/pull/2843).
- Changed `scene.clear` to an observable and made changes in `Scene` Observables trigger renders in GLMakie [#2929](https://github.com/MakieOrg/Makie.jl/pull/2929).
- Added contour labels [#2496](https://github.com/MakieOrg/Makie.jl/pull/2496).
- Allowed rich text to be used in Legends [#2902](https://github.com/MakieOrg/Makie.jl/pull/2902).
- Added more support for zero length Geometries [#2917](https://github.com/MakieOrg/Makie.jl/pull/2917).
- Made CairoMakie drawing for polygons with holes order independent [#2918](https://github.com/MakieOrg/Makie.jl/pull/2918).
- Fixes for `Makie.inline!()`, allowing now for `Makie.inline!(automatic)` (default), which is better at automatically opening a window/ inlining a plot into plotpane when needed [#2919](https://github.com/MakieOrg/Makie.jl/pull/2919) [#2937](https://github.com/MakieOrg/Makie.jl/pull/2937).
- Block/Axis doc improvements [#2940](https://github.com/MakieOrg/Makie.jl/pull/2940) [#2932](https://github.com/MakieOrg/Makie.jl/pull/2932) [#2894](https://github.com/MakieOrg/Makie.jl/pull/2894).

## [0.19.4] - 2023-03-31

- Added export of `hidezdecorations!` from MakieLayout [#2821](https://github.com/MakieOrg/Makie.jl/pull/2821).
- Fixed an issue with GLMakie lines becoming discontinuous [#2828](https://github.com/MakieOrg/Makie.jl/pull/2828).

## [0.19.3] - 2023-03-21

- Added the `stephist` plotting function [#2408](https://github.com/JuliaPlots/Makie.jl/pull/2408).
- Added the `brackets` plotting function [#2356](https://github.com/MakieOrg/Makie.jl/pull/2356).
- Fixed an issue where `poly` plots with `Vector{<: MultiPolygon}` inputs with per-polygon color were mistakenly rendered as meshes using CairoMakie [#2590](https://github.com/MakieOrg/Makie.jl/pulls/2478).
- Fixed a small typo which caused an error in the `Stepper` constructor [#2600](https://github.com/MakieOrg/Makie.jl/pulls/2478).
- Improve cleanup on block deletion [#2614](https://github.com/MakieOrg/Makie.jl/pull/2614)
- Add `menu.scroll_speed` and increase default speed for non-apple [#2616](https://github.com/MakieOrg/Makie.jl/pull/2616).
- Fixed rectangle zoom for nonlinear axes [#2674](https://github.com/MakieOrg/Makie.jl/pull/2674)
- Cleaned up linestyles in GLMakie (Fixing artifacting, spacing/size, anti-aliasing) [#2666](https://github.com/MakieOrg/Makie.jl/pull/2666).
- Fixed issue with scatterlines only accepting concrete color types as `markercolor` [#2691](https://github.com/MakieOrg/Makie.jl/pull/2691).
- Fixed an accidental issue where `LaTeXStrings` were not typeset correctly in `Axis3` [#2558](https://github.com/MakieOrg/Makie.jl/pull/2588).
- Fixed a bug where line segments in `text(lstr::LaTeXString)` were ignoring offsets [#2668](https://github.com/MakieOrg/Makie.jl/pull/2668).
- Fixed a bug where the `arrows` recipe accidentally called a `Bool` when `normalize = true` [#2740](https://github.com/MakieOrg/Makie.jl/pull/2740).
- Re-exported the `@colorant_str` (`colorant"..."`) macro from Colors.jl [#2726](https://github.com/MakieOrg/Makie.jl/pull/2726).
- Speedup heatmaps in WGLMakie. [#2647](https://github.com/MakieOrg/Makie.jl/pull/2647)
- Fix slow `data_limits` for recipes, which made plotting lots of data with recipes much slower [#2770](https://github.com/MakieOrg/Makie.jl/pull/2770).

## [0.19.1] - 2023-01-01

- Add `show_data` method for `band` which shows the min and max values of the band at the x position of the cursor [#2497](https://github.com/MakieOrg/Makie.jl/pull/2497).
- Added `xlabelrotation`, `ylabelrotation` (`Axis`) and `labelrotation` (`Colorbar`) [#2478](https://github.com/MakieOrg/Makie.jl/pull/2478).
- Fixed forced rasterization in CairoMakie svg files when polygons with colors specified as (color, alpha) tuples were used [#2535](https://github.com/MakieOrg/Makie.jl/pull/2535).
- Do less copies of Observables in Attributes + plot pipeline [#2443](https://github.com/MakieOrg/Makie.jl/pull/2443).
- Add Search Page and tweak Result Ordering [#2474](https://github.com/MakieOrg/Makie.jl/pull/2474).
- Remove all global attributes from TextureAtlas implementation and fix julia#master [#2498](https://github.com/MakieOrg/Makie.jl/pull/2498).
- Use new Bonito, implement WGLMakie picking, improve performance and fix lots of WGLMakie bugs [#2428](https://github.com/MakieOrg/Makie.jl/pull/2428).

## [0.19.0] - 2022-12-03

- **Breaking** The attribute `textsize` has been removed everywhere in favor of the attribute `fontsize` which had also been in use.
  To migrate, search and replace all uses of `textsize` to `fontsize` [#2387](https://github.com/MakieOrg/Makie.jl/pull/2387).
- Added rich text which allows to more easily use superscripts and subscripts as well as differing colors, fonts, fontsizes, etc. for parts of a given text [#2321](https://github.com/MakieOrg/Makie.jl/pull/2321).

## [0.18.4] - 2022-12-02

- Added the `waterfall` plotting function [#2416](https://github.com/JuliaPlots/Makie.jl/pull/2416).
- Add support for `AbstractPattern` in `WGLMakie` [#2432](https://github.com/MakieOrg/Makie.jl/pull/2432).
- Broadcast replaces deprecated method for quantile [#2430](https://github.com/MakieOrg/Makie.jl/pull/2430).
- Fix CairoMakie's screen re-using [#2440](https://github.com/MakieOrg/Makie.jl/pull/2440).
- Fix repeated rendering with invisible objects [#2437](https://github.com/MakieOrg/Makie.jl/pull/2437).
- Fix hvlines for GLMakie [#2446](https://github.com/MakieOrg/Makie.jl/pull/2446).

## [0.18.3] - 2022-11-17

- Add `render_on_demand` flag for `GLMakie.Screen`. Setting this to `true` will skip rendering until plots get updated. This is the new default [#2336](https://github.com/MakieOrg/Makie.jl/pull/2336), [#2397](https://github.com/MakieOrg/Makie.jl/pull/2397).
- Clean up OpenGL state handling in GLMakie [#2397](https://github.com/MakieOrg/Makie.jl/pull/2397).
- Fix salting [#2407](https://github.com/MakieOrg/Makie.jl/pull/2407).
- Fixes for [GtkMakie](https://github.com/jwahlstrand/GtkMakie.jl) [#2418](https://github.com/MakieOrg/Makie.jl/pull/2418).

## [0.18.2] - 2022-11-03

- Fix Axis3 tick flipping with negative azimuth [#2364](https://github.com/MakieOrg/Makie.jl/pull/2364).
- Fix empty!(fig) and empty!(ax) [#2374](https://github.com/MakieOrg/Makie.jl/pull/2374), [#2375](https://github.com/MakieOrg/Makie.jl/pull/2375).
- Remove stencil buffer [#2389](https://github.com/MakieOrg/Makie.jl/pull/2389).
- Move Arrows and Wireframe to MakieCore [#2384](https://github.com/MakieOrg/Makie.jl/pull/2384).
- Skip legend entry if label is nothing [#2350](https://github.com/MakieOrg/Makie.jl/pull/2350).

## [0.18.1] - 2022-10-24

- fix heatmap interpolation [#2343](https://github.com/MakieOrg/Makie.jl/pull/2343).
- move poly to MakieCore [#2334](https://github.com/MakieOrg/Makie.jl/pull/2334)
- Fix picking warning and update_axis_camera [#2352](https://github.com/MakieOrg/Makie.jl/pull/2352).
- bring back inline!, to not open a window in VSCode repl [#2353](https://github.com/MakieOrg/Makie.jl/pull/2353).

## [0.18.0] - 2022-10-12

- **Breaking** Added `BezierPath` which can be constructed from SVG like command list, SVG string or from a `Polygon`.
  Added ability to use `BezierPath` and `Polgyon` as scatter markers.
  Replaced default symbol markers like `:cross` which converted to characters before with more precise `BezierPaths` and adjusted default markersize to 12.
  **Deprecated** using `String` to specify multiple char markers (`scatter(1:4, marker="abcd")`).
  **Deprecated** concrete geometries as markers like `Circle(Point2f(0), 1.5)` in favor of using the type like `Circle` for dispatch to special backend methods.
  Added single image marker support to WGLMakie [#979](https://github.com/MakieOrg/Makie.jl/pull/979).
- **Breaking** Refactored `display`, `record`, `colorbuffer` and `screens` to be faster and more consistent [#2306](https://github.com/MakieOrg/Makie.jl/pull/2306#issuecomment-1275918061).
- **Breaking** Refactored `DataInspector` to use `tooltip`. This results in changes in the attributes of DataInspector. Added `inspector_label`, `inspector_hover` and `inspector_clear` as optional attributes [#2095](https://github.com/JuliaPlots/Makie.jl/pull/2095).
- Added the `hexbin` plotting function [#2201](https://github.com/JuliaPlots/Makie.jl/pull/2201).
- Added the `tricontourf` plotting function [#2226](https://github.com/JuliaPlots/Makie.jl/pull/2226).
- Fixed per character attributes in text [#2244](https://github.com/JuliaPlots/Makie.jl/pull/2244).
- Allowed `CairoMakie` to render `scatter` with images as markers [#2080](https://github.com/MakieOrg/Makie.jl/pull/2080).
- Reworked text drawing and added ability to draw special characters via glyph indices in order to draw more LaTeX math characters with MathTeXEngine v0.5 [#2139](https://github.com/MakieOrg/Makie.jl/pull/2139).
- Allowed text to be copy/pasted into `Textbox` [#2281](https://github.com/MakieOrg/Makie.jl/pull/2281)
- Fixed updates for multiple meshes [#2277](https://github.com/MakieOrg/Makie.jl/pull/2277).
- Fixed broadcasting for linewidth, lengthscale & arrowsize in `arrow` recipe [#2273](https://github.com/MakieOrg/Makie.jl/pull/2273).
- Made GLMakie relocatable [#2282](https://github.com/MakieOrg/Makie.jl/pull/2282).
- Fixed changing input types in plot arguments [#2297](https://github.com/MakieOrg/Makie.jl/pull/2297).
- Better performance for Menus and fix clicks on items [#2299](https://github.com/MakieOrg/Makie.jl/pull/2299).
- Fixed CairoMakie bitmaps with transparency by using premultiplied ARGB surfaces [#2304](https://github.com/MakieOrg/Makie.jl/pull/2304).
- Fixed hiding of `Scene`s by setting `scene.visible[] = false` [#2317](https://github.com/MakieOrg/Makie.jl/pull/2317).
- `Axis` now accepts a `Tuple{Bool, Bool}` for `xtrimspine` and `ytrimspine` to trim only one end of the spine [#2171](https://github.com/JuliaPlots/Makie.jl/pull/2171).

## [0.17.13] - 2022-08-04

- Fixed boundingboxes [#2184](https://github.com/MakieOrg/Makie.jl/pull/2184).
- Fixed highclip/lowclip in meshscatter, poly, contourf, barplot [#2183](https://github.com/MakieOrg/Makie.jl/pull/2183).
- Fixed gridline updates [#2196](https://github.com/MakieOrg/Makie.jl/pull/2196).
- Fixed glDisablei argument order, which crashed some Intel drivers.

## [0.17.12] - 2022-07-22

- Fixed stackoverflow in show [#2167](https://github.com/MakieOrg/Makie.jl/pull/2167).

## [0.17.11] - 2022-07-21

- `rainclouds`(!) now supports `violin_limits` keyword argument, serving the same.
role as `datalimits` in `violin` [#2137](https://github.com/MakieOrg/Makie.jl/pull/2137).
- Fixed an issue where nonzero `strokewidth` results in a thin outline of the wrong color if `color` and `strokecolor` didn't match and weren't transparent. [#2096](https://github.com/MakieOrg/Makie.jl/pull/2096).
- Improved performance around Axis(3) limits [#2115](https://github.com/MakieOrg/Makie.jl/pull/2115).
- Cleaned up stroke artifacts in scatter and text [#2096](https://github.com/MakieOrg/Makie.jl/pull/2096).
- Compile time improvements [#2153](https://github.com/MakieOrg/Makie.jl/pull/2153).
- Mesh and Surface now interpolate between values instead of interpolating between colors for WGLMakie + GLMakie [#2097](https://github.com/MakieOrg/Makie.jl/pull/2097).

## [0.17.10] - 2022-07-13

- Bumped compatibility bound of `GridLayoutBase.jl` to `v0.9.0` which fixed a regression with `Mixed` and `Outside` alignmodes in nested `GridLayout`s [#2135](https://github.com/MakieOrg/Makie.jl/pull/2135).

## [0.17.9] - 2022-07-12

- Patterns (`Makie.AbstractPattern`) are now supported by `CairoMakie` in `poly` plots that don't involve `mesh`, such as `bar` and `poly` [#2106](https://github.com/MakieOrg/Makie.jl/pull/2106/).
- Fixed regression where `Block` alignments could not be specified as numbers anymore [#2108](https://github.com/MakieOrg/Makie.jl/pull/2108).
- Added the option to show mirrored ticks on the other side of an Axis using the attributes `xticksmirrored` and `yticksmirrored` [#2105](https://github.com/MakieOrg/Makie.jl/pull/2105).
- Fixed a bug where a set of `Axis` wouldn't be correctly linked together if they were only linked in pairs instead of all at the same time [#2116](https://github.com/MakieOrg/Makie.jl/pull/2116).

## [0.17.7] - 2022-06-19

- Improved `Menu` performance, now it should be much harder to reach the boundary of 255 scenes in GLMakie. `Menu` also takes a `default` keyword argument now and can be scrolled if there is too little space available.

## [0.17.6] - 2022-06-17

- **EXPERIMENTAL**: Added support for multiple windows in GLMakie through `display(GLMakie.Screen(), figure_or_scene)` [#1771](https://github.com/MakieOrg/Makie.jl/pull/1771).
- Added support for RGB matrices in `heatmap` with GLMakie [#2036](https://github.com/MakieOrg/Makie.jl/pull/2036)
- `Textbox` doesn't defocus anymore on trying to submit invalid input [#2041](https://github.com/MakieOrg/Makie.jl/pull/2041).
- `text` now takes the position as the first argument(s) like `scatter` and most other plotting functions, it is invoked `text(x, y, [z], text = "text")`. Because it is now of conversion type `PointBased`, the positions can be given in all the usual different ways which are implemented as conversion methods. All old invocation styles such as `text("text", position = Point(x, y))` still work to maintain backwards compatibility [#2020](https://github.com/MakieOrg/Makie.jl/pull/2020).

## [0.17.5] - 2022-06-10

- Fixed a regression with `linkaxes!` [#2039](https://github.com/MakieOrg/Makie.jl/pull/2039).

## [0.17.4] - 2022-06-09

- The functions `hlines!`, `vlines!`, `hspan!`, `vspan!` and `abline!` were reimplemented as recipes. This allows using them without an `Axis` argument in first position and also as visuals in AlgebraOfGraphics.jl. Also, `abline!` is now called `ablines!` for consistency, `abline!` is still exported but deprecated and will be removed in the future. [#2023](https://github.com/MakieOrg/Makie.jl/pulls/2023).
- Added `rainclouds` and `rainclouds!` [#1725](https://github.com/MakieOrg/Makie.jl/pull/1725).
- Improve CairoMakie performance [#1964](https://github.com/MakieOrg/Makie.jl/pull/1964) [#1981](https://github.com/MakieOrg/Makie.jl/pull/1981).
- Interpolate colormap correctly [#1973](https://github.com/MakieOrg/Makie.jl/pull/1973).
- Fix picking [#1993](https://github.com/MakieOrg/Makie.jl/pull/1993).
- Improve compile time latency [#1968](https://github.com/MakieOrg/Makie.jl/pull/1968) [#2000](https://github.com/MakieOrg/Makie.jl/pull/2000).
- Fix multi poly with rects [#1999](https://github.com/MakieOrg/Makie.jl/pull/1999).
- Respect scale and nonlinear values in PlotUtils cgrads [#1979](https://github.com/MakieOrg/Makie.jl/pull/1979).
- Fix CairoMakie heatmap filtering [#1828](https://github.com/MakieOrg/Makie.jl/pull/1828).
- Remove GLVisualize and MakieLayout module [#2007](https://github.com/MakieOrg/Makie.jl/pull/2007) [#2008](https://github.com/MakieOrg/Makie.jl/pull/2008).
- Add linestyle and default to extrema(z) for contour, remove bitrotten fillrange [#2008](https://github.com/MakieOrg/Makie.jl/pull/2008).

## [0.17.3] - 2022-05-20

- Switched to `MathTeXEngine v0.4`, which improves the look of LaTeXStrings [#1952](https://github.com/MakieOrg/Makie.jl/pull/1952).
- Added subtitle capability to `Axis` [#1859](https://github.com/MakieOrg/Makie.jl/pull/1859).
- Fixed a bug where scaled colormaps constructed using `Makie.cgrad` were not interpreted correctly.

## [0.17.2] - 2022-05-16

- Changed the default font from `Dejavu Sans` to `TeX Gyre Heros Makie` which is the same as `TeX Gyre Heros` with slightly decreased descenders and ascenders. Decreasing those metrics reduced unnecessary whitespace and alignment issues. Four fonts in total were added, the styles Regular, Bold, Italic and Bold Italic. Also changed `Axis`, `Axis3` and `Legend` attributes `titlefont` to `TeX Gyre Heros Makie Bold` in order to separate it better from axis labels in multifacet arrangements [#1897](https://github.com/MakieOrg/Makie.jl/pull/1897).

## [0.17.1] - 2022-05-13

- Added word wrapping. In `Label`, `word_wrap = true` causes it to use the suggested width and wrap text to fit. In `text`, `word_wrap_width > 0` can be used to set a pixel unit line width. Any word (anything between two spaces without a newline) that goes beyond this width gets a newline inserted before it [#1819](https://github.com/MakieOrg/Makie.jl/pull/1819).
- Improved `Axis3`'s interactive performance [#1835](https://github.com/MakieOrg/Makie.jl/pull/1835).
- Fixed errors in GLMakie's `scatter` implementation when markers are given as images. [#1917](https://github.com/MakieOrg/Makie.jl/pull/1917).
- Removed some method ambiguities introduced in v0.17 [#1922](https://github.com/MakieOrg/Makie.jl/pull/1922).
- Add an empty default label, `""`, to each slider that doesn't have a label in `SliderGrid` [#1888](https://github.com/MakieOrg/Makie.jl/pull/1888).

## [0.17.0] - 2022-05-05

- **Breaking** Added `space` as a generic attribute to switch between data, pixel, relative and clip space for positions. `space` in text has been renamed to `markerspace` because of this. `Pixel` and `SceneSpace` are no longer valid inputs for `space` or `markerspace` [#1596](https://github.com/MakieOrg/Makie.jl/pull/1596).
- **Breaking** Deprecated `mouse_selection(scene)` for `pick(scene)`.
- **Breaking** Bumped `GridLayoutBase` version to `v0.7`, which introduced offset layouts. Now, indexing into row 0 doesn't create a new row 1, but a new row 0, so that all previous content positions stay the same. This makes building complex layouts order-independent [#1704](https://github.com/MakieOrg/Makie.jl/pull/1704).
- **Breaking** deprecate `to_colormap(cmap, ncolors)` in favor of `categorical_colors(cmap, ncolors)` and `resample_cmap(cmap, ncolors)` [#1901](https://github.com/MakieOrg/Makie.jl/pull/1901) [#1723](https://github.com/MakieOrg/Makie.jl/pull/1723).
- Added `empty!(fig)` and changed `empty!(scene)` to remove all child plots without detaching windows [#1818](https://github.com/MakieOrg/Makie.jl/pull/1818).
- Switched to erroring instead of warning for deprecated events `mousebuttons`, `keyboardbuttons` and `mousedrag`.
- `Layoutable` was renamed to `Block` and the infrastructure changed such that attributes are fixed fields and each block has its own `Scene` for better encapsulation [#1796](https://github.com/MakieOrg/Makie.jl/pull/1796).
- Added `SliderGrid` block which replaces the deprecated `labelslider!` and `labelslidergrid!` functions [#1796](https://github.com/MakieOrg/Makie.jl/pull/1796).
- The default anti-aliasing method can now be set in `CairoMakie.activate!` using the `antialias` keyword.  Available options are `CairoMakie.Cairo.ANTIALIAS_*` [#1875](https://github.com/MakieOrg/Makie.jl/pull/1875).
- Added ability to rasterize a plots in CairoMakie vector graphics if `plt.rasterize = true` or `plt.rasterize = scale::Int` [#1872](https://github.com/MakieOrg/Makie.jl/pull/1872).
- Fixed segfaults in `streamplot_impl` on Mac M1 [#1830](https://github.com/MakieOrg/Makie.jl/pull/1830).
- Set the [Cairo miter limit](https://www.cairographics.org/manual/cairo-cairo-t.html#cairo-set-miter-limit) to mimic GLMakie behaviour [#1844](https://github.com/MakieOrg/Makie.jl/pull/1844).
- Fixed a method ambiguity in `rotatedrect` [#1846](https://github.com/MakieOrg/Makie.jl/pull/1846).
- Allow weights in statistical recipes [#1816](https://github.com/MakieOrg/Makie.jl/pull/1816).
- Fixed manual cycling of plot attributes [#1873](https://github.com/MakieOrg/Makie.jl/pull/1873).
- Fixed type constraints in ticklabelalign attributes [#1882](https://github.com/MakieOrg/Makie.jl/pull/1882).

## [0.16.4] - 2022-02-16

- Fixed WGLMakie performance bug and added option to set fps via `WGLMakie.activate!(fps=30)`.
- Implemented `nan_color`, `lowclip`, `highclip` for `image(::Matrix{Float})` in shader.
- Cleaned up mesh shader and implemented `nan_color`, `lowclip`, `highclip` for `mesh(m; color::Matrix{Float})` on the shader.
- Allowed `GLMakie.Buffer` `GLMakie.Sampler` to be used in `GeometryBasics.Mesh` to partially update parts of a mesh/texture and different interpolation and clamping modes for the texture.

## [0.16.0] - 2022-01-07

- **Breaking** Removed `Node` alias [#1307](https://github.com/MakieOrg/Makie.jl/pull/1307), [#1393](https://github.com/MakieOrg/Makie.jl/pull/1393). To upgrade, simply replace all occurrences of `Node` with `Observable`.
- **Breaking** Cleaned up `Scene` type [#1192](https://github.com/MakieOrg/Makie.jl/pull/1192), [#1393](https://github.com/MakieOrg/Makie.jl/pull/1393). The `Scene()` constructor doesn't create any axes or limits anymore. All keywords like `raw`, `show_axis` have been removed. A scene now always works like it did when using the deprecated `raw=true`. All the high level functionality like showing an axis and adding a 3d camera has been moved to `LScene`. See the new `Scene` tutorial for more info: https://docs.makie.org/dev/tutorials/scenes/.
- **Breaking** Lights got moved to `Scene`, see the [lighting docs](https://docs.makie.org/stable/documentation/lighting) and [RPRMakie examples](https://docs.makie.org/stable/documentation/backends/rprmakie/).
- Added ECDF plot [#1310](https://github.com/MakieOrg/Makie.jl/pull/1310).
- Added Order Independent Transparency to GLMakie [#1418](https://github.com/MakieOrg/Makie.jl/pull/1418), [#1506](https://github.com/MakieOrg/Makie.jl/pull/1506). This type of transparency is now used with `transparency = true`. The old transparency handling is available with `transparency = false`.
- Fixed blurry text in GLMakie and WGLMakie [#1494](https://github.com/MakieOrg/Makie.jl/pull/1494).
- Introduced a new experimental backend for ray tracing: [RPRMakie](https://docs.makie.org/stable/documentation/backends/rprmakie/).
- Added the `Cycled` type, which can be used to select the i-th value from the current cycler for a specific attribute [#1248](https://github.com/MakieOrg/Makie.jl/pull/1248).
- The plot function `scatterlines` now uses `color` as `markercolor` if `markercolor` is `automatic`. Also, cycling of the `color` attribute is enabled [#1463](https://github.com/MakieOrg/Makie.jl/pull/1463).
- Added the function `resize_to_layout!`, which allows to resize a `Figure` so that it contains its top `GridLayout` without additional whitespace or clipping [#1438](https://github.com/MakieOrg/Makie.jl/pull/1438).
- Cleaned up lighting in 3D contours and isosurfaces [#1434](https://github.com/MakieOrg/Makie.jl/pull/1434).
- Adjusted attributes of volumeslices to follow the normal structure [#1404](https://github.com/MakieOrg/Makie.jl/pull/1404). This allows you to adjust attributes like `colormap` without going through nested attributes.
- Added depth to 3D contours and isosurfaces [#1395](https://github.com/MakieOrg/Makie.jl/pull/1395), [#1393](https://github.com/MakieOrg/Makie.jl/pull/1393). This allows them to intersect correctly with other 3D objects.
- Restricted 3D scene camera to one scene [#1394](https://github.com/MakieOrg/Makie.jl/pull/1394), [#1393](https://github.com/MakieOrg/Makie.jl/pull/1393). This fixes issues with multiple scenes fighting over events consumed by the camera. You can select a scene by cleaning on it.
- Added depth shift attribute for GLMakie and WGLMakie [#1382](https://github.com/MakieOrg/Makie.jl/pull/1382), [#1393](https://github.com/MakieOrg/Makie.jl/pull/1393). This can be used to adjust render order similar to `overdraw`.
- Simplified automatic width computation in barplots [#1223](https://github.com/MakieOrg/Makie.jl/pull/1223), [#1393](https://github.com/MakieOrg/Makie.jl/pull/1393). If no `width` attribute is passed, the default width is computed as the minimum difference between consecutive `x` positions. Gap between bars are given by the (multiplicative) `gap` attribute. The actual bar width equals `width * (1 - gap)`.
- Added logical expressions for `ispressed` [#1222](https://github.com/MakieOrg/Makie.jl/pull/1222), [#1393](https://github.com/MakieOrg/Makie.jl/pull/1393). This moves a lot of control over hotkeys towards the user. With these changes one can now set a hotkey to trigger on any or no key, collections of keys and logical combinations of keys (i.e. "A is pressed and B is not pressed").
- Fixed issues with `Menu` render order [#1411](https://github.com/MakieOrg/Makie.jl/pull/1411).
- Added `label_rotation` to barplot [#1401](https://github.com/MakieOrg/Makie.jl/pull/1401).
- Fixed issue where `pixelcam!` does not remove controls from other cameras [#1504](https://github.com/MakieOrg/Makie.jl/pull/1504).
- Added conversion for OffsetArrays [#1260](https://github.com/MakieOrg/Makie.jl/pull/1260).
- The `qqplot` `qqline` options were changed to `:identity`, `:fit`, `:fitrobust` and `:none` (the default) [#1563](https://github.com/MakieOrg/Makie.jl/pull/1563). Fixed numeric error due to double computation of quantiles when fitting `qqline`. Deprecated `plot(q::QQPair)` method as it does not have enough information for correct `qqline` fit.

All other changes are collected [in this PR](https://github.com/MakieOrg/Makie.jl/pull/1521) and in the [release notes](https://github.com/MakieOrg/Makie.jl/releases/tag/v0.16.0).

## [0.15.3] - 2021-10-16

- The functions `labelslidergrid!` and `labelslider!` now set fixed widths for the value column with a heuristic. It is possible now to pass `Formatting.format` format strings as format specifiers in addition to the previous functions.
- Fixed 2D arrow rotations in `streamplot` [#1352](https://github.com/MakieOrg/Makie.jl/pull/1352).

## [0.15.2] - 2021-08-26

- Reenabled Julia 1.3 support.
- Use [MathTexEngine v0.2](https://github.com/Kolaru/MathTeXEngine.jl/releases/tag/v0.2.0).
- Depend on new GeometryBasics, which changes all the Vec/Point/Quaternion/RGB/RGBA - f0 aliases to just f. For example, `Vec2f0` is changed to `Vec2f`. Old aliases are still exported, but deprecated and will be removed in the next breaking release. For more details and an upgrade script, visit [GeometryBasics#97](https://github.com/JuliaGeometry/GeometryBasics.jl/pull/97).
- Added `hspan!` and `vspan!` functions [#1264](https://github.com/MakieOrg/Makie.jl/pull/1264).

## [0.15.1] - 2021-08-21

- Switched documentation framework to Franklin.jl.
- Added a specialization for `volumeslices` to DataInspector.
- Fixed 1 element `hist` [#1238](https://github.com/MakieOrg/Makie.jl/pull/1238) and make it easier to move `hist` [#1150](https://github.com/MakieOrg/Makie.jl/pull/1150).

## [0.15.0] - 2021-07-15

- `LaTeXString`s can now be used as input to `text` and therefore as labels for `Axis`, `Legend`, or other comparable objects. Mathematical expressions are typeset using [MathTeXEngine.jl](https://github.com/Kolaru/MathTeXEngine.jl) which offers a fast approximation of LaTeX typesetting [#1022](https://github.com/MakieOrg/Makie.jl/pull/1022).
- Added `Symlog10` and `pseudolog10` axis scales for log scale approximations that work with zero and negative values [#1109](https://github.com/MakieOrg/Makie.jl/pull/1109).
- Colorbar limits can now be passed as the attribute `colorrange` similar to plots [#1066](https://github.com/MakieOrg/Makie.jl/pull/1066).
- Added the option to pass three vectors to heatmaps and other plots using `SurfaceLike` conversion [#1101](https://github.com/MakieOrg/Makie.jl/pull/1101).
- Added `stairs` plot recipe [#1086](https://github.com/MakieOrg/Makie.jl/pull/1086).
- **Breaking** Removed `FigurePosition` and `FigureSubposition` types. Indexing into a `Figure` like `fig[1, 1]` now returns `GridPosition` and `GridSubposition` structs, which can be used in the same way as the types they replace. Because of an underlying change in `GridLayoutBase.jl`, it is now possible to do `Axis(gl[1, 1])` where `gl` is a `GridLayout` that is a sublayout of a `Figure`'s top layout [#1075](https://github.com/MakieOrg/Makie.jl/pull/1075).
- Bar plots and histograms have a new option for adding text labels [#1069](https://github.com/MakieOrg/Makie.jl/pull/1069).
- It is now possible to specify one `linewidth` value per segment in `linesegments` [#992](https://github.com/MakieOrg/Makie.jl/pull/992).
- Added a new 3d camera that allows for better camera movements using keyboard and mouse [#1024](https://github.com/MakieOrg/Makie.jl/pull/1024).
- Fixed the application of scale transformations to `surface` [#1070](https://github.com/MakieOrg/Makie.jl/pull/1070).
- Added an option to set a custom callback function for the `RectangleZoom` axis interaction to enable other use cases than zooming [#1104](https://github.com/MakieOrg/Makie.jl/pull/1104).
- Fixed rendering of `heatmap`s with one or more reversed ranges in CairoMakie, as in `heatmap(1:10, 10:-1:1, rand(10, 10))` [#1100](https://github.com/MakieOrg/Makie.jl/pull/1100).
- Fixed volume slice recipe and added docs for it [#1123](https://github.com/MakieOrg/Makie.jl/pull/1123).

[Unreleased]: https://github.com/MakieOrg/Makie.jl/compare/v0.21.16...HEAD
[0.21.16]: https://github.com/MakieOrg/Makie.jl/compare/v0.21.15...v0.21.16
[0.21.15]: https://github.com/MakieOrg/Makie.jl/compare/v0.21.14...v0.21.15
[0.21.14]: https://github.com/MakieOrg/Makie.jl/compare/v0.21.13...v0.21.14
[0.21.13]: https://github.com/MakieOrg/Makie.jl/compare/v0.21.12...v0.21.13
[0.21.12]: https://github.com/MakieOrg/Makie.jl/compare/v0.21.11...v0.21.12
[0.21.11]: https://github.com/MakieOrg/Makie.jl/compare/v0.21.10...v0.21.11
[0.21.10]: https://github.com/MakieOrg/Makie.jl/compare/v0.21.9...v0.21.10
[0.21.9]: https://github.com/MakieOrg/Makie.jl/compare/v0.21.8...v0.21.9
[0.21.8]: https://github.com/MakieOrg/Makie.jl/compare/v0.21.7...v0.21.8
[0.21.7]: https://github.com/MakieOrg/Makie.jl/compare/v0.21.6...v0.21.7
[0.21.6]: https://github.com/MakieOrg/Makie.jl/compare/v0.21.5...v0.21.6
[0.21.5]: https://github.com/MakieOrg/Makie.jl/compare/v0.21.4...v0.21.5
[0.21.4]: https://github.com/MakieOrg/Makie.jl/compare/v0.21.3...v0.21.4
[0.21.3]: https://github.com/MakieOrg/Makie.jl/compare/v0.21.2...v0.21.3
[0.21.2]: https://github.com/MakieOrg/Makie.jl/compare/v0.21.1...v0.21.2
[0.21.1]: https://github.com/MakieOrg/Makie.jl/compare/v0.21.0...v0.21.1
[0.21.0]: https://github.com/MakieOrg/Makie.jl/compare/v0.20.10...v0.21.0
[0.20.10]: https://github.com/MakieOrg/Makie.jl/compare/v0.20.9...v0.20.10
[0.20.9]: https://github.com/MakieOrg/Makie.jl/compare/v0.20.8...v0.20.9
[0.20.8]: https://github.com/MakieOrg/Makie.jl/compare/v0.20.7...v0.20.8
[0.20.7]: https://github.com/MakieOrg/Makie.jl/compare/v0.20.6...v0.20.7
[0.20.6]: https://github.com/MakieOrg/Makie.jl/compare/v0.20.5...v0.20.6
[0.20.5]: https://github.com/MakieOrg/Makie.jl/compare/v0.20.4...v0.20.5
[0.20.4]: https://github.com/MakieOrg/Makie.jl/compare/v0.20.3...v0.20.4
[0.20.3]: https://github.com/MakieOrg/Makie.jl/compare/v0.20.2...v0.20.3
[0.20.2]: https://github.com/MakieOrg/Makie.jl/compare/v0.20.1...v0.20.2
[0.20.1]: https://github.com/MakieOrg/Makie.jl/compare/v0.20.0...v0.20.1
[0.20.0]: https://github.com/MakieOrg/Makie.jl/compare/v0.19.12...v0.20.0
[0.19.12]: https://github.com/MakieOrg/Makie.jl/compare/v0.19.11...v0.19.12
[0.19.11]: https://github.com/MakieOrg/Makie.jl/compare/v0.19.10...v0.19.11
[0.19.10]: https://github.com/MakieOrg/Makie.jl/compare/v0.19.9...v0.19.10
[0.19.9]: https://github.com/MakieOrg/Makie.jl/compare/v0.19.8...v0.19.9
[0.19.8]: https://github.com/MakieOrg/Makie.jl/compare/v0.19.7...v0.19.8
[0.19.7]: https://github.com/MakieOrg/Makie.jl/compare/v0.19.6...v0.19.7
[0.19.6]: https://github.com/MakieOrg/Makie.jl/compare/v0.19.5...v0.19.6
[0.19.5]: https://github.com/MakieOrg/Makie.jl/compare/v0.19.4...v0.19.5
[0.19.4]: https://github.com/MakieOrg/Makie.jl/compare/v0.19.3...v0.19.4
[0.19.3]: https://github.com/MakieOrg/Makie.jl/compare/v0.19.1...v0.19.3
[0.19.1]: https://github.com/MakieOrg/Makie.jl/compare/v0.19.0...v0.19.1
[0.19.0]: https://github.com/MakieOrg/Makie.jl/compare/v0.18.4...v0.19.0
[0.18.4]: https://github.com/MakieOrg/Makie.jl/compare/v0.18.3...v0.18.4
[0.18.3]: https://github.com/MakieOrg/Makie.jl/compare/v0.18.2...v0.18.3
[0.18.2]: https://github.com/MakieOrg/Makie.jl/compare/v0.18.1...v0.18.2
[0.18.1]: https://github.com/MakieOrg/Makie.jl/compare/v0.18.0...v0.18.1
[0.18.0]: https://github.com/MakieOrg/Makie.jl/compare/v0.17.13...v0.18.0
[0.17.13]: https://github.com/MakieOrg/Makie.jl/compare/v0.17.12...v0.17.13
[0.17.12]: https://github.com/MakieOrg/Makie.jl/compare/v0.17.11...v0.17.12
[0.17.11]: https://github.com/MakieOrg/Makie.jl/compare/v0.17.10...v0.17.11
[0.17.10]: https://github.com/MakieOrg/Makie.jl/compare/v0.17.9...v0.17.10
[0.17.9]: https://github.com/MakieOrg/Makie.jl/compare/v0.17.7...v0.17.9
[0.17.7]: https://github.com/MakieOrg/Makie.jl/compare/v0.17.6...v0.17.7
[0.17.6]: https://github.com/MakieOrg/Makie.jl/compare/v0.17.5...v0.17.6
[0.17.5]: https://github.com/MakieOrg/Makie.jl/compare/v0.17.4...v0.17.5
[0.17.4]: https://github.com/MakieOrg/Makie.jl/compare/v0.17.3...v0.17.4
[0.17.3]: https://github.com/MakieOrg/Makie.jl/compare/v0.17.2...v0.17.3
[0.17.2]: https://github.com/MakieOrg/Makie.jl/compare/v0.17.1...v0.17.2
[0.17.1]: https://github.com/MakieOrg/Makie.jl/compare/v0.17.0...v0.17.1
[0.17.0]: https://github.com/MakieOrg/Makie.jl/compare/v0.16.4...v0.17.0
[0.16.4]: https://github.com/MakieOrg/Makie.jl/compare/v0.16.0...v0.16.4
[0.16.0]: https://github.com/MakieOrg/Makie.jl/compare/v0.15.3...v0.16.0
[0.15.3]: https://github.com/MakieOrg/Makie.jl/compare/v0.15.2...v0.15.3
[0.15.2]: https://github.com/MakieOrg/Makie.jl/compare/v0.15.1...v0.15.2
[0.15.1]: https://github.com/MakieOrg/Makie.jl/compare/v0.15.0...v0.15.1
[0.15.0]: https://github.com/MakieOrg/Makie.jl/compare/v0.14.2...v0.15.0<|MERGE_RESOLUTION|>--- conflicted
+++ resolved
@@ -31,11 +31,8 @@
 - Fix render order of Axis3 frame lines in CairoMakie [#4591](https://github.com/MakieOrg/Makie.jl/pull/4591)
 - Fix color mapping between contourf and colorbar [#4618](https://github.com/MakieOrg/Makie.jl/pull/4618)
 - Fixed an incorrect comparison in CairoMakie's line clipping code causing a line segment to disappear [#4631](https://github.com/MakieOrg/Makie.jl/pull/4631)
-<<<<<<< HEAD
 - Fix `poly` pipeline for 3D and/or Float64 polygons that begin from an empty vector [#4615](https://github.com/MakieOrg/Makie.jl/pull/4615).
-=======
 - Fixed heatmap cells being 0.5px/units too large in CairoMakie [4633](https://github.com/MakieOrg/Makie.jl/pull/4633)
->>>>>>> 068670b3
 
 ## [0.21.16] - 2024-11-06
 
