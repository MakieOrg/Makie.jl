--- conflicted
+++ resolved
@@ -2,12 +2,9 @@
 
 ## Unreleased
 
-<<<<<<< HEAD
 - Widened types for axis keys [#5243](https://github.com/MakieOrg/Makie.jl/pull/5243)
-=======
 - Fixed `getlimits(::Axis3)` error related to unchecked access of `:visible` attribute.
 - Add simple compression for arrays containing only the same value in WGLMakie [#5252](https://github.com/MakieOrg/Makie.jl/pull/5252).
->>>>>>> e4dcd11f
 
 ## [0.24.5] - 2025-08-06
 
