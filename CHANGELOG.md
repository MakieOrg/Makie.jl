# Changelog

## [Unreleased]

<<<<<<< HEAD
- fix `px_per_unit != 1` not getting fit to the interactive window size in GLMakie [#4687](https://github.com/MakieOrg/Makie.jl/pull/4687)
=======
- Changed minorticks to skip computation when they are not visible [#4681](https://github.com/MakieOrg/Makie.jl/pull/4681)
>>>>>>> 8c3ae514
- Fixed indexing error edge case in violin median code [#4682](https://github.com/MakieOrg/Makie.jl/pull/4682)
- Fixed incomplete plot cleanup when cleanup is triggered by an event. [#4710](https://github.com/MakieOrg/Makie.jl/pull/4710)
- Automatically plot Enums as categorical [#4717](https://github.com/MakieOrg/Makie.jl/pull/4717).

## [0.22.0] - 2024-12-12

- Updated to GeometryBasics 0.5: [GeometryBasics#173](https://github.com/JuliaGeometry/GeometryBasics.jl/pull/173), [GeometryBasics#219](https://github.com/JuliaGeometry/GeometryBasics.jl/pull/219) [#4319](https://github.com/MakieOrg/Makie.jl/pull/4319)
  - Removed `meta` infrastructure. Vertex attributes are now passed as kwargs.
  - Simplified GeometryBasics Mesh type, improving compile times
  - Added `FaceView` to allow different vertex attributes to use different indices for specifying data of the same vertex. This can be used to specify per-face data.
  - Added `GeometryBasics.face_normals(points, faces)`
  - Changed the order of `Rect2` coordinates to be counter-clockwise.
  - Updated `Cylinder` to avoid visually rounding off the top and bottom.
  - Added `MetaMesh` to store non-vertex metadata in a GeometryBasics Mesh object. These are now produced by MeshIO for `.obj` files, containing information from `.mtl` files.
  - Renamed `Tesselation/tesselation` to `Tessellation/tessellation` [GeometryBasics#227](https://github.com/JuliaGeometry/GeometryBasics.jl/pull/227) [#4564](https://github.com/MakieOrg/Makie.jl/pull/4564)
- Added `Makie.mesh` option for `MetaMesh` which applies some of the bundled information [#4368](https://github.com/MakieOrg/Makie.jl/pull/4368), [#4496](https://github.com/MakieOrg/Makie.jl/pull/4496)
- `Voronoiplot`s automatic colors are now defined based on the underlying point set instead of only those generators appearing in the tessellation. This makes the selected colors consistent between tessellations when generators might have been deleted or added. [#4357](https://github.com/MakieOrg/Makie.jl/pull/4357)
- `contour` now supports _curvilinear_ grids, where `x` and `y` are matrices [#4670](https://github.com/MakieOrg/Makie.jl/pull/4670).
- Added `viewmode = :free` and translation, zoom, limit reset and cursor-focus interactions to Axis3. [4131](https://github.com/MakieOrg/Makie.jl/pull/4131)
- Split `marker_offset` handling from marker centering and fix various bugs with it [#4594](https://github.com/MakieOrg/Makie.jl/pull/4594)
- Added `transform_marker` attribute to meshscatter and changed the default behavior to not transform marker/mesh vertices [#4606](https://github.com/MakieOrg/Makie.jl/pull/4606)
- Fixed some issues with meshscatter not correctly transforming with transform functions and float32 rescaling [#4606](https://github.com/MakieOrg/Makie.jl/pull/4606)
- Fixed `poly` pipeline for 3D and/or Float64 polygons that begin from an empty vector [#4615](https://github.com/MakieOrg/Makie.jl/pull/4615).
- `empty!` GLMakie screen instead of closing, fixing issue with resetted window position [#3881](https://github.com/MakieOrg/Makie.jl/pull/3881)
- Added option to display the front spines in Axis3 to close the outline box [#2349](https://github.com/MakieOrg/Makie.jl/pull/4305)
- Fixed gaps in corners of `poly(Rect2(...))` stroke [#4664](https://github.com/MakieOrg/Makie.jl/pull/4664)
- Fixed an issue where `reinterpret`ed arrays of line points were not handled correctly in CairoMakie [#4668](https://github.com/MakieOrg/Makie.jl/pull/4668).
- Fixed various issues with `markerspace = :data`, `transform_marker = true` and `rotation` for scatter in CairoMakie (incorrect marker transformations, ignored transformations, Cairo state corruption) [#4663](https://github.com/MakieOrg/Makie.jl/pull/4663)
- Refactored OpenGL cleanup to run immediately rather than on GC [#4699](https://github.com/MakieOrg/Makie.jl/pull/4699)
- It is now possible to change the title of a `GLFW.Window` with `GLMakie.set_title!(screen::Screen, title::String)` [#4677](https://github.com/MakieOrg/Makie.jl/pull/4677).

## [0.21.18] - 2024-12-12

- Allow for user defined recipes to be used in SpecApi [#4655](https://github.com/MakieOrg/Makie.jl/pull/4655).

## [0.21.17] - 2024-12-05

- Added `backend` and `update` kwargs to `show` [#4558](https://github.com/MakieOrg/Makie.jl/pull/4558)
- Disabled unit prefix conversions for compound units (e.g. `u"m/s"`) to avoid generating incorrect units. [#4583](https://github.com/MakieOrg/Makie.jl/pull/4583)
- Added kwarg to rotate Toggle [#4445](https://github.com/MakieOrg/Makie.jl/pull/4445)
- Fixed orientation of environment light textures in RPRMakie [#4629](https://github.com/MakieOrg/Makie.jl/pull/4629).
- Fixed uint16 overflow for over ~65k elements in WGLMakie picking [#4604](https://github.com/MakieOrg/Makie.jl/pull/4604).
- Improved performance for line plot in CairoMakie [#4601](https://github.com/MakieOrg/Makie.jl/pull/4601).
- Prevent more default actions when canvas has focus [#4602](https://github.com/MakieOrg/Makie.jl/pull/4602).
- Fixed an error in `convert_arguments` for PointBased plots and 3D polygons [#4585](https://github.com/MakieOrg/Makie.jl/pull/4585).
- Fixed polygon rendering issue of `crossbar(..., show_notch = true)` in CairoMakie [#4587](https://github.com/MakieOrg/Makie.jl/pull/4587).
- Fixed `colorbuffer(axis)` for `px_per_unit != 1` [#4574](https://github.com/MakieOrg/Makie.jl/pull/4574).
- Fixed render order of Axis3 frame lines in CairoMakie [#4591](https://github.com/MakieOrg/Makie.jl/pull/4591)
- Fixed color mapping between `contourf` and `Colorbar` [#4618](https://github.com/MakieOrg/Makie.jl/pull/4618)
- Fixed an incorrect comparison in CairoMakie's line clipping code which can cause line segments to disappear [#4631](https://github.com/MakieOrg/Makie.jl/pull/4631)
- Added PointBased conversion for `Vector{MultiLineString}` [#4599](https://github.com/MakieOrg/Makie.jl/pull/4599)
- Added color conversions for tuples, Points and Vecs [#4599](https://github.com/MakieOrg/Makie.jl/pull/4599)
- Added conversions for 1 and 2 value paddings in `Label` and `tooltip` [#4599](https://github.com/MakieOrg/Makie.jl/pull/4599)
- Fixed `NaN` in scatter rotation and markersize breaking Cairo state [#4599](https://github.com/MakieOrg/Makie.jl/pull/4599)
- Fixed heatmap cells being 0.5px/units too large in CairoMakie [4633](https://github.com/MakieOrg/Makie.jl/pull/4633)
- Fixed bounds error when recording video with WGLMakie [#4639](https://github.com/MakieOrg/Makie.jl/pull/4639).
- Added `axis.(x/y)ticklabelspace = :max_auto`, to only grow tickspace but never shrink to reduce jitter [#4642](https://github.com/MakieOrg/Makie.jl/pull/4642).
- The error shown for invalid attributes will now also show suggestions for nearby attributes (if there are any) [#4394](https://github.com/MakieOrg/Makie.jl/pull/4394).
- Added (x/y)axislinks to S.GridLayout and make sure limits don't reset when linking axes [#4643](https://github.com/MakieOrg/Makie.jl/pull/4643).

## [0.21.16] - 2024-11-06

- Added `origin!()` to transformation so that the reference point of `rotate!()` and `scale!()` can be modified [#4472](https://github.com/MakieOrg/Makie.jl/pull/4472)
- Correctly render the tooltip triangle [#4560](https://github.com/MakieOrg/Makie.jl/pull/4560).
- Introduce `isclosed(scene)`, conditionally use `Bonito.LargeUpdate` [#4569](https://github.com/MakieOrg/Makie.jl/pull/4569).
- Allow plots to move between scenes in SpecApi [#4132](https://github.com/MakieOrg/Makie.jl/pull/4132).
- Added empty constructor to all backends for `Screen` allowing `display(Makie.current_backend().Screen(), fig)` [#4561](https://github.com/MakieOrg/Makie.jl/pull/4561).
- Added `subsup` and `left_subsup` functions that offer stacked sub- and superscripts for `rich` text which means this style can be used with arbitrary fonts and is not limited to fonts supported by MathTeXEngine.jl [#4489](https://github.com/MakieOrg/Makie.jl/pull/4489).
- Added the `jitter_width` and `side_nudge` attributes to the `raincloud` plot definition, so that they can be used as kwargs [#4517](https://github.com/MakieOrg/Makie.jl/pull/4517)
- Expand PlotList plots to expose their child plots to the legend interface, allowing `axislegend`show plots within PlotSpecs as individual entries. [#4546](https://github.com/MakieOrg/Makie.jl/pull/4546)
- Implement S.Colorbar(plotspec) [#4520](https://github.com/MakieOrg/Makie.jl/pull/4520).
- Fixed a hang when `Record` was created inside a closure passed to `IOCapture.capture` [#4562](https://github.com/MakieOrg/Makie.jl/pull/4562).
- Added logical size annotation to `text/html` inline videos so that sizes are appropriate independent of the current `px_per_unit` value [#4563](https://github.com/MakieOrg/Makie.jl/pull/4563).

## [0.21.15] - 2024-10-25

- Allowed creation of `Legend` with entries that have no legend elements [#4526](https://github.com/MakieOrg/Makie.jl/pull/4526).
- Improved CairoMakie's 2D mesh drawing performance by ~30% [#4132](https://github.com/MakieOrg/Makie.jl/pull/4132).
- Allow `width` to be set per box in `boxplot` [#4447](https://github.com/MakieOrg/Makie.jl/pull/4447).
- For `Textbox`es in which a fixed width is specified, the text is now scrolled
  if the width is exceeded [#4293](https://github.com/MakieOrg/Makie.jl/pull/4293)
- Changed image, heatmap and surface picking indices to correctly index the relevant matrix arguments. [#4459](https://github.com/MakieOrg/Makie.jl/pull/4459)
- Improved performance of `record` by avoiding unnecessary copying in common cases [#4475](https://github.com/MakieOrg/Makie.jl/pull/4475).
- Fixed usage of `AggMean()` and other aggregations operating on 3d data for `datashader` [#4346](https://github.com/MakieOrg/Makie.jl/pull/4346).
- Fixed forced rasterization when rendering figures with `Axis3` to svg [#4463](https://github.com/MakieOrg/Makie.jl/pull/4463).
- Changed default for `circular_rotation` in Camera3D to false, so that the camera doesn't change rotation direction anymore [4492](https://github.com/MakieOrg/Makie.jl/pull/4492)
- Fixed `pick(scene, rect2)` in WGLMakie [#4488](https://github.com/MakieOrg/Makie.jl/pull/4488)
- Fixed resizing of `surface` data not working correctly. (I.e. drawing out-of-bounds data or only drawing part of the data.) [#4529](https://github.com/MakieOrg/Makie.jl/pull/4529)

## [0.21.14] - 2024-10-11

- Fixed relocatability of GLMakie [#4461](https://github.com/MakieOrg/Makie.jl/pull/4461).
- Fixed relocatability of WGLMakie [#4467](https://github.com/MakieOrg/Makie.jl/pull/4467).
- Fixed `space` keyword for `barplot` [#4435](https://github.com/MakieOrg/Makie.jl/pull/4435).

## [0.21.13] - 2024-10-07

- Optimize SpecApi, re-use Blocks better and add API to access the created block objects [#4354](https://github.com/MakieOrg/Makie.jl/pull/4354).
- Fixed `merge(attr1, attr2)` modifying nested attributes in `attr1` [#4416](https://github.com/MakieOrg/Makie.jl/pull/4416)
- Fixed issue with CairoMakie rendering scene backgrounds at the wrong position [#4425](https://github.com/MakieOrg/Makie.jl/pull/4425)
- Fixed incorrect inverse transformation in `position_on_plot` for lines, causing incorrect tooltip placement in DataInspector [#4402](https://github.com/MakieOrg/Makie.jl/pull/4402)
- Added new `Checkbox` block [#4336](https://github.com/MakieOrg/Makie.jl/pull/4336).
- Added ability to override legend element attributes by pairing labels or plots with override attributes [#4427](https://github.com/MakieOrg/Makie.jl/pull/4427).
- Added threshold before a drag starts which improves false negative rates for clicks. `Button` can now trigger on click and not mouse-down which is the canonical behavior in other GUI systems [#4336](https://github.com/MakieOrg/Makie.jl/pull/4336).
- `PolarAxis` font size now defaults to global figure `fontsize` in the absence of specific `Axis` theming [#4314](https://github.com/MakieOrg/Makie.jl/pull/4314)
- `MultiplesTicks` accepts new option `strip_zero=true`, allowing labels of the form `0x` to be `0` [#4372](https://github.com/MakieOrg/Makie.jl/pull/4372)
- Make near/far of WGLMakie JS 3d camera dynamic, for better depth_shift scaling [#4430](https://github.com/MakieOrg/Makie.jl/pull/4430).

## [0.21.12] - 2024-09-28

- Fix NaN handling in WGLMakie [#4282](https://github.com/MakieOrg/Makie.jl/pull/4282).
- Show DataInspector tooltip on NaN values if `nan_color` has been set to other than `:transparent` [#4310](https://github.com/MakieOrg/Makie.jl/pull/4310)
- Fix `linestyle` not being used in `triplot` [#4332](https://github.com/MakieOrg/Makie.jl/pull/4332)
- Invalid keyword arguments for `Block`s (e.g. `Axis` and `Colorbar`) now throw errors and show suggestions rather than simply throwing [#4392](https://github.com/MakieOrg/Makie.jl/pull/4392)
- Fix voxel clipping not being based on voxel centers [#4397](https://github.com/MakieOrg/Makie.jl/pull/4397)
- Parsing `Q` and `q` commands in svg paths with `BezierPath` is now supported [#4413](https://github.com/MakieOrg/Makie.jl/pull/4413)


## [0.21.11] - 2024-09-13

- Hot fixes for 0.21.10 [#4356](https://github.com/MakieOrg/Makie.jl/pull/4356).
- Set `Voronoiplot`'s preferred axis type to 2D in all cases [#4349](https://github.com/MakieOrg/Makie.jl/pull/4349)

## [0.21.10] - 2024-09-12

- Introduce `heatmap(Resampler(large_matrix))`, allowing to show big images interactively [#4317](https://github.com/MakieOrg/Makie.jl/pull/4317).
- Make sure we wait for the screen session [#4316](https://github.com/MakieOrg/Makie.jl/pull/4316).
- Fix for absrect [#4312](https://github.com/MakieOrg/Makie.jl/pull/4312).
- Fix attribute updates for SpecApi and SpecPlots (e.g. ecdfplot) [#4265](https://github.com/MakieOrg/Makie.jl/pull/4265).
- Bring back `poly` convert arguments for matrix with points as row [#4258](https://github.com/MakieOrg/Makie.jl/pull/4258).
- Fix gl_ClipDistance related segfault on WSL with GLMakie [#4270](https://github.com/MakieOrg/Makie.jl/pull/4270).
- Added option `label_position = :center` to place labels centered over each bar [#4274](https://github.com/MakieOrg/Makie.jl/pull/4274).
- `plotfunc()` and `func2type()` support functions ending with `!` [#4275](https://github.com/MakieOrg/Makie.jl/pull/4275).
- Fixed Boundserror in clipped multicolor lines in CairoMakie [#4313](https://github.com/MakieOrg/Makie.jl/pull/4313)
- Fix float precision based assertions error in GLMakie.volume [#4311](https://github.com/MakieOrg/Makie.jl/pull/4311)
- Support images with reversed axes [#4338](https://github.com/MakieOrg/Makie.jl/pull/4338)

## [0.21.9] - 2024-08-27

- Hotfix for colormap + color updates [#4258](https://github.com/MakieOrg/Makie.jl/pull/4258).

## [0.21.8] - 2024-08-26

- Fix selected list in `WGLMakie.pick_sorted` [#4136](https://github.com/MakieOrg/Makie.jl/pull/4136).
- Apply px per unit in `pick_closest`/`pick_sorted` [#4137](https://github.com/MakieOrg/Makie.jl/pull/4137).
- Support plot(interval, func) for rangebars and band [#4102](https://github.com/MakieOrg/Makie.jl/pull/4102).
- Fixed the broken OpenGL state cleanup for clip_planes which may cause plots to disappear randomly [#4157](https://github.com/MakieOrg/Makie.jl/pull/4157)
- Reduce updates for image/heatmap, improving performance [#4130](https://github.com/MakieOrg/Makie.jl/pull/4130).
- Add an informative error message to `save` when no backend is loaded [#4177](https://github.com/MakieOrg/Makie.jl/pull/4177)
- Fix rendering of `band` with NaN values [#4178](https://github.com/MakieOrg/Makie.jl/pull/4178).
- Fix plotting of lines with OffsetArrays across all backends [#4242](https://github.com/MakieOrg/Makie.jl/pull/4242).

## [0.21.7] - 2024-08-19

- Hot fix for 1D heatmap [#4147](https://github.com/MakieOrg/Makie.jl/pull/4147).

## [0.21.6] - 2024-08-14

- Fix RectangleZoom in WGLMakie [#4127](https://github.com/MakieOrg/Makie.jl/pull/4127)
- Bring back fastpath for regular heatmaps [#4125](https://github.com/MakieOrg/Makie.jl/pull/4125)
- Data inspector fixes (mostly for bar plots) [#4087](https://github.com/MakieOrg/Makie.jl/pull/4087)
- Added "clip_planes" as a new generic plot and scene attribute. Up to 8 world space clip planes can be specified to hide sections of a plot. [#3958](https://github.com/MakieOrg/Makie.jl/pull/3958)
- Updated handling of `model` matrices with active Float32 rescaling. This should fix issues with Float32-unsafe translations or scalings of plots, as well as rotated plots in Float32-unsafe ranges. [#4026](https://github.com/MakieOrg/Makie.jl/pull/4026)
- Added `events.tick` to allow linking actions like animations to the renderloop. [#3948](https://github.com/MakieOrg/Makie.jl/pull/3948)
- Added the `uv_transform` attribute for meshscatter, mesh, surface and image [#1406](https://github.com/MakieOrg/Makie.jl/pull/1406).
- Added the ability to use textures with `meshscatter` in WGLMakie [#1406](https://github.com/MakieOrg/Makie.jl/pull/1406).
- Don't remove underlying VideoStream file when doing save() [#3883](https://github.com/MakieOrg/Makie.jl/pull/3883).
- Fix label/legend for plotlist [#4079](https://github.com/MakieOrg/Makie.jl/pull/4079).
- Fix wrong order for colors in RPRMakie [#4098](https://github.com/MakieOrg/Makie.jl/pull/4098).
- Fixed incorrect distance calculation in `pick_closest` in WGLMakie [#4082](https://github.com/MakieOrg/Makie.jl/pull/4082).
- Suppress keyboard shortcuts and context menu in JupyterLab output [#4068](https://github.com/MakieOrg/Makie.jl/pull/4068).
- Introduce stroke_depth_shift + forward normal depth_shift for Poly [#4058](https://github.com/MakieOrg/Makie.jl/pull/4058).
- Use linestyle for Poly and Density legend elements [#4000](https://github.com/MakieOrg/Makie.jl/pull/4000).
- Bring back interpolation attribute for surface [#4056](https://github.com/MakieOrg/Makie.jl/pull/4056).
- Improved accuracy of framerate settings in GLMakie [#3954](https://github.com/MakieOrg/Makie.jl/pull/3954)
- Fix label_formatter being called twice in barplot [#4046](https://github.com/MakieOrg/Makie.jl/pull/4046).
- Fix error with automatic `highclip` or `lowclip` and scalar colors [#4048](https://github.com/MakieOrg/Makie.jl/pull/4048).
- Correct a bug in the `project` function when projecting using a `Scene`. [#3909](https://github.com/MakieOrg/Makie.jl/pull/3909).
- Add position for `pie` plot [#4027](https://github.com/MakieOrg/Makie.jl/pull/4027).
- Correct a method ambiguity in `insert!` which was causing `PlotList` to fail on CairoMakie. [#4038](https://github.com/MakieOrg/Makie.jl/pull/4038)
- Delaunay triangulations created via `tricontourf`, `triplot`, and `voronoiplot` no longer use any randomisation in the point insertion order so that results are unique. [#4044](https://github.com/MakieOrg/Makie.jl/pull/4044)
- Improve content scaling support for Wayland and fix incorrect mouse scaling on mac [#4062](https://github.com/MakieOrg/Makie.jl/pull/4062)
- Fix: `band` ignored its `alpha` argument in CairoMakie
- Fix `marker=FastPixel()` makersize and markerspace, improve `spy` recipe [#4043](https://github.com/MakieOrg/Makie.jl/pull/4043).
- Fixed `invert_normals` for surface plots in CairoMakie [#4021](https://github.com/MakieOrg/Makie.jl/pull/4021).
- Improve support for embedding GLMakie. [#4073](https://github.com/MakieOrg/Makie.jl/pull/4073)
- Update JS OrbitControls to match Julia OrbitControls [#4084](https://github.com/MakieOrg/Makie.jl/pull/4084).
- Fix `select_point()` [#4101](https://github.com/MakieOrg/Makie.jl/pull/4101).
- Fix `absrect()` and `select_rectangle()` [#4110](https://github.com/MakieOrg/Makie.jl/issues/4110).
- Allow segment-specific radius for `pie` plot [#4028](https://github.com/MakieOrg/Makie.jl/pull/4028).

## [0.21.5] - 2024-07-07

- Fixed tuple argument for `WGLMakie.activate!(resize_to=(:parent, nothing))` [#4009](https://github.com/MakieOrg/Makie.jl/pull/4009).
- validate plot attributes later, for axis specific plot attributes [#3974](https://github.com/MakieOrg/Makie.jl/pull/3974).

## [0.21.4] - 2024-07-02

- Fixed support for GLFW 3.4 on OSX [#3999](https://github.com/MakieOrg/Makie.jl/issues/3999).
- Changed camera variables to Float64 for increased accuracy [#3984](https://github.com/MakieOrg/Makie.jl/pull/3984)
- Allow CairoMakie to render `poly` overloads that internally don't use two child plots [#3986](https://github.com/MakieOrg/Makie.jl/pull/3986).
- Fixes for Menu and DataInspector [#3975](https://github.com/MakieOrg/Makie.jl/pull/3975).
- Add line-loop detection and rendering to GLMakie and WGLMakie [#3907](https://github.com/MakieOrg/Makie.jl/pull/3907).

## [0.21.3] - 2024-06-17

- Fix stack overflows when using `markerspace = :data` with `scatter` [#3960](https://github.com/MakieOrg/Makie.jl/issues/3960).
- CairoMakie: Fix broken SVGs when using non-interpolated image primitives, for example Colorbars, with recent Cairo versions [#3967](https://github.com/MakieOrg/Makie.jl/pull/3967).
- CairoMakie: Add argument `pdf_version` to restrict the PDF version when saving a figure as a PDF [#3845](https://github.com/MakieOrg/Makie.jl/pull/3845).
- Fix DataInspector using invalid attribute strokewidth for plot type Wireframe [#3917](https://github.com/MakieOrg/Makie.jl/pull/3917).
- CairoMakie: Fix incorrect scaling factor for SVGs with Cairo_jll 1.18 [#3964](https://github.com/MakieOrg/Makie.jl/pull/3964).
- Fixed use of Textbox from Bonito [#3924](https://github.com/MakieOrg/Makie.jl/pull/3924)

## [0.21.2] - 2024-05-22

- Added `cycle` to general attribute allowlist so that it works also with plot types that don't set one in their theme [#3879](https://github.com/MakieOrg/Makie.jl/pull/3879).

## [0.21.1] - 2024-05-21

- `boundingbox` now relies on `apply_transform(transform, data_limits(plot))` rather than transforming the corner points of the bounding box [#3856](https://github.com/MakieOrg/Makie.jl/pull/3856).
- Adjusted `Axis` limits to consider transformations more consistently [#3864](https://github.com/MakieOrg/Makie.jl/pull/3864).
- Fix problems with incorrectly disabled attributes in recipes [#3870](https://github.com/MakieOrg/Makie.jl/pull/3870), [#3866](https://github.com/MakieOrg/Makie.jl/pull/3866).
- Fix RPRMakie with Material [#3872](https://github.com/MakieOrg/Makie.jl/pull/3872).
- Support the loop option in html video output [#3697](https://github.com/MakieOrg/Makie.jl/pull/3697).

## [0.21.0] - 2024-05-08

- Add `voxels` plot [#3527](https://github.com/MakieOrg/Makie.jl/pull/3527).
- Added supported markers hint to unsupported marker warn message [#3666](https://github.com/MakieOrg/Makie.jl/pull/3666).
- Fixed bug in CairoMakie line drawing when multiple successive points had the same color [#3712](https://github.com/MakieOrg/Makie.jl/pull/3712).
- Remove StableHashTraits in favor of calculating hashes directly with CRC32c [#3667](https://github.com/MakieOrg/Makie.jl/pull/3667).
- **Breaking (sort of)** Added a new `@recipe` variant which allows documenting attributes directly where they are defined and validating that all attributes are known whenever a plot is created. This is not breaking in the sense that the API changes, but user code is likely to break because of misspelled attribute names etc. that have so far gone unnoticed.
- Add axis converts, enabling unit/categorical support and more [#3226](https://github.com/MakieOrg/Makie.jl/pull/3226).
- **Breaking** Streamlined `data_limits` and `boundingbox` [#3671](https://github.com/MakieOrg/Makie.jl/pull/3671)
  - `data_limits` now only considers plot positions, completely ignoring transformations
  - `boundingbox(p::Text)` is deprecated in favor of `boundingbox(p::Text, p.markerspace[])`. The more internal methods use `string_boundingbox(p)`. [#3723](https://github.com/MakieOrg/Makie.jl/pull/3723)
  - `boundingbox` overwrites must now include a secondary space argument to work `boundingbox(plot, space::Symbol = :data)` [#3723](https://github.com/MakieOrg/Makie.jl/pull/3723)
  - `boundingbox` now always consider `transform_func` and `model`
  - `data_limits(::Scatter)` and `boundingbox(::Scatter)` now consider marker transformations [#3716](https://github.com/MakieOrg/Makie.jl/pull/3716)
- **Breaking** Improved Float64 compatibility of Axis [#3681](https://github.com/MakieOrg/Makie.jl/pull/3681)
  - This added an extra conversion step which only takes effect when Float32 precision becomes relevant. In those cases code using `project()` functions will be wrong as the transformation is not applied. Use `project(plot_or_scene, ...)` or apply the conversion yourself beforehand with `Makie.f32_convert(plot_or_scene, transformed_point)` and use `patched_model = Makie.patch_model(plot_or_scene, model)`.
  - `Makie.to_world(point, matrix, resolution)` has been deprecated in favor of `Makie.to_world(scene_or_plot, point)` to include float32 conversions.
- **Breaking** Reworked line shaders in GLMakie and WGLMakie [#3558](https://github.com/MakieOrg/Makie.jl/pull/3558)
  - GLMakie: Removed support for per point linewidths
  - GLMakie: Adjusted dots (e.g. with `linestyle = :dot`) to bend across a joint
  - GLMakie: Adjusted linestyles to scale with linewidth dynamically so that dots remain dots with changing linewidth
  - GLMakie: Cleaned up anti-aliasing for truncated joints
  - WGLMakie: Added support for linestyles
  - WGLMakie: Added line joints
  - WGLMakie: Added native anti-aliasing which generally improves quality but introduces outline artifacts in some cases (same as GLMakie)
  - Both: Adjusted handling of thin lines which may result in different color intensities
- Fixed an issue with lines being drawn in the wrong direction in 3D (with perspective projection) [#3651](https://github.com/MakieOrg/Makie.jl/pull/3651).
- **Breaking** Renamed attribute `rotations` to `rotation` for `scatter` and `meshscatter` which had been inconsistent with the otherwise singular naming scheme and other plots like `text` [#3724](https://github.com/MakieOrg/Makie.jl/pull/3724).
- Fixed `contourf` bug where n levels would sometimes miss the uppermost value, causing gaps [#3713](https://github.com/MakieOrg/Makie.jl/pull/3713).
- Added `scale` attribute to `violin` [#3352](https://github.com/MakieOrg/Makie.jl/pull/3352).
- Use label formatter in barplot [#3718](https://github.com/MakieOrg/Makie.jl/pull/3718).
- Fix the incorrect shading with non uniform markerscale in meshscatter [#3722](https://github.com/MakieOrg/Makie.jl/pull/3722)
- Add `scale_to=:flip` option to `hist`, which flips the direction of the bars [#3732](https://github.com/MakieOrg/Makie.jl/pull/3732)
- Fixed an issue with the texture atlas not updating in WGLMakie after display, causing new symbols to not show up [#3737](https://github.com/MakieOrg/Makie.jl/pull/3737)
- Added `linecap` and `joinstyle` attributes for lines and linesegments. Also normalized `miter_limit` to 60° across all backends. [#3771](https://github.com/MakieOrg/Makie.jl/pull/3771)

## [0.20.10] 2024-05-07

- Loosened type restrictions for potentially array-valued colors in `Axis` attributes like `xticklabelcolor` [#3826](https://github.com/MakieOrg/Makie.jl/pull/3826).
- Added support for intervals for specifying axis limits [#3696](https://github.com/MakieOrg/Makie.jl/pull/3696)
- Added recipes for plotting intervals to `Band`, `Rangebars`, `H/VSpan` [3695](https://github.com/MakieOrg/Makie.jl/pull/3695)
- Documented `WilkinsonTicks` [#3819](https://github.com/MakieOrg/Makie.jl/pull/3819).
- Added `axislegend(ax, "title")` method [#3808](https://github.com/MakieOrg/Makie.jl/pull/3808).
- Improved thread safety of rendering with CairoMakie (independent `Scene`s only) by locking FreeType handles [#3777](https://github.com/MakieOrg/Makie.jl/pull/3777).
- Adds a tutorial for how to make recipes work with new types [#3816](https://github.com/MakieOrg/Makie.jl/pull/3816).
- Provided an interface to convert markers in CairoMakie separately (`cairo_scatter_marker`) so external packages can overload it. [#3811](https://github.com/MakieOrg/Makie.jl/pull/3811)
- Updated to DelaunayTriangulation v1.0 [#3787](https://github.com/MakieOrg/Makie.jl/pull/3787).
- Added methods `hidedecorations!`, `hiderdecorations!`, `hidethetadecorations!` and  `hidespines!` for `PolarAxis` axes [#3823](https://github.com/MakieOrg/Makie.jl/pull/3823).
- Added `loop` option support for HTML outputs when recording videos with `record` [#3697](https://github.com/MakieOrg/Makie.jl/pull/3697).

## [0.20.9] - 2024-03-29

- Added supported markers hint to unsupported marker warn message [#3666](https://github.com/MakieOrg/Makie.jl/pull/3666).
- Fixed bug in CairoMakie line drawing when multiple successive points had the same color [#3712](https://github.com/MakieOrg/Makie.jl/pull/3712).
- Remove StableHashTraits in favor of calculating hashes directly with CRC32c [#3667](https://github.com/MakieOrg/Makie.jl/pull/3667).
- Fixed `contourf` bug where n levels would sometimes miss the uppermost value, causing gaps [#3713](https://github.com/MakieOrg/Makie.jl/pull/3713).
- Added `scale` attribute to `violin` [#3352](https://github.com/MakieOrg/Makie.jl/pull/3352).
- Use label formatter in barplot [#3718](https://github.com/MakieOrg/Makie.jl/pull/3718).
- Fix the incorrect shading with non uniform markerscale in meshscatter [#3722](https://github.com/MakieOrg/Makie.jl/pull/3722)
- Add `scale_to=:flip` option to `hist`, which flips the direction of the bars [#3732](https://github.com/MakieOrg/Makie.jl/pull/3732)
- Fixed an issue with the texture atlas not updating in WGLMakie after display, causing new symbols to not show up [#3737](https://github.com/MakieOrg/Makie.jl/pull/3737)

## [0.20.8] - 2024-02-22

- Fixed excessive use of space with HTML image outputs [#3642](https://github.com/MakieOrg/Makie.jl/pull/3642).
- Fixed bugs with format strings and add new features by switching to Format.jl [#3633](https://github.com/MakieOrg/Makie.jl/pull/3633).
- Fixed an issue where CairoMakie would unnecessarily rasterize polygons [#3605](https://github.com/MakieOrg/Makie.jl/pull/3605).
- Added `PointBased` conversion trait to `scatterlines` recipe [#3603](https://github.com/MakieOrg/Makie.jl/pull/3603).
- Multiple small fixes for `map_latest`, `WGLMakie` picking and `PlotSpec` [#3637](https://github.com/MakieOrg/Makie.jl/pull/3637).
- Fixed PolarAxis `rticks` being incompatible with rich text. [#3615](https://github.com/MakieOrg/Makie.jl/pull/3615)
- Fixed an issue causing lines, scatter and text to not scale with resolution after deleting plots in GLMakie. [#3649](https://github.com/MakieOrg/Makie.jl/pull/3649)

## [0.20.7] - 2024-02-04

- Equalized alignment point of mirrored ticks to that of normal ticks [#3598](https://github.com/MakieOrg/Makie.jl/pull/3598).
- Fixed stack overflow error on conversion of gridlike data with `missing`s [#3597](https://github.com/MakieOrg/Makie.jl/pull/3597).
- Fixed mutation of CairoMakie src dir when displaying png files [#3588](https://github.com/MakieOrg/Makie.jl/pull/3588).
- Added better error messages for plotting into `FigureAxisPlot` and `AxisPlot` as Plots.jl users are likely to do [#3596](https://github.com/MakieOrg/Makie.jl/pull/3596).
- Added compat bounds for IntervalArithmetic.jl due to bug with DelaunayTriangulation.jl [#3595](https://github.com/MakieOrg/Makie.jl/pull/3595).
- Removed possibility of three-argument `barplot` [#3574](https://github.com/MakieOrg/Makie.jl/pull/3574).

## [0.20.6] - 2024-02-02

- Fix issues with Camera3D not centering [#3582](https://github.com/MakieOrg/Makie.jl/pull/3582)
- Allowed creating legend entries from plot objects with scalar numbers as colors [#3587](https://github.com/MakieOrg/Makie.jl/pull/3587).

## [0.20.5] - 2024-01-25

- Use plot plot instead of scene transform functions in CairoMakie, fixing missplaced h/vspan. [#3552](https://github.com/MakieOrg/Makie.jl/pull/3552)
- Fix error printing on shader error [#3530](https://github.com/MakieOrg/Makie.jl/pull/3530).
- Update pagefind to 1.0.4 for better headline search [#3534](https://github.com/MakieOrg/Makie.jl/pull/3534).
- Remove unnecessary deps, e.g. Setfield [3546](https://github.com/MakieOrg/Makie.jl/pull/3546).
- Don't clear args, rely on delete deregister_callbacks [#3543](https://github.com/MakieOrg/Makie.jl/pull/3543).
- Add interpolate keyword for Surface [#3541](https://github.com/MakieOrg/Makie.jl/pull/3541).
- Fix a DataInspector bug if inspector_label is used with RGB images [#3468](https://github.com/MakieOrg/Makie.jl/pull/3468).

## [0.20.4] - 2024-01-04

- Changes for Bonito rename and WGLMakie docs improvements [#3477](https://github.com/MakieOrg/Makie.jl/pull/3477).
- Add stroke and glow support to scatter and text in WGLMakie [#3518](https://github.com/MakieOrg/Makie.jl/pull/3518).
- Fix clipping issues with Camera3D when zooming in [#3529](https://github.com/MakieOrg/Makie.jl/pull/3529)

## [0.20.3] - 2023-12-21

- Add `depthsorting` as a hidden attribute for scatter plots in GLMakie as an alternative fix for outline artifacts. [#3432](https://github.com/MakieOrg/Makie.jl/pull/3432)
- Disable SDF based anti-aliasing in scatter, text and lines plots when `fxaa = true` in GLMakie. This allows removing outline artifacts at the cost of quality. [#3408](https://github.com/MakieOrg/Makie.jl/pull/3408)
- DataInspector Fixes: Fixed depth order, positional labels being in transformed space and `:inspector_clear` not getting called when moving from one plot to another. [#3454](https://github.com/MakieOrg/Makie.jl/pull/3454)
- Fixed bug in GLMakie where the update from a (i, j) sized GPU buffer to a (j, i) sized buffer would fail [#3456](https://github.com/MakieOrg/Makie.jl/pull/3456).
- Add `interpolate=true` to `volume(...)`, allowing to disable interpolation [#3485](https://github.com/MakieOrg/Makie.jl/pull/3485).

## [0.20.2] - 2023-12-01

- Switched from SHA512 to CRC32c salting in CairoMakie svgs, drastically improving svg rendering speed [#3435](https://github.com/MakieOrg/Makie.jl/pull/3435).
- Fixed a bug with h/vlines and h/vspan not correctly resolving transformations [#3418](https://github.com/MakieOrg/Makie.jl/pull/3418).
- Fixed a bug with h/vlines and h/vspan returning the wrong limits, causing an error in Axis [#3427](https://github.com/MakieOrg/Makie.jl/pull/3427).
- Fixed clipping when zooming out of a 3D (L)Scene [#3433](https://github.com/MakieOrg/Makie.jl/pull/3433).
- Moved the texture atlas cache to `.julia/scratchspaces` instead of a dedicated `.julia/makie` [#3437](https://github.com/MakieOrg/Makie.jl/pull/3437)

## [0.20.1] - 2023-11-23

- Fixed bad rendering of `poly` in GLMakie by triangulating points after transformations [#3402](https://github.com/MakieOrg/Makie.jl/pull/3402).
- Fixed bug regarding inline display in VSCode Jupyter notebooks and other similar environments [#3403](https://github.com/MakieOrg/Makie.jl/pull/3403).
- Fixed issue with `plottype`, allowed `onany(...; update = true)` and fixed `Block` macro use outside Makie [#3401](https://github.com/MakieOrg/Makie.jl/pull/3401).

## [0.20.0] - 2023-11-21

- GLMakie has gained support for HiDPI (aka Retina) screens. This also enables saving images with higher resolution than screen pixel dimensions [#2544](https://github.com/MakieOrg/Makie.jl/pull/2544).
- Fixed an issue where NaN was interpreted as zero when rendering `surface` through CairoMakie [#2598](https://github.com/MakieOrg/Makie.jl/pull/2598).
- Improved 3D camera handling, hotkeys and functionality [#2746](https://github.com/MakieOrg/Makie.jl/pull/2746).
- Added `shading = :verbose` in GLMakie to allow for multiple light sources. Also added more light types, fixed light directions for the previous lighting model (now `shading = :fast`) and adjusted `backlight` to affect normals[#3246](https://github.com/MakieOrg/Makie.jl/pull/3246).
- Changed the glyph used for negative numbers in tick labels from hyphen to minus [#3379](https://github.com/MakieOrg/Makie.jl/pull/3379).
- Added new declarative API for AlgebraOfGraphics, Pluto and easier dashboards [#3281](https://github.com/MakieOrg/Makie.jl/pull/3281).
- WGLMakie got faster line rendering with less updating bugs [#3062](https://github.com/MakieOrg/Makie.jl/pull/3062).
- **Breaking** Replaced `PolarAxis.radial_distortion_threshold` with `PolarAxis.radius_at_origin`. [#3381](https://github.com/MakieOrg/Makie.jl/pull/3381)
- **Breaking** Deprecated the `resolution` keyword in favor of `size` to reflect that this value is not a pixel resolution anymore [#3343](https://github.com/MakieOrg/Makie.jl/pull/3343).
- **Breaking** Refactored the `SurfaceLike` family of traits into `VertexGrid`, `CellGrid` and `ImageLike` [#3106](https://github.com/MakieOrg/Makie.jl/pull/3106).
- **Breaking** Deprecated `pixelarea(scene)` and `scene.px_area` in favor of viewport.
- **Breaking** Refactored the `Combined` Plot object and renamed it to `Plot`, improving compile times ~2x [#3082](https://github.com/MakieOrg/Makie.jl/pull/3082).
- **Breaking** Removed old depreactions in [#3113](https://github.com/MakieOrg/Makie.jl/pull/3113/commits/3a39210ef87a0032d78cb27c0c1019faa604effd).
- **Breaking** Deprecated using AbstractVector as sides of `image` [#3395](https://github.com/MakieOrg/Makie.jl/pull/3395).
- **Breaking** `errorbars` and `rangebars` now use color cycling [#3230](https://github.com/MakieOrg/Makie.jl/pull/3230).

## [0.19.12] - 2023-10-31

- Added `cornerradius` attribute to `Box` for rounded corners [#3346](https://github.com/MakieOrg/Makie.jl/pull/3346).
- Fix grouping of a zero-height bar in `barplot`. Now a zero-height bar shares the same properties of the previous bar, and if the bar is the first one, its height is treated as positive if and only if there exists a bar of positive height or all bars are zero-height [#3058](https://github.com/MakieOrg/Makie.jl/pull/3058).
- Fixed a bug where Axis still consumes scroll events when interactions are disabled [#3272](https://github.com/MakieOrg/Makie.jl/pull/3272).
- Added `cornerradius` attribute to `Box` for rounded corners [#3308](https://github.com/MakieOrg/Makie.jl/pull/3308).
- Upgraded `StableHashTraits` from 1.0 to 1.1 [#3309](https://github.com/MakieOrg/Makie.jl/pull/3309).

## [0.19.11] - 2023-10-05

- Setup automatic colorbars for volumeslices [#3253](https://github.com/MakieOrg/Makie.jl/pull/3253).
- Colorbar for arrows [#3275](https://github.com/MakieOrg/Makie.jl/pull/3275).
- Small bugfixes [#3275](https://github.com/MakieOrg/Makie.jl/pull/3275).

## [0.19.10] - 2023-09-21

- Fixed bugs with Colorbar in recipes, add new API for creating a recipe colorbar and introduce experimental support for Categorical colormaps [#3090](https://github.com/MakieOrg/Makie.jl/pull/3090).
- Added experimental Datashader implementation [#2883](https://github.com/MakieOrg/Makie.jl/pull/2883).
- **Breaking** Changed the default order Polar arguments to (theta, r). [#3154](https://github.com/MakieOrg/Makie.jl/pull/3154)
- General improvements to `PolarAxis`: full rlimtis & thetalimits, more controls and visual tweaks. See pr for more details.[#3154](https://github.com/MakieOrg/Makie.jl/pull/3154)

## [0.19.9] - 2023-09-11

- Allow arbitrary reversible scale functions through `ReversibleScale`.
- Deprecated `linestyle=vector_of_gaps` in favor of `linestyle=Linestyle(vector_of_gaps)` [3135](https://github.com/MakieOrg/Makie.jl/pull/3135), [3193](https://github.com/MakieOrg/Makie.jl/pull/3193).
- Fixed some errors around dynamic changes of `ax.xscale` or `ax.yscale` [#3084](https://github.com/MakieOrg/Makie.jl/pull/3084)
- Improved Barplot Label Alignment [#3160](https://github.com/MakieOrg/Makie.jl/issues/3160).
- Fixed regression in determining axis limits [#3179](https://github.com/MakieOrg/Makie.jl/pull/3179)
- Added a theme `theme_latexfonts` that uses the latex font family as default fonts [#3147](https://github.com/MakieOrg/Makie.jl/pull/3147), [#3180](https://github.com/MakieOrg/Makie.jl/pull/3180).
- Upgrades `StableHashTraits` from 0.3 to 1.0

## [0.19.8] - 2023-08-15

- Improved CairoMakie rendering of `lines` with repeating colors in an array [#3141](https://github.com/MakieOrg/Makie.jl/pull/3141).
- Added `strokecolormap` to poly. [#3145](https://github.com/MakieOrg/Makie.jl/pull/3145)
- Added `xreversed`, `yreversed` and `zreversed` attributes to `Axis3` [#3138](https://github.com/MakieOrg/Makie.jl/pull/3138).
- Fixed incorrect placement of contourlabels with transform functions [#3083](https://github.com/MakieOrg/Makie.jl/pull/3083)
- Fixed automatic normal generation for meshes with shading and no normals [#3041](https://github.com/MakieOrg/Makie.jl/pull/3041).
- Added the `triplot` and `voronoiplot` recipes from DelaunayTriangulation.jl [#3102](https://github.com/MakieOrg/Makie.jl/pull/3102), [#3159](https://github.com/MakieOrg/Makie.jl/pull/3159).

## [0.19.7] - 2023-07-22

- Allow arbitrary functions to color `streamplot` lines by passing a `Function` to `color`.  This must accept `Point` of the appropriate dimension and return a `Point`, `Vec`, or other arraylike object [#2002](https://github.com/MakieOrg/Makie.jl/pull/2002).
- `arrows` can now take input of the form `x::AbstractVector, y::AbstractVector, [z::AbstractVector,] f::Function`, where `f` must return a `VecTypes` of the appropriate dimension [#2597](https://github.com/MakieOrg/Makie.jl/pull/2597).
- Exported colorbuffer, and added `colorbuffer(axis::Axis; include_decorations=false, colorbuffer_kws...)`, to get an image of an axis with or without decorations [#3078](https://github.com/MakieOrg/Makie.jl/pull/3078).
- Fixed an issue where the `linestyle` of some polys was not applied to the stroke in CairoMakie. [#2604](https://github.com/MakieOrg/Makie.jl/pull/2604)
- Add `colorscale = identity` to any plotting function using a colormap. This works with any scaling function like `log10`, `sqrt` etc. Consequently, `scale` for `hexbin` is replaced with `colorscale` [#2900](https://github.com/MakieOrg/Makie.jl/pull/2900).
- Add `alpha=1.0` argument to all basic plots, which supports independently adding an alpha component to colormaps and colors. Multiple alphas like in `plot(alpha=0.2, color=RGBAf(1, 0, 0, 0.5))`, will get multiplied [#2900](https://github.com/MakieOrg/Makie.jl/pull/2900).
- `hexbin` now supports any per-observation weights which StatsBase respects - `<: StatsBase.AbstractWeights`, `Vector{Real}`, or `nothing` (the default). [#2804](https://github.com/MakieOrg/Makie.jl/pulls/2804)
- Added a new Axis type, `PolarAxis`, which is an axis with a polar projection.  Input is in `(r, theta)` coordinates and is transformed to `(x, y)` coordinates using the standard polar-to-cartesian transformation.
  Generally, its attributes are very similar to the usual `Axis` attributes, but `x` is replaced by `r` and `y` by `θ`.
  It also inherits from the theme of `Axis` in this manner, so should work seamlessly with Makie themes [#2990](https://github.com/MakieOrg/Makie.jl/pull/2990).
- `inherit` now has a new signature `inherit(scene, attrs::NTuple{N, Symbol}, default_value)`, allowing recipe authors to access nested attributes when trying to inherit from the parent Scene.
  For example, one could inherit from `scene.Axis.yticks` by `inherit(scene, (:Axis, :yticks), $default_value)` [#2990](https://github.com/MakieOrg/Makie.jl/pull/2990).
- Fixed incorrect rendering of 3D heatmaps [#2959](https://github.com/MakieOrg/Makie.jl/pull/2959)
- Deprecated `flatten_plots` in favor of `collect_atomic_plots`. Using the new `collect_atomic_plots` fixed a bug in CairoMakie where the z-level of plots within recipes was not respected. [#2793](https://github.com/MakieOrg/Makie.jl/pull/2793)
- Fixed incorrect line depth in GLMakie [#2843](https://github.com/MakieOrg/Makie.jl/pull/2843)
- Fixed incorrect line alpha in dense lines in GLMakie [#2843](https://github.com/MakieOrg/Makie.jl/pull/2843)
- Fixed DataInspector interaction with transformations [#3002](https://github.com/MakieOrg/Makie.jl/pull/3002)
- Added option `WGLMakie.activate!(resize_to_body=true)`, to make plots resize to the VSCode plotpane. Resizes to the HTML body element, so may work outside VSCode [#3044](https://github.com/MakieOrg/Makie.jl/pull/3044), [#3042](https://github.com/MakieOrg/Makie.jl/pull/3042).
- Fixed DataInspector interaction with transformations [#3002](https://github.com/MakieOrg/Makie.jl/pull/3002).
- Fixed incomplete stroke with some Bezier markers in CairoMakie and blurry strokes in GLMakie [#2961](https://github.com/MakieOrg/Makie.jl/pull/2961)
- Added the ability to use custom triangulations from DelaunayTriangulation.jl [#2896](https://github.com/MakieOrg/Makie.jl/pull/2896).
- Adjusted scaling of scatter/text stroke, glow and anti-aliasing width under non-uniform 2D scaling (Vec2f markersize/fontsize) in GLMakie [#2950](https://github.com/MakieOrg/Makie.jl/pull/2950).
- Scaled `errorbar` whiskers and `bracket` correctly with transformations [#3012](https://github.com/MakieOrg/Makie.jl/pull/3012).
- Updated `bracket` when the screen is resized or transformations change [#3012](https://github.com/MakieOrg/Makie.jl/pull/3012).

## [0.19.6] - 2023-06-09

- Fixed broken AA for lines with strongly varying linewidth [#2953](https://github.com/MakieOrg/Makie.jl/pull/2953).
- Fixed WGLMakie JS popup [#2976](https://github.com/MakieOrg/Makie.jl/pull/2976).
- Fixed `legendelements` when children have no elements [#2982](https://github.com/MakieOrg/Makie.jl/pull/2982).
- Bumped compat for StatsBase to 0.34 [#2915](https://github.com/MakieOrg/Makie.jl/pull/2915).
- Improved thread safety [#2840](https://github.com/MakieOrg/Makie.jl/pull/2840).

## [0.19.5] - 2023-05-12

- Added `loop` option for GIF outputs when recording videos with `record` [#2891](https://github.com/MakieOrg/Makie.jl/pull/2891).
- Fixed line rendering issues in GLMakie [#2843](https://github.com/MakieOrg/Makie.jl/pull/2843).
- Fixed incorrect line alpha in dense lines in GLMakie [#2843](https://github.com/MakieOrg/Makie.jl/pull/2843).
- Changed `scene.clear` to an observable and made changes in `Scene` Observables trigger renders in GLMakie [#2929](https://github.com/MakieOrg/Makie.jl/pull/2929).
- Added contour labels [#2496](https://github.com/MakieOrg/Makie.jl/pull/2496).
- Allowed rich text to be used in Legends [#2902](https://github.com/MakieOrg/Makie.jl/pull/2902).
- Added more support for zero length Geometries [#2917](https://github.com/MakieOrg/Makie.jl/pull/2917).
- Made CairoMakie drawing for polygons with holes order independent [#2918](https://github.com/MakieOrg/Makie.jl/pull/2918).
- Fixes for `Makie.inline!()`, allowing now for `Makie.inline!(automatic)` (default), which is better at automatically opening a window/ inlining a plot into plotpane when needed [#2919](https://github.com/MakieOrg/Makie.jl/pull/2919) [#2937](https://github.com/MakieOrg/Makie.jl/pull/2937).
- Block/Axis doc improvements [#2940](https://github.com/MakieOrg/Makie.jl/pull/2940) [#2932](https://github.com/MakieOrg/Makie.jl/pull/2932) [#2894](https://github.com/MakieOrg/Makie.jl/pull/2894).

## [0.19.4] - 2023-03-31

- Added export of `hidezdecorations!` from MakieLayout [#2821](https://github.com/MakieOrg/Makie.jl/pull/2821).
- Fixed an issue with GLMakie lines becoming discontinuous [#2828](https://github.com/MakieOrg/Makie.jl/pull/2828).

## [0.19.3] - 2023-03-21

- Added the `stephist` plotting function [#2408](https://github.com/JuliaPlots/Makie.jl/pull/2408).
- Added the `brackets` plotting function [#2356](https://github.com/MakieOrg/Makie.jl/pull/2356).
- Fixed an issue where `poly` plots with `Vector{<: MultiPolygon}` inputs with per-polygon color were mistakenly rendered as meshes using CairoMakie [#2590](https://github.com/MakieOrg/Makie.jl/pulls/2478).
- Fixed a small typo which caused an error in the `Stepper` constructor [#2600](https://github.com/MakieOrg/Makie.jl/pulls/2478).
- Improve cleanup on block deletion [#2614](https://github.com/MakieOrg/Makie.jl/pull/2614)
- Add `menu.scroll_speed` and increase default speed for non-apple [#2616](https://github.com/MakieOrg/Makie.jl/pull/2616).
- Fixed rectangle zoom for nonlinear axes [#2674](https://github.com/MakieOrg/Makie.jl/pull/2674)
- Cleaned up linestyles in GLMakie (Fixing artifacting, spacing/size, anti-aliasing) [#2666](https://github.com/MakieOrg/Makie.jl/pull/2666).
- Fixed issue with scatterlines only accepting concrete color types as `markercolor` [#2691](https://github.com/MakieOrg/Makie.jl/pull/2691).
- Fixed an accidental issue where `LaTeXStrings` were not typeset correctly in `Axis3` [#2558](https://github.com/MakieOrg/Makie.jl/pull/2588).
- Fixed a bug where line segments in `text(lstr::LaTeXString)` were ignoring offsets [#2668](https://github.com/MakieOrg/Makie.jl/pull/2668).
- Fixed a bug where the `arrows` recipe accidentally called a `Bool` when `normalize = true` [#2740](https://github.com/MakieOrg/Makie.jl/pull/2740).
- Re-exported the `@colorant_str` (`colorant"..."`) macro from Colors.jl [#2726](https://github.com/MakieOrg/Makie.jl/pull/2726).
- Speedup heatmaps in WGLMakie. [#2647](https://github.com/MakieOrg/Makie.jl/pull/2647)
- Fix slow `data_limits` for recipes, which made plotting lots of data with recipes much slower [#2770](https://github.com/MakieOrg/Makie.jl/pull/2770).

## [0.19.1] - 2023-01-01

- Add `show_data` method for `band` which shows the min and max values of the band at the x position of the cursor [#2497](https://github.com/MakieOrg/Makie.jl/pull/2497).
- Added `xlabelrotation`, `ylabelrotation` (`Axis`) and `labelrotation` (`Colorbar`) [#2478](https://github.com/MakieOrg/Makie.jl/pull/2478).
- Fixed forced rasterization in CairoMakie svg files when polygons with colors specified as (color, alpha) tuples were used [#2535](https://github.com/MakieOrg/Makie.jl/pull/2535).
- Do less copies of Observables in Attributes + plot pipeline [#2443](https://github.com/MakieOrg/Makie.jl/pull/2443).
- Add Search Page and tweak Result Ordering [#2474](https://github.com/MakieOrg/Makie.jl/pull/2474).
- Remove all global attributes from TextureAtlas implementation and fix julia#master [#2498](https://github.com/MakieOrg/Makie.jl/pull/2498).
- Use new Bonito, implement WGLMakie picking, improve performance and fix lots of WGLMakie bugs [#2428](https://github.com/MakieOrg/Makie.jl/pull/2428).

## [0.19.0] - 2022-12-03

- **Breaking** The attribute `textsize` has been removed everywhere in favor of the attribute `fontsize` which had also been in use.
  To migrate, search and replace all uses of `textsize` to `fontsize` [#2387](https://github.com/MakieOrg/Makie.jl/pull/2387).
- Added rich text which allows to more easily use superscripts and subscripts as well as differing colors, fonts, fontsizes, etc. for parts of a given text [#2321](https://github.com/MakieOrg/Makie.jl/pull/2321).

## [0.18.4] - 2022-12-02

- Added the `waterfall` plotting function [#2416](https://github.com/JuliaPlots/Makie.jl/pull/2416).
- Add support for `AbstractPattern` in `WGLMakie` [#2432](https://github.com/MakieOrg/Makie.jl/pull/2432).
- Broadcast replaces deprecated method for quantile [#2430](https://github.com/MakieOrg/Makie.jl/pull/2430).
- Fix CairoMakie's screen re-using [#2440](https://github.com/MakieOrg/Makie.jl/pull/2440).
- Fix repeated rendering with invisible objects [#2437](https://github.com/MakieOrg/Makie.jl/pull/2437).
- Fix hvlines for GLMakie [#2446](https://github.com/MakieOrg/Makie.jl/pull/2446).

## [0.18.3] - 2022-11-17

- Add `render_on_demand` flag for `GLMakie.Screen`. Setting this to `true` will skip rendering until plots get updated. This is the new default [#2336](https://github.com/MakieOrg/Makie.jl/pull/2336), [#2397](https://github.com/MakieOrg/Makie.jl/pull/2397).
- Clean up OpenGL state handling in GLMakie [#2397](https://github.com/MakieOrg/Makie.jl/pull/2397).
- Fix salting [#2407](https://github.com/MakieOrg/Makie.jl/pull/2407).
- Fixes for [GtkMakie](https://github.com/jwahlstrand/GtkMakie.jl) [#2418](https://github.com/MakieOrg/Makie.jl/pull/2418).

## [0.18.2] - 2022-11-03

- Fix Axis3 tick flipping with negative azimuth [#2364](https://github.com/MakieOrg/Makie.jl/pull/2364).
- Fix empty!(fig) and empty!(ax) [#2374](https://github.com/MakieOrg/Makie.jl/pull/2374), [#2375](https://github.com/MakieOrg/Makie.jl/pull/2375).
- Remove stencil buffer [#2389](https://github.com/MakieOrg/Makie.jl/pull/2389).
- Move Arrows and Wireframe to MakieCore [#2384](https://github.com/MakieOrg/Makie.jl/pull/2384).
- Skip legend entry if label is nothing [#2350](https://github.com/MakieOrg/Makie.jl/pull/2350).

## [0.18.1] - 2022-10-24

- fix heatmap interpolation [#2343](https://github.com/MakieOrg/Makie.jl/pull/2343).
- move poly to MakieCore [#2334](https://github.com/MakieOrg/Makie.jl/pull/2334)
- Fix picking warning and update_axis_camera [#2352](https://github.com/MakieOrg/Makie.jl/pull/2352).
- bring back inline!, to not open a window in VSCode repl [#2353](https://github.com/MakieOrg/Makie.jl/pull/2353).

## [0.18.0] - 2022-10-12

- **Breaking** Added `BezierPath` which can be constructed from SVG like command list, SVG string or from a `Polygon`.
  Added ability to use `BezierPath` and `Polgyon` as scatter markers.
  Replaced default symbol markers like `:cross` which converted to characters before with more precise `BezierPaths` and adjusted default markersize to 12.
  **Deprecated** using `String` to specify multiple char markers (`scatter(1:4, marker="abcd")`).
  **Deprecated** concrete geometries as markers like `Circle(Point2f(0), 1.5)` in favor of using the type like `Circle` for dispatch to special backend methods.
  Added single image marker support to WGLMakie [#979](https://github.com/MakieOrg/Makie.jl/pull/979).
- **Breaking** Refactored `display`, `record`, `colorbuffer` and `screens` to be faster and more consistent [#2306](https://github.com/MakieOrg/Makie.jl/pull/2306#issuecomment-1275918061).
- **Breaking** Refactored `DataInspector` to use `tooltip`. This results in changes in the attributes of DataInspector. Added `inspector_label`, `inspector_hover` and `inspector_clear` as optional attributes [#2095](https://github.com/JuliaPlots/Makie.jl/pull/2095).
- Added the `hexbin` plotting function [#2201](https://github.com/JuliaPlots/Makie.jl/pull/2201).
- Added the `tricontourf` plotting function [#2226](https://github.com/JuliaPlots/Makie.jl/pull/2226).
- Fixed per character attributes in text [#2244](https://github.com/JuliaPlots/Makie.jl/pull/2244).
- Allowed `CairoMakie` to render `scatter` with images as markers [#2080](https://github.com/MakieOrg/Makie.jl/pull/2080).
- Reworked text drawing and added ability to draw special characters via glyph indices in order to draw more LaTeX math characters with MathTeXEngine v0.5 [#2139](https://github.com/MakieOrg/Makie.jl/pull/2139).
- Allowed text to be copy/pasted into `Textbox` [#2281](https://github.com/MakieOrg/Makie.jl/pull/2281)
- Fixed updates for multiple meshes [#2277](https://github.com/MakieOrg/Makie.jl/pull/2277).
- Fixed broadcasting for linewidth, lengthscale & arrowsize in `arrow` recipe [#2273](https://github.com/MakieOrg/Makie.jl/pull/2273).
- Made GLMakie relocatable [#2282](https://github.com/MakieOrg/Makie.jl/pull/2282).
- Fixed changing input types in plot arguments [#2297](https://github.com/MakieOrg/Makie.jl/pull/2297).
- Better performance for Menus and fix clicks on items [#2299](https://github.com/MakieOrg/Makie.jl/pull/2299).
- Fixed CairoMakie bitmaps with transparency by using premultiplied ARGB surfaces [#2304](https://github.com/MakieOrg/Makie.jl/pull/2304).
- Fixed hiding of `Scene`s by setting `scene.visible[] = false` [#2317](https://github.com/MakieOrg/Makie.jl/pull/2317).
- `Axis` now accepts a `Tuple{Bool, Bool}` for `xtrimspine` and `ytrimspine` to trim only one end of the spine [#2171](https://github.com/JuliaPlots/Makie.jl/pull/2171).

## [0.17.13] - 2022-08-04

- Fixed boundingboxes [#2184](https://github.com/MakieOrg/Makie.jl/pull/2184).
- Fixed highclip/lowclip in meshscatter, poly, contourf, barplot [#2183](https://github.com/MakieOrg/Makie.jl/pull/2183).
- Fixed gridline updates [#2196](https://github.com/MakieOrg/Makie.jl/pull/2196).
- Fixed glDisablei argument order, which crashed some Intel drivers.

## [0.17.12] - 2022-07-22

- Fixed stackoverflow in show [#2167](https://github.com/MakieOrg/Makie.jl/pull/2167).

## [0.17.11] - 2022-07-21

- `rainclouds`(!) now supports `violin_limits` keyword argument, serving the same.
role as `datalimits` in `violin` [#2137](https://github.com/MakieOrg/Makie.jl/pull/2137).
- Fixed an issue where nonzero `strokewidth` results in a thin outline of the wrong color if `color` and `strokecolor` didn't match and weren't transparent. [#2096](https://github.com/MakieOrg/Makie.jl/pull/2096).
- Improved performance around Axis(3) limits [#2115](https://github.com/MakieOrg/Makie.jl/pull/2115).
- Cleaned up stroke artifacts in scatter and text [#2096](https://github.com/MakieOrg/Makie.jl/pull/2096).
- Compile time improvements [#2153](https://github.com/MakieOrg/Makie.jl/pull/2153).
- Mesh and Surface now interpolate between values instead of interpolating between colors for WGLMakie + GLMakie [#2097](https://github.com/MakieOrg/Makie.jl/pull/2097).

## [0.17.10] - 2022-07-13

- Bumped compatibility bound of `GridLayoutBase.jl` to `v0.9.0` which fixed a regression with `Mixed` and `Outside` alignmodes in nested `GridLayout`s [#2135](https://github.com/MakieOrg/Makie.jl/pull/2135).

## [0.17.9] - 2022-07-12

- Patterns (`Makie.AbstractPattern`) are now supported by `CairoMakie` in `poly` plots that don't involve `mesh`, such as `bar` and `poly` [#2106](https://github.com/MakieOrg/Makie.jl/pull/2106/).
- Fixed regression where `Block` alignments could not be specified as numbers anymore [#2108](https://github.com/MakieOrg/Makie.jl/pull/2108).
- Added the option to show mirrored ticks on the other side of an Axis using the attributes `xticksmirrored` and `yticksmirrored` [#2105](https://github.com/MakieOrg/Makie.jl/pull/2105).
- Fixed a bug where a set of `Axis` wouldn't be correctly linked together if they were only linked in pairs instead of all at the same time [#2116](https://github.com/MakieOrg/Makie.jl/pull/2116).

## [0.17.7] - 2022-06-19

- Improved `Menu` performance, now it should be much harder to reach the boundary of 255 scenes in GLMakie. `Menu` also takes a `default` keyword argument now and can be scrolled if there is too little space available.

## [0.17.6] - 2022-06-17

- **EXPERIMENTAL**: Added support for multiple windows in GLMakie through `display(GLMakie.Screen(), figure_or_scene)` [#1771](https://github.com/MakieOrg/Makie.jl/pull/1771).
- Added support for RGB matrices in `heatmap` with GLMakie [#2036](https://github.com/MakieOrg/Makie.jl/pull/2036)
- `Textbox` doesn't defocus anymore on trying to submit invalid input [#2041](https://github.com/MakieOrg/Makie.jl/pull/2041).
- `text` now takes the position as the first argument(s) like `scatter` and most other plotting functions, it is invoked `text(x, y, [z], text = "text")`. Because it is now of conversion type `PointBased`, the positions can be given in all the usual different ways which are implemented as conversion methods. All old invocation styles such as `text("text", position = Point(x, y))` still work to maintain backwards compatibility [#2020](https://github.com/MakieOrg/Makie.jl/pull/2020).

## [0.17.5] - 2022-06-10

- Fixed a regression with `linkaxes!` [#2039](https://github.com/MakieOrg/Makie.jl/pull/2039).

## [0.17.4] - 2022-06-09

- The functions `hlines!`, `vlines!`, `hspan!`, `vspan!` and `abline!` were reimplemented as recipes. This allows using them without an `Axis` argument in first position and also as visuals in AlgebraOfGraphics.jl. Also, `abline!` is now called `ablines!` for consistency, `abline!` is still exported but deprecated and will be removed in the future. [#2023](https://github.com/MakieOrg/Makie.jl/pulls/2023).
- Added `rainclouds` and `rainclouds!` [#1725](https://github.com/MakieOrg/Makie.jl/pull/1725).
- Improve CairoMakie performance [#1964](https://github.com/MakieOrg/Makie.jl/pull/1964) [#1981](https://github.com/MakieOrg/Makie.jl/pull/1981).
- Interpolate colormap correctly [#1973](https://github.com/MakieOrg/Makie.jl/pull/1973).
- Fix picking [#1993](https://github.com/MakieOrg/Makie.jl/pull/1993).
- Improve compile time latency [#1968](https://github.com/MakieOrg/Makie.jl/pull/1968) [#2000](https://github.com/MakieOrg/Makie.jl/pull/2000).
- Fix multi poly with rects [#1999](https://github.com/MakieOrg/Makie.jl/pull/1999).
- Respect scale and nonlinear values in PlotUtils cgrads [#1979](https://github.com/MakieOrg/Makie.jl/pull/1979).
- Fix CairoMakie heatmap filtering [#1828](https://github.com/MakieOrg/Makie.jl/pull/1828).
- Remove GLVisualize and MakieLayout module [#2007](https://github.com/MakieOrg/Makie.jl/pull/2007) [#2008](https://github.com/MakieOrg/Makie.jl/pull/2008).
- Add linestyle and default to extrema(z) for contour, remove bitrotten fillrange [#2008](https://github.com/MakieOrg/Makie.jl/pull/2008).

## [0.17.3] - 2022-05-20

- Switched to `MathTeXEngine v0.4`, which improves the look of LaTeXStrings [#1952](https://github.com/MakieOrg/Makie.jl/pull/1952).
- Added subtitle capability to `Axis` [#1859](https://github.com/MakieOrg/Makie.jl/pull/1859).
- Fixed a bug where scaled colormaps constructed using `Makie.cgrad` were not interpreted correctly.

## [0.17.2] - 2022-05-16

- Changed the default font from `Dejavu Sans` to `TeX Gyre Heros Makie` which is the same as `TeX Gyre Heros` with slightly decreased descenders and ascenders. Decreasing those metrics reduced unnecessary whitespace and alignment issues. Four fonts in total were added, the styles Regular, Bold, Italic and Bold Italic. Also changed `Axis`, `Axis3` and `Legend` attributes `titlefont` to `TeX Gyre Heros Makie Bold` in order to separate it better from axis labels in multifacet arrangements [#1897](https://github.com/MakieOrg/Makie.jl/pull/1897).

## [0.17.1] - 2022-05-13

- Added word wrapping. In `Label`, `word_wrap = true` causes it to use the suggested width and wrap text to fit. In `text`, `word_wrap_width > 0` can be used to set a pixel unit line width. Any word (anything between two spaces without a newline) that goes beyond this width gets a newline inserted before it [#1819](https://github.com/MakieOrg/Makie.jl/pull/1819).
- Improved `Axis3`'s interactive performance [#1835](https://github.com/MakieOrg/Makie.jl/pull/1835).
- Fixed errors in GLMakie's `scatter` implementation when markers are given as images. [#1917](https://github.com/MakieOrg/Makie.jl/pull/1917).
- Removed some method ambiguities introduced in v0.17 [#1922](https://github.com/MakieOrg/Makie.jl/pull/1922).
- Add an empty default label, `""`, to each slider that doesn't have a label in `SliderGrid` [#1888](https://github.com/MakieOrg/Makie.jl/pull/1888).

## [0.17.0] - 2022-05-05

- **Breaking** Added `space` as a generic attribute to switch between data, pixel, relative and clip space for positions. `space` in text has been renamed to `markerspace` because of this. `Pixel` and `SceneSpace` are no longer valid inputs for `space` or `markerspace` [#1596](https://github.com/MakieOrg/Makie.jl/pull/1596).
- **Breaking** Deprecated `mouse_selection(scene)` for `pick(scene)`.
- **Breaking** Bumped `GridLayoutBase` version to `v0.7`, which introduced offset layouts. Now, indexing into row 0 doesn't create a new row 1, but a new row 0, so that all previous content positions stay the same. This makes building complex layouts order-independent [#1704](https://github.com/MakieOrg/Makie.jl/pull/1704).
- **Breaking** deprecate `to_colormap(cmap, ncolors)` in favor of `categorical_colors(cmap, ncolors)` and `resample_cmap(cmap, ncolors)` [#1901](https://github.com/MakieOrg/Makie.jl/pull/1901) [#1723](https://github.com/MakieOrg/Makie.jl/pull/1723).
- Added `empty!(fig)` and changed `empty!(scene)` to remove all child plots without detaching windows [#1818](https://github.com/MakieOrg/Makie.jl/pull/1818).
- Switched to erroring instead of warning for deprecated events `mousebuttons`, `keyboardbuttons` and `mousedrag`.
- `Layoutable` was renamed to `Block` and the infrastructure changed such that attributes are fixed fields and each block has its own `Scene` for better encapsulation [#1796](https://github.com/MakieOrg/Makie.jl/pull/1796).
- Added `SliderGrid` block which replaces the deprecated `labelslider!` and `labelslidergrid!` functions [#1796](https://github.com/MakieOrg/Makie.jl/pull/1796).
- The default anti-aliasing method can now be set in `CairoMakie.activate!` using the `antialias` keyword.  Available options are `CairoMakie.Cairo.ANTIALIAS_*` [#1875](https://github.com/MakieOrg/Makie.jl/pull/1875).
- Added ability to rasterize a plots in CairoMakie vector graphics if `plt.rasterize = true` or `plt.rasterize = scale::Int` [#1872](https://github.com/MakieOrg/Makie.jl/pull/1872).
- Fixed segfaults in `streamplot_impl` on Mac M1 [#1830](https://github.com/MakieOrg/Makie.jl/pull/1830).
- Set the [Cairo miter limit](https://www.cairographics.org/manual/cairo-cairo-t.html#cairo-set-miter-limit) to mimic GLMakie behaviour [#1844](https://github.com/MakieOrg/Makie.jl/pull/1844).
- Fixed a method ambiguity in `rotatedrect` [#1846](https://github.com/MakieOrg/Makie.jl/pull/1846).
- Allow weights in statistical recipes [#1816](https://github.com/MakieOrg/Makie.jl/pull/1816).
- Fixed manual cycling of plot attributes [#1873](https://github.com/MakieOrg/Makie.jl/pull/1873).
- Fixed type constraints in ticklabelalign attributes [#1882](https://github.com/MakieOrg/Makie.jl/pull/1882).

## [0.16.4] - 2022-02-16

- Fixed WGLMakie performance bug and added option to set fps via `WGLMakie.activate!(fps=30)`.
- Implemented `nan_color`, `lowclip`, `highclip` for `image(::Matrix{Float})` in shader.
- Cleaned up mesh shader and implemented `nan_color`, `lowclip`, `highclip` for `mesh(m; color::Matrix{Float})` on the shader.
- Allowed `GLMakie.Buffer` `GLMakie.Sampler` to be used in `GeometryBasics.Mesh` to partially update parts of a mesh/texture and different interpolation and clamping modes for the texture.

## [0.16.0] - 2022-01-07

- **Breaking** Removed `Node` alias [#1307](https://github.com/MakieOrg/Makie.jl/pull/1307), [#1393](https://github.com/MakieOrg/Makie.jl/pull/1393). To upgrade, simply replace all occurrences of `Node` with `Observable`.
- **Breaking** Cleaned up `Scene` type [#1192](https://github.com/MakieOrg/Makie.jl/pull/1192), [#1393](https://github.com/MakieOrg/Makie.jl/pull/1393). The `Scene()` constructor doesn't create any axes or limits anymore. All keywords like `raw`, `show_axis` have been removed. A scene now always works like it did when using the deprecated `raw=true`. All the high level functionality like showing an axis and adding a 3d camera has been moved to `LScene`. See the new `Scene` tutorial for more info: https://docs.makie.org/dev/tutorials/scenes/.
- **Breaking** Lights got moved to `Scene`, see the [lighting docs](https://docs.makie.org/stable/documentation/lighting) and [RPRMakie examples](https://docs.makie.org/stable/documentation/backends/rprmakie/).
- Added ECDF plot [#1310](https://github.com/MakieOrg/Makie.jl/pull/1310).
- Added Order Independent Transparency to GLMakie [#1418](https://github.com/MakieOrg/Makie.jl/pull/1418), [#1506](https://github.com/MakieOrg/Makie.jl/pull/1506). This type of transparency is now used with `transparency = true`. The old transparency handling is available with `transparency = false`.
- Fixed blurry text in GLMakie and WGLMakie [#1494](https://github.com/MakieOrg/Makie.jl/pull/1494).
- Introduced a new experimental backend for ray tracing: [RPRMakie](https://docs.makie.org/stable/documentation/backends/rprmakie/).
- Added the `Cycled` type, which can be used to select the i-th value from the current cycler for a specific attribute [#1248](https://github.com/MakieOrg/Makie.jl/pull/1248).
- The plot function `scatterlines` now uses `color` as `markercolor` if `markercolor` is `automatic`. Also, cycling of the `color` attribute is enabled [#1463](https://github.com/MakieOrg/Makie.jl/pull/1463).
- Added the function `resize_to_layout!`, which allows to resize a `Figure` so that it contains its top `GridLayout` without additional whitespace or clipping [#1438](https://github.com/MakieOrg/Makie.jl/pull/1438).
- Cleaned up lighting in 3D contours and isosurfaces [#1434](https://github.com/MakieOrg/Makie.jl/pull/1434).
- Adjusted attributes of volumeslices to follow the normal structure [#1404](https://github.com/MakieOrg/Makie.jl/pull/1404). This allows you to adjust attributes like `colormap` without going through nested attributes.
- Added depth to 3D contours and isosurfaces [#1395](https://github.com/MakieOrg/Makie.jl/pull/1395), [#1393](https://github.com/MakieOrg/Makie.jl/pull/1393). This allows them to intersect correctly with other 3D objects.
- Restricted 3D scene camera to one scene [#1394](https://github.com/MakieOrg/Makie.jl/pull/1394), [#1393](https://github.com/MakieOrg/Makie.jl/pull/1393). This fixes issues with multiple scenes fighting over events consumed by the camera. You can select a scene by cleaning on it.
- Added depth shift attribute for GLMakie and WGLMakie [#1382](https://github.com/MakieOrg/Makie.jl/pull/1382), [#1393](https://github.com/MakieOrg/Makie.jl/pull/1393). This can be used to adjust render order similar to `overdraw`.
- Simplified automatic width computation in barplots [#1223](https://github.com/MakieOrg/Makie.jl/pull/1223), [#1393](https://github.com/MakieOrg/Makie.jl/pull/1393). If no `width` attribute is passed, the default width is computed as the minimum difference between consecutive `x` positions. Gap between bars are given by the (multiplicative) `gap` attribute. The actual bar width equals `width * (1 - gap)`.
- Added logical expressions for `ispressed` [#1222](https://github.com/MakieOrg/Makie.jl/pull/1222), [#1393](https://github.com/MakieOrg/Makie.jl/pull/1393). This moves a lot of control over hotkeys towards the user. With these changes one can now set a hotkey to trigger on any or no key, collections of keys and logical combinations of keys (i.e. "A is pressed and B is not pressed").
- Fixed issues with `Menu` render order [#1411](https://github.com/MakieOrg/Makie.jl/pull/1411).
- Added `label_rotation` to barplot [#1401](https://github.com/MakieOrg/Makie.jl/pull/1401).
- Fixed issue where `pixelcam!` does not remove controls from other cameras [#1504](https://github.com/MakieOrg/Makie.jl/pull/1504).
- Added conversion for OffsetArrays [#1260](https://github.com/MakieOrg/Makie.jl/pull/1260).
- The `qqplot` `qqline` options were changed to `:identity`, `:fit`, `:fitrobust` and `:none` (the default) [#1563](https://github.com/MakieOrg/Makie.jl/pull/1563). Fixed numeric error due to double computation of quantiles when fitting `qqline`. Deprecated `plot(q::QQPair)` method as it does not have enough information for correct `qqline` fit.

All other changes are collected [in this PR](https://github.com/MakieOrg/Makie.jl/pull/1521) and in the [release notes](https://github.com/MakieOrg/Makie.jl/releases/tag/v0.16.0).

## [0.15.3] - 2021-10-16

- The functions `labelslidergrid!` and `labelslider!` now set fixed widths for the value column with a heuristic. It is possible now to pass `Formatting.format` format strings as format specifiers in addition to the previous functions.
- Fixed 2D arrow rotations in `streamplot` [#1352](https://github.com/MakieOrg/Makie.jl/pull/1352).

## [0.15.2] - 2021-08-26

- Reenabled Julia 1.3 support.
- Use [MathTexEngine v0.2](https://github.com/Kolaru/MathTeXEngine.jl/releases/tag/v0.2.0).
- Depend on new GeometryBasics, which changes all the Vec/Point/Quaternion/RGB/RGBA - f0 aliases to just f. For example, `Vec2f0` is changed to `Vec2f`. Old aliases are still exported, but deprecated and will be removed in the next breaking release. For more details and an upgrade script, visit [GeometryBasics#97](https://github.com/JuliaGeometry/GeometryBasics.jl/pull/97).
- Added `hspan!` and `vspan!` functions [#1264](https://github.com/MakieOrg/Makie.jl/pull/1264).

## [0.15.1] - 2021-08-21

- Switched documentation framework to Franklin.jl.
- Added a specialization for `volumeslices` to DataInspector.
- Fixed 1 element `hist` [#1238](https://github.com/MakieOrg/Makie.jl/pull/1238) and make it easier to move `hist` [#1150](https://github.com/MakieOrg/Makie.jl/pull/1150).

## [0.15.0] - 2021-07-15

- `LaTeXString`s can now be used as input to `text` and therefore as labels for `Axis`, `Legend`, or other comparable objects. Mathematical expressions are typeset using [MathTeXEngine.jl](https://github.com/Kolaru/MathTeXEngine.jl) which offers a fast approximation of LaTeX typesetting [#1022](https://github.com/MakieOrg/Makie.jl/pull/1022).
- Added `Symlog10` and `pseudolog10` axis scales for log scale approximations that work with zero and negative values [#1109](https://github.com/MakieOrg/Makie.jl/pull/1109).
- Colorbar limits can now be passed as the attribute `colorrange` similar to plots [#1066](https://github.com/MakieOrg/Makie.jl/pull/1066).
- Added the option to pass three vectors to heatmaps and other plots using `SurfaceLike` conversion [#1101](https://github.com/MakieOrg/Makie.jl/pull/1101).
- Added `stairs` plot recipe [#1086](https://github.com/MakieOrg/Makie.jl/pull/1086).
- **Breaking** Removed `FigurePosition` and `FigureSubposition` types. Indexing into a `Figure` like `fig[1, 1]` now returns `GridPosition` and `GridSubposition` structs, which can be used in the same way as the types they replace. Because of an underlying change in `GridLayoutBase.jl`, it is now possible to do `Axis(gl[1, 1])` where `gl` is a `GridLayout` that is a sublayout of a `Figure`'s top layout [#1075](https://github.com/MakieOrg/Makie.jl/pull/1075).
- Bar plots and histograms have a new option for adding text labels [#1069](https://github.com/MakieOrg/Makie.jl/pull/1069).
- It is now possible to specify one `linewidth` value per segment in `linesegments` [#992](https://github.com/MakieOrg/Makie.jl/pull/992).
- Added a new 3d camera that allows for better camera movements using keyboard and mouse [#1024](https://github.com/MakieOrg/Makie.jl/pull/1024).
- Fixed the application of scale transformations to `surface` [#1070](https://github.com/MakieOrg/Makie.jl/pull/1070).
- Added an option to set a custom callback function for the `RectangleZoom` axis interaction to enable other use cases than zooming [#1104](https://github.com/MakieOrg/Makie.jl/pull/1104).
- Fixed rendering of `heatmap`s with one or more reversed ranges in CairoMakie, as in `heatmap(1:10, 10:-1:1, rand(10, 10))` [#1100](https://github.com/MakieOrg/Makie.jl/pull/1100).
- Fixed volume slice recipe and added docs for it [#1123](https://github.com/MakieOrg/Makie.jl/pull/1123).

[Unreleased]: https://github.com/MakieOrg/Makie.jl/compare/v0.22.0...HEAD
[0.22.0]: https://github.com/MakieOrg/Makie.jl/compare/v0.21.18...v0.22.0
[0.21.18]: https://github.com/MakieOrg/Makie.jl/compare/v0.21.17...v0.21.18
[0.21.17]: https://github.com/MakieOrg/Makie.jl/compare/v0.21.16...v0.21.17
[0.21.16]: https://github.com/MakieOrg/Makie.jl/compare/v0.21.15...v0.21.16
[0.21.15]: https://github.com/MakieOrg/Makie.jl/compare/v0.21.14...v0.21.15
[0.21.14]: https://github.com/MakieOrg/Makie.jl/compare/v0.21.13...v0.21.14
[0.21.13]: https://github.com/MakieOrg/Makie.jl/compare/v0.21.12...v0.21.13
[0.21.12]: https://github.com/MakieOrg/Makie.jl/compare/v0.21.11...v0.21.12
[0.21.11]: https://github.com/MakieOrg/Makie.jl/compare/v0.21.10...v0.21.11
[0.21.10]: https://github.com/MakieOrg/Makie.jl/compare/v0.21.9...v0.21.10
[0.21.9]: https://github.com/MakieOrg/Makie.jl/compare/v0.21.8...v0.21.9
[0.21.8]: https://github.com/MakieOrg/Makie.jl/compare/v0.21.7...v0.21.8
[0.21.7]: https://github.com/MakieOrg/Makie.jl/compare/v0.21.6...v0.21.7
[0.21.6]: https://github.com/MakieOrg/Makie.jl/compare/v0.21.5...v0.21.6
[0.21.5]: https://github.com/MakieOrg/Makie.jl/compare/v0.21.4...v0.21.5
[0.21.4]: https://github.com/MakieOrg/Makie.jl/compare/v0.21.3...v0.21.4
[0.21.3]: https://github.com/MakieOrg/Makie.jl/compare/v0.21.2...v0.21.3
[0.21.2]: https://github.com/MakieOrg/Makie.jl/compare/v0.21.1...v0.21.2
[0.21.1]: https://github.com/MakieOrg/Makie.jl/compare/v0.21.0...v0.21.1
[0.21.0]: https://github.com/MakieOrg/Makie.jl/compare/v0.20.10...v0.21.0
[0.20.10]: https://github.com/MakieOrg/Makie.jl/compare/v0.20.9...v0.20.10
[0.20.9]: https://github.com/MakieOrg/Makie.jl/compare/v0.20.8...v0.20.9
[0.20.8]: https://github.com/MakieOrg/Makie.jl/compare/v0.20.7...v0.20.8
[0.20.7]: https://github.com/MakieOrg/Makie.jl/compare/v0.20.6...v0.20.7
[0.20.6]: https://github.com/MakieOrg/Makie.jl/compare/v0.20.5...v0.20.6
[0.20.5]: https://github.com/MakieOrg/Makie.jl/compare/v0.20.4...v0.20.5
[0.20.4]: https://github.com/MakieOrg/Makie.jl/compare/v0.20.3...v0.20.4
[0.20.3]: https://github.com/MakieOrg/Makie.jl/compare/v0.20.2...v0.20.3
[0.20.2]: https://github.com/MakieOrg/Makie.jl/compare/v0.20.1...v0.20.2
[0.20.1]: https://github.com/MakieOrg/Makie.jl/compare/v0.20.0...v0.20.1
[0.20.0]: https://github.com/MakieOrg/Makie.jl/compare/v0.19.12...v0.20.0
[0.19.12]: https://github.com/MakieOrg/Makie.jl/compare/v0.19.11...v0.19.12
[0.19.11]: https://github.com/MakieOrg/Makie.jl/compare/v0.19.10...v0.19.11
[0.19.10]: https://github.com/MakieOrg/Makie.jl/compare/v0.19.9...v0.19.10
[0.19.9]: https://github.com/MakieOrg/Makie.jl/compare/v0.19.8...v0.19.9
[0.19.8]: https://github.com/MakieOrg/Makie.jl/compare/v0.19.7...v0.19.8
[0.19.7]: https://github.com/MakieOrg/Makie.jl/compare/v0.19.6...v0.19.7
[0.19.6]: https://github.com/MakieOrg/Makie.jl/compare/v0.19.5...v0.19.6
[0.19.5]: https://github.com/MakieOrg/Makie.jl/compare/v0.19.4...v0.19.5
[0.19.4]: https://github.com/MakieOrg/Makie.jl/compare/v0.19.3...v0.19.4
[0.19.3]: https://github.com/MakieOrg/Makie.jl/compare/v0.19.1...v0.19.3
[0.19.1]: https://github.com/MakieOrg/Makie.jl/compare/v0.19.0...v0.19.1
[0.19.0]: https://github.com/MakieOrg/Makie.jl/compare/v0.18.4...v0.19.0
[0.18.4]: https://github.com/MakieOrg/Makie.jl/compare/v0.18.3...v0.18.4
[0.18.3]: https://github.com/MakieOrg/Makie.jl/compare/v0.18.2...v0.18.3
[0.18.2]: https://github.com/MakieOrg/Makie.jl/compare/v0.18.1...v0.18.2
[0.18.1]: https://github.com/MakieOrg/Makie.jl/compare/v0.18.0...v0.18.1
[0.18.0]: https://github.com/MakieOrg/Makie.jl/compare/v0.17.13...v0.18.0
[0.17.13]: https://github.com/MakieOrg/Makie.jl/compare/v0.17.12...v0.17.13
[0.17.12]: https://github.com/MakieOrg/Makie.jl/compare/v0.17.11...v0.17.12
[0.17.11]: https://github.com/MakieOrg/Makie.jl/compare/v0.17.10...v0.17.11
[0.17.10]: https://github.com/MakieOrg/Makie.jl/compare/v0.17.9...v0.17.10
[0.17.9]: https://github.com/MakieOrg/Makie.jl/compare/v0.17.7...v0.17.9
[0.17.7]: https://github.com/MakieOrg/Makie.jl/compare/v0.17.6...v0.17.7
[0.17.6]: https://github.com/MakieOrg/Makie.jl/compare/v0.17.5...v0.17.6
[0.17.5]: https://github.com/MakieOrg/Makie.jl/compare/v0.17.4...v0.17.5
[0.17.4]: https://github.com/MakieOrg/Makie.jl/compare/v0.17.3...v0.17.4
[0.17.3]: https://github.com/MakieOrg/Makie.jl/compare/v0.17.2...v0.17.3
[0.17.2]: https://github.com/MakieOrg/Makie.jl/compare/v0.17.1...v0.17.2
[0.17.1]: https://github.com/MakieOrg/Makie.jl/compare/v0.17.0...v0.17.1
[0.17.0]: https://github.com/MakieOrg/Makie.jl/compare/v0.16.4...v0.17.0
[0.16.4]: https://github.com/MakieOrg/Makie.jl/compare/v0.16.0...v0.16.4
[0.16.0]: https://github.com/MakieOrg/Makie.jl/compare/v0.15.3...v0.16.0
[0.15.3]: https://github.com/MakieOrg/Makie.jl/compare/v0.15.2...v0.15.3
[0.15.2]: https://github.com/MakieOrg/Makie.jl/compare/v0.15.1...v0.15.2
[0.15.1]: https://github.com/MakieOrg/Makie.jl/compare/v0.15.0...v0.15.1
[0.15.0]: https://github.com/MakieOrg/Makie.jl/compare/v0.14.2...v0.15.0<|MERGE_RESOLUTION|>--- conflicted
+++ resolved
@@ -2,11 +2,8 @@
 
 ## [Unreleased]
 
-<<<<<<< HEAD
 - fix `px_per_unit != 1` not getting fit to the interactive window size in GLMakie [#4687](https://github.com/MakieOrg/Makie.jl/pull/4687)
-=======
 - Changed minorticks to skip computation when they are not visible [#4681](https://github.com/MakieOrg/Makie.jl/pull/4681)
->>>>>>> 8c3ae514
 - Fixed indexing error edge case in violin median code [#4682](https://github.com/MakieOrg/Makie.jl/pull/4682)
 - Fixed incomplete plot cleanup when cleanup is triggered by an event. [#4710](https://github.com/MakieOrg/Makie.jl/pull/4710)
 - Automatically plot Enums as categorical [#4717](https://github.com/MakieOrg/Makie.jl/pull/4717).
