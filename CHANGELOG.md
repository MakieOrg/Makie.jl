--- conflicted
+++ resolved
@@ -15,11 +15,8 @@
 - Fixed `depthsorting = true` in GLMakie `scatter` plots not sorting correctly depending on camera rotation [#5344](https://github.com/MakieOrg/Makie.jl/pull/5344)
 - Added option to replace Makie native widgets with HTML based widget for WGLMakie [#5285](https://github.com/MakieOrg/Makie.jl/pull/5285)
 - Fixed empty `Label` not updating [#5362](https://github.com/MakieOrg/Makie.jl/pull/5362).
-<<<<<<< HEAD
 - Fixed `band` not working with StructArrays in CairoMakie [#5381](https://github.com/MakieOrg/Makie.jl/pull/5381)
-=======
 - Updated `scatterlines` to include all remaining `scatter` attributes and pass all applicable attributes to its subplots [#5388](https://github.com/MakieOrg/Makie.jl/pull/5388)
->>>>>>> 3c4c9d03
 - Adjusted `stem` so that dash and dot patterns of stems start at the trunk [#5367](https://github.com/MakieOrg/Makie.jl/pull/5367)
 - Fixed cases of `heatmap` not displaying with `log10` scale and narrow `xlims`/`ylims` [#5390](https://github.com/MakieOrg/Makie.jl/pull/5390)
 - Fixed outline based `poly` fats paths no considering transform functions in CairoMakie [#5397](https://github.com/MakieOrg/Makie.jl/pull/5397)
