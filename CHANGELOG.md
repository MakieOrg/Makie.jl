# Changelog

## [Unreleased]

- Fix orientation of environment light textures in RPRMakie [#4629](https://github.com/MakieOrg/Makie.jl/pull/4629).
- Fix uint16 overflow for over ~65k elements in WGLMakie picking [#4604](https://github.com/MakieOrg/Makie.jl/pull/4604).
- Improve performance for line plot in CairoMakie [#4601](https://github.com/MakieOrg/Makie.jl/pull/4601).
- Prevent more default actions when canvas has focus [#4602](https://github.com/MakieOrg/Makie.jl/pull/4602).
- Fix an error in `convert_arguments` for PointBased plots and 3D polygons [#4585](https://github.com/MakieOrg/Makie.jl/pull/4585).
- Fix polygon rendering issue of `crossbar(..., show_notch = true)` in CairoMakie [#4587](https://github.com/MakieOrg/Makie.jl/pull/4587).
<<<<<<< HEAD
- Fix render order of Axis3 frame lines in CairoMakie [#4591](https://github.com/MakieOrg/Makie.jl/pull/4591).
- Fix `poly` pipeline for 3D and/or Float64 polygons that begin from an empty vector [#4615](https://github.com/MakieOrg/Makie.jl/pull/4615).
=======
- Fix `colorbuffer(axis)` for `px_per_unit != 1` [#4574](https://github.com/MakieOrg/Makie.jl/pull/4574).
>>>>>>> bb984b2a
- Fix render order of Axis3 frame lines in CairoMakie [#4591](https://github.com/MakieOrg/Makie.jl/pull/4591)
- Fixed an incorrect comparison in CairoMakie's line clipping code causing a line segment to disappear [#4631](https://github.com/MakieOrg/Makie.jl/pull/4631)

## [0.21.16] - 2024-11-06

- Added `origin!()` to transformation so that the reference point of `rotate!()` and `scale!()` can be modified [#4472](https://github.com/MakieOrg/Makie.jl/pull/4472)
- Correctly render the tooltip triangle [#4560](https://github.com/MakieOrg/Makie.jl/pull/4560).
- Introduce `isclosed(scene)`, conditionally use `Bonito.LargeUpdate` [#4569](https://github.com/MakieOrg/Makie.jl/pull/4569).
- Allow plots to move between scenes in SpecApi [#4132](https://github.com/MakieOrg/Makie.jl/pull/4132).
- Added empty constructor to all backends for `Screen` allowing `display(Makie.current_backend().Screen(), fig)` [#4561](https://github.com/MakieOrg/Makie.jl/pull/4561).
- Added `subsup` and `left_subsup` functions that offer stacked sub- and superscripts for `rich` text which means this style can be used with arbitrary fonts and is not limited to fonts supported by MathTeXEngine.jl [#4489](https://github.com/MakieOrg/Makie.jl/pull/4489).
- Added the `jitter_width` and `side_nudge` attributes to the `raincloud` plot definition, so that they can be used as kwargs [#4517](https://github.com/MakieOrg/Makie.jl/pull/4517)
- Expand PlotList plots to expose their child plots to the legend interface, allowing `axislegend`show plots within PlotSpecs as individual entries. [#4546](https://github.com/MakieOrg/Makie.jl/pull/4546)
- Implement S.Colorbar(plotspec) [#4520](https://github.com/MakieOrg/Makie.jl/pull/4520).
- Fixed a hang when `Record` was created inside a closure passed to `IOCapture.capture` [#4562](https://github.com/MakieOrg/Makie.jl/pull/4562).
- Added logical size annotation to `text/html` inline videos so that sizes are appropriate independent of the current `px_per_unit` value [#4563](https://github.com/MakieOrg/Makie.jl/pull/4563).

## [0.21.15] - 2024-10-25

- Allowed creation of `Legend` with entries that have no legend elements [#4526](https://github.com/MakieOrg/Makie.jl/pull/4526).
- Improved CairoMakie's 2D mesh drawing performance by ~30% [#4132](https://github.com/MakieOrg/Makie.jl/pull/4132).
- Allow `width` to be set per box in `boxplot` [#4447](https://github.com/MakieOrg/Makie.jl/pull/4447).
- For `Textbox`es in which a fixed width is specified, the text is now scrolled
  if the width is exceeded [#4293](https://github.com/MakieOrg/Makie.jl/pull/4293)
- Changed image, heatmap and surface picking indices to correctly index the relevant matrix arguments. [#4459](https://github.com/MakieOrg/Makie.jl/pull/4459)
- Improved performance of `record` by avoiding unnecessary copying in common cases [#4475](https://github.com/MakieOrg/Makie.jl/pull/4475).
- Fixed usage of `AggMean()` and other aggregations operating on 3d data for `datashader` [#4346](https://github.com/MakieOrg/Makie.jl/pull/4346).
- Fixed forced rasterization when rendering figures with `Axis3` to svg [#4463](https://github.com/MakieOrg/Makie.jl/pull/4463).
- Changed default for `circular_rotation` in Camera3D to false, so that the camera doesn't change rotation direction anymore [4492](https://github.com/MakieOrg/Makie.jl/pull/4492)
- Fixed `pick(scene, rect2)` in WGLMakie [#4488](https://github.com/MakieOrg/Makie.jl/pull/4488)
- Fixed resizing of `surface` data not working correctly. (I.e. drawing out-of-bounds data or only drawing part of the data.) [#4529](https://github.com/MakieOrg/Makie.jl/pull/4529)

## [0.21.14] - 2024-10-11

- Fixed relocatability of GLMakie [#4461](https://github.com/MakieOrg/Makie.jl/pull/4461).
- Fixed relocatability of WGLMakie [#4467](https://github.com/MakieOrg/Makie.jl/pull/4467).
- Fixed `space` keyword for `barplot` [#4435](https://github.com/MakieOrg/Makie.jl/pull/4435).

## [0.21.13] - 2024-10-07

- Optimize SpecApi, re-use Blocks better and add API to access the created block objects [#4354](https://github.com/MakieOrg/Makie.jl/pull/4354).
- Fixed `merge(attr1, attr2)` modifying nested attributes in `attr1` [#4416](https://github.com/MakieOrg/Makie.jl/pull/4416)
- Fixed issue with CairoMakie rendering scene backgrounds at the wrong position [#4425](https://github.com/MakieOrg/Makie.jl/pull/4425)
- Fixed incorrect inverse transformation in `position_on_plot` for lines, causing incorrect tooltip placement in DataInspector [#4402](https://github.com/MakieOrg/Makie.jl/pull/4402)
- Added new `Checkbox` block [#4336](https://github.com/MakieOrg/Makie.jl/pull/4336).
- Added ability to override legend element attributes by pairing labels or plots with override attributes [#4427](https://github.com/MakieOrg/Makie.jl/pull/4427).
- Added threshold before a drag starts which improves false negative rates for clicks. `Button` can now trigger on click and not mouse-down which is the canonical behavior in other GUI systems [#4336](https://github.com/MakieOrg/Makie.jl/pull/4336).
- `PolarAxis` font size now defaults to global figure `fontsize` in the absence of specific `Axis` theming [#4314](https://github.com/MakieOrg/Makie.jl/pull/4314)
- `MultiplesTicks` accepts new option `strip_zero=true`, allowing labels of the form `0x` to be `0` [#4372](https://github.com/MakieOrg/Makie.jl/pull/4372)
- Make near/far of WGLMakie JS 3d camera dynamic, for better depth_shift scaling [#4430](https://github.com/MakieOrg/Makie.jl/pull/4430).

## [0.21.12] - 2024-09-28

- Fix NaN handling in WGLMakie [#4282](https://github.com/MakieOrg/Makie.jl/pull/4282).
- Show DataInspector tooltip on NaN values if `nan_color` has been set to other than `:transparent` [#4310](https://github.com/MakieOrg/Makie.jl/pull/4310)
- Fix `linestyle` not being used in `triplot` [#4332](https://github.com/MakieOrg/Makie.jl/pull/4332)
- Fix voxel clipping not being based on voxel centers [#4397](https://github.com/MakieOrg/Makie.jl/pull/4397)
- Parsing `Q` and `q` commands in svg paths with `BezierPath` is now supported [#4413](https://github.com/MakieOrg/Makie.jl/pull/4413)

## [0.21.11] - 2024-09-13

- Hot fixes for 0.21.10 [#4356](https://github.com/MakieOrg/Makie.jl/pull/4356).
- Set `Voronoiplot`'s preferred axis type to 2D in all cases [#4349](https://github.com/MakieOrg/Makie.jl/pull/4349)

## [0.21.10] - 2024-09-12

- Introduce `heatmap(Resampler(large_matrix))`, allowing to show big images interactively [#4317](https://github.com/MakieOrg/Makie.jl/pull/4317).
- Make sure we wait for the screen session [#4316](https://github.com/MakieOrg/Makie.jl/pull/4316).
- Fix for absrect [#4312](https://github.com/MakieOrg/Makie.jl/pull/4312).
- Fix attribute updates for SpecApi and SpecPlots (e.g. ecdfplot) [#4265](https://github.com/MakieOrg/Makie.jl/pull/4265).
- Bring back `poly` convert arguments for matrix with points as row [#4258](https://github.com/MakieOrg/Makie.jl/pull/4258).
- Fix gl_ClipDistance related segfault on WSL with GLMakie [#4270](https://github.com/MakieOrg/Makie.jl/pull/4270).
- Added option `label_position = :center` to place labels centered over each bar [#4274](https://github.com/MakieOrg/Makie.jl/pull/4274).
- `plotfunc()` and `func2type()` support functions ending with `!` [#4275](https://github.com/MakieOrg/Makie.jl/pull/4275).
- Fixed Boundserror in clipped multicolor lines in CairoMakie [#4313](https://github.com/MakieOrg/Makie.jl/pull/4313)
- Fix float precision based assertions error in GLMakie.volume [#4311](https://github.com/MakieOrg/Makie.jl/pull/4311)
- Support images with reversed axes [#4338](https://github.com/MakieOrg/Makie.jl/pull/4338)

## [0.21.9] - 2024-08-27

- Hotfix for colormap + color updates [#4258](https://github.com/MakieOrg/Makie.jl/pull/4258).

## [0.21.8] - 2024-08-26

- Fix selected list in `WGLMakie.pick_sorted` [#4136](https://github.com/MakieOrg/Makie.jl/pull/4136).
- Apply px per unit in `pick_closest`/`pick_sorted` [#4137](https://github.com/MakieOrg/Makie.jl/pull/4137).
- Support plot(interval, func) for rangebars and band [#4102](https://github.com/MakieOrg/Makie.jl/pull/4102).
- Fixed the broken OpenGL state cleanup for clip_planes which may cause plots to disappear randomly [#4157](https://github.com/MakieOrg/Makie.jl/pull/4157)
- Reduce updates for image/heatmap, improving performance [#4130](https://github.com/MakieOrg/Makie.jl/pull/4130).
- Add an informative error message to `save` when no backend is loaded [#4177](https://github.com/MakieOrg/Makie.jl/pull/4177)
- Fix rendering of `band` with NaN values [#4178](https://github.com/MakieOrg/Makie.jl/pull/4178).
- Fix plotting of lines with OffsetArrays across all backends [#4242](https://github.com/MakieOrg/Makie.jl/pull/4242).

## [0.21.7] - 2024-08-19

- Hot fix for 1D heatmap [#4147](https://github.com/MakieOrg/Makie.jl/pull/4147).

## [0.21.6] - 2024-08-14

- Fix RectangleZoom in WGLMakie [#4127](https://github.com/MakieOrg/Makie.jl/pull/4127)
- Bring back fastpath for regular heatmaps [#4125](https://github.com/MakieOrg/Makie.jl/pull/4125)
- Data inspector fixes (mostly for bar plots) [#4087](https://github.com/MakieOrg/Makie.jl/pull/4087)
- Added "clip_planes" as a new generic plot and scene attribute. Up to 8 world space clip planes can be specified to hide sections of a plot. [#3958](https://github.com/MakieOrg/Makie.jl/pull/3958)
- Updated handling of `model` matrices with active Float32 rescaling. This should fix issues with Float32-unsafe translations or scalings of plots, as well as rotated plots in Float32-unsafe ranges. [#4026](https://github.com/MakieOrg/Makie.jl/pull/4026)
- Added `events.tick` to allow linking actions like animations to the renderloop. [#3948](https://github.com/MakieOrg/Makie.jl/pull/3948)
- Added the `uv_transform` attribute for meshscatter, mesh, surface and image [#1406](https://github.com/MakieOrg/Makie.jl/pull/1406).
- Added the ability to use textures with `meshscatter` in WGLMakie [#1406](https://github.com/MakieOrg/Makie.jl/pull/1406).
- Don't remove underlying VideoStream file when doing save() [#3883](https://github.com/MakieOrg/Makie.jl/pull/3883).
- Fix label/legend for plotlist [#4079](https://github.com/MakieOrg/Makie.jl/pull/4079).
- Fix wrong order for colors in RPRMakie [#4098](https://github.com/MakieOrg/Makie.jl/pull/4098).
- Fixed incorrect distance calculation in `pick_closest` in WGLMakie [#4082](https://github.com/MakieOrg/Makie.jl/pull/4082).
- Suppress keyboard shortcuts and context menu in JupyterLab output [#4068](https://github.com/MakieOrg/Makie.jl/pull/4068).
- Introduce stroke_depth_shift + forward normal depth_shift for Poly [#4058](https://github.com/MakieOrg/Makie.jl/pull/4058).
- Use linestyle for Poly and Density legend elements [#4000](https://github.com/MakieOrg/Makie.jl/pull/4000).
- Bring back interpolation attribute for surface [#4056](https://github.com/MakieOrg/Makie.jl/pull/4056).
- Improved accuracy of framerate settings in GLMakie [#3954](https://github.com/MakieOrg/Makie.jl/pull/3954)
- Fix label_formatter being called twice in barplot [#4046](https://github.com/MakieOrg/Makie.jl/pull/4046).
- Fix error with automatic `highclip` or `lowclip` and scalar colors [#4048](https://github.com/MakieOrg/Makie.jl/pull/4048).
- Correct a bug in the `project` function when projecting using a `Scene`. [#3909](https://github.com/MakieOrg/Makie.jl/pull/3909).
- Add position for `pie` plot [#4027](https://github.com/MakieOrg/Makie.jl/pull/4027).
- Correct a method ambiguity in `insert!` which was causing `PlotList` to fail on CairoMakie. [#4038](https://github.com/MakieOrg/Makie.jl/pull/4038)
- Delaunay triangulations created via `tricontourf`, `triplot`, and `voronoiplot` no longer use any randomisation in the point insertion order so that results are unique. [#4044](https://github.com/MakieOrg/Makie.jl/pull/4044)
- Improve content scaling support for Wayland and fix incorrect mouse scaling on mac [#4062](https://github.com/MakieOrg/Makie.jl/pull/4062)
- Fix: `band` ignored its `alpha` argument in CairoMakie
- Fix `marker=FastPixel()` makersize and markerspace, improve `spy` recipe [#4043](https://github.com/MakieOrg/Makie.jl/pull/4043).
- Fixed `invert_normals` for surface plots in CairoMakie [#4021](https://github.com/MakieOrg/Makie.jl/pull/4021).
- Improve support for embedding GLMakie. [#4073](https://github.com/MakieOrg/Makie.jl/pull/4073)
- Update JS OrbitControls to match Julia OrbitControls [#4084](https://github.com/MakieOrg/Makie.jl/pull/4084).
- Fix `select_point()` [#4101](https://github.com/MakieOrg/Makie.jl/pull/4101).
- Fix `absrect()` and `select_rectangle()` [#4110](https://github.com/MakieOrg/Makie.jl/issues/4110).
- Allow segment-specific radius for `pie` plot [#4028](https://github.com/MakieOrg/Makie.jl/pull/4028).

## [0.21.5] - 2024-07-07

- Fixed tuple argument for `WGLMakie.activate!(resize_to=(:parent, nothing))` [#4009](https://github.com/MakieOrg/Makie.jl/pull/4009).
- validate plot attributes later, for axis specific plot attributes [#3974](https://github.com/MakieOrg/Makie.jl/pull/3974).

## [0.21.4] - 2024-07-02

- Fixed support for GLFW 3.4 on OSX [#3999](https://github.com/MakieOrg/Makie.jl/issues/3999).
- Changed camera variables to Float64 for increased accuracy [#3984](https://github.com/MakieOrg/Makie.jl/pull/3984)
- Allow CairoMakie to render `poly` overloads that internally don't use two child plots [#3986](https://github.com/MakieOrg/Makie.jl/pull/3986).
- Fixes for Menu and DataInspector [#3975](https://github.com/MakieOrg/Makie.jl/pull/3975).
- Add line-loop detection and rendering to GLMakie and WGLMakie [#3907](https://github.com/MakieOrg/Makie.jl/pull/3907).

## [0.21.3] - 2024-06-17

- Fix stack overflows when using `markerspace = :data` with `scatter` [#3960](https://github.com/MakieOrg/Makie.jl/issues/3960).
- CairoMakie: Fix broken SVGs when using non-interpolated image primitives, for example Colorbars, with recent Cairo versions [#3967](https://github.com/MakieOrg/Makie.jl/pull/3967).
- CairoMakie: Add argument `pdf_version` to restrict the PDF version when saving a figure as a PDF [#3845](https://github.com/MakieOrg/Makie.jl/pull/3845).
- Fix DataInspector using invalid attribute strokewidth for plot type Wireframe [#3917](https://github.com/MakieOrg/Makie.jl/pull/3917).
- CairoMakie: Fix incorrect scaling factor for SVGs with Cairo_jll 1.18 [#3964](https://github.com/MakieOrg/Makie.jl/pull/3964).
- Fixed use of Textbox from Bonito [#3924](https://github.com/MakieOrg/Makie.jl/pull/3924)

## [0.21.2] - 2024-05-22

- Added `cycle` to general attribute allowlist so that it works also with plot types that don't set one in their theme [#3879](https://github.com/MakieOrg/Makie.jl/pull/3879).

## [0.21.1] - 2024-05-21

- `boundingbox` now relies on `apply_transform(transform, data_limits(plot))` rather than transforming the corner points of the bounding box [#3856](https://github.com/MakieOrg/Makie.jl/pull/3856).
- Adjusted `Axis` limits to consider transformations more consistently [#3864](https://github.com/MakieOrg/Makie.jl/pull/3864).
- Fix problems with incorrectly disabled attributes in recipes [#3870](https://github.com/MakieOrg/Makie.jl/pull/3870), [#3866](https://github.com/MakieOrg/Makie.jl/pull/3866).
- Fix RPRMakie with Material [#3872](https://github.com/MakieOrg/Makie.jl/pull/3872).
- Support the loop option in html video output [#3697](https://github.com/MakieOrg/Makie.jl/pull/3697).

## [0.21.0] - 2024-05-08

- Add `voxels` plot [#3527](https://github.com/MakieOrg/Makie.jl/pull/3527).
- Added supported markers hint to unsupported marker warn message [#3666](https://github.com/MakieOrg/Makie.jl/pull/3666).
- Fixed bug in CairoMakie line drawing when multiple successive points had the same color [#3712](https://github.com/MakieOrg/Makie.jl/pull/3712).
- Remove StableHashTraits in favor of calculating hashes directly with CRC32c [#3667](https://github.com/MakieOrg/Makie.jl/pull/3667).
- **Breaking (sort of)** Added a new `@recipe` variant which allows documenting attributes directly where they are defined and validating that all attributes are known whenever a plot is created. This is not breaking in the sense that the API changes, but user code is likely to break because of misspelled attribute names etc. that have so far gone unnoticed.
- Add axis converts, enabling unit/categorical support and more [#3226](https://github.com/MakieOrg/Makie.jl/pull/3226).
- **Breaking** Streamlined `data_limits` and `boundingbox` [#3671](https://github.com/MakieOrg/Makie.jl/pull/3671)
  - `data_limits` now only considers plot positions, completely ignoring transformations
  - `boundingbox(p::Text)` is deprecated in favor of `boundingbox(p::Text, p.markerspace[])`. The more internal methods use `string_boundingbox(p)`. [#3723](https://github.com/MakieOrg/Makie.jl/pull/3723)
  - `boundingbox` overwrites must now include a secondary space argument to work `boundingbox(plot, space::Symbol = :data)` [#3723](https://github.com/MakieOrg/Makie.jl/pull/3723)
  - `boundingbox` now always consider `transform_func` and `model`
  - `data_limits(::Scatter)` and `boundingbox(::Scatter)` now consider marker transformations [#3716](https://github.com/MakieOrg/Makie.jl/pull/3716)
- **Breaking** Improved Float64 compatibility of Axis [#3681](https://github.com/MakieOrg/Makie.jl/pull/3681)
  - This added an extra conversion step which only takes effect when Float32 precision becomes relevant. In those cases code using `project()` functions will be wrong as the transformation is not applied. Use `project(plot_or_scene, ...)` or apply the conversion yourself beforehand with `Makie.f32_convert(plot_or_scene, transformed_point)` and use `patched_model = Makie.patch_model(plot_or_scene, model)`.
  - `Makie.to_world(point, matrix, resolution)` has been deprecated in favor of `Makie.to_world(scene_or_plot, point)` to include float32 conversions.
- **Breaking** Reworked line shaders in GLMakie and WGLMakie [#3558](https://github.com/MakieOrg/Makie.jl/pull/3558)
  - GLMakie: Removed support for per point linewidths
  - GLMakie: Adjusted dots (e.g. with `linestyle = :dot`) to bend across a joint
  - GLMakie: Adjusted linestyles to scale with linewidth dynamically so that dots remain dots with changing linewidth
  - GLMakie: Cleaned up anti-aliasing for truncated joints
  - WGLMakie: Added support for linestyles
  - WGLMakie: Added line joints
  - WGLMakie: Added native anti-aliasing which generally improves quality but introduces outline artifacts in some cases (same as GLMakie)
  - Both: Adjusted handling of thin lines which may result in different color intensities
- Fixed an issue with lines being drawn in the wrong direction in 3D (with perspective projection) [#3651](https://github.com/MakieOrg/Makie.jl/pull/3651).
- **Breaking** Renamed attribute `rotations` to `rotation` for `scatter` and `meshscatter` which had been inconsistent with the otherwise singular naming scheme and other plots like `text` [#3724](https://github.com/MakieOrg/Makie.jl/pull/3724).
- Fixed `contourf` bug where n levels would sometimes miss the uppermost value, causing gaps [#3713](https://github.com/MakieOrg/Makie.jl/pull/3713).
- Added `scale` attribute to `violin` [#3352](https://github.com/MakieOrg/Makie.jl/pull/3352).
- Use label formatter in barplot [#3718](https://github.com/MakieOrg/Makie.jl/pull/3718).
- Fix the incorrect shading with non uniform markerscale in meshscatter [#3722](https://github.com/MakieOrg/Makie.jl/pull/3722)
- Add `scale_to=:flip` option to `hist`, which flips the direction of the bars [#3732](https://github.com/MakieOrg/Makie.jl/pull/3732)
- Fixed an issue with the texture atlas not updating in WGLMakie after display, causing new symbols to not show up [#3737](https://github.com/MakieOrg/Makie.jl/pull/3737)
- Added `linecap` and `joinstyle` attributes for lines and linesegments. Also normalized `miter_limit` to 60° across all backends. [#3771](https://github.com/MakieOrg/Makie.jl/pull/3771)

## [0.20.10] 2024-05-07

- Loosened type restrictions for potentially array-valued colors in `Axis` attributes like `xticklabelcolor` [#3826](https://github.com/MakieOrg/Makie.jl/pull/3826).
- Added support for intervals for specifying axis limits [#3696](https://github.com/MakieOrg/Makie.jl/pull/3696)
- Added recipes for plotting intervals to `Band`, `Rangebars`, `H/VSpan` [3695](https://github.com/MakieOrg/Makie.jl/pull/3695)
- Documented `WilkinsonTicks` [#3819](https://github.com/MakieOrg/Makie.jl/pull/3819).
- Added `axislegend(ax, "title")` method [#3808](https://github.com/MakieOrg/Makie.jl/pull/3808).
- Improved thread safety of rendering with CairoMakie (independent `Scene`s only) by locking FreeType handles [#3777](https://github.com/MakieOrg/Makie.jl/pull/3777).
- Adds a tutorial for how to make recipes work with new types [#3816](https://github.com/MakieOrg/Makie.jl/pull/3816).
- Provided an interface to convert markers in CairoMakie separately (`cairo_scatter_marker`) so external packages can overload it. [#3811](https://github.com/MakieOrg/Makie.jl/pull/3811)
- Updated to DelaunayTriangulation v1.0 [#3787](https://github.com/MakieOrg/Makie.jl/pull/3787).
- Added methods `hidedecorations!`, `hiderdecorations!`, `hidethetadecorations!` and  `hidespines!` for `PolarAxis` axes [#3823](https://github.com/MakieOrg/Makie.jl/pull/3823).
- Added `loop` option support for HTML outputs when recording videos with `record` [#3697](https://github.com/MakieOrg/Makie.jl/pull/3697).

## [0.20.9] - 2024-03-29

- Added supported markers hint to unsupported marker warn message [#3666](https://github.com/MakieOrg/Makie.jl/pull/3666).
- Fixed bug in CairoMakie line drawing when multiple successive points had the same color [#3712](https://github.com/MakieOrg/Makie.jl/pull/3712).
- Remove StableHashTraits in favor of calculating hashes directly with CRC32c [#3667](https://github.com/MakieOrg/Makie.jl/pull/3667).
- Fixed `contourf` bug where n levels would sometimes miss the uppermost value, causing gaps [#3713](https://github.com/MakieOrg/Makie.jl/pull/3713).
- Added `scale` attribute to `violin` [#3352](https://github.com/MakieOrg/Makie.jl/pull/3352).
- Use label formatter in barplot [#3718](https://github.com/MakieOrg/Makie.jl/pull/3718).
- Fix the incorrect shading with non uniform markerscale in meshscatter [#3722](https://github.com/MakieOrg/Makie.jl/pull/3722)
- Add `scale_to=:flip` option to `hist`, which flips the direction of the bars [#3732](https://github.com/MakieOrg/Makie.jl/pull/3732)
- Fixed an issue with the texture atlas not updating in WGLMakie after display, causing new symbols to not show up [#3737](https://github.com/MakieOrg/Makie.jl/pull/3737)

## [0.20.8] - 2024-02-22

- Fixed excessive use of space with HTML image outputs [#3642](https://github.com/MakieOrg/Makie.jl/pull/3642).
- Fixed bugs with format strings and add new features by switching to Format.jl [#3633](https://github.com/MakieOrg/Makie.jl/pull/3633).
- Fixed an issue where CairoMakie would unnecessarily rasterize polygons [#3605](https://github.com/MakieOrg/Makie.jl/pull/3605).
- Added `PointBased` conversion trait to `scatterlines` recipe [#3603](https://github.com/MakieOrg/Makie.jl/pull/3603).
- Multiple small fixes for `map_latest`, `WGLMakie` picking and `PlotSpec` [#3637](https://github.com/MakieOrg/Makie.jl/pull/3637).
- Fixed PolarAxis `rticks` being incompatible with rich text. [#3615](https://github.com/MakieOrg/Makie.jl/pull/3615)
- Fixed an issue causing lines, scatter and text to not scale with resolution after deleting plots in GLMakie. [#3649](https://github.com/MakieOrg/Makie.jl/pull/3649)

## [0.20.7] - 2024-02-04

- Equalized alignment point of mirrored ticks to that of normal ticks [#3598](https://github.com/MakieOrg/Makie.jl/pull/3598).
- Fixed stack overflow error on conversion of gridlike data with `missing`s [#3597](https://github.com/MakieOrg/Makie.jl/pull/3597).
- Fixed mutation of CairoMakie src dir when displaying png files [#3588](https://github.com/MakieOrg/Makie.jl/pull/3588).
- Added better error messages for plotting into `FigureAxisPlot` and `AxisPlot` as Plots.jl users are likely to do [#3596](https://github.com/MakieOrg/Makie.jl/pull/3596).
- Added compat bounds for IntervalArithmetic.jl due to bug with DelaunayTriangulation.jl [#3595](https://github.com/MakieOrg/Makie.jl/pull/3595).
- Removed possibility of three-argument `barplot` [#3574](https://github.com/MakieOrg/Makie.jl/pull/3574).

## [0.20.6] - 2024-02-02

- Fix issues with Camera3D not centering [#3582](https://github.com/MakieOrg/Makie.jl/pull/3582)
- Allowed creating legend entries from plot objects with scalar numbers as colors [#3587](https://github.com/MakieOrg/Makie.jl/pull/3587).

## [0.20.5] - 2024-01-25

- Use plot plot instead of scene transform functions in CairoMakie, fixing missplaced h/vspan. [#3552](https://github.com/MakieOrg/Makie.jl/pull/3552)
- Fix error printing on shader error [#3530](https://github.com/MakieOrg/Makie.jl/pull/3530).
- Update pagefind to 1.0.4 for better headline search [#3534](https://github.com/MakieOrg/Makie.jl/pull/3534).
- Remove unnecessary deps, e.g. Setfield [3546](https://github.com/MakieOrg/Makie.jl/pull/3546).
- Don't clear args, rely on delete deregister_callbacks [#3543](https://github.com/MakieOrg/Makie.jl/pull/3543).
- Add interpolate keyword for Surface [#3541](https://github.com/MakieOrg/Makie.jl/pull/3541).
- Fix a DataInspector bug if inspector_label is used with RGB images [#3468](https://github.com/MakieOrg/Makie.jl/pull/3468).

## [0.20.4] - 2024-01-04

- Changes for Bonito rename and WGLMakie docs improvements [#3477](https://github.com/MakieOrg/Makie.jl/pull/3477).
- Add stroke and glow support to scatter and text in WGLMakie [#3518](https://github.com/MakieOrg/Makie.jl/pull/3518).
- Fix clipping issues with Camera3D when zooming in [#3529](https://github.com/MakieOrg/Makie.jl/pull/3529)

## [0.20.3] - 2023-12-21

- Add `depthsorting` as a hidden attribute for scatter plots in GLMakie as an alternative fix for outline artifacts. [#3432](https://github.com/MakieOrg/Makie.jl/pull/3432)
- Disable SDF based anti-aliasing in scatter, text and lines plots when `fxaa = true` in GLMakie. This allows removing outline artifacts at the cost of quality. [#3408](https://github.com/MakieOrg/Makie.jl/pull/3408)
- DataInspector Fixes: Fixed depth order, positional labels being in transformed space and `:inspector_clear` not getting called when moving from one plot to another. [#3454](https://github.com/MakieOrg/Makie.jl/pull/3454)
- Fixed bug in GLMakie where the update from a (i, j) sized GPU buffer to a (j, i) sized buffer would fail [#3456](https://github.com/MakieOrg/Makie.jl/pull/3456).
- Add `interpolate=true` to `volume(...)`, allowing to disable interpolation [#3485](https://github.com/MakieOrg/Makie.jl/pull/3485).

## [0.20.2] - 2023-12-01

- Switched from SHA512 to CRC32c salting in CairoMakie svgs, drastically improving svg rendering speed [#3435](https://github.com/MakieOrg/Makie.jl/pull/3435).
- Fixed a bug with h/vlines and h/vspan not correctly resolving transformations [#3418](https://github.com/MakieOrg/Makie.jl/pull/3418).
- Fixed a bug with h/vlines and h/vspan returning the wrong limits, causing an error in Axis [#3427](https://github.com/MakieOrg/Makie.jl/pull/3427).
- Fixed clipping when zooming out of a 3D (L)Scene [#3433](https://github.com/MakieOrg/Makie.jl/pull/3433).
- Moved the texture atlas cache to `.julia/scratchspaces` instead of a dedicated `.julia/makie` [#3437](https://github.com/MakieOrg/Makie.jl/pull/3437)

## [0.20.1] - 2023-11-23

- Fixed bad rendering of `poly` in GLMakie by triangulating points after transformations [#3402](https://github.com/MakieOrg/Makie.jl/pull/3402).
- Fixed bug regarding inline display in VSCode Jupyter notebooks and other similar environments [#3403](https://github.com/MakieOrg/Makie.jl/pull/3403).
- Fixed issue with `plottype`, allowed `onany(...; update = true)` and fixed `Block` macro use outside Makie [#3401](https://github.com/MakieOrg/Makie.jl/pull/3401).

## [0.20.0] - 2023-11-21

- GLMakie has gained support for HiDPI (aka Retina) screens. This also enables saving images with higher resolution than screen pixel dimensions [#2544](https://github.com/MakieOrg/Makie.jl/pull/2544).
- Fixed an issue where NaN was interpreted as zero when rendering `surface` through CairoMakie [#2598](https://github.com/MakieOrg/Makie.jl/pull/2598).
- Improved 3D camera handling, hotkeys and functionality [#2746](https://github.com/MakieOrg/Makie.jl/pull/2746).
- Added `shading = :verbose` in GLMakie to allow for multiple light sources. Also added more light types, fixed light directions for the previous lighting model (now `shading = :fast`) and adjusted `backlight` to affect normals[#3246](https://github.com/MakieOrg/Makie.jl/pull/3246).
- Changed the glyph used for negative numbers in tick labels from hyphen to minus [#3379](https://github.com/MakieOrg/Makie.jl/pull/3379).
- Added new declarative API for AlgebraOfGraphics, Pluto and easier dashboards [#3281](https://github.com/MakieOrg/Makie.jl/pull/3281).
- WGLMakie got faster line rendering with less updating bugs [#3062](https://github.com/MakieOrg/Makie.jl/pull/3062).
- **Breaking** Replaced `PolarAxis.radial_distortion_threshold` with `PolarAxis.radius_at_origin`. [#3381](https://github.com/MakieOrg/Makie.jl/pull/3381)
- **Breaking** Deprecated the `resolution` keyword in favor of `size` to reflect that this value is not a pixel resolution anymore [#3343](https://github.com/MakieOrg/Makie.jl/pull/3343).
- **Breaking** Refactored the `SurfaceLike` family of traits into `VertexGrid`, `CellGrid` and `ImageLike` [#3106](https://github.com/MakieOrg/Makie.jl/pull/3106).
- **Breaking** Deprecated `pixelarea(scene)` and `scene.px_area` in favor of viewport.
- **Breaking** Refactored the `Combined` Plot object and renamed it to `Plot`, improving compile times ~2x [#3082](https://github.com/MakieOrg/Makie.jl/pull/3082).
- **Breaking** Removed old depreactions in [#3113](https://github.com/MakieOrg/Makie.jl/pull/3113/commits/3a39210ef87a0032d78cb27c0c1019faa604effd).
- **Breaking** Deprecated using AbstractVector as sides of `image` [#3395](https://github.com/MakieOrg/Makie.jl/pull/3395).
- **Breaking** `errorbars` and `rangebars` now use color cycling [#3230](https://github.com/MakieOrg/Makie.jl/pull/3230).

## [0.19.12] - 2023-10-31

- Added `cornerradius` attribute to `Box` for rounded corners [#3346](https://github.com/MakieOrg/Makie.jl/pull/3346).
- Fix grouping of a zero-height bar in `barplot`. Now a zero-height bar shares the same properties of the previous bar, and if the bar is the first one, its height is treated as positive if and only if there exists a bar of positive height or all bars are zero-height [#3058](https://github.com/MakieOrg/Makie.jl/pull/3058).
- Fixed a bug where Axis still consumes scroll events when interactions are disabled [#3272](https://github.com/MakieOrg/Makie.jl/pull/3272).
- Added `cornerradius` attribute to `Box` for rounded corners [#3308](https://github.com/MakieOrg/Makie.jl/pull/3308).
- Upgraded `StableHashTraits` from 1.0 to 1.1 [#3309](https://github.com/MakieOrg/Makie.jl/pull/3309).

## [0.19.11] - 2023-10-05

- Setup automatic colorbars for volumeslices [#3253](https://github.com/MakieOrg/Makie.jl/pull/3253).
- Colorbar for arrows [#3275](https://github.com/MakieOrg/Makie.jl/pull/3275).
- Small bugfixes [#3275](https://github.com/MakieOrg/Makie.jl/pull/3275).

## [0.19.10] - 2023-09-21

- Fixed bugs with Colorbar in recipes, add new API for creating a recipe colorbar and introduce experimental support for Categorical colormaps [#3090](https://github.com/MakieOrg/Makie.jl/pull/3090).
- Added experimental Datashader implementation [#2883](https://github.com/MakieOrg/Makie.jl/pull/2883).
- **Breaking** Changed the default order Polar arguments to (theta, r). [#3154](https://github.com/MakieOrg/Makie.jl/pull/3154)
- General improvements to `PolarAxis`: full rlimtis & thetalimits, more controls and visual tweaks. See pr for more details.[#3154](https://github.com/MakieOrg/Makie.jl/pull/3154)

## [0.19.9] - 2023-09-11

- Allow arbitrary reversible scale functions through `ReversibleScale`.
- Deprecated `linestyle=vector_of_gaps` in favor of `linestyle=Linestyle(vector_of_gaps)` [3135](https://github.com/MakieOrg/Makie.jl/pull/3135), [3193](https://github.com/MakieOrg/Makie.jl/pull/3193).
- Fixed some errors around dynamic changes of `ax.xscale` or `ax.yscale` [#3084](https://github.com/MakieOrg/Makie.jl/pull/3084)
- Improved Barplot Label Alignment [#3160](https://github.com/MakieOrg/Makie.jl/issues/3160).
- Fixed regression in determining axis limits [#3179](https://github.com/MakieOrg/Makie.jl/pull/3179)
- Added a theme `theme_latexfonts` that uses the latex font family as default fonts [#3147](https://github.com/MakieOrg/Makie.jl/pull/3147), [#3180](https://github.com/MakieOrg/Makie.jl/pull/3180).
- Upgrades `StableHashTraits` from 0.3 to 1.0

## [0.19.8] - 2023-08-15

- Improved CairoMakie rendering of `lines` with repeating colors in an array [#3141](https://github.com/MakieOrg/Makie.jl/pull/3141).
- Added `strokecolormap` to poly. [#3145](https://github.com/MakieOrg/Makie.jl/pull/3145)
- Added `xreversed`, `yreversed` and `zreversed` attributes to `Axis3` [#3138](https://github.com/MakieOrg/Makie.jl/pull/3138).
- Fixed incorrect placement of contourlabels with transform functions [#3083](https://github.com/MakieOrg/Makie.jl/pull/3083)
- Fixed automatic normal generation for meshes with shading and no normals [#3041](https://github.com/MakieOrg/Makie.jl/pull/3041).
- Added the `triplot` and `voronoiplot` recipes from DelaunayTriangulation.jl [#3102](https://github.com/MakieOrg/Makie.jl/pull/3102), [#3159](https://github.com/MakieOrg/Makie.jl/pull/3159).

## [0.19.7] - 2023-07-22

- Allow arbitrary functions to color `streamplot` lines by passing a `Function` to `color`.  This must accept `Point` of the appropriate dimension and return a `Point`, `Vec`, or other arraylike object [#2002](https://github.com/MakieOrg/Makie.jl/pull/2002).
- `arrows` can now take input of the form `x::AbstractVector, y::AbstractVector, [z::AbstractVector,] f::Function`, where `f` must return a `VecTypes` of the appropriate dimension [#2597](https://github.com/MakieOrg/Makie.jl/pull/2597).
- Exported colorbuffer, and added `colorbuffer(axis::Axis; include_decorations=false, colorbuffer_kws...)`, to get an image of an axis with or without decorations [#3078](https://github.com/MakieOrg/Makie.jl/pull/3078).
- Fixed an issue where the `linestyle` of some polys was not applied to the stroke in CairoMakie. [#2604](https://github.com/MakieOrg/Makie.jl/pull/2604)
- Add `colorscale = identity` to any plotting function using a colormap. This works with any scaling function like `log10`, `sqrt` etc. Consequently, `scale` for `hexbin` is replaced with `colorscale` [#2900](https://github.com/MakieOrg/Makie.jl/pull/2900).
- Add `alpha=1.0` argument to all basic plots, which supports independently adding an alpha component to colormaps and colors. Multiple alphas like in `plot(alpha=0.2, color=RGBAf(1, 0, 0, 0.5))`, will get multiplied [#2900](https://github.com/MakieOrg/Makie.jl/pull/2900).
- `hexbin` now supports any per-observation weights which StatsBase respects - `<: StatsBase.AbstractWeights`, `Vector{Real}`, or `nothing` (the default). [#2804](https://github.com/MakieOrg/Makie.jl/pulls/2804)
- Added a new Axis type, `PolarAxis`, which is an axis with a polar projection.  Input is in `(r, theta)` coordinates and is transformed to `(x, y)` coordinates using the standard polar-to-cartesian transformation.
  Generally, its attributes are very similar to the usual `Axis` attributes, but `x` is replaced by `r` and `y` by `θ`.
  It also inherits from the theme of `Axis` in this manner, so should work seamlessly with Makie themes [#2990](https://github.com/MakieOrg/Makie.jl/pull/2990).
- `inherit` now has a new signature `inherit(scene, attrs::NTuple{N, Symbol}, default_value)`, allowing recipe authors to access nested attributes when trying to inherit from the parent Scene.
  For example, one could inherit from `scene.Axis.yticks` by `inherit(scene, (:Axis, :yticks), $default_value)` [#2990](https://github.com/MakieOrg/Makie.jl/pull/2990).
- Fixed incorrect rendering of 3D heatmaps [#2959](https://github.com/MakieOrg/Makie.jl/pull/2959)
- Deprecated `flatten_plots` in favor of `collect_atomic_plots`. Using the new `collect_atomic_plots` fixed a bug in CairoMakie where the z-level of plots within recipes was not respected. [#2793](https://github.com/MakieOrg/Makie.jl/pull/2793)
- Fixed incorrect line depth in GLMakie [#2843](https://github.com/MakieOrg/Makie.jl/pull/2843)
- Fixed incorrect line alpha in dense lines in GLMakie [#2843](https://github.com/MakieOrg/Makie.jl/pull/2843)
- Fixed DataInspector interaction with transformations [#3002](https://github.com/MakieOrg/Makie.jl/pull/3002)
- Added option `WGLMakie.activate!(resize_to_body=true)`, to make plots resize to the VSCode plotpane. Resizes to the HTML body element, so may work outside VSCode [#3044](https://github.com/MakieOrg/Makie.jl/pull/3044), [#3042](https://github.com/MakieOrg/Makie.jl/pull/3042).
- Fixed DataInspector interaction with transformations [#3002](https://github.com/MakieOrg/Makie.jl/pull/3002).
- Fixed incomplete stroke with some Bezier markers in CairoMakie and blurry strokes in GLMakie [#2961](https://github.com/MakieOrg/Makie.jl/pull/2961)
- Added the ability to use custom triangulations from DelaunayTriangulation.jl [#2896](https://github.com/MakieOrg/Makie.jl/pull/2896).
- Adjusted scaling of scatter/text stroke, glow and anti-aliasing width under non-uniform 2D scaling (Vec2f markersize/fontsize) in GLMakie [#2950](https://github.com/MakieOrg/Makie.jl/pull/2950).
- Scaled `errorbar` whiskers and `bracket` correctly with transformations [#3012](https://github.com/MakieOrg/Makie.jl/pull/3012).
- Updated `bracket` when the screen is resized or transformations change [#3012](https://github.com/MakieOrg/Makie.jl/pull/3012).

## [0.19.6] - 2023-06-09

- Fixed broken AA for lines with strongly varying linewidth [#2953](https://github.com/MakieOrg/Makie.jl/pull/2953).
- Fixed WGLMakie JS popup [#2976](https://github.com/MakieOrg/Makie.jl/pull/2976).
- Fixed `legendelements` when children have no elements [#2982](https://github.com/MakieOrg/Makie.jl/pull/2982).
- Bumped compat for StatsBase to 0.34 [#2915](https://github.com/MakieOrg/Makie.jl/pull/2915).
- Improved thread safety [#2840](https://github.com/MakieOrg/Makie.jl/pull/2840).

## [0.19.5] - 2023-05-12

- Added `loop` option for GIF outputs when recording videos with `record` [#2891](https://github.com/MakieOrg/Makie.jl/pull/2891).
- Fixed line rendering issues in GLMakie [#2843](https://github.com/MakieOrg/Makie.jl/pull/2843).
- Fixed incorrect line alpha in dense lines in GLMakie [#2843](https://github.com/MakieOrg/Makie.jl/pull/2843).
- Changed `scene.clear` to an observable and made changes in `Scene` Observables trigger renders in GLMakie [#2929](https://github.com/MakieOrg/Makie.jl/pull/2929).
- Added contour labels [#2496](https://github.com/MakieOrg/Makie.jl/pull/2496).
- Allowed rich text to be used in Legends [#2902](https://github.com/MakieOrg/Makie.jl/pull/2902).
- Added more support for zero length Geometries [#2917](https://github.com/MakieOrg/Makie.jl/pull/2917).
- Made CairoMakie drawing for polygons with holes order independent [#2918](https://github.com/MakieOrg/Makie.jl/pull/2918).
- Fixes for `Makie.inline!()`, allowing now for `Makie.inline!(automatic)` (default), which is better at automatically opening a window/ inlining a plot into plotpane when needed [#2919](https://github.com/MakieOrg/Makie.jl/pull/2919) [#2937](https://github.com/MakieOrg/Makie.jl/pull/2937).
- Block/Axis doc improvements [#2940](https://github.com/MakieOrg/Makie.jl/pull/2940) [#2932](https://github.com/MakieOrg/Makie.jl/pull/2932) [#2894](https://github.com/MakieOrg/Makie.jl/pull/2894).

## [0.19.4] - 2023-03-31

- Added export of `hidezdecorations!` from MakieLayout [#2821](https://github.com/MakieOrg/Makie.jl/pull/2821).
- Fixed an issue with GLMakie lines becoming discontinuous [#2828](https://github.com/MakieOrg/Makie.jl/pull/2828).

## [0.19.3] - 2023-03-21

- Added the `stephist` plotting function [#2408](https://github.com/JuliaPlots/Makie.jl/pull/2408).
- Added the `brackets` plotting function [#2356](https://github.com/MakieOrg/Makie.jl/pull/2356).
- Fixed an issue where `poly` plots with `Vector{<: MultiPolygon}` inputs with per-polygon color were mistakenly rendered as meshes using CairoMakie [#2590](https://github.com/MakieOrg/Makie.jl/pulls/2478).
- Fixed a small typo which caused an error in the `Stepper` constructor [#2600](https://github.com/MakieOrg/Makie.jl/pulls/2478).
- Improve cleanup on block deletion [#2614](https://github.com/MakieOrg/Makie.jl/pull/2614)
- Add `menu.scroll_speed` and increase default speed for non-apple [#2616](https://github.com/MakieOrg/Makie.jl/pull/2616).
- Fixed rectangle zoom for nonlinear axes [#2674](https://github.com/MakieOrg/Makie.jl/pull/2674)
- Cleaned up linestyles in GLMakie (Fixing artifacting, spacing/size, anti-aliasing) [#2666](https://github.com/MakieOrg/Makie.jl/pull/2666).
- Fixed issue with scatterlines only accepting concrete color types as `markercolor` [#2691](https://github.com/MakieOrg/Makie.jl/pull/2691).
- Fixed an accidental issue where `LaTeXStrings` were not typeset correctly in `Axis3` [#2558](https://github.com/MakieOrg/Makie.jl/pull/2588).
- Fixed a bug where line segments in `text(lstr::LaTeXString)` were ignoring offsets [#2668](https://github.com/MakieOrg/Makie.jl/pull/2668).
- Fixed a bug where the `arrows` recipe accidentally called a `Bool` when `normalize = true` [#2740](https://github.com/MakieOrg/Makie.jl/pull/2740).
- Re-exported the `@colorant_str` (`colorant"..."`) macro from Colors.jl [#2726](https://github.com/MakieOrg/Makie.jl/pull/2726).
- Speedup heatmaps in WGLMakie. [#2647](https://github.com/MakieOrg/Makie.jl/pull/2647)
- Fix slow `data_limits` for recipes, which made plotting lots of data with recipes much slower [#2770](https://github.com/MakieOrg/Makie.jl/pull/2770).

## [0.19.1] - 2023-01-01

- Add `show_data` method for `band` which shows the min and max values of the band at the x position of the cursor [#2497](https://github.com/MakieOrg/Makie.jl/pull/2497).
- Added `xlabelrotation`, `ylabelrotation` (`Axis`) and `labelrotation` (`Colorbar`) [#2478](https://github.com/MakieOrg/Makie.jl/pull/2478).
- Fixed forced rasterization in CairoMakie svg files when polygons with colors specified as (color, alpha) tuples were used [#2535](https://github.com/MakieOrg/Makie.jl/pull/2535).
- Do less copies of Observables in Attributes + plot pipeline [#2443](https://github.com/MakieOrg/Makie.jl/pull/2443).
- Add Search Page and tweak Result Ordering [#2474](https://github.com/MakieOrg/Makie.jl/pull/2474).
- Remove all global attributes from TextureAtlas implementation and fix julia#master [#2498](https://github.com/MakieOrg/Makie.jl/pull/2498).
- Use new Bonito, implement WGLMakie picking, improve performance and fix lots of WGLMakie bugs [#2428](https://github.com/MakieOrg/Makie.jl/pull/2428).

## [0.19.0] - 2022-12-03

- **Breaking** The attribute `textsize` has been removed everywhere in favor of the attribute `fontsize` which had also been in use.
  To migrate, search and replace all uses of `textsize` to `fontsize` [#2387](https://github.com/MakieOrg/Makie.jl/pull/2387).
- Added rich text which allows to more easily use superscripts and subscripts as well as differing colors, fonts, fontsizes, etc. for parts of a given text [#2321](https://github.com/MakieOrg/Makie.jl/pull/2321).

## [0.18.4] - 2022-12-02

- Added the `waterfall` plotting function [#2416](https://github.com/JuliaPlots/Makie.jl/pull/2416).
- Add support for `AbstractPattern` in `WGLMakie` [#2432](https://github.com/MakieOrg/Makie.jl/pull/2432).
- Broadcast replaces deprecated method for quantile [#2430](https://github.com/MakieOrg/Makie.jl/pull/2430).
- Fix CairoMakie's screen re-using [#2440](https://github.com/MakieOrg/Makie.jl/pull/2440).
- Fix repeated rendering with invisible objects [#2437](https://github.com/MakieOrg/Makie.jl/pull/2437).
- Fix hvlines for GLMakie [#2446](https://github.com/MakieOrg/Makie.jl/pull/2446).

## [0.18.3] - 2022-11-17

- Add `render_on_demand` flag for `GLMakie.Screen`. Setting this to `true` will skip rendering until plots get updated. This is the new default [#2336](https://github.com/MakieOrg/Makie.jl/pull/2336), [#2397](https://github.com/MakieOrg/Makie.jl/pull/2397).
- Clean up OpenGL state handling in GLMakie [#2397](https://github.com/MakieOrg/Makie.jl/pull/2397).
- Fix salting [#2407](https://github.com/MakieOrg/Makie.jl/pull/2407).
- Fixes for [GtkMakie](https://github.com/jwahlstrand/GtkMakie.jl) [#2418](https://github.com/MakieOrg/Makie.jl/pull/2418).

## [0.18.2] - 2022-11-03

- Fix Axis3 tick flipping with negative azimuth [#2364](https://github.com/MakieOrg/Makie.jl/pull/2364).
- Fix empty!(fig) and empty!(ax) [#2374](https://github.com/MakieOrg/Makie.jl/pull/2374), [#2375](https://github.com/MakieOrg/Makie.jl/pull/2375).
- Remove stencil buffer [#2389](https://github.com/MakieOrg/Makie.jl/pull/2389).
- Move Arrows and Wireframe to MakieCore [#2384](https://github.com/MakieOrg/Makie.jl/pull/2384).
- Skip legend entry if label is nothing [#2350](https://github.com/MakieOrg/Makie.jl/pull/2350).

## [0.18.1] - 2022-10-24

- fix heatmap interpolation [#2343](https://github.com/MakieOrg/Makie.jl/pull/2343).
- move poly to MakieCore [#2334](https://github.com/MakieOrg/Makie.jl/pull/2334)
- Fix picking warning and update_axis_camera [#2352](https://github.com/MakieOrg/Makie.jl/pull/2352).
- bring back inline!, to not open a window in VSCode repl [#2353](https://github.com/MakieOrg/Makie.jl/pull/2353).

## [0.18.0] - 2022-10-12

- **Breaking** Added `BezierPath` which can be constructed from SVG like command list, SVG string or from a `Polygon`.
  Added ability to use `BezierPath` and `Polgyon` as scatter markers.
  Replaced default symbol markers like `:cross` which converted to characters before with more precise `BezierPaths` and adjusted default markersize to 12.
  **Deprecated** using `String` to specify multiple char markers (`scatter(1:4, marker="abcd")`).
  **Deprecated** concrete geometries as markers like `Circle(Point2f(0), 1.5)` in favor of using the type like `Circle` for dispatch to special backend methods.
  Added single image marker support to WGLMakie [#979](https://github.com/MakieOrg/Makie.jl/pull/979).
- **Breaking** Refactored `display`, `record`, `colorbuffer` and `screens` to be faster and more consistent [#2306](https://github.com/MakieOrg/Makie.jl/pull/2306#issuecomment-1275918061).
- **Breaking** Refactored `DataInspector` to use `tooltip`. This results in changes in the attributes of DataInspector. Added `inspector_label`, `inspector_hover` and `inspector_clear` as optional attributes [#2095](https://github.com/JuliaPlots/Makie.jl/pull/2095).
- Added the `hexbin` plotting function [#2201](https://github.com/JuliaPlots/Makie.jl/pull/2201).
- Added the `tricontourf` plotting function [#2226](https://github.com/JuliaPlots/Makie.jl/pull/2226).
- Fixed per character attributes in text [#2244](https://github.com/JuliaPlots/Makie.jl/pull/2244).
- Allowed `CairoMakie` to render `scatter` with images as markers [#2080](https://github.com/MakieOrg/Makie.jl/pull/2080).
- Reworked text drawing and added ability to draw special characters via glyph indices in order to draw more LaTeX math characters with MathTeXEngine v0.5 [#2139](https://github.com/MakieOrg/Makie.jl/pull/2139).
- Allowed text to be copy/pasted into `Textbox` [#2281](https://github.com/MakieOrg/Makie.jl/pull/2281)
- Fixed updates for multiple meshes [#2277](https://github.com/MakieOrg/Makie.jl/pull/2277).
- Fixed broadcasting for linewidth, lengthscale & arrowsize in `arrow` recipe [#2273](https://github.com/MakieOrg/Makie.jl/pull/2273).
- Made GLMakie relocatable [#2282](https://github.com/MakieOrg/Makie.jl/pull/2282).
- Fixed changing input types in plot arguments [#2297](https://github.com/MakieOrg/Makie.jl/pull/2297).
- Better performance for Menus and fix clicks on items [#2299](https://github.com/MakieOrg/Makie.jl/pull/2299).
- Fixed CairoMakie bitmaps with transparency by using premultiplied ARGB surfaces [#2304](https://github.com/MakieOrg/Makie.jl/pull/2304).
- Fixed hiding of `Scene`s by setting `scene.visible[] = false` [#2317](https://github.com/MakieOrg/Makie.jl/pull/2317).
- `Axis` now accepts a `Tuple{Bool, Bool}` for `xtrimspine` and `ytrimspine` to trim only one end of the spine [#2171](https://github.com/JuliaPlots/Makie.jl/pull/2171).

## [0.17.13] - 2022-08-04

- Fixed boundingboxes [#2184](https://github.com/MakieOrg/Makie.jl/pull/2184).
- Fixed highclip/lowclip in meshscatter, poly, contourf, barplot [#2183](https://github.com/MakieOrg/Makie.jl/pull/2183).
- Fixed gridline updates [#2196](https://github.com/MakieOrg/Makie.jl/pull/2196).
- Fixed glDisablei argument order, which crashed some Intel drivers.

## [0.17.12] - 2022-07-22

- Fixed stackoverflow in show [#2167](https://github.com/MakieOrg/Makie.jl/pull/2167).

## [0.17.11] - 2022-07-21

- `rainclouds`(!) now supports `violin_limits` keyword argument, serving the same.
role as `datalimits` in `violin` [#2137](https://github.com/MakieOrg/Makie.jl/pull/2137).
- Fixed an issue where nonzero `strokewidth` results in a thin outline of the wrong color if `color` and `strokecolor` didn't match and weren't transparent. [#2096](https://github.com/MakieOrg/Makie.jl/pull/2096).
- Improved performance around Axis(3) limits [#2115](https://github.com/MakieOrg/Makie.jl/pull/2115).
- Cleaned up stroke artifacts in scatter and text [#2096](https://github.com/MakieOrg/Makie.jl/pull/2096).
- Compile time improvements [#2153](https://github.com/MakieOrg/Makie.jl/pull/2153).
- Mesh and Surface now interpolate between values instead of interpolating between colors for WGLMakie + GLMakie [#2097](https://github.com/MakieOrg/Makie.jl/pull/2097).

## [0.17.10] - 2022-07-13

- Bumped compatibility bound of `GridLayoutBase.jl` to `v0.9.0` which fixed a regression with `Mixed` and `Outside` alignmodes in nested `GridLayout`s [#2135](https://github.com/MakieOrg/Makie.jl/pull/2135).

## [0.17.9] - 2022-07-12

- Patterns (`Makie.AbstractPattern`) are now supported by `CairoMakie` in `poly` plots that don't involve `mesh`, such as `bar` and `poly` [#2106](https://github.com/MakieOrg/Makie.jl/pull/2106/).
- Fixed regression where `Block` alignments could not be specified as numbers anymore [#2108](https://github.com/MakieOrg/Makie.jl/pull/2108).
- Added the option to show mirrored ticks on the other side of an Axis using the attributes `xticksmirrored` and `yticksmirrored` [#2105](https://github.com/MakieOrg/Makie.jl/pull/2105).
- Fixed a bug where a set of `Axis` wouldn't be correctly linked together if they were only linked in pairs instead of all at the same time [#2116](https://github.com/MakieOrg/Makie.jl/pull/2116).

## [0.17.7] - 2022-06-19

- Improved `Menu` performance, now it should be much harder to reach the boundary of 255 scenes in GLMakie. `Menu` also takes a `default` keyword argument now and can be scrolled if there is too little space available.

## [0.17.6] - 2022-06-17

- **EXPERIMENTAL**: Added support for multiple windows in GLMakie through `display(GLMakie.Screen(), figure_or_scene)` [#1771](https://github.com/MakieOrg/Makie.jl/pull/1771).
- Added support for RGB matrices in `heatmap` with GLMakie [#2036](https://github.com/MakieOrg/Makie.jl/pull/2036)
- `Textbox` doesn't defocus anymore on trying to submit invalid input [#2041](https://github.com/MakieOrg/Makie.jl/pull/2041).
- `text` now takes the position as the first argument(s) like `scatter` and most other plotting functions, it is invoked `text(x, y, [z], text = "text")`. Because it is now of conversion type `PointBased`, the positions can be given in all the usual different ways which are implemented as conversion methods. All old invocation styles such as `text("text", position = Point(x, y))` still work to maintain backwards compatibility [#2020](https://github.com/MakieOrg/Makie.jl/pull/2020).

## [0.17.5] - 2022-06-10

- Fixed a regression with `linkaxes!` [#2039](https://github.com/MakieOrg/Makie.jl/pull/2039).

## [0.17.4] - 2022-06-09

- The functions `hlines!`, `vlines!`, `hspan!`, `vspan!` and `abline!` were reimplemented as recipes. This allows using them without an `Axis` argument in first position and also as visuals in AlgebraOfGraphics.jl. Also, `abline!` is now called `ablines!` for consistency, `abline!` is still exported but deprecated and will be removed in the future. [#2023](https://github.com/MakieOrg/Makie.jl/pulls/2023).
- Added `rainclouds` and `rainclouds!` [#1725](https://github.com/MakieOrg/Makie.jl/pull/1725).
- Improve CairoMakie performance [#1964](https://github.com/MakieOrg/Makie.jl/pull/1964) [#1981](https://github.com/MakieOrg/Makie.jl/pull/1981).
- Interpolate colormap correctly [#1973](https://github.com/MakieOrg/Makie.jl/pull/1973).
- Fix picking [#1993](https://github.com/MakieOrg/Makie.jl/pull/1993).
- Improve compile time latency [#1968](https://github.com/MakieOrg/Makie.jl/pull/1968) [#2000](https://github.com/MakieOrg/Makie.jl/pull/2000).
- Fix multi poly with rects [#1999](https://github.com/MakieOrg/Makie.jl/pull/1999).
- Respect scale and nonlinear values in PlotUtils cgrads [#1979](https://github.com/MakieOrg/Makie.jl/pull/1979).
- Fix CairoMakie heatmap filtering [#1828](https://github.com/MakieOrg/Makie.jl/pull/1828).
- Remove GLVisualize and MakieLayout module [#2007](https://github.com/MakieOrg/Makie.jl/pull/2007) [#2008](https://github.com/MakieOrg/Makie.jl/pull/2008).
- Add linestyle and default to extrema(z) for contour, remove bitrotten fillrange [#2008](https://github.com/MakieOrg/Makie.jl/pull/2008).

## [0.17.3] - 2022-05-20

- Switched to `MathTeXEngine v0.4`, which improves the look of LaTeXStrings [#1952](https://github.com/MakieOrg/Makie.jl/pull/1952).
- Added subtitle capability to `Axis` [#1859](https://github.com/MakieOrg/Makie.jl/pull/1859).
- Fixed a bug where scaled colormaps constructed using `Makie.cgrad` were not interpreted correctly.

## [0.17.2] - 2022-05-16

- Changed the default font from `Dejavu Sans` to `TeX Gyre Heros Makie` which is the same as `TeX Gyre Heros` with slightly decreased descenders and ascenders. Decreasing those metrics reduced unnecessary whitespace and alignment issues. Four fonts in total were added, the styles Regular, Bold, Italic and Bold Italic. Also changed `Axis`, `Axis3` and `Legend` attributes `titlefont` to `TeX Gyre Heros Makie Bold` in order to separate it better from axis labels in multifacet arrangements [#1897](https://github.com/MakieOrg/Makie.jl/pull/1897).

## [0.17.1] - 2022-05-13

- Added word wrapping. In `Label`, `word_wrap = true` causes it to use the suggested width and wrap text to fit. In `text`, `word_wrap_width > 0` can be used to set a pixel unit line width. Any word (anything between two spaces without a newline) that goes beyond this width gets a newline inserted before it [#1819](https://github.com/MakieOrg/Makie.jl/pull/1819).
- Improved `Axis3`'s interactive performance [#1835](https://github.com/MakieOrg/Makie.jl/pull/1835).
- Fixed errors in GLMakie's `scatter` implementation when markers are given as images. [#1917](https://github.com/MakieOrg/Makie.jl/pull/1917).
- Removed some method ambiguities introduced in v0.17 [#1922](https://github.com/MakieOrg/Makie.jl/pull/1922).
- Add an empty default label, `""`, to each slider that doesn't have a label in `SliderGrid` [#1888](https://github.com/MakieOrg/Makie.jl/pull/1888).

## [0.17.0] - 2022-05-05

- **Breaking** Added `space` as a generic attribute to switch between data, pixel, relative and clip space for positions. `space` in text has been renamed to `markerspace` because of this. `Pixel` and `SceneSpace` are no longer valid inputs for `space` or `markerspace` [#1596](https://github.com/MakieOrg/Makie.jl/pull/1596).
- **Breaking** Deprecated `mouse_selection(scene)` for `pick(scene)`.
- **Breaking** Bumped `GridLayoutBase` version to `v0.7`, which introduced offset layouts. Now, indexing into row 0 doesn't create a new row 1, but a new row 0, so that all previous content positions stay the same. This makes building complex layouts order-independent [#1704](https://github.com/MakieOrg/Makie.jl/pull/1704).
- **Breaking** deprecate `to_colormap(cmap, ncolors)` in favor of `categorical_colors(cmap, ncolors)` and `resample_cmap(cmap, ncolors)` [#1901](https://github.com/MakieOrg/Makie.jl/pull/1901) [#1723](https://github.com/MakieOrg/Makie.jl/pull/1723).
- Added `empty!(fig)` and changed `empty!(scene)` to remove all child plots without detaching windows [#1818](https://github.com/MakieOrg/Makie.jl/pull/1818).
- Switched to erroring instead of warning for deprecated events `mousebuttons`, `keyboardbuttons` and `mousedrag`.
- `Layoutable` was renamed to `Block` and the infrastructure changed such that attributes are fixed fields and each block has its own `Scene` for better encapsulation [#1796](https://github.com/MakieOrg/Makie.jl/pull/1796).
- Added `SliderGrid` block which replaces the deprecated `labelslider!` and `labelslidergrid!` functions [#1796](https://github.com/MakieOrg/Makie.jl/pull/1796).
- The default anti-aliasing method can now be set in `CairoMakie.activate!` using the `antialias` keyword.  Available options are `CairoMakie.Cairo.ANTIALIAS_*` [#1875](https://github.com/MakieOrg/Makie.jl/pull/1875).
- Added ability to rasterize a plots in CairoMakie vector graphics if `plt.rasterize = true` or `plt.rasterize = scale::Int` [#1872](https://github.com/MakieOrg/Makie.jl/pull/1872).
- Fixed segfaults in `streamplot_impl` on Mac M1 [#1830](https://github.com/MakieOrg/Makie.jl/pull/1830).
- Set the [Cairo miter limit](https://www.cairographics.org/manual/cairo-cairo-t.html#cairo-set-miter-limit) to mimic GLMakie behaviour [#1844](https://github.com/MakieOrg/Makie.jl/pull/1844).
- Fixed a method ambiguity in `rotatedrect` [#1846](https://github.com/MakieOrg/Makie.jl/pull/1846).
- Allow weights in statistical recipes [#1816](https://github.com/MakieOrg/Makie.jl/pull/1816).
- Fixed manual cycling of plot attributes [#1873](https://github.com/MakieOrg/Makie.jl/pull/1873).
- Fixed type constraints in ticklabelalign attributes [#1882](https://github.com/MakieOrg/Makie.jl/pull/1882).

## [0.16.4] - 2022-02-16

- Fixed WGLMakie performance bug and added option to set fps via `WGLMakie.activate!(fps=30)`.
- Implemented `nan_color`, `lowclip`, `highclip` for `image(::Matrix{Float})` in shader.
- Cleaned up mesh shader and implemented `nan_color`, `lowclip`, `highclip` for `mesh(m; color::Matrix{Float})` on the shader.
- Allowed `GLMakie.Buffer` `GLMakie.Sampler` to be used in `GeometryBasics.Mesh` to partially update parts of a mesh/texture and different interpolation and clamping modes for the texture.

## [0.16.0] - 2022-01-07

- **Breaking** Removed `Node` alias [#1307](https://github.com/MakieOrg/Makie.jl/pull/1307), [#1393](https://github.com/MakieOrg/Makie.jl/pull/1393). To upgrade, simply replace all occurrences of `Node` with `Observable`.
- **Breaking** Cleaned up `Scene` type [#1192](https://github.com/MakieOrg/Makie.jl/pull/1192), [#1393](https://github.com/MakieOrg/Makie.jl/pull/1393). The `Scene()` constructor doesn't create any axes or limits anymore. All keywords like `raw`, `show_axis` have been removed. A scene now always works like it did when using the deprecated `raw=true`. All the high level functionality like showing an axis and adding a 3d camera has been moved to `LScene`. See the new `Scene` tutorial for more info: https://docs.makie.org/dev/tutorials/scenes/.
- **Breaking** Lights got moved to `Scene`, see the [lighting docs](https://docs.makie.org/stable/documentation/lighting) and [RPRMakie examples](https://docs.makie.org/stable/documentation/backends/rprmakie/).
- Added ECDF plot [#1310](https://github.com/MakieOrg/Makie.jl/pull/1310).
- Added Order Independent Transparency to GLMakie [#1418](https://github.com/MakieOrg/Makie.jl/pull/1418), [#1506](https://github.com/MakieOrg/Makie.jl/pull/1506). This type of transparency is now used with `transparency = true`. The old transparency handling is available with `transparency = false`.
- Fixed blurry text in GLMakie and WGLMakie [#1494](https://github.com/MakieOrg/Makie.jl/pull/1494).
- Introduced a new experimental backend for ray tracing: [RPRMakie](https://docs.makie.org/stable/documentation/backends/rprmakie/).
- Added the `Cycled` type, which can be used to select the i-th value from the current cycler for a specific attribute [#1248](https://github.com/MakieOrg/Makie.jl/pull/1248).
- The plot function `scatterlines` now uses `color` as `markercolor` if `markercolor` is `automatic`. Also, cycling of the `color` attribute is enabled [#1463](https://github.com/MakieOrg/Makie.jl/pull/1463).
- Added the function `resize_to_layout!`, which allows to resize a `Figure` so that it contains its top `GridLayout` without additional whitespace or clipping [#1438](https://github.com/MakieOrg/Makie.jl/pull/1438).
- Cleaned up lighting in 3D contours and isosurfaces [#1434](https://github.com/MakieOrg/Makie.jl/pull/1434).
- Adjusted attributes of volumeslices to follow the normal structure [#1404](https://github.com/MakieOrg/Makie.jl/pull/1404). This allows you to adjust attributes like `colormap` without going through nested attributes.
- Added depth to 3D contours and isosurfaces [#1395](https://github.com/MakieOrg/Makie.jl/pull/1395), [#1393](https://github.com/MakieOrg/Makie.jl/pull/1393). This allows them to intersect correctly with other 3D objects.
- Restricted 3D scene camera to one scene [#1394](https://github.com/MakieOrg/Makie.jl/pull/1394), [#1393](https://github.com/MakieOrg/Makie.jl/pull/1393). This fixes issues with multiple scenes fighting over events consumed by the camera. You can select a scene by cleaning on it.
- Added depth shift attribute for GLMakie and WGLMakie [#1382](https://github.com/MakieOrg/Makie.jl/pull/1382), [#1393](https://github.com/MakieOrg/Makie.jl/pull/1393). This can be used to adjust render order similar to `overdraw`.
- Simplified automatic width computation in barplots [#1223](https://github.com/MakieOrg/Makie.jl/pull/1223), [#1393](https://github.com/MakieOrg/Makie.jl/pull/1393). If no `width` attribute is passed, the default width is computed as the minimum difference between consecutive `x` positions. Gap between bars are given by the (multiplicative) `gap` attribute. The actual bar width equals `width * (1 - gap)`.
- Added logical expressions for `ispressed` [#1222](https://github.com/MakieOrg/Makie.jl/pull/1222), [#1393](https://github.com/MakieOrg/Makie.jl/pull/1393). This moves a lot of control over hotkeys towards the user. With these changes one can now set a hotkey to trigger on any or no key, collections of keys and logical combinations of keys (i.e. "A is pressed and B is not pressed").
- Fixed issues with `Menu` render order [#1411](https://github.com/MakieOrg/Makie.jl/pull/1411).
- Added `label_rotation` to barplot [#1401](https://github.com/MakieOrg/Makie.jl/pull/1401).
- Fixed issue where `pixelcam!` does not remove controls from other cameras [#1504](https://github.com/MakieOrg/Makie.jl/pull/1504).
- Added conversion for OffsetArrays [#1260](https://github.com/MakieOrg/Makie.jl/pull/1260).
- The `qqplot` `qqline` options were changed to `:identity`, `:fit`, `:fitrobust` and `:none` (the default) [#1563](https://github.com/MakieOrg/Makie.jl/pull/1563). Fixed numeric error due to double computation of quantiles when fitting `qqline`. Deprecated `plot(q::QQPair)` method as it does not have enough information for correct `qqline` fit.

All other changes are collected [in this PR](https://github.com/MakieOrg/Makie.jl/pull/1521) and in the [release notes](https://github.com/MakieOrg/Makie.jl/releases/tag/v0.16.0).

## [0.15.3] - 2021-10-16

- The functions `labelslidergrid!` and `labelslider!` now set fixed widths for the value column with a heuristic. It is possible now to pass `Formatting.format` format strings as format specifiers in addition to the previous functions.
- Fixed 2D arrow rotations in `streamplot` [#1352](https://github.com/MakieOrg/Makie.jl/pull/1352).

## [0.15.2] - 2021-08-26

- Reenabled Julia 1.3 support.
- Use [MathTexEngine v0.2](https://github.com/Kolaru/MathTeXEngine.jl/releases/tag/v0.2.0).
- Depend on new GeometryBasics, which changes all the Vec/Point/Quaternion/RGB/RGBA - f0 aliases to just f. For example, `Vec2f0` is changed to `Vec2f`. Old aliases are still exported, but deprecated and will be removed in the next breaking release. For more details and an upgrade script, visit [GeometryBasics#97](https://github.com/JuliaGeometry/GeometryBasics.jl/pull/97).
- Added `hspan!` and `vspan!` functions [#1264](https://github.com/MakieOrg/Makie.jl/pull/1264).

## [0.15.1] - 2021-08-21

- Switched documentation framework to Franklin.jl.
- Added a specialization for `volumeslices` to DataInspector.
- Fixed 1 element `hist` [#1238](https://github.com/MakieOrg/Makie.jl/pull/1238) and make it easier to move `hist` [#1150](https://github.com/MakieOrg/Makie.jl/pull/1150).

## [0.15.0] - 2021-07-15

- `LaTeXString`s can now be used as input to `text` and therefore as labels for `Axis`, `Legend`, or other comparable objects. Mathematical expressions are typeset using [MathTeXEngine.jl](https://github.com/Kolaru/MathTeXEngine.jl) which offers a fast approximation of LaTeX typesetting [#1022](https://github.com/MakieOrg/Makie.jl/pull/1022).
- Added `Symlog10` and `pseudolog10` axis scales for log scale approximations that work with zero and negative values [#1109](https://github.com/MakieOrg/Makie.jl/pull/1109).
- Colorbar limits can now be passed as the attribute `colorrange` similar to plots [#1066](https://github.com/MakieOrg/Makie.jl/pull/1066).
- Added the option to pass three vectors to heatmaps and other plots using `SurfaceLike` conversion [#1101](https://github.com/MakieOrg/Makie.jl/pull/1101).
- Added `stairs` plot recipe [#1086](https://github.com/MakieOrg/Makie.jl/pull/1086).
- **Breaking** Removed `FigurePosition` and `FigureSubposition` types. Indexing into a `Figure` like `fig[1, 1]` now returns `GridPosition` and `GridSubposition` structs, which can be used in the same way as the types they replace. Because of an underlying change in `GridLayoutBase.jl`, it is now possible to do `Axis(gl[1, 1])` where `gl` is a `GridLayout` that is a sublayout of a `Figure`'s top layout [#1075](https://github.com/MakieOrg/Makie.jl/pull/1075).
- Bar plots and histograms have a new option for adding text labels [#1069](https://github.com/MakieOrg/Makie.jl/pull/1069).
- It is now possible to specify one `linewidth` value per segment in `linesegments` [#992](https://github.com/MakieOrg/Makie.jl/pull/992).
- Added a new 3d camera that allows for better camera movements using keyboard and mouse [#1024](https://github.com/MakieOrg/Makie.jl/pull/1024).
- Fixed the application of scale transformations to `surface` [#1070](https://github.com/MakieOrg/Makie.jl/pull/1070).
- Added an option to set a custom callback function for the `RectangleZoom` axis interaction to enable other use cases than zooming [#1104](https://github.com/MakieOrg/Makie.jl/pull/1104).
- Fixed rendering of `heatmap`s with one or more reversed ranges in CairoMakie, as in `heatmap(1:10, 10:-1:1, rand(10, 10))` [#1100](https://github.com/MakieOrg/Makie.jl/pull/1100).
- Fixed volume slice recipe and added docs for it [#1123](https://github.com/MakieOrg/Makie.jl/pull/1123).

[Unreleased]: https://github.com/MakieOrg/Makie.jl/compare/v0.21.16...HEAD
[0.21.16]: https://github.com/MakieOrg/Makie.jl/compare/v0.21.15...v0.21.16
[0.21.15]: https://github.com/MakieOrg/Makie.jl/compare/v0.21.14...v0.21.15
[0.21.14]: https://github.com/MakieOrg/Makie.jl/compare/v0.21.13...v0.21.14
[0.21.13]: https://github.com/MakieOrg/Makie.jl/compare/v0.21.12...v0.21.13
[0.21.12]: https://github.com/MakieOrg/Makie.jl/compare/v0.21.11...v0.21.12
[0.21.11]: https://github.com/MakieOrg/Makie.jl/compare/v0.21.10...v0.21.11
[0.21.10]: https://github.com/MakieOrg/Makie.jl/compare/v0.21.9...v0.21.10
[0.21.9]: https://github.com/MakieOrg/Makie.jl/compare/v0.21.8...v0.21.9
[0.21.8]: https://github.com/MakieOrg/Makie.jl/compare/v0.21.7...v0.21.8
[0.21.7]: https://github.com/MakieOrg/Makie.jl/compare/v0.21.6...v0.21.7
[0.21.6]: https://github.com/MakieOrg/Makie.jl/compare/v0.21.5...v0.21.6
[0.21.5]: https://github.com/MakieOrg/Makie.jl/compare/v0.21.4...v0.21.5
[0.21.4]: https://github.com/MakieOrg/Makie.jl/compare/v0.21.3...v0.21.4
[0.21.3]: https://github.com/MakieOrg/Makie.jl/compare/v0.21.2...v0.21.3
[0.21.2]: https://github.com/MakieOrg/Makie.jl/compare/v0.21.1...v0.21.2
[0.21.1]: https://github.com/MakieOrg/Makie.jl/compare/v0.21.0...v0.21.1
[0.21.0]: https://github.com/MakieOrg/Makie.jl/compare/v0.20.10...v0.21.0
[0.20.10]: https://github.com/MakieOrg/Makie.jl/compare/v0.20.9...v0.20.10
[0.20.9]: https://github.com/MakieOrg/Makie.jl/compare/v0.20.8...v0.20.9
[0.20.8]: https://github.com/MakieOrg/Makie.jl/compare/v0.20.7...v0.20.8
[0.20.7]: https://github.com/MakieOrg/Makie.jl/compare/v0.20.6...v0.20.7
[0.20.6]: https://github.com/MakieOrg/Makie.jl/compare/v0.20.5...v0.20.6
[0.20.5]: https://github.com/MakieOrg/Makie.jl/compare/v0.20.4...v0.20.5
[0.20.4]: https://github.com/MakieOrg/Makie.jl/compare/v0.20.3...v0.20.4
[0.20.3]: https://github.com/MakieOrg/Makie.jl/compare/v0.20.2...v0.20.3
[0.20.2]: https://github.com/MakieOrg/Makie.jl/compare/v0.20.1...v0.20.2
[0.20.1]: https://github.com/MakieOrg/Makie.jl/compare/v0.20.0...v0.20.1
[0.20.0]: https://github.com/MakieOrg/Makie.jl/compare/v0.19.12...v0.20.0
[0.19.12]: https://github.com/MakieOrg/Makie.jl/compare/v0.19.11...v0.19.12
[0.19.11]: https://github.com/MakieOrg/Makie.jl/compare/v0.19.10...v0.19.11
[0.19.10]: https://github.com/MakieOrg/Makie.jl/compare/v0.19.9...v0.19.10
[0.19.9]: https://github.com/MakieOrg/Makie.jl/compare/v0.19.8...v0.19.9
[0.19.8]: https://github.com/MakieOrg/Makie.jl/compare/v0.19.7...v0.19.8
[0.19.7]: https://github.com/MakieOrg/Makie.jl/compare/v0.19.6...v0.19.7
[0.19.6]: https://github.com/MakieOrg/Makie.jl/compare/v0.19.5...v0.19.6
[0.19.5]: https://github.com/MakieOrg/Makie.jl/compare/v0.19.4...v0.19.5
[0.19.4]: https://github.com/MakieOrg/Makie.jl/compare/v0.19.3...v0.19.4
[0.19.3]: https://github.com/MakieOrg/Makie.jl/compare/v0.19.1...v0.19.3
[0.19.1]: https://github.com/MakieOrg/Makie.jl/compare/v0.19.0...v0.19.1
[0.19.0]: https://github.com/MakieOrg/Makie.jl/compare/v0.18.4...v0.19.0
[0.18.4]: https://github.com/MakieOrg/Makie.jl/compare/v0.18.3...v0.18.4
[0.18.3]: https://github.com/MakieOrg/Makie.jl/compare/v0.18.2...v0.18.3
[0.18.2]: https://github.com/MakieOrg/Makie.jl/compare/v0.18.1...v0.18.2
[0.18.1]: https://github.com/MakieOrg/Makie.jl/compare/v0.18.0...v0.18.1
[0.18.0]: https://github.com/MakieOrg/Makie.jl/compare/v0.17.13...v0.18.0
[0.17.13]: https://github.com/MakieOrg/Makie.jl/compare/v0.17.12...v0.17.13
[0.17.12]: https://github.com/MakieOrg/Makie.jl/compare/v0.17.11...v0.17.12
[0.17.11]: https://github.com/MakieOrg/Makie.jl/compare/v0.17.10...v0.17.11
[0.17.10]: https://github.com/MakieOrg/Makie.jl/compare/v0.17.9...v0.17.10
[0.17.9]: https://github.com/MakieOrg/Makie.jl/compare/v0.17.7...v0.17.9
[0.17.7]: https://github.com/MakieOrg/Makie.jl/compare/v0.17.6...v0.17.7
[0.17.6]: https://github.com/MakieOrg/Makie.jl/compare/v0.17.5...v0.17.6
[0.17.5]: https://github.com/MakieOrg/Makie.jl/compare/v0.17.4...v0.17.5
[0.17.4]: https://github.com/MakieOrg/Makie.jl/compare/v0.17.3...v0.17.4
[0.17.3]: https://github.com/MakieOrg/Makie.jl/compare/v0.17.2...v0.17.3
[0.17.2]: https://github.com/MakieOrg/Makie.jl/compare/v0.17.1...v0.17.2
[0.17.1]: https://github.com/MakieOrg/Makie.jl/compare/v0.17.0...v0.17.1
[0.17.0]: https://github.com/MakieOrg/Makie.jl/compare/v0.16.4...v0.17.0
[0.16.4]: https://github.com/MakieOrg/Makie.jl/compare/v0.16.0...v0.16.4
[0.16.0]: https://github.com/MakieOrg/Makie.jl/compare/v0.15.3...v0.16.0
[0.15.3]: https://github.com/MakieOrg/Makie.jl/compare/v0.15.2...v0.15.3
[0.15.2]: https://github.com/MakieOrg/Makie.jl/compare/v0.15.1...v0.15.2
[0.15.1]: https://github.com/MakieOrg/Makie.jl/compare/v0.15.0...v0.15.1
[0.15.0]: https://github.com/MakieOrg/Makie.jl/compare/v0.14.2...v0.15.0<|MERGE_RESOLUTION|>--- conflicted
+++ resolved
@@ -8,14 +8,11 @@
 - Prevent more default actions when canvas has focus [#4602](https://github.com/MakieOrg/Makie.jl/pull/4602).
 - Fix an error in `convert_arguments` for PointBased plots and 3D polygons [#4585](https://github.com/MakieOrg/Makie.jl/pull/4585).
 - Fix polygon rendering issue of `crossbar(..., show_notch = true)` in CairoMakie [#4587](https://github.com/MakieOrg/Makie.jl/pull/4587).
-<<<<<<< HEAD
 - Fix render order of Axis3 frame lines in CairoMakie [#4591](https://github.com/MakieOrg/Makie.jl/pull/4591).
-- Fix `poly` pipeline for 3D and/or Float64 polygons that begin from an empty vector [#4615](https://github.com/MakieOrg/Makie.jl/pull/4615).
-=======
 - Fix `colorbuffer(axis)` for `px_per_unit != 1` [#4574](https://github.com/MakieOrg/Makie.jl/pull/4574).
->>>>>>> bb984b2a
 - Fix render order of Axis3 frame lines in CairoMakie [#4591](https://github.com/MakieOrg/Makie.jl/pull/4591)
 - Fixed an incorrect comparison in CairoMakie's line clipping code causing a line segment to disappear [#4631](https://github.com/MakieOrg/Makie.jl/pull/4631)
+- Fix `poly` pipeline for 3D and/or Float64 polygons that begin from an empty vector [#4615](https://github.com/MakieOrg/Makie.jl/pull/4615).
 
 ## [0.21.16] - 2024-11-06
 
