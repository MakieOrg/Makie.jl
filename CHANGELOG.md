--- conflicted
+++ resolved
@@ -1,14 +1,8 @@
 # Changelog
 
-<<<<<<< HEAD
-- Added `linecap` and `joinstyle` attributes for lines and linesegments. Also normalized `miter_limit` to 60° across all backends. [#3771](https://github.com/MakieOrg/Makie.jl/pull/3771)
-
-## [0.21.0] - 2024-03-0X
-=======
 ## [0.20.9] - 2024-03-29
 
 - Improved thread safety of rendering with CairoMakie (independent `Scene`s only) by locking FreeType handles [#3777](https://github.com/MakieOrg/Makie.jl/pull/3777).
->>>>>>> c3a308bb
 
 ## [0.21.0] - 2024-03-0X
 
@@ -43,6 +37,7 @@
 - Fix the incorrect shading with non uniform markerscale in meshscatter [#3722](https://github.com/MakieOrg/Makie.jl/pull/3722)
 - Add `scale_to=:flip` option to `hist`, which flips the direction of the bars [#3732](https://github.com/MakieOrg/Makie.jl/pull/3732)
 - Fixed an issue with the texture atlas not updating in WGLMakie after display, causing new symbols to not show up [#3737](https://github.com/MakieOrg/Makie.jl/pull/3737)
+- Added `linecap` and `joinstyle` attributes for lines and linesegments. Also normalized `miter_limit` to 60° across all backends. [#3771](https://github.com/MakieOrg/Makie.jl/pull/3771)
 
 ## [0.20.8] - 2024-02-22
 
