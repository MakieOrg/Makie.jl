# Changelog

## Unreleased

<<<<<<< HEAD
- Adjusted compute `map!` to accept mixed array contain Symbols and compute nodes [#5167](https://github.com/MakieOrg/Makie.jl/pull/5167)
=======
- Added `register_projected_positions!()` for projecting data in recipes (from start to finish). Also generalized `register_position_transform!()` and related for use in recipes [#5121](https://github.com/MakieOrg/Makie.jl/pull/5121)
- Added `register_projected_rotations_2d!` for calculating the screen space rotation between data points of a plot. [#5121](https://github.com/MakieOrg/Makie.jl/pull/5121)
- Added `map!(f, plot::Plot, inputs, outputs)` method (accepting a plot instead of a compute graph). [#5121](https://github.com/MakieOrg/Makie.jl/pull/5121)
- Updated `arrows`, `bracket`, `contour`, `contour3d`, `poly`, `streamplot`, `textlabel`, `triplot`, `voronoiplot` and `hexbin` to use the compute graph instead of observables. [#5121](https://github.com/MakieOrg/Makie.jl/pull/5121)
>>>>>>> a00cff01
- Fixed `p.text = "..."` erroring with `p = text(..., text = rich(...))` [#5173](https://github.com/MakieOrg/Makie.jl/pull/5173)

## [0.24.3] - 2025-07-04

- Fixed empty plotlist [#5150](https://github.com/MakieOrg/Makie.jl/pull/5150).
- Fixed plot attributes with `Dict` as input [#5149](https://github.com/MakieOrg/Makie.jl/pull/5149).
- Fixed arrow marker attributes in `arrows3d` not triggering repositioning of arrows. [#5134](https://github.com/MakieOrg/Makie.jl/pull/5134)
- Moved some compute edge checks out of debug mode to error more consistently on edge overwrite [#5125](https://github.com/MakieOrg/Makie.jl/pull/5125)

## [0.24.2] - 2025-06-27

- Bring back some default attributes for recipes [#5130](https://github.com/MakieOrg/Makie.jl/pull/5130).
- Allow multiple separate link groups in `xaxislinks` and `yaxislinks` arguments of `SpecApi.GridLayout` so that facet layouts can have independently linked columns and rows [#5127](https://github.com/MakieOrg/Makie.jl/pull/5127).

## [0.24.1] - 2025-06-24

- Don't pull plots from invisible scenes and hide Blocks during construction [#5119](https://github.com/MakieOrg/Makie.jl/pull/5119).
- Fixed `dendrogram` docstring and added `x, y, merges` conversion [#5118](https://github.com/MakieOrg/Makie.jl/pull/5118).
- Make sure there's only one inspector per root scene [#5113](https://github.com/MakieOrg/Makie.jl/pull/5113).
- Bring back lowres background for heatmap(Resampler(...)) [#5110](https://github.com/MakieOrg/Makie.jl/pull/5110).
- Fixed forwarding attributes in recipes [#5109](https://github.com/MakieOrg/Makie.jl/pull/5109).

## [0.24.0] - 2025-06-20

- **Breaking** Refactored plots to rely on the newly introduced `ComputeGraph` instead of `Observables`. [#4630](https://github.com/MakieOrg/Makie.jl/pull/4630)
  - **Breaking** `attr = Attributes(plot)` now returns a `ComputeGraph`, which disallows `copy(attr)`, `pop!(attr, ...)`, `attr[:newvar] = ...` and splatting `plot!(...; attr...)`.
  - **Semi-Breaking** `plot(parent, attr, args...; kwargs...)` now only considers applicable attributes in `attr` and prioritizes `kwargs` in case of collisions.
  - **Semi-Breaking** `@recipe Name (args...)` now names converted arguments and requires the number of `args` to match the number of outputs ifrom `convert_arguments()`
  - **Breaking** `replace_automatic!()` has been removed as it was incompatible. `Makie.default_automatic()` can be used as an alternative.
  - **Breaking** `text!()` is no longer a nested structure of text plots.
  - **Breaking** Scene lights have moved to the scene `ComputeGraph` and no longer contain Observables.
  - Fixed synchronous update issues by allowing synchronized update with `Makie.update!(plot, attrib1 = val1, attrib2 = val2, ...)`
  - Improved performance in WGLMakie with better bundling and filtering of updates
  - Improved traceability attribute and argument processing from user input to the backend
- **Breaking** `annotations!()` (not the new `annotation`) has been removed in favor of `text!()`. [#4630](https://github.com/MakieOrg/Makie.jl/pull/4630)
- **Semi-Breaking** Removed various internal text bounding box functions in favor of more user friendly functions like `string_boundingboxes(plot)` [#4630](https://github.com/MakieOrg/Makie.jl/pull/4630)
- **Semi-Breaking** Deprecated `ShadingAlgorithm` for `plot.shading` in favor of a `Bool`. The selection of the algorithm (`FastShading/MultiLightShading`) now happens at the scene level. [#4630](https://github.com/MakieOrg/Makie.jl/pull/4630)
- Fixed 2x2 surfaces not aligning colors correctly in WGLMakie [#4630](https://github.com/MakieOrg/Makie.jl/pull/4630)
- Added support for per-mesh `uv_transform` in `WGLMakie.meshscatter` [#4630](https://github.com/MakieOrg/Makie.jl/pull/4630)
- Fixed `PolarAxis` not considering text rotation correctly for tick label margins [#4630](https://github.com/MakieOrg/Makie.jl/pull/4630)
- Fixed `LaTeXStrings` not projecting lines correctly if `markerspace != :pixel` [#4630](https://github.com/MakieOrg/Makie.jl/pull/4630)
- Fixed incorrect z values for 2x2 `surface()` plots in CairoMakie and WGLMakie. [#5052](https://github.com/MakieOrg/Makie.jl/pull/5052)
- Fixed `arrows3d()` now including lighting attributes. [#5052](https://github.com/MakieOrg/Makie.jl/pull/5052)
- **Breaking** Removed `MakieCore` from Makie's dependencies. Going forward, package extensions are recommended if a lightweight dependency is desired. A quick fix is to change the dependency to `Makie` and replace all `MakieCore` occurrences with `Makie` although this will incur Makie's full load time every time. The alternative is to use a package extension on `Makie` which requires at least Julia 1.9.
- **Breaking** Changed `patchcolor` to opaque colors [#5088](https://github.com/MakieOrg/Makie.jl/pull/5088)
- Fixed `annotation` in the presence of scene transform functions [#5058](https://github.com/MakieOrg/Makie.jl/pull/5058).
- Moved Makie source directory from top level to ./Makie so that Makie itself does not include every other monorepo package when it's installed [#5069](https://github.com/MakieOrg/Makie.jl/pull/5069).
- Removed asset folder and made it an artifact, breaking code that didn't use `Makie.assetpath`. Also introduces `Makie.loadasset(name)`, to directly load the asset [#5074](https://github.com/MakieOrg/Makie.jl/pull/5074).
- Added `fontsize` attribute to `annotation` [#5099](https://github.com/MakieOrg/Makie.jl/pull/5099).

## [0.23.0] - 2025-06-10

- **Breaking** Refactored `arrows` to solve various issues: [#4925](https://github.com/MakieOrg/Makie.jl/pull/4925)
  - **Breaking** `Arrows` as a type is deprecated as the recipe has been split up. Use the `Makie.ArrowLike` conversion trait, `Arrows2D` or `Arrows3D` instead.
  - **Breaking** The `arrows!()` function is deprecated in favor of `arrows2d!()` and `arrows3d!()`. These plot functions differ in how they render arrows and can be used in 2D and 3D interchangeably.
  - **Breaking** The arrow size now considers all components of the arrow, not just the shaft, changing sizes and alignments.
  - **Breaking** `align` no longer accepts `:lineend, :tailend, :headstart` and `:origin`. It now only accepts `:head, :center, :tail` and numbers for fractional alignment. Issues with these alignments not working correctly have been fixed.
  - **Breaking** Attributes `arrowhead, arrowtail, arrowcolor, linecolor, linewidth, arrowsize` are deprecated. See `?arrows2d` and `?arrows3d` or the main docs for replacements.
  - **Breaking** Attributes `linestyle` and `transform_marker` are no longer supported.
  - **Breaking** Outside of `minshaftlength .. maxshaftlength`, arrows now scale as a whole instead of just their shaft.
  - **Breaking** 3D Arrows now try to scale to a size appropriate to the given data. This can be turned off by setting `markerscale` to a static number.
  - Arrows are now split into a tail, shaft and head, allowing for double-headed arrows.
  - 2D arrows are now based on `poly`, fixing self-overlap issues with transparent arrows.
  - 3D arrow tips, or more generally the new `GeometryBasics.Cone` renders with much smoother shading.
  - `argmode = :endpoint` has been added to allow constructing arrows with a start and end point instead of a start point and a direction.
  - Arrows now work correctly with `colorrange`, `alpha`, etc.
  - Transforms (e.g. `log` or `rotate!(plot, ...)`) now only affect the start and end points of arrows, rather than its components. This fixes issues like incorrect tip rotation of 2D arrows and stretching/squishing of 3D arrows.
- Add dim conversion support for Axis3 [#4964](https://github.com/MakieOrg/Makie.jl/pull/4964).
- Added support for vectors of intervals in `hspan` and `vspan` [#5036](https://github.com/MakieOrg/Makie.jl/pull/5036)
- Export `Float64` geometry types `Point3d`, `Vec4d`, `Rect2d` etc. [#5040](https://github.com/MakieOrg/Makie.jl/pull/5040).
- Added `dendrogram` recipe to Makie [#2755](https://github.com/MakieOrg/Makie.jl/pull/2755)
- Added unit support to `Slider` [#5037](https://github.com/MakieOrg/Makie.jl/pull/5037)
- Added `sources` section to all Project.tomls in the monorepo, so that `]dev GLMakie` will download the monorepo and automatically dev Makie and MakieCore. [#4967](https://github.com/MakieOrg/Makie.jl/pull/4967)

## [0.22.10] - 2025-06-03

- Quick fix for the just released `annotation`, `textcolor` now follows `color` by default [#5034](https://github.com/MakieOrg/Makie.jl/pull/5034).

## [0.22.9] - 2025-06-03

- Added conversion method for `annotation` to make it compatible with AlgebraOfGraphics [#5029](https://github.com/MakieOrg/Makie.jl/pull/5029).
- Fixed contour labels text positions update bug [#5010](https://github.com/MakieOrg/Makie.jl/pull/5010).

## [0.22.8] - 2025-06-03

- Added new `annotation` recipe which can be used for labeling many data points with automatically non-overlapping labels, or for more bespoke annotation with manually chosen positions and connecting arrows [#4891](https://github.com/MakieOrg/Makie.jl/pull/4891).
- Fixed precompilation bug in julia dev 1.13 [#5018](https://github.com/MakieOrg/Makie.jl/pull/5018).
- Fixed screen not open assertion and `Makie.isclosed(scene)` in WGLMakie [#5008](https://github.com/MakieOrg/Makie.jl/pull/5008).

## [0.22.7] - 2025-05-23

- Fixed regression in the updating logic of `Legend` [#4979](https://github.com/MakieOrg/Makie.jl/pull/4979).

## [0.22.6] - 2025-05-17

- Added `alpha` keyword to `density` recipe [#4975](https://github.com/MakieOrg/Makie.jl/pull/4975).
- Improved CairoMakie rendering of normal `band`s with array-valued colors [#4989](https://github.com/MakieOrg/Makie.jl/pull/4989).
- Fixed cycling not being consistent when the same plot function was called with different input types (float32 vs float64 lines, for example) [#4960](https://github.com/MakieOrg/Makie.jl/pull/4960)

## [0.22.5] - 2025-05-12

- Added LegendElements for meshscatter, mesh, image, heatmap and surface [#4924](https://github.com/MakieOrg/Makie.jl/pull/4924)
- Moved some of the TextureAtlas logic to JS, speeding up text updates and fixing texture atlas updates [4942](https://github.com/MakieOrg/Makie.jl/pull/4942).
- Added ability to hide and show individual plot elements by clicking their corresponding `Legend` entry [#2276](https://github.com/MakieOrg/Makie.jl/pull/2276).
- Fixed issue with UInt8 voxel data not updating correctly when Observable input is updated [#4914](https://github.com/MakieOrg/Makie.jl/pull/4914)
- Added ticks and minorticks to `PolarAxis`. Ticks and tick labels can now also be mirrored to the other side of a sector style PolarAxis. [#4902](https://github.com/MakieOrg/Makie.jl/pull/4902)
- Fixed `Axis.panbutton` not working [#4932](https://github.com/MakieOrg/Makie.jl/pull/4932)
- Fixed issues with anisotropic markersizes (e.g. `(10, 50)`) causing anti-aliasing to become blurry in GLMakie and WGLMakie. [#4918](https://github.com/MakieOrg/Makie.jl/pull/4918)
- Added `direction = :y` option for vertical `band`s [#4949](https://github.com/MakieOrg/Makie.jl/pull/4949).
- Fixed line-ordering of `lines(::Rect3)` [#4954](https://github.com/MakieOrg/Makie.jl/pull/4954).
- Fixed issue with `sprint`ing to SVG using CairoMakie in Julia 1.11 and above [#4971](https://github.com/MakieOrg/Makie.jl/pull/4971).

## [0.22.4] - 2025-04-11

- Re-added the `apply_transform(f, data, space)` method that was removed in v0.22.3 with a deprecation warning. It will be removed in the next breaking version. [#4916](https://github.com/MakieOrg/Makie.jl/pull/4916)

## [0.22.3] - 2025-04-08

- Added `alpha` attribute to `tricontourf.jl` to control the transparency of filled contours [#4800](https://github.com/MakieOrg/Makie.jl/pull/4800)
- Fixed hexbin using log-scales [#4898](https://github.com/MakieOrg/Makie.jl/pull/4898)
- Updated scope of `space` attribute, restricting it to camera related projections in the conversion-transformation-projection pipeline. (See docs on `space` or the pipeline) [#4792](https://github.com/MakieOrg/Makie.jl/pull/4792)
- Added inheritance options for the `transformation` keyword argument: `:inherit, :inherit_model, :inherit_transform_func, :nothing` (See docs on `transformations` or the pipeline) [#4792](https://github.com/MakieOrg/Makie.jl/pull/4792)
- Fixed GLMakie embedding support for window destruction [#4848](https://github.com/MakieOrg/Makie.jl/pull/4848).
- Adjusted `DataInspector` tooltips for `spy` to be heatmap-like and `datashader` to show the number of binned markers [#4810](https://github.com/MakieOrg/Makie.jl/pull/4810)
- Added `unsafe_set!(::Textbox, ::String)` [#4417](https://github.com/MakieOrg/Makie.jl/pull/4417)
- Improved compatibility of marker attributes with float32convert, fixing issues with scatter markers being render too small with `markerspace = :data` in an Axis [#4869](https://github.com/MakieOrg/Makie.jl/pull/4869)
- Added `font` attribute and fixed faulty selection in `scatter`. Scatter fonts can now be themed with `markerfont`. [#4832](https://github.com/MakieOrg/Makie.jl/pull/4832)
- Fixed categorical `cgrad` interpolating at small enough steps [#4858](https://github.com/MakieOrg/Makie.jl/pull/4858)
- Added `textlabel!()` recipe for plotting text with a background [#4879](https://github.com/MakieOrg/Makie.jl/pull/4879)
- Fixed the computed `colorrange` being out of order with `colorscale = -` or similar colorscale functions that break sorting [#4884](https://github.com/MakieOrg/Makie.jl/pull/4884)
- Added `transform_marker` to arrows [#4871](https://github.com/MakieOrg/Makie.jl/pull/4871)
- Reverted change in `meshscatter` transformation behavior by using `transform_marker = true` as the default [#4871](https://github.com/MakieOrg/Makie.jl/pull/4871)
- Fixed an error with Colorbar for categorical colormaps, where they displayed values out of colorrange and NaN. [#4894](https://github.com/MakieOrg/Makie.jl/pull/4894)
- Fixed minor grid not showing in Axis when minorticks are hidden [#4896](https://github.com/MakieOrg/Makie.jl/pull/4896)
- Fixed issue with small scatter markers disappearing in CairoMakie [#4882](https://github.com/MakieOrg/Makie.jl/pull/4882)
- Added current axis/figure defaults to `resize_to_layout!`, `x/yautolimits`, `hidex/y/decoration!` and `tight_x/y/ticklabel_spacing!` [#4519](https://github.com/MakieOrg/Makie.jl/pull/4519)
- Switched to Julia 1.10 for GLMakie CI due to issues with OpenGL on ubuntu-latest. This may cause GLMakie compatibility with the Julia 1.6 to degrade in the future. [#4913](https://github.com/MakieOrg/Makie.jl/pull/4913)
- Added support for logarithmic units [#4853](https://github.com/MakieOrg/Makie.jl/pull/4853)

## [0.22.2] - 2025-02-26

- Added support for curvilinear grids in `contourf` (contour filled), where `x` and `y` are matrices (`contour` lines were added in [0.22.0]) [#4670](https://github.com/MakieOrg/Makie.jl/pull/4670).
- Updated WGLMakie's threejs version from 0.157 to 0.173, fixing some threejs bugs [#4809](https://github.com/MakieOrg/Makie.jl/pull/4809).
- Moved Axis3 clip planes slightly outside to avoid clipping objects on the border with 0 margin [#4742](https://github.com/MakieOrg/Makie.jl/pull/4742)
- Fixed an issue with transformations not propagating to child plots when their spaces only match indirectly. [#4723](https://github.com/MakieOrg/Makie.jl/pull/4723)
- Added a tutorial on creating an inset plot [#4697](https://github.com/MakieOrg/Makie.jl/pull/4697)
- Enhanced Pattern support: Added general CairoMakie implementation, improved quality, added anchoring, added support in band, density, added tests & fixed various bugs and inconsistencies. [#4715](https://github.com/MakieOrg/Makie.jl/pull/4715)
- Fixed issue with `voronoiplot` for Voronoi tessellations with empty polygons [#4740](https://github.com/MakieOrg/Makie.jl/pull/4740)
- Fixed shader compilation error due to undefined unused variable in volume [#4755](https://github.com/MakieOrg/Makie.jl/pull/4755)
- Added option `update_while_dragging=true` to Slider [#4745](https://github.com/MakieOrg/Makie.jl/pull/4745).
- Added option `lowres_background=true` to Resampler, and renamed `resolution` to `max_resolution` [#4745](https://github.com/MakieOrg/Makie.jl/pull/4745).
- Added option `throttle=0.0` to `async_latest`, to allow throttling while skipping latest updates [#4745](https://github.com/MakieOrg/Makie.jl/pull/4745).
- Fixed issue with `WGLMakie.voxels` not rendering on linux with firefox [#4756](https://github.com/MakieOrg/Makie.jl/pull/4756)
- Updated `voxels` to use `uv_transform` interface instead of `uvmap` to give more control over texture mapping (i.e. to allow rotations) [#4758](https://github.com/MakieOrg/Makie.jl/pull/4758)
- **Breaking** Changed generated `uv`s in `voxels` to more easily align texture maps. Also changed uvs to scale with `gap` so that voxels remain fully covered. [#4758](https://github.com/MakieOrg/Makie.jl/pull/4758)
- Fixed `uv_transform = :rotr90` and `:rotl90` being swapped [#4758](https://github.com/MakieOrg/Makie.jl/pull/4758)
- Cleaned up surface handling in GLMakie: Surface cells are now discarded when there is a nan in x, y or z. Fixed incorrect normal if x or y is nan [#4735](https://github.com/MakieOrg/Makie.jl/pull/4735)
- Cleaned up `volume` plots: Added `:indexedabsorption` and `:additive` to WGLMakie, generalized `:mip` to include negative values, fixed missing conversions for rgba algorithms (`:additive`, `:absorptionrgba`), fixed missing conversion for `absorption` attribute & extended it to `:indexedabsorption` and `absorptionrgba`, added tests and improved docs. [#4726](https://github.com/MakieOrg/Makie.jl/pull/4726)
- Fixed integer underflow in GLMakie line indices which may have caused segmentation faults on mac [#4782](https://github.com/MakieOrg/Makie.jl/pull/4782)
- Added `Axis3.clip` attribute to allow turning off clipping [#4791](https://github.com/MakieOrg/Makie.jl/pull/4791)
- Fixed `Plane(Vec{N, T}(0), dist)` producing a `NaN` normal, which caused WGLMakie to break. (E.g. when rotating Axis3) [#4772](https://github.com/MakieOrg/Makie.jl/pull/4772)
- Changed `inspectable` to be inherited from the parent scenes theme. [#4739](https://github.com/MakieOrg/Makie.jl/pull/4739)
- Reverted change to `poly` which disallowed 3D geometries from being plotted [#4738](https://github.com/MakieOrg/Makie.jl/pull/4738)
- Enabled autocompletion on Block types, e.g. `?Axis.xti...` [#4786](https://github.com/MakieOrg/Makie.jl/pull/4786)
- Added `dpi` metadata to all rendered png files, where `px_per_unit = 1` means 96dpi, `px_per_unit = 2` means 192dpi, and so on. This gives frontends a chance to show plain Makie png images with the correct scaling [#4812](https://github.com/MakieOrg/Makie.jl/pull/4812).
- Fixed issue with voxels not working correctly with `rotate!()` [#4824](https://github.com/MakieOrg/Makie.jl/pull/4824)
- Fixed issue with tick event not triggering in WGLMakie [#4818](https://github.com/MakieOrg/Makie.jl/pull/4818)
- Improved performance of some Blocks, mainly `Textbox` and `Menu` [#4821](https://github.com/MakieOrg/Makie.jl/pull/4821)
- Fixed issue with `PolarAxis` not considering tick visibility in protrusion calculations. [#4823](https://github.com/MakieOrg/Makie.jl/pull/4823)
- Fixed some plots failing to create Legend entries due to missing attributes [#4826](https://github.com/MakieOrg/Makie.jl/pull/4826)

## [0.22.1] - 2025-01-17

- Allow volume textures for mesh color, to e.g. implement a performant volume slice display [#2274](https://github.com/MakieOrg/Makie.jl/pull/2274).
- Fixed `alpha` use in legends and some CairoMakie cases [#4721](https://github.com/MakieOrg/Makie.jl/pull/4721).

## [0.22.0] - 2024-12-12

- Updated to GeometryBasics 0.5: [GeometryBasics#173](https://github.com/JuliaGeometry/GeometryBasics.jl/pull/173), [GeometryBasics#219](https://github.com/JuliaGeometry/GeometryBasics.jl/pull/219) [#4319](https://github.com/MakieOrg/Makie.jl/pull/4319)
  - Removed `meta` infrastructure. Vertex attributes are now passed as kwargs.
  - Simplified GeometryBasics Mesh type, improving compile times
  - Added `FaceView` to allow different vertex attributes to use different indices for specifying data of the same vertex. This can be used to specify per-face data.
  - Added `GeometryBasics.face_normals(points, faces)`
  - Changed the order of `Rect2` coordinates to be counter-clockwise.
  - Updated `Cylinder` to avoid visually rounding off the top and bottom.
  - Added `MetaMesh` to store non-vertex metadata in a GeometryBasics Mesh object. These are now produced by MeshIO for `.obj` files, containing information from `.mtl` files.
  - Fix `Tessellation/tessellation` spelling [GeometryBasics#227](https://github.com/JuliaGeometry/GeometryBasics.jl/pull/227) [#4564](https://github.com/MakieOrg/Makie.jl/pull/4564)
- Added `Makie.mesh` option for `MetaMesh` which applies some of the bundled information [#4368](https://github.com/MakieOrg/Makie.jl/pull/4368), [#4496](https://github.com/MakieOrg/Makie.jl/pull/4496)
- `Voronoiplot`s automatic colors are now defined based on the underlying point set instead of only those generators appearing in the tessellation. This makes the selected colors consistent between tessellations when generators might have been deleted or added. [#4357](https://github.com/MakieOrg/Makie.jl/pull/4357)
- `contour` now supports _curvilinear_ grids, where `x` and `y` are matrices [#4670](https://github.com/MakieOrg/Makie.jl/pull/4670).
- Added `viewmode = :free` and translation, zoom, limit reset and cursor-focus interactions to Axis3. [4131](https://github.com/MakieOrg/Makie.jl/pull/4131)
- Split `marker_offset` handling from marker centering and fix various bugs with it [#4594](https://github.com/MakieOrg/Makie.jl/pull/4594)
- Added `transform_marker` attribute to meshscatter and changed the default behavior to not transform marker/mesh vertices [#4606](https://github.com/MakieOrg/Makie.jl/pull/4606)
- Fixed some issues with meshscatter not correctly transforming with transform functions and float32 rescaling [#4606](https://github.com/MakieOrg/Makie.jl/pull/4606)
- Fixed `poly` pipeline for 3D and/or Float64 polygons that begin from an empty vector [#4615](https://github.com/MakieOrg/Makie.jl/pull/4615).
- `empty!` GLMakie screen instead of closing, fixing issue with reset window position [#3881](https://github.com/MakieOrg/Makie.jl/pull/3881)
- Added option to display the front spines in Axis3 to close the outline box [#2349](https://github.com/MakieOrg/Makie.jl/pull/4305)
- Fixed gaps in corners of `poly(Rect2(...))` stroke [#4664](https://github.com/MakieOrg/Makie.jl/pull/4664)
- Fixed an issue where `reinterpret`ed arrays of line points were not handled correctly in CairoMakie [#4668](https://github.com/MakieOrg/Makie.jl/pull/4668).
- Fixed various issues with `markerspace = :data`, `transform_marker = true` and `rotation` for scatter in CairoMakie (incorrect marker transformations, ignored transformations, Cairo state corruption) [#4663](https://github.com/MakieOrg/Makie.jl/pull/4663)
- Changed deprecation warnings for Vector and Range inputs in `image`, `volume`, `voxels` and `spy` into **errors** [#4685](https://github.com/MakieOrg/Makie.jl/pull/4685)
- Refactored OpenGL cleanup to run immediately rather than on GC [#4699](https://github.com/MakieOrg/Makie.jl/pull/4699)
- It is now possible to change the title of a `GLFW.Window` with `GLMakie.set_title!(screen::Screen, title::String)` [#4677](https://github.com/MakieOrg/Makie.jl/pull/4677).
- Fixed `px_per_unit != 1` not getting fit to the size of the interactive window in GLMakie [#4687](https://github.com/MakieOrg/Makie.jl/pull/4687)
- Changed minorticks to skip computation when they are not visible [#4681](https://github.com/MakieOrg/Makie.jl/pull/4681)
- Fixed indexing error edge case in violin median code [#4682](https://github.com/MakieOrg/Makie.jl/pull/4682)
- Fixed incomplete plot cleanup when cleanup is triggered by an event. [#4710](https://github.com/MakieOrg/Makie.jl/pull/4710)
- Automatically plot Enums as categorical [#4717](https://github.com/MakieOrg/Makie.jl/pull/4717).

## [0.21.18] - 2024-12-12

- Allow for user defined recipes to be used in SpecApi [#4655](https://github.com/MakieOrg/Makie.jl/pull/4655).
- Fix text layouting with empty lines [#4269](https://github.com/MakieOrg/Makie.jl/pull/4269).

## [0.21.17] - 2024-12-05

- Added `backend` and `update` kwargs to `show` [#4558](https://github.com/MakieOrg/Makie.jl/pull/4558)
- Disabled unit prefix conversions for compound units (e.g. `u"m/s"`) to avoid generating incorrect units. [#4583](https://github.com/MakieOrg/Makie.jl/pull/4583)
- Added kwarg to rotate Toggle [#4445](https://github.com/MakieOrg/Makie.jl/pull/4445)
- Fixed orientation of environment light textures in RPRMakie [#4629](https://github.com/MakieOrg/Makie.jl/pull/4629).
- Fixed uint16 overflow for over ~65k elements in WGLMakie picking [#4604](https://github.com/MakieOrg/Makie.jl/pull/4604).
- Improved performance for line plot in CairoMakie [#4601](https://github.com/MakieOrg/Makie.jl/pull/4601).
- Prevent more default actions when canvas has focus [#4602](https://github.com/MakieOrg/Makie.jl/pull/4602).
- Fixed an error in `convert_arguments` for PointBased plots and 3D polygons [#4585](https://github.com/MakieOrg/Makie.jl/pull/4585).
- Fixed polygon rendering issue of `crossbar(..., show_notch = true)` in CairoMakie [#4587](https://github.com/MakieOrg/Makie.jl/pull/4587).
- Fixed `colorbuffer(axis)` for `px_per_unit != 1` [#4574](https://github.com/MakieOrg/Makie.jl/pull/4574).
- Fixed render order of Axis3 frame lines in CairoMakie [#4591](https://github.com/MakieOrg/Makie.jl/pull/4591)
- Fixed color mapping between `contourf` and `Colorbar` [#4618](https://github.com/MakieOrg/Makie.jl/pull/4618)
- Fixed an incorrect comparison in CairoMakie's line clipping code which can cause line segments to disappear [#4631](https://github.com/MakieOrg/Makie.jl/pull/4631)
- Added PointBased conversion for `Vector{MultiLineString}` [#4599](https://github.com/MakieOrg/Makie.jl/pull/4599)
- Added color conversions for tuples, Points and Vecs [#4599](https://github.com/MakieOrg/Makie.jl/pull/4599)
- Added conversions for 1 and 2 value paddings in `Label` and `tooltip` [#4599](https://github.com/MakieOrg/Makie.jl/pull/4599)
- Fixed `NaN` in scatter rotation and markersize breaking Cairo state [#4599](https://github.com/MakieOrg/Makie.jl/pull/4599)
- Fixed heatmap cells being 0.5px/units too large in CairoMakie [4633](https://github.com/MakieOrg/Makie.jl/pull/4633)
- Fixed bounds error when recording video with WGLMakie [#4639](https://github.com/MakieOrg/Makie.jl/pull/4639).
- Added `axis.(x/y)ticklabelspace = :max_auto`, to only grow tickspace but never shrink to reduce jitter [#4642](https://github.com/MakieOrg/Makie.jl/pull/4642).
- The error shown for invalid attributes will now also show suggestions for nearby attributes (if there are any) [#4394](https://github.com/MakieOrg/Makie.jl/pull/4394).
- Added (x/y)axislinks to S.GridLayout and make sure limits don't reset when linking axes [#4643](https://github.com/MakieOrg/Makie.jl/pull/4643).

## [0.21.16] - 2024-11-06

- Added `origin!()` to transformation so that the reference point of `rotate!()` and `scale!()` can be modified [#4472](https://github.com/MakieOrg/Makie.jl/pull/4472)
- Correctly render the tooltip triangle [#4560](https://github.com/MakieOrg/Makie.jl/pull/4560).
- Introduce `isclosed(scene)`, conditionally use `Bonito.LargeUpdate` [#4569](https://github.com/MakieOrg/Makie.jl/pull/4569).
- Allow plots to move between scenes in SpecApi [#4132](https://github.com/MakieOrg/Makie.jl/pull/4132).
- Added empty constructor to all backends for `Screen` allowing `display(Makie.current_backend().Screen(), fig)` [#4561](https://github.com/MakieOrg/Makie.jl/pull/4561).
- Added `subsup` and `left_subsup` functions that offer stacked sub- and superscripts for `rich` text which means this style can be used with arbitrary fonts and is not limited to fonts supported by MathTeXEngine.jl [#4489](https://github.com/MakieOrg/Makie.jl/pull/4489).
- Added the `jitter_width` and `side_nudge` attributes to the `raincloud` plot definition, so that they can be used as kwargs [#4517](https://github.com/MakieOrg/Makie.jl/pull/4517)
- Expand PlotList plots to expose their child plots to the legend interface, allowing `axislegend`show plots within PlotSpecs as individual entries. [#4546](https://github.com/MakieOrg/Makie.jl/pull/4546)
- Implement S.Colorbar(plotspec) [#4520](https://github.com/MakieOrg/Makie.jl/pull/4520).
- Fixed a hang when `Record` was created inside a closure passed to `IOCapture.capture` [#4562](https://github.com/MakieOrg/Makie.jl/pull/4562).
- Added logical size annotation to `text/html` inline videos so that sizes are appropriate independent of the current `px_per_unit` value [#4563](https://github.com/MakieOrg/Makie.jl/pull/4563).

## [0.21.15] - 2024-10-25

- Allowed creation of `Legend` with entries that have no legend elements [#4526](https://github.com/MakieOrg/Makie.jl/pull/4526).
- Improved CairoMakie's 2D mesh drawing performance by ~30% [#4132](https://github.com/MakieOrg/Makie.jl/pull/4132).
- Allow `width` to be set per box in `boxplot` [#4447](https://github.com/MakieOrg/Makie.jl/pull/4447).
- For `Textbox`es in which a fixed width is specified, the text is now scrolled
  if the width is exceeded [#4293](https://github.com/MakieOrg/Makie.jl/pull/4293)
- Changed image, heatmap and surface picking indices to correctly index the relevant matrix arguments. [#4459](https://github.com/MakieOrg/Makie.jl/pull/4459)
- Improved performance of `record` by avoiding unnecessary copying in common cases [#4475](https://github.com/MakieOrg/Makie.jl/pull/4475).
- Fixed usage of `AggMean()` and other aggregations operating on 3d data for `datashader` [#4346](https://github.com/MakieOrg/Makie.jl/pull/4346).
- Fixed forced rasterization when rendering figures with `Axis3` to svg [#4463](https://github.com/MakieOrg/Makie.jl/pull/4463).
- Changed default for `circular_rotation` in Camera3D to false, so that the camera doesn't change rotation direction anymore [4492](https://github.com/MakieOrg/Makie.jl/pull/4492)
- Fixed `pick(scene, rect2)` in WGLMakie [#4488](https://github.com/MakieOrg/Makie.jl/pull/4488)
- Fixed resizing of `surface` data not working correctly. (I.e. drawing out-of-bounds data or only drawing part of the data.) [#4529](https://github.com/MakieOrg/Makie.jl/pull/4529)

## [0.21.14] - 2024-10-11

- Fixed relocatability of GLMakie [#4461](https://github.com/MakieOrg/Makie.jl/pull/4461).
- Fixed relocatability of WGLMakie [#4467](https://github.com/MakieOrg/Makie.jl/pull/4467).
- Fixed `space` keyword for `barplot` [#4435](https://github.com/MakieOrg/Makie.jl/pull/4435).

## [0.21.13] - 2024-10-07

- Optimize SpecApi, reuse Blocks better and add API to access the created block objects [#4354](https://github.com/MakieOrg/Makie.jl/pull/4354).
- Fixed `merge(attr1, attr2)` modifying nested attributes in `attr1` [#4416](https://github.com/MakieOrg/Makie.jl/pull/4416)
- Fixed issue with CairoMakie rendering scene backgrounds at the wrong position [#4425](https://github.com/MakieOrg/Makie.jl/pull/4425)
- Fixed incorrect inverse transformation in `position_on_plot` for lines, causing incorrect tooltip placement in DataInspector [#4402](https://github.com/MakieOrg/Makie.jl/pull/4402)
- Added new `Checkbox` block [#4336](https://github.com/MakieOrg/Makie.jl/pull/4336).
- Added ability to override legend element attributes by pairing labels or plots with override attributes [#4427](https://github.com/MakieOrg/Makie.jl/pull/4427).
- Added threshold before a drag starts which improves false negative rates for clicks. `Button` can now trigger on click and not mouse-down which is the canonical behavior in other GUI systems [#4336](https://github.com/MakieOrg/Makie.jl/pull/4336).
- `PolarAxis` font size now defaults to global figure `fontsize` in the absence of specific `Axis` theming [#4314](https://github.com/MakieOrg/Makie.jl/pull/4314)
- `MultiplesTicks` accepts new option `strip_zero=true`, allowing labels of the form `0x` to be `0` [#4372](https://github.com/MakieOrg/Makie.jl/pull/4372)
- Make near/far of WGLMakie JS 3d camera dynamic, for better depth_shift scaling [#4430](https://github.com/MakieOrg/Makie.jl/pull/4430).

## [0.21.12] - 2024-09-28

- Fix NaN handling in WGLMakie [#4282](https://github.com/MakieOrg/Makie.jl/pull/4282).
- Show DataInspector tooltip on NaN values if `nan_color` has been set to other than `:transparent` [#4310](https://github.com/MakieOrg/Makie.jl/pull/4310)
- Fix `linestyle` not being used in `triplot` [#4332](https://github.com/MakieOrg/Makie.jl/pull/4332)
- Invalid keyword arguments for `Block`s (e.g. `Axis` and `Colorbar`) now throw errors and show suggestions rather than simply throwing [#4392](https://github.com/MakieOrg/Makie.jl/pull/4392)
- Fix voxel clipping not being based on voxel centers [#4397](https://github.com/MakieOrg/Makie.jl/pull/4397)
- Parsing `Q` and `q` commands in svg paths with `BezierPath` is now supported [#4413](https://github.com/MakieOrg/Makie.jl/pull/4413)


## [0.21.11] - 2024-09-13

- Hot fixes for 0.21.10 [#4356](https://github.com/MakieOrg/Makie.jl/pull/4356).
- Set `Voronoiplot`'s preferred axis type to 2D in all cases [#4349](https://github.com/MakieOrg/Makie.jl/pull/4349)

## [0.21.10] - 2024-09-12

- Introduce `heatmap(Resampler(large_matrix))`, allowing to show big images interactively [#4317](https://github.com/MakieOrg/Makie.jl/pull/4317).
- Make sure we wait for the screen session [#4316](https://github.com/MakieOrg/Makie.jl/pull/4316).
- Fix for absrect [#4312](https://github.com/MakieOrg/Makie.jl/pull/4312).
- Fix attribute updates for SpecApi and SpecPlots (e.g. ecdfplot) [#4265](https://github.com/MakieOrg/Makie.jl/pull/4265).
- Bring back `poly` convert arguments for matrix with points as row [#4258](https://github.com/MakieOrg/Makie.jl/pull/4258).
- Fix gl_ClipDistance related segfault on WSL with GLMakie [#4270](https://github.com/MakieOrg/Makie.jl/pull/4270).
- Added option `label_position = :center` to place labels centered over each bar [#4274](https://github.com/MakieOrg/Makie.jl/pull/4274).
- `plotfunc()` and `func2type()` support functions ending with `!` [#4275](https://github.com/MakieOrg/Makie.jl/pull/4275).
- Fixed Boundserror in clipped multicolor lines in CairoMakie [#4313](https://github.com/MakieOrg/Makie.jl/pull/4313)
- Fix float precision based assertions error in GLMakie.volume [#4311](https://github.com/MakieOrg/Makie.jl/pull/4311)
- Support images with reversed axes [#4338](https://github.com/MakieOrg/Makie.jl/pull/4338)

## [0.21.9] - 2024-08-27

- Hotfix for colormap + color updates [#4258](https://github.com/MakieOrg/Makie.jl/pull/4258).

## [0.21.8] - 2024-08-26

- Fix selected list in `WGLMakie.pick_sorted` [#4136](https://github.com/MakieOrg/Makie.jl/pull/4136).
- Apply px per unit in `pick_closest`/`pick_sorted` [#4137](https://github.com/MakieOrg/Makie.jl/pull/4137).
- Support plot(interval, func) for rangebars and band [#4102](https://github.com/MakieOrg/Makie.jl/pull/4102).
- Fixed the broken OpenGL state cleanup for clip_planes which may cause plots to disappear randomly [#4157](https://github.com/MakieOrg/Makie.jl/pull/4157)
- Reduce updates for image/heatmap, improving performance [#4130](https://github.com/MakieOrg/Makie.jl/pull/4130).
- Add an informative error message to `save` when no backend is loaded [#4177](https://github.com/MakieOrg/Makie.jl/pull/4177)
- Fix rendering of `band` with NaN values [#4178](https://github.com/MakieOrg/Makie.jl/pull/4178).
- Fix plotting of lines with OffsetArrays across all backends [#4242](https://github.com/MakieOrg/Makie.jl/pull/4242).

## [0.21.7] - 2024-08-19

- Hot fix for 1D heatmap [#4147](https://github.com/MakieOrg/Makie.jl/pull/4147).

## [0.21.6] - 2024-08-14

- Fix RectangleZoom in WGLMakie [#4127](https://github.com/MakieOrg/Makie.jl/pull/4127)
- Bring back fastpath for regular heatmaps [#4125](https://github.com/MakieOrg/Makie.jl/pull/4125)
- Data inspector fixes (mostly for bar plots) [#4087](https://github.com/MakieOrg/Makie.jl/pull/4087)
- Added "clip_planes" as a new generic plot and scene attribute. Up to 8 world space clip planes can be specified to hide sections of a plot. [#3958](https://github.com/MakieOrg/Makie.jl/pull/3958)
- Updated handling of `model` matrices with active Float32 rescaling. This should fix issues with Float32-unsafe translations or scalings of plots, as well as rotated plots in Float32-unsafe ranges. [#4026](https://github.com/MakieOrg/Makie.jl/pull/4026)
- Added `events.tick` to allow linking actions like animations to the renderloop. [#3948](https://github.com/MakieOrg/Makie.jl/pull/3948)
- Added the `uv_transform` attribute for meshscatter, mesh, surface and image [#1406](https://github.com/MakieOrg/Makie.jl/pull/1406).
- Added the ability to use textures with `meshscatter` in WGLMakie [#1406](https://github.com/MakieOrg/Makie.jl/pull/1406).
- Don't remove underlying VideoStream file when doing save() [#3883](https://github.com/MakieOrg/Makie.jl/pull/3883).
- Fix label/legend for plotlist [#4079](https://github.com/MakieOrg/Makie.jl/pull/4079).
- Fix wrong order for colors in RPRMakie [#4098](https://github.com/MakieOrg/Makie.jl/pull/4098).
- Fixed incorrect distance calculation in `pick_closest` in WGLMakie [#4082](https://github.com/MakieOrg/Makie.jl/pull/4082).
- Suppress keyboard shortcuts and context menu in JupyterLab output [#4068](https://github.com/MakieOrg/Makie.jl/pull/4068).
- Introduce stroke_depth_shift + forward normal depth_shift for Poly [#4058](https://github.com/MakieOrg/Makie.jl/pull/4058).
- Use linestyle for Poly and Density legend elements [#4000](https://github.com/MakieOrg/Makie.jl/pull/4000).
- Bring back interpolation attribute for surface [#4056](https://github.com/MakieOrg/Makie.jl/pull/4056).
- Improved accuracy of framerate settings in GLMakie [#3954](https://github.com/MakieOrg/Makie.jl/pull/3954)
- Fix label_formatter being called twice in barplot [#4046](https://github.com/MakieOrg/Makie.jl/pull/4046).
- Fix error with automatic `highclip` or `lowclip` and scalar colors [#4048](https://github.com/MakieOrg/Makie.jl/pull/4048).
- Correct a bug in the `project` function when projecting using a `Scene`. [#3909](https://github.com/MakieOrg/Makie.jl/pull/3909).
- Add position for `pie` plot [#4027](https://github.com/MakieOrg/Makie.jl/pull/4027).
- Correct a method ambiguity in `insert!` which was causing `PlotList` to fail on CairoMakie. [#4038](https://github.com/MakieOrg/Makie.jl/pull/4038)
- Delaunay triangulations created via `tricontourf`, `triplot`, and `voronoiplot` no longer use any randomisation in the point insertion order so that results are unique. [#4044](https://github.com/MakieOrg/Makie.jl/pull/4044)
- Improve content scaling support for Wayland and fix incorrect mouse scaling on mac [#4062](https://github.com/MakieOrg/Makie.jl/pull/4062)
- Fix: `band` ignored its `alpha` argument in CairoMakie
- Fix `marker=FastPixel()` makersize and markerspace, improve `spy` recipe [#4043](https://github.com/MakieOrg/Makie.jl/pull/4043).
- Fixed `invert_normals` for surface plots in CairoMakie [#4021](https://github.com/MakieOrg/Makie.jl/pull/4021).
- Improve support for embedding GLMakie. [#4073](https://github.com/MakieOrg/Makie.jl/pull/4073)
- Update JS OrbitControls to match Julia OrbitControls [#4084](https://github.com/MakieOrg/Makie.jl/pull/4084).
- Fix `select_point()` [#4101](https://github.com/MakieOrg/Makie.jl/pull/4101).
- Fix `absrect()` and `select_rectangle()` [#4110](https://github.com/MakieOrg/Makie.jl/issues/4110).
- Allow segment-specific radius for `pie` plot [#4028](https://github.com/MakieOrg/Makie.jl/pull/4028).

## [0.21.5] - 2024-07-07

- Fixed tuple argument for `WGLMakie.activate!(resize_to=(:parent, nothing))` [#4009](https://github.com/MakieOrg/Makie.jl/pull/4009).
- validate plot attributes later, for axis specific plot attributes [#3974](https://github.com/MakieOrg/Makie.jl/pull/3974).

## [0.21.4] - 2024-07-02

- Fixed support for GLFW 3.4 on OSX [#3999](https://github.com/MakieOrg/Makie.jl/issues/3999).
- Changed camera variables to Float64 for increased accuracy [#3984](https://github.com/MakieOrg/Makie.jl/pull/3984)
- Allow CairoMakie to render `poly` overloads that internally don't use two child plots [#3986](https://github.com/MakieOrg/Makie.jl/pull/3986).
- Fixes for Menu and DataInspector [#3975](https://github.com/MakieOrg/Makie.jl/pull/3975).
- Add line-loop detection and rendering to GLMakie and WGLMakie [#3907](https://github.com/MakieOrg/Makie.jl/pull/3907).

## [0.21.3] - 2024-06-17

- Fix stack overflows when using `markerspace = :data` with `scatter` [#3960](https://github.com/MakieOrg/Makie.jl/issues/3960).
- CairoMakie: Fix broken SVGs when using non-interpolated image primitives, for example Colorbars, with recent Cairo versions [#3967](https://github.com/MakieOrg/Makie.jl/pull/3967).
- CairoMakie: Add argument `pdf_version` to restrict the PDF version when saving a figure as a PDF [#3845](https://github.com/MakieOrg/Makie.jl/pull/3845).
- Fix DataInspector using invalid attribute strokewidth for plot type Wireframe [#3917](https://github.com/MakieOrg/Makie.jl/pull/3917).
- CairoMakie: Fix incorrect scaling factor for SVGs with Cairo_jll 1.18 [#3964](https://github.com/MakieOrg/Makie.jl/pull/3964).
- Fixed use of Textbox from Bonito [#3924](https://github.com/MakieOrg/Makie.jl/pull/3924)

## [0.21.2] - 2024-05-22

- Added `cycle` to general attribute allowlist so that it works also with plot types that don't set one in their theme [#3879](https://github.com/MakieOrg/Makie.jl/pull/3879).

## [0.21.1] - 2024-05-21

- `boundingbox` now relies on `apply_transform(transform, data_limits(plot))` rather than transforming the corner points of the bounding box [#3856](https://github.com/MakieOrg/Makie.jl/pull/3856).
- Adjusted `Axis` limits to consider transformations more consistently [#3864](https://github.com/MakieOrg/Makie.jl/pull/3864).
- Fix problems with incorrectly disabled attributes in recipes [#3870](https://github.com/MakieOrg/Makie.jl/pull/3870), [#3866](https://github.com/MakieOrg/Makie.jl/pull/3866).
- Fix RPRMakie with Material [#3872](https://github.com/MakieOrg/Makie.jl/pull/3872).
- Support the loop option in html video output [#3697](https://github.com/MakieOrg/Makie.jl/pull/3697).

## [0.21.0] - 2024-05-08

- Add `voxels` plot [#3527](https://github.com/MakieOrg/Makie.jl/pull/3527).
- Added supported markers hint to unsupported marker warn message [#3666](https://github.com/MakieOrg/Makie.jl/pull/3666).
- Fixed bug in CairoMakie line drawing when multiple successive points had the same color [#3712](https://github.com/MakieOrg/Makie.jl/pull/3712).
- Remove StableHashTraits in favor of calculating hashes directly with CRC32c [#3667](https://github.com/MakieOrg/Makie.jl/pull/3667).
- **Breaking (sort of)** Added a new `@recipe` variant which allows documenting attributes directly where they are defined and validating that all attributes are known whenever a plot is created. This is not breaking in the sense that the API changes, but user code is likely to break because of misspelled attribute names etc. that have so far gone unnoticed.
- Add axis converts, enabling unit/categorical support and more [#3226](https://github.com/MakieOrg/Makie.jl/pull/3226).
- **Breaking** Streamlined `data_limits` and `boundingbox` [#3671](https://github.com/MakieOrg/Makie.jl/pull/3671)
  - `data_limits` now only considers plot positions, completely ignoring transformations
  - `boundingbox(p::Text)` is deprecated in favor of `boundingbox(p::Text, p.markerspace[])`. The more internal methods use `string_boundingbox(p)`. [#3723](https://github.com/MakieOrg/Makie.jl/pull/3723)
  - `boundingbox` overwrites must now include a secondary space argument to work `boundingbox(plot, space::Symbol = :data)` [#3723](https://github.com/MakieOrg/Makie.jl/pull/3723)
  - `boundingbox` now always consider `transform_func` and `model`
  - `data_limits(::Scatter)` and `boundingbox(::Scatter)` now consider marker transformations [#3716](https://github.com/MakieOrg/Makie.jl/pull/3716)
- **Breaking** Improved Float64 compatibility of Axis [#3681](https://github.com/MakieOrg/Makie.jl/pull/3681)
  - This added an extra conversion step which only takes effect when Float32 precision becomes relevant. In those cases code using `project()` functions will be wrong as the transformation is not applied. Use `project(plot_or_scene, ...)` or apply the conversion yourself beforehand with `Makie.f32_convert(plot_or_scene, transformed_point)` and use `patched_model = Makie.patch_model(plot_or_scene, model)`.
  - `Makie.to_world(point, matrix, resolution)` has been deprecated in favor of `Makie.to_world(scene_or_plot, point)` to include float32 conversions.
- **Breaking** Reworked line shaders in GLMakie and WGLMakie [#3558](https://github.com/MakieOrg/Makie.jl/pull/3558)
  - GLMakie: Removed support for per point linewidths
  - GLMakie: Adjusted dots (e.g. with `linestyle = :dot`) to bend across a joint
  - GLMakie: Adjusted linestyles to scale with linewidth dynamically so that dots remain dots with changing linewidth
  - GLMakie: Cleaned up anti-aliasing for truncated joints
  - WGLMakie: Added support for linestyles
  - WGLMakie: Added line joints
  - WGLMakie: Added native anti-aliasing which generally improves quality but introduces outline artifacts in some cases (same as GLMakie)
  - Both: Adjusted handling of thin lines which may result in different color intensities
- Fixed an issue with lines being drawn in the wrong direction in 3D (with perspective projection) [#3651](https://github.com/MakieOrg/Makie.jl/pull/3651).
- **Breaking** Renamed attribute `rotations` to `rotation` for `scatter` and `meshscatter` which had been inconsistent with the otherwise singular naming scheme and other plots like `text` [#3724](https://github.com/MakieOrg/Makie.jl/pull/3724).
- Fixed `contourf` bug where n levels would sometimes miss the uppermost value, causing gaps [#3713](https://github.com/MakieOrg/Makie.jl/pull/3713).
- Added `scale` attribute to `violin` [#3352](https://github.com/MakieOrg/Makie.jl/pull/3352).
- Use label formatter in barplot [#3718](https://github.com/MakieOrg/Makie.jl/pull/3718).
- Fix the incorrect shading with non uniform markerscale in meshscatter [#3722](https://github.com/MakieOrg/Makie.jl/pull/3722)
- Add `scale_to=:flip` option to `hist`, which flips the direction of the bars [#3732](https://github.com/MakieOrg/Makie.jl/pull/3732)
- Fixed an issue with the texture atlas not updating in WGLMakie after display, causing new symbols to not show up [#3737](https://github.com/MakieOrg/Makie.jl/pull/3737)
- Added `linecap` and `joinstyle` attributes for lines and linesegments. Also normalized `miter_limit` to 60° across all backends. [#3771](https://github.com/MakieOrg/Makie.jl/pull/3771)

## [0.20.10] 2024-05-07

- Loosened type restrictions for potentially array-valued colors in `Axis` attributes like `xticklabelcolor` [#3826](https://github.com/MakieOrg/Makie.jl/pull/3826).
- Added support for intervals for specifying axis limits [#3696](https://github.com/MakieOrg/Makie.jl/pull/3696)
- Added recipes for plotting intervals to `Band`, `Rangebars`, `H/VSpan` [3695](https://github.com/MakieOrg/Makie.jl/pull/3695)
- Documented `WilkinsonTicks` [#3819](https://github.com/MakieOrg/Makie.jl/pull/3819).
- Added `axislegend(ax, "title")` method [#3808](https://github.com/MakieOrg/Makie.jl/pull/3808).
- Improved thread safety of rendering with CairoMakie (independent `Scene`s only) by locking FreeType handles [#3777](https://github.com/MakieOrg/Makie.jl/pull/3777).
- Adds a tutorial for how to make recipes work with new types [#3816](https://github.com/MakieOrg/Makie.jl/pull/3816).
- Provided an interface to convert markers in CairoMakie separately (`cairo_scatter_marker`) so external packages can overload it. [#3811](https://github.com/MakieOrg/Makie.jl/pull/3811)
- Updated to DelaunayTriangulation v1.0 [#3787](https://github.com/MakieOrg/Makie.jl/pull/3787).
- Added methods `hidedecorations!`, `hiderdecorations!`, `hidethetadecorations!` and  `hidespines!` for `PolarAxis` axes [#3823](https://github.com/MakieOrg/Makie.jl/pull/3823).
- Added `loop` option support for HTML outputs when recording videos with `record` [#3697](https://github.com/MakieOrg/Makie.jl/pull/3697).

## [0.20.9] - 2024-03-29

- Added supported markers hint to unsupported marker warn message [#3666](https://github.com/MakieOrg/Makie.jl/pull/3666).
- Fixed bug in CairoMakie line drawing when multiple successive points had the same color [#3712](https://github.com/MakieOrg/Makie.jl/pull/3712).
- Remove StableHashTraits in favor of calculating hashes directly with CRC32c [#3667](https://github.com/MakieOrg/Makie.jl/pull/3667).
- Fixed `contourf` bug where n levels would sometimes miss the uppermost value, causing gaps [#3713](https://github.com/MakieOrg/Makie.jl/pull/3713).
- Added `scale` attribute to `violin` [#3352](https://github.com/MakieOrg/Makie.jl/pull/3352).
- Use label formatter in barplot [#3718](https://github.com/MakieOrg/Makie.jl/pull/3718).
- Fix the incorrect shading with non uniform markerscale in meshscatter [#3722](https://github.com/MakieOrg/Makie.jl/pull/3722)
- Add `scale_to=:flip` option to `hist`, which flips the direction of the bars [#3732](https://github.com/MakieOrg/Makie.jl/pull/3732)
- Fixed an issue with the texture atlas not updating in WGLMakie after display, causing new symbols to not show up [#3737](https://github.com/MakieOrg/Makie.jl/pull/3737)

## [0.20.8] - 2024-02-22

- Fixed excessive use of space with HTML image outputs [#3642](https://github.com/MakieOrg/Makie.jl/pull/3642).
- Fixed bugs with format strings and add new features by switching to Format.jl [#3633](https://github.com/MakieOrg/Makie.jl/pull/3633).
- Fixed an issue where CairoMakie would unnecessarily rasterize polygons [#3605](https://github.com/MakieOrg/Makie.jl/pull/3605).
- Added `PointBased` conversion trait to `scatterlines` recipe [#3603](https://github.com/MakieOrg/Makie.jl/pull/3603).
- Multiple small fixes for `map_latest`, `WGLMakie` picking and `PlotSpec` [#3637](https://github.com/MakieOrg/Makie.jl/pull/3637).
- Fixed PolarAxis `rticks` being incompatible with rich text. [#3615](https://github.com/MakieOrg/Makie.jl/pull/3615)
- Fixed an issue causing lines, scatter and text to not scale with resolution after deleting plots in GLMakie. [#3649](https://github.com/MakieOrg/Makie.jl/pull/3649)

## [0.20.7] - 2024-02-04

- Equalized alignment point of mirrored ticks to that of normal ticks [#3598](https://github.com/MakieOrg/Makie.jl/pull/3598).
- Fixed stack overflow error on conversion of gridlike data with `missing`s [#3597](https://github.com/MakieOrg/Makie.jl/pull/3597).
- Fixed mutation of CairoMakie src dir when displaying png files [#3588](https://github.com/MakieOrg/Makie.jl/pull/3588).
- Added better error messages for plotting into `FigureAxisPlot` and `AxisPlot` as Plots.jl users are likely to do [#3596](https://github.com/MakieOrg/Makie.jl/pull/3596).
- Added compat bounds for IntervalArithmetic.jl due to bug with DelaunayTriangulation.jl [#3595](https://github.com/MakieOrg/Makie.jl/pull/3595).
- Removed possibility of three-argument `barplot` [#3574](https://github.com/MakieOrg/Makie.jl/pull/3574).

## [0.20.6] - 2024-02-02

- Fix issues with Camera3D not centering [#3582](https://github.com/MakieOrg/Makie.jl/pull/3582)
- Allowed creating legend entries from plot objects with scalar numbers as colors [#3587](https://github.com/MakieOrg/Makie.jl/pull/3587).

## [0.20.5] - 2024-01-25

- Use plot plot instead of scene transform functions in CairoMakie, fixing misplaced h/vspan. [#3552](https://github.com/MakieOrg/Makie.jl/pull/3552)
- Fix error printing on shader error [#3530](https://github.com/MakieOrg/Makie.jl/pull/3530).
- Update pagefind to 1.0.4 for better headline search [#3534](https://github.com/MakieOrg/Makie.jl/pull/3534).
- Remove unnecessary deps, e.g. Setfield [3546](https://github.com/MakieOrg/Makie.jl/pull/3546).
- Don't clear args, rely on delete deregister_callbacks [#3543](https://github.com/MakieOrg/Makie.jl/pull/3543).
- Add interpolate keyword for Surface [#3541](https://github.com/MakieOrg/Makie.jl/pull/3541).
- Fix a DataInspector bug if inspector_label is used with RGB images [#3468](https://github.com/MakieOrg/Makie.jl/pull/3468).

## [0.20.4] - 2024-01-04

- Changes for Bonito rename and WGLMakie docs improvements [#3477](https://github.com/MakieOrg/Makie.jl/pull/3477).
- Add stroke and glow support to scatter and text in WGLMakie [#3518](https://github.com/MakieOrg/Makie.jl/pull/3518).
- Fix clipping issues with Camera3D when zooming in [#3529](https://github.com/MakieOrg/Makie.jl/pull/3529)

## [0.20.3] - 2023-12-21

- Add `depthsorting` as a hidden attribute for scatter plots in GLMakie as an alternative fix for outline artifacts. [#3432](https://github.com/MakieOrg/Makie.jl/pull/3432)
- Disable SDF based anti-aliasing in scatter, text and lines plots when `fxaa = true` in GLMakie. This allows removing outline artifacts at the cost of quality. [#3408](https://github.com/MakieOrg/Makie.jl/pull/3408)
- DataInspector Fixes: Fixed depth order, positional labels being in transformed space and `:inspector_clear` not getting called when moving from one plot to another. [#3454](https://github.com/MakieOrg/Makie.jl/pull/3454)
- Fixed bug in GLMakie where the update from a (i, j) sized GPU buffer to a (j, i) sized buffer would fail [#3456](https://github.com/MakieOrg/Makie.jl/pull/3456).
- Add `interpolate=true` to `volume(...)`, allowing to disable interpolation [#3485](https://github.com/MakieOrg/Makie.jl/pull/3485).

## [0.20.2] - 2023-12-01

- Switched from SHA512 to CRC32c salting in CairoMakie svgs, drastically improving svg rendering speed [#3435](https://github.com/MakieOrg/Makie.jl/pull/3435).
- Fixed a bug with h/vlines and h/vspan not correctly resolving transformations [#3418](https://github.com/MakieOrg/Makie.jl/pull/3418).
- Fixed a bug with h/vlines and h/vspan returning the wrong limits, causing an error in Axis [#3427](https://github.com/MakieOrg/Makie.jl/pull/3427).
- Fixed clipping when zooming out of a 3D (L)Scene [#3433](https://github.com/MakieOrg/Makie.jl/pull/3433).
- Moved the texture atlas cache to `.julia/scratchspaces` instead of a dedicated `.julia/makie` [#3437](https://github.com/MakieOrg/Makie.jl/pull/3437)

## [0.20.1] - 2023-11-23

- Fixed bad rendering of `poly` in GLMakie by triangulating points after transformations [#3402](https://github.com/MakieOrg/Makie.jl/pull/3402).
- Fixed bug regarding inline display in VSCode Jupyter notebooks and other similar environments [#3403](https://github.com/MakieOrg/Makie.jl/pull/3403).
- Fixed issue with `plottype`, allowed `onany(...; update = true)` and fixed `Block` macro use outside Makie [#3401](https://github.com/MakieOrg/Makie.jl/pull/3401).

## [0.20.0] - 2023-11-21

- GLMakie has gained support for HiDPI (aka Retina) screens. This also enables saving images with higher resolution than screen pixel dimensions [#2544](https://github.com/MakieOrg/Makie.jl/pull/2544).
- Fixed an issue where NaN was interpreted as zero when rendering `surface` through CairoMakie [#2598](https://github.com/MakieOrg/Makie.jl/pull/2598).
- Improved 3D camera handling, hotkeys and functionality [#2746](https://github.com/MakieOrg/Makie.jl/pull/2746).
- Added `shading = :verbose` in GLMakie to allow for multiple light sources. Also added more light types, fixed light directions for the previous lighting model (now `shading = :fast`) and adjusted `backlight` to affect normals[#3246](https://github.com/MakieOrg/Makie.jl/pull/3246).
- Changed the glyph used for negative numbers in tick labels from hyphen to minus [#3379](https://github.com/MakieOrg/Makie.jl/pull/3379).
- Added new declarative API for AlgebraOfGraphics, Pluto and easier dashboards [#3281](https://github.com/MakieOrg/Makie.jl/pull/3281).
- WGLMakie got faster line rendering with less updating bugs [#3062](https://github.com/MakieOrg/Makie.jl/pull/3062).
- **Breaking** Replaced `PolarAxis.radial_distortion_threshold` with `PolarAxis.radius_at_origin`. [#3381](https://github.com/MakieOrg/Makie.jl/pull/3381)
- **Breaking** Deprecated the `resolution` keyword in favor of `size` to reflect that this value is not a pixel resolution anymore [#3343](https://github.com/MakieOrg/Makie.jl/pull/3343).
- **Breaking** Refactored the `SurfaceLike` family of traits into `VertexGrid`, `CellGrid` and `ImageLike` [#3106](https://github.com/MakieOrg/Makie.jl/pull/3106).
- **Breaking** Deprecated `pixelarea(scene)` and `scene.px_area` in favor of viewport.
- **Breaking** Refactored the `Combined` Plot object and renamed it to `Plot`, improving compile times ~2x [#3082](https://github.com/MakieOrg/Makie.jl/pull/3082).
- **Breaking** Removed old depreactions in [#3113](https://github.com/MakieOrg/Makie.jl/pull/3113/commits/3a39210ef87a0032d78cb27c0c1019faa604effd).
- **Breaking** Deprecated using AbstractVector as sides of `image` [#3395](https://github.com/MakieOrg/Makie.jl/pull/3395).
- **Breaking** `errorbars` and `rangebars` now use color cycling [#3230](https://github.com/MakieOrg/Makie.jl/pull/3230).

## [0.19.12] - 2023-10-31

- Added `cornerradius` attribute to `Box` for rounded corners [#3346](https://github.com/MakieOrg/Makie.jl/pull/3346).
- Fix grouping of a zero-height bar in `barplot`. Now a zero-height bar shares the same properties of the previous bar, and if the bar is the first one, its height is treated as positive if and only if there exists a bar of positive height or all bars are zero-height [#3058](https://github.com/MakieOrg/Makie.jl/pull/3058).
- Fixed a bug where Axis still consumes scroll events when interactions are disabled [#3272](https://github.com/MakieOrg/Makie.jl/pull/3272).
- Added `cornerradius` attribute to `Box` for rounded corners [#3308](https://github.com/MakieOrg/Makie.jl/pull/3308).
- Upgraded `StableHashTraits` from 1.0 to 1.1 [#3309](https://github.com/MakieOrg/Makie.jl/pull/3309).

## [0.19.11] - 2023-10-05

- Setup automatic colorbars for volumeslices [#3253](https://github.com/MakieOrg/Makie.jl/pull/3253).
- Colorbar for arrows [#3275](https://github.com/MakieOrg/Makie.jl/pull/3275).
- Small bugfixes [#3275](https://github.com/MakieOrg/Makie.jl/pull/3275).

## [0.19.10] - 2023-09-21

- Fixed bugs with Colorbar in recipes, add new API for creating a recipe colorbar and introduce experimental support for Categorical colormaps [#3090](https://github.com/MakieOrg/Makie.jl/pull/3090).
- Added experimental Datashader implementation [#2883](https://github.com/MakieOrg/Makie.jl/pull/2883).
- **Breaking** Changed the default order Polar arguments to (theta, r). [#3154](https://github.com/MakieOrg/Makie.jl/pull/3154)
- General improvements to `PolarAxis`: full rlimtis & thetalimits, more controls and visual tweaks. See pr for more details.[#3154](https://github.com/MakieOrg/Makie.jl/pull/3154)

## [0.19.9] - 2023-09-11

- Allow arbitrary reversible scale functions through `ReversibleScale`.
- Deprecated `linestyle=vector_of_gaps` in favor of `linestyle=Linestyle(vector_of_gaps)` [3135](https://github.com/MakieOrg/Makie.jl/pull/3135), [3193](https://github.com/MakieOrg/Makie.jl/pull/3193).
- Fixed some errors around dynamic changes of `ax.xscale` or `ax.yscale` [#3084](https://github.com/MakieOrg/Makie.jl/pull/3084)
- Improved Barplot Label Alignment [#3160](https://github.com/MakieOrg/Makie.jl/issues/3160).
- Fixed regression in determining axis limits [#3179](https://github.com/MakieOrg/Makie.jl/pull/3179)
- Added a theme `theme_latexfonts` that uses the latex font family as default fonts [#3147](https://github.com/MakieOrg/Makie.jl/pull/3147), [#3180](https://github.com/MakieOrg/Makie.jl/pull/3180).
- Upgrades `StableHashTraits` from 0.3 to 1.0

## [0.19.8] - 2023-08-15

- Improved CairoMakie rendering of `lines` with repeating colors in an array [#3141](https://github.com/MakieOrg/Makie.jl/pull/3141).
- Added `strokecolormap` to poly. [#3145](https://github.com/MakieOrg/Makie.jl/pull/3145)
- Added `xreversed`, `yreversed` and `zreversed` attributes to `Axis3` [#3138](https://github.com/MakieOrg/Makie.jl/pull/3138).
- Fixed incorrect placement of contourlabels with transform functions [#3083](https://github.com/MakieOrg/Makie.jl/pull/3083)
- Fixed automatic normal generation for meshes with shading and no normals [#3041](https://github.com/MakieOrg/Makie.jl/pull/3041).
- Added the `triplot` and `voronoiplot` recipes from DelaunayTriangulation.jl [#3102](https://github.com/MakieOrg/Makie.jl/pull/3102), [#3159](https://github.com/MakieOrg/Makie.jl/pull/3159).

## [0.19.7] - 2023-07-22

- Allow arbitrary functions to color `streamplot` lines by passing a `Function` to `color`.  This must accept `Point` of the appropriate dimension and return a `Point`, `Vec`, or other arraylike object [#2002](https://github.com/MakieOrg/Makie.jl/pull/2002).
- `arrows` can now take input of the form `x::AbstractVector, y::AbstractVector, [z::AbstractVector,] f::Function`, where `f` must return a `VecTypes` of the appropriate dimension [#2597](https://github.com/MakieOrg/Makie.jl/pull/2597).
- Exported colorbuffer, and added `colorbuffer(axis::Axis; include_decorations=false, colorbuffer_kws...)`, to get an image of an axis with or without decorations [#3078](https://github.com/MakieOrg/Makie.jl/pull/3078).
- Fixed an issue where the `linestyle` of some polys was not applied to the stroke in CairoMakie. [#2604](https://github.com/MakieOrg/Makie.jl/pull/2604)
- Add `colorscale = identity` to any plotting function using a colormap. This works with any scaling function like `log10`, `sqrt` etc. Consequently, `scale` for `hexbin` is replaced with `colorscale` [#2900](https://github.com/MakieOrg/Makie.jl/pull/2900).
- Add `alpha=1.0` argument to all basic plots, which supports independently adding an alpha component to colormaps and colors. Multiple alphas like in `plot(alpha=0.2, color=RGBAf(1, 0, 0, 0.5))`, will get multiplied [#2900](https://github.com/MakieOrg/Makie.jl/pull/2900).
- `hexbin` now supports any per-observation weights which StatsBase respects - `<: StatsBase.AbstractWeights`, `Vector{Real}`, or `nothing` (the default). [#2804](https://github.com/MakieOrg/Makie.jl/pulls/2804)
- Added a new Axis type, `PolarAxis`, which is an axis with a polar projection.  Input is in `(r, theta)` coordinates and is transformed to `(x, y)` coordinates using the standard polar-to-cartesian transformation.
  Generally, its attributes are very similar to the usual `Axis` attributes, but `x` is replaced by `r` and `y` by `θ`.
  It also inherits from the theme of `Axis` in this manner, so should work seamlessly with Makie themes [#2990](https://github.com/MakieOrg/Makie.jl/pull/2990).
- `inherit` now has a new signature `inherit(scene, attrs::NTuple{N, Symbol}, default_value)`, allowing recipe authors to access nested attributes when trying to inherit from the parent Scene.
  For example, one could inherit from `scene.Axis.yticks` by `inherit(scene, (:Axis, :yticks), $default_value)` [#2990](https://github.com/MakieOrg/Makie.jl/pull/2990).
- Fixed incorrect rendering of 3D heatmaps [#2959](https://github.com/MakieOrg/Makie.jl/pull/2959)
- Deprecated `flatten_plots` in favor of `collect_atomic_plots`. Using the new `collect_atomic_plots` fixed a bug in CairoMakie where the z-level of plots within recipes was not respected. [#2793](https://github.com/MakieOrg/Makie.jl/pull/2793)
- Fixed incorrect line depth in GLMakie [#2843](https://github.com/MakieOrg/Makie.jl/pull/2843)
- Fixed incorrect line alpha in dense lines in GLMakie [#2843](https://github.com/MakieOrg/Makie.jl/pull/2843)
- Fixed DataInspector interaction with transformations [#3002](https://github.com/MakieOrg/Makie.jl/pull/3002)
- Added option `WGLMakie.activate!(resize_to_body=true)`, to make plots resize to the VSCode plotpane. Resizes to the HTML body element, so may work outside VSCode [#3044](https://github.com/MakieOrg/Makie.jl/pull/3044), [#3042](https://github.com/MakieOrg/Makie.jl/pull/3042).
- Fixed DataInspector interaction with transformations [#3002](https://github.com/MakieOrg/Makie.jl/pull/3002).
- Fixed incomplete stroke with some Bezier markers in CairoMakie and blurry strokes in GLMakie [#2961](https://github.com/MakieOrg/Makie.jl/pull/2961)
- Added the ability to use custom triangulations from DelaunayTriangulation.jl [#2896](https://github.com/MakieOrg/Makie.jl/pull/2896).
- Adjusted scaling of scatter/text stroke, glow and anti-aliasing width under non-uniform 2D scaling (Vec2f markersize/fontsize) in GLMakie [#2950](https://github.com/MakieOrg/Makie.jl/pull/2950).
- Scaled `errorbar` whiskers and `bracket` correctly with transformations [#3012](https://github.com/MakieOrg/Makie.jl/pull/3012).
- Updated `bracket` when the screen is resized or transformations change [#3012](https://github.com/MakieOrg/Makie.jl/pull/3012).

## [0.19.6] - 2023-06-09

- Fixed broken AA for lines with strongly varying linewidth [#2953](https://github.com/MakieOrg/Makie.jl/pull/2953).
- Fixed WGLMakie JS popup [#2976](https://github.com/MakieOrg/Makie.jl/pull/2976).
- Fixed `legendelements` when children have no elements [#2982](https://github.com/MakieOrg/Makie.jl/pull/2982).
- Bumped compat for StatsBase to 0.34 [#2915](https://github.com/MakieOrg/Makie.jl/pull/2915).
- Improved thread safety [#2840](https://github.com/MakieOrg/Makie.jl/pull/2840).

## [0.19.5] - 2023-05-12

- Added `loop` option for GIF outputs when recording videos with `record` [#2891](https://github.com/MakieOrg/Makie.jl/pull/2891).
- Fixed line rendering issues in GLMakie [#2843](https://github.com/MakieOrg/Makie.jl/pull/2843).
- Fixed incorrect line alpha in dense lines in GLMakie [#2843](https://github.com/MakieOrg/Makie.jl/pull/2843).
- Changed `scene.clear` to an observable and made changes in `Scene` Observables trigger renders in GLMakie [#2929](https://github.com/MakieOrg/Makie.jl/pull/2929).
- Added contour labels [#2496](https://github.com/MakieOrg/Makie.jl/pull/2496).
- Allowed rich text to be used in Legends [#2902](https://github.com/MakieOrg/Makie.jl/pull/2902).
- Added more support for zero length Geometries [#2917](https://github.com/MakieOrg/Makie.jl/pull/2917).
- Made CairoMakie drawing for polygons with holes order independent [#2918](https://github.com/MakieOrg/Makie.jl/pull/2918).
- Fixes for `Makie.inline!()`, allowing now for `Makie.inline!(automatic)` (default), which is better at automatically opening a window/ inlining a plot into plotpane when needed [#2919](https://github.com/MakieOrg/Makie.jl/pull/2919) [#2937](https://github.com/MakieOrg/Makie.jl/pull/2937).
- Block/Axis doc improvements [#2940](https://github.com/MakieOrg/Makie.jl/pull/2940) [#2932](https://github.com/MakieOrg/Makie.jl/pull/2932) [#2894](https://github.com/MakieOrg/Makie.jl/pull/2894).

## [0.19.4] - 2023-03-31

- Added export of `hidezdecorations!` from MakieLayout [#2821](https://github.com/MakieOrg/Makie.jl/pull/2821).
- Fixed an issue with GLMakie lines becoming discontinuous [#2828](https://github.com/MakieOrg/Makie.jl/pull/2828).

## [0.19.3] - 2023-03-21

- Added the `stephist` plotting function [#2408](https://github.com/JuliaPlots/Makie.jl/pull/2408).
- Added the `brackets` plotting function [#2356](https://github.com/MakieOrg/Makie.jl/pull/2356).
- Fixed an issue where `poly` plots with `Vector{<: MultiPolygon}` inputs with per-polygon color were mistakenly rendered as meshes using CairoMakie [#2590](https://github.com/MakieOrg/Makie.jl/pulls/2478).
- Fixed a small typo which caused an error in the `Stepper` constructor [#2600](https://github.com/MakieOrg/Makie.jl/pulls/2478).
- Improve cleanup on block deletion [#2614](https://github.com/MakieOrg/Makie.jl/pull/2614)
- Add `menu.scroll_speed` and increase default speed for non-apple [#2616](https://github.com/MakieOrg/Makie.jl/pull/2616).
- Fixed rectangle zoom for nonlinear axes [#2674](https://github.com/MakieOrg/Makie.jl/pull/2674)
- Cleaned up linestyles in GLMakie (Fixing artifacting, spacing/size, anti-aliasing) [#2666](https://github.com/MakieOrg/Makie.jl/pull/2666).
- Fixed issue with scatterlines only accepting concrete color types as `markercolor` [#2691](https://github.com/MakieOrg/Makie.jl/pull/2691).
- Fixed an accidental issue where `LaTeXStrings` were not typeset correctly in `Axis3` [#2558](https://github.com/MakieOrg/Makie.jl/pull/2588).
- Fixed a bug where line segments in `text(lstr::LaTeXString)` were ignoring offsets [#2668](https://github.com/MakieOrg/Makie.jl/pull/2668).
- Fixed a bug where the `arrows` recipe accidentally called a `Bool` when `normalize = true` [#2740](https://github.com/MakieOrg/Makie.jl/pull/2740).
- Re-exported the `@colorant_str` (`colorant"..."`) macro from Colors.jl [#2726](https://github.com/MakieOrg/Makie.jl/pull/2726).
- Speedup heatmaps in WGLMakie. [#2647](https://github.com/MakieOrg/Makie.jl/pull/2647)
- Fix slow `data_limits` for recipes, which made plotting lots of data with recipes much slower [#2770](https://github.com/MakieOrg/Makie.jl/pull/2770).

## [0.19.1] - 2023-01-01

- Add `show_data` method for `band` which shows the min and max values of the band at the x position of the cursor [#2497](https://github.com/MakieOrg/Makie.jl/pull/2497).
- Added `xlabelrotation`, `ylabelrotation` (`Axis`) and `labelrotation` (`Colorbar`) [#2478](https://github.com/MakieOrg/Makie.jl/pull/2478).
- Fixed forced rasterization in CairoMakie svg files when polygons with colors specified as (color, alpha) tuples were used [#2535](https://github.com/MakieOrg/Makie.jl/pull/2535).
- Do less copies of Observables in Attributes + plot pipeline [#2443](https://github.com/MakieOrg/Makie.jl/pull/2443).
- Add Search Page and tweak Result Ordering [#2474](https://github.com/MakieOrg/Makie.jl/pull/2474).
- Remove all global attributes from TextureAtlas implementation and fix julia#master [#2498](https://github.com/MakieOrg/Makie.jl/pull/2498).
- Use new Bonito, implement WGLMakie picking, improve performance and fix lots of WGLMakie bugs [#2428](https://github.com/MakieOrg/Makie.jl/pull/2428).

## [0.19.0] - 2022-12-03

- **Breaking** The attribute `textsize` has been removed everywhere in favor of the attribute `fontsize` which had also been in use.
  To migrate, search and replace all uses of `textsize` to `fontsize` [#2387](https://github.com/MakieOrg/Makie.jl/pull/2387).
- Added rich text which allows to more easily use superscripts and subscripts as well as differing colors, fonts, fontsizes, etc. for parts of a given text [#2321](https://github.com/MakieOrg/Makie.jl/pull/2321).

## [0.18.4] - 2022-12-02

- Added the `waterfall` plotting function [#2416](https://github.com/JuliaPlots/Makie.jl/pull/2416).
- Add support for `AbstractPattern` in `WGLMakie` [#2432](https://github.com/MakieOrg/Makie.jl/pull/2432).
- Broadcast replaces deprecated method for quantile [#2430](https://github.com/MakieOrg/Makie.jl/pull/2430).
- Fix CairoMakie's screen reusing [#2440](https://github.com/MakieOrg/Makie.jl/pull/2440).
- Fix repeated rendering with invisible objects [#2437](https://github.com/MakieOrg/Makie.jl/pull/2437).
- Fix hvlines for GLMakie [#2446](https://github.com/MakieOrg/Makie.jl/pull/2446).

## [0.18.3] - 2022-11-17

- Add `render_on_demand` flag for `GLMakie.Screen`. Setting this to `true` will skip rendering until plots get updated. This is the new default [#2336](https://github.com/MakieOrg/Makie.jl/pull/2336), [#2397](https://github.com/MakieOrg/Makie.jl/pull/2397).
- Clean up OpenGL state handling in GLMakie [#2397](https://github.com/MakieOrg/Makie.jl/pull/2397).
- Fix salting [#2407](https://github.com/MakieOrg/Makie.jl/pull/2407).
- Fixes for [GtkMakie](https://github.com/jwahlstrand/GtkMakie.jl) [#2418](https://github.com/MakieOrg/Makie.jl/pull/2418).

## [0.18.2] - 2022-11-03

- Fix Axis3 tick flipping with negative azimuth [#2364](https://github.com/MakieOrg/Makie.jl/pull/2364).
- Fix empty!(fig) and empty!(ax) [#2374](https://github.com/MakieOrg/Makie.jl/pull/2374), [#2375](https://github.com/MakieOrg/Makie.jl/pull/2375).
- Remove stencil buffer [#2389](https://github.com/MakieOrg/Makie.jl/pull/2389).
- Move Arrows and Wireframe to MakieCore [#2384](https://github.com/MakieOrg/Makie.jl/pull/2384).
- Skip legend entry if label is nothing [#2350](https://github.com/MakieOrg/Makie.jl/pull/2350).

## [0.18.1] - 2022-10-24

- fix heatmap interpolation [#2343](https://github.com/MakieOrg/Makie.jl/pull/2343).
- move poly to MakieCore [#2334](https://github.com/MakieOrg/Makie.jl/pull/2334)
- Fix picking warning and update_axis_camera [#2352](https://github.com/MakieOrg/Makie.jl/pull/2352).
- bring back inline!, to not open a window in VSCode repl [#2353](https://github.com/MakieOrg/Makie.jl/pull/2353).

## [0.18.0] - 2022-10-12

- **Breaking** Added `BezierPath` which can be constructed from SVG like command list, SVG string or from a `Polygon`.
  Added ability to use `BezierPath` and `Polgyon` as scatter markers.
  Replaced default symbol markers like `:cross` which converted to characters before with more precise `BezierPaths` and adjusted default markersize to 12.
  **Deprecated** using `String` to specify multiple char markers (`scatter(1:4, marker="abcd")`).
  **Deprecated** concrete geometries as markers like `Circle(Point2f(0), 1.5)` in favor of using the type like `Circle` for dispatch to special backend methods.
  Added single image marker support to WGLMakie [#979](https://github.com/MakieOrg/Makie.jl/pull/979).
- **Breaking** Refactored `display`, `record`, `colorbuffer` and `screens` to be faster and more consistent [#2306](https://github.com/MakieOrg/Makie.jl/pull/2306#issuecomment-1275918061).
- **Breaking** Refactored `DataInspector` to use `tooltip`. This results in changes in the attributes of DataInspector. Added `inspector_label`, `inspector_hover` and `inspector_clear` as optional attributes [#2095](https://github.com/JuliaPlots/Makie.jl/pull/2095).
- Added the `hexbin` plotting function [#2201](https://github.com/JuliaPlots/Makie.jl/pull/2201).
- Added the `tricontourf` plotting function [#2226](https://github.com/JuliaPlots/Makie.jl/pull/2226).
- Fixed per character attributes in text [#2244](https://github.com/JuliaPlots/Makie.jl/pull/2244).
- Allowed `CairoMakie` to render `scatter` with images as markers [#2080](https://github.com/MakieOrg/Makie.jl/pull/2080).
- Reworked text drawing and added ability to draw special characters via glyph indices in order to draw more LaTeX math characters with MathTeXEngine v0.5 [#2139](https://github.com/MakieOrg/Makie.jl/pull/2139).
- Allowed text to be copy/pasted into `Textbox` [#2281](https://github.com/MakieOrg/Makie.jl/pull/2281)
- Fixed updates for multiple meshes [#2277](https://github.com/MakieOrg/Makie.jl/pull/2277).
- Fixed broadcasting for linewidth, lengthscale & arrowsize in `arrow` recipe [#2273](https://github.com/MakieOrg/Makie.jl/pull/2273).
- Made GLMakie relocatable [#2282](https://github.com/MakieOrg/Makie.jl/pull/2282).
- Fixed changing input types in plot arguments [#2297](https://github.com/MakieOrg/Makie.jl/pull/2297).
- Better performance for Menus and fix clicks on items [#2299](https://github.com/MakieOrg/Makie.jl/pull/2299).
- Fixed CairoMakie bitmaps with transparency by using premultiplied ARGB surfaces [#2304](https://github.com/MakieOrg/Makie.jl/pull/2304).
- Fixed hiding of `Scene`s by setting `scene.visible[] = false` [#2317](https://github.com/MakieOrg/Makie.jl/pull/2317).
- `Axis` now accepts a `Tuple{Bool, Bool}` for `xtrimspine` and `ytrimspine` to trim only one end of the spine [#2171](https://github.com/JuliaPlots/Makie.jl/pull/2171).

## [0.17.13] - 2022-08-04

- Fixed boundingboxes [#2184](https://github.com/MakieOrg/Makie.jl/pull/2184).
- Fixed highclip/lowclip in meshscatter, poly, contourf, barplot [#2183](https://github.com/MakieOrg/Makie.jl/pull/2183).
- Fixed gridline updates [#2196](https://github.com/MakieOrg/Makie.jl/pull/2196).
- Fixed glDisablei argument order, which crashed some Intel drivers.

## [0.17.12] - 2022-07-22

- Fixed stackoverflow in show [#2167](https://github.com/MakieOrg/Makie.jl/pull/2167).

## [0.17.11] - 2022-07-21

- `rainclouds`(!) now supports `violin_limits` keyword argument, serving the same.
role as `datalimits` in `violin` [#2137](https://github.com/MakieOrg/Makie.jl/pull/2137).
- Fixed an issue where nonzero `strokewidth` results in a thin outline of the wrong color if `color` and `strokecolor` didn't match and weren't transparent. [#2096](https://github.com/MakieOrg/Makie.jl/pull/2096).
- Improved performance around Axis(3) limits [#2115](https://github.com/MakieOrg/Makie.jl/pull/2115).
- Cleaned up stroke artifacts in scatter and text [#2096](https://github.com/MakieOrg/Makie.jl/pull/2096).
- Compile time improvements [#2153](https://github.com/MakieOrg/Makie.jl/pull/2153).
- Mesh and Surface now interpolate between values instead of interpolating between colors for WGLMakie + GLMakie [#2097](https://github.com/MakieOrg/Makie.jl/pull/2097).

## [0.17.10] - 2022-07-13

- Bumped compatibility bound of `GridLayoutBase.jl` to `v0.9.0` which fixed a regression with `Mixed` and `Outside` alignmodes in nested `GridLayout`s [#2135](https://github.com/MakieOrg/Makie.jl/pull/2135).

## [0.17.9] - 2022-07-12

- Patterns (`Makie.AbstractPattern`) are now supported by `CairoMakie` in `poly` plots that don't involve `mesh`, such as `bar` and `poly` [#2106](https://github.com/MakieOrg/Makie.jl/pull/2106/).
- Fixed regression where `Block` alignments could not be specified as numbers anymore [#2108](https://github.com/MakieOrg/Makie.jl/pull/2108).
- Added the option to show mirrored ticks on the other side of an Axis using the attributes `xticksmirrored` and `yticksmirrored` [#2105](https://github.com/MakieOrg/Makie.jl/pull/2105).
- Fixed a bug where a set of `Axis` wouldn't be correctly linked together if they were only linked in pairs instead of all at the same time [#2116](https://github.com/MakieOrg/Makie.jl/pull/2116).

## [0.17.7] - 2022-06-19

- Improved `Menu` performance, now it should be much harder to reach the boundary of 255 scenes in GLMakie. `Menu` also takes a `default` keyword argument now and can be scrolled if there is too little space available.

## [0.17.6] - 2022-06-17

- **EXPERIMENTAL**: Added support for multiple windows in GLMakie through `display(GLMakie.Screen(), figure_or_scene)` [#1771](https://github.com/MakieOrg/Makie.jl/pull/1771).
- Added support for RGB matrices in `heatmap` with GLMakie [#2036](https://github.com/MakieOrg/Makie.jl/pull/2036)
- `Textbox` doesn't defocus anymore on trying to submit invalid input [#2041](https://github.com/MakieOrg/Makie.jl/pull/2041).
- `text` now takes the position as the first argument(s) like `scatter` and most other plotting functions, it is invoked `text(x, y, [z], text = "text")`. Because it is now of conversion type `PointBased`, the positions can be given in all the usual different ways which are implemented as conversion methods. All old invocation styles such as `text("text", position = Point(x, y))` still work to maintain backwards compatibility [#2020](https://github.com/MakieOrg/Makie.jl/pull/2020).

## [0.17.5] - 2022-06-10

- Fixed a regression with `linkaxes!` [#2039](https://github.com/MakieOrg/Makie.jl/pull/2039).

## [0.17.4] - 2022-06-09

- The functions `hlines!`, `vlines!`, `hspan!`, `vspan!` and `abline!` were reimplemented as recipes. This allows using them without an `Axis` argument in first position and also as visuals in AlgebraOfGraphics.jl. Also, `abline!` is now called `ablines!` for consistency, `abline!` is still exported but deprecated and will be removed in the future. [#2023](https://github.com/MakieOrg/Makie.jl/pulls/2023).
- Added `rainclouds` and `rainclouds!` [#1725](https://github.com/MakieOrg/Makie.jl/pull/1725).
- Improve CairoMakie performance [#1964](https://github.com/MakieOrg/Makie.jl/pull/1964) [#1981](https://github.com/MakieOrg/Makie.jl/pull/1981).
- Interpolate colormap correctly [#1973](https://github.com/MakieOrg/Makie.jl/pull/1973).
- Fix picking [#1993](https://github.com/MakieOrg/Makie.jl/pull/1993).
- Improve compile time latency [#1968](https://github.com/MakieOrg/Makie.jl/pull/1968) [#2000](https://github.com/MakieOrg/Makie.jl/pull/2000).
- Fix multi poly with rects [#1999](https://github.com/MakieOrg/Makie.jl/pull/1999).
- Respect scale and nonlinear values in PlotUtils cgrads [#1979](https://github.com/MakieOrg/Makie.jl/pull/1979).
- Fix CairoMakie heatmap filtering [#1828](https://github.com/MakieOrg/Makie.jl/pull/1828).
- Remove GLVisualize and MakieLayout module [#2007](https://github.com/MakieOrg/Makie.jl/pull/2007) [#2008](https://github.com/MakieOrg/Makie.jl/pull/2008).
- Add linestyle and default to extrema(z) for contour, remove bitrotten fillrange [#2008](https://github.com/MakieOrg/Makie.jl/pull/2008).

## [0.17.3] - 2022-05-20

- Switched to `MathTeXEngine v0.4`, which improves the look of LaTeXStrings [#1952](https://github.com/MakieOrg/Makie.jl/pull/1952).
- Added subtitle capability to `Axis` [#1859](https://github.com/MakieOrg/Makie.jl/pull/1859).
- Fixed a bug where scaled colormaps constructed using `Makie.cgrad` were not interpreted correctly.

## [0.17.2] - 2022-05-16

- Changed the default font from `Dejavu Sans` to `TeX Gyre Heros Makie` which is the same as `TeX Gyre Heros` with slightly decreased descenders and ascenders. Decreasing those metrics reduced unnecessary whitespace and alignment issues. Four fonts in total were added, the styles Regular, Bold, Italic and Bold Italic. Also changed `Axis`, `Axis3` and `Legend` attributes `titlefont` to `TeX Gyre Heros Makie Bold` in order to separate it better from axis labels in multifacet arrangements [#1897](https://github.com/MakieOrg/Makie.jl/pull/1897).

## [0.17.1] - 2022-05-13

- Added word wrapping. In `Label`, `word_wrap = true` causes it to use the suggested width and wrap text to fit. In `text`, `word_wrap_width > 0` can be used to set a pixel unit line width. Any word (anything between two spaces without a newline) that goes beyond this width gets a newline inserted before it [#1819](https://github.com/MakieOrg/Makie.jl/pull/1819).
- Improved `Axis3`'s interactive performance [#1835](https://github.com/MakieOrg/Makie.jl/pull/1835).
- Fixed errors in GLMakie's `scatter` implementation when markers are given as images. [#1917](https://github.com/MakieOrg/Makie.jl/pull/1917).
- Removed some method ambiguities introduced in v0.17 [#1922](https://github.com/MakieOrg/Makie.jl/pull/1922).
- Add an empty default label, `""`, to each slider that doesn't have a label in `SliderGrid` [#1888](https://github.com/MakieOrg/Makie.jl/pull/1888).

## [0.17.0] - 2022-05-05

- **Breaking** Added `space` as a generic attribute to switch between data, pixel, relative and clip space for positions. `space` in text has been renamed to `markerspace` because of this. `Pixel` and `SceneSpace` are no longer valid inputs for `space` or `markerspace` [#1596](https://github.com/MakieOrg/Makie.jl/pull/1596).
- **Breaking** Deprecated `mouse_selection(scene)` for `pick(scene)`.
- **Breaking** Bumped `GridLayoutBase` version to `v0.7`, which introduced offset layouts. Now, indexing into row 0 doesn't create a new row 1, but a new row 0, so that all previous content positions stay the same. This makes building complex layouts order-independent [#1704](https://github.com/MakieOrg/Makie.jl/pull/1704).
- **Breaking** deprecate `to_colormap(cmap, ncolors)` in favor of `categorical_colors(cmap, ncolors)` and `resample_cmap(cmap, ncolors)` [#1901](https://github.com/MakieOrg/Makie.jl/pull/1901) [#1723](https://github.com/MakieOrg/Makie.jl/pull/1723).
- Added `empty!(fig)` and changed `empty!(scene)` to remove all child plots without detaching windows [#1818](https://github.com/MakieOrg/Makie.jl/pull/1818).
- Switched to erroring instead of warning for deprecated events `mousebuttons`, `keyboardbuttons` and `mousedrag`.
- `Layoutable` was renamed to `Block` and the infrastructure changed such that attributes are fixed fields and each block has its own `Scene` for better encapsulation [#1796](https://github.com/MakieOrg/Makie.jl/pull/1796).
- Added `SliderGrid` block which replaces the deprecated `labelslider!` and `labelslidergrid!` functions [#1796](https://github.com/MakieOrg/Makie.jl/pull/1796).
- The default anti-aliasing method can now be set in `CairoMakie.activate!` using the `antialias` keyword.  Available options are `CairoMakie.Cairo.ANTIALIAS_*` [#1875](https://github.com/MakieOrg/Makie.jl/pull/1875).
- Added ability to rasterize a plots in CairoMakie vector graphics if `plt.rasterize = true` or `plt.rasterize = scale::Int` [#1872](https://github.com/MakieOrg/Makie.jl/pull/1872).
- Fixed segfaults in `streamplot_impl` on Mac M1 [#1830](https://github.com/MakieOrg/Makie.jl/pull/1830).
- Set the [Cairo miter limit](https://www.cairographics.org/manual/cairo-cairo-t.html#cairo-set-miter-limit) to mimic GLMakie behaviour [#1844](https://github.com/MakieOrg/Makie.jl/pull/1844).
- Fixed a method ambiguity in `rotatedrect` [#1846](https://github.com/MakieOrg/Makie.jl/pull/1846).
- Allow weights in statistical recipes [#1816](https://github.com/MakieOrg/Makie.jl/pull/1816).
- Fixed manual cycling of plot attributes [#1873](https://github.com/MakieOrg/Makie.jl/pull/1873).
- Fixed type constraints in ticklabelalign attributes [#1882](https://github.com/MakieOrg/Makie.jl/pull/1882).

## [0.16.4] - 2022-02-16

- Fixed WGLMakie performance bug and added option to set fps via `WGLMakie.activate!(fps=30)`.
- Implemented `nan_color`, `lowclip`, `highclip` for `image(::Matrix{Float})` in shader.
- Cleaned up mesh shader and implemented `nan_color`, `lowclip`, `highclip` for `mesh(m; color::Matrix{Float})` on the shader.
- Allowed `GLMakie.Buffer` `GLMakie.Sampler` to be used in `GeometryBasics.Mesh` to partially update parts of a mesh/texture and different interpolation and clamping modes for the texture.

## [0.16.0] - 2022-01-07

- **Breaking** Removed `Node` alias [#1307](https://github.com/MakieOrg/Makie.jl/pull/1307), [#1393](https://github.com/MakieOrg/Makie.jl/pull/1393). To upgrade, simply replace all occurrences of `Node` with `Observable`.
- **Breaking** Cleaned up `Scene` type [#1192](https://github.com/MakieOrg/Makie.jl/pull/1192), [#1393](https://github.com/MakieOrg/Makie.jl/pull/1393). The `Scene()` constructor doesn't create any axes or limits anymore. All keywords like `raw`, `show_axis` have been removed. A scene now always works like it did when using the deprecated `raw=true`. All the high level functionality like showing an axis and adding a 3d camera has been moved to `LScene`. See the new `Scene` tutorial for more info: https://docs.makie.org/dev/tutorials/scenes/.
- **Breaking** Lights got moved to `Scene`, see the [lighting docs](https://docs.makie.org/stable/documentation/lighting) and [RPRMakie examples](https://docs.makie.org/stable/documentation/backends/rprmakie/).
- Added ECDF plot [#1310](https://github.com/MakieOrg/Makie.jl/pull/1310).
- Added Order Independent Transparency to GLMakie [#1418](https://github.com/MakieOrg/Makie.jl/pull/1418), [#1506](https://github.com/MakieOrg/Makie.jl/pull/1506). This type of transparency is now used with `transparency = true`. The old transparency handling is available with `transparency = false`.
- Fixed blurry text in GLMakie and WGLMakie [#1494](https://github.com/MakieOrg/Makie.jl/pull/1494).
- Introduced a new experimental backend for ray tracing: [RPRMakie](https://docs.makie.org/stable/documentation/backends/rprmakie/).
- Added the `Cycled` type, which can be used to select the i-th value from the current cycler for a specific attribute [#1248](https://github.com/MakieOrg/Makie.jl/pull/1248).
- The plot function `scatterlines` now uses `color` as `markercolor` if `markercolor` is `automatic`. Also, cycling of the `color` attribute is enabled [#1463](https://github.com/MakieOrg/Makie.jl/pull/1463).
- Added the function `resize_to_layout!`, which allows to resize a `Figure` so that it contains its top `GridLayout` without additional whitespace or clipping [#1438](https://github.com/MakieOrg/Makie.jl/pull/1438).
- Cleaned up lighting in 3D contours and isosurfaces [#1434](https://github.com/MakieOrg/Makie.jl/pull/1434).
- Adjusted attributes of volumeslices to follow the normal structure [#1404](https://github.com/MakieOrg/Makie.jl/pull/1404). This allows you to adjust attributes like `colormap` without going through nested attributes.
- Added depth to 3D contours and isosurfaces [#1395](https://github.com/MakieOrg/Makie.jl/pull/1395), [#1393](https://github.com/MakieOrg/Makie.jl/pull/1393). This allows them to intersect correctly with other 3D objects.
- Restricted 3D scene camera to one scene [#1394](https://github.com/MakieOrg/Makie.jl/pull/1394), [#1393](https://github.com/MakieOrg/Makie.jl/pull/1393). This fixes issues with multiple scenes fighting over events consumed by the camera. You can select a scene by cleaning on it.
- Added depth shift attribute for GLMakie and WGLMakie [#1382](https://github.com/MakieOrg/Makie.jl/pull/1382), [#1393](https://github.com/MakieOrg/Makie.jl/pull/1393). This can be used to adjust render order similar to `overdraw`.
- Simplified automatic width computation in barplots [#1223](https://github.com/MakieOrg/Makie.jl/pull/1223), [#1393](https://github.com/MakieOrg/Makie.jl/pull/1393). If no `width` attribute is passed, the default width is computed as the minimum difference between consecutive `x` positions. Gap between bars are given by the (multiplicative) `gap` attribute. The actual bar width equals `width * (1 - gap)`.
- Added logical expressions for `ispressed` [#1222](https://github.com/MakieOrg/Makie.jl/pull/1222), [#1393](https://github.com/MakieOrg/Makie.jl/pull/1393). This moves a lot of control over hotkeys towards the user. With these changes one can now set a hotkey to trigger on any or no key, collections of keys and logical combinations of keys (i.e. "A is pressed and B is not pressed").
- Fixed issues with `Menu` render order [#1411](https://github.com/MakieOrg/Makie.jl/pull/1411).
- Added `label_rotation` to barplot [#1401](https://github.com/MakieOrg/Makie.jl/pull/1401).
- Fixed issue where `pixelcam!` does not remove controls from other cameras [#1504](https://github.com/MakieOrg/Makie.jl/pull/1504).
- Added conversion for OffsetArrays [#1260](https://github.com/MakieOrg/Makie.jl/pull/1260).
- The `qqplot` `qqline` options were changed to `:identity`, `:fit`, `:fitrobust` and `:none` (the default) [#1563](https://github.com/MakieOrg/Makie.jl/pull/1563). Fixed numeric error due to double computation of quantiles when fitting `qqline`. Deprecated `plot(q::QQPair)` method as it does not have enough information for correct `qqline` fit.

All other changes are collected [in this PR](https://github.com/MakieOrg/Makie.jl/pull/1521) and in the [release notes](https://github.com/MakieOrg/Makie.jl/releases/tag/v0.16.0).

## [0.15.3] - 2021-10-16

- The functions `labelslidergrid!` and `labelslider!` now set fixed widths for the value column with a heuristic. It is possible now to pass `Formatting.format` format strings as format specifiers in addition to the previous functions.
- Fixed 2D arrow rotations in `streamplot` [#1352](https://github.com/MakieOrg/Makie.jl/pull/1352).

## [0.15.2] - 2021-08-26

- Re-enabled Julia 1.3 support.
- Use [MathTexEngine v0.2](https://github.com/Kolaru/MathTeXEngine.jl/releases/tag/v0.2.0).
- Depend on new GeometryBasics, which changes all the Vec/Point/Quaternion/RGB/RGBA - f0 aliases to just f. For example, `Vec2f0` is changed to `Vec2f`. Old aliases are still exported, but deprecated and will be removed in the next breaking release. For more details and an upgrade script, visit [GeometryBasics#97](https://github.com/JuliaGeometry/GeometryBasics.jl/pull/97).
- Added `hspan!` and `vspan!` functions [#1264](https://github.com/MakieOrg/Makie.jl/pull/1264).

## [0.15.1] - 2021-08-21

- Switched documentation framework to Franklin.jl.
- Added a specialization for `volumeslices` to DataInspector.
- Fixed 1 element `hist` [#1238](https://github.com/MakieOrg/Makie.jl/pull/1238) and make it easier to move `hist` [#1150](https://github.com/MakieOrg/Makie.jl/pull/1150).

## [0.15.0] - 2021-07-15

- `LaTeXString`s can now be used as input to `text` and therefore as labels for `Axis`, `Legend`, or other comparable objects. Mathematical expressions are typeset using [MathTeXEngine.jl](https://github.com/Kolaru/MathTeXEngine.jl) which offers a fast approximation of LaTeX typesetting [#1022](https://github.com/MakieOrg/Makie.jl/pull/1022).
- Added `Symlog10` and `pseudolog10` axis scales for log scale approximations that work with zero and negative values [#1109](https://github.com/MakieOrg/Makie.jl/pull/1109).
- Colorbar limits can now be passed as the attribute `colorrange` similar to plots [#1066](https://github.com/MakieOrg/Makie.jl/pull/1066).
- Added the option to pass three vectors to heatmaps and other plots using `SurfaceLike` conversion [#1101](https://github.com/MakieOrg/Makie.jl/pull/1101).
- Added `stairs` plot recipe [#1086](https://github.com/MakieOrg/Makie.jl/pull/1086).
- **Breaking** Removed `FigurePosition` and `FigureSubposition` types. Indexing into a `Figure` like `fig[1, 1]` now returns `GridPosition` and `GridSubposition` structs, which can be used in the same way as the types they replace. Because of an underlying change in `GridLayoutBase.jl`, it is now possible to do `Axis(gl[1, 1])` where `gl` is a `GridLayout` that is a sublayout of a `Figure`'s top layout [#1075](https://github.com/MakieOrg/Makie.jl/pull/1075).
- Bar plots and histograms have a new option for adding text labels [#1069](https://github.com/MakieOrg/Makie.jl/pull/1069).
- It is now possible to specify one `linewidth` value per segment in `linesegments` [#992](https://github.com/MakieOrg/Makie.jl/pull/992).
- Added a new 3d camera that allows for better camera movements using keyboard and mouse [#1024](https://github.com/MakieOrg/Makie.jl/pull/1024).
- Fixed the application of scale transformations to `surface` [#1070](https://github.com/MakieOrg/Makie.jl/pull/1070).
- Added an option to set a custom callback function for the `RectangleZoom` axis interaction to enable other use cases than zooming [#1104](https://github.com/MakieOrg/Makie.jl/pull/1104).
- Fixed rendering of `heatmap`s with one or more reversed ranges in CairoMakie, as in `heatmap(1:10, 10:-1:1, rand(10, 10))` [#1100](https://github.com/MakieOrg/Makie.jl/pull/1100).
- Fixed volume slice recipe and added docs for it [#1123](https://github.com/MakieOrg/Makie.jl/pull/1123).

[Unreleased]: https://github.com/MakieOrg/Makie.jl/compare/v0.24.3...HEAD
[0.24.3]: https://github.com/MakieOrg/Makie.jl/compare/v0.24.2...v0.24.3
[0.24.2]: https://github.com/MakieOrg/Makie.jl/compare/v0.24.1...v0.24.2
[0.24.1]: https://github.com/MakieOrg/Makie.jl/compare/v0.24.0...v0.24.1
[0.24.0]: https://github.com/MakieOrg/Makie.jl/compare/v0.23.0...v0.24.0
[0.23.0]: https://github.com/MakieOrg/Makie.jl/compare/v0.22.10...v0.23.0
[0.22.10]: https://github.com/MakieOrg/Makie.jl/compare/v0.22.9...v0.22.10
[0.22.9]: https://github.com/MakieOrg/Makie.jl/compare/v0.22.8...v0.22.9
[0.22.8]: https://github.com/MakieOrg/Makie.jl/compare/v0.22.7...v0.22.8
[0.22.7]: https://github.com/MakieOrg/Makie.jl/compare/v0.22.6...v0.22.7
[0.22.6]: https://github.com/MakieOrg/Makie.jl/compare/v0.22.5...v0.22.6
[0.22.5]: https://github.com/MakieOrg/Makie.jl/compare/v0.22.4...v0.22.5
[0.22.4]: https://github.com/MakieOrg/Makie.jl/compare/v0.22.3...v0.22.4
[0.22.3]: https://github.com/MakieOrg/Makie.jl/compare/v0.22.2...v0.22.3
[0.22.2]: https://github.com/MakieOrg/Makie.jl/compare/v0.22.1...v0.22.2
[0.22.1]: https://github.com/MakieOrg/Makie.jl/compare/v0.22.0...v0.22.1
[0.22.0]: https://github.com/MakieOrg/Makie.jl/compare/v0.21.18...v0.22.0
[0.21.18]: https://github.com/MakieOrg/Makie.jl/compare/v0.21.17...v0.21.18
[0.21.17]: https://github.com/MakieOrg/Makie.jl/compare/v0.21.16...v0.21.17
[0.21.16]: https://github.com/MakieOrg/Makie.jl/compare/v0.21.15...v0.21.16
[0.21.15]: https://github.com/MakieOrg/Makie.jl/compare/v0.21.14...v0.21.15
[0.21.14]: https://github.com/MakieOrg/Makie.jl/compare/v0.21.13...v0.21.14
[0.21.13]: https://github.com/MakieOrg/Makie.jl/compare/v0.21.12...v0.21.13
[0.21.12]: https://github.com/MakieOrg/Makie.jl/compare/v0.21.11...v0.21.12
[0.21.11]: https://github.com/MakieOrg/Makie.jl/compare/v0.21.10...v0.21.11
[0.21.10]: https://github.com/MakieOrg/Makie.jl/compare/v0.21.9...v0.21.10
[0.21.9]: https://github.com/MakieOrg/Makie.jl/compare/v0.21.8...v0.21.9
[0.21.8]: https://github.com/MakieOrg/Makie.jl/compare/v0.21.7...v0.21.8
[0.21.7]: https://github.com/MakieOrg/Makie.jl/compare/v0.21.6...v0.21.7
[0.21.6]: https://github.com/MakieOrg/Makie.jl/compare/v0.21.5...v0.21.6
[0.21.5]: https://github.com/MakieOrg/Makie.jl/compare/v0.21.4...v0.21.5
[0.21.4]: https://github.com/MakieOrg/Makie.jl/compare/v0.21.3...v0.21.4
[0.21.3]: https://github.com/MakieOrg/Makie.jl/compare/v0.21.2...v0.21.3
[0.21.2]: https://github.com/MakieOrg/Makie.jl/compare/v0.21.1...v0.21.2
[0.21.1]: https://github.com/MakieOrg/Makie.jl/compare/v0.21.0...v0.21.1
[0.21.0]: https://github.com/MakieOrg/Makie.jl/compare/v0.20.10...v0.21.0
[0.20.10]: https://github.com/MakieOrg/Makie.jl/compare/v0.20.9...v0.20.10
[0.20.9]: https://github.com/MakieOrg/Makie.jl/compare/v0.20.8...v0.20.9
[0.20.8]: https://github.com/MakieOrg/Makie.jl/compare/v0.20.7...v0.20.8
[0.20.7]: https://github.com/MakieOrg/Makie.jl/compare/v0.20.6...v0.20.7
[0.20.6]: https://github.com/MakieOrg/Makie.jl/compare/v0.20.5...v0.20.6
[0.20.5]: https://github.com/MakieOrg/Makie.jl/compare/v0.20.4...v0.20.5
[0.20.4]: https://github.com/MakieOrg/Makie.jl/compare/v0.20.3...v0.20.4
[0.20.3]: https://github.com/MakieOrg/Makie.jl/compare/v0.20.2...v0.20.3
[0.20.2]: https://github.com/MakieOrg/Makie.jl/compare/v0.20.1...v0.20.2
[0.20.1]: https://github.com/MakieOrg/Makie.jl/compare/v0.20.0...v0.20.1
[0.20.0]: https://github.com/MakieOrg/Makie.jl/compare/v0.19.12...v0.20.0
[0.19.12]: https://github.com/MakieOrg/Makie.jl/compare/v0.19.11...v0.19.12
[0.19.11]: https://github.com/MakieOrg/Makie.jl/compare/v0.19.10...v0.19.11
[0.19.10]: https://github.com/MakieOrg/Makie.jl/compare/v0.19.9...v0.19.10
[0.19.9]: https://github.com/MakieOrg/Makie.jl/compare/v0.19.8...v0.19.9
[0.19.8]: https://github.com/MakieOrg/Makie.jl/compare/v0.19.7...v0.19.8
[0.19.7]: https://github.com/MakieOrg/Makie.jl/compare/v0.19.6...v0.19.7
[0.19.6]: https://github.com/MakieOrg/Makie.jl/compare/v0.19.5...v0.19.6
[0.19.5]: https://github.com/MakieOrg/Makie.jl/compare/v0.19.4...v0.19.5
[0.19.4]: https://github.com/MakieOrg/Makie.jl/compare/v0.19.3...v0.19.4
[0.19.3]: https://github.com/MakieOrg/Makie.jl/compare/v0.19.1...v0.19.3
[0.19.1]: https://github.com/MakieOrg/Makie.jl/compare/v0.19.0...v0.19.1
[0.19.0]: https://github.com/MakieOrg/Makie.jl/compare/v0.18.4...v0.19.0
[0.18.4]: https://github.com/MakieOrg/Makie.jl/compare/v0.18.3...v0.18.4
[0.18.3]: https://github.com/MakieOrg/Makie.jl/compare/v0.18.2...v0.18.3
[0.18.2]: https://github.com/MakieOrg/Makie.jl/compare/v0.18.1...v0.18.2
[0.18.1]: https://github.com/MakieOrg/Makie.jl/compare/v0.18.0...v0.18.1
[0.18.0]: https://github.com/MakieOrg/Makie.jl/compare/v0.17.13...v0.18.0
[0.17.13]: https://github.com/MakieOrg/Makie.jl/compare/v0.17.12...v0.17.13
[0.17.12]: https://github.com/MakieOrg/Makie.jl/compare/v0.17.11...v0.17.12
[0.17.11]: https://github.com/MakieOrg/Makie.jl/compare/v0.17.10...v0.17.11
[0.17.10]: https://github.com/MakieOrg/Makie.jl/compare/v0.17.9...v0.17.10
[0.17.9]: https://github.com/MakieOrg/Makie.jl/compare/v0.17.7...v0.17.9
[0.17.7]: https://github.com/MakieOrg/Makie.jl/compare/v0.17.6...v0.17.7
[0.17.6]: https://github.com/MakieOrg/Makie.jl/compare/v0.17.5...v0.17.6
[0.17.5]: https://github.com/MakieOrg/Makie.jl/compare/v0.17.4...v0.17.5
[0.17.4]: https://github.com/MakieOrg/Makie.jl/compare/v0.17.3...v0.17.4
[0.17.3]: https://github.com/MakieOrg/Makie.jl/compare/v0.17.2...v0.17.3
[0.17.2]: https://github.com/MakieOrg/Makie.jl/compare/v0.17.1...v0.17.2
[0.17.1]: https://github.com/MakieOrg/Makie.jl/compare/v0.17.0...v0.17.1
[0.17.0]: https://github.com/MakieOrg/Makie.jl/compare/v0.16.4...v0.17.0
[0.16.4]: https://github.com/MakieOrg/Makie.jl/compare/v0.16.0...v0.16.4
[0.16.0]: https://github.com/MakieOrg/Makie.jl/compare/v0.15.3...v0.16.0
[0.15.3]: https://github.com/MakieOrg/Makie.jl/compare/v0.15.2...v0.15.3
[0.15.2]: https://github.com/MakieOrg/Makie.jl/compare/v0.15.1...v0.15.2
[0.15.1]: https://github.com/MakieOrg/Makie.jl/compare/v0.15.0...v0.15.1
[0.15.0]: https://github.com/MakieOrg/Makie.jl/compare/v0.14.2...v0.15.0<|MERGE_RESOLUTION|>--- conflicted
+++ resolved
@@ -2,14 +2,11 @@
 
 ## Unreleased
 
-<<<<<<< HEAD
 - Adjusted compute `map!` to accept mixed array contain Symbols and compute nodes [#5167](https://github.com/MakieOrg/Makie.jl/pull/5167)
-=======
 - Added `register_projected_positions!()` for projecting data in recipes (from start to finish). Also generalized `register_position_transform!()` and related for use in recipes [#5121](https://github.com/MakieOrg/Makie.jl/pull/5121)
 - Added `register_projected_rotations_2d!` for calculating the screen space rotation between data points of a plot. [#5121](https://github.com/MakieOrg/Makie.jl/pull/5121)
 - Added `map!(f, plot::Plot, inputs, outputs)` method (accepting a plot instead of a compute graph). [#5121](https://github.com/MakieOrg/Makie.jl/pull/5121)
 - Updated `arrows`, `bracket`, `contour`, `contour3d`, `poly`, `streamplot`, `textlabel`, `triplot`, `voronoiplot` and `hexbin` to use the compute graph instead of observables. [#5121](https://github.com/MakieOrg/Makie.jl/pull/5121)
->>>>>>> a00cff01
 - Fixed `p.text = "..."` erroring with `p = text(..., text = rich(...))` [#5173](https://github.com/MakieOrg/Makie.jl/pull/5173)
 
 ## [0.24.3] - 2025-07-04
