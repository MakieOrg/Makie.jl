--- conflicted
+++ resolved
@@ -1,12 +1,9 @@
 # Changelog
 
 ## [Unreleased]
-<<<<<<< HEAD
 
 - Added new `annotate` recipe which can be used for labeling many data points with automatically non-overlapping labels, or for more bespoke annotation with manually chosen positions and connecting arrows [#4891](https://github.com/MakieOrg/Makie.jl/pull/4891).
-=======
 - Fixed precompilation bug in julia dev 1.13 [#5018](https://github.com/MakieOrg/Makie.jl/pull/5018).
->>>>>>> 90f0f046
 - Fixed screen not open assertion and `Makie.isclosed(scene)` in WGLMakie [#5008](https://github.com/MakieOrg/Makie.jl/pull/5008).
 
 ## [0.22.7] - 2025-05-23
