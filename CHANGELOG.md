# Changelog

## [Unreleased]

<<<<<<< HEAD
- CairoMakie: Add argument `pdf_version` to restrict the PDF version when saving a figure as a PDF [#3845](https://github.com/MakieOrg/Makie.jl/pull/3845).
- Add line-loop detection and rendering to GLMakie and WGLMakie [#3907](https://github.com/MakieOrg/Makie.jl/pull/3907)
=======
## [0.21.3] - 2024-06-17

- Fix stack overflows when using `markerspace = :data` with `scatter` [#3960](https://github.com/MakieOrg/Makie.jl/issues/3960).
- CairoMakie: Fix broken SVGs when using non-interpolated image primitives, for example Colorbars, with recent Cairo versions [#3967](https://github.com/MakieOrg/Makie.jl/pull/3967).
- CairoMakie: Add argument `pdf_version` to restrict the PDF version when saving a figure as a PDF [#3845](https://github.com/MakieOrg/Makie.jl/pull/3845).
- CairoMakie: Fix incorrect scaling factor for SVGs with Cairo_jll 1.18 [#3964](https://github.com/MakieOrg/Makie.jl/pull/3964).
>>>>>>> 12aa2fd5

## [0.21.2] - 2024-05-22

- Added `cycle` to general attribute allowlist so that it works also with plot types that don't set one in their theme [#3879](https://github.com/MakieOrg/Makie.jl/pull/3879).

## [0.21.1] - 2024-05-21

- `boundingbox` now relies on `apply_transform(transform, data_limits(plot))` rather than transforming the corner points of the bounding box [#3856](https://github.com/MakieOrg/Makie.jl/pull/3856).
- Adjusted `Axis` limits to consider transformations more consistently [#3864](https://github.com/MakieOrg/Makie.jl/pull/3864).
- Fix problems with incorrectly disabled attributes in recipes [#3870](https://github.com/MakieOrg/Makie.jl/pull/3870), [#3866](https://github.com/MakieOrg/Makie.jl/pull/3866).
- Fix RPRMakie with Material [#3872](https://github.com/MakieOrg/Makie.jl/pull/3872).
- Support the loop option in html video output [#3697](https://github.com/MakieOrg/Makie.jl/pull/3697).

## [0.21.0] - 2024-05-08

- Add `voxels` plot [#3527](https://github.com/MakieOrg/Makie.jl/pull/3527).
- Added supported markers hint to unsupported marker warn message [#3666](https://github.com/MakieOrg/Makie.jl/pull/3666).
- Fixed bug in CairoMakie line drawing when multiple successive points had the same color [#3712](https://github.com/MakieOrg/Makie.jl/pull/3712).
- Remove StableHashTraits in favor of calculating hashes directly with CRC32c [#3667](https://github.com/MakieOrg/Makie.jl/pull/3667).
- **Breaking (sort of)** Added a new `@recipe` variant which allows documenting attributes directly where they are defined and validating that all attributes are known whenever a plot is created. This is not breaking in the sense that the API changes, but user code is likely to break because of misspelled attribute names etc. that have so far gone unnoticed.
- Add axis converts, enabling unit/categorical support and more [#3226](https://github.com/MakieOrg/Makie.jl/pull/3226).
- **Breaking** Streamlined `data_limits` and `boundingbox` [#3671](https://github.com/MakieOrg/Makie.jl/pull/3671)
  - `data_limits` now only considers plot positions, completely ignoring transformations
  - `boundingbox(p::Text)` is deprecated in favor of `boundingbox(p::Text, p.markerspace[])`. The more internal methods use `string_boundingbox(p)`. [#3723](https://github.com/MakieOrg/Makie.jl/pull/3723)
  - `boundingbox` overwrites must now include a secondary space argument to work `boundingbox(plot, space::Symbol = :data)` [#3723](https://github.com/MakieOrg/Makie.jl/pull/3723)
  - `boundingbox` now always consider `transform_func` and `model`
  - `data_limits(::Scatter)` and `boundingbox(::Scatter)` now consider marker transformations [#3716](https://github.com/MakieOrg/Makie.jl/pull/3716)
- **Breaking** Improved Float64 compatability of Axis [#3681](https://github.com/MakieOrg/Makie.jl/pull/3681)
  - This added an extra conversion step which only takes effect when Float32 precision becomes relevant. In those cases code using `project()` functions will be wrong as the transformation is not applied. Use `project(plot_or_scene, ...)` or apply the conversion yourself beforehand with `Makie.f32_convert(plot_or_scene, transformed_point)` and use `patched_model = Makie.patch_model(plot_or_scene, model)`.
  - `Makie.to_world(point, matrix, resolution)` has been deprecated in favor of `Makie.to_world(scene_or_plot, point)` to include float32 conversions.
- **Breaking** Reworked line shaders in GLMakie and WGLMakie [#3558](https://github.com/MakieOrg/Makie.jl/pull/3558)
  - GLMakie: Removed support for per point linewidths
  - GLMakie: Adjusted dots (e.g. with `linestyle = :dot`) to bend across a joint
  - GLMakie: Adjusted linestyles to scale with linewidth dynamically so that dots remain dots with changing linewidth
  - GLMakie: Cleaned up anti-aliasing for truncated joints
  - WGLMakie: Added support for linestyles
  - WGLMakie: Added line joints
  - WGLMakie: Added native anti-aliasing which generally improves quality but introduces outline artifacts in some cases (same as GLMakie)
  - Both: Adjusted handling of thin lines which may result in different color intensities
- Fixed an issue with lines being drawn in the wrong direction in 3D (with perspective projection) [#3651](https://github.com/MakieOrg/Makie.jl/pull/3651).
- **Breaking** Renamed attribute `rotations` to `rotation` for `scatter` and `meshscatter` which had been inconsistent with the otherwise singular naming scheme and other plots like `text` [#3724](https://github.com/MakieOrg/Makie.jl/pull/3724).
- Fixed `contourf` bug where n levels would sometimes miss the uppermost value, causing gaps [#3713](https://github.com/MakieOrg/Makie.jl/pull/3713).
- Added `scale` attribute to `violin` [#3352](https://github.com/MakieOrg/Makie.jl/pull/3352).
- Use label formatter in barplot [#3718](https://github.com/MakieOrg/Makie.jl/pull/3718).
- Fix the incorrect shading with non uniform markerscale in meshscatter [#3722](https://github.com/MakieOrg/Makie.jl/pull/3722)
- Add `scale_to=:flip` option to `hist`, which flips the direction of the bars [#3732](https://github.com/MakieOrg/Makie.jl/pull/3732)
- Fixed an issue with the texture atlas not updating in WGLMakie after display, causing new symbols to not show up [#3737](https://github.com/MakieOrg/Makie.jl/pull/3737)
- Added `linecap` and `joinstyle` attributes for lines and linesegments. Also normalized `miter_limit` to 60° across all backends. [#3771](https://github.com/MakieOrg/Makie.jl/pull/3771)

## [0.20.10] 2024-05-07

- Loosened type restrictions for potentially array-valued colors in `Axis` attributes like `xticklabelcolor` [#3826](https://github.com/MakieOrg/Makie.jl/pull/3826).
- Added support for intervals for specifying axis limits [#3696](https://github.com/MakieOrg/Makie.jl/pull/3696)
- Added recipes for plotting intervals to `Band`, `Rangebars`, `H/VSpan` [3695](https://github.com/MakieOrg/Makie.jl/pull/3695)
- Documented `WilkinsonTicks` [#3819](https://github.com/MakieOrg/Makie.jl/pull/3819).
- Added `axislegend(ax, "title")` method [#3808](https://github.com/MakieOrg/Makie.jl/pull/3808).
- Improved thread safety of rendering with CairoMakie (independent `Scene`s only) by locking FreeType handles [#3777](https://github.com/MakieOrg/Makie.jl/pull/3777).
- Adds a tutorial for how to make recipes work with new types [#3816](https://github.com/MakieOrg/Makie.jl/pull/3816).
- Provided an interface to convert markers in CairoMakie separately (`cairo_scatter_marker`) so external packages can overload it. [#3811](https://github.com/MakieOrg/Makie.jl/pull/3811)
- Updated to DelaunayTriangulation v1.0 [#3787](https://github.com/MakieOrg/Makie.jl/pull/3787).
- Added methods `hidedecorations!`, `hiderdecorations!`, `hidethetadecorations!` and  `hidespines!` for `PolarAxis` axes [#3823](https://github.com/MakieOrg/Makie.jl/pull/3823).
- Added `loop` option support for HTML outputs when recording videos with `record` [#3697](https://github.com/MakieOrg/Makie.jl/pull/3697).

## [0.20.9] - 2024-03-29

- Added supported markers hint to unsupported marker warn message [#3666](https://github.com/MakieOrg/Makie.jl/pull/3666).
- Fixed bug in CairoMakie line drawing when multiple successive points had the same color [#3712](https://github.com/MakieOrg/Makie.jl/pull/3712).
- Remove StableHashTraits in favor of calculating hashes directly with CRC32c [#3667](https://github.com/MakieOrg/Makie.jl/pull/3667).
- Fixed `contourf` bug where n levels would sometimes miss the uppermost value, causing gaps [#3713](https://github.com/MakieOrg/Makie.jl/pull/3713).
- Added `scale` attribute to `violin` [#3352](https://github.com/MakieOrg/Makie.jl/pull/3352).
- Use label formatter in barplot [#3718](https://github.com/MakieOrg/Makie.jl/pull/3718).
- Fix the incorrect shading with non uniform markerscale in meshscatter [#3722](https://github.com/MakieOrg/Makie.jl/pull/3722)
- Add `scale_to=:flip` option to `hist`, which flips the direction of the bars [#3732](https://github.com/MakieOrg/Makie.jl/pull/3732)
- Fixed an issue with the texture atlas not updating in WGLMakie after display, causing new symbols to not show up [#3737](https://github.com/MakieOrg/Makie.jl/pull/3737)

## [0.20.8] - 2024-02-22

- Fixed excessive use of space with HTML image outputs [#3642](https://github.com/MakieOrg/Makie.jl/pull/3642).
- Fixed bugs with format strings and add new features by switching to Format.jl [#3633](https://github.com/MakieOrg/Makie.jl/pull/3633).
- Fixed an issue where CairoMakie would unnecessarily rasterize polygons [#3605](https://github.com/MakieOrg/Makie.jl/pull/3605).
- Added `PointBased` conversion trait to `scatterlines` recipe [#3603](https://github.com/MakieOrg/Makie.jl/pull/3603).
- Multiple small fixes for `map_latest`, `WGLMakie` picking and `PlotSpec` [#3637](https://github.com/MakieOrg/Makie.jl/pull/3637).
- Fixed PolarAxis `rticks` being incompatible with rich text. [#3615](https://github.com/MakieOrg/Makie.jl/pull/3615)
- Fixed an issue causing lines, scatter and text to not scale with resolution after deleting plots in GLMakie. [#3649](https://github.com/MakieOrg/Makie.jl/pull/3649)

## [0.20.7] - 2024-02-04

- Equalized alignment point of mirrored ticks to that of normal ticks [#3598](https://github.com/MakieOrg/Makie.jl/pull/3598).
- Fixed stack overflow error on conversion of gridlike data with missings [#3597](https://github.com/MakieOrg/Makie.jl/pull/3597).
- Fixed mutation of CairoMakie src dir when displaying png files [#3588](https://github.com/MakieOrg/Makie.jl/pull/3588).
- Added better error messages for plotting into `FigureAxisPlot` and `AxisPlot` as Plots.jl users are likely to do [#3596](https://github.com/MakieOrg/Makie.jl/pull/3596).
- Added compat bounds for IntervalArithmetic.jl due to bug with DelaunayTriangulation.jl [#3595](https://github.com/MakieOrg/Makie.jl/pull/3595).
- Removed possibility of three-argument `barplot` [#3574](https://github.com/MakieOrg/Makie.jl/pull/3574).

## [0.20.6] - 2024-02-02

- Fix issues with Camera3D not centering [#3582](https://github.com/MakieOrg/Makie.jl/pull/3582)
- Allowed creating legend entries from plot objects with scalar numbers as colors [#3587](https://github.com/MakieOrg/Makie.jl/pull/3587).

## [0.20.5] - 2024-01-25

- Use plot plot instead of scene transform functions in CairoMakie, fixing missplaced h/vspan. [#3552](https://github.com/MakieOrg/Makie.jl/pull/3552)
- Fix error printing on shader error [#3530](https://github.com/MakieOrg/Makie.jl/pull/3530).
- Update pagefind to 1.0.4 for better headline search [#3534](https://github.com/MakieOrg/Makie.jl/pull/3534).
- Remove unecessary deps, e.g. Setfield [3546](https://github.com/MakieOrg/Makie.jl/pull/3546).
- Don't clear args, rely on delete deregister_callbacks [#3543](https://github.com/MakieOrg/Makie.jl/pull/3543).
- Add interpolate keyword for Surface [#3541](https://github.com/MakieOrg/Makie.jl/pull/3541).
- Fix a DataInspector bug if inspector_label is used with RGB images [#3468](https://github.com/MakieOrg/Makie.jl/pull/3468).

## [0.20.4] - 2024-01-04

- Changes for Bonito rename and WGLMakie docs improvements [#3477](https://github.com/MakieOrg/Makie.jl/pull/3477).
- Add stroke and glow support to scatter and text in WGLMakie [#3518](https://github.com/MakieOrg/Makie.jl/pull/3518).
- Fix clipping issues with Camera3D when zooming in [#3529](https://github.com/MakieOrg/Makie.jl/pull/3529)

## [0.20.3] - 2023-12-21

- Add `depthsorting` as a hidden attribute for scatter plots in GLMakie as an alternative fix for outline artifacts. [#3432](https://github.com/MakieOrg/Makie.jl/pull/3432)
- Disable SDF based anti-aliasing in scatter, text and lines plots when `fxaa = true` in GLMakie. This allows removing outline artifacts at the cost of quality. [#3408](https://github.com/MakieOrg/Makie.jl/pull/3408)
- DataInspector Fixes: Fixed depth order, positional labels being in transformed space and `:inspector_clear` not getting called when moving from one plot to another. [#3454](https://github.com/MakieOrg/Makie.jl/pull/3454)
- Fixed bug in GLMakie where the update from a (i, j) sized GPU buffer to a (j, i) sized buffer would fail [#3456](https://github.com/MakieOrg/Makie.jl/pull/3456).
- Add `interpolate=true` to `volume(...)`, allowing to disable interpolation [#3485](https://github.com/MakieOrg/Makie.jl/pull/3485).

## [0.20.2] - 2023-12-01

- Switched from SHA512 to CRC32c salting in CairoMakie svgs, drastically improving svg rendering speed [#3435](https://github.com/MakieOrg/Makie.jl/pull/3435).
- Fixed a bug with h/vlines and h/vspan not correctly resolving transformations [#3418](https://github.com/MakieOrg/Makie.jl/pull/3418).
- Fixed a bug with h/vlines and h/vspan returning the wrong limits, causing an error in Axis [#3427](https://github.com/MakieOrg/Makie.jl/pull/3427).
- Fixed clipping when zooming out of a 3D (L)Scene [#3433](https://github.com/MakieOrg/Makie.jl/pull/3433).
- Moved the texture atlas cache to `.julia/scratchspaces` instead of a dedicated `.julia/makie` [#3437](https://github.com/MakieOrg/Makie.jl/pull/3437)

## [0.20.1] - 2023-11-23

- Fixed bad rendering of `poly` in GLMakie by triangulating points after transformations [#3402](https://github.com/MakieOrg/Makie.jl/pull/3402).
- Fixed bug regarding inline display in VSCode Jupyter notebooks and other similar environments [#3403](https://github.com/MakieOrg/Makie.jl/pull/3403).
- Fixed issue with `plottype`, allowed `onany(...; update = true)` and fixed `Block` macro use outside Makie [#3401](https://github.com/MakieOrg/Makie.jl/pull/3401).

## [0.20.0] - 2023-11-21

- GLMakie has gained support for HiDPI (aka Retina) screens. This also enables saving images with higher resolution than screen pixel dimensions [#2544](https://github.com/MakieOrg/Makie.jl/pull/2544).
- Fixed an issue where NaN was interpreted as zero when rendering `surface` through CairoMakie [#2598](https://github.com/MakieOrg/Makie.jl/pull/2598).
- Improved 3D camera handling, hotkeys and functionality [#2746](https://github.com/MakieOrg/Makie.jl/pull/2746).
- Added `shading = :verbose` in GLMakie to allow for multiple light sources. Also added more light types, fixed light directions for the previous lighting model (now `shading = :fast`) and adjusted `backlight` to affect normals[#3246](https://github.com/MakieOrg/Makie.jl/pull/3246).
- Changed the glyph used for negative numbers in tick labels from hyphen to minus [#3379](https://github.com/MakieOrg/Makie.jl/pull/3379).
- Added new declarative API for AlgebraOfGraphics, Pluto and easier dashboards [#3281](https://github.com/MakieOrg/Makie.jl/pull/3281).
- WGLMakie got faster line rendering with less updating bugs [#3062](https://github.com/MakieOrg/Makie.jl/pull/3062).
- **Breaking** Replaced `PolarAxis.radial_distortion_threshold` with `PolarAxis.radius_at_origin`. [#3381](https://github.com/MakieOrg/Makie.jl/pull/3381)
- **Breaking** Deprecated the `resolution` keyword in favor of `size` to reflect that this value is not a pixel resolution anymore [#3343](https://github.com/MakieOrg/Makie.jl/pull/3343).
- **Breaking** Refactored the `SurfaceLike` family of traits into `VertexGrid`, `CellGrid` and `ImageLike` [#3106](https://github.com/MakieOrg/Makie.jl/pull/3106).
- **Breaking** Deprecated `pixelarea(scene)` and `scene.px_area` in favor of viewport.
- **Breaking** Refactored the `Combined` Plot object and renamed it to `Plot`, improving compile times ~2x [#3082](https://github.com/MakieOrg/Makie.jl/pull/3082).
- **Breaking** Removed old depreactions in [#3113](https://github.com/MakieOrg/Makie.jl/pull/3113/commits/3a39210ef87a0032d78cb27c0c1019faa604effd).
- **Breaking** Deprecated using AbstractVector as sides of `image` [#3395](https://github.com/MakieOrg/Makie.jl/pull/3395).
- **Breaking** `errorbars` and `rangebars` now use color cycling [#3230](https://github.com/MakieOrg/Makie.jl/pull/3230).

## [0.19.12] - 2023-10-31

- Added `cornerradius` attribute to `Box` for rounded corners [#3346](https://github.com/MakieOrg/Makie.jl/pull/3346).
- Fix grouping of a zero-height bar in `barplot`. Now a zero-height bar shares the same properties of the previous bar, and if the bar is the first one, its height is treated as positive if and only if there exists a bar of positive height or all bars are zero-height [#3058](https://github.com/MakieOrg/Makie.jl/pull/3058).
- Fixed a bug where Axis still consumes scroll events when interactions are disabled [#3272](https://github.com/MakieOrg/Makie.jl/pull/3272).
- Added `cornerradius` attribute to `Box` for rounded corners [#3308](https://github.com/MakieOrg/Makie.jl/pull/3308).
- Upgraded `StableHashTraits` from 1.0 to 1.1 [#3309](https://github.com/MakieOrg/Makie.jl/pull/3309).

## [0.19.11] - 2023-10-05

- Setup automatic colorbars for volumeslices [#3253](https://github.com/MakieOrg/Makie.jl/pull/3253).
- Colorbar for arrows [#3275](https://github.com/MakieOrg/Makie.jl/pull/3275).
- Small bugfixes [#3275](https://github.com/MakieOrg/Makie.jl/pull/3275).

## [0.19.10] - 2023-09-21

- Fixed bugs with Colorbar in recipes, add new API for creating a recipe colorbar and introduce experimental support for Categorical colormaps [#3090](https://github.com/MakieOrg/Makie.jl/pull/3090).
- Added experimental Datashader implementation [#2883](https://github.com/MakieOrg/Makie.jl/pull/2883).
- **Breaking** Changed the default order Polar arguments to (theta, r). [#3154](https://github.com/MakieOrg/Makie.jl/pull/3154)
- General improvements to `PolarAxis`: full rlimtis & thetalimits, more controls and visual tweaks. See pr for more details.[#3154](https://github.com/MakieOrg/Makie.jl/pull/3154)

## [0.19.9] - 2023-09-11

- Allow arbitrary reversible scale functions through `ReversibleScale`.
- Deprecated `linestyle=vector_of_gaps` in favor of `linestyle=Linestyle(vector_of_gaps)` [3135](https://github.com/MakieOrg/Makie.jl/pull/3135), [3193](https://github.com/MakieOrg/Makie.jl/pull/3193).
- Fixed some errors around dynamic changes of `ax.xscale` or `ax.yscale` [#3084](https://github.com/MakieOrg/Makie.jl/pull/3084)
- Improved Barplot Label Alignment [#3160](https://github.com/MakieOrg/Makie.jl/issues/3160).
- Fixed regression in determining axis limits [#3179](https://github.com/MakieOrg/Makie.jl/pull/3179)
- Added a theme `theme_latexfonts` that uses the latex font family as default fonts [#3147](https://github.com/MakieOrg/Makie.jl/pull/3147), [#3180](https://github.com/MakieOrg/Makie.jl/pull/3180).
- Upgrades `StableHashTraits` from 0.3 to 1.0

## [0.19.8] - 2023-08-15

- Improved CairoMakie rendering of `lines` with repeating colors in an array [#3141](https://github.com/MakieOrg/Makie.jl/pull/3141).
- Added `strokecolormap` to poly. [#3145](https://github.com/MakieOrg/Makie.jl/pull/3145)
- Added `xreversed`, `yreversed` and `zreversed` attributes to `Axis3` [#3138](https://github.com/MakieOrg/Makie.jl/pull/3138).
- Fixed incorrect placement of contourlabels with transform functions [#3083](https://github.com/MakieOrg/Makie.jl/pull/3083)
- Fixed automatic normal generation for meshes with shading and no normals [#3041](https://github.com/MakieOrg/Makie.jl/pull/3041).
- Added the `triplot` and `voronoiplot` recipes from DelaunayTriangulation.jl [#3102](https://github.com/MakieOrg/Makie.jl/pull/3102), [#3159](https://github.com/MakieOrg/Makie.jl/pull/3159).

## [0.19.7] - 2023-07-22

- Allow arbitrary functions to color `streamplot` lines by passing a `Function` to `color`.  This must accept `Point` of the appropriate dimension and return a `Point`, `Vec`, or other arraylike object [#2002](https://github.com/MakieOrg/Makie.jl/pull/2002).
- `arrows` can now take input of the form `x::AbstractVector, y::AbstractVector, [z::AbstractVector,] f::Function`, where `f` must return a `VecTypes` of the appropriate dimension [#2597](https://github.com/MakieOrg/Makie.jl/pull/2597).
- Exported colorbuffer, and added `colorbuffer(axis::Axis; include_decorations=false, colorbuffer_kws...)`, to get an image of an axis with or without decorations [#3078](https://github.com/MakieOrg/Makie.jl/pull/3078).
- Fixed an issue where the `linestyle` of some polys was not applied to the stroke in CairoMakie. [#2604](https://github.com/MakieOrg/Makie.jl/pull/2604)
- Add `colorscale = identity` to any plotting function using a colormap. This works with any scaling function like `log10`, `sqrt` etc. Consequently, `scale` for `hexbin` is replaced with `colorscale` [#2900](https://github.com/MakieOrg/Makie.jl/pull/2900).
- Add `alpha=1.0` argument to all basic plots, which supports independently adding an alpha component to colormaps and colors. Multiple alphas like in `plot(alpha=0.2, color=RGBAf(1, 0, 0, 0.5))`, will get multiplied [#2900](https://github.com/MakieOrg/Makie.jl/pull/2900).
- `hexbin` now supports any per-observation weights which StatsBase respects - `<: StatsBase.AbstractWeights`, `Vector{Real}`, or `nothing` (the default). [#2804](https://github.com/MakieOrg/Makie.jl/pulls/2804)
- Added a new Axis type, `PolarAxis`, which is an axis with a polar projection.  Input is in `(r, theta)` coordinates and is transformed to `(x, y)` coordinates using the standard polar-to-cartesian transformation.
  Generally, its attributes are very similar to the usual `Axis` attributes, but `x` is replaced by `r` and `y` by `θ`.
  It also inherits from the theme of `Axis` in this manner, so should work seamlessly with Makie themes [#2990](https://github.com/MakieOrg/Makie.jl/pull/2990).
- `inherit` now has a new signature `inherit(scene, attrs::NTuple{N, Symbol}, default_value)`, allowing recipe authors to access nested attributes when trying to inherit from the parent Scene.
  For example, one could inherit from `scene.Axis.yticks` by `inherit(scene, (:Axis, :yticks), $default_value)` [#2990](https://github.com/MakieOrg/Makie.jl/pull/2990).
- Fixed incorrect rendering of 3D heatmaps [#2959](https://github.com/MakieOrg/Makie.jl/pull/2959)
- Deprecated `flatten_plots` in favor of `collect_atomic_plots`. Using the new `collect_atomic_plots` fixed a bug in CairoMakie where the z-level of plots within recipes was not respected. [#2793](https://github.com/MakieOrg/Makie.jl/pull/2793)
- Fixed incorrect line depth in GLMakie [#2843](https://github.com/MakieOrg/Makie.jl/pull/2843)
- Fixed incorrect line alpha in dense lines in GLMakie [#2843](https://github.com/MakieOrg/Makie.jl/pull/2843)
- Fixed DataInspector interaction with transformations [#3002](https://github.com/MakieOrg/Makie.jl/pull/3002)
- Added option `WGLMakie.activate!(resize_to_body=true)`, to make plots resize to the VSCode plotpane. Resizes to the HTML body element, so may work outside VSCode [#3044](https://github.com/MakieOrg/Makie.jl/pull/3044), [#3042](https://github.com/MakieOrg/Makie.jl/pull/3042).
- Fixed DataInspector interaction with transformations [#3002](https://github.com/MakieOrg/Makie.jl/pull/3002).
- Fixed incomplete stroke with some Bezier markers in CairoMakie and blurry strokes in GLMakie [#2961](https://github.com/MakieOrg/Makie.jl/pull/2961)
- Added the ability to use custom triangulations from DelaunayTriangulation.jl [#2896](https://github.com/MakieOrg/Makie.jl/pull/2896).
- Adjusted scaling of scatter/text stroke, glow and anti-aliasing width under non-uniform 2D scaling (Vec2f markersize/fontsize) in GLMakie [#2950](https://github.com/MakieOrg/Makie.jl/pull/2950).
- Scaled `errorbar` whiskers and `bracket` correctly with transformations [#3012](https://github.com/MakieOrg/Makie.jl/pull/3012).
- Updated `bracket` when the screen is resized or transformations change [#3012](https://github.com/MakieOrg/Makie.jl/pull/3012).

## [0.19.6] - 2023-06-09

- Fixed broken AA for lines with strongly varying linewidth [#2953](https://github.com/MakieOrg/Makie.jl/pull/2953).
- Fixed WGLMakie JS popup [#2976](https://github.com/MakieOrg/Makie.jl/pull/2976).
- Fixed `legendelements` when children have no elements [#2982](https://github.com/MakieOrg/Makie.jl/pull/2982).
- Bumped compat for StatsBase to 0.34 [#2915](https://github.com/MakieOrg/Makie.jl/pull/2915).
- Improved thread safety [#2840](https://github.com/MakieOrg/Makie.jl/pull/2840).

## [0.19.5] - 2023-05-12

- Added `loop` option for GIF outputs when recording videos with `record` [#2891](https://github.com/MakieOrg/Makie.jl/pull/2891).
- Fixed line rendering issues in GLMakie [#2843](https://github.com/MakieOrg/Makie.jl/pull/2843).
- Fixed incorrect line alpha in dense lines in GLMakie [#2843](https://github.com/MakieOrg/Makie.jl/pull/2843).
- Changed `scene.clear` to an observable and made changes in `Scene` Observables trigger renders in GLMakie [#2929](https://github.com/MakieOrg/Makie.jl/pull/2929).
- Added contour labels [#2496](https://github.com/MakieOrg/Makie.jl/pull/2496).
- Allowed rich text to be used in Legends [#2902](https://github.com/MakieOrg/Makie.jl/pull/2902).
- Added more support for zero length Geometries [#2917](https://github.com/MakieOrg/Makie.jl/pull/2917).
- Made CairoMakie drawing for polygons with holes order independent [#2918](https://github.com/MakieOrg/Makie.jl/pull/2918).
- Fixes for `Makie.inline!()`, allowing now for `Makie.inline!(automatic)` (default), which is better at automatically opening a window/ inlining a plot into plotpane when needed [#2919](https://github.com/MakieOrg/Makie.jl/pull/2919) [#2937](https://github.com/MakieOrg/Makie.jl/pull/2937).
- Block/Axis doc improvements [#2940](https://github.com/MakieOrg/Makie.jl/pull/2940) [#2932](https://github.com/MakieOrg/Makie.jl/pull/2932) [#2894](https://github.com/MakieOrg/Makie.jl/pull/2894).

## [0.19.4] - 2023-03-31

- Added export of `hidezdecorations!` from MakieLayout [#2821](https://github.com/MakieOrg/Makie.jl/pull/2821).
- Fixed an issue with GLMakie lines becoming discontinuous [#2828](https://github.com/MakieOrg/Makie.jl/pull/2828).

## [0.19.3] - 2023-03-21

- Added the `stephist` plotting function [#2408](https://github.com/JuliaPlots/Makie.jl/pull/2408).
- Added the `brackets` plotting function [#2356](https://github.com/MakieOrg/Makie.jl/pull/2356).
- Fixed an issue where `poly` plots with `Vector{<: MultiPolygon}` inputs with per-polygon color were mistakenly rendered as meshes using CairoMakie [#2590](https://github.com/MakieOrg/Makie.jl/pulls/2478).
- Fixed a small typo which caused an error in the `Stepper` constructor [#2600](https://github.com/MakieOrg/Makie.jl/pulls/2478).
- Improve cleanup on block deletion [#2614](https://github.com/MakieOrg/Makie.jl/pull/2614)
- Add `menu.scroll_speed` and increase default speed for non-apple [#2616](https://github.com/MakieOrg/Makie.jl/pull/2616).
- Fixed rectangle zoom for nonlinear axes [#2674](https://github.com/MakieOrg/Makie.jl/pull/2674)
- Cleaned up linestyles in GLMakie (Fixing artifacting, spacing/size, anti-aliasing) [#2666](https://github.com/MakieOrg/Makie.jl/pull/2666).
- Fixed issue with scatterlines only accepting concrete color types as `markercolor` [#2691](https://github.com/MakieOrg/Makie.jl/pull/2691).
- Fixed an accidental issue where `LaTeXStrings` were not typeset correctly in `Axis3` [#2558](https://github.com/MakieOrg/Makie.jl/pull/2588).
- Fixed a bug where line segments in `text(lstr::LaTeXString)` were ignoring offsets [#2668](https://github.com/MakieOrg/Makie.jl/pull/2668).
- Fixed a bug where the `arrows` recipe accidentally called a `Bool` when `normalize = true` [#2740](https://github.com/MakieOrg/Makie.jl/pull/2740).
- Re-exported the `@colorant_str` (`colorant"..."`) macro from Colors.jl [#2726](https://github.com/MakieOrg/Makie.jl/pull/2726).
- Speedup heatmaps in WGLMakie. [#2647](https://github.com/MakieOrg/Makie.jl/pull/2647)
- Fix slow `data_limits` for recipes, which made plotting lots of data with recipes much slower [#2770](https://github.com/MakieOrg/Makie.jl/pull/2770).

## [0.19.1] - 2023-01-01

- Add `show_data` method for `band` which shows the min and max values of the band at the x position of the cursor [#2497](https://github.com/MakieOrg/Makie.jl/pull/2497).
- Added `xlabelrotation`, `ylabelrotation` (`Axis`) and `labelrotation` (`Colorbar`) [#2478](https://github.com/MakieOrg/Makie.jl/pull/2478).
- Fixed forced rasterization in CairoMakie svg files when polygons with colors specified as (color, alpha) tuples were used [#2535](https://github.com/MakieOrg/Makie.jl/pull/2535).
- Do less copies of Observables in Attributes + plot pipeline [#2443](https://github.com/MakieOrg/Makie.jl/pull/2443).
- Add Search Page and tweak Result Ordering [#2474](https://github.com/MakieOrg/Makie.jl/pull/2474).
- Remove all global attributes from TextureAtlas implementation and fix julia#master [#2498](https://github.com/MakieOrg/Makie.jl/pull/2498).
- Use new Bonito, implement WGLMakie picking, improve performance and fix lots of WGLMakie bugs [#2428](https://github.com/MakieOrg/Makie.jl/pull/2428).

## [0.19.0] - 2022-12-03

- **Breaking** The attribute `textsize` has been removed everywhere in favor of the attribute `fontsize` which had also been in use.
  To migrate, search and replace all uses of `textsize` to `fontsize` [#2387](https://github.com/MakieOrg/Makie.jl/pull/2387).
- Added rich text which allows to more easily use superscripts and subscripts as well as differing colors, fonts, fontsizes, etc. for parts of a given text [#2321](https://github.com/MakieOrg/Makie.jl/pull/2321).

## [0.18.4] - 2022-12-02

- Added the `waterfall` plotting function [#2416](https://github.com/JuliaPlots/Makie.jl/pull/2416).
- Add support for `AbstractPattern` in `WGLMakie` [#2432](https://github.com/MakieOrg/Makie.jl/pull/2432).
- Broadcast replaces deprecated method for quantile [#2430](https://github.com/MakieOrg/Makie.jl/pull/2430).
- Fix CairoMakie's screen re-using [#2440](https://github.com/MakieOrg/Makie.jl/pull/2440).
- Fix repeated rendering with invisible objects [#2437](https://github.com/MakieOrg/Makie.jl/pull/2437).
- Fix hvlines for GLMakie [#2446](https://github.com/MakieOrg/Makie.jl/pull/2446).

## [0.18.3] - 2022-11-17

- Add `render_on_demand` flag for `GLMakie.Screen`. Setting this to `true` will skip rendering until plots get updated. This is the new default [#2336](https://github.com/MakieOrg/Makie.jl/pull/2336), [#2397](https://github.com/MakieOrg/Makie.jl/pull/2397).
- Clean up OpenGL state handling in GLMakie [#2397](https://github.com/MakieOrg/Makie.jl/pull/2397).
- Fix salting [#2407](https://github.com/MakieOrg/Makie.jl/pull/2407).
- Fixes for [GtkMakie](https://github.com/jwahlstrand/GtkMakie.jl) [#2418](https://github.com/MakieOrg/Makie.jl/pull/2418).

## [0.18.2] - 2022-11-03

- Fix Axis3 tick flipping with negative azimuth [#2364](https://github.com/MakieOrg/Makie.jl/pull/2364).
- Fix empty!(fig) and empty!(ax) [#2374](https://github.com/MakieOrg/Makie.jl/pull/2374), [#2375](https://github.com/MakieOrg/Makie.jl/pull/2375).
- Remove stencil buffer [#2389](https://github.com/MakieOrg/Makie.jl/pull/2389).
- Move Arrows and Wireframe to MakieCore [#2384](https://github.com/MakieOrg/Makie.jl/pull/2384).
- Skip legend entry if label is nothing [#2350](https://github.com/MakieOrg/Makie.jl/pull/2350).

## [0.18.1] - 2022-10-24

- fix heatmap interpolation [#2343](https://github.com/MakieOrg/Makie.jl/pull/2343).
- move poly to MakieCore [#2334](https://github.com/MakieOrg/Makie.jl/pull/2334)
- Fix picking warning and update_axis_camera [#2352](https://github.com/MakieOrg/Makie.jl/pull/2352).
- bring back inline!, to not open a window in VSCode repl [#2353](https://github.com/MakieOrg/Makie.jl/pull/2353).

## [0.18.0] - 2022-10-12

- **Breaking** Added `BezierPath` which can be constructed from SVG like command list, SVG string or from a `Polygon`.
  Added ability to use `BezierPath` and `Polgyon` as scatter markers.
  Replaced default symbol markers like `:cross` which converted to characters before with more precise `BezierPaths` and adjusted default markersize to 12.
  **Deprecated** using `String` to specify multiple char markers (`scatter(1:4, marker="abcd")`).
  **Deprecated** concrete geometries as markers like `Circle(Point2f(0), 1.5)` in favor of using the type like `Circle` for dispatch to special backend methods.
  Added single image marker support to WGLMakie [#979](https://github.com/MakieOrg/Makie.jl/pull/979).
- **Breaking** Refactored `display`, `record`, `colorbuffer` and `screens` to be faster and more consistent [#2306](https://github.com/MakieOrg/Makie.jl/pull/2306#issuecomment-1275918061).
- **Breaking** Refactored `DataInspector` to use `tooltip`. This results in changes in the attributes of DataInspector. Added `inspector_label`, `inspector_hover` and `inspector_clear` as optional attributes [#2095](https://github.com/JuliaPlots/Makie.jl/pull/2095).
- Added the `hexbin` plotting function [#2201](https://github.com/JuliaPlots/Makie.jl/pull/2201).
- Added the `tricontourf` plotting function [#2226](https://github.com/JuliaPlots/Makie.jl/pull/2226).
- Fixed per character attributes in text [#2244](https://github.com/JuliaPlots/Makie.jl/pull/2244).
- Allowed `CairoMakie` to render `scatter` with images as markers [#2080](https://github.com/MakieOrg/Makie.jl/pull/2080).
- Reworked text drawing and added ability to draw special characters via glyph indices in order to draw more LaTeX math characters with MathTeXEngine v0.5 [#2139](https://github.com/MakieOrg/Makie.jl/pull/2139).
- Allowed text to be copy/pasted into `Textbox` [#2281](https://github.com/MakieOrg/Makie.jl/pull/2281)
- Fixed updates for multiple meshes [#2277](https://github.com/MakieOrg/Makie.jl/pull/2277).
- Fixed broadcasting for linewidth, lengthscale & arrowsize in `arrow` recipe [#2273](https://github.com/MakieOrg/Makie.jl/pull/2273).
- Made GLMakie relocatable [#2282](https://github.com/MakieOrg/Makie.jl/pull/2282).
- Fixed changing input types in plot arguments [#2297](https://github.com/MakieOrg/Makie.jl/pull/2297).
- Better performance for Menus and fix clicks on items [#2299](https://github.com/MakieOrg/Makie.jl/pull/2299).
- Fixed CairoMakie bitmaps with transparency by using premultiplied ARGB surfaces [#2304](https://github.com/MakieOrg/Makie.jl/pull/2304).
- Fixed hiding of `Scene`s by setting `scene.visible[] = false` [#2317](https://github.com/MakieOrg/Makie.jl/pull/2317).
- `Axis` now accepts a `Tuple{Bool, Bool}` for `xtrimspine` and `ytrimspine` to trim only one end of the spine [#2171](https://github.com/JuliaPlots/Makie.jl/pull/2171).

## [0.17.13] - 2022-08-04

- Fixed boundingboxes [#2184](https://github.com/MakieOrg/Makie.jl/pull/2184).
- Fixed highclip/lowclip in meshscatter, poly, contourf, barplot [#2183](https://github.com/MakieOrg/Makie.jl/pull/2183).
- Fixed gridline updates [#2196](https://github.com/MakieOrg/Makie.jl/pull/2196).
- Fixed glDisablei argument order, which crashed some Intel drivers.

## [0.17.12] - 2022-07-22

- Fixed stackoverflow in show [#2167](https://github.com/MakieOrg/Makie.jl/pull/2167).

## [0.17.11] - 2022-07-21

- `rainclouds`(!) now supports `violin_limits` keyword argument, serving the same.
role as `datalimits` in `violin` [#2137](https://github.com/MakieOrg/Makie.jl/pull/2137).
- Fixed an issue where nonzero `strokewidth` results in a thin outline of the wrong color if `color` and `strokecolor` didn't match and weren't transparent. [#2096](https://github.com/MakieOrg/Makie.jl/pull/2096).
- Improved performance around Axis(3) limits [#2115](https://github.com/MakieOrg/Makie.jl/pull/2115).
- Cleaned up stroke artifacts in scatter and text [#2096](https://github.com/MakieOrg/Makie.jl/pull/2096).
- Compile time improvements [#2153](https://github.com/MakieOrg/Makie.jl/pull/2153).
- Mesh and Surface now interpolate between values instead of interpolating between colors for WGLMakie + GLMakie [#2097](https://github.com/MakieOrg/Makie.jl/pull/2097).

## [0.17.10] - 2022-07-13

- Bumped compatibility bound of `GridLayoutBase.jl` to `v0.9.0` which fixed a regression with `Mixed` and `Outside` alignmodes in nested `GridLayout`s [#2135](https://github.com/MakieOrg/Makie.jl/pull/2135).

## [0.17.9] - 2022-07-12

- Patterns (`Makie.AbstractPattern`) are now supported by `CairoMakie` in `poly` plots that don't involve `mesh`, such as `bar` and `poly` [#2106](https://github.com/MakieOrg/Makie.jl/pull/2106/).
- Fixed regression where `Block` alignments could not be specified as numbers anymore [#2108](https://github.com/MakieOrg/Makie.jl/pull/2108).
- Added the option to show mirrored ticks on the other side of an Axis using the attributes `xticksmirrored` and `yticksmirrored` [#2105](https://github.com/MakieOrg/Makie.jl/pull/2105).
- Fixed a bug where a set of `Axis` wouldn't be correctly linked together if they were only linked in pairs instead of all at the same time [#2116](https://github.com/MakieOrg/Makie.jl/pull/2116).

## [0.17.7] - 2022-06-19

- Improved `Menu` performance, now it should be much harder to reach the boundary of 255 scenes in GLMakie. `Menu` also takes a `default` keyword argument now and can be scrolled if there is too little space available.

## [0.17.6] - 2022-06-17

- **EXPERIMENTAL**: Added support for multiple windows in GLMakie through `display(GLMakie.Screen(), figure_or_scene)` [#1771](https://github.com/MakieOrg/Makie.jl/pull/1771).
- Added support for RGB matrices in `heatmap` with GLMakie [#2036](https://github.com/MakieOrg/Makie.jl/pull/2036)
- `Textbox` doesn't defocus anymore on trying to submit invalid input [#2041](https://github.com/MakieOrg/Makie.jl/pull/2041).
- `text` now takes the position as the first argument(s) like `scatter` and most other plotting functions, it is invoked `text(x, y, [z], text = "text")`. Because it is now of conversion type `PointBased`, the positions can be given in all the usual different ways which are implemented as conversion methods. All old invocation styles such as `text("text", position = Point(x, y))` still work to maintain backwards compatibility [#2020](https://github.com/MakieOrg/Makie.jl/pull/2020).

## [0.17.5] - 2022-06-10

- Fixed a regression with `linkaxes!` [#2039](https://github.com/MakieOrg/Makie.jl/pull/2039).

## [0.17.4] - 2022-06-09

- The functions `hlines!`, `vlines!`, `hspan!`, `vspan!` and `abline!` were reimplemented as recipes. This allows using them without an `Axis` argument in first position and also as visuals in AlgebraOfGraphics.jl. Also, `abline!` is now called `ablines!` for consistency, `abline!` is still exported but deprecated and will be removed in the future. [#2023](https://github.com/MakieOrg/Makie.jl/pulls/2023).
- Added `rainclouds` and `rainclouds!` [#1725](https://github.com/MakieOrg/Makie.jl/pull/1725).
- Improve CairoMakie performance [#1964](https://github.com/MakieOrg/Makie.jl/pull/1964) [#1981](https://github.com/MakieOrg/Makie.jl/pull/1981).
- Interpolate colormap correctly [#1973](https://github.com/MakieOrg/Makie.jl/pull/1973).
- Fix picking [#1993](https://github.com/MakieOrg/Makie.jl/pull/1993).
- Improve compile time latency [#1968](https://github.com/MakieOrg/Makie.jl/pull/1968) [#2000](https://github.com/MakieOrg/Makie.jl/pull/2000).
- Fix multi poly with rects [#1999](https://github.com/MakieOrg/Makie.jl/pull/1999).
- Respect scale and nonlinear values in PlotUtils cgrads [#1979](https://github.com/MakieOrg/Makie.jl/pull/1979).
- Fix CairoMakie heatmap filtering [#1828](https://github.com/MakieOrg/Makie.jl/pull/1828).
- Remove GLVisualize and MakieLayout module [#2007](https://github.com/MakieOrg/Makie.jl/pull/2007) [#2008](https://github.com/MakieOrg/Makie.jl/pull/2008).
- Add linestyle and default to extrema(z) for contour, remove bitrotten fillrange [#2008](https://github.com/MakieOrg/Makie.jl/pull/2008).

## [0.17.3] - 2022-05-20

- Switched to `MathTeXEngine v0.4`, which improves the look of LaTeXStrings [#1952](https://github.com/MakieOrg/Makie.jl/pull/1952).
- Added subtitle capability to `Axis` [#1859](https://github.com/MakieOrg/Makie.jl/pull/1859).
- Fixed a bug where scaled colormaps constructed using `Makie.cgrad` were not interpreted correctly.

## [0.17.2] - 2022-05-16

- Changed the default font from `Dejavu Sans` to `TeX Gyre Heros Makie` which is the same as `TeX Gyre Heros` with slightly decreased descenders and ascenders. Decreasing those metrics reduced unnecessary whitespace and alignment issues. Four fonts in total were added, the styles Regular, Bold, Italic and Bold Italic. Also changed `Axis`, `Axis3` and `Legend` attributes `titlefont` to `TeX Gyre Heros Makie Bold` in order to separate it better from axis labels in multifacet arrangements [#1897](https://github.com/MakieOrg/Makie.jl/pull/1897).

## [0.17.1] - 2022-05-13

- Added word wrapping. In `Label`, `word_wrap = true` causes it to use the suggested width and wrap text to fit. In `text`, `word_wrap_width > 0` can be used to set a pixel unit line width. Any word (anything between two spaces without a newline) that goes beyond this width gets a newline inserted before it [#1819](https://github.com/MakieOrg/Makie.jl/pull/1819).
- Improved `Axis3`'s interactive performance [#1835](https://github.com/MakieOrg/Makie.jl/pull/1835).
- Fixed errors in GLMakie's `scatter` implementation when markers are given as images. [#1917](https://github.com/MakieOrg/Makie.jl/pull/1917).
- Removed some method ambiguities introduced in v0.17 [#1922](https://github.com/MakieOrg/Makie.jl/pull/1922).
- Add an empty default label, `""`, to each slider that doesn't have a label in `SliderGrid` [#1888](https://github.com/MakieOrg/Makie.jl/pull/1888).

## [0.17.0] - 2022-05-05

- **Breaking** Added `space` as a generic attribute to switch between data, pixel, relative and clip space for positions. `space` in text has been renamed to `markerspace` because of this. `Pixel` and `SceneSpace` are no longer valid inputs for `space` or `markerspace` [#1596](https://github.com/MakieOrg/Makie.jl/pull/1596).
- **Breaking** Deprecated `mouse_selection(scene)` for `pick(scene)`.
- **Breaking** Bumped `GridLayoutBase` version to `v0.7`, which introduced offset layouts. Now, indexing into row 0 doesn't create a new row 1, but a new row 0, so that all previous content positions stay the same. This makes building complex layouts order-independent [#1704](https://github.com/MakieOrg/Makie.jl/pull/1704).
- **Breaking** deprecate `to_colormap(cmap, ncolors)` in favor of `categorical_colors(cmap, ncolors)` and `resample_cmap(cmap, ncolors)` [#1901](https://github.com/MakieOrg/Makie.jl/pull/1901) [#1723](https://github.com/MakieOrg/Makie.jl/pull/1723).
- Added `empty!(fig)` and changed `empty!(scene)` to remove all child plots without detaching windows [#1818](https://github.com/MakieOrg/Makie.jl/pull/1818).
- Switched to erroring instead of warning for deprecated events `mousebuttons`, `keyboardbuttons` and `mousedrag`.
- `Layoutable` was renamed to `Block` and the infrastructure changed such that attributes are fixed fields and each block has its own `Scene` for better encapsulation [#1796](https://github.com/MakieOrg/Makie.jl/pull/1796).
- Added `SliderGrid` block which replaces the deprecated `labelslider!` and `labelslidergrid!` functions [#1796](https://github.com/MakieOrg/Makie.jl/pull/1796).
- The default anti-aliasing method can now be set in `CairoMakie.activate!` using the `antialias` keyword.  Available options are `CairoMakie.Cairo.ANTIALIAS_*` [#1875](https://github.com/MakieOrg/Makie.jl/pull/1875).
- Added ability to rasterize a plots in CairoMakie vector graphics if `plt.rasterize = true` or `plt.rasterize = scale::Int` [#1872](https://github.com/MakieOrg/Makie.jl/pull/1872).
- Fixed segfaults in `streamplot_impl` on Mac M1 [#1830](https://github.com/MakieOrg/Makie.jl/pull/1830).
- Set the [Cairo miter limit](https://www.cairographics.org/manual/cairo-cairo-t.html#cairo-set-miter-limit) to mimic GLMakie behaviour [#1844](https://github.com/MakieOrg/Makie.jl/pull/1844).
- Fixed a method ambiguity in `rotatedrect` [#1846](https://github.com/MakieOrg/Makie.jl/pull/1846).
- Allow weights in statistical recipes [#1816](https://github.com/MakieOrg/Makie.jl/pull/1816).
- Fixed manual cycling of plot attributes [#1873](https://github.com/MakieOrg/Makie.jl/pull/1873).
- Fixed type constraints in ticklabelalign attributes [#1882](https://github.com/MakieOrg/Makie.jl/pull/1882).

## [0.16.4] - 2022-02-16

- Fixed WGLMakie performance bug and added option to set fps via `WGLMakie.activate!(fps=30)`.
- Implemented `nan_color`, `lowclip`, `highclip` for `image(::Matrix{Float})` in shader.
- Cleaned up mesh shader and implemented `nan_color`, `lowclip`, `highclip` for `mesh(m; color::Matrix{Float})` on the shader.
- Allowed `GLMakie.Buffer` `GLMakie.Sampler` to be used in `GeometryBasics.Mesh` to partially update parts of a mesh/texture and different interpolation and clamping modes for the texture.

## [0.16.0] - 2022-01-07

- **Breaking** Removed `Node` alias [#1307](https://github.com/MakieOrg/Makie.jl/pull/1307), [#1393](https://github.com/MakieOrg/Makie.jl/pull/1393). To upgrade, simply replace all occurrences of `Node` with `Observable`.
- **Breaking** Cleaned up `Scene` type [#1192](https://github.com/MakieOrg/Makie.jl/pull/1192), [#1393](https://github.com/MakieOrg/Makie.jl/pull/1393). The `Scene()` constructor doesn't create any axes or limits anymore. All keywords like `raw`, `show_axis` have been removed. A scene now always works like it did when using the deprecated `raw=true`. All the high level functionality like showing an axis and adding a 3d camera has been moved to `LScene`. See the new `Scene` tutorial for more info: https://docs.makie.org/dev/tutorials/scenes/.
- **Breaking** Lights got moved to `Scene`, see the [lighting docs](https://docs.makie.org/stable/documentation/lighting) and [RPRMakie examples](https://docs.makie.org/stable/documentation/backends/rprmakie/).
- Added ECDF plot [#1310](https://github.com/MakieOrg/Makie.jl/pull/1310).
- Added Order Independent Transparency to GLMakie [#1418](https://github.com/MakieOrg/Makie.jl/pull/1418), [#1506](https://github.com/MakieOrg/Makie.jl/pull/1506). This type of transparency is now used with `transpareny = true`. The old transparency handling is available with `transparency = false`.
- Fixed blurry text in GLMakie and WGLMakie [#1494](https://github.com/MakieOrg/Makie.jl/pull/1494).
- Introduced a new experimental backend for ray tracing: [RPRMakie](https://docs.makie.org/stable/documentation/backends/rprmakie/).
- Added the `Cycled` type, which can be used to select the i-th value from the current cycler for a specific attribute [#1248](https://github.com/MakieOrg/Makie.jl/pull/1248).
- The plot function `scatterlines` now uses `color` as `markercolor` if `markercolor` is `automatic`. Also, cycling of the `color` attribute is enabled [#1463](https://github.com/MakieOrg/Makie.jl/pull/1463).
- Added the function `resize_to_layout!`, which allows to resize a `Figure` so that it contains its top `GridLayout` without additional whitespace or clipping [#1438](https://github.com/MakieOrg/Makie.jl/pull/1438).
- Cleaned up lighting in 3D contours and isosurfaces [#1434](https://github.com/MakieOrg/Makie.jl/pull/1434).
- Adjusted attributes of volumeslices to follow the normal structure [#1404](https://github.com/MakieOrg/Makie.jl/pull/1404). This allows you to adjust attributes like `colormap` without going through nested attributes.
- Added depth to 3D contours and isosurfaces [#1395](https://github.com/MakieOrg/Makie.jl/pull/1395), [#1393](https://github.com/MakieOrg/Makie.jl/pull/1393). This allows them to intersect correctly with other 3D objects.
- Restricted 3D scene camera to one scene [#1394](https://github.com/MakieOrg/Makie.jl/pull/1394), [#1393](https://github.com/MakieOrg/Makie.jl/pull/1393). This fixes issues with multiple scenes fighting over events consumed by the camera. You can select a scene by cleaning on it.
- Added depth shift attribute for GLMakie and WGLMakie [#1382](https://github.com/MakieOrg/Makie.jl/pull/1382), [#1393](https://github.com/MakieOrg/Makie.jl/pull/1393). This can be used to adjust render order similar to `overdraw`.
- Simplified automatic width computation in barplots [#1223](https://github.com/MakieOrg/Makie.jl/pull/1223), [#1393](https://github.com/MakieOrg/Makie.jl/pull/1393). If no `width` attribute is passed, the default width is computed as the minimum difference between consecutive `x` positions. Gap between bars are given by the (multiplicative) `gap` attribute. The actual bar width equals `width * (1 - gap)`.
- Added logical expressions for `ispressed` [#1222](https://github.com/MakieOrg/Makie.jl/pull/1222), [#1393](https://github.com/MakieOrg/Makie.jl/pull/1393). This moves a lot of control over hotkeys towards the user. With these changes one can now set a hotkey to trigger on any or no key, collections of keys and logical combinations of keys (i.e. "A is pressed and B is not pressed").
- Fixed issues with `Menu` render order [#1411](https://github.com/MakieOrg/Makie.jl/pull/1411).
- Added `label_rotation` to barplot [#1401](https://github.com/MakieOrg/Makie.jl/pull/1401).
- Fixed issue where `pixelcam!` does not remove controls from other cameras [#1504](https://github.com/MakieOrg/Makie.jl/pull/1504).
- Added conversion for OffsetArrays [#1260](https://github.com/MakieOrg/Makie.jl/pull/1260).
- The `qqplot` `qqline` options were changed to `:identity`, `:fit`, `:fitrobust` and `:none` (the default) [#1563](https://github.com/MakieOrg/Makie.jl/pull/1563). Fixed numeric error due to double computation of quantiles when fitting `qqline`. Deprecated `plot(q::QQPair)` method as it does not have enough information for correct `qqline` fit.

All other changes are collected [in this PR](https://github.com/MakieOrg/Makie.jl/pull/1521) and in the [release notes](https://github.com/MakieOrg/Makie.jl/releases/tag/v0.16.0).

## [0.15.3] - 2021-10-16

- The functions `labelslidergrid!` and `labelslider!` now set fixed widths for the value column with a heuristic. It is possible now to pass `Formatting.format` format strings as format specifiers in addition to the previous functions.
- Fixed 2D arrow rotations in `streamplot` [#1352](https://github.com/MakieOrg/Makie.jl/pull/1352).

## [0.15.2] - 2021-08-26

- Reenabled Julia 1.3 support.
- Use [MathTexEngine v0.2](https://github.com/Kolaru/MathTeXEngine.jl/releases/tag/v0.2.0).
- Depend on new GeometryBasics, which changes all the Vec/Point/Quaternion/RGB/RGBA - f0 aliases to just f. For example, `Vec2f0` is changed to `Vec2f`. Old aliases are still exported, but deprecated and will be removed in the next breaking release. For more details and an upgrade script, visit [GeometryBasics#97](https://github.com/JuliaGeometry/GeometryBasics.jl/pull/97).
- Added `hspan!` and `vspan!` functions [#1264](https://github.com/MakieOrg/Makie.jl/pull/1264).

## [0.15.1] - 2021-08-21

- Switched documentation framework to Franklin.jl.
- Added a specialization for `volumeslices` to DataInspector.
- Fixed 1 element `hist` [#1238](https://github.com/MakieOrg/Makie.jl/pull/1238) and make it easier to move `hist` [#1150](https://github.com/MakieOrg/Makie.jl/pull/1150).

## [0.15.0] - 2021-07-15

- `LaTeXString`s can now be used as input to `text` and therefore as labels for `Axis`, `Legend`, or other comparable objects. Mathematical expressions are typeset using [MathTeXEngine.jl](https://github.com/Kolaru/MathTeXEngine.jl) which offers a fast approximation of LaTeX typesetting [#1022](https://github.com/MakieOrg/Makie.jl/pull/1022).
- Added `Symlog10` and `pseudolog10` axis scales for log scale approximations that work with zero and negative values [#1109](https://github.com/MakieOrg/Makie.jl/pull/1109).
- Colorbar limits can now be passed as the attribute `colorrange` similar to plots [#1066](https://github.com/MakieOrg/Makie.jl/pull/1066).
- Added the option to pass three vectors to heatmaps and other plots using `SurfaceLike` conversion [#1101](https://github.com/MakieOrg/Makie.jl/pull/1101).
- Added `stairs` plot recipe [#1086](https://github.com/MakieOrg/Makie.jl/pull/1086).
- **Breaking** Removed `FigurePosition` and `FigureSubposition` types. Indexing into a `Figure` like `fig[1, 1]` now returns `GridPosition` and `GridSubposition` structs, which can be used in the same way as the types they replace. Because of an underlying change in `GridLayoutBase.jl`, it is now possible to do `Axis(gl[1, 1])` where `gl` is a `GridLayout` that is a sublayout of a `Figure`'s top layout [#1075](https://github.com/MakieOrg/Makie.jl/pull/1075).
- Bar plots and histograms have a new option for adding text labels [#1069](https://github.com/MakieOrg/Makie.jl/pull/1069).
- It is now possible to specify one `linewidth` value per segment in `linesegments` [#992](https://github.com/MakieOrg/Makie.jl/pull/992).
- Added a new 3d camera that allows for better camera movements using keyboard and mouse [#1024](https://github.com/MakieOrg/Makie.jl/pull/1024).
- Fixed the application of scale transformations to `surface` [#1070](https://github.com/MakieOrg/Makie.jl/pull/1070).
- Added an option to set a custom callback function for the `RectangleZoom` axis interaction to enable other use cases than zooming [#1104](https://github.com/MakieOrg/Makie.jl/pull/1104).
- Fixed rendering of `heatmap`s with one or more reversed ranges in CairoMakie, as in `heatmap(1:10, 10:-1:1, rand(10, 10))` [#1100](https://github.com/MakieOrg/Makie.jl/pull/1100).
- Fixed volume slice recipe and added docs for it [#1123](https://github.com/MakieOrg/Makie.jl/pull/1123).

[Unreleased]: https://github.com/MakieOrg/Makie.jl/compare/v0.21.3...HEAD
[0.21.3]: https://github.com/MakieOrg/Makie.jl/compare/v0.21.2...v0.21.3
[0.21.2]: https://github.com/MakieOrg/Makie.jl/compare/v0.21.1...v0.21.2
[0.21.1]: https://github.com/MakieOrg/Makie.jl/compare/v0.21.0...v0.21.1
[0.21.0]: https://github.com/MakieOrg/Makie.jl/compare/v0.20.10...v0.21.0
[0.20.10]: https://github.com/MakieOrg/Makie.jl/compare/v0.20.9...v0.20.10
[0.20.9]: https://github.com/MakieOrg/Makie.jl/compare/v0.20.8...v0.20.9
[0.20.8]: https://github.com/MakieOrg/Makie.jl/compare/v0.20.7...v0.20.8
[0.20.7]: https://github.com/MakieOrg/Makie.jl/compare/v0.20.6...v0.20.7
[0.20.6]: https://github.com/MakieOrg/Makie.jl/compare/v0.20.5...v0.20.6
[0.20.5]: https://github.com/MakieOrg/Makie.jl/compare/v0.20.4...v0.20.5
[0.20.4]: https://github.com/MakieOrg/Makie.jl/compare/v0.20.3...v0.20.4
[0.20.3]: https://github.com/MakieOrg/Makie.jl/compare/v0.20.2...v0.20.3
[0.20.2]: https://github.com/MakieOrg/Makie.jl/compare/v0.20.1...v0.20.2
[0.20.1]: https://github.com/MakieOrg/Makie.jl/compare/v0.20.0...v0.20.1
[0.20.0]: https://github.com/MakieOrg/Makie.jl/compare/v0.19.12...v0.20.0
[0.19.12]: https://github.com/MakieOrg/Makie.jl/compare/v0.19.11...v0.19.12
[0.19.11]: https://github.com/MakieOrg/Makie.jl/compare/v0.19.10...v0.19.11
[0.19.10]: https://github.com/MakieOrg/Makie.jl/compare/v0.19.9...v0.19.10
[0.19.9]: https://github.com/MakieOrg/Makie.jl/compare/v0.19.8...v0.19.9
[0.19.8]: https://github.com/MakieOrg/Makie.jl/compare/v0.19.7...v0.19.8
[0.19.7]: https://github.com/MakieOrg/Makie.jl/compare/v0.19.6...v0.19.7
[0.19.6]: https://github.com/MakieOrg/Makie.jl/compare/v0.19.5...v0.19.6
[0.19.5]: https://github.com/MakieOrg/Makie.jl/compare/v0.19.4...v0.19.5
[0.19.4]: https://github.com/MakieOrg/Makie.jl/compare/v0.19.3...v0.19.4
[0.19.3]: https://github.com/MakieOrg/Makie.jl/compare/v0.19.1...v0.19.3
[0.19.1]: https://github.com/MakieOrg/Makie.jl/compare/v0.19.0...v0.19.1
[0.19.0]: https://github.com/MakieOrg/Makie.jl/compare/v0.18.4...v0.19.0
[0.18.4]: https://github.com/MakieOrg/Makie.jl/compare/v0.18.3...v0.18.4
[0.18.3]: https://github.com/MakieOrg/Makie.jl/compare/v0.18.2...v0.18.3
[0.18.2]: https://github.com/MakieOrg/Makie.jl/compare/v0.18.1...v0.18.2
[0.18.1]: https://github.com/MakieOrg/Makie.jl/compare/v0.18.0...v0.18.1
[0.18.0]: https://github.com/MakieOrg/Makie.jl/compare/v0.17.13...v0.18.0
[0.17.13]: https://github.com/MakieOrg/Makie.jl/compare/v0.17.12...v0.17.13
[0.17.12]: https://github.com/MakieOrg/Makie.jl/compare/v0.17.11...v0.17.12
[0.17.11]: https://github.com/MakieOrg/Makie.jl/compare/v0.17.10...v0.17.11
[0.17.10]: https://github.com/MakieOrg/Makie.jl/compare/v0.17.9...v0.17.10
[0.17.9]: https://github.com/MakieOrg/Makie.jl/compare/v0.17.7...v0.17.9
[0.17.7]: https://github.com/MakieOrg/Makie.jl/compare/v0.17.6...v0.17.7
[0.17.6]: https://github.com/MakieOrg/Makie.jl/compare/v0.17.5...v0.17.6
[0.17.5]: https://github.com/MakieOrg/Makie.jl/compare/v0.17.4...v0.17.5
[0.17.4]: https://github.com/MakieOrg/Makie.jl/compare/v0.17.3...v0.17.4
[0.17.3]: https://github.com/MakieOrg/Makie.jl/compare/v0.17.2...v0.17.3
[0.17.2]: https://github.com/MakieOrg/Makie.jl/compare/v0.17.1...v0.17.2
[0.17.1]: https://github.com/MakieOrg/Makie.jl/compare/v0.17.0...v0.17.1
[0.17.0]: https://github.com/MakieOrg/Makie.jl/compare/v0.16.4...v0.17.0
[0.16.4]: https://github.com/MakieOrg/Makie.jl/compare/v0.16.0...v0.16.4
[0.16.0]: https://github.com/MakieOrg/Makie.jl/compare/v0.15.3...v0.16.0
[0.15.3]: https://github.com/MakieOrg/Makie.jl/compare/v0.15.2...v0.15.3
[0.15.2]: https://github.com/MakieOrg/Makie.jl/compare/v0.15.1...v0.15.2
[0.15.1]: https://github.com/MakieOrg/Makie.jl/compare/v0.15.0...v0.15.1
[0.15.0]: https://github.com/MakieOrg/Makie.jl/compare/v0.14.2...v0.15.0<|MERGE_RESOLUTION|>--- conflicted
+++ resolved
@@ -2,17 +2,14 @@
 
 ## [Unreleased]
 
-<<<<<<< HEAD
-- CairoMakie: Add argument `pdf_version` to restrict the PDF version when saving a figure as a PDF [#3845](https://github.com/MakieOrg/Makie.jl/pull/3845).
 - Add line-loop detection and rendering to GLMakie and WGLMakie [#3907](https://github.com/MakieOrg/Makie.jl/pull/3907)
-=======
+
 ## [0.21.3] - 2024-06-17
 
 - Fix stack overflows when using `markerspace = :data` with `scatter` [#3960](https://github.com/MakieOrg/Makie.jl/issues/3960).
 - CairoMakie: Fix broken SVGs when using non-interpolated image primitives, for example Colorbars, with recent Cairo versions [#3967](https://github.com/MakieOrg/Makie.jl/pull/3967).
 - CairoMakie: Add argument `pdf_version` to restrict the PDF version when saving a figure as a PDF [#3845](https://github.com/MakieOrg/Makie.jl/pull/3845).
 - CairoMakie: Fix incorrect scaling factor for SVGs with Cairo_jll 1.18 [#3964](https://github.com/MakieOrg/Makie.jl/pull/3964).
->>>>>>> 12aa2fd5
 
 ## [0.21.2] - 2024-05-22
 
