# Changelog

## [Unreleased]

<<<<<<< HEAD
- Fix label_formatter being called twice in barplot [#4046](https://github.com/MakieOrg/Makie.jl/pull/4046).
=======
- Fix error with automatic `highclip` or `lowclip` and scalar colors [#4048](https://github.com/MakieOrg/Makie.jl/pull/4048).
>>>>>>> 2be94901
- Correct a bug in the `project` function when projecting using a `Scene`. [#3909](https://github.com/MakieOrg/Makie.jl/pull/3909).
- Correct a method ambiguity in `insert!` which was causing `PlotList` to fail on CairoMakie. [#4038](https://github.com/MakieOrg/Makie.jl/pull/4038)

## [0.21.5] - 2024-07-07

- Fixed tuple argument for `WGLMakie.activate!(resize_to=(:parent, nothing))` [#4009](https://github.com/MakieOrg/Makie.jl/pull/4009).
- validate plot attributes later, for axis specific plot attributes [#3974](https://github.com/MakieOrg/Makie.jl/pull/3974).

## [0.21.4] - 2024-07-02

- Fixed support for GLFW 3.4 on OSX [#3999](https://github.com/MakieOrg/Makie.jl/issues/3999).
- Changed camera variables to Float64 for increased accuracy [#3984](https://github.com/MakieOrg/Makie.jl/pull/3984)
- Allow CairoMakie to render `poly` overloads that internally don't use two child plots [#3986](https://github.com/MakieOrg/Makie.jl/pull/3986).
- Fixes for Menu and DataInspector [#3975](https://github.com/MakieOrg/Makie.jl/pull/3975).
- Add line-loop detection and rendering to GLMakie and WGLMakie [#3907](https://github.com/MakieOrg/Makie.jl/pull/3907).

## [0.21.3] - 2024-06-17

- Fix stack overflows when using `markerspace = :data` with `scatter` [#3960](https://github.com/MakieOrg/Makie.jl/issues/3960).
- CairoMakie: Fix broken SVGs when using non-interpolated image primitives, for example Colorbars, with recent Cairo versions [#3967](https://github.com/MakieOrg/Makie.jl/pull/3967).
- CairoMakie: Add argument `pdf_version` to restrict the PDF version when saving a figure as a PDF [#3845](https://github.com/MakieOrg/Makie.jl/pull/3845).
- Fix DataInspector using invalid attribute strokewidth for plot type Wireframe [#3917](https://github.com/MakieOrg/Makie.jl/pull/3917).
- CairoMakie: Fix incorrect scaling factor for SVGs with Cairo_jll 1.18 [#3964](https://github.com/MakieOrg/Makie.jl/pull/3964).
- Fixed use of Textbox from Bonito [#3924](https://github.com/MakieOrg/Makie.jl/pull/3924)

## [0.21.2] - 2024-05-22

- Added `cycle` to general attribute allowlist so that it works also with plot types that don't set one in their theme [#3879](https://github.com/MakieOrg/Makie.jl/pull/3879).

## [0.21.1] - 2024-05-21

- `boundingbox` now relies on `apply_transform(transform, data_limits(plot))` rather than transforming the corner points of the bounding box [#3856](https://github.com/MakieOrg/Makie.jl/pull/3856).
- Adjusted `Axis` limits to consider transformations more consistently [#3864](https://github.com/MakieOrg/Makie.jl/pull/3864).
- Fix problems with incorrectly disabled attributes in recipes [#3870](https://github.com/MakieOrg/Makie.jl/pull/3870), [#3866](https://github.com/MakieOrg/Makie.jl/pull/3866).
- Fix RPRMakie with Material [#3872](https://github.com/MakieOrg/Makie.jl/pull/3872).
- Support the loop option in html video output [#3697](https://github.com/MakieOrg/Makie.jl/pull/3697).

## [0.21.0] - 2024-05-08

- Add `voxels` plot [#3527](https://github.com/MakieOrg/Makie.jl/pull/3527).
- Added supported markers hint to unsupported marker warn message [#3666](https://github.com/MakieOrg/Makie.jl/pull/3666).
- Fixed bug in CairoMakie line drawing when multiple successive points had the same color [#3712](https://github.com/MakieOrg/Makie.jl/pull/3712).
- Remove StableHashTraits in favor of calculating hashes directly with CRC32c [#3667](https://github.com/MakieOrg/Makie.jl/pull/3667).
- **Breaking (sort of)** Added a new `@recipe` variant which allows documenting attributes directly where they are defined and validating that all attributes are known whenever a plot is created. This is not breaking in the sense that the API changes, but user code is likely to break because of misspelled attribute names etc. that have so far gone unnoticed.
- Add axis converts, enabling unit/categorical support and more [#3226](https://github.com/MakieOrg/Makie.jl/pull/3226).
- **Breaking** Streamlined `data_limits` and `boundingbox` [#3671](https://github.com/MakieOrg/Makie.jl/pull/3671)
  - `data_limits` now only considers plot positions, completely ignoring transformations
  - `boundingbox(p::Text)` is deprecated in favor of `boundingbox(p::Text, p.markerspace[])`. The more internal methods use `string_boundingbox(p)`. [#3723](https://github.com/MakieOrg/Makie.jl/pull/3723)
  - `boundingbox` overwrites must now include a secondary space argument to work `boundingbox(plot, space::Symbol = :data)` [#3723](https://github.com/MakieOrg/Makie.jl/pull/3723)
  - `boundingbox` now always consider `transform_func` and `model`
  - `data_limits(::Scatter)` and `boundingbox(::Scatter)` now consider marker transformations [#3716](https://github.com/MakieOrg/Makie.jl/pull/3716)
- **Breaking** Improved Float64 compatability of Axis [#3681](https://github.com/MakieOrg/Makie.jl/pull/3681)
  - This added an extra conversion step which only takes effect when Float32 precision becomes relevant. In those cases code using `project()` functions will be wrong as the transformation is not applied. Use `project(plot_or_scene, ...)` or apply the conversion yourself beforehand with `Makie.f32_convert(plot_or_scene, transformed_point)` and use `patched_model = Makie.patch_model(plot_or_scene, model)`.
  - `Makie.to_world(point, matrix, resolution)` has been deprecated in favor of `Makie.to_world(scene_or_plot, point)` to include float32 conversions.
- **Breaking** Reworked line shaders in GLMakie and WGLMakie [#3558](https://github.com/MakieOrg/Makie.jl/pull/3558)
  - GLMakie: Removed support for per point linewidths
  - GLMakie: Adjusted dots (e.g. with `linestyle = :dot`) to bend across a joint
  - GLMakie: Adjusted linestyles to scale with linewidth dynamically so that dots remain dots with changing linewidth
  - GLMakie: Cleaned up anti-aliasing for truncated joints
  - WGLMakie: Added support for linestyles
  - WGLMakie: Added line joints
  - WGLMakie: Added native anti-aliasing which generally improves quality but introduces outline artifacts in some cases (same as GLMakie)
  - Both: Adjusted handling of thin lines which may result in different color intensities
- Fixed an issue with lines being drawn in the wrong direction in 3D (with perspective projection) [#3651](https://github.com/MakieOrg/Makie.jl/pull/3651).
- **Breaking** Renamed attribute `rotations` to `rotation` for `scatter` and `meshscatter` which had been inconsistent with the otherwise singular naming scheme and other plots like `text` [#3724](https://github.com/MakieOrg/Makie.jl/pull/3724).
- Fixed `contourf` bug where n levels would sometimes miss the uppermost value, causing gaps [#3713](https://github.com/MakieOrg/Makie.jl/pull/3713).
- Added `scale` attribute to `violin` [#3352](https://github.com/MakieOrg/Makie.jl/pull/3352).
- Use label formatter in barplot [#3718](https://github.com/MakieOrg/Makie.jl/pull/3718).
- Fix the incorrect shading with non uniform markerscale in meshscatter [#3722](https://github.com/MakieOrg/Makie.jl/pull/3722)
- Add `scale_to=:flip` option to `hist`, which flips the direction of the bars [#3732](https://github.com/MakieOrg/Makie.jl/pull/3732)
- Fixed an issue with the texture atlas not updating in WGLMakie after display, causing new symbols to not show up [#3737](https://github.com/MakieOrg/Makie.jl/pull/3737)
- Added `linecap` and `joinstyle` attributes for lines and linesegments. Also normalized `miter_limit` to 60° across all backends. [#3771](https://github.com/MakieOrg/Makie.jl/pull/3771)

## [0.20.10] 2024-05-07

- Loosened type restrictions for potentially array-valued colors in `Axis` attributes like `xticklabelcolor` [#3826](https://github.com/MakieOrg/Makie.jl/pull/3826).
- Added support for intervals for specifying axis limits [#3696](https://github.com/MakieOrg/Makie.jl/pull/3696)
- Added recipes for plotting intervals to `Band`, `Rangebars`, `H/VSpan` [3695](https://github.com/MakieOrg/Makie.jl/pull/3695)
- Documented `WilkinsonTicks` [#3819](https://github.com/MakieOrg/Makie.jl/pull/3819).
- Added `axislegend(ax, "title")` method [#3808](https://github.com/MakieOrg/Makie.jl/pull/3808).
- Improved thread safety of rendering with CairoMakie (independent `Scene`s only) by locking FreeType handles [#3777](https://github.com/MakieOrg/Makie.jl/pull/3777).
- Adds a tutorial for how to make recipes work with new types [#3816](https://github.com/MakieOrg/Makie.jl/pull/3816).
- Provided an interface to convert markers in CairoMakie separately (`cairo_scatter_marker`) so external packages can overload it. [#3811](https://github.com/MakieOrg/Makie.jl/pull/3811)
- Updated to DelaunayTriangulation v1.0 [#3787](https://github.com/MakieOrg/Makie.jl/pull/3787).
- Added methods `hidedecorations!`, `hiderdecorations!`, `hidethetadecorations!` and  `hidespines!` for `PolarAxis` axes [#3823](https://github.com/MakieOrg/Makie.jl/pull/3823).
- Added `loop` option support for HTML outputs when recording videos with `record` [#3697](https://github.com/MakieOrg/Makie.jl/pull/3697).

## [0.20.9] - 2024-03-29

- Added supported markers hint to unsupported marker warn message [#3666](https://github.com/MakieOrg/Makie.jl/pull/3666).
- Fixed bug in CairoMakie line drawing when multiple successive points had the same color [#3712](https://github.com/MakieOrg/Makie.jl/pull/3712).
- Remove StableHashTraits in favor of calculating hashes directly with CRC32c [#3667](https://github.com/MakieOrg/Makie.jl/pull/3667).
- Fixed `contourf` bug where n levels would sometimes miss the uppermost value, causing gaps [#3713](https://github.com/MakieOrg/Makie.jl/pull/3713).
- Added `scale` attribute to `violin` [#3352](https://github.com/MakieOrg/Makie.jl/pull/3352).
- Use label formatter in barplot [#3718](https://github.com/MakieOrg/Makie.jl/pull/3718).
- Fix the incorrect shading with non uniform markerscale in meshscatter [#3722](https://github.com/MakieOrg/Makie.jl/pull/3722)
- Add `scale_to=:flip` option to `hist`, which flips the direction of the bars [#3732](https://github.com/MakieOrg/Makie.jl/pull/3732)
- Fixed an issue with the texture atlas not updating in WGLMakie after display, causing new symbols to not show up [#3737](https://github.com/MakieOrg/Makie.jl/pull/3737)

## [0.20.8] - 2024-02-22

- Fixed excessive use of space with HTML image outputs [#3642](https://github.com/MakieOrg/Makie.jl/pull/3642).
- Fixed bugs with format strings and add new features by switching to Format.jl [#3633](https://github.com/MakieOrg/Makie.jl/pull/3633).
- Fixed an issue where CairoMakie would unnecessarily rasterize polygons [#3605](https://github.com/MakieOrg/Makie.jl/pull/3605).
- Added `PointBased` conversion trait to `scatterlines` recipe [#3603](https://github.com/MakieOrg/Makie.jl/pull/3603).
- Multiple small fixes for `map_latest`, `WGLMakie` picking and `PlotSpec` [#3637](https://github.com/MakieOrg/Makie.jl/pull/3637).
- Fixed PolarAxis `rticks` being incompatible with rich text. [#3615](https://github.com/MakieOrg/Makie.jl/pull/3615)
- Fixed an issue causing lines, scatter and text to not scale with resolution after deleting plots in GLMakie. [#3649](https://github.com/MakieOrg/Makie.jl/pull/3649)

## [0.20.7] - 2024-02-04

- Equalized alignment point of mirrored ticks to that of normal ticks [#3598](https://github.com/MakieOrg/Makie.jl/pull/3598).
- Fixed stack overflow error on conversion of gridlike data with missings [#3597](https://github.com/MakieOrg/Makie.jl/pull/3597).
- Fixed mutation of CairoMakie src dir when displaying png files [#3588](https://github.com/MakieOrg/Makie.jl/pull/3588).
- Added better error messages for plotting into `FigureAxisPlot` and `AxisPlot` as Plots.jl users are likely to do [#3596](https://github.com/MakieOrg/Makie.jl/pull/3596).
- Added compat bounds for IntervalArithmetic.jl due to bug with DelaunayTriangulation.jl [#3595](https://github.com/MakieOrg/Makie.jl/pull/3595).
- Removed possibility of three-argument `barplot` [#3574](https://github.com/MakieOrg/Makie.jl/pull/3574).

## [0.20.6] - 2024-02-02

- Fix issues with Camera3D not centering [#3582](https://github.com/MakieOrg/Makie.jl/pull/3582)
- Allowed creating legend entries from plot objects with scalar numbers as colors [#3587](https://github.com/MakieOrg/Makie.jl/pull/3587).

## [0.20.5] - 2024-01-25

- Use plot plot instead of scene transform functions in CairoMakie, fixing missplaced h/vspan. [#3552](https://github.com/MakieOrg/Makie.jl/pull/3552)
- Fix error printing on shader error [#3530](https://github.com/MakieOrg/Makie.jl/pull/3530).
- Update pagefind to 1.0.4 for better headline search [#3534](https://github.com/MakieOrg/Makie.jl/pull/3534).
- Remove unecessary deps, e.g. Setfield [3546](https://github.com/MakieOrg/Makie.jl/pull/3546).
- Don't clear args, rely on delete deregister_callbacks [#3543](https://github.com/MakieOrg/Makie.jl/pull/3543).
- Add interpolate keyword for Surface [#3541](https://github.com/MakieOrg/Makie.jl/pull/3541).
- Fix a DataInspector bug if inspector_label is used with RGB images [#3468](https://github.com/MakieOrg/Makie.jl/pull/3468).

## [0.20.4] - 2024-01-04

- Changes for Bonito rename and WGLMakie docs improvements [#3477](https://github.com/MakieOrg/Makie.jl/pull/3477).
- Add stroke and glow support to scatter and text in WGLMakie [#3518](https://github.com/MakieOrg/Makie.jl/pull/3518).
- Fix clipping issues with Camera3D when zooming in [#3529](https://github.com/MakieOrg/Makie.jl/pull/3529)

## [0.20.3] - 2023-12-21

- Add `depthsorting` as a hidden attribute for scatter plots in GLMakie as an alternative fix for outline artifacts. [#3432](https://github.com/MakieOrg/Makie.jl/pull/3432)
- Disable SDF based anti-aliasing in scatter, text and lines plots when `fxaa = true` in GLMakie. This allows removing outline artifacts at the cost of quality. [#3408](https://github.com/MakieOrg/Makie.jl/pull/3408)
- DataInspector Fixes: Fixed depth order, positional labels being in transformed space and `:inspector_clear` not getting called when moving from one plot to another. [#3454](https://github.com/MakieOrg/Makie.jl/pull/3454)
- Fixed bug in GLMakie where the update from a (i, j) sized GPU buffer to a (j, i) sized buffer would fail [#3456](https://github.com/MakieOrg/Makie.jl/pull/3456).
- Add `interpolate=true` to `volume(...)`, allowing to disable interpolation [#3485](https://github.com/MakieOrg/Makie.jl/pull/3485).

## [0.20.2] - 2023-12-01

- Switched from SHA512 to CRC32c salting in CairoMakie svgs, drastically improving svg rendering speed [#3435](https://github.com/MakieOrg/Makie.jl/pull/3435).
- Fixed a bug with h/vlines and h/vspan not correctly resolving transformations [#3418](https://github.com/MakieOrg/Makie.jl/pull/3418).
- Fixed a bug with h/vlines and h/vspan returning the wrong limits, causing an error in Axis [#3427](https://github.com/MakieOrg/Makie.jl/pull/3427).
- Fixed clipping when zooming out of a 3D (L)Scene [#3433](https://github.com/MakieOrg/Makie.jl/pull/3433).
- Moved the texture atlas cache to `.julia/scratchspaces` instead of a dedicated `.julia/makie` [#3437](https://github.com/MakieOrg/Makie.jl/pull/3437)

## [0.20.1] - 2023-11-23

- Fixed bad rendering of `poly` in GLMakie by triangulating points after transformations [#3402](https://github.com/MakieOrg/Makie.jl/pull/3402).
- Fixed bug regarding inline display in VSCode Jupyter notebooks and other similar environments [#3403](https://github.com/MakieOrg/Makie.jl/pull/3403).
- Fixed issue with `plottype`, allowed `onany(...; update = true)` and fixed `Block` macro use outside Makie [#3401](https://github.com/MakieOrg/Makie.jl/pull/3401).

## [0.20.0] - 2023-11-21

- GLMakie has gained support for HiDPI (aka Retina) screens. This also enables saving images with higher resolution than screen pixel dimensions [#2544](https://github.com/MakieOrg/Makie.jl/pull/2544).
- Fixed an issue where NaN was interpreted as zero when rendering `surface` through CairoMakie [#2598](https://github.com/MakieOrg/Makie.jl/pull/2598).
- Improved 3D camera handling, hotkeys and functionality [#2746](https://github.com/MakieOrg/Makie.jl/pull/2746).
- Added `shading = :verbose` in GLMakie to allow for multiple light sources. Also added more light types, fixed light directions for the previous lighting model (now `shading = :fast`) and adjusted `backlight` to affect normals[#3246](https://github.com/MakieOrg/Makie.jl/pull/3246).
- Changed the glyph used for negative numbers in tick labels from hyphen to minus [#3379](https://github.com/MakieOrg/Makie.jl/pull/3379).
- Added new declarative API for AlgebraOfGraphics, Pluto and easier dashboards [#3281](https://github.com/MakieOrg/Makie.jl/pull/3281).
- WGLMakie got faster line rendering with less updating bugs [#3062](https://github.com/MakieOrg/Makie.jl/pull/3062).
- **Breaking** Replaced `PolarAxis.radial_distortion_threshold` with `PolarAxis.radius_at_origin`. [#3381](https://github.com/MakieOrg/Makie.jl/pull/3381)
- **Breaking** Deprecated the `resolution` keyword in favor of `size` to reflect that this value is not a pixel resolution anymore [#3343](https://github.com/MakieOrg/Makie.jl/pull/3343).
- **Breaking** Refactored the `SurfaceLike` family of traits into `VertexGrid`, `CellGrid` and `ImageLike` [#3106](https://github.com/MakieOrg/Makie.jl/pull/3106).
- **Breaking** Deprecated `pixelarea(scene)` and `scene.px_area` in favor of viewport.
- **Breaking** Refactored the `Combined` Plot object and renamed it to `Plot`, improving compile times ~2x [#3082](https://github.com/MakieOrg/Makie.jl/pull/3082).
- **Breaking** Removed old depreactions in [#3113](https://github.com/MakieOrg/Makie.jl/pull/3113/commits/3a39210ef87a0032d78cb27c0c1019faa604effd).
- **Breaking** Deprecated using AbstractVector as sides of `image` [#3395](https://github.com/MakieOrg/Makie.jl/pull/3395).
- **Breaking** `errorbars` and `rangebars` now use color cycling [#3230](https://github.com/MakieOrg/Makie.jl/pull/3230).

## [0.19.12] - 2023-10-31

- Added `cornerradius` attribute to `Box` for rounded corners [#3346](https://github.com/MakieOrg/Makie.jl/pull/3346).
- Fix grouping of a zero-height bar in `barplot`. Now a zero-height bar shares the same properties of the previous bar, and if the bar is the first one, its height is treated as positive if and only if there exists a bar of positive height or all bars are zero-height [#3058](https://github.com/MakieOrg/Makie.jl/pull/3058).
- Fixed a bug where Axis still consumes scroll events when interactions are disabled [#3272](https://github.com/MakieOrg/Makie.jl/pull/3272).
- Added `cornerradius` attribute to `Box` for rounded corners [#3308](https://github.com/MakieOrg/Makie.jl/pull/3308).
- Upgraded `StableHashTraits` from 1.0 to 1.1 [#3309](https://github.com/MakieOrg/Makie.jl/pull/3309).

## [0.19.11] - 2023-10-05

- Setup automatic colorbars for volumeslices [#3253](https://github.com/MakieOrg/Makie.jl/pull/3253).
- Colorbar for arrows [#3275](https://github.com/MakieOrg/Makie.jl/pull/3275).
- Small bugfixes [#3275](https://github.com/MakieOrg/Makie.jl/pull/3275).

## [0.19.10] - 2023-09-21

- Fixed bugs with Colorbar in recipes, add new API for creating a recipe colorbar and introduce experimental support for Categorical colormaps [#3090](https://github.com/MakieOrg/Makie.jl/pull/3090).
- Added experimental Datashader implementation [#2883](https://github.com/MakieOrg/Makie.jl/pull/2883).
- **Breaking** Changed the default order Polar arguments to (theta, r). [#3154](https://github.com/MakieOrg/Makie.jl/pull/3154)
- General improvements to `PolarAxis`: full rlimtis & thetalimits, more controls and visual tweaks. See pr for more details.[#3154](https://github.com/MakieOrg/Makie.jl/pull/3154)

## [0.19.9] - 2023-09-11

- Allow arbitrary reversible scale functions through `ReversibleScale`.
- Deprecated `linestyle=vector_of_gaps` in favor of `linestyle=Linestyle(vector_of_gaps)` [3135](https://github.com/MakieOrg/Makie.jl/pull/3135), [3193](https://github.com/MakieOrg/Makie.jl/pull/3193).
- Fixed some errors around dynamic changes of `ax.xscale` or `ax.yscale` [#3084](https://github.com/MakieOrg/Makie.jl/pull/3084)
- Improved Barplot Label Alignment [#3160](https://github.com/MakieOrg/Makie.jl/issues/3160).
- Fixed regression in determining axis limits [#3179](https://github.com/MakieOrg/Makie.jl/pull/3179)
- Added a theme `theme_latexfonts` that uses the latex font family as default fonts [#3147](https://github.com/MakieOrg/Makie.jl/pull/3147), [#3180](https://github.com/MakieOrg/Makie.jl/pull/3180).
- Upgrades `StableHashTraits` from 0.3 to 1.0

## [0.19.8] - 2023-08-15

- Improved CairoMakie rendering of `lines` with repeating colors in an array [#3141](https://github.com/MakieOrg/Makie.jl/pull/3141).
- Added `strokecolormap` to poly. [#3145](https://github.com/MakieOrg/Makie.jl/pull/3145)
- Added `xreversed`, `yreversed` and `zreversed` attributes to `Axis3` [#3138](https://github.com/MakieOrg/Makie.jl/pull/3138).
- Fixed incorrect placement of contourlabels with transform functions [#3083](https://github.com/MakieOrg/Makie.jl/pull/3083)
- Fixed automatic normal generation for meshes with shading and no normals [#3041](https://github.com/MakieOrg/Makie.jl/pull/3041).
- Added the `triplot` and `voronoiplot` recipes from DelaunayTriangulation.jl [#3102](https://github.com/MakieOrg/Makie.jl/pull/3102), [#3159](https://github.com/MakieOrg/Makie.jl/pull/3159).

## [0.19.7] - 2023-07-22

- Allow arbitrary functions to color `streamplot` lines by passing a `Function` to `color`.  This must accept `Point` of the appropriate dimension and return a `Point`, `Vec`, or other arraylike object [#2002](https://github.com/MakieOrg/Makie.jl/pull/2002).
- `arrows` can now take input of the form `x::AbstractVector, y::AbstractVector, [z::AbstractVector,] f::Function`, where `f` must return a `VecTypes` of the appropriate dimension [#2597](https://github.com/MakieOrg/Makie.jl/pull/2597).
- Exported colorbuffer, and added `colorbuffer(axis::Axis; include_decorations=false, colorbuffer_kws...)`, to get an image of an axis with or without decorations [#3078](https://github.com/MakieOrg/Makie.jl/pull/3078).
- Fixed an issue where the `linestyle` of some polys was not applied to the stroke in CairoMakie. [#2604](https://github.com/MakieOrg/Makie.jl/pull/2604)
- Add `colorscale = identity` to any plotting function using a colormap. This works with any scaling function like `log10`, `sqrt` etc. Consequently, `scale` for `hexbin` is replaced with `colorscale` [#2900](https://github.com/MakieOrg/Makie.jl/pull/2900).
- Add `alpha=1.0` argument to all basic plots, which supports independently adding an alpha component to colormaps and colors. Multiple alphas like in `plot(alpha=0.2, color=RGBAf(1, 0, 0, 0.5))`, will get multiplied [#2900](https://github.com/MakieOrg/Makie.jl/pull/2900).
- `hexbin` now supports any per-observation weights which StatsBase respects - `<: StatsBase.AbstractWeights`, `Vector{Real}`, or `nothing` (the default). [#2804](https://github.com/MakieOrg/Makie.jl/pulls/2804)
- Added a new Axis type, `PolarAxis`, which is an axis with a polar projection.  Input is in `(r, theta)` coordinates and is transformed to `(x, y)` coordinates using the standard polar-to-cartesian transformation.
  Generally, its attributes are very similar to the usual `Axis` attributes, but `x` is replaced by `r` and `y` by `θ`.
  It also inherits from the theme of `Axis` in this manner, so should work seamlessly with Makie themes [#2990](https://github.com/MakieOrg/Makie.jl/pull/2990).
- `inherit` now has a new signature `inherit(scene, attrs::NTuple{N, Symbol}, default_value)`, allowing recipe authors to access nested attributes when trying to inherit from the parent Scene.
  For example, one could inherit from `scene.Axis.yticks` by `inherit(scene, (:Axis, :yticks), $default_value)` [#2990](https://github.com/MakieOrg/Makie.jl/pull/2990).
- Fixed incorrect rendering of 3D heatmaps [#2959](https://github.com/MakieOrg/Makie.jl/pull/2959)
- Deprecated `flatten_plots` in favor of `collect_atomic_plots`. Using the new `collect_atomic_plots` fixed a bug in CairoMakie where the z-level of plots within recipes was not respected. [#2793](https://github.com/MakieOrg/Makie.jl/pull/2793)
- Fixed incorrect line depth in GLMakie [#2843](https://github.com/MakieOrg/Makie.jl/pull/2843)
- Fixed incorrect line alpha in dense lines in GLMakie [#2843](https://github.com/MakieOrg/Makie.jl/pull/2843)
- Fixed DataInspector interaction with transformations [#3002](https://github.com/MakieOrg/Makie.jl/pull/3002)
- Added option `WGLMakie.activate!(resize_to_body=true)`, to make plots resize to the VSCode plotpane. Resizes to the HTML body element, so may work outside VSCode [#3044](https://github.com/MakieOrg/Makie.jl/pull/3044), [#3042](https://github.com/MakieOrg/Makie.jl/pull/3042).
- Fixed DataInspector interaction with transformations [#3002](https://github.com/MakieOrg/Makie.jl/pull/3002).
- Fixed incomplete stroke with some Bezier markers in CairoMakie and blurry strokes in GLMakie [#2961](https://github.com/MakieOrg/Makie.jl/pull/2961)
- Added the ability to use custom triangulations from DelaunayTriangulation.jl [#2896](https://github.com/MakieOrg/Makie.jl/pull/2896).
- Adjusted scaling of scatter/text stroke, glow and anti-aliasing width under non-uniform 2D scaling (Vec2f markersize/fontsize) in GLMakie [#2950](https://github.com/MakieOrg/Makie.jl/pull/2950).
- Scaled `errorbar` whiskers and `bracket` correctly with transformations [#3012](https://github.com/MakieOrg/Makie.jl/pull/3012).
- Updated `bracket` when the screen is resized or transformations change [#3012](https://github.com/MakieOrg/Makie.jl/pull/3012).

## [0.19.6] - 2023-06-09

- Fixed broken AA for lines with strongly varying linewidth [#2953](https://github.com/MakieOrg/Makie.jl/pull/2953).
- Fixed WGLMakie JS popup [#2976](https://github.com/MakieOrg/Makie.jl/pull/2976).
- Fixed `legendelements` when children have no elements [#2982](https://github.com/MakieOrg/Makie.jl/pull/2982).
- Bumped compat for StatsBase to 0.34 [#2915](https://github.com/MakieOrg/Makie.jl/pull/2915).
- Improved thread safety [#2840](https://github.com/MakieOrg/Makie.jl/pull/2840).

## [0.19.5] - 2023-05-12

- Added `loop` option for GIF outputs when recording videos with `record` [#2891](https://github.com/MakieOrg/Makie.jl/pull/2891).
- Fixed line rendering issues in GLMakie [#2843](https://github.com/MakieOrg/Makie.jl/pull/2843).
- Fixed incorrect line alpha in dense lines in GLMakie [#2843](https://github.com/MakieOrg/Makie.jl/pull/2843).
- Changed `scene.clear` to an observable and made changes in `Scene` Observables trigger renders in GLMakie [#2929](https://github.com/MakieOrg/Makie.jl/pull/2929).
- Added contour labels [#2496](https://github.com/MakieOrg/Makie.jl/pull/2496).
- Allowed rich text to be used in Legends [#2902](https://github.com/MakieOrg/Makie.jl/pull/2902).
- Added more support for zero length Geometries [#2917](https://github.com/MakieOrg/Makie.jl/pull/2917).
- Made CairoMakie drawing for polygons with holes order independent [#2918](https://github.com/MakieOrg/Makie.jl/pull/2918).
- Fixes for `Makie.inline!()`, allowing now for `Makie.inline!(automatic)` (default), which is better at automatically opening a window/ inlining a plot into plotpane when needed [#2919](https://github.com/MakieOrg/Makie.jl/pull/2919) [#2937](https://github.com/MakieOrg/Makie.jl/pull/2937).
- Block/Axis doc improvements [#2940](https://github.com/MakieOrg/Makie.jl/pull/2940) [#2932](https://github.com/MakieOrg/Makie.jl/pull/2932) [#2894](https://github.com/MakieOrg/Makie.jl/pull/2894).

## [0.19.4] - 2023-03-31

- Added export of `hidezdecorations!` from MakieLayout [#2821](https://github.com/MakieOrg/Makie.jl/pull/2821).
- Fixed an issue with GLMakie lines becoming discontinuous [#2828](https://github.com/MakieOrg/Makie.jl/pull/2828).

## [0.19.3] - 2023-03-21

- Added the `stephist` plotting function [#2408](https://github.com/JuliaPlots/Makie.jl/pull/2408).
- Added the `brackets` plotting function [#2356](https://github.com/MakieOrg/Makie.jl/pull/2356).
- Fixed an issue where `poly` plots with `Vector{<: MultiPolygon}` inputs with per-polygon color were mistakenly rendered as meshes using CairoMakie [#2590](https://github.com/MakieOrg/Makie.jl/pulls/2478).
- Fixed a small typo which caused an error in the `Stepper` constructor [#2600](https://github.com/MakieOrg/Makie.jl/pulls/2478).
- Improve cleanup on block deletion [#2614](https://github.com/MakieOrg/Makie.jl/pull/2614)
- Add `menu.scroll_speed` and increase default speed for non-apple [#2616](https://github.com/MakieOrg/Makie.jl/pull/2616).
- Fixed rectangle zoom for nonlinear axes [#2674](https://github.com/MakieOrg/Makie.jl/pull/2674)
- Cleaned up linestyles in GLMakie (Fixing artifacting, spacing/size, anti-aliasing) [#2666](https://github.com/MakieOrg/Makie.jl/pull/2666).
- Fixed issue with scatterlines only accepting concrete color types as `markercolor` [#2691](https://github.com/MakieOrg/Makie.jl/pull/2691).
- Fixed an accidental issue where `LaTeXStrings` were not typeset correctly in `Axis3` [#2558](https://github.com/MakieOrg/Makie.jl/pull/2588).
- Fixed a bug where line segments in `text(lstr::LaTeXString)` were ignoring offsets [#2668](https://github.com/MakieOrg/Makie.jl/pull/2668).
- Fixed a bug where the `arrows` recipe accidentally called a `Bool` when `normalize = true` [#2740](https://github.com/MakieOrg/Makie.jl/pull/2740).
- Re-exported the `@colorant_str` (`colorant"..."`) macro from Colors.jl [#2726](https://github.com/MakieOrg/Makie.jl/pull/2726).
- Speedup heatmaps in WGLMakie. [#2647](https://github.com/MakieOrg/Makie.jl/pull/2647)
- Fix slow `data_limits` for recipes, which made plotting lots of data with recipes much slower [#2770](https://github.com/MakieOrg/Makie.jl/pull/2770).

## [0.19.1] - 2023-01-01

- Add `show_data` method for `band` which shows the min and max values of the band at the x position of the cursor [#2497](https://github.com/MakieOrg/Makie.jl/pull/2497).
- Added `xlabelrotation`, `ylabelrotation` (`Axis`) and `labelrotation` (`Colorbar`) [#2478](https://github.com/MakieOrg/Makie.jl/pull/2478).
- Fixed forced rasterization in CairoMakie svg files when polygons with colors specified as (color, alpha) tuples were used [#2535](https://github.com/MakieOrg/Makie.jl/pull/2535).
- Do less copies of Observables in Attributes + plot pipeline [#2443](https://github.com/MakieOrg/Makie.jl/pull/2443).
- Add Search Page and tweak Result Ordering [#2474](https://github.com/MakieOrg/Makie.jl/pull/2474).
- Remove all global attributes from TextureAtlas implementation and fix julia#master [#2498](https://github.com/MakieOrg/Makie.jl/pull/2498).
- Use new Bonito, implement WGLMakie picking, improve performance and fix lots of WGLMakie bugs [#2428](https://github.com/MakieOrg/Makie.jl/pull/2428).

## [0.19.0] - 2022-12-03

- **Breaking** The attribute `textsize` has been removed everywhere in favor of the attribute `fontsize` which had also been in use.
  To migrate, search and replace all uses of `textsize` to `fontsize` [#2387](https://github.com/MakieOrg/Makie.jl/pull/2387).
- Added rich text which allows to more easily use superscripts and subscripts as well as differing colors, fonts, fontsizes, etc. for parts of a given text [#2321](https://github.com/MakieOrg/Makie.jl/pull/2321).

## [0.18.4] - 2022-12-02

- Added the `waterfall` plotting function [#2416](https://github.com/JuliaPlots/Makie.jl/pull/2416).
- Add support for `AbstractPattern` in `WGLMakie` [#2432](https://github.com/MakieOrg/Makie.jl/pull/2432).
- Broadcast replaces deprecated method for quantile [#2430](https://github.com/MakieOrg/Makie.jl/pull/2430).
- Fix CairoMakie's screen re-using [#2440](https://github.com/MakieOrg/Makie.jl/pull/2440).
- Fix repeated rendering with invisible objects [#2437](https://github.com/MakieOrg/Makie.jl/pull/2437).
- Fix hvlines for GLMakie [#2446](https://github.com/MakieOrg/Makie.jl/pull/2446).

## [0.18.3] - 2022-11-17

- Add `render_on_demand` flag for `GLMakie.Screen`. Setting this to `true` will skip rendering until plots get updated. This is the new default [#2336](https://github.com/MakieOrg/Makie.jl/pull/2336), [#2397](https://github.com/MakieOrg/Makie.jl/pull/2397).
- Clean up OpenGL state handling in GLMakie [#2397](https://github.com/MakieOrg/Makie.jl/pull/2397).
- Fix salting [#2407](https://github.com/MakieOrg/Makie.jl/pull/2407).
- Fixes for [GtkMakie](https://github.com/jwahlstrand/GtkMakie.jl) [#2418](https://github.com/MakieOrg/Makie.jl/pull/2418).

## [0.18.2] - 2022-11-03

- Fix Axis3 tick flipping with negative azimuth [#2364](https://github.com/MakieOrg/Makie.jl/pull/2364).
- Fix empty!(fig) and empty!(ax) [#2374](https://github.com/MakieOrg/Makie.jl/pull/2374), [#2375](https://github.com/MakieOrg/Makie.jl/pull/2375).
- Remove stencil buffer [#2389](https://github.com/MakieOrg/Makie.jl/pull/2389).
- Move Arrows and Wireframe to MakieCore [#2384](https://github.com/MakieOrg/Makie.jl/pull/2384).
- Skip legend entry if label is nothing [#2350](https://github.com/MakieOrg/Makie.jl/pull/2350).

## [0.18.1] - 2022-10-24

- fix heatmap interpolation [#2343](https://github.com/MakieOrg/Makie.jl/pull/2343).
- move poly to MakieCore [#2334](https://github.com/MakieOrg/Makie.jl/pull/2334)
- Fix picking warning and update_axis_camera [#2352](https://github.com/MakieOrg/Makie.jl/pull/2352).
- bring back inline!, to not open a window in VSCode repl [#2353](https://github.com/MakieOrg/Makie.jl/pull/2353).

## [0.18.0] - 2022-10-12

- **Breaking** Added `BezierPath` which can be constructed from SVG like command list, SVG string or from a `Polygon`.
  Added ability to use `BezierPath` and `Polgyon` as scatter markers.
  Replaced default symbol markers like `:cross` which converted to characters before with more precise `BezierPaths` and adjusted default markersize to 12.
  **Deprecated** using `String` to specify multiple char markers (`scatter(1:4, marker="abcd")`).
  **Deprecated** concrete geometries as markers like `Circle(Point2f(0), 1.5)` in favor of using the type like `Circle` for dispatch to special backend methods.
  Added single image marker support to WGLMakie [#979](https://github.com/MakieOrg/Makie.jl/pull/979).
- **Breaking** Refactored `display`, `record`, `colorbuffer` and `screens` to be faster and more consistent [#2306](https://github.com/MakieOrg/Makie.jl/pull/2306#issuecomment-1275918061).
- **Breaking** Refactored `DataInspector` to use `tooltip`. This results in changes in the attributes of DataInspector. Added `inspector_label`, `inspector_hover` and `inspector_clear` as optional attributes [#2095](https://github.com/JuliaPlots/Makie.jl/pull/2095).
- Added the `hexbin` plotting function [#2201](https://github.com/JuliaPlots/Makie.jl/pull/2201).
- Added the `tricontourf` plotting function [#2226](https://github.com/JuliaPlots/Makie.jl/pull/2226).
- Fixed per character attributes in text [#2244](https://github.com/JuliaPlots/Makie.jl/pull/2244).
- Allowed `CairoMakie` to render `scatter` with images as markers [#2080](https://github.com/MakieOrg/Makie.jl/pull/2080).
- Reworked text drawing and added ability to draw special characters via glyph indices in order to draw more LaTeX math characters with MathTeXEngine v0.5 [#2139](https://github.com/MakieOrg/Makie.jl/pull/2139).
- Allowed text to be copy/pasted into `Textbox` [#2281](https://github.com/MakieOrg/Makie.jl/pull/2281)
- Fixed updates for multiple meshes [#2277](https://github.com/MakieOrg/Makie.jl/pull/2277).
- Fixed broadcasting for linewidth, lengthscale & arrowsize in `arrow` recipe [#2273](https://github.com/MakieOrg/Makie.jl/pull/2273).
- Made GLMakie relocatable [#2282](https://github.com/MakieOrg/Makie.jl/pull/2282).
- Fixed changing input types in plot arguments [#2297](https://github.com/MakieOrg/Makie.jl/pull/2297).
- Better performance for Menus and fix clicks on items [#2299](https://github.com/MakieOrg/Makie.jl/pull/2299).
- Fixed CairoMakie bitmaps with transparency by using premultiplied ARGB surfaces [#2304](https://github.com/MakieOrg/Makie.jl/pull/2304).
- Fixed hiding of `Scene`s by setting `scene.visible[] = false` [#2317](https://github.com/MakieOrg/Makie.jl/pull/2317).
- `Axis` now accepts a `Tuple{Bool, Bool}` for `xtrimspine` and `ytrimspine` to trim only one end of the spine [#2171](https://github.com/JuliaPlots/Makie.jl/pull/2171).

## [0.17.13] - 2022-08-04

- Fixed boundingboxes [#2184](https://github.com/MakieOrg/Makie.jl/pull/2184).
- Fixed highclip/lowclip in meshscatter, poly, contourf, barplot [#2183](https://github.com/MakieOrg/Makie.jl/pull/2183).
- Fixed gridline updates [#2196](https://github.com/MakieOrg/Makie.jl/pull/2196).
- Fixed glDisablei argument order, which crashed some Intel drivers.

## [0.17.12] - 2022-07-22

- Fixed stackoverflow in show [#2167](https://github.com/MakieOrg/Makie.jl/pull/2167).

## [0.17.11] - 2022-07-21

- `rainclouds`(!) now supports `violin_limits` keyword argument, serving the same.
role as `datalimits` in `violin` [#2137](https://github.com/MakieOrg/Makie.jl/pull/2137).
- Fixed an issue where nonzero `strokewidth` results in a thin outline of the wrong color if `color` and `strokecolor` didn't match and weren't transparent. [#2096](https://github.com/MakieOrg/Makie.jl/pull/2096).
- Improved performance around Axis(3) limits [#2115](https://github.com/MakieOrg/Makie.jl/pull/2115).
- Cleaned up stroke artifacts in scatter and text [#2096](https://github.com/MakieOrg/Makie.jl/pull/2096).
- Compile time improvements [#2153](https://github.com/MakieOrg/Makie.jl/pull/2153).
- Mesh and Surface now interpolate between values instead of interpolating between colors for WGLMakie + GLMakie [#2097](https://github.com/MakieOrg/Makie.jl/pull/2097).

## [0.17.10] - 2022-07-13

- Bumped compatibility bound of `GridLayoutBase.jl` to `v0.9.0` which fixed a regression with `Mixed` and `Outside` alignmodes in nested `GridLayout`s [#2135](https://github.com/MakieOrg/Makie.jl/pull/2135).

## [0.17.9] - 2022-07-12

- Patterns (`Makie.AbstractPattern`) are now supported by `CairoMakie` in `poly` plots that don't involve `mesh`, such as `bar` and `poly` [#2106](https://github.com/MakieOrg/Makie.jl/pull/2106/).
- Fixed regression where `Block` alignments could not be specified as numbers anymore [#2108](https://github.com/MakieOrg/Makie.jl/pull/2108).
- Added the option to show mirrored ticks on the other side of an Axis using the attributes `xticksmirrored` and `yticksmirrored` [#2105](https://github.com/MakieOrg/Makie.jl/pull/2105).
- Fixed a bug where a set of `Axis` wouldn't be correctly linked together if they were only linked in pairs instead of all at the same time [#2116](https://github.com/MakieOrg/Makie.jl/pull/2116).

## [0.17.7] - 2022-06-19

- Improved `Menu` performance, now it should be much harder to reach the boundary of 255 scenes in GLMakie. `Menu` also takes a `default` keyword argument now and can be scrolled if there is too little space available.

## [0.17.6] - 2022-06-17

- **EXPERIMENTAL**: Added support for multiple windows in GLMakie through `display(GLMakie.Screen(), figure_or_scene)` [#1771](https://github.com/MakieOrg/Makie.jl/pull/1771).
- Added support for RGB matrices in `heatmap` with GLMakie [#2036](https://github.com/MakieOrg/Makie.jl/pull/2036)
- `Textbox` doesn't defocus anymore on trying to submit invalid input [#2041](https://github.com/MakieOrg/Makie.jl/pull/2041).
- `text` now takes the position as the first argument(s) like `scatter` and most other plotting functions, it is invoked `text(x, y, [z], text = "text")`. Because it is now of conversion type `PointBased`, the positions can be given in all the usual different ways which are implemented as conversion methods. All old invocation styles such as `text("text", position = Point(x, y))` still work to maintain backwards compatibility [#2020](https://github.com/MakieOrg/Makie.jl/pull/2020).

## [0.17.5] - 2022-06-10

- Fixed a regression with `linkaxes!` [#2039](https://github.com/MakieOrg/Makie.jl/pull/2039).

## [0.17.4] - 2022-06-09

- The functions `hlines!`, `vlines!`, `hspan!`, `vspan!` and `abline!` were reimplemented as recipes. This allows using them without an `Axis` argument in first position and also as visuals in AlgebraOfGraphics.jl. Also, `abline!` is now called `ablines!` for consistency, `abline!` is still exported but deprecated and will be removed in the future. [#2023](https://github.com/MakieOrg/Makie.jl/pulls/2023).
- Added `rainclouds` and `rainclouds!` [#1725](https://github.com/MakieOrg/Makie.jl/pull/1725).
- Improve CairoMakie performance [#1964](https://github.com/MakieOrg/Makie.jl/pull/1964) [#1981](https://github.com/MakieOrg/Makie.jl/pull/1981).
- Interpolate colormap correctly [#1973](https://github.com/MakieOrg/Makie.jl/pull/1973).
- Fix picking [#1993](https://github.com/MakieOrg/Makie.jl/pull/1993).
- Improve compile time latency [#1968](https://github.com/MakieOrg/Makie.jl/pull/1968) [#2000](https://github.com/MakieOrg/Makie.jl/pull/2000).
- Fix multi poly with rects [#1999](https://github.com/MakieOrg/Makie.jl/pull/1999).
- Respect scale and nonlinear values in PlotUtils cgrads [#1979](https://github.com/MakieOrg/Makie.jl/pull/1979).
- Fix CairoMakie heatmap filtering [#1828](https://github.com/MakieOrg/Makie.jl/pull/1828).
- Remove GLVisualize and MakieLayout module [#2007](https://github.com/MakieOrg/Makie.jl/pull/2007) [#2008](https://github.com/MakieOrg/Makie.jl/pull/2008).
- Add linestyle and default to extrema(z) for contour, remove bitrotten fillrange [#2008](https://github.com/MakieOrg/Makie.jl/pull/2008).

## [0.17.3] - 2022-05-20

- Switched to `MathTeXEngine v0.4`, which improves the look of LaTeXStrings [#1952](https://github.com/MakieOrg/Makie.jl/pull/1952).
- Added subtitle capability to `Axis` [#1859](https://github.com/MakieOrg/Makie.jl/pull/1859).
- Fixed a bug where scaled colormaps constructed using `Makie.cgrad` were not interpreted correctly.

## [0.17.2] - 2022-05-16

- Changed the default font from `Dejavu Sans` to `TeX Gyre Heros Makie` which is the same as `TeX Gyre Heros` with slightly decreased descenders and ascenders. Decreasing those metrics reduced unnecessary whitespace and alignment issues. Four fonts in total were added, the styles Regular, Bold, Italic and Bold Italic. Also changed `Axis`, `Axis3` and `Legend` attributes `titlefont` to `TeX Gyre Heros Makie Bold` in order to separate it better from axis labels in multifacet arrangements [#1897](https://github.com/MakieOrg/Makie.jl/pull/1897).

## [0.17.1] - 2022-05-13

- Added word wrapping. In `Label`, `word_wrap = true` causes it to use the suggested width and wrap text to fit. In `text`, `word_wrap_width > 0` can be used to set a pixel unit line width. Any word (anything between two spaces without a newline) that goes beyond this width gets a newline inserted before it [#1819](https://github.com/MakieOrg/Makie.jl/pull/1819).
- Improved `Axis3`'s interactive performance [#1835](https://github.com/MakieOrg/Makie.jl/pull/1835).
- Fixed errors in GLMakie's `scatter` implementation when markers are given as images. [#1917](https://github.com/MakieOrg/Makie.jl/pull/1917).
- Removed some method ambiguities introduced in v0.17 [#1922](https://github.com/MakieOrg/Makie.jl/pull/1922).
- Add an empty default label, `""`, to each slider that doesn't have a label in `SliderGrid` [#1888](https://github.com/MakieOrg/Makie.jl/pull/1888).

## [0.17.0] - 2022-05-05

- **Breaking** Added `space` as a generic attribute to switch between data, pixel, relative and clip space for positions. `space` in text has been renamed to `markerspace` because of this. `Pixel` and `SceneSpace` are no longer valid inputs for `space` or `markerspace` [#1596](https://github.com/MakieOrg/Makie.jl/pull/1596).
- **Breaking** Deprecated `mouse_selection(scene)` for `pick(scene)`.
- **Breaking** Bumped `GridLayoutBase` version to `v0.7`, which introduced offset layouts. Now, indexing into row 0 doesn't create a new row 1, but a new row 0, so that all previous content positions stay the same. This makes building complex layouts order-independent [#1704](https://github.com/MakieOrg/Makie.jl/pull/1704).
- **Breaking** deprecate `to_colormap(cmap, ncolors)` in favor of `categorical_colors(cmap, ncolors)` and `resample_cmap(cmap, ncolors)` [#1901](https://github.com/MakieOrg/Makie.jl/pull/1901) [#1723](https://github.com/MakieOrg/Makie.jl/pull/1723).
- Added `empty!(fig)` and changed `empty!(scene)` to remove all child plots without detaching windows [#1818](https://github.com/MakieOrg/Makie.jl/pull/1818).
- Switched to erroring instead of warning for deprecated events `mousebuttons`, `keyboardbuttons` and `mousedrag`.
- `Layoutable` was renamed to `Block` and the infrastructure changed such that attributes are fixed fields and each block has its own `Scene` for better encapsulation [#1796](https://github.com/MakieOrg/Makie.jl/pull/1796).
- Added `SliderGrid` block which replaces the deprecated `labelslider!` and `labelslidergrid!` functions [#1796](https://github.com/MakieOrg/Makie.jl/pull/1796).
- The default anti-aliasing method can now be set in `CairoMakie.activate!` using the `antialias` keyword.  Available options are `CairoMakie.Cairo.ANTIALIAS_*` [#1875](https://github.com/MakieOrg/Makie.jl/pull/1875).
- Added ability to rasterize a plots in CairoMakie vector graphics if `plt.rasterize = true` or `plt.rasterize = scale::Int` [#1872](https://github.com/MakieOrg/Makie.jl/pull/1872).
- Fixed segfaults in `streamplot_impl` on Mac M1 [#1830](https://github.com/MakieOrg/Makie.jl/pull/1830).
- Set the [Cairo miter limit](https://www.cairographics.org/manual/cairo-cairo-t.html#cairo-set-miter-limit) to mimic GLMakie behaviour [#1844](https://github.com/MakieOrg/Makie.jl/pull/1844).
- Fixed a method ambiguity in `rotatedrect` [#1846](https://github.com/MakieOrg/Makie.jl/pull/1846).
- Allow weights in statistical recipes [#1816](https://github.com/MakieOrg/Makie.jl/pull/1816).
- Fixed manual cycling of plot attributes [#1873](https://github.com/MakieOrg/Makie.jl/pull/1873).
- Fixed type constraints in ticklabelalign attributes [#1882](https://github.com/MakieOrg/Makie.jl/pull/1882).

## [0.16.4] - 2022-02-16

- Fixed WGLMakie performance bug and added option to set fps via `WGLMakie.activate!(fps=30)`.
- Implemented `nan_color`, `lowclip`, `highclip` for `image(::Matrix{Float})` in shader.
- Cleaned up mesh shader and implemented `nan_color`, `lowclip`, `highclip` for `mesh(m; color::Matrix{Float})` on the shader.
- Allowed `GLMakie.Buffer` `GLMakie.Sampler` to be used in `GeometryBasics.Mesh` to partially update parts of a mesh/texture and different interpolation and clamping modes for the texture.

## [0.16.0] - 2022-01-07

- **Breaking** Removed `Node` alias [#1307](https://github.com/MakieOrg/Makie.jl/pull/1307), [#1393](https://github.com/MakieOrg/Makie.jl/pull/1393). To upgrade, simply replace all occurrences of `Node` with `Observable`.
- **Breaking** Cleaned up `Scene` type [#1192](https://github.com/MakieOrg/Makie.jl/pull/1192), [#1393](https://github.com/MakieOrg/Makie.jl/pull/1393). The `Scene()` constructor doesn't create any axes or limits anymore. All keywords like `raw`, `show_axis` have been removed. A scene now always works like it did when using the deprecated `raw=true`. All the high level functionality like showing an axis and adding a 3d camera has been moved to `LScene`. See the new `Scene` tutorial for more info: https://docs.makie.org/dev/tutorials/scenes/.
- **Breaking** Lights got moved to `Scene`, see the [lighting docs](https://docs.makie.org/stable/documentation/lighting) and [RPRMakie examples](https://docs.makie.org/stable/documentation/backends/rprmakie/).
- Added ECDF plot [#1310](https://github.com/MakieOrg/Makie.jl/pull/1310).
- Added Order Independent Transparency to GLMakie [#1418](https://github.com/MakieOrg/Makie.jl/pull/1418), [#1506](https://github.com/MakieOrg/Makie.jl/pull/1506). This type of transparency is now used with `transpareny = true`. The old transparency handling is available with `transparency = false`.
- Fixed blurry text in GLMakie and WGLMakie [#1494](https://github.com/MakieOrg/Makie.jl/pull/1494).
- Introduced a new experimental backend for ray tracing: [RPRMakie](https://docs.makie.org/stable/documentation/backends/rprmakie/).
- Added the `Cycled` type, which can be used to select the i-th value from the current cycler for a specific attribute [#1248](https://github.com/MakieOrg/Makie.jl/pull/1248).
- The plot function `scatterlines` now uses `color` as `markercolor` if `markercolor` is `automatic`. Also, cycling of the `color` attribute is enabled [#1463](https://github.com/MakieOrg/Makie.jl/pull/1463).
- Added the function `resize_to_layout!`, which allows to resize a `Figure` so that it contains its top `GridLayout` without additional whitespace or clipping [#1438](https://github.com/MakieOrg/Makie.jl/pull/1438).
- Cleaned up lighting in 3D contours and isosurfaces [#1434](https://github.com/MakieOrg/Makie.jl/pull/1434).
- Adjusted attributes of volumeslices to follow the normal structure [#1404](https://github.com/MakieOrg/Makie.jl/pull/1404). This allows you to adjust attributes like `colormap` without going through nested attributes.
- Added depth to 3D contours and isosurfaces [#1395](https://github.com/MakieOrg/Makie.jl/pull/1395), [#1393](https://github.com/MakieOrg/Makie.jl/pull/1393). This allows them to intersect correctly with other 3D objects.
- Restricted 3D scene camera to one scene [#1394](https://github.com/MakieOrg/Makie.jl/pull/1394), [#1393](https://github.com/MakieOrg/Makie.jl/pull/1393). This fixes issues with multiple scenes fighting over events consumed by the camera. You can select a scene by cleaning on it.
- Added depth shift attribute for GLMakie and WGLMakie [#1382](https://github.com/MakieOrg/Makie.jl/pull/1382), [#1393](https://github.com/MakieOrg/Makie.jl/pull/1393). This can be used to adjust render order similar to `overdraw`.
- Simplified automatic width computation in barplots [#1223](https://github.com/MakieOrg/Makie.jl/pull/1223), [#1393](https://github.com/MakieOrg/Makie.jl/pull/1393). If no `width` attribute is passed, the default width is computed as the minimum difference between consecutive `x` positions. Gap between bars are given by the (multiplicative) `gap` attribute. The actual bar width equals `width * (1 - gap)`.
- Added logical expressions for `ispressed` [#1222](https://github.com/MakieOrg/Makie.jl/pull/1222), [#1393](https://github.com/MakieOrg/Makie.jl/pull/1393). This moves a lot of control over hotkeys towards the user. With these changes one can now set a hotkey to trigger on any or no key, collections of keys and logical combinations of keys (i.e. "A is pressed and B is not pressed").
- Fixed issues with `Menu` render order [#1411](https://github.com/MakieOrg/Makie.jl/pull/1411).
- Added `label_rotation` to barplot [#1401](https://github.com/MakieOrg/Makie.jl/pull/1401).
- Fixed issue where `pixelcam!` does not remove controls from other cameras [#1504](https://github.com/MakieOrg/Makie.jl/pull/1504).
- Added conversion for OffsetArrays [#1260](https://github.com/MakieOrg/Makie.jl/pull/1260).
- The `qqplot` `qqline` options were changed to `:identity`, `:fit`, `:fitrobust` and `:none` (the default) [#1563](https://github.com/MakieOrg/Makie.jl/pull/1563). Fixed numeric error due to double computation of quantiles when fitting `qqline`. Deprecated `plot(q::QQPair)` method as it does not have enough information for correct `qqline` fit.

All other changes are collected [in this PR](https://github.com/MakieOrg/Makie.jl/pull/1521) and in the [release notes](https://github.com/MakieOrg/Makie.jl/releases/tag/v0.16.0).

## [0.15.3] - 2021-10-16

- The functions `labelslidergrid!` and `labelslider!` now set fixed widths for the value column with a heuristic. It is possible now to pass `Formatting.format` format strings as format specifiers in addition to the previous functions.
- Fixed 2D arrow rotations in `streamplot` [#1352](https://github.com/MakieOrg/Makie.jl/pull/1352).

## [0.15.2] - 2021-08-26

- Reenabled Julia 1.3 support.
- Use [MathTexEngine v0.2](https://github.com/Kolaru/MathTeXEngine.jl/releases/tag/v0.2.0).
- Depend on new GeometryBasics, which changes all the Vec/Point/Quaternion/RGB/RGBA - f0 aliases to just f. For example, `Vec2f0` is changed to `Vec2f`. Old aliases are still exported, but deprecated and will be removed in the next breaking release. For more details and an upgrade script, visit [GeometryBasics#97](https://github.com/JuliaGeometry/GeometryBasics.jl/pull/97).
- Added `hspan!` and `vspan!` functions [#1264](https://github.com/MakieOrg/Makie.jl/pull/1264).

## [0.15.1] - 2021-08-21

- Switched documentation framework to Franklin.jl.
- Added a specialization for `volumeslices` to DataInspector.
- Fixed 1 element `hist` [#1238](https://github.com/MakieOrg/Makie.jl/pull/1238) and make it easier to move `hist` [#1150](https://github.com/MakieOrg/Makie.jl/pull/1150).

## [0.15.0] - 2021-07-15

- `LaTeXString`s can now be used as input to `text` and therefore as labels for `Axis`, `Legend`, or other comparable objects. Mathematical expressions are typeset using [MathTeXEngine.jl](https://github.com/Kolaru/MathTeXEngine.jl) which offers a fast approximation of LaTeX typesetting [#1022](https://github.com/MakieOrg/Makie.jl/pull/1022).
- Added `Symlog10` and `pseudolog10` axis scales for log scale approximations that work with zero and negative values [#1109](https://github.com/MakieOrg/Makie.jl/pull/1109).
- Colorbar limits can now be passed as the attribute `colorrange` similar to plots [#1066](https://github.com/MakieOrg/Makie.jl/pull/1066).
- Added the option to pass three vectors to heatmaps and other plots using `SurfaceLike` conversion [#1101](https://github.com/MakieOrg/Makie.jl/pull/1101).
- Added `stairs` plot recipe [#1086](https://github.com/MakieOrg/Makie.jl/pull/1086).
- **Breaking** Removed `FigurePosition` and `FigureSubposition` types. Indexing into a `Figure` like `fig[1, 1]` now returns `GridPosition` and `GridSubposition` structs, which can be used in the same way as the types they replace. Because of an underlying change in `GridLayoutBase.jl`, it is now possible to do `Axis(gl[1, 1])` where `gl` is a `GridLayout` that is a sublayout of a `Figure`'s top layout [#1075](https://github.com/MakieOrg/Makie.jl/pull/1075).
- Bar plots and histograms have a new option for adding text labels [#1069](https://github.com/MakieOrg/Makie.jl/pull/1069).
- It is now possible to specify one `linewidth` value per segment in `linesegments` [#992](https://github.com/MakieOrg/Makie.jl/pull/992).
- Added a new 3d camera that allows for better camera movements using keyboard and mouse [#1024](https://github.com/MakieOrg/Makie.jl/pull/1024).
- Fixed the application of scale transformations to `surface` [#1070](https://github.com/MakieOrg/Makie.jl/pull/1070).
- Added an option to set a custom callback function for the `RectangleZoom` axis interaction to enable other use cases than zooming [#1104](https://github.com/MakieOrg/Makie.jl/pull/1104).
- Fixed rendering of `heatmap`s with one or more reversed ranges in CairoMakie, as in `heatmap(1:10, 10:-1:1, rand(10, 10))` [#1100](https://github.com/MakieOrg/Makie.jl/pull/1100).
- Fixed volume slice recipe and added docs for it [#1123](https://github.com/MakieOrg/Makie.jl/pull/1123).

[Unreleased]: https://github.com/MakieOrg/Makie.jl/compare/v0.21.5...HEAD
[0.21.5]: https://github.com/MakieOrg/Makie.jl/compare/v0.21.4...v0.21.5
[0.21.4]: https://github.com/MakieOrg/Makie.jl/compare/v0.21.3...v0.21.4
[0.21.3]: https://github.com/MakieOrg/Makie.jl/compare/v0.21.2...v0.21.3
[0.21.2]: https://github.com/MakieOrg/Makie.jl/compare/v0.21.1...v0.21.2
[0.21.1]: https://github.com/MakieOrg/Makie.jl/compare/v0.21.0...v0.21.1
[0.21.0]: https://github.com/MakieOrg/Makie.jl/compare/v0.20.10...v0.21.0
[0.20.10]: https://github.com/MakieOrg/Makie.jl/compare/v0.20.9...v0.20.10
[0.20.9]: https://github.com/MakieOrg/Makie.jl/compare/v0.20.8...v0.20.9
[0.20.8]: https://github.com/MakieOrg/Makie.jl/compare/v0.20.7...v0.20.8
[0.20.7]: https://github.com/MakieOrg/Makie.jl/compare/v0.20.6...v0.20.7
[0.20.6]: https://github.com/MakieOrg/Makie.jl/compare/v0.20.5...v0.20.6
[0.20.5]: https://github.com/MakieOrg/Makie.jl/compare/v0.20.4...v0.20.5
[0.20.4]: https://github.com/MakieOrg/Makie.jl/compare/v0.20.3...v0.20.4
[0.20.3]: https://github.com/MakieOrg/Makie.jl/compare/v0.20.2...v0.20.3
[0.20.2]: https://github.com/MakieOrg/Makie.jl/compare/v0.20.1...v0.20.2
[0.20.1]: https://github.com/MakieOrg/Makie.jl/compare/v0.20.0...v0.20.1
[0.20.0]: https://github.com/MakieOrg/Makie.jl/compare/v0.19.12...v0.20.0
[0.19.12]: https://github.com/MakieOrg/Makie.jl/compare/v0.19.11...v0.19.12
[0.19.11]: https://github.com/MakieOrg/Makie.jl/compare/v0.19.10...v0.19.11
[0.19.10]: https://github.com/MakieOrg/Makie.jl/compare/v0.19.9...v0.19.10
[0.19.9]: https://github.com/MakieOrg/Makie.jl/compare/v0.19.8...v0.19.9
[0.19.8]: https://github.com/MakieOrg/Makie.jl/compare/v0.19.7...v0.19.8
[0.19.7]: https://github.com/MakieOrg/Makie.jl/compare/v0.19.6...v0.19.7
[0.19.6]: https://github.com/MakieOrg/Makie.jl/compare/v0.19.5...v0.19.6
[0.19.5]: https://github.com/MakieOrg/Makie.jl/compare/v0.19.4...v0.19.5
[0.19.4]: https://github.com/MakieOrg/Makie.jl/compare/v0.19.3...v0.19.4
[0.19.3]: https://github.com/MakieOrg/Makie.jl/compare/v0.19.1...v0.19.3
[0.19.1]: https://github.com/MakieOrg/Makie.jl/compare/v0.19.0...v0.19.1
[0.19.0]: https://github.com/MakieOrg/Makie.jl/compare/v0.18.4...v0.19.0
[0.18.4]: https://github.com/MakieOrg/Makie.jl/compare/v0.18.3...v0.18.4
[0.18.3]: https://github.com/MakieOrg/Makie.jl/compare/v0.18.2...v0.18.3
[0.18.2]: https://github.com/MakieOrg/Makie.jl/compare/v0.18.1...v0.18.2
[0.18.1]: https://github.com/MakieOrg/Makie.jl/compare/v0.18.0...v0.18.1
[0.18.0]: https://github.com/MakieOrg/Makie.jl/compare/v0.17.13...v0.18.0
[0.17.13]: https://github.com/MakieOrg/Makie.jl/compare/v0.17.12...v0.17.13
[0.17.12]: https://github.com/MakieOrg/Makie.jl/compare/v0.17.11...v0.17.12
[0.17.11]: https://github.com/MakieOrg/Makie.jl/compare/v0.17.10...v0.17.11
[0.17.10]: https://github.com/MakieOrg/Makie.jl/compare/v0.17.9...v0.17.10
[0.17.9]: https://github.com/MakieOrg/Makie.jl/compare/v0.17.7...v0.17.9
[0.17.7]: https://github.com/MakieOrg/Makie.jl/compare/v0.17.6...v0.17.7
[0.17.6]: https://github.com/MakieOrg/Makie.jl/compare/v0.17.5...v0.17.6
[0.17.5]: https://github.com/MakieOrg/Makie.jl/compare/v0.17.4...v0.17.5
[0.17.4]: https://github.com/MakieOrg/Makie.jl/compare/v0.17.3...v0.17.4
[0.17.3]: https://github.com/MakieOrg/Makie.jl/compare/v0.17.2...v0.17.3
[0.17.2]: https://github.com/MakieOrg/Makie.jl/compare/v0.17.1...v0.17.2
[0.17.1]: https://github.com/MakieOrg/Makie.jl/compare/v0.17.0...v0.17.1
[0.17.0]: https://github.com/MakieOrg/Makie.jl/compare/v0.16.4...v0.17.0
[0.16.4]: https://github.com/MakieOrg/Makie.jl/compare/v0.16.0...v0.16.4
[0.16.0]: https://github.com/MakieOrg/Makie.jl/compare/v0.15.3...v0.16.0
[0.15.3]: https://github.com/MakieOrg/Makie.jl/compare/v0.15.2...v0.15.3
[0.15.2]: https://github.com/MakieOrg/Makie.jl/compare/v0.15.1...v0.15.2
[0.15.1]: https://github.com/MakieOrg/Makie.jl/compare/v0.15.0...v0.15.1
[0.15.0]: https://github.com/MakieOrg/Makie.jl/compare/v0.14.2...v0.15.0<|MERGE_RESOLUTION|>--- conflicted
+++ resolved
@@ -2,11 +2,8 @@
 
 ## [Unreleased]
 
-<<<<<<< HEAD
 - Fix label_formatter being called twice in barplot [#4046](https://github.com/MakieOrg/Makie.jl/pull/4046).
-=======
 - Fix error with automatic `highclip` or `lowclip` and scalar colors [#4048](https://github.com/MakieOrg/Makie.jl/pull/4048).
->>>>>>> 2be94901
 - Correct a bug in the `project` function when projecting using a `Scene`. [#3909](https://github.com/MakieOrg/Makie.jl/pull/3909).
 - Correct a method ambiguity in `insert!` which was causing `PlotList` to fail on CairoMakie. [#4038](https://github.com/MakieOrg/Makie.jl/pull/4038)
 
