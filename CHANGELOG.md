--- conflicted
+++ resolved
@@ -2,6 +2,7 @@
 
 ## [Unreleased]
 
+- Fix the `@Block` macro trying to access Makie methods without referring to the Makie namespace, when outside Makie [#3911](https://github.com/MakieOrg/Makie.jl/pull/3911).
 - Changed image, heatmap and surface picking indices to correctly index the relevant matrix arguments. [#4459](https://github.com/MakieOrg/Makie.jl/pull/4459)
 - Improved performance of `record` by avoiding unnecessary copying in common cases [#4475](https://github.com/MakieOrg/Makie.jl/pull/4475).
 - Fix usage of `AggMean()` and other aggregations operating on 3d data for `datashader` [#4346](https://github.com/MakieOrg/Makie.jl/pull/4346).
@@ -125,13 +126,9 @@
 - Fix stack overflows when using `markerspace = :data` with `scatter` [#3960](https://github.com/MakieOrg/Makie.jl/issues/3960).
 - CairoMakie: Fix broken SVGs when using non-interpolated image primitives, for example Colorbars, with recent Cairo versions [#3967](https://github.com/MakieOrg/Makie.jl/pull/3967).
 - CairoMakie: Add argument `pdf_version` to restrict the PDF version when saving a figure as a PDF [#3845](https://github.com/MakieOrg/Makie.jl/pull/3845).
-<<<<<<< HEAD
-- Fix the `@Block` macro trying to access Makie methods without referring to the Makie namespace, when outside Makie [#3911](https://github.com/MakieOrg/Makie.jl/pull/3911).
-=======
 - Fix DataInspector using invalid attribute strokewidth for plot type Wireframe [#3917](https://github.com/MakieOrg/Makie.jl/pull/3917).
 - CairoMakie: Fix incorrect scaling factor for SVGs with Cairo_jll 1.18 [#3964](https://github.com/MakieOrg/Makie.jl/pull/3964).
 - Fixed use of Textbox from Bonito [#3924](https://github.com/MakieOrg/Makie.jl/pull/3924)
->>>>>>> 833be1d4
 
 ## [0.21.2] - 2024-05-22
 
