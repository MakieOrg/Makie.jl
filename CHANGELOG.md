--- conflicted
+++ resolved
@@ -2,11 +2,8 @@
 
 ## [Unreleased]
 
-<<<<<<< HEAD
 - Added `origin!()` to transformation so that the reference point of `rotate!()` and `scale!()` can be modified [#4472](https://github.com/MakieOrg/Makie.jl/pull/4472)
-=======
 - Added `subsup` and `left_subsup` functions that offer stacked sub- and superscripts for `rich` text which means this style can be used with arbitrary fonts and is not limited to fonts supported by MathTeXEngine.jl [#4489](https://github.com/MakieOrg/Makie.jl/pull/4489).
->>>>>>> 22863fd5
 
 ## [0.21.15] - 2024-10-25
 
