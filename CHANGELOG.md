# Changelog

## Unreleased

<<<<<<< HEAD
- Refactored `DataInspector` [#5241](https://github.com/MakieOrg/Makie.jl/pull/5241)
  - Fixed issues with tooltips reading `inspector_label` from the wrong plot
  - (Probably) fixed issues with tooltips reporting positions of the wrong space
  - Broke up `show_data` into multiple parts:
    - `get_accessor()` which produces picking information for a higher level plot
    - `get_tooltip_position()` which extracts the position using that information
    - `get_default_tooltip_label()` which generates a default label from picking information
    - `update_indicator_plot!()` for drawing indicator plots
  - Added functionality for persistent tooltips

=======
- Fixed `streamplot` and `contour` plots not considering transform functions in arrow/text rotation [#5249](https://github.com/MakieOrg/Makie.jl/pull/5249)
>>>>>>> 21060394
- `LogTicks` now work well with `pseudolog10` [#5135](https://github.com/MakieOrg/Makie.jl/pull/5135)
- Fixed `Symlog10` to work correctly with lower or upper thresholds smaller than 1, and adds a `linscale` argument [#5279](https://github.com/MakieOrg/Makie.jl/pull/5279)
- Fixed `xlims!`/`ylims!` not fully propagating to linked axis [#5239](https://github.com/MakieOrg/Makie.jl/pull/5239)
- Added docstrings for undocumented plot attributes. Also fixed some missing attribute passthrough and expanded on the available attributes for recipes [#5294](https://github.com/MakieOrg/Makie.jl/pull/5294)
- Added support for plotting units with DynamicQuantities.jl [#5280](https://github.com/MakieOrg/Makie.jl/pull/5280)
- Adjusted compute nodes to keep unspecialized types when transitioning from one graph to another [#5302](https://github.com/MakieOrg/Makie.jl/pull/5302)
- Added a section to the `CONTRIBUTING.md` about code formatting [#5337](https://github.com/MakieOrg/Makie.jl/pull/5337)
- Fixed `depthsorting = true` in GLMakie `scatter` plots not sorting correctly depending on camera rotation [#5344](https://github.com/MakieOrg/Makie.jl/pull/5344)
- Added option to replace Makie native widgets with HTML based widget for WGLMakie [#5285](https://github.com/MakieOrg/Makie.jl/pull/5285)

## [0.24.6] - 2025-08-19

- Widened types for axis keys [#5243](https://github.com/MakieOrg/Makie.jl/pull/5243)
- Fixed `getlimits(::Axis3)` error related to unchecked access of `:visible` attribute.
- Add simple compression for arrays containing only the same value in WGLMakie [#5252](https://github.com/MakieOrg/Makie.jl/pull/5252).
- Fixed 3D `contour` plots not rendering the correct isosurfaces when `colorrange` is given. Also fixed `isorange` not working, tweaked default `isorange`, colormap resolution, and changed colormap extractor for `Colorbar` to ignore alpha. [#5213](https://github.com/MakieOrg/Makie.jl/pull/5213)
- Fixed double application of `alpha` regression in `Band` plots in CairoMakie [#5258](https://github.com/MakieOrg/Makie.jl/pull/5258).
- Updated `boxplot`, `crossbar`, `density`, `hist`, `stephist`, `violin` and `waterfall` to use the new compute graph instead of observables. [#5184](https://github.com/MakieOrg/Makie.jl/pull/5184)

## [0.24.5] - 2025-08-06

- Added new scales based on `ReversibleScale` for use as `colorscale`, `xscale`, and `yscale` attributes. The new scales are `AsinhScale`, `SinhScale`, `LogScale`, `LuptonAsinhScale`, and `PowerScale`.
- Fixed `propertynames(::Attributes)` [#5154](https://github.com/MakieOrg/Makie.jl/pull/5154).
- Fixed cycle error in SpecApi and axis re-creation for plot type changes [#5198](https://github.com/MakieOrg/Makie.jl/pull/5198).
- Fixed incorrect variable name used for `voxels` in `Colorbar` [#5208](https://github.com/MakieOrg/Makie.jl/pull/5208)
- Fixed `Time` ticks breaking when axis limits crossed over midnight [#5212](https://github.com/MakieOrg/Makie.jl/pull/5212).
- Fixed issue where segments of solid `lines` disappeared when positions were large enough [#5216](https://github.com/MakieOrg/Makie.jl/pull/5216)
- Fixed `meshscatter` markers not updating correctly in GLMakie [#5217](https://github.com/MakieOrg/Makie.jl/pull/5217)
- Fixed `volume` plots getting clipped based on the vertices of their bounding box, e.g. when zooming in Axis3 [#5225](https://github.com/MakieOrg/Makie.jl/pull/5225)
- Fixed `Bonito.record_latest` for changes in Makie v0.24 [#5185](https://github.com/MakieOrg/Makie.jl/pull/5185).

## [0.24.4] - 2025-07-17
- Fixed rendering of volumes when the camera is inside the volume [#5164](https://github.com/MakieOrg/Makie.jl/pull/5164)
- Added some validation for compute node initialization (which guards against some error in `map!()` callbacks) [#5170](https://github.com/MakieOrg/Makie.jl/pull/5170)
- Added support for `GeometryBasics.MultiPoint` [#5182](https://github.com/MakieOrg/Makie.jl/pull/5182).
- Moved remaining compute edge checks for safe edge reuse out of debug mode [#5169](https://github.com/MakieOrg/Makie.jl/pull/5169)
- Adjusted compute `map!` to accept mixed array contain Symbols and compute nodes [#5167](https://github.com/MakieOrg/Makie.jl/pull/5167)
- Added `register_projected_positions!()` for projecting data in recipes (from start to finish). Also generalized `register_position_transform!()` and related for use in recipes [#5121](https://github.com/MakieOrg/Makie.jl/pull/5121)
- Added `register_projected_rotations_2d!` for calculating the screen space rotation between data points of a plot. [#5121](https://github.com/MakieOrg/Makie.jl/pull/5121)
- Added `map!(f, plot::Plot, inputs, outputs)` method (accepting a plot instead of a compute graph). [#5121](https://github.com/MakieOrg/Makie.jl/pull/5121)
- Updated `arrows`, `bracket`, `contour`, `contour3d`, `poly`, `streamplot`, `textlabel`, `triplot`, `voronoiplot` and `hexbin` to use the compute graph instead of observables. [#5121](https://github.com/MakieOrg/Makie.jl/pull/5121)
- Fixed `p.text = "..."` erroring with `p = text(..., text = rich(...))` [#5173](https://github.com/MakieOrg/Makie.jl/pull/5173)
- Support Interpolations.jl v0.16 [#5157](https://github.com/MakieOrg/Makie.jl/pull/5157)
- Updated `arc`, `band`, `pie`, `stairs`, `stem`, `tooltip`, `wireframe` and `qqplot` to use the new compute graph instead of observables [#5165](https://github.com/MakieOrg/Makie.jl/pull/5165)
- Added ability to modify ticks and tick format on a `DateTime` or `Time` conversion axis, for example `xticks = (datetimes, labels)` or `xtickformat = "d.m.yyyy"`. The default tick locator for datetimes is improved and the default formatting now reduces the amount of redundant information in neighboring ticks. It is exported as `DateTimeTicks` [#5159](https://github.com/MakieOrg/Makie.jl/pull/5159).
- Fixed missing toggle animation [#5156](https://github.com/MakieOrg/Makie.jl/pull/#5156)
- Fixed broadcast error in `position_on_plot` for mesh [#5196](https://github.com/MakieOrg/Makie.jl/pull/5196)

## [0.24.3] - 2025-07-04

- Fixed empty plotlist [#5150](https://github.com/MakieOrg/Makie.jl/pull/5150).
- Fixed plot attributes with `Dict` as input [#5149](https://github.com/MakieOrg/Makie.jl/pull/5149).
- Fixed arrow marker attributes in `arrows3d` not triggering repositioning of arrows. [#5134](https://github.com/MakieOrg/Makie.jl/pull/5134)
- Fixed h/vlines and h/vspan not considering transform functions correctly. [#5145](https://github.com/MakieOrg/Makie.jl/pull/5145)
- Added `register_projected_positions!()` for projecting data in recipes (from start to finish). Also generalized `register_position_transform!()` and related for use in recipes [#5121](https://github.com/MakieOrg/Makie.jl/pull/5121)
- Moved some compute edge checks out of debug mode to error more consistently on edge overwrite [#5125](https://github.com/MakieOrg/Makie.jl/pull/5125)

## [0.24.2] - 2025-06-27

- Bring back some default attributes for recipes [#5130](https://github.com/MakieOrg/Makie.jl/pull/5130).
- Allow multiple separate link groups in `xaxislinks` and `yaxislinks` arguments of `SpecApi.GridLayout` so that facet layouts can have independently linked columns and rows [#5127](https://github.com/MakieOrg/Makie.jl/pull/5127).

## [0.24.1] - 2025-06-24

- Don't pull plots from invisible scenes and hide Blocks during construction [#5119](https://github.com/MakieOrg/Makie.jl/pull/5119).
- Fixed `dendrogram` docstring and added `x, y, merges` conversion [#5118](https://github.com/MakieOrg/Makie.jl/pull/5118).
- Make sure there's only one inspector per root scene [#5113](https://github.com/MakieOrg/Makie.jl/pull/5113).
- Bring back lowres background for heatmap(Resampler(...)) [#5110](https://github.com/MakieOrg/Makie.jl/pull/5110).
- Fixed forwarding attributes in recipes [#5109](https://github.com/MakieOrg/Makie.jl/pull/5109).

## [0.24.0] - 2025-06-20

- **Breaking** Refactored plots to rely on the newly introduced `ComputeGraph` instead of `Observables`. [#4630](https://github.com/MakieOrg/Makie.jl/pull/4630)
  - **Breaking** `attr = Attributes(plot)` now returns a `ComputeGraph`, which disallows `copy(attr)`, `pop!(attr, ...)`, `attr[:newvar] = ...` and splatting `plot!(...; attr...)`.
  - **Semi-Breaking** `plot(parent, attr, args...; kwargs...)` now only considers applicable attributes in `attr` and prioritizes `kwargs` in case of collisions.
  - **Semi-Breaking** `@recipe Name (args...)` now names converted arguments and requires the number of `args` to match the number of outputs ifrom `convert_arguments()`
  - **Breaking** `replace_automatic!()` has been removed as it was incompatible. `Makie.default_automatic()` can be used as an alternative.
  - **Breaking** `text!()` is no longer a nested structure of text plots.
  - **Breaking** Scene lights have moved to the scene `ComputeGraph` and no longer contain Observables.
  - Fixed synchronous update issues by allowing synchronized update with `Makie.update!(plot, attrib1 = val1, attrib2 = val2, ...)`
  - Improved performance in WGLMakie with better bundling and filtering of updates
  - Improved traceability attribute and argument processing from user input to the backend
- **Breaking** `annotations!()` (not the new `annotation`) has been removed in favor of `text!()`. [#4630](https://github.com/MakieOrg/Makie.jl/pull/4630)
- **Semi-Breaking** Removed various internal text bounding box functions in favor of more user friendly functions like `string_boundingboxes(plot)` [#4630](https://github.com/MakieOrg/Makie.jl/pull/4630)
- **Semi-Breaking** Deprecated `ShadingAlgorithm` for `plot.shading` in favor of a `Bool`. The selection of the algorithm (`FastShading/MultiLightShading`) now happens at the scene level. [#4630](https://github.com/MakieOrg/Makie.jl/pull/4630)
- Fixed 2x2 surfaces not aligning colors correctly in WGLMakie [#4630](https://github.com/MakieOrg/Makie.jl/pull/4630)
- Added support for per-mesh `uv_transform` in `WGLMakie.meshscatter` [#4630](https://github.com/MakieOrg/Makie.jl/pull/4630)
- Fixed `PolarAxis` not considering text rotation correctly for tick label margins [#4630](https://github.com/MakieOrg/Makie.jl/pull/4630)
- Fixed `LaTeXStrings` not projecting lines correctly if `markerspace != :pixel` [#4630](https://github.com/MakieOrg/Makie.jl/pull/4630)
- Fixed incorrect z values for 2x2 `surface()` plots in CairoMakie and WGLMakie. [#5052](https://github.com/MakieOrg/Makie.jl/pull/5052)
- Fixed `arrows3d()` now including lighting attributes. [#5052](https://github.com/MakieOrg/Makie.jl/pull/5052)
- **Breaking** Removed `MakieCore` from Makie's dependencies. Going forward, package extensions are recommended if a lightweight dependency is desired. A quick fix is to change the dependency to `Makie` and replace all `MakieCore` occurrences with `Makie` although this will incur Makie's full load time every time. The alternative is to use a package extension on `Makie` which requires at least Julia 1.9.
- **Breaking** Changed `patchcolor` to opaque colors [#5088](https://github.com/MakieOrg/Makie.jl/pull/5088)
- Fixed `annotation` in the presence of scene transform functions [#5058](https://github.com/MakieOrg/Makie.jl/pull/5058).
- Moved Makie source directory from top level to ./Makie so that Makie itself does not include every other monorepo package when it's installed [#5069](https://github.com/MakieOrg/Makie.jl/pull/5069).
- Removed asset folder and made it an artifact, breaking code that didn't use `Makie.assetpath`. Also introduces `Makie.loadasset(name)`, to directly load the asset [#5074](https://github.com/MakieOrg/Makie.jl/pull/5074).
- Added `fontsize` attribute to `annotation` [#5099](https://github.com/MakieOrg/Makie.jl/pull/5099).

## [0.23.0] - 2025-06-10

- **Breaking** Refactored `arrows` to solve various issues: [#4925](https://github.com/MakieOrg/Makie.jl/pull/4925)
  - **Breaking** `Arrows` as a type is deprecated as the recipe has been split up. Use the `Makie.ArrowLike` conversion trait, `Arrows2D` or `Arrows3D` instead.
  - **Breaking** The `arrows!()` function is deprecated in favor of `arrows2d!()` and `arrows3d!()`. These plot functions differ in how they render arrows and can be used in 2D and 3D interchangeably.
  - **Breaking** The arrow size now considers all components of the arrow, not just the shaft, changing sizes and alignments.
  - **Breaking** `align` no longer accepts `:lineend, :tailend, :headstart` and `:origin`. It now only accepts `:head, :center, :tail` and numbers for fractional alignment. Issues with these alignments not working correctly have been fixed.
  - **Breaking** Attributes `arrowhead, arrowtail, arrowcolor, linecolor, linewidth, arrowsize` are deprecated. See `?arrows2d` and `?arrows3d` or the main docs for replacements.
  - **Breaking** Attributes `linestyle` and `transform_marker` are no longer supported.
  - **Breaking** Outside of `minshaftlength .. maxshaftlength`, arrows now scale as a whole instead of just their shaft.
  - **Breaking** 3D Arrows now try to scale to a size appropriate to the given data. This can be turned off by setting `markerscale` to a static number.
  - Arrows are now split into a tail, shaft and head, allowing for double-headed arrows.
  - 2D arrows are now based on `poly`, fixing self-overlap issues with transparent arrows.
  - 3D arrow tips, or more generally the new `GeometryBasics.Cone` renders with much smoother shading.
  - `argmode = :endpoint` has been added to allow constructing arrows with a start and end point instead of a start point and a direction.
  - Arrows now work correctly with `colorrange`, `alpha`, etc.
  - Transforms (e.g. `log` or `rotate!(plot, ...)`) now only affect the start and end points of arrows, rather than its components. This fixes issues like incorrect tip rotation of 2D arrows and stretching/squishing of 3D arrows.
- Add dim conversion support for Axis3 [#4964](https://github.com/MakieOrg/Makie.jl/pull/4964).
- Added support for vectors of intervals in `hspan` and `vspan` [#5036](https://github.com/MakieOrg/Makie.jl/pull/5036)
- Export `Float64` geometry types `Point3d`, `Vec4d`, `Rect2d` etc. [#5040](https://github.com/MakieOrg/Makie.jl/pull/5040).
- Added `dendrogram` recipe to Makie [#2755](https://github.com/MakieOrg/Makie.jl/pull/2755)
- Added unit support to `Slider` [#5037](https://github.com/MakieOrg/Makie.jl/pull/5037)
- Added `sources` section to all Project.tomls in the monorepo, so that `]dev GLMakie` will download the monorepo and automatically dev Makie and MakieCore. [#4967](https://github.com/MakieOrg/Makie.jl/pull/4967)

## [0.22.10] - 2025-06-03

- Quick fix for the just released `annotation`, `textcolor` now follows `color` by default [#5034](https://github.com/MakieOrg/Makie.jl/pull/5034).

## [0.22.9] - 2025-06-03

- Added conversion method for `annotation` to make it compatible with AlgebraOfGraphics [#5029](https://github.com/MakieOrg/Makie.jl/pull/5029).
- Fixed contour labels text positions update bug [#5010](https://github.com/MakieOrg/Makie.jl/pull/5010).

## [0.22.8] - 2025-06-03

- Added new `annotation` recipe which can be used for labeling many data points with automatically non-overlapping labels, or for more bespoke annotation with manually chosen positions and connecting arrows [#4891](https://github.com/MakieOrg/Makie.jl/pull/4891).
- Fixed precompilation bug in julia dev 1.13 [#5018](https://github.com/MakieOrg/Makie.jl/pull/5018).
- Fixed screen not open assertion and `Makie.isclosed(scene)` in WGLMakie [#5008](https://github.com/MakieOrg/Makie.jl/pull/5008).

## [0.22.7] - 2025-05-23

- Fixed regression in the updating logic of `Legend` [#4979](https://github.com/MakieOrg/Makie.jl/pull/4979).

## [0.22.6] - 2025-05-17

- Added `alpha` keyword to `density` recipe [#4975](https://github.com/MakieOrg/Makie.jl/pull/4975).
- Improved CairoMakie rendering of normal `band`s with array-valued colors [#4989](https://github.com/MakieOrg/Makie.jl/pull/4989).
- Fixed cycling not being consistent when the same plot function was called with different input types (float32 vs float64 lines, for example) [#4960](https://github.com/MakieOrg/Makie.jl/pull/4960)

## [0.22.5] - 2025-05-12

- Added LegendElements for meshscatter, mesh, image, heatmap and surface [#4924](https://github.com/MakieOrg/Makie.jl/pull/4924)
- Moved some of the TextureAtlas logic to JS, speeding up text updates and fixing texture atlas updates [4942](https://github.com/MakieOrg/Makie.jl/pull/4942).
- Added ability to hide and show individual plot elements by clicking their corresponding `Legend` entry [#2276](https://github.com/MakieOrg/Makie.jl/pull/2276).
- Fixed issue with UInt8 voxel data not updating correctly when Observable input is updated [#4914](https://github.com/MakieOrg/Makie.jl/pull/4914)
- Added ticks and minorticks to `PolarAxis`. Ticks and tick labels can now also be mirrored to the other side of a sector style PolarAxis. [#4902](https://github.com/MakieOrg/Makie.jl/pull/4902)
- Fixed `Axis.panbutton` not working [#4932](https://github.com/MakieOrg/Makie.jl/pull/4932)
- Fixed issues with anisotropic markersizes (e.g. `(10, 50)`) causing anti-aliasing to become blurry in GLMakie and WGLMakie. [#4918](https://github.com/MakieOrg/Makie.jl/pull/4918)
- Added `direction = :y` option for vertical `band`s [#4949](https://github.com/MakieOrg/Makie.jl/pull/4949).
- Fixed line-ordering of `lines(::Rect3)` [#4954](https://github.com/MakieOrg/Makie.jl/pull/4954).
- Fixed issue with `sprint`ing to SVG using CairoMakie in Julia 1.11 and above [#4971](https://github.com/MakieOrg/Makie.jl/pull/4971).

## [0.22.4] - 2025-04-11

- Re-added the `apply_transform(f, data, space)` method that was removed in v0.22.3 with a deprecation warning. It will be removed in the next breaking version. [#4916](https://github.com/MakieOrg/Makie.jl/pull/4916)

## [0.22.3] - 2025-04-08

- Added `alpha` attribute to `tricontourf.jl` to control the transparency of filled contours [#4800](https://github.com/MakieOrg/Makie.jl/pull/4800)
- Fixed hexbin using log-scales [#4898](https://github.com/MakieOrg/Makie.jl/pull/4898)
- Updated scope of `space` attribute, restricting it to camera related projections in the conversion-transformation-projection pipeline. (See docs on `space` or the pipeline) [#4792](https://github.com/MakieOrg/Makie.jl/pull/4792)
- Added inheritance options for the `transformation` keyword argument: `:inherit, :inherit_model, :inherit_transform_func, :nothing` (See docs on `transformations` or the pipeline) [#4792](https://github.com/MakieOrg/Makie.jl/pull/4792)
- Fixed GLMakie embedding support for window destruction [#4848](https://github.com/MakieOrg/Makie.jl/pull/4848).
- Adjusted `DataInspector` tooltips for `spy` to be heatmap-like and `datashader` to show the number of binned markers [#4810](https://github.com/MakieOrg/Makie.jl/pull/4810)
- Added `unsafe_set!(::Textbox, ::String)` [#4417](https://github.com/MakieOrg/Makie.jl/pull/4417)
- Improved compatibility of marker attributes with float32convert, fixing issues with scatter markers being render too small with `markerspace = :data` in an Axis [#4869](https://github.com/MakieOrg/Makie.jl/pull/4869)
- Added `font` attribute and fixed faulty selection in `scatter`. Scatter fonts can now be themed with `markerfont`. [#4832](https://github.com/MakieOrg/Makie.jl/pull/4832)
- Fixed categorical `cgrad` interpolating at small enough steps [#4858](https://github.com/MakieOrg/Makie.jl/pull/4858)
- Added `textlabel!()` recipe for plotting text with a background [#4879](https://github.com/MakieOrg/Makie.jl/pull/4879)
- Fixed the computed `colorrange` being out of order with `colorscale = -` or similar colorscale functions that break sorting [#4884](https://github.com/MakieOrg/Makie.jl/pull/4884)
- Added `transform_marker` to arrows [#4871](https://github.com/MakieOrg/Makie.jl/pull/4871)
- Reverted change in `meshscatter` transformation behavior by using `transform_marker = true` as the default [#4871](https://github.com/MakieOrg/Makie.jl/pull/4871)
- Fixed an error with Colorbar for categorical colormaps, where they displayed values out of colorrange and NaN. [#4894](https://github.com/MakieOrg/Makie.jl/pull/4894)
- Fixed minor grid not showing in Axis when minorticks are hidden [#4896](https://github.com/MakieOrg/Makie.jl/pull/4896)
- Fixed issue with small scatter markers disappearing in CairoMakie [#4882](https://github.com/MakieOrg/Makie.jl/pull/4882)
- Added current axis/figure defaults to `resize_to_layout!`, `x/yautolimits`, `hidex/y/decoration!` and `tight_x/y/ticklabel_spacing!` [#4519](https://github.com/MakieOrg/Makie.jl/pull/4519)
- Switched to Julia 1.10 for GLMakie CI due to issues with OpenGL on ubuntu-latest. This may cause GLMakie compatibility with the Julia 1.6 to degrade in the future. [#4913](https://github.com/MakieOrg/Makie.jl/pull/4913)
- Added support for logarithmic units [#4853](https://github.com/MakieOrg/Makie.jl/pull/4853)

## [0.22.2] - 2025-02-26

- Added support for curvilinear grids in `contourf` (contour filled), where `x` and `y` are matrices (`contour` lines were added in [0.22.0]) [#4670](https://github.com/MakieOrg/Makie.jl/pull/4670).
- Updated WGLMakie's threejs version from 0.157 to 0.173, fixing some threejs bugs [#4809](https://github.com/MakieOrg/Makie.jl/pull/4809).
- Moved Axis3 clip planes slightly outside to avoid clipping objects on the border with 0 margin [#4742](https://github.com/MakieOrg/Makie.jl/pull/4742)
- Fixed an issue with transformations not propagating to child plots when their spaces only match indirectly. [#4723](https://github.com/MakieOrg/Makie.jl/pull/4723)
- Added a tutorial on creating an inset plot [#4697](https://github.com/MakieOrg/Makie.jl/pull/4697)
- Enhanced Pattern support: Added general CairoMakie implementation, improved quality, added anchoring, added support in band, density, added tests & fixed various bugs and inconsistencies. [#4715](https://github.com/MakieOrg/Makie.jl/pull/4715)
- Fixed issue with `voronoiplot` for Voronoi tessellations with empty polygons [#4740](https://github.com/MakieOrg/Makie.jl/pull/4740)
- Fixed shader compilation error due to undefined unused variable in volume [#4755](https://github.com/MakieOrg/Makie.jl/pull/4755)
- Added option `update_while_dragging=true` to Slider [#4745](https://github.com/MakieOrg/Makie.jl/pull/4745).
- Added option `lowres_background=true` to Resampler, and renamed `resolution` to `max_resolution` [#4745](https://github.com/MakieOrg/Makie.jl/pull/4745).
- Added option `throttle=0.0` to `async_latest`, to allow throttling while skipping latest updates [#4745](https://github.com/MakieOrg/Makie.jl/pull/4745).
- Fixed issue with `WGLMakie.voxels` not rendering on linux with firefox [#4756](https://github.com/MakieOrg/Makie.jl/pull/4756)
- Updated `voxels` to use `uv_transform` interface instead of `uvmap` to give more control over texture mapping (i.e. to allow rotations) [#4758](https://github.com/MakieOrg/Makie.jl/pull/4758)
- **Breaking** Changed generated `uv`s in `voxels` to more easily align texture maps. Also changed uvs to scale with `gap` so that voxels remain fully covered. [#4758](https://github.com/MakieOrg/Makie.jl/pull/4758)
- Fixed `uv_transform = :rotr90` and `:rotl90` being swapped [#4758](https://github.com/MakieOrg/Makie.jl/pull/4758)
- Cleaned up surface handling in GLMakie: Surface cells are now discarded when there is a nan in x, y or z. Fixed incorrect normal if x or y is nan [#4735](https://github.com/MakieOrg/Makie.jl/pull/4735)
- Cleaned up `volume` plots: Added `:indexedabsorption` and `:additive` to WGLMakie, generalized `:mip` to include negative values, fixed missing conversions for rgba algorithms (`:additive`, `:absorptionrgba`), fixed missing conversion for `absorption` attribute & extended it to `:indexedabsorption` and `absorptionrgba`, added tests and improved docs. [#4726](https://github.com/MakieOrg/Makie.jl/pull/4726)
- Fixed integer underflow in GLMakie line indices which may have caused segmentation faults on mac [#4782](https://github.com/MakieOrg/Makie.jl/pull/4782)
- Added `Axis3.clip` attribute to allow turning off clipping [#4791](https://github.com/MakieOrg/Makie.jl/pull/4791)
- Fixed `Plane(Vec{N, T}(0), dist)` producing a `NaN` normal, which caused WGLMakie to break. (E.g. when rotating Axis3) [#4772](https://github.com/MakieOrg/Makie.jl/pull/4772)
- Changed `inspectable` to be inherited from the parent scenes theme. [#4739](https://github.com/MakieOrg/Makie.jl/pull/4739)
- Reverted change to `poly` which disallowed 3D geometries from being plotted [#4738](https://github.com/MakieOrg/Makie.jl/pull/4738)
- Enabled autocompletion on Block types, e.g. `?Axis.xti...` [#4786](https://github.com/MakieOrg/Makie.jl/pull/4786)
- Added `dpi` metadata to all rendered png files, where `px_per_unit = 1` means 96dpi, `px_per_unit = 2` means 192dpi, and so on. This gives frontends a chance to show plain Makie png images with the correct scaling [#4812](https://github.com/MakieOrg/Makie.jl/pull/4812).
- Fixed issue with voxels not working correctly with `rotate!()` [#4824](https://github.com/MakieOrg/Makie.jl/pull/4824)
- Fixed issue with tick event not triggering in WGLMakie [#4818](https://github.com/MakieOrg/Makie.jl/pull/4818)
- Improved performance of some Blocks, mainly `Textbox` and `Menu` [#4821](https://github.com/MakieOrg/Makie.jl/pull/4821)
- Fixed issue with `PolarAxis` not considering tick visibility in protrusion calculations. [#4823](https://github.com/MakieOrg/Makie.jl/pull/4823)
- Fixed some plots failing to create Legend entries due to missing attributes [#4826](https://github.com/MakieOrg/Makie.jl/pull/4826)

## [0.22.1] - 2025-01-17

- Allow volume textures for mesh color, to e.g. implement a performant volume slice display [#2274](https://github.com/MakieOrg/Makie.jl/pull/2274).
- Fixed `alpha` use in legends and some CairoMakie cases [#4721](https://github.com/MakieOrg/Makie.jl/pull/4721).

## [0.22.0] - 2024-12-12

- Updated to GeometryBasics 0.5: [GeometryBasics#173](https://github.com/JuliaGeometry/GeometryBasics.jl/pull/173), [GeometryBasics#219](https://github.com/JuliaGeometry/GeometryBasics.jl/pull/219) [#4319](https://github.com/MakieOrg/Makie.jl/pull/4319)
  - Removed `meta` infrastructure. Vertex attributes are now passed as kwargs.
  - Simplified GeometryBasics Mesh type, improving compile times
  - Added `FaceView` to allow different vertex attributes to use different indices for specifying data of the same vertex. This can be used to specify per-face data.
  - Added `GeometryBasics.face_normals(points, faces)`
  - Changed the order of `Rect2` coordinates to be counter-clockwise.
  - Updated `Cylinder` to avoid visually rounding off the top and bottom.
  - Added `MetaMesh` to store non-vertex metadata in a GeometryBasics Mesh object. These are now produced by MeshIO for `.obj` files, containing information from `.mtl` files.
  - Fix `Tessellation/tessellation` spelling [GeometryBasics#227](https://github.com/JuliaGeometry/GeometryBasics.jl/pull/227) [#4564](https://github.com/MakieOrg/Makie.jl/pull/4564)
- Added `Makie.mesh` option for `MetaMesh` which applies some of the bundled information [#4368](https://github.com/MakieOrg/Makie.jl/pull/4368), [#4496](https://github.com/MakieOrg/Makie.jl/pull/4496)
- `Voronoiplot`s automatic colors are now defined based on the underlying point set instead of only those generators appearing in the tessellation. This makes the selected colors consistent between tessellations when generators might have been deleted or added. [#4357](https://github.com/MakieOrg/Makie.jl/pull/4357)
- `contour` now supports _curvilinear_ grids, where `x` and `y` are matrices [#4670](https://github.com/MakieOrg/Makie.jl/pull/4670).
- Added `viewmode = :free` and translation, zoom, limit reset and cursor-focus interactions to Axis3. [4131](https://github.com/MakieOrg/Makie.jl/pull/4131)
- Split `marker_offset` handling from marker centering and fix various bugs with it [#4594](https://github.com/MakieOrg/Makie.jl/pull/4594)
- Added `transform_marker` attribute to meshscatter and changed the default behavior to not transform marker/mesh vertices [#4606](https://github.com/MakieOrg/Makie.jl/pull/4606)
- Fixed some issues with meshscatter not correctly transforming with transform functions and float32 rescaling [#4606](https://github.com/MakieOrg/Makie.jl/pull/4606)
- Fixed `poly` pipeline for 3D and/or Float64 polygons that begin from an empty vector [#4615](https://github.com/MakieOrg/Makie.jl/pull/4615).
- `empty!` GLMakie screen instead of closing, fixing issue with reset window position [#3881](https://github.com/MakieOrg/Makie.jl/pull/3881)
- Added option to display the front spines in Axis3 to close the outline box [#2349](https://github.com/MakieOrg/Makie.jl/pull/4305)
- Fixed gaps in corners of `poly(Rect2(...))` stroke [#4664](https://github.com/MakieOrg/Makie.jl/pull/4664)
- Fixed an issue where `reinterpret`ed arrays of line points were not handled correctly in CairoMakie [#4668](https://github.com/MakieOrg/Makie.jl/pull/4668).
- Fixed various issues with `markerspace = :data`, `transform_marker = true` and `rotation` for scatter in CairoMakie (incorrect marker transformations, ignored transformations, Cairo state corruption) [#4663](https://github.com/MakieOrg/Makie.jl/pull/4663)
- Changed deprecation warnings for Vector and Range inputs in `image`, `volume`, `voxels` and `spy` into **errors** [#4685](https://github.com/MakieOrg/Makie.jl/pull/4685)
- Refactored OpenGL cleanup to run immediately rather than on GC [#4699](https://github.com/MakieOrg/Makie.jl/pull/4699)
- It is now possible to change the title of a `GLFW.Window` with `GLMakie.set_title!(screen::Screen, title::String)` [#4677](https://github.com/MakieOrg/Makie.jl/pull/4677).
- Fixed `px_per_unit != 1` not getting fit to the size of the interactive window in GLMakie [#4687](https://github.com/MakieOrg/Makie.jl/pull/4687)
- Changed minorticks to skip computation when they are not visible [#4681](https://github.com/MakieOrg/Makie.jl/pull/4681)
- Fixed indexing error edge case in violin median code [#4682](https://github.com/MakieOrg/Makie.jl/pull/4682)
- Fixed incomplete plot cleanup when cleanup is triggered by an event. [#4710](https://github.com/MakieOrg/Makie.jl/pull/4710)
- Automatically plot Enums as categorical [#4717](https://github.com/MakieOrg/Makie.jl/pull/4717).

## [0.21.18] - 2024-12-12

- Allow for user defined recipes to be used in SpecApi [#4655](https://github.com/MakieOrg/Makie.jl/pull/4655).
- Fix text layouting with empty lines [#4269](https://github.com/MakieOrg/Makie.jl/pull/4269).

## [0.21.17] - 2024-12-05

- Added `backend` and `update` kwargs to `show` [#4558](https://github.com/MakieOrg/Makie.jl/pull/4558)
- Disabled unit prefix conversions for compound units (e.g. `u"m/s"`) to avoid generating incorrect units. [#4583](https://github.com/MakieOrg/Makie.jl/pull/4583)
- Added kwarg to rotate Toggle [#4445](https://github.com/MakieOrg/Makie.jl/pull/4445)
- Fixed orientation of environment light textures in RPRMakie [#4629](https://github.com/MakieOrg/Makie.jl/pull/4629).
- Fixed uint16 overflow for over ~65k elements in WGLMakie picking [#4604](https://github.com/MakieOrg/Makie.jl/pull/4604).
- Improved performance for line plot in CairoMakie [#4601](https://github.com/MakieOrg/Makie.jl/pull/4601).
- Prevent more default actions when canvas has focus [#4602](https://github.com/MakieOrg/Makie.jl/pull/4602).
- Fixed an error in `convert_arguments` for PointBased plots and 3D polygons [#4585](https://github.com/MakieOrg/Makie.jl/pull/4585).
- Fixed polygon rendering issue of `crossbar(..., show_notch = true)` in CairoMakie [#4587](https://github.com/MakieOrg/Makie.jl/pull/4587).
- Fixed `colorbuffer(axis)` for `px_per_unit != 1` [#4574](https://github.com/MakieOrg/Makie.jl/pull/4574).
- Fixed render order of Axis3 frame lines in CairoMakie [#4591](https://github.com/MakieOrg/Makie.jl/pull/4591)
- Fixed color mapping between `contourf` and `Colorbar` [#4618](https://github.com/MakieOrg/Makie.jl/pull/4618)
- Fixed an incorrect comparison in CairoMakie's line clipping code which can cause line segments to disappear [#4631](https://github.com/MakieOrg/Makie.jl/pull/4631)
- Added PointBased conversion for `Vector{MultiLineString}` [#4599](https://github.com/MakieOrg/Makie.jl/pull/4599)
- Added color conversions for tuples, Points and Vecs [#4599](https://github.com/MakieOrg/Makie.jl/pull/4599)
- Added conversions for 1 and 2 value paddings in `Label` and `tooltip` [#4599](https://github.com/MakieOrg/Makie.jl/pull/4599)
- Fixed `NaN` in scatter rotation and markersize breaking Cairo state [#4599](https://github.com/MakieOrg/Makie.jl/pull/4599)
- Fixed heatmap cells being 0.5px/units too large in CairoMakie [4633](https://github.com/MakieOrg/Makie.jl/pull/4633)
- Fixed bounds error when recording video with WGLMakie [#4639](https://github.com/MakieOrg/Makie.jl/pull/4639).
- Added `axis.(x/y)ticklabelspace = :max_auto`, to only grow tickspace but never shrink to reduce jitter [#4642](https://github.com/MakieOrg/Makie.jl/pull/4642).
- The error shown for invalid attributes will now also show suggestions for nearby attributes (if there are any) [#4394](https://github.com/MakieOrg/Makie.jl/pull/4394).
- Added (x/y)axislinks to S.GridLayout and make sure limits don't reset when linking axes [#4643](https://github.com/MakieOrg/Makie.jl/pull/4643).

## [0.21.16] - 2024-11-06

- Added `origin!()` to transformation so that the reference point of `rotate!()` and `scale!()` can be modified [#4472](https://github.com/MakieOrg/Makie.jl/pull/4472)
- Correctly render the tooltip triangle [#4560](https://github.com/MakieOrg/Makie.jl/pull/4560).
- Introduce `isclosed(scene)`, conditionally use `Bonito.LargeUpdate` [#4569](https://github.com/MakieOrg/Makie.jl/pull/4569).
- Allow plots to move between scenes in SpecApi [#4132](https://github.com/MakieOrg/Makie.jl/pull/4132).
- Added empty constructor to all backends for `Screen` allowing `display(Makie.current_backend().Screen(), fig)` [#4561](https://github.com/MakieOrg/Makie.jl/pull/4561).
- Added `subsup` and `left_subsup` functions that offer stacked sub- and superscripts for `rich` text which means this style can be used with arbitrary fonts and is not limited to fonts supported by MathTeXEngine.jl [#4489](https://github.com/MakieOrg/Makie.jl/pull/4489).
- Added the `jitter_width` and `side_nudge` attributes to the `raincloud` plot definition, so that they can be used as kwargs [#4517](https://github.com/MakieOrg/Makie.jl/pull/4517)
- Expand PlotList plots to expose their child plots to the legend interface, allowing `axislegend`show plots within PlotSpecs as individual entries. [#4546](https://github.com/MakieOrg/Makie.jl/pull/4546)
- Implement S.Colorbar(plotspec) [#4520](https://github.com/MakieOrg/Makie.jl/pull/4520).
- Fixed a hang when `Record` was created inside a closure passed to `IOCapture.capture` [#4562](https://github.com/MakieOrg/Makie.jl/pull/4562).
- Added logical size annotation to `text/html` inline videos so that sizes are appropriate independent of the current `px_per_unit` value [#4563](https://github.com/MakieOrg/Makie.jl/pull/4563).

## [0.21.15] - 2024-10-25

- Allowed creation of `Legend` with entries that have no legend elements [#4526](https://github.com/MakieOrg/Makie.jl/pull/4526).
- Improved CairoMakie's 2D mesh drawing performance by ~30% [#4132](https://github.com/MakieOrg/Makie.jl/pull/4132).
- Allow `width` to be set per box in `boxplot` [#4447](https://github.com/MakieOrg/Makie.jl/pull/4447).
- For `Textbox`es in which a fixed width is specified, the text is now scrolled
  if the width is exceeded [#4293](https://github.com/MakieOrg/Makie.jl/pull/4293)
- Changed image, heatmap and surface picking indices to correctly index the relevant matrix arguments. [#4459](https://github.com/MakieOrg/Makie.jl/pull/4459)
- Improved performance of `record` by avoiding unnecessary copying in common cases [#4475](https://github.com/MakieOrg/Makie.jl/pull/4475).
- Fixed usage of `AggMean()` and other aggregations operating on 3d data for `datashader` [#4346](https://github.com/MakieOrg/Makie.jl/pull/4346).
- Fixed forced rasterization when rendering figures with `Axis3` to svg [#4463](https://github.com/MakieOrg/Makie.jl/pull/4463).
- Changed default for `circular_rotation` in Camera3D to false, so that the camera doesn't change rotation direction anymore [4492](https://github.com/MakieOrg/Makie.jl/pull/4492)
- Fixed `pick(scene, rect2)` in WGLMakie [#4488](https://github.com/MakieOrg/Makie.jl/pull/4488)
- Fixed resizing of `surface` data not working correctly. (I.e. drawing out-of-bounds data or only drawing part of the data.) [#4529](https://github.com/MakieOrg/Makie.jl/pull/4529)

## [0.21.14] - 2024-10-11

- Fixed relocatability of GLMakie [#4461](https://github.com/MakieOrg/Makie.jl/pull/4461).
- Fixed relocatability of WGLMakie [#4467](https://github.com/MakieOrg/Makie.jl/pull/4467).
- Fixed `space` keyword for `barplot` [#4435](https://github.com/MakieOrg/Makie.jl/pull/4435).

## [0.21.13] - 2024-10-07

- Optimize SpecApi, reuse Blocks better and add API to access the created block objects [#4354](https://github.com/MakieOrg/Makie.jl/pull/4354).
- Fixed `merge(attr1, attr2)` modifying nested attributes in `attr1` [#4416](https://github.com/MakieOrg/Makie.jl/pull/4416)
- Fixed issue with CairoMakie rendering scene backgrounds at the wrong position [#4425](https://github.com/MakieOrg/Makie.jl/pull/4425)
- Fixed incorrect inverse transformation in `position_on_plot` for lines, causing incorrect tooltip placement in DataInspector [#4402](https://github.com/MakieOrg/Makie.jl/pull/4402)
- Added new `Checkbox` block [#4336](https://github.com/MakieOrg/Makie.jl/pull/4336).
- Added ability to override legend element attributes by pairing labels or plots with override attributes [#4427](https://github.com/MakieOrg/Makie.jl/pull/4427).
- Added threshold before a drag starts which improves false negative rates for clicks. `Button` can now trigger on click and not mouse-down which is the canonical behavior in other GUI systems [#4336](https://github.com/MakieOrg/Makie.jl/pull/4336).
- `PolarAxis` font size now defaults to global figure `fontsize` in the absence of specific `Axis` theming [#4314](https://github.com/MakieOrg/Makie.jl/pull/4314)
- `MultiplesTicks` accepts new option `strip_zero=true`, allowing labels of the form `0x` to be `0` [#4372](https://github.com/MakieOrg/Makie.jl/pull/4372)
- Make near/far of WGLMakie JS 3d camera dynamic, for better depth_shift scaling [#4430](https://github.com/MakieOrg/Makie.jl/pull/4430).

## [0.21.12] - 2024-09-28

- Fix NaN handling in WGLMakie [#4282](https://github.com/MakieOrg/Makie.jl/pull/4282).
- Show DataInspector tooltip on NaN values if `nan_color` has been set to other than `:transparent` [#4310](https://github.com/MakieOrg/Makie.jl/pull/4310)
- Fix `linestyle` not being used in `triplot` [#4332](https://github.com/MakieOrg/Makie.jl/pull/4332)
- Invalid keyword arguments for `Block`s (e.g. `Axis` and `Colorbar`) now throw errors and show suggestions rather than simply throwing [#4392](https://github.com/MakieOrg/Makie.jl/pull/4392)
- Fix voxel clipping not being based on voxel centers [#4397](https://github.com/MakieOrg/Makie.jl/pull/4397)
- Parsing `Q` and `q` commands in svg paths with `BezierPath` is now supported [#4413](https://github.com/MakieOrg/Makie.jl/pull/4413)


## [0.21.11] - 2024-09-13

- Hot fixes for 0.21.10 [#4356](https://github.com/MakieOrg/Makie.jl/pull/4356).
- Set `Voronoiplot`'s preferred axis type to 2D in all cases [#4349](https://github.com/MakieOrg/Makie.jl/pull/4349)

## [0.21.10] - 2024-09-12

- Introduce `heatmap(Resampler(large_matrix))`, allowing to show big images interactively [#4317](https://github.com/MakieOrg/Makie.jl/pull/4317).
- Make sure we wait for the screen session [#4316](https://github.com/MakieOrg/Makie.jl/pull/4316).
- Fix for absrect [#4312](https://github.com/MakieOrg/Makie.jl/pull/4312).
- Fix attribute updates for SpecApi and SpecPlots (e.g. ecdfplot) [#4265](https://github.com/MakieOrg/Makie.jl/pull/4265).
- Bring back `poly` convert arguments for matrix with points as row [#4258](https://github.com/MakieOrg/Makie.jl/pull/4258).
- Fix gl_ClipDistance related segfault on WSL with GLMakie [#4270](https://github.com/MakieOrg/Makie.jl/pull/4270).
- Added option `label_position = :center` to place labels centered over each bar [#4274](https://github.com/MakieOrg/Makie.jl/pull/4274).
- `plotfunc()` and `func2type()` support functions ending with `!` [#4275](https://github.com/MakieOrg/Makie.jl/pull/4275).
- Fixed Boundserror in clipped multicolor lines in CairoMakie [#4313](https://github.com/MakieOrg/Makie.jl/pull/4313)
- Fix float precision based assertions error in GLMakie.volume [#4311](https://github.com/MakieOrg/Makie.jl/pull/4311)
- Support images with reversed axes [#4338](https://github.com/MakieOrg/Makie.jl/pull/4338)

## [0.21.9] - 2024-08-27

- Hotfix for colormap + color updates [#4258](https://github.com/MakieOrg/Makie.jl/pull/4258).

## [0.21.8] - 2024-08-26

- Fix selected list in `WGLMakie.pick_sorted` [#4136](https://github.com/MakieOrg/Makie.jl/pull/4136).
- Apply px per unit in `pick_closest`/`pick_sorted` [#4137](https://github.com/MakieOrg/Makie.jl/pull/4137).
- Support plot(interval, func) for rangebars and band [#4102](https://github.com/MakieOrg/Makie.jl/pull/4102).
- Fixed the broken OpenGL state cleanup for clip_planes which may cause plots to disappear randomly [#4157](https://github.com/MakieOrg/Makie.jl/pull/4157)
- Reduce updates for image/heatmap, improving performance [#4130](https://github.com/MakieOrg/Makie.jl/pull/4130).
- Add an informative error message to `save` when no backend is loaded [#4177](https://github.com/MakieOrg/Makie.jl/pull/4177)
- Fix rendering of `band` with NaN values [#4178](https://github.com/MakieOrg/Makie.jl/pull/4178).
- Fix plotting of lines with OffsetArrays across all backends [#4242](https://github.com/MakieOrg/Makie.jl/pull/4242).

## [0.21.7] - 2024-08-19

- Hot fix for 1D heatmap [#4147](https://github.com/MakieOrg/Makie.jl/pull/4147).

## [0.21.6] - 2024-08-14

- Fix RectangleZoom in WGLMakie [#4127](https://github.com/MakieOrg/Makie.jl/pull/4127)
- Bring back fastpath for regular heatmaps [#4125](https://github.com/MakieOrg/Makie.jl/pull/4125)
- Data inspector fixes (mostly for bar plots) [#4087](https://github.com/MakieOrg/Makie.jl/pull/4087)
- Added "clip_planes" as a new generic plot and scene attribute. Up to 8 world space clip planes can be specified to hide sections of a plot. [#3958](https://github.com/MakieOrg/Makie.jl/pull/3958)
- Updated handling of `model` matrices with active Float32 rescaling. This should fix issues with Float32-unsafe translations or scalings of plots, as well as rotated plots in Float32-unsafe ranges. [#4026](https://github.com/MakieOrg/Makie.jl/pull/4026)
- Added `events.tick` to allow linking actions like animations to the renderloop. [#3948](https://github.com/MakieOrg/Makie.jl/pull/3948)
- Added the `uv_transform` attribute for meshscatter, mesh, surface and image [#1406](https://github.com/MakieOrg/Makie.jl/pull/1406).
- Added the ability to use textures with `meshscatter` in WGLMakie [#1406](https://github.com/MakieOrg/Makie.jl/pull/1406).
- Don't remove underlying VideoStream file when doing save() [#3883](https://github.com/MakieOrg/Makie.jl/pull/3883).
- Fix label/legend for plotlist [#4079](https://github.com/MakieOrg/Makie.jl/pull/4079).
- Fix wrong order for colors in RPRMakie [#4098](https://github.com/MakieOrg/Makie.jl/pull/4098).
- Fixed incorrect distance calculation in `pick_closest` in WGLMakie [#4082](https://github.com/MakieOrg/Makie.jl/pull/4082).
- Suppress keyboard shortcuts and context menu in JupyterLab output [#4068](https://github.com/MakieOrg/Makie.jl/pull/4068).
- Introduce stroke_depth_shift + forward normal depth_shift for Poly [#4058](https://github.com/MakieOrg/Makie.jl/pull/4058).
- Use linestyle for Poly and Density legend elements [#4000](https://github.com/MakieOrg/Makie.jl/pull/4000).
- Bring back interpolation attribute for surface [#4056](https://github.com/MakieOrg/Makie.jl/pull/4056).
- Improved accuracy of framerate settings in GLMakie [#3954](https://github.com/MakieOrg/Makie.jl/pull/3954)
- Fix label_formatter being called twice in barplot [#4046](https://github.com/MakieOrg/Makie.jl/pull/4046).
- Fix error with automatic `highclip` or `lowclip` and scalar colors [#4048](https://github.com/MakieOrg/Makie.jl/pull/4048).
- Correct a bug in the `project` function when projecting using a `Scene`. [#3909](https://github.com/MakieOrg/Makie.jl/pull/3909).
- Add position for `pie` plot [#4027](https://github.com/MakieOrg/Makie.jl/pull/4027).
- Correct a method ambiguity in `insert!` which was causing `PlotList` to fail on CairoMakie. [#4038](https://github.com/MakieOrg/Makie.jl/pull/4038)
- Delaunay triangulations created via `tricontourf`, `triplot`, and `voronoiplot` no longer use any randomisation in the point insertion order so that results are unique. [#4044](https://github.com/MakieOrg/Makie.jl/pull/4044)
- Improve content scaling support for Wayland and fix incorrect mouse scaling on mac [#4062](https://github.com/MakieOrg/Makie.jl/pull/4062)
- Fix: `band` ignored its `alpha` argument in CairoMakie
- Fix `marker=FastPixel()` makersize and markerspace, improve `spy` recipe [#4043](https://github.com/MakieOrg/Makie.jl/pull/4043).
- Fixed `invert_normals` for surface plots in CairoMakie [#4021](https://github.com/MakieOrg/Makie.jl/pull/4021).
- Improve support for embedding GLMakie. [#4073](https://github.com/MakieOrg/Makie.jl/pull/4073)
- Update JS OrbitControls to match Julia OrbitControls [#4084](https://github.com/MakieOrg/Makie.jl/pull/4084).
- Fix `select_point()` [#4101](https://github.com/MakieOrg/Makie.jl/pull/4101).
- Fix `absrect()` and `select_rectangle()` [#4110](https://github.com/MakieOrg/Makie.jl/issues/4110).
- Allow segment-specific radius for `pie` plot [#4028](https://github.com/MakieOrg/Makie.jl/pull/4028).

## [0.21.5] - 2024-07-07

- Fixed tuple argument for `WGLMakie.activate!(resize_to=(:parent, nothing))` [#4009](https://github.com/MakieOrg/Makie.jl/pull/4009).
- validate plot attributes later, for axis specific plot attributes [#3974](https://github.com/MakieOrg/Makie.jl/pull/3974).

## [0.21.4] - 2024-07-02

- Fixed support for GLFW 3.4 on OSX [#3999](https://github.com/MakieOrg/Makie.jl/issues/3999).
- Changed camera variables to Float64 for increased accuracy [#3984](https://github.com/MakieOrg/Makie.jl/pull/3984)
- Allow CairoMakie to render `poly` overloads that internally don't use two child plots [#3986](https://github.com/MakieOrg/Makie.jl/pull/3986).
- Fixes for Menu and DataInspector [#3975](https://github.com/MakieOrg/Makie.jl/pull/3975).
- Add line-loop detection and rendering to GLMakie and WGLMakie [#3907](https://github.com/MakieOrg/Makie.jl/pull/3907).

## [0.21.3] - 2024-06-17

- Fix stack overflows when using `markerspace = :data` with `scatter` [#3960](https://github.com/MakieOrg/Makie.jl/issues/3960).
- CairoMakie: Fix broken SVGs when using non-interpolated image primitives, for example Colorbars, with recent Cairo versions [#3967](https://github.com/MakieOrg/Makie.jl/pull/3967).
- CairoMakie: Add argument `pdf_version` to restrict the PDF version when saving a figure as a PDF [#3845](https://github.com/MakieOrg/Makie.jl/pull/3845).
- Fix DataInspector using invalid attribute strokewidth for plot type Wireframe [#3917](https://github.com/MakieOrg/Makie.jl/pull/3917).
- CairoMakie: Fix incorrect scaling factor for SVGs with Cairo_jll 1.18 [#3964](https://github.com/MakieOrg/Makie.jl/pull/3964).
- Fixed use of Textbox from Bonito [#3924](https://github.com/MakieOrg/Makie.jl/pull/3924)

## [0.21.2] - 2024-05-22

- Added `cycle` to general attribute allowlist so that it works also with plot types that don't set one in their theme [#3879](https://github.com/MakieOrg/Makie.jl/pull/3879).

## [0.21.1] - 2024-05-21

- `boundingbox` now relies on `apply_transform(transform, data_limits(plot))` rather than transforming the corner points of the bounding box [#3856](https://github.com/MakieOrg/Makie.jl/pull/3856).
- Adjusted `Axis` limits to consider transformations more consistently [#3864](https://github.com/MakieOrg/Makie.jl/pull/3864).
- Fix problems with incorrectly disabled attributes in recipes [#3870](https://github.com/MakieOrg/Makie.jl/pull/3870), [#3866](https://github.com/MakieOrg/Makie.jl/pull/3866).
- Fix RPRMakie with Material [#3872](https://github.com/MakieOrg/Makie.jl/pull/3872).
- Support the loop option in html video output [#3697](https://github.com/MakieOrg/Makie.jl/pull/3697).

## [0.21.0] - 2024-05-08

- Add `voxels` plot [#3527](https://github.com/MakieOrg/Makie.jl/pull/3527).
- Added supported markers hint to unsupported marker warn message [#3666](https://github.com/MakieOrg/Makie.jl/pull/3666).
- Fixed bug in CairoMakie line drawing when multiple successive points had the same color [#3712](https://github.com/MakieOrg/Makie.jl/pull/3712).
- Remove StableHashTraits in favor of calculating hashes directly with CRC32c [#3667](https://github.com/MakieOrg/Makie.jl/pull/3667).
- **Breaking (sort of)** Added a new `@recipe` variant which allows documenting attributes directly where they are defined and validating that all attributes are known whenever a plot is created. This is not breaking in the sense that the API changes, but user code is likely to break because of misspelled attribute names etc. that have so far gone unnoticed.
- Add axis converts, enabling unit/categorical support and more [#3226](https://github.com/MakieOrg/Makie.jl/pull/3226).
- **Breaking** Streamlined `data_limits` and `boundingbox` [#3671](https://github.com/MakieOrg/Makie.jl/pull/3671)
  - `data_limits` now only considers plot positions, completely ignoring transformations
  - `boundingbox(p::Text)` is deprecated in favor of `boundingbox(p::Text, p.markerspace[])`. The more internal methods use `string_boundingbox(p)`. [#3723](https://github.com/MakieOrg/Makie.jl/pull/3723)
  - `boundingbox` overwrites must now include a secondary space argument to work `boundingbox(plot, space::Symbol = :data)` [#3723](https://github.com/MakieOrg/Makie.jl/pull/3723)
  - `boundingbox` now always consider `transform_func` and `model`
  - `data_limits(::Scatter)` and `boundingbox(::Scatter)` now consider marker transformations [#3716](https://github.com/MakieOrg/Makie.jl/pull/3716)
- **Breaking** Improved Float64 compatibility of Axis [#3681](https://github.com/MakieOrg/Makie.jl/pull/3681)
  - This added an extra conversion step which only takes effect when Float32 precision becomes relevant. In those cases code using `project()` functions will be wrong as the transformation is not applied. Use `project(plot_or_scene, ...)` or apply the conversion yourself beforehand with `Makie.f32_convert(plot_or_scene, transformed_point)` and use `patched_model = Makie.patch_model(plot_or_scene, model)`.
  - `Makie.to_world(point, matrix, resolution)` has been deprecated in favor of `Makie.to_world(scene_or_plot, point)` to include float32 conversions.
- **Breaking** Reworked line shaders in GLMakie and WGLMakie [#3558](https://github.com/MakieOrg/Makie.jl/pull/3558)
  - GLMakie: Removed support for per point linewidths
  - GLMakie: Adjusted dots (e.g. with `linestyle = :dot`) to bend across a joint
  - GLMakie: Adjusted linestyles to scale with linewidth dynamically so that dots remain dots with changing linewidth
  - GLMakie: Cleaned up anti-aliasing for truncated joints
  - WGLMakie: Added support for linestyles
  - WGLMakie: Added line joints
  - WGLMakie: Added native anti-aliasing which generally improves quality but introduces outline artifacts in some cases (same as GLMakie)
  - Both: Adjusted handling of thin lines which may result in different color intensities
- Fixed an issue with lines being drawn in the wrong direction in 3D (with perspective projection) [#3651](https://github.com/MakieOrg/Makie.jl/pull/3651).
- **Breaking** Renamed attribute `rotations` to `rotation` for `scatter` and `meshscatter` which had been inconsistent with the otherwise singular naming scheme and other plots like `text` [#3724](https://github.com/MakieOrg/Makie.jl/pull/3724).
- Fixed `contourf` bug where n levels would sometimes miss the uppermost value, causing gaps [#3713](https://github.com/MakieOrg/Makie.jl/pull/3713).
- Added `scale` attribute to `violin` [#3352](https://github.com/MakieOrg/Makie.jl/pull/3352).
- Use label formatter in barplot [#3718](https://github.com/MakieOrg/Makie.jl/pull/3718).
- Fix the incorrect shading with non uniform markerscale in meshscatter [#3722](https://github.com/MakieOrg/Makie.jl/pull/3722)
- Add `scale_to=:flip` option to `hist`, which flips the direction of the bars [#3732](https://github.com/MakieOrg/Makie.jl/pull/3732)
- Fixed an issue with the texture atlas not updating in WGLMakie after display, causing new symbols to not show up [#3737](https://github.com/MakieOrg/Makie.jl/pull/3737)
- Added `linecap` and `joinstyle` attributes for lines and linesegments. Also normalized `miter_limit` to 60° across all backends. [#3771](https://github.com/MakieOrg/Makie.jl/pull/3771)

## [0.20.10] 2024-05-07

- Loosened type restrictions for potentially array-valued colors in `Axis` attributes like `xticklabelcolor` [#3826](https://github.com/MakieOrg/Makie.jl/pull/3826).
- Added support for intervals for specifying axis limits [#3696](https://github.com/MakieOrg/Makie.jl/pull/3696)
- Added recipes for plotting intervals to `Band`, `Rangebars`, `H/VSpan` [3695](https://github.com/MakieOrg/Makie.jl/pull/3695)
- Documented `WilkinsonTicks` [#3819](https://github.com/MakieOrg/Makie.jl/pull/3819).
- Added `axislegend(ax, "title")` method [#3808](https://github.com/MakieOrg/Makie.jl/pull/3808).
- Improved thread safety of rendering with CairoMakie (independent `Scene`s only) by locking FreeType handles [#3777](https://github.com/MakieOrg/Makie.jl/pull/3777).
- Adds a tutorial for how to make recipes work with new types [#3816](https://github.com/MakieOrg/Makie.jl/pull/3816).
- Provided an interface to convert markers in CairoMakie separately (`cairo_scatter_marker`) so external packages can overload it. [#3811](https://github.com/MakieOrg/Makie.jl/pull/3811)
- Updated to DelaunayTriangulation v1.0 [#3787](https://github.com/MakieOrg/Makie.jl/pull/3787).
- Added methods `hidedecorations!`, `hiderdecorations!`, `hidethetadecorations!` and  `hidespines!` for `PolarAxis` axes [#3823](https://github.com/MakieOrg/Makie.jl/pull/3823).
- Added `loop` option support for HTML outputs when recording videos with `record` [#3697](https://github.com/MakieOrg/Makie.jl/pull/3697).

## [0.20.9] - 2024-03-29

- Added supported markers hint to unsupported marker warn message [#3666](https://github.com/MakieOrg/Makie.jl/pull/3666).
- Fixed bug in CairoMakie line drawing when multiple successive points had the same color [#3712](https://github.com/MakieOrg/Makie.jl/pull/3712).
- Remove StableHashTraits in favor of calculating hashes directly with CRC32c [#3667](https://github.com/MakieOrg/Makie.jl/pull/3667).
- Fixed `contourf` bug where n levels would sometimes miss the uppermost value, causing gaps [#3713](https://github.com/MakieOrg/Makie.jl/pull/3713).
- Added `scale` attribute to `violin` [#3352](https://github.com/MakieOrg/Makie.jl/pull/3352).
- Use label formatter in barplot [#3718](https://github.com/MakieOrg/Makie.jl/pull/3718).
- Fix the incorrect shading with non uniform markerscale in meshscatter [#3722](https://github.com/MakieOrg/Makie.jl/pull/3722)
- Add `scale_to=:flip` option to `hist`, which flips the direction of the bars [#3732](https://github.com/MakieOrg/Makie.jl/pull/3732)
- Fixed an issue with the texture atlas not updating in WGLMakie after display, causing new symbols to not show up [#3737](https://github.com/MakieOrg/Makie.jl/pull/3737)

## [0.20.8] - 2024-02-22

- Fixed excessive use of space with HTML image outputs [#3642](https://github.com/MakieOrg/Makie.jl/pull/3642).
- Fixed bugs with format strings and add new features by switching to Format.jl [#3633](https://github.com/MakieOrg/Makie.jl/pull/3633).
- Fixed an issue where CairoMakie would unnecessarily rasterize polygons [#3605](https://github.com/MakieOrg/Makie.jl/pull/3605).
- Added `PointBased` conversion trait to `scatterlines` recipe [#3603](https://github.com/MakieOrg/Makie.jl/pull/3603).
- Multiple small fixes for `map_latest`, `WGLMakie` picking and `PlotSpec` [#3637](https://github.com/MakieOrg/Makie.jl/pull/3637).
- Fixed PolarAxis `rticks` being incompatible with rich text. [#3615](https://github.com/MakieOrg/Makie.jl/pull/3615)
- Fixed an issue causing lines, scatter and text to not scale with resolution after deleting plots in GLMakie. [#3649](https://github.com/MakieOrg/Makie.jl/pull/3649)

## [0.20.7] - 2024-02-04

- Equalized alignment point of mirrored ticks to that of normal ticks [#3598](https://github.com/MakieOrg/Makie.jl/pull/3598).
- Fixed stack overflow error on conversion of gridlike data with `missing`s [#3597](https://github.com/MakieOrg/Makie.jl/pull/3597).
- Fixed mutation of CairoMakie src dir when displaying png files [#3588](https://github.com/MakieOrg/Makie.jl/pull/3588).
- Added better error messages for plotting into `FigureAxisPlot` and `AxisPlot` as Plots.jl users are likely to do [#3596](https://github.com/MakieOrg/Makie.jl/pull/3596).
- Added compat bounds for IntervalArithmetic.jl due to bug with DelaunayTriangulation.jl [#3595](https://github.com/MakieOrg/Makie.jl/pull/3595).
- Removed possibility of three-argument `barplot` [#3574](https://github.com/MakieOrg/Makie.jl/pull/3574).

## [0.20.6] - 2024-02-02

- Fix issues with Camera3D not centering [#3582](https://github.com/MakieOrg/Makie.jl/pull/3582)
- Allowed creating legend entries from plot objects with scalar numbers as colors [#3587](https://github.com/MakieOrg/Makie.jl/pull/3587).

## [0.20.5] - 2024-01-25

- Use plot plot instead of scene transform functions in CairoMakie, fixing misplaced h/vspan. [#3552](https://github.com/MakieOrg/Makie.jl/pull/3552)
- Fix error printing on shader error [#3530](https://github.com/MakieOrg/Makie.jl/pull/3530).
- Update pagefind to 1.0.4 for better headline search [#3534](https://github.com/MakieOrg/Makie.jl/pull/3534).
- Remove unnecessary deps, e.g. Setfield [3546](https://github.com/MakieOrg/Makie.jl/pull/3546).
- Don't clear args, rely on delete deregister_callbacks [#3543](https://github.com/MakieOrg/Makie.jl/pull/3543).
- Add interpolate keyword for Surface [#3541](https://github.com/MakieOrg/Makie.jl/pull/3541).
- Fix a DataInspector bug if inspector_label is used with RGB images [#3468](https://github.com/MakieOrg/Makie.jl/pull/3468).

## [0.20.4] - 2024-01-04

- Changes for Bonito rename and WGLMakie docs improvements [#3477](https://github.com/MakieOrg/Makie.jl/pull/3477).
- Add stroke and glow support to scatter and text in WGLMakie [#3518](https://github.com/MakieOrg/Makie.jl/pull/3518).
- Fix clipping issues with Camera3D when zooming in [#3529](https://github.com/MakieOrg/Makie.jl/pull/3529)

## [0.20.3] - 2023-12-21

- Add `depthsorting` as a hidden attribute for scatter plots in GLMakie as an alternative fix for outline artifacts. [#3432](https://github.com/MakieOrg/Makie.jl/pull/3432)
- Disable SDF based anti-aliasing in scatter, text and lines plots when `fxaa = true` in GLMakie. This allows removing outline artifacts at the cost of quality. [#3408](https://github.com/MakieOrg/Makie.jl/pull/3408)
- DataInspector Fixes: Fixed depth order, positional labels being in transformed space and `:inspector_clear` not getting called when moving from one plot to another. [#3454](https://github.com/MakieOrg/Makie.jl/pull/3454)
- Fixed bug in GLMakie where the update from a (i, j) sized GPU buffer to a (j, i) sized buffer would fail [#3456](https://github.com/MakieOrg/Makie.jl/pull/3456).
- Add `interpolate=true` to `volume(...)`, allowing to disable interpolation [#3485](https://github.com/MakieOrg/Makie.jl/pull/3485).

## [0.20.2] - 2023-12-01

- Switched from SHA512 to CRC32c salting in CairoMakie svgs, drastically improving svg rendering speed [#3435](https://github.com/MakieOrg/Makie.jl/pull/3435).
- Fixed a bug with h/vlines and h/vspan not correctly resolving transformations [#3418](https://github.com/MakieOrg/Makie.jl/pull/3418).
- Fixed a bug with h/vlines and h/vspan returning the wrong limits, causing an error in Axis [#3427](https://github.com/MakieOrg/Makie.jl/pull/3427).
- Fixed clipping when zooming out of a 3D (L)Scene [#3433](https://github.com/MakieOrg/Makie.jl/pull/3433).
- Moved the texture atlas cache to `.julia/scratchspaces` instead of a dedicated `.julia/makie` [#3437](https://github.com/MakieOrg/Makie.jl/pull/3437)

## [0.20.1] - 2023-11-23

- Fixed bad rendering of `poly` in GLMakie by triangulating points after transformations [#3402](https://github.com/MakieOrg/Makie.jl/pull/3402).
- Fixed bug regarding inline display in VSCode Jupyter notebooks and other similar environments [#3403](https://github.com/MakieOrg/Makie.jl/pull/3403).
- Fixed issue with `plottype`, allowed `onany(...; update = true)` and fixed `Block` macro use outside Makie [#3401](https://github.com/MakieOrg/Makie.jl/pull/3401).

## [0.20.0] - 2023-11-21

- GLMakie has gained support for HiDPI (aka Retina) screens. This also enables saving images with higher resolution than screen pixel dimensions [#2544](https://github.com/MakieOrg/Makie.jl/pull/2544).
- Fixed an issue where NaN was interpreted as zero when rendering `surface` through CairoMakie [#2598](https://github.com/MakieOrg/Makie.jl/pull/2598).
- Improved 3D camera handling, hotkeys and functionality [#2746](https://github.com/MakieOrg/Makie.jl/pull/2746).
- Added `shading = :verbose` in GLMakie to allow for multiple light sources. Also added more light types, fixed light directions for the previous lighting model (now `shading = :fast`) and adjusted `backlight` to affect normals[#3246](https://github.com/MakieOrg/Makie.jl/pull/3246).
- Changed the glyph used for negative numbers in tick labels from hyphen to minus [#3379](https://github.com/MakieOrg/Makie.jl/pull/3379).
- Added new declarative API for AlgebraOfGraphics, Pluto and easier dashboards [#3281](https://github.com/MakieOrg/Makie.jl/pull/3281).
- WGLMakie got faster line rendering with less updating bugs [#3062](https://github.com/MakieOrg/Makie.jl/pull/3062).
- **Breaking** Replaced `PolarAxis.radial_distortion_threshold` with `PolarAxis.radius_at_origin`. [#3381](https://github.com/MakieOrg/Makie.jl/pull/3381)
- **Breaking** Deprecated the `resolution` keyword in favor of `size` to reflect that this value is not a pixel resolution anymore [#3343](https://github.com/MakieOrg/Makie.jl/pull/3343).
- **Breaking** Refactored the `SurfaceLike` family of traits into `VertexGrid`, `CellGrid` and `ImageLike` [#3106](https://github.com/MakieOrg/Makie.jl/pull/3106).
- **Breaking** Deprecated `pixelarea(scene)` and `scene.px_area` in favor of viewport.
- **Breaking** Refactored the `Combined` Plot object and renamed it to `Plot`, improving compile times ~2x [#3082](https://github.com/MakieOrg/Makie.jl/pull/3082).
- **Breaking** Removed old depreactions in [#3113](https://github.com/MakieOrg/Makie.jl/pull/3113/commits/3a39210ef87a0032d78cb27c0c1019faa604effd).
- **Breaking** Deprecated using AbstractVector as sides of `image` [#3395](https://github.com/MakieOrg/Makie.jl/pull/3395).
- **Breaking** `errorbars` and `rangebars` now use color cycling [#3230](https://github.com/MakieOrg/Makie.jl/pull/3230).

## [0.19.12] - 2023-10-31

- Added `cornerradius` attribute to `Box` for rounded corners [#3346](https://github.com/MakieOrg/Makie.jl/pull/3346).
- Fix grouping of a zero-height bar in `barplot`. Now a zero-height bar shares the same properties of the previous bar, and if the bar is the first one, its height is treated as positive if and only if there exists a bar of positive height or all bars are zero-height [#3058](https://github.com/MakieOrg/Makie.jl/pull/3058).
- Fixed a bug where Axis still consumes scroll events when interactions are disabled [#3272](https://github.com/MakieOrg/Makie.jl/pull/3272).
- Added `cornerradius` attribute to `Box` for rounded corners [#3308](https://github.com/MakieOrg/Makie.jl/pull/3308).
- Upgraded `StableHashTraits` from 1.0 to 1.1 [#3309](https://github.com/MakieOrg/Makie.jl/pull/3309).

## [0.19.11] - 2023-10-05

- Setup automatic colorbars for volumeslices [#3253](https://github.com/MakieOrg/Makie.jl/pull/3253).
- Colorbar for arrows [#3275](https://github.com/MakieOrg/Makie.jl/pull/3275).
- Small bugfixes [#3275](https://github.com/MakieOrg/Makie.jl/pull/3275).

## [0.19.10] - 2023-09-21

- Fixed bugs with Colorbar in recipes, add new API for creating a recipe colorbar and introduce experimental support for Categorical colormaps [#3090](https://github.com/MakieOrg/Makie.jl/pull/3090).
- Added experimental Datashader implementation [#2883](https://github.com/MakieOrg/Makie.jl/pull/2883).
- **Breaking** Changed the default order Polar arguments to (theta, r). [#3154](https://github.com/MakieOrg/Makie.jl/pull/3154)
- General improvements to `PolarAxis`: full rlimtis & thetalimits, more controls and visual tweaks. See pr for more details.[#3154](https://github.com/MakieOrg/Makie.jl/pull/3154)

## [0.19.9] - 2023-09-11

- Allow arbitrary reversible scale functions through `ReversibleScale`.
- Deprecated `linestyle=vector_of_gaps` in favor of `linestyle=Linestyle(vector_of_gaps)` [3135](https://github.com/MakieOrg/Makie.jl/pull/3135), [3193](https://github.com/MakieOrg/Makie.jl/pull/3193).
- Fixed some errors around dynamic changes of `ax.xscale` or `ax.yscale` [#3084](https://github.com/MakieOrg/Makie.jl/pull/3084)
- Improved Barplot Label Alignment [#3160](https://github.com/MakieOrg/Makie.jl/issues/3160).
- Fixed regression in determining axis limits [#3179](https://github.com/MakieOrg/Makie.jl/pull/3179)
- Added a theme `theme_latexfonts` that uses the latex font family as default fonts [#3147](https://github.com/MakieOrg/Makie.jl/pull/3147), [#3180](https://github.com/MakieOrg/Makie.jl/pull/3180).
- Upgrades `StableHashTraits` from 0.3 to 1.0

## [0.19.8] - 2023-08-15

- Improved CairoMakie rendering of `lines` with repeating colors in an array [#3141](https://github.com/MakieOrg/Makie.jl/pull/3141).
- Added `strokecolormap` to poly. [#3145](https://github.com/MakieOrg/Makie.jl/pull/3145)
- Added `xreversed`, `yreversed` and `zreversed` attributes to `Axis3` [#3138](https://github.com/MakieOrg/Makie.jl/pull/3138).
- Fixed incorrect placement of contourlabels with transform functions [#3083](https://github.com/MakieOrg/Makie.jl/pull/3083)
- Fixed automatic normal generation for meshes with shading and no normals [#3041](https://github.com/MakieOrg/Makie.jl/pull/3041).
- Added the `triplot` and `voronoiplot` recipes from DelaunayTriangulation.jl [#3102](https://github.com/MakieOrg/Makie.jl/pull/3102), [#3159](https://github.com/MakieOrg/Makie.jl/pull/3159).

## [0.19.7] - 2023-07-22

- Allow arbitrary functions to color `streamplot` lines by passing a `Function` to `color`.  This must accept `Point` of the appropriate dimension and return a `Point`, `Vec`, or other arraylike object [#2002](https://github.com/MakieOrg/Makie.jl/pull/2002).
- `arrows` can now take input of the form `x::AbstractVector, y::AbstractVector, [z::AbstractVector,] f::Function`, where `f` must return a `VecTypes` of the appropriate dimension [#2597](https://github.com/MakieOrg/Makie.jl/pull/2597).
- Exported colorbuffer, and added `colorbuffer(axis::Axis; include_decorations=false, colorbuffer_kws...)`, to get an image of an axis with or without decorations [#3078](https://github.com/MakieOrg/Makie.jl/pull/3078).
- Fixed an issue where the `linestyle` of some polys was not applied to the stroke in CairoMakie. [#2604](https://github.com/MakieOrg/Makie.jl/pull/2604)
- Add `colorscale = identity` to any plotting function using a colormap. This works with any scaling function like `log10`, `sqrt` etc. Consequently, `scale` for `hexbin` is replaced with `colorscale` [#2900](https://github.com/MakieOrg/Makie.jl/pull/2900).
- Add `alpha=1.0` argument to all basic plots, which supports independently adding an alpha component to colormaps and colors. Multiple alphas like in `plot(alpha=0.2, color=RGBAf(1, 0, 0, 0.5))`, will get multiplied [#2900](https://github.com/MakieOrg/Makie.jl/pull/2900).
- `hexbin` now supports any per-observation weights which StatsBase respects - `<: StatsBase.AbstractWeights`, `Vector{Real}`, or `nothing` (the default). [#2804](https://github.com/MakieOrg/Makie.jl/pulls/2804)
- Added a new Axis type, `PolarAxis`, which is an axis with a polar projection.  Input is in `(r, theta)` coordinates and is transformed to `(x, y)` coordinates using the standard polar-to-cartesian transformation.
  Generally, its attributes are very similar to the usual `Axis` attributes, but `x` is replaced by `r` and `y` by `θ`.
  It also inherits from the theme of `Axis` in this manner, so should work seamlessly with Makie themes [#2990](https://github.com/MakieOrg/Makie.jl/pull/2990).
- `inherit` now has a new signature `inherit(scene, attrs::NTuple{N, Symbol}, default_value)`, allowing recipe authors to access nested attributes when trying to inherit from the parent Scene.
  For example, one could inherit from `scene.Axis.yticks` by `inherit(scene, (:Axis, :yticks), $default_value)` [#2990](https://github.com/MakieOrg/Makie.jl/pull/2990).
- Fixed incorrect rendering of 3D heatmaps [#2959](https://github.com/MakieOrg/Makie.jl/pull/2959)
- Deprecated `flatten_plots` in favor of `collect_atomic_plots`. Using the new `collect_atomic_plots` fixed a bug in CairoMakie where the z-level of plots within recipes was not respected. [#2793](https://github.com/MakieOrg/Makie.jl/pull/2793)
- Fixed incorrect line depth in GLMakie [#2843](https://github.com/MakieOrg/Makie.jl/pull/2843)
- Fixed incorrect line alpha in dense lines in GLMakie [#2843](https://github.com/MakieOrg/Makie.jl/pull/2843)
- Fixed DataInspector interaction with transformations [#3002](https://github.com/MakieOrg/Makie.jl/pull/3002)
- Added option `WGLMakie.activate!(resize_to_body=true)`, to make plots resize to the VSCode plotpane. Resizes to the HTML body element, so may work outside VSCode [#3044](https://github.com/MakieOrg/Makie.jl/pull/3044), [#3042](https://github.com/MakieOrg/Makie.jl/pull/3042).
- Fixed DataInspector interaction with transformations [#3002](https://github.com/MakieOrg/Makie.jl/pull/3002).
- Fixed incomplete stroke with some Bezier markers in CairoMakie and blurry strokes in GLMakie [#2961](https://github.com/MakieOrg/Makie.jl/pull/2961)
- Added the ability to use custom triangulations from DelaunayTriangulation.jl [#2896](https://github.com/MakieOrg/Makie.jl/pull/2896).
- Adjusted scaling of scatter/text stroke, glow and anti-aliasing width under non-uniform 2D scaling (Vec2f markersize/fontsize) in GLMakie [#2950](https://github.com/MakieOrg/Makie.jl/pull/2950).
- Scaled `errorbar` whiskers and `bracket` correctly with transformations [#3012](https://github.com/MakieOrg/Makie.jl/pull/3012).
- Updated `bracket` when the screen is resized or transformations change [#3012](https://github.com/MakieOrg/Makie.jl/pull/3012).

## [0.19.6] - 2023-06-09

- Fixed broken AA for lines with strongly varying linewidth [#2953](https://github.com/MakieOrg/Makie.jl/pull/2953).
- Fixed WGLMakie JS popup [#2976](https://github.com/MakieOrg/Makie.jl/pull/2976).
- Fixed `legendelements` when children have no elements [#2982](https://github.com/MakieOrg/Makie.jl/pull/2982).
- Bumped compat for StatsBase to 0.34 [#2915](https://github.com/MakieOrg/Makie.jl/pull/2915).
- Improved thread safety [#2840](https://github.com/MakieOrg/Makie.jl/pull/2840).

## [0.19.5] - 2023-05-12

- Added `loop` option for GIF outputs when recording videos with `record` [#2891](https://github.com/MakieOrg/Makie.jl/pull/2891).
- Fixed line rendering issues in GLMakie [#2843](https://github.com/MakieOrg/Makie.jl/pull/2843).
- Fixed incorrect line alpha in dense lines in GLMakie [#2843](https://github.com/MakieOrg/Makie.jl/pull/2843).
- Changed `scene.clear` to an observable and made changes in `Scene` Observables trigger renders in GLMakie [#2929](https://github.com/MakieOrg/Makie.jl/pull/2929).
- Added contour labels [#2496](https://github.com/MakieOrg/Makie.jl/pull/2496).
- Allowed rich text to be used in Legends [#2902](https://github.com/MakieOrg/Makie.jl/pull/2902).
- Added more support for zero length Geometries [#2917](https://github.com/MakieOrg/Makie.jl/pull/2917).
- Made CairoMakie drawing for polygons with holes order independent [#2918](https://github.com/MakieOrg/Makie.jl/pull/2918).
- Fixes for `Makie.inline!()`, allowing now for `Makie.inline!(automatic)` (default), which is better at automatically opening a window/ inlining a plot into plotpane when needed [#2919](https://github.com/MakieOrg/Makie.jl/pull/2919) [#2937](https://github.com/MakieOrg/Makie.jl/pull/2937).
- Block/Axis doc improvements [#2940](https://github.com/MakieOrg/Makie.jl/pull/2940) [#2932](https://github.com/MakieOrg/Makie.jl/pull/2932) [#2894](https://github.com/MakieOrg/Makie.jl/pull/2894).

## [0.19.4] - 2023-03-31

- Added export of `hidezdecorations!` from MakieLayout [#2821](https://github.com/MakieOrg/Makie.jl/pull/2821).
- Fixed an issue with GLMakie lines becoming discontinuous [#2828](https://github.com/MakieOrg/Makie.jl/pull/2828).

## [0.19.3] - 2023-03-21

- Added the `stephist` plotting function [#2408](https://github.com/JuliaPlots/Makie.jl/pull/2408).
- Added the `brackets` plotting function [#2356](https://github.com/MakieOrg/Makie.jl/pull/2356).
- Fixed an issue where `poly` plots with `Vector{<: MultiPolygon}` inputs with per-polygon color were mistakenly rendered as meshes using CairoMakie [#2590](https://github.com/MakieOrg/Makie.jl/pulls/2478).
- Fixed a small typo which caused an error in the `Stepper` constructor [#2600](https://github.com/MakieOrg/Makie.jl/pulls/2478).
- Improve cleanup on block deletion [#2614](https://github.com/MakieOrg/Makie.jl/pull/2614)
- Add `menu.scroll_speed` and increase default speed for non-apple [#2616](https://github.com/MakieOrg/Makie.jl/pull/2616).
- Fixed rectangle zoom for nonlinear axes [#2674](https://github.com/MakieOrg/Makie.jl/pull/2674)
- Cleaned up linestyles in GLMakie (Fixing artifacting, spacing/size, anti-aliasing) [#2666](https://github.com/MakieOrg/Makie.jl/pull/2666).
- Fixed issue with scatterlines only accepting concrete color types as `markercolor` [#2691](https://github.com/MakieOrg/Makie.jl/pull/2691).
- Fixed an accidental issue where `LaTeXStrings` were not typeset correctly in `Axis3` [#2558](https://github.com/MakieOrg/Makie.jl/pull/2588).
- Fixed a bug where line segments in `text(lstr::LaTeXString)` were ignoring offsets [#2668](https://github.com/MakieOrg/Makie.jl/pull/2668).
- Fixed a bug where the `arrows` recipe accidentally called a `Bool` when `normalize = true` [#2740](https://github.com/MakieOrg/Makie.jl/pull/2740).
- Re-exported the `@colorant_str` (`colorant"..."`) macro from Colors.jl [#2726](https://github.com/MakieOrg/Makie.jl/pull/2726).
- Speedup heatmaps in WGLMakie. [#2647](https://github.com/MakieOrg/Makie.jl/pull/2647)
- Fix slow `data_limits` for recipes, which made plotting lots of data with recipes much slower [#2770](https://github.com/MakieOrg/Makie.jl/pull/2770).

## [0.19.1] - 2023-01-01

- Add `show_data` method for `band` which shows the min and max values of the band at the x position of the cursor [#2497](https://github.com/MakieOrg/Makie.jl/pull/2497).
- Added `xlabelrotation`, `ylabelrotation` (`Axis`) and `labelrotation` (`Colorbar`) [#2478](https://github.com/MakieOrg/Makie.jl/pull/2478).
- Fixed forced rasterization in CairoMakie svg files when polygons with colors specified as (color, alpha) tuples were used [#2535](https://github.com/MakieOrg/Makie.jl/pull/2535).
- Do less copies of Observables in Attributes + plot pipeline [#2443](https://github.com/MakieOrg/Makie.jl/pull/2443).
- Add Search Page and tweak Result Ordering [#2474](https://github.com/MakieOrg/Makie.jl/pull/2474).
- Remove all global attributes from TextureAtlas implementation and fix julia#master [#2498](https://github.com/MakieOrg/Makie.jl/pull/2498).
- Use new Bonito, implement WGLMakie picking, improve performance and fix lots of WGLMakie bugs [#2428](https://github.com/MakieOrg/Makie.jl/pull/2428).

## [0.19.0] - 2022-12-03

- **Breaking** The attribute `textsize` has been removed everywhere in favor of the attribute `fontsize` which had also been in use.
  To migrate, search and replace all uses of `textsize` to `fontsize` [#2387](https://github.com/MakieOrg/Makie.jl/pull/2387).
- Added rich text which allows to more easily use superscripts and subscripts as well as differing colors, fonts, fontsizes, etc. for parts of a given text [#2321](https://github.com/MakieOrg/Makie.jl/pull/2321).

## [0.18.4] - 2022-12-02

- Added the `waterfall` plotting function [#2416](https://github.com/JuliaPlots/Makie.jl/pull/2416).
- Add support for `AbstractPattern` in `WGLMakie` [#2432](https://github.com/MakieOrg/Makie.jl/pull/2432).
- Broadcast replaces deprecated method for quantile [#2430](https://github.com/MakieOrg/Makie.jl/pull/2430).
- Fix CairoMakie's screen reusing [#2440](https://github.com/MakieOrg/Makie.jl/pull/2440).
- Fix repeated rendering with invisible objects [#2437](https://github.com/MakieOrg/Makie.jl/pull/2437).
- Fix hvlines for GLMakie [#2446](https://github.com/MakieOrg/Makie.jl/pull/2446).

## [0.18.3] - 2022-11-17

- Add `render_on_demand` flag for `GLMakie.Screen`. Setting this to `true` will skip rendering until plots get updated. This is the new default [#2336](https://github.com/MakieOrg/Makie.jl/pull/2336), [#2397](https://github.com/MakieOrg/Makie.jl/pull/2397).
- Clean up OpenGL state handling in GLMakie [#2397](https://github.com/MakieOrg/Makie.jl/pull/2397).
- Fix salting [#2407](https://github.com/MakieOrg/Makie.jl/pull/2407).
- Fixes for [GtkMakie](https://github.com/jwahlstrand/GtkMakie.jl) [#2418](https://github.com/MakieOrg/Makie.jl/pull/2418).

## [0.18.2] - 2022-11-03

- Fix Axis3 tick flipping with negative azimuth [#2364](https://github.com/MakieOrg/Makie.jl/pull/2364).
- Fix empty!(fig) and empty!(ax) [#2374](https://github.com/MakieOrg/Makie.jl/pull/2374), [#2375](https://github.com/MakieOrg/Makie.jl/pull/2375).
- Remove stencil buffer [#2389](https://github.com/MakieOrg/Makie.jl/pull/2389).
- Move Arrows and Wireframe to MakieCore [#2384](https://github.com/MakieOrg/Makie.jl/pull/2384).
- Skip legend entry if label is nothing [#2350](https://github.com/MakieOrg/Makie.jl/pull/2350).

## [0.18.1] - 2022-10-24

- fix heatmap interpolation [#2343](https://github.com/MakieOrg/Makie.jl/pull/2343).
- move poly to MakieCore [#2334](https://github.com/MakieOrg/Makie.jl/pull/2334)
- Fix picking warning and update_axis_camera [#2352](https://github.com/MakieOrg/Makie.jl/pull/2352).
- bring back inline!, to not open a window in VSCode repl [#2353](https://github.com/MakieOrg/Makie.jl/pull/2353).

## [0.18.0] - 2022-10-12

- **Breaking** Added `BezierPath` which can be constructed from SVG like command list, SVG string or from a `Polygon`.
  Added ability to use `BezierPath` and `Polgyon` as scatter markers.
  Replaced default symbol markers like `:cross` which converted to characters before with more precise `BezierPaths` and adjusted default markersize to 12.
  **Deprecated** using `String` to specify multiple char markers (`scatter(1:4, marker="abcd")`).
  **Deprecated** concrete geometries as markers like `Circle(Point2f(0), 1.5)` in favor of using the type like `Circle` for dispatch to special backend methods.
  Added single image marker support to WGLMakie [#979](https://github.com/MakieOrg/Makie.jl/pull/979).
- **Breaking** Refactored `display`, `record`, `colorbuffer` and `screens` to be faster and more consistent [#2306](https://github.com/MakieOrg/Makie.jl/pull/2306#issuecomment-1275918061).
- **Breaking** Refactored `DataInspector` to use `tooltip`. This results in changes in the attributes of DataInspector. Added `inspector_label`, `inspector_hover` and `inspector_clear` as optional attributes [#2095](https://github.com/JuliaPlots/Makie.jl/pull/2095).
- Added the `hexbin` plotting function [#2201](https://github.com/JuliaPlots/Makie.jl/pull/2201).
- Added the `tricontourf` plotting function [#2226](https://github.com/JuliaPlots/Makie.jl/pull/2226).
- Fixed per character attributes in text [#2244](https://github.com/JuliaPlots/Makie.jl/pull/2244).
- Allowed `CairoMakie` to render `scatter` with images as markers [#2080](https://github.com/MakieOrg/Makie.jl/pull/2080).
- Reworked text drawing and added ability to draw special characters via glyph indices in order to draw more LaTeX math characters with MathTeXEngine v0.5 [#2139](https://github.com/MakieOrg/Makie.jl/pull/2139).
- Allowed text to be copy/pasted into `Textbox` [#2281](https://github.com/MakieOrg/Makie.jl/pull/2281)
- Fixed updates for multiple meshes [#2277](https://github.com/MakieOrg/Makie.jl/pull/2277).
- Fixed broadcasting for linewidth, lengthscale & arrowsize in `arrow` recipe [#2273](https://github.com/MakieOrg/Makie.jl/pull/2273).
- Made GLMakie relocatable [#2282](https://github.com/MakieOrg/Makie.jl/pull/2282).
- Fixed changing input types in plot arguments [#2297](https://github.com/MakieOrg/Makie.jl/pull/2297).
- Better performance for Menus and fix clicks on items [#2299](https://github.com/MakieOrg/Makie.jl/pull/2299).
- Fixed CairoMakie bitmaps with transparency by using premultiplied ARGB surfaces [#2304](https://github.com/MakieOrg/Makie.jl/pull/2304).
- Fixed hiding of `Scene`s by setting `scene.visible[] = false` [#2317](https://github.com/MakieOrg/Makie.jl/pull/2317).
- `Axis` now accepts a `Tuple{Bool, Bool}` for `xtrimspine` and `ytrimspine` to trim only one end of the spine [#2171](https://github.com/JuliaPlots/Makie.jl/pull/2171).

## [0.17.13] - 2022-08-04

- Fixed boundingboxes [#2184](https://github.com/MakieOrg/Makie.jl/pull/2184).
- Fixed highclip/lowclip in meshscatter, poly, contourf, barplot [#2183](https://github.com/MakieOrg/Makie.jl/pull/2183).
- Fixed gridline updates [#2196](https://github.com/MakieOrg/Makie.jl/pull/2196).
- Fixed glDisablei argument order, which crashed some Intel drivers.

## [0.17.12] - 2022-07-22

- Fixed stackoverflow in show [#2167](https://github.com/MakieOrg/Makie.jl/pull/2167).

## [0.17.11] - 2022-07-21

- `rainclouds`(!) now supports `violin_limits` keyword argument, serving the same.
role as `datalimits` in `violin` [#2137](https://github.com/MakieOrg/Makie.jl/pull/2137).
- Fixed an issue where nonzero `strokewidth` results in a thin outline of the wrong color if `color` and `strokecolor` didn't match and weren't transparent. [#2096](https://github.com/MakieOrg/Makie.jl/pull/2096).
- Improved performance around Axis(3) limits [#2115](https://github.com/MakieOrg/Makie.jl/pull/2115).
- Cleaned up stroke artifacts in scatter and text [#2096](https://github.com/MakieOrg/Makie.jl/pull/2096).
- Compile time improvements [#2153](https://github.com/MakieOrg/Makie.jl/pull/2153).
- Mesh and Surface now interpolate between values instead of interpolating between colors for WGLMakie + GLMakie [#2097](https://github.com/MakieOrg/Makie.jl/pull/2097).

## [0.17.10] - 2022-07-13

- Bumped compatibility bound of `GridLayoutBase.jl` to `v0.9.0` which fixed a regression with `Mixed` and `Outside` alignmodes in nested `GridLayout`s [#2135](https://github.com/MakieOrg/Makie.jl/pull/2135).

## [0.17.9] - 2022-07-12

- Patterns (`Makie.AbstractPattern`) are now supported by `CairoMakie` in `poly` plots that don't involve `mesh`, such as `bar` and `poly` [#2106](https://github.com/MakieOrg/Makie.jl/pull/2106/).
- Fixed regression where `Block` alignments could not be specified as numbers anymore [#2108](https://github.com/MakieOrg/Makie.jl/pull/2108).
- Added the option to show mirrored ticks on the other side of an Axis using the attributes `xticksmirrored` and `yticksmirrored` [#2105](https://github.com/MakieOrg/Makie.jl/pull/2105).
- Fixed a bug where a set of `Axis` wouldn't be correctly linked together if they were only linked in pairs instead of all at the same time [#2116](https://github.com/MakieOrg/Makie.jl/pull/2116).

## [0.17.7] - 2022-06-19

- Improved `Menu` performance, now it should be much harder to reach the boundary of 255 scenes in GLMakie. `Menu` also takes a `default` keyword argument now and can be scrolled if there is too little space available.

## [0.17.6] - 2022-06-17

- **EXPERIMENTAL**: Added support for multiple windows in GLMakie through `display(GLMakie.Screen(), figure_or_scene)` [#1771](https://github.com/MakieOrg/Makie.jl/pull/1771).
- Added support for RGB matrices in `heatmap` with GLMakie [#2036](https://github.com/MakieOrg/Makie.jl/pull/2036)
- `Textbox` doesn't defocus anymore on trying to submit invalid input [#2041](https://github.com/MakieOrg/Makie.jl/pull/2041).
- `text` now takes the position as the first argument(s) like `scatter` and most other plotting functions, it is invoked `text(x, y, [z], text = "text")`. Because it is now of conversion type `PointBased`, the positions can be given in all the usual different ways which are implemented as conversion methods. All old invocation styles such as `text("text", position = Point(x, y))` still work to maintain backwards compatibility [#2020](https://github.com/MakieOrg/Makie.jl/pull/2020).

## [0.17.5] - 2022-06-10

- Fixed a regression with `linkaxes!` [#2039](https://github.com/MakieOrg/Makie.jl/pull/2039).

## [0.17.4] - 2022-06-09

- The functions `hlines!`, `vlines!`, `hspan!`, `vspan!` and `abline!` were reimplemented as recipes. This allows using them without an `Axis` argument in first position and also as visuals in AlgebraOfGraphics.jl. Also, `abline!` is now called `ablines!` for consistency, `abline!` is still exported but deprecated and will be removed in the future. [#2023](https://github.com/MakieOrg/Makie.jl/pulls/2023).
- Added `rainclouds` and `rainclouds!` [#1725](https://github.com/MakieOrg/Makie.jl/pull/1725).
- Improve CairoMakie performance [#1964](https://github.com/MakieOrg/Makie.jl/pull/1964) [#1981](https://github.com/MakieOrg/Makie.jl/pull/1981).
- Interpolate colormap correctly [#1973](https://github.com/MakieOrg/Makie.jl/pull/1973).
- Fix picking [#1993](https://github.com/MakieOrg/Makie.jl/pull/1993).
- Improve compile time latency [#1968](https://github.com/MakieOrg/Makie.jl/pull/1968) [#2000](https://github.com/MakieOrg/Makie.jl/pull/2000).
- Fix multi poly with rects [#1999](https://github.com/MakieOrg/Makie.jl/pull/1999).
- Respect scale and nonlinear values in PlotUtils cgrads [#1979](https://github.com/MakieOrg/Makie.jl/pull/1979).
- Fix CairoMakie heatmap filtering [#1828](https://github.com/MakieOrg/Makie.jl/pull/1828).
- Remove GLVisualize and MakieLayout module [#2007](https://github.com/MakieOrg/Makie.jl/pull/2007) [#2008](https://github.com/MakieOrg/Makie.jl/pull/2008).
- Add linestyle and default to extrema(z) for contour, remove bitrotten fillrange [#2008](https://github.com/MakieOrg/Makie.jl/pull/2008).

## [0.17.3] - 2022-05-20

- Switched to `MathTeXEngine v0.4`, which improves the look of LaTeXStrings [#1952](https://github.com/MakieOrg/Makie.jl/pull/1952).
- Added subtitle capability to `Axis` [#1859](https://github.com/MakieOrg/Makie.jl/pull/1859).
- Fixed a bug where scaled colormaps constructed using `Makie.cgrad` were not interpreted correctly.

## [0.17.2] - 2022-05-16

- Changed the default font from `Dejavu Sans` to `TeX Gyre Heros Makie` which is the same as `TeX Gyre Heros` with slightly decreased descenders and ascenders. Decreasing those metrics reduced unnecessary whitespace and alignment issues. Four fonts in total were added, the styles Regular, Bold, Italic and Bold Italic. Also changed `Axis`, `Axis3` and `Legend` attributes `titlefont` to `TeX Gyre Heros Makie Bold` in order to separate it better from axis labels in multifacet arrangements [#1897](https://github.com/MakieOrg/Makie.jl/pull/1897).

## [0.17.1] - 2022-05-13

- Added word wrapping. In `Label`, `word_wrap = true` causes it to use the suggested width and wrap text to fit. In `text`, `word_wrap_width > 0` can be used to set a pixel unit line width. Any word (anything between two spaces without a newline) that goes beyond this width gets a newline inserted before it [#1819](https://github.com/MakieOrg/Makie.jl/pull/1819).
- Improved `Axis3`'s interactive performance [#1835](https://github.com/MakieOrg/Makie.jl/pull/1835).
- Fixed errors in GLMakie's `scatter` implementation when markers are given as images. [#1917](https://github.com/MakieOrg/Makie.jl/pull/1917).
- Removed some method ambiguities introduced in v0.17 [#1922](https://github.com/MakieOrg/Makie.jl/pull/1922).
- Add an empty default label, `""`, to each slider that doesn't have a label in `SliderGrid` [#1888](https://github.com/MakieOrg/Makie.jl/pull/1888).

## [0.17.0] - 2022-05-05

- **Breaking** Added `space` as a generic attribute to switch between data, pixel, relative and clip space for positions. `space` in text has been renamed to `markerspace` because of this. `Pixel` and `SceneSpace` are no longer valid inputs for `space` or `markerspace` [#1596](https://github.com/MakieOrg/Makie.jl/pull/1596).
- **Breaking** Deprecated `mouse_selection(scene)` for `pick(scene)`.
- **Breaking** Bumped `GridLayoutBase` version to `v0.7`, which introduced offset layouts. Now, indexing into row 0 doesn't create a new row 1, but a new row 0, so that all previous content positions stay the same. This makes building complex layouts order-independent [#1704](https://github.com/MakieOrg/Makie.jl/pull/1704).
- **Breaking** deprecate `to_colormap(cmap, ncolors)` in favor of `categorical_colors(cmap, ncolors)` and `resample_cmap(cmap, ncolors)` [#1901](https://github.com/MakieOrg/Makie.jl/pull/1901) [#1723](https://github.com/MakieOrg/Makie.jl/pull/1723).
- Added `empty!(fig)` and changed `empty!(scene)` to remove all child plots without detaching windows [#1818](https://github.com/MakieOrg/Makie.jl/pull/1818).
- Switched to erroring instead of warning for deprecated events `mousebuttons`, `keyboardbuttons` and `mousedrag`.
- `Layoutable` was renamed to `Block` and the infrastructure changed such that attributes are fixed fields and each block has its own `Scene` for better encapsulation [#1796](https://github.com/MakieOrg/Makie.jl/pull/1796).
- Added `SliderGrid` block which replaces the deprecated `labelslider!` and `labelslidergrid!` functions [#1796](https://github.com/MakieOrg/Makie.jl/pull/1796).
- The default anti-aliasing method can now be set in `CairoMakie.activate!` using the `antialias` keyword.  Available options are `CairoMakie.Cairo.ANTIALIAS_*` [#1875](https://github.com/MakieOrg/Makie.jl/pull/1875).
- Added ability to rasterize a plots in CairoMakie vector graphics if `plt.rasterize = true` or `plt.rasterize = scale::Int` [#1872](https://github.com/MakieOrg/Makie.jl/pull/1872).
- Fixed segfaults in `streamplot_impl` on Mac M1 [#1830](https://github.com/MakieOrg/Makie.jl/pull/1830).
- Set the [Cairo miter limit](https://www.cairographics.org/manual/cairo-cairo-t.html#cairo-set-miter-limit) to mimic GLMakie behaviour [#1844](https://github.com/MakieOrg/Makie.jl/pull/1844).
- Fixed a method ambiguity in `rotatedrect` [#1846](https://github.com/MakieOrg/Makie.jl/pull/1846).
- Allow weights in statistical recipes [#1816](https://github.com/MakieOrg/Makie.jl/pull/1816).
- Fixed manual cycling of plot attributes [#1873](https://github.com/MakieOrg/Makie.jl/pull/1873).
- Fixed type constraints in ticklabelalign attributes [#1882](https://github.com/MakieOrg/Makie.jl/pull/1882).

## [0.16.4] - 2022-02-16

- Fixed WGLMakie performance bug and added option to set fps via `WGLMakie.activate!(fps=30)`.
- Implemented `nan_color`, `lowclip`, `highclip` for `image(::Matrix{Float})` in shader.
- Cleaned up mesh shader and implemented `nan_color`, `lowclip`, `highclip` for `mesh(m; color::Matrix{Float})` on the shader.
- Allowed `GLMakie.Buffer` `GLMakie.Sampler` to be used in `GeometryBasics.Mesh` to partially update parts of a mesh/texture and different interpolation and clamping modes for the texture.

## [0.16.0] - 2022-01-07

- **Breaking** Removed `Node` alias [#1307](https://github.com/MakieOrg/Makie.jl/pull/1307), [#1393](https://github.com/MakieOrg/Makie.jl/pull/1393). To upgrade, simply replace all occurrences of `Node` with `Observable`.
- **Breaking** Cleaned up `Scene` type [#1192](https://github.com/MakieOrg/Makie.jl/pull/1192), [#1393](https://github.com/MakieOrg/Makie.jl/pull/1393). The `Scene()` constructor doesn't create any axes or limits anymore. All keywords like `raw`, `show_axis` have been removed. A scene now always works like it did when using the deprecated `raw=true`. All the high level functionality like showing an axis and adding a 3d camera has been moved to `LScene`. See the new `Scene` tutorial for more info: https://docs.makie.org/dev/tutorials/scenes/.
- **Breaking** Lights got moved to `Scene`, see the [lighting docs](https://docs.makie.org/stable/documentation/lighting) and [RPRMakie examples](https://docs.makie.org/stable/documentation/backends/rprmakie/).
- Added ECDF plot [#1310](https://github.com/MakieOrg/Makie.jl/pull/1310).
- Added Order Independent Transparency to GLMakie [#1418](https://github.com/MakieOrg/Makie.jl/pull/1418), [#1506](https://github.com/MakieOrg/Makie.jl/pull/1506). This type of transparency is now used with `transparency = true`. The old transparency handling is available with `transparency = false`.
- Fixed blurry text in GLMakie and WGLMakie [#1494](https://github.com/MakieOrg/Makie.jl/pull/1494).
- Introduced a new experimental backend for ray tracing: [RPRMakie](https://docs.makie.org/stable/documentation/backends/rprmakie/).
- Added the `Cycled` type, which can be used to select the i-th value from the current cycler for a specific attribute [#1248](https://github.com/MakieOrg/Makie.jl/pull/1248).
- The plot function `scatterlines` now uses `color` as `markercolor` if `markercolor` is `automatic`. Also, cycling of the `color` attribute is enabled [#1463](https://github.com/MakieOrg/Makie.jl/pull/1463).
- Added the function `resize_to_layout!`, which allows to resize a `Figure` so that it contains its top `GridLayout` without additional whitespace or clipping [#1438](https://github.com/MakieOrg/Makie.jl/pull/1438).
- Cleaned up lighting in 3D contours and isosurfaces [#1434](https://github.com/MakieOrg/Makie.jl/pull/1434).
- Adjusted attributes of volumeslices to follow the normal structure [#1404](https://github.com/MakieOrg/Makie.jl/pull/1404). This allows you to adjust attributes like `colormap` without going through nested attributes.
- Added depth to 3D contours and isosurfaces [#1395](https://github.com/MakieOrg/Makie.jl/pull/1395), [#1393](https://github.com/MakieOrg/Makie.jl/pull/1393). This allows them to intersect correctly with other 3D objects.
- Restricted 3D scene camera to one scene [#1394](https://github.com/MakieOrg/Makie.jl/pull/1394), [#1393](https://github.com/MakieOrg/Makie.jl/pull/1393). This fixes issues with multiple scenes fighting over events consumed by the camera. You can select a scene by cleaning on it.
- Added depth shift attribute for GLMakie and WGLMakie [#1382](https://github.com/MakieOrg/Makie.jl/pull/1382), [#1393](https://github.com/MakieOrg/Makie.jl/pull/1393). This can be used to adjust render order similar to `overdraw`.
- Simplified automatic width computation in barplots [#1223](https://github.com/MakieOrg/Makie.jl/pull/1223), [#1393](https://github.com/MakieOrg/Makie.jl/pull/1393). If no `width` attribute is passed, the default width is computed as the minimum difference between consecutive `x` positions. Gap between bars are given by the (multiplicative) `gap` attribute. The actual bar width equals `width * (1 - gap)`.
- Added logical expressions for `ispressed` [#1222](https://github.com/MakieOrg/Makie.jl/pull/1222), [#1393](https://github.com/MakieOrg/Makie.jl/pull/1393). This moves a lot of control over hotkeys towards the user. With these changes one can now set a hotkey to trigger on any or no key, collections of keys and logical combinations of keys (i.e. "A is pressed and B is not pressed").
- Fixed issues with `Menu` render order [#1411](https://github.com/MakieOrg/Makie.jl/pull/1411).
- Added `label_rotation` to barplot [#1401](https://github.com/MakieOrg/Makie.jl/pull/1401).
- Fixed issue where `pixelcam!` does not remove controls from other cameras [#1504](https://github.com/MakieOrg/Makie.jl/pull/1504).
- Added conversion for OffsetArrays [#1260](https://github.com/MakieOrg/Makie.jl/pull/1260).
- The `qqplot` `qqline` options were changed to `:identity`, `:fit`, `:fitrobust` and `:none` (the default) [#1563](https://github.com/MakieOrg/Makie.jl/pull/1563). Fixed numeric error due to double computation of quantiles when fitting `qqline`. Deprecated `plot(q::QQPair)` method as it does not have enough information for correct `qqline` fit.

All other changes are collected [in this PR](https://github.com/MakieOrg/Makie.jl/pull/1521) and in the [release notes](https://github.com/MakieOrg/Makie.jl/releases/tag/v0.16.0).

## [0.15.3] - 2021-10-16

- The functions `labelslidergrid!` and `labelslider!` now set fixed widths for the value column with a heuristic. It is possible now to pass `Formatting.format` format strings as format specifiers in addition to the previous functions.
- Fixed 2D arrow rotations in `streamplot` [#1352](https://github.com/MakieOrg/Makie.jl/pull/1352).

## [0.15.2] - 2021-08-26

- Re-enabled Julia 1.3 support.
- Use [MathTexEngine v0.2](https://github.com/Kolaru/MathTeXEngine.jl/releases/tag/v0.2.0).
- Depend on new GeometryBasics, which changes all the Vec/Point/Quaternion/RGB/RGBA - f0 aliases to just f. For example, `Vec2f0` is changed to `Vec2f`. Old aliases are still exported, but deprecated and will be removed in the next breaking release. For more details and an upgrade script, visit [GeometryBasics#97](https://github.com/JuliaGeometry/GeometryBasics.jl/pull/97).
- Added `hspan!` and `vspan!` functions [#1264](https://github.com/MakieOrg/Makie.jl/pull/1264).

## [0.15.1] - 2021-08-21

- Switched documentation framework to Franklin.jl.
- Added a specialization for `volumeslices` to DataInspector.
- Fixed 1 element `hist` [#1238](https://github.com/MakieOrg/Makie.jl/pull/1238) and make it easier to move `hist` [#1150](https://github.com/MakieOrg/Makie.jl/pull/1150).

## [0.15.0] - 2021-07-15

- `LaTeXString`s can now be used as input to `text` and therefore as labels for `Axis`, `Legend`, or other comparable objects. Mathematical expressions are typeset using [MathTeXEngine.jl](https://github.com/Kolaru/MathTeXEngine.jl) which offers a fast approximation of LaTeX typesetting [#1022](https://github.com/MakieOrg/Makie.jl/pull/1022).
- Added `Symlog10` and `pseudolog10` axis scales for log scale approximations that work with zero and negative values [#1109](https://github.com/MakieOrg/Makie.jl/pull/1109).
- Colorbar limits can now be passed as the attribute `colorrange` similar to plots [#1066](https://github.com/MakieOrg/Makie.jl/pull/1066).
- Added the option to pass three vectors to heatmaps and other plots using `SurfaceLike` conversion [#1101](https://github.com/MakieOrg/Makie.jl/pull/1101).
- Added `stairs` plot recipe [#1086](https://github.com/MakieOrg/Makie.jl/pull/1086).
- **Breaking** Removed `FigurePosition` and `FigureSubposition` types. Indexing into a `Figure` like `fig[1, 1]` now returns `GridPosition` and `GridSubposition` structs, which can be used in the same way as the types they replace. Because of an underlying change in `GridLayoutBase.jl`, it is now possible to do `Axis(gl[1, 1])` where `gl` is a `GridLayout` that is a sublayout of a `Figure`'s top layout [#1075](https://github.com/MakieOrg/Makie.jl/pull/1075).
- Bar plots and histograms have a new option for adding text labels [#1069](https://github.com/MakieOrg/Makie.jl/pull/1069).
- It is now possible to specify one `linewidth` value per segment in `linesegments` [#992](https://github.com/MakieOrg/Makie.jl/pull/992).
- Added a new 3d camera that allows for better camera movements using keyboard and mouse [#1024](https://github.com/MakieOrg/Makie.jl/pull/1024).
- Fixed the application of scale transformations to `surface` [#1070](https://github.com/MakieOrg/Makie.jl/pull/1070).
- Added an option to set a custom callback function for the `RectangleZoom` axis interaction to enable other use cases than zooming [#1104](https://github.com/MakieOrg/Makie.jl/pull/1104).
- Fixed rendering of `heatmap`s with one or more reversed ranges in CairoMakie, as in `heatmap(1:10, 10:-1:1, rand(10, 10))` [#1100](https://github.com/MakieOrg/Makie.jl/pull/1100).
- Fixed volume slice recipe and added docs for it [#1123](https://github.com/MakieOrg/Makie.jl/pull/1123).

[Unreleased]: https://github.com/MakieOrg/Makie.jl/compare/v0.24.6...HEAD
[0.24.6]: https://github.com/MakieOrg/Makie.jl/compare/v0.24.5...v0.24.6
[0.24.5]: https://github.com/MakieOrg/Makie.jl/compare/v0.24.4...v0.24.5
[0.24.4]: https://github.com/MakieOrg/Makie.jl/compare/v0.24.3...v0.24.4
[0.24.3]: https://github.com/MakieOrg/Makie.jl/compare/v0.24.2...v0.24.3
[0.24.2]: https://github.com/MakieOrg/Makie.jl/compare/v0.24.1...v0.24.2
[0.24.1]: https://github.com/MakieOrg/Makie.jl/compare/v0.24.0...v0.24.1
[0.24.0]: https://github.com/MakieOrg/Makie.jl/compare/v0.23.0...v0.24.0
[0.23.0]: https://github.com/MakieOrg/Makie.jl/compare/v0.22.10...v0.23.0
[0.22.10]: https://github.com/MakieOrg/Makie.jl/compare/v0.22.9...v0.22.10
[0.22.9]: https://github.com/MakieOrg/Makie.jl/compare/v0.22.8...v0.22.9
[0.22.8]: https://github.com/MakieOrg/Makie.jl/compare/v0.22.7...v0.22.8
[0.22.7]: https://github.com/MakieOrg/Makie.jl/compare/v0.22.6...v0.22.7
[0.22.6]: https://github.com/MakieOrg/Makie.jl/compare/v0.22.5...v0.22.6
[0.22.5]: https://github.com/MakieOrg/Makie.jl/compare/v0.22.4...v0.22.5
[0.22.4]: https://github.com/MakieOrg/Makie.jl/compare/v0.22.3...v0.22.4
[0.22.3]: https://github.com/MakieOrg/Makie.jl/compare/v0.22.2...v0.22.3
[0.22.2]: https://github.com/MakieOrg/Makie.jl/compare/v0.22.1...v0.22.2
[0.22.1]: https://github.com/MakieOrg/Makie.jl/compare/v0.22.0...v0.22.1
[0.22.0]: https://github.com/MakieOrg/Makie.jl/compare/v0.21.18...v0.22.0
[0.21.18]: https://github.com/MakieOrg/Makie.jl/compare/v0.21.17...v0.21.18
[0.21.17]: https://github.com/MakieOrg/Makie.jl/compare/v0.21.16...v0.21.17
[0.21.16]: https://github.com/MakieOrg/Makie.jl/compare/v0.21.15...v0.21.16
[0.21.15]: https://github.com/MakieOrg/Makie.jl/compare/v0.21.14...v0.21.15
[0.21.14]: https://github.com/MakieOrg/Makie.jl/compare/v0.21.13...v0.21.14
[0.21.13]: https://github.com/MakieOrg/Makie.jl/compare/v0.21.12...v0.21.13
[0.21.12]: https://github.com/MakieOrg/Makie.jl/compare/v0.21.11...v0.21.12
[0.21.11]: https://github.com/MakieOrg/Makie.jl/compare/v0.21.10...v0.21.11
[0.21.10]: https://github.com/MakieOrg/Makie.jl/compare/v0.21.9...v0.21.10
[0.21.9]: https://github.com/MakieOrg/Makie.jl/compare/v0.21.8...v0.21.9
[0.21.8]: https://github.com/MakieOrg/Makie.jl/compare/v0.21.7...v0.21.8
[0.21.7]: https://github.com/MakieOrg/Makie.jl/compare/v0.21.6...v0.21.7
[0.21.6]: https://github.com/MakieOrg/Makie.jl/compare/v0.21.5...v0.21.6
[0.21.5]: https://github.com/MakieOrg/Makie.jl/compare/v0.21.4...v0.21.5
[0.21.4]: https://github.com/MakieOrg/Makie.jl/compare/v0.21.3...v0.21.4
[0.21.3]: https://github.com/MakieOrg/Makie.jl/compare/v0.21.2...v0.21.3
[0.21.2]: https://github.com/MakieOrg/Makie.jl/compare/v0.21.1...v0.21.2
[0.21.1]: https://github.com/MakieOrg/Makie.jl/compare/v0.21.0...v0.21.1
[0.21.0]: https://github.com/MakieOrg/Makie.jl/compare/v0.20.10...v0.21.0
[0.20.10]: https://github.com/MakieOrg/Makie.jl/compare/v0.20.9...v0.20.10
[0.20.9]: https://github.com/MakieOrg/Makie.jl/compare/v0.20.8...v0.20.9
[0.20.8]: https://github.com/MakieOrg/Makie.jl/compare/v0.20.7...v0.20.8
[0.20.7]: https://github.com/MakieOrg/Makie.jl/compare/v0.20.6...v0.20.7
[0.20.6]: https://github.com/MakieOrg/Makie.jl/compare/v0.20.5...v0.20.6
[0.20.5]: https://github.com/MakieOrg/Makie.jl/compare/v0.20.4...v0.20.5
[0.20.4]: https://github.com/MakieOrg/Makie.jl/compare/v0.20.3...v0.20.4
[0.20.3]: https://github.com/MakieOrg/Makie.jl/compare/v0.20.2...v0.20.3
[0.20.2]: https://github.com/MakieOrg/Makie.jl/compare/v0.20.1...v0.20.2
[0.20.1]: https://github.com/MakieOrg/Makie.jl/compare/v0.20.0...v0.20.1
[0.20.0]: https://github.com/MakieOrg/Makie.jl/compare/v0.19.12...v0.20.0
[0.19.12]: https://github.com/MakieOrg/Makie.jl/compare/v0.19.11...v0.19.12
[0.19.11]: https://github.com/MakieOrg/Makie.jl/compare/v0.19.10...v0.19.11
[0.19.10]: https://github.com/MakieOrg/Makie.jl/compare/v0.19.9...v0.19.10
[0.19.9]: https://github.com/MakieOrg/Makie.jl/compare/v0.19.8...v0.19.9
[0.19.8]: https://github.com/MakieOrg/Makie.jl/compare/v0.19.7...v0.19.8
[0.19.7]: https://github.com/MakieOrg/Makie.jl/compare/v0.19.6...v0.19.7
[0.19.6]: https://github.com/MakieOrg/Makie.jl/compare/v0.19.5...v0.19.6
[0.19.5]: https://github.com/MakieOrg/Makie.jl/compare/v0.19.4...v0.19.5
[0.19.4]: https://github.com/MakieOrg/Makie.jl/compare/v0.19.3...v0.19.4
[0.19.3]: https://github.com/MakieOrg/Makie.jl/compare/v0.19.1...v0.19.3
[0.19.1]: https://github.com/MakieOrg/Makie.jl/compare/v0.19.0...v0.19.1
[0.19.0]: https://github.com/MakieOrg/Makie.jl/compare/v0.18.4...v0.19.0
[0.18.4]: https://github.com/MakieOrg/Makie.jl/compare/v0.18.3...v0.18.4
[0.18.3]: https://github.com/MakieOrg/Makie.jl/compare/v0.18.2...v0.18.3
[0.18.2]: https://github.com/MakieOrg/Makie.jl/compare/v0.18.1...v0.18.2
[0.18.1]: https://github.com/MakieOrg/Makie.jl/compare/v0.18.0...v0.18.1
[0.18.0]: https://github.com/MakieOrg/Makie.jl/compare/v0.17.13...v0.18.0
[0.17.13]: https://github.com/MakieOrg/Makie.jl/compare/v0.17.12...v0.17.13
[0.17.12]: https://github.com/MakieOrg/Makie.jl/compare/v0.17.11...v0.17.12
[0.17.11]: https://github.com/MakieOrg/Makie.jl/compare/v0.17.10...v0.17.11
[0.17.10]: https://github.com/MakieOrg/Makie.jl/compare/v0.17.9...v0.17.10
[0.17.9]: https://github.com/MakieOrg/Makie.jl/compare/v0.17.7...v0.17.9
[0.17.7]: https://github.com/MakieOrg/Makie.jl/compare/v0.17.6...v0.17.7
[0.17.6]: https://github.com/MakieOrg/Makie.jl/compare/v0.17.5...v0.17.6
[0.17.5]: https://github.com/MakieOrg/Makie.jl/compare/v0.17.4...v0.17.5
[0.17.4]: https://github.com/MakieOrg/Makie.jl/compare/v0.17.3...v0.17.4
[0.17.3]: https://github.com/MakieOrg/Makie.jl/compare/v0.17.2...v0.17.3
[0.17.2]: https://github.com/MakieOrg/Makie.jl/compare/v0.17.1...v0.17.2
[0.17.1]: https://github.com/MakieOrg/Makie.jl/compare/v0.17.0...v0.17.1
[0.17.0]: https://github.com/MakieOrg/Makie.jl/compare/v0.16.4...v0.17.0
[0.16.4]: https://github.com/MakieOrg/Makie.jl/compare/v0.16.0...v0.16.4
[0.16.0]: https://github.com/MakieOrg/Makie.jl/compare/v0.15.3...v0.16.0
[0.15.3]: https://github.com/MakieOrg/Makie.jl/compare/v0.15.2...v0.15.3
[0.15.2]: https://github.com/MakieOrg/Makie.jl/compare/v0.15.1...v0.15.2
[0.15.1]: https://github.com/MakieOrg/Makie.jl/compare/v0.15.0...v0.15.1
[0.15.0]: https://github.com/MakieOrg/Makie.jl/compare/v0.14.2...v0.15.0<|MERGE_RESOLUTION|>--- conflicted
+++ resolved
@@ -1,8 +1,5 @@
 # Changelog
 
-## Unreleased
-
-<<<<<<< HEAD
 - Refactored `DataInspector` [#5241](https://github.com/MakieOrg/Makie.jl/pull/5241)
   - Fixed issues with tooltips reading `inspector_label` from the wrong plot
   - (Probably) fixed issues with tooltips reporting positions of the wrong space
@@ -13,9 +10,9 @@
     - `update_indicator_plot!()` for drawing indicator plots
   - Added functionality for persistent tooltips
 
-=======
+## Unreleased
+
 - Fixed `streamplot` and `contour` plots not considering transform functions in arrow/text rotation [#5249](https://github.com/MakieOrg/Makie.jl/pull/5249)
->>>>>>> 21060394
 - `LogTicks` now work well with `pseudolog10` [#5135](https://github.com/MakieOrg/Makie.jl/pull/5135)
 - Fixed `Symlog10` to work correctly with lower or upper thresholds smaller than 1, and adds a `linscale` argument [#5279](https://github.com/MakieOrg/Makie.jl/pull/5279)
 - Fixed `xlims!`/`ylims!` not fully propagating to linked axis [#5239](https://github.com/MakieOrg/Makie.jl/pull/5239)
