--- conflicted
+++ resolved
@@ -2,13 +2,11 @@
 
 ## [Unreleased]
 
-<<<<<<< HEAD
 - Added `origin!()` to transformation so that the reference point of `rotate!()` and `scale!()` can be modified [#4472](https://github.com/MakieOrg/Makie.jl/pull/4472)
-=======
+
 ## [0.21.15] - 2024-10-25
 
 - Allowed creation of `Legend` with entries that have no legend elements [#4526](https://github.com/MakieOrg/Makie.jl/pull/4526).
->>>>>>> 19c0283b
 - Improved CairoMakie's 2D mesh drawing performance by ~30% [#4132](https://github.com/MakieOrg/Makie.jl/pull/4132).
 - Allow `width` to be set per box in `boxplot` [#4447](https://github.com/MakieOrg/Makie.jl/pull/4447).
 - For `Textbox`es in which a fixed width is specified, the text is now scrolled
