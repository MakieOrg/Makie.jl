# Changelog

## [Unreleased]

<<<<<<< HEAD
- Fixed hexbin using log-scales [#4898](https://github.com/MakieOrg/Makie.jl/pull/4898)
=======
- Improved compatibility of marker attributes with float32convert, fixing issues with scatter markers being render too small with `markerspace = :data` in an Axis [#4869](https://github.com/MakieOrg/Makie.jl/pull/4869)
>>>>>>> 9fbe1710
- Added `font` attribute and fixed faulty selection in `scatter`. Scatter fonts can now be themed with `markerfont`. [#4832](https://github.com/MakieOrg/Makie.jl/pull/4832)
- Fixed categorical `cgrad` interpolating at small enough steps [#4858](https://github.com/MakieOrg/Makie.jl/pull/4858)
- Fixed minor grid not showing in Axis when minorticks are hidden [#4896](https://github.com/MakieOrg/Makie.jl/pull/4896)
- Fixed issue with small scatter markers disappearing in CairoMakie [#4882](https://github.com/MakieOrg/Makie.jl/pull/4882)

## [0.22.2] - 2025-02-26

- Added support for curvilinear grids in `contourf` (contour filled), where `x` and `y` are matrices (`contour` lines were added in [0.22.0]) [#4670](https://github.com/MakieOrg/Makie.jl/pull/4670).
- Updated WGLMakie's threejs version from 0.157 to 0.173, fixing some threejs bugs [#4809](https://github.com/MakieOrg/Makie.jl/pull/4809).
- Moved Axis3 clip planes slightly outside to avoid clipping objects on the border with 0 margin [#4742](https://github.com/MakieOrg/Makie.jl/pull/4742)
- Fixed an issue with transformations not propagating to child plots when their spaces only match indirectly. [#4723](https://github.com/MakieOrg/Makie.jl/pull/4723)
- Added a tutorial on creating an inset plot [#4697](https://github.com/MakieOrg/Makie.jl/pull/4697)
- Enhanced Pattern support: Added general CairoMakie implementation, improved quality, added anchoring, added support in band, density, added tests & fixed various bugs and inconsistencies. [#4715](https://github.com/MakieOrg/Makie.jl/pull/4715)
- Fixed issue with `voronoiplot` for Voronoi tessellations with empty polygons [#4740](https://github.com/MakieOrg/Makie.jl/pull/4740)
- Fixed shader compilation error due to undefined unused variable in volume [#4755](https://github.com/MakieOrg/Makie.jl/pull/4755)
- Added option `update_while_dragging=true` to Slider [#4745](https://github.com/MakieOrg/Makie.jl/pull/4745).
- Added option `lowres_background=true` to Resampler, and renamed `resolution` to `max_resolution` [#4745](https://github.com/MakieOrg/Makie.jl/pull/4745).
- Added option `throttle=0.0` to `async_latest`, to allow throttling while skipping latest updates [#4745](https://github.com/MakieOrg/Makie.jl/pull/4745).
- Fixed issue with `WGLMakie.voxels` not rendering on linux with firefox [#4756](https://github.com/MakieOrg/Makie.jl/pull/4756)
- Updated `voxels` to use `uv_transform` interface instead of `uvmap` to give more control over texture mapping (i.e. to allow rotations) [#4758](https://github.com/MakieOrg/Makie.jl/pull/4758)
- **Breaking** Changed generated `uv`s in `voxels` to more easily align texture maps. Also changed uvs to scale with `gap` so that voxels remain fully covered. [#4758](https://github.com/MakieOrg/Makie.jl/pull/4758)
- Fixed `uv_transform = :rotr90` and `:rotl90` being swapped [#4758](https://github.com/MakieOrg/Makie.jl/pull/4758)
- Cleaned up surface handling in GLMakie: Surface cells are now discarded when there is a nan in x, y or z. Fixed incorrect normal if x or y is nan [#4735](https://github.com/MakieOrg/Makie.jl/pull/4735)
- Cleaned up `volume` plots: Added `:indexedabsorption` and `:additive` to WGLMakie, generalized `:mip` to include negative values, fixed missing conversions for rgba algorithms (`:additive`, `:absorptionrgba`), fixed missing conversion for `absorption` attribute & extended it to `:indexedabsorption` and `absorptionrgba`, added tests and improved docs. [#4726](https://github.com/MakieOrg/Makie.jl/pull/4726)
- Fixed integer underflow in GLMakie line indices which may have caused segmentation faults on mac [#4782](https://github.com/MakieOrg/Makie.jl/pull/4782)
- Added `Axis3.clip` attribute to allow turning off clipping [#4791](https://github.com/MakieOrg/Makie.jl/pull/4791)
- Fixed `Plane(Vec{N, T}(0), dist)` producing a `NaN` normal, which caused WGLMakie to break. (E.g. when rotating Axis3) [#4772](https://github.com/MakieOrg/Makie.jl/pull/4772)
- Changed `inspectable` to be inherited from the parent scenes theme. [#4739](https://github.com/MakieOrg/Makie.jl/pull/4739)
- Reverted change to `poly` which disallowed 3D geometries from being plotted [#4738](https://github.com/MakieOrg/Makie.jl/pull/4738)
- Enabled autocompletion on Block types, e.g. `?Axis.xti...` [#4786](https://github.com/MakieOrg/Makie.jl/pull/4786)
- Added `dpi` metadata to all rendered png files, where `px_per_unit = 1` means 96dpi, `px_per_unit = 2` means 192dpi, and so on. This gives frontends a chance to show plain Makie png images with the correct scaling [#4812](https://github.com/MakieOrg/Makie.jl/pull/4812).
- Fixed issue with voxels not working correctly with `rotate!()` [#4824](https://github.com/MakieOrg/Makie.jl/pull/4824)
- Fixed issue with tick event not triggering in WGLMakie [#4818](https://github.com/MakieOrg/Makie.jl/pull/4818)
- Improved performance of some Blocks, mainly `Textbox` and `Menu` [#4821](https://github.com/MakieOrg/Makie.jl/pull/4821)
- Fixed issue with `PolarAxis` not considering tick visibility in protrusion calculations. [#4823](https://github.com/MakieOrg/Makie.jl/pull/4823)
- Fixed some plots failing to create Legend entries due to missing attributes [#4826](https://github.com/MakieOrg/Makie.jl/pull/4826)

## [0.22.1] - 2025-01-17

- Allow volume textures for mesh color, to e.g. implement a performant volume slice display [#2274](https://github.com/MakieOrg/Makie.jl/pull/2274).
- Fixed `alpha` use in legends and some CairoMakie cases [#4721](https://github.com/MakieOrg/Makie.jl/pull/4721).

## [0.22.0] - 2024-12-12

- Updated to GeometryBasics 0.5: [GeometryBasics#173](https://github.com/JuliaGeometry/GeometryBasics.jl/pull/173), [GeometryBasics#219](https://github.com/JuliaGeometry/GeometryBasics.jl/pull/219) [#4319](https://github.com/MakieOrg/Makie.jl/pull/4319)
  - Removed `meta` infrastructure. Vertex attributes are now passed as kwargs.
  - Simplified GeometryBasics Mesh type, improving compile times
  - Added `FaceView` to allow different vertex attributes to use different indices for specifying data of the same vertex. This can be used to specify per-face data.
  - Added `GeometryBasics.face_normals(points, faces)`
  - Changed the order of `Rect2` coordinates to be counter-clockwise.
  - Updated `Cylinder` to avoid visually rounding off the top and bottom.
  - Added `MetaMesh` to store non-vertex metadata in a GeometryBasics Mesh object. These are now produced by MeshIO for `.obj` files, containing information from `.mtl` files.
  - Renamed `Tesselation/tesselation` to `Tessellation/tessellation` [GeometryBasics#227](https://github.com/JuliaGeometry/GeometryBasics.jl/pull/227) [#4564](https://github.com/MakieOrg/Makie.jl/pull/4564)
- Added `Makie.mesh` option for `MetaMesh` which applies some of the bundled information [#4368](https://github.com/MakieOrg/Makie.jl/pull/4368), [#4496](https://github.com/MakieOrg/Makie.jl/pull/4496)
- `Voronoiplot`s automatic colors are now defined based on the underlying point set instead of only those generators appearing in the tessellation. This makes the selected colors consistent between tessellations when generators might have been deleted or added. [#4357](https://github.com/MakieOrg/Makie.jl/pull/4357)
- `contour` now supports _curvilinear_ grids, where `x` and `y` are matrices [#4670](https://github.com/MakieOrg/Makie.jl/pull/4670).
- Added `viewmode = :free` and translation, zoom, limit reset and cursor-focus interactions to Axis3. [4131](https://github.com/MakieOrg/Makie.jl/pull/4131)
- Split `marker_offset` handling from marker centering and fix various bugs with it [#4594](https://github.com/MakieOrg/Makie.jl/pull/4594)
- Added `transform_marker` attribute to meshscatter and changed the default behavior to not transform marker/mesh vertices [#4606](https://github.com/MakieOrg/Makie.jl/pull/4606)
- Fixed some issues with meshscatter not correctly transforming with transform functions and float32 rescaling [#4606](https://github.com/MakieOrg/Makie.jl/pull/4606)
- Fixed `poly` pipeline for 3D and/or Float64 polygons that begin from an empty vector [#4615](https://github.com/MakieOrg/Makie.jl/pull/4615).
- `empty!` GLMakie screen instead of closing, fixing issue with reset window position [#3881](https://github.com/MakieOrg/Makie.jl/pull/3881)
- Added option to display the front spines in Axis3 to close the outline box [#2349](https://github.com/MakieOrg/Makie.jl/pull/4305)
- Fixed gaps in corners of `poly(Rect2(...))` stroke [#4664](https://github.com/MakieOrg/Makie.jl/pull/4664)
- Fixed an issue where `reinterpret`ed arrays of line points were not handled correctly in CairoMakie [#4668](https://github.com/MakieOrg/Makie.jl/pull/4668).
- Fixed various issues with `markerspace = :data`, `transform_marker = true` and `rotation` for scatter in CairoMakie (incorrect marker transformations, ignored transformations, Cairo state corruption) [#4663](https://github.com/MakieOrg/Makie.jl/pull/4663)
- Changed deprecation warnings for Vector and Range inputs in `image`, `volume`, `voxels` and `spy` into **errors** [#4685](https://github.com/MakieOrg/Makie.jl/pull/4685)
- Refactored OpenGL cleanup to run immediately rather than on GC [#4699](https://github.com/MakieOrg/Makie.jl/pull/4699)
- It is now possible to change the title of a `GLFW.Window` with `GLMakie.set_title!(screen::Screen, title::String)` [#4677](https://github.com/MakieOrg/Makie.jl/pull/4677).
- Fixed `px_per_unit != 1` not getting fit to the size of the interactive window in GLMakie [#4687](https://github.com/MakieOrg/Makie.jl/pull/4687)
- Changed minorticks to skip computation when they are not visible [#4681](https://github.com/MakieOrg/Makie.jl/pull/4681)
- Fixed indexing error edge case in violin median code [#4682](https://github.com/MakieOrg/Makie.jl/pull/4682)
- Fixed incomplete plot cleanup when cleanup is triggered by an event. [#4710](https://github.com/MakieOrg/Makie.jl/pull/4710)
- Automatically plot Enums as categorical [#4717](https://github.com/MakieOrg/Makie.jl/pull/4717).

## [0.21.18] - 2024-12-12

- Allow for user defined recipes to be used in SpecApi [#4655](https://github.com/MakieOrg/Makie.jl/pull/4655).

## [0.21.17] - 2024-12-05

- Added `backend` and `update` kwargs to `show` [#4558](https://github.com/MakieOrg/Makie.jl/pull/4558)
- Disabled unit prefix conversions for compound units (e.g. `u"m/s"`) to avoid generating incorrect units. [#4583](https://github.com/MakieOrg/Makie.jl/pull/4583)
- Added kwarg to rotate Toggle [#4445](https://github.com/MakieOrg/Makie.jl/pull/4445)
- Fixed orientation of environment light textures in RPRMakie [#4629](https://github.com/MakieOrg/Makie.jl/pull/4629).
- Fixed uint16 overflow for over ~65k elements in WGLMakie picking [#4604](https://github.com/MakieOrg/Makie.jl/pull/4604).
- Improved performance for line plot in CairoMakie [#4601](https://github.com/MakieOrg/Makie.jl/pull/4601).
- Prevent more default actions when canvas has focus [#4602](https://github.com/MakieOrg/Makie.jl/pull/4602).
- Fixed an error in `convert_arguments` for PointBased plots and 3D polygons [#4585](https://github.com/MakieOrg/Makie.jl/pull/4585).
- Fixed polygon rendering issue of `crossbar(..., show_notch = true)` in CairoMakie [#4587](https://github.com/MakieOrg/Makie.jl/pull/4587).
- Fixed `colorbuffer(axis)` for `px_per_unit != 1` [#4574](https://github.com/MakieOrg/Makie.jl/pull/4574).
- Fixed render order of Axis3 frame lines in CairoMakie [#4591](https://github.com/MakieOrg/Makie.jl/pull/4591)
- Fixed color mapping between `contourf` and `Colorbar` [#4618](https://github.com/MakieOrg/Makie.jl/pull/4618)
- Fixed an incorrect comparison in CairoMakie's line clipping code which can cause line segments to disappear [#4631](https://github.com/MakieOrg/Makie.jl/pull/4631)
- Added PointBased conversion for `Vector{MultiLineString}` [#4599](https://github.com/MakieOrg/Makie.jl/pull/4599)
- Added color conversions for tuples, Points and Vecs [#4599](https://github.com/MakieOrg/Makie.jl/pull/4599)
- Added conversions for 1 and 2 value paddings in `Label` and `tooltip` [#4599](https://github.com/MakieOrg/Makie.jl/pull/4599)
- Fixed `NaN` in scatter rotation and markersize breaking Cairo state [#4599](https://github.com/MakieOrg/Makie.jl/pull/4599)
- Fixed heatmap cells being 0.5px/units too large in CairoMakie [4633](https://github.com/MakieOrg/Makie.jl/pull/4633)
- Fixed bounds error when recording video with WGLMakie [#4639](https://github.com/MakieOrg/Makie.jl/pull/4639).
- Added `axis.(x/y)ticklabelspace = :max_auto`, to only grow tickspace but never shrink to reduce jitter [#4642](https://github.com/MakieOrg/Makie.jl/pull/4642).
- The error shown for invalid attributes will now also show suggestions for nearby attributes (if there are any) [#4394](https://github.com/MakieOrg/Makie.jl/pull/4394).
- Added (x/y)axislinks to S.GridLayout and make sure limits don't reset when linking axes [#4643](https://github.com/MakieOrg/Makie.jl/pull/4643).

## [0.21.16] - 2024-11-06

- Added `origin!()` to transformation so that the reference point of `rotate!()` and `scale!()` can be modified [#4472](https://github.com/MakieOrg/Makie.jl/pull/4472)
- Correctly render the tooltip triangle [#4560](https://github.com/MakieOrg/Makie.jl/pull/4560).
- Introduce `isclosed(scene)`, conditionally use `Bonito.LargeUpdate` [#4569](https://github.com/MakieOrg/Makie.jl/pull/4569).
- Allow plots to move between scenes in SpecApi [#4132](https://github.com/MakieOrg/Makie.jl/pull/4132).
- Added empty constructor to all backends for `Screen` allowing `display(Makie.current_backend().Screen(), fig)` [#4561](https://github.com/MakieOrg/Makie.jl/pull/4561).
- Added `subsup` and `left_subsup` functions that offer stacked sub- and superscripts for `rich` text which means this style can be used with arbitrary fonts and is not limited to fonts supported by MathTeXEngine.jl [#4489](https://github.com/MakieOrg/Makie.jl/pull/4489).
- Added the `jitter_width` and `side_nudge` attributes to the `raincloud` plot definition, so that they can be used as kwargs [#4517](https://github.com/MakieOrg/Makie.jl/pull/4517)
- Expand PlotList plots to expose their child plots to the legend interface, allowing `axislegend`show plots within PlotSpecs as individual entries. [#4546](https://github.com/MakieOrg/Makie.jl/pull/4546)
- Implement S.Colorbar(plotspec) [#4520](https://github.com/MakieOrg/Makie.jl/pull/4520).
- Fixed a hang when `Record` was created inside a closure passed to `IOCapture.capture` [#4562](https://github.com/MakieOrg/Makie.jl/pull/4562).
- Added logical size annotation to `text/html` inline videos so that sizes are appropriate independent of the current `px_per_unit` value [#4563](https://github.com/MakieOrg/Makie.jl/pull/4563).

## [0.21.15] - 2024-10-25

- Allowed creation of `Legend` with entries that have no legend elements [#4526](https://github.com/MakieOrg/Makie.jl/pull/4526).
- Improved CairoMakie's 2D mesh drawing performance by ~30% [#4132](https://github.com/MakieOrg/Makie.jl/pull/4132).
- Allow `width` to be set per box in `boxplot` [#4447](https://github.com/MakieOrg/Makie.jl/pull/4447).
- For `Textbox`es in which a fixed width is specified, the text is now scrolled
  if the width is exceeded [#4293](https://github.com/MakieOrg/Makie.jl/pull/4293)
- Changed image, heatmap and surface picking indices to correctly index the relevant matrix arguments. [#4459](https://github.com/MakieOrg/Makie.jl/pull/4459)
- Improved performance of `record` by avoiding unnecessary copying in common cases [#4475](https://github.com/MakieOrg/Makie.jl/pull/4475).
- Fixed usage of `AggMean()` and other aggregations operating on 3d data for `datashader` [#4346](https://github.com/MakieOrg/Makie.jl/pull/4346).
- Fixed forced rasterization when rendering figures with `Axis3` to svg [#4463](https://github.com/MakieOrg/Makie.jl/pull/4463).
- Changed default for `circular_rotation` in Camera3D to false, so that the camera doesn't change rotation direction anymore [4492](https://github.com/MakieOrg/Makie.jl/pull/4492)
- Fixed `pick(scene, rect2)` in WGLMakie [#4488](https://github.com/MakieOrg/Makie.jl/pull/4488)
- Fixed resizing of `surface` data not working correctly. (I.e. drawing out-of-bounds data or only drawing part of the data.) [#4529](https://github.com/MakieOrg/Makie.jl/pull/4529)

## [0.21.14] - 2024-10-11

- Fixed relocatability of GLMakie [#4461](https://github.com/MakieOrg/Makie.jl/pull/4461).
- Fixed relocatability of WGLMakie [#4467](https://github.com/MakieOrg/Makie.jl/pull/4467).
- Fixed `space` keyword for `barplot` [#4435](https://github.com/MakieOrg/Makie.jl/pull/4435).

## [0.21.13] - 2024-10-07

- Optimize SpecApi, re-use Blocks better and add API to access the created block objects [#4354](https://github.com/MakieOrg/Makie.jl/pull/4354).
- Fixed `merge(attr1, attr2)` modifying nested attributes in `attr1` [#4416](https://github.com/MakieOrg/Makie.jl/pull/4416)
- Fixed issue with CairoMakie rendering scene backgrounds at the wrong position [#4425](https://github.com/MakieOrg/Makie.jl/pull/4425)
- Fixed incorrect inverse transformation in `position_on_plot` for lines, causing incorrect tooltip placement in DataInspector [#4402](https://github.com/MakieOrg/Makie.jl/pull/4402)
- Added new `Checkbox` block [#4336](https://github.com/MakieOrg/Makie.jl/pull/4336).
- Added ability to override legend element attributes by pairing labels or plots with override attributes [#4427](https://github.com/MakieOrg/Makie.jl/pull/4427).
- Added threshold before a drag starts which improves false negative rates for clicks. `Button` can now trigger on click and not mouse-down which is the canonical behavior in other GUI systems [#4336](https://github.com/MakieOrg/Makie.jl/pull/4336).
- `PolarAxis` font size now defaults to global figure `fontsize` in the absence of specific `Axis` theming [#4314](https://github.com/MakieOrg/Makie.jl/pull/4314)
- `MultiplesTicks` accepts new option `strip_zero=true`, allowing labels of the form `0x` to be `0` [#4372](https://github.com/MakieOrg/Makie.jl/pull/4372)
- Make near/far of WGLMakie JS 3d camera dynamic, for better depth_shift scaling [#4430](https://github.com/MakieOrg/Makie.jl/pull/4430).

## [0.21.12] - 2024-09-28

- Fix NaN handling in WGLMakie [#4282](https://github.com/MakieOrg/Makie.jl/pull/4282).
- Show DataInspector tooltip on NaN values if `nan_color` has been set to other than `:transparent` [#4310](https://github.com/MakieOrg/Makie.jl/pull/4310)
- Fix `linestyle` not being used in `triplot` [#4332](https://github.com/MakieOrg/Makie.jl/pull/4332)
- Invalid keyword arguments for `Block`s (e.g. `Axis` and `Colorbar`) now throw errors and show suggestions rather than simply throwing [#4392](https://github.com/MakieOrg/Makie.jl/pull/4392)
- Fix voxel clipping not being based on voxel centers [#4397](https://github.com/MakieOrg/Makie.jl/pull/4397)
- Parsing `Q` and `q` commands in svg paths with `BezierPath` is now supported [#4413](https://github.com/MakieOrg/Makie.jl/pull/4413)


## [0.21.11] - 2024-09-13

- Hot fixes for 0.21.10 [#4356](https://github.com/MakieOrg/Makie.jl/pull/4356).
- Set `Voronoiplot`'s preferred axis type to 2D in all cases [#4349](https://github.com/MakieOrg/Makie.jl/pull/4349)

## [0.21.10] - 2024-09-12

- Introduce `heatmap(Resampler(large_matrix))`, allowing to show big images interactively [#4317](https://github.com/MakieOrg/Makie.jl/pull/4317).
- Make sure we wait for the screen session [#4316](https://github.com/MakieOrg/Makie.jl/pull/4316).
- Fix for absrect [#4312](https://github.com/MakieOrg/Makie.jl/pull/4312).
- Fix attribute updates for SpecApi and SpecPlots (e.g. ecdfplot) [#4265](https://github.com/MakieOrg/Makie.jl/pull/4265).
- Bring back `poly` convert arguments for matrix with points as row [#4258](https://github.com/MakieOrg/Makie.jl/pull/4258).
- Fix gl_ClipDistance related segfault on WSL with GLMakie [#4270](https://github.com/MakieOrg/Makie.jl/pull/4270).
- Added option `label_position = :center` to place labels centered over each bar [#4274](https://github.com/MakieOrg/Makie.jl/pull/4274).
- `plotfunc()` and `func2type()` support functions ending with `!` [#4275](https://github.com/MakieOrg/Makie.jl/pull/4275).
- Fixed Boundserror in clipped multicolor lines in CairoMakie [#4313](https://github.com/MakieOrg/Makie.jl/pull/4313)
- Fix float precision based assertions error in GLMakie.volume [#4311](https://github.com/MakieOrg/Makie.jl/pull/4311)
- Support images with reversed axes [#4338](https://github.com/MakieOrg/Makie.jl/pull/4338)

## [0.21.9] - 2024-08-27

- Hotfix for colormap + color updates [#4258](https://github.com/MakieOrg/Makie.jl/pull/4258).

## [0.21.8] - 2024-08-26

- Fix selected list in `WGLMakie.pick_sorted` [#4136](https://github.com/MakieOrg/Makie.jl/pull/4136).
- Apply px per unit in `pick_closest`/`pick_sorted` [#4137](https://github.com/MakieOrg/Makie.jl/pull/4137).
- Support plot(interval, func) for rangebars and band [#4102](https://github.com/MakieOrg/Makie.jl/pull/4102).
- Fixed the broken OpenGL state cleanup for clip_planes which may cause plots to disappear randomly [#4157](https://github.com/MakieOrg/Makie.jl/pull/4157)
- Reduce updates for image/heatmap, improving performance [#4130](https://github.com/MakieOrg/Makie.jl/pull/4130).
- Add an informative error message to `save` when no backend is loaded [#4177](https://github.com/MakieOrg/Makie.jl/pull/4177)
- Fix rendering of `band` with NaN values [#4178](https://github.com/MakieOrg/Makie.jl/pull/4178).
- Fix plotting of lines with OffsetArrays across all backends [#4242](https://github.com/MakieOrg/Makie.jl/pull/4242).

## [0.21.7] - 2024-08-19

- Hot fix for 1D heatmap [#4147](https://github.com/MakieOrg/Makie.jl/pull/4147).

## [0.21.6] - 2024-08-14

- Fix RectangleZoom in WGLMakie [#4127](https://github.com/MakieOrg/Makie.jl/pull/4127)
- Bring back fastpath for regular heatmaps [#4125](https://github.com/MakieOrg/Makie.jl/pull/4125)
- Data inspector fixes (mostly for bar plots) [#4087](https://github.com/MakieOrg/Makie.jl/pull/4087)
- Added "clip_planes" as a new generic plot and scene attribute. Up to 8 world space clip planes can be specified to hide sections of a plot. [#3958](https://github.com/MakieOrg/Makie.jl/pull/3958)
- Updated handling of `model` matrices with active Float32 rescaling. This should fix issues with Float32-unsafe translations or scalings of plots, as well as rotated plots in Float32-unsafe ranges. [#4026](https://github.com/MakieOrg/Makie.jl/pull/4026)
- Added `events.tick` to allow linking actions like animations to the renderloop. [#3948](https://github.com/MakieOrg/Makie.jl/pull/3948)
- Added the `uv_transform` attribute for meshscatter, mesh, surface and image [#1406](https://github.com/MakieOrg/Makie.jl/pull/1406).
- Added the ability to use textures with `meshscatter` in WGLMakie [#1406](https://github.com/MakieOrg/Makie.jl/pull/1406).
- Don't remove underlying VideoStream file when doing save() [#3883](https://github.com/MakieOrg/Makie.jl/pull/3883).
- Fix label/legend for plotlist [#4079](https://github.com/MakieOrg/Makie.jl/pull/4079).
- Fix wrong order for colors in RPRMakie [#4098](https://github.com/MakieOrg/Makie.jl/pull/4098).
- Fixed incorrect distance calculation in `pick_closest` in WGLMakie [#4082](https://github.com/MakieOrg/Makie.jl/pull/4082).
- Suppress keyboard shortcuts and context menu in JupyterLab output [#4068](https://github.com/MakieOrg/Makie.jl/pull/4068).
- Introduce stroke_depth_shift + forward normal depth_shift for Poly [#4058](https://github.com/MakieOrg/Makie.jl/pull/4058).
- Use linestyle for Poly and Density legend elements [#4000](https://github.com/MakieOrg/Makie.jl/pull/4000).
- Bring back interpolation attribute for surface [#4056](https://github.com/MakieOrg/Makie.jl/pull/4056).
- Improved accuracy of framerate settings in GLMakie [#3954](https://github.com/MakieOrg/Makie.jl/pull/3954)
- Fix label_formatter being called twice in barplot [#4046](https://github.com/MakieOrg/Makie.jl/pull/4046).
- Fix error with automatic `highclip` or `lowclip` and scalar colors [#4048](https://github.com/MakieOrg/Makie.jl/pull/4048).
- Correct a bug in the `project` function when projecting using a `Scene`. [#3909](https://github.com/MakieOrg/Makie.jl/pull/3909).
- Add position for `pie` plot [#4027](https://github.com/MakieOrg/Makie.jl/pull/4027).
- Correct a method ambiguity in `insert!` which was causing `PlotList` to fail on CairoMakie. [#4038](https://github.com/MakieOrg/Makie.jl/pull/4038)
- Delaunay triangulations created via `tricontourf`, `triplot`, and `voronoiplot` no longer use any randomisation in the point insertion order so that results are unique. [#4044](https://github.com/MakieOrg/Makie.jl/pull/4044)
- Improve content scaling support for Wayland and fix incorrect mouse scaling on mac [#4062](https://github.com/MakieOrg/Makie.jl/pull/4062)
- Fix: `band` ignored its `alpha` argument in CairoMakie
- Fix `marker=FastPixel()` makersize and markerspace, improve `spy` recipe [#4043](https://github.com/MakieOrg/Makie.jl/pull/4043).
- Fixed `invert_normals` for surface plots in CairoMakie [#4021](https://github.com/MakieOrg/Makie.jl/pull/4021).
- Improve support for embedding GLMakie. [#4073](https://github.com/MakieOrg/Makie.jl/pull/4073)
- Update JS OrbitControls to match Julia OrbitControls [#4084](https://github.com/MakieOrg/Makie.jl/pull/4084).
- Fix `select_point()` [#4101](https://github.com/MakieOrg/Makie.jl/pull/4101).
- Fix `absrect()` and `select_rectangle()` [#4110](https://github.com/MakieOrg/Makie.jl/issues/4110).
- Allow segment-specific radius for `pie` plot [#4028](https://github.com/MakieOrg/Makie.jl/pull/4028).

## [0.21.5] - 2024-07-07

- Fixed tuple argument for `WGLMakie.activate!(resize_to=(:parent, nothing))` [#4009](https://github.com/MakieOrg/Makie.jl/pull/4009).
- validate plot attributes later, for axis specific plot attributes [#3974](https://github.com/MakieOrg/Makie.jl/pull/3974).

## [0.21.4] - 2024-07-02

- Fixed support for GLFW 3.4 on OSX [#3999](https://github.com/MakieOrg/Makie.jl/issues/3999).
- Changed camera variables to Float64 for increased accuracy [#3984](https://github.com/MakieOrg/Makie.jl/pull/3984)
- Allow CairoMakie to render `poly` overloads that internally don't use two child plots [#3986](https://github.com/MakieOrg/Makie.jl/pull/3986).
- Fixes for Menu and DataInspector [#3975](https://github.com/MakieOrg/Makie.jl/pull/3975).
- Add line-loop detection and rendering to GLMakie and WGLMakie [#3907](https://github.com/MakieOrg/Makie.jl/pull/3907).

## [0.21.3] - 2024-06-17

- Fix stack overflows when using `markerspace = :data` with `scatter` [#3960](https://github.com/MakieOrg/Makie.jl/issues/3960).
- CairoMakie: Fix broken SVGs when using non-interpolated image primitives, for example Colorbars, with recent Cairo versions [#3967](https://github.com/MakieOrg/Makie.jl/pull/3967).
- CairoMakie: Add argument `pdf_version` to restrict the PDF version when saving a figure as a PDF [#3845](https://github.com/MakieOrg/Makie.jl/pull/3845).
- Fix DataInspector using invalid attribute strokewidth for plot type Wireframe [#3917](https://github.com/MakieOrg/Makie.jl/pull/3917).
- CairoMakie: Fix incorrect scaling factor for SVGs with Cairo_jll 1.18 [#3964](https://github.com/MakieOrg/Makie.jl/pull/3964).
- Fixed use of Textbox from Bonito [#3924](https://github.com/MakieOrg/Makie.jl/pull/3924)

## [0.21.2] - 2024-05-22

- Added `cycle` to general attribute allowlist so that it works also with plot types that don't set one in their theme [#3879](https://github.com/MakieOrg/Makie.jl/pull/3879).

## [0.21.1] - 2024-05-21

- `boundingbox` now relies on `apply_transform(transform, data_limits(plot))` rather than transforming the corner points of the bounding box [#3856](https://github.com/MakieOrg/Makie.jl/pull/3856).
- Adjusted `Axis` limits to consider transformations more consistently [#3864](https://github.com/MakieOrg/Makie.jl/pull/3864).
- Fix problems with incorrectly disabled attributes in recipes [#3870](https://github.com/MakieOrg/Makie.jl/pull/3870), [#3866](https://github.com/MakieOrg/Makie.jl/pull/3866).
- Fix RPRMakie with Material [#3872](https://github.com/MakieOrg/Makie.jl/pull/3872).
- Support the loop option in html video output [#3697](https://github.com/MakieOrg/Makie.jl/pull/3697).

## [0.21.0] - 2024-05-08

- Add `voxels` plot [#3527](https://github.com/MakieOrg/Makie.jl/pull/3527).
- Added supported markers hint to unsupported marker warn message [#3666](https://github.com/MakieOrg/Makie.jl/pull/3666).
- Fixed bug in CairoMakie line drawing when multiple successive points had the same color [#3712](https://github.com/MakieOrg/Makie.jl/pull/3712).
- Remove StableHashTraits in favor of calculating hashes directly with CRC32c [#3667](https://github.com/MakieOrg/Makie.jl/pull/3667).
- **Breaking (sort of)** Added a new `@recipe` variant which allows documenting attributes directly where they are defined and validating that all attributes are known whenever a plot is created. This is not breaking in the sense that the API changes, but user code is likely to break because of misspelled attribute names etc. that have so far gone unnoticed.
- Add axis converts, enabling unit/categorical support and more [#3226](https://github.com/MakieOrg/Makie.jl/pull/3226).
- **Breaking** Streamlined `data_limits` and `boundingbox` [#3671](https://github.com/MakieOrg/Makie.jl/pull/3671)
  - `data_limits` now only considers plot positions, completely ignoring transformations
  - `boundingbox(p::Text)` is deprecated in favor of `boundingbox(p::Text, p.markerspace[])`. The more internal methods use `string_boundingbox(p)`. [#3723](https://github.com/MakieOrg/Makie.jl/pull/3723)
  - `boundingbox` overwrites must now include a secondary space argument to work `boundingbox(plot, space::Symbol = :data)` [#3723](https://github.com/MakieOrg/Makie.jl/pull/3723)
  - `boundingbox` now always consider `transform_func` and `model`
  - `data_limits(::Scatter)` and `boundingbox(::Scatter)` now consider marker transformations [#3716](https://github.com/MakieOrg/Makie.jl/pull/3716)
- **Breaking** Improved Float64 compatibility of Axis [#3681](https://github.com/MakieOrg/Makie.jl/pull/3681)
  - This added an extra conversion step which only takes effect when Float32 precision becomes relevant. In those cases code using `project()` functions will be wrong as the transformation is not applied. Use `project(plot_or_scene, ...)` or apply the conversion yourself beforehand with `Makie.f32_convert(plot_or_scene, transformed_point)` and use `patched_model = Makie.patch_model(plot_or_scene, model)`.
  - `Makie.to_world(point, matrix, resolution)` has been deprecated in favor of `Makie.to_world(scene_or_plot, point)` to include float32 conversions.
- **Breaking** Reworked line shaders in GLMakie and WGLMakie [#3558](https://github.com/MakieOrg/Makie.jl/pull/3558)
  - GLMakie: Removed support for per point linewidths
  - GLMakie: Adjusted dots (e.g. with `linestyle = :dot`) to bend across a joint
  - GLMakie: Adjusted linestyles to scale with linewidth dynamically so that dots remain dots with changing linewidth
  - GLMakie: Cleaned up anti-aliasing for truncated joints
  - WGLMakie: Added support for linestyles
  - WGLMakie: Added line joints
  - WGLMakie: Added native anti-aliasing which generally improves quality but introduces outline artifacts in some cases (same as GLMakie)
  - Both: Adjusted handling of thin lines which may result in different color intensities
- Fixed an issue with lines being drawn in the wrong direction in 3D (with perspective projection) [#3651](https://github.com/MakieOrg/Makie.jl/pull/3651).
- **Breaking** Renamed attribute `rotations` to `rotation` for `scatter` and `meshscatter` which had been inconsistent with the otherwise singular naming scheme and other plots like `text` [#3724](https://github.com/MakieOrg/Makie.jl/pull/3724).
- Fixed `contourf` bug where n levels would sometimes miss the uppermost value, causing gaps [#3713](https://github.com/MakieOrg/Makie.jl/pull/3713).
- Added `scale` attribute to `violin` [#3352](https://github.com/MakieOrg/Makie.jl/pull/3352).
- Use label formatter in barplot [#3718](https://github.com/MakieOrg/Makie.jl/pull/3718).
- Fix the incorrect shading with non uniform markerscale in meshscatter [#3722](https://github.com/MakieOrg/Makie.jl/pull/3722)
- Add `scale_to=:flip` option to `hist`, which flips the direction of the bars [#3732](https://github.com/MakieOrg/Makie.jl/pull/3732)
- Fixed an issue with the texture atlas not updating in WGLMakie after display, causing new symbols to not show up [#3737](https://github.com/MakieOrg/Makie.jl/pull/3737)
- Added `linecap` and `joinstyle` attributes for lines and linesegments. Also normalized `miter_limit` to 60° across all backends. [#3771](https://github.com/MakieOrg/Makie.jl/pull/3771)

## [0.20.10] 2024-05-07

- Loosened type restrictions for potentially array-valued colors in `Axis` attributes like `xticklabelcolor` [#3826](https://github.com/MakieOrg/Makie.jl/pull/3826).
- Added support for intervals for specifying axis limits [#3696](https://github.com/MakieOrg/Makie.jl/pull/3696)
- Added recipes for plotting intervals to `Band`, `Rangebars`, `H/VSpan` [3695](https://github.com/MakieOrg/Makie.jl/pull/3695)
- Documented `WilkinsonTicks` [#3819](https://github.com/MakieOrg/Makie.jl/pull/3819).
- Added `axislegend(ax, "title")` method [#3808](https://github.com/MakieOrg/Makie.jl/pull/3808).
- Improved thread safety of rendering with CairoMakie (independent `Scene`s only) by locking FreeType handles [#3777](https://github.com/MakieOrg/Makie.jl/pull/3777).
- Adds a tutorial for how to make recipes work with new types [#3816](https://github.com/MakieOrg/Makie.jl/pull/3816).
- Provided an interface to convert markers in CairoMakie separately (`cairo_scatter_marker`) so external packages can overload it. [#3811](https://github.com/MakieOrg/Makie.jl/pull/3811)
- Updated to DelaunayTriangulation v1.0 [#3787](https://github.com/MakieOrg/Makie.jl/pull/3787).
- Added methods `hidedecorations!`, `hiderdecorations!`, `hidethetadecorations!` and  `hidespines!` for `PolarAxis` axes [#3823](https://github.com/MakieOrg/Makie.jl/pull/3823).
- Added `loop` option support for HTML outputs when recording videos with `record` [#3697](https://github.com/MakieOrg/Makie.jl/pull/3697).

## [0.20.9] - 2024-03-29

- Added supported markers hint to unsupported marker warn message [#3666](https://github.com/MakieOrg/Makie.jl/pull/3666).
- Fixed bug in CairoMakie line drawing when multiple successive points had the same color [#3712](https://github.com/MakieOrg/Makie.jl/pull/3712).
- Remove StableHashTraits in favor of calculating hashes directly with CRC32c [#3667](https://github.com/MakieOrg/Makie.jl/pull/3667).
- Fixed `contourf` bug where n levels would sometimes miss the uppermost value, causing gaps [#3713](https://github.com/MakieOrg/Makie.jl/pull/3713).
- Added `scale` attribute to `violin` [#3352](https://github.com/MakieOrg/Makie.jl/pull/3352).
- Use label formatter in barplot [#3718](https://github.com/MakieOrg/Makie.jl/pull/3718).
- Fix the incorrect shading with non uniform markerscale in meshscatter [#3722](https://github.com/MakieOrg/Makie.jl/pull/3722)
- Add `scale_to=:flip` option to `hist`, which flips the direction of the bars [#3732](https://github.com/MakieOrg/Makie.jl/pull/3732)
- Fixed an issue with the texture atlas not updating in WGLMakie after display, causing new symbols to not show up [#3737](https://github.com/MakieOrg/Makie.jl/pull/3737)

## [0.20.8] - 2024-02-22

- Fixed excessive use of space with HTML image outputs [#3642](https://github.com/MakieOrg/Makie.jl/pull/3642).
- Fixed bugs with format strings and add new features by switching to Format.jl [#3633](https://github.com/MakieOrg/Makie.jl/pull/3633).
- Fixed an issue where CairoMakie would unnecessarily rasterize polygons [#3605](https://github.com/MakieOrg/Makie.jl/pull/3605).
- Added `PointBased` conversion trait to `scatterlines` recipe [#3603](https://github.com/MakieOrg/Makie.jl/pull/3603).
- Multiple small fixes for `map_latest`, `WGLMakie` picking and `PlotSpec` [#3637](https://github.com/MakieOrg/Makie.jl/pull/3637).
- Fixed PolarAxis `rticks` being incompatible with rich text. [#3615](https://github.com/MakieOrg/Makie.jl/pull/3615)
- Fixed an issue causing lines, scatter and text to not scale with resolution after deleting plots in GLMakie. [#3649](https://github.com/MakieOrg/Makie.jl/pull/3649)

## [0.20.7] - 2024-02-04

- Equalized alignment point of mirrored ticks to that of normal ticks [#3598](https://github.com/MakieOrg/Makie.jl/pull/3598).
- Fixed stack overflow error on conversion of gridlike data with `missing`s [#3597](https://github.com/MakieOrg/Makie.jl/pull/3597).
- Fixed mutation of CairoMakie src dir when displaying png files [#3588](https://github.com/MakieOrg/Makie.jl/pull/3588).
- Added better error messages for plotting into `FigureAxisPlot` and `AxisPlot` as Plots.jl users are likely to do [#3596](https://github.com/MakieOrg/Makie.jl/pull/3596).
- Added compat bounds for IntervalArithmetic.jl due to bug with DelaunayTriangulation.jl [#3595](https://github.com/MakieOrg/Makie.jl/pull/3595).
- Removed possibility of three-argument `barplot` [#3574](https://github.com/MakieOrg/Makie.jl/pull/3574).

## [0.20.6] - 2024-02-02

- Fix issues with Camera3D not centering [#3582](https://github.com/MakieOrg/Makie.jl/pull/3582)
- Allowed creating legend entries from plot objects with scalar numbers as colors [#3587](https://github.com/MakieOrg/Makie.jl/pull/3587).

## [0.20.5] - 2024-01-25

- Use plot plot instead of scene transform functions in CairoMakie, fixing missplaced h/vspan. [#3552](https://github.com/MakieOrg/Makie.jl/pull/3552)
- Fix error printing on shader error [#3530](https://github.com/MakieOrg/Makie.jl/pull/3530).
- Update pagefind to 1.0.4 for better headline search [#3534](https://github.com/MakieOrg/Makie.jl/pull/3534).
- Remove unnecessary deps, e.g. Setfield [3546](https://github.com/MakieOrg/Makie.jl/pull/3546).
- Don't clear args, rely on delete deregister_callbacks [#3543](https://github.com/MakieOrg/Makie.jl/pull/3543).
- Add interpolate keyword for Surface [#3541](https://github.com/MakieOrg/Makie.jl/pull/3541).
- Fix a DataInspector bug if inspector_label is used with RGB images [#3468](https://github.com/MakieOrg/Makie.jl/pull/3468).

## [0.20.4] - 2024-01-04

- Changes for Bonito rename and WGLMakie docs improvements [#3477](https://github.com/MakieOrg/Makie.jl/pull/3477).
- Add stroke and glow support to scatter and text in WGLMakie [#3518](https://github.com/MakieOrg/Makie.jl/pull/3518).
- Fix clipping issues with Camera3D when zooming in [#3529](https://github.com/MakieOrg/Makie.jl/pull/3529)

## [0.20.3] - 2023-12-21

- Add `depthsorting` as a hidden attribute for scatter plots in GLMakie as an alternative fix for outline artifacts. [#3432](https://github.com/MakieOrg/Makie.jl/pull/3432)
- Disable SDF based anti-aliasing in scatter, text and lines plots when `fxaa = true` in GLMakie. This allows removing outline artifacts at the cost of quality. [#3408](https://github.com/MakieOrg/Makie.jl/pull/3408)
- DataInspector Fixes: Fixed depth order, positional labels being in transformed space and `:inspector_clear` not getting called when moving from one plot to another. [#3454](https://github.com/MakieOrg/Makie.jl/pull/3454)
- Fixed bug in GLMakie where the update from a (i, j) sized GPU buffer to a (j, i) sized buffer would fail [#3456](https://github.com/MakieOrg/Makie.jl/pull/3456).
- Add `interpolate=true` to `volume(...)`, allowing to disable interpolation [#3485](https://github.com/MakieOrg/Makie.jl/pull/3485).

## [0.20.2] - 2023-12-01

- Switched from SHA512 to CRC32c salting in CairoMakie svgs, drastically improving svg rendering speed [#3435](https://github.com/MakieOrg/Makie.jl/pull/3435).
- Fixed a bug with h/vlines and h/vspan not correctly resolving transformations [#3418](https://github.com/MakieOrg/Makie.jl/pull/3418).
- Fixed a bug with h/vlines and h/vspan returning the wrong limits, causing an error in Axis [#3427](https://github.com/MakieOrg/Makie.jl/pull/3427).
- Fixed clipping when zooming out of a 3D (L)Scene [#3433](https://github.com/MakieOrg/Makie.jl/pull/3433).
- Moved the texture atlas cache to `.julia/scratchspaces` instead of a dedicated `.julia/makie` [#3437](https://github.com/MakieOrg/Makie.jl/pull/3437)

## [0.20.1] - 2023-11-23

- Fixed bad rendering of `poly` in GLMakie by triangulating points after transformations [#3402](https://github.com/MakieOrg/Makie.jl/pull/3402).
- Fixed bug regarding inline display in VSCode Jupyter notebooks and other similar environments [#3403](https://github.com/MakieOrg/Makie.jl/pull/3403).
- Fixed issue with `plottype`, allowed `onany(...; update = true)` and fixed `Block` macro use outside Makie [#3401](https://github.com/MakieOrg/Makie.jl/pull/3401).

## [0.20.0] - 2023-11-21

- GLMakie has gained support for HiDPI (aka Retina) screens. This also enables saving images with higher resolution than screen pixel dimensions [#2544](https://github.com/MakieOrg/Makie.jl/pull/2544).
- Fixed an issue where NaN was interpreted as zero when rendering `surface` through CairoMakie [#2598](https://github.com/MakieOrg/Makie.jl/pull/2598).
- Improved 3D camera handling, hotkeys and functionality [#2746](https://github.com/MakieOrg/Makie.jl/pull/2746).
- Added `shading = :verbose` in GLMakie to allow for multiple light sources. Also added more light types, fixed light directions for the previous lighting model (now `shading = :fast`) and adjusted `backlight` to affect normals[#3246](https://github.com/MakieOrg/Makie.jl/pull/3246).
- Changed the glyph used for negative numbers in tick labels from hyphen to minus [#3379](https://github.com/MakieOrg/Makie.jl/pull/3379).
- Added new declarative API for AlgebraOfGraphics, Pluto and easier dashboards [#3281](https://github.com/MakieOrg/Makie.jl/pull/3281).
- WGLMakie got faster line rendering with less updating bugs [#3062](https://github.com/MakieOrg/Makie.jl/pull/3062).
- **Breaking** Replaced `PolarAxis.radial_distortion_threshold` with `PolarAxis.radius_at_origin`. [#3381](https://github.com/MakieOrg/Makie.jl/pull/3381)
- **Breaking** Deprecated the `resolution` keyword in favor of `size` to reflect that this value is not a pixel resolution anymore [#3343](https://github.com/MakieOrg/Makie.jl/pull/3343).
- **Breaking** Refactored the `SurfaceLike` family of traits into `VertexGrid`, `CellGrid` and `ImageLike` [#3106](https://github.com/MakieOrg/Makie.jl/pull/3106).
- **Breaking** Deprecated `pixelarea(scene)` and `scene.px_area` in favor of viewport.
- **Breaking** Refactored the `Combined` Plot object and renamed it to `Plot`, improving compile times ~2x [#3082](https://github.com/MakieOrg/Makie.jl/pull/3082).
- **Breaking** Removed old depreactions in [#3113](https://github.com/MakieOrg/Makie.jl/pull/3113/commits/3a39210ef87a0032d78cb27c0c1019faa604effd).
- **Breaking** Deprecated using AbstractVector as sides of `image` [#3395](https://github.com/MakieOrg/Makie.jl/pull/3395).
- **Breaking** `errorbars` and `rangebars` now use color cycling [#3230](https://github.com/MakieOrg/Makie.jl/pull/3230).

## [0.19.12] - 2023-10-31

- Added `cornerradius` attribute to `Box` for rounded corners [#3346](https://github.com/MakieOrg/Makie.jl/pull/3346).
- Fix grouping of a zero-height bar in `barplot`. Now a zero-height bar shares the same properties of the previous bar, and if the bar is the first one, its height is treated as positive if and only if there exists a bar of positive height or all bars are zero-height [#3058](https://github.com/MakieOrg/Makie.jl/pull/3058).
- Fixed a bug where Axis still consumes scroll events when interactions are disabled [#3272](https://github.com/MakieOrg/Makie.jl/pull/3272).
- Added `cornerradius` attribute to `Box` for rounded corners [#3308](https://github.com/MakieOrg/Makie.jl/pull/3308).
- Upgraded `StableHashTraits` from 1.0 to 1.1 [#3309](https://github.com/MakieOrg/Makie.jl/pull/3309).

## [0.19.11] - 2023-10-05

- Setup automatic colorbars for volumeslices [#3253](https://github.com/MakieOrg/Makie.jl/pull/3253).
- Colorbar for arrows [#3275](https://github.com/MakieOrg/Makie.jl/pull/3275).
- Small bugfixes [#3275](https://github.com/MakieOrg/Makie.jl/pull/3275).

## [0.19.10] - 2023-09-21

- Fixed bugs with Colorbar in recipes, add new API for creating a recipe colorbar and introduce experimental support for Categorical colormaps [#3090](https://github.com/MakieOrg/Makie.jl/pull/3090).
- Added experimental Datashader implementation [#2883](https://github.com/MakieOrg/Makie.jl/pull/2883).
- **Breaking** Changed the default order Polar arguments to (theta, r). [#3154](https://github.com/MakieOrg/Makie.jl/pull/3154)
- General improvements to `PolarAxis`: full rlimtis & thetalimits, more controls and visual tweaks. See pr for more details.[#3154](https://github.com/MakieOrg/Makie.jl/pull/3154)

## [0.19.9] - 2023-09-11

- Allow arbitrary reversible scale functions through `ReversibleScale`.
- Deprecated `linestyle=vector_of_gaps` in favor of `linestyle=Linestyle(vector_of_gaps)` [3135](https://github.com/MakieOrg/Makie.jl/pull/3135), [3193](https://github.com/MakieOrg/Makie.jl/pull/3193).
- Fixed some errors around dynamic changes of `ax.xscale` or `ax.yscale` [#3084](https://github.com/MakieOrg/Makie.jl/pull/3084)
- Improved Barplot Label Alignment [#3160](https://github.com/MakieOrg/Makie.jl/issues/3160).
- Fixed regression in determining axis limits [#3179](https://github.com/MakieOrg/Makie.jl/pull/3179)
- Added a theme `theme_latexfonts` that uses the latex font family as default fonts [#3147](https://github.com/MakieOrg/Makie.jl/pull/3147), [#3180](https://github.com/MakieOrg/Makie.jl/pull/3180).
- Upgrades `StableHashTraits` from 0.3 to 1.0

## [0.19.8] - 2023-08-15

- Improved CairoMakie rendering of `lines` with repeating colors in an array [#3141](https://github.com/MakieOrg/Makie.jl/pull/3141).
- Added `strokecolormap` to poly. [#3145](https://github.com/MakieOrg/Makie.jl/pull/3145)
- Added `xreversed`, `yreversed` and `zreversed` attributes to `Axis3` [#3138](https://github.com/MakieOrg/Makie.jl/pull/3138).
- Fixed incorrect placement of contourlabels with transform functions [#3083](https://github.com/MakieOrg/Makie.jl/pull/3083)
- Fixed automatic normal generation for meshes with shading and no normals [#3041](https://github.com/MakieOrg/Makie.jl/pull/3041).
- Added the `triplot` and `voronoiplot` recipes from DelaunayTriangulation.jl [#3102](https://github.com/MakieOrg/Makie.jl/pull/3102), [#3159](https://github.com/MakieOrg/Makie.jl/pull/3159).

## [0.19.7] - 2023-07-22

- Allow arbitrary functions to color `streamplot` lines by passing a `Function` to `color`.  This must accept `Point` of the appropriate dimension and return a `Point`, `Vec`, or other arraylike object [#2002](https://github.com/MakieOrg/Makie.jl/pull/2002).
- `arrows` can now take input of the form `x::AbstractVector, y::AbstractVector, [z::AbstractVector,] f::Function`, where `f` must return a `VecTypes` of the appropriate dimension [#2597](https://github.com/MakieOrg/Makie.jl/pull/2597).
- Exported colorbuffer, and added `colorbuffer(axis::Axis; include_decorations=false, colorbuffer_kws...)`, to get an image of an axis with or without decorations [#3078](https://github.com/MakieOrg/Makie.jl/pull/3078).
- Fixed an issue where the `linestyle` of some polys was not applied to the stroke in CairoMakie. [#2604](https://github.com/MakieOrg/Makie.jl/pull/2604)
- Add `colorscale = identity` to any plotting function using a colormap. This works with any scaling function like `log10`, `sqrt` etc. Consequently, `scale` for `hexbin` is replaced with `colorscale` [#2900](https://github.com/MakieOrg/Makie.jl/pull/2900).
- Add `alpha=1.0` argument to all basic plots, which supports independently adding an alpha component to colormaps and colors. Multiple alphas like in `plot(alpha=0.2, color=RGBAf(1, 0, 0, 0.5))`, will get multiplied [#2900](https://github.com/MakieOrg/Makie.jl/pull/2900).
- `hexbin` now supports any per-observation weights which StatsBase respects - `<: StatsBase.AbstractWeights`, `Vector{Real}`, or `nothing` (the default). [#2804](https://github.com/MakieOrg/Makie.jl/pulls/2804)
- Added a new Axis type, `PolarAxis`, which is an axis with a polar projection.  Input is in `(r, theta)` coordinates and is transformed to `(x, y)` coordinates using the standard polar-to-cartesian transformation.
  Generally, its attributes are very similar to the usual `Axis` attributes, but `x` is replaced by `r` and `y` by `θ`.
  It also inherits from the theme of `Axis` in this manner, so should work seamlessly with Makie themes [#2990](https://github.com/MakieOrg/Makie.jl/pull/2990).
- `inherit` now has a new signature `inherit(scene, attrs::NTuple{N, Symbol}, default_value)`, allowing recipe authors to access nested attributes when trying to inherit from the parent Scene.
  For example, one could inherit from `scene.Axis.yticks` by `inherit(scene, (:Axis, :yticks), $default_value)` [#2990](https://github.com/MakieOrg/Makie.jl/pull/2990).
- Fixed incorrect rendering of 3D heatmaps [#2959](https://github.com/MakieOrg/Makie.jl/pull/2959)
- Deprecated `flatten_plots` in favor of `collect_atomic_plots`. Using the new `collect_atomic_plots` fixed a bug in CairoMakie where the z-level of plots within recipes was not respected. [#2793](https://github.com/MakieOrg/Makie.jl/pull/2793)
- Fixed incorrect line depth in GLMakie [#2843](https://github.com/MakieOrg/Makie.jl/pull/2843)
- Fixed incorrect line alpha in dense lines in GLMakie [#2843](https://github.com/MakieOrg/Makie.jl/pull/2843)
- Fixed DataInspector interaction with transformations [#3002](https://github.com/MakieOrg/Makie.jl/pull/3002)
- Added option `WGLMakie.activate!(resize_to_body=true)`, to make plots resize to the VSCode plotpane. Resizes to the HTML body element, so may work outside VSCode [#3044](https://github.com/MakieOrg/Makie.jl/pull/3044), [#3042](https://github.com/MakieOrg/Makie.jl/pull/3042).
- Fixed DataInspector interaction with transformations [#3002](https://github.com/MakieOrg/Makie.jl/pull/3002).
- Fixed incomplete stroke with some Bezier markers in CairoMakie and blurry strokes in GLMakie [#2961](https://github.com/MakieOrg/Makie.jl/pull/2961)
- Added the ability to use custom triangulations from DelaunayTriangulation.jl [#2896](https://github.com/MakieOrg/Makie.jl/pull/2896).
- Adjusted scaling of scatter/text stroke, glow and anti-aliasing width under non-uniform 2D scaling (Vec2f markersize/fontsize) in GLMakie [#2950](https://github.com/MakieOrg/Makie.jl/pull/2950).
- Scaled `errorbar` whiskers and `bracket` correctly with transformations [#3012](https://github.com/MakieOrg/Makie.jl/pull/3012).
- Updated `bracket` when the screen is resized or transformations change [#3012](https://github.com/MakieOrg/Makie.jl/pull/3012).

## [0.19.6] - 2023-06-09

- Fixed broken AA for lines with strongly varying linewidth [#2953](https://github.com/MakieOrg/Makie.jl/pull/2953).
- Fixed WGLMakie JS popup [#2976](https://github.com/MakieOrg/Makie.jl/pull/2976).
- Fixed `legendelements` when children have no elements [#2982](https://github.com/MakieOrg/Makie.jl/pull/2982).
- Bumped compat for StatsBase to 0.34 [#2915](https://github.com/MakieOrg/Makie.jl/pull/2915).
- Improved thread safety [#2840](https://github.com/MakieOrg/Makie.jl/pull/2840).

## [0.19.5] - 2023-05-12

- Added `loop` option for GIF outputs when recording videos with `record` [#2891](https://github.com/MakieOrg/Makie.jl/pull/2891).
- Fixed line rendering issues in GLMakie [#2843](https://github.com/MakieOrg/Makie.jl/pull/2843).
- Fixed incorrect line alpha in dense lines in GLMakie [#2843](https://github.com/MakieOrg/Makie.jl/pull/2843).
- Changed `scene.clear` to an observable and made changes in `Scene` Observables trigger renders in GLMakie [#2929](https://github.com/MakieOrg/Makie.jl/pull/2929).
- Added contour labels [#2496](https://github.com/MakieOrg/Makie.jl/pull/2496).
- Allowed rich text to be used in Legends [#2902](https://github.com/MakieOrg/Makie.jl/pull/2902).
- Added more support for zero length Geometries [#2917](https://github.com/MakieOrg/Makie.jl/pull/2917).
- Made CairoMakie drawing for polygons with holes order independent [#2918](https://github.com/MakieOrg/Makie.jl/pull/2918).
- Fixes for `Makie.inline!()`, allowing now for `Makie.inline!(automatic)` (default), which is better at automatically opening a window/ inlining a plot into plotpane when needed [#2919](https://github.com/MakieOrg/Makie.jl/pull/2919) [#2937](https://github.com/MakieOrg/Makie.jl/pull/2937).
- Block/Axis doc improvements [#2940](https://github.com/MakieOrg/Makie.jl/pull/2940) [#2932](https://github.com/MakieOrg/Makie.jl/pull/2932) [#2894](https://github.com/MakieOrg/Makie.jl/pull/2894).

## [0.19.4] - 2023-03-31

- Added export of `hidezdecorations!` from MakieLayout [#2821](https://github.com/MakieOrg/Makie.jl/pull/2821).
- Fixed an issue with GLMakie lines becoming discontinuous [#2828](https://github.com/MakieOrg/Makie.jl/pull/2828).

## [0.19.3] - 2023-03-21

- Added the `stephist` plotting function [#2408](https://github.com/JuliaPlots/Makie.jl/pull/2408).
- Added the `brackets` plotting function [#2356](https://github.com/MakieOrg/Makie.jl/pull/2356).
- Fixed an issue where `poly` plots with `Vector{<: MultiPolygon}` inputs with per-polygon color were mistakenly rendered as meshes using CairoMakie [#2590](https://github.com/MakieOrg/Makie.jl/pulls/2478).
- Fixed a small typo which caused an error in the `Stepper` constructor [#2600](https://github.com/MakieOrg/Makie.jl/pulls/2478).
- Improve cleanup on block deletion [#2614](https://github.com/MakieOrg/Makie.jl/pull/2614)
- Add `menu.scroll_speed` and increase default speed for non-apple [#2616](https://github.com/MakieOrg/Makie.jl/pull/2616).
- Fixed rectangle zoom for nonlinear axes [#2674](https://github.com/MakieOrg/Makie.jl/pull/2674)
- Cleaned up linestyles in GLMakie (Fixing artifacting, spacing/size, anti-aliasing) [#2666](https://github.com/MakieOrg/Makie.jl/pull/2666).
- Fixed issue with scatterlines only accepting concrete color types as `markercolor` [#2691](https://github.com/MakieOrg/Makie.jl/pull/2691).
- Fixed an accidental issue where `LaTeXStrings` were not typeset correctly in `Axis3` [#2558](https://github.com/MakieOrg/Makie.jl/pull/2588).
- Fixed a bug where line segments in `text(lstr::LaTeXString)` were ignoring offsets [#2668](https://github.com/MakieOrg/Makie.jl/pull/2668).
- Fixed a bug where the `arrows` recipe accidentally called a `Bool` when `normalize = true` [#2740](https://github.com/MakieOrg/Makie.jl/pull/2740).
- Re-exported the `@colorant_str` (`colorant"..."`) macro from Colors.jl [#2726](https://github.com/MakieOrg/Makie.jl/pull/2726).
- Speedup heatmaps in WGLMakie. [#2647](https://github.com/MakieOrg/Makie.jl/pull/2647)
- Fix slow `data_limits` for recipes, which made plotting lots of data with recipes much slower [#2770](https://github.com/MakieOrg/Makie.jl/pull/2770).

## [0.19.1] - 2023-01-01

- Add `show_data` method for `band` which shows the min and max values of the band at the x position of the cursor [#2497](https://github.com/MakieOrg/Makie.jl/pull/2497).
- Added `xlabelrotation`, `ylabelrotation` (`Axis`) and `labelrotation` (`Colorbar`) [#2478](https://github.com/MakieOrg/Makie.jl/pull/2478).
- Fixed forced rasterization in CairoMakie svg files when polygons with colors specified as (color, alpha) tuples were used [#2535](https://github.com/MakieOrg/Makie.jl/pull/2535).
- Do less copies of Observables in Attributes + plot pipeline [#2443](https://github.com/MakieOrg/Makie.jl/pull/2443).
- Add Search Page and tweak Result Ordering [#2474](https://github.com/MakieOrg/Makie.jl/pull/2474).
- Remove all global attributes from TextureAtlas implementation and fix julia#master [#2498](https://github.com/MakieOrg/Makie.jl/pull/2498).
- Use new Bonito, implement WGLMakie picking, improve performance and fix lots of WGLMakie bugs [#2428](https://github.com/MakieOrg/Makie.jl/pull/2428).

## [0.19.0] - 2022-12-03

- **Breaking** The attribute `textsize` has been removed everywhere in favor of the attribute `fontsize` which had also been in use.
  To migrate, search and replace all uses of `textsize` to `fontsize` [#2387](https://github.com/MakieOrg/Makie.jl/pull/2387).
- Added rich text which allows to more easily use superscripts and subscripts as well as differing colors, fonts, fontsizes, etc. for parts of a given text [#2321](https://github.com/MakieOrg/Makie.jl/pull/2321).

## [0.18.4] - 2022-12-02

- Added the `waterfall` plotting function [#2416](https://github.com/JuliaPlots/Makie.jl/pull/2416).
- Add support for `AbstractPattern` in `WGLMakie` [#2432](https://github.com/MakieOrg/Makie.jl/pull/2432).
- Broadcast replaces deprecated method for quantile [#2430](https://github.com/MakieOrg/Makie.jl/pull/2430).
- Fix CairoMakie's screen re-using [#2440](https://github.com/MakieOrg/Makie.jl/pull/2440).
- Fix repeated rendering with invisible objects [#2437](https://github.com/MakieOrg/Makie.jl/pull/2437).
- Fix hvlines for GLMakie [#2446](https://github.com/MakieOrg/Makie.jl/pull/2446).

## [0.18.3] - 2022-11-17

- Add `render_on_demand` flag for `GLMakie.Screen`. Setting this to `true` will skip rendering until plots get updated. This is the new default [#2336](https://github.com/MakieOrg/Makie.jl/pull/2336), [#2397](https://github.com/MakieOrg/Makie.jl/pull/2397).
- Clean up OpenGL state handling in GLMakie [#2397](https://github.com/MakieOrg/Makie.jl/pull/2397).
- Fix salting [#2407](https://github.com/MakieOrg/Makie.jl/pull/2407).
- Fixes for [GtkMakie](https://github.com/jwahlstrand/GtkMakie.jl) [#2418](https://github.com/MakieOrg/Makie.jl/pull/2418).

## [0.18.2] - 2022-11-03

- Fix Axis3 tick flipping with negative azimuth [#2364](https://github.com/MakieOrg/Makie.jl/pull/2364).
- Fix empty!(fig) and empty!(ax) [#2374](https://github.com/MakieOrg/Makie.jl/pull/2374), [#2375](https://github.com/MakieOrg/Makie.jl/pull/2375).
- Remove stencil buffer [#2389](https://github.com/MakieOrg/Makie.jl/pull/2389).
- Move Arrows and Wireframe to MakieCore [#2384](https://github.com/MakieOrg/Makie.jl/pull/2384).
- Skip legend entry if label is nothing [#2350](https://github.com/MakieOrg/Makie.jl/pull/2350).

## [0.18.1] - 2022-10-24

- fix heatmap interpolation [#2343](https://github.com/MakieOrg/Makie.jl/pull/2343).
- move poly to MakieCore [#2334](https://github.com/MakieOrg/Makie.jl/pull/2334)
- Fix picking warning and update_axis_camera [#2352](https://github.com/MakieOrg/Makie.jl/pull/2352).
- bring back inline!, to not open a window in VSCode repl [#2353](https://github.com/MakieOrg/Makie.jl/pull/2353).

## [0.18.0] - 2022-10-12

- **Breaking** Added `BezierPath` which can be constructed from SVG like command list, SVG string or from a `Polygon`.
  Added ability to use `BezierPath` and `Polgyon` as scatter markers.
  Replaced default symbol markers like `:cross` which converted to characters before with more precise `BezierPaths` and adjusted default markersize to 12.
  **Deprecated** using `String` to specify multiple char markers (`scatter(1:4, marker="abcd")`).
  **Deprecated** concrete geometries as markers like `Circle(Point2f(0), 1.5)` in favor of using the type like `Circle` for dispatch to special backend methods.
  Added single image marker support to WGLMakie [#979](https://github.com/MakieOrg/Makie.jl/pull/979).
- **Breaking** Refactored `display`, `record`, `colorbuffer` and `screens` to be faster and more consistent [#2306](https://github.com/MakieOrg/Makie.jl/pull/2306#issuecomment-1275918061).
- **Breaking** Refactored `DataInspector` to use `tooltip`. This results in changes in the attributes of DataInspector. Added `inspector_label`, `inspector_hover` and `inspector_clear` as optional attributes [#2095](https://github.com/JuliaPlots/Makie.jl/pull/2095).
- Added the `hexbin` plotting function [#2201](https://github.com/JuliaPlots/Makie.jl/pull/2201).
- Added the `tricontourf` plotting function [#2226](https://github.com/JuliaPlots/Makie.jl/pull/2226).
- Fixed per character attributes in text [#2244](https://github.com/JuliaPlots/Makie.jl/pull/2244).
- Allowed `CairoMakie` to render `scatter` with images as markers [#2080](https://github.com/MakieOrg/Makie.jl/pull/2080).
- Reworked text drawing and added ability to draw special characters via glyph indices in order to draw more LaTeX math characters with MathTeXEngine v0.5 [#2139](https://github.com/MakieOrg/Makie.jl/pull/2139).
- Allowed text to be copy/pasted into `Textbox` [#2281](https://github.com/MakieOrg/Makie.jl/pull/2281)
- Fixed updates for multiple meshes [#2277](https://github.com/MakieOrg/Makie.jl/pull/2277).
- Fixed broadcasting for linewidth, lengthscale & arrowsize in `arrow` recipe [#2273](https://github.com/MakieOrg/Makie.jl/pull/2273).
- Made GLMakie relocatable [#2282](https://github.com/MakieOrg/Makie.jl/pull/2282).
- Fixed changing input types in plot arguments [#2297](https://github.com/MakieOrg/Makie.jl/pull/2297).
- Better performance for Menus and fix clicks on items [#2299](https://github.com/MakieOrg/Makie.jl/pull/2299).
- Fixed CairoMakie bitmaps with transparency by using premultiplied ARGB surfaces [#2304](https://github.com/MakieOrg/Makie.jl/pull/2304).
- Fixed hiding of `Scene`s by setting `scene.visible[] = false` [#2317](https://github.com/MakieOrg/Makie.jl/pull/2317).
- `Axis` now accepts a `Tuple{Bool, Bool}` for `xtrimspine` and `ytrimspine` to trim only one end of the spine [#2171](https://github.com/JuliaPlots/Makie.jl/pull/2171).

## [0.17.13] - 2022-08-04

- Fixed boundingboxes [#2184](https://github.com/MakieOrg/Makie.jl/pull/2184).
- Fixed highclip/lowclip in meshscatter, poly, contourf, barplot [#2183](https://github.com/MakieOrg/Makie.jl/pull/2183).
- Fixed gridline updates [#2196](https://github.com/MakieOrg/Makie.jl/pull/2196).
- Fixed glDisablei argument order, which crashed some Intel drivers.

## [0.17.12] - 2022-07-22

- Fixed stackoverflow in show [#2167](https://github.com/MakieOrg/Makie.jl/pull/2167).

## [0.17.11] - 2022-07-21

- `rainclouds`(!) now supports `violin_limits` keyword argument, serving the same.
role as `datalimits` in `violin` [#2137](https://github.com/MakieOrg/Makie.jl/pull/2137).
- Fixed an issue where nonzero `strokewidth` results in a thin outline of the wrong color if `color` and `strokecolor` didn't match and weren't transparent. [#2096](https://github.com/MakieOrg/Makie.jl/pull/2096).
- Improved performance around Axis(3) limits [#2115](https://github.com/MakieOrg/Makie.jl/pull/2115).
- Cleaned up stroke artifacts in scatter and text [#2096](https://github.com/MakieOrg/Makie.jl/pull/2096).
- Compile time improvements [#2153](https://github.com/MakieOrg/Makie.jl/pull/2153).
- Mesh and Surface now interpolate between values instead of interpolating between colors for WGLMakie + GLMakie [#2097](https://github.com/MakieOrg/Makie.jl/pull/2097).

## [0.17.10] - 2022-07-13

- Bumped compatibility bound of `GridLayoutBase.jl` to `v0.9.0` which fixed a regression with `Mixed` and `Outside` alignmodes in nested `GridLayout`s [#2135](https://github.com/MakieOrg/Makie.jl/pull/2135).

## [0.17.9] - 2022-07-12

- Patterns (`Makie.AbstractPattern`) are now supported by `CairoMakie` in `poly` plots that don't involve `mesh`, such as `bar` and `poly` [#2106](https://github.com/MakieOrg/Makie.jl/pull/2106/).
- Fixed regression where `Block` alignments could not be specified as numbers anymore [#2108](https://github.com/MakieOrg/Makie.jl/pull/2108).
- Added the option to show mirrored ticks on the other side of an Axis using the attributes `xticksmirrored` and `yticksmirrored` [#2105](https://github.com/MakieOrg/Makie.jl/pull/2105).
- Fixed a bug where a set of `Axis` wouldn't be correctly linked together if they were only linked in pairs instead of all at the same time [#2116](https://github.com/MakieOrg/Makie.jl/pull/2116).

## [0.17.7] - 2022-06-19

- Improved `Menu` performance, now it should be much harder to reach the boundary of 255 scenes in GLMakie. `Menu` also takes a `default` keyword argument now and can be scrolled if there is too little space available.

## [0.17.6] - 2022-06-17

- **EXPERIMENTAL**: Added support for multiple windows in GLMakie through `display(GLMakie.Screen(), figure_or_scene)` [#1771](https://github.com/MakieOrg/Makie.jl/pull/1771).
- Added support for RGB matrices in `heatmap` with GLMakie [#2036](https://github.com/MakieOrg/Makie.jl/pull/2036)
- `Textbox` doesn't defocus anymore on trying to submit invalid input [#2041](https://github.com/MakieOrg/Makie.jl/pull/2041).
- `text` now takes the position as the first argument(s) like `scatter` and most other plotting functions, it is invoked `text(x, y, [z], text = "text")`. Because it is now of conversion type `PointBased`, the positions can be given in all the usual different ways which are implemented as conversion methods. All old invocation styles such as `text("text", position = Point(x, y))` still work to maintain backwards compatibility [#2020](https://github.com/MakieOrg/Makie.jl/pull/2020).

## [0.17.5] - 2022-06-10

- Fixed a regression with `linkaxes!` [#2039](https://github.com/MakieOrg/Makie.jl/pull/2039).

## [0.17.4] - 2022-06-09

- The functions `hlines!`, `vlines!`, `hspan!`, `vspan!` and `abline!` were reimplemented as recipes. This allows using them without an `Axis` argument in first position and also as visuals in AlgebraOfGraphics.jl. Also, `abline!` is now called `ablines!` for consistency, `abline!` is still exported but deprecated and will be removed in the future. [#2023](https://github.com/MakieOrg/Makie.jl/pulls/2023).
- Added `rainclouds` and `rainclouds!` [#1725](https://github.com/MakieOrg/Makie.jl/pull/1725).
- Improve CairoMakie performance [#1964](https://github.com/MakieOrg/Makie.jl/pull/1964) [#1981](https://github.com/MakieOrg/Makie.jl/pull/1981).
- Interpolate colormap correctly [#1973](https://github.com/MakieOrg/Makie.jl/pull/1973).
- Fix picking [#1993](https://github.com/MakieOrg/Makie.jl/pull/1993).
- Improve compile time latency [#1968](https://github.com/MakieOrg/Makie.jl/pull/1968) [#2000](https://github.com/MakieOrg/Makie.jl/pull/2000).
- Fix multi poly with rects [#1999](https://github.com/MakieOrg/Makie.jl/pull/1999).
- Respect scale and nonlinear values in PlotUtils cgrads [#1979](https://github.com/MakieOrg/Makie.jl/pull/1979).
- Fix CairoMakie heatmap filtering [#1828](https://github.com/MakieOrg/Makie.jl/pull/1828).
- Remove GLVisualize and MakieLayout module [#2007](https://github.com/MakieOrg/Makie.jl/pull/2007) [#2008](https://github.com/MakieOrg/Makie.jl/pull/2008).
- Add linestyle and default to extrema(z) for contour, remove bitrotten fillrange [#2008](https://github.com/MakieOrg/Makie.jl/pull/2008).

## [0.17.3] - 2022-05-20

- Switched to `MathTeXEngine v0.4`, which improves the look of LaTeXStrings [#1952](https://github.com/MakieOrg/Makie.jl/pull/1952).
- Added subtitle capability to `Axis` [#1859](https://github.com/MakieOrg/Makie.jl/pull/1859).
- Fixed a bug where scaled colormaps constructed using `Makie.cgrad` were not interpreted correctly.

## [0.17.2] - 2022-05-16

- Changed the default font from `Dejavu Sans` to `TeX Gyre Heros Makie` which is the same as `TeX Gyre Heros` with slightly decreased descenders and ascenders. Decreasing those metrics reduced unnecessary whitespace and alignment issues. Four fonts in total were added, the styles Regular, Bold, Italic and Bold Italic. Also changed `Axis`, `Axis3` and `Legend` attributes `titlefont` to `TeX Gyre Heros Makie Bold` in order to separate it better from axis labels in multifacet arrangements [#1897](https://github.com/MakieOrg/Makie.jl/pull/1897).

## [0.17.1] - 2022-05-13

- Added word wrapping. In `Label`, `word_wrap = true` causes it to use the suggested width and wrap text to fit. In `text`, `word_wrap_width > 0` can be used to set a pixel unit line width. Any word (anything between two spaces without a newline) that goes beyond this width gets a newline inserted before it [#1819](https://github.com/MakieOrg/Makie.jl/pull/1819).
- Improved `Axis3`'s interactive performance [#1835](https://github.com/MakieOrg/Makie.jl/pull/1835).
- Fixed errors in GLMakie's `scatter` implementation when markers are given as images. [#1917](https://github.com/MakieOrg/Makie.jl/pull/1917).
- Removed some method ambiguities introduced in v0.17 [#1922](https://github.com/MakieOrg/Makie.jl/pull/1922).
- Add an empty default label, `""`, to each slider that doesn't have a label in `SliderGrid` [#1888](https://github.com/MakieOrg/Makie.jl/pull/1888).

## [0.17.0] - 2022-05-05

- **Breaking** Added `space` as a generic attribute to switch between data, pixel, relative and clip space for positions. `space` in text has been renamed to `markerspace` because of this. `Pixel` and `SceneSpace` are no longer valid inputs for `space` or `markerspace` [#1596](https://github.com/MakieOrg/Makie.jl/pull/1596).
- **Breaking** Deprecated `mouse_selection(scene)` for `pick(scene)`.
- **Breaking** Bumped `GridLayoutBase` version to `v0.7`, which introduced offset layouts. Now, indexing into row 0 doesn't create a new row 1, but a new row 0, so that all previous content positions stay the same. This makes building complex layouts order-independent [#1704](https://github.com/MakieOrg/Makie.jl/pull/1704).
- **Breaking** deprecate `to_colormap(cmap, ncolors)` in favor of `categorical_colors(cmap, ncolors)` and `resample_cmap(cmap, ncolors)` [#1901](https://github.com/MakieOrg/Makie.jl/pull/1901) [#1723](https://github.com/MakieOrg/Makie.jl/pull/1723).
- Added `empty!(fig)` and changed `empty!(scene)` to remove all child plots without detaching windows [#1818](https://github.com/MakieOrg/Makie.jl/pull/1818).
- Switched to erroring instead of warning for deprecated events `mousebuttons`, `keyboardbuttons` and `mousedrag`.
- `Layoutable` was renamed to `Block` and the infrastructure changed such that attributes are fixed fields and each block has its own `Scene` for better encapsulation [#1796](https://github.com/MakieOrg/Makie.jl/pull/1796).
- Added `SliderGrid` block which replaces the deprecated `labelslider!` and `labelslidergrid!` functions [#1796](https://github.com/MakieOrg/Makie.jl/pull/1796).
- The default anti-aliasing method can now be set in `CairoMakie.activate!` using the `antialias` keyword.  Available options are `CairoMakie.Cairo.ANTIALIAS_*` [#1875](https://github.com/MakieOrg/Makie.jl/pull/1875).
- Added ability to rasterize a plots in CairoMakie vector graphics if `plt.rasterize = true` or `plt.rasterize = scale::Int` [#1872](https://github.com/MakieOrg/Makie.jl/pull/1872).
- Fixed segfaults in `streamplot_impl` on Mac M1 [#1830](https://github.com/MakieOrg/Makie.jl/pull/1830).
- Set the [Cairo miter limit](https://www.cairographics.org/manual/cairo-cairo-t.html#cairo-set-miter-limit) to mimic GLMakie behaviour [#1844](https://github.com/MakieOrg/Makie.jl/pull/1844).
- Fixed a method ambiguity in `rotatedrect` [#1846](https://github.com/MakieOrg/Makie.jl/pull/1846).
- Allow weights in statistical recipes [#1816](https://github.com/MakieOrg/Makie.jl/pull/1816).
- Fixed manual cycling of plot attributes [#1873](https://github.com/MakieOrg/Makie.jl/pull/1873).
- Fixed type constraints in ticklabelalign attributes [#1882](https://github.com/MakieOrg/Makie.jl/pull/1882).

## [0.16.4] - 2022-02-16

- Fixed WGLMakie performance bug and added option to set fps via `WGLMakie.activate!(fps=30)`.
- Implemented `nan_color`, `lowclip`, `highclip` for `image(::Matrix{Float})` in shader.
- Cleaned up mesh shader and implemented `nan_color`, `lowclip`, `highclip` for `mesh(m; color::Matrix{Float})` on the shader.
- Allowed `GLMakie.Buffer` `GLMakie.Sampler` to be used in `GeometryBasics.Mesh` to partially update parts of a mesh/texture and different interpolation and clamping modes for the texture.

## [0.16.0] - 2022-01-07

- **Breaking** Removed `Node` alias [#1307](https://github.com/MakieOrg/Makie.jl/pull/1307), [#1393](https://github.com/MakieOrg/Makie.jl/pull/1393). To upgrade, simply replace all occurrences of `Node` with `Observable`.
- **Breaking** Cleaned up `Scene` type [#1192](https://github.com/MakieOrg/Makie.jl/pull/1192), [#1393](https://github.com/MakieOrg/Makie.jl/pull/1393). The `Scene()` constructor doesn't create any axes or limits anymore. All keywords like `raw`, `show_axis` have been removed. A scene now always works like it did when using the deprecated `raw=true`. All the high level functionality like showing an axis and adding a 3d camera has been moved to `LScene`. See the new `Scene` tutorial for more info: https://docs.makie.org/dev/tutorials/scenes/.
- **Breaking** Lights got moved to `Scene`, see the [lighting docs](https://docs.makie.org/stable/documentation/lighting) and [RPRMakie examples](https://docs.makie.org/stable/documentation/backends/rprmakie/).
- Added ECDF plot [#1310](https://github.com/MakieOrg/Makie.jl/pull/1310).
- Added Order Independent Transparency to GLMakie [#1418](https://github.com/MakieOrg/Makie.jl/pull/1418), [#1506](https://github.com/MakieOrg/Makie.jl/pull/1506). This type of transparency is now used with `transparency = true`. The old transparency handling is available with `transparency = false`.
- Fixed blurry text in GLMakie and WGLMakie [#1494](https://github.com/MakieOrg/Makie.jl/pull/1494).
- Introduced a new experimental backend for ray tracing: [RPRMakie](https://docs.makie.org/stable/documentation/backends/rprmakie/).
- Added the `Cycled` type, which can be used to select the i-th value from the current cycler for a specific attribute [#1248](https://github.com/MakieOrg/Makie.jl/pull/1248).
- The plot function `scatterlines` now uses `color` as `markercolor` if `markercolor` is `automatic`. Also, cycling of the `color` attribute is enabled [#1463](https://github.com/MakieOrg/Makie.jl/pull/1463).
- Added the function `resize_to_layout!`, which allows to resize a `Figure` so that it contains its top `GridLayout` without additional whitespace or clipping [#1438](https://github.com/MakieOrg/Makie.jl/pull/1438).
- Cleaned up lighting in 3D contours and isosurfaces [#1434](https://github.com/MakieOrg/Makie.jl/pull/1434).
- Adjusted attributes of volumeslices to follow the normal structure [#1404](https://github.com/MakieOrg/Makie.jl/pull/1404). This allows you to adjust attributes like `colormap` without going through nested attributes.
- Added depth to 3D contours and isosurfaces [#1395](https://github.com/MakieOrg/Makie.jl/pull/1395), [#1393](https://github.com/MakieOrg/Makie.jl/pull/1393). This allows them to intersect correctly with other 3D objects.
- Restricted 3D scene camera to one scene [#1394](https://github.com/MakieOrg/Makie.jl/pull/1394), [#1393](https://github.com/MakieOrg/Makie.jl/pull/1393). This fixes issues with multiple scenes fighting over events consumed by the camera. You can select a scene by cleaning on it.
- Added depth shift attribute for GLMakie and WGLMakie [#1382](https://github.com/MakieOrg/Makie.jl/pull/1382), [#1393](https://github.com/MakieOrg/Makie.jl/pull/1393). This can be used to adjust render order similar to `overdraw`.
- Simplified automatic width computation in barplots [#1223](https://github.com/MakieOrg/Makie.jl/pull/1223), [#1393](https://github.com/MakieOrg/Makie.jl/pull/1393). If no `width` attribute is passed, the default width is computed as the minimum difference between consecutive `x` positions. Gap between bars are given by the (multiplicative) `gap` attribute. The actual bar width equals `width * (1 - gap)`.
- Added logical expressions for `ispressed` [#1222](https://github.com/MakieOrg/Makie.jl/pull/1222), [#1393](https://github.com/MakieOrg/Makie.jl/pull/1393). This moves a lot of control over hotkeys towards the user. With these changes one can now set a hotkey to trigger on any or no key, collections of keys and logical combinations of keys (i.e. "A is pressed and B is not pressed").
- Fixed issues with `Menu` render order [#1411](https://github.com/MakieOrg/Makie.jl/pull/1411).
- Added `label_rotation` to barplot [#1401](https://github.com/MakieOrg/Makie.jl/pull/1401).
- Fixed issue where `pixelcam!` does not remove controls from other cameras [#1504](https://github.com/MakieOrg/Makie.jl/pull/1504).
- Added conversion for OffsetArrays [#1260](https://github.com/MakieOrg/Makie.jl/pull/1260).
- The `qqplot` `qqline` options were changed to `:identity`, `:fit`, `:fitrobust` and `:none` (the default) [#1563](https://github.com/MakieOrg/Makie.jl/pull/1563). Fixed numeric error due to double computation of quantiles when fitting `qqline`. Deprecated `plot(q::QQPair)` method as it does not have enough information for correct `qqline` fit.

All other changes are collected [in this PR](https://github.com/MakieOrg/Makie.jl/pull/1521) and in the [release notes](https://github.com/MakieOrg/Makie.jl/releases/tag/v0.16.0).

## [0.15.3] - 2021-10-16

- The functions `labelslidergrid!` and `labelslider!` now set fixed widths for the value column with a heuristic. It is possible now to pass `Formatting.format` format strings as format specifiers in addition to the previous functions.
- Fixed 2D arrow rotations in `streamplot` [#1352](https://github.com/MakieOrg/Makie.jl/pull/1352).

## [0.15.2] - 2021-08-26

- Reenabled Julia 1.3 support.
- Use [MathTexEngine v0.2](https://github.com/Kolaru/MathTeXEngine.jl/releases/tag/v0.2.0).
- Depend on new GeometryBasics, which changes all the Vec/Point/Quaternion/RGB/RGBA - f0 aliases to just f. For example, `Vec2f0` is changed to `Vec2f`. Old aliases are still exported, but deprecated and will be removed in the next breaking release. For more details and an upgrade script, visit [GeometryBasics#97](https://github.com/JuliaGeometry/GeometryBasics.jl/pull/97).
- Added `hspan!` and `vspan!` functions [#1264](https://github.com/MakieOrg/Makie.jl/pull/1264).

## [0.15.1] - 2021-08-21

- Switched documentation framework to Franklin.jl.
- Added a specialization for `volumeslices` to DataInspector.
- Fixed 1 element `hist` [#1238](https://github.com/MakieOrg/Makie.jl/pull/1238) and make it easier to move `hist` [#1150](https://github.com/MakieOrg/Makie.jl/pull/1150).

## [0.15.0] - 2021-07-15

- `LaTeXString`s can now be used as input to `text` and therefore as labels for `Axis`, `Legend`, or other comparable objects. Mathematical expressions are typeset using [MathTeXEngine.jl](https://github.com/Kolaru/MathTeXEngine.jl) which offers a fast approximation of LaTeX typesetting [#1022](https://github.com/MakieOrg/Makie.jl/pull/1022).
- Added `Symlog10` and `pseudolog10` axis scales for log scale approximations that work with zero and negative values [#1109](https://github.com/MakieOrg/Makie.jl/pull/1109).
- Colorbar limits can now be passed as the attribute `colorrange` similar to plots [#1066](https://github.com/MakieOrg/Makie.jl/pull/1066).
- Added the option to pass three vectors to heatmaps and other plots using `SurfaceLike` conversion [#1101](https://github.com/MakieOrg/Makie.jl/pull/1101).
- Added `stairs` plot recipe [#1086](https://github.com/MakieOrg/Makie.jl/pull/1086).
- **Breaking** Removed `FigurePosition` and `FigureSubposition` types. Indexing into a `Figure` like `fig[1, 1]` now returns `GridPosition` and `GridSubposition` structs, which can be used in the same way as the types they replace. Because of an underlying change in `GridLayoutBase.jl`, it is now possible to do `Axis(gl[1, 1])` where `gl` is a `GridLayout` that is a sublayout of a `Figure`'s top layout [#1075](https://github.com/MakieOrg/Makie.jl/pull/1075).
- Bar plots and histograms have a new option for adding text labels [#1069](https://github.com/MakieOrg/Makie.jl/pull/1069).
- It is now possible to specify one `linewidth` value per segment in `linesegments` [#992](https://github.com/MakieOrg/Makie.jl/pull/992).
- Added a new 3d camera that allows for better camera movements using keyboard and mouse [#1024](https://github.com/MakieOrg/Makie.jl/pull/1024).
- Fixed the application of scale transformations to `surface` [#1070](https://github.com/MakieOrg/Makie.jl/pull/1070).
- Added an option to set a custom callback function for the `RectangleZoom` axis interaction to enable other use cases than zooming [#1104](https://github.com/MakieOrg/Makie.jl/pull/1104).
- Fixed rendering of `heatmap`s with one or more reversed ranges in CairoMakie, as in `heatmap(1:10, 10:-1:1, rand(10, 10))` [#1100](https://github.com/MakieOrg/Makie.jl/pull/1100).
- Fixed volume slice recipe and added docs for it [#1123](https://github.com/MakieOrg/Makie.jl/pull/1123).

[Unreleased]: https://github.com/MakieOrg/Makie.jl/compare/v0.22.2...HEAD
[0.22.2]: https://github.com/MakieOrg/Makie.jl/compare/v0.22.1...v0.22.2
[0.22.1]: https://github.com/MakieOrg/Makie.jl/compare/v0.22.0...v0.22.1
[0.22.0]: https://github.com/MakieOrg/Makie.jl/compare/v0.21.18...v0.22.0
[0.21.18]: https://github.com/MakieOrg/Makie.jl/compare/v0.21.17...v0.21.18
[0.21.17]: https://github.com/MakieOrg/Makie.jl/compare/v0.21.16...v0.21.17
[0.21.16]: https://github.com/MakieOrg/Makie.jl/compare/v0.21.15...v0.21.16
[0.21.15]: https://github.com/MakieOrg/Makie.jl/compare/v0.21.14...v0.21.15
[0.21.14]: https://github.com/MakieOrg/Makie.jl/compare/v0.21.13...v0.21.14
[0.21.13]: https://github.com/MakieOrg/Makie.jl/compare/v0.21.12...v0.21.13
[0.21.12]: https://github.com/MakieOrg/Makie.jl/compare/v0.21.11...v0.21.12
[0.21.11]: https://github.com/MakieOrg/Makie.jl/compare/v0.21.10...v0.21.11
[0.21.10]: https://github.com/MakieOrg/Makie.jl/compare/v0.21.9...v0.21.10
[0.21.9]: https://github.com/MakieOrg/Makie.jl/compare/v0.21.8...v0.21.9
[0.21.8]: https://github.com/MakieOrg/Makie.jl/compare/v0.21.7...v0.21.8
[0.21.7]: https://github.com/MakieOrg/Makie.jl/compare/v0.21.6...v0.21.7
[0.21.6]: https://github.com/MakieOrg/Makie.jl/compare/v0.21.5...v0.21.6
[0.21.5]: https://github.com/MakieOrg/Makie.jl/compare/v0.21.4...v0.21.5
[0.21.4]: https://github.com/MakieOrg/Makie.jl/compare/v0.21.3...v0.21.4
[0.21.3]: https://github.com/MakieOrg/Makie.jl/compare/v0.21.2...v0.21.3
[0.21.2]: https://github.com/MakieOrg/Makie.jl/compare/v0.21.1...v0.21.2
[0.21.1]: https://github.com/MakieOrg/Makie.jl/compare/v0.21.0...v0.21.1
[0.21.0]: https://github.com/MakieOrg/Makie.jl/compare/v0.20.10...v0.21.0
[0.20.10]: https://github.com/MakieOrg/Makie.jl/compare/v0.20.9...v0.20.10
[0.20.9]: https://github.com/MakieOrg/Makie.jl/compare/v0.20.8...v0.20.9
[0.20.8]: https://github.com/MakieOrg/Makie.jl/compare/v0.20.7...v0.20.8
[0.20.7]: https://github.com/MakieOrg/Makie.jl/compare/v0.20.6...v0.20.7
[0.20.6]: https://github.com/MakieOrg/Makie.jl/compare/v0.20.5...v0.20.6
[0.20.5]: https://github.com/MakieOrg/Makie.jl/compare/v0.20.4...v0.20.5
[0.20.4]: https://github.com/MakieOrg/Makie.jl/compare/v0.20.3...v0.20.4
[0.20.3]: https://github.com/MakieOrg/Makie.jl/compare/v0.20.2...v0.20.3
[0.20.2]: https://github.com/MakieOrg/Makie.jl/compare/v0.20.1...v0.20.2
[0.20.1]: https://github.com/MakieOrg/Makie.jl/compare/v0.20.0...v0.20.1
[0.20.0]: https://github.com/MakieOrg/Makie.jl/compare/v0.19.12...v0.20.0
[0.19.12]: https://github.com/MakieOrg/Makie.jl/compare/v0.19.11...v0.19.12
[0.19.11]: https://github.com/MakieOrg/Makie.jl/compare/v0.19.10...v0.19.11
[0.19.10]: https://github.com/MakieOrg/Makie.jl/compare/v0.19.9...v0.19.10
[0.19.9]: https://github.com/MakieOrg/Makie.jl/compare/v0.19.8...v0.19.9
[0.19.8]: https://github.com/MakieOrg/Makie.jl/compare/v0.19.7...v0.19.8
[0.19.7]: https://github.com/MakieOrg/Makie.jl/compare/v0.19.6...v0.19.7
[0.19.6]: https://github.com/MakieOrg/Makie.jl/compare/v0.19.5...v0.19.6
[0.19.5]: https://github.com/MakieOrg/Makie.jl/compare/v0.19.4...v0.19.5
[0.19.4]: https://github.com/MakieOrg/Makie.jl/compare/v0.19.3...v0.19.4
[0.19.3]: https://github.com/MakieOrg/Makie.jl/compare/v0.19.1...v0.19.3
[0.19.1]: https://github.com/MakieOrg/Makie.jl/compare/v0.19.0...v0.19.1
[0.19.0]: https://github.com/MakieOrg/Makie.jl/compare/v0.18.4...v0.19.0
[0.18.4]: https://github.com/MakieOrg/Makie.jl/compare/v0.18.3...v0.18.4
[0.18.3]: https://github.com/MakieOrg/Makie.jl/compare/v0.18.2...v0.18.3
[0.18.2]: https://github.com/MakieOrg/Makie.jl/compare/v0.18.1...v0.18.2
[0.18.1]: https://github.com/MakieOrg/Makie.jl/compare/v0.18.0...v0.18.1
[0.18.0]: https://github.com/MakieOrg/Makie.jl/compare/v0.17.13...v0.18.0
[0.17.13]: https://github.com/MakieOrg/Makie.jl/compare/v0.17.12...v0.17.13
[0.17.12]: https://github.com/MakieOrg/Makie.jl/compare/v0.17.11...v0.17.12
[0.17.11]: https://github.com/MakieOrg/Makie.jl/compare/v0.17.10...v0.17.11
[0.17.10]: https://github.com/MakieOrg/Makie.jl/compare/v0.17.9...v0.17.10
[0.17.9]: https://github.com/MakieOrg/Makie.jl/compare/v0.17.7...v0.17.9
[0.17.7]: https://github.com/MakieOrg/Makie.jl/compare/v0.17.6...v0.17.7
[0.17.6]: https://github.com/MakieOrg/Makie.jl/compare/v0.17.5...v0.17.6
[0.17.5]: https://github.com/MakieOrg/Makie.jl/compare/v0.17.4...v0.17.5
[0.17.4]: https://github.com/MakieOrg/Makie.jl/compare/v0.17.3...v0.17.4
[0.17.3]: https://github.com/MakieOrg/Makie.jl/compare/v0.17.2...v0.17.3
[0.17.2]: https://github.com/MakieOrg/Makie.jl/compare/v0.17.1...v0.17.2
[0.17.1]: https://github.com/MakieOrg/Makie.jl/compare/v0.17.0...v0.17.1
[0.17.0]: https://github.com/MakieOrg/Makie.jl/compare/v0.16.4...v0.17.0
[0.16.4]: https://github.com/MakieOrg/Makie.jl/compare/v0.16.0...v0.16.4
[0.16.0]: https://github.com/MakieOrg/Makie.jl/compare/v0.15.3...v0.16.0
[0.15.3]: https://github.com/MakieOrg/Makie.jl/compare/v0.15.2...v0.15.3
[0.15.2]: https://github.com/MakieOrg/Makie.jl/compare/v0.15.1...v0.15.2
[0.15.1]: https://github.com/MakieOrg/Makie.jl/compare/v0.15.0...v0.15.1
[0.15.0]: https://github.com/MakieOrg/Makie.jl/compare/v0.14.2...v0.15.0<|MERGE_RESOLUTION|>--- conflicted
+++ resolved
@@ -2,11 +2,8 @@
 
 ## [Unreleased]
 
-<<<<<<< HEAD
 - Fixed hexbin using log-scales [#4898](https://github.com/MakieOrg/Makie.jl/pull/4898)
-=======
 - Improved compatibility of marker attributes with float32convert, fixing issues with scatter markers being render too small with `markerspace = :data` in an Axis [#4869](https://github.com/MakieOrg/Makie.jl/pull/4869)
->>>>>>> 9fbe1710
 - Added `font` attribute and fixed faulty selection in `scatter`. Scatter fonts can now be themed with `markerfont`. [#4832](https://github.com/MakieOrg/Makie.jl/pull/4832)
 - Fixed categorical `cgrad` interpolating at small enough steps [#4858](https://github.com/MakieOrg/Makie.jl/pull/4858)
 - Fixed minor grid not showing in Axis when minorticks are hidden [#4896](https://github.com/MakieOrg/Makie.jl/pull/4896)
