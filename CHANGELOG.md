# Changelog

## [Unreleased]
<<<<<<< HEAD
- Added supported markers hint to unsupported marker warn message.
- Remove StableHashTraits in favor of calculating hashes directly with CRC32c [#3667](https://github.com/MakieOrg/Makie.jl/pull/3667).
- Add recipes for plotting intervals to `Band`, `Rangebars`, `H/VSpan` [3695](https://github.com/MakieOrg/Makie.jl/pull/3695)
=======

- Document `WilkinsonTicks` [#3819](https://github.com/MakieOrg/Makie.jl/pull/3819).
- Add `axislegend(ax, "title")` method [#3808](https://github.com/MakieOrg/Makie.jl/pull/3808).
- Improved thread safety of rendering with CairoMakie (independent `Scene`s only) by locking FreeType handles [#3777](https://github.com/MakieOrg/Makie.jl/pull/3777).
- Added methods `hidedecorations!`, `hiderdecorations!`, `hidethetadecorations!` and  `hidespines!` for `PolarAxis` axes

## [0.20.9] - 2024-03-29

- Added supported markers hint to unsupported marker warn message [#3666](https://github.com/MakieOrg/Makie.jl/pull/3666).
- Fixed bug in CairoMakie line drawing when multiple successive points had the same color [#3712](https://github.com/MakieOrg/Makie.jl/pull/3712).
- Remove StableHashTraits in favor of calculating hashes directly with CRC32c [#3667](https://github.com/MakieOrg/Makie.jl/pull/3667).
- Fixed `contourf` bug where n levels would sometimes miss the uppermost value, causing gaps [#3713](https://github.com/MakieOrg/Makie.jl/pull/3713).
- Added `scale` attribute to `violin` [#3352](https://github.com/MakieOrg/Makie.jl/pull/3352).
- Use label formatter in barplot [#3718](https://github.com/MakieOrg/Makie.jl/pull/3718).
- Fix the incorrect shading with non uniform markerscale in meshscatter [#3722](https://github.com/MakieOrg/Makie.jl/pull/3722)
- Add `scale_to=:flip` option to `hist`, which flips the direction of the bars [#3732](https://github.com/MakieOrg/Makie.jl/pull/3732)
- Fixed an issue with the texture atlas not updating in WGLMakie after display, causing new symbols to not show up [#3737](https://github.com/MakieOrg/Makie.jl/pull/3737)
>>>>>>> d1ba49a6

## [0.20.8] - 2024-02-22

- Fixed excessive use of space with HTML image outputs [#3642](https://github.com/MakieOrg/Makie.jl/pull/3642).
- Fixed bugs with format strings and add new features by switching to Format.jl [#3633](https://github.com/MakieOrg/Makie.jl/pull/3633).
- Fixed an issue where CairoMakie would unnecessarily rasterize polygons [#3605](https://github.com/MakieOrg/Makie.jl/pull/3605).
- Added `PointBased` conversion trait to `scatterlines` recipe [#3603](https://github.com/MakieOrg/Makie.jl/pull/3603).
- Multiple small fixes for `map_latest`, `WGLMakie` picking and `PlotSpec` [#3637](https://github.com/MakieOrg/Makie.jl/pull/3637).
- Fixed PolarAxis `rticks` being incompatible with rich text. [#3615](https://github.com/MakieOrg/Makie.jl/pull/3615)
- Fixed an issue causing lines, scatter and text to not scale with resolution after deleting plots in GLMakie. [#3649](https://github.com/MakieOrg/Makie.jl/pull/3649)

## [0.20.7] - 2024-02-04

- Equalized alignment point of mirrored ticks to that of normal ticks [#3598](https://github.com/MakieOrg/Makie.jl/pull/3598).
- Fixed stack overflow error on conversion of gridlike data with missings [#3597](https://github.com/MakieOrg/Makie.jl/pull/3597).
- Fixed mutation of CairoMakie src dir when displaying png files [#3588](https://github.com/MakieOrg/Makie.jl/pull/3588).
- Added better error messages for plotting into `FigureAxisPlot` and `AxisPlot` as Plots.jl users are likely to do [#3596](https://github.com/MakieOrg/Makie.jl/pull/3596).
- Added compat bounds for IntervalArithmetic.jl due to bug with DelaunayTriangulation.jl [#3595](https://github.com/MakieOrg/Makie.jl/pull/3595).
- Removed possibility of three-argument `barplot` [#3574](https://github.com/MakieOrg/Makie.jl/pull/3574).

## [0.20.6] - 2024-02-02

- Fix issues with Camera3D not centering [#3582](https://github.com/MakieOrg/Makie.jl/pull/3582)
- Allowed creating legend entries from plot objects with scalar numbers as colors [#3587](https://github.com/MakieOrg/Makie.jl/pull/3587).

## [0.20.5] - 2024-01-25

- Use plot plot instead of scene transform functions in CairoMakie, fixing missplaced h/vspan. [#3552](https://github.com/MakieOrg/Makie.jl/pull/3552)
- Fix error printing on shader error [#3530](https://github.com/MakieOrg/Makie.jl/pull/3530).
- Update pagefind to 1.0.4 for better headline search [#3534](https://github.com/MakieOrg/Makie.jl/pull/3534).
- Remove unecessary deps, e.g. Setfield [3546](https://github.com/MakieOrg/Makie.jl/pull/3546).
- Don't clear args, rely on delete deregister_callbacks [#3543](https://github.com/MakieOrg/Makie.jl/pull/3543).
- Add interpolate keyword for Surface [#3541](https://github.com/MakieOrg/Makie.jl/pull/3541).
- Fix a DataInspector bug if inspector_label is used with RGB images [#3468](https://github.com/MakieOrg/Makie.jl/pull/3468).

## [0.20.4] - 2024-01-04

- Changes for Bonito rename and WGLMakie docs improvements [#3477](https://github.com/MakieOrg/Makie.jl/pull/3477).
- Add stroke and glow support to scatter and text in WGLMakie [#3518](https://github.com/MakieOrg/Makie.jl/pull/3518).
- Fix clipping issues with Camera3D when zooming in [#3529](https://github.com/MakieOrg/Makie.jl/pull/3529)

## [0.20.3] - 2023-12-21

- Add `depthsorting` as a hidden attribute for scatter plots in GLMakie as an alternative fix for outline artifacts. [#3432](https://github.com/MakieOrg/Makie.jl/pull/3432)
- Disable SDF based anti-aliasing in scatter, text and lines plots when `fxaa = true` in GLMakie. This allows removing outline artifacts at the cost of quality. [#3408](https://github.com/MakieOrg/Makie.jl/pull/3408)
- DataInspector Fixes: Fixed depth order, positional labels being in transformed space and `:inspector_clear` not getting called when moving from one plot to another. [#3454](https://github.com/MakieOrg/Makie.jl/pull/3454)
- Fixed bug in GLMakie where the update from a (i, j) sized GPU buffer to a (j, i) sized buffer would fail [#3456](https://github.com/MakieOrg/Makie.jl/pull/3456).
- Add `interpolate=true` to `volume(...)`, allowing to disable interpolation [#3485](https://github.com/MakieOrg/Makie.jl/pull/3485).

## [0.20.2] - 2023-12-01

- Switched from SHA512 to CRC32c salting in CairoMakie svgs, drastically improving svg rendering speed [#3435](https://github.com/MakieOrg/Makie.jl/pull/3435).
- Fixed a bug with h/vlines and h/vspan not correctly resolving transformations [#3418](https://github.com/MakieOrg/Makie.jl/pull/3418).
- Fixed a bug with h/vlines and h/vspan returning the wrong limits, causing an error in Axis [#3427](https://github.com/MakieOrg/Makie.jl/pull/3427).
- Fixed clipping when zooming out of a 3D (L)Scene [#3433](https://github.com/MakieOrg/Makie.jl/pull/3433).
- Moved the texture atlas cache to `.julia/scratchspaces` instead of a dedicated `.julia/makie` [#3437](https://github.com/MakieOrg/Makie.jl/pull/3437)

## [0.20.1] - 2023-11-23

- Fixed bad rendering of `poly` in GLMakie by triangulating points after transformations [#3402](https://github.com/MakieOrg/Makie.jl/pull/3402).
- Fixed bug regarding inline display in VSCode Jupyter notebooks and other similar environments [#3403](https://github.com/MakieOrg/Makie.jl/pull/3403).
- Fixed issue with `plottype`, allowed `onany(...; update = true)` and fixed `Block` macro use outside Makie [#3401](https://github.com/MakieOrg/Makie.jl/pull/3401).

## [0.20.0] - 2023-11-21

- GLMakie has gained support for HiDPI (aka Retina) screens. This also enables saving images with higher resolution than screen pixel dimensions [#2544](https://github.com/MakieOrg/Makie.jl/pull/2544).
- Fixed an issue where NaN was interpreted as zero when rendering `surface` through CairoMakie [#2598](https://github.com/MakieOrg/Makie.jl/pull/2598).
- Improved 3D camera handling, hotkeys and functionality [#2746](https://github.com/MakieOrg/Makie.jl/pull/2746).
- Added `shading = :verbose` in GLMakie to allow for multiple light sources. Also added more light types, fixed light directions for the previous lighting model (now `shading = :fast`) and adjusted `backlight` to affect normals[#3246](https://github.com/MakieOrg/Makie.jl/pull/3246).
- Changed the glyph used for negative numbers in tick labels from hyphen to minus [#3379](https://github.com/MakieOrg/Makie.jl/pull/3379).
- Added new declarative API for AlgebraOfGraphics, Pluto and easier dashboards [#3281](https://github.com/MakieOrg/Makie.jl/pull/3281).
- WGLMakie got faster line rendering with less updating bugs [#3062](https://github.com/MakieOrg/Makie.jl/pull/3062).
- **Breaking** Replaced `PolarAxis.radial_distortion_threshold` with `PolarAxis.radius_at_origin`. [#3381](https://github.com/MakieOrg/Makie.jl/pull/3381)
- **Breaking** Deprecated the `resolution` keyword in favor of `size` to reflect that this value is not a pixel resolution anymore [#3343](https://github.com/MakieOrg/Makie.jl/pull/3343).
- **Breaking** Refactored the `SurfaceLike` family of traits into `VertexGrid`, `CellGrid` and `ImageLike` [#3106](https://github.com/MakieOrg/Makie.jl/pull/3106).
- **Breaking** Deprecated `pixelarea(scene)` and `scene.px_area` in favor of viewport.
- **Breaking** Refactored the `Combined` Plot object and renamed it to `Plot`, improving compile times ~2x [#3082](https://github.com/MakieOrg/Makie.jl/pull/3082).
- **Breaking** Removed old depreactions in [#3113](https://github.com/MakieOrg/Makie.jl/pull/3113/commits/3a39210ef87a0032d78cb27c0c1019faa604effd).
- **Breaking** Deprecated using AbstractVector as sides of `image` [#3395](https://github.com/MakieOrg/Makie.jl/pull/3395).
- **Breaking** `errorbars` and `rangebars` now use color cycling [#3230](https://github.com/MakieOrg/Makie.jl/pull/3230).

## [0.19.12] - 2023-10-31

- Added `cornerradius` attribute to `Box` for rounded corners [#3346](https://github.com/MakieOrg/Makie.jl/pull/3346).
- Fix grouping of a zero-height bar in `barplot`. Now a zero-height bar shares the same properties of the previous bar, and if the bar is the first one, its height is treated as positive if and only if there exists a bar of positive height or all bars are zero-height [#3058](https://github.com/MakieOrg/Makie.jl/pull/3058).
- Fixed a bug where Axis still consumes scroll events when interactions are disabled [#3272](https://github.com/MakieOrg/Makie.jl/pull/3272).
- Added `cornerradius` attribute to `Box` for rounded corners [#3308](https://github.com/MakieOrg/Makie.jl/pull/3308).
- Upgraded `StableHashTraits` from 1.0 to 1.1 [#3309](https://github.com/MakieOrg/Makie.jl/pull/3309).

## [0.19.11] - 2023-10-05

- Setup automatic colorbars for volumeslices [#3253](https://github.com/MakieOrg/Makie.jl/pull/3253).
- Colorbar for arrows [#3275](https://github.com/MakieOrg/Makie.jl/pull/3275).
- Small bugfixes [#3275](https://github.com/MakieOrg/Makie.jl/pull/3275).

## [0.19.10] - 2023-09-21

- Fixed bugs with Colorbar in recipes, add new API for creating a recipe colorbar and introduce experimental support for Categorical colormaps [#3090](https://github.com/MakieOrg/Makie.jl/pull/3090).
- Added experimental Datashader implementation [#2883](https://github.com/MakieOrg/Makie.jl/pull/2883).
- **Breaking** Changed the default order Polar arguments to (theta, r). [#3154](https://github.com/MakieOrg/Makie.jl/pull/3154)
- General improvements to `PolarAxis`: full rlimtis & thetalimits, more controls and visual tweaks. See pr for more details.[#3154](https://github.com/MakieOrg/Makie.jl/pull/3154)

## [0.19.9] - 2023-09-11

- Allow arbitrary reversible scale functions through `ReversibleScale`.
- Deprecated `linestyle=vector_of_gaps` in favor of `linestyle=Linestyle(vector_of_gaps)` [3135](https://github.com/MakieOrg/Makie.jl/pull/3135), [3193](https://github.com/MakieOrg/Makie.jl/pull/3193).
- Fixed some errors around dynamic changes of `ax.xscale` or `ax.yscale` [#3084](https://github.com/MakieOrg/Makie.jl/pull/3084)
- Improved Barplot Label Alignment [#3160](https://github.com/MakieOrg/Makie.jl/issues/3160).
- Fixed regression in determining axis limits [#3179](https://github.com/MakieOrg/Makie.jl/pull/3179)
- Added a theme `theme_latexfonts` that uses the latex font family as default fonts [#3147](https://github.com/MakieOrg/Makie.jl/pull/3147).
- Upgrades `StableHashTraits` from 0.3 to 1.0

## [0.19.8] - 2023-08-15

- Improved CairoMakie rendering of `lines` with repeating colors in an array [#3141](https://github.com/MakieOrg/Makie.jl/pull/3141).
- Added `strokecolormap` to poly. [#3145](https://github.com/MakieOrg/Makie.jl/pull/3145)
- Added `xreversed`, `yreversed` and `zreversed` attributes to `Axis3` [#3138](https://github.com/MakieOrg/Makie.jl/pull/3138).
- Fixed incorrect placement of contourlabels with transform functions [#3083](https://github.com/MakieOrg/Makie.jl/pull/3083)
- Fixed automatic normal generation for meshes with shading and no normals [#3041](https://github.com/MakieOrg/Makie.jl/pull/3041).
- Added the `triplot` and `voronoiplot` recipes from DelaunayTriangulation.jl [#3102](https://github.com/MakieOrg/Makie.jl/pull/3102), [#3159](https://github.com/MakieOrg/Makie.jl/pull/3159).

## [0.19.7] - 2023-07-22

- Allow arbitrary functions to color `streamplot` lines by passing a `Function` to `color`.  This must accept `Point` of the appropriate dimension and return a `Point`, `Vec`, or other arraylike object [#2002](https://github.com/MakieOrg/Makie.jl/pull/2002).
- `arrows` can now take input of the form `x::AbstractVector, y::AbstractVector, [z::AbstractVector,] f::Function`, where `f` must return a `VecTypes` of the appropriate dimension [#2597](https://github.com/MakieOrg/Makie.jl/pull/2597).
- Exported colorbuffer, and added `colorbuffer(axis::Axis; include_decorations=false, colorbuffer_kws...)`, to get an image of an axis with or without decorations [#3078](https://github.com/MakieOrg/Makie.jl/pull/3078).
- Fixed an issue where the `linestyle` of some polys was not applied to the stroke in CairoMakie. [#2604](https://github.com/MakieOrg/Makie.jl/pull/2604)
- Add `colorscale = identity` to any plotting function using a colormap. This works with any scaling function like `log10`, `sqrt` etc. Consequently, `scale` for `hexbin` is replaced with `colorscale` [#2900](https://github.com/MakieOrg/Makie.jl/pull/2900).
- Add `alpha=1.0` argument to all basic plots, which supports independently adding an alpha component to colormaps and colors. Multiple alphas like in `plot(alpha=0.2, color=RGBAf(1, 0, 0, 0.5))`, will get multiplied [#2900](https://github.com/MakieOrg/Makie.jl/pull/2900).
- `hexbin` now supports any per-observation weights which StatsBase respects - `<: StatsBase.AbstractWeights`, `Vector{Real}`, or `nothing` (the default). [#2804](https://github.com/MakieOrg/Makie.jl/pulls/2804)
- Added a new Axis type, `PolarAxis`, which is an axis with a polar projection.  Input is in `(r, theta)` coordinates and is transformed to `(x, y)` coordinates using the standard polar-to-cartesian transformation.
  Generally, its attributes are very similar to the usual `Axis` attributes, but `x` is replaced by `r` and `y` by `θ`.
  It also inherits from the theme of `Axis` in this manner, so should work seamlessly with Makie themes [#2990](https://github.com/MakieOrg/Makie.jl/pull/2990).
- `inherit` now has a new signature `inherit(scene, attrs::NTuple{N, Symbol}, default_value)`, allowing recipe authors to access nested attributes when trying to inherit from the parent Scene.
  For example, one could inherit from `scene.Axis.yticks` by `inherit(scene, (:Axis, :yticks), $default_value)` [#2990](https://github.com/MakieOrg/Makie.jl/pull/2990).
- Fixed incorrect rendering of 3D heatmaps [#2959](https://github.com/MakieOrg/Makie.jl/pull/2959)
- Deprecated `flatten_plots` in favor of `collect_atomic_plots`. Using the new `collect_atomic_plots` fixed a bug in CairoMakie where the z-level of plots within recipes was not respected. [#2793](https://github.com/MakieOrg/Makie.jl/pull/2793)
- Fixed incorrect line depth in GLMakie [#2843](https://github.com/MakieOrg/Makie.jl/pull/2843)
- Fixed incorrect line alpha in dense lines in GLMakie [#2843](https://github.com/MakieOrg/Makie.jl/pull/2843)
- Fixed DataInspector interaction with transformations [#3002](https://github.com/MakieOrg/Makie.jl/pull/3002)
- Added option `WGLMakie.activate!(resize_to_body=true)`, to make plots resize to the VSCode plotpane. Resizes to the HTML body element, so may work outside VSCode [#3044](https://github.com/MakieOrg/Makie.jl/pull/3044), [#3042](https://github.com/MakieOrg/Makie.jl/pull/3042).
- Fixed DataInspector interaction with transformations [#3002](https://github.com/MakieOrg/Makie.jl/pull/3002).
- Fixed incomplete stroke with some Bezier markers in CairoMakie and blurry strokes in GLMakie [#2961](https://github.com/MakieOrg/Makie.jl/pull/2961)
- Added the ability to use custom triangulations from DelaunayTriangulation.jl [#2896](https://github.com/MakieOrg/Makie.jl/pull/2896).
- Adjusted scaling of scatter/text stroke, glow and anti-aliasing width under non-uniform 2D scaling (Vec2f markersize/fontsize) in GLMakie [#2950](https://github.com/MakieOrg/Makie.jl/pull/2950).
- Scaled `errorbar` whiskers and `bracket` correctly with transformations [#3012](https://github.com/MakieOrg/Makie.jl/pull/3012).
- Updated `bracket` when the screen is resized or transformations change [#3012](https://github.com/MakieOrg/Makie.jl/pull/3012).

## [0.19.6] - 2023-06-09

- Fixed broken AA for lines with strongly varying linewidth [#2953](https://github.com/MakieOrg/Makie.jl/pull/2953).
- Fixed WGLMakie JS popup [#2976](https://github.com/MakieOrg/Makie.jl/pull/2976).
- Fixed `legendelements` when children have no elements [#2982](https://github.com/MakieOrg/Makie.jl/pull/2982).
- Bumped compat for StatsBase to 0.34 [#2915](https://github.com/MakieOrg/Makie.jl/pull/2915).
- Improved thread safety [#2840](https://github.com/MakieOrg/Makie.jl/pull/2840).

## [0.19.5] - 2023-05-12

- Added `loop` option for GIF outputs when recording videos with `record` [#2891](https://github.com/MakieOrg/Makie.jl/pull/2891).
- Fixed line rendering issues in GLMakie [#2843](https://github.com/MakieOrg/Makie.jl/pull/2843).
- Fixed incorrect line alpha in dense lines in GLMakie [#2843](https://github.com/MakieOrg/Makie.jl/pull/2843).
- Changed `scene.clear` to an observable and made changes in `Scene` Observables trigger renders in GLMakie [#2929](https://github.com/MakieOrg/Makie.jl/pull/2929).
- Added contour labels [#2496](https://github.com/MakieOrg/Makie.jl/pull/2496).
- Allowed rich text to be used in Legends [#2902](https://github.com/MakieOrg/Makie.jl/pull/2902).
- Added more support for zero length Geometries [#2917](https://github.com/MakieOrg/Makie.jl/pull/2917).
- Made CairoMakie drawing for polygons with holes order independent [#2918](https://github.com/MakieOrg/Makie.jl/pull/2918).
- Fixes for `Makie.inline!()`, allowing now for `Makie.inline!(automatic)` (default), which is better at automatically opening a window/ inlining a plot into plotpane when needed [#2919](https://github.com/MakieOrg/Makie.jl/pull/2919) [#2937](https://github.com/MakieOrg/Makie.jl/pull/2937).
- Block/Axis doc improvements [#2940](https://github.com/MakieOrg/Makie.jl/pull/2940) [#2932](https://github.com/MakieOrg/Makie.jl/pull/2932) [#2894](https://github.com/MakieOrg/Makie.jl/pull/2894).

## [0.19.4] - 2023-03-31

- Added export of `hidezdecorations!` from MakieLayout [#2821](https://github.com/MakieOrg/Makie.jl/pull/2821).
- Fixed an issue with GLMakie lines becoming discontinuous [#2828](https://github.com/MakieOrg/Makie.jl/pull/2828).

## [0.19.3] - 2023-03-21

- Added the `stephist` plotting function [#2408](https://github.com/JuliaPlots/Makie.jl/pull/2408).
- Added the `brackets` plotting function [#2356](https://github.com/MakieOrg/Makie.jl/pull/2356).
- Fixed an issue where `poly` plots with `Vector{<: MultiPolygon}` inputs with per-polygon color were mistakenly rendered as meshes using CairoMakie [#2590](https://github.com/MakieOrg/Makie.jl/pulls/2478).
- Fixed a small typo which caused an error in the `Stepper` constructor [#2600](https://github.com/MakieOrg/Makie.jl/pulls/2478).
- Improve cleanup on block deletion [#2614](https://github.com/MakieOrg/Makie.jl/pull/2614)
- Add `menu.scroll_speed` and increase default speed for non-apple [#2616](https://github.com/MakieOrg/Makie.jl/pull/2616).
- Fixed rectangle zoom for nonlinear axes [#2674](https://github.com/MakieOrg/Makie.jl/pull/2674)
- Cleaned up linestyles in GLMakie (Fixing artifacting, spacing/size, anti-aliasing) [#2666](https://github.com/MakieOrg/Makie.jl/pull/2666).
- Fixed issue with scatterlines only accepting concrete color types as `markercolor` [#2691](https://github.com/MakieOrg/Makie.jl/pull/2691).
- Fixed an accidental issue where `LaTeXStrings` were not typeset correctly in `Axis3` [#2558](https://github.com/MakieOrg/Makie.jl/pull/2588).
- Fixed a bug where line segments in `text(lstr::LaTeXString)` were ignoring offsets [#2668](https://github.com/MakieOrg/Makie.jl/pull/2668).
- Fixed a bug where the `arrows` recipe accidentally called a `Bool` when `normalize = true` [#2740](https://github.com/MakieOrg/Makie.jl/pull/2740).
- Re-exported the `@colorant_str` (`colorant"..."`) macro from Colors.jl [#2726](https://github.com/MakieOrg/Makie.jl/pull/2726).
- Speedup heatmaps in WGLMakie. [#2647](https://github.com/MakieOrg/Makie.jl/pull/2647)
- Fix slow `data_limits` for recipes, which made plotting lots of data with recipes much slower [#2770](https://github.com/MakieOrg/Makie.jl/pull/2770).

## [0.19.1] - 2023-01-01

- Add `show_data` method for `band` which shows the min and max values of the band at the x position of the cursor [#2497](https://github.com/MakieOrg/Makie.jl/pull/2497).
- Added `xlabelrotation`, `ylabelrotation` (`Axis`) and `labelrotation` (`Colorbar`) [#2478](https://github.com/MakieOrg/Makie.jl/pull/2478).
- Fixed forced rasterization in CairoMakie svg files when polygons with colors specified as (color, alpha) tuples were used [#2535](https://github.com/MakieOrg/Makie.jl/pull/2535).
- Do less copies of Observables in Attributes + plot pipeline [#2443](https://github.com/MakieOrg/Makie.jl/pull/2443).
- Add Search Page and tweak Result Ordering [#2474](https://github.com/MakieOrg/Makie.jl/pull/2474).
- Remove all global attributes from TextureAtlas implementation and fix julia#master [#2498](https://github.com/MakieOrg/Makie.jl/pull/2498).
- Use new Bonito, implement WGLMakie picking, improve performance and fix lots of WGLMakie bugs [#2428](https://github.com/MakieOrg/Makie.jl/pull/2428).

## [0.19.0] - 2022-12-03

- **Breaking** The attribute `textsize` has been removed everywhere in favor of the attribute `fontsize` which had also been in use.
  To migrate, search and replace all uses of `textsize` to `fontsize` [#2387](https://github.com/MakieOrg/Makie.jl/pull/2387).
- Added rich text which allows to more easily use superscripts and subscripts as well as differing colors, fonts, fontsizes, etc. for parts of a given text [#2321](https://github.com/MakieOrg/Makie.jl/pull/2321).

## [0.18.4] - 2022-12-02

- Added the `waterfall` plotting function [#2416](https://github.com/JuliaPlots/Makie.jl/pull/2416).
- Add support for `AbstractPattern` in `WGLMakie` [#2432](https://github.com/MakieOrg/Makie.jl/pull/2432).
- Broadcast replaces deprecated method for quantile [#2430](https://github.com/MakieOrg/Makie.jl/pull/2430).
- Fix CairoMakie's screen re-using [#2440](https://github.com/MakieOrg/Makie.jl/pull/2440).
- Fix repeated rendering with invisible objects [#2437](https://github.com/MakieOrg/Makie.jl/pull/2437).
- Fix hvlines for GLMakie [#2446](https://github.com/MakieOrg/Makie.jl/pull/2446).

## [0.18.3] - 2022-11-17

- Add `render_on_demand` flag for `GLMakie.Screen`. Setting this to `true` will skip rendering until plots get updated. This is the new default [#2336](https://github.com/MakieOrg/Makie.jl/pull/2336), [#2397](https://github.com/MakieOrg/Makie.jl/pull/2397).
- Clean up OpenGL state handling in GLMakie [#2397](https://github.com/MakieOrg/Makie.jl/pull/2397).
- Fix salting [#2407](https://github.com/MakieOrg/Makie.jl/pull/2407).
- Fixes for [GtkMakie](https://github.com/jwahlstrand/GtkMakie.jl) [#2418](https://github.com/MakieOrg/Makie.jl/pull/2418).

## [0.18.2] - 2022-11-03

- Fix Axis3 tick flipping with negative azimuth [#2364](https://github.com/MakieOrg/Makie.jl/pull/2364).
- Fix empty!(fig) and empty!(ax) [#2374](https://github.com/MakieOrg/Makie.jl/pull/2374), [#2375](https://github.com/MakieOrg/Makie.jl/pull/2375).
- Remove stencil buffer [#2389](https://github.com/MakieOrg/Makie.jl/pull/2389).
- Move Arrows and Wireframe to MakieCore [#2384](https://github.com/MakieOrg/Makie.jl/pull/2384).
- Skip legend entry if label is nothing [#2350](https://github.com/MakieOrg/Makie.jl/pull/2350).

## [0.18.1] - 2022-10-24

- fix heatmap interpolation [#2343](https://github.com/MakieOrg/Makie.jl/pull/2343).
- move poly to MakieCore [#2334](https://github.com/MakieOrg/Makie.jl/pull/2334)
- Fix picking warning and update_axis_camera [#2352](https://github.com/MakieOrg/Makie.jl/pull/2352).
- bring back inline!, to not open a window in VSCode repl [#2353](https://github.com/MakieOrg/Makie.jl/pull/2353).

## [0.18.0] - 2022-10-12

- **Breaking** Added `BezierPath` which can be constructed from SVG like command list, SVG string or from a `Polygon`.
  Added ability to use `BezierPath` and `Polgyon` as scatter markers.
  Replaced default symbol markers like `:cross` which converted to characters before with more precise `BezierPaths` and adjusted default markersize to 12.
  **Deprecated** using `String` to specify multiple char markers (`scatter(1:4, marker="abcd")`).
  **Deprecated** concrete geometries as markers like `Circle(Point2f(0), 1.5)` in favor of using the type like `Circle` for dispatch to special backend methods.
  Added single image marker support to WGLMakie [#979](https://github.com/MakieOrg/Makie.jl/pull/979).
- **Breaking** Refactored `display`, `record`, `colorbuffer` and `screens` to be faster and more consistent [#2306](https://github.com/MakieOrg/Makie.jl/pull/2306#issuecomment-1275918061).
- **Breaking** Refactored `DataInspector` to use `tooltip`. This results in changes in the attributes of DataInspector. Added `inspector_label`, `inspector_hover` and `inspector_clear` as optional attributes [#2095](https://github.com/JuliaPlots/Makie.jl/pull/2095).
- Added the `hexbin` plotting function [#2201](https://github.com/JuliaPlots/Makie.jl/pull/2201).
- Added the `tricontourf` plotting function [#2226](https://github.com/JuliaPlots/Makie.jl/pull/2226).
- Fixed per character attributes in text [#2244](https://github.com/JuliaPlots/Makie.jl/pull/2244).
- Allowed `CairoMakie` to render `scatter` with images as markers [#2080](https://github.com/MakieOrg/Makie.jl/pull/2080).
- Reworked text drawing and added ability to draw special characters via glyph indices in order to draw more LaTeX math characters with MathTeXEngine v0.5 [#2139](https://github.com/MakieOrg/Makie.jl/pull/2139).
- Allowed text to be copy/pasted into `Textbox` [#2281](https://github.com/MakieOrg/Makie.jl/pull/2281)
- Fixed updates for multiple meshes [#2277](https://github.com/MakieOrg/Makie.jl/pull/2277).
- Fixed broadcasting for linewidth, lengthscale & arrowsize in `arrow` recipe [#2273](https://github.com/MakieOrg/Makie.jl/pull/2273).
- Made GLMakie relocatable [#2282](https://github.com/MakieOrg/Makie.jl/pull/2282).
- Fixed changing input types in plot arguments [#2297](https://github.com/MakieOrg/Makie.jl/pull/2297).
- Better performance for Menus and fix clicks on items [#2299](https://github.com/MakieOrg/Makie.jl/pull/2299).
- Fixed CairoMakie bitmaps with transparency by using premultiplied ARGB surfaces [#2304](https://github.com/MakieOrg/Makie.jl/pull/2304).
- Fixed hiding of `Scene`s by setting `scene.visible[] = false` [#2317](https://github.com/MakieOrg/Makie.jl/pull/2317).
- `Axis` now accepts a `Tuple{Bool, Bool}` for `xtrimspine` and `ytrimspine` to trim only one end of the spine [#2171](https://github.com/JuliaPlots/Makie.jl/pull/2171).

## [0.17.13] - 2022-08-04

- Fixed boundingboxes [#2184](https://github.com/MakieOrg/Makie.jl/pull/2184).
- Fixed highclip/lowclip in meshscatter, poly, contourf, barplot [#2183](https://github.com/MakieOrg/Makie.jl/pull/2183).
- Fixed gridline updates [#2196](https://github.com/MakieOrg/Makie.jl/pull/2196).
- Fixed glDisablei argument order, which crashed some Intel drivers.

## [0.17.12] - 2022-07-22

- Fixed stackoverflow in show [#2167](https://github.com/MakieOrg/Makie.jl/pull/2167).

## [0.17.11] - 2022-07-21

- `rainclouds`(!) now supports `violin_limits` keyword argument, serving the same.
role as `datalimits` in `violin` [#2137](https://github.com/MakieOrg/Makie.jl/pull/2137).
- Fixed an issue where nonzero `strokewidth` results in a thin outline of the wrong color if `color` and `strokecolor` didn't match and weren't transparent. [#2096](https://github.com/MakieOrg/Makie.jl/pull/2096).
- Improved performance around Axis(3) limits [#2115](https://github.com/MakieOrg/Makie.jl/pull/2115).
- Cleaned up stroke artifacts in scatter and text [#2096](https://github.com/MakieOrg/Makie.jl/pull/2096).
- Compile time improvements [#2153](https://github.com/MakieOrg/Makie.jl/pull/2153).
- Mesh and Surface now interpolate between values instead of interpolating between colors for WGLMakie + GLMakie [#2097](https://github.com/MakieOrg/Makie.jl/pull/2097).

## [0.17.10] - 2022-07-13

- Bumped compatibility bound of `GridLayoutBase.jl` to `v0.9.0` which fixed a regression with `Mixed` and `Outside` alignmodes in nested `GridLayout`s [#2135](https://github.com/MakieOrg/Makie.jl/pull/2135).

## [0.17.9] - 2022-07-12

- Patterns (`Makie.AbstractPattern`) are now supported by `CairoMakie` in `poly` plots that don't involve `mesh`, such as `bar` and `poly` [#2106](https://github.com/MakieOrg/Makie.jl/pull/2106/).
- Fixed regression where `Block` alignments could not be specified as numbers anymore [#2108](https://github.com/MakieOrg/Makie.jl/pull/2108).
- Added the option to show mirrored ticks on the other side of an Axis using the attributes `xticksmirrored` and `yticksmirrored` [#2105](https://github.com/MakieOrg/Makie.jl/pull/2105).
- Fixed a bug where a set of `Axis` wouldn't be correctly linked together if they were only linked in pairs instead of all at the same time [#2116](https://github.com/MakieOrg/Makie.jl/pull/2116).

## [0.17.7] - 2022-06-19

- Improved `Menu` performance, now it should be much harder to reach the boundary of 255 scenes in GLMakie. `Menu` also takes a `default` keyword argument now and can be scrolled if there is too little space available.

## [0.17.6] - 2022-06-17

- **EXPERIMENTAL**: Added support for multiple windows in GLMakie through `display(GLMakie.Screen(), figure_or_scene)` [#1771](https://github.com/MakieOrg/Makie.jl/pull/1771).
- Added support for RGB matrices in `heatmap` with GLMakie [#2036](https://github.com/MakieOrg/Makie.jl/pull/2036)
- `Textbox` doesn't defocus anymore on trying to submit invalid input [#2041](https://github.com/MakieOrg/Makie.jl/pull/2041).
- `text` now takes the position as the first argument(s) like `scatter` and most other plotting functions, it is invoked `text(x, y, [z], text = "text")`. Because it is now of conversion type `PointBased`, the positions can be given in all the usual different ways which are implemented as conversion methods. All old invocation styles such as `text("text", position = Point(x, y))` still work to maintain backwards compatibility [#2020](https://github.com/MakieOrg/Makie.jl/pull/2020).

## [0.17.5] - 2022-06-10

- Fixed a regression with `linkaxes!` [#2039](https://github.com/MakieOrg/Makie.jl/pull/2039).

## [0.17.4] - 2022-06-09

- The functions `hlines!`, `vlines!`, `hspan!`, `vspan!` and `abline!` were reimplemented as recipes. This allows using them without an `Axis` argument in first position and also as visuals in AlgebraOfGraphics.jl. Also, `abline!` is now called `ablines!` for consistency, `abline!` is still exported but deprecated and will be removed in the future. [#2023](https://github.com/MakieOrg/Makie.jl/pulls/2023).
- Added `rainclouds` and `rainclouds!` [#1725](https://github.com/MakieOrg/Makie.jl/pull/1725).
- Improve CairoMakie performance [#1964](https://github.com/MakieOrg/Makie.jl/pull/1964) [#1981](https://github.com/MakieOrg/Makie.jl/pull/1981).
- Interpolate colormap correctly [#1973](https://github.com/MakieOrg/Makie.jl/pull/1973).
- Fix picking [#1993](https://github.com/MakieOrg/Makie.jl/pull/1993).
- Improve compile time latency [#1968](https://github.com/MakieOrg/Makie.jl/pull/1968) [#2000](https://github.com/MakieOrg/Makie.jl/pull/2000).
- Fix multi poly with rects [#1999](https://github.com/MakieOrg/Makie.jl/pull/1999).
- Respect scale and nonlinear values in PlotUtils cgrads [#1979](https://github.com/MakieOrg/Makie.jl/pull/1979).
- Fix CairoMakie heatmap filtering [#1828](https://github.com/MakieOrg/Makie.jl/pull/1828).
- Remove GLVisualize and MakieLayout module [#2007](https://github.com/MakieOrg/Makie.jl/pull/2007) [#2008](https://github.com/MakieOrg/Makie.jl/pull/2008).
- Add linestyle and default to extrema(z) for contour, remove bitrotten fillrange [#2008](https://github.com/MakieOrg/Makie.jl/pull/2008).

## [0.17.3] - 2022-05-20

- Switched to `MathTeXEngine v0.4`, which improves the look of LaTeXStrings [#1952](https://github.com/MakieOrg/Makie.jl/pull/1952).
- Added subtitle capability to `Axis` [#1859](https://github.com/MakieOrg/Makie.jl/pull/1859).
- Fixed a bug where scaled colormaps constructed using `Makie.cgrad` were not interpreted correctly.

## [0.17.2] - 2022-05-16

- Changed the default font from `Dejavu Sans` to `TeX Gyre Heros Makie` which is the same as `TeX Gyre Heros` with slightly decreased descenders and ascenders. Decreasing those metrics reduced unnecessary whitespace and alignment issues. Four fonts in total were added, the styles Regular, Bold, Italic and Bold Italic. Also changed `Axis`, `Axis3` and `Legend` attributes `titlefont` to `TeX Gyre Heros Makie Bold` in order to separate it better from axis labels in multifacet arrangements [#1897](https://github.com/MakieOrg/Makie.jl/pull/1897).

## [0.17.1] - 2022-05-13

- Added word wrapping. In `Label`, `word_wrap = true` causes it to use the suggested width and wrap text to fit. In `text`, `word_wrap_width > 0` can be used to set a pixel unit line width. Any word (anything between two spaces without a newline) that goes beyond this width gets a newline inserted before it [#1819](https://github.com/MakieOrg/Makie.jl/pull/1819).
- Improved `Axis3`'s interactive performance [#1835](https://github.com/MakieOrg/Makie.jl/pull/1835).
- Fixed errors in GLMakie's `scatter` implementation when markers are given as images. [#1917](https://github.com/MakieOrg/Makie.jl/pull/1917).
- Removed some method ambiguities introduced in v0.17 [#1922](https://github.com/MakieOrg/Makie.jl/pull/1922).
- Add an empty default label, `""`, to each slider that doesn't have a label in `SliderGrid` [#1888](https://github.com/MakieOrg/Makie.jl/pull/1888).

## [0.17.0] - 2022-05-05

- **Breaking** Added `space` as a generic attribute to switch between data, pixel, relative and clip space for positions. `space` in text has been renamed to `markerspace` because of this. `Pixel` and `SceneSpace` are no longer valid inputs for `space` or `markerspace` [#1596](https://github.com/MakieOrg/Makie.jl/pull/1596).
- **Breaking** Deprecated `mouse_selection(scene)` for `pick(scene)`.
- **Breaking** Bumped `GridLayoutBase` version to `v0.7`, which introduced offset layouts. Now, indexing into row 0 doesn't create a new row 1, but a new row 0, so that all previous content positions stay the same. This makes building complex layouts order-independent [#1704](https://github.com/MakieOrg/Makie.jl/pull/1704).
- **Breaking** deprecate `to_colormap(cmap, ncolors)` in favor of `categorical_colors(cmap, ncolors)` and `resample_cmap(cmap, ncolors)` [#1901](https://github.com/MakieOrg/Makie.jl/pull/1901) [#1723](https://github.com/MakieOrg/Makie.jl/pull/1723).
- Added `empty!(fig)` and changed `empty!(scene)` to remove all child plots without detaching windows [#1818](https://github.com/MakieOrg/Makie.jl/pull/1818).
- Switched to erroring instead of warning for deprecated events `mousebuttons`, `keyboardbuttons` and `mousedrag`.
- `Layoutable` was renamed to `Block` and the infrastructure changed such that attributes are fixed fields and each block has its own `Scene` for better encapsulation [#1796](https://github.com/MakieOrg/Makie.jl/pull/1796).
- Added `SliderGrid` block which replaces the deprecated `labelslider!` and `labelslidergrid!` functions [#1796](https://github.com/MakieOrg/Makie.jl/pull/1796).
- The default anti-aliasing method can now be set in `CairoMakie.activate!` using the `antialias` keyword.  Available options are `CairoMakie.Cairo.ANTIALIAS_*` [#1875](https://github.com/MakieOrg/Makie.jl/pull/1875).
- Added ability to rasterize a plots in CairoMakie vector graphics if `plt.rasterize = true` or `plt.rasterize = scale::Int` [#1872](https://github.com/MakieOrg/Makie.jl/pull/1872).
- Fixed segfaults in `streamplot_impl` on Mac M1 [#1830](https://github.com/MakieOrg/Makie.jl/pull/1830).
- Set the [Cairo miter limit](https://www.cairographics.org/manual/cairo-cairo-t.html#cairo-set-miter-limit) to mimic GLMakie behaviour [#1844](https://github.com/MakieOrg/Makie.jl/pull/1844).
- Fixed a method ambiguity in `rotatedrect` [#1846](https://github.com/MakieOrg/Makie.jl/pull/1846).
- Allow weights in statistical recipes [#1816](https://github.com/MakieOrg/Makie.jl/pull/1816).
- Fixed manual cycling of plot attributes [#1873](https://github.com/MakieOrg/Makie.jl/pull/1873).
- Fixed type constraints in ticklabelalign attributes [#1882](https://github.com/MakieOrg/Makie.jl/pull/1882).

## [0.16.4] - 2022-02-16

- Fixed WGLMakie performance bug and added option to set fps via `WGLMakie.activate!(fps=30)`.
- Implemented `nan_color`, `lowclip`, `highclip` for `image(::Matrix{Float})` in shader.
- Cleaned up mesh shader and implemented `nan_color`, `lowclip`, `highclip` for `mesh(m; color::Matrix{Float})` on the shader.
- Allowed `GLMakie.Buffer` `GLMakie.Sampler` to be used in `GeometryBasics.Mesh` to partially update parts of a mesh/texture and different interpolation and clamping modes for the texture.

## [0.16.0] - 2022-01-07

- **Breaking** Removed `Node` alias [#1307](https://github.com/MakieOrg/Makie.jl/pull/1307), [#1393](https://github.com/MakieOrg/Makie.jl/pull/1393). To upgrade, simply replace all occurrences of `Node` with `Observable`.
- **Breaking** Cleaned up `Scene` type [#1192](https://github.com/MakieOrg/Makie.jl/pull/1192), [#1393](https://github.com/MakieOrg/Makie.jl/pull/1393). The `Scene()` constructor doesn't create any axes or limits anymore. All keywords like `raw`, `show_axis` have been removed. A scene now always works like it did when using the deprecated `raw=true`. All the high level functionality like showing an axis and adding a 3d camera has been moved to `LScene`. See the new `Scene` tutorial for more info: https://docs.makie.org/dev/tutorials/scenes/.
- **Breaking** Lights got moved to `Scene`, see the [lighting docs](https://docs.makie.org/stable/documentation/lighting) and [RPRMakie examples](https://docs.makie.org/stable/documentation/backends/rprmakie/).
- Added ECDF plot [#1310](https://github.com/MakieOrg/Makie.jl/pull/1310).
- Added Order Independent Transparency to GLMakie [#1418](https://github.com/MakieOrg/Makie.jl/pull/1418), [#1506](https://github.com/MakieOrg/Makie.jl/pull/1506). This type of transparency is now used with `transpareny = true`. The old transparency handling is available with `transparency = false`.
- Fixed blurry text in GLMakie and WGLMakie [#1494](https://github.com/MakieOrg/Makie.jl/pull/1494).
- Introduced a new experimental backend for ray tracing: [RPRMakie](https://docs.makie.org/stable/documentation/backends/rprmakie/).
- Added the `Cycled` type, which can be used to select the i-th value from the current cycler for a specific attribute [#1248](https://github.com/MakieOrg/Makie.jl/pull/1248).
- The plot function `scatterlines` now uses `color` as `markercolor` if `markercolor` is `automatic`. Also, cycling of the `color` attribute is enabled [#1463](https://github.com/MakieOrg/Makie.jl/pull/1463).
- Added the function `resize_to_layout!`, which allows to resize a `Figure` so that it contains its top `GridLayout` without additional whitespace or clipping [#1438](https://github.com/MakieOrg/Makie.jl/pull/1438).
- Cleaned up lighting in 3D contours and isosurfaces [#1434](https://github.com/MakieOrg/Makie.jl/pull/1434).
- Adjusted attributes of volumeslices to follow the normal structure [#1404](https://github.com/MakieOrg/Makie.jl/pull/1404). This allows you to adjust attributes like `colormap` without going through nested attributes.
- Added depth to 3D contours and isosurfaces [#1395](https://github.com/MakieOrg/Makie.jl/pull/1395), [#1393](https://github.com/MakieOrg/Makie.jl/pull/1393). This allows them to intersect correctly with other 3D objects.
- Restricted 3D scene camera to one scene [#1394](https://github.com/MakieOrg/Makie.jl/pull/1394), [#1393](https://github.com/MakieOrg/Makie.jl/pull/1393). This fixes issues with multiple scenes fighting over events consumed by the camera. You can select a scene by cleaning on it.
- Added depth shift attribute for GLMakie and WGLMakie [#1382](https://github.com/MakieOrg/Makie.jl/pull/1382), [#1393](https://github.com/MakieOrg/Makie.jl/pull/1393). This can be used to adjust render order similar to `overdraw`.
- Simplified automatic width computation in barplots [#1223](https://github.com/MakieOrg/Makie.jl/pull/1223), [#1393](https://github.com/MakieOrg/Makie.jl/pull/1393). If no `width` attribute is passed, the default width is computed as the minimum difference between consecutive `x` positions. Gap between bars are given by the (multiplicative) `gap` attribute. The actual bar width equals `width * (1 - gap)`.
- Added logical expressions for `ispressed` [#1222](https://github.com/MakieOrg/Makie.jl/pull/1222), [#1393](https://github.com/MakieOrg/Makie.jl/pull/1393). This moves a lot of control over hotkeys towards the user. With these changes one can now set a hotkey to trigger on any or no key, collections of keys and logical combinations of keys (i.e. "A is pressed and B is not pressed").
- Fixed issues with `Menu` render order [#1411](https://github.com/MakieOrg/Makie.jl/pull/1411).
- Added `label_rotation` to barplot [#1401](https://github.com/MakieOrg/Makie.jl/pull/1401).
- Fixed issue where `pixelcam!` does not remove controls from other cameras [#1504](https://github.com/MakieOrg/Makie.jl/pull/1504).
- Added conversion for OffsetArrays [#1260](https://github.com/MakieOrg/Makie.jl/pull/1260).
- The `qqplot` `qqline` options were changed to `:identity`, `:fit`, `:fitrobust` and `:none` (the default) [#1563](https://github.com/MakieOrg/Makie.jl/pull/1563). Fixed numeric error due to double computation of quantiles when fitting `qqline`. Deprecated `plot(q::QQPair)` method as it does not have enough information for correct `qqline` fit.

All other changes are collected [in this PR](https://github.com/MakieOrg/Makie.jl/pull/1521) and in the [release notes](https://github.com/MakieOrg/Makie.jl/releases/tag/v0.16.0).

## [0.15.3] - 2021-10-16

- The functions `labelslidergrid!` and `labelslider!` now set fixed widths for the value column with a heuristic. It is possible now to pass `Formatting.format` format strings as format specifiers in addition to the previous functions.
- Fixed 2D arrow rotations in `streamplot` [#1352](https://github.com/MakieOrg/Makie.jl/pull/1352).

## [0.15.2] - 2021-08-26

- Reenabled Julia 1.3 support.
- Use [MathTexEngine v0.2](https://github.com/Kolaru/MathTeXEngine.jl/releases/tag/v0.2.0).
- Depend on new GeometryBasics, which changes all the Vec/Point/Quaternion/RGB/RGBA - f0 aliases to just f. For example, `Vec2f0` is changed to `Vec2f`. Old aliases are still exported, but deprecated and will be removed in the next breaking release. For more details and an upgrade script, visit [GeometryBasics#97](https://github.com/JuliaGeometry/GeometryBasics.jl/pull/97).
- Added `hspan!` and `vspan!` functions [#1264](https://github.com/MakieOrg/Makie.jl/pull/1264).

## [0.15.1] - 2021-08-21

- Switched documentation framework to Franklin.jl.
- Added a specialization for `volumeslices` to DataInspector.
- Fixed 1 element `hist` [#1238](https://github.com/MakieOrg/Makie.jl/pull/1238) and make it easier to move `hist` [#1150](https://github.com/MakieOrg/Makie.jl/pull/1150).

## [0.15.0] - 2021-07-15

- `LaTeXString`s can now be used as input to `text` and therefore as labels for `Axis`, `Legend`, or other comparable objects. Mathematical expressions are typeset using [MathTeXEngine.jl](https://github.com/Kolaru/MathTeXEngine.jl) which offers a fast approximation of LaTeX typesetting [#1022](https://github.com/MakieOrg/Makie.jl/pull/1022).
- Added `Symlog10` and `pseudolog10` axis scales for log scale approximations that work with zero and negative values [#1109](https://github.com/MakieOrg/Makie.jl/pull/1109).
- Colorbar limits can now be passed as the attribute `colorrange` similar to plots [#1066](https://github.com/MakieOrg/Makie.jl/pull/1066).
- Added the option to pass three vectors to heatmaps and other plots using `SurfaceLike` conversion [#1101](https://github.com/MakieOrg/Makie.jl/pull/1101).
- Added `stairs` plot recipe [#1086](https://github.com/MakieOrg/Makie.jl/pull/1086).
- **Breaking** Removed `FigurePosition` and `FigureSubposition` types. Indexing into a `Figure` like `fig[1, 1]` now returns `GridPosition` and `GridSubposition` structs, which can be used in the same way as the types they replace. Because of an underlying change in `GridLayoutBase.jl`, it is now possible to do `Axis(gl[1, 1])` where `gl` is a `GridLayout` that is a sublayout of a `Figure`'s top layout [#1075](https://github.com/MakieOrg/Makie.jl/pull/1075).
- Bar plots and histograms have a new option for adding text labels [#1069](https://github.com/MakieOrg/Makie.jl/pull/1069).
- It is now possible to specify one `linewidth` value per segment in `linesegments` [#992](https://github.com/MakieOrg/Makie.jl/pull/992).
- Added a new 3d camera that allows for better camera movements using keyboard and mouse [#1024](https://github.com/MakieOrg/Makie.jl/pull/1024).
- Fixed the application of scale transformations to `surface` [#1070](https://github.com/MakieOrg/Makie.jl/pull/1070).
- Added an option to set a custom callback function for the `RectangleZoom` axis interaction to enable other use cases than zooming [#1104](https://github.com/MakieOrg/Makie.jl/pull/1104).
- Fixed rendering of `heatmap`s with one or more reversed ranges in CairoMakie, as in `heatmap(1:10, 10:-1:1, rand(10, 10))` [#1100](https://github.com/MakieOrg/Makie.jl/pull/1100).
- Fixed volume slice recipe and added docs for it [#1123](https://github.com/MakieOrg/Makie.jl/pull/1123).

[Unreleased]: https://github.com/MakieOrg/Makie.jl/compare/v0.20.9...HEAD
[0.20.9]: https://github.com/MakieOrg/Makie.jl/compare/v0.20.8...v0.20.9
[0.20.8]: https://github.com/MakieOrg/Makie.jl/compare/v0.20.7...v0.20.8
[0.20.7]: https://github.com/MakieOrg/Makie.jl/compare/v0.20.6...v0.20.7
[0.20.6]: https://github.com/MakieOrg/Makie.jl/compare/v0.20.5...v0.20.6
[0.20.5]: https://github.com/MakieOrg/Makie.jl/compare/v0.20.4...v0.20.5
[0.20.4]: https://github.com/MakieOrg/Makie.jl/compare/v0.20.3...v0.20.4
[0.20.3]: https://github.com/MakieOrg/Makie.jl/compare/v0.20.2...v0.20.3
[0.20.2]: https://github.com/MakieOrg/Makie.jl/compare/v0.20.1...v0.20.2
[0.20.1]: https://github.com/MakieOrg/Makie.jl/compare/v0.20.0...v0.20.1
[0.20.0]: https://github.com/MakieOrg/Makie.jl/compare/v0.19.12...v0.20.0
[0.19.12]: https://github.com/MakieOrg/Makie.jl/compare/v0.19.11...v0.19.12
[0.19.11]: https://github.com/MakieOrg/Makie.jl/compare/v0.19.10...v0.19.11
[0.19.10]: https://github.com/MakieOrg/Makie.jl/compare/v0.19.9...v0.19.10
[0.19.9]: https://github.com/MakieOrg/Makie.jl/compare/v0.19.8...v0.19.9
[0.19.8]: https://github.com/MakieOrg/Makie.jl/compare/v0.19.7...v0.19.8
[0.19.7]: https://github.com/MakieOrg/Makie.jl/compare/v0.19.6...v0.19.7
[0.19.6]: https://github.com/MakieOrg/Makie.jl/compare/v0.19.5...v0.19.6
[0.19.5]: https://github.com/MakieOrg/Makie.jl/compare/v0.19.4...v0.19.5
[0.19.4]: https://github.com/MakieOrg/Makie.jl/compare/v0.19.3...v0.19.4
[0.19.3]: https://github.com/MakieOrg/Makie.jl/compare/v0.19.1...v0.19.3
[0.19.1]: https://github.com/MakieOrg/Makie.jl/compare/v0.19.0...v0.19.1
[0.19.0]: https://github.com/MakieOrg/Makie.jl/compare/v0.18.4...v0.19.0
[0.18.4]: https://github.com/MakieOrg/Makie.jl/compare/v0.18.3...v0.18.4
[0.18.3]: https://github.com/MakieOrg/Makie.jl/compare/v0.18.2...v0.18.3
[0.18.2]: https://github.com/MakieOrg/Makie.jl/compare/v0.18.1...v0.18.2
[0.18.1]: https://github.com/MakieOrg/Makie.jl/compare/v0.18.0...v0.18.1
[0.18.0]: https://github.com/MakieOrg/Makie.jl/compare/v0.17.13...v0.18.0
[0.17.13]: https://github.com/MakieOrg/Makie.jl/compare/v0.17.12...v0.17.13
[0.17.12]: https://github.com/MakieOrg/Makie.jl/compare/v0.17.11...v0.17.12
[0.17.11]: https://github.com/MakieOrg/Makie.jl/compare/v0.17.10...v0.17.11
[0.17.10]: https://github.com/MakieOrg/Makie.jl/compare/v0.17.9...v0.17.10
[0.17.9]: https://github.com/MakieOrg/Makie.jl/compare/v0.17.7...v0.17.9
[0.17.7]: https://github.com/MakieOrg/Makie.jl/compare/v0.17.6...v0.17.7
[0.17.6]: https://github.com/MakieOrg/Makie.jl/compare/v0.17.5...v0.17.6
[0.17.5]: https://github.com/MakieOrg/Makie.jl/compare/v0.17.4...v0.17.5
[0.17.4]: https://github.com/MakieOrg/Makie.jl/compare/v0.17.3...v0.17.4
[0.17.3]: https://github.com/MakieOrg/Makie.jl/compare/v0.17.2...v0.17.3
[0.17.2]: https://github.com/MakieOrg/Makie.jl/compare/v0.17.1...v0.17.2
[0.17.1]: https://github.com/MakieOrg/Makie.jl/compare/v0.17.0...v0.17.1
[0.17.0]: https://github.com/MakieOrg/Makie.jl/compare/v0.16.4...v0.17.0
[0.16.4]: https://github.com/MakieOrg/Makie.jl/compare/v0.16.0...v0.16.4
[0.16.0]: https://github.com/MakieOrg/Makie.jl/compare/v0.15.3...v0.16.0
[0.15.3]: https://github.com/MakieOrg/Makie.jl/compare/v0.15.2...v0.15.3
[0.15.2]: https://github.com/MakieOrg/Makie.jl/compare/v0.15.1...v0.15.2
[0.15.1]: https://github.com/MakieOrg/Makie.jl/compare/v0.15.0...v0.15.1<|MERGE_RESOLUTION|>--- conflicted
+++ resolved
@@ -1,12 +1,8 @@
 # Changelog
 
 ## [Unreleased]
-<<<<<<< HEAD
-- Added supported markers hint to unsupported marker warn message.
-- Remove StableHashTraits in favor of calculating hashes directly with CRC32c [#3667](https://github.com/MakieOrg/Makie.jl/pull/3667).
+
 - Add recipes for plotting intervals to `Band`, `Rangebars`, `H/VSpan` [3695](https://github.com/MakieOrg/Makie.jl/pull/3695)
-=======
-
 - Document `WilkinsonTicks` [#3819](https://github.com/MakieOrg/Makie.jl/pull/3819).
 - Add `axislegend(ax, "title")` method [#3808](https://github.com/MakieOrg/Makie.jl/pull/3808).
 - Improved thread safety of rendering with CairoMakie (independent `Scene`s only) by locking FreeType handles [#3777](https://github.com/MakieOrg/Makie.jl/pull/3777).
@@ -23,7 +19,6 @@
 - Fix the incorrect shading with non uniform markerscale in meshscatter [#3722](https://github.com/MakieOrg/Makie.jl/pull/3722)
 - Add `scale_to=:flip` option to `hist`, which flips the direction of the bars [#3732](https://github.com/MakieOrg/Makie.jl/pull/3732)
 - Fixed an issue with the texture atlas not updating in WGLMakie after display, causing new symbols to not show up [#3737](https://github.com/MakieOrg/Makie.jl/pull/3737)
->>>>>>> d1ba49a6
 
 ## [0.20.8] - 2024-02-22
 
