--- conflicted
+++ resolved
@@ -2,10 +2,8 @@
 
 ## [Unreleased]
 
-<<<<<<< HEAD
 - For `Textbox`es in which a fixed width is specified, the text is now scrolled
   if the width is exceeded [#4293](https://github.com/MakieOrg/Makie.jl/pull/4293)
-=======
 - Changed image, heatmap and surface picking indices to correctly index the relevant matrix arguments. [#4459](https://github.com/MakieOrg/Makie.jl/pull/4459)
 - Improved performance of `record` by avoiding unnecessary copying in common cases [#4475](https://github.com/MakieOrg/Makie.jl/pull/4475).
 - Fix usage of `AggMean()` and other aggregations operating on 3d data for `datashader` [#4346](https://github.com/MakieOrg/Makie.jl/pull/4346).
@@ -15,7 +13,6 @@
 - Fixed relocatability of GLMakie [#4461](https://github.com/MakieOrg/Makie.jl/pull/4461).
 - Fixed relocatability of WGLMakie [#4467](https://github.com/MakieOrg/Makie.jl/pull/4467).
 - Fixed `space` keyword for `barplot` [#4435](https://github.com/MakieOrg/Makie.jl/pull/4435).
->>>>>>> 7600174e
 
 ## [0.21.13] - 2024-10-07
 
