# Changelog

## Unreleased

- Fixes for is_same to work with missing [#5327](https://github.com/MakieOrg/Makie.jl/pull/5327).
- Fixes for WGLMakie `resize_to` [#5374](https://github.com/MakieOrg/Makie.jl/pull/5374).
- Fixed `streamplot` and `contour` plots not considering transform functions in arrow/text rotation [#5249](https://github.com/MakieOrg/Makie.jl/pull/5249)
- `LogTicks` now work well with `pseudolog10` [#5135](https://github.com/MakieOrg/Makie.jl/pull/5135)
- Fixed `Symlog10` to work correctly with lower or upper thresholds smaller than 1, and adds a `linscale` argument [#5279](https://github.com/MakieOrg/Makie.jl/pull/5279)
- Fixed `xlims!`/`ylims!` not fully propagating to linked axis [#5239](https://github.com/MakieOrg/Makie.jl/pull/5239)
- Added docstrings for undocumented plot attributes. Also fixed some missing attribute passthrough and expanded on the available attributes for recipes [#5294](https://github.com/MakieOrg/Makie.jl/pull/5294)
- Added support for plotting units with DynamicQuantities.jl [#5280](https://github.com/MakieOrg/Makie.jl/pull/5280)
- Adjusted compute nodes to keep unspecialized types when transitioning from one graph to another [#5302](https://github.com/MakieOrg/Makie.jl/pull/5302)
- Added a section to the `CONTRIBUTING.md` about code formatting [#5337](https://github.com/MakieOrg/Makie.jl/pull/5337)
- Fixed `depthsorting = true` in GLMakie `scatter` plots not sorting correctly depending on camera rotation [#5344](https://github.com/MakieOrg/Makie.jl/pull/5344)
- Added option to replace Makie native widgets with HTML based widget for WGLMakie [#5285](https://github.com/MakieOrg/Makie.jl/pull/5285)
- Fixed empty `Label` not updating [#5362](https://github.com/MakieOrg/Makie.jl/pull/5362).
<<<<<<< HEAD
- Fixed `band` not working with StructArrays in CairoMakie [#5381](https://github.com/MakieOrg/Makie.jl/pull/5381)
=======
- Adjusted `stem` so that dash and dot patterns of stems start at the trunk [#5367](https://github.com/MakieOrg/Makie.jl/pull/5367)
>>>>>>> bb26dc3c

## [0.24.6] - 2025-08-19

- Widened types for axis keys [#5243](https://github.com/MakieOrg/Makie.jl/pull/5243)
- Fixed `getlimits(::Axis3)` error related to unchecked access of `:visible` attribute.
- Add simple compression for arrays containing only the same value in WGLMakie [#5252](https://github.com/MakieOrg/Makie.jl/pull/5252).
- Fixed 3D `contour` plots not rendering the correct isosurfaces when `colorrange` is given. Also fixed `isorange` not working, tweaked default `isorange`, colormap resolution, and changed colormap extractor for `Colorbar` to ignore alpha. [#5213](https://github.com/MakieOrg/Makie.jl/pull/5213)
- Fixed double application of `alpha` regression in `Band` plots in CairoMakie [#5258](https://github.com/MakieOrg/Makie.jl/pull/5258).
- Updated `boxplot`, `crossbar`, `density`, `hist`, `stephist`, `violin` and `waterfall` to use the new compute graph instead of observables. [#5184](https://github.com/MakieOrg/Makie.jl/pull/5184)

## [0.24.5] - 2025-08-06

- Added new scales based on `ReversibleScale` for use as `colorscale`, `xscale`, and `yscale` attributes. The new scales are `AsinhScale`, `SinhScale`, `LogScale`, `LuptonAsinhScale`, and `PowerScale`.
- Fixed `propertynames(::Attributes)` [#5154](https://github.com/MakieOrg/Makie.jl/pull/5154).
- Fixed cycle error in SpecApi and axis re-creation for plot type changes [#5198](https://github.com/MakieOrg/Makie.jl/pull/5198).
- Fixed incorrect variable name used for `voxels` in `Colorbar` [#5208](https://github.com/MakieOrg/Makie.jl/pull/5208)
- Fixed `Time` ticks breaking when axis limits crossed over midnight [#5212](https://github.com/MakieOrg/Makie.jl/pull/5212).
- Fixed issue where segments of solid `lines` disappeared when positions were large enough [#5216](https://github.com/MakieOrg/Makie.jl/pull/5216)
- Fixed `meshscatter` markers not updating correctly in GLMakie [#5217](https://github.com/MakieOrg/Makie.jl/pull/5217)
- Fixed `volume` plots getting clipped based on the vertices of their bounding box, e.g. when zooming in Axis3 [#5225](https://github.com/MakieOrg/Makie.jl/pull/5225)
- Fixed `Bonito.record_latest` for changes in Makie v0.24 [#5185](https://github.com/MakieOrg/Makie.jl/pull/5185).

## [0.24.4] - 2025-07-17
- Fixed rendering of volumes when the camera is inside the volume [#5164](https://github.com/MakieOrg/Makie.jl/pull/5164)
- Added some validation for compute node initialization (which guards against some error in `map!()` callbacks) [#5170](https://github.com/MakieOrg/Makie.jl/pull/5170)
- Added support for `GeometryBasics.MultiPoint` [#5182](https://github.com/MakieOrg/Makie.jl/pull/5182).
- Moved remaining compute edge checks for safe edge reuse out of debug mode [#5169](https://github.com/MakieOrg/Makie.jl/pull/5169)
- Adjusted compute `map!` to accept mixed array contain Symbols and compute nodes [#5167](https://github.com/MakieOrg/Makie.jl/pull/5167)
- Added `register_projected_positions!()` for projecting data in recipes (from start to finish). Also generalized `register_position_transform!()` and related for use in recipes [#5121](https://github.com/MakieOrg/Makie.jl/pull/5121)
- Added `register_projected_rotations_2d!` for calculating the screen space rotation between data points of a plot. [#5121](https://github.com/MakieOrg/Makie.jl/pull/5121)
- Added `map!(f, plot::Plot, inputs, outputs)` method (accepting a plot instead of a compute graph). [#5121](https://github.com/MakieOrg/Makie.jl/pull/5121)
- Updated `arrows`, `bracket`, `contour`, `contour3d`, `poly`, `streamplot`, `textlabel`, `triplot`, `voronoiplot` and `hexbin` to use the compute graph instead of observables. [#5121](https://github.com/MakieOrg/Makie.jl/pull/5121)
- Fixed `p.text = "..."` erroring with `p = text(..., text = rich(...))` [#5173](https://github.com/MakieOrg/Makie.jl/pull/5173)
- Support Interpolations.jl v0.16 [#5157](https://github.com/MakieOrg/Makie.jl/pull/5157)
- Updated `arc`, `band`, `pie`, `stairs`, `stem`, `tooltip`, `wireframe` and `qqplot` to use the new compute graph instead of observables [#5165](https://github.com/MakieOrg/Makie.jl/pull/5165)
- Added ability to modify ticks and tick format on a `DateTime` or `Time` conversion axis, for example `xticks = (datetimes, labels)` or `xtickformat = "d.m.yyyy"`. The default tick locator for datetimes is improved and the default formatting now reduces the amount of redundant information in neighboring ticks. It is exported as `DateTimeTicks` [#5159](https://github.com/MakieOrg/Makie.jl/pull/5159).
- Fixed missing toggle animation [#5156](https://github.com/MakieOrg/Makie.jl/pull/#5156)
- Fixed broadcast error in `position_on_plot` for mesh [#5196](https://github.com/MakieOrg/Makie.jl/pull/5196)

## [0.24.3] - 2025-07-04

- Fixed empty plotlist [#5150](https://github.com/MakieOrg/Makie.jl/pull/5150).
- Fixed plot attributes with `Dict` as input [#5149](https://github.com/MakieOrg/Makie.jl/pull/5149).
- Fixed arrow marker attributes in `arrows3d` not triggering repositioning of arrows. [#5134](https://github.com/MakieOrg/Makie.jl/pull/5134)
- Fixed h/vlines and h/vspan not considering transform functions correctly. [#5145](https://github.com/MakieOrg/Makie.jl/pull/5145)
- Added `register_projected_positions!()` for projecting data in recipes (from start to finish). Also generalized `register_position_transform!()` and related for use in recipes [#5121](https://github.com/MakieOrg/Makie.jl/pull/5121)
- Moved some compute edge checks out of debug mode to error more consistently on edge overwrite [#5125](https://github.com/MakieOrg/Makie.jl/pull/5125)

## [0.24.2] - 2025-06-27

- Bring back some default attributes for recipes [#5130](https://github.com/MakieOrg/Makie.jl/pull/5130).
- Allow multiple separate link groups in `xaxislinks` and `yaxislinks` arguments of `SpecApi.GridLayout` so that facet layouts can have independently linked columns and rows [#5127](https://github.com/MakieOrg/Makie.jl/pull/5127).

## [0.24.1] - 2025-06-24

- Don't pull plots from invisible scenes and hide Blocks during construction [#5119](https://github.com/MakieOrg/Makie.jl/pull/5119).
- Fixed `dendrogram` docstring and added `x, y, merges` conversion [#5118](https://github.com/MakieOrg/Makie.jl/pull/5118).
- Make sure there's only one inspector per root scene [#5113](https://github.com/MakieOrg/Makie.jl/pull/5113).
- Bring back lowres background for heatmap(Resampler(...)) [#5110](https://github.com/MakieOrg/Makie.jl/pull/5110).
- Fixed forwarding attributes in recipes [#5109](https://github.com/MakieOrg/Makie.jl/pull/5109).

## [0.24.0] - 2025-06-20

- **Breaking** Refactored plots to rely on the newly introduced `ComputeGraph` instead of `Observables`. [#4630](https://github.com/MakieOrg/Makie.jl/pull/4630)
  - **Breaking** `attr = Attributes(plot)` now returns a `ComputeGraph`, which disallows `copy(attr)`, `pop!(attr, ...)`, `attr[:newvar] = ...` and splatting `plot!(...; attr...)`.
  - **Semi-Breaking** `plot(parent, attr, args...; kwargs...)` now only considers applicable attributes in `attr` and prioritizes `kwargs` in case of collisions.
  - **Semi-Breaking** `@recipe Name (args...)` now names converted arguments and requires the number of `args` to match the number of outputs ifrom `convert_arguments()`
  - **Breaking** `replace_automatic!()` has been removed as it was incompatible. `Makie.default_automatic()` can be used as an alternative.
  - **Breaking** `text!()` is no longer a nested structure of text plots.
  - **Breaking** Scene lights have moved to the scene `ComputeGraph` and no longer contain Observables.
  - Fixed synchronous update issues by allowing synchronized update with `Makie.update!(plot, attrib1 = val1, attrib2 = val2, ...)`
  - Improved performance in WGLMakie with better bundling and filtering of updates
  - Improved traceability attribute and argument processing from user input to the backend
- **Breaking** `annotations!()` (not the new `annotation`) has been removed in favor of `text!()`. [#4630](https://github.com/MakieOrg/Makie.jl/pull/4630)
- **Semi-Breaking** Removed various internal text bounding box functions in favor of more user friendly functions like `string_boundingboxes(plot)` [#4630](https://github.com/MakieOrg/Makie.jl/pull/4630)
- **Semi-Breaking** Deprecated `ShadingAlgorithm` for `plot.shading` in favor of a `Bool`. The selection of the algorithm (`FastShading/MultiLightShading`) now happens at the scene level. [#4630](https://github.com/MakieOrg/Makie.jl/pull/4630)
- Fixed 2x2 surfaces not aligning colors correctly in WGLMakie [#4630](https://github.com/MakieOrg/Makie.jl/pull/4630)
- Added support for per-mesh `uv_transform` in `WGLMakie.meshscatter` [#4630](https://github.com/MakieOrg/Makie.jl/pull/4630)
- Fixed `PolarAxis` not considering text rotation correctly for tick label margins [#4630](https://github.com/MakieOrg/Makie.jl/pull/4630)
- Fixed `LaTeXStrings` not projecting lines correctly if `markerspace != :pixel` [#4630](https://github.com/MakieOrg/Makie.jl/pull/4630)
- Fixed incorrect z values for 2x2 `surface()` plots in CairoMakie and WGLMakie. [#5052](https://github.com/MakieOrg/Makie.jl/pull/5052)
- Fixed `arrows3d()` now including lighting attributes. [#5052](https://github.com/MakieOrg/Makie.jl/pull/5052)
- **Breaking** Removed `MakieCore` from Makie's dependencies. Going forward, package extensions are recommended if a lightweight dependency is desired. A quick fix is to change the dependency to `Makie` and replace all `MakieCore` occurrences with `Makie` although this will incur Makie's full load time every time. The alternative is to use a package extension on `Makie` which requires at least Julia 1.9.
- **Breaking** Changed `patchcolor` to opaque colors [#5088](https://github.com/MakieOrg/Makie.jl/pull/5088)
- Fixed `annotation` in the presence of scene transform functions [#5058](https://github.com/MakieOrg/Makie.jl/pull/5058).
- Moved Makie source directory from top level to ./Makie so that Makie itself does not include every other monorepo package when it's installed [#5069](https://github.com/MakieOrg/Makie.jl/pull/5069).
- Removed asset folder and made it an artifact, breaking code that didn't use `Makie.assetpath`. Also introduces `Makie.loadasset(name)`, to directly load the asset [#5074](https://github.com/MakieOrg/Makie.jl/pull/5074).
- Added `fontsize` attribute to `annotation` [#5099](https://github.com/MakieOrg/Makie.jl/pull/5099).

## [0.23.0] - 2025-06-10

- **Breaking** Refactored `arrows` to solve various issues: [#4925](https://github.com/MakieOrg/Makie.jl/pull/4925)
  - **Breaking** `Arrows` as a type is deprecated as the recipe has been split up. Use the `Makie.ArrowLike` conversion trait, `Arrows2D` or `Arrows3D` instead.
  - **Breaking** The `arrows!()` function is deprecated in favor of `arrows2d!()` and `arrows3d!()`. These plot functions differ in how they render arrows and can be used in 2D and 3D interchangeably.
  - **Breaking** The arrow size now considers all components of the arrow, not just the shaft, changing sizes and alignments.
  - **Breaking** `align` no longer accepts `:lineend, :tailend, :headstart` and `:origin`. It now only accepts `:head, :center, :tail` and numbers for fractional alignment. Issues with these alignments not working correctly have been fixed.
  - **Breaking** Attributes `arrowhead, arrowtail, arrowcolor, linecolor, linewidth, arrowsize` are deprecated. See `?arrows2d` and `?arrows3d` or the main docs for replacements.
  - **Breaking** Attributes `linestyle` and `transform_marker` are no longer supported.
  - **Breaking** Outside of `minshaftlength .. maxshaftlength`, arrows now scale as a whole instead of just their shaft.
  - **Breaking** 3D Arrows now try to scale to a size appropriate to the given data. This can be turned off by setting `markerscale` to a static number.
  - Arrows are now split into a tail, shaft and head, allowing for double-headed arrows.
  - 2D arrows are now based on `poly`, fixing self-overlap issues with transparent arrows.
  - 3D arrow tips, or more generally the new `GeometryBasics.Cone` renders with much smoother shading.
  - `argmode = :endpoint` has been added to allow constructing arrows with a start and end point instead of a start point and a direction.
  - Arrows now work correctly with `colorrange`, `alpha`, etc.
  - Transforms (e.g. `log` or `rotate!(plot, ...)`) now only affect the start and end points of arrows, rather than its components. This fixes issues like incorrect tip rotation of 2D arrows and stretching/squishing of 3D arrows.
- Add dim conversion support for Axis3 [#4964](https://github.com/MakieOrg/Makie.jl/pull/4964).
- Added support for vectors of intervals in `hspan` and `vspan` [#5036](https://github.com/MakieOrg/Makie.jl/pull/5036)
- Export `Float64` geometry types `Point3d`, `Vec4d`, `Rect2d` etc. [#5040](https://github.com/MakieOrg/Makie.jl/pull/5040).
- Added `dendrogram` recipe to Makie [#2755](https://github.com/MakieOrg/Makie.jl/pull/2755)
- Added unit support to `Slider` [#5037](https://github.com/MakieOrg/Makie.jl/pull/5037)
- Added `sources` section to all Project.tomls in the monorepo, so that `]dev GLMakie` will download the monorepo and automatically dev Makie and MakieCore. [#4967](https://github.com/MakieOrg/Makie.jl/pull/4967)

## [0.22.10] - 2025-06-03

- Quick fix for the just released `annotation`, `textcolor` now follows `color` by default [#5034](https://github.com/MakieOrg/Makie.jl/pull/5034).

## [0.22.9] - 2025-06-03

- Added conversion method for `annotation` to make it compatible with AlgebraOfGraphics [#5029](https://github.com/MakieOrg/Makie.jl/pull/5029).
- Fixed contour labels text positions update bug [#5010](https://github.com/MakieOrg/Makie.jl/pull/5010).

## [0.22.8] - 2025-06-03

- Added new `annotation` recipe which can be used for labeling many data points with automatically non-overlapping labels, or for more bespoke annotation with manually chosen positions and connecting arrows [#4891](https://github.com/MakieOrg/Makie.jl/pull/4891).
- Fixed precompilation bug in julia dev 1.13 [#5018](https://github.com/MakieOrg/Makie.jl/pull/5018).
- Fixed screen not open assertion and `Makie.isclosed(scene)` in WGLMakie [#5008](https://github.com/MakieOrg/Makie.jl/pull/5008).

## [0.22.7] - 2025-05-23

- Fixed regression in the updating logic of `Legend` [#4979](https://github.com/MakieOrg/Makie.jl/pull/4979).

## [0.22.6] - 2025-05-17

- Added `alpha` keyword to `density` recipe [#4975](https://github.com/MakieOrg/Makie.jl/pull/4975).
- Improved CairoMakie rendering of normal `band`s with array-valued colors [#4989](https://github.com/MakieOrg/Makie.jl/pull/4989).
- Fixed cycling not being consistent when the same plot function was called with different input types (float32 vs float64 lines, for example) [#4960](https://github.com/MakieOrg/Makie.jl/pull/4960)

## [0.22.5] - 2025-05-12

- Added LegendElements for meshscatter, mesh, image, heatmap and surface [#4924](https://github.com/MakieOrg/Makie.jl/pull/4924)
- Moved some of the TextureAtlas logic to JS, speeding up text updates and fixing texture atlas updates [4942](https://github.com/MakieOrg/Makie.jl/pull/4942).
- Added ability to hide and show individual plot elements by clicking their corresponding `Legend` entry [#2276](https://github.com/MakieOrg/Makie.jl/pull/2276).
- Fixed issue with UInt8 voxel data not updating correctly when Observable input is updated [#4914](https://github.com/MakieOrg/Makie.jl/pull/4914)
- Added ticks and minorticks to `PolarAxis`. Ticks and tick labels can now also be mirrored to the other side of a sector style PolarAxis. [#4902](https://github.com/MakieOrg/Makie.jl/pull/4902)
- Fixed `Axis.panbutton` not working [#4932](https://github.com/MakieOrg/Makie.jl/pull/4932)
- Fixed issues with anisotropic markersizes (e.g. `(10, 50)`) causing anti-aliasing to become blurry in GLMakie and WGLMakie. [#4918](https://github.com/MakieOrg/Makie.jl/pull/4918)
- Added `direction = :y` option for vertical `band`s [#4949](https://github.com/MakieOrg/Makie.jl/pull/4949).
- Fixed line-ordering of `lines(::Rect3)` [#4954](https://github.com/MakieOrg/Makie.jl/pull/4954).
- Fixed issue with `sprint`ing to SVG using CairoMakie in Julia 1.11 and above [#4971](https://github.com/MakieOrg/Makie.jl/pull/4971).

## [0.22.4] - 2025-04-11

- Re-added the `apply_transform(f, data, space)` method that was removed in v0.22.3 with a deprecation warning. It will be removed in the next breaking version. [#4916](https://github.com/MakieOrg/Makie.jl/pull/4916)

## [0.22.3] - 2025-04-08

- Added `alpha` attribute to `tricontourf.jl` to control the transparency of filled contours [#4800](https://github.com/MakieOrg/Makie.jl/pull/4800)
- Fixed hexbin using log-scales [#4898](https://github.com/MakieOrg/Makie.jl/pull/4898)
- Updated scope of `space` attribute, restricting it to camera related projections in the conversion-transformation-projection pipeline. (See docs on `space` or the pipeline) [#4792](https://github.com/MakieOrg/Makie.jl/pull/4792)
- Added inheritance options for the `transformation` keyword argument: `:inherit, :inherit_model, :inherit_transform_func, :nothing` (See docs on `transformations` or the pipeline) [#4792](https://github.com/MakieOrg/Makie.jl/pull/4792)
- Fixed GLMakie embedding support for window destruction [#4848](https://github.com/MakieOrg/Makie.jl/pull/4848).
- Adjusted `DataInspector` tooltips for `spy` to be heatmap-like and `datashader` to show the number of binned markers [#4810](https://github.com/MakieOrg/Makie.jl/pull/4810)
- Added `unsafe_set!(::Textbox, ::String)` [#4417](https://github.com/MakieOrg/Makie.jl/pull/4417)
- Improved compatibility of marker attributes with float32convert, fixing issues with scatter markers being render too small with `markerspace = :data` in an Axis [#4869](https://github.com/MakieOrg/Makie.jl/pull/4869)
- Added `font` attribute and fixed faulty selection in `scatter`. Scatter fonts can now be themed with `markerfont`. [#4832](https://github.com/MakieOrg/Makie.jl/pull/4832)
- Fixed categorical `cgrad` interpolating at small enough steps [#4858](https://github.com/MakieOrg/Makie.jl/pull/4858)
- Added `textlabel!()` recipe for plotting text with a background [#4879](https://github.com/MakieOrg/Makie.jl/pull/4879)
- Fixed the computed `colorrange` being out of order with `colorscale = -` or similar colorscale functions that break sorting [#4884](https://github.com/MakieOrg/Makie.jl/pull/4884)
- Added `transform_marker` to arrows [#4871](https://github.com/MakieOrg/Makie.jl/pull/4871)
- Reverted change in `meshscatter` transformation behavior by using `transform_marker = true` as the default [#4871](https://github.com/MakieOrg/Makie.jl/pull/4871)
- Fixed an error with Colorbar for categorical colormaps, where they displayed values out of colorrange and NaN. [#4894](https://github.com/MakieOrg/Makie.jl/pull/4894)
- Fixed minor grid not showing in Axis when minorticks are hidden [#4896](https://github.com/MakieOrg/Makie.jl/pull/4896)
- Fixed issue with small scatter markers disappearing in CairoMakie [#4882](https://github.com/MakieOrg/Makie.jl/pull/4882)
- Added current axis/figure defaults to `resize_to_layout!`, `x/yautolimits`, `hidex/y/decoration!` and `tight_x/y/ticklabel_spacing!` [#4519](https://github.com/MakieOrg/Makie.jl/pull/4519)
- Switched to Julia 1.10 for GLMakie CI due to issues with OpenGL on ubuntu-latest. This may cause GLMakie compatibility with the Julia 1.6 to degrade in the future. [#4913](https://github.com/MakieOrg/Makie.jl/pull/4913)
- Added support for logarithmic units [#4853](https://github.com/MakieOrg/Makie.jl/pull/4853)

## [0.22.2] - 2025-02-26

- Added support for curvilinear grids in `contourf` (contour filled), where `x` and `y` are matrices (`contour` lines were added in [0.22.0]) [#4670](https://github.com/MakieOrg/Makie.jl/pull/4670).
- Updated WGLMakie's threejs version from 0.157 to 0.173, fixing some threejs bugs [#4809](https://github.com/MakieOrg/Makie.jl/pull/4809).
- Moved Axis3 clip planes slightly outside to avoid clipping objects on the border with 0 margin [#4742](https://github.com/MakieOrg/Makie.jl/pull/4742)
- Fixed an issue with transformations not propagating to child plots when their spaces only match indirectly. [#4723](https://github.com/MakieOrg/Makie.jl/pull/4723)
- Added a tutorial on creating an inset plot [#4697](https://github.com/MakieOrg/Makie.jl/pull/4697)
- Enhanced Pattern support: Added general CairoMakie implementation, improved quality, added anchoring, added support in band, density, added tests & fixed various bugs and inconsistencies. [#4715](https://github.com/MakieOrg/Makie.jl/pull/4715)
- Fixed issue with `voronoiplot` for Voronoi tessellations with empty polygons [#4740](https://github.com/MakieOrg/Makie.jl/pull/4740)
- Fixed shader compilation error due to undefined unused variable in volume [#4755](https://github.com/MakieOrg/Makie.jl/pull/4755)
- Added option `update_while_dragging=true` to Slider [#4745](https://github.com/MakieOrg/Makie.jl/pull/4745).
- Added option `lowres_background=true` to Resampler, and renamed `resolution` to `max_resolution` [#4745](https://github.com/MakieOrg/Makie.jl/pull/4745).
- Added option `throttle=0.0` to `async_latest`, to allow throttling while skipping latest updates [#4745](https://github.com/MakieOrg/Makie.jl/pull/4745).
- Fixed issue with `WGLMakie.voxels` not rendering on linux with firefox [#4756](https://github.com/MakieOrg/Makie.jl/pull/4756)
- Updated `voxels` to use `uv_transform` interface instead of `uvmap` to give more control over texture mapping (i.e. to allow rotations) [#4758](https://github.com/MakieOrg/Makie.jl/pull/4758)
- **Breaking** Changed generated `uv`s in `voxels` to more easily align texture maps. Also changed uvs to scale with `gap` so that voxels remain fully covered. [#4758](https://github.com/MakieOrg/Makie.jl/pull/4758)
- Fixed `uv_transform = :rotr90` and `:rotl90` being swapped [#4758](https://github.com/MakieOrg/Makie.jl/pull/4758)
- Cleaned up surface handling in GLMakie: Surface cells are now discarded when there is a nan in x, y or z. Fixed incorrect normal if x or y is nan [#4735](https://github.com/MakieOrg/Makie.jl/pull/4735)
- Cleaned up `volume` plots: Added `:indexedabsorption` and `:additive` to WGLMakie, generalized `:mip` to include negative values, fixed missing conversions for rgba algorithms (`:additive`, `:absorptionrgba`), fixed missing conversion for `absorption` attribute & extended it to `:indexedabsorption` and `absorptionrgba`, added tests and improved docs. [#4726](https://github.com/MakieOrg/Makie.jl/pull/4726)
- Fixed integer underflow in GLMakie line indices which may have caused segmentation faults on mac [#4782](https://github.com/MakieOrg/Makie.jl/pull/4782)
- Added `Axis3.clip` attribute to allow turning off clipping [#4791](https://github.com/MakieOrg/Makie.jl/pull/4791)
- Fixed `Plane(Vec{N, T}(0), dist)` producing a `NaN` normal, which caused WGLMakie to break. (E.g. when rotating Axis3) [#4772](https://github.com/MakieOrg/Makie.jl/pull/4772)
- Changed `inspectable` to be inherited from the parent scenes theme. [#4739](https://github.com/MakieOrg/Makie.jl/pull/4739)
- Reverted change to `poly` which disallowed 3D geometries from being plotted [#4738](https://github.com/MakieOrg/Makie.jl/pull/4738)
- Enabled autocompletion on Block types, e.g. `?Axis.xti...` [#4786](https://github.com/MakieOrg/Makie.jl/pull/4786)
- Added `dpi` metadata to all rendered png files, where `px_per_unit = 1` means 96dpi, `px_per_unit = 2` means 192dpi, and so on. This gives frontends a chance to show plain Makie png images with the correct scaling [#4812](https://github.com/MakieOrg/Makie.jl/pull/4812).
- Fixed issue with voxels not working correctly with `rotate!()` [#4824](https://github.com/MakieOrg/Makie.jl/pull/4824)
- Fixed issue with tick event not triggering in WGLMakie [#4818](https://github.com/MakieOrg/Makie.jl/pull/4818)
- Improved performance of some Blocks, mainly `Textbox` and `Menu` [#4821](https://github.com/MakieOrg/Makie.jl/pull/4821)
- Fixed issue with `PolarAxis` not considering tick visibility in protrusion calculations. [#4823](https://github.com/MakieOrg/Makie.jl/pull/4823)
- Fixed some plots failing to create Legend entries due to missing attributes [#4826](https://github.com/MakieOrg/Makie.jl/pull/4826)

## [0.22.1] - 2025-01-17

- Allow volume textures for mesh color, to e.g. implement a performant volume slice display [#2274](https://github.com/MakieOrg/Makie.jl/pull/2274).
- Fixed `alpha` use in legends and some CairoMakie cases [#4721](https://github.com/MakieOrg/Makie.jl/pull/4721).

## [0.22.0] - 2024-12-12

- Updated to GeometryBasics 0.5: [GeometryBasics#173](https://github.com/JuliaGeometry/GeometryBasics.jl/pull/173), [GeometryBasics#219](https://github.com/JuliaGeometry/GeometryBasics.jl/pull/219) [#4319](https://github.com/MakieOrg/Makie.jl/pull/4319)
  - Removed `meta` infrastructure. Vertex attributes are now passed as kwargs.
  - Simplified GeometryBasics Mesh type, improving compile times
  - Added `FaceView` to allow different vertex attributes to use different indices for specifying data of the same vertex. This can be used to specify per-face data.
  - Added `GeometryBasics.face_normals(points, faces)`
  - Changed the order of `Rect2` coordinates to be counter-clockwise.
  - Updated `Cylinder` to avoid visually rounding off the top and bottom.
  - Added `MetaMesh` to store non-vertex metadata in a GeometryBasics Mesh object. These are now produced by MeshIO for `.obj` files, containing information from `.mtl` files.
  - Fix `Tessellation/tessellation` spelling [GeometryBasics#227](https://github.com/JuliaGeometry/GeometryBasics.jl/pull/227) [#4564](https://github.com/MakieOrg/Makie.jl/pull/4564)
- Added `Makie.mesh` option for `MetaMesh` which applies some of the bundled information [#4368](https://github.com/MakieOrg/Makie.jl/pull/4368), [#4496](https://github.com/MakieOrg/Makie.jl/pull/4496)
- `Voronoiplot`s automatic colors are now defined based on the underlying point set instead of only those generators appearing in the tessellation. This makes the selected colors consistent between tessellations when generators might have been deleted or added. [#4357](https://github.com/MakieOrg/Makie.jl/pull/4357)
- `contour` now supports _curvilinear_ grids, where `x` and `y` are matrices [#4670](https://github.com/MakieOrg/Makie.jl/pull/4670).
- Added `viewmode = :free` and translation, zoom, limit reset and cursor-focus interactions to Axis3. [4131](https://github.com/MakieOrg/Makie.jl/pull/4131)
- Split `marker_offset` handling from marker centering and fix various bugs with it [#4594](https://github.com/MakieOrg/Makie.jl/pull/4594)
- Added `transform_marker` attribute to meshscatter and changed the default behavior to not transform marker/mesh vertices [#4606](https://github.com/MakieOrg/Makie.jl/pull/4606)
- Fixed some issues with meshscatter not correctly transforming with transform functions and float32 rescaling [#4606](https://github.com/MakieOrg/Makie.jl/pull/4606)
- Fixed `poly` pipeline for 3D and/or Float64 polygons that begin from an empty vector [#4615](https://github.com/MakieOrg/Makie.jl/pull/4615).
- `empty!` GLMakie screen instead of closing, fixing issue with reset window position [#3881](https://github.com/MakieOrg/Makie.jl/pull/3881)
- Added option to display the front spines in Axis3 to close the outline box [#2349](https://github.com/MakieOrg/Makie.jl/pull/4305)
- Fixed gaps in corners of `poly(Rect2(...))` stroke [#4664](https://github.com/MakieOrg/Makie.jl/pull/4664)
- Fixed an issue where `reinterpret`ed arrays of line points were not handled correctly in CairoMakie [#4668](https://github.com/MakieOrg/Makie.jl/pull/4668).
- Fixed various issues with `markerspace = :data`, `transform_marker = true` and `rotation` for scatter in CairoMakie (incorrect marker transformations, ignored transformations, Cairo state corruption) [#4663](https://github.com/MakieOrg/Makie.jl/pull/4663)
- Changed deprecation warnings for Vector and Range inputs in `image`, `volume`, `voxels` and `spy` into **errors** [#4685](https://github.com/MakieOrg/Makie.jl/pull/4685)
- Refactored OpenGL cleanup to run immediately rather than on GC [#4699](https://github.com/MakieOrg/Makie.jl/pull/4699)
- It is now possible to change the title of a `GLFW.Window` with `GLMakie.set_title!(screen::Screen, title::String)` [#4677](https://github.com/MakieOrg/Makie.jl/pull/4677).
- Fixed `px_per_unit != 1` not getting fit to the size of the interactive window in GLMakie [#4687](https://github.com/MakieOrg/Makie.jl/pull/4687)
- Changed minorticks to skip computation when they are not visible [#4681](https://github.com/MakieOrg/Makie.jl/pull/4681)
- Fixed indexing error edge case in violin median code [#4682](https://github.com/MakieOrg/Makie.jl/pull/4682)
- Fixed incomplete plot cleanup when cleanup is triggered by an event. [#4710](https://github.com/MakieOrg/Makie.jl/pull/4710)
- Automatically plot Enums as categorical [#4717](https://github.com/MakieOrg/Makie.jl/pull/4717).

## [0.21.18] - 2024-12-12

- Allow for user defined recipes to be used in SpecApi [#4655](https://github.com/MakieOrg/Makie.jl/pull/4655).
- Fix text layouting with empty lines [#4269](https://github.com/MakieOrg/Makie.jl/pull/4269).

## [0.21.17] - 2024-12-05

- Added `backend` and `update` kwargs to `show` [#4558](https://github.com/MakieOrg/Makie.jl/pull/4558)
- Disabled unit prefix conversions for compound units (e.g. `u"m/s"`) to avoid generating incorrect units. [#4583](https://github.com/MakieOrg/Makie.jl/pull/4583)
- Added kwarg to rotate Toggle [#4445](https://github.com/MakieOrg/Makie.jl/pull/4445)
- Fixed orientation of environment light textures in RPRMakie [#4629](https://github.com/MakieOrg/Makie.jl/pull/4629).
- Fixed uint16 overflow for over ~65k elements in WGLMakie picking [#4604](https://github.com/MakieOrg/Makie.jl/pull/4604).
- Improved performance for line plot in CairoMakie [#4601](https://github.com/MakieOrg/Makie.jl/pull/4601).
- Prevent more default actions when canvas has focus [#4602](https://github.com/MakieOrg/Makie.jl/pull/4602).
- Fixed an error in `convert_arguments` for PointBased plots and 3D polygons [#4585](https://github.com/MakieOrg/Makie.jl/pull/4585).
- Fixed polygon rendering issue of `crossbar(..., show_notch = true)` in CairoMakie [#4587](https://github.com/MakieOrg/Makie.jl/pull/4587).
- Fixed `colorbuffer(axis)` for `px_per_unit != 1` [#4574](https://github.com/MakieOrg/Makie.jl/pull/4574).
- Fixed render order of Axis3 frame lines in CairoMakie [#4591](https://github.com/MakieOrg/Makie.jl/pull/4591)
- Fixed color mapping between `contourf` and `Colorbar` [#4618](https://github.com/MakieOrg/Makie.jl/pull/4618)
- Fixed an incorrect comparison in CairoMakie's line clipping code which can cause line segments to disappear [#4631](https://github.com/MakieOrg/Makie.jl/pull/4631)
- Added PointBased conversion for `Vector{MultiLineString}` [#4599](https://github.com/MakieOrg/Makie.jl/pull/4599)
- Added color conversions for tuples, Points and Vecs [#4599](https://github.com/MakieOrg/Makie.jl/pull/4599)
- Added conversions for 1 and 2 value paddings in `Label` and `tooltip` [#4599](https://github.com/MakieOrg/Makie.jl/pull/4599)
- Fixed `NaN` in scatter rotation and markersize breaking Cairo state [#4599](https://github.com/MakieOrg/Makie.jl/pull/4599)
- Fixed heatmap cells being 0.5px/units too large in CairoMakie [4633](https://github.com/MakieOrg/Makie.jl/pull/4633)
- Fixed bounds error when recording video with WGLMakie [#4639](https://github.com/MakieOrg/Makie.jl/pull/4639).
- Added `axis.(x/y)ticklabelspace = :max_auto`, to only grow tickspace but never shrink to reduce jitter [#4642](https://github.com/MakieOrg/Makie.jl/pull/4642).
- The error shown for invalid attributes will now also show suggestions for nearby attributes (if there are any) [#4394](https://github.com/MakieOrg/Makie.jl/pull/4394).
- Added (x/y)axislinks to S.GridLayout and make sure limits don't reset when linking axes [#4643](https://github.com/MakieOrg/Makie.jl/pull/4643).

## [0.21.16] - 2024-11-06

- Added `origin!()` to transformation so that the reference point of `rotate!()` and `scale!()` can be modified [#4472](https://github.com/MakieOrg/Makie.jl/pull/4472)
- Correctly render the tooltip triangle [#4560](https://github.com/MakieOrg/Makie.jl/pull/4560).
- Introduce `isclosed(scene)`, conditionally use `Bonito.LargeUpdate` [#4569](https://github.com/MakieOrg/Makie.jl/pull/4569).
- Allow plots to move between scenes in SpecApi [#4132](https://github.com/MakieOrg/Makie.jl/pull/4132).
- Added empty constructor to all backends for `Screen` allowing `display(Makie.current_backend().Screen(), fig)` [#4561](https://github.com/MakieOrg/Makie.jl/pull/4561).
- Added `subsup` and `left_subsup` functions that offer stacked sub- and superscripts for `rich` text which means this style can be used with arbitrary fonts and is not limited to fonts supported by MathTeXEngine.jl [#4489](https://github.com/MakieOrg/Makie.jl/pull/4489).
- Added the `jitter_width` and `side_nudge` attributes to the `raincloud` plot definition, so that they can be used as kwargs [#4517](https://github.com/MakieOrg/Makie.jl/pull/4517)
- Expand PlotList plots to expose their child plots to the legend interface, allowing `axislegend`show plots within PlotSpecs as individual entries. [#4546](https://github.com/MakieOrg/Makie.jl/pull/4546)
- Implement S.Colorbar(plotspec) [#4520](https://github.com/MakieOrg/Makie.jl/pull/4520).
- Fixed a hang when `Record` was created inside a closure passed to `IOCapture.capture` [#4562](https://github.com/MakieOrg/Makie.jl/pull/4562).
- Added logical size annotation to `text/html` inline videos so that sizes are appropriate independent of the current `px_per_unit` value [#4563](https://github.com/MakieOrg/Makie.jl/pull/4563).

## [0.21.15] - 2024-10-25

- Allowed creation of `Legend` with entries that have no legend elements [#4526](https://github.com/MakieOrg/Makie.jl/pull/4526).
- Improved CairoMakie's 2D mesh drawing performance by ~30% [#4132](https://github.com/MakieOrg/Makie.jl/pull/4132).
- Allow `width` to be set per box in `boxplot` [#4447](https://github.com/MakieOrg/Makie.jl/pull/4447).
- For `Textbox`es in which a fixed width is specified, the text is now scrolled
  if the width is exceeded [#4293](https://github.com/MakieOrg/Makie.jl/pull/4293)
- Changed image, heatmap and surface picking indices to correctly index the relevant matrix arguments. [#4459](https://github.com/MakieOrg/Makie.jl/pull/4459)
- Improved performance of `record` by avoiding unnecessary copying in common cases [#4475](https://github.com/MakieOrg/Makie.jl/pull/4475).
- Fixed usage of `AggMean()` and other aggregations operating on 3d data for `datashader` [#4346](https://github.com/MakieOrg/Makie.jl/pull/4346).
- Fixed forced rasterization when rendering figures with `Axis3` to svg [#4463](https://github.com/MakieOrg/Makie.jl/pull/4463).
- Changed default for `circular_rotation` in Camera3D to false, so that the camera doesn't change rotation direction anymore [4492](https://github.com/MakieOrg/Makie.jl/pull/4492)
- Fixed `pick(scene, rect2)` in WGLMakie [#4488](https://github.com/MakieOrg/Makie.jl/pull/4488)
- Fixed resizing of `surface` data not working correctly. (I.e. drawing out-of-bounds data or only drawing part of the data.) [#4529](https://github.com/MakieOrg/Makie.jl/pull/4529)

## [0.21.14] - 2024-10-11

- Fixed relocatability of GLMakie [#4461](https://github.com/MakieOrg/Makie.jl/pull/4461).
- Fixed relocatability of WGLMakie [#4467](https://github.com/MakieOrg/Makie.jl/pull/4467).
- Fixed `space` keyword for `barplot` [#4435](https://github.com/MakieOrg/Makie.jl/pull/4435).

## [0.21.13] - 2024-10-07

- Optimize SpecApi, reuse Blocks better and add API to access the created block objects [#4354](https://github.com/MakieOrg/Makie.jl/pull/4354).
- Fixed `merge(attr1, attr2)` modifying nested attributes in `attr1` [#4416](https://github.com/MakieOrg/Makie.jl/pull/4416)
- Fixed issue with CairoMakie rendering scene backgrounds at the wrong position [#4425](https://github.com/MakieOrg/Makie.jl/pull/4425)
- Fixed incorrect inverse transformation in `position_on_plot` for lines, causing incorrect tooltip placement in DataInspector [#4402](https://github.com/MakieOrg/Makie.jl/pull/4402)
- Added new `Checkbox` block [#4336](https://github.com/MakieOrg/Makie.jl/pull/4336).
- Added ability to override legend element attributes by pairing labels or plots with override attributes [#4427](https://github.com/MakieOrg/Makie.jl/pull/4427).
- Added threshold before a drag starts which improves false negative rates for clicks. `Button` can now trigger on click and not mouse-down which is the canonical behavior in other GUI systems [#4336](https://github.com/MakieOrg/Makie.jl/pull/4336).
- `PolarAxis` font size now defaults to global figure `fontsize` in the absence of specific `Axis` theming [#4314](https://github.com/MakieOrg/Makie.jl/pull/4314)
- `MultiplesTicks` accepts new option `strip_zero=true`, allowing labels of the form `0x` to be `0` [#4372](https://github.com/MakieOrg/Makie.jl/pull/4372)
- Make near/far of WGLMakie JS 3d camera dynamic, for better depth_shift scaling [#4430](https://github.com/MakieOrg/Makie.jl/pull/4430).

## [0.21.12] - 2024-09-28

- Fix NaN handling in WGLMakie [#4282](https://github.com/MakieOrg/Makie.jl/pull/4282).
- Show DataInspector tooltip on NaN values if `nan_color` has been set to other than `:transparent` [#4310](https://github.com/MakieOrg/Makie.jl/pull/4310)
- Fix `linestyle` not being used in `triplot` [#4332](https://github.com/MakieOrg/Makie.jl/pull/4332)
- Invalid keyword arguments for `Block`s (e.g. `Axis` and `Colorbar`) now throw errors and show suggestions rather than simply throwing [#4392](https://github.com/MakieOrg/Makie.jl/pull/4392)
- Fix voxel clipping not being based on voxel centers [#4397](https://github.com/MakieOrg/Makie.jl/pull/4397)
- Parsing `Q` and `q` commands in svg paths with `BezierPath` is now supported [#4413](https://github.com/MakieOrg/Makie.jl/pull/4413)


## [0.21.11] - 2024-09-13

- Hot fixes for 0.21.10 [#4356](https://github.com/MakieOrg/Makie.jl/pull/4356).
- Set `Voronoiplot`'s preferred axis type to 2D in all cases [#4349](https://github.com/MakieOrg/Makie.jl/pull/4349)

## [0.21.10] - 2024-09-12

- Introduce `heatmap(Resampler(large_matrix))`, allowing to show big images interactively [#4317](https://github.com/MakieOrg/Makie.jl/pull/4317).
- Make sure we wait for the screen session [#4316](https://github.com/MakieOrg/Makie.jl/pull/4316).
- Fix for absrect [#4312](https://github.com/MakieOrg/Makie.jl/pull/4312).
- Fix attribute updates for SpecApi and SpecPlots (e.g. ecdfplot) [#4265](https://github.com/MakieOrg/Makie.jl/pull/4265).
- Bring back `poly` convert arguments for matrix with points as row [#4258](https://github.com/MakieOrg/Makie.jl/pull/4258).
- Fix gl_ClipDistance related segfault on WSL with GLMakie [#4270](https://github.com/MakieOrg/Makie.jl/pull/4270).
- Added option `label_position = :center` to place labels centered over each bar [#4274](https://github.com/MakieOrg/Makie.jl/pull/4274).
- `plotfunc()` and `func2type()` support functions ending with `!` [#4275](https://github.com/MakieOrg/Makie.jl/pull/4275).
- Fixed Boundserror in clipped multicolor lines in CairoMakie [#4313](https://github.com/MakieOrg/Makie.jl/pull/4313)
- Fix float precision based assertions error in GLMakie.volume [#4311](https://github.com/MakieOrg/Makie.jl/pull/4311)
- Support images with reversed axes [#4338](https://github.com/MakieOrg/Makie.jl/pull/4338)

## [0.21.9] - 2024-08-27

- Hotfix for colormap + color updates [#4258](https://github.com/MakieOrg/Makie.jl/pull/4258).

## [0.21.8] - 2024-08-26

- Fix selected list in `WGLMakie.pick_sorted` [#4136](https://github.com/MakieOrg/Makie.jl/pull/4136).
- Apply px per unit in `pick_closest`/`pick_sorted` [#4137](https://github.com/MakieOrg/Makie.jl/pull/4137).
- Support plot(interval, func) for rangebars and band [#4102](https://github.com/MakieOrg/Makie.jl/pull/4102).
- Fixed the broken OpenGL state cleanup for clip_planes which may cause plots to disappear randomly [#4157](https://github.com/MakieOrg/Makie.jl/pull/4157)
- Reduce updates for image/heatmap, improving performance [#4130](https://github.com/MakieOrg/Makie.jl/pull/4130).
- Add an informative error message to `save` when no backend is loaded [#4177](https://github.com/MakieOrg/Makie.jl/pull/4177)
- Fix rendering of `band` with NaN values [#4178](https://github.com/MakieOrg/Makie.jl/pull/4178).
- Fix plotting of lines with OffsetArrays across all backends [#4242](https://github.com/MakieOrg/Makie.jl/pull/4242).

## [0.21.7] - 2024-08-19

- Hot fix for 1D heatmap [#4147](https://github.com/MakieOrg/Makie.jl/pull/4147).

## [0.21.6] - 2024-08-14

- Fix RectangleZoom in WGLMakie [#4127](https://github.com/MakieOrg/Makie.jl/pull/4127)
- Bring back fastpath for regular heatmaps [#4125](https://github.com/MakieOrg/Makie.jl/pull/4125)
- Data inspector fixes (mostly for bar plots) [#4087](https://github.com/MakieOrg/Makie.jl/pull/4087)
- Added "clip_planes" as a new generic plot and scene attribute. Up to 8 world space clip planes can be specified to hide sections of a plot. [#3958](https://github.com/MakieOrg/Makie.jl/pull/3958)
- Updated handling of `model` matrices with active Float32 rescaling. This should fix issues with Float32-unsafe translations or scalings of plots, as well as rotated plots in Float32-unsafe ranges. [#4026](https://github.com/MakieOrg/Makie.jl/pull/4026)
- Added `events.tick` to allow linking actions like animations to the renderloop. [#3948](https://github.com/MakieOrg/Makie.jl/pull/3948)
- Added the `uv_transform` attribute for meshscatter, mesh, surface and image [#1406](https://github.com/MakieOrg/Makie.jl/pull/1406).
- Added the ability to use textures with `meshscatter` in WGLMakie [#1406](https://github.com/MakieOrg/Makie.jl/pull/1406).
- Don't remove underlying VideoStream file when doing save() [#3883](https://github.com/MakieOrg/Makie.jl/pull/3883).
- Fix label/legend for plotlist [#4079](https://github.com/MakieOrg/Makie.jl/pull/4079).
- Fix wrong order for colors in RPRMakie [#4098](https://github.com/MakieOrg/Makie.jl/pull/4098).
- Fixed incorrect distance calculation in `pick_closest` in WGLMakie [#4082](https://github.com/MakieOrg/Makie.jl/pull/4082).
- Suppress keyboard shortcuts and context menu in JupyterLab output [#4068](https://github.com/MakieOrg/Makie.jl/pull/4068).
- Introduce stroke_depth_shift + forward normal depth_shift for Poly [#4058](https://github.com/MakieOrg/Makie.jl/pull/4058).
- Use linestyle for Poly and Density legend elements [#4000](https://github.com/MakieOrg/Makie.jl/pull/4000).
- Bring back interpolation attribute for surface [#4056](https://github.com/MakieOrg/Makie.jl/pull/4056).
- Improved accuracy of framerate settings in GLMakie [#3954](https://github.com/MakieOrg/Makie.jl/pull/3954)
- Fix label_formatter being called twice in barplot [#4046](https://github.com/MakieOrg/Makie.jl/pull/4046).
- Fix error with automatic `highclip` or `lowclip` and scalar colors [#4048](https://github.com/MakieOrg/Makie.jl/pull/4048).
- Correct a bug in the `project` function when projecting using a `Scene`. [#3909](https://github.com/MakieOrg/Makie.jl/pull/3909).
- Add position for `pie` plot [#4027](https://github.com/MakieOrg/Makie.jl/pull/4027).
- Correct a method ambiguity in `insert!` which was causing `PlotList` to fail on CairoMakie. [#4038](https://github.com/MakieOrg/Makie.jl/pull/4038)
- Delaunay triangulations created via `tricontourf`, `triplot`, and `voronoiplot` no longer use any randomisation in the point insertion order so that results are unique. [#4044](https://github.com/MakieOrg/Makie.jl/pull/4044)
- Improve content scaling support for Wayland and fix incorrect mouse scaling on mac [#4062](https://github.com/MakieOrg/Makie.jl/pull/4062)
- Fix: `band` ignored its `alpha` argument in CairoMakie
- Fix `marker=FastPixel()` makersize and markerspace, improve `spy` recipe [#4043](https://github.com/MakieOrg/Makie.jl/pull/4043).
- Fixed `invert_normals` for surface plots in CairoMakie [#4021](https://github.com/MakieOrg/Makie.jl/pull/4021).
- Improve support for embedding GLMakie. [#4073](https://github.com/MakieOrg/Makie.jl/pull/4073)
- Update JS OrbitControls to match Julia OrbitControls [#4084](https://github.com/MakieOrg/Makie.jl/pull/4084).
- Fix `select_point()` [#4101](https://github.com/MakieOrg/Makie.jl/pull/4101).
- Fix `absrect()` and `select_rectangle()` [#4110](https://github.com/MakieOrg/Makie.jl/issues/4110).
- Allow segment-specific radius for `pie` plot [#4028](https://github.com/MakieOrg/Makie.jl/pull/4028).

## [0.21.5] - 2024-07-07

- Fixed tuple argument for `WGLMakie.activate!(resize_to=(:parent, nothing))` [#4009](https://github.com/MakieOrg/Makie.jl/pull/4009).
- validate plot attributes later, for axis specific plot attributes [#3974](https://github.com/MakieOrg/Makie.jl/pull/3974).

## [0.21.4] - 2024-07-02

- Fixed support for GLFW 3.4 on OSX [#3999](https://github.com/MakieOrg/Makie.jl/issues/3999).
- Changed camera variables to Float64 for increased accuracy [#3984](https://github.com/MakieOrg/Makie.jl/pull/3984)
- Allow CairoMakie to render `poly` overloads that internally don't use two child plots [#3986](https://github.com/MakieOrg/Makie.jl/pull/3986).
- Fixes for Menu and DataInspector [#3975](https://github.com/MakieOrg/Makie.jl/pull/3975).
- Add line-loop detection and rendering to GLMakie and WGLMakie [#3907](https://github.com/MakieOrg/Makie.jl/pull/3907).

## [0.21.3] - 2024-06-17

- Fix stack overflows when using `markerspace = :data` with `scatter` [#3960](https://github.com/MakieOrg/Makie.jl/issues/3960).
- CairoMakie: Fix broken SVGs when using non-interpolated image primitives, for example Colorbars, with recent Cairo versions [#3967](https://github.com/MakieOrg/Makie.jl/pull/3967).
- CairoMakie: Add argument `pdf_version` to restrict the PDF version when saving a figure as a PDF [#3845](https://github.com/MakieOrg/Makie.jl/pull/3845).
- Fix DataInspector using invalid attribute strokewidth for plot type Wireframe [#3917](https://github.com/MakieOrg/Makie.jl/pull/3917).
- CairoMakie: Fix incorrect scaling factor for SVGs with Cairo_jll 1.18 [#3964](https://github.com/MakieOrg/Makie.jl/pull/3964).
- Fixed use of Textbox from Bonito [#3924](https://github.com/MakieOrg/Makie.jl/pull/3924)

## [0.21.2] - 2024-05-22

- Added `cycle` to general attribute allowlist so that it works also with plot types that don't set one in their theme [#3879](https://github.com/MakieOrg/Makie.jl/pull/3879).

## [0.21.1] - 2024-05-21

- `boundingbox` now relies on `apply_transform(transform, data_limits(plot))` rather than transforming the corner points of the bounding box [#3856](https://github.com/MakieOrg/Makie.jl/pull/3856).
- Adjusted `Axis` limits to consider transformations more consistently [#3864](https://github.com/MakieOrg/Makie.jl/pull/3864).
- Fix problems with incorrectly disabled attributes in recipes [#3870](https://github.com/MakieOrg/Makie.jl/pull/3870), [#3866](https://github.com/MakieOrg/Makie.jl/pull/3866).
- Fix RPRMakie with Material [#3872](https://github.com/MakieOrg/Makie.jl/pull/3872).
- Support the loop option in html video output [#3697](https://github.com/MakieOrg/Makie.jl/pull/3697).

## [0.21.0] - 2024-05-08

- Add `voxels` plot [#3527](https://github.com/MakieOrg/Makie.jl/pull/3527).
- Added supported markers hint to unsupported marker warn message [#3666](https://github.com/MakieOrg/Makie.jl/pull/3666).
- Fixed bug in CairoMakie line drawing when multiple successive points had the same color [#3712](https://github.com/MakieOrg/Makie.jl/pull/3712).
- Remove StableHashTraits in favor of calculating hashes directly with CRC32c [#3667](https://github.com/MakieOrg/Makie.jl/pull/3667).
- **Breaking (sort of)** Added a new `@recipe` variant which allows documenting attributes directly where they are defined and validating that all attributes are known whenever a plot is created. This is not breaking in the sense that the API changes, but user code is likely to break because of misspelled attribute names etc. that have so far gone unnoticed.
- Add axis converts, enabling unit/categorical support and more [#3226](https://github.com/MakieOrg/Makie.jl/pull/3226).
- **Breaking** Streamlined `data_limits` and `boundingbox` [#3671](https://github.com/MakieOrg/Makie.jl/pull/3671)
  - `data_limits` now only considers plot positions, completely ignoring transformations
  - `boundingbox(p::Text)` is deprecated in favor of `boundingbox(p::Text, p.markerspace[])`. The more internal methods use `string_boundingbox(p)`. [#3723](https://github.com/MakieOrg/Makie.jl/pull/3723)
  - `boundingbox` overwrites must now include a secondary space argument to work `boundingbox(plot, space::Symbol = :data)` [#3723](https://github.com/MakieOrg/Makie.jl/pull/3723)
  - `boundingbox` now always consider `transform_func` and `model`
  - `data_limits(::Scatter)` and `boundingbox(::Scatter)` now consider marker transformations [#3716](https://github.com/MakieOrg/Makie.jl/pull/3716)
- **Breaking** Improved Float64 compatibility of Axis [#3681](https://github.com/MakieOrg/Makie.jl/pull/3681)
  - This added an extra conversion step which only takes effect when Float32 precision becomes relevant. In those cases code using `project()` functions will be wrong as the transformation is not applied. Use `project(plot_or_scene, ...)` or apply the conversion yourself beforehand with `Makie.f32_convert(plot_or_scene, transformed_point)` and use `patched_model = Makie.patch_model(plot_or_scene, model)`.
  - `Makie.to_world(point, matrix, resolution)` has been deprecated in favor of `Makie.to_world(scene_or_plot, point)` to include float32 conversions.
- **Breaking** Reworked line shaders in GLMakie and WGLMakie [#3558](https://github.com/MakieOrg/Makie.jl/pull/3558)
  - GLMakie: Removed support for per point linewidths
  - GLMakie: Adjusted dots (e.g. with `linestyle = :dot`) to bend across a joint
  - GLMakie: Adjusted linestyles to scale with linewidth dynamically so that dots remain dots with changing linewidth
  - GLMakie: Cleaned up anti-aliasing for truncated joints
  - WGLMakie: Added support for linestyles
  - WGLMakie: Added line joints
  - WGLMakie: Added native anti-aliasing which generally improves quality but introduces outline artifacts in some cases (same as GLMakie)
  - Both: Adjusted handling of thin lines which may result in different color intensities
- Fixed an issue with lines being drawn in the wrong direction in 3D (with perspective projection) [#3651](https://github.com/MakieOrg/Makie.jl/pull/3651).
- **Breaking** Renamed attribute `rotations` to `rotation` for `scatter` and `meshscatter` which had been inconsistent with the otherwise singular naming scheme and other plots like `text` [#3724](https://github.com/MakieOrg/Makie.jl/pull/3724).
- Fixed `contourf` bug where n levels would sometimes miss the uppermost value, causing gaps [#3713](https://github.com/MakieOrg/Makie.jl/pull/3713).
- Added `scale` attribute to `violin` [#3352](https://github.com/MakieOrg/Makie.jl/pull/3352).
- Use label formatter in barplot [#3718](https://github.com/MakieOrg/Makie.jl/pull/3718).
- Fix the incorrect shading with non uniform markerscale in meshscatter [#3722](https://github.com/MakieOrg/Makie.jl/pull/3722)
- Add `scale_to=:flip` option to `hist`, which flips the direction of the bars [#3732](https://github.com/MakieOrg/Makie.jl/pull/3732)
- Fixed an issue with the texture atlas not updating in WGLMakie after display, causing new symbols to not show up [#3737](https://github.com/MakieOrg/Makie.jl/pull/3737)
- Added `linecap` and `joinstyle` attributes for lines and linesegments. Also normalized `miter_limit` to 60° across all backends. [#3771](https://github.com/MakieOrg/Makie.jl/pull/3771)

## [0.20.10] 2024-05-07

- Loosened type restrictions for potentially array-valued colors in `Axis` attributes like `xticklabelcolor` [#3826](https://github.com/MakieOrg/Makie.jl/pull/3826).
- Added support for intervals for specifying axis limits [#3696](https://github.com/MakieOrg/Makie.jl/pull/3696)
- Added recipes for plotting intervals to `Band`, `Rangebars`, `H/VSpan` [3695](https://github.com/MakieOrg/Makie.jl/pull/3695)
- Documented `WilkinsonTicks` [#3819](https://github.com/MakieOrg/Makie.jl/pull/3819).
- Added `axislegend(ax, "title")` method [#3808](https://github.com/MakieOrg/Makie.jl/pull/3808).
- Improved thread safety of rendering with CairoMakie (independent `Scene`s only) by locking FreeType handles [#3777](https://github.com/MakieOrg/Makie.jl/pull/3777).
- Adds a tutorial for how to make recipes work with new types [#3816](https://github.com/MakieOrg/Makie.jl/pull/3816).
- Provided an interface to convert markers in CairoMakie separately (`cairo_scatter_marker`) so external packages can overload it. [#3811](https://github.com/MakieOrg/Makie.jl/pull/3811)
- Updated to DelaunayTriangulation v1.0 [#3787](https://github.com/MakieOrg/Makie.jl/pull/3787).
- Added methods `hidedecorations!`, `hiderdecorations!`, `hidethetadecorations!` and  `hidespines!` for `PolarAxis` axes [#3823](https://github.com/MakieOrg/Makie.jl/pull/3823).
- Added `loop` option support for HTML outputs when recording videos with `record` [#3697](https://github.com/MakieOrg/Makie.jl/pull/3697).

## [0.20.9] - 2024-03-29

- Added supported markers hint to unsupported marker warn message [#3666](https://github.com/MakieOrg/Makie.jl/pull/3666).
- Fixed bug in CairoMakie line drawing when multiple successive points had the same color [#3712](https://github.com/MakieOrg/Makie.jl/pull/3712).
- Remove StableHashTraits in favor of calculating hashes directly with CRC32c [#3667](https://github.com/MakieOrg/Makie.jl/pull/3667).
- Fixed `contourf` bug where n levels would sometimes miss the uppermost value, causing gaps [#3713](https://github.com/MakieOrg/Makie.jl/pull/3713).
- Added `scale` attribute to `violin` [#3352](https://github.com/MakieOrg/Makie.jl/pull/3352).
- Use label formatter in barplot [#3718](https://github.com/MakieOrg/Makie.jl/pull/3718).
- Fix the incorrect shading with non uniform markerscale in meshscatter [#3722](https://github.com/MakieOrg/Makie.jl/pull/3722)
- Add `scale_to=:flip` option to `hist`, which flips the direction of the bars [#3732](https://github.com/MakieOrg/Makie.jl/pull/3732)
- Fixed an issue with the texture atlas not updating in WGLMakie after display, causing new symbols to not show up [#3737](https://github.com/MakieOrg/Makie.jl/pull/3737)

## [0.20.8] - 2024-02-22

- Fixed excessive use of space with HTML image outputs [#3642](https://github.com/MakieOrg/Makie.jl/pull/3642).
- Fixed bugs with format strings and add new features by switching to Format.jl [#3633](https://github.com/MakieOrg/Makie.jl/pull/3633).
- Fixed an issue where CairoMakie would unnecessarily rasterize polygons [#3605](https://github.com/MakieOrg/Makie.jl/pull/3605).
- Added `PointBased` conversion trait to `scatterlines` recipe [#3603](https://github.com/MakieOrg/Makie.jl/pull/3603).
- Multiple small fixes for `map_latest`, `WGLMakie` picking and `PlotSpec` [#3637](https://github.com/MakieOrg/Makie.jl/pull/3637).
- Fixed PolarAxis `rticks` being incompatible with rich text. [#3615](https://github.com/MakieOrg/Makie.jl/pull/3615)
- Fixed an issue causing lines, scatter and text to not scale with resolution after deleting plots in GLMakie. [#3649](https://github.com/MakieOrg/Makie.jl/pull/3649)

## [0.20.7] - 2024-02-04

- Equalized alignment point of mirrored ticks to that of normal ticks [#3598](https://github.com/MakieOrg/Makie.jl/pull/3598).
- Fixed stack overflow error on conversion of gridlike data with `missing`s [#3597](https://github.com/MakieOrg/Makie.jl/pull/3597).
- Fixed mutation of CairoMakie src dir when displaying png files [#3588](https://github.com/MakieOrg/Makie.jl/pull/3588).
- Added better error messages for plotting into `FigureAxisPlot` and `AxisPlot` as Plots.jl users are likely to do [#3596](https://github.com/MakieOrg/Makie.jl/pull/3596).
- Added compat bounds for IntervalArithmetic.jl due to bug with DelaunayTriangulation.jl [#3595](https://github.com/MakieOrg/Makie.jl/pull/3595).
- Removed possibility of three-argument `barplot` [#3574](https://github.com/MakieOrg/Makie.jl/pull/3574).

## [0.20.6] - 2024-02-02

- Fix issues with Camera3D not centering [#3582](https://github.com/MakieOrg/Makie.jl/pull/3582)
- Allowed creating legend entries from plot objects with scalar numbers as colors [#3587](https://github.com/MakieOrg/Makie.jl/pull/3587).

## [0.20.5] - 2024-01-25

- Use plot plot instead of scene transform functions in CairoMakie, fixing misplaced h/vspan. [#3552](https://github.com/MakieOrg/Makie.jl/pull/3552)
- Fix error printing on shader error [#3530](https://github.com/MakieOrg/Makie.jl/pull/3530).
- Update pagefind to 1.0.4 for better headline search [#3534](https://github.com/MakieOrg/Makie.jl/pull/3534).
- Remove unnecessary deps, e.g. Setfield [3546](https://github.com/MakieOrg/Makie.jl/pull/3546).
- Don't clear args, rely on delete deregister_callbacks [#3543](https://github.com/MakieOrg/Makie.jl/pull/3543).
- Add interpolate keyword for Surface [#3541](https://github.com/MakieOrg/Makie.jl/pull/3541).
- Fix a DataInspector bug if inspector_label is used with RGB images [#3468](https://github.com/MakieOrg/Makie.jl/pull/3468).

## [0.20.4] - 2024-01-04

- Changes for Bonito rename and WGLMakie docs improvements [#3477](https://github.com/MakieOrg/Makie.jl/pull/3477).
- Add stroke and glow support to scatter and text in WGLMakie [#3518](https://github.com/MakieOrg/Makie.jl/pull/3518).
- Fix clipping issues with Camera3D when zooming in [#3529](https://github.com/MakieOrg/Makie.jl/pull/3529)

## [0.20.3] - 2023-12-21

- Add `depthsorting` as a hidden attribute for scatter plots in GLMakie as an alternative fix for outline artifacts. [#3432](https://github.com/MakieOrg/Makie.jl/pull/3432)
- Disable SDF based anti-aliasing in scatter, text and lines plots when `fxaa = true` in GLMakie. This allows removing outline artifacts at the cost of quality. [#3408](https://github.com/MakieOrg/Makie.jl/pull/3408)
- DataInspector Fixes: Fixed depth order, positional labels being in transformed space and `:inspector_clear` not getting called when moving from one plot to another. [#3454](https://github.com/MakieOrg/Makie.jl/pull/3454)
- Fixed bug in GLMakie where the update from a (i, j) sized GPU buffer to a (j, i) sized buffer would fail [#3456](https://github.com/MakieOrg/Makie.jl/pull/3456).
- Add `interpolate=true` to `volume(...)`, allowing to disable interpolation [#3485](https://github.com/MakieOrg/Makie.jl/pull/3485).

## [0.20.2] - 2023-12-01

- Switched from SHA512 to CRC32c salting in CairoMakie svgs, drastically improving svg rendering speed [#3435](https://github.com/MakieOrg/Makie.jl/pull/3435).
- Fixed a bug with h/vlines and h/vspan not correctly resolving transformations [#3418](https://github.com/MakieOrg/Makie.jl/pull/3418).
- Fixed a bug with h/vlines and h/vspan returning the wrong limits, causing an error in Axis [#3427](https://github.com/MakieOrg/Makie.jl/pull/3427).
- Fixed clipping when zooming out of a 3D (L)Scene [#3433](https://github.com/MakieOrg/Makie.jl/pull/3433).
- Moved the texture atlas cache to `.julia/scratchspaces` instead of a dedicated `.julia/makie` [#3437](https://github.com/MakieOrg/Makie.jl/pull/3437)

## [0.20.1] - 2023-11-23

- Fixed bad rendering of `poly` in GLMakie by triangulating points after transformations [#3402](https://github.com/MakieOrg/Makie.jl/pull/3402).
- Fixed bug regarding inline display in VSCode Jupyter notebooks and other similar environments [#3403](https://github.com/MakieOrg/Makie.jl/pull/3403).
- Fixed issue with `plottype`, allowed `onany(...; update = true)` and fixed `Block` macro use outside Makie [#3401](https://github.com/MakieOrg/Makie.jl/pull/3401).

## [0.20.0] - 2023-11-21

- GLMakie has gained support for HiDPI (aka Retina) screens. This also enables saving images with higher resolution than screen pixel dimensions [#2544](https://github.com/MakieOrg/Makie.jl/pull/2544).
- Fixed an issue where NaN was interpreted as zero when rendering `surface` through CairoMakie [#2598](https://github.com/MakieOrg/Makie.jl/pull/2598).
- Improved 3D camera handling, hotkeys and functionality [#2746](https://github.com/MakieOrg/Makie.jl/pull/2746).
- Added `shading = :verbose` in GLMakie to allow for multiple light sources. Also added more light types, fixed light directions for the previous lighting model (now `shading = :fast`) and adjusted `backlight` to affect normals[#3246](https://github.com/MakieOrg/Makie.jl/pull/3246).
- Changed the glyph used for negative numbers in tick labels from hyphen to minus [#3379](https://github.com/MakieOrg/Makie.jl/pull/3379).
- Added new declarative API for AlgebraOfGraphics, Pluto and easier dashboards [#3281](https://github.com/MakieOrg/Makie.jl/pull/3281).
- WGLMakie got faster line rendering with less updating bugs [#3062](https://github.com/MakieOrg/Makie.jl/pull/3062).
- **Breaking** Replaced `PolarAxis.radial_distortion_threshold` with `PolarAxis.radius_at_origin`. [#3381](https://github.com/MakieOrg/Makie.jl/pull/3381)
- **Breaking** Deprecated the `resolution` keyword in favor of `size` to reflect that this value is not a pixel resolution anymore [#3343](https://github.com/MakieOrg/Makie.jl/pull/3343).
- **Breaking** Refactored the `SurfaceLike` family of traits into `VertexGrid`, `CellGrid` and `ImageLike` [#3106](https://github.com/MakieOrg/Makie.jl/pull/3106).
- **Breaking** Deprecated `pixelarea(scene)` and `scene.px_area` in favor of viewport.
- **Breaking** Refactored the `Combined` Plot object and renamed it to `Plot`, improving compile times ~2x [#3082](https://github.com/MakieOrg/Makie.jl/pull/3082).
- **Breaking** Removed old depreactions in [#3113](https://github.com/MakieOrg/Makie.jl/pull/3113/commits/3a39210ef87a0032d78cb27c0c1019faa604effd).
- **Breaking** Deprecated using AbstractVector as sides of `image` [#3395](https://github.com/MakieOrg/Makie.jl/pull/3395).
- **Breaking** `errorbars` and `rangebars` now use color cycling [#3230](https://github.com/MakieOrg/Makie.jl/pull/3230).

## [0.19.12] - 2023-10-31

- Added `cornerradius` attribute to `Box` for rounded corners [#3346](https://github.com/MakieOrg/Makie.jl/pull/3346).
- Fix grouping of a zero-height bar in `barplot`. Now a zero-height bar shares the same properties of the previous bar, and if the bar is the first one, its height is treated as positive if and only if there exists a bar of positive height or all bars are zero-height [#3058](https://github.com/MakieOrg/Makie.jl/pull/3058).
- Fixed a bug where Axis still consumes scroll events when interactions are disabled [#3272](https://github.com/MakieOrg/Makie.jl/pull/3272).
- Added `cornerradius` attribute to `Box` for rounded corners [#3308](https://github.com/MakieOrg/Makie.jl/pull/3308).
- Upgraded `StableHashTraits` from 1.0 to 1.1 [#3309](https://github.com/MakieOrg/Makie.jl/pull/3309).

## [0.19.11] - 2023-10-05

- Setup automatic colorbars for volumeslices [#3253](https://github.com/MakieOrg/Makie.jl/pull/3253).
- Colorbar for arrows [#3275](https://github.com/MakieOrg/Makie.jl/pull/3275).
- Small bugfixes [#3275](https://github.com/MakieOrg/Makie.jl/pull/3275).

## [0.19.10] - 2023-09-21

- Fixed bugs with Colorbar in recipes, add new API for creating a recipe colorbar and introduce experimental support for Categorical colormaps [#3090](https://github.com/MakieOrg/Makie.jl/pull/3090).
- Added experimental Datashader implementation [#2883](https://github.com/MakieOrg/Makie.jl/pull/2883).
- **Breaking** Changed the default order Polar arguments to (theta, r). [#3154](https://github.com/MakieOrg/Makie.jl/pull/3154)
- General improvements to `PolarAxis`: full rlimtis & thetalimits, more controls and visual tweaks. See pr for more details.[#3154](https://github.com/MakieOrg/Makie.jl/pull/3154)

## [0.19.9] - 2023-09-11

- Allow arbitrary reversible scale functions through `ReversibleScale`.
- Deprecated `linestyle=vector_of_gaps` in favor of `linestyle=Linestyle(vector_of_gaps)` [3135](https://github.com/MakieOrg/Makie.jl/pull/3135), [3193](https://github.com/MakieOrg/Makie.jl/pull/3193).
- Fixed some errors around dynamic changes of `ax.xscale` or `ax.yscale` [#3084](https://github.com/MakieOrg/Makie.jl/pull/3084)
- Improved Barplot Label Alignment [#3160](https://github.com/MakieOrg/Makie.jl/issues/3160).
- Fixed regression in determining axis limits [#3179](https://github.com/MakieOrg/Makie.jl/pull/3179)
- Added a theme `theme_latexfonts` that uses the latex font family as default fonts [#3147](https://github.com/MakieOrg/Makie.jl/pull/3147), [#3180](https://github.com/MakieOrg/Makie.jl/pull/3180).
- Upgrades `StableHashTraits` from 0.3 to 1.0

## [0.19.8] - 2023-08-15

- Improved CairoMakie rendering of `lines` with repeating colors in an array [#3141](https://github.com/MakieOrg/Makie.jl/pull/3141).
- Added `strokecolormap` to poly. [#3145](https://github.com/MakieOrg/Makie.jl/pull/3145)
- Added `xreversed`, `yreversed` and `zreversed` attributes to `Axis3` [#3138](https://github.com/MakieOrg/Makie.jl/pull/3138).
- Fixed incorrect placement of contourlabels with transform functions [#3083](https://github.com/MakieOrg/Makie.jl/pull/3083)
- Fixed automatic normal generation for meshes with shading and no normals [#3041](https://github.com/MakieOrg/Makie.jl/pull/3041).
- Added the `triplot` and `voronoiplot` recipes from DelaunayTriangulation.jl [#3102](https://github.com/MakieOrg/Makie.jl/pull/3102), [#3159](https://github.com/MakieOrg/Makie.jl/pull/3159).

## [0.19.7] - 2023-07-22

- Allow arbitrary functions to color `streamplot` lines by passing a `Function` to `color`.  This must accept `Point` of the appropriate dimension and return a `Point`, `Vec`, or other arraylike object [#2002](https://github.com/MakieOrg/Makie.jl/pull/2002).
- `arrows` can now take input of the form `x::AbstractVector, y::AbstractVector, [z::AbstractVector,] f::Function`, where `f` must return a `VecTypes` of the appropriate dimension [#2597](https://github.com/MakieOrg/Makie.jl/pull/2597).
- Exported colorbuffer, and added `colorbuffer(axis::Axis; include_decorations=false, colorbuffer_kws...)`, to get an image of an axis with or without decorations [#3078](https://github.com/MakieOrg/Makie.jl/pull/3078).
- Fixed an issue where the `linestyle` of some polys was not applied to the stroke in CairoMakie. [#2604](https://github.com/MakieOrg/Makie.jl/pull/2604)
- Add `colorscale = identity` to any plotting function using a colormap. This works with any scaling function like `log10`, `sqrt` etc. Consequently, `scale` for `hexbin` is replaced with `colorscale` [#2900](https://github.com/MakieOrg/Makie.jl/pull/2900).
- Add `alpha=1.0` argument to all basic plots, which supports independently adding an alpha component to colormaps and colors. Multiple alphas like in `plot(alpha=0.2, color=RGBAf(1, 0, 0, 0.5))`, will get multiplied [#2900](https://github.com/MakieOrg/Makie.jl/pull/2900).
- `hexbin` now supports any per-observation weights which StatsBase respects - `<: StatsBase.AbstractWeights`, `Vector{Real}`, or `nothing` (the default). [#2804](https://github.com/MakieOrg/Makie.jl/pulls/2804)
- Added a new Axis type, `PolarAxis`, which is an axis with a polar projection.  Input is in `(r, theta)` coordinates and is transformed to `(x, y)` coordinates using the standard polar-to-cartesian transformation.
  Generally, its attributes are very similar to the usual `Axis` attributes, but `x` is replaced by `r` and `y` by `θ`.
  It also inherits from the theme of `Axis` in this manner, so should work seamlessly with Makie themes [#2990](https://github.com/MakieOrg/Makie.jl/pull/2990).
- `inherit` now has a new signature `inherit(scene, attrs::NTuple{N, Symbol}, default_value)`, allowing recipe authors to access nested attributes when trying to inherit from the parent Scene.
  For example, one could inherit from `scene.Axis.yticks` by `inherit(scene, (:Axis, :yticks), $default_value)` [#2990](https://github.com/MakieOrg/Makie.jl/pull/2990).
- Fixed incorrect rendering of 3D heatmaps [#2959](https://github.com/MakieOrg/Makie.jl/pull/2959)
- Deprecated `flatten_plots` in favor of `collect_atomic_plots`. Using the new `collect_atomic_plots` fixed a bug in CairoMakie where the z-level of plots within recipes was not respected. [#2793](https://github.com/MakieOrg/Makie.jl/pull/2793)
- Fixed incorrect line depth in GLMakie [#2843](https://github.com/MakieOrg/Makie.jl/pull/2843)
- Fixed incorrect line alpha in dense lines in GLMakie [#2843](https://github.com/MakieOrg/Makie.jl/pull/2843)
- Fixed DataInspector interaction with transformations [#3002](https://github.com/MakieOrg/Makie.jl/pull/3002)
- Added option `WGLMakie.activate!(resize_to_body=true)`, to make plots resize to the VSCode plotpane. Resizes to the HTML body element, so may work outside VSCode [#3044](https://github.com/MakieOrg/Makie.jl/pull/3044), [#3042](https://github.com/MakieOrg/Makie.jl/pull/3042).
- Fixed DataInspector interaction with transformations [#3002](https://github.com/MakieOrg/Makie.jl/pull/3002).
- Fixed incomplete stroke with some Bezier markers in CairoMakie and blurry strokes in GLMakie [#2961](https://github.com/MakieOrg/Makie.jl/pull/2961)
- Added the ability to use custom triangulations from DelaunayTriangulation.jl [#2896](https://github.com/MakieOrg/Makie.jl/pull/2896).
- Adjusted scaling of scatter/text stroke, glow and anti-aliasing width under non-uniform 2D scaling (Vec2f markersize/fontsize) in GLMakie [#2950](https://github.com/MakieOrg/Makie.jl/pull/2950).
- Scaled `errorbar` whiskers and `bracket` correctly with transformations [#3012](https://github.com/MakieOrg/Makie.jl/pull/3012).
- Updated `bracket` when the screen is resized or transformations change [#3012](https://github.com/MakieOrg/Makie.jl/pull/3012).

## [0.19.6] - 2023-06-09

- Fixed broken AA for lines with strongly varying linewidth [#2953](https://github.com/MakieOrg/Makie.jl/pull/2953).
- Fixed WGLMakie JS popup [#2976](https://github.com/MakieOrg/Makie.jl/pull/2976).
- Fixed `legendelements` when children have no elements [#2982](https://github.com/MakieOrg/Makie.jl/pull/2982).
- Bumped compat for StatsBase to 0.34 [#2915](https://github.com/MakieOrg/Makie.jl/pull/2915).
- Improved thread safety [#2840](https://github.com/MakieOrg/Makie.jl/pull/2840).

## [0.19.5] - 2023-05-12

- Added `loop` option for GIF outputs when recording videos with `record` [#2891](https://github.com/MakieOrg/Makie.jl/pull/2891).
- Fixed line rendering issues in GLMakie [#2843](https://github.com/MakieOrg/Makie.jl/pull/2843).
- Fixed incorrect line alpha in dense lines in GLMakie [#2843](https://github.com/MakieOrg/Makie.jl/pull/2843).
- Changed `scene.clear` to an observable and made changes in `Scene` Observables trigger renders in GLMakie [#2929](https://github.com/MakieOrg/Makie.jl/pull/2929).
- Added contour labels [#2496](https://github.com/MakieOrg/Makie.jl/pull/2496).
- Allowed rich text to be used in Legends [#2902](https://github.com/MakieOrg/Makie.jl/pull/2902).
- Added more support for zero length Geometries [#2917](https://github.com/MakieOrg/Makie.jl/pull/2917).
- Made CairoMakie drawing for polygons with holes order independent [#2918](https://github.com/MakieOrg/Makie.jl/pull/2918).
- Fixes for `Makie.inline!()`, allowing now for `Makie.inline!(automatic)` (default), which is better at automatically opening a window/ inlining a plot into plotpane when needed [#2919](https://github.com/MakieOrg/Makie.jl/pull/2919) [#2937](https://github.com/MakieOrg/Makie.jl/pull/2937).
- Block/Axis doc improvements [#2940](https://github.com/MakieOrg/Makie.jl/pull/2940) [#2932](https://github.com/MakieOrg/Makie.jl/pull/2932) [#2894](https://github.com/MakieOrg/Makie.jl/pull/2894).

## [0.19.4] - 2023-03-31

- Added export of `hidezdecorations!` from MakieLayout [#2821](https://github.com/MakieOrg/Makie.jl/pull/2821).
- Fixed an issue with GLMakie lines becoming discontinuous [#2828](https://github.com/MakieOrg/Makie.jl/pull/2828).

## [0.19.3] - 2023-03-21

- Added the `stephist` plotting function [#2408](https://github.com/JuliaPlots/Makie.jl/pull/2408).
- Added the `brackets` plotting function [#2356](https://github.com/MakieOrg/Makie.jl/pull/2356).
- Fixed an issue where `poly` plots with `Vector{<: MultiPolygon}` inputs with per-polygon color were mistakenly rendered as meshes using CairoMakie [#2590](https://github.com/MakieOrg/Makie.jl/pulls/2478).
- Fixed a small typo which caused an error in the `Stepper` constructor [#2600](https://github.com/MakieOrg/Makie.jl/pulls/2478).
- Improve cleanup on block deletion [#2614](https://github.com/MakieOrg/Makie.jl/pull/2614)
- Add `menu.scroll_speed` and increase default speed for non-apple [#2616](https://github.com/MakieOrg/Makie.jl/pull/2616).
- Fixed rectangle zoom for nonlinear axes [#2674](https://github.com/MakieOrg/Makie.jl/pull/2674)
- Cleaned up linestyles in GLMakie (Fixing artifacting, spacing/size, anti-aliasing) [#2666](https://github.com/MakieOrg/Makie.jl/pull/2666).
- Fixed issue with scatterlines only accepting concrete color types as `markercolor` [#2691](https://github.com/MakieOrg/Makie.jl/pull/2691).
- Fixed an accidental issue where `LaTeXStrings` were not typeset correctly in `Axis3` [#2558](https://github.com/MakieOrg/Makie.jl/pull/2588).
- Fixed a bug where line segments in `text(lstr::LaTeXString)` were ignoring offsets [#2668](https://github.com/MakieOrg/Makie.jl/pull/2668).
- Fixed a bug where the `arrows` recipe accidentally called a `Bool` when `normalize = true` [#2740](https://github.com/MakieOrg/Makie.jl/pull/2740).
- Re-exported the `@colorant_str` (`colorant"..."`) macro from Colors.jl [#2726](https://github.com/MakieOrg/Makie.jl/pull/2726).
- Speedup heatmaps in WGLMakie. [#2647](https://github.com/MakieOrg/Makie.jl/pull/2647)
- Fix slow `data_limits` for recipes, which made plotting lots of data with recipes much slower [#2770](https://github.com/MakieOrg/Makie.jl/pull/2770).

## [0.19.1] - 2023-01-01

- Add `show_data` method for `band` which shows the min and max values of the band at the x position of the cursor [#2497](https://github.com/MakieOrg/Makie.jl/pull/2497).
- Added `xlabelrotation`, `ylabelrotation` (`Axis`) and `labelrotation` (`Colorbar`) [#2478](https://github.com/MakieOrg/Makie.jl/pull/2478).
- Fixed forced rasterization in CairoMakie svg files when polygons with colors specified as (color, alpha) tuples were used [#2535](https://github.com/MakieOrg/Makie.jl/pull/2535).
- Do less copies of Observables in Attributes + plot pipeline [#2443](https://github.com/MakieOrg/Makie.jl/pull/2443).
- Add Search Page and tweak Result Ordering [#2474](https://github.com/MakieOrg/Makie.jl/pull/2474).
- Remove all global attributes from TextureAtlas implementation and fix julia#master [#2498](https://github.com/MakieOrg/Makie.jl/pull/2498).
- Use new Bonito, implement WGLMakie picking, improve performance and fix lots of WGLMakie bugs [#2428](https://github.com/MakieOrg/Makie.jl/pull/2428).

## [0.19.0] - 2022-12-03

- **Breaking** The attribute `textsize` has been removed everywhere in favor of the attribute `fontsize` which had also been in use.
  To migrate, search and replace all uses of `textsize` to `fontsize` [#2387](https://github.com/MakieOrg/Makie.jl/pull/2387).
- Added rich text which allows to more easily use superscripts and subscripts as well as differing colors, fonts, fontsizes, etc. for parts of a given text [#2321](https://github.com/MakieOrg/Makie.jl/pull/2321).

## [0.18.4] - 2022-12-02

- Added the `waterfall` plotting function [#2416](https://github.com/JuliaPlots/Makie.jl/pull/2416).
- Add support for `AbstractPattern` in `WGLMakie` [#2432](https://github.com/MakieOrg/Makie.jl/pull/2432).
- Broadcast replaces deprecated method for quantile [#2430](https://github.com/MakieOrg/Makie.jl/pull/2430).
- Fix CairoMakie's screen reusing [#2440](https://github.com/MakieOrg/Makie.jl/pull/2440).
- Fix repeated rendering with invisible objects [#2437](https://github.com/MakieOrg/Makie.jl/pull/2437).
- Fix hvlines for GLMakie [#2446](https://github.com/MakieOrg/Makie.jl/pull/2446).

## [0.18.3] - 2022-11-17

- Add `render_on_demand` flag for `GLMakie.Screen`. Setting this to `true` will skip rendering until plots get updated. This is the new default [#2336](https://github.com/MakieOrg/Makie.jl/pull/2336), [#2397](https://github.com/MakieOrg/Makie.jl/pull/2397).
- Clean up OpenGL state handling in GLMakie [#2397](https://github.com/MakieOrg/Makie.jl/pull/2397).
- Fix salting [#2407](https://github.com/MakieOrg/Makie.jl/pull/2407).
- Fixes for [GtkMakie](https://github.com/jwahlstrand/GtkMakie.jl) [#2418](https://github.com/MakieOrg/Makie.jl/pull/2418).

## [0.18.2] - 2022-11-03

- Fix Axis3 tick flipping with negative azimuth [#2364](https://github.com/MakieOrg/Makie.jl/pull/2364).
- Fix empty!(fig) and empty!(ax) [#2374](https://github.com/MakieOrg/Makie.jl/pull/2374), [#2375](https://github.com/MakieOrg/Makie.jl/pull/2375).
- Remove stencil buffer [#2389](https://github.com/MakieOrg/Makie.jl/pull/2389).
- Move Arrows and Wireframe to MakieCore [#2384](https://github.com/MakieOrg/Makie.jl/pull/2384).
- Skip legend entry if label is nothing [#2350](https://github.com/MakieOrg/Makie.jl/pull/2350).

## [0.18.1] - 2022-10-24

- fix heatmap interpolation [#2343](https://github.com/MakieOrg/Makie.jl/pull/2343).
- move poly to MakieCore [#2334](https://github.com/MakieOrg/Makie.jl/pull/2334)
- Fix picking warning and update_axis_camera [#2352](https://github.com/MakieOrg/Makie.jl/pull/2352).
- bring back inline!, to not open a window in VSCode repl [#2353](https://github.com/MakieOrg/Makie.jl/pull/2353).

## [0.18.0] - 2022-10-12

- **Breaking** Added `BezierPath` which can be constructed from SVG like command list, SVG string or from a `Polygon`.
  Added ability to use `BezierPath` and `Polgyon` as scatter markers.
  Replaced default symbol markers like `:cross` which converted to characters before with more precise `BezierPaths` and adjusted default markersize to 12.
  **Deprecated** using `String` to specify multiple char markers (`scatter(1:4, marker="abcd")`).
  **Deprecated** concrete geometries as markers like `Circle(Point2f(0), 1.5)` in favor of using the type like `Circle` for dispatch to special backend methods.
  Added single image marker support to WGLMakie [#979](https://github.com/MakieOrg/Makie.jl/pull/979).
- **Breaking** Refactored `display`, `record`, `colorbuffer` and `screens` to be faster and more consistent [#2306](https://github.com/MakieOrg/Makie.jl/pull/2306#issuecomment-1275918061).
- **Breaking** Refactored `DataInspector` to use `tooltip`. This results in changes in the attributes of DataInspector. Added `inspector_label`, `inspector_hover` and `inspector_clear` as optional attributes [#2095](https://github.com/JuliaPlots/Makie.jl/pull/2095).
- Added the `hexbin` plotting function [#2201](https://github.com/JuliaPlots/Makie.jl/pull/2201).
- Added the `tricontourf` plotting function [#2226](https://github.com/JuliaPlots/Makie.jl/pull/2226).
- Fixed per character attributes in text [#2244](https://github.com/JuliaPlots/Makie.jl/pull/2244).
- Allowed `CairoMakie` to render `scatter` with images as markers [#2080](https://github.com/MakieOrg/Makie.jl/pull/2080).
- Reworked text drawing and added ability to draw special characters via glyph indices in order to draw more LaTeX math characters with MathTeXEngine v0.5 [#2139](https://github.com/MakieOrg/Makie.jl/pull/2139).
- Allowed text to be copy/pasted into `Textbox` [#2281](https://github.com/MakieOrg/Makie.jl/pull/2281)
- Fixed updates for multiple meshes [#2277](https://github.com/MakieOrg/Makie.jl/pull/2277).
- Fixed broadcasting for linewidth, lengthscale & arrowsize in `arrow` recipe [#2273](https://github.com/MakieOrg/Makie.jl/pull/2273).
- Made GLMakie relocatable [#2282](https://github.com/MakieOrg/Makie.jl/pull/2282).
- Fixed changing input types in plot arguments [#2297](https://github.com/MakieOrg/Makie.jl/pull/2297).
- Better performance for Menus and fix clicks on items [#2299](https://github.com/MakieOrg/Makie.jl/pull/2299).
- Fixed CairoMakie bitmaps with transparency by using premultiplied ARGB surfaces [#2304](https://github.com/MakieOrg/Makie.jl/pull/2304).
- Fixed hiding of `Scene`s by setting `scene.visible[] = false` [#2317](https://github.com/MakieOrg/Makie.jl/pull/2317).
- `Axis` now accepts a `Tuple{Bool, Bool}` for `xtrimspine` and `ytrimspine` to trim only one end of the spine [#2171](https://github.com/JuliaPlots/Makie.jl/pull/2171).

## [0.17.13] - 2022-08-04

- Fixed boundingboxes [#2184](https://github.com/MakieOrg/Makie.jl/pull/2184).
- Fixed highclip/lowclip in meshscatter, poly, contourf, barplot [#2183](https://github.com/MakieOrg/Makie.jl/pull/2183).
- Fixed gridline updates [#2196](https://github.com/MakieOrg/Makie.jl/pull/2196).
- Fixed glDisablei argument order, which crashed some Intel drivers.

## [0.17.12] - 2022-07-22

- Fixed stackoverflow in show [#2167](https://github.com/MakieOrg/Makie.jl/pull/2167).

## [0.17.11] - 2022-07-21

- `rainclouds`(!) now supports `violin_limits` keyword argument, serving the same.
role as `datalimits` in `violin` [#2137](https://github.com/MakieOrg/Makie.jl/pull/2137).
- Fixed an issue where nonzero `strokewidth` results in a thin outline of the wrong color if `color` and `strokecolor` didn't match and weren't transparent. [#2096](https://github.com/MakieOrg/Makie.jl/pull/2096).
- Improved performance around Axis(3) limits [#2115](https://github.com/MakieOrg/Makie.jl/pull/2115).
- Cleaned up stroke artifacts in scatter and text [#2096](https://github.com/MakieOrg/Makie.jl/pull/2096).
- Compile time improvements [#2153](https://github.com/MakieOrg/Makie.jl/pull/2153).
- Mesh and Surface now interpolate between values instead of interpolating between colors for WGLMakie + GLMakie [#2097](https://github.com/MakieOrg/Makie.jl/pull/2097).

## [0.17.10] - 2022-07-13

- Bumped compatibility bound of `GridLayoutBase.jl` to `v0.9.0` which fixed a regression with `Mixed` and `Outside` alignmodes in nested `GridLayout`s [#2135](https://github.com/MakieOrg/Makie.jl/pull/2135).

## [0.17.9] - 2022-07-12

- Patterns (`Makie.AbstractPattern`) are now supported by `CairoMakie` in `poly` plots that don't involve `mesh`, such as `bar` and `poly` [#2106](https://github.com/MakieOrg/Makie.jl/pull/2106/).
- Fixed regression where `Block` alignments could not be specified as numbers anymore [#2108](https://github.com/MakieOrg/Makie.jl/pull/2108).
- Added the option to show mirrored ticks on the other side of an Axis using the attributes `xticksmirrored` and `yticksmirrored` [#2105](https://github.com/MakieOrg/Makie.jl/pull/2105).
- Fixed a bug where a set of `Axis` wouldn't be correctly linked together if they were only linked in pairs instead of all at the same time [#2116](https://github.com/MakieOrg/Makie.jl/pull/2116).

## [0.17.7] - 2022-06-19

- Improved `Menu` performance, now it should be much harder to reach the boundary of 255 scenes in GLMakie. `Menu` also takes a `default` keyword argument now and can be scrolled if there is too little space available.

## [0.17.6] - 2022-06-17

- **EXPERIMENTAL**: Added support for multiple windows in GLMakie through `display(GLMakie.Screen(), figure_or_scene)` [#1771](https://github.com/MakieOrg/Makie.jl/pull/1771).
- Added support for RGB matrices in `heatmap` with GLMakie [#2036](https://github.com/MakieOrg/Makie.jl/pull/2036)
- `Textbox` doesn't defocus anymore on trying to submit invalid input [#2041](https://github.com/MakieOrg/Makie.jl/pull/2041).
- `text` now takes the position as the first argument(s) like `scatter` and most other plotting functions, it is invoked `text(x, y, [z], text = "text")`. Because it is now of conversion type `PointBased`, the positions can be given in all the usual different ways which are implemented as conversion methods. All old invocation styles such as `text("text", position = Point(x, y))` still work to maintain backwards compatibility [#2020](https://github.com/MakieOrg/Makie.jl/pull/2020).

## [0.17.5] - 2022-06-10

- Fixed a regression with `linkaxes!` [#2039](https://github.com/MakieOrg/Makie.jl/pull/2039).

## [0.17.4] - 2022-06-09

- The functions `hlines!`, `vlines!`, `hspan!`, `vspan!` and `abline!` were reimplemented as recipes. This allows using them without an `Axis` argument in first position and also as visuals in AlgebraOfGraphics.jl. Also, `abline!` is now called `ablines!` for consistency, `abline!` is still exported but deprecated and will be removed in the future. [#2023](https://github.com/MakieOrg/Makie.jl/pulls/2023).
- Added `rainclouds` and `rainclouds!` [#1725](https://github.com/MakieOrg/Makie.jl/pull/1725).
- Improve CairoMakie performance [#1964](https://github.com/MakieOrg/Makie.jl/pull/1964) [#1981](https://github.com/MakieOrg/Makie.jl/pull/1981).
- Interpolate colormap correctly [#1973](https://github.com/MakieOrg/Makie.jl/pull/1973).
- Fix picking [#1993](https://github.com/MakieOrg/Makie.jl/pull/1993).
- Improve compile time latency [#1968](https://github.com/MakieOrg/Makie.jl/pull/1968) [#2000](https://github.com/MakieOrg/Makie.jl/pull/2000).
- Fix multi poly with rects [#1999](https://github.com/MakieOrg/Makie.jl/pull/1999).
- Respect scale and nonlinear values in PlotUtils cgrads [#1979](https://github.com/MakieOrg/Makie.jl/pull/1979).
- Fix CairoMakie heatmap filtering [#1828](https://github.com/MakieOrg/Makie.jl/pull/1828).
- Remove GLVisualize and MakieLayout module [#2007](https://github.com/MakieOrg/Makie.jl/pull/2007) [#2008](https://github.com/MakieOrg/Makie.jl/pull/2008).
- Add linestyle and default to extrema(z) for contour, remove bitrotten fillrange [#2008](https://github.com/MakieOrg/Makie.jl/pull/2008).

## [0.17.3] - 2022-05-20

- Switched to `MathTeXEngine v0.4`, which improves the look of LaTeXStrings [#1952](https://github.com/MakieOrg/Makie.jl/pull/1952).
- Added subtitle capability to `Axis` [#1859](https://github.com/MakieOrg/Makie.jl/pull/1859).
- Fixed a bug where scaled colormaps constructed using `Makie.cgrad` were not interpreted correctly.

## [0.17.2] - 2022-05-16

- Changed the default font from `Dejavu Sans` to `TeX Gyre Heros Makie` which is the same as `TeX Gyre Heros` with slightly decreased descenders and ascenders. Decreasing those metrics reduced unnecessary whitespace and alignment issues. Four fonts in total were added, the styles Regular, Bold, Italic and Bold Italic. Also changed `Axis`, `Axis3` and `Legend` attributes `titlefont` to `TeX Gyre Heros Makie Bold` in order to separate it better from axis labels in multifacet arrangements [#1897](https://github.com/MakieOrg/Makie.jl/pull/1897).

## [0.17.1] - 2022-05-13

- Added word wrapping. In `Label`, `word_wrap = true` causes it to use the suggested width and wrap text to fit. In `text`, `word_wrap_width > 0` can be used to set a pixel unit line width. Any word (anything between two spaces without a newline) that goes beyond this width gets a newline inserted before it [#1819](https://github.com/MakieOrg/Makie.jl/pull/1819).
- Improved `Axis3`'s interactive performance [#1835](https://github.com/MakieOrg/Makie.jl/pull/1835).
- Fixed errors in GLMakie's `scatter` implementation when markers are given as images. [#1917](https://github.com/MakieOrg/Makie.jl/pull/1917).
- Removed some method ambiguities introduced in v0.17 [#1922](https://github.com/MakieOrg/Makie.jl/pull/1922).
- Add an empty default label, `""`, to each slider that doesn't have a label in `SliderGrid` [#1888](https://github.com/MakieOrg/Makie.jl/pull/1888).

## [0.17.0] - 2022-05-05

- **Breaking** Added `space` as a generic attribute to switch between data, pixel, relative and clip space for positions. `space` in text has been renamed to `markerspace` because of this. `Pixel` and `SceneSpace` are no longer valid inputs for `space` or `markerspace` [#1596](https://github.com/MakieOrg/Makie.jl/pull/1596).
- **Breaking** Deprecated `mouse_selection(scene)` for `pick(scene)`.
- **Breaking** Bumped `GridLayoutBase` version to `v0.7`, which introduced offset layouts. Now, indexing into row 0 doesn't create a new row 1, but a new row 0, so that all previous content positions stay the same. This makes building complex layouts order-independent [#1704](https://github.com/MakieOrg/Makie.jl/pull/1704).
- **Breaking** deprecate `to_colormap(cmap, ncolors)` in favor of `categorical_colors(cmap, ncolors)` and `resample_cmap(cmap, ncolors)` [#1901](https://github.com/MakieOrg/Makie.jl/pull/1901) [#1723](https://github.com/MakieOrg/Makie.jl/pull/1723).
- Added `empty!(fig)` and changed `empty!(scene)` to remove all child plots without detaching windows [#1818](https://github.com/MakieOrg/Makie.jl/pull/1818).
- Switched to erroring instead of warning for deprecated events `mousebuttons`, `keyboardbuttons` and `mousedrag`.
- `Layoutable` was renamed to `Block` and the infrastructure changed such that attributes are fixed fields and each block has its own `Scene` for better encapsulation [#1796](https://github.com/MakieOrg/Makie.jl/pull/1796).
- Added `SliderGrid` block which replaces the deprecated `labelslider!` and `labelslidergrid!` functions [#1796](https://github.com/MakieOrg/Makie.jl/pull/1796).
- The default anti-aliasing method can now be set in `CairoMakie.activate!` using the `antialias` keyword.  Available options are `CairoMakie.Cairo.ANTIALIAS_*` [#1875](https://github.com/MakieOrg/Makie.jl/pull/1875).
- Added ability to rasterize a plots in CairoMakie vector graphics if `plt.rasterize = true` or `plt.rasterize = scale::Int` [#1872](https://github.com/MakieOrg/Makie.jl/pull/1872).
- Fixed segfaults in `streamplot_impl` on Mac M1 [#1830](https://github.com/MakieOrg/Makie.jl/pull/1830).
- Set the [Cairo miter limit](https://www.cairographics.org/manual/cairo-cairo-t.html#cairo-set-miter-limit) to mimic GLMakie behaviour [#1844](https://github.com/MakieOrg/Makie.jl/pull/1844).
- Fixed a method ambiguity in `rotatedrect` [#1846](https://github.com/MakieOrg/Makie.jl/pull/1846).
- Allow weights in statistical recipes [#1816](https://github.com/MakieOrg/Makie.jl/pull/1816).
- Fixed manual cycling of plot attributes [#1873](https://github.com/MakieOrg/Makie.jl/pull/1873).
- Fixed type constraints in ticklabelalign attributes [#1882](https://github.com/MakieOrg/Makie.jl/pull/1882).

## [0.16.4] - 2022-02-16

- Fixed WGLMakie performance bug and added option to set fps via `WGLMakie.activate!(fps=30)`.
- Implemented `nan_color`, `lowclip`, `highclip` for `image(::Matrix{Float})` in shader.
- Cleaned up mesh shader and implemented `nan_color`, `lowclip`, `highclip` for `mesh(m; color::Matrix{Float})` on the shader.
- Allowed `GLMakie.Buffer` `GLMakie.Sampler` to be used in `GeometryBasics.Mesh` to partially update parts of a mesh/texture and different interpolation and clamping modes for the texture.

## [0.16.0] - 2022-01-07

- **Breaking** Removed `Node` alias [#1307](https://github.com/MakieOrg/Makie.jl/pull/1307), [#1393](https://github.com/MakieOrg/Makie.jl/pull/1393). To upgrade, simply replace all occurrences of `Node` with `Observable`.
- **Breaking** Cleaned up `Scene` type [#1192](https://github.com/MakieOrg/Makie.jl/pull/1192), [#1393](https://github.com/MakieOrg/Makie.jl/pull/1393). The `Scene()` constructor doesn't create any axes or limits anymore. All keywords like `raw`, `show_axis` have been removed. A scene now always works like it did when using the deprecated `raw=true`. All the high level functionality like showing an axis and adding a 3d camera has been moved to `LScene`. See the new `Scene` tutorial for more info: https://docs.makie.org/dev/tutorials/scenes/.
- **Breaking** Lights got moved to `Scene`, see the [lighting docs](https://docs.makie.org/stable/documentation/lighting) and [RPRMakie examples](https://docs.makie.org/stable/documentation/backends/rprmakie/).
- Added ECDF plot [#1310](https://github.com/MakieOrg/Makie.jl/pull/1310).
- Added Order Independent Transparency to GLMakie [#1418](https://github.com/MakieOrg/Makie.jl/pull/1418), [#1506](https://github.com/MakieOrg/Makie.jl/pull/1506). This type of transparency is now used with `transparency = true`. The old transparency handling is available with `transparency = false`.
- Fixed blurry text in GLMakie and WGLMakie [#1494](https://github.com/MakieOrg/Makie.jl/pull/1494).
- Introduced a new experimental backend for ray tracing: [RPRMakie](https://docs.makie.org/stable/documentation/backends/rprmakie/).
- Added the `Cycled` type, which can be used to select the i-th value from the current cycler for a specific attribute [#1248](https://github.com/MakieOrg/Makie.jl/pull/1248).
- The plot function `scatterlines` now uses `color` as `markercolor` if `markercolor` is `automatic`. Also, cycling of the `color` attribute is enabled [#1463](https://github.com/MakieOrg/Makie.jl/pull/1463).
- Added the function `resize_to_layout!`, which allows to resize a `Figure` so that it contains its top `GridLayout` without additional whitespace or clipping [#1438](https://github.com/MakieOrg/Makie.jl/pull/1438).
- Cleaned up lighting in 3D contours and isosurfaces [#1434](https://github.com/MakieOrg/Makie.jl/pull/1434).
- Adjusted attributes of volumeslices to follow the normal structure [#1404](https://github.com/MakieOrg/Makie.jl/pull/1404). This allows you to adjust attributes like `colormap` without going through nested attributes.
- Added depth to 3D contours and isosurfaces [#1395](https://github.com/MakieOrg/Makie.jl/pull/1395), [#1393](https://github.com/MakieOrg/Makie.jl/pull/1393). This allows them to intersect correctly with other 3D objects.
- Restricted 3D scene camera to one scene [#1394](https://github.com/MakieOrg/Makie.jl/pull/1394), [#1393](https://github.com/MakieOrg/Makie.jl/pull/1393). This fixes issues with multiple scenes fighting over events consumed by the camera. You can select a scene by cleaning on it.
- Added depth shift attribute for GLMakie and WGLMakie [#1382](https://github.com/MakieOrg/Makie.jl/pull/1382), [#1393](https://github.com/MakieOrg/Makie.jl/pull/1393). This can be used to adjust render order similar to `overdraw`.
- Simplified automatic width computation in barplots [#1223](https://github.com/MakieOrg/Makie.jl/pull/1223), [#1393](https://github.com/MakieOrg/Makie.jl/pull/1393). If no `width` attribute is passed, the default width is computed as the minimum difference between consecutive `x` positions. Gap between bars are given by the (multiplicative) `gap` attribute. The actual bar width equals `width * (1 - gap)`.
- Added logical expressions for `ispressed` [#1222](https://github.com/MakieOrg/Makie.jl/pull/1222), [#1393](https://github.com/MakieOrg/Makie.jl/pull/1393). This moves a lot of control over hotkeys towards the user. With these changes one can now set a hotkey to trigger on any or no key, collections of keys and logical combinations of keys (i.e. "A is pressed and B is not pressed").
- Fixed issues with `Menu` render order [#1411](https://github.com/MakieOrg/Makie.jl/pull/1411).
- Added `label_rotation` to barplot [#1401](https://github.com/MakieOrg/Makie.jl/pull/1401).
- Fixed issue where `pixelcam!` does not remove controls from other cameras [#1504](https://github.com/MakieOrg/Makie.jl/pull/1504).
- Added conversion for OffsetArrays [#1260](https://github.com/MakieOrg/Makie.jl/pull/1260).
- The `qqplot` `qqline` options were changed to `:identity`, `:fit`, `:fitrobust` and `:none` (the default) [#1563](https://github.com/MakieOrg/Makie.jl/pull/1563). Fixed numeric error due to double computation of quantiles when fitting `qqline`. Deprecated `plot(q::QQPair)` method as it does not have enough information for correct `qqline` fit.

All other changes are collected [in this PR](https://github.com/MakieOrg/Makie.jl/pull/1521) and in the [release notes](https://github.com/MakieOrg/Makie.jl/releases/tag/v0.16.0).

## [0.15.3] - 2021-10-16

- The functions `labelslidergrid!` and `labelslider!` now set fixed widths for the value column with a heuristic. It is possible now to pass `Formatting.format` format strings as format specifiers in addition to the previous functions.
- Fixed 2D arrow rotations in `streamplot` [#1352](https://github.com/MakieOrg/Makie.jl/pull/1352).

## [0.15.2] - 2021-08-26

- Re-enabled Julia 1.3 support.
- Use [MathTexEngine v0.2](https://github.com/Kolaru/MathTeXEngine.jl/releases/tag/v0.2.0).
- Depend on new GeometryBasics, which changes all the Vec/Point/Quaternion/RGB/RGBA - f0 aliases to just f. For example, `Vec2f0` is changed to `Vec2f`. Old aliases are still exported, but deprecated and will be removed in the next breaking release. For more details and an upgrade script, visit [GeometryBasics#97](https://github.com/JuliaGeometry/GeometryBasics.jl/pull/97).
- Added `hspan!` and `vspan!` functions [#1264](https://github.com/MakieOrg/Makie.jl/pull/1264).

## [0.15.1] - 2021-08-21

- Switched documentation framework to Franklin.jl.
- Added a specialization for `volumeslices` to DataInspector.
- Fixed 1 element `hist` [#1238](https://github.com/MakieOrg/Makie.jl/pull/1238) and make it easier to move `hist` [#1150](https://github.com/MakieOrg/Makie.jl/pull/1150).

## [0.15.0] - 2021-07-15

- `LaTeXString`s can now be used as input to `text` and therefore as labels for `Axis`, `Legend`, or other comparable objects. Mathematical expressions are typeset using [MathTeXEngine.jl](https://github.com/Kolaru/MathTeXEngine.jl) which offers a fast approximation of LaTeX typesetting [#1022](https://github.com/MakieOrg/Makie.jl/pull/1022).
- Added `Symlog10` and `pseudolog10` axis scales for log scale approximations that work with zero and negative values [#1109](https://github.com/MakieOrg/Makie.jl/pull/1109).
- Colorbar limits can now be passed as the attribute `colorrange` similar to plots [#1066](https://github.com/MakieOrg/Makie.jl/pull/1066).
- Added the option to pass three vectors to heatmaps and other plots using `SurfaceLike` conversion [#1101](https://github.com/MakieOrg/Makie.jl/pull/1101).
- Added `stairs` plot recipe [#1086](https://github.com/MakieOrg/Makie.jl/pull/1086).
- **Breaking** Removed `FigurePosition` and `FigureSubposition` types. Indexing into a `Figure` like `fig[1, 1]` now returns `GridPosition` and `GridSubposition` structs, which can be used in the same way as the types they replace. Because of an underlying change in `GridLayoutBase.jl`, it is now possible to do `Axis(gl[1, 1])` where `gl` is a `GridLayout` that is a sublayout of a `Figure`'s top layout [#1075](https://github.com/MakieOrg/Makie.jl/pull/1075).
- Bar plots and histograms have a new option for adding text labels [#1069](https://github.com/MakieOrg/Makie.jl/pull/1069).
- It is now possible to specify one `linewidth` value per segment in `linesegments` [#992](https://github.com/MakieOrg/Makie.jl/pull/992).
- Added a new 3d camera that allows for better camera movements using keyboard and mouse [#1024](https://github.com/MakieOrg/Makie.jl/pull/1024).
- Fixed the application of scale transformations to `surface` [#1070](https://github.com/MakieOrg/Makie.jl/pull/1070).
- Added an option to set a custom callback function for the `RectangleZoom` axis interaction to enable other use cases than zooming [#1104](https://github.com/MakieOrg/Makie.jl/pull/1104).
- Fixed rendering of `heatmap`s with one or more reversed ranges in CairoMakie, as in `heatmap(1:10, 10:-1:1, rand(10, 10))` [#1100](https://github.com/MakieOrg/Makie.jl/pull/1100).
- Fixed volume slice recipe and added docs for it [#1123](https://github.com/MakieOrg/Makie.jl/pull/1123).

[Unreleased]: https://github.com/MakieOrg/Makie.jl/compare/v0.24.6...HEAD
[0.24.6]: https://github.com/MakieOrg/Makie.jl/compare/v0.24.5...v0.24.6
[0.24.5]: https://github.com/MakieOrg/Makie.jl/compare/v0.24.4...v0.24.5
[0.24.4]: https://github.com/MakieOrg/Makie.jl/compare/v0.24.3...v0.24.4
[0.24.3]: https://github.com/MakieOrg/Makie.jl/compare/v0.24.2...v0.24.3
[0.24.2]: https://github.com/MakieOrg/Makie.jl/compare/v0.24.1...v0.24.2
[0.24.1]: https://github.com/MakieOrg/Makie.jl/compare/v0.24.0...v0.24.1
[0.24.0]: https://github.com/MakieOrg/Makie.jl/compare/v0.23.0...v0.24.0
[0.23.0]: https://github.com/MakieOrg/Makie.jl/compare/v0.22.10...v0.23.0
[0.22.10]: https://github.com/MakieOrg/Makie.jl/compare/v0.22.9...v0.22.10
[0.22.9]: https://github.com/MakieOrg/Makie.jl/compare/v0.22.8...v0.22.9
[0.22.8]: https://github.com/MakieOrg/Makie.jl/compare/v0.22.7...v0.22.8
[0.22.7]: https://github.com/MakieOrg/Makie.jl/compare/v0.22.6...v0.22.7
[0.22.6]: https://github.com/MakieOrg/Makie.jl/compare/v0.22.5...v0.22.6
[0.22.5]: https://github.com/MakieOrg/Makie.jl/compare/v0.22.4...v0.22.5
[0.22.4]: https://github.com/MakieOrg/Makie.jl/compare/v0.22.3...v0.22.4
[0.22.3]: https://github.com/MakieOrg/Makie.jl/compare/v0.22.2...v0.22.3
[0.22.2]: https://github.com/MakieOrg/Makie.jl/compare/v0.22.1...v0.22.2
[0.22.1]: https://github.com/MakieOrg/Makie.jl/compare/v0.22.0...v0.22.1
[0.22.0]: https://github.com/MakieOrg/Makie.jl/compare/v0.21.18...v0.22.0
[0.21.18]: https://github.com/MakieOrg/Makie.jl/compare/v0.21.17...v0.21.18
[0.21.17]: https://github.com/MakieOrg/Makie.jl/compare/v0.21.16...v0.21.17
[0.21.16]: https://github.com/MakieOrg/Makie.jl/compare/v0.21.15...v0.21.16
[0.21.15]: https://github.com/MakieOrg/Makie.jl/compare/v0.21.14...v0.21.15
[0.21.14]: https://github.com/MakieOrg/Makie.jl/compare/v0.21.13...v0.21.14
[0.21.13]: https://github.com/MakieOrg/Makie.jl/compare/v0.21.12...v0.21.13
[0.21.12]: https://github.com/MakieOrg/Makie.jl/compare/v0.21.11...v0.21.12
[0.21.11]: https://github.com/MakieOrg/Makie.jl/compare/v0.21.10...v0.21.11
[0.21.10]: https://github.com/MakieOrg/Makie.jl/compare/v0.21.9...v0.21.10
[0.21.9]: https://github.com/MakieOrg/Makie.jl/compare/v0.21.8...v0.21.9
[0.21.8]: https://github.com/MakieOrg/Makie.jl/compare/v0.21.7...v0.21.8
[0.21.7]: https://github.com/MakieOrg/Makie.jl/compare/v0.21.6...v0.21.7
[0.21.6]: https://github.com/MakieOrg/Makie.jl/compare/v0.21.5...v0.21.6
[0.21.5]: https://github.com/MakieOrg/Makie.jl/compare/v0.21.4...v0.21.5
[0.21.4]: https://github.com/MakieOrg/Makie.jl/compare/v0.21.3...v0.21.4
[0.21.3]: https://github.com/MakieOrg/Makie.jl/compare/v0.21.2...v0.21.3
[0.21.2]: https://github.com/MakieOrg/Makie.jl/compare/v0.21.1...v0.21.2
[0.21.1]: https://github.com/MakieOrg/Makie.jl/compare/v0.21.0...v0.21.1
[0.21.0]: https://github.com/MakieOrg/Makie.jl/compare/v0.20.10...v0.21.0
[0.20.10]: https://github.com/MakieOrg/Makie.jl/compare/v0.20.9...v0.20.10
[0.20.9]: https://github.com/MakieOrg/Makie.jl/compare/v0.20.8...v0.20.9
[0.20.8]: https://github.com/MakieOrg/Makie.jl/compare/v0.20.7...v0.20.8
[0.20.7]: https://github.com/MakieOrg/Makie.jl/compare/v0.20.6...v0.20.7
[0.20.6]: https://github.com/MakieOrg/Makie.jl/compare/v0.20.5...v0.20.6
[0.20.5]: https://github.com/MakieOrg/Makie.jl/compare/v0.20.4...v0.20.5
[0.20.4]: https://github.com/MakieOrg/Makie.jl/compare/v0.20.3...v0.20.4
[0.20.3]: https://github.com/MakieOrg/Makie.jl/compare/v0.20.2...v0.20.3
[0.20.2]: https://github.com/MakieOrg/Makie.jl/compare/v0.20.1...v0.20.2
[0.20.1]: https://github.com/MakieOrg/Makie.jl/compare/v0.20.0...v0.20.1
[0.20.0]: https://github.com/MakieOrg/Makie.jl/compare/v0.19.12...v0.20.0
[0.19.12]: https://github.com/MakieOrg/Makie.jl/compare/v0.19.11...v0.19.12
[0.19.11]: https://github.com/MakieOrg/Makie.jl/compare/v0.19.10...v0.19.11
[0.19.10]: https://github.com/MakieOrg/Makie.jl/compare/v0.19.9...v0.19.10
[0.19.9]: https://github.com/MakieOrg/Makie.jl/compare/v0.19.8...v0.19.9
[0.19.8]: https://github.com/MakieOrg/Makie.jl/compare/v0.19.7...v0.19.8
[0.19.7]: https://github.com/MakieOrg/Makie.jl/compare/v0.19.6...v0.19.7
[0.19.6]: https://github.com/MakieOrg/Makie.jl/compare/v0.19.5...v0.19.6
[0.19.5]: https://github.com/MakieOrg/Makie.jl/compare/v0.19.4...v0.19.5
[0.19.4]: https://github.com/MakieOrg/Makie.jl/compare/v0.19.3...v0.19.4
[0.19.3]: https://github.com/MakieOrg/Makie.jl/compare/v0.19.1...v0.19.3
[0.19.1]: https://github.com/MakieOrg/Makie.jl/compare/v0.19.0...v0.19.1
[0.19.0]: https://github.com/MakieOrg/Makie.jl/compare/v0.18.4...v0.19.0
[0.18.4]: https://github.com/MakieOrg/Makie.jl/compare/v0.18.3...v0.18.4
[0.18.3]: https://github.com/MakieOrg/Makie.jl/compare/v0.18.2...v0.18.3
[0.18.2]: https://github.com/MakieOrg/Makie.jl/compare/v0.18.1...v0.18.2
[0.18.1]: https://github.com/MakieOrg/Makie.jl/compare/v0.18.0...v0.18.1
[0.18.0]: https://github.com/MakieOrg/Makie.jl/compare/v0.17.13...v0.18.0
[0.17.13]: https://github.com/MakieOrg/Makie.jl/compare/v0.17.12...v0.17.13
[0.17.12]: https://github.com/MakieOrg/Makie.jl/compare/v0.17.11...v0.17.12
[0.17.11]: https://github.com/MakieOrg/Makie.jl/compare/v0.17.10...v0.17.11
[0.17.10]: https://github.com/MakieOrg/Makie.jl/compare/v0.17.9...v0.17.10
[0.17.9]: https://github.com/MakieOrg/Makie.jl/compare/v0.17.7...v0.17.9
[0.17.7]: https://github.com/MakieOrg/Makie.jl/compare/v0.17.6...v0.17.7
[0.17.6]: https://github.com/MakieOrg/Makie.jl/compare/v0.17.5...v0.17.6
[0.17.5]: https://github.com/MakieOrg/Makie.jl/compare/v0.17.4...v0.17.5
[0.17.4]: https://github.com/MakieOrg/Makie.jl/compare/v0.17.3...v0.17.4
[0.17.3]: https://github.com/MakieOrg/Makie.jl/compare/v0.17.2...v0.17.3
[0.17.2]: https://github.com/MakieOrg/Makie.jl/compare/v0.17.1...v0.17.2
[0.17.1]: https://github.com/MakieOrg/Makie.jl/compare/v0.17.0...v0.17.1
[0.17.0]: https://github.com/MakieOrg/Makie.jl/compare/v0.16.4...v0.17.0
[0.16.4]: https://github.com/MakieOrg/Makie.jl/compare/v0.16.0...v0.16.4
[0.16.0]: https://github.com/MakieOrg/Makie.jl/compare/v0.15.3...v0.16.0
[0.15.3]: https://github.com/MakieOrg/Makie.jl/compare/v0.15.2...v0.15.3
[0.15.2]: https://github.com/MakieOrg/Makie.jl/compare/v0.15.1...v0.15.2
[0.15.1]: https://github.com/MakieOrg/Makie.jl/compare/v0.15.0...v0.15.1
[0.15.0]: https://github.com/MakieOrg/Makie.jl/compare/v0.14.2...v0.15.0<|MERGE_RESOLUTION|>--- conflicted
+++ resolved
@@ -15,11 +15,8 @@
 - Fixed `depthsorting = true` in GLMakie `scatter` plots not sorting correctly depending on camera rotation [#5344](https://github.com/MakieOrg/Makie.jl/pull/5344)
 - Added option to replace Makie native widgets with HTML based widget for WGLMakie [#5285](https://github.com/MakieOrg/Makie.jl/pull/5285)
 - Fixed empty `Label` not updating [#5362](https://github.com/MakieOrg/Makie.jl/pull/5362).
-<<<<<<< HEAD
 - Fixed `band` not working with StructArrays in CairoMakie [#5381](https://github.com/MakieOrg/Makie.jl/pull/5381)
-=======
 - Adjusted `stem` so that dash and dot patterns of stems start at the trunk [#5367](https://github.com/MakieOrg/Makie.jl/pull/5367)
->>>>>>> bb26dc3c
 
 ## [0.24.6] - 2025-08-19
 
