--- conflicted
+++ resolved
@@ -6,13 +6,9 @@
 - Fixed bugs with format strings and add new features by switching to Format.jl [#3633](https://github.com/MakieOrg/Makie.jl/pull/3633).
 - Fixed an issue where CairoMakie would unnecessarily rasterize polygons [#3605](https://github.com/MakieOrg/Makie.jl/pull/3605).
 - Added `PointBased` conversion trait to `scatterlines` recipe [#3603](https://github.com/MakieOrg/Makie.jl/pull/3603).
-<<<<<<< HEAD
 - Fixed a bug with line/text/scatter resolutions getting disconnected by `empty!()` in GLMakie and re-enabled camera caching. [#3640](https://github.com/MakieOrg/Makie.jl/pull/3640)
-
-=======
 - Fixed PolarAxis `rticks` being incompatible with rich text. [#3615](https://github.com/MakieOrg/Makie.jl/pull/3615)
-- 
->>>>>>> 90682997
+
 ## [0.20.7] - 2024-02-04
 
 - Equalized alignment point of mirrored ticks to that of normal ticks [#3598](https://github.com/MakieOrg/Makie.jl/pull/3598).
