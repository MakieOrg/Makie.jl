--- conflicted
+++ resolved
@@ -3,6 +3,7 @@
 ## [Unreleased]
 
 - Fixed screen not open assertion and `Makie.isclosed(scene)` in WGLMakie [#5008](https://github.com/MakieOrg/Makie.jl/pull/5008).
+- Added `dendrogram` recipe to Makie [#2755](https://github.com/MakieOrg/Makie.jl/pull/2755)
 
 ## [0.22.7] - 2025-05-23
 
@@ -11,12 +12,8 @@
 ## [0.22.6] - 2025-05-17
 
 - Added `alpha` keyword to `density` recipe [#4975](https://github.com/MakieOrg/Makie.jl/pull/4975).
-<<<<<<< HEAD
-- Added `dendrogram` recipe to Makie [#2755](https://github.com/MakieOrg/Makie.jl/pull/2755)
-=======
 - Improved CairoMakie rendering of normal `band`s with array-valued colors [#4989](https://github.com/MakieOrg/Makie.jl/pull/4989).
 - Fixed cycling not being consistent when the same plot function was called with different input types (float32 vs float64 lines, for example) [#4960](https://github.com/MakieOrg/Makie.jl/pull/4960)
->>>>>>> a67c8399
 
 ## [0.22.5] - 2025-05-12
 
