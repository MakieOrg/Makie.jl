# Changelog

## [Unreleased]

<<<<<<< HEAD
- validate plot attributes later, for axis specific plot attributes [#3974](https://github.com/MakieOrg/Makie.jl/pull/3974).
=======
- Add line-loop detection and rendering to GLMakie and WGLMakie [#3907](https://github.com/MakieOrg/Makie.jl/pull/3907)
>>>>>>> cd1df491

## [0.21.3] - 2024-06-17

- Fix stack overflows when using `markerspace = :data` with `scatter` [#3960](https://github.com/MakieOrg/Makie.jl/issues/3960).
- CairoMakie: Fix broken SVGs when using non-interpolated image primitives, for example Colorbars, with recent Cairo versions [#3967](https://github.com/MakieOrg/Makie.jl/pull/3967).
- CairoMakie: Add argument `pdf_version` to restrict the PDF version when saving a figure as a PDF [#3845](https://github.com/MakieOrg/Makie.jl/pull/3845).
- CairoMakie: Fix incorrect scaling factor for SVGs with Cairo_jll 1.18 [#3964](https://github.com/MakieOrg/Makie.jl/pull/3964).
- Fixed use of Textbox from Bonito [#3924](https://github.com/MakieOrg/Makie.jl/pull/3924)

## [0.21.2] - 2024-05-22

- Added `cycle` to general attribute allowlist so that it works also with plot types that don't set one in their theme [#3879](https://github.com/MakieOrg/Makie.jl/pull/3879).

## [0.21.1] - 2024-05-21

- `boundingbox` now relies on `apply_transform(transform, data_limits(plot))` rather than transforming the corner points of the bounding box [#3856](https://github.com/MakieOrg/Makie.jl/pull/3856).
- Adjusted `Axis` limits to consider transformations more consistently [#3864](https://github.com/MakieOrg/Makie.jl/pull/3864).
- Fix problems with incorrectly disabled attributes in recipes [#3870](https://github.com/MakieOrg/Makie.jl/pull/3870), [#3866](https://github.com/MakieOrg/Makie.jl/pull/3866).
- Fix RPRMakie with Material [#3872](https://github.com/MakieOrg/Makie.jl/pull/3872).
- Support the loop option in html video output [#3697](https://github.com/MakieOrg/Makie.jl/pull/3697).

## [0.21.0] - 2024-05-08

- Add `voxels` plot [#3527](https://github.com/MakieOrg/Makie.jl/pull/3527).
- Added supported markers hint to unsupported marker warn message [#3666](https://github.com/MakieOrg/Makie.jl/pull/3666).
- Fixed bug in CairoMakie line drawing when multiple successive points had the same color [#3712](https://github.com/MakieOrg/Makie.jl/pull/3712).
- Remove StableHashTraits in favor of calculating hashes directly with CRC32c [#3667](https://github.com/MakieOrg/Makie.jl/pull/3667).
- **Breaking (sort of)** Added a new `@recipe` variant which allows documenting attributes directly where they are defined and validating that all attributes are known whenever a plot is created. This is not breaking in the sense that the API changes, but user code is likely to break because of misspelled attribute names etc. that have so far gone unnoticed.
- Add axis converts, enabling unit/categorical support and more [#3226](https://github.com/MakieOrg/Makie.jl/pull/3226).
- **Breaking** Streamlined `data_limits` and `boundingbox` [#3671](https://github.com/MakieOrg/Makie.jl/pull/3671)
  - `data_limits` now only considers plot positions, completely ignoring transformations
  - `boundingbox(p::Text)` is deprecated in favor of `boundingbox(p::Text, p.markerspace[])`. The more internal methods use `string_boundingbox(p)`. [#3723](https://github.com/MakieOrg/Makie.jl/pull/3723)
  - `boundingbox` overwrites must now include a secondary space argument to work `boundingbox(plot, space::Symbol = :data)` [#3723](https://github.com/MakieOrg/Makie.jl/pull/3723)
  - `boundingbox` now always consider `transform_func` and `model`
  - `data_limits(::Scatter)` and `boundingbox(::Scatter)` now consider marker transformations [#3716](https://github.com/MakieOrg/Makie.jl/pull/3716)
- **Breaking** Improved Float64 compatability of Axis [#3681](https://github.com/MakieOrg/Makie.jl/pull/3681)
  - This added an extra conversion step which only takes effect when Float32 precision becomes relevant. In those cases code using `project()` functions will be wrong as the transformation is not applied. Use `project(plot_or_scene, ...)` or apply the conversion yourself beforehand with `Makie.f32_convert(plot_or_scene, transformed_point)` and use `patched_model = Makie.patch_model(plot_or_scene, model)`.
  - `Makie.to_world(point, matrix, resolution)` has been deprecated in favor of `Makie.to_world(scene_or_plot, point)` to include float32 conversions.
- **Breaking** Reworked line shaders in GLMakie and WGLMakie [#3558](https://github.com/MakieOrg/Makie.jl/pull/3558)
  - GLMakie: Removed support for per point linewidths
  - GLMakie: Adjusted dots (e.g. with `linestyle = :dot`) to bend across a joint
  - GLMakie: Adjusted linestyles to scale with linewidth dynamically so that dots remain dots with changing linewidth
  - GLMakie: Cleaned up anti-aliasing for truncated joints
  - WGLMakie: Added support for linestyles
  - WGLMakie: Added line joints
  - WGLMakie: Added native anti-aliasing which generally improves quality but introduces outline artifacts in some cases (same as GLMakie)
  - Both: Adjusted handling of thin lines which may result in different color intensities
- Fixed an issue with lines being drawn in the wrong direction in 3D (with perspective projection) [#3651](https://github.com/MakieOrg/Makie.jl/pull/3651).
- **Breaking** Renamed attribute `rotations` to `rotation` for `scatter` and `meshscatter` which had been inconsistent with the otherwise singular naming scheme and other plots like `text` [#3724](https://github.com/MakieOrg/Makie.jl/pull/3724).
- Fixed `contourf` bug where n levels would sometimes miss the uppermost value, causing gaps [#3713](https://github.com/MakieOrg/Makie.jl/pull/3713).
- Added `scale` attribute to `violin` [#3352](https://github.com/MakieOrg/Makie.jl/pull/3352).
- Use label formatter in barplot [#3718](https://github.com/MakieOrg/Makie.jl/pull/3718).
- Fix the incorrect shading with non uniform markerscale in meshscatter [#3722](https://github.com/MakieOrg/Makie.jl/pull/3722)
- Add `scale_to=:flip` option to `hist`, which flips the direction of the bars [#3732](https://github.com/MakieOrg/Makie.jl/pull/3732)
- Fixed an issue with the texture atlas not updating in WGLMakie after display, causing new symbols to not show up [#3737](https://github.com/MakieOrg/Makie.jl/pull/3737)
- Added `linecap` and `joinstyle` attributes for lines and linesegments. Also normalized `miter_limit` to 60° across all backends. [#3771](https://github.com/MakieOrg/Makie.jl/pull/3771)

## [0.20.10] 2024-05-07

- Loosened type restrictions for potentially array-valued colors in `Axis` attributes like `xticklabelcolor` [#3826](https://github.com/MakieOrg/Makie.jl/pull/3826).
- Added support for intervals for specifying axis limits [#3696](https://github.com/MakieOrg/Makie.jl/pull/3696)
- Added recipes for plotting intervals to `Band`, `Rangebars`, `H/VSpan` [3695](https://github.com/MakieOrg/Makie.jl/pull/3695)
- Documented `WilkinsonTicks` [#3819](https://github.com/MakieOrg/Makie.jl/pull/3819).
- Added `axislegend(ax, "title")` method [#3808](https://github.com/MakieOrg/Makie.jl/pull/3808).
- Improved thread safety of rendering with CairoMakie (independent `Scene`s only) by locking FreeType handles [#3777](https://github.com/MakieOrg/Makie.jl/pull/3777).
- Adds a tutorial for how to make recipes work with new types [#3816](https://github.com/MakieOrg/Makie.jl/pull/3816).
- Provided an interface to convert markers in CairoMakie separately (`cairo_scatter_marker`) so external packages can overload it. [#3811](https://github.com/MakieOrg/Makie.jl/pull/3811)
- Updated to DelaunayTriangulation v1.0 [#3787](https://github.com/MakieOrg/Makie.jl/pull/3787).
- Added methods `hidedecorations!`, `hiderdecorations!`, `hidethetadecorations!` and  `hidespines!` for `PolarAxis` axes [#3823](https://github.com/MakieOrg/Makie.jl/pull/3823).
- Added `loop` option support for HTML outputs when recording videos with `record` [#3697](https://github.com/MakieOrg/Makie.jl/pull/3697).

## [0.20.9] - 2024-03-29

- Added supported markers hint to unsupported marker warn message [#3666](https://github.com/MakieOrg/Makie.jl/pull/3666).
- Fixed bug in CairoMakie line drawing when multiple successive points had the same color [#3712](https://github.com/MakieOrg/Makie.jl/pull/3712).
- Remove StableHashTraits in favor of calculating hashes directly with CRC32c [#3667](https://github.com/MakieOrg/Makie.jl/pull/3667).
- Fixed `contourf` bug where n levels would sometimes miss the uppermost value, causing gaps [#3713](https://github.com/MakieOrg/Makie.jl/pull/3713).
- Added `scale` attribute to `violin` [#3352](https://github.com/MakieOrg/Makie.jl/pull/3352).
- Use label formatter in barplot [#3718](https://github.com/MakieOrg/Makie.jl/pull/3718).
- Fix the incorrect shading with non uniform markerscale in meshscatter [#3722](https://github.com/MakieOrg/Makie.jl/pull/3722)
- Add `scale_to=:flip` option to `hist`, which flips the direction of the bars [#3732](https://github.com/MakieOrg/Makie.jl/pull/3732)
- Fixed an issue with the texture atlas not updating in WGLMakie after display, causing new symbols to not show up [#3737](https://github.com/MakieOrg/Makie.jl/pull/3737)

## [0.20.8] - 2024-02-22

- Fixed excessive use of space with HTML image outputs [#3642](https://github.com/MakieOrg/Makie.jl/pull/3642).
- Fixed bugs with format strings and add new features by switching to Format.jl [#3633](https://github.com/MakieOrg/Makie.jl/pull/3633).
- Fixed an issue where CairoMakie would unnecessarily rasterize polygons [#3605](https://github.com/MakieOrg/Makie.jl/pull/3605).
- Added `PointBased` conversion trait to `scatterlines` recipe [#3603](https://github.com/MakieOrg/Makie.jl/pull/3603).
- Multiple small fixes for `map_latest`, `WGLMakie` picking and `PlotSpec` [#3637](https://github.com/MakieOrg/Makie.jl/pull/3637).
- Fixed PolarAxis `rticks` being incompatible with rich text. [#3615](https://github.com/MakieOrg/Makie.jl/pull/3615)
- Fixed an issue causing lines, scatter and text to not scale with resolution after deleting plots in GLMakie. [#3649](https://github.com/MakieOrg/Makie.jl/pull/3649)

## [0.20.7] - 2024-02-04

- Equalized alignment point of mirrored ticks to that of normal ticks [#3598](https://github.com/MakieOrg/Makie.jl/pull/3598).
- Fixed stack overflow error on conversion of gridlike data with missings [#3597](https://github.com/MakieOrg/Makie.jl/pull/3597).
- Fixed mutation of CairoMakie src dir when displaying png files [#3588](https://github.com/MakieOrg/Makie.jl/pull/3588).
- Added better error messages for plotting into `FigureAxisPlot` and `AxisPlot` as Plots.jl users are likely to do [#3596](https://github.com/MakieOrg/Makie.jl/pull/3596).
- Added compat bounds for IntervalArithmetic.jl due to bug with DelaunayTriangulation.jl [#3595](https://github.com/MakieOrg/Makie.jl/pull/3595).
- Removed possibility of three-argument `barplot` [#3574](https://github.com/MakieOrg/Makie.jl/pull/3574).

## [0.20.6] - 2024-02-02

- Fix issues with Camera3D not centering [#3582](https://github.com/MakieOrg/Makie.jl/pull/3582)
- Allowed creating legend entries from plot objects with scalar numbers as colors [#3587](https://github.com/MakieOrg/Makie.jl/pull/3587).

## [0.20.5] - 2024-01-25

- Use plot plot instead of scene transform functions in CairoMakie, fixing missplaced h/vspan. [#3552](https://github.com/MakieOrg/Makie.jl/pull/3552)
- Fix error printing on shader error [#3530](https://github.com/MakieOrg/Makie.jl/pull/3530).
- Update pagefind to 1.0.4 for better headline search [#3534](https://github.com/MakieOrg/Makie.jl/pull/3534).
- Remove unecessary deps, e.g. Setfield [3546](https://github.com/MakieOrg/Makie.jl/pull/3546).
- Don't clear args, rely on delete deregister_callbacks [#3543](https://github.com/MakieOrg/Makie.jl/pull/3543).
- Add interpolate keyword for Surface [#3541](https://github.com/MakieOrg/Makie.jl/pull/3541).
- Fix a DataInspector bug if inspector_label is used with RGB images [#3468](https://github.com/MakieOrg/Makie.jl/pull/3468).

## [0.20.4] - 2024-01-04

- Changes for Bonito rename and WGLMakie docs improvements [#3477](https://github.com/MakieOrg/Makie.jl/pull/3477).
- Add stroke and glow support to scatter and text in WGLMakie [#3518](https://github.com/MakieOrg/Makie.jl/pull/3518).
- Fix clipping issues with Camera3D when zooming in [#3529](https://github.com/MakieOrg/Makie.jl/pull/3529)

## [0.20.3] - 2023-12-21

- Add `depthsorting` as a hidden attribute for scatter plots in GLMakie as an alternative fix for outline artifacts. [#3432](https://github.com/MakieOrg/Makie.jl/pull/3432)
- Disable SDF based anti-aliasing in scatter, text and lines plots when `fxaa = true` in GLMakie. This allows removing outline artifacts at the cost of quality. [#3408](https://github.com/MakieOrg/Makie.jl/pull/3408)
- DataInspector Fixes: Fixed depth order, positional labels being in transformed space and `:inspector_clear` not getting called when moving from one plot to another. [#3454](https://github.com/MakieOrg/Makie.jl/pull/3454)
- Fixed bug in GLMakie where the update from a (i, j) sized GPU buffer to a (j, i) sized buffer would fail [#3456](https://github.com/MakieOrg/Makie.jl/pull/3456).
- Add `interpolate=true` to `volume(...)`, allowing to disable interpolation [#3485](https://github.com/MakieOrg/Makie.jl/pull/3485).

## [0.20.2] - 2023-12-01

- Switched from SHA512 to CRC32c salting in CairoMakie svgs, drastically improving svg rendering speed [#3435](https://github.com/MakieOrg/Makie.jl/pull/3435).
- Fixed a bug with h/vlines and h/vspan not correctly resolving transformations [#3418](https://github.com/MakieOrg/Makie.jl/pull/3418).
- Fixed a bug with h/vlines and h/vspan returning the wrong limits, causing an error in Axis [#3427](https://github.com/MakieOrg/Makie.jl/pull/3427).
- Fixed clipping when zooming out of a 3D (L)Scene [#3433](https://github.com/MakieOrg/Makie.jl/pull/3433).
- Moved the texture atlas cache to `.julia/scratchspaces` instead of a dedicated `.julia/makie` [#3437](https://github.com/MakieOrg/Makie.jl/pull/3437)

## [0.20.1] - 2023-11-23

- Fixed bad rendering of `poly` in GLMakie by triangulating points after transformations [#3402](https://github.com/MakieOrg/Makie.jl/pull/3402).
- Fixed bug regarding inline display in VSCode Jupyter notebooks and other similar environments [#3403](https://github.com/MakieOrg/Makie.jl/pull/3403).
- Fixed issue with `plottype`, allowed `onany(...; update = true)` and fixed `Block` macro use outside Makie [#3401](https://github.com/MakieOrg/Makie.jl/pull/3401).

## [0.20.0] - 2023-11-21

- GLMakie has gained support for HiDPI (aka Retina) screens. This also enables saving images with higher resolution than screen pixel dimensions [#2544](https://github.com/MakieOrg/Makie.jl/pull/2544).
- Fixed an issue where NaN was interpreted as zero when rendering `surface` through CairoMakie [#2598](https://github.com/MakieOrg/Makie.jl/pull/2598).
- Improved 3D camera handling, hotkeys and functionality [#2746](https://github.com/MakieOrg/Makie.jl/pull/2746).
- Added `shading = :verbose` in GLMakie to allow for multiple light sources. Also added more light types, fixed light directions for the previous lighting model (now `shading = :fast`) and adjusted `backlight` to affect normals[#3246](https://github.com/MakieOrg/Makie.jl/pull/3246).
- Changed the glyph used for negative numbers in tick labels from hyphen to minus [#3379](https://github.com/MakieOrg/Makie.jl/pull/3379).
- Added new declarative API for AlgebraOfGraphics, Pluto and easier dashboards [#3281](https://github.com/MakieOrg/Makie.jl/pull/3281).
- WGLMakie got faster line rendering with less updating bugs [#3062](https://github.com/MakieOrg/Makie.jl/pull/3062).
- **Breaking** Replaced `PolarAxis.radial_distortion_threshold` with `PolarAxis.radius_at_origin`. [#3381](https://github.com/MakieOrg/Makie.jl/pull/3381)
- **Breaking** Deprecated the `resolution` keyword in favor of `size` to reflect that this value is not a pixel resolution anymore [#3343](https://github.com/MakieOrg/Makie.jl/pull/3343).
- **Breaking** Refactored the `SurfaceLike` family of traits into `VertexGrid`, `CellGrid` and `ImageLike` [#3106](https://github.com/MakieOrg/Makie.jl/pull/3106).
- **Breaking** Deprecated `pixelarea(scene)` and `scene.px_area` in favor of viewport.
- **Breaking** Refactored the `Combined` Plot object and renamed it to `Plot`, improving compile times ~2x [#3082](https://github.com/MakieOrg/Makie.jl/pull/3082).
- **Breaking** Removed old depreactions in [#3113](https://github.com/MakieOrg/Makie.jl/pull/3113/commits/3a39210ef87a0032d78cb27c0c1019faa604effd).
- **Breaking** Deprecated using AbstractVector as sides of `image` [#3395](https://github.com/MakieOrg/Makie.jl/pull/3395).
- **Breaking** `errorbars` and `rangebars` now use color cycling [#3230](https://github.com/MakieOrg/Makie.jl/pull/3230).

## [0.19.12] - 2023-10-31

- Added `cornerradius` attribute to `Box` for rounded corners [#3346](https://github.com/MakieOrg/Makie.jl/pull/3346).
- Fix grouping of a zero-height bar in `barplot`. Now a zero-height bar shares the same properties of the previous bar, and if the bar is the first one, its height is treated as positive if and only if there exists a bar of positive height or all bars are zero-height [#3058](https://github.com/MakieOrg/Makie.jl/pull/3058).
- Fixed a bug where Axis still consumes scroll events when interactions are disabled [#3272](https://github.com/MakieOrg/Makie.jl/pull/3272).
- Added `cornerradius` attribute to `Box` for rounded corners [#3308](https://github.com/MakieOrg/Makie.jl/pull/3308).
- Upgraded `StableHashTraits` from 1.0 to 1.1 [#3309](https://github.com/MakieOrg/Makie.jl/pull/3309).

## [0.19.11] - 2023-10-05

- Setup automatic colorbars for volumeslices [#3253](https://github.com/MakieOrg/Makie.jl/pull/3253).
- Colorbar for arrows [#3275](https://github.com/MakieOrg/Makie.jl/pull/3275).
- Small bugfixes [#3275](https://github.com/MakieOrg/Makie.jl/pull/3275).

## [0.19.10] - 2023-09-21

- Fixed bugs with Colorbar in recipes, add new API for creating a recipe colorbar and introduce experimental support for Categorical colormaps [#3090](https://github.com/MakieOrg/Makie.jl/pull/3090).
- Added experimental Datashader implementation [#2883](https://github.com/MakieOrg/Makie.jl/pull/2883).
- **Breaking** Changed the default order Polar arguments to (theta, r). [#3154](https://github.com/MakieOrg/Makie.jl/pull/3154)
- General improvements to `PolarAxis`: full rlimtis & thetalimits, more controls and visual tweaks. See pr for more details.[#3154](https://github.com/MakieOrg/Makie.jl/pull/3154)

## [0.19.9] - 2023-09-11

- Allow arbitrary reversible scale functions through `ReversibleScale`.
- Deprecated `linestyle=vector_of_gaps` in favor of `linestyle=Linestyle(vector_of_gaps)` [3135](https://github.com/MakieOrg/Makie.jl/pull/3135), [3193](https://github.com/MakieOrg/Makie.jl/pull/3193).
- Fixed some errors around dynamic changes of `ax.xscale` or `ax.yscale` [#3084](https://github.com/MakieOrg/Makie.jl/pull/3084)
- Improved Barplot Label Alignment [#3160](https://github.com/MakieOrg/Makie.jl/issues/3160).
- Fixed regression in determining axis limits [#3179](https://github.com/MakieOrg/Makie.jl/pull/3179)
- Added a theme `theme_latexfonts` that uses the latex font family as default fonts [#3147](https://github.com/MakieOrg/Makie.jl/pull/3147), [#3180](https://github.com/MakieOrg/Makie.jl/pull/3180).
- Upgrades `StableHashTraits` from 0.3 to 1.0

## [0.19.8] - 2023-08-15

- Improved CairoMakie rendering of `lines` with repeating colors in an array [#3141](https://github.com/MakieOrg/Makie.jl/pull/3141).
- Added `strokecolormap` to poly. [#3145](https://github.com/MakieOrg/Makie.jl/pull/3145)
- Added `xreversed`, `yreversed` and `zreversed` attributes to `Axis3` [#3138](https://github.com/MakieOrg/Makie.jl/pull/3138).
- Fixed incorrect placement of contourlabels with transform functions [#3083](https://github.com/MakieOrg/Makie.jl/pull/3083)
- Fixed automatic normal generation for meshes with shading and no normals [#3041](https://github.com/MakieOrg/Makie.jl/pull/3041).
- Added the `triplot` and `voronoiplot` recipes from DelaunayTriangulation.jl [#3102](https://github.com/MakieOrg/Makie.jl/pull/3102), [#3159](https://github.com/MakieOrg/Makie.jl/pull/3159).

## [0.19.7] - 2023-07-22

- Allow arbitrary functions to color `streamplot` lines by passing a `Function` to `color`.  This must accept `Point` of the appropriate dimension and return a `Point`, `Vec`, or other arraylike object [#2002](https://github.com/MakieOrg/Makie.jl/pull/2002).
- `arrows` can now take input of the form `x::AbstractVector, y::AbstractVector, [z::AbstractVector,] f::Function`, where `f` must return a `VecTypes` of the appropriate dimension [#2597](https://github.com/MakieOrg/Makie.jl/pull/2597).
- Exported colorbuffer, and added `colorbuffer(axis::Axis; include_decorations=false, colorbuffer_kws...)`, to get an image of an axis with or without decorations [#3078](https://github.com/MakieOrg/Makie.jl/pull/3078).
- Fixed an issue where the `linestyle` of some polys was not applied to the stroke in CairoMakie. [#2604](https://github.com/MakieOrg/Makie.jl/pull/2604)
- Add `colorscale = identity` to any plotting function using a colormap. This works with any scaling function like `log10`, `sqrt` etc. Consequently, `scale` for `hexbin` is replaced with `colorscale` [#2900](https://github.com/MakieOrg/Makie.jl/pull/2900).
- Add `alpha=1.0` argument to all basic plots, which supports independently adding an alpha component to colormaps and colors. Multiple alphas like in `plot(alpha=0.2, color=RGBAf(1, 0, 0, 0.5))`, will get multiplied [#2900](https://github.com/MakieOrg/Makie.jl/pull/2900).
- `hexbin` now supports any per-observation weights which StatsBase respects - `<: StatsBase.AbstractWeights`, `Vector{Real}`, or `nothing` (the default). [#2804](https://github.com/MakieOrg/Makie.jl/pulls/2804)
- Added a new Axis type, `PolarAxis`, which is an axis with a polar projection.  Input is in `(r, theta)` coordinates and is transformed to `(x, y)` coordinates using the standard polar-to-cartesian transformation.
  Generally, its attributes are very similar to the usual `Axis` attributes, but `x` is replaced by `r` and `y` by `θ`.
  It also inherits from the theme of `Axis` in this manner, so should work seamlessly with Makie themes [#2990](https://github.com/MakieOrg/Makie.jl/pull/2990).
- `inherit` now has a new signature `inherit(scene, attrs::NTuple{N, Symbol}, default_value)`, allowing recipe authors to access nested attributes when trying to inherit from the parent Scene.
  For example, one could inherit from `scene.Axis.yticks` by `inherit(scene, (:Axis, :yticks), $default_value)` [#2990](https://github.com/MakieOrg/Makie.jl/pull/2990).
- Fixed incorrect rendering of 3D heatmaps [#2959](https://github.com/MakieOrg/Makie.jl/pull/2959)
- Deprecated `flatten_plots` in favor of `collect_atomic_plots`. Using the new `collect_atomic_plots` fixed a bug in CairoMakie where the z-level of plots within recipes was not respected. [#2793](https://github.com/MakieOrg/Makie.jl/pull/2793)
- Fixed incorrect line depth in GLMakie [#2843](https://github.com/MakieOrg/Makie.jl/pull/2843)
- Fixed incorrect line alpha in dense lines in GLMakie [#2843](https://github.com/MakieOrg/Makie.jl/pull/2843)
- Fixed DataInspector interaction with transformations [#3002](https://github.com/MakieOrg/Makie.jl/pull/3002)
- Added option `WGLMakie.activate!(resize_to_body=true)`, to make plots resize to the VSCode plotpane. Resizes to the HTML body element, so may work outside VSCode [#3044](https://github.com/MakieOrg/Makie.jl/pull/3044), [#3042](https://github.com/MakieOrg/Makie.jl/pull/3042).
- Fixed DataInspector interaction with transformations [#3002](https://github.com/MakieOrg/Makie.jl/pull/3002).
- Fixed incomplete stroke with some Bezier markers in CairoMakie and blurry strokes in GLMakie [#2961](https://github.com/MakieOrg/Makie.jl/pull/2961)
- Added the ability to use custom triangulations from DelaunayTriangulation.jl [#2896](https://github.com/MakieOrg/Makie.jl/pull/2896).
- Adjusted scaling of scatter/text stroke, glow and anti-aliasing width under non-uniform 2D scaling (Vec2f markersize/fontsize) in GLMakie [#2950](https://github.com/MakieOrg/Makie.jl/pull/2950).
- Scaled `errorbar` whiskers and `bracket` correctly with transformations [#3012](https://github.com/MakieOrg/Makie.jl/pull/3012).
- Updated `bracket` when the screen is resized or transformations change [#3012](https://github.com/MakieOrg/Makie.jl/pull/3012).

## [0.19.6] - 2023-06-09

- Fixed broken AA for lines with strongly varying linewidth [#2953](https://github.com/MakieOrg/Makie.jl/pull/2953).
- Fixed WGLMakie JS popup [#2976](https://github.com/MakieOrg/Makie.jl/pull/2976).
- Fixed `legendelements` when children have no elements [#2982](https://github.com/MakieOrg/Makie.jl/pull/2982).
- Bumped compat for StatsBase to 0.34 [#2915](https://github.com/MakieOrg/Makie.jl/pull/2915).
- Improved thread safety [#2840](https://github.com/MakieOrg/Makie.jl/pull/2840).

## [0.19.5] - 2023-05-12

- Added `loop` option for GIF outputs when recording videos with `record` [#2891](https://github.com/MakieOrg/Makie.jl/pull/2891).
- Fixed line rendering issues in GLMakie [#2843](https://github.com/MakieOrg/Makie.jl/pull/2843).
- Fixed incorrect line alpha in dense lines in GLMakie [#2843](https://github.com/MakieOrg/Makie.jl/pull/2843).
- Changed `scene.clear` to an observable and made changes in `Scene` Observables trigger renders in GLMakie [#2929](https://github.com/MakieOrg/Makie.jl/pull/2929).
- Added contour labels [#2496](https://github.com/MakieOrg/Makie.jl/pull/2496).
- Allowed rich text to be used in Legends [#2902](https://github.com/MakieOrg/Makie.jl/pull/2902).
- Added more support for zero length Geometries [#2917](https://github.com/MakieOrg/Makie.jl/pull/2917).
- Made CairoMakie drawing for polygons with holes order independent [#2918](https://github.com/MakieOrg/Makie.jl/pull/2918).
- Fixes for `Makie.inline!()`, allowing now for `Makie.inline!(automatic)` (default), which is better at automatically opening a window/ inlining a plot into plotpane when needed [#2919](https://github.com/MakieOrg/Makie.jl/pull/2919) [#2937](https://github.com/MakieOrg/Makie.jl/pull/2937).
- Block/Axis doc improvements [#2940](https://github.com/MakieOrg/Makie.jl/pull/2940) [#2932](https://github.com/MakieOrg/Makie.jl/pull/2932) [#2894](https://github.com/MakieOrg/Makie.jl/pull/2894).

## [0.19.4] - 2023-03-31

- Added export of `hidezdecorations!` from MakieLayout [#2821](https://github.com/MakieOrg/Makie.jl/pull/2821).
- Fixed an issue with GLMakie lines becoming discontinuous [#2828](https://github.com/MakieOrg/Makie.jl/pull/2828).

## [0.19.3] - 2023-03-21

- Added the `stephist` plotting function [#2408](https://github.com/JuliaPlots/Makie.jl/pull/2408).
- Added the `brackets` plotting function [#2356](https://github.com/MakieOrg/Makie.jl/pull/2356).
- Fixed an issue where `poly` plots with `Vector{<: MultiPolygon}` inputs with per-polygon color were mistakenly rendered as meshes using CairoMakie [#2590](https://github.com/MakieOrg/Makie.jl/pulls/2478).
- Fixed a small typo which caused an error in the `Stepper` constructor [#2600](https://github.com/MakieOrg/Makie.jl/pulls/2478).
- Improve cleanup on block deletion [#2614](https://github.com/MakieOrg/Makie.jl/pull/2614)
- Add `menu.scroll_speed` and increase default speed for non-apple [#2616](https://github.com/MakieOrg/Makie.jl/pull/2616).
- Fixed rectangle zoom for nonlinear axes [#2674](https://github.com/MakieOrg/Makie.jl/pull/2674)
- Cleaned up linestyles in GLMakie (Fixing artifacting, spacing/size, anti-aliasing) [#2666](https://github.com/MakieOrg/Makie.jl/pull/2666).
- Fixed issue with scatterlines only accepting concrete color types as `markercolor` [#2691](https://github.com/MakieOrg/Makie.jl/pull/2691).
- Fixed an accidental issue where `LaTeXStrings` were not typeset correctly in `Axis3` [#2558](https://github.com/MakieOrg/Makie.jl/pull/2588).
- Fixed a bug where line segments in `text(lstr::LaTeXString)` were ignoring offsets [#2668](https://github.com/MakieOrg/Makie.jl/pull/2668).
- Fixed a bug where the `arrows` recipe accidentally called a `Bool` when `normalize = true` [#2740](https://github.com/MakieOrg/Makie.jl/pull/2740).
- Re-exported the `@colorant_str` (`colorant"..."`) macro from Colors.jl [#2726](https://github.com/MakieOrg/Makie.jl/pull/2726).
- Speedup heatmaps in WGLMakie. [#2647](https://github.com/MakieOrg/Makie.jl/pull/2647)
- Fix slow `data_limits` for recipes, which made plotting lots of data with recipes much slower [#2770](https://github.com/MakieOrg/Makie.jl/pull/2770).

## [0.19.1] - 2023-01-01

- Add `show_data` method for `band` which shows the min and max values of the band at the x position of the cursor [#2497](https://github.com/MakieOrg/Makie.jl/pull/2497).
- Added `xlabelrotation`, `ylabelrotation` (`Axis`) and `labelrotation` (`Colorbar`) [#2478](https://github.com/MakieOrg/Makie.jl/pull/2478).
- Fixed forced rasterization in CairoMakie svg files when polygons with colors specified as (color, alpha) tuples were used [#2535](https://github.com/MakieOrg/Makie.jl/pull/2535).
- Do less copies of Observables in Attributes + plot pipeline [#2443](https://github.com/MakieOrg/Makie.jl/pull/2443).
- Add Search Page and tweak Result Ordering [#2474](https://github.com/MakieOrg/Makie.jl/pull/2474).
- Remove all global attributes from TextureAtlas implementation and fix julia#master [#2498](https://github.com/MakieOrg/Makie.jl/pull/2498).
- Use new Bonito, implement WGLMakie picking, improve performance and fix lots of WGLMakie bugs [#2428](https://github.com/MakieOrg/Makie.jl/pull/2428).

## [0.19.0] - 2022-12-03

- **Breaking** The attribute `textsize` has been removed everywhere in favor of the attribute `fontsize` which had also been in use.
  To migrate, search and replace all uses of `textsize` to `fontsize` [#2387](https://github.com/MakieOrg/Makie.jl/pull/2387).
- Added rich text which allows to more easily use superscripts and subscripts as well as differing colors, fonts, fontsizes, etc. for parts of a given text [#2321](https://github.com/MakieOrg/Makie.jl/pull/2321).

## [0.18.4] - 2022-12-02

- Added the `waterfall` plotting function [#2416](https://github.com/JuliaPlots/Makie.jl/pull/2416).
- Add support for `AbstractPattern` in `WGLMakie` [#2432](https://github.com/MakieOrg/Makie.jl/pull/2432).
- Broadcast replaces deprecated method for quantile [#2430](https://github.com/MakieOrg/Makie.jl/pull/2430).
- Fix CairoMakie's screen re-using [#2440](https://github.com/MakieOrg/Makie.jl/pull/2440).
- Fix repeated rendering with invisible objects [#2437](https://github.com/MakieOrg/Makie.jl/pull/2437).
- Fix hvlines for GLMakie [#2446](https://github.com/MakieOrg/Makie.jl/pull/2446).

## [0.18.3] - 2022-11-17

- Add `render_on_demand` flag for `GLMakie.Screen`. Setting this to `true` will skip rendering until plots get updated. This is the new default [#2336](https://github.com/MakieOrg/Makie.jl/pull/2336), [#2397](https://github.com/MakieOrg/Makie.jl/pull/2397).
- Clean up OpenGL state handling in GLMakie [#2397](https://github.com/MakieOrg/Makie.jl/pull/2397).
- Fix salting [#2407](https://github.com/MakieOrg/Makie.jl/pull/2407).
- Fixes for [GtkMakie](https://github.com/jwahlstrand/GtkMakie.jl) [#2418](https://github.com/MakieOrg/Makie.jl/pull/2418).

## [0.18.2] - 2022-11-03

- Fix Axis3 tick flipping with negative azimuth [#2364](https://github.com/MakieOrg/Makie.jl/pull/2364).
- Fix empty!(fig) and empty!(ax) [#2374](https://github.com/MakieOrg/Makie.jl/pull/2374), [#2375](https://github.com/MakieOrg/Makie.jl/pull/2375).
- Remove stencil buffer [#2389](https://github.com/MakieOrg/Makie.jl/pull/2389).
- Move Arrows and Wireframe to MakieCore [#2384](https://github.com/MakieOrg/Makie.jl/pull/2384).
- Skip legend entry if label is nothing [#2350](https://github.com/MakieOrg/Makie.jl/pull/2350).

## [0.18.1] - 2022-10-24

- fix heatmap interpolation [#2343](https://github.com/MakieOrg/Makie.jl/pull/2343).
- move poly to MakieCore [#2334](https://github.com/MakieOrg/Makie.jl/pull/2334)
- Fix picking warning and update_axis_camera [#2352](https://github.com/MakieOrg/Makie.jl/pull/2352).
- bring back inline!, to not open a window in VSCode repl [#2353](https://github.com/MakieOrg/Makie.jl/pull/2353).

## [0.18.0] - 2022-10-12

- **Breaking** Added `BezierPath` which can be constructed from SVG like command list, SVG string or from a `Polygon`.
  Added ability to use `BezierPath` and `Polgyon` as scatter markers.
  Replaced default symbol markers like `:cross` which converted to characters before with more precise `BezierPaths` and adjusted default markersize to 12.
  **Deprecated** using `String` to specify multiple char markers (`scatter(1:4, marker="abcd")`).
  **Deprecated** concrete geometries as markers like `Circle(Point2f(0), 1.5)` in favor of using the type like `Circle` for dispatch to special backend methods.
  Added single image marker support to WGLMakie [#979](https://github.com/MakieOrg/Makie.jl/pull/979).
- **Breaking** Refactored `display`, `record`, `colorbuffer` and `screens` to be faster and more consistent [#2306](https://github.com/MakieOrg/Makie.jl/pull/2306#issuecomment-1275918061).
- **Breaking** Refactored `DataInspector` to use `tooltip`. This results in changes in the attributes of DataInspector. Added `inspector_label`, `inspector_hover` and `inspector_clear` as optional attributes [#2095](https://github.com/JuliaPlots/Makie.jl/pull/2095).
- Added the `hexbin` plotting function [#2201](https://github.com/JuliaPlots/Makie.jl/pull/2201).
- Added the `tricontourf` plotting function [#2226](https://github.com/JuliaPlots/Makie.jl/pull/2226).
- Fixed per character attributes in text [#2244](https://github.com/JuliaPlots/Makie.jl/pull/2244).
- Allowed `CairoMakie` to render `scatter` with images as markers [#2080](https://github.com/MakieOrg/Makie.jl/pull/2080).
- Reworked text drawing and added ability to draw special characters via glyph indices in order to draw more LaTeX math characters with MathTeXEngine v0.5 [#2139](https://github.com/MakieOrg/Makie.jl/pull/2139).
- Allowed text to be copy/pasted into `Textbox` [#2281](https://github.com/MakieOrg/Makie.jl/pull/2281)
- Fixed updates for multiple meshes [#2277](https://github.com/MakieOrg/Makie.jl/pull/2277).
- Fixed broadcasting for linewidth, lengthscale & arrowsize in `arrow` recipe [#2273](https://github.com/MakieOrg/Makie.jl/pull/2273).
- Made GLMakie relocatable [#2282](https://github.com/MakieOrg/Makie.jl/pull/2282).
- Fixed changing input types in plot arguments [#2297](https://github.com/MakieOrg/Makie.jl/pull/2297).
- Better performance for Menus and fix clicks on items [#2299](https://github.com/MakieOrg/Makie.jl/pull/2299).
- Fixed CairoMakie bitmaps with transparency by using premultiplied ARGB surfaces [#2304](https://github.com/MakieOrg/Makie.jl/pull/2304).
- Fixed hiding of `Scene`s by setting `scene.visible[] = false` [#2317](https://github.com/MakieOrg/Makie.jl/pull/2317).
- `Axis` now accepts a `Tuple{Bool, Bool}` for `xtrimspine` and `ytrimspine` to trim only one end of the spine [#2171](https://github.com/JuliaPlots/Makie.jl/pull/2171).

## [0.17.13] - 2022-08-04

- Fixed boundingboxes [#2184](https://github.com/MakieOrg/Makie.jl/pull/2184).
- Fixed highclip/lowclip in meshscatter, poly, contourf, barplot [#2183](https://github.com/MakieOrg/Makie.jl/pull/2183).
- Fixed gridline updates [#2196](https://github.com/MakieOrg/Makie.jl/pull/2196).
- Fixed glDisablei argument order, which crashed some Intel drivers.

## [0.17.12] - 2022-07-22

- Fixed stackoverflow in show [#2167](https://github.com/MakieOrg/Makie.jl/pull/2167).

## [0.17.11] - 2022-07-21

- `rainclouds`(!) now supports `violin_limits` keyword argument, serving the same.
role as `datalimits` in `violin` [#2137](https://github.com/MakieOrg/Makie.jl/pull/2137).
- Fixed an issue where nonzero `strokewidth` results in a thin outline of the wrong color if `color` and `strokecolor` didn't match and weren't transparent. [#2096](https://github.com/MakieOrg/Makie.jl/pull/2096).
- Improved performance around Axis(3) limits [#2115](https://github.com/MakieOrg/Makie.jl/pull/2115).
- Cleaned up stroke artifacts in scatter and text [#2096](https://github.com/MakieOrg/Makie.jl/pull/2096).
- Compile time improvements [#2153](https://github.com/MakieOrg/Makie.jl/pull/2153).
- Mesh and Surface now interpolate between values instead of interpolating between colors for WGLMakie + GLMakie [#2097](https://github.com/MakieOrg/Makie.jl/pull/2097).

## [0.17.10] - 2022-07-13

- Bumped compatibility bound of `GridLayoutBase.jl` to `v0.9.0` which fixed a regression with `Mixed` and `Outside` alignmodes in nested `GridLayout`s [#2135](https://github.com/MakieOrg/Makie.jl/pull/2135).

## [0.17.9] - 2022-07-12

- Patterns (`Makie.AbstractPattern`) are now supported by `CairoMakie` in `poly` plots that don't involve `mesh`, such as `bar` and `poly` [#2106](https://github.com/MakieOrg/Makie.jl/pull/2106/).
- Fixed regression where `Block` alignments could not be specified as numbers anymore [#2108](https://github.com/MakieOrg/Makie.jl/pull/2108).
- Added the option to show mirrored ticks on the other side of an Axis using the attributes `xticksmirrored` and `yticksmirrored` [#2105](https://github.com/MakieOrg/Makie.jl/pull/2105).
- Fixed a bug where a set of `Axis` wouldn't be correctly linked together if they were only linked in pairs instead of all at the same time [#2116](https://github.com/MakieOrg/Makie.jl/pull/2116).

## [0.17.7] - 2022-06-19

- Improved `Menu` performance, now it should be much harder to reach the boundary of 255 scenes in GLMakie. `Menu` also takes a `default` keyword argument now and can be scrolled if there is too little space available.

## [0.17.6] - 2022-06-17

- **EXPERIMENTAL**: Added support for multiple windows in GLMakie through `display(GLMakie.Screen(), figure_or_scene)` [#1771](https://github.com/MakieOrg/Makie.jl/pull/1771).
- Added support for RGB matrices in `heatmap` with GLMakie [#2036](https://github.com/MakieOrg/Makie.jl/pull/2036)
- `Textbox` doesn't defocus anymore on trying to submit invalid input [#2041](https://github.com/MakieOrg/Makie.jl/pull/2041).
- `text` now takes the position as the first argument(s) like `scatter` and most other plotting functions, it is invoked `text(x, y, [z], text = "text")`. Because it is now of conversion type `PointBased`, the positions can be given in all the usual different ways which are implemented as conversion methods. All old invocation styles such as `text("text", position = Point(x, y))` still work to maintain backwards compatibility [#2020](https://github.com/MakieOrg/Makie.jl/pull/2020).

## [0.17.5] - 2022-06-10

- Fixed a regression with `linkaxes!` [#2039](https://github.com/MakieOrg/Makie.jl/pull/2039).

## [0.17.4] - 2022-06-09

- The functions `hlines!`, `vlines!`, `hspan!`, `vspan!` and `abline!` were reimplemented as recipes. This allows using them without an `Axis` argument in first position and also as visuals in AlgebraOfGraphics.jl. Also, `abline!` is now called `ablines!` for consistency, `abline!` is still exported but deprecated and will be removed in the future. [#2023](https://github.com/MakieOrg/Makie.jl/pulls/2023).
- Added `rainclouds` and `rainclouds!` [#1725](https://github.com/MakieOrg/Makie.jl/pull/1725).
- Improve CairoMakie performance [#1964](https://github.com/MakieOrg/Makie.jl/pull/1964) [#1981](https://github.com/MakieOrg/Makie.jl/pull/1981).
- Interpolate colormap correctly [#1973](https://github.com/MakieOrg/Makie.jl/pull/1973).
- Fix picking [#1993](https://github.com/MakieOrg/Makie.jl/pull/1993).
- Improve compile time latency [#1968](https://github.com/MakieOrg/Makie.jl/pull/1968) [#2000](https://github.com/MakieOrg/Makie.jl/pull/2000).
- Fix multi poly with rects [#1999](https://github.com/MakieOrg/Makie.jl/pull/1999).
- Respect scale and nonlinear values in PlotUtils cgrads [#1979](https://github.com/MakieOrg/Makie.jl/pull/1979).
- Fix CairoMakie heatmap filtering [#1828](https://github.com/MakieOrg/Makie.jl/pull/1828).
- Remove GLVisualize and MakieLayout module [#2007](https://github.com/MakieOrg/Makie.jl/pull/2007) [#2008](https://github.com/MakieOrg/Makie.jl/pull/2008).
- Add linestyle and default to extrema(z) for contour, remove bitrotten fillrange [#2008](https://github.com/MakieOrg/Makie.jl/pull/2008).

## [0.17.3] - 2022-05-20

- Switched to `MathTeXEngine v0.4`, which improves the look of LaTeXStrings [#1952](https://github.com/MakieOrg/Makie.jl/pull/1952).
- Added subtitle capability to `Axis` [#1859](https://github.com/MakieOrg/Makie.jl/pull/1859).
- Fixed a bug where scaled colormaps constructed using `Makie.cgrad` were not interpreted correctly.

## [0.17.2] - 2022-05-16

- Changed the default font from `Dejavu Sans` to `TeX Gyre Heros Makie` which is the same as `TeX Gyre Heros` with slightly decreased descenders and ascenders. Decreasing those metrics reduced unnecessary whitespace and alignment issues. Four fonts in total were added, the styles Regular, Bold, Italic and Bold Italic. Also changed `Axis`, `Axis3` and `Legend` attributes `titlefont` to `TeX Gyre Heros Makie Bold` in order to separate it better from axis labels in multifacet arrangements [#1897](https://github.com/MakieOrg/Makie.jl/pull/1897).

## [0.17.1] - 2022-05-13

- Added word wrapping. In `Label`, `word_wrap = true` causes it to use the suggested width and wrap text to fit. In `text`, `word_wrap_width > 0` can be used to set a pixel unit line width. Any word (anything between two spaces without a newline) that goes beyond this width gets a newline inserted before it [#1819](https://github.com/MakieOrg/Makie.jl/pull/1819).
- Improved `Axis3`'s interactive performance [#1835](https://github.com/MakieOrg/Makie.jl/pull/1835).
- Fixed errors in GLMakie's `scatter` implementation when markers are given as images. [#1917](https://github.com/MakieOrg/Makie.jl/pull/1917).
- Removed some method ambiguities introduced in v0.17 [#1922](https://github.com/MakieOrg/Makie.jl/pull/1922).
- Add an empty default label, `""`, to each slider that doesn't have a label in `SliderGrid` [#1888](https://github.com/MakieOrg/Makie.jl/pull/1888).

## [0.17.0] - 2022-05-05

- **Breaking** Added `space` as a generic attribute to switch between data, pixel, relative and clip space for positions. `space` in text has been renamed to `markerspace` because of this. `Pixel` and `SceneSpace` are no longer valid inputs for `space` or `markerspace` [#1596](https://github.com/MakieOrg/Makie.jl/pull/1596).
- **Breaking** Deprecated `mouse_selection(scene)` for `pick(scene)`.
- **Breaking** Bumped `GridLayoutBase` version to `v0.7`, which introduced offset layouts. Now, indexing into row 0 doesn't create a new row 1, but a new row 0, so that all previous content positions stay the same. This makes building complex layouts order-independent [#1704](https://github.com/MakieOrg/Makie.jl/pull/1704).
- **Breaking** deprecate `to_colormap(cmap, ncolors)` in favor of `categorical_colors(cmap, ncolors)` and `resample_cmap(cmap, ncolors)` [#1901](https://github.com/MakieOrg/Makie.jl/pull/1901) [#1723](https://github.com/MakieOrg/Makie.jl/pull/1723).
- Added `empty!(fig)` and changed `empty!(scene)` to remove all child plots without detaching windows [#1818](https://github.com/MakieOrg/Makie.jl/pull/1818).
- Switched to erroring instead of warning for deprecated events `mousebuttons`, `keyboardbuttons` and `mousedrag`.
- `Layoutable` was renamed to `Block` and the infrastructure changed such that attributes are fixed fields and each block has its own `Scene` for better encapsulation [#1796](https://github.com/MakieOrg/Makie.jl/pull/1796).
- Added `SliderGrid` block which replaces the deprecated `labelslider!` and `labelslidergrid!` functions [#1796](https://github.com/MakieOrg/Makie.jl/pull/1796).
- The default anti-aliasing method can now be set in `CairoMakie.activate!` using the `antialias` keyword.  Available options are `CairoMakie.Cairo.ANTIALIAS_*` [#1875](https://github.com/MakieOrg/Makie.jl/pull/1875).
- Added ability to rasterize a plots in CairoMakie vector graphics if `plt.rasterize = true` or `plt.rasterize = scale::Int` [#1872](https://github.com/MakieOrg/Makie.jl/pull/1872).
- Fixed segfaults in `streamplot_impl` on Mac M1 [#1830](https://github.com/MakieOrg/Makie.jl/pull/1830).
- Set the [Cairo miter limit](https://www.cairographics.org/manual/cairo-cairo-t.html#cairo-set-miter-limit) to mimic GLMakie behaviour [#1844](https://github.com/MakieOrg/Makie.jl/pull/1844).
- Fixed a method ambiguity in `rotatedrect` [#1846](https://github.com/MakieOrg/Makie.jl/pull/1846).
- Allow weights in statistical recipes [#1816](https://github.com/MakieOrg/Makie.jl/pull/1816).
- Fixed manual cycling of plot attributes [#1873](https://github.com/MakieOrg/Makie.jl/pull/1873).
- Fixed type constraints in ticklabelalign attributes [#1882](https://github.com/MakieOrg/Makie.jl/pull/1882).

## [0.16.4] - 2022-02-16

- Fixed WGLMakie performance bug and added option to set fps via `WGLMakie.activate!(fps=30)`.
- Implemented `nan_color`, `lowclip`, `highclip` for `image(::Matrix{Float})` in shader.
- Cleaned up mesh shader and implemented `nan_color`, `lowclip`, `highclip` for `mesh(m; color::Matrix{Float})` on the shader.
- Allowed `GLMakie.Buffer` `GLMakie.Sampler` to be used in `GeometryBasics.Mesh` to partially update parts of a mesh/texture and different interpolation and clamping modes for the texture.

## [0.16.0] - 2022-01-07

- **Breaking** Removed `Node` alias [#1307](https://github.com/MakieOrg/Makie.jl/pull/1307), [#1393](https://github.com/MakieOrg/Makie.jl/pull/1393). To upgrade, simply replace all occurrences of `Node` with `Observable`.
- **Breaking** Cleaned up `Scene` type [#1192](https://github.com/MakieOrg/Makie.jl/pull/1192), [#1393](https://github.com/MakieOrg/Makie.jl/pull/1393). The `Scene()` constructor doesn't create any axes or limits anymore. All keywords like `raw`, `show_axis` have been removed. A scene now always works like it did when using the deprecated `raw=true`. All the high level functionality like showing an axis and adding a 3d camera has been moved to `LScene`. See the new `Scene` tutorial for more info: https://docs.makie.org/dev/tutorials/scenes/.
- **Breaking** Lights got moved to `Scene`, see the [lighting docs](https://docs.makie.org/stable/documentation/lighting) and [RPRMakie examples](https://docs.makie.org/stable/documentation/backends/rprmakie/).
- Added ECDF plot [#1310](https://github.com/MakieOrg/Makie.jl/pull/1310).
- Added Order Independent Transparency to GLMakie [#1418](https://github.com/MakieOrg/Makie.jl/pull/1418), [#1506](https://github.com/MakieOrg/Makie.jl/pull/1506). This type of transparency is now used with `transpareny = true`. The old transparency handling is available with `transparency = false`.
- Fixed blurry text in GLMakie and WGLMakie [#1494](https://github.com/MakieOrg/Makie.jl/pull/1494).
- Introduced a new experimental backend for ray tracing: [RPRMakie](https://docs.makie.org/stable/documentation/backends/rprmakie/).
- Added the `Cycled` type, which can be used to select the i-th value from the current cycler for a specific attribute [#1248](https://github.com/MakieOrg/Makie.jl/pull/1248).
- The plot function `scatterlines` now uses `color` as `markercolor` if `markercolor` is `automatic`. Also, cycling of the `color` attribute is enabled [#1463](https://github.com/MakieOrg/Makie.jl/pull/1463).
- Added the function `resize_to_layout!`, which allows to resize a `Figure` so that it contains its top `GridLayout` without additional whitespace or clipping [#1438](https://github.com/MakieOrg/Makie.jl/pull/1438).
- Cleaned up lighting in 3D contours and isosurfaces [#1434](https://github.com/MakieOrg/Makie.jl/pull/1434).
- Adjusted attributes of volumeslices to follow the normal structure [#1404](https://github.com/MakieOrg/Makie.jl/pull/1404). This allows you to adjust attributes like `colormap` without going through nested attributes.
- Added depth to 3D contours and isosurfaces [#1395](https://github.com/MakieOrg/Makie.jl/pull/1395), [#1393](https://github.com/MakieOrg/Makie.jl/pull/1393). This allows them to intersect correctly with other 3D objects.
- Restricted 3D scene camera to one scene [#1394](https://github.com/MakieOrg/Makie.jl/pull/1394), [#1393](https://github.com/MakieOrg/Makie.jl/pull/1393). This fixes issues with multiple scenes fighting over events consumed by the camera. You can select a scene by cleaning on it.
- Added depth shift attribute for GLMakie and WGLMakie [#1382](https://github.com/MakieOrg/Makie.jl/pull/1382), [#1393](https://github.com/MakieOrg/Makie.jl/pull/1393). This can be used to adjust render order similar to `overdraw`.
- Simplified automatic width computation in barplots [#1223](https://github.com/MakieOrg/Makie.jl/pull/1223), [#1393](https://github.com/MakieOrg/Makie.jl/pull/1393). If no `width` attribute is passed, the default width is computed as the minimum difference between consecutive `x` positions. Gap between bars are given by the (multiplicative) `gap` attribute. The actual bar width equals `width * (1 - gap)`.
- Added logical expressions for `ispressed` [#1222](https://github.com/MakieOrg/Makie.jl/pull/1222), [#1393](https://github.com/MakieOrg/Makie.jl/pull/1393). This moves a lot of control over hotkeys towards the user. With these changes one can now set a hotkey to trigger on any or no key, collections of keys and logical combinations of keys (i.e. "A is pressed and B is not pressed").
- Fixed issues with `Menu` render order [#1411](https://github.com/MakieOrg/Makie.jl/pull/1411).
- Added `label_rotation` to barplot [#1401](https://github.com/MakieOrg/Makie.jl/pull/1401).
- Fixed issue where `pixelcam!` does not remove controls from other cameras [#1504](https://github.com/MakieOrg/Makie.jl/pull/1504).
- Added conversion for OffsetArrays [#1260](https://github.com/MakieOrg/Makie.jl/pull/1260).
- The `qqplot` `qqline` options were changed to `:identity`, `:fit`, `:fitrobust` and `:none` (the default) [#1563](https://github.com/MakieOrg/Makie.jl/pull/1563). Fixed numeric error due to double computation of quantiles when fitting `qqline`. Deprecated `plot(q::QQPair)` method as it does not have enough information for correct `qqline` fit.

All other changes are collected [in this PR](https://github.com/MakieOrg/Makie.jl/pull/1521) and in the [release notes](https://github.com/MakieOrg/Makie.jl/releases/tag/v0.16.0).

## [0.15.3] - 2021-10-16

- The functions `labelslidergrid!` and `labelslider!` now set fixed widths for the value column with a heuristic. It is possible now to pass `Formatting.format` format strings as format specifiers in addition to the previous functions.
- Fixed 2D arrow rotations in `streamplot` [#1352](https://github.com/MakieOrg/Makie.jl/pull/1352).

## [0.15.2] - 2021-08-26

- Reenabled Julia 1.3 support.
- Use [MathTexEngine v0.2](https://github.com/Kolaru/MathTeXEngine.jl/releases/tag/v0.2.0).
- Depend on new GeometryBasics, which changes all the Vec/Point/Quaternion/RGB/RGBA - f0 aliases to just f. For example, `Vec2f0` is changed to `Vec2f`. Old aliases are still exported, but deprecated and will be removed in the next breaking release. For more details and an upgrade script, visit [GeometryBasics#97](https://github.com/JuliaGeometry/GeometryBasics.jl/pull/97).
- Added `hspan!` and `vspan!` functions [#1264](https://github.com/MakieOrg/Makie.jl/pull/1264).

## [0.15.1] - 2021-08-21

- Switched documentation framework to Franklin.jl.
- Added a specialization for `volumeslices` to DataInspector.
- Fixed 1 element `hist` [#1238](https://github.com/MakieOrg/Makie.jl/pull/1238) and make it easier to move `hist` [#1150](https://github.com/MakieOrg/Makie.jl/pull/1150).

## [0.15.0] - 2021-07-15

- `LaTeXString`s can now be used as input to `text` and therefore as labels for `Axis`, `Legend`, or other comparable objects. Mathematical expressions are typeset using [MathTeXEngine.jl](https://github.com/Kolaru/MathTeXEngine.jl) which offers a fast approximation of LaTeX typesetting [#1022](https://github.com/MakieOrg/Makie.jl/pull/1022).
- Added `Symlog10` and `pseudolog10` axis scales for log scale approximations that work with zero and negative values [#1109](https://github.com/MakieOrg/Makie.jl/pull/1109).
- Colorbar limits can now be passed as the attribute `colorrange` similar to plots [#1066](https://github.com/MakieOrg/Makie.jl/pull/1066).
- Added the option to pass three vectors to heatmaps and other plots using `SurfaceLike` conversion [#1101](https://github.com/MakieOrg/Makie.jl/pull/1101).
- Added `stairs` plot recipe [#1086](https://github.com/MakieOrg/Makie.jl/pull/1086).
- **Breaking** Removed `FigurePosition` and `FigureSubposition` types. Indexing into a `Figure` like `fig[1, 1]` now returns `GridPosition` and `GridSubposition` structs, which can be used in the same way as the types they replace. Because of an underlying change in `GridLayoutBase.jl`, it is now possible to do `Axis(gl[1, 1])` where `gl` is a `GridLayout` that is a sublayout of a `Figure`'s top layout [#1075](https://github.com/MakieOrg/Makie.jl/pull/1075).
- Bar plots and histograms have a new option for adding text labels [#1069](https://github.com/MakieOrg/Makie.jl/pull/1069).
- It is now possible to specify one `linewidth` value per segment in `linesegments` [#992](https://github.com/MakieOrg/Makie.jl/pull/992).
- Added a new 3d camera that allows for better camera movements using keyboard and mouse [#1024](https://github.com/MakieOrg/Makie.jl/pull/1024).
- Fixed the application of scale transformations to `surface` [#1070](https://github.com/MakieOrg/Makie.jl/pull/1070).
- Added an option to set a custom callback function for the `RectangleZoom` axis interaction to enable other use cases than zooming [#1104](https://github.com/MakieOrg/Makie.jl/pull/1104).
- Fixed rendering of `heatmap`s with one or more reversed ranges in CairoMakie, as in `heatmap(1:10, 10:-1:1, rand(10, 10))` [#1100](https://github.com/MakieOrg/Makie.jl/pull/1100).
- Fixed volume slice recipe and added docs for it [#1123](https://github.com/MakieOrg/Makie.jl/pull/1123).

[Unreleased]: https://github.com/MakieOrg/Makie.jl/compare/v0.21.3...HEAD
[0.21.3]: https://github.com/MakieOrg/Makie.jl/compare/v0.21.2...v0.21.3
[0.21.2]: https://github.com/MakieOrg/Makie.jl/compare/v0.21.1...v0.21.2
[0.21.1]: https://github.com/MakieOrg/Makie.jl/compare/v0.21.0...v0.21.1
[0.21.0]: https://github.com/MakieOrg/Makie.jl/compare/v0.20.10...v0.21.0
[0.20.10]: https://github.com/MakieOrg/Makie.jl/compare/v0.20.9...v0.20.10
[0.20.9]: https://github.com/MakieOrg/Makie.jl/compare/v0.20.8...v0.20.9
[0.20.8]: https://github.com/MakieOrg/Makie.jl/compare/v0.20.7...v0.20.8
[0.20.7]: https://github.com/MakieOrg/Makie.jl/compare/v0.20.6...v0.20.7
[0.20.6]: https://github.com/MakieOrg/Makie.jl/compare/v0.20.5...v0.20.6
[0.20.5]: https://github.com/MakieOrg/Makie.jl/compare/v0.20.4...v0.20.5
[0.20.4]: https://github.com/MakieOrg/Makie.jl/compare/v0.20.3...v0.20.4
[0.20.3]: https://github.com/MakieOrg/Makie.jl/compare/v0.20.2...v0.20.3
[0.20.2]: https://github.com/MakieOrg/Makie.jl/compare/v0.20.1...v0.20.2
[0.20.1]: https://github.com/MakieOrg/Makie.jl/compare/v0.20.0...v0.20.1
[0.20.0]: https://github.com/MakieOrg/Makie.jl/compare/v0.19.12...v0.20.0
[0.19.12]: https://github.com/MakieOrg/Makie.jl/compare/v0.19.11...v0.19.12
[0.19.11]: https://github.com/MakieOrg/Makie.jl/compare/v0.19.10...v0.19.11
[0.19.10]: https://github.com/MakieOrg/Makie.jl/compare/v0.19.9...v0.19.10
[0.19.9]: https://github.com/MakieOrg/Makie.jl/compare/v0.19.8...v0.19.9
[0.19.8]: https://github.com/MakieOrg/Makie.jl/compare/v0.19.7...v0.19.8
[0.19.7]: https://github.com/MakieOrg/Makie.jl/compare/v0.19.6...v0.19.7
[0.19.6]: https://github.com/MakieOrg/Makie.jl/compare/v0.19.5...v0.19.6
[0.19.5]: https://github.com/MakieOrg/Makie.jl/compare/v0.19.4...v0.19.5
[0.19.4]: https://github.com/MakieOrg/Makie.jl/compare/v0.19.3...v0.19.4
[0.19.3]: https://github.com/MakieOrg/Makie.jl/compare/v0.19.1...v0.19.3
[0.19.1]: https://github.com/MakieOrg/Makie.jl/compare/v0.19.0...v0.19.1
[0.19.0]: https://github.com/MakieOrg/Makie.jl/compare/v0.18.4...v0.19.0
[0.18.4]: https://github.com/MakieOrg/Makie.jl/compare/v0.18.3...v0.18.4
[0.18.3]: https://github.com/MakieOrg/Makie.jl/compare/v0.18.2...v0.18.3
[0.18.2]: https://github.com/MakieOrg/Makie.jl/compare/v0.18.1...v0.18.2
[0.18.1]: https://github.com/MakieOrg/Makie.jl/compare/v0.18.0...v0.18.1
[0.18.0]: https://github.com/MakieOrg/Makie.jl/compare/v0.17.13...v0.18.0
[0.17.13]: https://github.com/MakieOrg/Makie.jl/compare/v0.17.12...v0.17.13
[0.17.12]: https://github.com/MakieOrg/Makie.jl/compare/v0.17.11...v0.17.12
[0.17.11]: https://github.com/MakieOrg/Makie.jl/compare/v0.17.10...v0.17.11
[0.17.10]: https://github.com/MakieOrg/Makie.jl/compare/v0.17.9...v0.17.10
[0.17.9]: https://github.com/MakieOrg/Makie.jl/compare/v0.17.7...v0.17.9
[0.17.7]: https://github.com/MakieOrg/Makie.jl/compare/v0.17.6...v0.17.7
[0.17.6]: https://github.com/MakieOrg/Makie.jl/compare/v0.17.5...v0.17.6
[0.17.5]: https://github.com/MakieOrg/Makie.jl/compare/v0.17.4...v0.17.5
[0.17.4]: https://github.com/MakieOrg/Makie.jl/compare/v0.17.3...v0.17.4
[0.17.3]: https://github.com/MakieOrg/Makie.jl/compare/v0.17.2...v0.17.3
[0.17.2]: https://github.com/MakieOrg/Makie.jl/compare/v0.17.1...v0.17.2
[0.17.1]: https://github.com/MakieOrg/Makie.jl/compare/v0.17.0...v0.17.1
[0.17.0]: https://github.com/MakieOrg/Makie.jl/compare/v0.16.4...v0.17.0
[0.16.4]: https://github.com/MakieOrg/Makie.jl/compare/v0.16.0...v0.16.4
[0.16.0]: https://github.com/MakieOrg/Makie.jl/compare/v0.15.3...v0.16.0
[0.15.3]: https://github.com/MakieOrg/Makie.jl/compare/v0.15.2...v0.15.3
[0.15.2]: https://github.com/MakieOrg/Makie.jl/compare/v0.15.1...v0.15.2
[0.15.1]: https://github.com/MakieOrg/Makie.jl/compare/v0.15.0...v0.15.1
[0.15.0]: https://github.com/MakieOrg/Makie.jl/compare/v0.14.2...v0.15.0<|MERGE_RESOLUTION|>--- conflicted
+++ resolved
@@ -2,11 +2,8 @@
 
 ## [Unreleased]
 
-<<<<<<< HEAD
 - validate plot attributes later, for axis specific plot attributes [#3974](https://github.com/MakieOrg/Makie.jl/pull/3974).
-=======
 - Add line-loop detection and rendering to GLMakie and WGLMakie [#3907](https://github.com/MakieOrg/Makie.jl/pull/3907)
->>>>>>> cd1df491
 
 ## [0.21.3] - 2024-06-17
 
