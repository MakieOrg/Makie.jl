# Changelog

## [Unreleased]

- Changed image, heatmap and surface picking indices to correctly index the relevant matrix arguments. [#4459](https://github.com/MakieOrg/Makie.jl/pull/4459)
- Improved performance of `record` by avoiding unnecessary copying in common cases [#4475](https://github.com/MakieOrg/Makie.jl/pull/4475).
- Fix usage of `AggMean()` and other aggregations operating on 3d data for `datashader` [#4346](https://github.com/MakieOrg/Makie.jl/pull/4346).
<<<<<<< HEAD
- Changed default for `circular_rotation` in Camera3D to false, so that the camera doesn't change rotation direction anymore [4492](https://github.com/MakieOrg/Makie.jl/pull/4492)
=======
- Fixed `pick(scene, rect2)` in WGLMakie [#4488](https://github.com/MakieOrg/Makie.jl/pull/4488)
>>>>>>> 833be1d4

## [0.21.14] - 2024-10-11

- Fixed relocatability of GLMakie [#4461](https://github.com/MakieOrg/Makie.jl/pull/4461).
- Fixed relocatability of WGLMakie [#4467](https://github.com/MakieOrg/Makie.jl/pull/4467).
- Fixed `space` keyword for `barplot` [#4435](https://github.com/MakieOrg/Makie.jl/pull/4435).

## [0.21.13] - 2024-10-07

- Optimize SpecApi, re-use Blocks better and add API to access the created block objects [#4354](https://github.com/MakieOrg/Makie.jl/pull/4354).
- Fixed `merge(attr1, attr2)` modifying nested attributes in `attr1` [#4416](https://github.com/MakieOrg/Makie.jl/pull/4416)
- Fixed issue with CairoMakie rendering scene backgrounds at the wrong position [#4425](https://github.com/MakieOrg/Makie.jl/pull/4425)
- Fixed incorrect inverse transformation in `position_on_plot` for lines, causing incorrect tooltip placement in DataInspector [#4402](https://github.com/MakieOrg/Makie.jl/pull/4402)
- Added new `Checkbox` block [#4336](https://github.com/MakieOrg/Makie.jl/pull/4336).
- Added ability to override legend element attributes by pairing labels or plots with override attributes [#4427](https://github.com/MakieOrg/Makie.jl/pull/4427).
- Added threshold before a drag starts which improves false negative rates for clicks. `Button` can now trigger on click and not mouse-down which is the canonical behavior in other GUI systems [#4336](https://github.com/MakieOrg/Makie.jl/pull/4336).
- `PolarAxis` font size now defaults to global figure `fontsize` in the absence of specific `Axis` theming [#4314](https://github.com/MakieOrg/Makie.jl/pull/4314)
- `MultiplesTicks` accepts new option `strip_zero=true`, allowing labels of the form `0x` to be `0` [#4372](https://github.com/MakieOrg/Makie.jl/pull/4372)
- Make near/far of WGLMakie JS 3d camera dynamic, for better depth_shift scaling [#4430](https://github.com/MakieOrg/Makie.jl/pull/4430).

## [0.21.12] - 2024-09-28

- Fix NaN handling in WGLMakie [#4282](https://github.com/MakieOrg/Makie.jl/pull/4282).
- Show DataInspector tooltip on NaN values if `nan_color` has been set to other than `:transparent` [#4310](https://github.com/MakieOrg/Makie.jl/pull/4310)
- Fix `linestyle` not being used in `triplot` [#4332](https://github.com/MakieOrg/Makie.jl/pull/4332)
- Fix voxel clipping not being based on voxel centers [#4397](https://github.com/MakieOrg/Makie.jl/pull/4397)
- Parsing `Q` and `q` commands in svg paths with `BezierPath` is now supported [#4413](https://github.com/MakieOrg/Makie.jl/pull/4413)

## [0.21.11] - 2024-09-13

- Hot fixes for 0.21.10 [#4356](https://github.com/MakieOrg/Makie.jl/pull/4356).
- Set `Voronoiplot`'s preferred axis type to 2D in all cases [#4349](https://github.com/MakieOrg/Makie.jl/pull/4349)

## [0.21.10] - 2024-09-12

- Introduce `heatmap(Resampler(large_matrix))`, allowing to show big images interactively [#4317](https://github.com/MakieOrg/Makie.jl/pull/4317).
- Make sure we wait for the screen session [#4316](https://github.com/MakieOrg/Makie.jl/pull/4316).
- Fix for absrect [#4312](https://github.com/MakieOrg/Makie.jl/pull/4312).
- Fix attribute updates for SpecApi and SpecPlots (e.g. ecdfplot) [#4265](https://github.com/MakieOrg/Makie.jl/pull/4265).
- Bring back `poly` convert arguments for matrix with points as row [#4258](https://github.com/MakieOrg/Makie.jl/pull/4258).
- Fix gl_ClipDistance related segfault on WSL with GLMakie [#4270](https://github.com/MakieOrg/Makie.jl/pull/4270).
- Added option `label_position = :center` to place labels centered over each bar [#4274](https://github.com/MakieOrg/Makie.jl/pull/4274).
- `plotfunc()` and `func2type()` support functions ending with `!` [#4275](https://github.com/MakieOrg/Makie.jl/pull/4275).
- Fixed Boundserror in clipped multicolor lines in CairoMakie [#4313](https://github.com/MakieOrg/Makie.jl/pull/4313)
- Fix float precision based assertions error in GLMakie.volume [#4311](https://github.com/MakieOrg/Makie.jl/pull/4311)
- Support images with reversed axes [#4338](https://github.com/MakieOrg/Makie.jl/pull/4338)

## [0.21.9] - 2024-08-27

- Hotfix for colormap + color updates [#4258](https://github.com/MakieOrg/Makie.jl/pull/4258).

## [0.21.8] - 2024-08-26

- Fix selected list in `WGLMakie.pick_sorted` [#4136](https://github.com/MakieOrg/Makie.jl/pull/4136).
- Apply px per unit in `pick_closest`/`pick_sorted` [#4137](https://github.com/MakieOrg/Makie.jl/pull/4137).
- Support plot(interval, func) for rangebars and band [#4102](https://github.com/MakieOrg/Makie.jl/pull/4102).
- Fixed the broken OpenGL state cleanup for clip_planes which may cause plots to disappear randomly [#4157](https://github.com/MakieOrg/Makie.jl/pull/4157)
- Reduce updates for image/heatmap, improving performance [#4130](https://github.com/MakieOrg/Makie.jl/pull/4130).
- Add an informative error message to `save` when no backend is loaded [#4177](https://github.com/MakieOrg/Makie.jl/pull/4177)
- Fix rendering of `band` with NaN values [#4178](https://github.com/MakieOrg/Makie.jl/pull/4178).
- Fix plotting of lines with OffsetArrays across all backends [#4242](https://github.com/MakieOrg/Makie.jl/pull/4242).

## [0.21.7] - 2024-08-19

- Hot fix for 1D heatmap [#4147](https://github.com/MakieOrg/Makie.jl/pull/4147).

## [0.21.6] - 2024-08-14

- Fix RectangleZoom in WGLMakie [#4127](https://github.com/MakieOrg/Makie.jl/pull/4127)
- Bring back fastpath for regular heatmaps [#4125](https://github.com/MakieOrg/Makie.jl/pull/4125)
- Data inspector fixes (mostly for bar plots) [#4087](https://github.com/MakieOrg/Makie.jl/pull/4087)
- Added "clip_planes" as a new generic plot and scene attribute. Up to 8 world space clip planes can be specified to hide sections of a plot. [#3958](https://github.com/MakieOrg/Makie.jl/pull/3958)
- Updated handling of `model` matrices with active Float32 rescaling. This should fix issues with Float32-unsafe translations or scalings of plots, as well as rotated plots in Float32-unsafe ranges. [#4026](https://github.com/MakieOrg/Makie.jl/pull/4026)
- Added `events.tick` to allow linking actions like animations to the renderloop. [#3948](https://github.com/MakieOrg/Makie.jl/pull/3948)
- Added the `uv_transform` attribute for meshscatter, mesh, surface and image [#1406](https://github.com/MakieOrg/Makie.jl/pull/1406).
- Added the ability to use textures with `meshscatter` in WGLMakie [#1406](https://github.com/MakieOrg/Makie.jl/pull/1406).
- Don't remove underlying VideoStream file when doing save() [#3883](https://github.com/MakieOrg/Makie.jl/pull/3883).
- Fix label/legend for plotlist [#4079](https://github.com/MakieOrg/Makie.jl/pull/4079).
- Fix wrong order for colors in RPRMakie [#4098](https://github.com/MakieOrg/Makie.jl/pull/4098).
- Fixed incorrect distance calculation in `pick_closest` in WGLMakie [#4082](https://github.com/MakieOrg/Makie.jl/pull/4082).
- Suppress keyboard shortcuts and context menu in JupyterLab output [#4068](https://github.com/MakieOrg/Makie.jl/pull/4068).
- Introduce stroke_depth_shift + forward normal depth_shift for Poly [#4058](https://github.com/MakieOrg/Makie.jl/pull/4058).
- Use linestyle for Poly and Density legend elements [#4000](https://github.com/MakieOrg/Makie.jl/pull/4000).
- Bring back interpolation attribute for surface [#4056](https://github.com/MakieOrg/Makie.jl/pull/4056).
- Improved accuracy of framerate settings in GLMakie [#3954](https://github.com/MakieOrg/Makie.jl/pull/3954)
- Fix label_formatter being called twice in barplot [#4046](https://github.com/MakieOrg/Makie.jl/pull/4046).
- Fix error with automatic `highclip` or `lowclip` and scalar colors [#4048](https://github.com/MakieOrg/Makie.jl/pull/4048).
- Correct a bug in the `project` function when projecting using a `Scene`. [#3909](https://github.com/MakieOrg/Makie.jl/pull/3909).
- Add position for `pie` plot [#4027](https://github.com/MakieOrg/Makie.jl/pull/4027).
- Correct a method ambiguity in `insert!` which was causing `PlotList` to fail on CairoMakie. [#4038](https://github.com/MakieOrg/Makie.jl/pull/4038)
- Delaunay triangulations created via `tricontourf`, `triplot`, and `voronoiplot` no longer use any randomisation in the point insertion order so that results are unique. [#4044](https://github.com/MakieOrg/Makie.jl/pull/4044)
- Improve content scaling support for Wayland and fix incorrect mouse scaling on mac [#4062](https://github.com/MakieOrg/Makie.jl/pull/4062)
- Fix: `band` ignored its `alpha` argument in CairoMakie
- Fix `marker=FastPixel()` makersize and markerspace, improve `spy` recipe [#4043](https://github.com/MakieOrg/Makie.jl/pull/4043).
- Fixed `invert_normals` for surface plots in CairoMakie [#4021](https://github.com/MakieOrg/Makie.jl/pull/4021).
- Improve support for embedding GLMakie. [#4073](https://github.com/MakieOrg/Makie.jl/pull/4073)
- Update JS OrbitControls to match Julia OrbitControls [#4084](https://github.com/MakieOrg/Makie.jl/pull/4084).
- Fix `select_point()` [#4101](https://github.com/MakieOrg/Makie.jl/pull/4101).
- Fix `absrect()` and `select_rectangle()` [#4110](https://github.com/MakieOrg/Makie.jl/issues/4110).
- Allow segment-specific radius for `pie` plot [#4028](https://github.com/MakieOrg/Makie.jl/pull/4028).

## [0.21.5] - 2024-07-07

- Fixed tuple argument for `WGLMakie.activate!(resize_to=(:parent, nothing))` [#4009](https://github.com/MakieOrg/Makie.jl/pull/4009).
- validate plot attributes later, for axis specific plot attributes [#3974](https://github.com/MakieOrg/Makie.jl/pull/3974).

## [0.21.4] - 2024-07-02

- Fixed support for GLFW 3.4 on OSX [#3999](https://github.com/MakieOrg/Makie.jl/issues/3999).
- Changed camera variables to Float64 for increased accuracy [#3984](https://github.com/MakieOrg/Makie.jl/pull/3984)
- Allow CairoMakie to render `poly` overloads that internally don't use two child plots [#3986](https://github.com/MakieOrg/Makie.jl/pull/3986).
- Fixes for Menu and DataInspector [#3975](https://github.com/MakieOrg/Makie.jl/pull/3975).
- Add line-loop detection and rendering to GLMakie and WGLMakie [#3907](https://github.com/MakieOrg/Makie.jl/pull/3907).

## [0.21.3] - 2024-06-17

- Fix stack overflows when using `markerspace = :data` with `scatter` [#3960](https://github.com/MakieOrg/Makie.jl/issues/3960).
- CairoMakie: Fix broken SVGs when using non-interpolated image primitives, for example Colorbars, with recent Cairo versions [#3967](https://github.com/MakieOrg/Makie.jl/pull/3967).
- CairoMakie: Add argument `pdf_version` to restrict the PDF version when saving a figure as a PDF [#3845](https://github.com/MakieOrg/Makie.jl/pull/3845).
- Fix DataInspector using invalid attribute strokewidth for plot type Wireframe [#3917](https://github.com/MakieOrg/Makie.jl/pull/3917).
- CairoMakie: Fix incorrect scaling factor for SVGs with Cairo_jll 1.18 [#3964](https://github.com/MakieOrg/Makie.jl/pull/3964).
- Fixed use of Textbox from Bonito [#3924](https://github.com/MakieOrg/Makie.jl/pull/3924)

## [0.21.2] - 2024-05-22

- Added `cycle` to general attribute allowlist so that it works also with plot types that don't set one in their theme [#3879](https://github.com/MakieOrg/Makie.jl/pull/3879).

## [0.21.1] - 2024-05-21

- `boundingbox` now relies on `apply_transform(transform, data_limits(plot))` rather than transforming the corner points of the bounding box [#3856](https://github.com/MakieOrg/Makie.jl/pull/3856).
- Adjusted `Axis` limits to consider transformations more consistently [#3864](https://github.com/MakieOrg/Makie.jl/pull/3864).
- Fix problems with incorrectly disabled attributes in recipes [#3870](https://github.com/MakieOrg/Makie.jl/pull/3870), [#3866](https://github.com/MakieOrg/Makie.jl/pull/3866).
- Fix RPRMakie with Material [#3872](https://github.com/MakieOrg/Makie.jl/pull/3872).
- Support the loop option in html video output [#3697](https://github.com/MakieOrg/Makie.jl/pull/3697).

## [0.21.0] - 2024-05-08

- Add `voxels` plot [#3527](https://github.com/MakieOrg/Makie.jl/pull/3527).
- Added supported markers hint to unsupported marker warn message [#3666](https://github.com/MakieOrg/Makie.jl/pull/3666).
- Fixed bug in CairoMakie line drawing when multiple successive points had the same color [#3712](https://github.com/MakieOrg/Makie.jl/pull/3712).
- Remove StableHashTraits in favor of calculating hashes directly with CRC32c [#3667](https://github.com/MakieOrg/Makie.jl/pull/3667).
- **Breaking (sort of)** Added a new `@recipe` variant which allows documenting attributes directly where they are defined and validating that all attributes are known whenever a plot is created. This is not breaking in the sense that the API changes, but user code is likely to break because of misspelled attribute names etc. that have so far gone unnoticed.
- Add axis converts, enabling unit/categorical support and more [#3226](https://github.com/MakieOrg/Makie.jl/pull/3226).
- **Breaking** Streamlined `data_limits` and `boundingbox` [#3671](https://github.com/MakieOrg/Makie.jl/pull/3671)
  - `data_limits` now only considers plot positions, completely ignoring transformations
  - `boundingbox(p::Text)` is deprecated in favor of `boundingbox(p::Text, p.markerspace[])`. The more internal methods use `string_boundingbox(p)`. [#3723](https://github.com/MakieOrg/Makie.jl/pull/3723)
  - `boundingbox` overwrites must now include a secondary space argument to work `boundingbox(plot, space::Symbol = :data)` [#3723](https://github.com/MakieOrg/Makie.jl/pull/3723)
  - `boundingbox` now always consider `transform_func` and `model`
  - `data_limits(::Scatter)` and `boundingbox(::Scatter)` now consider marker transformations [#3716](https://github.com/MakieOrg/Makie.jl/pull/3716)
- **Breaking** Improved Float64 compatability of Axis [#3681](https://github.com/MakieOrg/Makie.jl/pull/3681)
  - This added an extra conversion step which only takes effect when Float32 precision becomes relevant. In those cases code using `project()` functions will be wrong as the transformation is not applied. Use `project(plot_or_scene, ...)` or apply the conversion yourself beforehand with `Makie.f32_convert(plot_or_scene, transformed_point)` and use `patched_model = Makie.patch_model(plot_or_scene, model)`.
  - `Makie.to_world(point, matrix, resolution)` has been deprecated in favor of `Makie.to_world(scene_or_plot, point)` to include float32 conversions.
- **Breaking** Reworked line shaders in GLMakie and WGLMakie [#3558](https://github.com/MakieOrg/Makie.jl/pull/3558)
  - GLMakie: Removed support for per point linewidths
  - GLMakie: Adjusted dots (e.g. with `linestyle = :dot`) to bend across a joint
  - GLMakie: Adjusted linestyles to scale with linewidth dynamically so that dots remain dots with changing linewidth
  - GLMakie: Cleaned up anti-aliasing for truncated joints
  - WGLMakie: Added support for linestyles
  - WGLMakie: Added line joints
  - WGLMakie: Added native anti-aliasing which generally improves quality but introduces outline artifacts in some cases (same as GLMakie)
  - Both: Adjusted handling of thin lines which may result in different color intensities
- Fixed an issue with lines being drawn in the wrong direction in 3D (with perspective projection) [#3651](https://github.com/MakieOrg/Makie.jl/pull/3651).
- **Breaking** Renamed attribute `rotations` to `rotation` for `scatter` and `meshscatter` which had been inconsistent with the otherwise singular naming scheme and other plots like `text` [#3724](https://github.com/MakieOrg/Makie.jl/pull/3724).
- Fixed `contourf` bug where n levels would sometimes miss the uppermost value, causing gaps [#3713](https://github.com/MakieOrg/Makie.jl/pull/3713).
- Added `scale` attribute to `violin` [#3352](https://github.com/MakieOrg/Makie.jl/pull/3352).
- Use label formatter in barplot [#3718](https://github.com/MakieOrg/Makie.jl/pull/3718).
- Fix the incorrect shading with non uniform markerscale in meshscatter [#3722](https://github.com/MakieOrg/Makie.jl/pull/3722)
- Add `scale_to=:flip` option to `hist`, which flips the direction of the bars [#3732](https://github.com/MakieOrg/Makie.jl/pull/3732)
- Fixed an issue with the texture atlas not updating in WGLMakie after display, causing new symbols to not show up [#3737](https://github.com/MakieOrg/Makie.jl/pull/3737)
- Added `linecap` and `joinstyle` attributes for lines and linesegments. Also normalized `miter_limit` to 60° across all backends. [#3771](https://github.com/MakieOrg/Makie.jl/pull/3771)

## [0.20.10] 2024-05-07

- Loosened type restrictions for potentially array-valued colors in `Axis` attributes like `xticklabelcolor` [#3826](https://github.com/MakieOrg/Makie.jl/pull/3826).
- Added support for intervals for specifying axis limits [#3696](https://github.com/MakieOrg/Makie.jl/pull/3696)
- Added recipes for plotting intervals to `Band`, `Rangebars`, `H/VSpan` [3695](https://github.com/MakieOrg/Makie.jl/pull/3695)
- Documented `WilkinsonTicks` [#3819](https://github.com/MakieOrg/Makie.jl/pull/3819).
- Added `axislegend(ax, "title")` method [#3808](https://github.com/MakieOrg/Makie.jl/pull/3808).
- Improved thread safety of rendering with CairoMakie (independent `Scene`s only) by locking FreeType handles [#3777](https://github.com/MakieOrg/Makie.jl/pull/3777).
- Adds a tutorial for how to make recipes work with new types [#3816](https://github.com/MakieOrg/Makie.jl/pull/3816).
- Provided an interface to convert markers in CairoMakie separately (`cairo_scatter_marker`) so external packages can overload it. [#3811](https://github.com/MakieOrg/Makie.jl/pull/3811)
- Updated to DelaunayTriangulation v1.0 [#3787](https://github.com/MakieOrg/Makie.jl/pull/3787).
- Added methods `hidedecorations!`, `hiderdecorations!`, `hidethetadecorations!` and  `hidespines!` for `PolarAxis` axes [#3823](https://github.com/MakieOrg/Makie.jl/pull/3823).
- Added `loop` option support for HTML outputs when recording videos with `record` [#3697](https://github.com/MakieOrg/Makie.jl/pull/3697).

## [0.20.9] - 2024-03-29

- Added supported markers hint to unsupported marker warn message [#3666](https://github.com/MakieOrg/Makie.jl/pull/3666).
- Fixed bug in CairoMakie line drawing when multiple successive points had the same color [#3712](https://github.com/MakieOrg/Makie.jl/pull/3712).
- Remove StableHashTraits in favor of calculating hashes directly with CRC32c [#3667](https://github.com/MakieOrg/Makie.jl/pull/3667).
- Fixed `contourf` bug where n levels would sometimes miss the uppermost value, causing gaps [#3713](https://github.com/MakieOrg/Makie.jl/pull/3713).
- Added `scale` attribute to `violin` [#3352](https://github.com/MakieOrg/Makie.jl/pull/3352).
- Use label formatter in barplot [#3718](https://github.com/MakieOrg/Makie.jl/pull/3718).
- Fix the incorrect shading with non uniform markerscale in meshscatter [#3722](https://github.com/MakieOrg/Makie.jl/pull/3722)
- Add `scale_to=:flip` option to `hist`, which flips the direction of the bars [#3732](https://github.com/MakieOrg/Makie.jl/pull/3732)
- Fixed an issue with the texture atlas not updating in WGLMakie after display, causing new symbols to not show up [#3737](https://github.com/MakieOrg/Makie.jl/pull/3737)

## [0.20.8] - 2024-02-22

- Fixed excessive use of space with HTML image outputs [#3642](https://github.com/MakieOrg/Makie.jl/pull/3642).
- Fixed bugs with format strings and add new features by switching to Format.jl [#3633](https://github.com/MakieOrg/Makie.jl/pull/3633).
- Fixed an issue where CairoMakie would unnecessarily rasterize polygons [#3605](https://github.com/MakieOrg/Makie.jl/pull/3605).
- Added `PointBased` conversion trait to `scatterlines` recipe [#3603](https://github.com/MakieOrg/Makie.jl/pull/3603).
- Multiple small fixes for `map_latest`, `WGLMakie` picking and `PlotSpec` [#3637](https://github.com/MakieOrg/Makie.jl/pull/3637).
- Fixed PolarAxis `rticks` being incompatible with rich text. [#3615](https://github.com/MakieOrg/Makie.jl/pull/3615)
- Fixed an issue causing lines, scatter and text to not scale with resolution after deleting plots in GLMakie. [#3649](https://github.com/MakieOrg/Makie.jl/pull/3649)

## [0.20.7] - 2024-02-04

- Equalized alignment point of mirrored ticks to that of normal ticks [#3598](https://github.com/MakieOrg/Makie.jl/pull/3598).
- Fixed stack overflow error on conversion of gridlike data with missings [#3597](https://github.com/MakieOrg/Makie.jl/pull/3597).
- Fixed mutation of CairoMakie src dir when displaying png files [#3588](https://github.com/MakieOrg/Makie.jl/pull/3588).
- Added better error messages for plotting into `FigureAxisPlot` and `AxisPlot` as Plots.jl users are likely to do [#3596](https://github.com/MakieOrg/Makie.jl/pull/3596).
- Added compat bounds for IntervalArithmetic.jl due to bug with DelaunayTriangulation.jl [#3595](https://github.com/MakieOrg/Makie.jl/pull/3595).
- Removed possibility of three-argument `barplot` [#3574](https://github.com/MakieOrg/Makie.jl/pull/3574).

## [0.20.6] - 2024-02-02

- Fix issues with Camera3D not centering [#3582](https://github.com/MakieOrg/Makie.jl/pull/3582)
- Allowed creating legend entries from plot objects with scalar numbers as colors [#3587](https://github.com/MakieOrg/Makie.jl/pull/3587).

## [0.20.5] - 2024-01-25

- Use plot plot instead of scene transform functions in CairoMakie, fixing missplaced h/vspan. [#3552](https://github.com/MakieOrg/Makie.jl/pull/3552)
- Fix error printing on shader error [#3530](https://github.com/MakieOrg/Makie.jl/pull/3530).
- Update pagefind to 1.0.4 for better headline search [#3534](https://github.com/MakieOrg/Makie.jl/pull/3534).
- Remove unecessary deps, e.g. Setfield [3546](https://github.com/MakieOrg/Makie.jl/pull/3546).
- Don't clear args, rely on delete deregister_callbacks [#3543](https://github.com/MakieOrg/Makie.jl/pull/3543).
- Add interpolate keyword for Surface [#3541](https://github.com/MakieOrg/Makie.jl/pull/3541).
- Fix a DataInspector bug if inspector_label is used with RGB images [#3468](https://github.com/MakieOrg/Makie.jl/pull/3468).

## [0.20.4] - 2024-01-04

- Changes for Bonito rename and WGLMakie docs improvements [#3477](https://github.com/MakieOrg/Makie.jl/pull/3477).
- Add stroke and glow support to scatter and text in WGLMakie [#3518](https://github.com/MakieOrg/Makie.jl/pull/3518).
- Fix clipping issues with Camera3D when zooming in [#3529](https://github.com/MakieOrg/Makie.jl/pull/3529)

## [0.20.3] - 2023-12-21

- Add `depthsorting` as a hidden attribute for scatter plots in GLMakie as an alternative fix for outline artifacts. [#3432](https://github.com/MakieOrg/Makie.jl/pull/3432)
- Disable SDF based anti-aliasing in scatter, text and lines plots when `fxaa = true` in GLMakie. This allows removing outline artifacts at the cost of quality. [#3408](https://github.com/MakieOrg/Makie.jl/pull/3408)
- DataInspector Fixes: Fixed depth order, positional labels being in transformed space and `:inspector_clear` not getting called when moving from one plot to another. [#3454](https://github.com/MakieOrg/Makie.jl/pull/3454)
- Fixed bug in GLMakie where the update from a (i, j) sized GPU buffer to a (j, i) sized buffer would fail [#3456](https://github.com/MakieOrg/Makie.jl/pull/3456).
- Add `interpolate=true` to `volume(...)`, allowing to disable interpolation [#3485](https://github.com/MakieOrg/Makie.jl/pull/3485).

## [0.20.2] - 2023-12-01

- Switched from SHA512 to CRC32c salting in CairoMakie svgs, drastically improving svg rendering speed [#3435](https://github.com/MakieOrg/Makie.jl/pull/3435).
- Fixed a bug with h/vlines and h/vspan not correctly resolving transformations [#3418](https://github.com/MakieOrg/Makie.jl/pull/3418).
- Fixed a bug with h/vlines and h/vspan returning the wrong limits, causing an error in Axis [#3427](https://github.com/MakieOrg/Makie.jl/pull/3427).
- Fixed clipping when zooming out of a 3D (L)Scene [#3433](https://github.com/MakieOrg/Makie.jl/pull/3433).
- Moved the texture atlas cache to `.julia/scratchspaces` instead of a dedicated `.julia/makie` [#3437](https://github.com/MakieOrg/Makie.jl/pull/3437)

## [0.20.1] - 2023-11-23

- Fixed bad rendering of `poly` in GLMakie by triangulating points after transformations [#3402](https://github.com/MakieOrg/Makie.jl/pull/3402).
- Fixed bug regarding inline display in VSCode Jupyter notebooks and other similar environments [#3403](https://github.com/MakieOrg/Makie.jl/pull/3403).
- Fixed issue with `plottype`, allowed `onany(...; update = true)` and fixed `Block` macro use outside Makie [#3401](https://github.com/MakieOrg/Makie.jl/pull/3401).

## [0.20.0] - 2023-11-21

- GLMakie has gained support for HiDPI (aka Retina) screens. This also enables saving images with higher resolution than screen pixel dimensions [#2544](https://github.com/MakieOrg/Makie.jl/pull/2544).
- Fixed an issue where NaN was interpreted as zero when rendering `surface` through CairoMakie [#2598](https://github.com/MakieOrg/Makie.jl/pull/2598).
- Improved 3D camera handling, hotkeys and functionality [#2746](https://github.com/MakieOrg/Makie.jl/pull/2746).
- Added `shading = :verbose` in GLMakie to allow for multiple light sources. Also added more light types, fixed light directions for the previous lighting model (now `shading = :fast`) and adjusted `backlight` to affect normals[#3246](https://github.com/MakieOrg/Makie.jl/pull/3246).
- Changed the glyph used for negative numbers in tick labels from hyphen to minus [#3379](https://github.com/MakieOrg/Makie.jl/pull/3379).
- Added new declarative API for AlgebraOfGraphics, Pluto and easier dashboards [#3281](https://github.com/MakieOrg/Makie.jl/pull/3281).
- WGLMakie got faster line rendering with less updating bugs [#3062](https://github.com/MakieOrg/Makie.jl/pull/3062).
- **Breaking** Replaced `PolarAxis.radial_distortion_threshold` with `PolarAxis.radius_at_origin`. [#3381](https://github.com/MakieOrg/Makie.jl/pull/3381)
- **Breaking** Deprecated the `resolution` keyword in favor of `size` to reflect that this value is not a pixel resolution anymore [#3343](https://github.com/MakieOrg/Makie.jl/pull/3343).
- **Breaking** Refactored the `SurfaceLike` family of traits into `VertexGrid`, `CellGrid` and `ImageLike` [#3106](https://github.com/MakieOrg/Makie.jl/pull/3106).
- **Breaking** Deprecated `pixelarea(scene)` and `scene.px_area` in favor of viewport.
- **Breaking** Refactored the `Combined` Plot object and renamed it to `Plot`, improving compile times ~2x [#3082](https://github.com/MakieOrg/Makie.jl/pull/3082).
- **Breaking** Removed old depreactions in [#3113](https://github.com/MakieOrg/Makie.jl/pull/3113/commits/3a39210ef87a0032d78cb27c0c1019faa604effd).
- **Breaking** Deprecated using AbstractVector as sides of `image` [#3395](https://github.com/MakieOrg/Makie.jl/pull/3395).
- **Breaking** `errorbars` and `rangebars` now use color cycling [#3230](https://github.com/MakieOrg/Makie.jl/pull/3230).

## [0.19.12] - 2023-10-31

- Added `cornerradius` attribute to `Box` for rounded corners [#3346](https://github.com/MakieOrg/Makie.jl/pull/3346).
- Fix grouping of a zero-height bar in `barplot`. Now a zero-height bar shares the same properties of the previous bar, and if the bar is the first one, its height is treated as positive if and only if there exists a bar of positive height or all bars are zero-height [#3058](https://github.com/MakieOrg/Makie.jl/pull/3058).
- Fixed a bug where Axis still consumes scroll events when interactions are disabled [#3272](https://github.com/MakieOrg/Makie.jl/pull/3272).
- Added `cornerradius` attribute to `Box` for rounded corners [#3308](https://github.com/MakieOrg/Makie.jl/pull/3308).
- Upgraded `StableHashTraits` from 1.0 to 1.1 [#3309](https://github.com/MakieOrg/Makie.jl/pull/3309).

## [0.19.11] - 2023-10-05

- Setup automatic colorbars for volumeslices [#3253](https://github.com/MakieOrg/Makie.jl/pull/3253).
- Colorbar for arrows [#3275](https://github.com/MakieOrg/Makie.jl/pull/3275).
- Small bugfixes [#3275](https://github.com/MakieOrg/Makie.jl/pull/3275).

## [0.19.10] - 2023-09-21

- Fixed bugs with Colorbar in recipes, add new API for creating a recipe colorbar and introduce experimental support for Categorical colormaps [#3090](https://github.com/MakieOrg/Makie.jl/pull/3090).
- Added experimental Datashader implementation [#2883](https://github.com/MakieOrg/Makie.jl/pull/2883).
- **Breaking** Changed the default order Polar arguments to (theta, r). [#3154](https://github.com/MakieOrg/Makie.jl/pull/3154)
- General improvements to `PolarAxis`: full rlimtis & thetalimits, more controls and visual tweaks. See pr for more details.[#3154](https://github.com/MakieOrg/Makie.jl/pull/3154)

## [0.19.9] - 2023-09-11

- Allow arbitrary reversible scale functions through `ReversibleScale`.
- Deprecated `linestyle=vector_of_gaps` in favor of `linestyle=Linestyle(vector_of_gaps)` [3135](https://github.com/MakieOrg/Makie.jl/pull/3135), [3193](https://github.com/MakieOrg/Makie.jl/pull/3193).
- Fixed some errors around dynamic changes of `ax.xscale` or `ax.yscale` [#3084](https://github.com/MakieOrg/Makie.jl/pull/3084)
- Improved Barplot Label Alignment [#3160](https://github.com/MakieOrg/Makie.jl/issues/3160).
- Fixed regression in determining axis limits [#3179](https://github.com/MakieOrg/Makie.jl/pull/3179)
- Added a theme `theme_latexfonts` that uses the latex font family as default fonts [#3147](https://github.com/MakieOrg/Makie.jl/pull/3147), [#3180](https://github.com/MakieOrg/Makie.jl/pull/3180).
- Upgrades `StableHashTraits` from 0.3 to 1.0

## [0.19.8] - 2023-08-15

- Improved CairoMakie rendering of `lines` with repeating colors in an array [#3141](https://github.com/MakieOrg/Makie.jl/pull/3141).
- Added `strokecolormap` to poly. [#3145](https://github.com/MakieOrg/Makie.jl/pull/3145)
- Added `xreversed`, `yreversed` and `zreversed` attributes to `Axis3` [#3138](https://github.com/MakieOrg/Makie.jl/pull/3138).
- Fixed incorrect placement of contourlabels with transform functions [#3083](https://github.com/MakieOrg/Makie.jl/pull/3083)
- Fixed automatic normal generation for meshes with shading and no normals [#3041](https://github.com/MakieOrg/Makie.jl/pull/3041).
- Added the `triplot` and `voronoiplot` recipes from DelaunayTriangulation.jl [#3102](https://github.com/MakieOrg/Makie.jl/pull/3102), [#3159](https://github.com/MakieOrg/Makie.jl/pull/3159).

## [0.19.7] - 2023-07-22

- Allow arbitrary functions to color `streamplot` lines by passing a `Function` to `color`.  This must accept `Point` of the appropriate dimension and return a `Point`, `Vec`, or other arraylike object [#2002](https://github.com/MakieOrg/Makie.jl/pull/2002).
- `arrows` can now take input of the form `x::AbstractVector, y::AbstractVector, [z::AbstractVector,] f::Function`, where `f` must return a `VecTypes` of the appropriate dimension [#2597](https://github.com/MakieOrg/Makie.jl/pull/2597).
- Exported colorbuffer, and added `colorbuffer(axis::Axis; include_decorations=false, colorbuffer_kws...)`, to get an image of an axis with or without decorations [#3078](https://github.com/MakieOrg/Makie.jl/pull/3078).
- Fixed an issue where the `linestyle` of some polys was not applied to the stroke in CairoMakie. [#2604](https://github.com/MakieOrg/Makie.jl/pull/2604)
- Add `colorscale = identity` to any plotting function using a colormap. This works with any scaling function like `log10`, `sqrt` etc. Consequently, `scale` for `hexbin` is replaced with `colorscale` [#2900](https://github.com/MakieOrg/Makie.jl/pull/2900).
- Add `alpha=1.0` argument to all basic plots, which supports independently adding an alpha component to colormaps and colors. Multiple alphas like in `plot(alpha=0.2, color=RGBAf(1, 0, 0, 0.5))`, will get multiplied [#2900](https://github.com/MakieOrg/Makie.jl/pull/2900).
- `hexbin` now supports any per-observation weights which StatsBase respects - `<: StatsBase.AbstractWeights`, `Vector{Real}`, or `nothing` (the default). [#2804](https://github.com/MakieOrg/Makie.jl/pulls/2804)
- Added a new Axis type, `PolarAxis`, which is an axis with a polar projection.  Input is in `(r, theta)` coordinates and is transformed to `(x, y)` coordinates using the standard polar-to-cartesian transformation.
  Generally, its attributes are very similar to the usual `Axis` attributes, but `x` is replaced by `r` and `y` by `θ`.
  It also inherits from the theme of `Axis` in this manner, so should work seamlessly with Makie themes [#2990](https://github.com/MakieOrg/Makie.jl/pull/2990).
- `inherit` now has a new signature `inherit(scene, attrs::NTuple{N, Symbol}, default_value)`, allowing recipe authors to access nested attributes when trying to inherit from the parent Scene.
  For example, one could inherit from `scene.Axis.yticks` by `inherit(scene, (:Axis, :yticks), $default_value)` [#2990](https://github.com/MakieOrg/Makie.jl/pull/2990).
- Fixed incorrect rendering of 3D heatmaps [#2959](https://github.com/MakieOrg/Makie.jl/pull/2959)
- Deprecated `flatten_plots` in favor of `collect_atomic_plots`. Using the new `collect_atomic_plots` fixed a bug in CairoMakie where the z-level of plots within recipes was not respected. [#2793](https://github.com/MakieOrg/Makie.jl/pull/2793)
- Fixed incorrect line depth in GLMakie [#2843](https://github.com/MakieOrg/Makie.jl/pull/2843)
- Fixed incorrect line alpha in dense lines in GLMakie [#2843](https://github.com/MakieOrg/Makie.jl/pull/2843)
- Fixed DataInspector interaction with transformations [#3002](https://github.com/MakieOrg/Makie.jl/pull/3002)
- Added option `WGLMakie.activate!(resize_to_body=true)`, to make plots resize to the VSCode plotpane. Resizes to the HTML body element, so may work outside VSCode [#3044](https://github.com/MakieOrg/Makie.jl/pull/3044), [#3042](https://github.com/MakieOrg/Makie.jl/pull/3042).
- Fixed DataInspector interaction with transformations [#3002](https://github.com/MakieOrg/Makie.jl/pull/3002).
- Fixed incomplete stroke with some Bezier markers in CairoMakie and blurry strokes in GLMakie [#2961](https://github.com/MakieOrg/Makie.jl/pull/2961)
- Added the ability to use custom triangulations from DelaunayTriangulation.jl [#2896](https://github.com/MakieOrg/Makie.jl/pull/2896).
- Adjusted scaling of scatter/text stroke, glow and anti-aliasing width under non-uniform 2D scaling (Vec2f markersize/fontsize) in GLMakie [#2950](https://github.com/MakieOrg/Makie.jl/pull/2950).
- Scaled `errorbar` whiskers and `bracket` correctly with transformations [#3012](https://github.com/MakieOrg/Makie.jl/pull/3012).
- Updated `bracket` when the screen is resized or transformations change [#3012](https://github.com/MakieOrg/Makie.jl/pull/3012).

## [0.19.6] - 2023-06-09

- Fixed broken AA for lines with strongly varying linewidth [#2953](https://github.com/MakieOrg/Makie.jl/pull/2953).
- Fixed WGLMakie JS popup [#2976](https://github.com/MakieOrg/Makie.jl/pull/2976).
- Fixed `legendelements` when children have no elements [#2982](https://github.com/MakieOrg/Makie.jl/pull/2982).
- Bumped compat for StatsBase to 0.34 [#2915](https://github.com/MakieOrg/Makie.jl/pull/2915).
- Improved thread safety [#2840](https://github.com/MakieOrg/Makie.jl/pull/2840).

## [0.19.5] - 2023-05-12

- Added `loop` option for GIF outputs when recording videos with `record` [#2891](https://github.com/MakieOrg/Makie.jl/pull/2891).
- Fixed line rendering issues in GLMakie [#2843](https://github.com/MakieOrg/Makie.jl/pull/2843).
- Fixed incorrect line alpha in dense lines in GLMakie [#2843](https://github.com/MakieOrg/Makie.jl/pull/2843).
- Changed `scene.clear` to an observable and made changes in `Scene` Observables trigger renders in GLMakie [#2929](https://github.com/MakieOrg/Makie.jl/pull/2929).
- Added contour labels [#2496](https://github.com/MakieOrg/Makie.jl/pull/2496).
- Allowed rich text to be used in Legends [#2902](https://github.com/MakieOrg/Makie.jl/pull/2902).
- Added more support for zero length Geometries [#2917](https://github.com/MakieOrg/Makie.jl/pull/2917).
- Made CairoMakie drawing for polygons with holes order independent [#2918](https://github.com/MakieOrg/Makie.jl/pull/2918).
- Fixes for `Makie.inline!()`, allowing now for `Makie.inline!(automatic)` (default), which is better at automatically opening a window/ inlining a plot into plotpane when needed [#2919](https://github.com/MakieOrg/Makie.jl/pull/2919) [#2937](https://github.com/MakieOrg/Makie.jl/pull/2937).
- Block/Axis doc improvements [#2940](https://github.com/MakieOrg/Makie.jl/pull/2940) [#2932](https://github.com/MakieOrg/Makie.jl/pull/2932) [#2894](https://github.com/MakieOrg/Makie.jl/pull/2894).

## [0.19.4] - 2023-03-31

- Added export of `hidezdecorations!` from MakieLayout [#2821](https://github.com/MakieOrg/Makie.jl/pull/2821).
- Fixed an issue with GLMakie lines becoming discontinuous [#2828](https://github.com/MakieOrg/Makie.jl/pull/2828).

## [0.19.3] - 2023-03-21

- Added the `stephist` plotting function [#2408](https://github.com/JuliaPlots/Makie.jl/pull/2408).
- Added the `brackets` plotting function [#2356](https://github.com/MakieOrg/Makie.jl/pull/2356).
- Fixed an issue where `poly` plots with `Vector{<: MultiPolygon}` inputs with per-polygon color were mistakenly rendered as meshes using CairoMakie [#2590](https://github.com/MakieOrg/Makie.jl/pulls/2478).
- Fixed a small typo which caused an error in the `Stepper` constructor [#2600](https://github.com/MakieOrg/Makie.jl/pulls/2478).
- Improve cleanup on block deletion [#2614](https://github.com/MakieOrg/Makie.jl/pull/2614)
- Add `menu.scroll_speed` and increase default speed for non-apple [#2616](https://github.com/MakieOrg/Makie.jl/pull/2616).
- Fixed rectangle zoom for nonlinear axes [#2674](https://github.com/MakieOrg/Makie.jl/pull/2674)
- Cleaned up linestyles in GLMakie (Fixing artifacting, spacing/size, anti-aliasing) [#2666](https://github.com/MakieOrg/Makie.jl/pull/2666).
- Fixed issue with scatterlines only accepting concrete color types as `markercolor` [#2691](https://github.com/MakieOrg/Makie.jl/pull/2691).
- Fixed an accidental issue where `LaTeXStrings` were not typeset correctly in `Axis3` [#2558](https://github.com/MakieOrg/Makie.jl/pull/2588).
- Fixed a bug where line segments in `text(lstr::LaTeXString)` were ignoring offsets [#2668](https://github.com/MakieOrg/Makie.jl/pull/2668).
- Fixed a bug where the `arrows` recipe accidentally called a `Bool` when `normalize = true` [#2740](https://github.com/MakieOrg/Makie.jl/pull/2740).
- Re-exported the `@colorant_str` (`colorant"..."`) macro from Colors.jl [#2726](https://github.com/MakieOrg/Makie.jl/pull/2726).
- Speedup heatmaps in WGLMakie. [#2647](https://github.com/MakieOrg/Makie.jl/pull/2647)
- Fix slow `data_limits` for recipes, which made plotting lots of data with recipes much slower [#2770](https://github.com/MakieOrg/Makie.jl/pull/2770).

## [0.19.1] - 2023-01-01

- Add `show_data` method for `band` which shows the min and max values of the band at the x position of the cursor [#2497](https://github.com/MakieOrg/Makie.jl/pull/2497).
- Added `xlabelrotation`, `ylabelrotation` (`Axis`) and `labelrotation` (`Colorbar`) [#2478](https://github.com/MakieOrg/Makie.jl/pull/2478).
- Fixed forced rasterization in CairoMakie svg files when polygons with colors specified as (color, alpha) tuples were used [#2535](https://github.com/MakieOrg/Makie.jl/pull/2535).
- Do less copies of Observables in Attributes + plot pipeline [#2443](https://github.com/MakieOrg/Makie.jl/pull/2443).
- Add Search Page and tweak Result Ordering [#2474](https://github.com/MakieOrg/Makie.jl/pull/2474).
- Remove all global attributes from TextureAtlas implementation and fix julia#master [#2498](https://github.com/MakieOrg/Makie.jl/pull/2498).
- Use new Bonito, implement WGLMakie picking, improve performance and fix lots of WGLMakie bugs [#2428](https://github.com/MakieOrg/Makie.jl/pull/2428).

## [0.19.0] - 2022-12-03

- **Breaking** The attribute `textsize` has been removed everywhere in favor of the attribute `fontsize` which had also been in use.
  To migrate, search and replace all uses of `textsize` to `fontsize` [#2387](https://github.com/MakieOrg/Makie.jl/pull/2387).
- Added rich text which allows to more easily use superscripts and subscripts as well as differing colors, fonts, fontsizes, etc. for parts of a given text [#2321](https://github.com/MakieOrg/Makie.jl/pull/2321).

## [0.18.4] - 2022-12-02

- Added the `waterfall` plotting function [#2416](https://github.com/JuliaPlots/Makie.jl/pull/2416).
- Add support for `AbstractPattern` in `WGLMakie` [#2432](https://github.com/MakieOrg/Makie.jl/pull/2432).
- Broadcast replaces deprecated method for quantile [#2430](https://github.com/MakieOrg/Makie.jl/pull/2430).
- Fix CairoMakie's screen re-using [#2440](https://github.com/MakieOrg/Makie.jl/pull/2440).
- Fix repeated rendering with invisible objects [#2437](https://github.com/MakieOrg/Makie.jl/pull/2437).
- Fix hvlines for GLMakie [#2446](https://github.com/MakieOrg/Makie.jl/pull/2446).

## [0.18.3] - 2022-11-17

- Add `render_on_demand` flag for `GLMakie.Screen`. Setting this to `true` will skip rendering until plots get updated. This is the new default [#2336](https://github.com/MakieOrg/Makie.jl/pull/2336), [#2397](https://github.com/MakieOrg/Makie.jl/pull/2397).
- Clean up OpenGL state handling in GLMakie [#2397](https://github.com/MakieOrg/Makie.jl/pull/2397).
- Fix salting [#2407](https://github.com/MakieOrg/Makie.jl/pull/2407).
- Fixes for [GtkMakie](https://github.com/jwahlstrand/GtkMakie.jl) [#2418](https://github.com/MakieOrg/Makie.jl/pull/2418).

## [0.18.2] - 2022-11-03

- Fix Axis3 tick flipping with negative azimuth [#2364](https://github.com/MakieOrg/Makie.jl/pull/2364).
- Fix empty!(fig) and empty!(ax) [#2374](https://github.com/MakieOrg/Makie.jl/pull/2374), [#2375](https://github.com/MakieOrg/Makie.jl/pull/2375).
- Remove stencil buffer [#2389](https://github.com/MakieOrg/Makie.jl/pull/2389).
- Move Arrows and Wireframe to MakieCore [#2384](https://github.com/MakieOrg/Makie.jl/pull/2384).
- Skip legend entry if label is nothing [#2350](https://github.com/MakieOrg/Makie.jl/pull/2350).

## [0.18.1] - 2022-10-24

- fix heatmap interpolation [#2343](https://github.com/MakieOrg/Makie.jl/pull/2343).
- move poly to MakieCore [#2334](https://github.com/MakieOrg/Makie.jl/pull/2334)
- Fix picking warning and update_axis_camera [#2352](https://github.com/MakieOrg/Makie.jl/pull/2352).
- bring back inline!, to not open a window in VSCode repl [#2353](https://github.com/MakieOrg/Makie.jl/pull/2353).

## [0.18.0] - 2022-10-12

- **Breaking** Added `BezierPath` which can be constructed from SVG like command list, SVG string or from a `Polygon`.
  Added ability to use `BezierPath` and `Polgyon` as scatter markers.
  Replaced default symbol markers like `:cross` which converted to characters before with more precise `BezierPaths` and adjusted default markersize to 12.
  **Deprecated** using `String` to specify multiple char markers (`scatter(1:4, marker="abcd")`).
  **Deprecated** concrete geometries as markers like `Circle(Point2f(0), 1.5)` in favor of using the type like `Circle` for dispatch to special backend methods.
  Added single image marker support to WGLMakie [#979](https://github.com/MakieOrg/Makie.jl/pull/979).
- **Breaking** Refactored `display`, `record`, `colorbuffer` and `screens` to be faster and more consistent [#2306](https://github.com/MakieOrg/Makie.jl/pull/2306#issuecomment-1275918061).
- **Breaking** Refactored `DataInspector` to use `tooltip`. This results in changes in the attributes of DataInspector. Added `inspector_label`, `inspector_hover` and `inspector_clear` as optional attributes [#2095](https://github.com/JuliaPlots/Makie.jl/pull/2095).
- Added the `hexbin` plotting function [#2201](https://github.com/JuliaPlots/Makie.jl/pull/2201).
- Added the `tricontourf` plotting function [#2226](https://github.com/JuliaPlots/Makie.jl/pull/2226).
- Fixed per character attributes in text [#2244](https://github.com/JuliaPlots/Makie.jl/pull/2244).
- Allowed `CairoMakie` to render `scatter` with images as markers [#2080](https://github.com/MakieOrg/Makie.jl/pull/2080).
- Reworked text drawing and added ability to draw special characters via glyph indices in order to draw more LaTeX math characters with MathTeXEngine v0.5 [#2139](https://github.com/MakieOrg/Makie.jl/pull/2139).
- Allowed text to be copy/pasted into `Textbox` [#2281](https://github.com/MakieOrg/Makie.jl/pull/2281)
- Fixed updates for multiple meshes [#2277](https://github.com/MakieOrg/Makie.jl/pull/2277).
- Fixed broadcasting for linewidth, lengthscale & arrowsize in `arrow` recipe [#2273](https://github.com/MakieOrg/Makie.jl/pull/2273).
- Made GLMakie relocatable [#2282](https://github.com/MakieOrg/Makie.jl/pull/2282).
- Fixed changing input types in plot arguments [#2297](https://github.com/MakieOrg/Makie.jl/pull/2297).
- Better performance for Menus and fix clicks on items [#2299](https://github.com/MakieOrg/Makie.jl/pull/2299).
- Fixed CairoMakie bitmaps with transparency by using premultiplied ARGB surfaces [#2304](https://github.com/MakieOrg/Makie.jl/pull/2304).
- Fixed hiding of `Scene`s by setting `scene.visible[] = false` [#2317](https://github.com/MakieOrg/Makie.jl/pull/2317).
- `Axis` now accepts a `Tuple{Bool, Bool}` for `xtrimspine` and `ytrimspine` to trim only one end of the spine [#2171](https://github.com/JuliaPlots/Makie.jl/pull/2171).

## [0.17.13] - 2022-08-04

- Fixed boundingboxes [#2184](https://github.com/MakieOrg/Makie.jl/pull/2184).
- Fixed highclip/lowclip in meshscatter, poly, contourf, barplot [#2183](https://github.com/MakieOrg/Makie.jl/pull/2183).
- Fixed gridline updates [#2196](https://github.com/MakieOrg/Makie.jl/pull/2196).
- Fixed glDisablei argument order, which crashed some Intel drivers.

## [0.17.12] - 2022-07-22

- Fixed stackoverflow in show [#2167](https://github.com/MakieOrg/Makie.jl/pull/2167).

## [0.17.11] - 2022-07-21

- `rainclouds`(!) now supports `violin_limits` keyword argument, serving the same.
role as `datalimits` in `violin` [#2137](https://github.com/MakieOrg/Makie.jl/pull/2137).
- Fixed an issue where nonzero `strokewidth` results in a thin outline of the wrong color if `color` and `strokecolor` didn't match and weren't transparent. [#2096](https://github.com/MakieOrg/Makie.jl/pull/2096).
- Improved performance around Axis(3) limits [#2115](https://github.com/MakieOrg/Makie.jl/pull/2115).
- Cleaned up stroke artifacts in scatter and text [#2096](https://github.com/MakieOrg/Makie.jl/pull/2096).
- Compile time improvements [#2153](https://github.com/MakieOrg/Makie.jl/pull/2153).
- Mesh and Surface now interpolate between values instead of interpolating between colors for WGLMakie + GLMakie [#2097](https://github.com/MakieOrg/Makie.jl/pull/2097).

## [0.17.10] - 2022-07-13

- Bumped compatibility bound of `GridLayoutBase.jl` to `v0.9.0` which fixed a regression with `Mixed` and `Outside` alignmodes in nested `GridLayout`s [#2135](https://github.com/MakieOrg/Makie.jl/pull/2135).

## [0.17.9] - 2022-07-12

- Patterns (`Makie.AbstractPattern`) are now supported by `CairoMakie` in `poly` plots that don't involve `mesh`, such as `bar` and `poly` [#2106](https://github.com/MakieOrg/Makie.jl/pull/2106/).
- Fixed regression where `Block` alignments could not be specified as numbers anymore [#2108](https://github.com/MakieOrg/Makie.jl/pull/2108).
- Added the option to show mirrored ticks on the other side of an Axis using the attributes `xticksmirrored` and `yticksmirrored` [#2105](https://github.com/MakieOrg/Makie.jl/pull/2105).
- Fixed a bug where a set of `Axis` wouldn't be correctly linked together if they were only linked in pairs instead of all at the same time [#2116](https://github.com/MakieOrg/Makie.jl/pull/2116).

## [0.17.7] - 2022-06-19

- Improved `Menu` performance, now it should be much harder to reach the boundary of 255 scenes in GLMakie. `Menu` also takes a `default` keyword argument now and can be scrolled if there is too little space available.

## [0.17.6] - 2022-06-17

- **EXPERIMENTAL**: Added support for multiple windows in GLMakie through `display(GLMakie.Screen(), figure_or_scene)` [#1771](https://github.com/MakieOrg/Makie.jl/pull/1771).
- Added support for RGB matrices in `heatmap` with GLMakie [#2036](https://github.com/MakieOrg/Makie.jl/pull/2036)
- `Textbox` doesn't defocus anymore on trying to submit invalid input [#2041](https://github.com/MakieOrg/Makie.jl/pull/2041).
- `text` now takes the position as the first argument(s) like `scatter` and most other plotting functions, it is invoked `text(x, y, [z], text = "text")`. Because it is now of conversion type `PointBased`, the positions can be given in all the usual different ways which are implemented as conversion methods. All old invocation styles such as `text("text", position = Point(x, y))` still work to maintain backwards compatibility [#2020](https://github.com/MakieOrg/Makie.jl/pull/2020).

## [0.17.5] - 2022-06-10

- Fixed a regression with `linkaxes!` [#2039](https://github.com/MakieOrg/Makie.jl/pull/2039).

## [0.17.4] - 2022-06-09

- The functions `hlines!`, `vlines!`, `hspan!`, `vspan!` and `abline!` were reimplemented as recipes. This allows using them without an `Axis` argument in first position and also as visuals in AlgebraOfGraphics.jl. Also, `abline!` is now called `ablines!` for consistency, `abline!` is still exported but deprecated and will be removed in the future. [#2023](https://github.com/MakieOrg/Makie.jl/pulls/2023).
- Added `rainclouds` and `rainclouds!` [#1725](https://github.com/MakieOrg/Makie.jl/pull/1725).
- Improve CairoMakie performance [#1964](https://github.com/MakieOrg/Makie.jl/pull/1964) [#1981](https://github.com/MakieOrg/Makie.jl/pull/1981).
- Interpolate colormap correctly [#1973](https://github.com/MakieOrg/Makie.jl/pull/1973).
- Fix picking [#1993](https://github.com/MakieOrg/Makie.jl/pull/1993).
- Improve compile time latency [#1968](https://github.com/MakieOrg/Makie.jl/pull/1968) [#2000](https://github.com/MakieOrg/Makie.jl/pull/2000).
- Fix multi poly with rects [#1999](https://github.com/MakieOrg/Makie.jl/pull/1999).
- Respect scale and nonlinear values in PlotUtils cgrads [#1979](https://github.com/MakieOrg/Makie.jl/pull/1979).
- Fix CairoMakie heatmap filtering [#1828](https://github.com/MakieOrg/Makie.jl/pull/1828).
- Remove GLVisualize and MakieLayout module [#2007](https://github.com/MakieOrg/Makie.jl/pull/2007) [#2008](https://github.com/MakieOrg/Makie.jl/pull/2008).
- Add linestyle and default to extrema(z) for contour, remove bitrotten fillrange [#2008](https://github.com/MakieOrg/Makie.jl/pull/2008).

## [0.17.3] - 2022-05-20

- Switched to `MathTeXEngine v0.4`, which improves the look of LaTeXStrings [#1952](https://github.com/MakieOrg/Makie.jl/pull/1952).
- Added subtitle capability to `Axis` [#1859](https://github.com/MakieOrg/Makie.jl/pull/1859).
- Fixed a bug where scaled colormaps constructed using `Makie.cgrad` were not interpreted correctly.

## [0.17.2] - 2022-05-16

- Changed the default font from `Dejavu Sans` to `TeX Gyre Heros Makie` which is the same as `TeX Gyre Heros` with slightly decreased descenders and ascenders. Decreasing those metrics reduced unnecessary whitespace and alignment issues. Four fonts in total were added, the styles Regular, Bold, Italic and Bold Italic. Also changed `Axis`, `Axis3` and `Legend` attributes `titlefont` to `TeX Gyre Heros Makie Bold` in order to separate it better from axis labels in multifacet arrangements [#1897](https://github.com/MakieOrg/Makie.jl/pull/1897).

## [0.17.1] - 2022-05-13

- Added word wrapping. In `Label`, `word_wrap = true` causes it to use the suggested width and wrap text to fit. In `text`, `word_wrap_width > 0` can be used to set a pixel unit line width. Any word (anything between two spaces without a newline) that goes beyond this width gets a newline inserted before it [#1819](https://github.com/MakieOrg/Makie.jl/pull/1819).
- Improved `Axis3`'s interactive performance [#1835](https://github.com/MakieOrg/Makie.jl/pull/1835).
- Fixed errors in GLMakie's `scatter` implementation when markers are given as images. [#1917](https://github.com/MakieOrg/Makie.jl/pull/1917).
- Removed some method ambiguities introduced in v0.17 [#1922](https://github.com/MakieOrg/Makie.jl/pull/1922).
- Add an empty default label, `""`, to each slider that doesn't have a label in `SliderGrid` [#1888](https://github.com/MakieOrg/Makie.jl/pull/1888).

## [0.17.0] - 2022-05-05

- **Breaking** Added `space` as a generic attribute to switch between data, pixel, relative and clip space for positions. `space` in text has been renamed to `markerspace` because of this. `Pixel` and `SceneSpace` are no longer valid inputs for `space` or `markerspace` [#1596](https://github.com/MakieOrg/Makie.jl/pull/1596).
- **Breaking** Deprecated `mouse_selection(scene)` for `pick(scene)`.
- **Breaking** Bumped `GridLayoutBase` version to `v0.7`, which introduced offset layouts. Now, indexing into row 0 doesn't create a new row 1, but a new row 0, so that all previous content positions stay the same. This makes building complex layouts order-independent [#1704](https://github.com/MakieOrg/Makie.jl/pull/1704).
- **Breaking** deprecate `to_colormap(cmap, ncolors)` in favor of `categorical_colors(cmap, ncolors)` and `resample_cmap(cmap, ncolors)` [#1901](https://github.com/MakieOrg/Makie.jl/pull/1901) [#1723](https://github.com/MakieOrg/Makie.jl/pull/1723).
- Added `empty!(fig)` and changed `empty!(scene)` to remove all child plots without detaching windows [#1818](https://github.com/MakieOrg/Makie.jl/pull/1818).
- Switched to erroring instead of warning for deprecated events `mousebuttons`, `keyboardbuttons` and `mousedrag`.
- `Layoutable` was renamed to `Block` and the infrastructure changed such that attributes are fixed fields and each block has its own `Scene` for better encapsulation [#1796](https://github.com/MakieOrg/Makie.jl/pull/1796).
- Added `SliderGrid` block which replaces the deprecated `labelslider!` and `labelslidergrid!` functions [#1796](https://github.com/MakieOrg/Makie.jl/pull/1796).
- The default anti-aliasing method can now be set in `CairoMakie.activate!` using the `antialias` keyword.  Available options are `CairoMakie.Cairo.ANTIALIAS_*` [#1875](https://github.com/MakieOrg/Makie.jl/pull/1875).
- Added ability to rasterize a plots in CairoMakie vector graphics if `plt.rasterize = true` or `plt.rasterize = scale::Int` [#1872](https://github.com/MakieOrg/Makie.jl/pull/1872).
- Fixed segfaults in `streamplot_impl` on Mac M1 [#1830](https://github.com/MakieOrg/Makie.jl/pull/1830).
- Set the [Cairo miter limit](https://www.cairographics.org/manual/cairo-cairo-t.html#cairo-set-miter-limit) to mimic GLMakie behaviour [#1844](https://github.com/MakieOrg/Makie.jl/pull/1844).
- Fixed a method ambiguity in `rotatedrect` [#1846](https://github.com/MakieOrg/Makie.jl/pull/1846).
- Allow weights in statistical recipes [#1816](https://github.com/MakieOrg/Makie.jl/pull/1816).
- Fixed manual cycling of plot attributes [#1873](https://github.com/MakieOrg/Makie.jl/pull/1873).
- Fixed type constraints in ticklabelalign attributes [#1882](https://github.com/MakieOrg/Makie.jl/pull/1882).

## [0.16.4] - 2022-02-16

- Fixed WGLMakie performance bug and added option to set fps via `WGLMakie.activate!(fps=30)`.
- Implemented `nan_color`, `lowclip`, `highclip` for `image(::Matrix{Float})` in shader.
- Cleaned up mesh shader and implemented `nan_color`, `lowclip`, `highclip` for `mesh(m; color::Matrix{Float})` on the shader.
- Allowed `GLMakie.Buffer` `GLMakie.Sampler` to be used in `GeometryBasics.Mesh` to partially update parts of a mesh/texture and different interpolation and clamping modes for the texture.

## [0.16.0] - 2022-01-07

- **Breaking** Removed `Node` alias [#1307](https://github.com/MakieOrg/Makie.jl/pull/1307), [#1393](https://github.com/MakieOrg/Makie.jl/pull/1393). To upgrade, simply replace all occurrences of `Node` with `Observable`.
- **Breaking** Cleaned up `Scene` type [#1192](https://github.com/MakieOrg/Makie.jl/pull/1192), [#1393](https://github.com/MakieOrg/Makie.jl/pull/1393). The `Scene()` constructor doesn't create any axes or limits anymore. All keywords like `raw`, `show_axis` have been removed. A scene now always works like it did when using the deprecated `raw=true`. All the high level functionality like showing an axis and adding a 3d camera has been moved to `LScene`. See the new `Scene` tutorial for more info: https://docs.makie.org/dev/tutorials/scenes/.
- **Breaking** Lights got moved to `Scene`, see the [lighting docs](https://docs.makie.org/stable/documentation/lighting) and [RPRMakie examples](https://docs.makie.org/stable/documentation/backends/rprmakie/).
- Added ECDF plot [#1310](https://github.com/MakieOrg/Makie.jl/pull/1310).
- Added Order Independent Transparency to GLMakie [#1418](https://github.com/MakieOrg/Makie.jl/pull/1418), [#1506](https://github.com/MakieOrg/Makie.jl/pull/1506). This type of transparency is now used with `transpareny = true`. The old transparency handling is available with `transparency = false`.
- Fixed blurry text in GLMakie and WGLMakie [#1494](https://github.com/MakieOrg/Makie.jl/pull/1494).
- Introduced a new experimental backend for ray tracing: [RPRMakie](https://docs.makie.org/stable/documentation/backends/rprmakie/).
- Added the `Cycled` type, which can be used to select the i-th value from the current cycler for a specific attribute [#1248](https://github.com/MakieOrg/Makie.jl/pull/1248).
- The plot function `scatterlines` now uses `color` as `markercolor` if `markercolor` is `automatic`. Also, cycling of the `color` attribute is enabled [#1463](https://github.com/MakieOrg/Makie.jl/pull/1463).
- Added the function `resize_to_layout!`, which allows to resize a `Figure` so that it contains its top `GridLayout` without additional whitespace or clipping [#1438](https://github.com/MakieOrg/Makie.jl/pull/1438).
- Cleaned up lighting in 3D contours and isosurfaces [#1434](https://github.com/MakieOrg/Makie.jl/pull/1434).
- Adjusted attributes of volumeslices to follow the normal structure [#1404](https://github.com/MakieOrg/Makie.jl/pull/1404). This allows you to adjust attributes like `colormap` without going through nested attributes.
- Added depth to 3D contours and isosurfaces [#1395](https://github.com/MakieOrg/Makie.jl/pull/1395), [#1393](https://github.com/MakieOrg/Makie.jl/pull/1393). This allows them to intersect correctly with other 3D objects.
- Restricted 3D scene camera to one scene [#1394](https://github.com/MakieOrg/Makie.jl/pull/1394), [#1393](https://github.com/MakieOrg/Makie.jl/pull/1393). This fixes issues with multiple scenes fighting over events consumed by the camera. You can select a scene by cleaning on it.
- Added depth shift attribute for GLMakie and WGLMakie [#1382](https://github.com/MakieOrg/Makie.jl/pull/1382), [#1393](https://github.com/MakieOrg/Makie.jl/pull/1393). This can be used to adjust render order similar to `overdraw`.
- Simplified automatic width computation in barplots [#1223](https://github.com/MakieOrg/Makie.jl/pull/1223), [#1393](https://github.com/MakieOrg/Makie.jl/pull/1393). If no `width` attribute is passed, the default width is computed as the minimum difference between consecutive `x` positions. Gap between bars are given by the (multiplicative) `gap` attribute. The actual bar width equals `width * (1 - gap)`.
- Added logical expressions for `ispressed` [#1222](https://github.com/MakieOrg/Makie.jl/pull/1222), [#1393](https://github.com/MakieOrg/Makie.jl/pull/1393). This moves a lot of control over hotkeys towards the user. With these changes one can now set a hotkey to trigger on any or no key, collections of keys and logical combinations of keys (i.e. "A is pressed and B is not pressed").
- Fixed issues with `Menu` render order [#1411](https://github.com/MakieOrg/Makie.jl/pull/1411).
- Added `label_rotation` to barplot [#1401](https://github.com/MakieOrg/Makie.jl/pull/1401).
- Fixed issue where `pixelcam!` does not remove controls from other cameras [#1504](https://github.com/MakieOrg/Makie.jl/pull/1504).
- Added conversion for OffsetArrays [#1260](https://github.com/MakieOrg/Makie.jl/pull/1260).
- The `qqplot` `qqline` options were changed to `:identity`, `:fit`, `:fitrobust` and `:none` (the default) [#1563](https://github.com/MakieOrg/Makie.jl/pull/1563). Fixed numeric error due to double computation of quantiles when fitting `qqline`. Deprecated `plot(q::QQPair)` method as it does not have enough information for correct `qqline` fit.

All other changes are collected [in this PR](https://github.com/MakieOrg/Makie.jl/pull/1521) and in the [release notes](https://github.com/MakieOrg/Makie.jl/releases/tag/v0.16.0).

## [0.15.3] - 2021-10-16

- The functions `labelslidergrid!` and `labelslider!` now set fixed widths for the value column with a heuristic. It is possible now to pass `Formatting.format` format strings as format specifiers in addition to the previous functions.
- Fixed 2D arrow rotations in `streamplot` [#1352](https://github.com/MakieOrg/Makie.jl/pull/1352).

## [0.15.2] - 2021-08-26

- Reenabled Julia 1.3 support.
- Use [MathTexEngine v0.2](https://github.com/Kolaru/MathTeXEngine.jl/releases/tag/v0.2.0).
- Depend on new GeometryBasics, which changes all the Vec/Point/Quaternion/RGB/RGBA - f0 aliases to just f. For example, `Vec2f0` is changed to `Vec2f`. Old aliases are still exported, but deprecated and will be removed in the next breaking release. For more details and an upgrade script, visit [GeometryBasics#97](https://github.com/JuliaGeometry/GeometryBasics.jl/pull/97).
- Added `hspan!` and `vspan!` functions [#1264](https://github.com/MakieOrg/Makie.jl/pull/1264).

## [0.15.1] - 2021-08-21

- Switched documentation framework to Franklin.jl.
- Added a specialization for `volumeslices` to DataInspector.
- Fixed 1 element `hist` [#1238](https://github.com/MakieOrg/Makie.jl/pull/1238) and make it easier to move `hist` [#1150](https://github.com/MakieOrg/Makie.jl/pull/1150).

## [0.15.0] - 2021-07-15

- `LaTeXString`s can now be used as input to `text` and therefore as labels for `Axis`, `Legend`, or other comparable objects. Mathematical expressions are typeset using [MathTeXEngine.jl](https://github.com/Kolaru/MathTeXEngine.jl) which offers a fast approximation of LaTeX typesetting [#1022](https://github.com/MakieOrg/Makie.jl/pull/1022).
- Added `Symlog10` and `pseudolog10` axis scales for log scale approximations that work with zero and negative values [#1109](https://github.com/MakieOrg/Makie.jl/pull/1109).
- Colorbar limits can now be passed as the attribute `colorrange` similar to plots [#1066](https://github.com/MakieOrg/Makie.jl/pull/1066).
- Added the option to pass three vectors to heatmaps and other plots using `SurfaceLike` conversion [#1101](https://github.com/MakieOrg/Makie.jl/pull/1101).
- Added `stairs` plot recipe [#1086](https://github.com/MakieOrg/Makie.jl/pull/1086).
- **Breaking** Removed `FigurePosition` and `FigureSubposition` types. Indexing into a `Figure` like `fig[1, 1]` now returns `GridPosition` and `GridSubposition` structs, which can be used in the same way as the types they replace. Because of an underlying change in `GridLayoutBase.jl`, it is now possible to do `Axis(gl[1, 1])` where `gl` is a `GridLayout` that is a sublayout of a `Figure`'s top layout [#1075](https://github.com/MakieOrg/Makie.jl/pull/1075).
- Bar plots and histograms have a new option for adding text labels [#1069](https://github.com/MakieOrg/Makie.jl/pull/1069).
- It is now possible to specify one `linewidth` value per segment in `linesegments` [#992](https://github.com/MakieOrg/Makie.jl/pull/992).
- Added a new 3d camera that allows for better camera movements using keyboard and mouse [#1024](https://github.com/MakieOrg/Makie.jl/pull/1024).
- Fixed the application of scale transformations to `surface` [#1070](https://github.com/MakieOrg/Makie.jl/pull/1070).
- Added an option to set a custom callback function for the `RectangleZoom` axis interaction to enable other use cases than zooming [#1104](https://github.com/MakieOrg/Makie.jl/pull/1104).
- Fixed rendering of `heatmap`s with one or more reversed ranges in CairoMakie, as in `heatmap(1:10, 10:-1:1, rand(10, 10))` [#1100](https://github.com/MakieOrg/Makie.jl/pull/1100).
- Fixed volume slice recipe and added docs for it [#1123](https://github.com/MakieOrg/Makie.jl/pull/1123).

[Unreleased]: https://github.com/MakieOrg/Makie.jl/compare/v0.21.14...HEAD
[0.21.14]: https://github.com/MakieOrg/Makie.jl/compare/v0.21.13...v0.21.14
[0.21.13]: https://github.com/MakieOrg/Makie.jl/compare/v0.21.12...v0.21.13
[0.21.12]: https://github.com/MakieOrg/Makie.jl/compare/v0.21.11...v0.21.12
[0.21.11]: https://github.com/MakieOrg/Makie.jl/compare/v0.21.10...v0.21.11
[0.21.10]: https://github.com/MakieOrg/Makie.jl/compare/v0.21.9...v0.21.10
[0.21.9]: https://github.com/MakieOrg/Makie.jl/compare/v0.21.8...v0.21.9
[0.21.8]: https://github.com/MakieOrg/Makie.jl/compare/v0.21.7...v0.21.8
[0.21.7]: https://github.com/MakieOrg/Makie.jl/compare/v0.21.6...v0.21.7
[0.21.6]: https://github.com/MakieOrg/Makie.jl/compare/v0.21.5...v0.21.6
[0.21.5]: https://github.com/MakieOrg/Makie.jl/compare/v0.21.4...v0.21.5
[0.21.4]: https://github.com/MakieOrg/Makie.jl/compare/v0.21.3...v0.21.4
[0.21.3]: https://github.com/MakieOrg/Makie.jl/compare/v0.21.2...v0.21.3
[0.21.2]: https://github.com/MakieOrg/Makie.jl/compare/v0.21.1...v0.21.2
[0.21.1]: https://github.com/MakieOrg/Makie.jl/compare/v0.21.0...v0.21.1
[0.21.0]: https://github.com/MakieOrg/Makie.jl/compare/v0.20.10...v0.21.0
[0.20.10]: https://github.com/MakieOrg/Makie.jl/compare/v0.20.9...v0.20.10
[0.20.9]: https://github.com/MakieOrg/Makie.jl/compare/v0.20.8...v0.20.9
[0.20.8]: https://github.com/MakieOrg/Makie.jl/compare/v0.20.7...v0.20.8
[0.20.7]: https://github.com/MakieOrg/Makie.jl/compare/v0.20.6...v0.20.7
[0.20.6]: https://github.com/MakieOrg/Makie.jl/compare/v0.20.5...v0.20.6
[0.20.5]: https://github.com/MakieOrg/Makie.jl/compare/v0.20.4...v0.20.5
[0.20.4]: https://github.com/MakieOrg/Makie.jl/compare/v0.20.3...v0.20.4
[0.20.3]: https://github.com/MakieOrg/Makie.jl/compare/v0.20.2...v0.20.3
[0.20.2]: https://github.com/MakieOrg/Makie.jl/compare/v0.20.1...v0.20.2
[0.20.1]: https://github.com/MakieOrg/Makie.jl/compare/v0.20.0...v0.20.1
[0.20.0]: https://github.com/MakieOrg/Makie.jl/compare/v0.19.12...v0.20.0
[0.19.12]: https://github.com/MakieOrg/Makie.jl/compare/v0.19.11...v0.19.12
[0.19.11]: https://github.com/MakieOrg/Makie.jl/compare/v0.19.10...v0.19.11
[0.19.10]: https://github.com/MakieOrg/Makie.jl/compare/v0.19.9...v0.19.10
[0.19.9]: https://github.com/MakieOrg/Makie.jl/compare/v0.19.8...v0.19.9
[0.19.8]: https://github.com/MakieOrg/Makie.jl/compare/v0.19.7...v0.19.8
[0.19.7]: https://github.com/MakieOrg/Makie.jl/compare/v0.19.6...v0.19.7
[0.19.6]: https://github.com/MakieOrg/Makie.jl/compare/v0.19.5...v0.19.6
[0.19.5]: https://github.com/MakieOrg/Makie.jl/compare/v0.19.4...v0.19.5
[0.19.4]: https://github.com/MakieOrg/Makie.jl/compare/v0.19.3...v0.19.4
[0.19.3]: https://github.com/MakieOrg/Makie.jl/compare/v0.19.1...v0.19.3
[0.19.1]: https://github.com/MakieOrg/Makie.jl/compare/v0.19.0...v0.19.1
[0.19.0]: https://github.com/MakieOrg/Makie.jl/compare/v0.18.4...v0.19.0
[0.18.4]: https://github.com/MakieOrg/Makie.jl/compare/v0.18.3...v0.18.4
[0.18.3]: https://github.com/MakieOrg/Makie.jl/compare/v0.18.2...v0.18.3
[0.18.2]: https://github.com/MakieOrg/Makie.jl/compare/v0.18.1...v0.18.2
[0.18.1]: https://github.com/MakieOrg/Makie.jl/compare/v0.18.0...v0.18.1
[0.18.0]: https://github.com/MakieOrg/Makie.jl/compare/v0.17.13...v0.18.0
[0.17.13]: https://github.com/MakieOrg/Makie.jl/compare/v0.17.12...v0.17.13
[0.17.12]: https://github.com/MakieOrg/Makie.jl/compare/v0.17.11...v0.17.12
[0.17.11]: https://github.com/MakieOrg/Makie.jl/compare/v0.17.10...v0.17.11
[0.17.10]: https://github.com/MakieOrg/Makie.jl/compare/v0.17.9...v0.17.10
[0.17.9]: https://github.com/MakieOrg/Makie.jl/compare/v0.17.7...v0.17.9
[0.17.7]: https://github.com/MakieOrg/Makie.jl/compare/v0.17.6...v0.17.7
[0.17.6]: https://github.com/MakieOrg/Makie.jl/compare/v0.17.5...v0.17.6
[0.17.5]: https://github.com/MakieOrg/Makie.jl/compare/v0.17.4...v0.17.5
[0.17.4]: https://github.com/MakieOrg/Makie.jl/compare/v0.17.3...v0.17.4
[0.17.3]: https://github.com/MakieOrg/Makie.jl/compare/v0.17.2...v0.17.3
[0.17.2]: https://github.com/MakieOrg/Makie.jl/compare/v0.17.1...v0.17.2
[0.17.1]: https://github.com/MakieOrg/Makie.jl/compare/v0.17.0...v0.17.1
[0.17.0]: https://github.com/MakieOrg/Makie.jl/compare/v0.16.4...v0.17.0
[0.16.4]: https://github.com/MakieOrg/Makie.jl/compare/v0.16.0...v0.16.4
[0.16.0]: https://github.com/MakieOrg/Makie.jl/compare/v0.15.3...v0.16.0
[0.15.3]: https://github.com/MakieOrg/Makie.jl/compare/v0.15.2...v0.15.3
[0.15.2]: https://github.com/MakieOrg/Makie.jl/compare/v0.15.1...v0.15.2
[0.15.1]: https://github.com/MakieOrg/Makie.jl/compare/v0.15.0...v0.15.1
[0.15.0]: https://github.com/MakieOrg/Makie.jl/compare/v0.14.2...v0.15.0<|MERGE_RESOLUTION|>--- conflicted
+++ resolved
@@ -5,11 +5,8 @@
 - Changed image, heatmap and surface picking indices to correctly index the relevant matrix arguments. [#4459](https://github.com/MakieOrg/Makie.jl/pull/4459)
 - Improved performance of `record` by avoiding unnecessary copying in common cases [#4475](https://github.com/MakieOrg/Makie.jl/pull/4475).
 - Fix usage of `AggMean()` and other aggregations operating on 3d data for `datashader` [#4346](https://github.com/MakieOrg/Makie.jl/pull/4346).
-<<<<<<< HEAD
 - Changed default for `circular_rotation` in Camera3D to false, so that the camera doesn't change rotation direction anymore [4492](https://github.com/MakieOrg/Makie.jl/pull/4492)
-=======
 - Fixed `pick(scene, rect2)` in WGLMakie [#4488](https://github.com/MakieOrg/Makie.jl/pull/4488)
->>>>>>> 833be1d4
 
 ## [0.21.14] - 2024-10-11
 
