# Changelog

## [Unreleased]


## [0.22.2] - 2025-02-26

- Added support for curvilinear grids in `contourf` (contour filled), where `x` and `y` are matrices (`contour` lines were added in [0.22.0]) [#4670](https://github.com/MakieOrg/Makie.jl/pull/4670).
- Updated WGLMakie's threejs version from 0.157 to 0.173, fixing some threejs bugs [#4809](https://github.com/MakieOrg/Makie.jl/pull/4809).
- Moved Axis3 clip planes slightly outside to avoid clipping objects on the border with 0 margin [#4742](https://github.com/MakieOrg/Makie.jl/pull/4742)
- Fixed an issue with transformations not propagating to child plots when their spaces only match indirectly. [#4723](https://github.com/MakieOrg/Makie.jl/pull/4723)
- Added a tutorial on creating an inset plot [#4697](https://github.com/MakieOrg/Makie.jl/pull/4697)
- Enhanced Pattern support: Added general CairoMakie implementation, improved quality, added anchoring, added support in band, density, added tests & fixed various bugs and inconsistencies. [#4715](https://github.com/MakieOrg/Makie.jl/pull/4715)
- Fixed issue with `voronoiplot` for Voronoi tessellations with empty polygons [#4740](https://github.com/MakieOrg/Makie.jl/pull/4740)
- Fixed shader compilation error due to undefined unused variable in volume [#4755](https://github.com/MakieOrg/Makie.jl/pull/4755)
- Added option `update_while_dragging=true` to Slider [#4745](https://github.com/MakieOrg/Makie.jl/pull/4745).
- Added option `lowres_background=true` to Resampler, and renamed `resolution` to `max_resolution` [#4745](https://github.com/MakieOrg/Makie.jl/pull/4745).
- Added option `throttle=0.0` to `async_latest`, to allow throttling while skipping latest updates [#4745](https://github.com/MakieOrg/Makie.jl/pull/4745).
- Fixed issue with `WGLMakie.voxels` not rendering on linux with firefox [#4756](https://github.com/MakieOrg/Makie.jl/pull/4756)
- Updated `voxels` to use `uv_transform` interface instead of `uvmap` to give more control over texture mapping (i.e. to allow rotations) [#4758](https://github.com/MakieOrg/Makie.jl/pull/4758)
- **Breaking** Changed generated `uv`s in `voxels` to more easily align texture maps. Also changed uvs to scale with `gap` so that voxels remain fully covered. [#4758](https://github.com/MakieOrg/Makie.jl/pull/4758)
- Fixed `uv_transform = :rotr90` and `:rotl90` being swapped [#4758](https://github.com/MakieOrg/Makie.jl/pull/4758)
- Cleaned up surface handling in GLMakie: Surface cells are now discarded when there is a nan in x, y or z. Fixed incorrect normal if x or y is nan [#4735](https://github.com/MakieOrg/Makie.jl/pull/4735)
- Cleaned up `volume` plots: Added `:indexedabsorption` and `:additive` to WGLMakie, generalized `:mip` to include negative values, fixed missing conversions for rgba algorithms (`:additive`, `:absorptionrgba`), fixed missing conversion for `absorption` attribute & extended it to `:indexedabsorption` and `absorptionrgba`, added tests and improved docs. [#4726](https://github.com/MakieOrg/Makie.jl/pull/4726)
- Fixed integer underflow in GLMakie line indices which may have caused segmentation faults on mac [#4782](https://github.com/MakieOrg/Makie.jl/pull/4782)
- Added `Axis3.clip` attribute to allow turning off clipping [#4791](https://github.com/MakieOrg/Makie.jl/pull/4791)
- Fixed `Plane(Vec{N, T}(0), dist)` producing a `NaN` normal, which caused WGLMakie to break. (E.g. when rotating Axis3) [#4772](https://github.com/MakieOrg/Makie.jl/pull/4772)
<<<<<<< HEAD
- Added `alpha` attribute to `tricontourf.jl` to control the transparency of filled contours [#4800](https://github.com/MakieOrg/Makie.jl/pull/4800)
=======
- Changed `inspectable` to be inherited from the parent scenes theme. [#4739](https://github.com/MakieOrg/Makie.jl/pull/4739)
- Reverted change to `poly` which disallowed 3D geometries from being plotted [#4738](https://github.com/MakieOrg/Makie.jl/pull/4738)
- Enabled autocompletion on Block types, e.g. `?Axis.xti...` [#4786](https://github.com/MakieOrg/Makie.jl/pull/4786)
- Added `dpi` metadata to all rendered png files, where `px_per_unit = 1` means 96dpi, `px_per_unit = 2` means 192dpi, and so on. This gives frontends a chance to show plain Makie png images with the correct scaling [#4812](https://github.com/MakieOrg/Makie.jl/pull/4812).
- Fixed issue with voxels not working correctly with `rotate!()` [#4824](https://github.com/MakieOrg/Makie.jl/pull/4824)
- Fixed issue with tick event not triggering in WGLMakie [#4818](https://github.com/MakieOrg/Makie.jl/pull/4818)
- Improved performance of some Blocks, mainly `Textbox` and `Menu` [#4821](https://github.com/MakieOrg/Makie.jl/pull/4821)
- Fixed issue with `PolarAxis` not considering tick visibility in protrusion calculations. [#4823](https://github.com/MakieOrg/Makie.jl/pull/4823)
- Fixed some plots failing to create Legend entries due to missing attributes [#4826](https://github.com/MakieOrg/Makie.jl/pull/4826)
>>>>>>> d77c5378

## [0.22.1] - 2025-01-17

- Allow volume textures for mesh color, to e.g. implement a performant volume slice display [#2274](https://github.com/MakieOrg/Makie.jl/pull/2274).
- Fixed `alpha` use in legends and some CairoMakie cases [#4721](https://github.com/MakieOrg/Makie.jl/pull/4721).

## [0.22.0] - 2024-12-12

- Updated to GeometryBasics 0.5: [GeometryBasics#173](https://github.com/JuliaGeometry/GeometryBasics.jl/pull/173), [GeometryBasics#219](https://github.com/JuliaGeometry/GeometryBasics.jl/pull/219) [#4319](https://github.com/MakieOrg/Makie.jl/pull/4319)
  - Removed `meta` infrastructure. Vertex attributes are now passed as kwargs.
  - Simplified GeometryBasics Mesh type, improving compile times
  - Added `FaceView` to allow different vertex attributes to use different indices for specifying data of the same vertex. This can be used to specify per-face data.
  - Added `GeometryBasics.face_normals(points, faces)`
  - Changed the order of `Rect2` coordinates to be counter-clockwise.
  - Updated `Cylinder` to avoid visually rounding off the top and bottom.
  - Added `MetaMesh` to store non-vertex metadata in a GeometryBasics Mesh object. These are now produced by MeshIO for `.obj` files, containing information from `.mtl` files.
  - Renamed `Tesselation/tesselation` to `Tessellation/tessellation` [GeometryBasics#227](https://github.com/JuliaGeometry/GeometryBasics.jl/pull/227) [#4564](https://github.com/MakieOrg/Makie.jl/pull/4564)
- Added `Makie.mesh` option for `MetaMesh` which applies some of the bundled information [#4368](https://github.com/MakieOrg/Makie.jl/pull/4368), [#4496](https://github.com/MakieOrg/Makie.jl/pull/4496)
- `Voronoiplot`s automatic colors are now defined based on the underlying point set instead of only those generators appearing in the tessellation. This makes the selected colors consistent between tessellations when generators might have been deleted or added. [#4357](https://github.com/MakieOrg/Makie.jl/pull/4357)
- `contour` now supports _curvilinear_ grids, where `x` and `y` are matrices [#4670](https://github.com/MakieOrg/Makie.jl/pull/4670).
- Added `viewmode = :free` and translation, zoom, limit reset and cursor-focus interactions to Axis3. [4131](https://github.com/MakieOrg/Makie.jl/pull/4131)
- Split `marker_offset` handling from marker centering and fix various bugs with it [#4594](https://github.com/MakieOrg/Makie.jl/pull/4594)
- Added `transform_marker` attribute to meshscatter and changed the default behavior to not transform marker/mesh vertices [#4606](https://github.com/MakieOrg/Makie.jl/pull/4606)
- Fixed some issues with meshscatter not correctly transforming with transform functions and float32 rescaling [#4606](https://github.com/MakieOrg/Makie.jl/pull/4606)
- Fixed `poly` pipeline for 3D and/or Float64 polygons that begin from an empty vector [#4615](https://github.com/MakieOrg/Makie.jl/pull/4615).
- `empty!` GLMakie screen instead of closing, fixing issue with reset window position [#3881](https://github.com/MakieOrg/Makie.jl/pull/3881)
- Added option to display the front spines in Axis3 to close the outline box [#2349](https://github.com/MakieOrg/Makie.jl/pull/4305)
- Fixed gaps in corners of `poly(Rect2(...))` stroke [#4664](https://github.com/MakieOrg/Makie.jl/pull/4664)
- Fixed an issue where `reinterpret`ed arrays of line points were not handled correctly in CairoMakie [#4668](https://github.com/MakieOrg/Makie.jl/pull/4668).
- Fixed various issues with `markerspace = :data`, `transform_marker = true` and `rotation` for scatter in CairoMakie (incorrect marker transformations, ignored transformations, Cairo state corruption) [#4663](https://github.com/MakieOrg/Makie.jl/pull/4663)
- Changed deprecation warnings for Vector and Range inputs in `image`, `volume`, `voxels` and `spy` into **errors** [#4685](https://github.com/MakieOrg/Makie.jl/pull/4685)
- Refactored OpenGL cleanup to run immediately rather than on GC [#4699](https://github.com/MakieOrg/Makie.jl/pull/4699)
- It is now possible to change the title of a `GLFW.Window` with `GLMakie.set_title!(screen::Screen, title::String)` [#4677](https://github.com/MakieOrg/Makie.jl/pull/4677).
- Fixed `px_per_unit != 1` not getting fit to the size of the interactive window in GLMakie [#4687](https://github.com/MakieOrg/Makie.jl/pull/4687)
- Changed minorticks to skip computation when they are not visible [#4681](https://github.com/MakieOrg/Makie.jl/pull/4681)
- Fixed indexing error edge case in violin median code [#4682](https://github.com/MakieOrg/Makie.jl/pull/4682)
- Fixed incomplete plot cleanup when cleanup is triggered by an event. [#4710](https://github.com/MakieOrg/Makie.jl/pull/4710)
- Automatically plot Enums as categorical [#4717](https://github.com/MakieOrg/Makie.jl/pull/4717).

## [0.21.18] - 2024-12-12

- Allow for user defined recipes to be used in SpecApi [#4655](https://github.com/MakieOrg/Makie.jl/pull/4655).

## [0.21.17] - 2024-12-05

- Added `backend` and `update` kwargs to `show` [#4558](https://github.com/MakieOrg/Makie.jl/pull/4558)
- Disabled unit prefix conversions for compound units (e.g. `u"m/s"`) to avoid generating incorrect units. [#4583](https://github.com/MakieOrg/Makie.jl/pull/4583)
- Added kwarg to rotate Toggle [#4445](https://github.com/MakieOrg/Makie.jl/pull/4445)
- Fixed orientation of environment light textures in RPRMakie [#4629](https://github.com/MakieOrg/Makie.jl/pull/4629).
- Fixed uint16 overflow for over ~65k elements in WGLMakie picking [#4604](https://github.com/MakieOrg/Makie.jl/pull/4604).
- Improved performance for line plot in CairoMakie [#4601](https://github.com/MakieOrg/Makie.jl/pull/4601).
- Prevent more default actions when canvas has focus [#4602](https://github.com/MakieOrg/Makie.jl/pull/4602).
- Fixed an error in `convert_arguments` for PointBased plots and 3D polygons [#4585](https://github.com/MakieOrg/Makie.jl/pull/4585).
- Fixed polygon rendering issue of `crossbar(..., show_notch = true)` in CairoMakie [#4587](https://github.com/MakieOrg/Makie.jl/pull/4587).
- Fixed `colorbuffer(axis)` for `px_per_unit != 1` [#4574](https://github.com/MakieOrg/Makie.jl/pull/4574).
- Fixed render order of Axis3 frame lines in CairoMakie [#4591](https://github.com/MakieOrg/Makie.jl/pull/4591)
- Fixed color mapping between `contourf` and `Colorbar` [#4618](https://github.com/MakieOrg/Makie.jl/pull/4618)
- Fixed an incorrect comparison in CairoMakie's line clipping code which can cause line segments to disappear [#4631](https://github.com/MakieOrg/Makie.jl/pull/4631)
- Added PointBased conversion for `Vector{MultiLineString}` [#4599](https://github.com/MakieOrg/Makie.jl/pull/4599)
- Added color conversions for tuples, Points and Vecs [#4599](https://github.com/MakieOrg/Makie.jl/pull/4599)
- Added conversions for 1 and 2 value paddings in `Label` and `tooltip` [#4599](https://github.com/MakieOrg/Makie.jl/pull/4599)
- Fixed `NaN` in scatter rotation and markersize breaking Cairo state [#4599](https://github.com/MakieOrg/Makie.jl/pull/4599)
- Fixed heatmap cells being 0.5px/units too large in CairoMakie [4633](https://github.com/MakieOrg/Makie.jl/pull/4633)
- Fixed bounds error when recording video with WGLMakie [#4639](https://github.com/MakieOrg/Makie.jl/pull/4639).
- Added `axis.(x/y)ticklabelspace = :max_auto`, to only grow tickspace but never shrink to reduce jitter [#4642](https://github.com/MakieOrg/Makie.jl/pull/4642).
- The error shown for invalid attributes will now also show suggestions for nearby attributes (if there are any) [#4394](https://github.com/MakieOrg/Makie.jl/pull/4394).
- Added (x/y)axislinks to S.GridLayout and make sure limits don't reset when linking axes [#4643](https://github.com/MakieOrg/Makie.jl/pull/4643).

## [0.21.16] - 2024-11-06

- Added `origin!()` to transformation so that the reference point of `rotate!()` and `scale!()` can be modified [#4472](https://github.com/MakieOrg/Makie.jl/pull/4472)
- Correctly render the tooltip triangle [#4560](https://github.com/MakieOrg/Makie.jl/pull/4560).
- Introduce `isclosed(scene)`, conditionally use `Bonito.LargeUpdate` [#4569](https://github.com/MakieOrg/Makie.jl/pull/4569).
- Allow plots to move between scenes in SpecApi [#4132](https://github.com/MakieOrg/Makie.jl/pull/4132).
- Added empty constructor to all backends for `Screen` allowing `display(Makie.current_backend().Screen(), fig)` [#4561](https://github.com/MakieOrg/Makie.jl/pull/4561).
- Added `subsup` and `left_subsup` functions that offer stacked sub- and superscripts for `rich` text which means this style can be used with arbitrary fonts and is not limited to fonts supported by MathTeXEngine.jl [#4489](https://github.com/MakieOrg/Makie.jl/pull/4489).
- Added the `jitter_width` and `side_nudge` attributes to the `raincloud` plot definition, so that they can be used as kwargs [#4517](https://github.com/MakieOrg/Makie.jl/pull/4517)
- Expand PlotList plots to expose their child plots to the legend interface, allowing `axislegend`show plots within PlotSpecs as individual entries. [#4546](https://github.com/MakieOrg/Makie.jl/pull/4546)
- Implement S.Colorbar(plotspec) [#4520](https://github.com/MakieOrg/Makie.jl/pull/4520).
- Fixed a hang when `Record` was created inside a closure passed to `IOCapture.capture` [#4562](https://github.com/MakieOrg/Makie.jl/pull/4562).
- Added logical size annotation to `text/html` inline videos so that sizes are appropriate independent of the current `px_per_unit` value [#4563](https://github.com/MakieOrg/Makie.jl/pull/4563).

## [0.21.15] - 2024-10-25

- Allowed creation of `Legend` with entries that have no legend elements [#4526](https://github.com/MakieOrg/Makie.jl/pull/4526).
- Improved CairoMakie's 2D mesh drawing performance by ~30% [#4132](https://github.com/MakieOrg/Makie.jl/pull/4132).
- Allow `width` to be set per box in `boxplot` [#4447](https://github.com/MakieOrg/Makie.jl/pull/4447).
- For `Textbox`es in which a fixed width is specified, the text is now scrolled
  if the width is exceeded [#4293](https://github.com/MakieOrg/Makie.jl/pull/4293)
- Changed image, heatmap and surface picking indices to correctly index the relevant matrix arguments. [#4459](https://github.com/MakieOrg/Makie.jl/pull/4459)
- Improved performance of `record` by avoiding unnecessary copying in common cases [#4475](https://github.com/MakieOrg/Makie.jl/pull/4475).
- Fixed usage of `AggMean()` and other aggregations operating on 3d data for `datashader` [#4346](https://github.com/MakieOrg/Makie.jl/pull/4346).
- Fixed forced rasterization when rendering figures with `Axis3` to svg [#4463](https://github.com/MakieOrg/Makie.jl/pull/4463).
- Changed default for `circular_rotation` in Camera3D to false, so that the camera doesn't change rotation direction anymore [4492](https://github.com/MakieOrg/Makie.jl/pull/4492)
- Fixed `pick(scene, rect2)` in WGLMakie [#4488](https://github.com/MakieOrg/Makie.jl/pull/4488)
- Fixed resizing of `surface` data not working correctly. (I.e. drawing out-of-bounds data or only drawing part of the data.) [#4529](https://github.com/MakieOrg/Makie.jl/pull/4529)

## [0.21.14] - 2024-10-11

- Fixed relocatability of GLMakie [#4461](https://github.com/MakieOrg/Makie.jl/pull/4461).
- Fixed relocatability of WGLMakie [#4467](https://github.com/MakieOrg/Makie.jl/pull/4467).
- Fixed `space` keyword for `barplot` [#4435](https://github.com/MakieOrg/Makie.jl/pull/4435).

## [0.21.13] - 2024-10-07

- Optimize SpecApi, re-use Blocks better and add API to access the created block objects [#4354](https://github.com/MakieOrg/Makie.jl/pull/4354).
- Fixed `merge(attr1, attr2)` modifying nested attributes in `attr1` [#4416](https://github.com/MakieOrg/Makie.jl/pull/4416)
- Fixed issue with CairoMakie rendering scene backgrounds at the wrong position [#4425](https://github.com/MakieOrg/Makie.jl/pull/4425)
- Fixed incorrect inverse transformation in `position_on_plot` for lines, causing incorrect tooltip placement in DataInspector [#4402](https://github.com/MakieOrg/Makie.jl/pull/4402)
- Added new `Checkbox` block [#4336](https://github.com/MakieOrg/Makie.jl/pull/4336).
- Added ability to override legend element attributes by pairing labels or plots with override attributes [#4427](https://github.com/MakieOrg/Makie.jl/pull/4427).
- Added threshold before a drag starts which improves false negative rates for clicks. `Button` can now trigger on click and not mouse-down which is the canonical behavior in other GUI systems [#4336](https://github.com/MakieOrg/Makie.jl/pull/4336).
- `PolarAxis` font size now defaults to global figure `fontsize` in the absence of specific `Axis` theming [#4314](https://github.com/MakieOrg/Makie.jl/pull/4314)
- `MultiplesTicks` accepts new option `strip_zero=true`, allowing labels of the form `0x` to be `0` [#4372](https://github.com/MakieOrg/Makie.jl/pull/4372)
- Make near/far of WGLMakie JS 3d camera dynamic, for better depth_shift scaling [#4430](https://github.com/MakieOrg/Makie.jl/pull/4430).

## [0.21.12] - 2024-09-28

- Fix NaN handling in WGLMakie [#4282](https://github.com/MakieOrg/Makie.jl/pull/4282).
- Show DataInspector tooltip on NaN values if `nan_color` has been set to other than `:transparent` [#4310](https://github.com/MakieOrg/Makie.jl/pull/4310)
- Fix `linestyle` not being used in `triplot` [#4332](https://github.com/MakieOrg/Makie.jl/pull/4332)
- Invalid keyword arguments for `Block`s (e.g. `Axis` and `Colorbar`) now throw errors and show suggestions rather than simply throwing [#4392](https://github.com/MakieOrg/Makie.jl/pull/4392)
- Fix voxel clipping not being based on voxel centers [#4397](https://github.com/MakieOrg/Makie.jl/pull/4397)
- Parsing `Q` and `q` commands in svg paths with `BezierPath` is now supported [#4413](https://github.com/MakieOrg/Makie.jl/pull/4413)


## [0.21.11] - 2024-09-13

- Hot fixes for 0.21.10 [#4356](https://github.com/MakieOrg/Makie.jl/pull/4356).
- Set `Voronoiplot`'s preferred axis type to 2D in all cases [#4349](https://github.com/MakieOrg/Makie.jl/pull/4349)

## [0.21.10] - 2024-09-12

- Introduce `heatmap(Resampler(large_matrix))`, allowing to show big images interactively [#4317](https://github.com/MakieOrg/Makie.jl/pull/4317).
- Make sure we wait for the screen session [#4316](https://github.com/MakieOrg/Makie.jl/pull/4316).
- Fix for absrect [#4312](https://github.com/MakieOrg/Makie.jl/pull/4312).
- Fix attribute updates for SpecApi and SpecPlots (e.g. ecdfplot) [#4265](https://github.com/MakieOrg/Makie.jl/pull/4265).
- Bring back `poly` convert arguments for matrix with points as row [#4258](https://github.com/MakieOrg/Makie.jl/pull/4258).
- Fix gl_ClipDistance related segfault on WSL with GLMakie [#4270](https://github.com/MakieOrg/Makie.jl/pull/4270).
- Added option `label_position = :center` to place labels centered over each bar [#4274](https://github.com/MakieOrg/Makie.jl/pull/4274).
- `plotfunc()` and `func2type()` support functions ending with `!` [#4275](https://github.com/MakieOrg/Makie.jl/pull/4275).
- Fixed Boundserror in clipped multicolor lines in CairoMakie [#4313](https://github.com/MakieOrg/Makie.jl/pull/4313)
- Fix float precision based assertions error in GLMakie.volume [#4311](https://github.com/MakieOrg/Makie.jl/pull/4311)
- Support images with reversed axes [#4338](https://github.com/MakieOrg/Makie.jl/pull/4338)

## [0.21.9] - 2024-08-27

- Hotfix for colormap + color updates [#4258](https://github.com/MakieOrg/Makie.jl/pull/4258).

## [0.21.8] - 2024-08-26

- Fix selected list in `WGLMakie.pick_sorted` [#4136](https://github.com/MakieOrg/Makie.jl/pull/4136).
- Apply px per unit in `pick_closest`/`pick_sorted` [#4137](https://github.com/MakieOrg/Makie.jl/pull/4137).
- Support plot(interval, func) for rangebars and band [#4102](https://github.com/MakieOrg/Makie.jl/pull/4102).
- Fixed the broken OpenGL state cleanup for clip_planes which may cause plots to disappear randomly [#4157](https://github.com/MakieOrg/Makie.jl/pull/4157)
- Reduce updates for image/heatmap, improving performance [#4130](https://github.com/MakieOrg/Makie.jl/pull/4130).
- Add an informative error message to `save` when no backend is loaded [#4177](https://github.com/MakieOrg/Makie.jl/pull/4177)
- Fix rendering of `band` with NaN values [#4178](https://github.com/MakieOrg/Makie.jl/pull/4178).
- Fix plotting of lines with OffsetArrays across all backends [#4242](https://github.com/MakieOrg/Makie.jl/pull/4242).

## [0.21.7] - 2024-08-19

- Hot fix for 1D heatmap [#4147](https://github.com/MakieOrg/Makie.jl/pull/4147).

## [0.21.6] - 2024-08-14

- Fix RectangleZoom in WGLMakie [#4127](https://github.com/MakieOrg/Makie.jl/pull/4127)
- Bring back fastpath for regular heatmaps [#4125](https://github.com/MakieOrg/Makie.jl/pull/4125)
- Data inspector fixes (mostly for bar plots) [#4087](https://github.com/MakieOrg/Makie.jl/pull/4087)
- Added "clip_planes" as a new generic plot and scene attribute. Up to 8 world space clip planes can be specified to hide sections of a plot. [#3958](https://github.com/MakieOrg/Makie.jl/pull/3958)
- Updated handling of `model` matrices with active Float32 rescaling. This should fix issues with Float32-unsafe translations or scalings of plots, as well as rotated plots in Float32-unsafe ranges. [#4026](https://github.com/MakieOrg/Makie.jl/pull/4026)
- Added `events.tick` to allow linking actions like animations to the renderloop. [#3948](https://github.com/MakieOrg/Makie.jl/pull/3948)
- Added the `uv_transform` attribute for meshscatter, mesh, surface and image [#1406](https://github.com/MakieOrg/Makie.jl/pull/1406).
- Added the ability to use textures with `meshscatter` in WGLMakie [#1406](https://github.com/MakieOrg/Makie.jl/pull/1406).
- Don't remove underlying VideoStream file when doing save() [#3883](https://github.com/MakieOrg/Makie.jl/pull/3883).
- Fix label/legend for plotlist [#4079](https://github.com/MakieOrg/Makie.jl/pull/4079).
- Fix wrong order for colors in RPRMakie [#4098](https://github.com/MakieOrg/Makie.jl/pull/4098).
- Fixed incorrect distance calculation in `pick_closest` in WGLMakie [#4082](https://github.com/MakieOrg/Makie.jl/pull/4082).
- Suppress keyboard shortcuts and context menu in JupyterLab output [#4068](https://github.com/MakieOrg/Makie.jl/pull/4068).
- Introduce stroke_depth_shift + forward normal depth_shift for Poly [#4058](https://github.com/MakieOrg/Makie.jl/pull/4058).
- Use linestyle for Poly and Density legend elements [#4000](https://github.com/MakieOrg/Makie.jl/pull/4000).
- Bring back interpolation attribute for surface [#4056](https://github.com/MakieOrg/Makie.jl/pull/4056).
- Improved accuracy of framerate settings in GLMakie [#3954](https://github.com/MakieOrg/Makie.jl/pull/3954)
- Fix label_formatter being called twice in barplot [#4046](https://github.com/MakieOrg/Makie.jl/pull/4046).
- Fix error with automatic `highclip` or `lowclip` and scalar colors [#4048](https://github.com/MakieOrg/Makie.jl/pull/4048).
- Correct a bug in the `project` function when projecting using a `Scene`. [#3909](https://github.com/MakieOrg/Makie.jl/pull/3909).
- Add position for `pie` plot [#4027](https://github.com/MakieOrg/Makie.jl/pull/4027).
- Correct a method ambiguity in `insert!` which was causing `PlotList` to fail on CairoMakie. [#4038](https://github.com/MakieOrg/Makie.jl/pull/4038)
- Delaunay triangulations created via `tricontourf`, `triplot`, and `voronoiplot` no longer use any randomisation in the point insertion order so that results are unique. [#4044](https://github.com/MakieOrg/Makie.jl/pull/4044)
- Improve content scaling support for Wayland and fix incorrect mouse scaling on mac [#4062](https://github.com/MakieOrg/Makie.jl/pull/4062)
- Fix: `band` ignored its `alpha` argument in CairoMakie
- Fix `marker=FastPixel()` makersize and markerspace, improve `spy` recipe [#4043](https://github.com/MakieOrg/Makie.jl/pull/4043).
- Fixed `invert_normals` for surface plots in CairoMakie [#4021](https://github.com/MakieOrg/Makie.jl/pull/4021).
- Improve support for embedding GLMakie. [#4073](https://github.com/MakieOrg/Makie.jl/pull/4073)
- Update JS OrbitControls to match Julia OrbitControls [#4084](https://github.com/MakieOrg/Makie.jl/pull/4084).
- Fix `select_point()` [#4101](https://github.com/MakieOrg/Makie.jl/pull/4101).
- Fix `absrect()` and `select_rectangle()` [#4110](https://github.com/MakieOrg/Makie.jl/issues/4110).
- Allow segment-specific radius for `pie` plot [#4028](https://github.com/MakieOrg/Makie.jl/pull/4028).

## [0.21.5] - 2024-07-07

- Fixed tuple argument for `WGLMakie.activate!(resize_to=(:parent, nothing))` [#4009](https://github.com/MakieOrg/Makie.jl/pull/4009).
- validate plot attributes later, for axis specific plot attributes [#3974](https://github.com/MakieOrg/Makie.jl/pull/3974).

## [0.21.4] - 2024-07-02

- Fixed support for GLFW 3.4 on OSX [#3999](https://github.com/MakieOrg/Makie.jl/issues/3999).
- Changed camera variables to Float64 for increased accuracy [#3984](https://github.com/MakieOrg/Makie.jl/pull/3984)
- Allow CairoMakie to render `poly` overloads that internally don't use two child plots [#3986](https://github.com/MakieOrg/Makie.jl/pull/3986).
- Fixes for Menu and DataInspector [#3975](https://github.com/MakieOrg/Makie.jl/pull/3975).
- Add line-loop detection and rendering to GLMakie and WGLMakie [#3907](https://github.com/MakieOrg/Makie.jl/pull/3907).

## [0.21.3] - 2024-06-17

- Fix stack overflows when using `markerspace = :data` with `scatter` [#3960](https://github.com/MakieOrg/Makie.jl/issues/3960).
- CairoMakie: Fix broken SVGs when using non-interpolated image primitives, for example Colorbars, with recent Cairo versions [#3967](https://github.com/MakieOrg/Makie.jl/pull/3967).
- CairoMakie: Add argument `pdf_version` to restrict the PDF version when saving a figure as a PDF [#3845](https://github.com/MakieOrg/Makie.jl/pull/3845).
- Fix DataInspector using invalid attribute strokewidth for plot type Wireframe [#3917](https://github.com/MakieOrg/Makie.jl/pull/3917).
- CairoMakie: Fix incorrect scaling factor for SVGs with Cairo_jll 1.18 [#3964](https://github.com/MakieOrg/Makie.jl/pull/3964).
- Fixed use of Textbox from Bonito [#3924](https://github.com/MakieOrg/Makie.jl/pull/3924)

## [0.21.2] - 2024-05-22

- Added `cycle` to general attribute allowlist so that it works also with plot types that don't set one in their theme [#3879](https://github.com/MakieOrg/Makie.jl/pull/3879).

## [0.21.1] - 2024-05-21

- `boundingbox` now relies on `apply_transform(transform, data_limits(plot))` rather than transforming the corner points of the bounding box [#3856](https://github.com/MakieOrg/Makie.jl/pull/3856).
- Adjusted `Axis` limits to consider transformations more consistently [#3864](https://github.com/MakieOrg/Makie.jl/pull/3864).
- Fix problems with incorrectly disabled attributes in recipes [#3870](https://github.com/MakieOrg/Makie.jl/pull/3870), [#3866](https://github.com/MakieOrg/Makie.jl/pull/3866).
- Fix RPRMakie with Material [#3872](https://github.com/MakieOrg/Makie.jl/pull/3872).
- Support the loop option in html video output [#3697](https://github.com/MakieOrg/Makie.jl/pull/3697).

## [0.21.0] - 2024-05-08

- Add `voxels` plot [#3527](https://github.com/MakieOrg/Makie.jl/pull/3527).
- Added supported markers hint to unsupported marker warn message [#3666](https://github.com/MakieOrg/Makie.jl/pull/3666).
- Fixed bug in CairoMakie line drawing when multiple successive points had the same color [#3712](https://github.com/MakieOrg/Makie.jl/pull/3712).
- Remove StableHashTraits in favor of calculating hashes directly with CRC32c [#3667](https://github.com/MakieOrg/Makie.jl/pull/3667).
- **Breaking (sort of)** Added a new `@recipe` variant which allows documenting attributes directly where they are defined and validating that all attributes are known whenever a plot is created. This is not breaking in the sense that the API changes, but user code is likely to break because of misspelled attribute names etc. that have so far gone unnoticed.
- Add axis converts, enabling unit/categorical support and more [#3226](https://github.com/MakieOrg/Makie.jl/pull/3226).
- **Breaking** Streamlined `data_limits` and `boundingbox` [#3671](https://github.com/MakieOrg/Makie.jl/pull/3671)
  - `data_limits` now only considers plot positions, completely ignoring transformations
  - `boundingbox(p::Text)` is deprecated in favor of `boundingbox(p::Text, p.markerspace[])`. The more internal methods use `string_boundingbox(p)`. [#3723](https://github.com/MakieOrg/Makie.jl/pull/3723)
  - `boundingbox` overwrites must now include a secondary space argument to work `boundingbox(plot, space::Symbol = :data)` [#3723](https://github.com/MakieOrg/Makie.jl/pull/3723)
  - `boundingbox` now always consider `transform_func` and `model`
  - `data_limits(::Scatter)` and `boundingbox(::Scatter)` now consider marker transformations [#3716](https://github.com/MakieOrg/Makie.jl/pull/3716)
- **Breaking** Improved Float64 compatibility of Axis [#3681](https://github.com/MakieOrg/Makie.jl/pull/3681)
  - This added an extra conversion step which only takes effect when Float32 precision becomes relevant. In those cases code using `project()` functions will be wrong as the transformation is not applied. Use `project(plot_or_scene, ...)` or apply the conversion yourself beforehand with `Makie.f32_convert(plot_or_scene, transformed_point)` and use `patched_model = Makie.patch_model(plot_or_scene, model)`.
  - `Makie.to_world(point, matrix, resolution)` has been deprecated in favor of `Makie.to_world(scene_or_plot, point)` to include float32 conversions.
- **Breaking** Reworked line shaders in GLMakie and WGLMakie [#3558](https://github.com/MakieOrg/Makie.jl/pull/3558)
  - GLMakie: Removed support for per point linewidths
  - GLMakie: Adjusted dots (e.g. with `linestyle = :dot`) to bend across a joint
  - GLMakie: Adjusted linestyles to scale with linewidth dynamically so that dots remain dots with changing linewidth
  - GLMakie: Cleaned up anti-aliasing for truncated joints
  - WGLMakie: Added support for linestyles
  - WGLMakie: Added line joints
  - WGLMakie: Added native anti-aliasing which generally improves quality but introduces outline artifacts in some cases (same as GLMakie)
  - Both: Adjusted handling of thin lines which may result in different color intensities
- Fixed an issue with lines being drawn in the wrong direction in 3D (with perspective projection) [#3651](https://github.com/MakieOrg/Makie.jl/pull/3651).
- **Breaking** Renamed attribute `rotations` to `rotation` for `scatter` and `meshscatter` which had been inconsistent with the otherwise singular naming scheme and other plots like `text` [#3724](https://github.com/MakieOrg/Makie.jl/pull/3724).
- Fixed `contourf` bug where n levels would sometimes miss the uppermost value, causing gaps [#3713](https://github.com/MakieOrg/Makie.jl/pull/3713).
- Added `scale` attribute to `violin` [#3352](https://github.com/MakieOrg/Makie.jl/pull/3352).
- Use label formatter in barplot [#3718](https://github.com/MakieOrg/Makie.jl/pull/3718).
- Fix the incorrect shading with non uniform markerscale in meshscatter [#3722](https://github.com/MakieOrg/Makie.jl/pull/3722)
- Add `scale_to=:flip` option to `hist`, which flips the direction of the bars [#3732](https://github.com/MakieOrg/Makie.jl/pull/3732)
- Fixed an issue with the texture atlas not updating in WGLMakie after display, causing new symbols to not show up [#3737](https://github.com/MakieOrg/Makie.jl/pull/3737)
- Added `linecap` and `joinstyle` attributes for lines and linesegments. Also normalized `miter_limit` to 60° across all backends. [#3771](https://github.com/MakieOrg/Makie.jl/pull/3771)

## [0.20.10] 2024-05-07

- Loosened type restrictions for potentially array-valued colors in `Axis` attributes like `xticklabelcolor` [#3826](https://github.com/MakieOrg/Makie.jl/pull/3826).
- Added support for intervals for specifying axis limits [#3696](https://github.com/MakieOrg/Makie.jl/pull/3696)
- Added recipes for plotting intervals to `Band`, `Rangebars`, `H/VSpan` [3695](https://github.com/MakieOrg/Makie.jl/pull/3695)
- Documented `WilkinsonTicks` [#3819](https://github.com/MakieOrg/Makie.jl/pull/3819).
- Added `axislegend(ax, "title")` method [#3808](https://github.com/MakieOrg/Makie.jl/pull/3808).
- Improved thread safety of rendering with CairoMakie (independent `Scene`s only) by locking FreeType handles [#3777](https://github.com/MakieOrg/Makie.jl/pull/3777).
- Adds a tutorial for how to make recipes work with new types [#3816](https://github.com/MakieOrg/Makie.jl/pull/3816).
- Provided an interface to convert markers in CairoMakie separately (`cairo_scatter_marker`) so external packages can overload it. [#3811](https://github.com/MakieOrg/Makie.jl/pull/3811)
- Updated to DelaunayTriangulation v1.0 [#3787](https://github.com/MakieOrg/Makie.jl/pull/3787).
- Added methods `hidedecorations!`, `hiderdecorations!`, `hidethetadecorations!` and  `hidespines!` for `PolarAxis` axes [#3823](https://github.com/MakieOrg/Makie.jl/pull/3823).
- Added `loop` option support for HTML outputs when recording videos with `record` [#3697](https://github.com/MakieOrg/Makie.jl/pull/3697).

## [0.20.9] - 2024-03-29

- Added supported markers hint to unsupported marker warn message [#3666](https://github.com/MakieOrg/Makie.jl/pull/3666).
- Fixed bug in CairoMakie line drawing when multiple successive points had the same color [#3712](https://github.com/MakieOrg/Makie.jl/pull/3712).
- Remove StableHashTraits in favor of calculating hashes directly with CRC32c [#3667](https://github.com/MakieOrg/Makie.jl/pull/3667).
- Fixed `contourf` bug where n levels would sometimes miss the uppermost value, causing gaps [#3713](https://github.com/MakieOrg/Makie.jl/pull/3713).
- Added `scale` attribute to `violin` [#3352](https://github.com/MakieOrg/Makie.jl/pull/3352).
- Use label formatter in barplot [#3718](https://github.com/MakieOrg/Makie.jl/pull/3718).
- Fix the incorrect shading with non uniform markerscale in meshscatter [#3722](https://github.com/MakieOrg/Makie.jl/pull/3722)
- Add `scale_to=:flip` option to `hist`, which flips the direction of the bars [#3732](https://github.com/MakieOrg/Makie.jl/pull/3732)
- Fixed an issue with the texture atlas not updating in WGLMakie after display, causing new symbols to not show up [#3737](https://github.com/MakieOrg/Makie.jl/pull/3737)

## [0.20.8] - 2024-02-22

- Fixed excessive use of space with HTML image outputs [#3642](https://github.com/MakieOrg/Makie.jl/pull/3642).
- Fixed bugs with format strings and add new features by switching to Format.jl [#3633](https://github.com/MakieOrg/Makie.jl/pull/3633).
- Fixed an issue where CairoMakie would unnecessarily rasterize polygons [#3605](https://github.com/MakieOrg/Makie.jl/pull/3605).
- Added `PointBased` conversion trait to `scatterlines` recipe [#3603](https://github.com/MakieOrg/Makie.jl/pull/3603).
- Multiple small fixes for `map_latest`, `WGLMakie` picking and `PlotSpec` [#3637](https://github.com/MakieOrg/Makie.jl/pull/3637).
- Fixed PolarAxis `rticks` being incompatible with rich text. [#3615](https://github.com/MakieOrg/Makie.jl/pull/3615)
- Fixed an issue causing lines, scatter and text to not scale with resolution after deleting plots in GLMakie. [#3649](https://github.com/MakieOrg/Makie.jl/pull/3649)

## [0.20.7] - 2024-02-04

- Equalized alignment point of mirrored ticks to that of normal ticks [#3598](https://github.com/MakieOrg/Makie.jl/pull/3598).
- Fixed stack overflow error on conversion of gridlike data with `missing`s [#3597](https://github.com/MakieOrg/Makie.jl/pull/3597).
- Fixed mutation of CairoMakie src dir when displaying png files [#3588](https://github.com/MakieOrg/Makie.jl/pull/3588).
- Added better error messages for plotting into `FigureAxisPlot` and `AxisPlot` as Plots.jl users are likely to do [#3596](https://github.com/MakieOrg/Makie.jl/pull/3596).
- Added compat bounds for IntervalArithmetic.jl due to bug with DelaunayTriangulation.jl [#3595](https://github.com/MakieOrg/Makie.jl/pull/3595).
- Removed possibility of three-argument `barplot` [#3574](https://github.com/MakieOrg/Makie.jl/pull/3574).

## [0.20.6] - 2024-02-02

- Fix issues with Camera3D not centering [#3582](https://github.com/MakieOrg/Makie.jl/pull/3582)
- Allowed creating legend entries from plot objects with scalar numbers as colors [#3587](https://github.com/MakieOrg/Makie.jl/pull/3587).

## [0.20.5] - 2024-01-25

- Use plot plot instead of scene transform functions in CairoMakie, fixing missplaced h/vspan. [#3552](https://github.com/MakieOrg/Makie.jl/pull/3552)
- Fix error printing on shader error [#3530](https://github.com/MakieOrg/Makie.jl/pull/3530).
- Update pagefind to 1.0.4 for better headline search [#3534](https://github.com/MakieOrg/Makie.jl/pull/3534).
- Remove unnecessary deps, e.g. Setfield [3546](https://github.com/MakieOrg/Makie.jl/pull/3546).
- Don't clear args, rely on delete deregister_callbacks [#3543](https://github.com/MakieOrg/Makie.jl/pull/3543).
- Add interpolate keyword for Surface [#3541](https://github.com/MakieOrg/Makie.jl/pull/3541).
- Fix a DataInspector bug if inspector_label is used with RGB images [#3468](https://github.com/MakieOrg/Makie.jl/pull/3468).

## [0.20.4] - 2024-01-04

- Changes for Bonito rename and WGLMakie docs improvements [#3477](https://github.com/MakieOrg/Makie.jl/pull/3477).
- Add stroke and glow support to scatter and text in WGLMakie [#3518](https://github.com/MakieOrg/Makie.jl/pull/3518).
- Fix clipping issues with Camera3D when zooming in [#3529](https://github.com/MakieOrg/Makie.jl/pull/3529)

## [0.20.3] - 2023-12-21

- Add `depthsorting` as a hidden attribute for scatter plots in GLMakie as an alternative fix for outline artifacts. [#3432](https://github.com/MakieOrg/Makie.jl/pull/3432)
- Disable SDF based anti-aliasing in scatter, text and lines plots when `fxaa = true` in GLMakie. This allows removing outline artifacts at the cost of quality. [#3408](https://github.com/MakieOrg/Makie.jl/pull/3408)
- DataInspector Fixes: Fixed depth order, positional labels being in transformed space and `:inspector_clear` not getting called when moving from one plot to another. [#3454](https://github.com/MakieOrg/Makie.jl/pull/3454)
- Fixed bug in GLMakie where the update from a (i, j) sized GPU buffer to a (j, i) sized buffer would fail [#3456](https://github.com/MakieOrg/Makie.jl/pull/3456).
- Add `interpolate=true` to `volume(...)`, allowing to disable interpolation [#3485](https://github.com/MakieOrg/Makie.jl/pull/3485).

## [0.20.2] - 2023-12-01

- Switched from SHA512 to CRC32c salting in CairoMakie svgs, drastically improving svg rendering speed [#3435](https://github.com/MakieOrg/Makie.jl/pull/3435).
- Fixed a bug with h/vlines and h/vspan not correctly resolving transformations [#3418](https://github.com/MakieOrg/Makie.jl/pull/3418).
- Fixed a bug with h/vlines and h/vspan returning the wrong limits, causing an error in Axis [#3427](https://github.com/MakieOrg/Makie.jl/pull/3427).
- Fixed clipping when zooming out of a 3D (L)Scene [#3433](https://github.com/MakieOrg/Makie.jl/pull/3433).
- Moved the texture atlas cache to `.julia/scratchspaces` instead of a dedicated `.julia/makie` [#3437](https://github.com/MakieOrg/Makie.jl/pull/3437)

## [0.20.1] - 2023-11-23

- Fixed bad rendering of `poly` in GLMakie by triangulating points after transformations [#3402](https://github.com/MakieOrg/Makie.jl/pull/3402).
- Fixed bug regarding inline display in VSCode Jupyter notebooks and other similar environments [#3403](https://github.com/MakieOrg/Makie.jl/pull/3403).
- Fixed issue with `plottype`, allowed `onany(...; update = true)` and fixed `Block` macro use outside Makie [#3401](https://github.com/MakieOrg/Makie.jl/pull/3401).

## [0.20.0] - 2023-11-21

- GLMakie has gained support for HiDPI (aka Retina) screens. This also enables saving images with higher resolution than screen pixel dimensions [#2544](https://github.com/MakieOrg/Makie.jl/pull/2544).
- Fixed an issue where NaN was interpreted as zero when rendering `surface` through CairoMakie [#2598](https://github.com/MakieOrg/Makie.jl/pull/2598).
- Improved 3D camera handling, hotkeys and functionality [#2746](https://github.com/MakieOrg/Makie.jl/pull/2746).
- Added `shading = :verbose` in GLMakie to allow for multiple light sources. Also added more light types, fixed light directions for the previous lighting model (now `shading = :fast`) and adjusted `backlight` to affect normals[#3246](https://github.com/MakieOrg/Makie.jl/pull/3246).
- Changed the glyph used for negative numbers in tick labels from hyphen to minus [#3379](https://github.com/MakieOrg/Makie.jl/pull/3379).
- Added new declarative API for AlgebraOfGraphics, Pluto and easier dashboards [#3281](https://github.com/MakieOrg/Makie.jl/pull/3281).
- WGLMakie got faster line rendering with less updating bugs [#3062](https://github.com/MakieOrg/Makie.jl/pull/3062).
- **Breaking** Replaced `PolarAxis.radial_distortion_threshold` with `PolarAxis.radius_at_origin`. [#3381](https://github.com/MakieOrg/Makie.jl/pull/3381)
- **Breaking** Deprecated the `resolution` keyword in favor of `size` to reflect that this value is not a pixel resolution anymore [#3343](https://github.com/MakieOrg/Makie.jl/pull/3343).
- **Breaking** Refactored the `SurfaceLike` family of traits into `VertexGrid`, `CellGrid` and `ImageLike` [#3106](https://github.com/MakieOrg/Makie.jl/pull/3106).
- **Breaking** Deprecated `pixelarea(scene)` and `scene.px_area` in favor of viewport.
- **Breaking** Refactored the `Combined` Plot object and renamed it to `Plot`, improving compile times ~2x [#3082](https://github.com/MakieOrg/Makie.jl/pull/3082).
- **Breaking** Removed old depreactions in [#3113](https://github.com/MakieOrg/Makie.jl/pull/3113/commits/3a39210ef87a0032d78cb27c0c1019faa604effd).
- **Breaking** Deprecated using AbstractVector as sides of `image` [#3395](https://github.com/MakieOrg/Makie.jl/pull/3395).
- **Breaking** `errorbars` and `rangebars` now use color cycling [#3230](https://github.com/MakieOrg/Makie.jl/pull/3230).

## [0.19.12] - 2023-10-31

- Added `cornerradius` attribute to `Box` for rounded corners [#3346](https://github.com/MakieOrg/Makie.jl/pull/3346).
- Fix grouping of a zero-height bar in `barplot`. Now a zero-height bar shares the same properties of the previous bar, and if the bar is the first one, its height is treated as positive if and only if there exists a bar of positive height or all bars are zero-height [#3058](https://github.com/MakieOrg/Makie.jl/pull/3058).
- Fixed a bug where Axis still consumes scroll events when interactions are disabled [#3272](https://github.com/MakieOrg/Makie.jl/pull/3272).
- Added `cornerradius` attribute to `Box` for rounded corners [#3308](https://github.com/MakieOrg/Makie.jl/pull/3308).
- Upgraded `StableHashTraits` from 1.0 to 1.1 [#3309](https://github.com/MakieOrg/Makie.jl/pull/3309).

## [0.19.11] - 2023-10-05

- Setup automatic colorbars for volumeslices [#3253](https://github.com/MakieOrg/Makie.jl/pull/3253).
- Colorbar for arrows [#3275](https://github.com/MakieOrg/Makie.jl/pull/3275).
- Small bugfixes [#3275](https://github.com/MakieOrg/Makie.jl/pull/3275).

## [0.19.10] - 2023-09-21

- Fixed bugs with Colorbar in recipes, add new API for creating a recipe colorbar and introduce experimental support for Categorical colormaps [#3090](https://github.com/MakieOrg/Makie.jl/pull/3090).
- Added experimental Datashader implementation [#2883](https://github.com/MakieOrg/Makie.jl/pull/2883).
- **Breaking** Changed the default order Polar arguments to (theta, r). [#3154](https://github.com/MakieOrg/Makie.jl/pull/3154)
- General improvements to `PolarAxis`: full rlimtis & thetalimits, more controls and visual tweaks. See pr for more details.[#3154](https://github.com/MakieOrg/Makie.jl/pull/3154)

## [0.19.9] - 2023-09-11

- Allow arbitrary reversible scale functions through `ReversibleScale`.
- Deprecated `linestyle=vector_of_gaps` in favor of `linestyle=Linestyle(vector_of_gaps)` [3135](https://github.com/MakieOrg/Makie.jl/pull/3135), [3193](https://github.com/MakieOrg/Makie.jl/pull/3193).
- Fixed some errors around dynamic changes of `ax.xscale` or `ax.yscale` [#3084](https://github.com/MakieOrg/Makie.jl/pull/3084)
- Improved Barplot Label Alignment [#3160](https://github.com/MakieOrg/Makie.jl/issues/3160).
- Fixed regression in determining axis limits [#3179](https://github.com/MakieOrg/Makie.jl/pull/3179)
- Added a theme `theme_latexfonts` that uses the latex font family as default fonts [#3147](https://github.com/MakieOrg/Makie.jl/pull/3147), [#3180](https://github.com/MakieOrg/Makie.jl/pull/3180).
- Upgrades `StableHashTraits` from 0.3 to 1.0

## [0.19.8] - 2023-08-15

- Improved CairoMakie rendering of `lines` with repeating colors in an array [#3141](https://github.com/MakieOrg/Makie.jl/pull/3141).
- Added `strokecolormap` to poly. [#3145](https://github.com/MakieOrg/Makie.jl/pull/3145)
- Added `xreversed`, `yreversed` and `zreversed` attributes to `Axis3` [#3138](https://github.com/MakieOrg/Makie.jl/pull/3138).
- Fixed incorrect placement of contourlabels with transform functions [#3083](https://github.com/MakieOrg/Makie.jl/pull/3083)
- Fixed automatic normal generation for meshes with shading and no normals [#3041](https://github.com/MakieOrg/Makie.jl/pull/3041).
- Added the `triplot` and `voronoiplot` recipes from DelaunayTriangulation.jl [#3102](https://github.com/MakieOrg/Makie.jl/pull/3102), [#3159](https://github.com/MakieOrg/Makie.jl/pull/3159).

## [0.19.7] - 2023-07-22

- Allow arbitrary functions to color `streamplot` lines by passing a `Function` to `color`.  This must accept `Point` of the appropriate dimension and return a `Point`, `Vec`, or other arraylike object [#2002](https://github.com/MakieOrg/Makie.jl/pull/2002).
- `arrows` can now take input of the form `x::AbstractVector, y::AbstractVector, [z::AbstractVector,] f::Function`, where `f` must return a `VecTypes` of the appropriate dimension [#2597](https://github.com/MakieOrg/Makie.jl/pull/2597).
- Exported colorbuffer, and added `colorbuffer(axis::Axis; include_decorations=false, colorbuffer_kws...)`, to get an image of an axis with or without decorations [#3078](https://github.com/MakieOrg/Makie.jl/pull/3078).
- Fixed an issue where the `linestyle` of some polys was not applied to the stroke in CairoMakie. [#2604](https://github.com/MakieOrg/Makie.jl/pull/2604)
- Add `colorscale = identity` to any plotting function using a colormap. This works with any scaling function like `log10`, `sqrt` etc. Consequently, `scale` for `hexbin` is replaced with `colorscale` [#2900](https://github.com/MakieOrg/Makie.jl/pull/2900).
- Add `alpha=1.0` argument to all basic plots, which supports independently adding an alpha component to colormaps and colors. Multiple alphas like in `plot(alpha=0.2, color=RGBAf(1, 0, 0, 0.5))`, will get multiplied [#2900](https://github.com/MakieOrg/Makie.jl/pull/2900).
- `hexbin` now supports any per-observation weights which StatsBase respects - `<: StatsBase.AbstractWeights`, `Vector{Real}`, or `nothing` (the default). [#2804](https://github.com/MakieOrg/Makie.jl/pulls/2804)
- Added a new Axis type, `PolarAxis`, which is an axis with a polar projection.  Input is in `(r, theta)` coordinates and is transformed to `(x, y)` coordinates using the standard polar-to-cartesian transformation.
  Generally, its attributes are very similar to the usual `Axis` attributes, but `x` is replaced by `r` and `y` by `θ`.
  It also inherits from the theme of `Axis` in this manner, so should work seamlessly with Makie themes [#2990](https://github.com/MakieOrg/Makie.jl/pull/2990).
- `inherit` now has a new signature `inherit(scene, attrs::NTuple{N, Symbol}, default_value)`, allowing recipe authors to access nested attributes when trying to inherit from the parent Scene.
  For example, one could inherit from `scene.Axis.yticks` by `inherit(scene, (:Axis, :yticks), $default_value)` [#2990](https://github.com/MakieOrg/Makie.jl/pull/2990).
- Fixed incorrect rendering of 3D heatmaps [#2959](https://github.com/MakieOrg/Makie.jl/pull/2959)
- Deprecated `flatten_plots` in favor of `collect_atomic_plots`. Using the new `collect_atomic_plots` fixed a bug in CairoMakie where the z-level of plots within recipes was not respected. [#2793](https://github.com/MakieOrg/Makie.jl/pull/2793)
- Fixed incorrect line depth in GLMakie [#2843](https://github.com/MakieOrg/Makie.jl/pull/2843)
- Fixed incorrect line alpha in dense lines in GLMakie [#2843](https://github.com/MakieOrg/Makie.jl/pull/2843)
- Fixed DataInspector interaction with transformations [#3002](https://github.com/MakieOrg/Makie.jl/pull/3002)
- Added option `WGLMakie.activate!(resize_to_body=true)`, to make plots resize to the VSCode plotpane. Resizes to the HTML body element, so may work outside VSCode [#3044](https://github.com/MakieOrg/Makie.jl/pull/3044), [#3042](https://github.com/MakieOrg/Makie.jl/pull/3042).
- Fixed DataInspector interaction with transformations [#3002](https://github.com/MakieOrg/Makie.jl/pull/3002).
- Fixed incomplete stroke with some Bezier markers in CairoMakie and blurry strokes in GLMakie [#2961](https://github.com/MakieOrg/Makie.jl/pull/2961)
- Added the ability to use custom triangulations from DelaunayTriangulation.jl [#2896](https://github.com/MakieOrg/Makie.jl/pull/2896).
- Adjusted scaling of scatter/text stroke, glow and anti-aliasing width under non-uniform 2D scaling (Vec2f markersize/fontsize) in GLMakie [#2950](https://github.com/MakieOrg/Makie.jl/pull/2950).
- Scaled `errorbar` whiskers and `bracket` correctly with transformations [#3012](https://github.com/MakieOrg/Makie.jl/pull/3012).
- Updated `bracket` when the screen is resized or transformations change [#3012](https://github.com/MakieOrg/Makie.jl/pull/3012).

## [0.19.6] - 2023-06-09

- Fixed broken AA for lines with strongly varying linewidth [#2953](https://github.com/MakieOrg/Makie.jl/pull/2953).
- Fixed WGLMakie JS popup [#2976](https://github.com/MakieOrg/Makie.jl/pull/2976).
- Fixed `legendelements` when children have no elements [#2982](https://github.com/MakieOrg/Makie.jl/pull/2982).
- Bumped compat for StatsBase to 0.34 [#2915](https://github.com/MakieOrg/Makie.jl/pull/2915).
- Improved thread safety [#2840](https://github.com/MakieOrg/Makie.jl/pull/2840).

## [0.19.5] - 2023-05-12

- Added `loop` option for GIF outputs when recording videos with `record` [#2891](https://github.com/MakieOrg/Makie.jl/pull/2891).
- Fixed line rendering issues in GLMakie [#2843](https://github.com/MakieOrg/Makie.jl/pull/2843).
- Fixed incorrect line alpha in dense lines in GLMakie [#2843](https://github.com/MakieOrg/Makie.jl/pull/2843).
- Changed `scene.clear` to an observable and made changes in `Scene` Observables trigger renders in GLMakie [#2929](https://github.com/MakieOrg/Makie.jl/pull/2929).
- Added contour labels [#2496](https://github.com/MakieOrg/Makie.jl/pull/2496).
- Allowed rich text to be used in Legends [#2902](https://github.com/MakieOrg/Makie.jl/pull/2902).
- Added more support for zero length Geometries [#2917](https://github.com/MakieOrg/Makie.jl/pull/2917).
- Made CairoMakie drawing for polygons with holes order independent [#2918](https://github.com/MakieOrg/Makie.jl/pull/2918).
- Fixes for `Makie.inline!()`, allowing now for `Makie.inline!(automatic)` (default), which is better at automatically opening a window/ inlining a plot into plotpane when needed [#2919](https://github.com/MakieOrg/Makie.jl/pull/2919) [#2937](https://github.com/MakieOrg/Makie.jl/pull/2937).
- Block/Axis doc improvements [#2940](https://github.com/MakieOrg/Makie.jl/pull/2940) [#2932](https://github.com/MakieOrg/Makie.jl/pull/2932) [#2894](https://github.com/MakieOrg/Makie.jl/pull/2894).

## [0.19.4] - 2023-03-31

- Added export of `hidezdecorations!` from MakieLayout [#2821](https://github.com/MakieOrg/Makie.jl/pull/2821).
- Fixed an issue with GLMakie lines becoming discontinuous [#2828](https://github.com/MakieOrg/Makie.jl/pull/2828).

## [0.19.3] - 2023-03-21

- Added the `stephist` plotting function [#2408](https://github.com/JuliaPlots/Makie.jl/pull/2408).
- Added the `brackets` plotting function [#2356](https://github.com/MakieOrg/Makie.jl/pull/2356).
- Fixed an issue where `poly` plots with `Vector{<: MultiPolygon}` inputs with per-polygon color were mistakenly rendered as meshes using CairoMakie [#2590](https://github.com/MakieOrg/Makie.jl/pulls/2478).
- Fixed a small typo which caused an error in the `Stepper` constructor [#2600](https://github.com/MakieOrg/Makie.jl/pulls/2478).
- Improve cleanup on block deletion [#2614](https://github.com/MakieOrg/Makie.jl/pull/2614)
- Add `menu.scroll_speed` and increase default speed for non-apple [#2616](https://github.com/MakieOrg/Makie.jl/pull/2616).
- Fixed rectangle zoom for nonlinear axes [#2674](https://github.com/MakieOrg/Makie.jl/pull/2674)
- Cleaned up linestyles in GLMakie (Fixing artifacting, spacing/size, anti-aliasing) [#2666](https://github.com/MakieOrg/Makie.jl/pull/2666).
- Fixed issue with scatterlines only accepting concrete color types as `markercolor` [#2691](https://github.com/MakieOrg/Makie.jl/pull/2691).
- Fixed an accidental issue where `LaTeXStrings` were not typeset correctly in `Axis3` [#2558](https://github.com/MakieOrg/Makie.jl/pull/2588).
- Fixed a bug where line segments in `text(lstr::LaTeXString)` were ignoring offsets [#2668](https://github.com/MakieOrg/Makie.jl/pull/2668).
- Fixed a bug where the `arrows` recipe accidentally called a `Bool` when `normalize = true` [#2740](https://github.com/MakieOrg/Makie.jl/pull/2740).
- Re-exported the `@colorant_str` (`colorant"..."`) macro from Colors.jl [#2726](https://github.com/MakieOrg/Makie.jl/pull/2726).
- Speedup heatmaps in WGLMakie. [#2647](https://github.com/MakieOrg/Makie.jl/pull/2647)
- Fix slow `data_limits` for recipes, which made plotting lots of data with recipes much slower [#2770](https://github.com/MakieOrg/Makie.jl/pull/2770).

## [0.19.1] - 2023-01-01

- Add `show_data` method for `band` which shows the min and max values of the band at the x position of the cursor [#2497](https://github.com/MakieOrg/Makie.jl/pull/2497).
- Added `xlabelrotation`, `ylabelrotation` (`Axis`) and `labelrotation` (`Colorbar`) [#2478](https://github.com/MakieOrg/Makie.jl/pull/2478).
- Fixed forced rasterization in CairoMakie svg files when polygons with colors specified as (color, alpha) tuples were used [#2535](https://github.com/MakieOrg/Makie.jl/pull/2535).
- Do less copies of Observables in Attributes + plot pipeline [#2443](https://github.com/MakieOrg/Makie.jl/pull/2443).
- Add Search Page and tweak Result Ordering [#2474](https://github.com/MakieOrg/Makie.jl/pull/2474).
- Remove all global attributes from TextureAtlas implementation and fix julia#master [#2498](https://github.com/MakieOrg/Makie.jl/pull/2498).
- Use new Bonito, implement WGLMakie picking, improve performance and fix lots of WGLMakie bugs [#2428](https://github.com/MakieOrg/Makie.jl/pull/2428).

## [0.19.0] - 2022-12-03

- **Breaking** The attribute `textsize` has been removed everywhere in favor of the attribute `fontsize` which had also been in use.
  To migrate, search and replace all uses of `textsize` to `fontsize` [#2387](https://github.com/MakieOrg/Makie.jl/pull/2387).
- Added rich text which allows to more easily use superscripts and subscripts as well as differing colors, fonts, fontsizes, etc. for parts of a given text [#2321](https://github.com/MakieOrg/Makie.jl/pull/2321).

## [0.18.4] - 2022-12-02

- Added the `waterfall` plotting function [#2416](https://github.com/JuliaPlots/Makie.jl/pull/2416).
- Add support for `AbstractPattern` in `WGLMakie` [#2432](https://github.com/MakieOrg/Makie.jl/pull/2432).
- Broadcast replaces deprecated method for quantile [#2430](https://github.com/MakieOrg/Makie.jl/pull/2430).
- Fix CairoMakie's screen re-using [#2440](https://github.com/MakieOrg/Makie.jl/pull/2440).
- Fix repeated rendering with invisible objects [#2437](https://github.com/MakieOrg/Makie.jl/pull/2437).
- Fix hvlines for GLMakie [#2446](https://github.com/MakieOrg/Makie.jl/pull/2446).

## [0.18.3] - 2022-11-17

- Add `render_on_demand` flag for `GLMakie.Screen`. Setting this to `true` will skip rendering until plots get updated. This is the new default [#2336](https://github.com/MakieOrg/Makie.jl/pull/2336), [#2397](https://github.com/MakieOrg/Makie.jl/pull/2397).
- Clean up OpenGL state handling in GLMakie [#2397](https://github.com/MakieOrg/Makie.jl/pull/2397).
- Fix salting [#2407](https://github.com/MakieOrg/Makie.jl/pull/2407).
- Fixes for [GtkMakie](https://github.com/jwahlstrand/GtkMakie.jl) [#2418](https://github.com/MakieOrg/Makie.jl/pull/2418).

## [0.18.2] - 2022-11-03

- Fix Axis3 tick flipping with negative azimuth [#2364](https://github.com/MakieOrg/Makie.jl/pull/2364).
- Fix empty!(fig) and empty!(ax) [#2374](https://github.com/MakieOrg/Makie.jl/pull/2374), [#2375](https://github.com/MakieOrg/Makie.jl/pull/2375).
- Remove stencil buffer [#2389](https://github.com/MakieOrg/Makie.jl/pull/2389).
- Move Arrows and Wireframe to MakieCore [#2384](https://github.com/MakieOrg/Makie.jl/pull/2384).
- Skip legend entry if label is nothing [#2350](https://github.com/MakieOrg/Makie.jl/pull/2350).

## [0.18.1] - 2022-10-24

- fix heatmap interpolation [#2343](https://github.com/MakieOrg/Makie.jl/pull/2343).
- move poly to MakieCore [#2334](https://github.com/MakieOrg/Makie.jl/pull/2334)
- Fix picking warning and update_axis_camera [#2352](https://github.com/MakieOrg/Makie.jl/pull/2352).
- bring back inline!, to not open a window in VSCode repl [#2353](https://github.com/MakieOrg/Makie.jl/pull/2353).

## [0.18.0] - 2022-10-12

- **Breaking** Added `BezierPath` which can be constructed from SVG like command list, SVG string or from a `Polygon`.
  Added ability to use `BezierPath` and `Polgyon` as scatter markers.
  Replaced default symbol markers like `:cross` which converted to characters before with more precise `BezierPaths` and adjusted default markersize to 12.
  **Deprecated** using `String` to specify multiple char markers (`scatter(1:4, marker="abcd")`).
  **Deprecated** concrete geometries as markers like `Circle(Point2f(0), 1.5)` in favor of using the type like `Circle` for dispatch to special backend methods.
  Added single image marker support to WGLMakie [#979](https://github.com/MakieOrg/Makie.jl/pull/979).
- **Breaking** Refactored `display`, `record`, `colorbuffer` and `screens` to be faster and more consistent [#2306](https://github.com/MakieOrg/Makie.jl/pull/2306#issuecomment-1275918061).
- **Breaking** Refactored `DataInspector` to use `tooltip`. This results in changes in the attributes of DataInspector. Added `inspector_label`, `inspector_hover` and `inspector_clear` as optional attributes [#2095](https://github.com/JuliaPlots/Makie.jl/pull/2095).
- Added the `hexbin` plotting function [#2201](https://github.com/JuliaPlots/Makie.jl/pull/2201).
- Added the `tricontourf` plotting function [#2226](https://github.com/JuliaPlots/Makie.jl/pull/2226).
- Fixed per character attributes in text [#2244](https://github.com/JuliaPlots/Makie.jl/pull/2244).
- Allowed `CairoMakie` to render `scatter` with images as markers [#2080](https://github.com/MakieOrg/Makie.jl/pull/2080).
- Reworked text drawing and added ability to draw special characters via glyph indices in order to draw more LaTeX math characters with MathTeXEngine v0.5 [#2139](https://github.com/MakieOrg/Makie.jl/pull/2139).
- Allowed text to be copy/pasted into `Textbox` [#2281](https://github.com/MakieOrg/Makie.jl/pull/2281)
- Fixed updates for multiple meshes [#2277](https://github.com/MakieOrg/Makie.jl/pull/2277).
- Fixed broadcasting for linewidth, lengthscale & arrowsize in `arrow` recipe [#2273](https://github.com/MakieOrg/Makie.jl/pull/2273).
- Made GLMakie relocatable [#2282](https://github.com/MakieOrg/Makie.jl/pull/2282).
- Fixed changing input types in plot arguments [#2297](https://github.com/MakieOrg/Makie.jl/pull/2297).
- Better performance for Menus and fix clicks on items [#2299](https://github.com/MakieOrg/Makie.jl/pull/2299).
- Fixed CairoMakie bitmaps with transparency by using premultiplied ARGB surfaces [#2304](https://github.com/MakieOrg/Makie.jl/pull/2304).
- Fixed hiding of `Scene`s by setting `scene.visible[] = false` [#2317](https://github.com/MakieOrg/Makie.jl/pull/2317).
- `Axis` now accepts a `Tuple{Bool, Bool}` for `xtrimspine` and `ytrimspine` to trim only one end of the spine [#2171](https://github.com/JuliaPlots/Makie.jl/pull/2171).

## [0.17.13] - 2022-08-04

- Fixed boundingboxes [#2184](https://github.com/MakieOrg/Makie.jl/pull/2184).
- Fixed highclip/lowclip in meshscatter, poly, contourf, barplot [#2183](https://github.com/MakieOrg/Makie.jl/pull/2183).
- Fixed gridline updates [#2196](https://github.com/MakieOrg/Makie.jl/pull/2196).
- Fixed glDisablei argument order, which crashed some Intel drivers.

## [0.17.12] - 2022-07-22

- Fixed stackoverflow in show [#2167](https://github.com/MakieOrg/Makie.jl/pull/2167).

## [0.17.11] - 2022-07-21

- `rainclouds`(!) now supports `violin_limits` keyword argument, serving the same.
role as `datalimits` in `violin` [#2137](https://github.com/MakieOrg/Makie.jl/pull/2137).
- Fixed an issue where nonzero `strokewidth` results in a thin outline of the wrong color if `color` and `strokecolor` didn't match and weren't transparent. [#2096](https://github.com/MakieOrg/Makie.jl/pull/2096).
- Improved performance around Axis(3) limits [#2115](https://github.com/MakieOrg/Makie.jl/pull/2115).
- Cleaned up stroke artifacts in scatter and text [#2096](https://github.com/MakieOrg/Makie.jl/pull/2096).
- Compile time improvements [#2153](https://github.com/MakieOrg/Makie.jl/pull/2153).
- Mesh and Surface now interpolate between values instead of interpolating between colors for WGLMakie + GLMakie [#2097](https://github.com/MakieOrg/Makie.jl/pull/2097).

## [0.17.10] - 2022-07-13

- Bumped compatibility bound of `GridLayoutBase.jl` to `v0.9.0` which fixed a regression with `Mixed` and `Outside` alignmodes in nested `GridLayout`s [#2135](https://github.com/MakieOrg/Makie.jl/pull/2135).

## [0.17.9] - 2022-07-12

- Patterns (`Makie.AbstractPattern`) are now supported by `CairoMakie` in `poly` plots that don't involve `mesh`, such as `bar` and `poly` [#2106](https://github.com/MakieOrg/Makie.jl/pull/2106/).
- Fixed regression where `Block` alignments could not be specified as numbers anymore [#2108](https://github.com/MakieOrg/Makie.jl/pull/2108).
- Added the option to show mirrored ticks on the other side of an Axis using the attributes `xticksmirrored` and `yticksmirrored` [#2105](https://github.com/MakieOrg/Makie.jl/pull/2105).
- Fixed a bug where a set of `Axis` wouldn't be correctly linked together if they were only linked in pairs instead of all at the same time [#2116](https://github.com/MakieOrg/Makie.jl/pull/2116).

## [0.17.7] - 2022-06-19

- Improved `Menu` performance, now it should be much harder to reach the boundary of 255 scenes in GLMakie. `Menu` also takes a `default` keyword argument now and can be scrolled if there is too little space available.

## [0.17.6] - 2022-06-17

- **EXPERIMENTAL**: Added support for multiple windows in GLMakie through `display(GLMakie.Screen(), figure_or_scene)` [#1771](https://github.com/MakieOrg/Makie.jl/pull/1771).
- Added support for RGB matrices in `heatmap` with GLMakie [#2036](https://github.com/MakieOrg/Makie.jl/pull/2036)
- `Textbox` doesn't defocus anymore on trying to submit invalid input [#2041](https://github.com/MakieOrg/Makie.jl/pull/2041).
- `text` now takes the position as the first argument(s) like `scatter` and most other plotting functions, it is invoked `text(x, y, [z], text = "text")`. Because it is now of conversion type `PointBased`, the positions can be given in all the usual different ways which are implemented as conversion methods. All old invocation styles such as `text("text", position = Point(x, y))` still work to maintain backwards compatibility [#2020](https://github.com/MakieOrg/Makie.jl/pull/2020).

## [0.17.5] - 2022-06-10

- Fixed a regression with `linkaxes!` [#2039](https://github.com/MakieOrg/Makie.jl/pull/2039).

## [0.17.4] - 2022-06-09

- The functions `hlines!`, `vlines!`, `hspan!`, `vspan!` and `abline!` were reimplemented as recipes. This allows using them without an `Axis` argument in first position and also as visuals in AlgebraOfGraphics.jl. Also, `abline!` is now called `ablines!` for consistency, `abline!` is still exported but deprecated and will be removed in the future. [#2023](https://github.com/MakieOrg/Makie.jl/pulls/2023).
- Added `rainclouds` and `rainclouds!` [#1725](https://github.com/MakieOrg/Makie.jl/pull/1725).
- Improve CairoMakie performance [#1964](https://github.com/MakieOrg/Makie.jl/pull/1964) [#1981](https://github.com/MakieOrg/Makie.jl/pull/1981).
- Interpolate colormap correctly [#1973](https://github.com/MakieOrg/Makie.jl/pull/1973).
- Fix picking [#1993](https://github.com/MakieOrg/Makie.jl/pull/1993).
- Improve compile time latency [#1968](https://github.com/MakieOrg/Makie.jl/pull/1968) [#2000](https://github.com/MakieOrg/Makie.jl/pull/2000).
- Fix multi poly with rects [#1999](https://github.com/MakieOrg/Makie.jl/pull/1999).
- Respect scale and nonlinear values in PlotUtils cgrads [#1979](https://github.com/MakieOrg/Makie.jl/pull/1979).
- Fix CairoMakie heatmap filtering [#1828](https://github.com/MakieOrg/Makie.jl/pull/1828).
- Remove GLVisualize and MakieLayout module [#2007](https://github.com/MakieOrg/Makie.jl/pull/2007) [#2008](https://github.com/MakieOrg/Makie.jl/pull/2008).
- Add linestyle and default to extrema(z) for contour, remove bitrotten fillrange [#2008](https://github.com/MakieOrg/Makie.jl/pull/2008).

## [0.17.3] - 2022-05-20

- Switched to `MathTeXEngine v0.4`, which improves the look of LaTeXStrings [#1952](https://github.com/MakieOrg/Makie.jl/pull/1952).
- Added subtitle capability to `Axis` [#1859](https://github.com/MakieOrg/Makie.jl/pull/1859).
- Fixed a bug where scaled colormaps constructed using `Makie.cgrad` were not interpreted correctly.

## [0.17.2] - 2022-05-16

- Changed the default font from `Dejavu Sans` to `TeX Gyre Heros Makie` which is the same as `TeX Gyre Heros` with slightly decreased descenders and ascenders. Decreasing those metrics reduced unnecessary whitespace and alignment issues. Four fonts in total were added, the styles Regular, Bold, Italic and Bold Italic. Also changed `Axis`, `Axis3` and `Legend` attributes `titlefont` to `TeX Gyre Heros Makie Bold` in order to separate it better from axis labels in multifacet arrangements [#1897](https://github.com/MakieOrg/Makie.jl/pull/1897).

## [0.17.1] - 2022-05-13

- Added word wrapping. In `Label`, `word_wrap = true` causes it to use the suggested width and wrap text to fit. In `text`, `word_wrap_width > 0` can be used to set a pixel unit line width. Any word (anything between two spaces without a newline) that goes beyond this width gets a newline inserted before it [#1819](https://github.com/MakieOrg/Makie.jl/pull/1819).
- Improved `Axis3`'s interactive performance [#1835](https://github.com/MakieOrg/Makie.jl/pull/1835).
- Fixed errors in GLMakie's `scatter` implementation when markers are given as images. [#1917](https://github.com/MakieOrg/Makie.jl/pull/1917).
- Removed some method ambiguities introduced in v0.17 [#1922](https://github.com/MakieOrg/Makie.jl/pull/1922).
- Add an empty default label, `""`, to each slider that doesn't have a label in `SliderGrid` [#1888](https://github.com/MakieOrg/Makie.jl/pull/1888).

## [0.17.0] - 2022-05-05

- **Breaking** Added `space` as a generic attribute to switch between data, pixel, relative and clip space for positions. `space` in text has been renamed to `markerspace` because of this. `Pixel` and `SceneSpace` are no longer valid inputs for `space` or `markerspace` [#1596](https://github.com/MakieOrg/Makie.jl/pull/1596).
- **Breaking** Deprecated `mouse_selection(scene)` for `pick(scene)`.
- **Breaking** Bumped `GridLayoutBase` version to `v0.7`, which introduced offset layouts. Now, indexing into row 0 doesn't create a new row 1, but a new row 0, so that all previous content positions stay the same. This makes building complex layouts order-independent [#1704](https://github.com/MakieOrg/Makie.jl/pull/1704).
- **Breaking** deprecate `to_colormap(cmap, ncolors)` in favor of `categorical_colors(cmap, ncolors)` and `resample_cmap(cmap, ncolors)` [#1901](https://github.com/MakieOrg/Makie.jl/pull/1901) [#1723](https://github.com/MakieOrg/Makie.jl/pull/1723).
- Added `empty!(fig)` and changed `empty!(scene)` to remove all child plots without detaching windows [#1818](https://github.com/MakieOrg/Makie.jl/pull/1818).
- Switched to erroring instead of warning for deprecated events `mousebuttons`, `keyboardbuttons` and `mousedrag`.
- `Layoutable` was renamed to `Block` and the infrastructure changed such that attributes are fixed fields and each block has its own `Scene` for better encapsulation [#1796](https://github.com/MakieOrg/Makie.jl/pull/1796).
- Added `SliderGrid` block which replaces the deprecated `labelslider!` and `labelslidergrid!` functions [#1796](https://github.com/MakieOrg/Makie.jl/pull/1796).
- The default anti-aliasing method can now be set in `CairoMakie.activate!` using the `antialias` keyword.  Available options are `CairoMakie.Cairo.ANTIALIAS_*` [#1875](https://github.com/MakieOrg/Makie.jl/pull/1875).
- Added ability to rasterize a plots in CairoMakie vector graphics if `plt.rasterize = true` or `plt.rasterize = scale::Int` [#1872](https://github.com/MakieOrg/Makie.jl/pull/1872).
- Fixed segfaults in `streamplot_impl` on Mac M1 [#1830](https://github.com/MakieOrg/Makie.jl/pull/1830).
- Set the [Cairo miter limit](https://www.cairographics.org/manual/cairo-cairo-t.html#cairo-set-miter-limit) to mimic GLMakie behaviour [#1844](https://github.com/MakieOrg/Makie.jl/pull/1844).
- Fixed a method ambiguity in `rotatedrect` [#1846](https://github.com/MakieOrg/Makie.jl/pull/1846).
- Allow weights in statistical recipes [#1816](https://github.com/MakieOrg/Makie.jl/pull/1816).
- Fixed manual cycling of plot attributes [#1873](https://github.com/MakieOrg/Makie.jl/pull/1873).
- Fixed type constraints in ticklabelalign attributes [#1882](https://github.com/MakieOrg/Makie.jl/pull/1882).

## [0.16.4] - 2022-02-16

- Fixed WGLMakie performance bug and added option to set fps via `WGLMakie.activate!(fps=30)`.
- Implemented `nan_color`, `lowclip`, `highclip` for `image(::Matrix{Float})` in shader.
- Cleaned up mesh shader and implemented `nan_color`, `lowclip`, `highclip` for `mesh(m; color::Matrix{Float})` on the shader.
- Allowed `GLMakie.Buffer` `GLMakie.Sampler` to be used in `GeometryBasics.Mesh` to partially update parts of a mesh/texture and different interpolation and clamping modes for the texture.

## [0.16.0] - 2022-01-07

- **Breaking** Removed `Node` alias [#1307](https://github.com/MakieOrg/Makie.jl/pull/1307), [#1393](https://github.com/MakieOrg/Makie.jl/pull/1393). To upgrade, simply replace all occurrences of `Node` with `Observable`.
- **Breaking** Cleaned up `Scene` type [#1192](https://github.com/MakieOrg/Makie.jl/pull/1192), [#1393](https://github.com/MakieOrg/Makie.jl/pull/1393). The `Scene()` constructor doesn't create any axes or limits anymore. All keywords like `raw`, `show_axis` have been removed. A scene now always works like it did when using the deprecated `raw=true`. All the high level functionality like showing an axis and adding a 3d camera has been moved to `LScene`. See the new `Scene` tutorial for more info: https://docs.makie.org/dev/tutorials/scenes/.
- **Breaking** Lights got moved to `Scene`, see the [lighting docs](https://docs.makie.org/stable/documentation/lighting) and [RPRMakie examples](https://docs.makie.org/stable/documentation/backends/rprmakie/).
- Added ECDF plot [#1310](https://github.com/MakieOrg/Makie.jl/pull/1310).
- Added Order Independent Transparency to GLMakie [#1418](https://github.com/MakieOrg/Makie.jl/pull/1418), [#1506](https://github.com/MakieOrg/Makie.jl/pull/1506). This type of transparency is now used with `transparency = true`. The old transparency handling is available with `transparency = false`.
- Fixed blurry text in GLMakie and WGLMakie [#1494](https://github.com/MakieOrg/Makie.jl/pull/1494).
- Introduced a new experimental backend for ray tracing: [RPRMakie](https://docs.makie.org/stable/documentation/backends/rprmakie/).
- Added the `Cycled` type, which can be used to select the i-th value from the current cycler for a specific attribute [#1248](https://github.com/MakieOrg/Makie.jl/pull/1248).
- The plot function `scatterlines` now uses `color` as `markercolor` if `markercolor` is `automatic`. Also, cycling of the `color` attribute is enabled [#1463](https://github.com/MakieOrg/Makie.jl/pull/1463).
- Added the function `resize_to_layout!`, which allows to resize a `Figure` so that it contains its top `GridLayout` without additional whitespace or clipping [#1438](https://github.com/MakieOrg/Makie.jl/pull/1438).
- Cleaned up lighting in 3D contours and isosurfaces [#1434](https://github.com/MakieOrg/Makie.jl/pull/1434).
- Adjusted attributes of volumeslices to follow the normal structure [#1404](https://github.com/MakieOrg/Makie.jl/pull/1404). This allows you to adjust attributes like `colormap` without going through nested attributes.
- Added depth to 3D contours and isosurfaces [#1395](https://github.com/MakieOrg/Makie.jl/pull/1395), [#1393](https://github.com/MakieOrg/Makie.jl/pull/1393). This allows them to intersect correctly with other 3D objects.
- Restricted 3D scene camera to one scene [#1394](https://github.com/MakieOrg/Makie.jl/pull/1394), [#1393](https://github.com/MakieOrg/Makie.jl/pull/1393). This fixes issues with multiple scenes fighting over events consumed by the camera. You can select a scene by cleaning on it.
- Added depth shift attribute for GLMakie and WGLMakie [#1382](https://github.com/MakieOrg/Makie.jl/pull/1382), [#1393](https://github.com/MakieOrg/Makie.jl/pull/1393). This can be used to adjust render order similar to `overdraw`.
- Simplified automatic width computation in barplots [#1223](https://github.com/MakieOrg/Makie.jl/pull/1223), [#1393](https://github.com/MakieOrg/Makie.jl/pull/1393). If no `width` attribute is passed, the default width is computed as the minimum difference between consecutive `x` positions. Gap between bars are given by the (multiplicative) `gap` attribute. The actual bar width equals `width * (1 - gap)`.
- Added logical expressions for `ispressed` [#1222](https://github.com/MakieOrg/Makie.jl/pull/1222), [#1393](https://github.com/MakieOrg/Makie.jl/pull/1393). This moves a lot of control over hotkeys towards the user. With these changes one can now set a hotkey to trigger on any or no key, collections of keys and logical combinations of keys (i.e. "A is pressed and B is not pressed").
- Fixed issues with `Menu` render order [#1411](https://github.com/MakieOrg/Makie.jl/pull/1411).
- Added `label_rotation` to barplot [#1401](https://github.com/MakieOrg/Makie.jl/pull/1401).
- Fixed issue where `pixelcam!` does not remove controls from other cameras [#1504](https://github.com/MakieOrg/Makie.jl/pull/1504).
- Added conversion for OffsetArrays [#1260](https://github.com/MakieOrg/Makie.jl/pull/1260).
- The `qqplot` `qqline` options were changed to `:identity`, `:fit`, `:fitrobust` and `:none` (the default) [#1563](https://github.com/MakieOrg/Makie.jl/pull/1563). Fixed numeric error due to double computation of quantiles when fitting `qqline`. Deprecated `plot(q::QQPair)` method as it does not have enough information for correct `qqline` fit.

All other changes are collected [in this PR](https://github.com/MakieOrg/Makie.jl/pull/1521) and in the [release notes](https://github.com/MakieOrg/Makie.jl/releases/tag/v0.16.0).

## [0.15.3] - 2021-10-16

- The functions `labelslidergrid!` and `labelslider!` now set fixed widths for the value column with a heuristic. It is possible now to pass `Formatting.format` format strings as format specifiers in addition to the previous functions.
- Fixed 2D arrow rotations in `streamplot` [#1352](https://github.com/MakieOrg/Makie.jl/pull/1352).

## [0.15.2] - 2021-08-26

- Reenabled Julia 1.3 support.
- Use [MathTexEngine v0.2](https://github.com/Kolaru/MathTeXEngine.jl/releases/tag/v0.2.0).
- Depend on new GeometryBasics, which changes all the Vec/Point/Quaternion/RGB/RGBA - f0 aliases to just f. For example, `Vec2f0` is changed to `Vec2f`. Old aliases are still exported, but deprecated and will be removed in the next breaking release. For more details and an upgrade script, visit [GeometryBasics#97](https://github.com/JuliaGeometry/GeometryBasics.jl/pull/97).
- Added `hspan!` and `vspan!` functions [#1264](https://github.com/MakieOrg/Makie.jl/pull/1264).

## [0.15.1] - 2021-08-21

- Switched documentation framework to Franklin.jl.
- Added a specialization for `volumeslices` to DataInspector.
- Fixed 1 element `hist` [#1238](https://github.com/MakieOrg/Makie.jl/pull/1238) and make it easier to move `hist` [#1150](https://github.com/MakieOrg/Makie.jl/pull/1150).

## [0.15.0] - 2021-07-15

- `LaTeXString`s can now be used as input to `text` and therefore as labels for `Axis`, `Legend`, or other comparable objects. Mathematical expressions are typeset using [MathTeXEngine.jl](https://github.com/Kolaru/MathTeXEngine.jl) which offers a fast approximation of LaTeX typesetting [#1022](https://github.com/MakieOrg/Makie.jl/pull/1022).
- Added `Symlog10` and `pseudolog10` axis scales for log scale approximations that work with zero and negative values [#1109](https://github.com/MakieOrg/Makie.jl/pull/1109).
- Colorbar limits can now be passed as the attribute `colorrange` similar to plots [#1066](https://github.com/MakieOrg/Makie.jl/pull/1066).
- Added the option to pass three vectors to heatmaps and other plots using `SurfaceLike` conversion [#1101](https://github.com/MakieOrg/Makie.jl/pull/1101).
- Added `stairs` plot recipe [#1086](https://github.com/MakieOrg/Makie.jl/pull/1086).
- **Breaking** Removed `FigurePosition` and `FigureSubposition` types. Indexing into a `Figure` like `fig[1, 1]` now returns `GridPosition` and `GridSubposition` structs, which can be used in the same way as the types they replace. Because of an underlying change in `GridLayoutBase.jl`, it is now possible to do `Axis(gl[1, 1])` where `gl` is a `GridLayout` that is a sublayout of a `Figure`'s top layout [#1075](https://github.com/MakieOrg/Makie.jl/pull/1075).
- Bar plots and histograms have a new option for adding text labels [#1069](https://github.com/MakieOrg/Makie.jl/pull/1069).
- It is now possible to specify one `linewidth` value per segment in `linesegments` [#992](https://github.com/MakieOrg/Makie.jl/pull/992).
- Added a new 3d camera that allows for better camera movements using keyboard and mouse [#1024](https://github.com/MakieOrg/Makie.jl/pull/1024).
- Fixed the application of scale transformations to `surface` [#1070](https://github.com/MakieOrg/Makie.jl/pull/1070).
- Added an option to set a custom callback function for the `RectangleZoom` axis interaction to enable other use cases than zooming [#1104](https://github.com/MakieOrg/Makie.jl/pull/1104).
- Fixed rendering of `heatmap`s with one or more reversed ranges in CairoMakie, as in `heatmap(1:10, 10:-1:1, rand(10, 10))` [#1100](https://github.com/MakieOrg/Makie.jl/pull/1100).
- Fixed volume slice recipe and added docs for it [#1123](https://github.com/MakieOrg/Makie.jl/pull/1123).

[Unreleased]: https://github.com/MakieOrg/Makie.jl/compare/v0.22.2...HEAD
[0.22.2]: https://github.com/MakieOrg/Makie.jl/compare/v0.22.1...v0.22.2
[0.22.1]: https://github.com/MakieOrg/Makie.jl/compare/v0.22.0...v0.22.1
[0.22.0]: https://github.com/MakieOrg/Makie.jl/compare/v0.21.18...v0.22.0
[0.21.18]: https://github.com/MakieOrg/Makie.jl/compare/v0.21.17...v0.21.18
[0.21.17]: https://github.com/MakieOrg/Makie.jl/compare/v0.21.16...v0.21.17
[0.21.16]: https://github.com/MakieOrg/Makie.jl/compare/v0.21.15...v0.21.16
[0.21.15]: https://github.com/MakieOrg/Makie.jl/compare/v0.21.14...v0.21.15
[0.21.14]: https://github.com/MakieOrg/Makie.jl/compare/v0.21.13...v0.21.14
[0.21.13]: https://github.com/MakieOrg/Makie.jl/compare/v0.21.12...v0.21.13
[0.21.12]: https://github.com/MakieOrg/Makie.jl/compare/v0.21.11...v0.21.12
[0.21.11]: https://github.com/MakieOrg/Makie.jl/compare/v0.21.10...v0.21.11
[0.21.10]: https://github.com/MakieOrg/Makie.jl/compare/v0.21.9...v0.21.10
[0.21.9]: https://github.com/MakieOrg/Makie.jl/compare/v0.21.8...v0.21.9
[0.21.8]: https://github.com/MakieOrg/Makie.jl/compare/v0.21.7...v0.21.8
[0.21.7]: https://github.com/MakieOrg/Makie.jl/compare/v0.21.6...v0.21.7
[0.21.6]: https://github.com/MakieOrg/Makie.jl/compare/v0.21.5...v0.21.6
[0.21.5]: https://github.com/MakieOrg/Makie.jl/compare/v0.21.4...v0.21.5
[0.21.4]: https://github.com/MakieOrg/Makie.jl/compare/v0.21.3...v0.21.4
[0.21.3]: https://github.com/MakieOrg/Makie.jl/compare/v0.21.2...v0.21.3
[0.21.2]: https://github.com/MakieOrg/Makie.jl/compare/v0.21.1...v0.21.2
[0.21.1]: https://github.com/MakieOrg/Makie.jl/compare/v0.21.0...v0.21.1
[0.21.0]: https://github.com/MakieOrg/Makie.jl/compare/v0.20.10...v0.21.0
[0.20.10]: https://github.com/MakieOrg/Makie.jl/compare/v0.20.9...v0.20.10
[0.20.9]: https://github.com/MakieOrg/Makie.jl/compare/v0.20.8...v0.20.9
[0.20.8]: https://github.com/MakieOrg/Makie.jl/compare/v0.20.7...v0.20.8
[0.20.7]: https://github.com/MakieOrg/Makie.jl/compare/v0.20.6...v0.20.7
[0.20.6]: https://github.com/MakieOrg/Makie.jl/compare/v0.20.5...v0.20.6
[0.20.5]: https://github.com/MakieOrg/Makie.jl/compare/v0.20.4...v0.20.5
[0.20.4]: https://github.com/MakieOrg/Makie.jl/compare/v0.20.3...v0.20.4
[0.20.3]: https://github.com/MakieOrg/Makie.jl/compare/v0.20.2...v0.20.3
[0.20.2]: https://github.com/MakieOrg/Makie.jl/compare/v0.20.1...v0.20.2
[0.20.1]: https://github.com/MakieOrg/Makie.jl/compare/v0.20.0...v0.20.1
[0.20.0]: https://github.com/MakieOrg/Makie.jl/compare/v0.19.12...v0.20.0
[0.19.12]: https://github.com/MakieOrg/Makie.jl/compare/v0.19.11...v0.19.12
[0.19.11]: https://github.com/MakieOrg/Makie.jl/compare/v0.19.10...v0.19.11
[0.19.10]: https://github.com/MakieOrg/Makie.jl/compare/v0.19.9...v0.19.10
[0.19.9]: https://github.com/MakieOrg/Makie.jl/compare/v0.19.8...v0.19.9
[0.19.8]: https://github.com/MakieOrg/Makie.jl/compare/v0.19.7...v0.19.8
[0.19.7]: https://github.com/MakieOrg/Makie.jl/compare/v0.19.6...v0.19.7
[0.19.6]: https://github.com/MakieOrg/Makie.jl/compare/v0.19.5...v0.19.6
[0.19.5]: https://github.com/MakieOrg/Makie.jl/compare/v0.19.4...v0.19.5
[0.19.4]: https://github.com/MakieOrg/Makie.jl/compare/v0.19.3...v0.19.4
[0.19.3]: https://github.com/MakieOrg/Makie.jl/compare/v0.19.1...v0.19.3
[0.19.1]: https://github.com/MakieOrg/Makie.jl/compare/v0.19.0...v0.19.1
[0.19.0]: https://github.com/MakieOrg/Makie.jl/compare/v0.18.4...v0.19.0
[0.18.4]: https://github.com/MakieOrg/Makie.jl/compare/v0.18.3...v0.18.4
[0.18.3]: https://github.com/MakieOrg/Makie.jl/compare/v0.18.2...v0.18.3
[0.18.2]: https://github.com/MakieOrg/Makie.jl/compare/v0.18.1...v0.18.2
[0.18.1]: https://github.com/MakieOrg/Makie.jl/compare/v0.18.0...v0.18.1
[0.18.0]: https://github.com/MakieOrg/Makie.jl/compare/v0.17.13...v0.18.0
[0.17.13]: https://github.com/MakieOrg/Makie.jl/compare/v0.17.12...v0.17.13
[0.17.12]: https://github.com/MakieOrg/Makie.jl/compare/v0.17.11...v0.17.12
[0.17.11]: https://github.com/MakieOrg/Makie.jl/compare/v0.17.10...v0.17.11
[0.17.10]: https://github.com/MakieOrg/Makie.jl/compare/v0.17.9...v0.17.10
[0.17.9]: https://github.com/MakieOrg/Makie.jl/compare/v0.17.7...v0.17.9
[0.17.7]: https://github.com/MakieOrg/Makie.jl/compare/v0.17.6...v0.17.7
[0.17.6]: https://github.com/MakieOrg/Makie.jl/compare/v0.17.5...v0.17.6
[0.17.5]: https://github.com/MakieOrg/Makie.jl/compare/v0.17.4...v0.17.5
[0.17.4]: https://github.com/MakieOrg/Makie.jl/compare/v0.17.3...v0.17.4
[0.17.3]: https://github.com/MakieOrg/Makie.jl/compare/v0.17.2...v0.17.3
[0.17.2]: https://github.com/MakieOrg/Makie.jl/compare/v0.17.1...v0.17.2
[0.17.1]: https://github.com/MakieOrg/Makie.jl/compare/v0.17.0...v0.17.1
[0.17.0]: https://github.com/MakieOrg/Makie.jl/compare/v0.16.4...v0.17.0
[0.16.4]: https://github.com/MakieOrg/Makie.jl/compare/v0.16.0...v0.16.4
[0.16.0]: https://github.com/MakieOrg/Makie.jl/compare/v0.15.3...v0.16.0
[0.15.3]: https://github.com/MakieOrg/Makie.jl/compare/v0.15.2...v0.15.3
[0.15.2]: https://github.com/MakieOrg/Makie.jl/compare/v0.15.1...v0.15.2
[0.15.1]: https://github.com/MakieOrg/Makie.jl/compare/v0.15.0...v0.15.1
[0.15.0]: https://github.com/MakieOrg/Makie.jl/compare/v0.14.2...v0.15.0<|MERGE_RESOLUTION|>--- conflicted
+++ resolved
@@ -2,6 +2,7 @@
 
 ## [Unreleased]
 
+- Added `alpha` attribute to `tricontourf.jl` to control the transparency of filled contours [#4800](https://github.com/MakieOrg/Makie.jl/pull/4800)
 
 ## [0.22.2] - 2025-02-26
 
@@ -25,9 +26,6 @@
 - Fixed integer underflow in GLMakie line indices which may have caused segmentation faults on mac [#4782](https://github.com/MakieOrg/Makie.jl/pull/4782)
 - Added `Axis3.clip` attribute to allow turning off clipping [#4791](https://github.com/MakieOrg/Makie.jl/pull/4791)
 - Fixed `Plane(Vec{N, T}(0), dist)` producing a `NaN` normal, which caused WGLMakie to break. (E.g. when rotating Axis3) [#4772](https://github.com/MakieOrg/Makie.jl/pull/4772)
-<<<<<<< HEAD
-- Added `alpha` attribute to `tricontourf.jl` to control the transparency of filled contours [#4800](https://github.com/MakieOrg/Makie.jl/pull/4800)
-=======
 - Changed `inspectable` to be inherited from the parent scenes theme. [#4739](https://github.com/MakieOrg/Makie.jl/pull/4739)
 - Reverted change to `poly` which disallowed 3D geometries from being plotted [#4738](https://github.com/MakieOrg/Makie.jl/pull/4738)
 - Enabled autocompletion on Block types, e.g. `?Axis.xti...` [#4786](https://github.com/MakieOrg/Makie.jl/pull/4786)
@@ -37,7 +35,6 @@
 - Improved performance of some Blocks, mainly `Textbox` and `Menu` [#4821](https://github.com/MakieOrg/Makie.jl/pull/4821)
 - Fixed issue with `PolarAxis` not considering tick visibility in protrusion calculations. [#4823](https://github.com/MakieOrg/Makie.jl/pull/4823)
 - Fixed some plots failing to create Legend entries due to missing attributes [#4826](https://github.com/MakieOrg/Makie.jl/pull/4826)
->>>>>>> d77c5378
 
 ## [0.22.1] - 2025-01-17
 
