--- conflicted
+++ resolved
@@ -2,11 +2,8 @@
 
 ## Unreleased
 
-<<<<<<< HEAD
+- Moved decoration plots in `Axis3` to `ax.blockscene` so they no longer show up as user plots in the Axis3 [#5463](https://github.com/MakieOrg/Makie.jl/pull/5463)
 - Reduced file size of PDF and SVG files from CairoMakie containing mesh-based plots [#5446](https://github.com/MakieOrg/Makie.jl/pull/5446)
-=======
-- Moved decoration plots in `Axis3` to `ax.blockscene` so they no longer show up as user plots in the Axis3 [#5463](https://github.com/MakieOrg/Makie.jl/pull/5463)
->>>>>>> 8fcc6ab7
 
 ## [0.24.8] - 2025-12-04
 
