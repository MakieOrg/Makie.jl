# Changelog

## [Unreleased]

<<<<<<< HEAD
- Added ability to hide and show individual plot elements by clicking their corresponding `Legend` entry [#2276](https://github.com/MakieOrg/Makie.jl/pull/2276).
=======
- Fixed issue with UInt8 voxel data not updating correctly when Observable input is updated [#4914](https://github.com/MakieOrg/Makie.jl/pull/4914)
>>>>>>> aab86e8f

## [0.22.4] - 2025-04-11

- Re-added the `apply_transform(f, data, space)` method that was removed in v0.22.3 with a deprecation warning. It will be removed in the next breaking version. [#4916](https://github.com/MakieOrg/Makie.jl/pull/4916)

## [0.22.3] - 2025-04-08

- Added `alpha` attribute to `tricontourf.jl` to control the transparency of filled contours [#4800](https://github.com/MakieOrg/Makie.jl/pull/4800)
- Fixed hexbin using log-scales [#4898](https://github.com/MakieOrg/Makie.jl/pull/4898)
- Updated scope of `space` attribute, restricting it to camera related projections in the conversion-transformation-projection pipeline. (See docs on `space` or the pipeline) [#4792](https://github.com/MakieOrg/Makie.jl/pull/4792)
- Added inheritance options for the `transformation` keyword argument: `:inherit, :inherit_model, :inherit_transform_func, :nothing` (See docs on `transformations` or the pipeline) [#4792](https://github.com/MakieOrg/Makie.jl/pull/4792)
- Fixed GLMakie embedding support for window destruction [#4848](https://github.com/MakieOrg/Makie.jl/pull/4848).
- Adjusted `DataInspector` tooltips for `spy` to be heatmap-like and `datashader` to show the number of binned markers [#4810](https://github.com/MakieOrg/Makie.jl/pull/4810)
- Added `unsafe_set!(::Textbox, ::String)` [#4417](https://github.com/MakieOrg/Makie.jl/pull/4417)
- Improved compatibility of marker attributes with float32convert, fixing issues with scatter markers being render too small with `markerspace = :data` in an Axis [#4869](https://github.com/MakieOrg/Makie.jl/pull/4869)
- Added `font` attribute and fixed faulty selection in `scatter`. Scatter fonts can now be themed with `markerfont`. [#4832](https://github.com/MakieOrg/Makie.jl/pull/4832)
- Fixed categorical `cgrad` interpolating at small enough steps [#4858](https://github.com/MakieOrg/Makie.jl/pull/4858)
- Fixed the computed `colorrange` being out of order with `colorscale = -` or similar colorscale functions that break sorting [#4884](https://github.com/MakieOrg/Makie.jl/pull/4884)
- Added `transform_marker` to arrows [#4871](https://github.com/MakieOrg/Makie.jl/pull/4871)
- Reverted change in `meshscatter` transformation behavior by using `transform_marker = true` as the default [#4871](https://github.com/MakieOrg/Makie.jl/pull/4871)
- Fixed an error with Colorbar for categorical colormaps, where they displayed values out of colorrange and NaN. [#4894](https://github.com/MakieOrg/Makie.jl/pull/4894)
- Fixed minor grid not showing in Axis when minorticks are hidden [#4896](https://github.com/MakieOrg/Makie.jl/pull/4896)
- Fixed issue with small scatter markers disappearing in CairoMakie [#4882](https://github.com/MakieOrg/Makie.jl/pull/4882)
- Added current axis/figure defaults to `resize_to_layout!`, `x/yautolimits`, `hidex/y/decoration!` and `tight_x/y/ticklabel_spacing!` [#4519](https://github.com/MakieOrg/Makie.jl/pull/4519)
- Switched to Julia 1.10 for GLMakie CI due to issues with OpenGL on ubuntu-latest. This may cause GLMakie compatibility with the Julia 1.6 to degrade in the future. [#4913](https://github.com/MakieOrg/Makie.jl/pull/4913)

## [0.22.2] - 2025-02-26

- Added support for curvilinear grids in `contourf` (contour filled), where `x` and `y` are matrices (`contour` lines were added in [0.22.0]) [#4670](https://github.com/MakieOrg/Makie.jl/pull/4670).
- Updated WGLMakie's threejs version from 0.157 to 0.173, fixing some threejs bugs [#4809](https://github.com/MakieOrg/Makie.jl/pull/4809).
- Moved Axis3 clip planes slightly outside to avoid clipping objects on the border with 0 margin [#4742](https://github.com/MakieOrg/Makie.jl/pull/4742)
- Fixed an issue with transformations not propagating to child plots when their spaces only match indirectly. [#4723](https://github.com/MakieOrg/Makie.jl/pull/4723)
- Added a tutorial on creating an inset plot [#4697](https://github.com/MakieOrg/Makie.jl/pull/4697)
- Enhanced Pattern support: Added general CairoMakie implementation, improved quality, added anchoring, added support in band, density, added tests & fixed various bugs and inconsistencies. [#4715](https://github.com/MakieOrg/Makie.jl/pull/4715)
- Fixed issue with `voronoiplot` for Voronoi tessellations with empty polygons [#4740](https://github.com/MakieOrg/Makie.jl/pull/4740)
- Fixed shader compilation error due to undefined unused variable in volume [#4755](https://github.com/MakieOrg/Makie.jl/pull/4755)
- Added option `update_while_dragging=true` to Slider [#4745](https://github.com/MakieOrg/Makie.jl/pull/4745).
- Added option `lowres_background=true` to Resampler, and renamed `resolution` to `max_resolution` [#4745](https://github.com/MakieOrg/Makie.jl/pull/4745).
- Added option `throttle=0.0` to `async_latest`, to allow throttling while skipping latest updates [#4745](https://github.com/MakieOrg/Makie.jl/pull/4745).
- Fixed issue with `WGLMakie.voxels` not rendering on linux with firefox [#4756](https://github.com/MakieOrg/Makie.jl/pull/4756)
- Updated `voxels` to use `uv_transform` interface instead of `uvmap` to give more control over texture mapping (i.e. to allow rotations) [#4758](https://github.com/MakieOrg/Makie.jl/pull/4758)
- **Breaking** Changed generated `uv`s in `voxels` to more easily align texture maps. Also changed uvs to scale with `gap` so that voxels remain fully covered. [#4758](https://github.com/MakieOrg/Makie.jl/pull/4758)
- Fixed `uv_transform = :rotr90` and `:rotl90` being swapped [#4758](https://github.com/MakieOrg/Makie.jl/pull/4758)
- Cleaned up surface handling in GLMakie: Surface cells are now discarded when there is a nan in x, y or z. Fixed incorrect normal if x or y is nan [#4735](https://github.com/MakieOrg/Makie.jl/pull/4735)
- Cleaned up `volume` plots: Added `:indexedabsorption` and `:additive` to WGLMakie, generalized `:mip` to include negative values, fixed missing conversions for rgba algorithms (`:additive`, `:absorptionrgba`), fixed missing conversion for `absorption` attribute & extended it to `:indexedabsorption` and `absorptionrgba`, added tests and improved docs. [#4726](https://github.com/MakieOrg/Makie.jl/pull/4726)
- Fixed integer underflow in GLMakie line indices which may have caused segmentation faults on mac [#4782](https://github.com/MakieOrg/Makie.jl/pull/4782)
- Added `Axis3.clip` attribute to allow turning off clipping [#4791](https://github.com/MakieOrg/Makie.jl/pull/4791)
- Fixed `Plane(Vec{N, T}(0), dist)` producing a `NaN` normal, which caused WGLMakie to break. (E.g. when rotating Axis3) [#4772](https://github.com/MakieOrg/Makie.jl/pull/4772)
- Changed `inspectable` to be inherited from the parent scenes theme. [#4739](https://github.com/MakieOrg/Makie.jl/pull/4739)
- Reverted change to `poly` which disallowed 3D geometries from being plotted [#4738](https://github.com/MakieOrg/Makie.jl/pull/4738)
- Enabled autocompletion on Block types, e.g. `?Axis.xti...` [#4786](https://github.com/MakieOrg/Makie.jl/pull/4786)
- Added `dpi` metadata to all rendered png files, where `px_per_unit = 1` means 96dpi, `px_per_unit = 2` means 192dpi, and so on. This gives frontends a chance to show plain Makie png images with the correct scaling [#4812](https://github.com/MakieOrg/Makie.jl/pull/4812).
- Fixed issue with voxels not working correctly with `rotate!()` [#4824](https://github.com/MakieOrg/Makie.jl/pull/4824)
- Fixed issue with tick event not triggering in WGLMakie [#4818](https://github.com/MakieOrg/Makie.jl/pull/4818)
- Improved performance of some Blocks, mainly `Textbox` and `Menu` [#4821](https://github.com/MakieOrg/Makie.jl/pull/4821)
- Fixed issue with `PolarAxis` not considering tick visibility in protrusion calculations. [#4823](https://github.com/MakieOrg/Makie.jl/pull/4823)
- Fixed some plots failing to create Legend entries due to missing attributes [#4826](https://github.com/MakieOrg/Makie.jl/pull/4826)

## [0.22.1] - 2025-01-17

- Allow volume textures for mesh color, to e.g. implement a performant volume slice display [#2274](https://github.com/MakieOrg/Makie.jl/pull/2274).
- Fixed `alpha` use in legends and some CairoMakie cases [#4721](https://github.com/MakieOrg/Makie.jl/pull/4721).

## [0.22.0] - 2024-12-12

- Updated to GeometryBasics 0.5: [GeometryBasics#173](https://github.com/JuliaGeometry/GeometryBasics.jl/pull/173), [GeometryBasics#219](https://github.com/JuliaGeometry/GeometryBasics.jl/pull/219) [#4319](https://github.com/MakieOrg/Makie.jl/pull/4319)
  - Removed `meta` infrastructure. Vertex attributes are now passed as kwargs.
  - Simplified GeometryBasics Mesh type, improving compile times
  - Added `FaceView` to allow different vertex attributes to use different indices for specifying data of the same vertex. This can be used to specify per-face data.
  - Added `GeometryBasics.face_normals(points, faces)`
  - Changed the order of `Rect2` coordinates to be counter-clockwise.
  - Updated `Cylinder` to avoid visually rounding off the top and bottom.
  - Added `MetaMesh` to store non-vertex metadata in a GeometryBasics Mesh object. These are now produced by MeshIO for `.obj` files, containing information from `.mtl` files.
  - Renamed `Tesselation/tesselation` to `Tessellation/tessellation` [GeometryBasics#227](https://github.com/JuliaGeometry/GeometryBasics.jl/pull/227) [#4564](https://github.com/MakieOrg/Makie.jl/pull/4564)
- Added `Makie.mesh` option for `MetaMesh` which applies some of the bundled information [#4368](https://github.com/MakieOrg/Makie.jl/pull/4368), [#4496](https://github.com/MakieOrg/Makie.jl/pull/4496)
- `Voronoiplot`s automatic colors are now defined based on the underlying point set instead of only those generators appearing in the tessellation. This makes the selected colors consistent between tessellations when generators might have been deleted or added. [#4357](https://github.com/MakieOrg/Makie.jl/pull/4357)
- `contour` now supports _curvilinear_ grids, where `x` and `y` are matrices [#4670](https://github.com/MakieOrg/Makie.jl/pull/4670).
- Added `viewmode = :free` and translation, zoom, limit reset and cursor-focus interactions to Axis3. [4131](https://github.com/MakieOrg/Makie.jl/pull/4131)
- Split `marker_offset` handling from marker centering and fix various bugs with it [#4594](https://github.com/MakieOrg/Makie.jl/pull/4594)
- Added `transform_marker` attribute to meshscatter and changed the default behavior to not transform marker/mesh vertices [#4606](https://github.com/MakieOrg/Makie.jl/pull/4606)
- Fixed some issues with meshscatter not correctly transforming with transform functions and float32 rescaling [#4606](https://github.com/MakieOrg/Makie.jl/pull/4606)
- Fixed `poly` pipeline for 3D and/or Float64 polygons that begin from an empty vector [#4615](https://github.com/MakieOrg/Makie.jl/pull/4615).
- `empty!` GLMakie screen instead of closing, fixing issue with reset window position [#3881](https://github.com/MakieOrg/Makie.jl/pull/3881)
- Added option to display the front spines in Axis3 to close the outline box [#2349](https://github.com/MakieOrg/Makie.jl/pull/4305)
- Fixed gaps in corners of `poly(Rect2(...))` stroke [#4664](https://github.com/MakieOrg/Makie.jl/pull/4664)
- Fixed an issue where `reinterpret`ed arrays of line points were not handled correctly in CairoMakie [#4668](https://github.com/MakieOrg/Makie.jl/pull/4668).
- Fixed various issues with `markerspace = :data`, `transform_marker = true` and `rotation` for scatter in CairoMakie (incorrect marker transformations, ignored transformations, Cairo state corruption) [#4663](https://github.com/MakieOrg/Makie.jl/pull/4663)
- Changed deprecation warnings for Vector and Range inputs in `image`, `volume`, `voxels` and `spy` into **errors** [#4685](https://github.com/MakieOrg/Makie.jl/pull/4685)
- Refactored OpenGL cleanup to run immediately rather than on GC [#4699](https://github.com/MakieOrg/Makie.jl/pull/4699)
- It is now possible to change the title of a `GLFW.Window` with `GLMakie.set_title!(screen::Screen, title::String)` [#4677](https://github.com/MakieOrg/Makie.jl/pull/4677).
- Fixed `px_per_unit != 1` not getting fit to the size of the interactive window in GLMakie [#4687](https://github.com/MakieOrg/Makie.jl/pull/4687)
- Changed minorticks to skip computation when they are not visible [#4681](https://github.com/MakieOrg/Makie.jl/pull/4681)
- Fixed indexing error edge case in violin median code [#4682](https://github.com/MakieOrg/Makie.jl/pull/4682)
- Fixed incomplete plot cleanup when cleanup is triggered by an event. [#4710](https://github.com/MakieOrg/Makie.jl/pull/4710)
- Automatically plot Enums as categorical [#4717](https://github.com/MakieOrg/Makie.jl/pull/4717).

## [0.21.18] - 2024-12-12

- Allow for user defined recipes to be used in SpecApi [#4655](https://github.com/MakieOrg/Makie.jl/pull/4655).
- Fix text layouting with empty lines [#4269](https://github.com/MakieOrg/Makie.jl/pull/4269).

## [0.21.17] - 2024-12-05

- Added `backend` and `update` kwargs to `show` [#4558](https://github.com/MakieOrg/Makie.jl/pull/4558)
- Disabled unit prefix conversions for compound units (e.g. `u"m/s"`) to avoid generating incorrect units. [#4583](https://github.com/MakieOrg/Makie.jl/pull/4583)
- Added kwarg to rotate Toggle [#4445](https://github.com/MakieOrg/Makie.jl/pull/4445)
- Fixed orientation of environment light textures in RPRMakie [#4629](https://github.com/MakieOrg/Makie.jl/pull/4629).
- Fixed uint16 overflow for over ~65k elements in WGLMakie picking [#4604](https://github.com/MakieOrg/Makie.jl/pull/4604).
- Improved performance for line plot in CairoMakie [#4601](https://github.com/MakieOrg/Makie.jl/pull/4601).
- Prevent more default actions when canvas has focus [#4602](https://github.com/MakieOrg/Makie.jl/pull/4602).
- Fixed an error in `convert_arguments` for PointBased plots and 3D polygons [#4585](https://github.com/MakieOrg/Makie.jl/pull/4585).
- Fixed polygon rendering issue of `crossbar(..., show_notch = true)` in CairoMakie [#4587](https://github.com/MakieOrg/Makie.jl/pull/4587).
- Fixed `colorbuffer(axis)` for `px_per_unit != 1` [#4574](https://github.com/MakieOrg/Makie.jl/pull/4574).
- Fixed render order of Axis3 frame lines in CairoMakie [#4591](https://github.com/MakieOrg/Makie.jl/pull/4591)
- Fixed color mapping between `contourf` and `Colorbar` [#4618](https://github.com/MakieOrg/Makie.jl/pull/4618)
- Fixed an incorrect comparison in CairoMakie's line clipping code which can cause line segments to disappear [#4631](https://github.com/MakieOrg/Makie.jl/pull/4631)
- Added PointBased conversion for `Vector{MultiLineString}` [#4599](https://github.com/MakieOrg/Makie.jl/pull/4599)
- Added color conversions for tuples, Points and Vecs [#4599](https://github.com/MakieOrg/Makie.jl/pull/4599)
- Added conversions for 1 and 2 value paddings in `Label` and `tooltip` [#4599](https://github.com/MakieOrg/Makie.jl/pull/4599)
- Fixed `NaN` in scatter rotation and markersize breaking Cairo state [#4599](https://github.com/MakieOrg/Makie.jl/pull/4599)
- Fixed heatmap cells being 0.5px/units too large in CairoMakie [4633](https://github.com/MakieOrg/Makie.jl/pull/4633)
- Fixed bounds error when recording video with WGLMakie [#4639](https://github.com/MakieOrg/Makie.jl/pull/4639).
- Added `axis.(x/y)ticklabelspace = :max_auto`, to only grow tickspace but never shrink to reduce jitter [#4642](https://github.com/MakieOrg/Makie.jl/pull/4642).
- The error shown for invalid attributes will now also show suggestions for nearby attributes (if there are any) [#4394](https://github.com/MakieOrg/Makie.jl/pull/4394).
- Added (x/y)axislinks to S.GridLayout and make sure limits don't reset when linking axes [#4643](https://github.com/MakieOrg/Makie.jl/pull/4643).

## [0.21.16] - 2024-11-06

- Added `origin!()` to transformation so that the reference point of `rotate!()` and `scale!()` can be modified [#4472](https://github.com/MakieOrg/Makie.jl/pull/4472)
- Correctly render the tooltip triangle [#4560](https://github.com/MakieOrg/Makie.jl/pull/4560).
- Introduce `isclosed(scene)`, conditionally use `Bonito.LargeUpdate` [#4569](https://github.com/MakieOrg/Makie.jl/pull/4569).
- Allow plots to move between scenes in SpecApi [#4132](https://github.com/MakieOrg/Makie.jl/pull/4132).
- Added empty constructor to all backends for `Screen` allowing `display(Makie.current_backend().Screen(), fig)` [#4561](https://github.com/MakieOrg/Makie.jl/pull/4561).
- Added `subsup` and `left_subsup` functions that offer stacked sub- and superscripts for `rich` text which means this style can be used with arbitrary fonts and is not limited to fonts supported by MathTeXEngine.jl [#4489](https://github.com/MakieOrg/Makie.jl/pull/4489).
- Added the `jitter_width` and `side_nudge` attributes to the `raincloud` plot definition, so that they can be used as kwargs [#4517](https://github.com/MakieOrg/Makie.jl/pull/4517)
- Expand PlotList plots to expose their child plots to the legend interface, allowing `axislegend`show plots within PlotSpecs as individual entries. [#4546](https://github.com/MakieOrg/Makie.jl/pull/4546)
- Implement S.Colorbar(plotspec) [#4520](https://github.com/MakieOrg/Makie.jl/pull/4520).
- Fixed a hang when `Record` was created inside a closure passed to `IOCapture.capture` [#4562](https://github.com/MakieOrg/Makie.jl/pull/4562).
- Added logical size annotation to `text/html` inline videos so that sizes are appropriate independent of the current `px_per_unit` value [#4563](https://github.com/MakieOrg/Makie.jl/pull/4563).

## [0.21.15] - 2024-10-25

- Allowed creation of `Legend` with entries that have no legend elements [#4526](https://github.com/MakieOrg/Makie.jl/pull/4526).
- Improved CairoMakie's 2D mesh drawing performance by ~30% [#4132](https://github.com/MakieOrg/Makie.jl/pull/4132).
- Allow `width` to be set per box in `boxplot` [#4447](https://github.com/MakieOrg/Makie.jl/pull/4447).
- For `Textbox`es in which a fixed width is specified, the text is now scrolled
  if the width is exceeded [#4293](https://github.com/MakieOrg/Makie.jl/pull/4293)
- Changed image, heatmap and surface picking indices to correctly index the relevant matrix arguments. [#4459](https://github.com/MakieOrg/Makie.jl/pull/4459)
- Improved performance of `record` by avoiding unnecessary copying in common cases [#4475](https://github.com/MakieOrg/Makie.jl/pull/4475).
- Fixed usage of `AggMean()` and other aggregations operating on 3d data for `datashader` [#4346](https://github.com/MakieOrg/Makie.jl/pull/4346).
- Fixed forced rasterization when rendering figures with `Axis3` to svg [#4463](https://github.com/MakieOrg/Makie.jl/pull/4463).
- Changed default for `circular_rotation` in Camera3D to false, so that the camera doesn't change rotation direction anymore [4492](https://github.com/MakieOrg/Makie.jl/pull/4492)
- Fixed `pick(scene, rect2)` in WGLMakie [#4488](https://github.com/MakieOrg/Makie.jl/pull/4488)
- Fixed resizing of `surface` data not working correctly. (I.e. drawing out-of-bounds data or only drawing part of the data.) [#4529](https://github.com/MakieOrg/Makie.jl/pull/4529)

## [0.21.14] - 2024-10-11

- Fixed relocatability of GLMakie [#4461](https://github.com/MakieOrg/Makie.jl/pull/4461).
- Fixed relocatability of WGLMakie [#4467](https://github.com/MakieOrg/Makie.jl/pull/4467).
- Fixed `space` keyword for `barplot` [#4435](https://github.com/MakieOrg/Makie.jl/pull/4435).

## [0.21.13] - 2024-10-07

- Optimize SpecApi, reuse Blocks better and add API to access the created block objects [#4354](https://github.com/MakieOrg/Makie.jl/pull/4354).
- Fixed `merge(attr1, attr2)` modifying nested attributes in `attr1` [#4416](https://github.com/MakieOrg/Makie.jl/pull/4416)
- Fixed issue with CairoMakie rendering scene backgrounds at the wrong position [#4425](https://github.com/MakieOrg/Makie.jl/pull/4425)
- Fixed incorrect inverse transformation in `position_on_plot` for lines, causing incorrect tooltip placement in DataInspector [#4402](https://github.com/MakieOrg/Makie.jl/pull/4402)
- Added new `Checkbox` block [#4336](https://github.com/MakieOrg/Makie.jl/pull/4336).
- Added ability to override legend element attributes by pairing labels or plots with override attributes [#4427](https://github.com/MakieOrg/Makie.jl/pull/4427).
- Added threshold before a drag starts which improves false negative rates for clicks. `Button` can now trigger on click and not mouse-down which is the canonical behavior in other GUI systems [#4336](https://github.com/MakieOrg/Makie.jl/pull/4336).
- `PolarAxis` font size now defaults to global figure `fontsize` in the absence of specific `Axis` theming [#4314](https://github.com/MakieOrg/Makie.jl/pull/4314)
- `MultiplesTicks` accepts new option `strip_zero=true`, allowing labels of the form `0x` to be `0` [#4372](https://github.com/MakieOrg/Makie.jl/pull/4372)
- Make near/far of WGLMakie JS 3d camera dynamic, for better depth_shift scaling [#4430](https://github.com/MakieOrg/Makie.jl/pull/4430).

## [0.21.12] - 2024-09-28

- Fix NaN handling in WGLMakie [#4282](https://github.com/MakieOrg/Makie.jl/pull/4282).
- Show DataInspector tooltip on NaN values if `nan_color` has been set to other than `:transparent` [#4310](https://github.com/MakieOrg/Makie.jl/pull/4310)
- Fix `linestyle` not being used in `triplot` [#4332](https://github.com/MakieOrg/Makie.jl/pull/4332)
- Invalid keyword arguments for `Block`s (e.g. `Axis` and `Colorbar`) now throw errors and show suggestions rather than simply throwing [#4392](https://github.com/MakieOrg/Makie.jl/pull/4392)
- Fix voxel clipping not being based on voxel centers [#4397](https://github.com/MakieOrg/Makie.jl/pull/4397)
- Parsing `Q` and `q` commands in svg paths with `BezierPath` is now supported [#4413](https://github.com/MakieOrg/Makie.jl/pull/4413)


## [0.21.11] - 2024-09-13

- Hot fixes for 0.21.10 [#4356](https://github.com/MakieOrg/Makie.jl/pull/4356).
- Set `Voronoiplot`'s preferred axis type to 2D in all cases [#4349](https://github.com/MakieOrg/Makie.jl/pull/4349)

## [0.21.10] - 2024-09-12

- Introduce `heatmap(Resampler(large_matrix))`, allowing to show big images interactively [#4317](https://github.com/MakieOrg/Makie.jl/pull/4317).
- Make sure we wait for the screen session [#4316](https://github.com/MakieOrg/Makie.jl/pull/4316).
- Fix for absrect [#4312](https://github.com/MakieOrg/Makie.jl/pull/4312).
- Fix attribute updates for SpecApi and SpecPlots (e.g. ecdfplot) [#4265](https://github.com/MakieOrg/Makie.jl/pull/4265).
- Bring back `poly` convert arguments for matrix with points as row [#4258](https://github.com/MakieOrg/Makie.jl/pull/4258).
- Fix gl_ClipDistance related segfault on WSL with GLMakie [#4270](https://github.com/MakieOrg/Makie.jl/pull/4270).
- Added option `label_position = :center` to place labels centered over each bar [#4274](https://github.com/MakieOrg/Makie.jl/pull/4274).
- `plotfunc()` and `func2type()` support functions ending with `!` [#4275](https://github.com/MakieOrg/Makie.jl/pull/4275).
- Fixed Boundserror in clipped multicolor lines in CairoMakie [#4313](https://github.com/MakieOrg/Makie.jl/pull/4313)
- Fix float precision based assertions error in GLMakie.volume [#4311](https://github.com/MakieOrg/Makie.jl/pull/4311)
- Support images with reversed axes [#4338](https://github.com/MakieOrg/Makie.jl/pull/4338)

## [0.21.9] - 2024-08-27

- Hotfix for colormap + color updates [#4258](https://github.com/MakieOrg/Makie.jl/pull/4258).

## [0.21.8] - 2024-08-26

- Fix selected list in `WGLMakie.pick_sorted` [#4136](https://github.com/MakieOrg/Makie.jl/pull/4136).
- Apply px per unit in `pick_closest`/`pick_sorted` [#4137](https://github.com/MakieOrg/Makie.jl/pull/4137).
- Support plot(interval, func) for rangebars and band [#4102](https://github.com/MakieOrg/Makie.jl/pull/4102).
- Fixed the broken OpenGL state cleanup for clip_planes which may cause plots to disappear randomly [#4157](https://github.com/MakieOrg/Makie.jl/pull/4157)
- Reduce updates for image/heatmap, improving performance [#4130](https://github.com/MakieOrg/Makie.jl/pull/4130).
- Add an informative error message to `save` when no backend is loaded [#4177](https://github.com/MakieOrg/Makie.jl/pull/4177)
- Fix rendering of `band` with NaN values [#4178](https://github.com/MakieOrg/Makie.jl/pull/4178).
- Fix plotting of lines with OffsetArrays across all backends [#4242](https://github.com/MakieOrg/Makie.jl/pull/4242).

## [0.21.7] - 2024-08-19

- Hot fix for 1D heatmap [#4147](https://github.com/MakieOrg/Makie.jl/pull/4147).

## [0.21.6] - 2024-08-14

- Fix RectangleZoom in WGLMakie [#4127](https://github.com/MakieOrg/Makie.jl/pull/4127)
- Bring back fastpath for regular heatmaps [#4125](https://github.com/MakieOrg/Makie.jl/pull/4125)
- Data inspector fixes (mostly for bar plots) [#4087](https://github.com/MakieOrg/Makie.jl/pull/4087)
- Added "clip_planes" as a new generic plot and scene attribute. Up to 8 world space clip planes can be specified to hide sections of a plot. [#3958](https://github.com/MakieOrg/Makie.jl/pull/3958)
- Updated handling of `model` matrices with active Float32 rescaling. This should fix issues with Float32-unsafe translations or scalings of plots, as well as rotated plots in Float32-unsafe ranges. [#4026](https://github.com/MakieOrg/Makie.jl/pull/4026)
- Added `events.tick` to allow linking actions like animations to the renderloop. [#3948](https://github.com/MakieOrg/Makie.jl/pull/3948)
- Added the `uv_transform` attribute for meshscatter, mesh, surface and image [#1406](https://github.com/MakieOrg/Makie.jl/pull/1406).
- Added the ability to use textures with `meshscatter` in WGLMakie [#1406](https://github.com/MakieOrg/Makie.jl/pull/1406).
- Don't remove underlying VideoStream file when doing save() [#3883](https://github.com/MakieOrg/Makie.jl/pull/3883).
- Fix label/legend for plotlist [#4079](https://github.com/MakieOrg/Makie.jl/pull/4079).
- Fix wrong order for colors in RPRMakie [#4098](https://github.com/MakieOrg/Makie.jl/pull/4098).
- Fixed incorrect distance calculation in `pick_closest` in WGLMakie [#4082](https://github.com/MakieOrg/Makie.jl/pull/4082).
- Suppress keyboard shortcuts and context menu in JupyterLab output [#4068](https://github.com/MakieOrg/Makie.jl/pull/4068).
- Introduce stroke_depth_shift + forward normal depth_shift for Poly [#4058](https://github.com/MakieOrg/Makie.jl/pull/4058).
- Use linestyle for Poly and Density legend elements [#4000](https://github.com/MakieOrg/Makie.jl/pull/4000).
- Bring back interpolation attribute for surface [#4056](https://github.com/MakieOrg/Makie.jl/pull/4056).
- Improved accuracy of framerate settings in GLMakie [#3954](https://github.com/MakieOrg/Makie.jl/pull/3954)
- Fix label_formatter being called twice in barplot [#4046](https://github.com/MakieOrg/Makie.jl/pull/4046).
- Fix error with automatic `highclip` or `lowclip` and scalar colors [#4048](https://github.com/MakieOrg/Makie.jl/pull/4048).
- Correct a bug in the `project` function when projecting using a `Scene`. [#3909](https://github.com/MakieOrg/Makie.jl/pull/3909).
- Add position for `pie` plot [#4027](https://github.com/MakieOrg/Makie.jl/pull/4027).
- Correct a method ambiguity in `insert!` which was causing `PlotList` to fail on CairoMakie. [#4038](https://github.com/MakieOrg/Makie.jl/pull/4038)
- Delaunay triangulations created via `tricontourf`, `triplot`, and `voronoiplot` no longer use any randomisation in the point insertion order so that results are unique. [#4044](https://github.com/MakieOrg/Makie.jl/pull/4044)
- Improve content scaling support for Wayland and fix incorrect mouse scaling on mac [#4062](https://github.com/MakieOrg/Makie.jl/pull/4062)
- Fix: `band` ignored its `alpha` argument in CairoMakie
- Fix `marker=FastPixel()` makersize and markerspace, improve `spy` recipe [#4043](https://github.com/MakieOrg/Makie.jl/pull/4043).
- Fixed `invert_normals` for surface plots in CairoMakie [#4021](https://github.com/MakieOrg/Makie.jl/pull/4021).
- Improve support for embedding GLMakie. [#4073](https://github.com/MakieOrg/Makie.jl/pull/4073)
- Update JS OrbitControls to match Julia OrbitControls [#4084](https://github.com/MakieOrg/Makie.jl/pull/4084).
- Fix `select_point()` [#4101](https://github.com/MakieOrg/Makie.jl/pull/4101).
- Fix `absrect()` and `select_rectangle()` [#4110](https://github.com/MakieOrg/Makie.jl/issues/4110).
- Allow segment-specific radius for `pie` plot [#4028](https://github.com/MakieOrg/Makie.jl/pull/4028).

## [0.21.5] - 2024-07-07

- Fixed tuple argument for `WGLMakie.activate!(resize_to=(:parent, nothing))` [#4009](https://github.com/MakieOrg/Makie.jl/pull/4009).
- validate plot attributes later, for axis specific plot attributes [#3974](https://github.com/MakieOrg/Makie.jl/pull/3974).

## [0.21.4] - 2024-07-02

- Fixed support for GLFW 3.4 on OSX [#3999](https://github.com/MakieOrg/Makie.jl/issues/3999).
- Changed camera variables to Float64 for increased accuracy [#3984](https://github.com/MakieOrg/Makie.jl/pull/3984)
- Allow CairoMakie to render `poly` overloads that internally don't use two child plots [#3986](https://github.com/MakieOrg/Makie.jl/pull/3986).
- Fixes for Menu and DataInspector [#3975](https://github.com/MakieOrg/Makie.jl/pull/3975).
- Add line-loop detection and rendering to GLMakie and WGLMakie [#3907](https://github.com/MakieOrg/Makie.jl/pull/3907).

## [0.21.3] - 2024-06-17

- Fix stack overflows when using `markerspace = :data` with `scatter` [#3960](https://github.com/MakieOrg/Makie.jl/issues/3960).
- CairoMakie: Fix broken SVGs when using non-interpolated image primitives, for example Colorbars, with recent Cairo versions [#3967](https://github.com/MakieOrg/Makie.jl/pull/3967).
- CairoMakie: Add argument `pdf_version` to restrict the PDF version when saving a figure as a PDF [#3845](https://github.com/MakieOrg/Makie.jl/pull/3845).
- Fix DataInspector using invalid attribute strokewidth for plot type Wireframe [#3917](https://github.com/MakieOrg/Makie.jl/pull/3917).
- CairoMakie: Fix incorrect scaling factor for SVGs with Cairo_jll 1.18 [#3964](https://github.com/MakieOrg/Makie.jl/pull/3964).
- Fixed use of Textbox from Bonito [#3924](https://github.com/MakieOrg/Makie.jl/pull/3924)

## [0.21.2] - 2024-05-22

- Added `cycle` to general attribute allowlist so that it works also with plot types that don't set one in their theme [#3879](https://github.com/MakieOrg/Makie.jl/pull/3879).

## [0.21.1] - 2024-05-21

- `boundingbox` now relies on `apply_transform(transform, data_limits(plot))` rather than transforming the corner points of the bounding box [#3856](https://github.com/MakieOrg/Makie.jl/pull/3856).
- Adjusted `Axis` limits to consider transformations more consistently [#3864](https://github.com/MakieOrg/Makie.jl/pull/3864).
- Fix problems with incorrectly disabled attributes in recipes [#3870](https://github.com/MakieOrg/Makie.jl/pull/3870), [#3866](https://github.com/MakieOrg/Makie.jl/pull/3866).
- Fix RPRMakie with Material [#3872](https://github.com/MakieOrg/Makie.jl/pull/3872).
- Support the loop option in html video output [#3697](https://github.com/MakieOrg/Makie.jl/pull/3697).

## [0.21.0] - 2024-05-08

- Add `voxels` plot [#3527](https://github.com/MakieOrg/Makie.jl/pull/3527).
- Added supported markers hint to unsupported marker warn message [#3666](https://github.com/MakieOrg/Makie.jl/pull/3666).
- Fixed bug in CairoMakie line drawing when multiple successive points had the same color [#3712](https://github.com/MakieOrg/Makie.jl/pull/3712).
- Remove StableHashTraits in favor of calculating hashes directly with CRC32c [#3667](https://github.com/MakieOrg/Makie.jl/pull/3667).
- **Breaking (sort of)** Added a new `@recipe` variant which allows documenting attributes directly where they are defined and validating that all attributes are known whenever a plot is created. This is not breaking in the sense that the API changes, but user code is likely to break because of misspelled attribute names etc. that have so far gone unnoticed.
- Add axis converts, enabling unit/categorical support and more [#3226](https://github.com/MakieOrg/Makie.jl/pull/3226).
- **Breaking** Streamlined `data_limits` and `boundingbox` [#3671](https://github.com/MakieOrg/Makie.jl/pull/3671)
  - `data_limits` now only considers plot positions, completely ignoring transformations
  - `boundingbox(p::Text)` is deprecated in favor of `boundingbox(p::Text, p.markerspace[])`. The more internal methods use `string_boundingbox(p)`. [#3723](https://github.com/MakieOrg/Makie.jl/pull/3723)
  - `boundingbox` overwrites must now include a secondary space argument to work `boundingbox(plot, space::Symbol = :data)` [#3723](https://github.com/MakieOrg/Makie.jl/pull/3723)
  - `boundingbox` now always consider `transform_func` and `model`
  - `data_limits(::Scatter)` and `boundingbox(::Scatter)` now consider marker transformations [#3716](https://github.com/MakieOrg/Makie.jl/pull/3716)
- **Breaking** Improved Float64 compatibility of Axis [#3681](https://github.com/MakieOrg/Makie.jl/pull/3681)
  - This added an extra conversion step which only takes effect when Float32 precision becomes relevant. In those cases code using `project()` functions will be wrong as the transformation is not applied. Use `project(plot_or_scene, ...)` or apply the conversion yourself beforehand with `Makie.f32_convert(plot_or_scene, transformed_point)` and use `patched_model = Makie.patch_model(plot_or_scene, model)`.
  - `Makie.to_world(point, matrix, resolution)` has been deprecated in favor of `Makie.to_world(scene_or_plot, point)` to include float32 conversions.
- **Breaking** Reworked line shaders in GLMakie and WGLMakie [#3558](https://github.com/MakieOrg/Makie.jl/pull/3558)
  - GLMakie: Removed support for per point linewidths
  - GLMakie: Adjusted dots (e.g. with `linestyle = :dot`) to bend across a joint
  - GLMakie: Adjusted linestyles to scale with linewidth dynamically so that dots remain dots with changing linewidth
  - GLMakie: Cleaned up anti-aliasing for truncated joints
  - WGLMakie: Added support for linestyles
  - WGLMakie: Added line joints
  - WGLMakie: Added native anti-aliasing which generally improves quality but introduces outline artifacts in some cases (same as GLMakie)
  - Both: Adjusted handling of thin lines which may result in different color intensities
- Fixed an issue with lines being drawn in the wrong direction in 3D (with perspective projection) [#3651](https://github.com/MakieOrg/Makie.jl/pull/3651).
- **Breaking** Renamed attribute `rotations` to `rotation` for `scatter` and `meshscatter` which had been inconsistent with the otherwise singular naming scheme and other plots like `text` [#3724](https://github.com/MakieOrg/Makie.jl/pull/3724).
- Fixed `contourf` bug where n levels would sometimes miss the uppermost value, causing gaps [#3713](https://github.com/MakieOrg/Makie.jl/pull/3713).
- Added `scale` attribute to `violin` [#3352](https://github.com/MakieOrg/Makie.jl/pull/3352).
- Use label formatter in barplot [#3718](https://github.com/MakieOrg/Makie.jl/pull/3718).
- Fix the incorrect shading with non uniform markerscale in meshscatter [#3722](https://github.com/MakieOrg/Makie.jl/pull/3722)
- Add `scale_to=:flip` option to `hist`, which flips the direction of the bars [#3732](https://github.com/MakieOrg/Makie.jl/pull/3732)
- Fixed an issue with the texture atlas not updating in WGLMakie after display, causing new symbols to not show up [#3737](https://github.com/MakieOrg/Makie.jl/pull/3737)
- Added `linecap` and `joinstyle` attributes for lines and linesegments. Also normalized `miter_limit` to 60° across all backends. [#3771](https://github.com/MakieOrg/Makie.jl/pull/3771)

## [0.20.10] 2024-05-07

- Loosened type restrictions for potentially array-valued colors in `Axis` attributes like `xticklabelcolor` [#3826](https://github.com/MakieOrg/Makie.jl/pull/3826).
- Added support for intervals for specifying axis limits [#3696](https://github.com/MakieOrg/Makie.jl/pull/3696)
- Added recipes for plotting intervals to `Band`, `Rangebars`, `H/VSpan` [3695](https://github.com/MakieOrg/Makie.jl/pull/3695)
- Documented `WilkinsonTicks` [#3819](https://github.com/MakieOrg/Makie.jl/pull/3819).
- Added `axislegend(ax, "title")` method [#3808](https://github.com/MakieOrg/Makie.jl/pull/3808).
- Improved thread safety of rendering with CairoMakie (independent `Scene`s only) by locking FreeType handles [#3777](https://github.com/MakieOrg/Makie.jl/pull/3777).
- Adds a tutorial for how to make recipes work with new types [#3816](https://github.com/MakieOrg/Makie.jl/pull/3816).
- Provided an interface to convert markers in CairoMakie separately (`cairo_scatter_marker`) so external packages can overload it. [#3811](https://github.com/MakieOrg/Makie.jl/pull/3811)
- Updated to DelaunayTriangulation v1.0 [#3787](https://github.com/MakieOrg/Makie.jl/pull/3787).
- Added methods `hidedecorations!`, `hiderdecorations!`, `hidethetadecorations!` and  `hidespines!` for `PolarAxis` axes [#3823](https://github.com/MakieOrg/Makie.jl/pull/3823).
- Added `loop` option support for HTML outputs when recording videos with `record` [#3697](https://github.com/MakieOrg/Makie.jl/pull/3697).

## [0.20.9] - 2024-03-29

- Added supported markers hint to unsupported marker warn message [#3666](https://github.com/MakieOrg/Makie.jl/pull/3666).
- Fixed bug in CairoMakie line drawing when multiple successive points had the same color [#3712](https://github.com/MakieOrg/Makie.jl/pull/3712).
- Remove StableHashTraits in favor of calculating hashes directly with CRC32c [#3667](https://github.com/MakieOrg/Makie.jl/pull/3667).
- Fixed `contourf` bug where n levels would sometimes miss the uppermost value, causing gaps [#3713](https://github.com/MakieOrg/Makie.jl/pull/3713).
- Added `scale` attribute to `violin` [#3352](https://github.com/MakieOrg/Makie.jl/pull/3352).
- Use label formatter in barplot [#3718](https://github.com/MakieOrg/Makie.jl/pull/3718).
- Fix the incorrect shading with non uniform markerscale in meshscatter [#3722](https://github.com/MakieOrg/Makie.jl/pull/3722)
- Add `scale_to=:flip` option to `hist`, which flips the direction of the bars [#3732](https://github.com/MakieOrg/Makie.jl/pull/3732)
- Fixed an issue with the texture atlas not updating in WGLMakie after display, causing new symbols to not show up [#3737](https://github.com/MakieOrg/Makie.jl/pull/3737)

## [0.20.8] - 2024-02-22

- Fixed excessive use of space with HTML image outputs [#3642](https://github.com/MakieOrg/Makie.jl/pull/3642).
- Fixed bugs with format strings and add new features by switching to Format.jl [#3633](https://github.com/MakieOrg/Makie.jl/pull/3633).
- Fixed an issue where CairoMakie would unnecessarily rasterize polygons [#3605](https://github.com/MakieOrg/Makie.jl/pull/3605).
- Added `PointBased` conversion trait to `scatterlines` recipe [#3603](https://github.com/MakieOrg/Makie.jl/pull/3603).
- Multiple small fixes for `map_latest`, `WGLMakie` picking and `PlotSpec` [#3637](https://github.com/MakieOrg/Makie.jl/pull/3637).
- Fixed PolarAxis `rticks` being incompatible with rich text. [#3615](https://github.com/MakieOrg/Makie.jl/pull/3615)
- Fixed an issue causing lines, scatter and text to not scale with resolution after deleting plots in GLMakie. [#3649](https://github.com/MakieOrg/Makie.jl/pull/3649)

## [0.20.7] - 2024-02-04

- Equalized alignment point of mirrored ticks to that of normal ticks [#3598](https://github.com/MakieOrg/Makie.jl/pull/3598).
- Fixed stack overflow error on conversion of gridlike data with `missing`s [#3597](https://github.com/MakieOrg/Makie.jl/pull/3597).
- Fixed mutation of CairoMakie src dir when displaying png files [#3588](https://github.com/MakieOrg/Makie.jl/pull/3588).
- Added better error messages for plotting into `FigureAxisPlot` and `AxisPlot` as Plots.jl users are likely to do [#3596](https://github.com/MakieOrg/Makie.jl/pull/3596).
- Added compat bounds for IntervalArithmetic.jl due to bug with DelaunayTriangulation.jl [#3595](https://github.com/MakieOrg/Makie.jl/pull/3595).
- Removed possibility of three-argument `barplot` [#3574](https://github.com/MakieOrg/Makie.jl/pull/3574).

## [0.20.6] - 2024-02-02

- Fix issues with Camera3D not centering [#3582](https://github.com/MakieOrg/Makie.jl/pull/3582)
- Allowed creating legend entries from plot objects with scalar numbers as colors [#3587](https://github.com/MakieOrg/Makie.jl/pull/3587).

## [0.20.5] - 2024-01-25

- Use plot plot instead of scene transform functions in CairoMakie, fixing misplaced h/vspan. [#3552](https://github.com/MakieOrg/Makie.jl/pull/3552)
- Fix error printing on shader error [#3530](https://github.com/MakieOrg/Makie.jl/pull/3530).
- Update pagefind to 1.0.4 for better headline search [#3534](https://github.com/MakieOrg/Makie.jl/pull/3534).
- Remove unnecessary deps, e.g. Setfield [3546](https://github.com/MakieOrg/Makie.jl/pull/3546).
- Don't clear args, rely on delete deregister_callbacks [#3543](https://github.com/MakieOrg/Makie.jl/pull/3543).
- Add interpolate keyword for Surface [#3541](https://github.com/MakieOrg/Makie.jl/pull/3541).
- Fix a DataInspector bug if inspector_label is used with RGB images [#3468](https://github.com/MakieOrg/Makie.jl/pull/3468).

## [0.20.4] - 2024-01-04

- Changes for Bonito rename and WGLMakie docs improvements [#3477](https://github.com/MakieOrg/Makie.jl/pull/3477).
- Add stroke and glow support to scatter and text in WGLMakie [#3518](https://github.com/MakieOrg/Makie.jl/pull/3518).
- Fix clipping issues with Camera3D when zooming in [#3529](https://github.com/MakieOrg/Makie.jl/pull/3529)

## [0.20.3] - 2023-12-21

- Add `depthsorting` as a hidden attribute for scatter plots in GLMakie as an alternative fix for outline artifacts. [#3432](https://github.com/MakieOrg/Makie.jl/pull/3432)
- Disable SDF based anti-aliasing in scatter, text and lines plots when `fxaa = true` in GLMakie. This allows removing outline artifacts at the cost of quality. [#3408](https://github.com/MakieOrg/Makie.jl/pull/3408)
- DataInspector Fixes: Fixed depth order, positional labels being in transformed space and `:inspector_clear` not getting called when moving from one plot to another. [#3454](https://github.com/MakieOrg/Makie.jl/pull/3454)
- Fixed bug in GLMakie where the update from a (i, j) sized GPU buffer to a (j, i) sized buffer would fail [#3456](https://github.com/MakieOrg/Makie.jl/pull/3456).
- Add `interpolate=true` to `volume(...)`, allowing to disable interpolation [#3485](https://github.com/MakieOrg/Makie.jl/pull/3485).

## [0.20.2] - 2023-12-01

- Switched from SHA512 to CRC32c salting in CairoMakie svgs, drastically improving svg rendering speed [#3435](https://github.com/MakieOrg/Makie.jl/pull/3435).
- Fixed a bug with h/vlines and h/vspan not correctly resolving transformations [#3418](https://github.com/MakieOrg/Makie.jl/pull/3418).
- Fixed a bug with h/vlines and h/vspan returning the wrong limits, causing an error in Axis [#3427](https://github.com/MakieOrg/Makie.jl/pull/3427).
- Fixed clipping when zooming out of a 3D (L)Scene [#3433](https://github.com/MakieOrg/Makie.jl/pull/3433).
- Moved the texture atlas cache to `.julia/scratchspaces` instead of a dedicated `.julia/makie` [#3437](https://github.com/MakieOrg/Makie.jl/pull/3437)

## [0.20.1] - 2023-11-23

- Fixed bad rendering of `poly` in GLMakie by triangulating points after transformations [#3402](https://github.com/MakieOrg/Makie.jl/pull/3402).
- Fixed bug regarding inline display in VSCode Jupyter notebooks and other similar environments [#3403](https://github.com/MakieOrg/Makie.jl/pull/3403).
- Fixed issue with `plottype`, allowed `onany(...; update = true)` and fixed `Block` macro use outside Makie [#3401](https://github.com/MakieOrg/Makie.jl/pull/3401).

## [0.20.0] - 2023-11-21

- GLMakie has gained support for HiDPI (aka Retina) screens. This also enables saving images with higher resolution than screen pixel dimensions [#2544](https://github.com/MakieOrg/Makie.jl/pull/2544).
- Fixed an issue where NaN was interpreted as zero when rendering `surface` through CairoMakie [#2598](https://github.com/MakieOrg/Makie.jl/pull/2598).
- Improved 3D camera handling, hotkeys and functionality [#2746](https://github.com/MakieOrg/Makie.jl/pull/2746).
- Added `shading = :verbose` in GLMakie to allow for multiple light sources. Also added more light types, fixed light directions for the previous lighting model (now `shading = :fast`) and adjusted `backlight` to affect normals[#3246](https://github.com/MakieOrg/Makie.jl/pull/3246).
- Changed the glyph used for negative numbers in tick labels from hyphen to minus [#3379](https://github.com/MakieOrg/Makie.jl/pull/3379).
- Added new declarative API for AlgebraOfGraphics, Pluto and easier dashboards [#3281](https://github.com/MakieOrg/Makie.jl/pull/3281).
- WGLMakie got faster line rendering with less updating bugs [#3062](https://github.com/MakieOrg/Makie.jl/pull/3062).
- **Breaking** Replaced `PolarAxis.radial_distortion_threshold` with `PolarAxis.radius_at_origin`. [#3381](https://github.com/MakieOrg/Makie.jl/pull/3381)
- **Breaking** Deprecated the `resolution` keyword in favor of `size` to reflect that this value is not a pixel resolution anymore [#3343](https://github.com/MakieOrg/Makie.jl/pull/3343).
- **Breaking** Refactored the `SurfaceLike` family of traits into `VertexGrid`, `CellGrid` and `ImageLike` [#3106](https://github.com/MakieOrg/Makie.jl/pull/3106).
- **Breaking** Deprecated `pixelarea(scene)` and `scene.px_area` in favor of viewport.
- **Breaking** Refactored the `Combined` Plot object and renamed it to `Plot`, improving compile times ~2x [#3082](https://github.com/MakieOrg/Makie.jl/pull/3082).
- **Breaking** Removed old depreactions in [#3113](https://github.com/MakieOrg/Makie.jl/pull/3113/commits/3a39210ef87a0032d78cb27c0c1019faa604effd).
- **Breaking** Deprecated using AbstractVector as sides of `image` [#3395](https://github.com/MakieOrg/Makie.jl/pull/3395).
- **Breaking** `errorbars` and `rangebars` now use color cycling [#3230](https://github.com/MakieOrg/Makie.jl/pull/3230).

## [0.19.12] - 2023-10-31

- Added `cornerradius` attribute to `Box` for rounded corners [#3346](https://github.com/MakieOrg/Makie.jl/pull/3346).
- Fix grouping of a zero-height bar in `barplot`. Now a zero-height bar shares the same properties of the previous bar, and if the bar is the first one, its height is treated as positive if and only if there exists a bar of positive height or all bars are zero-height [#3058](https://github.com/MakieOrg/Makie.jl/pull/3058).
- Fixed a bug where Axis still consumes scroll events when interactions are disabled [#3272](https://github.com/MakieOrg/Makie.jl/pull/3272).
- Added `cornerradius` attribute to `Box` for rounded corners [#3308](https://github.com/MakieOrg/Makie.jl/pull/3308).
- Upgraded `StableHashTraits` from 1.0 to 1.1 [#3309](https://github.com/MakieOrg/Makie.jl/pull/3309).

## [0.19.11] - 2023-10-05

- Setup automatic colorbars for volumeslices [#3253](https://github.com/MakieOrg/Makie.jl/pull/3253).
- Colorbar for arrows [#3275](https://github.com/MakieOrg/Makie.jl/pull/3275).
- Small bugfixes [#3275](https://github.com/MakieOrg/Makie.jl/pull/3275).

## [0.19.10] - 2023-09-21

- Fixed bugs with Colorbar in recipes, add new API for creating a recipe colorbar and introduce experimental support for Categorical colormaps [#3090](https://github.com/MakieOrg/Makie.jl/pull/3090).
- Added experimental Datashader implementation [#2883](https://github.com/MakieOrg/Makie.jl/pull/2883).
- **Breaking** Changed the default order Polar arguments to (theta, r). [#3154](https://github.com/MakieOrg/Makie.jl/pull/3154)
- General improvements to `PolarAxis`: full rlimtis & thetalimits, more controls and visual tweaks. See pr for more details.[#3154](https://github.com/MakieOrg/Makie.jl/pull/3154)

## [0.19.9] - 2023-09-11

- Allow arbitrary reversible scale functions through `ReversibleScale`.
- Deprecated `linestyle=vector_of_gaps` in favor of `linestyle=Linestyle(vector_of_gaps)` [3135](https://github.com/MakieOrg/Makie.jl/pull/3135), [3193](https://github.com/MakieOrg/Makie.jl/pull/3193).
- Fixed some errors around dynamic changes of `ax.xscale` or `ax.yscale` [#3084](https://github.com/MakieOrg/Makie.jl/pull/3084)
- Improved Barplot Label Alignment [#3160](https://github.com/MakieOrg/Makie.jl/issues/3160).
- Fixed regression in determining axis limits [#3179](https://github.com/MakieOrg/Makie.jl/pull/3179)
- Added a theme `theme_latexfonts` that uses the latex font family as default fonts [#3147](https://github.com/MakieOrg/Makie.jl/pull/3147), [#3180](https://github.com/MakieOrg/Makie.jl/pull/3180).
- Upgrades `StableHashTraits` from 0.3 to 1.0

## [0.19.8] - 2023-08-15

- Improved CairoMakie rendering of `lines` with repeating colors in an array [#3141](https://github.com/MakieOrg/Makie.jl/pull/3141).
- Added `strokecolormap` to poly. [#3145](https://github.com/MakieOrg/Makie.jl/pull/3145)
- Added `xreversed`, `yreversed` and `zreversed` attributes to `Axis3` [#3138](https://github.com/MakieOrg/Makie.jl/pull/3138).
- Fixed incorrect placement of contourlabels with transform functions [#3083](https://github.com/MakieOrg/Makie.jl/pull/3083)
- Fixed automatic normal generation for meshes with shading and no normals [#3041](https://github.com/MakieOrg/Makie.jl/pull/3041).
- Added the `triplot` and `voronoiplot` recipes from DelaunayTriangulation.jl [#3102](https://github.com/MakieOrg/Makie.jl/pull/3102), [#3159](https://github.com/MakieOrg/Makie.jl/pull/3159).

## [0.19.7] - 2023-07-22

- Allow arbitrary functions to color `streamplot` lines by passing a `Function` to `color`.  This must accept `Point` of the appropriate dimension and return a `Point`, `Vec`, or other arraylike object [#2002](https://github.com/MakieOrg/Makie.jl/pull/2002).
- `arrows` can now take input of the form `x::AbstractVector, y::AbstractVector, [z::AbstractVector,] f::Function`, where `f` must return a `VecTypes` of the appropriate dimension [#2597](https://github.com/MakieOrg/Makie.jl/pull/2597).
- Exported colorbuffer, and added `colorbuffer(axis::Axis; include_decorations=false, colorbuffer_kws...)`, to get an image of an axis with or without decorations [#3078](https://github.com/MakieOrg/Makie.jl/pull/3078).
- Fixed an issue where the `linestyle` of some polys was not applied to the stroke in CairoMakie. [#2604](https://github.com/MakieOrg/Makie.jl/pull/2604)
- Add `colorscale = identity` to any plotting function using a colormap. This works with any scaling function like `log10`, `sqrt` etc. Consequently, `scale` for `hexbin` is replaced with `colorscale` [#2900](https://github.com/MakieOrg/Makie.jl/pull/2900).
- Add `alpha=1.0` argument to all basic plots, which supports independently adding an alpha component to colormaps and colors. Multiple alphas like in `plot(alpha=0.2, color=RGBAf(1, 0, 0, 0.5))`, will get multiplied [#2900](https://github.com/MakieOrg/Makie.jl/pull/2900).
- `hexbin` now supports any per-observation weights which StatsBase respects - `<: StatsBase.AbstractWeights`, `Vector{Real}`, or `nothing` (the default). [#2804](https://github.com/MakieOrg/Makie.jl/pulls/2804)
- Added a new Axis type, `PolarAxis`, which is an axis with a polar projection.  Input is in `(r, theta)` coordinates and is transformed to `(x, y)` coordinates using the standard polar-to-cartesian transformation.
  Generally, its attributes are very similar to the usual `Axis` attributes, but `x` is replaced by `r` and `y` by `θ`.
  It also inherits from the theme of `Axis` in this manner, so should work seamlessly with Makie themes [#2990](https://github.com/MakieOrg/Makie.jl/pull/2990).
- `inherit` now has a new signature `inherit(scene, attrs::NTuple{N, Symbol}, default_value)`, allowing recipe authors to access nested attributes when trying to inherit from the parent Scene.
  For example, one could inherit from `scene.Axis.yticks` by `inherit(scene, (:Axis, :yticks), $default_value)` [#2990](https://github.com/MakieOrg/Makie.jl/pull/2990).
- Fixed incorrect rendering of 3D heatmaps [#2959](https://github.com/MakieOrg/Makie.jl/pull/2959)
- Deprecated `flatten_plots` in favor of `collect_atomic_plots`. Using the new `collect_atomic_plots` fixed a bug in CairoMakie where the z-level of plots within recipes was not respected. [#2793](https://github.com/MakieOrg/Makie.jl/pull/2793)
- Fixed incorrect line depth in GLMakie [#2843](https://github.com/MakieOrg/Makie.jl/pull/2843)
- Fixed incorrect line alpha in dense lines in GLMakie [#2843](https://github.com/MakieOrg/Makie.jl/pull/2843)
- Fixed DataInspector interaction with transformations [#3002](https://github.com/MakieOrg/Makie.jl/pull/3002)
- Added option `WGLMakie.activate!(resize_to_body=true)`, to make plots resize to the VSCode plotpane. Resizes to the HTML body element, so may work outside VSCode [#3044](https://github.com/MakieOrg/Makie.jl/pull/3044), [#3042](https://github.com/MakieOrg/Makie.jl/pull/3042).
- Fixed DataInspector interaction with transformations [#3002](https://github.com/MakieOrg/Makie.jl/pull/3002).
- Fixed incomplete stroke with some Bezier markers in CairoMakie and blurry strokes in GLMakie [#2961](https://github.com/MakieOrg/Makie.jl/pull/2961)
- Added the ability to use custom triangulations from DelaunayTriangulation.jl [#2896](https://github.com/MakieOrg/Makie.jl/pull/2896).
- Adjusted scaling of scatter/text stroke, glow and anti-aliasing width under non-uniform 2D scaling (Vec2f markersize/fontsize) in GLMakie [#2950](https://github.com/MakieOrg/Makie.jl/pull/2950).
- Scaled `errorbar` whiskers and `bracket` correctly with transformations [#3012](https://github.com/MakieOrg/Makie.jl/pull/3012).
- Updated `bracket` when the screen is resized or transformations change [#3012](https://github.com/MakieOrg/Makie.jl/pull/3012).

## [0.19.6] - 2023-06-09

- Fixed broken AA for lines with strongly varying linewidth [#2953](https://github.com/MakieOrg/Makie.jl/pull/2953).
- Fixed WGLMakie JS popup [#2976](https://github.com/MakieOrg/Makie.jl/pull/2976).
- Fixed `legendelements` when children have no elements [#2982](https://github.com/MakieOrg/Makie.jl/pull/2982).
- Bumped compat for StatsBase to 0.34 [#2915](https://github.com/MakieOrg/Makie.jl/pull/2915).
- Improved thread safety [#2840](https://github.com/MakieOrg/Makie.jl/pull/2840).

## [0.19.5] - 2023-05-12

- Added `loop` option for GIF outputs when recording videos with `record` [#2891](https://github.com/MakieOrg/Makie.jl/pull/2891).
- Fixed line rendering issues in GLMakie [#2843](https://github.com/MakieOrg/Makie.jl/pull/2843).
- Fixed incorrect line alpha in dense lines in GLMakie [#2843](https://github.com/MakieOrg/Makie.jl/pull/2843).
- Changed `scene.clear` to an observable and made changes in `Scene` Observables trigger renders in GLMakie [#2929](https://github.com/MakieOrg/Makie.jl/pull/2929).
- Added contour labels [#2496](https://github.com/MakieOrg/Makie.jl/pull/2496).
- Allowed rich text to be used in Legends [#2902](https://github.com/MakieOrg/Makie.jl/pull/2902).
- Added more support for zero length Geometries [#2917](https://github.com/MakieOrg/Makie.jl/pull/2917).
- Made CairoMakie drawing for polygons with holes order independent [#2918](https://github.com/MakieOrg/Makie.jl/pull/2918).
- Fixes for `Makie.inline!()`, allowing now for `Makie.inline!(automatic)` (default), which is better at automatically opening a window/ inlining a plot into plotpane when needed [#2919](https://github.com/MakieOrg/Makie.jl/pull/2919) [#2937](https://github.com/MakieOrg/Makie.jl/pull/2937).
- Block/Axis doc improvements [#2940](https://github.com/MakieOrg/Makie.jl/pull/2940) [#2932](https://github.com/MakieOrg/Makie.jl/pull/2932) [#2894](https://github.com/MakieOrg/Makie.jl/pull/2894).

## [0.19.4] - 2023-03-31

- Added export of `hidezdecorations!` from MakieLayout [#2821](https://github.com/MakieOrg/Makie.jl/pull/2821).
- Fixed an issue with GLMakie lines becoming discontinuous [#2828](https://github.com/MakieOrg/Makie.jl/pull/2828).

## [0.19.3] - 2023-03-21

- Added the `stephist` plotting function [#2408](https://github.com/JuliaPlots/Makie.jl/pull/2408).
- Added the `brackets` plotting function [#2356](https://github.com/MakieOrg/Makie.jl/pull/2356).
- Fixed an issue where `poly` plots with `Vector{<: MultiPolygon}` inputs with per-polygon color were mistakenly rendered as meshes using CairoMakie [#2590](https://github.com/MakieOrg/Makie.jl/pulls/2478).
- Fixed a small typo which caused an error in the `Stepper` constructor [#2600](https://github.com/MakieOrg/Makie.jl/pulls/2478).
- Improve cleanup on block deletion [#2614](https://github.com/MakieOrg/Makie.jl/pull/2614)
- Add `menu.scroll_speed` and increase default speed for non-apple [#2616](https://github.com/MakieOrg/Makie.jl/pull/2616).
- Fixed rectangle zoom for nonlinear axes [#2674](https://github.com/MakieOrg/Makie.jl/pull/2674)
- Cleaned up linestyles in GLMakie (Fixing artifacting, spacing/size, anti-aliasing) [#2666](https://github.com/MakieOrg/Makie.jl/pull/2666).
- Fixed issue with scatterlines only accepting concrete color types as `markercolor` [#2691](https://github.com/MakieOrg/Makie.jl/pull/2691).
- Fixed an accidental issue where `LaTeXStrings` were not typeset correctly in `Axis3` [#2558](https://github.com/MakieOrg/Makie.jl/pull/2588).
- Fixed a bug where line segments in `text(lstr::LaTeXString)` were ignoring offsets [#2668](https://github.com/MakieOrg/Makie.jl/pull/2668).
- Fixed a bug where the `arrows` recipe accidentally called a `Bool` when `normalize = true` [#2740](https://github.com/MakieOrg/Makie.jl/pull/2740).
- Re-exported the `@colorant_str` (`colorant"..."`) macro from Colors.jl [#2726](https://github.com/MakieOrg/Makie.jl/pull/2726).
- Speedup heatmaps in WGLMakie. [#2647](https://github.com/MakieOrg/Makie.jl/pull/2647)
- Fix slow `data_limits` for recipes, which made plotting lots of data with recipes much slower [#2770](https://github.com/MakieOrg/Makie.jl/pull/2770).

## [0.19.1] - 2023-01-01

- Add `show_data` method for `band` which shows the min and max values of the band at the x position of the cursor [#2497](https://github.com/MakieOrg/Makie.jl/pull/2497).
- Added `xlabelrotation`, `ylabelrotation` (`Axis`) and `labelrotation` (`Colorbar`) [#2478](https://github.com/MakieOrg/Makie.jl/pull/2478).
- Fixed forced rasterization in CairoMakie svg files when polygons with colors specified as (color, alpha) tuples were used [#2535](https://github.com/MakieOrg/Makie.jl/pull/2535).
- Do less copies of Observables in Attributes + plot pipeline [#2443](https://github.com/MakieOrg/Makie.jl/pull/2443).
- Add Search Page and tweak Result Ordering [#2474](https://github.com/MakieOrg/Makie.jl/pull/2474).
- Remove all global attributes from TextureAtlas implementation and fix julia#master [#2498](https://github.com/MakieOrg/Makie.jl/pull/2498).
- Use new Bonito, implement WGLMakie picking, improve performance and fix lots of WGLMakie bugs [#2428](https://github.com/MakieOrg/Makie.jl/pull/2428).

## [0.19.0] - 2022-12-03

- **Breaking** The attribute `textsize` has been removed everywhere in favor of the attribute `fontsize` which had also been in use.
  To migrate, search and replace all uses of `textsize` to `fontsize` [#2387](https://github.com/MakieOrg/Makie.jl/pull/2387).
- Added rich text which allows to more easily use superscripts and subscripts as well as differing colors, fonts, fontsizes, etc. for parts of a given text [#2321](https://github.com/MakieOrg/Makie.jl/pull/2321).

## [0.18.4] - 2022-12-02

- Added the `waterfall` plotting function [#2416](https://github.com/JuliaPlots/Makie.jl/pull/2416).
- Add support for `AbstractPattern` in `WGLMakie` [#2432](https://github.com/MakieOrg/Makie.jl/pull/2432).
- Broadcast replaces deprecated method for quantile [#2430](https://github.com/MakieOrg/Makie.jl/pull/2430).
- Fix CairoMakie's screen reusing [#2440](https://github.com/MakieOrg/Makie.jl/pull/2440).
- Fix repeated rendering with invisible objects [#2437](https://github.com/MakieOrg/Makie.jl/pull/2437).
- Fix hvlines for GLMakie [#2446](https://github.com/MakieOrg/Makie.jl/pull/2446).

## [0.18.3] - 2022-11-17

- Add `render_on_demand` flag for `GLMakie.Screen`. Setting this to `true` will skip rendering until plots get updated. This is the new default [#2336](https://github.com/MakieOrg/Makie.jl/pull/2336), [#2397](https://github.com/MakieOrg/Makie.jl/pull/2397).
- Clean up OpenGL state handling in GLMakie [#2397](https://github.com/MakieOrg/Makie.jl/pull/2397).
- Fix salting [#2407](https://github.com/MakieOrg/Makie.jl/pull/2407).
- Fixes for [GtkMakie](https://github.com/jwahlstrand/GtkMakie.jl) [#2418](https://github.com/MakieOrg/Makie.jl/pull/2418).

## [0.18.2] - 2022-11-03

- Fix Axis3 tick flipping with negative azimuth [#2364](https://github.com/MakieOrg/Makie.jl/pull/2364).
- Fix empty!(fig) and empty!(ax) [#2374](https://github.com/MakieOrg/Makie.jl/pull/2374), [#2375](https://github.com/MakieOrg/Makie.jl/pull/2375).
- Remove stencil buffer [#2389](https://github.com/MakieOrg/Makie.jl/pull/2389).
- Move Arrows and Wireframe to MakieCore [#2384](https://github.com/MakieOrg/Makie.jl/pull/2384).
- Skip legend entry if label is nothing [#2350](https://github.com/MakieOrg/Makie.jl/pull/2350).

## [0.18.1] - 2022-10-24

- fix heatmap interpolation [#2343](https://github.com/MakieOrg/Makie.jl/pull/2343).
- move poly to MakieCore [#2334](https://github.com/MakieOrg/Makie.jl/pull/2334)
- Fix picking warning and update_axis_camera [#2352](https://github.com/MakieOrg/Makie.jl/pull/2352).
- bring back inline!, to not open a window in VSCode repl [#2353](https://github.com/MakieOrg/Makie.jl/pull/2353).

## [0.18.0] - 2022-10-12

- **Breaking** Added `BezierPath` which can be constructed from SVG like command list, SVG string or from a `Polygon`.
  Added ability to use `BezierPath` and `Polgyon` as scatter markers.
  Replaced default symbol markers like `:cross` which converted to characters before with more precise `BezierPaths` and adjusted default markersize to 12.
  **Deprecated** using `String` to specify multiple char markers (`scatter(1:4, marker="abcd")`).
  **Deprecated** concrete geometries as markers like `Circle(Point2f(0), 1.5)` in favor of using the type like `Circle` for dispatch to special backend methods.
  Added single image marker support to WGLMakie [#979](https://github.com/MakieOrg/Makie.jl/pull/979).
- **Breaking** Refactored `display`, `record`, `colorbuffer` and `screens` to be faster and more consistent [#2306](https://github.com/MakieOrg/Makie.jl/pull/2306#issuecomment-1275918061).
- **Breaking** Refactored `DataInspector` to use `tooltip`. This results in changes in the attributes of DataInspector. Added `inspector_label`, `inspector_hover` and `inspector_clear` as optional attributes [#2095](https://github.com/JuliaPlots/Makie.jl/pull/2095).
- Added the `hexbin` plotting function [#2201](https://github.com/JuliaPlots/Makie.jl/pull/2201).
- Added the `tricontourf` plotting function [#2226](https://github.com/JuliaPlots/Makie.jl/pull/2226).
- Fixed per character attributes in text [#2244](https://github.com/JuliaPlots/Makie.jl/pull/2244).
- Allowed `CairoMakie` to render `scatter` with images as markers [#2080](https://github.com/MakieOrg/Makie.jl/pull/2080).
- Reworked text drawing and added ability to draw special characters via glyph indices in order to draw more LaTeX math characters with MathTeXEngine v0.5 [#2139](https://github.com/MakieOrg/Makie.jl/pull/2139).
- Allowed text to be copy/pasted into `Textbox` [#2281](https://github.com/MakieOrg/Makie.jl/pull/2281)
- Fixed updates for multiple meshes [#2277](https://github.com/MakieOrg/Makie.jl/pull/2277).
- Fixed broadcasting for linewidth, lengthscale & arrowsize in `arrow` recipe [#2273](https://github.com/MakieOrg/Makie.jl/pull/2273).
- Made GLMakie relocatable [#2282](https://github.com/MakieOrg/Makie.jl/pull/2282).
- Fixed changing input types in plot arguments [#2297](https://github.com/MakieOrg/Makie.jl/pull/2297).
- Better performance for Menus and fix clicks on items [#2299](https://github.com/MakieOrg/Makie.jl/pull/2299).
- Fixed CairoMakie bitmaps with transparency by using premultiplied ARGB surfaces [#2304](https://github.com/MakieOrg/Makie.jl/pull/2304).
- Fixed hiding of `Scene`s by setting `scene.visible[] = false` [#2317](https://github.com/MakieOrg/Makie.jl/pull/2317).
- `Axis` now accepts a `Tuple{Bool, Bool}` for `xtrimspine` and `ytrimspine` to trim only one end of the spine [#2171](https://github.com/JuliaPlots/Makie.jl/pull/2171).

## [0.17.13] - 2022-08-04

- Fixed boundingboxes [#2184](https://github.com/MakieOrg/Makie.jl/pull/2184).
- Fixed highclip/lowclip in meshscatter, poly, contourf, barplot [#2183](https://github.com/MakieOrg/Makie.jl/pull/2183).
- Fixed gridline updates [#2196](https://github.com/MakieOrg/Makie.jl/pull/2196).
- Fixed glDisablei argument order, which crashed some Intel drivers.

## [0.17.12] - 2022-07-22

- Fixed stackoverflow in show [#2167](https://github.com/MakieOrg/Makie.jl/pull/2167).

## [0.17.11] - 2022-07-21

- `rainclouds`(!) now supports `violin_limits` keyword argument, serving the same.
role as `datalimits` in `violin` [#2137](https://github.com/MakieOrg/Makie.jl/pull/2137).
- Fixed an issue where nonzero `strokewidth` results in a thin outline of the wrong color if `color` and `strokecolor` didn't match and weren't transparent. [#2096](https://github.com/MakieOrg/Makie.jl/pull/2096).
- Improved performance around Axis(3) limits [#2115](https://github.com/MakieOrg/Makie.jl/pull/2115).
- Cleaned up stroke artifacts in scatter and text [#2096](https://github.com/MakieOrg/Makie.jl/pull/2096).
- Compile time improvements [#2153](https://github.com/MakieOrg/Makie.jl/pull/2153).
- Mesh and Surface now interpolate between values instead of interpolating between colors for WGLMakie + GLMakie [#2097](https://github.com/MakieOrg/Makie.jl/pull/2097).

## [0.17.10] - 2022-07-13

- Bumped compatibility bound of `GridLayoutBase.jl` to `v0.9.0` which fixed a regression with `Mixed` and `Outside` alignmodes in nested `GridLayout`s [#2135](https://github.com/MakieOrg/Makie.jl/pull/2135).

## [0.17.9] - 2022-07-12

- Patterns (`Makie.AbstractPattern`) are now supported by `CairoMakie` in `poly` plots that don't involve `mesh`, such as `bar` and `poly` [#2106](https://github.com/MakieOrg/Makie.jl/pull/2106/).
- Fixed regression where `Block` alignments could not be specified as numbers anymore [#2108](https://github.com/MakieOrg/Makie.jl/pull/2108).
- Added the option to show mirrored ticks on the other side of an Axis using the attributes `xticksmirrored` and `yticksmirrored` [#2105](https://github.com/MakieOrg/Makie.jl/pull/2105).
- Fixed a bug where a set of `Axis` wouldn't be correctly linked together if they were only linked in pairs instead of all at the same time [#2116](https://github.com/MakieOrg/Makie.jl/pull/2116).

## [0.17.7] - 2022-06-19

- Improved `Menu` performance, now it should be much harder to reach the boundary of 255 scenes in GLMakie. `Menu` also takes a `default` keyword argument now and can be scrolled if there is too little space available.

## [0.17.6] - 2022-06-17

- **EXPERIMENTAL**: Added support for multiple windows in GLMakie through `display(GLMakie.Screen(), figure_or_scene)` [#1771](https://github.com/MakieOrg/Makie.jl/pull/1771).
- Added support for RGB matrices in `heatmap` with GLMakie [#2036](https://github.com/MakieOrg/Makie.jl/pull/2036)
- `Textbox` doesn't defocus anymore on trying to submit invalid input [#2041](https://github.com/MakieOrg/Makie.jl/pull/2041).
- `text` now takes the position as the first argument(s) like `scatter` and most other plotting functions, it is invoked `text(x, y, [z], text = "text")`. Because it is now of conversion type `PointBased`, the positions can be given in all the usual different ways which are implemented as conversion methods. All old invocation styles such as `text("text", position = Point(x, y))` still work to maintain backwards compatibility [#2020](https://github.com/MakieOrg/Makie.jl/pull/2020).

## [0.17.5] - 2022-06-10

- Fixed a regression with `linkaxes!` [#2039](https://github.com/MakieOrg/Makie.jl/pull/2039).

## [0.17.4] - 2022-06-09

- The functions `hlines!`, `vlines!`, `hspan!`, `vspan!` and `abline!` were reimplemented as recipes. This allows using them without an `Axis` argument in first position and also as visuals in AlgebraOfGraphics.jl. Also, `abline!` is now called `ablines!` for consistency, `abline!` is still exported but deprecated and will be removed in the future. [#2023](https://github.com/MakieOrg/Makie.jl/pulls/2023).
- Added `rainclouds` and `rainclouds!` [#1725](https://github.com/MakieOrg/Makie.jl/pull/1725).
- Improve CairoMakie performance [#1964](https://github.com/MakieOrg/Makie.jl/pull/1964) [#1981](https://github.com/MakieOrg/Makie.jl/pull/1981).
- Interpolate colormap correctly [#1973](https://github.com/MakieOrg/Makie.jl/pull/1973).
- Fix picking [#1993](https://github.com/MakieOrg/Makie.jl/pull/1993).
- Improve compile time latency [#1968](https://github.com/MakieOrg/Makie.jl/pull/1968) [#2000](https://github.com/MakieOrg/Makie.jl/pull/2000).
- Fix multi poly with rects [#1999](https://github.com/MakieOrg/Makie.jl/pull/1999).
- Respect scale and nonlinear values in PlotUtils cgrads [#1979](https://github.com/MakieOrg/Makie.jl/pull/1979).
- Fix CairoMakie heatmap filtering [#1828](https://github.com/MakieOrg/Makie.jl/pull/1828).
- Remove GLVisualize and MakieLayout module [#2007](https://github.com/MakieOrg/Makie.jl/pull/2007) [#2008](https://github.com/MakieOrg/Makie.jl/pull/2008).
- Add linestyle and default to extrema(z) for contour, remove bitrotten fillrange [#2008](https://github.com/MakieOrg/Makie.jl/pull/2008).

## [0.17.3] - 2022-05-20

- Switched to `MathTeXEngine v0.4`, which improves the look of LaTeXStrings [#1952](https://github.com/MakieOrg/Makie.jl/pull/1952).
- Added subtitle capability to `Axis` [#1859](https://github.com/MakieOrg/Makie.jl/pull/1859).
- Fixed a bug where scaled colormaps constructed using `Makie.cgrad` were not interpreted correctly.

## [0.17.2] - 2022-05-16

- Changed the default font from `Dejavu Sans` to `TeX Gyre Heros Makie` which is the same as `TeX Gyre Heros` with slightly decreased descenders and ascenders. Decreasing those metrics reduced unnecessary whitespace and alignment issues. Four fonts in total were added, the styles Regular, Bold, Italic and Bold Italic. Also changed `Axis`, `Axis3` and `Legend` attributes `titlefont` to `TeX Gyre Heros Makie Bold` in order to separate it better from axis labels in multifacet arrangements [#1897](https://github.com/MakieOrg/Makie.jl/pull/1897).

## [0.17.1] - 2022-05-13

- Added word wrapping. In `Label`, `word_wrap = true` causes it to use the suggested width and wrap text to fit. In `text`, `word_wrap_width > 0` can be used to set a pixel unit line width. Any word (anything between two spaces without a newline) that goes beyond this width gets a newline inserted before it [#1819](https://github.com/MakieOrg/Makie.jl/pull/1819).
- Improved `Axis3`'s interactive performance [#1835](https://github.com/MakieOrg/Makie.jl/pull/1835).
- Fixed errors in GLMakie's `scatter` implementation when markers are given as images. [#1917](https://github.com/MakieOrg/Makie.jl/pull/1917).
- Removed some method ambiguities introduced in v0.17 [#1922](https://github.com/MakieOrg/Makie.jl/pull/1922).
- Add an empty default label, `""`, to each slider that doesn't have a label in `SliderGrid` [#1888](https://github.com/MakieOrg/Makie.jl/pull/1888).

## [0.17.0] - 2022-05-05

- **Breaking** Added `space` as a generic attribute to switch between data, pixel, relative and clip space for positions. `space` in text has been renamed to `markerspace` because of this. `Pixel` and `SceneSpace` are no longer valid inputs for `space` or `markerspace` [#1596](https://github.com/MakieOrg/Makie.jl/pull/1596).
- **Breaking** Deprecated `mouse_selection(scene)` for `pick(scene)`.
- **Breaking** Bumped `GridLayoutBase` version to `v0.7`, which introduced offset layouts. Now, indexing into row 0 doesn't create a new row 1, but a new row 0, so that all previous content positions stay the same. This makes building complex layouts order-independent [#1704](https://github.com/MakieOrg/Makie.jl/pull/1704).
- **Breaking** deprecate `to_colormap(cmap, ncolors)` in favor of `categorical_colors(cmap, ncolors)` and `resample_cmap(cmap, ncolors)` [#1901](https://github.com/MakieOrg/Makie.jl/pull/1901) [#1723](https://github.com/MakieOrg/Makie.jl/pull/1723).
- Added `empty!(fig)` and changed `empty!(scene)` to remove all child plots without detaching windows [#1818](https://github.com/MakieOrg/Makie.jl/pull/1818).
- Switched to erroring instead of warning for deprecated events `mousebuttons`, `keyboardbuttons` and `mousedrag`.
- `Layoutable` was renamed to `Block` and the infrastructure changed such that attributes are fixed fields and each block has its own `Scene` for better encapsulation [#1796](https://github.com/MakieOrg/Makie.jl/pull/1796).
- Added `SliderGrid` block which replaces the deprecated `labelslider!` and `labelslidergrid!` functions [#1796](https://github.com/MakieOrg/Makie.jl/pull/1796).
- The default anti-aliasing method can now be set in `CairoMakie.activate!` using the `antialias` keyword.  Available options are `CairoMakie.Cairo.ANTIALIAS_*` [#1875](https://github.com/MakieOrg/Makie.jl/pull/1875).
- Added ability to rasterize a plots in CairoMakie vector graphics if `plt.rasterize = true` or `plt.rasterize = scale::Int` [#1872](https://github.com/MakieOrg/Makie.jl/pull/1872).
- Fixed segfaults in `streamplot_impl` on Mac M1 [#1830](https://github.com/MakieOrg/Makie.jl/pull/1830).
- Set the [Cairo miter limit](https://www.cairographics.org/manual/cairo-cairo-t.html#cairo-set-miter-limit) to mimic GLMakie behaviour [#1844](https://github.com/MakieOrg/Makie.jl/pull/1844).
- Fixed a method ambiguity in `rotatedrect` [#1846](https://github.com/MakieOrg/Makie.jl/pull/1846).
- Allow weights in statistical recipes [#1816](https://github.com/MakieOrg/Makie.jl/pull/1816).
- Fixed manual cycling of plot attributes [#1873](https://github.com/MakieOrg/Makie.jl/pull/1873).
- Fixed type constraints in ticklabelalign attributes [#1882](https://github.com/MakieOrg/Makie.jl/pull/1882).

## [0.16.4] - 2022-02-16

- Fixed WGLMakie performance bug and added option to set fps via `WGLMakie.activate!(fps=30)`.
- Implemented `nan_color`, `lowclip`, `highclip` for `image(::Matrix{Float})` in shader.
- Cleaned up mesh shader and implemented `nan_color`, `lowclip`, `highclip` for `mesh(m; color::Matrix{Float})` on the shader.
- Allowed `GLMakie.Buffer` `GLMakie.Sampler` to be used in `GeometryBasics.Mesh` to partially update parts of a mesh/texture and different interpolation and clamping modes for the texture.

## [0.16.0] - 2022-01-07

- **Breaking** Removed `Node` alias [#1307](https://github.com/MakieOrg/Makie.jl/pull/1307), [#1393](https://github.com/MakieOrg/Makie.jl/pull/1393). To upgrade, simply replace all occurrences of `Node` with `Observable`.
- **Breaking** Cleaned up `Scene` type [#1192](https://github.com/MakieOrg/Makie.jl/pull/1192), [#1393](https://github.com/MakieOrg/Makie.jl/pull/1393). The `Scene()` constructor doesn't create any axes or limits anymore. All keywords like `raw`, `show_axis` have been removed. A scene now always works like it did when using the deprecated `raw=true`. All the high level functionality like showing an axis and adding a 3d camera has been moved to `LScene`. See the new `Scene` tutorial for more info: https://docs.makie.org/dev/tutorials/scenes/.
- **Breaking** Lights got moved to `Scene`, see the [lighting docs](https://docs.makie.org/stable/documentation/lighting) and [RPRMakie examples](https://docs.makie.org/stable/documentation/backends/rprmakie/).
- Added ECDF plot [#1310](https://github.com/MakieOrg/Makie.jl/pull/1310).
- Added Order Independent Transparency to GLMakie [#1418](https://github.com/MakieOrg/Makie.jl/pull/1418), [#1506](https://github.com/MakieOrg/Makie.jl/pull/1506). This type of transparency is now used with `transparency = true`. The old transparency handling is available with `transparency = false`.
- Fixed blurry text in GLMakie and WGLMakie [#1494](https://github.com/MakieOrg/Makie.jl/pull/1494).
- Introduced a new experimental backend for ray tracing: [RPRMakie](https://docs.makie.org/stable/documentation/backends/rprmakie/).
- Added the `Cycled` type, which can be used to select the i-th value from the current cycler for a specific attribute [#1248](https://github.com/MakieOrg/Makie.jl/pull/1248).
- The plot function `scatterlines` now uses `color` as `markercolor` if `markercolor` is `automatic`. Also, cycling of the `color` attribute is enabled [#1463](https://github.com/MakieOrg/Makie.jl/pull/1463).
- Added the function `resize_to_layout!`, which allows to resize a `Figure` so that it contains its top `GridLayout` without additional whitespace or clipping [#1438](https://github.com/MakieOrg/Makie.jl/pull/1438).
- Cleaned up lighting in 3D contours and isosurfaces [#1434](https://github.com/MakieOrg/Makie.jl/pull/1434).
- Adjusted attributes of volumeslices to follow the normal structure [#1404](https://github.com/MakieOrg/Makie.jl/pull/1404). This allows you to adjust attributes like `colormap` without going through nested attributes.
- Added depth to 3D contours and isosurfaces [#1395](https://github.com/MakieOrg/Makie.jl/pull/1395), [#1393](https://github.com/MakieOrg/Makie.jl/pull/1393). This allows them to intersect correctly with other 3D objects.
- Restricted 3D scene camera to one scene [#1394](https://github.com/MakieOrg/Makie.jl/pull/1394), [#1393](https://github.com/MakieOrg/Makie.jl/pull/1393). This fixes issues with multiple scenes fighting over events consumed by the camera. You can select a scene by cleaning on it.
- Added depth shift attribute for GLMakie and WGLMakie [#1382](https://github.com/MakieOrg/Makie.jl/pull/1382), [#1393](https://github.com/MakieOrg/Makie.jl/pull/1393). This can be used to adjust render order similar to `overdraw`.
- Simplified automatic width computation in barplots [#1223](https://github.com/MakieOrg/Makie.jl/pull/1223), [#1393](https://github.com/MakieOrg/Makie.jl/pull/1393). If no `width` attribute is passed, the default width is computed as the minimum difference between consecutive `x` positions. Gap between bars are given by the (multiplicative) `gap` attribute. The actual bar width equals `width * (1 - gap)`.
- Added logical expressions for `ispressed` [#1222](https://github.com/MakieOrg/Makie.jl/pull/1222), [#1393](https://github.com/MakieOrg/Makie.jl/pull/1393). This moves a lot of control over hotkeys towards the user. With these changes one can now set a hotkey to trigger on any or no key, collections of keys and logical combinations of keys (i.e. "A is pressed and B is not pressed").
- Fixed issues with `Menu` render order [#1411](https://github.com/MakieOrg/Makie.jl/pull/1411).
- Added `label_rotation` to barplot [#1401](https://github.com/MakieOrg/Makie.jl/pull/1401).
- Fixed issue where `pixelcam!` does not remove controls from other cameras [#1504](https://github.com/MakieOrg/Makie.jl/pull/1504).
- Added conversion for OffsetArrays [#1260](https://github.com/MakieOrg/Makie.jl/pull/1260).
- The `qqplot` `qqline` options were changed to `:identity`, `:fit`, `:fitrobust` and `:none` (the default) [#1563](https://github.com/MakieOrg/Makie.jl/pull/1563). Fixed numeric error due to double computation of quantiles when fitting `qqline`. Deprecated `plot(q::QQPair)` method as it does not have enough information for correct `qqline` fit.

All other changes are collected [in this PR](https://github.com/MakieOrg/Makie.jl/pull/1521) and in the [release notes](https://github.com/MakieOrg/Makie.jl/releases/tag/v0.16.0).

## [0.15.3] - 2021-10-16

- The functions `labelslidergrid!` and `labelslider!` now set fixed widths for the value column with a heuristic. It is possible now to pass `Formatting.format` format strings as format specifiers in addition to the previous functions.
- Fixed 2D arrow rotations in `streamplot` [#1352](https://github.com/MakieOrg/Makie.jl/pull/1352).

## [0.15.2] - 2021-08-26

- Re-enabled Julia 1.3 support.
- Use [MathTexEngine v0.2](https://github.com/Kolaru/MathTeXEngine.jl/releases/tag/v0.2.0).
- Depend on new GeometryBasics, which changes all the Vec/Point/Quaternion/RGB/RGBA - f0 aliases to just f. For example, `Vec2f0` is changed to `Vec2f`. Old aliases are still exported, but deprecated and will be removed in the next breaking release. For more details and an upgrade script, visit [GeometryBasics#97](https://github.com/JuliaGeometry/GeometryBasics.jl/pull/97).
- Added `hspan!` and `vspan!` functions [#1264](https://github.com/MakieOrg/Makie.jl/pull/1264).

## [0.15.1] - 2021-08-21

- Switched documentation framework to Franklin.jl.
- Added a specialization for `volumeslices` to DataInspector.
- Fixed 1 element `hist` [#1238](https://github.com/MakieOrg/Makie.jl/pull/1238) and make it easier to move `hist` [#1150](https://github.com/MakieOrg/Makie.jl/pull/1150).

## [0.15.0] - 2021-07-15

- `LaTeXString`s can now be used as input to `text` and therefore as labels for `Axis`, `Legend`, or other comparable objects. Mathematical expressions are typeset using [MathTeXEngine.jl](https://github.com/Kolaru/MathTeXEngine.jl) which offers a fast approximation of LaTeX typesetting [#1022](https://github.com/MakieOrg/Makie.jl/pull/1022).
- Added `Symlog10` and `pseudolog10` axis scales for log scale approximations that work with zero and negative values [#1109](https://github.com/MakieOrg/Makie.jl/pull/1109).
- Colorbar limits can now be passed as the attribute `colorrange` similar to plots [#1066](https://github.com/MakieOrg/Makie.jl/pull/1066).
- Added the option to pass three vectors to heatmaps and other plots using `SurfaceLike` conversion [#1101](https://github.com/MakieOrg/Makie.jl/pull/1101).
- Added `stairs` plot recipe [#1086](https://github.com/MakieOrg/Makie.jl/pull/1086).
- **Breaking** Removed `FigurePosition` and `FigureSubposition` types. Indexing into a `Figure` like `fig[1, 1]` now returns `GridPosition` and `GridSubposition` structs, which can be used in the same way as the types they replace. Because of an underlying change in `GridLayoutBase.jl`, it is now possible to do `Axis(gl[1, 1])` where `gl` is a `GridLayout` that is a sublayout of a `Figure`'s top layout [#1075](https://github.com/MakieOrg/Makie.jl/pull/1075).
- Bar plots and histograms have a new option for adding text labels [#1069](https://github.com/MakieOrg/Makie.jl/pull/1069).
- It is now possible to specify one `linewidth` value per segment in `linesegments` [#992](https://github.com/MakieOrg/Makie.jl/pull/992).
- Added a new 3d camera that allows for better camera movements using keyboard and mouse [#1024](https://github.com/MakieOrg/Makie.jl/pull/1024).
- Fixed the application of scale transformations to `surface` [#1070](https://github.com/MakieOrg/Makie.jl/pull/1070).
- Added an option to set a custom callback function for the `RectangleZoom` axis interaction to enable other use cases than zooming [#1104](https://github.com/MakieOrg/Makie.jl/pull/1104).
- Fixed rendering of `heatmap`s with one or more reversed ranges in CairoMakie, as in `heatmap(1:10, 10:-1:1, rand(10, 10))` [#1100](https://github.com/MakieOrg/Makie.jl/pull/1100).
- Fixed volume slice recipe and added docs for it [#1123](https://github.com/MakieOrg/Makie.jl/pull/1123).

[Unreleased]: https://github.com/MakieOrg/Makie.jl/compare/v0.22.4...HEAD
[0.22.4]: https://github.com/MakieOrg/Makie.jl/compare/v0.22.3...v0.22.4
[0.22.3]: https://github.com/MakieOrg/Makie.jl/compare/v0.22.2...v0.22.3
[0.22.2]: https://github.com/MakieOrg/Makie.jl/compare/v0.22.1...v0.22.2
[0.22.1]: https://github.com/MakieOrg/Makie.jl/compare/v0.22.0...v0.22.1
[0.22.0]: https://github.com/MakieOrg/Makie.jl/compare/v0.21.18...v0.22.0
[0.21.18]: https://github.com/MakieOrg/Makie.jl/compare/v0.21.17...v0.21.18
[0.21.17]: https://github.com/MakieOrg/Makie.jl/compare/v0.21.16...v0.21.17
[0.21.16]: https://github.com/MakieOrg/Makie.jl/compare/v0.21.15...v0.21.16
[0.21.15]: https://github.com/MakieOrg/Makie.jl/compare/v0.21.14...v0.21.15
[0.21.14]: https://github.com/MakieOrg/Makie.jl/compare/v0.21.13...v0.21.14
[0.21.13]: https://github.com/MakieOrg/Makie.jl/compare/v0.21.12...v0.21.13
[0.21.12]: https://github.com/MakieOrg/Makie.jl/compare/v0.21.11...v0.21.12
[0.21.11]: https://github.com/MakieOrg/Makie.jl/compare/v0.21.10...v0.21.11
[0.21.10]: https://github.com/MakieOrg/Makie.jl/compare/v0.21.9...v0.21.10
[0.21.9]: https://github.com/MakieOrg/Makie.jl/compare/v0.21.8...v0.21.9
[0.21.8]: https://github.com/MakieOrg/Makie.jl/compare/v0.21.7...v0.21.8
[0.21.7]: https://github.com/MakieOrg/Makie.jl/compare/v0.21.6...v0.21.7
[0.21.6]: https://github.com/MakieOrg/Makie.jl/compare/v0.21.5...v0.21.6
[0.21.5]: https://github.com/MakieOrg/Makie.jl/compare/v0.21.4...v0.21.5
[0.21.4]: https://github.com/MakieOrg/Makie.jl/compare/v0.21.3...v0.21.4
[0.21.3]: https://github.com/MakieOrg/Makie.jl/compare/v0.21.2...v0.21.3
[0.21.2]: https://github.com/MakieOrg/Makie.jl/compare/v0.21.1...v0.21.2
[0.21.1]: https://github.com/MakieOrg/Makie.jl/compare/v0.21.0...v0.21.1
[0.21.0]: https://github.com/MakieOrg/Makie.jl/compare/v0.20.10...v0.21.0
[0.20.10]: https://github.com/MakieOrg/Makie.jl/compare/v0.20.9...v0.20.10
[0.20.9]: https://github.com/MakieOrg/Makie.jl/compare/v0.20.8...v0.20.9
[0.20.8]: https://github.com/MakieOrg/Makie.jl/compare/v0.20.7...v0.20.8
[0.20.7]: https://github.com/MakieOrg/Makie.jl/compare/v0.20.6...v0.20.7
[0.20.6]: https://github.com/MakieOrg/Makie.jl/compare/v0.20.5...v0.20.6
[0.20.5]: https://github.com/MakieOrg/Makie.jl/compare/v0.20.4...v0.20.5
[0.20.4]: https://github.com/MakieOrg/Makie.jl/compare/v0.20.3...v0.20.4
[0.20.3]: https://github.com/MakieOrg/Makie.jl/compare/v0.20.2...v0.20.3
[0.20.2]: https://github.com/MakieOrg/Makie.jl/compare/v0.20.1...v0.20.2
[0.20.1]: https://github.com/MakieOrg/Makie.jl/compare/v0.20.0...v0.20.1
[0.20.0]: https://github.com/MakieOrg/Makie.jl/compare/v0.19.12...v0.20.0
[0.19.12]: https://github.com/MakieOrg/Makie.jl/compare/v0.19.11...v0.19.12
[0.19.11]: https://github.com/MakieOrg/Makie.jl/compare/v0.19.10...v0.19.11
[0.19.10]: https://github.com/MakieOrg/Makie.jl/compare/v0.19.9...v0.19.10
[0.19.9]: https://github.com/MakieOrg/Makie.jl/compare/v0.19.8...v0.19.9
[0.19.8]: https://github.com/MakieOrg/Makie.jl/compare/v0.19.7...v0.19.8
[0.19.7]: https://github.com/MakieOrg/Makie.jl/compare/v0.19.6...v0.19.7
[0.19.6]: https://github.com/MakieOrg/Makie.jl/compare/v0.19.5...v0.19.6
[0.19.5]: https://github.com/MakieOrg/Makie.jl/compare/v0.19.4...v0.19.5
[0.19.4]: https://github.com/MakieOrg/Makie.jl/compare/v0.19.3...v0.19.4
[0.19.3]: https://github.com/MakieOrg/Makie.jl/compare/v0.19.1...v0.19.3
[0.19.1]: https://github.com/MakieOrg/Makie.jl/compare/v0.19.0...v0.19.1
[0.19.0]: https://github.com/MakieOrg/Makie.jl/compare/v0.18.4...v0.19.0
[0.18.4]: https://github.com/MakieOrg/Makie.jl/compare/v0.18.3...v0.18.4
[0.18.3]: https://github.com/MakieOrg/Makie.jl/compare/v0.18.2...v0.18.3
[0.18.2]: https://github.com/MakieOrg/Makie.jl/compare/v0.18.1...v0.18.2
[0.18.1]: https://github.com/MakieOrg/Makie.jl/compare/v0.18.0...v0.18.1
[0.18.0]: https://github.com/MakieOrg/Makie.jl/compare/v0.17.13...v0.18.0
[0.17.13]: https://github.com/MakieOrg/Makie.jl/compare/v0.17.12...v0.17.13
[0.17.12]: https://github.com/MakieOrg/Makie.jl/compare/v0.17.11...v0.17.12
[0.17.11]: https://github.com/MakieOrg/Makie.jl/compare/v0.17.10...v0.17.11
[0.17.10]: https://github.com/MakieOrg/Makie.jl/compare/v0.17.9...v0.17.10
[0.17.9]: https://github.com/MakieOrg/Makie.jl/compare/v0.17.7...v0.17.9
[0.17.7]: https://github.com/MakieOrg/Makie.jl/compare/v0.17.6...v0.17.7
[0.17.6]: https://github.com/MakieOrg/Makie.jl/compare/v0.17.5...v0.17.6
[0.17.5]: https://github.com/MakieOrg/Makie.jl/compare/v0.17.4...v0.17.5
[0.17.4]: https://github.com/MakieOrg/Makie.jl/compare/v0.17.3...v0.17.4
[0.17.3]: https://github.com/MakieOrg/Makie.jl/compare/v0.17.2...v0.17.3
[0.17.2]: https://github.com/MakieOrg/Makie.jl/compare/v0.17.1...v0.17.2
[0.17.1]: https://github.com/MakieOrg/Makie.jl/compare/v0.17.0...v0.17.1
[0.17.0]: https://github.com/MakieOrg/Makie.jl/compare/v0.16.4...v0.17.0
[0.16.4]: https://github.com/MakieOrg/Makie.jl/compare/v0.16.0...v0.16.4
[0.16.0]: https://github.com/MakieOrg/Makie.jl/compare/v0.15.3...v0.16.0
[0.15.3]: https://github.com/MakieOrg/Makie.jl/compare/v0.15.2...v0.15.3
[0.15.2]: https://github.com/MakieOrg/Makie.jl/compare/v0.15.1...v0.15.2
[0.15.1]: https://github.com/MakieOrg/Makie.jl/compare/v0.15.0...v0.15.1
[0.15.0]: https://github.com/MakieOrg/Makie.jl/compare/v0.14.2...v0.15.0<|MERGE_RESOLUTION|>--- conflicted
+++ resolved
@@ -2,11 +2,8 @@
 
 ## [Unreleased]
 
-<<<<<<< HEAD
 - Added ability to hide and show individual plot elements by clicking their corresponding `Legend` entry [#2276](https://github.com/MakieOrg/Makie.jl/pull/2276).
-=======
 - Fixed issue with UInt8 voxel data not updating correctly when Observable input is updated [#4914](https://github.com/MakieOrg/Makie.jl/pull/4914)
->>>>>>> aab86e8f
 
 ## [0.22.4] - 2025-04-11
 
