--- conflicted
+++ resolved
@@ -12,12 +12,9 @@
 - Added option `lowres_background=true` to Resampler, and renamed `resolution` to `max_resolution` [#4745](https://github.com/MakieOrg/Makie.jl/pull/4745).
 - Added option `throttle=0.0` to `async_latest`, to allow throttling while skipping latest updates [#4745](https://github.com/MakieOrg/Makie.jl/pull/4745).
 - Fixed issue with `WGLMakie.voxels` not rendering on linux with firefox [#4756](https://github.com/MakieOrg/Makie.jl/pull/4756)
-<<<<<<< HEAD
 - Updated `voxels` to use `uv_transform` interface instead of `uvmap` to give more control over texture mapping (i.e. to allow rotations) [#4758](https://github.com/MakieOrg/Makie.jl/pull/4758)
-=======
 - Cleaned up surface handling in GLMakie: Surface cells are now discarded when there is a nan in x, y or z. Fixed incorrect normal if x or y is nan [#4735](https://github.com/MakieOrg/Makie.jl/pull/4735)
 - Cleaned up `volume` plots: Added `:indexedabsorption` and `:additive` to WGLMakie, generalized `:mip` to include negative values, fixed missing conversions for rgba algorithms (`:additive`, `:absorptionrgba`), fixed missing conversion for `absorption` attribute & extended it to `:indexedabsorption` and `absorptionrgba`, added tests and improved docs. [#4726](https://github.com/MakieOrg/Makie.jl/pull/4726)
->>>>>>> 0f095bdf
 
 ## [0.22.1] - 2025-01-17
 
