# Changelog

## [Unreleased]

<<<<<<< HEAD
- Apply px per unit in `pick_closest`/`pick_sorted` [#4137]https://github.com/MakieOrg/Makie.jl/pull/4137
=======
- Reduce updates for image/heatmap, improving performance [#4130](https://github.com/MakieOrg/Makie.jl/pull/4130).
- Fix rendering of `band` with NaN values [#4178](https://github.com/MakieOrg/Makie.jl/pull/4178).

## [0.21.7] - 2024-08-19

- Hot fix for 1D heatmap [#4147](https://github.com/MakieOrg/Makie.jl/pull/4147).
>>>>>>> 8fc77b26

## [0.21.6] - 2024-08-14

- Fix RectangleZoom in WGLMakie [#4127](https://github.com/MakieOrg/Makie.jl/pull/4127)
- Bring back fastpath for regular heatmaps [#4125](https://github.com/MakieOrg/Makie.jl/pull/4125)
- Data inspector fixes (mostly for bar plots) [#4087](https://github.com/MakieOrg/Makie.jl/pull/4087)
- Added "clip_planes" as a new generic plot and scene attribute. Up to 8 world space clip planes can be specified to hide sections of a plot. [#3958](https://github.com/MakieOrg/Makie.jl/pull/3958)
- Updated handling of `model` matrices with active Float32 rescaling. This should fix issues with Float32-unsafe translations or scalings of plots, as well as rotated plots in Float32-unsafe ranges. [#4026](https://github.com/MakieOrg/Makie.jl/pull/4026)
- Added `events.tick` to allow linking actions like animations to the renderloop. [#3948](https://github.com/MakieOrg/Makie.jl/pull/3948)
- Added the `uv_transform` attribute for meshscatter, mesh, surface and image [#1406](https://github.com/MakieOrg/Makie.jl/pull/1406).
- Added the ability to use textures with `meshscatter` in WGLMakie [#1406](https://github.com/MakieOrg/Makie.jl/pull/1406).
- Don't remove underlying VideoStream file when doing save() [#3883](https://github.com/MakieOrg/Makie.jl/pull/3883).
- Fix label/legend for plotlist [#4079](https://github.com/MakieOrg/Makie.jl/pull/4079).
- Fix wrong order for colors in RPRMakie [#4098](https://github.com/MakieOrg/Makie.jl/pull/4098).
- Fixed incorrect distance calculation in `pick_closest` in WGLMakie [#4082](https://github.com/MakieOrg/Makie.jl/pull/4082).
- Suppress keyboard shortcuts and context menu in JupyterLab output [#4068](https://github.com/MakieOrg/Makie.jl/pull/4068).
- Introduce stroke_depth_shift + forward normal depth_shift for Poly [#4058](https://github.com/MakieOrg/Makie.jl/pull/4058).
- Use linestyle for Poly and Density legend elements [#4000](https://github.com/MakieOrg/Makie.jl/pull/4000).
- Bring back interpolation attribute for surface [#4056](https://github.com/MakieOrg/Makie.jl/pull/4056).
- Improved accuracy of framerate settings in GLMakie [#3954](https://github.com/MakieOrg/Makie.jl/pull/3954)
- Fix label_formatter being called twice in barplot [#4046](https://github.com/MakieOrg/Makie.jl/pull/4046).
- Fix error with automatic `highclip` or `lowclip` and scalar colors [#4048](https://github.com/MakieOrg/Makie.jl/pull/4048).
- Correct a bug in the `project` function when projecting using a `Scene`. [#3909](https://github.com/MakieOrg/Makie.jl/pull/3909).
- Add position for `pie` plot [#4027](https://github.com/MakieOrg/Makie.jl/pull/4027).
- Correct a method ambiguity in `insert!` which was causing `PlotList` to fail on CairoMakie. [#4038](https://github.com/MakieOrg/Makie.jl/pull/4038)
- Delaunay triangulations created via `tricontourf`, `triplot`, and `voronoiplot` no longer use any randomisation in the point insertion order so that results are unique. [#4044](https://github.com/MakieOrg/Makie.jl/pull/4044)
- Improve content scaling support for Wayland and fix incorrect mouse scaling on mac [#4062](https://github.com/MakieOrg/Makie.jl/pull/4062)
- Fix: `band` ignored its `alpha` argument in CairoMakie
- Fix `marker=FastPixel()` makersize and markerspace, improve `spy` recipe [#4043](https://github.com/MakieOrg/Makie.jl/pull/4043).
- Fixed `invert_normals` for surface plots in CairoMakie [#4021](https://github.com/MakieOrg/Makie.jl/pull/4021).
- Improve support for embedding GLMakie. [#4073](https://github.com/MakieOrg/Makie.jl/pull/4073)
- Update JS OrbitControls to match Julia OrbitControls [#4084](https://github.com/MakieOrg/Makie.jl/pull/4084).
- Fix `select_point()` [#4101](https://github.com/MakieOrg/Makie.jl/pull/4101).
- Fix `absrect()` and `select_rectangle()` [#4110](https://github.com/MakieOrg/Makie.jl/issues/4110).

## [0.21.5] - 2024-07-07

- Fixed tuple argument for `WGLMakie.activate!(resize_to=(:parent, nothing))` [#4009](https://github.com/MakieOrg/Makie.jl/pull/4009).
- validate plot attributes later, for axis specific plot attributes [#3974](https://github.com/MakieOrg/Makie.jl/pull/3974).

## [0.21.4] - 2024-07-02

- Fixed support for GLFW 3.4 on OSX [#3999](https://github.com/MakieOrg/Makie.jl/issues/3999).
- Changed camera variables to Float64 for increased accuracy [#3984](https://github.com/MakieOrg/Makie.jl/pull/3984)
- Allow CairoMakie to render `poly` overloads that internally don't use two child plots [#3986](https://github.com/MakieOrg/Makie.jl/pull/3986).
- Fixes for Menu and DataInspector [#3975](https://github.com/MakieOrg/Makie.jl/pull/3975).
- Add line-loop detection and rendering to GLMakie and WGLMakie [#3907](https://github.com/MakieOrg/Makie.jl/pull/3907).

## [0.21.3] - 2024-06-17

- Fix stack overflows when using `markerspace = :data` with `scatter` [#3960](https://github.com/MakieOrg/Makie.jl/issues/3960).
- CairoMakie: Fix broken SVGs when using non-interpolated image primitives, for example Colorbars, with recent Cairo versions [#3967](https://github.com/MakieOrg/Makie.jl/pull/3967).
- CairoMakie: Add argument `pdf_version` to restrict the PDF version when saving a figure as a PDF [#3845](https://github.com/MakieOrg/Makie.jl/pull/3845).
- Fix DataInspector using invalid attribute strokewidth for plot type Wireframe [#3917](https://github.com/MakieOrg/Makie.jl/pull/3917).
- CairoMakie: Fix incorrect scaling factor for SVGs with Cairo_jll 1.18 [#3964](https://github.com/MakieOrg/Makie.jl/pull/3964).
- Fixed use of Textbox from Bonito [#3924](https://github.com/MakieOrg/Makie.jl/pull/3924)

## [0.21.2] - 2024-05-22

- Added `cycle` to general attribute allowlist so that it works also with plot types that don't set one in their theme [#3879](https://github.com/MakieOrg/Makie.jl/pull/3879).

## [0.21.1] - 2024-05-21

- `boundingbox` now relies on `apply_transform(transform, data_limits(plot))` rather than transforming the corner points of the bounding box [#3856](https://github.com/MakieOrg/Makie.jl/pull/3856).
- Adjusted `Axis` limits to consider transformations more consistently [#3864](https://github.com/MakieOrg/Makie.jl/pull/3864).
- Fix problems with incorrectly disabled attributes in recipes [#3870](https://github.com/MakieOrg/Makie.jl/pull/3870), [#3866](https://github.com/MakieOrg/Makie.jl/pull/3866).
- Fix RPRMakie with Material [#3872](https://github.com/MakieOrg/Makie.jl/pull/3872).
- Support the loop option in html video output [#3697](https://github.com/MakieOrg/Makie.jl/pull/3697).

## [0.21.0] - 2024-05-08

- Add `voxels` plot [#3527](https://github.com/MakieOrg/Makie.jl/pull/3527).
- Added supported markers hint to unsupported marker warn message [#3666](https://github.com/MakieOrg/Makie.jl/pull/3666).
- Fixed bug in CairoMakie line drawing when multiple successive points had the same color [#3712](https://github.com/MakieOrg/Makie.jl/pull/3712).
- Remove StableHashTraits in favor of calculating hashes directly with CRC32c [#3667](https://github.com/MakieOrg/Makie.jl/pull/3667).
- **Breaking (sort of)** Added a new `@recipe` variant which allows documenting attributes directly where they are defined and validating that all attributes are known whenever a plot is created. This is not breaking in the sense that the API changes, but user code is likely to break because of misspelled attribute names etc. that have so far gone unnoticed.
- Add axis converts, enabling unit/categorical support and more [#3226](https://github.com/MakieOrg/Makie.jl/pull/3226).
- **Breaking** Streamlined `data_limits` and `boundingbox` [#3671](https://github.com/MakieOrg/Makie.jl/pull/3671)
  - `data_limits` now only considers plot positions, completely ignoring transformations
  - `boundingbox(p::Text)` is deprecated in favor of `boundingbox(p::Text, p.markerspace[])`. The more internal methods use `string_boundingbox(p)`. [#3723](https://github.com/MakieOrg/Makie.jl/pull/3723)
  - `boundingbox` overwrites must now include a secondary space argument to work `boundingbox(plot, space::Symbol = :data)` [#3723](https://github.com/MakieOrg/Makie.jl/pull/3723)
  - `boundingbox` now always consider `transform_func` and `model`
  - `data_limits(::Scatter)` and `boundingbox(::Scatter)` now consider marker transformations [#3716](https://github.com/MakieOrg/Makie.jl/pull/3716)
- **Breaking** Improved Float64 compatability of Axis [#3681](https://github.com/MakieOrg/Makie.jl/pull/3681)
  - This added an extra conversion step which only takes effect when Float32 precision becomes relevant. In those cases code using `project()` functions will be wrong as the transformation is not applied. Use `project(plot_or_scene, ...)` or apply the conversion yourself beforehand with `Makie.f32_convert(plot_or_scene, transformed_point)` and use `patched_model = Makie.patch_model(plot_or_scene, model)`.
  - `Makie.to_world(point, matrix, resolution)` has been deprecated in favor of `Makie.to_world(scene_or_plot, point)` to include float32 conversions.
- **Breaking** Reworked line shaders in GLMakie and WGLMakie [#3558](https://github.com/MakieOrg/Makie.jl/pull/3558)
  - GLMakie: Removed support for per point linewidths
  - GLMakie: Adjusted dots (e.g. with `linestyle = :dot`) to bend across a joint
  - GLMakie: Adjusted linestyles to scale with linewidth dynamically so that dots remain dots with changing linewidth
  - GLMakie: Cleaned up anti-aliasing for truncated joints
  - WGLMakie: Added support for linestyles
  - WGLMakie: Added line joints
  - WGLMakie: Added native anti-aliasing which generally improves quality but introduces outline artifacts in some cases (same as GLMakie)
  - Both: Adjusted handling of thin lines which may result in different color intensities
- Fixed an issue with lines being drawn in the wrong direction in 3D (with perspective projection) [#3651](https://github.com/MakieOrg/Makie.jl/pull/3651).
- **Breaking** Renamed attribute `rotations` to `rotation` for `scatter` and `meshscatter` which had been inconsistent with the otherwise singular naming scheme and other plots like `text` [#3724](https://github.com/MakieOrg/Makie.jl/pull/3724).
- Fixed `contourf` bug where n levels would sometimes miss the uppermost value, causing gaps [#3713](https://github.com/MakieOrg/Makie.jl/pull/3713).
- Added `scale` attribute to `violin` [#3352](https://github.com/MakieOrg/Makie.jl/pull/3352).
- Use label formatter in barplot [#3718](https://github.com/MakieOrg/Makie.jl/pull/3718).
- Fix the incorrect shading with non uniform markerscale in meshscatter [#3722](https://github.com/MakieOrg/Makie.jl/pull/3722)
- Add `scale_to=:flip` option to `hist`, which flips the direction of the bars [#3732](https://github.com/MakieOrg/Makie.jl/pull/3732)
- Fixed an issue with the texture atlas not updating in WGLMakie after display, causing new symbols to not show up [#3737](https://github.com/MakieOrg/Makie.jl/pull/3737)
- Added `linecap` and `joinstyle` attributes for lines and linesegments. Also normalized `miter_limit` to 60° across all backends. [#3771](https://github.com/MakieOrg/Makie.jl/pull/3771)

## [0.20.10] 2024-05-07

- Loosened type restrictions for potentially array-valued colors in `Axis` attributes like `xticklabelcolor` [#3826](https://github.com/MakieOrg/Makie.jl/pull/3826).
- Added support for intervals for specifying axis limits [#3696](https://github.com/MakieOrg/Makie.jl/pull/3696)
- Added recipes for plotting intervals to `Band`, `Rangebars`, `H/VSpan` [3695](https://github.com/MakieOrg/Makie.jl/pull/3695)
- Documented `WilkinsonTicks` [#3819](https://github.com/MakieOrg/Makie.jl/pull/3819).
- Added `axislegend(ax, "title")` method [#3808](https://github.com/MakieOrg/Makie.jl/pull/3808).
- Improved thread safety of rendering with CairoMakie (independent `Scene`s only) by locking FreeType handles [#3777](https://github.com/MakieOrg/Makie.jl/pull/3777).
- Adds a tutorial for how to make recipes work with new types [#3816](https://github.com/MakieOrg/Makie.jl/pull/3816).
- Provided an interface to convert markers in CairoMakie separately (`cairo_scatter_marker`) so external packages can overload it. [#3811](https://github.com/MakieOrg/Makie.jl/pull/3811)
- Updated to DelaunayTriangulation v1.0 [#3787](https://github.com/MakieOrg/Makie.jl/pull/3787).
- Added methods `hidedecorations!`, `hiderdecorations!`, `hidethetadecorations!` and  `hidespines!` for `PolarAxis` axes [#3823](https://github.com/MakieOrg/Makie.jl/pull/3823).
- Added `loop` option support for HTML outputs when recording videos with `record` [#3697](https://github.com/MakieOrg/Makie.jl/pull/3697).

## [0.20.9] - 2024-03-29

- Added supported markers hint to unsupported marker warn message [#3666](https://github.com/MakieOrg/Makie.jl/pull/3666).
- Fixed bug in CairoMakie line drawing when multiple successive points had the same color [#3712](https://github.com/MakieOrg/Makie.jl/pull/3712).
- Remove StableHashTraits in favor of calculating hashes directly with CRC32c [#3667](https://github.com/MakieOrg/Makie.jl/pull/3667).
- Fixed `contourf` bug where n levels would sometimes miss the uppermost value, causing gaps [#3713](https://github.com/MakieOrg/Makie.jl/pull/3713).
- Added `scale` attribute to `violin` [#3352](https://github.com/MakieOrg/Makie.jl/pull/3352).
- Use label formatter in barplot [#3718](https://github.com/MakieOrg/Makie.jl/pull/3718).
- Fix the incorrect shading with non uniform markerscale in meshscatter [#3722](https://github.com/MakieOrg/Makie.jl/pull/3722)
- Add `scale_to=:flip` option to `hist`, which flips the direction of the bars [#3732](https://github.com/MakieOrg/Makie.jl/pull/3732)
- Fixed an issue with the texture atlas not updating in WGLMakie after display, causing new symbols to not show up [#3737](https://github.com/MakieOrg/Makie.jl/pull/3737)

## [0.20.8] - 2024-02-22

- Fixed excessive use of space with HTML image outputs [#3642](https://github.com/MakieOrg/Makie.jl/pull/3642).
- Fixed bugs with format strings and add new features by switching to Format.jl [#3633](https://github.com/MakieOrg/Makie.jl/pull/3633).
- Fixed an issue where CairoMakie would unnecessarily rasterize polygons [#3605](https://github.com/MakieOrg/Makie.jl/pull/3605).
- Added `PointBased` conversion trait to `scatterlines` recipe [#3603](https://github.com/MakieOrg/Makie.jl/pull/3603).
- Multiple small fixes for `map_latest`, `WGLMakie` picking and `PlotSpec` [#3637](https://github.com/MakieOrg/Makie.jl/pull/3637).
- Fixed PolarAxis `rticks` being incompatible with rich text. [#3615](https://github.com/MakieOrg/Makie.jl/pull/3615)
- Fixed an issue causing lines, scatter and text to not scale with resolution after deleting plots in GLMakie. [#3649](https://github.com/MakieOrg/Makie.jl/pull/3649)

## [0.20.7] - 2024-02-04

- Equalized alignment point of mirrored ticks to that of normal ticks [#3598](https://github.com/MakieOrg/Makie.jl/pull/3598).
- Fixed stack overflow error on conversion of gridlike data with missings [#3597](https://github.com/MakieOrg/Makie.jl/pull/3597).
- Fixed mutation of CairoMakie src dir when displaying png files [#3588](https://github.com/MakieOrg/Makie.jl/pull/3588).
- Added better error messages for plotting into `FigureAxisPlot` and `AxisPlot` as Plots.jl users are likely to do [#3596](https://github.com/MakieOrg/Makie.jl/pull/3596).
- Added compat bounds for IntervalArithmetic.jl due to bug with DelaunayTriangulation.jl [#3595](https://github.com/MakieOrg/Makie.jl/pull/3595).
- Removed possibility of three-argument `barplot` [#3574](https://github.com/MakieOrg/Makie.jl/pull/3574).

## [0.20.6] - 2024-02-02

- Fix issues with Camera3D not centering [#3582](https://github.com/MakieOrg/Makie.jl/pull/3582)
- Allowed creating legend entries from plot objects with scalar numbers as colors [#3587](https://github.com/MakieOrg/Makie.jl/pull/3587).

## [0.20.5] - 2024-01-25

- Use plot plot instead of scene transform functions in CairoMakie, fixing missplaced h/vspan. [#3552](https://github.com/MakieOrg/Makie.jl/pull/3552)
- Fix error printing on shader error [#3530](https://github.com/MakieOrg/Makie.jl/pull/3530).
- Update pagefind to 1.0.4 for better headline search [#3534](https://github.com/MakieOrg/Makie.jl/pull/3534).
- Remove unecessary deps, e.g. Setfield [3546](https://github.com/MakieOrg/Makie.jl/pull/3546).
- Don't clear args, rely on delete deregister_callbacks [#3543](https://github.com/MakieOrg/Makie.jl/pull/3543).
- Add interpolate keyword for Surface [#3541](https://github.com/MakieOrg/Makie.jl/pull/3541).
- Fix a DataInspector bug if inspector_label is used with RGB images [#3468](https://github.com/MakieOrg/Makie.jl/pull/3468).

## [0.20.4] - 2024-01-04

- Changes for Bonito rename and WGLMakie docs improvements [#3477](https://github.com/MakieOrg/Makie.jl/pull/3477).
- Add stroke and glow support to scatter and text in WGLMakie [#3518](https://github.com/MakieOrg/Makie.jl/pull/3518).
- Fix clipping issues with Camera3D when zooming in [#3529](https://github.com/MakieOrg/Makie.jl/pull/3529)

## [0.20.3] - 2023-12-21

- Add `depthsorting` as a hidden attribute for scatter plots in GLMakie as an alternative fix for outline artifacts. [#3432](https://github.com/MakieOrg/Makie.jl/pull/3432)
- Disable SDF based anti-aliasing in scatter, text and lines plots when `fxaa = true` in GLMakie. This allows removing outline artifacts at the cost of quality. [#3408](https://github.com/MakieOrg/Makie.jl/pull/3408)
- DataInspector Fixes: Fixed depth order, positional labels being in transformed space and `:inspector_clear` not getting called when moving from one plot to another. [#3454](https://github.com/MakieOrg/Makie.jl/pull/3454)
- Fixed bug in GLMakie where the update from a (i, j) sized GPU buffer to a (j, i) sized buffer would fail [#3456](https://github.com/MakieOrg/Makie.jl/pull/3456).
- Add `interpolate=true` to `volume(...)`, allowing to disable interpolation [#3485](https://github.com/MakieOrg/Makie.jl/pull/3485).

## [0.20.2] - 2023-12-01

- Switched from SHA512 to CRC32c salting in CairoMakie svgs, drastically improving svg rendering speed [#3435](https://github.com/MakieOrg/Makie.jl/pull/3435).
- Fixed a bug with h/vlines and h/vspan not correctly resolving transformations [#3418](https://github.com/MakieOrg/Makie.jl/pull/3418).
- Fixed a bug with h/vlines and h/vspan returning the wrong limits, causing an error in Axis [#3427](https://github.com/MakieOrg/Makie.jl/pull/3427).
- Fixed clipping when zooming out of a 3D (L)Scene [#3433](https://github.com/MakieOrg/Makie.jl/pull/3433).
- Moved the texture atlas cache to `.julia/scratchspaces` instead of a dedicated `.julia/makie` [#3437](https://github.com/MakieOrg/Makie.jl/pull/3437)

## [0.20.1] - 2023-11-23

- Fixed bad rendering of `poly` in GLMakie by triangulating points after transformations [#3402](https://github.com/MakieOrg/Makie.jl/pull/3402).
- Fixed bug regarding inline display in VSCode Jupyter notebooks and other similar environments [#3403](https://github.com/MakieOrg/Makie.jl/pull/3403).
- Fixed issue with `plottype`, allowed `onany(...; update = true)` and fixed `Block` macro use outside Makie [#3401](https://github.com/MakieOrg/Makie.jl/pull/3401).

## [0.20.0] - 2023-11-21

- GLMakie has gained support for HiDPI (aka Retina) screens. This also enables saving images with higher resolution than screen pixel dimensions [#2544](https://github.com/MakieOrg/Makie.jl/pull/2544).
- Fixed an issue where NaN was interpreted as zero when rendering `surface` through CairoMakie [#2598](https://github.com/MakieOrg/Makie.jl/pull/2598).
- Improved 3D camera handling, hotkeys and functionality [#2746](https://github.com/MakieOrg/Makie.jl/pull/2746).
- Added `shading = :verbose` in GLMakie to allow for multiple light sources. Also added more light types, fixed light directions for the previous lighting model (now `shading = :fast`) and adjusted `backlight` to affect normals[#3246](https://github.com/MakieOrg/Makie.jl/pull/3246).
- Changed the glyph used for negative numbers in tick labels from hyphen to minus [#3379](https://github.com/MakieOrg/Makie.jl/pull/3379).
- Added new declarative API for AlgebraOfGraphics, Pluto and easier dashboards [#3281](https://github.com/MakieOrg/Makie.jl/pull/3281).
- WGLMakie got faster line rendering with less updating bugs [#3062](https://github.com/MakieOrg/Makie.jl/pull/3062).
- **Breaking** Replaced `PolarAxis.radial_distortion_threshold` with `PolarAxis.radius_at_origin`. [#3381](https://github.com/MakieOrg/Makie.jl/pull/3381)
- **Breaking** Deprecated the `resolution` keyword in favor of `size` to reflect that this value is not a pixel resolution anymore [#3343](https://github.com/MakieOrg/Makie.jl/pull/3343).
- **Breaking** Refactored the `SurfaceLike` family of traits into `VertexGrid`, `CellGrid` and `ImageLike` [#3106](https://github.com/MakieOrg/Makie.jl/pull/3106).
- **Breaking** Deprecated `pixelarea(scene)` and `scene.px_area` in favor of viewport.
- **Breaking** Refactored the `Combined` Plot object and renamed it to `Plot`, improving compile times ~2x [#3082](https://github.com/MakieOrg/Makie.jl/pull/3082).
- **Breaking** Removed old depreactions in [#3113](https://github.com/MakieOrg/Makie.jl/pull/3113/commits/3a39210ef87a0032d78cb27c0c1019faa604effd).
- **Breaking** Deprecated using AbstractVector as sides of `image` [#3395](https://github.com/MakieOrg/Makie.jl/pull/3395).
- **Breaking** `errorbars` and `rangebars` now use color cycling [#3230](https://github.com/MakieOrg/Makie.jl/pull/3230).

## [0.19.12] - 2023-10-31

- Added `cornerradius` attribute to `Box` for rounded corners [#3346](https://github.com/MakieOrg/Makie.jl/pull/3346).
- Fix grouping of a zero-height bar in `barplot`. Now a zero-height bar shares the same properties of the previous bar, and if the bar is the first one, its height is treated as positive if and only if there exists a bar of positive height or all bars are zero-height [#3058](https://github.com/MakieOrg/Makie.jl/pull/3058).
- Fixed a bug where Axis still consumes scroll events when interactions are disabled [#3272](https://github.com/MakieOrg/Makie.jl/pull/3272).
- Added `cornerradius` attribute to `Box` for rounded corners [#3308](https://github.com/MakieOrg/Makie.jl/pull/3308).
- Upgraded `StableHashTraits` from 1.0 to 1.1 [#3309](https://github.com/MakieOrg/Makie.jl/pull/3309).

## [0.19.11] - 2023-10-05

- Setup automatic colorbars for volumeslices [#3253](https://github.com/MakieOrg/Makie.jl/pull/3253).
- Colorbar for arrows [#3275](https://github.com/MakieOrg/Makie.jl/pull/3275).
- Small bugfixes [#3275](https://github.com/MakieOrg/Makie.jl/pull/3275).

## [0.19.10] - 2023-09-21

- Fixed bugs with Colorbar in recipes, add new API for creating a recipe colorbar and introduce experimental support for Categorical colormaps [#3090](https://github.com/MakieOrg/Makie.jl/pull/3090).
- Added experimental Datashader implementation [#2883](https://github.com/MakieOrg/Makie.jl/pull/2883).
- **Breaking** Changed the default order Polar arguments to (theta, r). [#3154](https://github.com/MakieOrg/Makie.jl/pull/3154)
- General improvements to `PolarAxis`: full rlimtis & thetalimits, more controls and visual tweaks. See pr for more details.[#3154](https://github.com/MakieOrg/Makie.jl/pull/3154)

## [0.19.9] - 2023-09-11

- Allow arbitrary reversible scale functions through `ReversibleScale`.
- Deprecated `linestyle=vector_of_gaps` in favor of `linestyle=Linestyle(vector_of_gaps)` [3135](https://github.com/MakieOrg/Makie.jl/pull/3135), [3193](https://github.com/MakieOrg/Makie.jl/pull/3193).
- Fixed some errors around dynamic changes of `ax.xscale` or `ax.yscale` [#3084](https://github.com/MakieOrg/Makie.jl/pull/3084)
- Improved Barplot Label Alignment [#3160](https://github.com/MakieOrg/Makie.jl/issues/3160).
- Fixed regression in determining axis limits [#3179](https://github.com/MakieOrg/Makie.jl/pull/3179)
- Added a theme `theme_latexfonts` that uses the latex font family as default fonts [#3147](https://github.com/MakieOrg/Makie.jl/pull/3147), [#3180](https://github.com/MakieOrg/Makie.jl/pull/3180).
- Upgrades `StableHashTraits` from 0.3 to 1.0

## [0.19.8] - 2023-08-15

- Improved CairoMakie rendering of `lines` with repeating colors in an array [#3141](https://github.com/MakieOrg/Makie.jl/pull/3141).
- Added `strokecolormap` to poly. [#3145](https://github.com/MakieOrg/Makie.jl/pull/3145)
- Added `xreversed`, `yreversed` and `zreversed` attributes to `Axis3` [#3138](https://github.com/MakieOrg/Makie.jl/pull/3138).
- Fixed incorrect placement of contourlabels with transform functions [#3083](https://github.com/MakieOrg/Makie.jl/pull/3083)
- Fixed automatic normal generation for meshes with shading and no normals [#3041](https://github.com/MakieOrg/Makie.jl/pull/3041).
- Added the `triplot` and `voronoiplot` recipes from DelaunayTriangulation.jl [#3102](https://github.com/MakieOrg/Makie.jl/pull/3102), [#3159](https://github.com/MakieOrg/Makie.jl/pull/3159).

## [0.19.7] - 2023-07-22

- Allow arbitrary functions to color `streamplot` lines by passing a `Function` to `color`.  This must accept `Point` of the appropriate dimension and return a `Point`, `Vec`, or other arraylike object [#2002](https://github.com/MakieOrg/Makie.jl/pull/2002).
- `arrows` can now take input of the form `x::AbstractVector, y::AbstractVector, [z::AbstractVector,] f::Function`, where `f` must return a `VecTypes` of the appropriate dimension [#2597](https://github.com/MakieOrg/Makie.jl/pull/2597).
- Exported colorbuffer, and added `colorbuffer(axis::Axis; include_decorations=false, colorbuffer_kws...)`, to get an image of an axis with or without decorations [#3078](https://github.com/MakieOrg/Makie.jl/pull/3078).
- Fixed an issue where the `linestyle` of some polys was not applied to the stroke in CairoMakie. [#2604](https://github.com/MakieOrg/Makie.jl/pull/2604)
- Add `colorscale = identity` to any plotting function using a colormap. This works with any scaling function like `log10`, `sqrt` etc. Consequently, `scale` for `hexbin` is replaced with `colorscale` [#2900](https://github.com/MakieOrg/Makie.jl/pull/2900).
- Add `alpha=1.0` argument to all basic plots, which supports independently adding an alpha component to colormaps and colors. Multiple alphas like in `plot(alpha=0.2, color=RGBAf(1, 0, 0, 0.5))`, will get multiplied [#2900](https://github.com/MakieOrg/Makie.jl/pull/2900).
- `hexbin` now supports any per-observation weights which StatsBase respects - `<: StatsBase.AbstractWeights`, `Vector{Real}`, or `nothing` (the default). [#2804](https://github.com/MakieOrg/Makie.jl/pulls/2804)
- Added a new Axis type, `PolarAxis`, which is an axis with a polar projection.  Input is in `(r, theta)` coordinates and is transformed to `(x, y)` coordinates using the standard polar-to-cartesian transformation.
  Generally, its attributes are very similar to the usual `Axis` attributes, but `x` is replaced by `r` and `y` by `θ`.
  It also inherits from the theme of `Axis` in this manner, so should work seamlessly with Makie themes [#2990](https://github.com/MakieOrg/Makie.jl/pull/2990).
- `inherit` now has a new signature `inherit(scene, attrs::NTuple{N, Symbol}, default_value)`, allowing recipe authors to access nested attributes when trying to inherit from the parent Scene.
  For example, one could inherit from `scene.Axis.yticks` by `inherit(scene, (:Axis, :yticks), $default_value)` [#2990](https://github.com/MakieOrg/Makie.jl/pull/2990).
- Fixed incorrect rendering of 3D heatmaps [#2959](https://github.com/MakieOrg/Makie.jl/pull/2959)
- Deprecated `flatten_plots` in favor of `collect_atomic_plots`. Using the new `collect_atomic_plots` fixed a bug in CairoMakie where the z-level of plots within recipes was not respected. [#2793](https://github.com/MakieOrg/Makie.jl/pull/2793)
- Fixed incorrect line depth in GLMakie [#2843](https://github.com/MakieOrg/Makie.jl/pull/2843)
- Fixed incorrect line alpha in dense lines in GLMakie [#2843](https://github.com/MakieOrg/Makie.jl/pull/2843)
- Fixed DataInspector interaction with transformations [#3002](https://github.com/MakieOrg/Makie.jl/pull/3002)
- Added option `WGLMakie.activate!(resize_to_body=true)`, to make plots resize to the VSCode plotpane. Resizes to the HTML body element, so may work outside VSCode [#3044](https://github.com/MakieOrg/Makie.jl/pull/3044), [#3042](https://github.com/MakieOrg/Makie.jl/pull/3042).
- Fixed DataInspector interaction with transformations [#3002](https://github.com/MakieOrg/Makie.jl/pull/3002).
- Fixed incomplete stroke with some Bezier markers in CairoMakie and blurry strokes in GLMakie [#2961](https://github.com/MakieOrg/Makie.jl/pull/2961)
- Added the ability to use custom triangulations from DelaunayTriangulation.jl [#2896](https://github.com/MakieOrg/Makie.jl/pull/2896).
- Adjusted scaling of scatter/text stroke, glow and anti-aliasing width under non-uniform 2D scaling (Vec2f markersize/fontsize) in GLMakie [#2950](https://github.com/MakieOrg/Makie.jl/pull/2950).
- Scaled `errorbar` whiskers and `bracket` correctly with transformations [#3012](https://github.com/MakieOrg/Makie.jl/pull/3012).
- Updated `bracket` when the screen is resized or transformations change [#3012](https://github.com/MakieOrg/Makie.jl/pull/3012).

## [0.19.6] - 2023-06-09

- Fixed broken AA for lines with strongly varying linewidth [#2953](https://github.com/MakieOrg/Makie.jl/pull/2953).
- Fixed WGLMakie JS popup [#2976](https://github.com/MakieOrg/Makie.jl/pull/2976).
- Fixed `legendelements` when children have no elements [#2982](https://github.com/MakieOrg/Makie.jl/pull/2982).
- Bumped compat for StatsBase to 0.34 [#2915](https://github.com/MakieOrg/Makie.jl/pull/2915).
- Improved thread safety [#2840](https://github.com/MakieOrg/Makie.jl/pull/2840).

## [0.19.5] - 2023-05-12

- Added `loop` option for GIF outputs when recording videos with `record` [#2891](https://github.com/MakieOrg/Makie.jl/pull/2891).
- Fixed line rendering issues in GLMakie [#2843](https://github.com/MakieOrg/Makie.jl/pull/2843).
- Fixed incorrect line alpha in dense lines in GLMakie [#2843](https://github.com/MakieOrg/Makie.jl/pull/2843).
- Changed `scene.clear` to an observable and made changes in `Scene` Observables trigger renders in GLMakie [#2929](https://github.com/MakieOrg/Makie.jl/pull/2929).
- Added contour labels [#2496](https://github.com/MakieOrg/Makie.jl/pull/2496).
- Allowed rich text to be used in Legends [#2902](https://github.com/MakieOrg/Makie.jl/pull/2902).
- Added more support for zero length Geometries [#2917](https://github.com/MakieOrg/Makie.jl/pull/2917).
- Made CairoMakie drawing for polygons with holes order independent [#2918](https://github.com/MakieOrg/Makie.jl/pull/2918).
- Fixes for `Makie.inline!()`, allowing now for `Makie.inline!(automatic)` (default), which is better at automatically opening a window/ inlining a plot into plotpane when needed [#2919](https://github.com/MakieOrg/Makie.jl/pull/2919) [#2937](https://github.com/MakieOrg/Makie.jl/pull/2937).
- Block/Axis doc improvements [#2940](https://github.com/MakieOrg/Makie.jl/pull/2940) [#2932](https://github.com/MakieOrg/Makie.jl/pull/2932) [#2894](https://github.com/MakieOrg/Makie.jl/pull/2894).

## [0.19.4] - 2023-03-31

- Added export of `hidezdecorations!` from MakieLayout [#2821](https://github.com/MakieOrg/Makie.jl/pull/2821).
- Fixed an issue with GLMakie lines becoming discontinuous [#2828](https://github.com/MakieOrg/Makie.jl/pull/2828).

## [0.19.3] - 2023-03-21

- Added the `stephist` plotting function [#2408](https://github.com/JuliaPlots/Makie.jl/pull/2408).
- Added the `brackets` plotting function [#2356](https://github.com/MakieOrg/Makie.jl/pull/2356).
- Fixed an issue where `poly` plots with `Vector{<: MultiPolygon}` inputs with per-polygon color were mistakenly rendered as meshes using CairoMakie [#2590](https://github.com/MakieOrg/Makie.jl/pulls/2478).
- Fixed a small typo which caused an error in the `Stepper` constructor [#2600](https://github.com/MakieOrg/Makie.jl/pulls/2478).
- Improve cleanup on block deletion [#2614](https://github.com/MakieOrg/Makie.jl/pull/2614)
- Add `menu.scroll_speed` and increase default speed for non-apple [#2616](https://github.com/MakieOrg/Makie.jl/pull/2616).
- Fixed rectangle zoom for nonlinear axes [#2674](https://github.com/MakieOrg/Makie.jl/pull/2674)
- Cleaned up linestyles in GLMakie (Fixing artifacting, spacing/size, anti-aliasing) [#2666](https://github.com/MakieOrg/Makie.jl/pull/2666).
- Fixed issue with scatterlines only accepting concrete color types as `markercolor` [#2691](https://github.com/MakieOrg/Makie.jl/pull/2691).
- Fixed an accidental issue where `LaTeXStrings` were not typeset correctly in `Axis3` [#2558](https://github.com/MakieOrg/Makie.jl/pull/2588).
- Fixed a bug where line segments in `text(lstr::LaTeXString)` were ignoring offsets [#2668](https://github.com/MakieOrg/Makie.jl/pull/2668).
- Fixed a bug where the `arrows` recipe accidentally called a `Bool` when `normalize = true` [#2740](https://github.com/MakieOrg/Makie.jl/pull/2740).
- Re-exported the `@colorant_str` (`colorant"..."`) macro from Colors.jl [#2726](https://github.com/MakieOrg/Makie.jl/pull/2726).
- Speedup heatmaps in WGLMakie. [#2647](https://github.com/MakieOrg/Makie.jl/pull/2647)
- Fix slow `data_limits` for recipes, which made plotting lots of data with recipes much slower [#2770](https://github.com/MakieOrg/Makie.jl/pull/2770).

## [0.19.1] - 2023-01-01

- Add `show_data` method for `band` which shows the min and max values of the band at the x position of the cursor [#2497](https://github.com/MakieOrg/Makie.jl/pull/2497).
- Added `xlabelrotation`, `ylabelrotation` (`Axis`) and `labelrotation` (`Colorbar`) [#2478](https://github.com/MakieOrg/Makie.jl/pull/2478).
- Fixed forced rasterization in CairoMakie svg files when polygons with colors specified as (color, alpha) tuples were used [#2535](https://github.com/MakieOrg/Makie.jl/pull/2535).
- Do less copies of Observables in Attributes + plot pipeline [#2443](https://github.com/MakieOrg/Makie.jl/pull/2443).
- Add Search Page and tweak Result Ordering [#2474](https://github.com/MakieOrg/Makie.jl/pull/2474).
- Remove all global attributes from TextureAtlas implementation and fix julia#master [#2498](https://github.com/MakieOrg/Makie.jl/pull/2498).
- Use new Bonito, implement WGLMakie picking, improve performance and fix lots of WGLMakie bugs [#2428](https://github.com/MakieOrg/Makie.jl/pull/2428).

## [0.19.0] - 2022-12-03

- **Breaking** The attribute `textsize` has been removed everywhere in favor of the attribute `fontsize` which had also been in use.
  To migrate, search and replace all uses of `textsize` to `fontsize` [#2387](https://github.com/MakieOrg/Makie.jl/pull/2387).
- Added rich text which allows to more easily use superscripts and subscripts as well as differing colors, fonts, fontsizes, etc. for parts of a given text [#2321](https://github.com/MakieOrg/Makie.jl/pull/2321).

## [0.18.4] - 2022-12-02

- Added the `waterfall` plotting function [#2416](https://github.com/JuliaPlots/Makie.jl/pull/2416).
- Add support for `AbstractPattern` in `WGLMakie` [#2432](https://github.com/MakieOrg/Makie.jl/pull/2432).
- Broadcast replaces deprecated method for quantile [#2430](https://github.com/MakieOrg/Makie.jl/pull/2430).
- Fix CairoMakie's screen re-using [#2440](https://github.com/MakieOrg/Makie.jl/pull/2440).
- Fix repeated rendering with invisible objects [#2437](https://github.com/MakieOrg/Makie.jl/pull/2437).
- Fix hvlines for GLMakie [#2446](https://github.com/MakieOrg/Makie.jl/pull/2446).

## [0.18.3] - 2022-11-17

- Add `render_on_demand` flag for `GLMakie.Screen`. Setting this to `true` will skip rendering until plots get updated. This is the new default [#2336](https://github.com/MakieOrg/Makie.jl/pull/2336), [#2397](https://github.com/MakieOrg/Makie.jl/pull/2397).
- Clean up OpenGL state handling in GLMakie [#2397](https://github.com/MakieOrg/Makie.jl/pull/2397).
- Fix salting [#2407](https://github.com/MakieOrg/Makie.jl/pull/2407).
- Fixes for [GtkMakie](https://github.com/jwahlstrand/GtkMakie.jl) [#2418](https://github.com/MakieOrg/Makie.jl/pull/2418).

## [0.18.2] - 2022-11-03

- Fix Axis3 tick flipping with negative azimuth [#2364](https://github.com/MakieOrg/Makie.jl/pull/2364).
- Fix empty!(fig) and empty!(ax) [#2374](https://github.com/MakieOrg/Makie.jl/pull/2374), [#2375](https://github.com/MakieOrg/Makie.jl/pull/2375).
- Remove stencil buffer [#2389](https://github.com/MakieOrg/Makie.jl/pull/2389).
- Move Arrows and Wireframe to MakieCore [#2384](https://github.com/MakieOrg/Makie.jl/pull/2384).
- Skip legend entry if label is nothing [#2350](https://github.com/MakieOrg/Makie.jl/pull/2350).

## [0.18.1] - 2022-10-24

- fix heatmap interpolation [#2343](https://github.com/MakieOrg/Makie.jl/pull/2343).
- move poly to MakieCore [#2334](https://github.com/MakieOrg/Makie.jl/pull/2334)
- Fix picking warning and update_axis_camera [#2352](https://github.com/MakieOrg/Makie.jl/pull/2352).
- bring back inline!, to not open a window in VSCode repl [#2353](https://github.com/MakieOrg/Makie.jl/pull/2353).

## [0.18.0] - 2022-10-12

- **Breaking** Added `BezierPath` which can be constructed from SVG like command list, SVG string or from a `Polygon`.
  Added ability to use `BezierPath` and `Polgyon` as scatter markers.
  Replaced default symbol markers like `:cross` which converted to characters before with more precise `BezierPaths` and adjusted default markersize to 12.
  **Deprecated** using `String` to specify multiple char markers (`scatter(1:4, marker="abcd")`).
  **Deprecated** concrete geometries as markers like `Circle(Point2f(0), 1.5)` in favor of using the type like `Circle` for dispatch to special backend methods.
  Added single image marker support to WGLMakie [#979](https://github.com/MakieOrg/Makie.jl/pull/979).
- **Breaking** Refactored `display`, `record`, `colorbuffer` and `screens` to be faster and more consistent [#2306](https://github.com/MakieOrg/Makie.jl/pull/2306#issuecomment-1275918061).
- **Breaking** Refactored `DataInspector` to use `tooltip`. This results in changes in the attributes of DataInspector. Added `inspector_label`, `inspector_hover` and `inspector_clear` as optional attributes [#2095](https://github.com/JuliaPlots/Makie.jl/pull/2095).
- Added the `hexbin` plotting function [#2201](https://github.com/JuliaPlots/Makie.jl/pull/2201).
- Added the `tricontourf` plotting function [#2226](https://github.com/JuliaPlots/Makie.jl/pull/2226).
- Fixed per character attributes in text [#2244](https://github.com/JuliaPlots/Makie.jl/pull/2244).
- Allowed `CairoMakie` to render `scatter` with images as markers [#2080](https://github.com/MakieOrg/Makie.jl/pull/2080).
- Reworked text drawing and added ability to draw special characters via glyph indices in order to draw more LaTeX math characters with MathTeXEngine v0.5 [#2139](https://github.com/MakieOrg/Makie.jl/pull/2139).
- Allowed text to be copy/pasted into `Textbox` [#2281](https://github.com/MakieOrg/Makie.jl/pull/2281)
- Fixed updates for multiple meshes [#2277](https://github.com/MakieOrg/Makie.jl/pull/2277).
- Fixed broadcasting for linewidth, lengthscale & arrowsize in `arrow` recipe [#2273](https://github.com/MakieOrg/Makie.jl/pull/2273).
- Made GLMakie relocatable [#2282](https://github.com/MakieOrg/Makie.jl/pull/2282).
- Fixed changing input types in plot arguments [#2297](https://github.com/MakieOrg/Makie.jl/pull/2297).
- Better performance for Menus and fix clicks on items [#2299](https://github.com/MakieOrg/Makie.jl/pull/2299).
- Fixed CairoMakie bitmaps with transparency by using premultiplied ARGB surfaces [#2304](https://github.com/MakieOrg/Makie.jl/pull/2304).
- Fixed hiding of `Scene`s by setting `scene.visible[] = false` [#2317](https://github.com/MakieOrg/Makie.jl/pull/2317).
- `Axis` now accepts a `Tuple{Bool, Bool}` for `xtrimspine` and `ytrimspine` to trim only one end of the spine [#2171](https://github.com/JuliaPlots/Makie.jl/pull/2171).

## [0.17.13] - 2022-08-04

- Fixed boundingboxes [#2184](https://github.com/MakieOrg/Makie.jl/pull/2184).
- Fixed highclip/lowclip in meshscatter, poly, contourf, barplot [#2183](https://github.com/MakieOrg/Makie.jl/pull/2183).
- Fixed gridline updates [#2196](https://github.com/MakieOrg/Makie.jl/pull/2196).
- Fixed glDisablei argument order, which crashed some Intel drivers.

## [0.17.12] - 2022-07-22

- Fixed stackoverflow in show [#2167](https://github.com/MakieOrg/Makie.jl/pull/2167).

## [0.17.11] - 2022-07-21

- `rainclouds`(!) now supports `violin_limits` keyword argument, serving the same.
role as `datalimits` in `violin` [#2137](https://github.com/MakieOrg/Makie.jl/pull/2137).
- Fixed an issue where nonzero `strokewidth` results in a thin outline of the wrong color if `color` and `strokecolor` didn't match and weren't transparent. [#2096](https://github.com/MakieOrg/Makie.jl/pull/2096).
- Improved performance around Axis(3) limits [#2115](https://github.com/MakieOrg/Makie.jl/pull/2115).
- Cleaned up stroke artifacts in scatter and text [#2096](https://github.com/MakieOrg/Makie.jl/pull/2096).
- Compile time improvements [#2153](https://github.com/MakieOrg/Makie.jl/pull/2153).
- Mesh and Surface now interpolate between values instead of interpolating between colors for WGLMakie + GLMakie [#2097](https://github.com/MakieOrg/Makie.jl/pull/2097).

## [0.17.10] - 2022-07-13

- Bumped compatibility bound of `GridLayoutBase.jl` to `v0.9.0` which fixed a regression with `Mixed` and `Outside` alignmodes in nested `GridLayout`s [#2135](https://github.com/MakieOrg/Makie.jl/pull/2135).

## [0.17.9] - 2022-07-12

- Patterns (`Makie.AbstractPattern`) are now supported by `CairoMakie` in `poly` plots that don't involve `mesh`, such as `bar` and `poly` [#2106](https://github.com/MakieOrg/Makie.jl/pull/2106/).
- Fixed regression where `Block` alignments could not be specified as numbers anymore [#2108](https://github.com/MakieOrg/Makie.jl/pull/2108).
- Added the option to show mirrored ticks on the other side of an Axis using the attributes `xticksmirrored` and `yticksmirrored` [#2105](https://github.com/MakieOrg/Makie.jl/pull/2105).
- Fixed a bug where a set of `Axis` wouldn't be correctly linked together if they were only linked in pairs instead of all at the same time [#2116](https://github.com/MakieOrg/Makie.jl/pull/2116).

## [0.17.7] - 2022-06-19

- Improved `Menu` performance, now it should be much harder to reach the boundary of 255 scenes in GLMakie. `Menu` also takes a `default` keyword argument now and can be scrolled if there is too little space available.

## [0.17.6] - 2022-06-17

- **EXPERIMENTAL**: Added support for multiple windows in GLMakie through `display(GLMakie.Screen(), figure_or_scene)` [#1771](https://github.com/MakieOrg/Makie.jl/pull/1771).
- Added support for RGB matrices in `heatmap` with GLMakie [#2036](https://github.com/MakieOrg/Makie.jl/pull/2036)
- `Textbox` doesn't defocus anymore on trying to submit invalid input [#2041](https://github.com/MakieOrg/Makie.jl/pull/2041).
- `text` now takes the position as the first argument(s) like `scatter` and most other plotting functions, it is invoked `text(x, y, [z], text = "text")`. Because it is now of conversion type `PointBased`, the positions can be given in all the usual different ways which are implemented as conversion methods. All old invocation styles such as `text("text", position = Point(x, y))` still work to maintain backwards compatibility [#2020](https://github.com/MakieOrg/Makie.jl/pull/2020).

## [0.17.5] - 2022-06-10

- Fixed a regression with `linkaxes!` [#2039](https://github.com/MakieOrg/Makie.jl/pull/2039).

## [0.17.4] - 2022-06-09

- The functions `hlines!`, `vlines!`, `hspan!`, `vspan!` and `abline!` were reimplemented as recipes. This allows using them without an `Axis` argument in first position and also as visuals in AlgebraOfGraphics.jl. Also, `abline!` is now called `ablines!` for consistency, `abline!` is still exported but deprecated and will be removed in the future. [#2023](https://github.com/MakieOrg/Makie.jl/pulls/2023).
- Added `rainclouds` and `rainclouds!` [#1725](https://github.com/MakieOrg/Makie.jl/pull/1725).
- Improve CairoMakie performance [#1964](https://github.com/MakieOrg/Makie.jl/pull/1964) [#1981](https://github.com/MakieOrg/Makie.jl/pull/1981).
- Interpolate colormap correctly [#1973](https://github.com/MakieOrg/Makie.jl/pull/1973).
- Fix picking [#1993](https://github.com/MakieOrg/Makie.jl/pull/1993).
- Improve compile time latency [#1968](https://github.com/MakieOrg/Makie.jl/pull/1968) [#2000](https://github.com/MakieOrg/Makie.jl/pull/2000).
- Fix multi poly with rects [#1999](https://github.com/MakieOrg/Makie.jl/pull/1999).
- Respect scale and nonlinear values in PlotUtils cgrads [#1979](https://github.com/MakieOrg/Makie.jl/pull/1979).
- Fix CairoMakie heatmap filtering [#1828](https://github.com/MakieOrg/Makie.jl/pull/1828).
- Remove GLVisualize and MakieLayout module [#2007](https://github.com/MakieOrg/Makie.jl/pull/2007) [#2008](https://github.com/MakieOrg/Makie.jl/pull/2008).
- Add linestyle and default to extrema(z) for contour, remove bitrotten fillrange [#2008](https://github.com/MakieOrg/Makie.jl/pull/2008).

## [0.17.3] - 2022-05-20

- Switched to `MathTeXEngine v0.4`, which improves the look of LaTeXStrings [#1952](https://github.com/MakieOrg/Makie.jl/pull/1952).
- Added subtitle capability to `Axis` [#1859](https://github.com/MakieOrg/Makie.jl/pull/1859).
- Fixed a bug where scaled colormaps constructed using `Makie.cgrad` were not interpreted correctly.

## [0.17.2] - 2022-05-16

- Changed the default font from `Dejavu Sans` to `TeX Gyre Heros Makie` which is the same as `TeX Gyre Heros` with slightly decreased descenders and ascenders. Decreasing those metrics reduced unnecessary whitespace and alignment issues. Four fonts in total were added, the styles Regular, Bold, Italic and Bold Italic. Also changed `Axis`, `Axis3` and `Legend` attributes `titlefont` to `TeX Gyre Heros Makie Bold` in order to separate it better from axis labels in multifacet arrangements [#1897](https://github.com/MakieOrg/Makie.jl/pull/1897).

## [0.17.1] - 2022-05-13

- Added word wrapping. In `Label`, `word_wrap = true` causes it to use the suggested width and wrap text to fit. In `text`, `word_wrap_width > 0` can be used to set a pixel unit line width. Any word (anything between two spaces without a newline) that goes beyond this width gets a newline inserted before it [#1819](https://github.com/MakieOrg/Makie.jl/pull/1819).
- Improved `Axis3`'s interactive performance [#1835](https://github.com/MakieOrg/Makie.jl/pull/1835).
- Fixed errors in GLMakie's `scatter` implementation when markers are given as images. [#1917](https://github.com/MakieOrg/Makie.jl/pull/1917).
- Removed some method ambiguities introduced in v0.17 [#1922](https://github.com/MakieOrg/Makie.jl/pull/1922).
- Add an empty default label, `""`, to each slider that doesn't have a label in `SliderGrid` [#1888](https://github.com/MakieOrg/Makie.jl/pull/1888).

## [0.17.0] - 2022-05-05

- **Breaking** Added `space` as a generic attribute to switch between data, pixel, relative and clip space for positions. `space` in text has been renamed to `markerspace` because of this. `Pixel` and `SceneSpace` are no longer valid inputs for `space` or `markerspace` [#1596](https://github.com/MakieOrg/Makie.jl/pull/1596).
- **Breaking** Deprecated `mouse_selection(scene)` for `pick(scene)`.
- **Breaking** Bumped `GridLayoutBase` version to `v0.7`, which introduced offset layouts. Now, indexing into row 0 doesn't create a new row 1, but a new row 0, so that all previous content positions stay the same. This makes building complex layouts order-independent [#1704](https://github.com/MakieOrg/Makie.jl/pull/1704).
- **Breaking** deprecate `to_colormap(cmap, ncolors)` in favor of `categorical_colors(cmap, ncolors)` and `resample_cmap(cmap, ncolors)` [#1901](https://github.com/MakieOrg/Makie.jl/pull/1901) [#1723](https://github.com/MakieOrg/Makie.jl/pull/1723).
- Added `empty!(fig)` and changed `empty!(scene)` to remove all child plots without detaching windows [#1818](https://github.com/MakieOrg/Makie.jl/pull/1818).
- Switched to erroring instead of warning for deprecated events `mousebuttons`, `keyboardbuttons` and `mousedrag`.
- `Layoutable` was renamed to `Block` and the infrastructure changed such that attributes are fixed fields and each block has its own `Scene` for better encapsulation [#1796](https://github.com/MakieOrg/Makie.jl/pull/1796).
- Added `SliderGrid` block which replaces the deprecated `labelslider!` and `labelslidergrid!` functions [#1796](https://github.com/MakieOrg/Makie.jl/pull/1796).
- The default anti-aliasing method can now be set in `CairoMakie.activate!` using the `antialias` keyword.  Available options are `CairoMakie.Cairo.ANTIALIAS_*` [#1875](https://github.com/MakieOrg/Makie.jl/pull/1875).
- Added ability to rasterize a plots in CairoMakie vector graphics if `plt.rasterize = true` or `plt.rasterize = scale::Int` [#1872](https://github.com/MakieOrg/Makie.jl/pull/1872).
- Fixed segfaults in `streamplot_impl` on Mac M1 [#1830](https://github.com/MakieOrg/Makie.jl/pull/1830).
- Set the [Cairo miter limit](https://www.cairographics.org/manual/cairo-cairo-t.html#cairo-set-miter-limit) to mimic GLMakie behaviour [#1844](https://github.com/MakieOrg/Makie.jl/pull/1844).
- Fixed a method ambiguity in `rotatedrect` [#1846](https://github.com/MakieOrg/Makie.jl/pull/1846).
- Allow weights in statistical recipes [#1816](https://github.com/MakieOrg/Makie.jl/pull/1816).
- Fixed manual cycling of plot attributes [#1873](https://github.com/MakieOrg/Makie.jl/pull/1873).
- Fixed type constraints in ticklabelalign attributes [#1882](https://github.com/MakieOrg/Makie.jl/pull/1882).

## [0.16.4] - 2022-02-16

- Fixed WGLMakie performance bug and added option to set fps via `WGLMakie.activate!(fps=30)`.
- Implemented `nan_color`, `lowclip`, `highclip` for `image(::Matrix{Float})` in shader.
- Cleaned up mesh shader and implemented `nan_color`, `lowclip`, `highclip` for `mesh(m; color::Matrix{Float})` on the shader.
- Allowed `GLMakie.Buffer` `GLMakie.Sampler` to be used in `GeometryBasics.Mesh` to partially update parts of a mesh/texture and different interpolation and clamping modes for the texture.

## [0.16.0] - 2022-01-07

- **Breaking** Removed `Node` alias [#1307](https://github.com/MakieOrg/Makie.jl/pull/1307), [#1393](https://github.com/MakieOrg/Makie.jl/pull/1393). To upgrade, simply replace all occurrences of `Node` with `Observable`.
- **Breaking** Cleaned up `Scene` type [#1192](https://github.com/MakieOrg/Makie.jl/pull/1192), [#1393](https://github.com/MakieOrg/Makie.jl/pull/1393). The `Scene()` constructor doesn't create any axes or limits anymore. All keywords like `raw`, `show_axis` have been removed. A scene now always works like it did when using the deprecated `raw=true`. All the high level functionality like showing an axis and adding a 3d camera has been moved to `LScene`. See the new `Scene` tutorial for more info: https://docs.makie.org/dev/tutorials/scenes/.
- **Breaking** Lights got moved to `Scene`, see the [lighting docs](https://docs.makie.org/stable/documentation/lighting) and [RPRMakie examples](https://docs.makie.org/stable/documentation/backends/rprmakie/).
- Added ECDF plot [#1310](https://github.com/MakieOrg/Makie.jl/pull/1310).
- Added Order Independent Transparency to GLMakie [#1418](https://github.com/MakieOrg/Makie.jl/pull/1418), [#1506](https://github.com/MakieOrg/Makie.jl/pull/1506). This type of transparency is now used with `transpareny = true`. The old transparency handling is available with `transparency = false`.
- Fixed blurry text in GLMakie and WGLMakie [#1494](https://github.com/MakieOrg/Makie.jl/pull/1494).
- Introduced a new experimental backend for ray tracing: [RPRMakie](https://docs.makie.org/stable/documentation/backends/rprmakie/).
- Added the `Cycled` type, which can be used to select the i-th value from the current cycler for a specific attribute [#1248](https://github.com/MakieOrg/Makie.jl/pull/1248).
- The plot function `scatterlines` now uses `color` as `markercolor` if `markercolor` is `automatic`. Also, cycling of the `color` attribute is enabled [#1463](https://github.com/MakieOrg/Makie.jl/pull/1463).
- Added the function `resize_to_layout!`, which allows to resize a `Figure` so that it contains its top `GridLayout` without additional whitespace or clipping [#1438](https://github.com/MakieOrg/Makie.jl/pull/1438).
- Cleaned up lighting in 3D contours and isosurfaces [#1434](https://github.com/MakieOrg/Makie.jl/pull/1434).
- Adjusted attributes of volumeslices to follow the normal structure [#1404](https://github.com/MakieOrg/Makie.jl/pull/1404). This allows you to adjust attributes like `colormap` without going through nested attributes.
- Added depth to 3D contours and isosurfaces [#1395](https://github.com/MakieOrg/Makie.jl/pull/1395), [#1393](https://github.com/MakieOrg/Makie.jl/pull/1393). This allows them to intersect correctly with other 3D objects.
- Restricted 3D scene camera to one scene [#1394](https://github.com/MakieOrg/Makie.jl/pull/1394), [#1393](https://github.com/MakieOrg/Makie.jl/pull/1393). This fixes issues with multiple scenes fighting over events consumed by the camera. You can select a scene by cleaning on it.
- Added depth shift attribute for GLMakie and WGLMakie [#1382](https://github.com/MakieOrg/Makie.jl/pull/1382), [#1393](https://github.com/MakieOrg/Makie.jl/pull/1393). This can be used to adjust render order similar to `overdraw`.
- Simplified automatic width computation in barplots [#1223](https://github.com/MakieOrg/Makie.jl/pull/1223), [#1393](https://github.com/MakieOrg/Makie.jl/pull/1393). If no `width` attribute is passed, the default width is computed as the minimum difference between consecutive `x` positions. Gap between bars are given by the (multiplicative) `gap` attribute. The actual bar width equals `width * (1 - gap)`.
- Added logical expressions for `ispressed` [#1222](https://github.com/MakieOrg/Makie.jl/pull/1222), [#1393](https://github.com/MakieOrg/Makie.jl/pull/1393). This moves a lot of control over hotkeys towards the user. With these changes one can now set a hotkey to trigger on any or no key, collections of keys and logical combinations of keys (i.e. "A is pressed and B is not pressed").
- Fixed issues with `Menu` render order [#1411](https://github.com/MakieOrg/Makie.jl/pull/1411).
- Added `label_rotation` to barplot [#1401](https://github.com/MakieOrg/Makie.jl/pull/1401).
- Fixed issue where `pixelcam!` does not remove controls from other cameras [#1504](https://github.com/MakieOrg/Makie.jl/pull/1504).
- Added conversion for OffsetArrays [#1260](https://github.com/MakieOrg/Makie.jl/pull/1260).
- The `qqplot` `qqline` options were changed to `:identity`, `:fit`, `:fitrobust` and `:none` (the default) [#1563](https://github.com/MakieOrg/Makie.jl/pull/1563). Fixed numeric error due to double computation of quantiles when fitting `qqline`. Deprecated `plot(q::QQPair)` method as it does not have enough information for correct `qqline` fit.

All other changes are collected [in this PR](https://github.com/MakieOrg/Makie.jl/pull/1521) and in the [release notes](https://github.com/MakieOrg/Makie.jl/releases/tag/v0.16.0).

## [0.15.3] - 2021-10-16

- The functions `labelslidergrid!` and `labelslider!` now set fixed widths for the value column with a heuristic. It is possible now to pass `Formatting.format` format strings as format specifiers in addition to the previous functions.
- Fixed 2D arrow rotations in `streamplot` [#1352](https://github.com/MakieOrg/Makie.jl/pull/1352).

## [0.15.2] - 2021-08-26

- Reenabled Julia 1.3 support.
- Use [MathTexEngine v0.2](https://github.com/Kolaru/MathTeXEngine.jl/releases/tag/v0.2.0).
- Depend on new GeometryBasics, which changes all the Vec/Point/Quaternion/RGB/RGBA - f0 aliases to just f. For example, `Vec2f0` is changed to `Vec2f`. Old aliases are still exported, but deprecated and will be removed in the next breaking release. For more details and an upgrade script, visit [GeometryBasics#97](https://github.com/JuliaGeometry/GeometryBasics.jl/pull/97).
- Added `hspan!` and `vspan!` functions [#1264](https://github.com/MakieOrg/Makie.jl/pull/1264).

## [0.15.1] - 2021-08-21

- Switched documentation framework to Franklin.jl.
- Added a specialization for `volumeslices` to DataInspector.
- Fixed 1 element `hist` [#1238](https://github.com/MakieOrg/Makie.jl/pull/1238) and make it easier to move `hist` [#1150](https://github.com/MakieOrg/Makie.jl/pull/1150).

## [0.15.0] - 2021-07-15

- `LaTeXString`s can now be used as input to `text` and therefore as labels for `Axis`, `Legend`, or other comparable objects. Mathematical expressions are typeset using [MathTeXEngine.jl](https://github.com/Kolaru/MathTeXEngine.jl) which offers a fast approximation of LaTeX typesetting [#1022](https://github.com/MakieOrg/Makie.jl/pull/1022).
- Added `Symlog10` and `pseudolog10` axis scales for log scale approximations that work with zero and negative values [#1109](https://github.com/MakieOrg/Makie.jl/pull/1109).
- Colorbar limits can now be passed as the attribute `colorrange` similar to plots [#1066](https://github.com/MakieOrg/Makie.jl/pull/1066).
- Added the option to pass three vectors to heatmaps and other plots using `SurfaceLike` conversion [#1101](https://github.com/MakieOrg/Makie.jl/pull/1101).
- Added `stairs` plot recipe [#1086](https://github.com/MakieOrg/Makie.jl/pull/1086).
- **Breaking** Removed `FigurePosition` and `FigureSubposition` types. Indexing into a `Figure` like `fig[1, 1]` now returns `GridPosition` and `GridSubposition` structs, which can be used in the same way as the types they replace. Because of an underlying change in `GridLayoutBase.jl`, it is now possible to do `Axis(gl[1, 1])` where `gl` is a `GridLayout` that is a sublayout of a `Figure`'s top layout [#1075](https://github.com/MakieOrg/Makie.jl/pull/1075).
- Bar plots and histograms have a new option for adding text labels [#1069](https://github.com/MakieOrg/Makie.jl/pull/1069).
- It is now possible to specify one `linewidth` value per segment in `linesegments` [#992](https://github.com/MakieOrg/Makie.jl/pull/992).
- Added a new 3d camera that allows for better camera movements using keyboard and mouse [#1024](https://github.com/MakieOrg/Makie.jl/pull/1024).
- Fixed the application of scale transformations to `surface` [#1070](https://github.com/MakieOrg/Makie.jl/pull/1070).
- Added an option to set a custom callback function for the `RectangleZoom` axis interaction to enable other use cases than zooming [#1104](https://github.com/MakieOrg/Makie.jl/pull/1104).
- Fixed rendering of `heatmap`s with one or more reversed ranges in CairoMakie, as in `heatmap(1:10, 10:-1:1, rand(10, 10))` [#1100](https://github.com/MakieOrg/Makie.jl/pull/1100).
- Fixed volume slice recipe and added docs for it [#1123](https://github.com/MakieOrg/Makie.jl/pull/1123).

[Unreleased]: https://github.com/MakieOrg/Makie.jl/compare/v0.21.7...HEAD
[0.21.7]: https://github.com/MakieOrg/Makie.jl/compare/v0.21.6...v0.21.7
[0.21.6]: https://github.com/MakieOrg/Makie.jl/compare/v0.21.5...v0.21.6
[0.21.5]: https://github.com/MakieOrg/Makie.jl/compare/v0.21.4...v0.21.5
[0.21.4]: https://github.com/MakieOrg/Makie.jl/compare/v0.21.3...v0.21.4
[0.21.3]: https://github.com/MakieOrg/Makie.jl/compare/v0.21.2...v0.21.3
[0.21.2]: https://github.com/MakieOrg/Makie.jl/compare/v0.21.1...v0.21.2
[0.21.1]: https://github.com/MakieOrg/Makie.jl/compare/v0.21.0...v0.21.1
[0.21.0]: https://github.com/MakieOrg/Makie.jl/compare/v0.20.10...v0.21.0
[0.20.10]: https://github.com/MakieOrg/Makie.jl/compare/v0.20.9...v0.20.10
[0.20.9]: https://github.com/MakieOrg/Makie.jl/compare/v0.20.8...v0.20.9
[0.20.8]: https://github.com/MakieOrg/Makie.jl/compare/v0.20.7...v0.20.8
[0.20.7]: https://github.com/MakieOrg/Makie.jl/compare/v0.20.6...v0.20.7
[0.20.6]: https://github.com/MakieOrg/Makie.jl/compare/v0.20.5...v0.20.6
[0.20.5]: https://github.com/MakieOrg/Makie.jl/compare/v0.20.4...v0.20.5
[0.20.4]: https://github.com/MakieOrg/Makie.jl/compare/v0.20.3...v0.20.4
[0.20.3]: https://github.com/MakieOrg/Makie.jl/compare/v0.20.2...v0.20.3
[0.20.2]: https://github.com/MakieOrg/Makie.jl/compare/v0.20.1...v0.20.2
[0.20.1]: https://github.com/MakieOrg/Makie.jl/compare/v0.20.0...v0.20.1
[0.20.0]: https://github.com/MakieOrg/Makie.jl/compare/v0.19.12...v0.20.0
[0.19.12]: https://github.com/MakieOrg/Makie.jl/compare/v0.19.11...v0.19.12
[0.19.11]: https://github.com/MakieOrg/Makie.jl/compare/v0.19.10...v0.19.11
[0.19.10]: https://github.com/MakieOrg/Makie.jl/compare/v0.19.9...v0.19.10
[0.19.9]: https://github.com/MakieOrg/Makie.jl/compare/v0.19.8...v0.19.9
[0.19.8]: https://github.com/MakieOrg/Makie.jl/compare/v0.19.7...v0.19.8
[0.19.7]: https://github.com/MakieOrg/Makie.jl/compare/v0.19.6...v0.19.7
[0.19.6]: https://github.com/MakieOrg/Makie.jl/compare/v0.19.5...v0.19.6
[0.19.5]: https://github.com/MakieOrg/Makie.jl/compare/v0.19.4...v0.19.5
[0.19.4]: https://github.com/MakieOrg/Makie.jl/compare/v0.19.3...v0.19.4
[0.19.3]: https://github.com/MakieOrg/Makie.jl/compare/v0.19.1...v0.19.3
[0.19.1]: https://github.com/MakieOrg/Makie.jl/compare/v0.19.0...v0.19.1
[0.19.0]: https://github.com/MakieOrg/Makie.jl/compare/v0.18.4...v0.19.0
[0.18.4]: https://github.com/MakieOrg/Makie.jl/compare/v0.18.3...v0.18.4
[0.18.3]: https://github.com/MakieOrg/Makie.jl/compare/v0.18.2...v0.18.3
[0.18.2]: https://github.com/MakieOrg/Makie.jl/compare/v0.18.1...v0.18.2
[0.18.1]: https://github.com/MakieOrg/Makie.jl/compare/v0.18.0...v0.18.1
[0.18.0]: https://github.com/MakieOrg/Makie.jl/compare/v0.17.13...v0.18.0
[0.17.13]: https://github.com/MakieOrg/Makie.jl/compare/v0.17.12...v0.17.13
[0.17.12]: https://github.com/MakieOrg/Makie.jl/compare/v0.17.11...v0.17.12
[0.17.11]: https://github.com/MakieOrg/Makie.jl/compare/v0.17.10...v0.17.11
[0.17.10]: https://github.com/MakieOrg/Makie.jl/compare/v0.17.9...v0.17.10
[0.17.9]: https://github.com/MakieOrg/Makie.jl/compare/v0.17.7...v0.17.9
[0.17.7]: https://github.com/MakieOrg/Makie.jl/compare/v0.17.6...v0.17.7
[0.17.6]: https://github.com/MakieOrg/Makie.jl/compare/v0.17.5...v0.17.6
[0.17.5]: https://github.com/MakieOrg/Makie.jl/compare/v0.17.4...v0.17.5
[0.17.4]: https://github.com/MakieOrg/Makie.jl/compare/v0.17.3...v0.17.4
[0.17.3]: https://github.com/MakieOrg/Makie.jl/compare/v0.17.2...v0.17.3
[0.17.2]: https://github.com/MakieOrg/Makie.jl/compare/v0.17.1...v0.17.2
[0.17.1]: https://github.com/MakieOrg/Makie.jl/compare/v0.17.0...v0.17.1
[0.17.0]: https://github.com/MakieOrg/Makie.jl/compare/v0.16.4...v0.17.0
[0.16.4]: https://github.com/MakieOrg/Makie.jl/compare/v0.16.0...v0.16.4
[0.16.0]: https://github.com/MakieOrg/Makie.jl/compare/v0.15.3...v0.16.0
[0.15.3]: https://github.com/MakieOrg/Makie.jl/compare/v0.15.2...v0.15.3
[0.15.2]: https://github.com/MakieOrg/Makie.jl/compare/v0.15.1...v0.15.2
[0.15.1]: https://github.com/MakieOrg/Makie.jl/compare/v0.15.0...v0.15.1
[0.15.0]: https://github.com/MakieOrg/Makie.jl/compare/v0.14.2...v0.15.0<|MERGE_RESOLUTION|>--- conflicted
+++ resolved
@@ -2,16 +2,13 @@
 
 ## [Unreleased]
 
-<<<<<<< HEAD
 - Apply px per unit in `pick_closest`/`pick_sorted` [#4137]https://github.com/MakieOrg/Makie.jl/pull/4137
-=======
 - Reduce updates for image/heatmap, improving performance [#4130](https://github.com/MakieOrg/Makie.jl/pull/4130).
 - Fix rendering of `band` with NaN values [#4178](https://github.com/MakieOrg/Makie.jl/pull/4178).
 
 ## [0.21.7] - 2024-08-19
 
 - Hot fix for 1D heatmap [#4147](https://github.com/MakieOrg/Makie.jl/pull/4147).
->>>>>>> 8fc77b26
 
 ## [0.21.6] - 2024-08-14
 
