# Changelog

## [Unreleased]

- Added support for vectors of intervals in `hspan` and `vspan` [#5036](https://github.com/MakieOrg/Makie.jl/pull/5036)
- Refactored `arrows` to solve various issues: [#4925](https://github.com/MakieOrg/Makie.jl/pull/4925)
  - arrow size now considers all components of the arrow, not just the shaft
  - arrows are now split into a tail, shaft and head, allowing for double-headed arrows
  - align now works consistently for 2D and 3D arrows and now only accepts `:head, :center, :tail` or numbers
  - arrows are now based on `poly`, fixing overlap issues with transparent arrows
- Export `Float64` geometry types `Point3d`, `Vec4d`, `Rect2d` etc. [#5040](https://github.com/MakieOrg/Makie.jl/pull/5040).
- Added `dendrogram` recipe to Makie [#2755](https://github.com/MakieOrg/Makie.jl/pull/2755)
- Added unit support to `Slider` [#5037](https://github.com/MakieOrg/Makie.jl/pull/5037)

## [0.22.10] - 2025-06-03

- Quick fix for the just released `annotation`, `textcolor` now follows `color` by default [#5034](https://github.com/MakieOrg/Makie.jl/pull/5034).

## [0.22.9] - 2025-06-03

- Added conversion method for `annotation` to make it compatible with AlgebraOfGraphics [#5029](https://github.com/MakieOrg/Makie.jl/pull/5029).
- Fixed contour labels text positions update bug [#5010](https://github.com/MakieOrg/Makie.jl/pull/5010).

## [0.22.8] - 2025-06-03

- Added new `annotation` recipe which can be used for labeling many data points with automatically non-overlapping labels, or for more bespoke annotation with manually chosen positions and connecting arrows [#4891](https://github.com/MakieOrg/Makie.jl/pull/4891).
- Fixed precompilation bug in julia dev 1.13 [#5018](https://github.com/MakieOrg/Makie.jl/pull/5018).
- Fixed screen not open assertion and `Makie.isclosed(scene)` in WGLMakie [#5008](https://github.com/MakieOrg/Makie.jl/pull/5008).

## [0.22.7] - 2025-05-23

- Fixed regression in the updating logic of `Legend` [#4979](https://github.com/MakieOrg/Makie.jl/pull/4979).

## [0.22.6] - 2025-05-17

- Added `alpha` keyword to `density` recipe [#4975](https://github.com/MakieOrg/Makie.jl/pull/4975).
- Improved CairoMakie rendering of normal `band`s with array-valued colors [#4989](https://github.com/MakieOrg/Makie.jl/pull/4989).
- Fixed cycling not being consistent when the same plot function was called with different input types (float32 vs float64 lines, for example) [#4960](https://github.com/MakieOrg/Makie.jl/pull/4960)

## [0.22.5] - 2025-05-12

- Added LegendElements for meshscatter, mesh, image, heatmap and surface [#4924](https://github.com/MakieOrg/Makie.jl/pull/4924)
- Moved some of the TextureAtlas logic to JS, speeding up text updates and fixing texture atlas updates [4942](https://github.com/MakieOrg/Makie.jl/pull/4942).
- Added ability to hide and show individual plot elements by clicking their corresponding `Legend` entry [#2276](https://github.com/MakieOrg/Makie.jl/pull/2276).
- Fixed issue with UInt8 voxel data not updating correctly when Observable input is updated [#4914](https://github.com/MakieOrg/Makie.jl/pull/4914)
- Added ticks and minorticks to `PolarAxis`. Ticks and tick labels can now also be mirrored to the other side of a sector style PolarAxis. [#4902](https://github.com/MakieOrg/Makie.jl/pull/4902)
- Fixed `Axis.panbutton` not working [#4932](https://github.com/MakieOrg/Makie.jl/pull/4932)
- Fixed issues with anisotropic markersizes (e.g. `(10, 50)`) causing anti-aliasing to become blurry in GLMakie and WGLMakie. [#4918](https://github.com/MakieOrg/Makie.jl/pull/4918)
- Added `direction = :y` option for vertical `band`s [#4949](https://github.com/MakieOrg/Makie.jl/pull/4949).
- Fixed line-ordering of `lines(::Rect3)` [#4954](https://github.com/MakieOrg/Makie.jl/pull/4954).
<<<<<<< HEAD
- Added `sources` section to all Project.tomls in the monorepo, so that `]dev GLMakie` will download the monorepo and automatically dev Makie and MakieCore. [#4967](https://github.com/MakieOrg/Makie.jl/pull/4967)
=======
- Fixed issue with `sprint`ing to SVG using CairoMakie in Julia 1.11 and above [#4971](https://github.com/MakieOrg/Makie.jl/pull/4971).
>>>>>>> ebc9eece

## [0.22.4] - 2025-04-11

- Re-added the `apply_transform(f, data, space)` method that was removed in v0.22.3 with a deprecation warning. It will be removed in the next breaking version. [#4916](https://github.com/MakieOrg/Makie.jl/pull/4916)

## [0.22.3] - 2025-04-08

- Added `alpha` attribute to `tricontourf.jl` to control the transparency of filled contours [#4800](https://github.com/MakieOrg/Makie.jl/pull/4800)
- Fixed hexbin using log-scales [#4898](https://github.com/MakieOrg/Makie.jl/pull/4898)
- Updated scope of `space` attribute, restricting it to camera related projections in the conversion-transformation-projection pipeline. (See docs on `space` or the pipeline) [#4792](https://github.com/MakieOrg/Makie.jl/pull/4792)
- Added inheritance options for the `transformation` keyword argument: `:inherit, :inherit_model, :inherit_transform_func, :nothing` (See docs on `transformations` or the pipeline) [#4792](https://github.com/MakieOrg/Makie.jl/pull/4792)
- Fixed GLMakie embedding support for window destruction [#4848](https://github.com/MakieOrg/Makie.jl/pull/4848).
- Adjusted `DataInspector` tooltips for `spy` to be heatmap-like and `datashader` to show the number of binned markers [#4810](https://github.com/MakieOrg/Makie.jl/pull/4810)
- Added `unsafe_set!(::Textbox, ::String)` [#4417](https://github.com/MakieOrg/Makie.jl/pull/4417)
- Improved compatibility of marker attributes with float32convert, fixing issues with scatter markers being render too small with `markerspace = :data` in an Axis [#4869](https://github.com/MakieOrg/Makie.jl/pull/4869)
- Added `font` attribute and fixed faulty selection in `scatter`. Scatter fonts can now be themed with `markerfont`. [#4832](https://github.com/MakieOrg/Makie.jl/pull/4832)
- Fixed categorical `cgrad` interpolating at small enough steps [#4858](https://github.com/MakieOrg/Makie.jl/pull/4858)
- Added `textlabel!()` recipe for plotting text with a background [#4879](https://github.com/MakieOrg/Makie.jl/pull/4879)
- Fixed the computed `colorrange` being out of order with `colorscale = -` or similar colorscale functions that break sorting [#4884](https://github.com/MakieOrg/Makie.jl/pull/4884)
- Added `transform_marker` to arrows [#4871](https://github.com/MakieOrg/Makie.jl/pull/4871)
- Reverted change in `meshscatter` transformation behavior by using `transform_marker = true` as the default [#4871](https://github.com/MakieOrg/Makie.jl/pull/4871)
- Fixed an error with Colorbar for categorical colormaps, where they displayed values out of colorrange and NaN. [#4894](https://github.com/MakieOrg/Makie.jl/pull/4894)
- Fixed minor grid not showing in Axis when minorticks are hidden [#4896](https://github.com/MakieOrg/Makie.jl/pull/4896)
- Fixed issue with small scatter markers disappearing in CairoMakie [#4882](https://github.com/MakieOrg/Makie.jl/pull/4882)
- Added current axis/figure defaults to `resize_to_layout!`, `x/yautolimits`, `hidex/y/decoration!` and `tight_x/y/ticklabel_spacing!` [#4519](https://github.com/MakieOrg/Makie.jl/pull/4519)
- Switched to Julia 1.10 for GLMakie CI due to issues with OpenGL on ubuntu-latest. This may cause GLMakie compatibility with the Julia 1.6 to degrade in the future. [#4913](https://github.com/MakieOrg/Makie.jl/pull/4913)
- Added support for logarithmic units [#4853](https://github.com/MakieOrg/Makie.jl/pull/4853)

## [0.22.2] - 2025-02-26

- Added support for curvilinear grids in `contourf` (contour filled), where `x` and `y` are matrices (`contour` lines were added in [0.22.0]) [#4670](https://github.com/MakieOrg/Makie.jl/pull/4670).
- Updated WGLMakie's threejs version from 0.157 to 0.173, fixing some threejs bugs [#4809](https://github.com/MakieOrg/Makie.jl/pull/4809).
- Moved Axis3 clip planes slightly outside to avoid clipping objects on the border with 0 margin [#4742](https://github.com/MakieOrg/Makie.jl/pull/4742)
- Fixed an issue with transformations not propagating to child plots when their spaces only match indirectly. [#4723](https://github.com/MakieOrg/Makie.jl/pull/4723)
- Added a tutorial on creating an inset plot [#4697](https://github.com/MakieOrg/Makie.jl/pull/4697)
- Enhanced Pattern support: Added general CairoMakie implementation, improved quality, added anchoring, added support in band, density, added tests & fixed various bugs and inconsistencies. [#4715](https://github.com/MakieOrg/Makie.jl/pull/4715)
- Fixed issue with `voronoiplot` for Voronoi tessellations with empty polygons [#4740](https://github.com/MakieOrg/Makie.jl/pull/4740)
- Fixed shader compilation error due to undefined unused variable in volume [#4755](https://github.com/MakieOrg/Makie.jl/pull/4755)
- Added option `update_while_dragging=true` to Slider [#4745](https://github.com/MakieOrg/Makie.jl/pull/4745).
- Added option `lowres_background=true` to Resampler, and renamed `resolution` to `max_resolution` [#4745](https://github.com/MakieOrg/Makie.jl/pull/4745).
- Added option `throttle=0.0` to `async_latest`, to allow throttling while skipping latest updates [#4745](https://github.com/MakieOrg/Makie.jl/pull/4745).
- Fixed issue with `WGLMakie.voxels` not rendering on linux with firefox [#4756](https://github.com/MakieOrg/Makie.jl/pull/4756)
- Updated `voxels` to use `uv_transform` interface instead of `uvmap` to give more control over texture mapping (i.e. to allow rotations) [#4758](https://github.com/MakieOrg/Makie.jl/pull/4758)
- **Breaking** Changed generated `uv`s in `voxels` to more easily align texture maps. Also changed uvs to scale with `gap` so that voxels remain fully covered. [#4758](https://github.com/MakieOrg/Makie.jl/pull/4758)
- Fixed `uv_transform = :rotr90` and `:rotl90` being swapped [#4758](https://github.com/MakieOrg/Makie.jl/pull/4758)
- Cleaned up surface handling in GLMakie: Surface cells are now discarded when there is a nan in x, y or z. Fixed incorrect normal if x or y is nan [#4735](https://github.com/MakieOrg/Makie.jl/pull/4735)
- Cleaned up `volume` plots: Added `:indexedabsorption` and `:additive` to WGLMakie, generalized `:mip` to include negative values, fixed missing conversions for rgba algorithms (`:additive`, `:absorptionrgba`), fixed missing conversion for `absorption` attribute & extended it to `:indexedabsorption` and `absorptionrgba`, added tests and improved docs. [#4726](https://github.com/MakieOrg/Makie.jl/pull/4726)
- Fixed integer underflow in GLMakie line indices which may have caused segmentation faults on mac [#4782](https://github.com/MakieOrg/Makie.jl/pull/4782)
- Added `Axis3.clip` attribute to allow turning off clipping [#4791](https://github.com/MakieOrg/Makie.jl/pull/4791)
- Fixed `Plane(Vec{N, T}(0), dist)` producing a `NaN` normal, which caused WGLMakie to break. (E.g. when rotating Axis3) [#4772](https://github.com/MakieOrg/Makie.jl/pull/4772)
- Changed `inspectable` to be inherited from the parent scenes theme. [#4739](https://github.com/MakieOrg/Makie.jl/pull/4739)
- Reverted change to `poly` which disallowed 3D geometries from being plotted [#4738](https://github.com/MakieOrg/Makie.jl/pull/4738)
- Enabled autocompletion on Block types, e.g. `?Axis.xti...` [#4786](https://github.com/MakieOrg/Makie.jl/pull/4786)
- Added `dpi` metadata to all rendered png files, where `px_per_unit = 1` means 96dpi, `px_per_unit = 2` means 192dpi, and so on. This gives frontends a chance to show plain Makie png images with the correct scaling [#4812](https://github.com/MakieOrg/Makie.jl/pull/4812).
- Fixed issue with voxels not working correctly with `rotate!()` [#4824](https://github.com/MakieOrg/Makie.jl/pull/4824)
- Fixed issue with tick event not triggering in WGLMakie [#4818](https://github.com/MakieOrg/Makie.jl/pull/4818)
- Improved performance of some Blocks, mainly `Textbox` and `Menu` [#4821](https://github.com/MakieOrg/Makie.jl/pull/4821)
- Fixed issue with `PolarAxis` not considering tick visibility in protrusion calculations. [#4823](https://github.com/MakieOrg/Makie.jl/pull/4823)
- Fixed some plots failing to create Legend entries due to missing attributes [#4826](https://github.com/MakieOrg/Makie.jl/pull/4826)

## [0.22.1] - 2025-01-17

- Allow volume textures for mesh color, to e.g. implement a performant volume slice display [#2274](https://github.com/MakieOrg/Makie.jl/pull/2274).
- Fixed `alpha` use in legends and some CairoMakie cases [#4721](https://github.com/MakieOrg/Makie.jl/pull/4721).

## [0.22.0] - 2024-12-12

- Updated to GeometryBasics 0.5: [GeometryBasics#173](https://github.com/JuliaGeometry/GeometryBasics.jl/pull/173), [GeometryBasics#219](https://github.com/JuliaGeometry/GeometryBasics.jl/pull/219) [#4319](https://github.com/MakieOrg/Makie.jl/pull/4319)
  - Removed `meta` infrastructure. Vertex attributes are now passed as kwargs.
  - Simplified GeometryBasics Mesh type, improving compile times
  - Added `FaceView` to allow different vertex attributes to use different indices for specifying data of the same vertex. This can be used to specify per-face data.
  - Added `GeometryBasics.face_normals(points, faces)`
  - Changed the order of `Rect2` coordinates to be counter-clockwise.
  - Updated `Cylinder` to avoid visually rounding off the top and bottom.
  - Added `MetaMesh` to store non-vertex metadata in a GeometryBasics Mesh object. These are now produced by MeshIO for `.obj` files, containing information from `.mtl` files.
  - Fix `Tessellation/tessellation` spelling [GeometryBasics#227](https://github.com/JuliaGeometry/GeometryBasics.jl/pull/227) [#4564](https://github.com/MakieOrg/Makie.jl/pull/4564)
- Added `Makie.mesh` option for `MetaMesh` which applies some of the bundled information [#4368](https://github.com/MakieOrg/Makie.jl/pull/4368), [#4496](https://github.com/MakieOrg/Makie.jl/pull/4496)
- `Voronoiplot`s automatic colors are now defined based on the underlying point set instead of only those generators appearing in the tessellation. This makes the selected colors consistent between tessellations when generators might have been deleted or added. [#4357](https://github.com/MakieOrg/Makie.jl/pull/4357)
- `contour` now supports _curvilinear_ grids, where `x` and `y` are matrices [#4670](https://github.com/MakieOrg/Makie.jl/pull/4670).
- Added `viewmode = :free` and translation, zoom, limit reset and cursor-focus interactions to Axis3. [4131](https://github.com/MakieOrg/Makie.jl/pull/4131)
- Split `marker_offset` handling from marker centering and fix various bugs with it [#4594](https://github.com/MakieOrg/Makie.jl/pull/4594)
- Added `transform_marker` attribute to meshscatter and changed the default behavior to not transform marker/mesh vertices [#4606](https://github.com/MakieOrg/Makie.jl/pull/4606)
- Fixed some issues with meshscatter not correctly transforming with transform functions and float32 rescaling [#4606](https://github.com/MakieOrg/Makie.jl/pull/4606)
- Fixed `poly` pipeline for 3D and/or Float64 polygons that begin from an empty vector [#4615](https://github.com/MakieOrg/Makie.jl/pull/4615).
- `empty!` GLMakie screen instead of closing, fixing issue with reset window position [#3881](https://github.com/MakieOrg/Makie.jl/pull/3881)
- Added option to display the front spines in Axis3 to close the outline box [#2349](https://github.com/MakieOrg/Makie.jl/pull/4305)
- Fixed gaps in corners of `poly(Rect2(...))` stroke [#4664](https://github.com/MakieOrg/Makie.jl/pull/4664)
- Fixed an issue where `reinterpret`ed arrays of line points were not handled correctly in CairoMakie [#4668](https://github.com/MakieOrg/Makie.jl/pull/4668).
- Fixed various issues with `markerspace = :data`, `transform_marker = true` and `rotation` for scatter in CairoMakie (incorrect marker transformations, ignored transformations, Cairo state corruption) [#4663](https://github.com/MakieOrg/Makie.jl/pull/4663)
- Changed deprecation warnings for Vector and Range inputs in `image`, `volume`, `voxels` and `spy` into **errors** [#4685](https://github.com/MakieOrg/Makie.jl/pull/4685)
- Refactored OpenGL cleanup to run immediately rather than on GC [#4699](https://github.com/MakieOrg/Makie.jl/pull/4699)
- It is now possible to change the title of a `GLFW.Window` with `GLMakie.set_title!(screen::Screen, title::String)` [#4677](https://github.com/MakieOrg/Makie.jl/pull/4677).
- Fixed `px_per_unit != 1` not getting fit to the size of the interactive window in GLMakie [#4687](https://github.com/MakieOrg/Makie.jl/pull/4687)
- Changed minorticks to skip computation when they are not visible [#4681](https://github.com/MakieOrg/Makie.jl/pull/4681)
- Fixed indexing error edge case in violin median code [#4682](https://github.com/MakieOrg/Makie.jl/pull/4682)
- Fixed incomplete plot cleanup when cleanup is triggered by an event. [#4710](https://github.com/MakieOrg/Makie.jl/pull/4710)
- Automatically plot Enums as categorical [#4717](https://github.com/MakieOrg/Makie.jl/pull/4717).

## [0.21.18] - 2024-12-12

- Allow for user defined recipes to be used in SpecApi [#4655](https://github.com/MakieOrg/Makie.jl/pull/4655).
- Fix text layouting with empty lines [#4269](https://github.com/MakieOrg/Makie.jl/pull/4269).

## [0.21.17] - 2024-12-05

- Added `backend` and `update` kwargs to `show` [#4558](https://github.com/MakieOrg/Makie.jl/pull/4558)
- Disabled unit prefix conversions for compound units (e.g. `u"m/s"`) to avoid generating incorrect units. [#4583](https://github.com/MakieOrg/Makie.jl/pull/4583)
- Added kwarg to rotate Toggle [#4445](https://github.com/MakieOrg/Makie.jl/pull/4445)
- Fixed orientation of environment light textures in RPRMakie [#4629](https://github.com/MakieOrg/Makie.jl/pull/4629).
- Fixed uint16 overflow for over ~65k elements in WGLMakie picking [#4604](https://github.com/MakieOrg/Makie.jl/pull/4604).
- Improved performance for line plot in CairoMakie [#4601](https://github.com/MakieOrg/Makie.jl/pull/4601).
- Prevent more default actions when canvas has focus [#4602](https://github.com/MakieOrg/Makie.jl/pull/4602).
- Fixed an error in `convert_arguments` for PointBased plots and 3D polygons [#4585](https://github.com/MakieOrg/Makie.jl/pull/4585).
- Fixed polygon rendering issue of `crossbar(..., show_notch = true)` in CairoMakie [#4587](https://github.com/MakieOrg/Makie.jl/pull/4587).
- Fixed `colorbuffer(axis)` for `px_per_unit != 1` [#4574](https://github.com/MakieOrg/Makie.jl/pull/4574).
- Fixed render order of Axis3 frame lines in CairoMakie [#4591](https://github.com/MakieOrg/Makie.jl/pull/4591)
- Fixed color mapping between `contourf` and `Colorbar` [#4618](https://github.com/MakieOrg/Makie.jl/pull/4618)
- Fixed an incorrect comparison in CairoMakie's line clipping code which can cause line segments to disappear [#4631](https://github.com/MakieOrg/Makie.jl/pull/4631)
- Added PointBased conversion for `Vector{MultiLineString}` [#4599](https://github.com/MakieOrg/Makie.jl/pull/4599)
- Added color conversions for tuples, Points and Vecs [#4599](https://github.com/MakieOrg/Makie.jl/pull/4599)
- Added conversions for 1 and 2 value paddings in `Label` and `tooltip` [#4599](https://github.com/MakieOrg/Makie.jl/pull/4599)
- Fixed `NaN` in scatter rotation and markersize breaking Cairo state [#4599](https://github.com/MakieOrg/Makie.jl/pull/4599)
- Fixed heatmap cells being 0.5px/units too large in CairoMakie [4633](https://github.com/MakieOrg/Makie.jl/pull/4633)
- Fixed bounds error when recording video with WGLMakie [#4639](https://github.com/MakieOrg/Makie.jl/pull/4639).
- Added `axis.(x/y)ticklabelspace = :max_auto`, to only grow tickspace but never shrink to reduce jitter [#4642](https://github.com/MakieOrg/Makie.jl/pull/4642).
- The error shown for invalid attributes will now also show suggestions for nearby attributes (if there are any) [#4394](https://github.com/MakieOrg/Makie.jl/pull/4394).
- Added (x/y)axislinks to S.GridLayout and make sure limits don't reset when linking axes [#4643](https://github.com/MakieOrg/Makie.jl/pull/4643).

## [0.21.16] - 2024-11-06

- Added `origin!()` to transformation so that the reference point of `rotate!()` and `scale!()` can be modified [#4472](https://github.com/MakieOrg/Makie.jl/pull/4472)
- Correctly render the tooltip triangle [#4560](https://github.com/MakieOrg/Makie.jl/pull/4560).
- Introduce `isclosed(scene)`, conditionally use `Bonito.LargeUpdate` [#4569](https://github.com/MakieOrg/Makie.jl/pull/4569).
- Allow plots to move between scenes in SpecApi [#4132](https://github.com/MakieOrg/Makie.jl/pull/4132).
- Added empty constructor to all backends for `Screen` allowing `display(Makie.current_backend().Screen(), fig)` [#4561](https://github.com/MakieOrg/Makie.jl/pull/4561).
- Added `subsup` and `left_subsup` functions that offer stacked sub- and superscripts for `rich` text which means this style can be used with arbitrary fonts and is not limited to fonts supported by MathTeXEngine.jl [#4489](https://github.com/MakieOrg/Makie.jl/pull/4489).
- Added the `jitter_width` and `side_nudge` attributes to the `raincloud` plot definition, so that they can be used as kwargs [#4517](https://github.com/MakieOrg/Makie.jl/pull/4517)
- Expand PlotList plots to expose their child plots to the legend interface, allowing `axislegend`show plots within PlotSpecs as individual entries. [#4546](https://github.com/MakieOrg/Makie.jl/pull/4546)
- Implement S.Colorbar(plotspec) [#4520](https://github.com/MakieOrg/Makie.jl/pull/4520).
- Fixed a hang when `Record` was created inside a closure passed to `IOCapture.capture` [#4562](https://github.com/MakieOrg/Makie.jl/pull/4562).
- Added logical size annotation to `text/html` inline videos so that sizes are appropriate independent of the current `px_per_unit` value [#4563](https://github.com/MakieOrg/Makie.jl/pull/4563).

## [0.21.15] - 2024-10-25

- Allowed creation of `Legend` with entries that have no legend elements [#4526](https://github.com/MakieOrg/Makie.jl/pull/4526).
- Improved CairoMakie's 2D mesh drawing performance by ~30% [#4132](https://github.com/MakieOrg/Makie.jl/pull/4132).
- Allow `width` to be set per box in `boxplot` [#4447](https://github.com/MakieOrg/Makie.jl/pull/4447).
- For `Textbox`es in which a fixed width is specified, the text is now scrolled
  if the width is exceeded [#4293](https://github.com/MakieOrg/Makie.jl/pull/4293)
- Changed image, heatmap and surface picking indices to correctly index the relevant matrix arguments. [#4459](https://github.com/MakieOrg/Makie.jl/pull/4459)
- Improved performance of `record` by avoiding unnecessary copying in common cases [#4475](https://github.com/MakieOrg/Makie.jl/pull/4475).
- Fixed usage of `AggMean()` and other aggregations operating on 3d data for `datashader` [#4346](https://github.com/MakieOrg/Makie.jl/pull/4346).
- Fixed forced rasterization when rendering figures with `Axis3` to svg [#4463](https://github.com/MakieOrg/Makie.jl/pull/4463).
- Changed default for `circular_rotation` in Camera3D to false, so that the camera doesn't change rotation direction anymore [4492](https://github.com/MakieOrg/Makie.jl/pull/4492)
- Fixed `pick(scene, rect2)` in WGLMakie [#4488](https://github.com/MakieOrg/Makie.jl/pull/4488)
- Fixed resizing of `surface` data not working correctly. (I.e. drawing out-of-bounds data or only drawing part of the data.) [#4529](https://github.com/MakieOrg/Makie.jl/pull/4529)

## [0.21.14] - 2024-10-11

- Fixed relocatability of GLMakie [#4461](https://github.com/MakieOrg/Makie.jl/pull/4461).
- Fixed relocatability of WGLMakie [#4467](https://github.com/MakieOrg/Makie.jl/pull/4467).
- Fixed `space` keyword for `barplot` [#4435](https://github.com/MakieOrg/Makie.jl/pull/4435).

## [0.21.13] - 2024-10-07

- Optimize SpecApi, reuse Blocks better and add API to access the created block objects [#4354](https://github.com/MakieOrg/Makie.jl/pull/4354).
- Fixed `merge(attr1, attr2)` modifying nested attributes in `attr1` [#4416](https://github.com/MakieOrg/Makie.jl/pull/4416)
- Fixed issue with CairoMakie rendering scene backgrounds at the wrong position [#4425](https://github.com/MakieOrg/Makie.jl/pull/4425)
- Fixed incorrect inverse transformation in `position_on_plot` for lines, causing incorrect tooltip placement in DataInspector [#4402](https://github.com/MakieOrg/Makie.jl/pull/4402)
- Added new `Checkbox` block [#4336](https://github.com/MakieOrg/Makie.jl/pull/4336).
- Added ability to override legend element attributes by pairing labels or plots with override attributes [#4427](https://github.com/MakieOrg/Makie.jl/pull/4427).
- Added threshold before a drag starts which improves false negative rates for clicks. `Button` can now trigger on click and not mouse-down which is the canonical behavior in other GUI systems [#4336](https://github.com/MakieOrg/Makie.jl/pull/4336).
- `PolarAxis` font size now defaults to global figure `fontsize` in the absence of specific `Axis` theming [#4314](https://github.com/MakieOrg/Makie.jl/pull/4314)
- `MultiplesTicks` accepts new option `strip_zero=true`, allowing labels of the form `0x` to be `0` [#4372](https://github.com/MakieOrg/Makie.jl/pull/4372)
- Make near/far of WGLMakie JS 3d camera dynamic, for better depth_shift scaling [#4430](https://github.com/MakieOrg/Makie.jl/pull/4430).

## [0.21.12] - 2024-09-28

- Fix NaN handling in WGLMakie [#4282](https://github.com/MakieOrg/Makie.jl/pull/4282).
- Show DataInspector tooltip on NaN values if `nan_color` has been set to other than `:transparent` [#4310](https://github.com/MakieOrg/Makie.jl/pull/4310)
- Fix `linestyle` not being used in `triplot` [#4332](https://github.com/MakieOrg/Makie.jl/pull/4332)
- Invalid keyword arguments for `Block`s (e.g. `Axis` and `Colorbar`) now throw errors and show suggestions rather than simply throwing [#4392](https://github.com/MakieOrg/Makie.jl/pull/4392)
- Fix voxel clipping not being based on voxel centers [#4397](https://github.com/MakieOrg/Makie.jl/pull/4397)
- Parsing `Q` and `q` commands in svg paths with `BezierPath` is now supported [#4413](https://github.com/MakieOrg/Makie.jl/pull/4413)


## [0.21.11] - 2024-09-13

- Hot fixes for 0.21.10 [#4356](https://github.com/MakieOrg/Makie.jl/pull/4356).
- Set `Voronoiplot`'s preferred axis type to 2D in all cases [#4349](https://github.com/MakieOrg/Makie.jl/pull/4349)

## [0.21.10] - 2024-09-12

- Introduce `heatmap(Resampler(large_matrix))`, allowing to show big images interactively [#4317](https://github.com/MakieOrg/Makie.jl/pull/4317).
- Make sure we wait for the screen session [#4316](https://github.com/MakieOrg/Makie.jl/pull/4316).
- Fix for absrect [#4312](https://github.com/MakieOrg/Makie.jl/pull/4312).
- Fix attribute updates for SpecApi and SpecPlots (e.g. ecdfplot) [#4265](https://github.com/MakieOrg/Makie.jl/pull/4265).
- Bring back `poly` convert arguments for matrix with points as row [#4258](https://github.com/MakieOrg/Makie.jl/pull/4258).
- Fix gl_ClipDistance related segfault on WSL with GLMakie [#4270](https://github.com/MakieOrg/Makie.jl/pull/4270).
- Added option `label_position = :center` to place labels centered over each bar [#4274](https://github.com/MakieOrg/Makie.jl/pull/4274).
- `plotfunc()` and `func2type()` support functions ending with `!` [#4275](https://github.com/MakieOrg/Makie.jl/pull/4275).
- Fixed Boundserror in clipped multicolor lines in CairoMakie [#4313](https://github.com/MakieOrg/Makie.jl/pull/4313)
- Fix float precision based assertions error in GLMakie.volume [#4311](https://github.com/MakieOrg/Makie.jl/pull/4311)
- Support images with reversed axes [#4338](https://github.com/MakieOrg/Makie.jl/pull/4338)

## [0.21.9] - 2024-08-27

- Hotfix for colormap + color updates [#4258](https://github.com/MakieOrg/Makie.jl/pull/4258).

## [0.21.8] - 2024-08-26

- Fix selected list in `WGLMakie.pick_sorted` [#4136](https://github.com/MakieOrg/Makie.jl/pull/4136).
- Apply px per unit in `pick_closest`/`pick_sorted` [#4137](https://github.com/MakieOrg/Makie.jl/pull/4137).
- Support plot(interval, func) for rangebars and band [#4102](https://github.com/MakieOrg/Makie.jl/pull/4102).
- Fixed the broken OpenGL state cleanup for clip_planes which may cause plots to disappear randomly [#4157](https://github.com/MakieOrg/Makie.jl/pull/4157)
- Reduce updates for image/heatmap, improving performance [#4130](https://github.com/MakieOrg/Makie.jl/pull/4130).
- Add an informative error message to `save` when no backend is loaded [#4177](https://github.com/MakieOrg/Makie.jl/pull/4177)
- Fix rendering of `band` with NaN values [#4178](https://github.com/MakieOrg/Makie.jl/pull/4178).
- Fix plotting of lines with OffsetArrays across all backends [#4242](https://github.com/MakieOrg/Makie.jl/pull/4242).

## [0.21.7] - 2024-08-19

- Hot fix for 1D heatmap [#4147](https://github.com/MakieOrg/Makie.jl/pull/4147).

## [0.21.6] - 2024-08-14

- Fix RectangleZoom in WGLMakie [#4127](https://github.com/MakieOrg/Makie.jl/pull/4127)
- Bring back fastpath for regular heatmaps [#4125](https://github.com/MakieOrg/Makie.jl/pull/4125)
- Data inspector fixes (mostly for bar plots) [#4087](https://github.com/MakieOrg/Makie.jl/pull/4087)
- Added "clip_planes" as a new generic plot and scene attribute. Up to 8 world space clip planes can be specified to hide sections of a plot. [#3958](https://github.com/MakieOrg/Makie.jl/pull/3958)
- Updated handling of `model` matrices with active Float32 rescaling. This should fix issues with Float32-unsafe translations or scalings of plots, as well as rotated plots in Float32-unsafe ranges. [#4026](https://github.com/MakieOrg/Makie.jl/pull/4026)
- Added `events.tick` to allow linking actions like animations to the renderloop. [#3948](https://github.com/MakieOrg/Makie.jl/pull/3948)
- Added the `uv_transform` attribute for meshscatter, mesh, surface and image [#1406](https://github.com/MakieOrg/Makie.jl/pull/1406).
- Added the ability to use textures with `meshscatter` in WGLMakie [#1406](https://github.com/MakieOrg/Makie.jl/pull/1406).
- Don't remove underlying VideoStream file when doing save() [#3883](https://github.com/MakieOrg/Makie.jl/pull/3883).
- Fix label/legend for plotlist [#4079](https://github.com/MakieOrg/Makie.jl/pull/4079).
- Fix wrong order for colors in RPRMakie [#4098](https://github.com/MakieOrg/Makie.jl/pull/4098).
- Fixed incorrect distance calculation in `pick_closest` in WGLMakie [#4082](https://github.com/MakieOrg/Makie.jl/pull/4082).
- Suppress keyboard shortcuts and context menu in JupyterLab output [#4068](https://github.com/MakieOrg/Makie.jl/pull/4068).
- Introduce stroke_depth_shift + forward normal depth_shift for Poly [#4058](https://github.com/MakieOrg/Makie.jl/pull/4058).
- Use linestyle for Poly and Density legend elements [#4000](https://github.com/MakieOrg/Makie.jl/pull/4000).
- Bring back interpolation attribute for surface [#4056](https://github.com/MakieOrg/Makie.jl/pull/4056).
- Improved accuracy of framerate settings in GLMakie [#3954](https://github.com/MakieOrg/Makie.jl/pull/3954)
- Fix label_formatter being called twice in barplot [#4046](https://github.com/MakieOrg/Makie.jl/pull/4046).
- Fix error with automatic `highclip` or `lowclip` and scalar colors [#4048](https://github.com/MakieOrg/Makie.jl/pull/4048).
- Correct a bug in the `project` function when projecting using a `Scene`. [#3909](https://github.com/MakieOrg/Makie.jl/pull/3909).
- Add position for `pie` plot [#4027](https://github.com/MakieOrg/Makie.jl/pull/4027).
- Correct a method ambiguity in `insert!` which was causing `PlotList` to fail on CairoMakie. [#4038](https://github.com/MakieOrg/Makie.jl/pull/4038)
- Delaunay triangulations created via `tricontourf`, `triplot`, and `voronoiplot` no longer use any randomisation in the point insertion order so that results are unique. [#4044](https://github.com/MakieOrg/Makie.jl/pull/4044)
- Improve content scaling support for Wayland and fix incorrect mouse scaling on mac [#4062](https://github.com/MakieOrg/Makie.jl/pull/4062)
- Fix: `band` ignored its `alpha` argument in CairoMakie
- Fix `marker=FastPixel()` makersize and markerspace, improve `spy` recipe [#4043](https://github.com/MakieOrg/Makie.jl/pull/4043).
- Fixed `invert_normals` for surface plots in CairoMakie [#4021](https://github.com/MakieOrg/Makie.jl/pull/4021).
- Improve support for embedding GLMakie. [#4073](https://github.com/MakieOrg/Makie.jl/pull/4073)
- Update JS OrbitControls to match Julia OrbitControls [#4084](https://github.com/MakieOrg/Makie.jl/pull/4084).
- Fix `select_point()` [#4101](https://github.com/MakieOrg/Makie.jl/pull/4101).
- Fix `absrect()` and `select_rectangle()` [#4110](https://github.com/MakieOrg/Makie.jl/issues/4110).
- Allow segment-specific radius for `pie` plot [#4028](https://github.com/MakieOrg/Makie.jl/pull/4028).

## [0.21.5] - 2024-07-07

- Fixed tuple argument for `WGLMakie.activate!(resize_to=(:parent, nothing))` [#4009](https://github.com/MakieOrg/Makie.jl/pull/4009).
- validate plot attributes later, for axis specific plot attributes [#3974](https://github.com/MakieOrg/Makie.jl/pull/3974).

## [0.21.4] - 2024-07-02

- Fixed support for GLFW 3.4 on OSX [#3999](https://github.com/MakieOrg/Makie.jl/issues/3999).
- Changed camera variables to Float64 for increased accuracy [#3984](https://github.com/MakieOrg/Makie.jl/pull/3984)
- Allow CairoMakie to render `poly` overloads that internally don't use two child plots [#3986](https://github.com/MakieOrg/Makie.jl/pull/3986).
- Fixes for Menu and DataInspector [#3975](https://github.com/MakieOrg/Makie.jl/pull/3975).
- Add line-loop detection and rendering to GLMakie and WGLMakie [#3907](https://github.com/MakieOrg/Makie.jl/pull/3907).

## [0.21.3] - 2024-06-17

- Fix stack overflows when using `markerspace = :data` with `scatter` [#3960](https://github.com/MakieOrg/Makie.jl/issues/3960).
- CairoMakie: Fix broken SVGs when using non-interpolated image primitives, for example Colorbars, with recent Cairo versions [#3967](https://github.com/MakieOrg/Makie.jl/pull/3967).
- CairoMakie: Add argument `pdf_version` to restrict the PDF version when saving a figure as a PDF [#3845](https://github.com/MakieOrg/Makie.jl/pull/3845).
- Fix DataInspector using invalid attribute strokewidth for plot type Wireframe [#3917](https://github.com/MakieOrg/Makie.jl/pull/3917).
- CairoMakie: Fix incorrect scaling factor for SVGs with Cairo_jll 1.18 [#3964](https://github.com/MakieOrg/Makie.jl/pull/3964).
- Fixed use of Textbox from Bonito [#3924](https://github.com/MakieOrg/Makie.jl/pull/3924)

## [0.21.2] - 2024-05-22

- Added `cycle` to general attribute allowlist so that it works also with plot types that don't set one in their theme [#3879](https://github.com/MakieOrg/Makie.jl/pull/3879).

## [0.21.1] - 2024-05-21

- `boundingbox` now relies on `apply_transform(transform, data_limits(plot))` rather than transforming the corner points of the bounding box [#3856](https://github.com/MakieOrg/Makie.jl/pull/3856).
- Adjusted `Axis` limits to consider transformations more consistently [#3864](https://github.com/MakieOrg/Makie.jl/pull/3864).
- Fix problems with incorrectly disabled attributes in recipes [#3870](https://github.com/MakieOrg/Makie.jl/pull/3870), [#3866](https://github.com/MakieOrg/Makie.jl/pull/3866).
- Fix RPRMakie with Material [#3872](https://github.com/MakieOrg/Makie.jl/pull/3872).
- Support the loop option in html video output [#3697](https://github.com/MakieOrg/Makie.jl/pull/3697).

## [0.21.0] - 2024-05-08

- Add `voxels` plot [#3527](https://github.com/MakieOrg/Makie.jl/pull/3527).
- Added supported markers hint to unsupported marker warn message [#3666](https://github.com/MakieOrg/Makie.jl/pull/3666).
- Fixed bug in CairoMakie line drawing when multiple successive points had the same color [#3712](https://github.com/MakieOrg/Makie.jl/pull/3712).
- Remove StableHashTraits in favor of calculating hashes directly with CRC32c [#3667](https://github.com/MakieOrg/Makie.jl/pull/3667).
- **Breaking (sort of)** Added a new `@recipe` variant which allows documenting attributes directly where they are defined and validating that all attributes are known whenever a plot is created. This is not breaking in the sense that the API changes, but user code is likely to break because of misspelled attribute names etc. that have so far gone unnoticed.
- Add axis converts, enabling unit/categorical support and more [#3226](https://github.com/MakieOrg/Makie.jl/pull/3226).
- **Breaking** Streamlined `data_limits` and `boundingbox` [#3671](https://github.com/MakieOrg/Makie.jl/pull/3671)
  - `data_limits` now only considers plot positions, completely ignoring transformations
  - `boundingbox(p::Text)` is deprecated in favor of `boundingbox(p::Text, p.markerspace[])`. The more internal methods use `string_boundingbox(p)`. [#3723](https://github.com/MakieOrg/Makie.jl/pull/3723)
  - `boundingbox` overwrites must now include a secondary space argument to work `boundingbox(plot, space::Symbol = :data)` [#3723](https://github.com/MakieOrg/Makie.jl/pull/3723)
  - `boundingbox` now always consider `transform_func` and `model`
  - `data_limits(::Scatter)` and `boundingbox(::Scatter)` now consider marker transformations [#3716](https://github.com/MakieOrg/Makie.jl/pull/3716)
- **Breaking** Improved Float64 compatibility of Axis [#3681](https://github.com/MakieOrg/Makie.jl/pull/3681)
  - This added an extra conversion step which only takes effect when Float32 precision becomes relevant. In those cases code using `project()` functions will be wrong as the transformation is not applied. Use `project(plot_or_scene, ...)` or apply the conversion yourself beforehand with `Makie.f32_convert(plot_or_scene, transformed_point)` and use `patched_model = Makie.patch_model(plot_or_scene, model)`.
  - `Makie.to_world(point, matrix, resolution)` has been deprecated in favor of `Makie.to_world(scene_or_plot, point)` to include float32 conversions.
- **Breaking** Reworked line shaders in GLMakie and WGLMakie [#3558](https://github.com/MakieOrg/Makie.jl/pull/3558)
  - GLMakie: Removed support for per point linewidths
  - GLMakie: Adjusted dots (e.g. with `linestyle = :dot`) to bend across a joint
  - GLMakie: Adjusted linestyles to scale with linewidth dynamically so that dots remain dots with changing linewidth
  - GLMakie: Cleaned up anti-aliasing for truncated joints
  - WGLMakie: Added support for linestyles
  - WGLMakie: Added line joints
  - WGLMakie: Added native anti-aliasing which generally improves quality but introduces outline artifacts in some cases (same as GLMakie)
  - Both: Adjusted handling of thin lines which may result in different color intensities
- Fixed an issue with lines being drawn in the wrong direction in 3D (with perspective projection) [#3651](https://github.com/MakieOrg/Makie.jl/pull/3651).
- **Breaking** Renamed attribute `rotations` to `rotation` for `scatter` and `meshscatter` which had been inconsistent with the otherwise singular naming scheme and other plots like `text` [#3724](https://github.com/MakieOrg/Makie.jl/pull/3724).
- Fixed `contourf` bug where n levels would sometimes miss the uppermost value, causing gaps [#3713](https://github.com/MakieOrg/Makie.jl/pull/3713).
- Added `scale` attribute to `violin` [#3352](https://github.com/MakieOrg/Makie.jl/pull/3352).
- Use label formatter in barplot [#3718](https://github.com/MakieOrg/Makie.jl/pull/3718).
- Fix the incorrect shading with non uniform markerscale in meshscatter [#3722](https://github.com/MakieOrg/Makie.jl/pull/3722)
- Add `scale_to=:flip` option to `hist`, which flips the direction of the bars [#3732](https://github.com/MakieOrg/Makie.jl/pull/3732)
- Fixed an issue with the texture atlas not updating in WGLMakie after display, causing new symbols to not show up [#3737](https://github.com/MakieOrg/Makie.jl/pull/3737)
- Added `linecap` and `joinstyle` attributes for lines and linesegments. Also normalized `miter_limit` to 60° across all backends. [#3771](https://github.com/MakieOrg/Makie.jl/pull/3771)

## [0.20.10] 2024-05-07

- Loosened type restrictions for potentially array-valued colors in `Axis` attributes like `xticklabelcolor` [#3826](https://github.com/MakieOrg/Makie.jl/pull/3826).
- Added support for intervals for specifying axis limits [#3696](https://github.com/MakieOrg/Makie.jl/pull/3696)
- Added recipes for plotting intervals to `Band`, `Rangebars`, `H/VSpan` [3695](https://github.com/MakieOrg/Makie.jl/pull/3695)
- Documented `WilkinsonTicks` [#3819](https://github.com/MakieOrg/Makie.jl/pull/3819).
- Added `axislegend(ax, "title")` method [#3808](https://github.com/MakieOrg/Makie.jl/pull/3808).
- Improved thread safety of rendering with CairoMakie (independent `Scene`s only) by locking FreeType handles [#3777](https://github.com/MakieOrg/Makie.jl/pull/3777).
- Adds a tutorial for how to make recipes work with new types [#3816](https://github.com/MakieOrg/Makie.jl/pull/3816).
- Provided an interface to convert markers in CairoMakie separately (`cairo_scatter_marker`) so external packages can overload it. [#3811](https://github.com/MakieOrg/Makie.jl/pull/3811)
- Updated to DelaunayTriangulation v1.0 [#3787](https://github.com/MakieOrg/Makie.jl/pull/3787).
- Added methods `hidedecorations!`, `hiderdecorations!`, `hidethetadecorations!` and  `hidespines!` for `PolarAxis` axes [#3823](https://github.com/MakieOrg/Makie.jl/pull/3823).
- Added `loop` option support for HTML outputs when recording videos with `record` [#3697](https://github.com/MakieOrg/Makie.jl/pull/3697).

## [0.20.9] - 2024-03-29

- Added supported markers hint to unsupported marker warn message [#3666](https://github.com/MakieOrg/Makie.jl/pull/3666).
- Fixed bug in CairoMakie line drawing when multiple successive points had the same color [#3712](https://github.com/MakieOrg/Makie.jl/pull/3712).
- Remove StableHashTraits in favor of calculating hashes directly with CRC32c [#3667](https://github.com/MakieOrg/Makie.jl/pull/3667).
- Fixed `contourf` bug where n levels would sometimes miss the uppermost value, causing gaps [#3713](https://github.com/MakieOrg/Makie.jl/pull/3713).
- Added `scale` attribute to `violin` [#3352](https://github.com/MakieOrg/Makie.jl/pull/3352).
- Use label formatter in barplot [#3718](https://github.com/MakieOrg/Makie.jl/pull/3718).
- Fix the incorrect shading with non uniform markerscale in meshscatter [#3722](https://github.com/MakieOrg/Makie.jl/pull/3722)
- Add `scale_to=:flip` option to `hist`, which flips the direction of the bars [#3732](https://github.com/MakieOrg/Makie.jl/pull/3732)
- Fixed an issue with the texture atlas not updating in WGLMakie after display, causing new symbols to not show up [#3737](https://github.com/MakieOrg/Makie.jl/pull/3737)

## [0.20.8] - 2024-02-22

- Fixed excessive use of space with HTML image outputs [#3642](https://github.com/MakieOrg/Makie.jl/pull/3642).
- Fixed bugs with format strings and add new features by switching to Format.jl [#3633](https://github.com/MakieOrg/Makie.jl/pull/3633).
- Fixed an issue where CairoMakie would unnecessarily rasterize polygons [#3605](https://github.com/MakieOrg/Makie.jl/pull/3605).
- Added `PointBased` conversion trait to `scatterlines` recipe [#3603](https://github.com/MakieOrg/Makie.jl/pull/3603).
- Multiple small fixes for `map_latest`, `WGLMakie` picking and `PlotSpec` [#3637](https://github.com/MakieOrg/Makie.jl/pull/3637).
- Fixed PolarAxis `rticks` being incompatible with rich text. [#3615](https://github.com/MakieOrg/Makie.jl/pull/3615)
- Fixed an issue causing lines, scatter and text to not scale with resolution after deleting plots in GLMakie. [#3649](https://github.com/MakieOrg/Makie.jl/pull/3649)

## [0.20.7] - 2024-02-04

- Equalized alignment point of mirrored ticks to that of normal ticks [#3598](https://github.com/MakieOrg/Makie.jl/pull/3598).
- Fixed stack overflow error on conversion of gridlike data with `missing`s [#3597](https://github.com/MakieOrg/Makie.jl/pull/3597).
- Fixed mutation of CairoMakie src dir when displaying png files [#3588](https://github.com/MakieOrg/Makie.jl/pull/3588).
- Added better error messages for plotting into `FigureAxisPlot` and `AxisPlot` as Plots.jl users are likely to do [#3596](https://github.com/MakieOrg/Makie.jl/pull/3596).
- Added compat bounds for IntervalArithmetic.jl due to bug with DelaunayTriangulation.jl [#3595](https://github.com/MakieOrg/Makie.jl/pull/3595).
- Removed possibility of three-argument `barplot` [#3574](https://github.com/MakieOrg/Makie.jl/pull/3574).

## [0.20.6] - 2024-02-02

- Fix issues with Camera3D not centering [#3582](https://github.com/MakieOrg/Makie.jl/pull/3582)
- Allowed creating legend entries from plot objects with scalar numbers as colors [#3587](https://github.com/MakieOrg/Makie.jl/pull/3587).

## [0.20.5] - 2024-01-25

- Use plot plot instead of scene transform functions in CairoMakie, fixing misplaced h/vspan. [#3552](https://github.com/MakieOrg/Makie.jl/pull/3552)
- Fix error printing on shader error [#3530](https://github.com/MakieOrg/Makie.jl/pull/3530).
- Update pagefind to 1.0.4 for better headline search [#3534](https://github.com/MakieOrg/Makie.jl/pull/3534).
- Remove unnecessary deps, e.g. Setfield [3546](https://github.com/MakieOrg/Makie.jl/pull/3546).
- Don't clear args, rely on delete deregister_callbacks [#3543](https://github.com/MakieOrg/Makie.jl/pull/3543).
- Add interpolate keyword for Surface [#3541](https://github.com/MakieOrg/Makie.jl/pull/3541).
- Fix a DataInspector bug if inspector_label is used with RGB images [#3468](https://github.com/MakieOrg/Makie.jl/pull/3468).

## [0.20.4] - 2024-01-04

- Changes for Bonito rename and WGLMakie docs improvements [#3477](https://github.com/MakieOrg/Makie.jl/pull/3477).
- Add stroke and glow support to scatter and text in WGLMakie [#3518](https://github.com/MakieOrg/Makie.jl/pull/3518).
- Fix clipping issues with Camera3D when zooming in [#3529](https://github.com/MakieOrg/Makie.jl/pull/3529)

## [0.20.3] - 2023-12-21

- Add `depthsorting` as a hidden attribute for scatter plots in GLMakie as an alternative fix for outline artifacts. [#3432](https://github.com/MakieOrg/Makie.jl/pull/3432)
- Disable SDF based anti-aliasing in scatter, text and lines plots when `fxaa = true` in GLMakie. This allows removing outline artifacts at the cost of quality. [#3408](https://github.com/MakieOrg/Makie.jl/pull/3408)
- DataInspector Fixes: Fixed depth order, positional labels being in transformed space and `:inspector_clear` not getting called when moving from one plot to another. [#3454](https://github.com/MakieOrg/Makie.jl/pull/3454)
- Fixed bug in GLMakie where the update from a (i, j) sized GPU buffer to a (j, i) sized buffer would fail [#3456](https://github.com/MakieOrg/Makie.jl/pull/3456).
- Add `interpolate=true` to `volume(...)`, allowing to disable interpolation [#3485](https://github.com/MakieOrg/Makie.jl/pull/3485).

## [0.20.2] - 2023-12-01

- Switched from SHA512 to CRC32c salting in CairoMakie svgs, drastically improving svg rendering speed [#3435](https://github.com/MakieOrg/Makie.jl/pull/3435).
- Fixed a bug with h/vlines and h/vspan not correctly resolving transformations [#3418](https://github.com/MakieOrg/Makie.jl/pull/3418).
- Fixed a bug with h/vlines and h/vspan returning the wrong limits, causing an error in Axis [#3427](https://github.com/MakieOrg/Makie.jl/pull/3427).
- Fixed clipping when zooming out of a 3D (L)Scene [#3433](https://github.com/MakieOrg/Makie.jl/pull/3433).
- Moved the texture atlas cache to `.julia/scratchspaces` instead of a dedicated `.julia/makie` [#3437](https://github.com/MakieOrg/Makie.jl/pull/3437)

## [0.20.1] - 2023-11-23

- Fixed bad rendering of `poly` in GLMakie by triangulating points after transformations [#3402](https://github.com/MakieOrg/Makie.jl/pull/3402).
- Fixed bug regarding inline display in VSCode Jupyter notebooks and other similar environments [#3403](https://github.com/MakieOrg/Makie.jl/pull/3403).
- Fixed issue with `plottype`, allowed `onany(...; update = true)` and fixed `Block` macro use outside Makie [#3401](https://github.com/MakieOrg/Makie.jl/pull/3401).

## [0.20.0] - 2023-11-21

- GLMakie has gained support for HiDPI (aka Retina) screens. This also enables saving images with higher resolution than screen pixel dimensions [#2544](https://github.com/MakieOrg/Makie.jl/pull/2544).
- Fixed an issue where NaN was interpreted as zero when rendering `surface` through CairoMakie [#2598](https://github.com/MakieOrg/Makie.jl/pull/2598).
- Improved 3D camera handling, hotkeys and functionality [#2746](https://github.com/MakieOrg/Makie.jl/pull/2746).
- Added `shading = :verbose` in GLMakie to allow for multiple light sources. Also added more light types, fixed light directions for the previous lighting model (now `shading = :fast`) and adjusted `backlight` to affect normals[#3246](https://github.com/MakieOrg/Makie.jl/pull/3246).
- Changed the glyph used for negative numbers in tick labels from hyphen to minus [#3379](https://github.com/MakieOrg/Makie.jl/pull/3379).
- Added new declarative API for AlgebraOfGraphics, Pluto and easier dashboards [#3281](https://github.com/MakieOrg/Makie.jl/pull/3281).
- WGLMakie got faster line rendering with less updating bugs [#3062](https://github.com/MakieOrg/Makie.jl/pull/3062).
- **Breaking** Replaced `PolarAxis.radial_distortion_threshold` with `PolarAxis.radius_at_origin`. [#3381](https://github.com/MakieOrg/Makie.jl/pull/3381)
- **Breaking** Deprecated the `resolution` keyword in favor of `size` to reflect that this value is not a pixel resolution anymore [#3343](https://github.com/MakieOrg/Makie.jl/pull/3343).
- **Breaking** Refactored the `SurfaceLike` family of traits into `VertexGrid`, `CellGrid` and `ImageLike` [#3106](https://github.com/MakieOrg/Makie.jl/pull/3106).
- **Breaking** Deprecated `pixelarea(scene)` and `scene.px_area` in favor of viewport.
- **Breaking** Refactored the `Combined` Plot object and renamed it to `Plot`, improving compile times ~2x [#3082](https://github.com/MakieOrg/Makie.jl/pull/3082).
- **Breaking** Removed old depreactions in [#3113](https://github.com/MakieOrg/Makie.jl/pull/3113/commits/3a39210ef87a0032d78cb27c0c1019faa604effd).
- **Breaking** Deprecated using AbstractVector as sides of `image` [#3395](https://github.com/MakieOrg/Makie.jl/pull/3395).
- **Breaking** `errorbars` and `rangebars` now use color cycling [#3230](https://github.com/MakieOrg/Makie.jl/pull/3230).

## [0.19.12] - 2023-10-31

- Added `cornerradius` attribute to `Box` for rounded corners [#3346](https://github.com/MakieOrg/Makie.jl/pull/3346).
- Fix grouping of a zero-height bar in `barplot`. Now a zero-height bar shares the same properties of the previous bar, and if the bar is the first one, its height is treated as positive if and only if there exists a bar of positive height or all bars are zero-height [#3058](https://github.com/MakieOrg/Makie.jl/pull/3058).
- Fixed a bug where Axis still consumes scroll events when interactions are disabled [#3272](https://github.com/MakieOrg/Makie.jl/pull/3272).
- Added `cornerradius` attribute to `Box` for rounded corners [#3308](https://github.com/MakieOrg/Makie.jl/pull/3308).
- Upgraded `StableHashTraits` from 1.0 to 1.1 [#3309](https://github.com/MakieOrg/Makie.jl/pull/3309).

## [0.19.11] - 2023-10-05

- Setup automatic colorbars for volumeslices [#3253](https://github.com/MakieOrg/Makie.jl/pull/3253).
- Colorbar for arrows [#3275](https://github.com/MakieOrg/Makie.jl/pull/3275).
- Small bugfixes [#3275](https://github.com/MakieOrg/Makie.jl/pull/3275).

## [0.19.10] - 2023-09-21

- Fixed bugs with Colorbar in recipes, add new API for creating a recipe colorbar and introduce experimental support for Categorical colormaps [#3090](https://github.com/MakieOrg/Makie.jl/pull/3090).
- Added experimental Datashader implementation [#2883](https://github.com/MakieOrg/Makie.jl/pull/2883).
- **Breaking** Changed the default order Polar arguments to (theta, r). [#3154](https://github.com/MakieOrg/Makie.jl/pull/3154)
- General improvements to `PolarAxis`: full rlimtis & thetalimits, more controls and visual tweaks. See pr for more details.[#3154](https://github.com/MakieOrg/Makie.jl/pull/3154)

## [0.19.9] - 2023-09-11

- Allow arbitrary reversible scale functions through `ReversibleScale`.
- Deprecated `linestyle=vector_of_gaps` in favor of `linestyle=Linestyle(vector_of_gaps)` [3135](https://github.com/MakieOrg/Makie.jl/pull/3135), [3193](https://github.com/MakieOrg/Makie.jl/pull/3193).
- Fixed some errors around dynamic changes of `ax.xscale` or `ax.yscale` [#3084](https://github.com/MakieOrg/Makie.jl/pull/3084)
- Improved Barplot Label Alignment [#3160](https://github.com/MakieOrg/Makie.jl/issues/3160).
- Fixed regression in determining axis limits [#3179](https://github.com/MakieOrg/Makie.jl/pull/3179)
- Added a theme `theme_latexfonts` that uses the latex font family as default fonts [#3147](https://github.com/MakieOrg/Makie.jl/pull/3147), [#3180](https://github.com/MakieOrg/Makie.jl/pull/3180).
- Upgrades `StableHashTraits` from 0.3 to 1.0

## [0.19.8] - 2023-08-15

- Improved CairoMakie rendering of `lines` with repeating colors in an array [#3141](https://github.com/MakieOrg/Makie.jl/pull/3141).
- Added `strokecolormap` to poly. [#3145](https://github.com/MakieOrg/Makie.jl/pull/3145)
- Added `xreversed`, `yreversed` and `zreversed` attributes to `Axis3` [#3138](https://github.com/MakieOrg/Makie.jl/pull/3138).
- Fixed incorrect placement of contourlabels with transform functions [#3083](https://github.com/MakieOrg/Makie.jl/pull/3083)
- Fixed automatic normal generation for meshes with shading and no normals [#3041](https://github.com/MakieOrg/Makie.jl/pull/3041).
- Added the `triplot` and `voronoiplot` recipes from DelaunayTriangulation.jl [#3102](https://github.com/MakieOrg/Makie.jl/pull/3102), [#3159](https://github.com/MakieOrg/Makie.jl/pull/3159).

## [0.19.7] - 2023-07-22

- Allow arbitrary functions to color `streamplot` lines by passing a `Function` to `color`.  This must accept `Point` of the appropriate dimension and return a `Point`, `Vec`, or other arraylike object [#2002](https://github.com/MakieOrg/Makie.jl/pull/2002).
- `arrows` can now take input of the form `x::AbstractVector, y::AbstractVector, [z::AbstractVector,] f::Function`, where `f` must return a `VecTypes` of the appropriate dimension [#2597](https://github.com/MakieOrg/Makie.jl/pull/2597).
- Exported colorbuffer, and added `colorbuffer(axis::Axis; include_decorations=false, colorbuffer_kws...)`, to get an image of an axis with or without decorations [#3078](https://github.com/MakieOrg/Makie.jl/pull/3078).
- Fixed an issue where the `linestyle` of some polys was not applied to the stroke in CairoMakie. [#2604](https://github.com/MakieOrg/Makie.jl/pull/2604)
- Add `colorscale = identity` to any plotting function using a colormap. This works with any scaling function like `log10`, `sqrt` etc. Consequently, `scale` for `hexbin` is replaced with `colorscale` [#2900](https://github.com/MakieOrg/Makie.jl/pull/2900).
- Add `alpha=1.0` argument to all basic plots, which supports independently adding an alpha component to colormaps and colors. Multiple alphas like in `plot(alpha=0.2, color=RGBAf(1, 0, 0, 0.5))`, will get multiplied [#2900](https://github.com/MakieOrg/Makie.jl/pull/2900).
- `hexbin` now supports any per-observation weights which StatsBase respects - `<: StatsBase.AbstractWeights`, `Vector{Real}`, or `nothing` (the default). [#2804](https://github.com/MakieOrg/Makie.jl/pulls/2804)
- Added a new Axis type, `PolarAxis`, which is an axis with a polar projection.  Input is in `(r, theta)` coordinates and is transformed to `(x, y)` coordinates using the standard polar-to-cartesian transformation.
  Generally, its attributes are very similar to the usual `Axis` attributes, but `x` is replaced by `r` and `y` by `θ`.
  It also inherits from the theme of `Axis` in this manner, so should work seamlessly with Makie themes [#2990](https://github.com/MakieOrg/Makie.jl/pull/2990).
- `inherit` now has a new signature `inherit(scene, attrs::NTuple{N, Symbol}, default_value)`, allowing recipe authors to access nested attributes when trying to inherit from the parent Scene.
  For example, one could inherit from `scene.Axis.yticks` by `inherit(scene, (:Axis, :yticks), $default_value)` [#2990](https://github.com/MakieOrg/Makie.jl/pull/2990).
- Fixed incorrect rendering of 3D heatmaps [#2959](https://github.com/MakieOrg/Makie.jl/pull/2959)
- Deprecated `flatten_plots` in favor of `collect_atomic_plots`. Using the new `collect_atomic_plots` fixed a bug in CairoMakie where the z-level of plots within recipes was not respected. [#2793](https://github.com/MakieOrg/Makie.jl/pull/2793)
- Fixed incorrect line depth in GLMakie [#2843](https://github.com/MakieOrg/Makie.jl/pull/2843)
- Fixed incorrect line alpha in dense lines in GLMakie [#2843](https://github.com/MakieOrg/Makie.jl/pull/2843)
- Fixed DataInspector interaction with transformations [#3002](https://github.com/MakieOrg/Makie.jl/pull/3002)
- Added option `WGLMakie.activate!(resize_to_body=true)`, to make plots resize to the VSCode plotpane. Resizes to the HTML body element, so may work outside VSCode [#3044](https://github.com/MakieOrg/Makie.jl/pull/3044), [#3042](https://github.com/MakieOrg/Makie.jl/pull/3042).
- Fixed DataInspector interaction with transformations [#3002](https://github.com/MakieOrg/Makie.jl/pull/3002).
- Fixed incomplete stroke with some Bezier markers in CairoMakie and blurry strokes in GLMakie [#2961](https://github.com/MakieOrg/Makie.jl/pull/2961)
- Added the ability to use custom triangulations from DelaunayTriangulation.jl [#2896](https://github.com/MakieOrg/Makie.jl/pull/2896).
- Adjusted scaling of scatter/text stroke, glow and anti-aliasing width under non-uniform 2D scaling (Vec2f markersize/fontsize) in GLMakie [#2950](https://github.com/MakieOrg/Makie.jl/pull/2950).
- Scaled `errorbar` whiskers and `bracket` correctly with transformations [#3012](https://github.com/MakieOrg/Makie.jl/pull/3012).
- Updated `bracket` when the screen is resized or transformations change [#3012](https://github.com/MakieOrg/Makie.jl/pull/3012).

## [0.19.6] - 2023-06-09

- Fixed broken AA for lines with strongly varying linewidth [#2953](https://github.com/MakieOrg/Makie.jl/pull/2953).
- Fixed WGLMakie JS popup [#2976](https://github.com/MakieOrg/Makie.jl/pull/2976).
- Fixed `legendelements` when children have no elements [#2982](https://github.com/MakieOrg/Makie.jl/pull/2982).
- Bumped compat for StatsBase to 0.34 [#2915](https://github.com/MakieOrg/Makie.jl/pull/2915).
- Improved thread safety [#2840](https://github.com/MakieOrg/Makie.jl/pull/2840).

## [0.19.5] - 2023-05-12

- Added `loop` option for GIF outputs when recording videos with `record` [#2891](https://github.com/MakieOrg/Makie.jl/pull/2891).
- Fixed line rendering issues in GLMakie [#2843](https://github.com/MakieOrg/Makie.jl/pull/2843).
- Fixed incorrect line alpha in dense lines in GLMakie [#2843](https://github.com/MakieOrg/Makie.jl/pull/2843).
- Changed `scene.clear` to an observable and made changes in `Scene` Observables trigger renders in GLMakie [#2929](https://github.com/MakieOrg/Makie.jl/pull/2929).
- Added contour labels [#2496](https://github.com/MakieOrg/Makie.jl/pull/2496).
- Allowed rich text to be used in Legends [#2902](https://github.com/MakieOrg/Makie.jl/pull/2902).
- Added more support for zero length Geometries [#2917](https://github.com/MakieOrg/Makie.jl/pull/2917).
- Made CairoMakie drawing for polygons with holes order independent [#2918](https://github.com/MakieOrg/Makie.jl/pull/2918).
- Fixes for `Makie.inline!()`, allowing now for `Makie.inline!(automatic)` (default), which is better at automatically opening a window/ inlining a plot into plotpane when needed [#2919](https://github.com/MakieOrg/Makie.jl/pull/2919) [#2937](https://github.com/MakieOrg/Makie.jl/pull/2937).
- Block/Axis doc improvements [#2940](https://github.com/MakieOrg/Makie.jl/pull/2940) [#2932](https://github.com/MakieOrg/Makie.jl/pull/2932) [#2894](https://github.com/MakieOrg/Makie.jl/pull/2894).

## [0.19.4] - 2023-03-31

- Added export of `hidezdecorations!` from MakieLayout [#2821](https://github.com/MakieOrg/Makie.jl/pull/2821).
- Fixed an issue with GLMakie lines becoming discontinuous [#2828](https://github.com/MakieOrg/Makie.jl/pull/2828).

## [0.19.3] - 2023-03-21

- Added the `stephist` plotting function [#2408](https://github.com/JuliaPlots/Makie.jl/pull/2408).
- Added the `brackets` plotting function [#2356](https://github.com/MakieOrg/Makie.jl/pull/2356).
- Fixed an issue where `poly` plots with `Vector{<: MultiPolygon}` inputs with per-polygon color were mistakenly rendered as meshes using CairoMakie [#2590](https://github.com/MakieOrg/Makie.jl/pulls/2478).
- Fixed a small typo which caused an error in the `Stepper` constructor [#2600](https://github.com/MakieOrg/Makie.jl/pulls/2478).
- Improve cleanup on block deletion [#2614](https://github.com/MakieOrg/Makie.jl/pull/2614)
- Add `menu.scroll_speed` and increase default speed for non-apple [#2616](https://github.com/MakieOrg/Makie.jl/pull/2616).
- Fixed rectangle zoom for nonlinear axes [#2674](https://github.com/MakieOrg/Makie.jl/pull/2674)
- Cleaned up linestyles in GLMakie (Fixing artifacting, spacing/size, anti-aliasing) [#2666](https://github.com/MakieOrg/Makie.jl/pull/2666).
- Fixed issue with scatterlines only accepting concrete color types as `markercolor` [#2691](https://github.com/MakieOrg/Makie.jl/pull/2691).
- Fixed an accidental issue where `LaTeXStrings` were not typeset correctly in `Axis3` [#2558](https://github.com/MakieOrg/Makie.jl/pull/2588).
- Fixed a bug where line segments in `text(lstr::LaTeXString)` were ignoring offsets [#2668](https://github.com/MakieOrg/Makie.jl/pull/2668).
- Fixed a bug where the `arrows` recipe accidentally called a `Bool` when `normalize = true` [#2740](https://github.com/MakieOrg/Makie.jl/pull/2740).
- Re-exported the `@colorant_str` (`colorant"..."`) macro from Colors.jl [#2726](https://github.com/MakieOrg/Makie.jl/pull/2726).
- Speedup heatmaps in WGLMakie. [#2647](https://github.com/MakieOrg/Makie.jl/pull/2647)
- Fix slow `data_limits` for recipes, which made plotting lots of data with recipes much slower [#2770](https://github.com/MakieOrg/Makie.jl/pull/2770).

## [0.19.1] - 2023-01-01

- Add `show_data` method for `band` which shows the min and max values of the band at the x position of the cursor [#2497](https://github.com/MakieOrg/Makie.jl/pull/2497).
- Added `xlabelrotation`, `ylabelrotation` (`Axis`) and `labelrotation` (`Colorbar`) [#2478](https://github.com/MakieOrg/Makie.jl/pull/2478).
- Fixed forced rasterization in CairoMakie svg files when polygons with colors specified as (color, alpha) tuples were used [#2535](https://github.com/MakieOrg/Makie.jl/pull/2535).
- Do less copies of Observables in Attributes + plot pipeline [#2443](https://github.com/MakieOrg/Makie.jl/pull/2443).
- Add Search Page and tweak Result Ordering [#2474](https://github.com/MakieOrg/Makie.jl/pull/2474).
- Remove all global attributes from TextureAtlas implementation and fix julia#master [#2498](https://github.com/MakieOrg/Makie.jl/pull/2498).
- Use new Bonito, implement WGLMakie picking, improve performance and fix lots of WGLMakie bugs [#2428](https://github.com/MakieOrg/Makie.jl/pull/2428).

## [0.19.0] - 2022-12-03

- **Breaking** The attribute `textsize` has been removed everywhere in favor of the attribute `fontsize` which had also been in use.
  To migrate, search and replace all uses of `textsize` to `fontsize` [#2387](https://github.com/MakieOrg/Makie.jl/pull/2387).
- Added rich text which allows to more easily use superscripts and subscripts as well as differing colors, fonts, fontsizes, etc. for parts of a given text [#2321](https://github.com/MakieOrg/Makie.jl/pull/2321).

## [0.18.4] - 2022-12-02

- Added the `waterfall` plotting function [#2416](https://github.com/JuliaPlots/Makie.jl/pull/2416).
- Add support for `AbstractPattern` in `WGLMakie` [#2432](https://github.com/MakieOrg/Makie.jl/pull/2432).
- Broadcast replaces deprecated method for quantile [#2430](https://github.com/MakieOrg/Makie.jl/pull/2430).
- Fix CairoMakie's screen reusing [#2440](https://github.com/MakieOrg/Makie.jl/pull/2440).
- Fix repeated rendering with invisible objects [#2437](https://github.com/MakieOrg/Makie.jl/pull/2437).
- Fix hvlines for GLMakie [#2446](https://github.com/MakieOrg/Makie.jl/pull/2446).

## [0.18.3] - 2022-11-17

- Add `render_on_demand` flag for `GLMakie.Screen`. Setting this to `true` will skip rendering until plots get updated. This is the new default [#2336](https://github.com/MakieOrg/Makie.jl/pull/2336), [#2397](https://github.com/MakieOrg/Makie.jl/pull/2397).
- Clean up OpenGL state handling in GLMakie [#2397](https://github.com/MakieOrg/Makie.jl/pull/2397).
- Fix salting [#2407](https://github.com/MakieOrg/Makie.jl/pull/2407).
- Fixes for [GtkMakie](https://github.com/jwahlstrand/GtkMakie.jl) [#2418](https://github.com/MakieOrg/Makie.jl/pull/2418).

## [0.18.2] - 2022-11-03

- Fix Axis3 tick flipping with negative azimuth [#2364](https://github.com/MakieOrg/Makie.jl/pull/2364).
- Fix empty!(fig) and empty!(ax) [#2374](https://github.com/MakieOrg/Makie.jl/pull/2374), [#2375](https://github.com/MakieOrg/Makie.jl/pull/2375).
- Remove stencil buffer [#2389](https://github.com/MakieOrg/Makie.jl/pull/2389).
- Move Arrows and Wireframe to MakieCore [#2384](https://github.com/MakieOrg/Makie.jl/pull/2384).
- Skip legend entry if label is nothing [#2350](https://github.com/MakieOrg/Makie.jl/pull/2350).

## [0.18.1] - 2022-10-24

- fix heatmap interpolation [#2343](https://github.com/MakieOrg/Makie.jl/pull/2343).
- move poly to MakieCore [#2334](https://github.com/MakieOrg/Makie.jl/pull/2334)
- Fix picking warning and update_axis_camera [#2352](https://github.com/MakieOrg/Makie.jl/pull/2352).
- bring back inline!, to not open a window in VSCode repl [#2353](https://github.com/MakieOrg/Makie.jl/pull/2353).

## [0.18.0] - 2022-10-12

- **Breaking** Added `BezierPath` which can be constructed from SVG like command list, SVG string or from a `Polygon`.
  Added ability to use `BezierPath` and `Polgyon` as scatter markers.
  Replaced default symbol markers like `:cross` which converted to characters before with more precise `BezierPaths` and adjusted default markersize to 12.
  **Deprecated** using `String` to specify multiple char markers (`scatter(1:4, marker="abcd")`).
  **Deprecated** concrete geometries as markers like `Circle(Point2f(0), 1.5)` in favor of using the type like `Circle` for dispatch to special backend methods.
  Added single image marker support to WGLMakie [#979](https://github.com/MakieOrg/Makie.jl/pull/979).
- **Breaking** Refactored `display`, `record`, `colorbuffer` and `screens` to be faster and more consistent [#2306](https://github.com/MakieOrg/Makie.jl/pull/2306#issuecomment-1275918061).
- **Breaking** Refactored `DataInspector` to use `tooltip`. This results in changes in the attributes of DataInspector. Added `inspector_label`, `inspector_hover` and `inspector_clear` as optional attributes [#2095](https://github.com/JuliaPlots/Makie.jl/pull/2095).
- Added the `hexbin` plotting function [#2201](https://github.com/JuliaPlots/Makie.jl/pull/2201).
- Added the `tricontourf` plotting function [#2226](https://github.com/JuliaPlots/Makie.jl/pull/2226).
- Fixed per character attributes in text [#2244](https://github.com/JuliaPlots/Makie.jl/pull/2244).
- Allowed `CairoMakie` to render `scatter` with images as markers [#2080](https://github.com/MakieOrg/Makie.jl/pull/2080).
- Reworked text drawing and added ability to draw special characters via glyph indices in order to draw more LaTeX math characters with MathTeXEngine v0.5 [#2139](https://github.com/MakieOrg/Makie.jl/pull/2139).
- Allowed text to be copy/pasted into `Textbox` [#2281](https://github.com/MakieOrg/Makie.jl/pull/2281)
- Fixed updates for multiple meshes [#2277](https://github.com/MakieOrg/Makie.jl/pull/2277).
- Fixed broadcasting for linewidth, lengthscale & arrowsize in `arrow` recipe [#2273](https://github.com/MakieOrg/Makie.jl/pull/2273).
- Made GLMakie relocatable [#2282](https://github.com/MakieOrg/Makie.jl/pull/2282).
- Fixed changing input types in plot arguments [#2297](https://github.com/MakieOrg/Makie.jl/pull/2297).
- Better performance for Menus and fix clicks on items [#2299](https://github.com/MakieOrg/Makie.jl/pull/2299).
- Fixed CairoMakie bitmaps with transparency by using premultiplied ARGB surfaces [#2304](https://github.com/MakieOrg/Makie.jl/pull/2304).
- Fixed hiding of `Scene`s by setting `scene.visible[] = false` [#2317](https://github.com/MakieOrg/Makie.jl/pull/2317).
- `Axis` now accepts a `Tuple{Bool, Bool}` for `xtrimspine` and `ytrimspine` to trim only one end of the spine [#2171](https://github.com/JuliaPlots/Makie.jl/pull/2171).

## [0.17.13] - 2022-08-04

- Fixed boundingboxes [#2184](https://github.com/MakieOrg/Makie.jl/pull/2184).
- Fixed highclip/lowclip in meshscatter, poly, contourf, barplot [#2183](https://github.com/MakieOrg/Makie.jl/pull/2183).
- Fixed gridline updates [#2196](https://github.com/MakieOrg/Makie.jl/pull/2196).
- Fixed glDisablei argument order, which crashed some Intel drivers.

## [0.17.12] - 2022-07-22

- Fixed stackoverflow in show [#2167](https://github.com/MakieOrg/Makie.jl/pull/2167).

## [0.17.11] - 2022-07-21

- `rainclouds`(!) now supports `violin_limits` keyword argument, serving the same.
role as `datalimits` in `violin` [#2137](https://github.com/MakieOrg/Makie.jl/pull/2137).
- Fixed an issue where nonzero `strokewidth` results in a thin outline of the wrong color if `color` and `strokecolor` didn't match and weren't transparent. [#2096](https://github.com/MakieOrg/Makie.jl/pull/2096).
- Improved performance around Axis(3) limits [#2115](https://github.com/MakieOrg/Makie.jl/pull/2115).
- Cleaned up stroke artifacts in scatter and text [#2096](https://github.com/MakieOrg/Makie.jl/pull/2096).
- Compile time improvements [#2153](https://github.com/MakieOrg/Makie.jl/pull/2153).
- Mesh and Surface now interpolate between values instead of interpolating between colors for WGLMakie + GLMakie [#2097](https://github.com/MakieOrg/Makie.jl/pull/2097).

## [0.17.10] - 2022-07-13

- Bumped compatibility bound of `GridLayoutBase.jl` to `v0.9.0` which fixed a regression with `Mixed` and `Outside` alignmodes in nested `GridLayout`s [#2135](https://github.com/MakieOrg/Makie.jl/pull/2135).

## [0.17.9] - 2022-07-12

- Patterns (`Makie.AbstractPattern`) are now supported by `CairoMakie` in `poly` plots that don't involve `mesh`, such as `bar` and `poly` [#2106](https://github.com/MakieOrg/Makie.jl/pull/2106/).
- Fixed regression where `Block` alignments could not be specified as numbers anymore [#2108](https://github.com/MakieOrg/Makie.jl/pull/2108).
- Added the option to show mirrored ticks on the other side of an Axis using the attributes `xticksmirrored` and `yticksmirrored` [#2105](https://github.com/MakieOrg/Makie.jl/pull/2105).
- Fixed a bug where a set of `Axis` wouldn't be correctly linked together if they were only linked in pairs instead of all at the same time [#2116](https://github.com/MakieOrg/Makie.jl/pull/2116).

## [0.17.7] - 2022-06-19

- Improved `Menu` performance, now it should be much harder to reach the boundary of 255 scenes in GLMakie. `Menu` also takes a `default` keyword argument now and can be scrolled if there is too little space available.

## [0.17.6] - 2022-06-17

- **EXPERIMENTAL**: Added support for multiple windows in GLMakie through `display(GLMakie.Screen(), figure_or_scene)` [#1771](https://github.com/MakieOrg/Makie.jl/pull/1771).
- Added support for RGB matrices in `heatmap` with GLMakie [#2036](https://github.com/MakieOrg/Makie.jl/pull/2036)
- `Textbox` doesn't defocus anymore on trying to submit invalid input [#2041](https://github.com/MakieOrg/Makie.jl/pull/2041).
- `text` now takes the position as the first argument(s) like `scatter` and most other plotting functions, it is invoked `text(x, y, [z], text = "text")`. Because it is now of conversion type `PointBased`, the positions can be given in all the usual different ways which are implemented as conversion methods. All old invocation styles such as `text("text", position = Point(x, y))` still work to maintain backwards compatibility [#2020](https://github.com/MakieOrg/Makie.jl/pull/2020).

## [0.17.5] - 2022-06-10

- Fixed a regression with `linkaxes!` [#2039](https://github.com/MakieOrg/Makie.jl/pull/2039).

## [0.17.4] - 2022-06-09

- The functions `hlines!`, `vlines!`, `hspan!`, `vspan!` and `abline!` were reimplemented as recipes. This allows using them without an `Axis` argument in first position and also as visuals in AlgebraOfGraphics.jl. Also, `abline!` is now called `ablines!` for consistency, `abline!` is still exported but deprecated and will be removed in the future. [#2023](https://github.com/MakieOrg/Makie.jl/pulls/2023).
- Added `rainclouds` and `rainclouds!` [#1725](https://github.com/MakieOrg/Makie.jl/pull/1725).
- Improve CairoMakie performance [#1964](https://github.com/MakieOrg/Makie.jl/pull/1964) [#1981](https://github.com/MakieOrg/Makie.jl/pull/1981).
- Interpolate colormap correctly [#1973](https://github.com/MakieOrg/Makie.jl/pull/1973).
- Fix picking [#1993](https://github.com/MakieOrg/Makie.jl/pull/1993).
- Improve compile time latency [#1968](https://github.com/MakieOrg/Makie.jl/pull/1968) [#2000](https://github.com/MakieOrg/Makie.jl/pull/2000).
- Fix multi poly with rects [#1999](https://github.com/MakieOrg/Makie.jl/pull/1999).
- Respect scale and nonlinear values in PlotUtils cgrads [#1979](https://github.com/MakieOrg/Makie.jl/pull/1979).
- Fix CairoMakie heatmap filtering [#1828](https://github.com/MakieOrg/Makie.jl/pull/1828).
- Remove GLVisualize and MakieLayout module [#2007](https://github.com/MakieOrg/Makie.jl/pull/2007) [#2008](https://github.com/MakieOrg/Makie.jl/pull/2008).
- Add linestyle and default to extrema(z) for contour, remove bitrotten fillrange [#2008](https://github.com/MakieOrg/Makie.jl/pull/2008).

## [0.17.3] - 2022-05-20

- Switched to `MathTeXEngine v0.4`, which improves the look of LaTeXStrings [#1952](https://github.com/MakieOrg/Makie.jl/pull/1952).
- Added subtitle capability to `Axis` [#1859](https://github.com/MakieOrg/Makie.jl/pull/1859).
- Fixed a bug where scaled colormaps constructed using `Makie.cgrad` were not interpreted correctly.

## [0.17.2] - 2022-05-16

- Changed the default font from `Dejavu Sans` to `TeX Gyre Heros Makie` which is the same as `TeX Gyre Heros` with slightly decreased descenders and ascenders. Decreasing those metrics reduced unnecessary whitespace and alignment issues. Four fonts in total were added, the styles Regular, Bold, Italic and Bold Italic. Also changed `Axis`, `Axis3` and `Legend` attributes `titlefont` to `TeX Gyre Heros Makie Bold` in order to separate it better from axis labels in multifacet arrangements [#1897](https://github.com/MakieOrg/Makie.jl/pull/1897).

## [0.17.1] - 2022-05-13

- Added word wrapping. In `Label`, `word_wrap = true` causes it to use the suggested width and wrap text to fit. In `text`, `word_wrap_width > 0` can be used to set a pixel unit line width. Any word (anything between two spaces without a newline) that goes beyond this width gets a newline inserted before it [#1819](https://github.com/MakieOrg/Makie.jl/pull/1819).
- Improved `Axis3`'s interactive performance [#1835](https://github.com/MakieOrg/Makie.jl/pull/1835).
- Fixed errors in GLMakie's `scatter` implementation when markers are given as images. [#1917](https://github.com/MakieOrg/Makie.jl/pull/1917).
- Removed some method ambiguities introduced in v0.17 [#1922](https://github.com/MakieOrg/Makie.jl/pull/1922).
- Add an empty default label, `""`, to each slider that doesn't have a label in `SliderGrid` [#1888](https://github.com/MakieOrg/Makie.jl/pull/1888).

## [0.17.0] - 2022-05-05

- **Breaking** Added `space` as a generic attribute to switch between data, pixel, relative and clip space for positions. `space` in text has been renamed to `markerspace` because of this. `Pixel` and `SceneSpace` are no longer valid inputs for `space` or `markerspace` [#1596](https://github.com/MakieOrg/Makie.jl/pull/1596).
- **Breaking** Deprecated `mouse_selection(scene)` for `pick(scene)`.
- **Breaking** Bumped `GridLayoutBase` version to `v0.7`, which introduced offset layouts. Now, indexing into row 0 doesn't create a new row 1, but a new row 0, so that all previous content positions stay the same. This makes building complex layouts order-independent [#1704](https://github.com/MakieOrg/Makie.jl/pull/1704).
- **Breaking** deprecate `to_colormap(cmap, ncolors)` in favor of `categorical_colors(cmap, ncolors)` and `resample_cmap(cmap, ncolors)` [#1901](https://github.com/MakieOrg/Makie.jl/pull/1901) [#1723](https://github.com/MakieOrg/Makie.jl/pull/1723).
- Added `empty!(fig)` and changed `empty!(scene)` to remove all child plots without detaching windows [#1818](https://github.com/MakieOrg/Makie.jl/pull/1818).
- Switched to erroring instead of warning for deprecated events `mousebuttons`, `keyboardbuttons` and `mousedrag`.
- `Layoutable` was renamed to `Block` and the infrastructure changed such that attributes are fixed fields and each block has its own `Scene` for better encapsulation [#1796](https://github.com/MakieOrg/Makie.jl/pull/1796).
- Added `SliderGrid` block which replaces the deprecated `labelslider!` and `labelslidergrid!` functions [#1796](https://github.com/MakieOrg/Makie.jl/pull/1796).
- The default anti-aliasing method can now be set in `CairoMakie.activate!` using the `antialias` keyword.  Available options are `CairoMakie.Cairo.ANTIALIAS_*` [#1875](https://github.com/MakieOrg/Makie.jl/pull/1875).
- Added ability to rasterize a plots in CairoMakie vector graphics if `plt.rasterize = true` or `plt.rasterize = scale::Int` [#1872](https://github.com/MakieOrg/Makie.jl/pull/1872).
- Fixed segfaults in `streamplot_impl` on Mac M1 [#1830](https://github.com/MakieOrg/Makie.jl/pull/1830).
- Set the [Cairo miter limit](https://www.cairographics.org/manual/cairo-cairo-t.html#cairo-set-miter-limit) to mimic GLMakie behaviour [#1844](https://github.com/MakieOrg/Makie.jl/pull/1844).
- Fixed a method ambiguity in `rotatedrect` [#1846](https://github.com/MakieOrg/Makie.jl/pull/1846).
- Allow weights in statistical recipes [#1816](https://github.com/MakieOrg/Makie.jl/pull/1816).
- Fixed manual cycling of plot attributes [#1873](https://github.com/MakieOrg/Makie.jl/pull/1873).
- Fixed type constraints in ticklabelalign attributes [#1882](https://github.com/MakieOrg/Makie.jl/pull/1882).

## [0.16.4] - 2022-02-16

- Fixed WGLMakie performance bug and added option to set fps via `WGLMakie.activate!(fps=30)`.
- Implemented `nan_color`, `lowclip`, `highclip` for `image(::Matrix{Float})` in shader.
- Cleaned up mesh shader and implemented `nan_color`, `lowclip`, `highclip` for `mesh(m; color::Matrix{Float})` on the shader.
- Allowed `GLMakie.Buffer` `GLMakie.Sampler` to be used in `GeometryBasics.Mesh` to partially update parts of a mesh/texture and different interpolation and clamping modes for the texture.

## [0.16.0] - 2022-01-07

- **Breaking** Removed `Node` alias [#1307](https://github.com/MakieOrg/Makie.jl/pull/1307), [#1393](https://github.com/MakieOrg/Makie.jl/pull/1393). To upgrade, simply replace all occurrences of `Node` with `Observable`.
- **Breaking** Cleaned up `Scene` type [#1192](https://github.com/MakieOrg/Makie.jl/pull/1192), [#1393](https://github.com/MakieOrg/Makie.jl/pull/1393). The `Scene()` constructor doesn't create any axes or limits anymore. All keywords like `raw`, `show_axis` have been removed. A scene now always works like it did when using the deprecated `raw=true`. All the high level functionality like showing an axis and adding a 3d camera has been moved to `LScene`. See the new `Scene` tutorial for more info: https://docs.makie.org/dev/tutorials/scenes/.
- **Breaking** Lights got moved to `Scene`, see the [lighting docs](https://docs.makie.org/stable/documentation/lighting) and [RPRMakie examples](https://docs.makie.org/stable/documentation/backends/rprmakie/).
- Added ECDF plot [#1310](https://github.com/MakieOrg/Makie.jl/pull/1310).
- Added Order Independent Transparency to GLMakie [#1418](https://github.com/MakieOrg/Makie.jl/pull/1418), [#1506](https://github.com/MakieOrg/Makie.jl/pull/1506). This type of transparency is now used with `transparency = true`. The old transparency handling is available with `transparency = false`.
- Fixed blurry text in GLMakie and WGLMakie [#1494](https://github.com/MakieOrg/Makie.jl/pull/1494).
- Introduced a new experimental backend for ray tracing: [RPRMakie](https://docs.makie.org/stable/documentation/backends/rprmakie/).
- Added the `Cycled` type, which can be used to select the i-th value from the current cycler for a specific attribute [#1248](https://github.com/MakieOrg/Makie.jl/pull/1248).
- The plot function `scatterlines` now uses `color` as `markercolor` if `markercolor` is `automatic`. Also, cycling of the `color` attribute is enabled [#1463](https://github.com/MakieOrg/Makie.jl/pull/1463).
- Added the function `resize_to_layout!`, which allows to resize a `Figure` so that it contains its top `GridLayout` without additional whitespace or clipping [#1438](https://github.com/MakieOrg/Makie.jl/pull/1438).
- Cleaned up lighting in 3D contours and isosurfaces [#1434](https://github.com/MakieOrg/Makie.jl/pull/1434).
- Adjusted attributes of volumeslices to follow the normal structure [#1404](https://github.com/MakieOrg/Makie.jl/pull/1404). This allows you to adjust attributes like `colormap` without going through nested attributes.
- Added depth to 3D contours and isosurfaces [#1395](https://github.com/MakieOrg/Makie.jl/pull/1395), [#1393](https://github.com/MakieOrg/Makie.jl/pull/1393). This allows them to intersect correctly with other 3D objects.
- Restricted 3D scene camera to one scene [#1394](https://github.com/MakieOrg/Makie.jl/pull/1394), [#1393](https://github.com/MakieOrg/Makie.jl/pull/1393). This fixes issues with multiple scenes fighting over events consumed by the camera. You can select a scene by cleaning on it.
- Added depth shift attribute for GLMakie and WGLMakie [#1382](https://github.com/MakieOrg/Makie.jl/pull/1382), [#1393](https://github.com/MakieOrg/Makie.jl/pull/1393). This can be used to adjust render order similar to `overdraw`.
- Simplified automatic width computation in barplots [#1223](https://github.com/MakieOrg/Makie.jl/pull/1223), [#1393](https://github.com/MakieOrg/Makie.jl/pull/1393). If no `width` attribute is passed, the default width is computed as the minimum difference between consecutive `x` positions. Gap between bars are given by the (multiplicative) `gap` attribute. The actual bar width equals `width * (1 - gap)`.
- Added logical expressions for `ispressed` [#1222](https://github.com/MakieOrg/Makie.jl/pull/1222), [#1393](https://github.com/MakieOrg/Makie.jl/pull/1393). This moves a lot of control over hotkeys towards the user. With these changes one can now set a hotkey to trigger on any or no key, collections of keys and logical combinations of keys (i.e. "A is pressed and B is not pressed").
- Fixed issues with `Menu` render order [#1411](https://github.com/MakieOrg/Makie.jl/pull/1411).
- Added `label_rotation` to barplot [#1401](https://github.com/MakieOrg/Makie.jl/pull/1401).
- Fixed issue where `pixelcam!` does not remove controls from other cameras [#1504](https://github.com/MakieOrg/Makie.jl/pull/1504).
- Added conversion for OffsetArrays [#1260](https://github.com/MakieOrg/Makie.jl/pull/1260).
- The `qqplot` `qqline` options were changed to `:identity`, `:fit`, `:fitrobust` and `:none` (the default) [#1563](https://github.com/MakieOrg/Makie.jl/pull/1563). Fixed numeric error due to double computation of quantiles when fitting `qqline`. Deprecated `plot(q::QQPair)` method as it does not have enough information for correct `qqline` fit.

All other changes are collected [in this PR](https://github.com/MakieOrg/Makie.jl/pull/1521) and in the [release notes](https://github.com/MakieOrg/Makie.jl/releases/tag/v0.16.0).

## [0.15.3] - 2021-10-16

- The functions `labelslidergrid!` and `labelslider!` now set fixed widths for the value column with a heuristic. It is possible now to pass `Formatting.format` format strings as format specifiers in addition to the previous functions.
- Fixed 2D arrow rotations in `streamplot` [#1352](https://github.com/MakieOrg/Makie.jl/pull/1352).

## [0.15.2] - 2021-08-26

- Re-enabled Julia 1.3 support.
- Use [MathTexEngine v0.2](https://github.com/Kolaru/MathTeXEngine.jl/releases/tag/v0.2.0).
- Depend on new GeometryBasics, which changes all the Vec/Point/Quaternion/RGB/RGBA - f0 aliases to just f. For example, `Vec2f0` is changed to `Vec2f`. Old aliases are still exported, but deprecated and will be removed in the next breaking release. For more details and an upgrade script, visit [GeometryBasics#97](https://github.com/JuliaGeometry/GeometryBasics.jl/pull/97).
- Added `hspan!` and `vspan!` functions [#1264](https://github.com/MakieOrg/Makie.jl/pull/1264).

## [0.15.1] - 2021-08-21

- Switched documentation framework to Franklin.jl.
- Added a specialization for `volumeslices` to DataInspector.
- Fixed 1 element `hist` [#1238](https://github.com/MakieOrg/Makie.jl/pull/1238) and make it easier to move `hist` [#1150](https://github.com/MakieOrg/Makie.jl/pull/1150).

## [0.15.0] - 2021-07-15

- `LaTeXString`s can now be used as input to `text` and therefore as labels for `Axis`, `Legend`, or other comparable objects. Mathematical expressions are typeset using [MathTeXEngine.jl](https://github.com/Kolaru/MathTeXEngine.jl) which offers a fast approximation of LaTeX typesetting [#1022](https://github.com/MakieOrg/Makie.jl/pull/1022).
- Added `Symlog10` and `pseudolog10` axis scales for log scale approximations that work with zero and negative values [#1109](https://github.com/MakieOrg/Makie.jl/pull/1109).
- Colorbar limits can now be passed as the attribute `colorrange` similar to plots [#1066](https://github.com/MakieOrg/Makie.jl/pull/1066).
- Added the option to pass three vectors to heatmaps and other plots using `SurfaceLike` conversion [#1101](https://github.com/MakieOrg/Makie.jl/pull/1101).
- Added `stairs` plot recipe [#1086](https://github.com/MakieOrg/Makie.jl/pull/1086).
- **Breaking** Removed `FigurePosition` and `FigureSubposition` types. Indexing into a `Figure` like `fig[1, 1]` now returns `GridPosition` and `GridSubposition` structs, which can be used in the same way as the types they replace. Because of an underlying change in `GridLayoutBase.jl`, it is now possible to do `Axis(gl[1, 1])` where `gl` is a `GridLayout` that is a sublayout of a `Figure`'s top layout [#1075](https://github.com/MakieOrg/Makie.jl/pull/1075).
- Bar plots and histograms have a new option for adding text labels [#1069](https://github.com/MakieOrg/Makie.jl/pull/1069).
- It is now possible to specify one `linewidth` value per segment in `linesegments` [#992](https://github.com/MakieOrg/Makie.jl/pull/992).
- Added a new 3d camera that allows for better camera movements using keyboard and mouse [#1024](https://github.com/MakieOrg/Makie.jl/pull/1024).
- Fixed the application of scale transformations to `surface` [#1070](https://github.com/MakieOrg/Makie.jl/pull/1070).
- Added an option to set a custom callback function for the `RectangleZoom` axis interaction to enable other use cases than zooming [#1104](https://github.com/MakieOrg/Makie.jl/pull/1104).
- Fixed rendering of `heatmap`s with one or more reversed ranges in CairoMakie, as in `heatmap(1:10, 10:-1:1, rand(10, 10))` [#1100](https://github.com/MakieOrg/Makie.jl/pull/1100).
- Fixed volume slice recipe and added docs for it [#1123](https://github.com/MakieOrg/Makie.jl/pull/1123).

[Unreleased]: https://github.com/MakieOrg/Makie.jl/compare/v0.22.10...HEAD
[0.22.10]: https://github.com/MakieOrg/Makie.jl/compare/v0.22.9...v0.22.10
[0.22.9]: https://github.com/MakieOrg/Makie.jl/compare/v0.22.8...v0.22.9
[0.22.8]: https://github.com/MakieOrg/Makie.jl/compare/v0.22.7...v0.22.8
[0.22.7]: https://github.com/MakieOrg/Makie.jl/compare/v0.22.6...v0.22.7
[0.22.6]: https://github.com/MakieOrg/Makie.jl/compare/v0.22.5...v0.22.6
[0.22.5]: https://github.com/MakieOrg/Makie.jl/compare/v0.22.4...v0.22.5
[0.22.4]: https://github.com/MakieOrg/Makie.jl/compare/v0.22.3...v0.22.4
[0.22.3]: https://github.com/MakieOrg/Makie.jl/compare/v0.22.2...v0.22.3
[0.22.2]: https://github.com/MakieOrg/Makie.jl/compare/v0.22.1...v0.22.2
[0.22.1]: https://github.com/MakieOrg/Makie.jl/compare/v0.22.0...v0.22.1
[0.22.0]: https://github.com/MakieOrg/Makie.jl/compare/v0.21.18...v0.22.0
[0.21.18]: https://github.com/MakieOrg/Makie.jl/compare/v0.21.17...v0.21.18
[0.21.17]: https://github.com/MakieOrg/Makie.jl/compare/v0.21.16...v0.21.17
[0.21.16]: https://github.com/MakieOrg/Makie.jl/compare/v0.21.15...v0.21.16
[0.21.15]: https://github.com/MakieOrg/Makie.jl/compare/v0.21.14...v0.21.15
[0.21.14]: https://github.com/MakieOrg/Makie.jl/compare/v0.21.13...v0.21.14
[0.21.13]: https://github.com/MakieOrg/Makie.jl/compare/v0.21.12...v0.21.13
[0.21.12]: https://github.com/MakieOrg/Makie.jl/compare/v0.21.11...v0.21.12
[0.21.11]: https://github.com/MakieOrg/Makie.jl/compare/v0.21.10...v0.21.11
[0.21.10]: https://github.com/MakieOrg/Makie.jl/compare/v0.21.9...v0.21.10
[0.21.9]: https://github.com/MakieOrg/Makie.jl/compare/v0.21.8...v0.21.9
[0.21.8]: https://github.com/MakieOrg/Makie.jl/compare/v0.21.7...v0.21.8
[0.21.7]: https://github.com/MakieOrg/Makie.jl/compare/v0.21.6...v0.21.7
[0.21.6]: https://github.com/MakieOrg/Makie.jl/compare/v0.21.5...v0.21.6
[0.21.5]: https://github.com/MakieOrg/Makie.jl/compare/v0.21.4...v0.21.5
[0.21.4]: https://github.com/MakieOrg/Makie.jl/compare/v0.21.3...v0.21.4
[0.21.3]: https://github.com/MakieOrg/Makie.jl/compare/v0.21.2...v0.21.3
[0.21.2]: https://github.com/MakieOrg/Makie.jl/compare/v0.21.1...v0.21.2
[0.21.1]: https://github.com/MakieOrg/Makie.jl/compare/v0.21.0...v0.21.1
[0.21.0]: https://github.com/MakieOrg/Makie.jl/compare/v0.20.10...v0.21.0
[0.20.10]: https://github.com/MakieOrg/Makie.jl/compare/v0.20.9...v0.20.10
[0.20.9]: https://github.com/MakieOrg/Makie.jl/compare/v0.20.8...v0.20.9
[0.20.8]: https://github.com/MakieOrg/Makie.jl/compare/v0.20.7...v0.20.8
[0.20.7]: https://github.com/MakieOrg/Makie.jl/compare/v0.20.6...v0.20.7
[0.20.6]: https://github.com/MakieOrg/Makie.jl/compare/v0.20.5...v0.20.6
[0.20.5]: https://github.com/MakieOrg/Makie.jl/compare/v0.20.4...v0.20.5
[0.20.4]: https://github.com/MakieOrg/Makie.jl/compare/v0.20.3...v0.20.4
[0.20.3]: https://github.com/MakieOrg/Makie.jl/compare/v0.20.2...v0.20.3
[0.20.2]: https://github.com/MakieOrg/Makie.jl/compare/v0.20.1...v0.20.2
[0.20.1]: https://github.com/MakieOrg/Makie.jl/compare/v0.20.0...v0.20.1
[0.20.0]: https://github.com/MakieOrg/Makie.jl/compare/v0.19.12...v0.20.0
[0.19.12]: https://github.com/MakieOrg/Makie.jl/compare/v0.19.11...v0.19.12
[0.19.11]: https://github.com/MakieOrg/Makie.jl/compare/v0.19.10...v0.19.11
[0.19.10]: https://github.com/MakieOrg/Makie.jl/compare/v0.19.9...v0.19.10
[0.19.9]: https://github.com/MakieOrg/Makie.jl/compare/v0.19.8...v0.19.9
[0.19.8]: https://github.com/MakieOrg/Makie.jl/compare/v0.19.7...v0.19.8
[0.19.7]: https://github.com/MakieOrg/Makie.jl/compare/v0.19.6...v0.19.7
[0.19.6]: https://github.com/MakieOrg/Makie.jl/compare/v0.19.5...v0.19.6
[0.19.5]: https://github.com/MakieOrg/Makie.jl/compare/v0.19.4...v0.19.5
[0.19.4]: https://github.com/MakieOrg/Makie.jl/compare/v0.19.3...v0.19.4
[0.19.3]: https://github.com/MakieOrg/Makie.jl/compare/v0.19.1...v0.19.3
[0.19.1]: https://github.com/MakieOrg/Makie.jl/compare/v0.19.0...v0.19.1
[0.19.0]: https://github.com/MakieOrg/Makie.jl/compare/v0.18.4...v0.19.0
[0.18.4]: https://github.com/MakieOrg/Makie.jl/compare/v0.18.3...v0.18.4
[0.18.3]: https://github.com/MakieOrg/Makie.jl/compare/v0.18.2...v0.18.3
[0.18.2]: https://github.com/MakieOrg/Makie.jl/compare/v0.18.1...v0.18.2
[0.18.1]: https://github.com/MakieOrg/Makie.jl/compare/v0.18.0...v0.18.1
[0.18.0]: https://github.com/MakieOrg/Makie.jl/compare/v0.17.13...v0.18.0
[0.17.13]: https://github.com/MakieOrg/Makie.jl/compare/v0.17.12...v0.17.13
[0.17.12]: https://github.com/MakieOrg/Makie.jl/compare/v0.17.11...v0.17.12
[0.17.11]: https://github.com/MakieOrg/Makie.jl/compare/v0.17.10...v0.17.11
[0.17.10]: https://github.com/MakieOrg/Makie.jl/compare/v0.17.9...v0.17.10
[0.17.9]: https://github.com/MakieOrg/Makie.jl/compare/v0.17.7...v0.17.9
[0.17.7]: https://github.com/MakieOrg/Makie.jl/compare/v0.17.6...v0.17.7
[0.17.6]: https://github.com/MakieOrg/Makie.jl/compare/v0.17.5...v0.17.6
[0.17.5]: https://github.com/MakieOrg/Makie.jl/compare/v0.17.4...v0.17.5
[0.17.4]: https://github.com/MakieOrg/Makie.jl/compare/v0.17.3...v0.17.4
[0.17.3]: https://github.com/MakieOrg/Makie.jl/compare/v0.17.2...v0.17.3
[0.17.2]: https://github.com/MakieOrg/Makie.jl/compare/v0.17.1...v0.17.2
[0.17.1]: https://github.com/MakieOrg/Makie.jl/compare/v0.17.0...v0.17.1
[0.17.0]: https://github.com/MakieOrg/Makie.jl/compare/v0.16.4...v0.17.0
[0.16.4]: https://github.com/MakieOrg/Makie.jl/compare/v0.16.0...v0.16.4
[0.16.0]: https://github.com/MakieOrg/Makie.jl/compare/v0.15.3...v0.16.0
[0.15.3]: https://github.com/MakieOrg/Makie.jl/compare/v0.15.2...v0.15.3
[0.15.2]: https://github.com/MakieOrg/Makie.jl/compare/v0.15.1...v0.15.2
[0.15.1]: https://github.com/MakieOrg/Makie.jl/compare/v0.15.0...v0.15.1
[0.15.0]: https://github.com/MakieOrg/Makie.jl/compare/v0.14.2...v0.15.0<|MERGE_RESOLUTION|>--- conflicted
+++ resolved
@@ -11,6 +11,7 @@
 - Export `Float64` geometry types `Point3d`, `Vec4d`, `Rect2d` etc. [#5040](https://github.com/MakieOrg/Makie.jl/pull/5040).
 - Added `dendrogram` recipe to Makie [#2755](https://github.com/MakieOrg/Makie.jl/pull/2755)
 - Added unit support to `Slider` [#5037](https://github.com/MakieOrg/Makie.jl/pull/5037)
+- Added `sources` section to all Project.tomls in the monorepo, so that `]dev GLMakie` will download the monorepo and automatically dev Makie and MakieCore. [#4967](https://github.com/MakieOrg/Makie.jl/pull/4967)
 
 ## [0.22.10] - 2025-06-03
 
@@ -48,11 +49,7 @@
 - Fixed issues with anisotropic markersizes (e.g. `(10, 50)`) causing anti-aliasing to become blurry in GLMakie and WGLMakie. [#4918](https://github.com/MakieOrg/Makie.jl/pull/4918)
 - Added `direction = :y` option for vertical `band`s [#4949](https://github.com/MakieOrg/Makie.jl/pull/4949).
 - Fixed line-ordering of `lines(::Rect3)` [#4954](https://github.com/MakieOrg/Makie.jl/pull/4954).
-<<<<<<< HEAD
-- Added `sources` section to all Project.tomls in the monorepo, so that `]dev GLMakie` will download the monorepo and automatically dev Makie and MakieCore. [#4967](https://github.com/MakieOrg/Makie.jl/pull/4967)
-=======
 - Fixed issue with `sprint`ing to SVG using CairoMakie in Julia 1.11 and above [#4971](https://github.com/MakieOrg/Makie.jl/pull/4971).
->>>>>>> ebc9eece
 
 ## [0.22.4] - 2025-04-11
 
