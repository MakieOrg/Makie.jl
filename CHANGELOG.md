# Changelog

## [Unreleased]

<<<<<<< HEAD
- Added further options to `shared_attributes` for use in recipes and improved attribute passthrough of Makie recipes [#4399](https://github.com/MakieOrg/Makie.jl/pull/4399)
=======
- Fix relocatability of GLMakie [#4461](https://github.com/MakieOrg/Makie.jl/pull/4461).
>>>>>>> 2828d67b

## [0.21.13] - 2024-10-07

- Optimize SpecApi, re-use Blocks better and add API to access the created block objects [#4354](https://github.com/MakieOrg/Makie.jl/pull/4354).
- Fix `merge(attr1, attr2)` modifying nested attributes in `attr1` [#4416](https://github.com/MakieOrg/Makie.jl/pull/4416)
- Fixed issue with CairoMakie rendering scene backgrounds at the wrong position [#4425](https://github.com/MakieOrg/Makie.jl/pull/4425)
- Fix incorrect inverse transformation in `position_on_plot` for lines, causing incorrect tooltip placement in DataInspector [#4402](https://github.com/MakieOrg/Makie.jl/pull/4402)
- Added new `Checkbox` block [#4336](https://github.com/MakieOrg/Makie.jl/pull/4336).
- Added ability to override legend element attributes by pairing labels or plots with override attributes [#4427](https://github.com/MakieOrg/Makie.jl/pull/4427).
- Added threshold before a drag starts which improves false negative rates for clicks. `Button` can now trigger on click and not mouse-down which is the canonical behavior in other GUI systems [#4336](https://github.com/MakieOrg/Makie.jl/pull/4336).
- `PolarAxis` font size now defaults to global figure `fontsize` in the absence of specific `Axis` theming [#4314](https://github.com/MakieOrg/Makie.jl/pull/4314)
- `MultiplesTicks` accepts new option `strip_zero=true`, allowing labels of the form `0x` to be `0` [#4372](https://github.com/MakieOrg/Makie.jl/pull/4372)
- Make near/far of WGLMakie JS 3d camera dynamic, for better depth_shift scaling [#4430](https://github.com/MakieOrg/Makie.jl/pull/4430).

## [0.21.12] - 2024-09-28

- Fix NaN handling in WGLMakie [#4282](https://github.com/MakieOrg/Makie.jl/pull/4282).
- Show DataInspector tooltip on NaN values if `nan_color` has been set to other than `:transparent` [#4310](https://github.com/MakieOrg/Makie.jl/pull/4310)
- Fix `linestyle` not being used in `triplot` [#4332](https://github.com/MakieOrg/Makie.jl/pull/4332)
- Fix voxel clipping not being based on voxel centers [#4397](https://github.com/MakieOrg/Makie.jl/pull/4397)
- Parsing `Q` and `q` commands in svg paths with `BezierPath` is now supported [#4413](https://github.com/MakieOrg/Makie.jl/pull/4413)

## [0.21.11] - 2024-09-13

- Hot fixes for 0.21.10 [#4356](https://github.com/MakieOrg/Makie.jl/pull/4356).
- Set `Voronoiplot`'s preferred axis type to 2D in all cases [#4349](https://github.com/MakieOrg/Makie.jl/pull/4349)

## [0.21.10] - 2024-09-12

- Introduce `heatmap(Resampler(large_matrix))`, allowing to show big images interactively [#4317](https://github.com/MakieOrg/Makie.jl/pull/4317).
- Make sure we wait for the screen session [#4316](https://github.com/MakieOrg/Makie.jl/pull/4316).
- Fix for absrect [#4312](https://github.com/MakieOrg/Makie.jl/pull/4312).
- Fix attribute updates for SpecApi and SpecPlots (e.g. ecdfplot) [#4265](https://github.com/MakieOrg/Makie.jl/pull/4265).
- Bring back `poly` convert arguments for matrix with points as row [#4258](https://github.com/MakieOrg/Makie.jl/pull/4258).
- Fix gl_ClipDistance related segfault on WSL with GLMakie [#4270](https://github.com/MakieOrg/Makie.jl/pull/4270).
- Added option `label_position = :center` to place labels centered over each bar [#4274](https://github.com/MakieOrg/Makie.jl/pull/4274).
- `plotfunc()` and `func2type()` support functions ending with `!` [#4275](https://github.com/MakieOrg/Makie.jl/pull/4275).
- Fixed Boundserror in clipped multicolor lines in CairoMakie [#4313](https://github.com/MakieOrg/Makie.jl/pull/4313)
- Fix float precision based assertions error in GLMakie.volume [#4311](https://github.com/MakieOrg/Makie.jl/pull/4311)
 - Support images with reversed axes [#4338](https://github.com/MakieOrg/Makie.jl/pull/4338)

## [0.21.9] - 2024-08-27

- Hotfix for colormap + color updates [#4258](https://github.com/MakieOrg/Makie.jl/pull/4258).

## [0.21.8] - 2024-08-26

- Fix selected list in `WGLMakie.pick_sorted` [#4136](https://github.com/MakieOrg/Makie.jl/pull/4136).
- Apply px per unit in `pick_closest`/`pick_sorted` [#4137](https://github.com/MakieOrg/Makie.jl/pull/4137).
- Support plot(interval, func) for rangebars and band [#4102](https://github.com/MakieOrg/Makie.jl/pull/4102).
- Fixed the broken OpenGL state cleanup for clip_planes which may cause plots to disappear randomly [#4157](https://github.com/MakieOrg/Makie.jl/pull/4157)
- Reduce updates for image/heatmap, improving performance [#4130](https://github.com/MakieOrg/Makie.jl/pull/4130).
- Add an informative error message to `save` when no backend is loaded [#4177](https://github.com/MakieOrg/Makie.jl/pull/4177)
- Fix rendering of `band` with NaN values [#4178](https://github.com/MakieOrg/Makie.jl/pull/4178).
- Fix plotting of lines with OffsetArrays across all backends [#4242](https://github.com/MakieOrg/Makie.jl/pull/4242).

## [0.21.7] - 2024-08-19

- Hot fix for 1D heatmap [#4147](https://github.com/MakieOrg/Makie.jl/pull/4147).

## [0.21.6] - 2024-08-14

- Fix RectangleZoom in WGLMakie [#4127](https://github.com/MakieOrg/Makie.jl/pull/4127)
- Bring back fastpath for regular heatmaps [#4125](https://github.com/MakieOrg/Makie.jl/pull/4125)
- Data inspector fixes (mostly for bar plots) [#4087](https://github.com/MakieOrg/Makie.jl/pull/4087)
- Added "clip_planes" as a new generic plot and scene attribute. Up to 8 world space clip planes can be specified to hide sections of a plot. [#3958](https://github.com/MakieOrg/Makie.jl/pull/3958)
- Updated handling of `model` matrices with active Float32 rescaling. This should fix issues with Float32-unsafe translations or scalings of plots, as well as rotated plots in Float32-unsafe ranges. [#4026](https://github.com/MakieOrg/Makie.jl/pull/4026)
- Added `events.tick` to allow linking actions like animations to the renderloop. [#3948](https://github.com/MakieOrg/Makie.jl/pull/3948)
- Added the `uv_transform` attribute for meshscatter, mesh, surface and image [#1406](https://github.com/MakieOrg/Makie.jl/pull/1406).
- Added the ability to use textures with `meshscatter` in WGLMakie [#1406](https://github.com/MakieOrg/Makie.jl/pull/1406).
- Don't remove underlying VideoStream file when doing save() [#3883](https://github.com/MakieOrg/Makie.jl/pull/3883).
- Fix label/legend for plotlist [#4079](https://github.com/MakieOrg/Makie.jl/pull/4079).
- Fix wrong order for colors in RPRMakie [#4098](https://github.com/MakieOrg/Makie.jl/pull/4098).
- Fixed incorrect distance calculation in `pick_closest` in WGLMakie [#4082](https://github.com/MakieOrg/Makie.jl/pull/4082).
- Suppress keyboard shortcuts and context menu in JupyterLab output [#4068](https://github.com/MakieOrg/Makie.jl/pull/4068).
- Introduce stroke_depth_shift + forward normal depth_shift for Poly [#4058](https://github.com/MakieOrg/Makie.jl/pull/4058).
- Use linestyle for Poly and Density legend elements [#4000](https://github.com/MakieOrg/Makie.jl/pull/4000).
- Bring back interpolation attribute for surface [#4056](https://github.com/MakieOrg/Makie.jl/pull/4056).
- Improved accuracy of framerate settings in GLMakie [#3954](https://github.com/MakieOrg/Makie.jl/pull/3954)
- Fix label_formatter being called twice in barplot [#4046](https://github.com/MakieOrg/Makie.jl/pull/4046).
- Fix error with automatic `highclip` or `lowclip` and scalar colors [#4048](https://github.com/MakieOrg/Makie.jl/pull/4048).
- Correct a bug in the `project` function when projecting using a `Scene`. [#3909](https://github.com/MakieOrg/Makie.jl/pull/3909).
- Add position for `pie` plot [#4027](https://github.com/MakieOrg/Makie.jl/pull/4027).
- Correct a method ambiguity in `insert!` which was causing `PlotList` to fail on CairoMakie. [#4038](https://github.com/MakieOrg/Makie.jl/pull/4038)
- Delaunay triangulations created via `tricontourf`, `triplot`, and `voronoiplot` no longer use any randomisation in the point insertion order so that results are unique. [#4044](https://github.com/MakieOrg/Makie.jl/pull/4044)
- Improve content scaling support for Wayland and fix incorrect mouse scaling on mac [#4062](https://github.com/MakieOrg/Makie.jl/pull/4062)
- Fix: `band` ignored its `alpha` argument in CairoMakie
- Fix `marker=FastPixel()` makersize and markerspace, improve `spy` recipe [#4043](https://github.com/MakieOrg/Makie.jl/pull/4043).
- Fixed `invert_normals` for surface plots in CairoMakie [#4021](https://github.com/MakieOrg/Makie.jl/pull/4021).
- Improve support for embedding GLMakie. [#4073](https://github.com/MakieOrg/Makie.jl/pull/4073)
- Update JS OrbitControls to match Julia OrbitControls [#4084](https://github.com/MakieOrg/Makie.jl/pull/4084).
- Fix `select_point()` [#4101](https://github.com/MakieOrg/Makie.jl/pull/4101).
- Fix `absrect()` and `select_rectangle()` [#4110](https://github.com/MakieOrg/Makie.jl/issues/4110).
- Allow segment-specific radius for `pie` plot [#4028](https://github.com/MakieOrg/Makie.jl/pull/4028).

## [0.21.5] - 2024-07-07

- Fixed tuple argument for `WGLMakie.activate!(resize_to=(:parent, nothing))` [#4009](https://github.com/MakieOrg/Makie.jl/pull/4009).
- validate plot attributes later, for axis specific plot attributes [#3974](https://github.com/MakieOrg/Makie.jl/pull/3974).

## [0.21.4] - 2024-07-02

- Fixed support for GLFW 3.4 on OSX [#3999](https://github.com/MakieOrg/Makie.jl/issues/3999).
- Changed camera variables to Float64 for increased accuracy [#3984](https://github.com/MakieOrg/Makie.jl/pull/3984)
- Allow CairoMakie to render `poly` overloads that internally don't use two child plots [#3986](https://github.com/MakieOrg/Makie.jl/pull/3986).
- Fixes for Menu and DataInspector [#3975](https://github.com/MakieOrg/Makie.jl/pull/3975).
- Add line-loop detection and rendering to GLMakie and WGLMakie [#3907](https://github.com/MakieOrg/Makie.jl/pull/3907).

## [0.21.3] - 2024-06-17

- Fix stack overflows when using `markerspace = :data` with `scatter` [#3960](https://github.com/MakieOrg/Makie.jl/issues/3960).
- CairoMakie: Fix broken SVGs when using non-interpolated image primitives, for example Colorbars, with recent Cairo versions [#3967](https://github.com/MakieOrg/Makie.jl/pull/3967).
- CairoMakie: Add argument `pdf_version` to restrict the PDF version when saving a figure as a PDF [#3845](https://github.com/MakieOrg/Makie.jl/pull/3845).
- Fix DataInspector using invalid attribute strokewidth for plot type Wireframe [#3917](https://github.com/MakieOrg/Makie.jl/pull/3917).
- CairoMakie: Fix incorrect scaling factor for SVGs with Cairo_jll 1.18 [#3964](https://github.com/MakieOrg/Makie.jl/pull/3964).
- Fixed use of Textbox from Bonito [#3924](https://github.com/MakieOrg/Makie.jl/pull/3924)

## [0.21.2] - 2024-05-22

- Added `cycle` to general attribute allowlist so that it works also with plot types that don't set one in their theme [#3879](https://github.com/MakieOrg/Makie.jl/pull/3879).

## [0.21.1] - 2024-05-21

- `boundingbox` now relies on `apply_transform(transform, data_limits(plot))` rather than transforming the corner points of the bounding box [#3856](https://github.com/MakieOrg/Makie.jl/pull/3856).
- Adjusted `Axis` limits to consider transformations more consistently [#3864](https://github.com/MakieOrg/Makie.jl/pull/3864).
- Fix problems with incorrectly disabled attributes in recipes [#3870](https://github.com/MakieOrg/Makie.jl/pull/3870), [#3866](https://github.com/MakieOrg/Makie.jl/pull/3866).
- Fix RPRMakie with Material [#3872](https://github.com/MakieOrg/Makie.jl/pull/3872).
- Support the loop option in html video output [#3697](https://github.com/MakieOrg/Makie.jl/pull/3697).

## [0.21.0] - 2024-05-08

- Add `voxels` plot [#3527](https://github.com/MakieOrg/Makie.jl/pull/3527).
- Added supported markers hint to unsupported marker warn message [#3666](https://github.com/MakieOrg/Makie.jl/pull/3666).
- Fixed bug in CairoMakie line drawing when multiple successive points had the same color [#3712](https://github.com/MakieOrg/Makie.jl/pull/3712).
- Remove StableHashTraits in favor of calculating hashes directly with CRC32c [#3667](https://github.com/MakieOrg/Makie.jl/pull/3667).
- **Breaking (sort of)** Added a new `@recipe` variant which allows documenting attributes directly where they are defined and validating that all attributes are known whenever a plot is created. This is not breaking in the sense that the API changes, but user code is likely to break because of misspelled attribute names etc. that have so far gone unnoticed.
- Add axis converts, enabling unit/categorical support and more [#3226](https://github.com/MakieOrg/Makie.jl/pull/3226).
- **Breaking** Streamlined `data_limits` and `boundingbox` [#3671](https://github.com/MakieOrg/Makie.jl/pull/3671)
  - `data_limits` now only considers plot positions, completely ignoring transformations
  - `boundingbox(p::Text)` is deprecated in favor of `boundingbox(p::Text, p.markerspace[])`. The more internal methods use `string_boundingbox(p)`. [#3723](https://github.com/MakieOrg/Makie.jl/pull/3723)
  - `boundingbox` overwrites must now include a secondary space argument to work `boundingbox(plot, space::Symbol = :data)` [#3723](https://github.com/MakieOrg/Makie.jl/pull/3723)
  - `boundingbox` now always consider `transform_func` and `model`
  - `data_limits(::Scatter)` and `boundingbox(::Scatter)` now consider marker transformations [#3716](https://github.com/MakieOrg/Makie.jl/pull/3716)
- **Breaking** Improved Float64 compatability of Axis [#3681](https://github.com/MakieOrg/Makie.jl/pull/3681)
  - This added an extra conversion step which only takes effect when Float32 precision becomes relevant. In those cases code using `project()` functions will be wrong as the transformation is not applied. Use `project(plot_or_scene, ...)` or apply the conversion yourself beforehand with `Makie.f32_convert(plot_or_scene, transformed_point)` and use `patched_model = Makie.patch_model(plot_or_scene, model)`.
  - `Makie.to_world(point, matrix, resolution)` has been deprecated in favor of `Makie.to_world(scene_or_plot, point)` to include float32 conversions.
- **Breaking** Reworked line shaders in GLMakie and WGLMakie [#3558](https://github.com/MakieOrg/Makie.jl/pull/3558)
  - GLMakie: Removed support for per point linewidths
  - GLMakie: Adjusted dots (e.g. with `linestyle = :dot`) to bend across a joint
  - GLMakie: Adjusted linestyles to scale with linewidth dynamically so that dots remain dots with changing linewidth
  - GLMakie: Cleaned up anti-aliasing for truncated joints
  - WGLMakie: Added support for linestyles
  - WGLMakie: Added line joints
  - WGLMakie: Added native anti-aliasing which generally improves quality but introduces outline artifacts in some cases (same as GLMakie)
  - Both: Adjusted handling of thin lines which may result in different color intensities
- Fixed an issue with lines being drawn in the wrong direction in 3D (with perspective projection) [#3651](https://github.com/MakieOrg/Makie.jl/pull/3651).
- **Breaking** Renamed attribute `rotations` to `rotation` for `scatter` and `meshscatter` which had been inconsistent with the otherwise singular naming scheme and other plots like `text` [#3724](https://github.com/MakieOrg/Makie.jl/pull/3724).
- Fixed `contourf` bug where n levels would sometimes miss the uppermost value, causing gaps [#3713](https://github.com/MakieOrg/Makie.jl/pull/3713).
- Added `scale` attribute to `violin` [#3352](https://github.com/MakieOrg/Makie.jl/pull/3352).
- Use label formatter in barplot [#3718](https://github.com/MakieOrg/Makie.jl/pull/3718).
- Fix the incorrect shading with non uniform markerscale in meshscatter [#3722](https://github.com/MakieOrg/Makie.jl/pull/3722)
- Add `scale_to=:flip` option to `hist`, which flips the direction of the bars [#3732](https://github.com/MakieOrg/Makie.jl/pull/3732)
- Fixed an issue with the texture atlas not updating in WGLMakie after display, causing new symbols to not show up [#3737](https://github.com/MakieOrg/Makie.jl/pull/3737)
- Added `linecap` and `joinstyle` attributes for lines and linesegments. Also normalized `miter_limit` to 60° across all backends. [#3771](https://github.com/MakieOrg/Makie.jl/pull/3771)

## [0.20.10] 2024-05-07

- Loosened type restrictions for potentially array-valued colors in `Axis` attributes like `xticklabelcolor` [#3826](https://github.com/MakieOrg/Makie.jl/pull/3826).
- Added support for intervals for specifying axis limits [#3696](https://github.com/MakieOrg/Makie.jl/pull/3696)
- Added recipes for plotting intervals to `Band`, `Rangebars`, `H/VSpan` [3695](https://github.com/MakieOrg/Makie.jl/pull/3695)
- Documented `WilkinsonTicks` [#3819](https://github.com/MakieOrg/Makie.jl/pull/3819).
- Added `axislegend(ax, "title")` method [#3808](https://github.com/MakieOrg/Makie.jl/pull/3808).
- Improved thread safety of rendering with CairoMakie (independent `Scene`s only) by locking FreeType handles [#3777](https://github.com/MakieOrg/Makie.jl/pull/3777).
- Adds a tutorial for how to make recipes work with new types [#3816](https://github.com/MakieOrg/Makie.jl/pull/3816).
- Provided an interface to convert markers in CairoMakie separately (`cairo_scatter_marker`) so external packages can overload it. [#3811](https://github.com/MakieOrg/Makie.jl/pull/3811)
- Updated to DelaunayTriangulation v1.0 [#3787](https://github.com/MakieOrg/Makie.jl/pull/3787).
- Added methods `hidedecorations!`, `hiderdecorations!`, `hidethetadecorations!` and  `hidespines!` for `PolarAxis` axes [#3823](https://github.com/MakieOrg/Makie.jl/pull/3823).
- Added `loop` option support for HTML outputs when recording videos with `record` [#3697](https://github.com/MakieOrg/Makie.jl/pull/3697).

## [0.20.9] - 2024-03-29

- Added supported markers hint to unsupported marker warn message [#3666](https://github.com/MakieOrg/Makie.jl/pull/3666).
- Fixed bug in CairoMakie line drawing when multiple successive points had the same color [#3712](https://github.com/MakieOrg/Makie.jl/pull/3712).
- Remove StableHashTraits in favor of calculating hashes directly with CRC32c [#3667](https://github.com/MakieOrg/Makie.jl/pull/3667).
- Fixed `contourf` bug where n levels would sometimes miss the uppermost value, causing gaps [#3713](https://github.com/MakieOrg/Makie.jl/pull/3713).
- Added `scale` attribute to `violin` [#3352](https://github.com/MakieOrg/Makie.jl/pull/3352).
- Use label formatter in barplot [#3718](https://github.com/MakieOrg/Makie.jl/pull/3718).
- Fix the incorrect shading with non uniform markerscale in meshscatter [#3722](https://github.com/MakieOrg/Makie.jl/pull/3722)
- Add `scale_to=:flip` option to `hist`, which flips the direction of the bars [#3732](https://github.com/MakieOrg/Makie.jl/pull/3732)
- Fixed an issue with the texture atlas not updating in WGLMakie after display, causing new symbols to not show up [#3737](https://github.com/MakieOrg/Makie.jl/pull/3737)

## [0.20.8] - 2024-02-22

- Fixed excessive use of space with HTML image outputs [#3642](https://github.com/MakieOrg/Makie.jl/pull/3642).
- Fixed bugs with format strings and add new features by switching to Format.jl [#3633](https://github.com/MakieOrg/Makie.jl/pull/3633).
- Fixed an issue where CairoMakie would unnecessarily rasterize polygons [#3605](https://github.com/MakieOrg/Makie.jl/pull/3605).
- Added `PointBased` conversion trait to `scatterlines` recipe [#3603](https://github.com/MakieOrg/Makie.jl/pull/3603).
- Multiple small fixes for `map_latest`, `WGLMakie` picking and `PlotSpec` [#3637](https://github.com/MakieOrg/Makie.jl/pull/3637).
- Fixed PolarAxis `rticks` being incompatible with rich text. [#3615](https://github.com/MakieOrg/Makie.jl/pull/3615)
- Fixed an issue causing lines, scatter and text to not scale with resolution after deleting plots in GLMakie. [#3649](https://github.com/MakieOrg/Makie.jl/pull/3649)

## [0.20.7] - 2024-02-04

- Equalized alignment point of mirrored ticks to that of normal ticks [#3598](https://github.com/MakieOrg/Makie.jl/pull/3598).
- Fixed stack overflow error on conversion of gridlike data with missings [#3597](https://github.com/MakieOrg/Makie.jl/pull/3597).
- Fixed mutation of CairoMakie src dir when displaying png files [#3588](https://github.com/MakieOrg/Makie.jl/pull/3588).
- Added better error messages for plotting into `FigureAxisPlot` and `AxisPlot` as Plots.jl users are likely to do [#3596](https://github.com/MakieOrg/Makie.jl/pull/3596).
- Added compat bounds for IntervalArithmetic.jl due to bug with DelaunayTriangulation.jl [#3595](https://github.com/MakieOrg/Makie.jl/pull/3595).
- Removed possibility of three-argument `barplot` [#3574](https://github.com/MakieOrg/Makie.jl/pull/3574).

## [0.20.6] - 2024-02-02

- Fix issues with Camera3D not centering [#3582](https://github.com/MakieOrg/Makie.jl/pull/3582)
- Allowed creating legend entries from plot objects with scalar numbers as colors [#3587](https://github.com/MakieOrg/Makie.jl/pull/3587).

## [0.20.5] - 2024-01-25

- Use plot plot instead of scene transform functions in CairoMakie, fixing missplaced h/vspan. [#3552](https://github.com/MakieOrg/Makie.jl/pull/3552)
- Fix error printing on shader error [#3530](https://github.com/MakieOrg/Makie.jl/pull/3530).
- Update pagefind to 1.0.4 for better headline search [#3534](https://github.com/MakieOrg/Makie.jl/pull/3534).
- Remove unecessary deps, e.g. Setfield [3546](https://github.com/MakieOrg/Makie.jl/pull/3546).
- Don't clear args, rely on delete deregister_callbacks [#3543](https://github.com/MakieOrg/Makie.jl/pull/3543).
- Add interpolate keyword for Surface [#3541](https://github.com/MakieOrg/Makie.jl/pull/3541).
- Fix a DataInspector bug if inspector_label is used with RGB images [#3468](https://github.com/MakieOrg/Makie.jl/pull/3468).

## [0.20.4] - 2024-01-04

- Changes for Bonito rename and WGLMakie docs improvements [#3477](https://github.com/MakieOrg/Makie.jl/pull/3477).
- Add stroke and glow support to scatter and text in WGLMakie [#3518](https://github.com/MakieOrg/Makie.jl/pull/3518).
- Fix clipping issues with Camera3D when zooming in [#3529](https://github.com/MakieOrg/Makie.jl/pull/3529)

## [0.20.3] - 2023-12-21

- Add `depthsorting` as a hidden attribute for scatter plots in GLMakie as an alternative fix for outline artifacts. [#3432](https://github.com/MakieOrg/Makie.jl/pull/3432)
- Disable SDF based anti-aliasing in scatter, text and lines plots when `fxaa = true` in GLMakie. This allows removing outline artifacts at the cost of quality. [#3408](https://github.com/MakieOrg/Makie.jl/pull/3408)
- DataInspector Fixes: Fixed depth order, positional labels being in transformed space and `:inspector_clear` not getting called when moving from one plot to another. [#3454](https://github.com/MakieOrg/Makie.jl/pull/3454)
- Fixed bug in GLMakie where the update from a (i, j) sized GPU buffer to a (j, i) sized buffer would fail [#3456](https://github.com/MakieOrg/Makie.jl/pull/3456).
- Add `interpolate=true` to `volume(...)`, allowing to disable interpolation [#3485](https://github.com/MakieOrg/Makie.jl/pull/3485).

## [0.20.2] - 2023-12-01

- Switched from SHA512 to CRC32c salting in CairoMakie svgs, drastically improving svg rendering speed [#3435](https://github.com/MakieOrg/Makie.jl/pull/3435).
- Fixed a bug with h/vlines and h/vspan not correctly resolving transformations [#3418](https://github.com/MakieOrg/Makie.jl/pull/3418).
- Fixed a bug with h/vlines and h/vspan returning the wrong limits, causing an error in Axis [#3427](https://github.com/MakieOrg/Makie.jl/pull/3427).
- Fixed clipping when zooming out of a 3D (L)Scene [#3433](https://github.com/MakieOrg/Makie.jl/pull/3433).
- Moved the texture atlas cache to `.julia/scratchspaces` instead of a dedicated `.julia/makie` [#3437](https://github.com/MakieOrg/Makie.jl/pull/3437)

## [0.20.1] - 2023-11-23

- Fixed bad rendering of `poly` in GLMakie by triangulating points after transformations [#3402](https://github.com/MakieOrg/Makie.jl/pull/3402).
- Fixed bug regarding inline display in VSCode Jupyter notebooks and other similar environments [#3403](https://github.com/MakieOrg/Makie.jl/pull/3403).
- Fixed issue with `plottype`, allowed `onany(...; update = true)` and fixed `Block` macro use outside Makie [#3401](https://github.com/MakieOrg/Makie.jl/pull/3401).

## [0.20.0] - 2023-11-21

- GLMakie has gained support for HiDPI (aka Retina) screens. This also enables saving images with higher resolution than screen pixel dimensions [#2544](https://github.com/MakieOrg/Makie.jl/pull/2544).
- Fixed an issue where NaN was interpreted as zero when rendering `surface` through CairoMakie [#2598](https://github.com/MakieOrg/Makie.jl/pull/2598).
- Improved 3D camera handling, hotkeys and functionality [#2746](https://github.com/MakieOrg/Makie.jl/pull/2746).
- Added `shading = :verbose` in GLMakie to allow for multiple light sources. Also added more light types, fixed light directions for the previous lighting model (now `shading = :fast`) and adjusted `backlight` to affect normals[#3246](https://github.com/MakieOrg/Makie.jl/pull/3246).
- Changed the glyph used for negative numbers in tick labels from hyphen to minus [#3379](https://github.com/MakieOrg/Makie.jl/pull/3379).
- Added new declarative API for AlgebraOfGraphics, Pluto and easier dashboards [#3281](https://github.com/MakieOrg/Makie.jl/pull/3281).
- WGLMakie got faster line rendering with less updating bugs [#3062](https://github.com/MakieOrg/Makie.jl/pull/3062).
- **Breaking** Replaced `PolarAxis.radial_distortion_threshold` with `PolarAxis.radius_at_origin`. [#3381](https://github.com/MakieOrg/Makie.jl/pull/3381)
- **Breaking** Deprecated the `resolution` keyword in favor of `size` to reflect that this value is not a pixel resolution anymore [#3343](https://github.com/MakieOrg/Makie.jl/pull/3343).
- **Breaking** Refactored the `SurfaceLike` family of traits into `VertexGrid`, `CellGrid` and `ImageLike` [#3106](https://github.com/MakieOrg/Makie.jl/pull/3106).
- **Breaking** Deprecated `pixelarea(scene)` and `scene.px_area` in favor of viewport.
- **Breaking** Refactored the `Combined` Plot object and renamed it to `Plot`, improving compile times ~2x [#3082](https://github.com/MakieOrg/Makie.jl/pull/3082).
- **Breaking** Removed old depreactions in [#3113](https://github.com/MakieOrg/Makie.jl/pull/3113/commits/3a39210ef87a0032d78cb27c0c1019faa604effd).
- **Breaking** Deprecated using AbstractVector as sides of `image` [#3395](https://github.com/MakieOrg/Makie.jl/pull/3395).
- **Breaking** `errorbars` and `rangebars` now use color cycling [#3230](https://github.com/MakieOrg/Makie.jl/pull/3230).

## [0.19.12] - 2023-10-31

- Added `cornerradius` attribute to `Box` for rounded corners [#3346](https://github.com/MakieOrg/Makie.jl/pull/3346).
- Fix grouping of a zero-height bar in `barplot`. Now a zero-height bar shares the same properties of the previous bar, and if the bar is the first one, its height is treated as positive if and only if there exists a bar of positive height or all bars are zero-height [#3058](https://github.com/MakieOrg/Makie.jl/pull/3058).
- Fixed a bug where Axis still consumes scroll events when interactions are disabled [#3272](https://github.com/MakieOrg/Makie.jl/pull/3272).
- Added `cornerradius` attribute to `Box` for rounded corners [#3308](https://github.com/MakieOrg/Makie.jl/pull/3308).
- Upgraded `StableHashTraits` from 1.0 to 1.1 [#3309](https://github.com/MakieOrg/Makie.jl/pull/3309).

## [0.19.11] - 2023-10-05

- Setup automatic colorbars for volumeslices [#3253](https://github.com/MakieOrg/Makie.jl/pull/3253).
- Colorbar for arrows [#3275](https://github.com/MakieOrg/Makie.jl/pull/3275).
- Small bugfixes [#3275](https://github.com/MakieOrg/Makie.jl/pull/3275).

## [0.19.10] - 2023-09-21

- Fixed bugs with Colorbar in recipes, add new API for creating a recipe colorbar and introduce experimental support for Categorical colormaps [#3090](https://github.com/MakieOrg/Makie.jl/pull/3090).
- Added experimental Datashader implementation [#2883](https://github.com/MakieOrg/Makie.jl/pull/2883).
- **Breaking** Changed the default order Polar arguments to (theta, r). [#3154](https://github.com/MakieOrg/Makie.jl/pull/3154)
- General improvements to `PolarAxis`: full rlimtis & thetalimits, more controls and visual tweaks. See pr for more details.[#3154](https://github.com/MakieOrg/Makie.jl/pull/3154)

## [0.19.9] - 2023-09-11

- Allow arbitrary reversible scale functions through `ReversibleScale`.
- Deprecated `linestyle=vector_of_gaps` in favor of `linestyle=Linestyle(vector_of_gaps)` [3135](https://github.com/MakieOrg/Makie.jl/pull/3135), [3193](https://github.com/MakieOrg/Makie.jl/pull/3193).
- Fixed some errors around dynamic changes of `ax.xscale` or `ax.yscale` [#3084](https://github.com/MakieOrg/Makie.jl/pull/3084)
- Improved Barplot Label Alignment [#3160](https://github.com/MakieOrg/Makie.jl/issues/3160).
- Fixed regression in determining axis limits [#3179](https://github.com/MakieOrg/Makie.jl/pull/3179)
- Added a theme `theme_latexfonts` that uses the latex font family as default fonts [#3147](https://github.com/MakieOrg/Makie.jl/pull/3147), [#3180](https://github.com/MakieOrg/Makie.jl/pull/3180).
- Upgrades `StableHashTraits` from 0.3 to 1.0

## [0.19.8] - 2023-08-15

- Improved CairoMakie rendering of `lines` with repeating colors in an array [#3141](https://github.com/MakieOrg/Makie.jl/pull/3141).
- Added `strokecolormap` to poly. [#3145](https://github.com/MakieOrg/Makie.jl/pull/3145)
- Added `xreversed`, `yreversed` and `zreversed` attributes to `Axis3` [#3138](https://github.com/MakieOrg/Makie.jl/pull/3138).
- Fixed incorrect placement of contourlabels with transform functions [#3083](https://github.com/MakieOrg/Makie.jl/pull/3083)
- Fixed automatic normal generation for meshes with shading and no normals [#3041](https://github.com/MakieOrg/Makie.jl/pull/3041).
- Added the `triplot` and `voronoiplot` recipes from DelaunayTriangulation.jl [#3102](https://github.com/MakieOrg/Makie.jl/pull/3102), [#3159](https://github.com/MakieOrg/Makie.jl/pull/3159).

## [0.19.7] - 2023-07-22

- Allow arbitrary functions to color `streamplot` lines by passing a `Function` to `color`.  This must accept `Point` of the appropriate dimension and return a `Point`, `Vec`, or other arraylike object [#2002](https://github.com/MakieOrg/Makie.jl/pull/2002).
- `arrows` can now take input of the form `x::AbstractVector, y::AbstractVector, [z::AbstractVector,] f::Function`, where `f` must return a `VecTypes` of the appropriate dimension [#2597](https://github.com/MakieOrg/Makie.jl/pull/2597).
- Exported colorbuffer, and added `colorbuffer(axis::Axis; include_decorations=false, colorbuffer_kws...)`, to get an image of an axis with or without decorations [#3078](https://github.com/MakieOrg/Makie.jl/pull/3078).
- Fixed an issue where the `linestyle` of some polys was not applied to the stroke in CairoMakie. [#2604](https://github.com/MakieOrg/Makie.jl/pull/2604)
- Add `colorscale = identity` to any plotting function using a colormap. This works with any scaling function like `log10`, `sqrt` etc. Consequently, `scale` for `hexbin` is replaced with `colorscale` [#2900](https://github.com/MakieOrg/Makie.jl/pull/2900).
- Add `alpha=1.0` argument to all basic plots, which supports independently adding an alpha component to colormaps and colors. Multiple alphas like in `plot(alpha=0.2, color=RGBAf(1, 0, 0, 0.5))`, will get multiplied [#2900](https://github.com/MakieOrg/Makie.jl/pull/2900).
- `hexbin` now supports any per-observation weights which StatsBase respects - `<: StatsBase.AbstractWeights`, `Vector{Real}`, or `nothing` (the default). [#2804](https://github.com/MakieOrg/Makie.jl/pulls/2804)
- Added a new Axis type, `PolarAxis`, which is an axis with a polar projection.  Input is in `(r, theta)` coordinates and is transformed to `(x, y)` coordinates using the standard polar-to-cartesian transformation.
  Generally, its attributes are very similar to the usual `Axis` attributes, but `x` is replaced by `r` and `y` by `θ`.
  It also inherits from the theme of `Axis` in this manner, so should work seamlessly with Makie themes [#2990](https://github.com/MakieOrg/Makie.jl/pull/2990).
- `inherit` now has a new signature `inherit(scene, attrs::NTuple{N, Symbol}, default_value)`, allowing recipe authors to access nested attributes when trying to inherit from the parent Scene.
  For example, one could inherit from `scene.Axis.yticks` by `inherit(scene, (:Axis, :yticks), $default_value)` [#2990](https://github.com/MakieOrg/Makie.jl/pull/2990).
- Fixed incorrect rendering of 3D heatmaps [#2959](https://github.com/MakieOrg/Makie.jl/pull/2959)
- Deprecated `flatten_plots` in favor of `collect_atomic_plots`. Using the new `collect_atomic_plots` fixed a bug in CairoMakie where the z-level of plots within recipes was not respected. [#2793](https://github.com/MakieOrg/Makie.jl/pull/2793)
- Fixed incorrect line depth in GLMakie [#2843](https://github.com/MakieOrg/Makie.jl/pull/2843)
- Fixed incorrect line alpha in dense lines in GLMakie [#2843](https://github.com/MakieOrg/Makie.jl/pull/2843)
- Fixed DataInspector interaction with transformations [#3002](https://github.com/MakieOrg/Makie.jl/pull/3002)
- Added option `WGLMakie.activate!(resize_to_body=true)`, to make plots resize to the VSCode plotpane. Resizes to the HTML body element, so may work outside VSCode [#3044](https://github.com/MakieOrg/Makie.jl/pull/3044), [#3042](https://github.com/MakieOrg/Makie.jl/pull/3042).
- Fixed DataInspector interaction with transformations [#3002](https://github.com/MakieOrg/Makie.jl/pull/3002).
- Fixed incomplete stroke with some Bezier markers in CairoMakie and blurry strokes in GLMakie [#2961](https://github.com/MakieOrg/Makie.jl/pull/2961)
- Added the ability to use custom triangulations from DelaunayTriangulation.jl [#2896](https://github.com/MakieOrg/Makie.jl/pull/2896).
- Adjusted scaling of scatter/text stroke, glow and anti-aliasing width under non-uniform 2D scaling (Vec2f markersize/fontsize) in GLMakie [#2950](https://github.com/MakieOrg/Makie.jl/pull/2950).
- Scaled `errorbar` whiskers and `bracket` correctly with transformations [#3012](https://github.com/MakieOrg/Makie.jl/pull/3012).
- Updated `bracket` when the screen is resized or transformations change [#3012](https://github.com/MakieOrg/Makie.jl/pull/3012).

## [0.19.6] - 2023-06-09

- Fixed broken AA for lines with strongly varying linewidth [#2953](https://github.com/MakieOrg/Makie.jl/pull/2953).
- Fixed WGLMakie JS popup [#2976](https://github.com/MakieOrg/Makie.jl/pull/2976).
- Fixed `legendelements` when children have no elements [#2982](https://github.com/MakieOrg/Makie.jl/pull/2982).
- Bumped compat for StatsBase to 0.34 [#2915](https://github.com/MakieOrg/Makie.jl/pull/2915).
- Improved thread safety [#2840](https://github.com/MakieOrg/Makie.jl/pull/2840).

## [0.19.5] - 2023-05-12

- Added `loop` option for GIF outputs when recording videos with `record` [#2891](https://github.com/MakieOrg/Makie.jl/pull/2891).
- Fixed line rendering issues in GLMakie [#2843](https://github.com/MakieOrg/Makie.jl/pull/2843).
- Fixed incorrect line alpha in dense lines in GLMakie [#2843](https://github.com/MakieOrg/Makie.jl/pull/2843).
- Changed `scene.clear` to an observable and made changes in `Scene` Observables trigger renders in GLMakie [#2929](https://github.com/MakieOrg/Makie.jl/pull/2929).
- Added contour labels [#2496](https://github.com/MakieOrg/Makie.jl/pull/2496).
- Allowed rich text to be used in Legends [#2902](https://github.com/MakieOrg/Makie.jl/pull/2902).
- Added more support for zero length Geometries [#2917](https://github.com/MakieOrg/Makie.jl/pull/2917).
- Made CairoMakie drawing for polygons with holes order independent [#2918](https://github.com/MakieOrg/Makie.jl/pull/2918).
- Fixes for `Makie.inline!()`, allowing now for `Makie.inline!(automatic)` (default), which is better at automatically opening a window/ inlining a plot into plotpane when needed [#2919](https://github.com/MakieOrg/Makie.jl/pull/2919) [#2937](https://github.com/MakieOrg/Makie.jl/pull/2937).
- Block/Axis doc improvements [#2940](https://github.com/MakieOrg/Makie.jl/pull/2940) [#2932](https://github.com/MakieOrg/Makie.jl/pull/2932) [#2894](https://github.com/MakieOrg/Makie.jl/pull/2894).

## [0.19.4] - 2023-03-31

- Added export of `hidezdecorations!` from MakieLayout [#2821](https://github.com/MakieOrg/Makie.jl/pull/2821).
- Fixed an issue with GLMakie lines becoming discontinuous [#2828](https://github.com/MakieOrg/Makie.jl/pull/2828).

## [0.19.3] - 2023-03-21

- Added the `stephist` plotting function [#2408](https://github.com/JuliaPlots/Makie.jl/pull/2408).
- Added the `brackets` plotting function [#2356](https://github.com/MakieOrg/Makie.jl/pull/2356).
- Fixed an issue where `poly` plots with `Vector{<: MultiPolygon}` inputs with per-polygon color were mistakenly rendered as meshes using CairoMakie [#2590](https://github.com/MakieOrg/Makie.jl/pulls/2478).
- Fixed a small typo which caused an error in the `Stepper` constructor [#2600](https://github.com/MakieOrg/Makie.jl/pulls/2478).
- Improve cleanup on block deletion [#2614](https://github.com/MakieOrg/Makie.jl/pull/2614)
- Add `menu.scroll_speed` and increase default speed for non-apple [#2616](https://github.com/MakieOrg/Makie.jl/pull/2616).
- Fixed rectangle zoom for nonlinear axes [#2674](https://github.com/MakieOrg/Makie.jl/pull/2674)
- Cleaned up linestyles in GLMakie (Fixing artifacting, spacing/size, anti-aliasing) [#2666](https://github.com/MakieOrg/Makie.jl/pull/2666).
- Fixed issue with scatterlines only accepting concrete color types as `markercolor` [#2691](https://github.com/MakieOrg/Makie.jl/pull/2691).
- Fixed an accidental issue where `LaTeXStrings` were not typeset correctly in `Axis3` [#2558](https://github.com/MakieOrg/Makie.jl/pull/2588).
- Fixed a bug where line segments in `text(lstr::LaTeXString)` were ignoring offsets [#2668](https://github.com/MakieOrg/Makie.jl/pull/2668).
- Fixed a bug where the `arrows` recipe accidentally called a `Bool` when `normalize = true` [#2740](https://github.com/MakieOrg/Makie.jl/pull/2740).
- Re-exported the `@colorant_str` (`colorant"..."`) macro from Colors.jl [#2726](https://github.com/MakieOrg/Makie.jl/pull/2726).
- Speedup heatmaps in WGLMakie. [#2647](https://github.com/MakieOrg/Makie.jl/pull/2647)
- Fix slow `data_limits` for recipes, which made plotting lots of data with recipes much slower [#2770](https://github.com/MakieOrg/Makie.jl/pull/2770).

## [0.19.1] - 2023-01-01

- Add `show_data` method for `band` which shows the min and max values of the band at the x position of the cursor [#2497](https://github.com/MakieOrg/Makie.jl/pull/2497).
- Added `xlabelrotation`, `ylabelrotation` (`Axis`) and `labelrotation` (`Colorbar`) [#2478](https://github.com/MakieOrg/Makie.jl/pull/2478).
- Fixed forced rasterization in CairoMakie svg files when polygons with colors specified as (color, alpha) tuples were used [#2535](https://github.com/MakieOrg/Makie.jl/pull/2535).
- Do less copies of Observables in Attributes + plot pipeline [#2443](https://github.com/MakieOrg/Makie.jl/pull/2443).
- Add Search Page and tweak Result Ordering [#2474](https://github.com/MakieOrg/Makie.jl/pull/2474).
- Remove all global attributes from TextureAtlas implementation and fix julia#master [#2498](https://github.com/MakieOrg/Makie.jl/pull/2498).
- Use new Bonito, implement WGLMakie picking, improve performance and fix lots of WGLMakie bugs [#2428](https://github.com/MakieOrg/Makie.jl/pull/2428).

## [0.19.0] - 2022-12-03

- **Breaking** The attribute `textsize` has been removed everywhere in favor of the attribute `fontsize` which had also been in use.
  To migrate, search and replace all uses of `textsize` to `fontsize` [#2387](https://github.com/MakieOrg/Makie.jl/pull/2387).
- Added rich text which allows to more easily use superscripts and subscripts as well as differing colors, fonts, fontsizes, etc. for parts of a given text [#2321](https://github.com/MakieOrg/Makie.jl/pull/2321).

## [0.18.4] - 2022-12-02

- Added the `waterfall` plotting function [#2416](https://github.com/JuliaPlots/Makie.jl/pull/2416).
- Add support for `AbstractPattern` in `WGLMakie` [#2432](https://github.com/MakieOrg/Makie.jl/pull/2432).
- Broadcast replaces deprecated method for quantile [#2430](https://github.com/MakieOrg/Makie.jl/pull/2430).
- Fix CairoMakie's screen re-using [#2440](https://github.com/MakieOrg/Makie.jl/pull/2440).
- Fix repeated rendering with invisible objects [#2437](https://github.com/MakieOrg/Makie.jl/pull/2437).
- Fix hvlines for GLMakie [#2446](https://github.com/MakieOrg/Makie.jl/pull/2446).

## [0.18.3] - 2022-11-17

- Add `render_on_demand` flag for `GLMakie.Screen`. Setting this to `true` will skip rendering until plots get updated. This is the new default [#2336](https://github.com/MakieOrg/Makie.jl/pull/2336), [#2397](https://github.com/MakieOrg/Makie.jl/pull/2397).
- Clean up OpenGL state handling in GLMakie [#2397](https://github.com/MakieOrg/Makie.jl/pull/2397).
- Fix salting [#2407](https://github.com/MakieOrg/Makie.jl/pull/2407).
- Fixes for [GtkMakie](https://github.com/jwahlstrand/GtkMakie.jl) [#2418](https://github.com/MakieOrg/Makie.jl/pull/2418).

## [0.18.2] - 2022-11-03

- Fix Axis3 tick flipping with negative azimuth [#2364](https://github.com/MakieOrg/Makie.jl/pull/2364).
- Fix empty!(fig) and empty!(ax) [#2374](https://github.com/MakieOrg/Makie.jl/pull/2374), [#2375](https://github.com/MakieOrg/Makie.jl/pull/2375).
- Remove stencil buffer [#2389](https://github.com/MakieOrg/Makie.jl/pull/2389).
- Move Arrows and Wireframe to MakieCore [#2384](https://github.com/MakieOrg/Makie.jl/pull/2384).
- Skip legend entry if label is nothing [#2350](https://github.com/MakieOrg/Makie.jl/pull/2350).

## [0.18.1] - 2022-10-24

- fix heatmap interpolation [#2343](https://github.com/MakieOrg/Makie.jl/pull/2343).
- move poly to MakieCore [#2334](https://github.com/MakieOrg/Makie.jl/pull/2334)
- Fix picking warning and update_axis_camera [#2352](https://github.com/MakieOrg/Makie.jl/pull/2352).
- bring back inline!, to not open a window in VSCode repl [#2353](https://github.com/MakieOrg/Makie.jl/pull/2353).

## [0.18.0] - 2022-10-12

- **Breaking** Added `BezierPath` which can be constructed from SVG like command list, SVG string or from a `Polygon`.
  Added ability to use `BezierPath` and `Polgyon` as scatter markers.
  Replaced default symbol markers like `:cross` which converted to characters before with more precise `BezierPaths` and adjusted default markersize to 12.
  **Deprecated** using `String` to specify multiple char markers (`scatter(1:4, marker="abcd")`).
  **Deprecated** concrete geometries as markers like `Circle(Point2f(0), 1.5)` in favor of using the type like `Circle` for dispatch to special backend methods.
  Added single image marker support to WGLMakie [#979](https://github.com/MakieOrg/Makie.jl/pull/979).
- **Breaking** Refactored `display`, `record`, `colorbuffer` and `screens` to be faster and more consistent [#2306](https://github.com/MakieOrg/Makie.jl/pull/2306#issuecomment-1275918061).
- **Breaking** Refactored `DataInspector` to use `tooltip`. This results in changes in the attributes of DataInspector. Added `inspector_label`, `inspector_hover` and `inspector_clear` as optional attributes [#2095](https://github.com/JuliaPlots/Makie.jl/pull/2095).
- Added the `hexbin` plotting function [#2201](https://github.com/JuliaPlots/Makie.jl/pull/2201).
- Added the `tricontourf` plotting function [#2226](https://github.com/JuliaPlots/Makie.jl/pull/2226).
- Fixed per character attributes in text [#2244](https://github.com/JuliaPlots/Makie.jl/pull/2244).
- Allowed `CairoMakie` to render `scatter` with images as markers [#2080](https://github.com/MakieOrg/Makie.jl/pull/2080).
- Reworked text drawing and added ability to draw special characters via glyph indices in order to draw more LaTeX math characters with MathTeXEngine v0.5 [#2139](https://github.com/MakieOrg/Makie.jl/pull/2139).
- Allowed text to be copy/pasted into `Textbox` [#2281](https://github.com/MakieOrg/Makie.jl/pull/2281)
- Fixed updates for multiple meshes [#2277](https://github.com/MakieOrg/Makie.jl/pull/2277).
- Fixed broadcasting for linewidth, lengthscale & arrowsize in `arrow` recipe [#2273](https://github.com/MakieOrg/Makie.jl/pull/2273).
- Made GLMakie relocatable [#2282](https://github.com/MakieOrg/Makie.jl/pull/2282).
- Fixed changing input types in plot arguments [#2297](https://github.com/MakieOrg/Makie.jl/pull/2297).
- Better performance for Menus and fix clicks on items [#2299](https://github.com/MakieOrg/Makie.jl/pull/2299).
- Fixed CairoMakie bitmaps with transparency by using premultiplied ARGB surfaces [#2304](https://github.com/MakieOrg/Makie.jl/pull/2304).
- Fixed hiding of `Scene`s by setting `scene.visible[] = false` [#2317](https://github.com/MakieOrg/Makie.jl/pull/2317).
- `Axis` now accepts a `Tuple{Bool, Bool}` for `xtrimspine` and `ytrimspine` to trim only one end of the spine [#2171](https://github.com/JuliaPlots/Makie.jl/pull/2171).

## [0.17.13] - 2022-08-04

- Fixed boundingboxes [#2184](https://github.com/MakieOrg/Makie.jl/pull/2184).
- Fixed highclip/lowclip in meshscatter, poly, contourf, barplot [#2183](https://github.com/MakieOrg/Makie.jl/pull/2183).
- Fixed gridline updates [#2196](https://github.com/MakieOrg/Makie.jl/pull/2196).
- Fixed glDisablei argument order, which crashed some Intel drivers.

## [0.17.12] - 2022-07-22

- Fixed stackoverflow in show [#2167](https://github.com/MakieOrg/Makie.jl/pull/2167).

## [0.17.11] - 2022-07-21

- `rainclouds`(!) now supports `violin_limits` keyword argument, serving the same.
role as `datalimits` in `violin` [#2137](https://github.com/MakieOrg/Makie.jl/pull/2137).
- Fixed an issue where nonzero `strokewidth` results in a thin outline of the wrong color if `color` and `strokecolor` didn't match and weren't transparent. [#2096](https://github.com/MakieOrg/Makie.jl/pull/2096).
- Improved performance around Axis(3) limits [#2115](https://github.com/MakieOrg/Makie.jl/pull/2115).
- Cleaned up stroke artifacts in scatter and text [#2096](https://github.com/MakieOrg/Makie.jl/pull/2096).
- Compile time improvements [#2153](https://github.com/MakieOrg/Makie.jl/pull/2153).
- Mesh and Surface now interpolate between values instead of interpolating between colors for WGLMakie + GLMakie [#2097](https://github.com/MakieOrg/Makie.jl/pull/2097).

## [0.17.10] - 2022-07-13

- Bumped compatibility bound of `GridLayoutBase.jl` to `v0.9.0` which fixed a regression with `Mixed` and `Outside` alignmodes in nested `GridLayout`s [#2135](https://github.com/MakieOrg/Makie.jl/pull/2135).

## [0.17.9] - 2022-07-12

- Patterns (`Makie.AbstractPattern`) are now supported by `CairoMakie` in `poly` plots that don't involve `mesh`, such as `bar` and `poly` [#2106](https://github.com/MakieOrg/Makie.jl/pull/2106/).
- Fixed regression where `Block` alignments could not be specified as numbers anymore [#2108](https://github.com/MakieOrg/Makie.jl/pull/2108).
- Added the option to show mirrored ticks on the other side of an Axis using the attributes `xticksmirrored` and `yticksmirrored` [#2105](https://github.com/MakieOrg/Makie.jl/pull/2105).
- Fixed a bug where a set of `Axis` wouldn't be correctly linked together if they were only linked in pairs instead of all at the same time [#2116](https://github.com/MakieOrg/Makie.jl/pull/2116).

## [0.17.7] - 2022-06-19

- Improved `Menu` performance, now it should be much harder to reach the boundary of 255 scenes in GLMakie. `Menu` also takes a `default` keyword argument now and can be scrolled if there is too little space available.

## [0.17.6] - 2022-06-17

- **EXPERIMENTAL**: Added support for multiple windows in GLMakie through `display(GLMakie.Screen(), figure_or_scene)` [#1771](https://github.com/MakieOrg/Makie.jl/pull/1771).
- Added support for RGB matrices in `heatmap` with GLMakie [#2036](https://github.com/MakieOrg/Makie.jl/pull/2036)
- `Textbox` doesn't defocus anymore on trying to submit invalid input [#2041](https://github.com/MakieOrg/Makie.jl/pull/2041).
- `text` now takes the position as the first argument(s) like `scatter` and most other plotting functions, it is invoked `text(x, y, [z], text = "text")`. Because it is now of conversion type `PointBased`, the positions can be given in all the usual different ways which are implemented as conversion methods. All old invocation styles such as `text("text", position = Point(x, y))` still work to maintain backwards compatibility [#2020](https://github.com/MakieOrg/Makie.jl/pull/2020).

## [0.17.5] - 2022-06-10

- Fixed a regression with `linkaxes!` [#2039](https://github.com/MakieOrg/Makie.jl/pull/2039).

## [0.17.4] - 2022-06-09

- The functions `hlines!`, `vlines!`, `hspan!`, `vspan!` and `abline!` were reimplemented as recipes. This allows using them without an `Axis` argument in first position and also as visuals in AlgebraOfGraphics.jl. Also, `abline!` is now called `ablines!` for consistency, `abline!` is still exported but deprecated and will be removed in the future. [#2023](https://github.com/MakieOrg/Makie.jl/pulls/2023).
- Added `rainclouds` and `rainclouds!` [#1725](https://github.com/MakieOrg/Makie.jl/pull/1725).
- Improve CairoMakie performance [#1964](https://github.com/MakieOrg/Makie.jl/pull/1964) [#1981](https://github.com/MakieOrg/Makie.jl/pull/1981).
- Interpolate colormap correctly [#1973](https://github.com/MakieOrg/Makie.jl/pull/1973).
- Fix picking [#1993](https://github.com/MakieOrg/Makie.jl/pull/1993).
- Improve compile time latency [#1968](https://github.com/MakieOrg/Makie.jl/pull/1968) [#2000](https://github.com/MakieOrg/Makie.jl/pull/2000).
- Fix multi poly with rects [#1999](https://github.com/MakieOrg/Makie.jl/pull/1999).
- Respect scale and nonlinear values in PlotUtils cgrads [#1979](https://github.com/MakieOrg/Makie.jl/pull/1979).
- Fix CairoMakie heatmap filtering [#1828](https://github.com/MakieOrg/Makie.jl/pull/1828).
- Remove GLVisualize and MakieLayout module [#2007](https://github.com/MakieOrg/Makie.jl/pull/2007) [#2008](https://github.com/MakieOrg/Makie.jl/pull/2008).
- Add linestyle and default to extrema(z) for contour, remove bitrotten fillrange [#2008](https://github.com/MakieOrg/Makie.jl/pull/2008).

## [0.17.3] - 2022-05-20

- Switched to `MathTeXEngine v0.4`, which improves the look of LaTeXStrings [#1952](https://github.com/MakieOrg/Makie.jl/pull/1952).
- Added subtitle capability to `Axis` [#1859](https://github.com/MakieOrg/Makie.jl/pull/1859).
- Fixed a bug where scaled colormaps constructed using `Makie.cgrad` were not interpreted correctly.

## [0.17.2] - 2022-05-16

- Changed the default font from `Dejavu Sans` to `TeX Gyre Heros Makie` which is the same as `TeX Gyre Heros` with slightly decreased descenders and ascenders. Decreasing those metrics reduced unnecessary whitespace and alignment issues. Four fonts in total were added, the styles Regular, Bold, Italic and Bold Italic. Also changed `Axis`, `Axis3` and `Legend` attributes `titlefont` to `TeX Gyre Heros Makie Bold` in order to separate it better from axis labels in multifacet arrangements [#1897](https://github.com/MakieOrg/Makie.jl/pull/1897).

## [0.17.1] - 2022-05-13

- Added word wrapping. In `Label`, `word_wrap = true` causes it to use the suggested width and wrap text to fit. In `text`, `word_wrap_width > 0` can be used to set a pixel unit line width. Any word (anything between two spaces without a newline) that goes beyond this width gets a newline inserted before it [#1819](https://github.com/MakieOrg/Makie.jl/pull/1819).
- Improved `Axis3`'s interactive performance [#1835](https://github.com/MakieOrg/Makie.jl/pull/1835).
- Fixed errors in GLMakie's `scatter` implementation when markers are given as images. [#1917](https://github.com/MakieOrg/Makie.jl/pull/1917).
- Removed some method ambiguities introduced in v0.17 [#1922](https://github.com/MakieOrg/Makie.jl/pull/1922).
- Add an empty default label, `""`, to each slider that doesn't have a label in `SliderGrid` [#1888](https://github.com/MakieOrg/Makie.jl/pull/1888).

## [0.17.0] - 2022-05-05

- **Breaking** Added `space` as a generic attribute to switch between data, pixel, relative and clip space for positions. `space` in text has been renamed to `markerspace` because of this. `Pixel` and `SceneSpace` are no longer valid inputs for `space` or `markerspace` [#1596](https://github.com/MakieOrg/Makie.jl/pull/1596).
- **Breaking** Deprecated `mouse_selection(scene)` for `pick(scene)`.
- **Breaking** Bumped `GridLayoutBase` version to `v0.7`, which introduced offset layouts. Now, indexing into row 0 doesn't create a new row 1, but a new row 0, so that all previous content positions stay the same. This makes building complex layouts order-independent [#1704](https://github.com/MakieOrg/Makie.jl/pull/1704).
- **Breaking** deprecate `to_colormap(cmap, ncolors)` in favor of `categorical_colors(cmap, ncolors)` and `resample_cmap(cmap, ncolors)` [#1901](https://github.com/MakieOrg/Makie.jl/pull/1901) [#1723](https://github.com/MakieOrg/Makie.jl/pull/1723).
- Added `empty!(fig)` and changed `empty!(scene)` to remove all child plots without detaching windows [#1818](https://github.com/MakieOrg/Makie.jl/pull/1818).
- Switched to erroring instead of warning for deprecated events `mousebuttons`, `keyboardbuttons` and `mousedrag`.
- `Layoutable` was renamed to `Block` and the infrastructure changed such that attributes are fixed fields and each block has its own `Scene` for better encapsulation [#1796](https://github.com/MakieOrg/Makie.jl/pull/1796).
- Added `SliderGrid` block which replaces the deprecated `labelslider!` and `labelslidergrid!` functions [#1796](https://github.com/MakieOrg/Makie.jl/pull/1796).
- The default anti-aliasing method can now be set in `CairoMakie.activate!` using the `antialias` keyword.  Available options are `CairoMakie.Cairo.ANTIALIAS_*` [#1875](https://github.com/MakieOrg/Makie.jl/pull/1875).
- Added ability to rasterize a plots in CairoMakie vector graphics if `plt.rasterize = true` or `plt.rasterize = scale::Int` [#1872](https://github.com/MakieOrg/Makie.jl/pull/1872).
- Fixed segfaults in `streamplot_impl` on Mac M1 [#1830](https://github.com/MakieOrg/Makie.jl/pull/1830).
- Set the [Cairo miter limit](https://www.cairographics.org/manual/cairo-cairo-t.html#cairo-set-miter-limit) to mimic GLMakie behaviour [#1844](https://github.com/MakieOrg/Makie.jl/pull/1844).
- Fixed a method ambiguity in `rotatedrect` [#1846](https://github.com/MakieOrg/Makie.jl/pull/1846).
- Allow weights in statistical recipes [#1816](https://github.com/MakieOrg/Makie.jl/pull/1816).
- Fixed manual cycling of plot attributes [#1873](https://github.com/MakieOrg/Makie.jl/pull/1873).
- Fixed type constraints in ticklabelalign attributes [#1882](https://github.com/MakieOrg/Makie.jl/pull/1882).

## [0.16.4] - 2022-02-16

- Fixed WGLMakie performance bug and added option to set fps via `WGLMakie.activate!(fps=30)`.
- Implemented `nan_color`, `lowclip`, `highclip` for `image(::Matrix{Float})` in shader.
- Cleaned up mesh shader and implemented `nan_color`, `lowclip`, `highclip` for `mesh(m; color::Matrix{Float})` on the shader.
- Allowed `GLMakie.Buffer` `GLMakie.Sampler` to be used in `GeometryBasics.Mesh` to partially update parts of a mesh/texture and different interpolation and clamping modes for the texture.

## [0.16.0] - 2022-01-07

- **Breaking** Removed `Node` alias [#1307](https://github.com/MakieOrg/Makie.jl/pull/1307), [#1393](https://github.com/MakieOrg/Makie.jl/pull/1393). To upgrade, simply replace all occurrences of `Node` with `Observable`.
- **Breaking** Cleaned up `Scene` type [#1192](https://github.com/MakieOrg/Makie.jl/pull/1192), [#1393](https://github.com/MakieOrg/Makie.jl/pull/1393). The `Scene()` constructor doesn't create any axes or limits anymore. All keywords like `raw`, `show_axis` have been removed. A scene now always works like it did when using the deprecated `raw=true`. All the high level functionality like showing an axis and adding a 3d camera has been moved to `LScene`. See the new `Scene` tutorial for more info: https://docs.makie.org/dev/tutorials/scenes/.
- **Breaking** Lights got moved to `Scene`, see the [lighting docs](https://docs.makie.org/stable/documentation/lighting) and [RPRMakie examples](https://docs.makie.org/stable/documentation/backends/rprmakie/).
- Added ECDF plot [#1310](https://github.com/MakieOrg/Makie.jl/pull/1310).
- Added Order Independent Transparency to GLMakie [#1418](https://github.com/MakieOrg/Makie.jl/pull/1418), [#1506](https://github.com/MakieOrg/Makie.jl/pull/1506). This type of transparency is now used with `transpareny = true`. The old transparency handling is available with `transparency = false`.
- Fixed blurry text in GLMakie and WGLMakie [#1494](https://github.com/MakieOrg/Makie.jl/pull/1494).
- Introduced a new experimental backend for ray tracing: [RPRMakie](https://docs.makie.org/stable/documentation/backends/rprmakie/).
- Added the `Cycled` type, which can be used to select the i-th value from the current cycler for a specific attribute [#1248](https://github.com/MakieOrg/Makie.jl/pull/1248).
- The plot function `scatterlines` now uses `color` as `markercolor` if `markercolor` is `automatic`. Also, cycling of the `color` attribute is enabled [#1463](https://github.com/MakieOrg/Makie.jl/pull/1463).
- Added the function `resize_to_layout!`, which allows to resize a `Figure` so that it contains its top `GridLayout` without additional whitespace or clipping [#1438](https://github.com/MakieOrg/Makie.jl/pull/1438).
- Cleaned up lighting in 3D contours and isosurfaces [#1434](https://github.com/MakieOrg/Makie.jl/pull/1434).
- Adjusted attributes of volumeslices to follow the normal structure [#1404](https://github.com/MakieOrg/Makie.jl/pull/1404). This allows you to adjust attributes like `colormap` without going through nested attributes.
- Added depth to 3D contours and isosurfaces [#1395](https://github.com/MakieOrg/Makie.jl/pull/1395), [#1393](https://github.com/MakieOrg/Makie.jl/pull/1393). This allows them to intersect correctly with other 3D objects.
- Restricted 3D scene camera to one scene [#1394](https://github.com/MakieOrg/Makie.jl/pull/1394), [#1393](https://github.com/MakieOrg/Makie.jl/pull/1393). This fixes issues with multiple scenes fighting over events consumed by the camera. You can select a scene by cleaning on it.
- Added depth shift attribute for GLMakie and WGLMakie [#1382](https://github.com/MakieOrg/Makie.jl/pull/1382), [#1393](https://github.com/MakieOrg/Makie.jl/pull/1393). This can be used to adjust render order similar to `overdraw`.
- Simplified automatic width computation in barplots [#1223](https://github.com/MakieOrg/Makie.jl/pull/1223), [#1393](https://github.com/MakieOrg/Makie.jl/pull/1393). If no `width` attribute is passed, the default width is computed as the minimum difference between consecutive `x` positions. Gap between bars are given by the (multiplicative) `gap` attribute. The actual bar width equals `width * (1 - gap)`.
- Added logical expressions for `ispressed` [#1222](https://github.com/MakieOrg/Makie.jl/pull/1222), [#1393](https://github.com/MakieOrg/Makie.jl/pull/1393). This moves a lot of control over hotkeys towards the user. With these changes one can now set a hotkey to trigger on any or no key, collections of keys and logical combinations of keys (i.e. "A is pressed and B is not pressed").
- Fixed issues with `Menu` render order [#1411](https://github.com/MakieOrg/Makie.jl/pull/1411).
- Added `label_rotation` to barplot [#1401](https://github.com/MakieOrg/Makie.jl/pull/1401).
- Fixed issue where `pixelcam!` does not remove controls from other cameras [#1504](https://github.com/MakieOrg/Makie.jl/pull/1504).
- Added conversion for OffsetArrays [#1260](https://github.com/MakieOrg/Makie.jl/pull/1260).
- The `qqplot` `qqline` options were changed to `:identity`, `:fit`, `:fitrobust` and `:none` (the default) [#1563](https://github.com/MakieOrg/Makie.jl/pull/1563). Fixed numeric error due to double computation of quantiles when fitting `qqline`. Deprecated `plot(q::QQPair)` method as it does not have enough information for correct `qqline` fit.

All other changes are collected [in this PR](https://github.com/MakieOrg/Makie.jl/pull/1521) and in the [release notes](https://github.com/MakieOrg/Makie.jl/releases/tag/v0.16.0).

## [0.15.3] - 2021-10-16

- The functions `labelslidergrid!` and `labelslider!` now set fixed widths for the value column with a heuristic. It is possible now to pass `Formatting.format` format strings as format specifiers in addition to the previous functions.
- Fixed 2D arrow rotations in `streamplot` [#1352](https://github.com/MakieOrg/Makie.jl/pull/1352).

## [0.15.2] - 2021-08-26

- Reenabled Julia 1.3 support.
- Use [MathTexEngine v0.2](https://github.com/Kolaru/MathTeXEngine.jl/releases/tag/v0.2.0).
- Depend on new GeometryBasics, which changes all the Vec/Point/Quaternion/RGB/RGBA - f0 aliases to just f. For example, `Vec2f0` is changed to `Vec2f`. Old aliases are still exported, but deprecated and will be removed in the next breaking release. For more details and an upgrade script, visit [GeometryBasics#97](https://github.com/JuliaGeometry/GeometryBasics.jl/pull/97).
- Added `hspan!` and `vspan!` functions [#1264](https://github.com/MakieOrg/Makie.jl/pull/1264).

## [0.15.1] - 2021-08-21

- Switched documentation framework to Franklin.jl.
- Added a specialization for `volumeslices` to DataInspector.
- Fixed 1 element `hist` [#1238](https://github.com/MakieOrg/Makie.jl/pull/1238) and make it easier to move `hist` [#1150](https://github.com/MakieOrg/Makie.jl/pull/1150).

## [0.15.0] - 2021-07-15

- `LaTeXString`s can now be used as input to `text` and therefore as labels for `Axis`, `Legend`, or other comparable objects. Mathematical expressions are typeset using [MathTeXEngine.jl](https://github.com/Kolaru/MathTeXEngine.jl) which offers a fast approximation of LaTeX typesetting [#1022](https://github.com/MakieOrg/Makie.jl/pull/1022).
- Added `Symlog10` and `pseudolog10` axis scales for log scale approximations that work with zero and negative values [#1109](https://github.com/MakieOrg/Makie.jl/pull/1109).
- Colorbar limits can now be passed as the attribute `colorrange` similar to plots [#1066](https://github.com/MakieOrg/Makie.jl/pull/1066).
- Added the option to pass three vectors to heatmaps and other plots using `SurfaceLike` conversion [#1101](https://github.com/MakieOrg/Makie.jl/pull/1101).
- Added `stairs` plot recipe [#1086](https://github.com/MakieOrg/Makie.jl/pull/1086).
- **Breaking** Removed `FigurePosition` and `FigureSubposition` types. Indexing into a `Figure` like `fig[1, 1]` now returns `GridPosition` and `GridSubposition` structs, which can be used in the same way as the types they replace. Because of an underlying change in `GridLayoutBase.jl`, it is now possible to do `Axis(gl[1, 1])` where `gl` is a `GridLayout` that is a sublayout of a `Figure`'s top layout [#1075](https://github.com/MakieOrg/Makie.jl/pull/1075).
- Bar plots and histograms have a new option for adding text labels [#1069](https://github.com/MakieOrg/Makie.jl/pull/1069).
- It is now possible to specify one `linewidth` value per segment in `linesegments` [#992](https://github.com/MakieOrg/Makie.jl/pull/992).
- Added a new 3d camera that allows for better camera movements using keyboard and mouse [#1024](https://github.com/MakieOrg/Makie.jl/pull/1024).
- Fixed the application of scale transformations to `surface` [#1070](https://github.com/MakieOrg/Makie.jl/pull/1070).
- Added an option to set a custom callback function for the `RectangleZoom` axis interaction to enable other use cases than zooming [#1104](https://github.com/MakieOrg/Makie.jl/pull/1104).
- Fixed rendering of `heatmap`s with one or more reversed ranges in CairoMakie, as in `heatmap(1:10, 10:-1:1, rand(10, 10))` [#1100](https://github.com/MakieOrg/Makie.jl/pull/1100).
- Fixed volume slice recipe and added docs for it [#1123](https://github.com/MakieOrg/Makie.jl/pull/1123).

[Unreleased]: https://github.com/MakieOrg/Makie.jl/compare/v0.21.13...HEAD
[0.21.13]: https://github.com/MakieOrg/Makie.jl/compare/v0.21.12...v0.21.13
[0.21.12]: https://github.com/MakieOrg/Makie.jl/compare/v0.21.11...v0.21.12
[0.21.11]: https://github.com/MakieOrg/Makie.jl/compare/v0.21.10...v0.21.11
[0.21.10]: https://github.com/MakieOrg/Makie.jl/compare/v0.21.9...v0.21.10
[0.21.9]: https://github.com/MakieOrg/Makie.jl/compare/v0.21.8...v0.21.9
[0.21.8]: https://github.com/MakieOrg/Makie.jl/compare/v0.21.7...v0.21.8
[0.21.7]: https://github.com/MakieOrg/Makie.jl/compare/v0.21.6...v0.21.7
[0.21.6]: https://github.com/MakieOrg/Makie.jl/compare/v0.21.5...v0.21.6
[0.21.5]: https://github.com/MakieOrg/Makie.jl/compare/v0.21.4...v0.21.5
[0.21.4]: https://github.com/MakieOrg/Makie.jl/compare/v0.21.3...v0.21.4
[0.21.3]: https://github.com/MakieOrg/Makie.jl/compare/v0.21.2...v0.21.3
[0.21.2]: https://github.com/MakieOrg/Makie.jl/compare/v0.21.1...v0.21.2
[0.21.1]: https://github.com/MakieOrg/Makie.jl/compare/v0.21.0...v0.21.1
[0.21.0]: https://github.com/MakieOrg/Makie.jl/compare/v0.20.10...v0.21.0
[0.20.10]: https://github.com/MakieOrg/Makie.jl/compare/v0.20.9...v0.20.10
[0.20.9]: https://github.com/MakieOrg/Makie.jl/compare/v0.20.8...v0.20.9
[0.20.8]: https://github.com/MakieOrg/Makie.jl/compare/v0.20.7...v0.20.8
[0.20.7]: https://github.com/MakieOrg/Makie.jl/compare/v0.20.6...v0.20.7
[0.20.6]: https://github.com/MakieOrg/Makie.jl/compare/v0.20.5...v0.20.6
[0.20.5]: https://github.com/MakieOrg/Makie.jl/compare/v0.20.4...v0.20.5
[0.20.4]: https://github.com/MakieOrg/Makie.jl/compare/v0.20.3...v0.20.4
[0.20.3]: https://github.com/MakieOrg/Makie.jl/compare/v0.20.2...v0.20.3
[0.20.2]: https://github.com/MakieOrg/Makie.jl/compare/v0.20.1...v0.20.2
[0.20.1]: https://github.com/MakieOrg/Makie.jl/compare/v0.20.0...v0.20.1
[0.20.0]: https://github.com/MakieOrg/Makie.jl/compare/v0.19.12...v0.20.0
[0.19.12]: https://github.com/MakieOrg/Makie.jl/compare/v0.19.11...v0.19.12
[0.19.11]: https://github.com/MakieOrg/Makie.jl/compare/v0.19.10...v0.19.11
[0.19.10]: https://github.com/MakieOrg/Makie.jl/compare/v0.19.9...v0.19.10
[0.19.9]: https://github.com/MakieOrg/Makie.jl/compare/v0.19.8...v0.19.9
[0.19.8]: https://github.com/MakieOrg/Makie.jl/compare/v0.19.7...v0.19.8
[0.19.7]: https://github.com/MakieOrg/Makie.jl/compare/v0.19.6...v0.19.7
[0.19.6]: https://github.com/MakieOrg/Makie.jl/compare/v0.19.5...v0.19.6
[0.19.5]: https://github.com/MakieOrg/Makie.jl/compare/v0.19.4...v0.19.5
[0.19.4]: https://github.com/MakieOrg/Makie.jl/compare/v0.19.3...v0.19.4
[0.19.3]: https://github.com/MakieOrg/Makie.jl/compare/v0.19.1...v0.19.3
[0.19.1]: https://github.com/MakieOrg/Makie.jl/compare/v0.19.0...v0.19.1
[0.19.0]: https://github.com/MakieOrg/Makie.jl/compare/v0.18.4...v0.19.0
[0.18.4]: https://github.com/MakieOrg/Makie.jl/compare/v0.18.3...v0.18.4
[0.18.3]: https://github.com/MakieOrg/Makie.jl/compare/v0.18.2...v0.18.3
[0.18.2]: https://github.com/MakieOrg/Makie.jl/compare/v0.18.1...v0.18.2
[0.18.1]: https://github.com/MakieOrg/Makie.jl/compare/v0.18.0...v0.18.1
[0.18.0]: https://github.com/MakieOrg/Makie.jl/compare/v0.17.13...v0.18.0
[0.17.13]: https://github.com/MakieOrg/Makie.jl/compare/v0.17.12...v0.17.13
[0.17.12]: https://github.com/MakieOrg/Makie.jl/compare/v0.17.11...v0.17.12
[0.17.11]: https://github.com/MakieOrg/Makie.jl/compare/v0.17.10...v0.17.11
[0.17.10]: https://github.com/MakieOrg/Makie.jl/compare/v0.17.9...v0.17.10
[0.17.9]: https://github.com/MakieOrg/Makie.jl/compare/v0.17.7...v0.17.9
[0.17.7]: https://github.com/MakieOrg/Makie.jl/compare/v0.17.6...v0.17.7
[0.17.6]: https://github.com/MakieOrg/Makie.jl/compare/v0.17.5...v0.17.6
[0.17.5]: https://github.com/MakieOrg/Makie.jl/compare/v0.17.4...v0.17.5
[0.17.4]: https://github.com/MakieOrg/Makie.jl/compare/v0.17.3...v0.17.4
[0.17.3]: https://github.com/MakieOrg/Makie.jl/compare/v0.17.2...v0.17.3
[0.17.2]: https://github.com/MakieOrg/Makie.jl/compare/v0.17.1...v0.17.2
[0.17.1]: https://github.com/MakieOrg/Makie.jl/compare/v0.17.0...v0.17.1
[0.17.0]: https://github.com/MakieOrg/Makie.jl/compare/v0.16.4...v0.17.0
[0.16.4]: https://github.com/MakieOrg/Makie.jl/compare/v0.16.0...v0.16.4
[0.16.0]: https://github.com/MakieOrg/Makie.jl/compare/v0.15.3...v0.16.0
[0.15.3]: https://github.com/MakieOrg/Makie.jl/compare/v0.15.2...v0.15.3
[0.15.2]: https://github.com/MakieOrg/Makie.jl/compare/v0.15.1...v0.15.2
[0.15.1]: https://github.com/MakieOrg/Makie.jl/compare/v0.15.0...v0.15.1
[0.15.0]: https://github.com/MakieOrg/Makie.jl/compare/v0.14.2...v0.15.0<|MERGE_RESOLUTION|>--- conflicted
+++ resolved
@@ -2,11 +2,8 @@
 
 ## [Unreleased]
 
-<<<<<<< HEAD
 - Added further options to `shared_attributes` for use in recipes and improved attribute passthrough of Makie recipes [#4399](https://github.com/MakieOrg/Makie.jl/pull/4399)
-=======
 - Fix relocatability of GLMakie [#4461](https://github.com/MakieOrg/Makie.jl/pull/4461).
->>>>>>> 2828d67b
 
 ## [0.21.13] - 2024-10-07
 
