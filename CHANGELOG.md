# Changelog

## [Unreleased]

<<<<<<< HEAD
- Support plot(interval, func) for rangebars and band [#4102](https://github.com/MakieOrg/Makie.jl/pull/4102).
=======
- Reduce updates for image/heatmap, improving performance [#4130](https://github.com/MakieOrg/Makie.jl/pull/4130).
- Fix rendering of `band` with NaN values [#4178](https://github.com/MakieOrg/Makie.jl/pull/4178).

## [0.21.7] - 2024-08-19

- Hot fix for 1D heatmap [#4147](https://github.com/MakieOrg/Makie.jl/pull/4147).

## [0.21.6] - 2024-08-14

- Fix RectangleZoom in WGLMakie [#4127](https://github.com/MakieOrg/Makie.jl/pull/4127)
- Bring back fastpath for regular heatmaps [#4125](https://github.com/MakieOrg/Makie.jl/pull/4125)
- Data inspector fixes (mostly for bar plots) [#4087](https://github.com/MakieOrg/Makie.jl/pull/4087)
- Added "clip_planes" as a new generic plot and scene attribute. Up to 8 world space clip planes can be specified to hide sections of a plot. [#3958](https://github.com/MakieOrg/Makie.jl/pull/3958)
- Updated handling of `model` matrices with active Float32 rescaling. This should fix issues with Float32-unsafe translations or scalings of plots, as well as rotated plots in Float32-unsafe ranges. [#4026](https://github.com/MakieOrg/Makie.jl/pull/4026)
- Added `events.tick` to allow linking actions like animations to the renderloop. [#3948](https://github.com/MakieOrg/Makie.jl/pull/3948)
>>>>>>> 8fc77b26
- Added the `uv_transform` attribute for meshscatter, mesh, surface and image [#1406](https://github.com/MakieOrg/Makie.jl/pull/1406).
- Added the ability to use textures with `meshscatter` in WGLMakie [#1406](https://github.com/MakieOrg/Makie.jl/pull/1406).
- Don't remove underlying VideoStream file when doing save() [#3883](https://github.com/MakieOrg/Makie.jl/pull/3883).
- Fix label/legend for plotlist [#4079](https://github.com/MakieOrg/Makie.jl/pull/4079).
- Fix wrong order for colors in RPRMakie [#4098](https://github.com/MakieOrg/Makie.jl/pull/4098).
- Fixed incorrect distance calculation in `pick_closest` in WGLMakie [#4082](https://github.com/MakieOrg/Makie.jl/pull/4082).
- Suppress keyboard shortcuts and context menu in JupyterLab output [#4068](https://github.com/MakieOrg/Makie.jl/pull/4068).
- Introduce stroke_depth_shift + forward normal depth_shift for Poly [#4058](https://github.com/MakieOrg/Makie.jl/pull/4058).
- Use linestyle for Poly and Density legend elements [#4000](https://github.com/MakieOrg/Makie.jl/pull/4000).
- Bring back interpolation attribute for surface [#4056](https://github.com/MakieOrg/Makie.jl/pull/4056).
- Improved accuracy of framerate settings in GLMakie [#3954](https://github.com/MakieOrg/Makie.jl/pull/3954)
- Fix label_formatter being called twice in barplot [#4046](https://github.com/MakieOrg/Makie.jl/pull/4046).
- Fix error with automatic `highclip` or `lowclip` and scalar colors [#4048](https://github.com/MakieOrg/Makie.jl/pull/4048).
- Correct a bug in the `project` function when projecting using a `Scene`. [#3909](https://github.com/MakieOrg/Makie.jl/pull/3909).
- Add position for `pie` plot [#4027](https://github.com/MakieOrg/Makie.jl/pull/4027).
- Correct a method ambiguity in `insert!` which was causing `PlotList` to fail on CairoMakie. [#4038](https://github.com/MakieOrg/Makie.jl/pull/4038)
- Delaunay triangulations created via `tricontourf`, `triplot`, and `voronoiplot` no longer use any randomisation in the point insertion order so that results are unique. [#4044](https://github.com/MakieOrg/Makie.jl/pull/4044)
- Improve content scaling support for Wayland and fix incorrect mouse scaling on mac [#4062](https://github.com/MakieOrg/Makie.jl/pull/4062)
- Fix: `band` ignored its `alpha` argument in CairoMakie
- Fix `marker=FastPixel()` makersize and markerspace, improve `spy` recipe [#4043](https://github.com/MakieOrg/Makie.jl/pull/4043).
- Fixed `invert_normals` for surface plots in CairoMakie [#4021](https://github.com/MakieOrg/Makie.jl/pull/4021).
- Improve support for embedding GLMakie. [#4073](https://github.com/MakieOrg/Makie.jl/pull/4073)
- Update JS OrbitControls to match Julia OrbitControls [#4084](https://github.com/MakieOrg/Makie.jl/pull/4084).
- Fix `select_point()` [#4101](https://github.com/MakieOrg/Makie.jl/pull/4101).
- Fix `absrect()` and `select_rectangle()` [#4110](https://github.com/MakieOrg/Makie.jl/issues/4110).

## [0.21.5] - 2024-07-07

- Fixed tuple argument for `WGLMakie.activate!(resize_to=(:parent, nothing))` [#4009](https://github.com/MakieOrg/Makie.jl/pull/4009).
- validate plot attributes later, for axis specific plot attributes [#3974](https://github.com/MakieOrg/Makie.jl/pull/3974).

## [0.21.4] - 2024-07-02

- Fixed support for GLFW 3.4 on OSX [#3999](https://github.com/MakieOrg/Makie.jl/issues/3999).
- Changed camera variables to Float64 for increased accuracy [#3984](https://github.com/MakieOrg/Makie.jl/pull/3984)
- Allow CairoMakie to render `poly` overloads that internally don't use two child plots [#3986](https://github.com/MakieOrg/Makie.jl/pull/3986).
- Fixes for Menu and DataInspector [#3975](https://github.com/MakieOrg/Makie.jl/pull/3975).
- Add line-loop detection and rendering to GLMakie and WGLMakie [#3907](https://github.com/MakieOrg/Makie.jl/pull/3907).

## [0.21.3] - 2024-06-17

- Fix stack overflows when using `markerspace = :data` with `scatter` [#3960](https://github.com/MakieOrg/Makie.jl/issues/3960).
- CairoMakie: Fix broken SVGs when using non-interpolated image primitives, for example Colorbars, with recent Cairo versions [#3967](https://github.com/MakieOrg/Makie.jl/pull/3967).
- CairoMakie: Add argument `pdf_version` to restrict the PDF version when saving a figure as a PDF [#3845](https://github.com/MakieOrg/Makie.jl/pull/3845).
- Fix DataInspector using invalid attribute strokewidth for plot type Wireframe [#3917](https://github.com/MakieOrg/Makie.jl/pull/3917).
- CairoMakie: Fix incorrect scaling factor for SVGs with Cairo_jll 1.18 [#3964](https://github.com/MakieOrg/Makie.jl/pull/3964).
- Fixed use of Textbox from Bonito [#3924](https://github.com/MakieOrg/Makie.jl/pull/3924)

## [0.21.2] - 2024-05-22

- Added `cycle` to general attribute allowlist so that it works also with plot types that don't set one in their theme [#3879](https://github.com/MakieOrg/Makie.jl/pull/3879).

## [0.21.1] - 2024-05-21

- `boundingbox` now relies on `apply_transform(transform, data_limits(plot))` rather than transforming the corner points of the bounding box [#3856](https://github.com/MakieOrg/Makie.jl/pull/3856).
- Adjusted `Axis` limits to consider transformations more consistently [#3864](https://github.com/MakieOrg/Makie.jl/pull/3864).
- Fix problems with incorrectly disabled attributes in recipes [#3870](https://github.com/MakieOrg/Makie.jl/pull/3870), [#3866](https://github.com/MakieOrg/Makie.jl/pull/3866).
- Fix RPRMakie with Material [#3872](https://github.com/MakieOrg/Makie.jl/pull/3872).
- Support the loop option in html video output [#3697](https://github.com/MakieOrg/Makie.jl/pull/3697).

## [0.21.0] - 2024-05-08

- Add `voxels` plot [#3527](https://github.com/MakieOrg/Makie.jl/pull/3527).
- Added supported markers hint to unsupported marker warn message [#3666](https://github.com/MakieOrg/Makie.jl/pull/3666).
- Fixed bug in CairoMakie line drawing when multiple successive points had the same color [#3712](https://github.com/MakieOrg/Makie.jl/pull/3712).
- Remove StableHashTraits in favor of calculating hashes directly with CRC32c [#3667](https://github.com/MakieOrg/Makie.jl/pull/3667).
- **Breaking (sort of)** Added a new `@recipe` variant which allows documenting attributes directly where they are defined and validating that all attributes are known whenever a plot is created. This is not breaking in the sense that the API changes, but user code is likely to break because of misspelled attribute names etc. that have so far gone unnoticed.
- Add axis converts, enabling unit/categorical support and more [#3226](https://github.com/MakieOrg/Makie.jl/pull/3226).
- **Breaking** Streamlined `data_limits` and `boundingbox` [#3671](https://github.com/MakieOrg/Makie.jl/pull/3671)
  - `data_limits` now only considers plot positions, completely ignoring transformations
  - `boundingbox(p::Text)` is deprecated in favor of `boundingbox(p::Text, p.markerspace[])`. The more internal methods use `string_boundingbox(p)`. [#3723](https://github.com/MakieOrg/Makie.jl/pull/3723)
  - `boundingbox` overwrites must now include a secondary space argument to work `boundingbox(plot, space::Symbol = :data)` [#3723](https://github.com/MakieOrg/Makie.jl/pull/3723)
  - `boundingbox` now always consider `transform_func` and `model`
  - `data_limits(::Scatter)` and `boundingbox(::Scatter)` now consider marker transformations [#3716](https://github.com/MakieOrg/Makie.jl/pull/3716)
- **Breaking** Improved Float64 compatability of Axis [#3681](https://github.com/MakieOrg/Makie.jl/pull/3681)
  - This added an extra conversion step which only takes effect when Float32 precision becomes relevant. In those cases code using `project()` functions will be wrong as the transformation is not applied. Use `project(plot_or_scene, ...)` or apply the conversion yourself beforehand with `Makie.f32_convert(plot_or_scene, transformed_point)` and use `patched_model = Makie.patch_model(plot_or_scene, model)`.
  - `Makie.to_world(point, matrix, resolution)` has been deprecated in favor of `Makie.to_world(scene_or_plot, point)` to include float32 conversions.
- **Breaking** Reworked line shaders in GLMakie and WGLMakie [#3558](https://github.com/MakieOrg/Makie.jl/pull/3558)
  - GLMakie: Removed support for per point linewidths
  - GLMakie: Adjusted dots (e.g. with `linestyle = :dot`) to bend across a joint
  - GLMakie: Adjusted linestyles to scale with linewidth dynamically so that dots remain dots with changing linewidth
  - GLMakie: Cleaned up anti-aliasing for truncated joints
  - WGLMakie: Added support for linestyles
  - WGLMakie: Added line joints
  - WGLMakie: Added native anti-aliasing which generally improves quality but introduces outline artifacts in some cases (same as GLMakie)
  - Both: Adjusted handling of thin lines which may result in different color intensities
- Fixed an issue with lines being drawn in the wrong direction in 3D (with perspective projection) [#3651](https://github.com/MakieOrg/Makie.jl/pull/3651).
- **Breaking** Renamed attribute `rotations` to `rotation` for `scatter` and `meshscatter` which had been inconsistent with the otherwise singular naming scheme and other plots like `text` [#3724](https://github.com/MakieOrg/Makie.jl/pull/3724).
- Fixed `contourf` bug where n levels would sometimes miss the uppermost value, causing gaps [#3713](https://github.com/MakieOrg/Makie.jl/pull/3713).
- Added `scale` attribute to `violin` [#3352](https://github.com/MakieOrg/Makie.jl/pull/3352).
- Use label formatter in barplot [#3718](https://github.com/MakieOrg/Makie.jl/pull/3718).
- Fix the incorrect shading with non uniform markerscale in meshscatter [#3722](https://github.com/MakieOrg/Makie.jl/pull/3722)
- Add `scale_to=:flip` option to `hist`, which flips the direction of the bars [#3732](https://github.com/MakieOrg/Makie.jl/pull/3732)
- Fixed an issue with the texture atlas not updating in WGLMakie after display, causing new symbols to not show up [#3737](https://github.com/MakieOrg/Makie.jl/pull/3737)
- Added `linecap` and `joinstyle` attributes for lines and linesegments. Also normalized `miter_limit` to 60° across all backends. [#3771](https://github.com/MakieOrg/Makie.jl/pull/3771)

## [0.20.10] 2024-05-07

- Loosened type restrictions for potentially array-valued colors in `Axis` attributes like `xticklabelcolor` [#3826](https://github.com/MakieOrg/Makie.jl/pull/3826).
- Added support for intervals for specifying axis limits [#3696](https://github.com/MakieOrg/Makie.jl/pull/3696)
- Added recipes for plotting intervals to `Band`, `Rangebars`, `H/VSpan` [3695](https://github.com/MakieOrg/Makie.jl/pull/3695)
- Documented `WilkinsonTicks` [#3819](https://github.com/MakieOrg/Makie.jl/pull/3819).
- Added `axislegend(ax, "title")` method [#3808](https://github.com/MakieOrg/Makie.jl/pull/3808).
- Improved thread safety of rendering with CairoMakie (independent `Scene`s only) by locking FreeType handles [#3777](https://github.com/MakieOrg/Makie.jl/pull/3777).
- Adds a tutorial for how to make recipes work with new types [#3816](https://github.com/MakieOrg/Makie.jl/pull/3816).
- Provided an interface to convert markers in CairoMakie separately (`cairo_scatter_marker`) so external packages can overload it. [#3811](https://github.com/MakieOrg/Makie.jl/pull/3811)
- Updated to DelaunayTriangulation v1.0 [#3787](https://github.com/MakieOrg/Makie.jl/pull/3787).
- Added methods `hidedecorations!`, `hiderdecorations!`, `hidethetadecorations!` and  `hidespines!` for `PolarAxis` axes [#3823](https://github.com/MakieOrg/Makie.jl/pull/3823).
- Added `loop` option support for HTML outputs when recording videos with `record` [#3697](https://github.com/MakieOrg/Makie.jl/pull/3697).

## [0.20.9] - 2024-03-29

- Added supported markers hint to unsupported marker warn message [#3666](https://github.com/MakieOrg/Makie.jl/pull/3666).
- Fixed bug in CairoMakie line drawing when multiple successive points had the same color [#3712](https://github.com/MakieOrg/Makie.jl/pull/3712).
- Remove StableHashTraits in favor of calculating hashes directly with CRC32c [#3667](https://github.com/MakieOrg/Makie.jl/pull/3667).
- Fixed `contourf` bug where n levels would sometimes miss the uppermost value, causing gaps [#3713](https://github.com/MakieOrg/Makie.jl/pull/3713).
- Added `scale` attribute to `violin` [#3352](https://github.com/MakieOrg/Makie.jl/pull/3352).
- Use label formatter in barplot [#3718](https://github.com/MakieOrg/Makie.jl/pull/3718).
- Fix the incorrect shading with non uniform markerscale in meshscatter [#3722](https://github.com/MakieOrg/Makie.jl/pull/3722)
- Add `scale_to=:flip` option to `hist`, which flips the direction of the bars [#3732](https://github.com/MakieOrg/Makie.jl/pull/3732)
- Fixed an issue with the texture atlas not updating in WGLMakie after display, causing new symbols to not show up [#3737](https://github.com/MakieOrg/Makie.jl/pull/3737)

## [0.20.8] - 2024-02-22

- Fixed excessive use of space with HTML image outputs [#3642](https://github.com/MakieOrg/Makie.jl/pull/3642).
- Fixed bugs with format strings and add new features by switching to Format.jl [#3633](https://github.com/MakieOrg/Makie.jl/pull/3633).
- Fixed an issue where CairoMakie would unnecessarily rasterize polygons [#3605](https://github.com/MakieOrg/Makie.jl/pull/3605).
- Added `PointBased` conversion trait to `scatterlines` recipe [#3603](https://github.com/MakieOrg/Makie.jl/pull/3603).
- Multiple small fixes for `map_latest`, `WGLMakie` picking and `PlotSpec` [#3637](https://github.com/MakieOrg/Makie.jl/pull/3637).
- Fixed PolarAxis `rticks` being incompatible with rich text. [#3615](https://github.com/MakieOrg/Makie.jl/pull/3615)
- Fixed an issue causing lines, scatter and text to not scale with resolution after deleting plots in GLMakie. [#3649](https://github.com/MakieOrg/Makie.jl/pull/3649)

## [0.20.7] - 2024-02-04

- Equalized alignment point of mirrored ticks to that of normal ticks [#3598](https://github.com/MakieOrg/Makie.jl/pull/3598).
- Fixed stack overflow error on conversion of gridlike data with missings [#3597](https://github.com/MakieOrg/Makie.jl/pull/3597).
- Fixed mutation of CairoMakie src dir when displaying png files [#3588](https://github.com/MakieOrg/Makie.jl/pull/3588).
- Added better error messages for plotting into `FigureAxisPlot` and `AxisPlot` as Plots.jl users are likely to do [#3596](https://github.com/MakieOrg/Makie.jl/pull/3596).
- Added compat bounds for IntervalArithmetic.jl due to bug with DelaunayTriangulation.jl [#3595](https://github.com/MakieOrg/Makie.jl/pull/3595).
- Removed possibility of three-argument `barplot` [#3574](https://github.com/MakieOrg/Makie.jl/pull/3574).

## [0.20.6] - 2024-02-02

- Fix issues with Camera3D not centering [#3582](https://github.com/MakieOrg/Makie.jl/pull/3582)
- Allowed creating legend entries from plot objects with scalar numbers as colors [#3587](https://github.com/MakieOrg/Makie.jl/pull/3587).

## [0.20.5] - 2024-01-25

- Use plot plot instead of scene transform functions in CairoMakie, fixing missplaced h/vspan. [#3552](https://github.com/MakieOrg/Makie.jl/pull/3552)
- Fix error printing on shader error [#3530](https://github.com/MakieOrg/Makie.jl/pull/3530).
- Update pagefind to 1.0.4 for better headline search [#3534](https://github.com/MakieOrg/Makie.jl/pull/3534).
- Remove unecessary deps, e.g. Setfield [3546](https://github.com/MakieOrg/Makie.jl/pull/3546).
- Don't clear args, rely on delete deregister_callbacks [#3543](https://github.com/MakieOrg/Makie.jl/pull/3543).
- Add interpolate keyword for Surface [#3541](https://github.com/MakieOrg/Makie.jl/pull/3541).
- Fix a DataInspector bug if inspector_label is used with RGB images [#3468](https://github.com/MakieOrg/Makie.jl/pull/3468).

## [0.20.4] - 2024-01-04

- Changes for Bonito rename and WGLMakie docs improvements [#3477](https://github.com/MakieOrg/Makie.jl/pull/3477).
- Add stroke and glow support to scatter and text in WGLMakie [#3518](https://github.com/MakieOrg/Makie.jl/pull/3518).
- Fix clipping issues with Camera3D when zooming in [#3529](https://github.com/MakieOrg/Makie.jl/pull/3529)

## [0.20.3] - 2023-12-21

- Add `depthsorting` as a hidden attribute for scatter plots in GLMakie as an alternative fix for outline artifacts. [#3432](https://github.com/MakieOrg/Makie.jl/pull/3432)
- Disable SDF based anti-aliasing in scatter, text and lines plots when `fxaa = true` in GLMakie. This allows removing outline artifacts at the cost of quality. [#3408](https://github.com/MakieOrg/Makie.jl/pull/3408)
- DataInspector Fixes: Fixed depth order, positional labels being in transformed space and `:inspector_clear` not getting called when moving from one plot to another. [#3454](https://github.com/MakieOrg/Makie.jl/pull/3454)
- Fixed bug in GLMakie where the update from a (i, j) sized GPU buffer to a (j, i) sized buffer would fail [#3456](https://github.com/MakieOrg/Makie.jl/pull/3456).
- Add `interpolate=true` to `volume(...)`, allowing to disable interpolation [#3485](https://github.com/MakieOrg/Makie.jl/pull/3485).

## [0.20.2] - 2023-12-01

- Switched from SHA512 to CRC32c salting in CairoMakie svgs, drastically improving svg rendering speed [#3435](https://github.com/MakieOrg/Makie.jl/pull/3435).
- Fixed a bug with h/vlines and h/vspan not correctly resolving transformations [#3418](https://github.com/MakieOrg/Makie.jl/pull/3418).
- Fixed a bug with h/vlines and h/vspan returning the wrong limits, causing an error in Axis [#3427](https://github.com/MakieOrg/Makie.jl/pull/3427).
- Fixed clipping when zooming out of a 3D (L)Scene [#3433](https://github.com/MakieOrg/Makie.jl/pull/3433).
- Moved the texture atlas cache to `.julia/scratchspaces` instead of a dedicated `.julia/makie` [#3437](https://github.com/MakieOrg/Makie.jl/pull/3437)

## [0.20.1] - 2023-11-23

- Fixed bad rendering of `poly` in GLMakie by triangulating points after transformations [#3402](https://github.com/MakieOrg/Makie.jl/pull/3402).
- Fixed bug regarding inline display in VSCode Jupyter notebooks and other similar environments [#3403](https://github.com/MakieOrg/Makie.jl/pull/3403).
- Fixed issue with `plottype`, allowed `onany(...; update = true)` and fixed `Block` macro use outside Makie [#3401](https://github.com/MakieOrg/Makie.jl/pull/3401).

## [0.20.0] - 2023-11-21

- GLMakie has gained support for HiDPI (aka Retina) screens. This also enables saving images with higher resolution than screen pixel dimensions [#2544](https://github.com/MakieOrg/Makie.jl/pull/2544).
- Fixed an issue where NaN was interpreted as zero when rendering `surface` through CairoMakie [#2598](https://github.com/MakieOrg/Makie.jl/pull/2598).
- Improved 3D camera handling, hotkeys and functionality [#2746](https://github.com/MakieOrg/Makie.jl/pull/2746).
- Added `shading = :verbose` in GLMakie to allow for multiple light sources. Also added more light types, fixed light directions for the previous lighting model (now `shading = :fast`) and adjusted `backlight` to affect normals[#3246](https://github.com/MakieOrg/Makie.jl/pull/3246).
- Changed the glyph used for negative numbers in tick labels from hyphen to minus [#3379](https://github.com/MakieOrg/Makie.jl/pull/3379).
- Added new declarative API for AlgebraOfGraphics, Pluto and easier dashboards [#3281](https://github.com/MakieOrg/Makie.jl/pull/3281).
- WGLMakie got faster line rendering with less updating bugs [#3062](https://github.com/MakieOrg/Makie.jl/pull/3062).
- **Breaking** Replaced `PolarAxis.radial_distortion_threshold` with `PolarAxis.radius_at_origin`. [#3381](https://github.com/MakieOrg/Makie.jl/pull/3381)
- **Breaking** Deprecated the `resolution` keyword in favor of `size` to reflect that this value is not a pixel resolution anymore [#3343](https://github.com/MakieOrg/Makie.jl/pull/3343).
- **Breaking** Refactored the `SurfaceLike` family of traits into `VertexGrid`, `CellGrid` and `ImageLike` [#3106](https://github.com/MakieOrg/Makie.jl/pull/3106).
- **Breaking** Deprecated `pixelarea(scene)` and `scene.px_area` in favor of viewport.
- **Breaking** Refactored the `Combined` Plot object and renamed it to `Plot`, improving compile times ~2x [#3082](https://github.com/MakieOrg/Makie.jl/pull/3082).
- **Breaking** Removed old depreactions in [#3113](https://github.com/MakieOrg/Makie.jl/pull/3113/commits/3a39210ef87a0032d78cb27c0c1019faa604effd).
- **Breaking** Deprecated using AbstractVector as sides of `image` [#3395](https://github.com/MakieOrg/Makie.jl/pull/3395).
- **Breaking** `errorbars` and `rangebars` now use color cycling [#3230](https://github.com/MakieOrg/Makie.jl/pull/3230).

## [0.19.12] - 2023-10-31

- Added `cornerradius` attribute to `Box` for rounded corners [#3346](https://github.com/MakieOrg/Makie.jl/pull/3346).
- Fix grouping of a zero-height bar in `barplot`. Now a zero-height bar shares the same properties of the previous bar, and if the bar is the first one, its height is treated as positive if and only if there exists a bar of positive height or all bars are zero-height [#3058](https://github.com/MakieOrg/Makie.jl/pull/3058).
- Fixed a bug where Axis still consumes scroll events when interactions are disabled [#3272](https://github.com/MakieOrg/Makie.jl/pull/3272).
- Added `cornerradius` attribute to `Box` for rounded corners [#3308](https://github.com/MakieOrg/Makie.jl/pull/3308).
- Upgraded `StableHashTraits` from 1.0 to 1.1 [#3309](https://github.com/MakieOrg/Makie.jl/pull/3309).

## [0.19.11] - 2023-10-05

- Setup automatic colorbars for volumeslices [#3253](https://github.com/MakieOrg/Makie.jl/pull/3253).
- Colorbar for arrows [#3275](https://github.com/MakieOrg/Makie.jl/pull/3275).
- Small bugfixes [#3275](https://github.com/MakieOrg/Makie.jl/pull/3275).

## [0.19.10] - 2023-09-21

- Fixed bugs with Colorbar in recipes, add new API for creating a recipe colorbar and introduce experimental support for Categorical colormaps [#3090](https://github.com/MakieOrg/Makie.jl/pull/3090).
- Added experimental Datashader implementation [#2883](https://github.com/MakieOrg/Makie.jl/pull/2883).
- **Breaking** Changed the default order Polar arguments to (theta, r). [#3154](https://github.com/MakieOrg/Makie.jl/pull/3154)
- General improvements to `PolarAxis`: full rlimtis & thetalimits, more controls and visual tweaks. See pr for more details.[#3154](https://github.com/MakieOrg/Makie.jl/pull/3154)

## [0.19.9] - 2023-09-11

- Allow arbitrary reversible scale functions through `ReversibleScale`.
- Deprecated `linestyle=vector_of_gaps` in favor of `linestyle=Linestyle(vector_of_gaps)` [3135](https://github.com/MakieOrg/Makie.jl/pull/3135), [3193](https://github.com/MakieOrg/Makie.jl/pull/3193).
- Fixed some errors around dynamic changes of `ax.xscale` or `ax.yscale` [#3084](https://github.com/MakieOrg/Makie.jl/pull/3084)
- Improved Barplot Label Alignment [#3160](https://github.com/MakieOrg/Makie.jl/issues/3160).
- Fixed regression in determining axis limits [#3179](https://github.com/MakieOrg/Makie.jl/pull/3179)
- Added a theme `theme_latexfonts` that uses the latex font family as default fonts [#3147](https://github.com/MakieOrg/Makie.jl/pull/3147), [#3180](https://github.com/MakieOrg/Makie.jl/pull/3180).
- Upgrades `StableHashTraits` from 0.3 to 1.0

## [0.19.8] - 2023-08-15

- Improved CairoMakie rendering of `lines` with repeating colors in an array [#3141](https://github.com/MakieOrg/Makie.jl/pull/3141).
- Added `strokecolormap` to poly. [#3145](https://github.com/MakieOrg/Makie.jl/pull/3145)
- Added `xreversed`, `yreversed` and `zreversed` attributes to `Axis3` [#3138](https://github.com/MakieOrg/Makie.jl/pull/3138).
- Fixed incorrect placement of contourlabels with transform functions [#3083](https://github.com/MakieOrg/Makie.jl/pull/3083)
- Fixed automatic normal generation for meshes with shading and no normals [#3041](https://github.com/MakieOrg/Makie.jl/pull/3041).
- Added the `triplot` and `voronoiplot` recipes from DelaunayTriangulation.jl [#3102](https://github.com/MakieOrg/Makie.jl/pull/3102), [#3159](https://github.com/MakieOrg/Makie.jl/pull/3159).

## [0.19.7] - 2023-07-22

- Allow arbitrary functions to color `streamplot` lines by passing a `Function` to `color`.  This must accept `Point` of the appropriate dimension and return a `Point`, `Vec`, or other arraylike object [#2002](https://github.com/MakieOrg/Makie.jl/pull/2002).
- `arrows` can now take input of the form `x::AbstractVector, y::AbstractVector, [z::AbstractVector,] f::Function`, where `f` must return a `VecTypes` of the appropriate dimension [#2597](https://github.com/MakieOrg/Makie.jl/pull/2597).
- Exported colorbuffer, and added `colorbuffer(axis::Axis; include_decorations=false, colorbuffer_kws...)`, to get an image of an axis with or without decorations [#3078](https://github.com/MakieOrg/Makie.jl/pull/3078).
- Fixed an issue where the `linestyle` of some polys was not applied to the stroke in CairoMakie. [#2604](https://github.com/MakieOrg/Makie.jl/pull/2604)
- Add `colorscale = identity` to any plotting function using a colormap. This works with any scaling function like `log10`, `sqrt` etc. Consequently, `scale` for `hexbin` is replaced with `colorscale` [#2900](https://github.com/MakieOrg/Makie.jl/pull/2900).
- Add `alpha=1.0` argument to all basic plots, which supports independently adding an alpha component to colormaps and colors. Multiple alphas like in `plot(alpha=0.2, color=RGBAf(1, 0, 0, 0.5))`, will get multiplied [#2900](https://github.com/MakieOrg/Makie.jl/pull/2900).
- `hexbin` now supports any per-observation weights which StatsBase respects - `<: StatsBase.AbstractWeights`, `Vector{Real}`, or `nothing` (the default). [#2804](https://github.com/MakieOrg/Makie.jl/pulls/2804)
- Added a new Axis type, `PolarAxis`, which is an axis with a polar projection.  Input is in `(r, theta)` coordinates and is transformed to `(x, y)` coordinates using the standard polar-to-cartesian transformation.
  Generally, its attributes are very similar to the usual `Axis` attributes, but `x` is replaced by `r` and `y` by `θ`.
  It also inherits from the theme of `Axis` in this manner, so should work seamlessly with Makie themes [#2990](https://github.com/MakieOrg/Makie.jl/pull/2990).
- `inherit` now has a new signature `inherit(scene, attrs::NTuple{N, Symbol}, default_value)`, allowing recipe authors to access nested attributes when trying to inherit from the parent Scene.
  For example, one could inherit from `scene.Axis.yticks` by `inherit(scene, (:Axis, :yticks), $default_value)` [#2990](https://github.com/MakieOrg/Makie.jl/pull/2990).
- Fixed incorrect rendering of 3D heatmaps [#2959](https://github.com/MakieOrg/Makie.jl/pull/2959)
- Deprecated `flatten_plots` in favor of `collect_atomic_plots`. Using the new `collect_atomic_plots` fixed a bug in CairoMakie where the z-level of plots within recipes was not respected. [#2793](https://github.com/MakieOrg/Makie.jl/pull/2793)
- Fixed incorrect line depth in GLMakie [#2843](https://github.com/MakieOrg/Makie.jl/pull/2843)
- Fixed incorrect line alpha in dense lines in GLMakie [#2843](https://github.com/MakieOrg/Makie.jl/pull/2843)
- Fixed DataInspector interaction with transformations [#3002](https://github.com/MakieOrg/Makie.jl/pull/3002)
- Added option `WGLMakie.activate!(resize_to_body=true)`, to make plots resize to the VSCode plotpane. Resizes to the HTML body element, so may work outside VSCode [#3044](https://github.com/MakieOrg/Makie.jl/pull/3044), [#3042](https://github.com/MakieOrg/Makie.jl/pull/3042).
- Fixed DataInspector interaction with transformations [#3002](https://github.com/MakieOrg/Makie.jl/pull/3002).
- Fixed incomplete stroke with some Bezier markers in CairoMakie and blurry strokes in GLMakie [#2961](https://github.com/MakieOrg/Makie.jl/pull/2961)
- Added the ability to use custom triangulations from DelaunayTriangulation.jl [#2896](https://github.com/MakieOrg/Makie.jl/pull/2896).
- Adjusted scaling of scatter/text stroke, glow and anti-aliasing width under non-uniform 2D scaling (Vec2f markersize/fontsize) in GLMakie [#2950](https://github.com/MakieOrg/Makie.jl/pull/2950).
- Scaled `errorbar` whiskers and `bracket` correctly with transformations [#3012](https://github.com/MakieOrg/Makie.jl/pull/3012).
- Updated `bracket` when the screen is resized or transformations change [#3012](https://github.com/MakieOrg/Makie.jl/pull/3012).

## [0.19.6] - 2023-06-09

- Fixed broken AA for lines with strongly varying linewidth [#2953](https://github.com/MakieOrg/Makie.jl/pull/2953).
- Fixed WGLMakie JS popup [#2976](https://github.com/MakieOrg/Makie.jl/pull/2976).
- Fixed `legendelements` when children have no elements [#2982](https://github.com/MakieOrg/Makie.jl/pull/2982).
- Bumped compat for StatsBase to 0.34 [#2915](https://github.com/MakieOrg/Makie.jl/pull/2915).
- Improved thread safety [#2840](https://github.com/MakieOrg/Makie.jl/pull/2840).

## [0.19.5] - 2023-05-12

- Added `loop` option for GIF outputs when recording videos with `record` [#2891](https://github.com/MakieOrg/Makie.jl/pull/2891).
- Fixed line rendering issues in GLMakie [#2843](https://github.com/MakieOrg/Makie.jl/pull/2843).
- Fixed incorrect line alpha in dense lines in GLMakie [#2843](https://github.com/MakieOrg/Makie.jl/pull/2843).
- Changed `scene.clear` to an observable and made changes in `Scene` Observables trigger renders in GLMakie [#2929](https://github.com/MakieOrg/Makie.jl/pull/2929).
- Added contour labels [#2496](https://github.com/MakieOrg/Makie.jl/pull/2496).
- Allowed rich text to be used in Legends [#2902](https://github.com/MakieOrg/Makie.jl/pull/2902).
- Added more support for zero length Geometries [#2917](https://github.com/MakieOrg/Makie.jl/pull/2917).
- Made CairoMakie drawing for polygons with holes order independent [#2918](https://github.com/MakieOrg/Makie.jl/pull/2918).
- Fixes for `Makie.inline!()`, allowing now for `Makie.inline!(automatic)` (default), which is better at automatically opening a window/ inlining a plot into plotpane when needed [#2919](https://github.com/MakieOrg/Makie.jl/pull/2919) [#2937](https://github.com/MakieOrg/Makie.jl/pull/2937).
- Block/Axis doc improvements [#2940](https://github.com/MakieOrg/Makie.jl/pull/2940) [#2932](https://github.com/MakieOrg/Makie.jl/pull/2932) [#2894](https://github.com/MakieOrg/Makie.jl/pull/2894).

## [0.19.4] - 2023-03-31

- Added export of `hidezdecorations!` from MakieLayout [#2821](https://github.com/MakieOrg/Makie.jl/pull/2821).
- Fixed an issue with GLMakie lines becoming discontinuous [#2828](https://github.com/MakieOrg/Makie.jl/pull/2828).

## [0.19.3] - 2023-03-21

- Added the `stephist` plotting function [#2408](https://github.com/JuliaPlots/Makie.jl/pull/2408).
- Added the `brackets` plotting function [#2356](https://github.com/MakieOrg/Makie.jl/pull/2356).
- Fixed an issue where `poly` plots with `Vector{<: MultiPolygon}` inputs with per-polygon color were mistakenly rendered as meshes using CairoMakie [#2590](https://github.com/MakieOrg/Makie.jl/pulls/2478).
- Fixed a small typo which caused an error in the `Stepper` constructor [#2600](https://github.com/MakieOrg/Makie.jl/pulls/2478).
- Improve cleanup on block deletion [#2614](https://github.com/MakieOrg/Makie.jl/pull/2614)
- Add `menu.scroll_speed` and increase default speed for non-apple [#2616](https://github.com/MakieOrg/Makie.jl/pull/2616).
- Fixed rectangle zoom for nonlinear axes [#2674](https://github.com/MakieOrg/Makie.jl/pull/2674)
- Cleaned up linestyles in GLMakie (Fixing artifacting, spacing/size, anti-aliasing) [#2666](https://github.com/MakieOrg/Makie.jl/pull/2666).
- Fixed issue with scatterlines only accepting concrete color types as `markercolor` [#2691](https://github.com/MakieOrg/Makie.jl/pull/2691).
- Fixed an accidental issue where `LaTeXStrings` were not typeset correctly in `Axis3` [#2558](https://github.com/MakieOrg/Makie.jl/pull/2588).
- Fixed a bug where line segments in `text(lstr::LaTeXString)` were ignoring offsets [#2668](https://github.com/MakieOrg/Makie.jl/pull/2668).
- Fixed a bug where the `arrows` recipe accidentally called a `Bool` when `normalize = true` [#2740](https://github.com/MakieOrg/Makie.jl/pull/2740).
- Re-exported the `@colorant_str` (`colorant"..."`) macro from Colors.jl [#2726](https://github.com/MakieOrg/Makie.jl/pull/2726).
- Speedup heatmaps in WGLMakie. [#2647](https://github.com/MakieOrg/Makie.jl/pull/2647)
- Fix slow `data_limits` for recipes, which made plotting lots of data with recipes much slower [#2770](https://github.com/MakieOrg/Makie.jl/pull/2770).

## [0.19.1] - 2023-01-01

- Add `show_data` method for `band` which shows the min and max values of the band at the x position of the cursor [#2497](https://github.com/MakieOrg/Makie.jl/pull/2497).
- Added `xlabelrotation`, `ylabelrotation` (`Axis`) and `labelrotation` (`Colorbar`) [#2478](https://github.com/MakieOrg/Makie.jl/pull/2478).
- Fixed forced rasterization in CairoMakie svg files when polygons with colors specified as (color, alpha) tuples were used [#2535](https://github.com/MakieOrg/Makie.jl/pull/2535).
- Do less copies of Observables in Attributes + plot pipeline [#2443](https://github.com/MakieOrg/Makie.jl/pull/2443).
- Add Search Page and tweak Result Ordering [#2474](https://github.com/MakieOrg/Makie.jl/pull/2474).
- Remove all global attributes from TextureAtlas implementation and fix julia#master [#2498](https://github.com/MakieOrg/Makie.jl/pull/2498).
- Use new Bonito, implement WGLMakie picking, improve performance and fix lots of WGLMakie bugs [#2428](https://github.com/MakieOrg/Makie.jl/pull/2428).

## [0.19.0] - 2022-12-03

- **Breaking** The attribute `textsize` has been removed everywhere in favor of the attribute `fontsize` which had also been in use.
  To migrate, search and replace all uses of `textsize` to `fontsize` [#2387](https://github.com/MakieOrg/Makie.jl/pull/2387).
- Added rich text which allows to more easily use superscripts and subscripts as well as differing colors, fonts, fontsizes, etc. for parts of a given text [#2321](https://github.com/MakieOrg/Makie.jl/pull/2321).

## [0.18.4] - 2022-12-02

- Added the `waterfall` plotting function [#2416](https://github.com/JuliaPlots/Makie.jl/pull/2416).
- Add support for `AbstractPattern` in `WGLMakie` [#2432](https://github.com/MakieOrg/Makie.jl/pull/2432).
- Broadcast replaces deprecated method for quantile [#2430](https://github.com/MakieOrg/Makie.jl/pull/2430).
- Fix CairoMakie's screen re-using [#2440](https://github.com/MakieOrg/Makie.jl/pull/2440).
- Fix repeated rendering with invisible objects [#2437](https://github.com/MakieOrg/Makie.jl/pull/2437).
- Fix hvlines for GLMakie [#2446](https://github.com/MakieOrg/Makie.jl/pull/2446).

## [0.18.3] - 2022-11-17

- Add `render_on_demand` flag for `GLMakie.Screen`. Setting this to `true` will skip rendering until plots get updated. This is the new default [#2336](https://github.com/MakieOrg/Makie.jl/pull/2336), [#2397](https://github.com/MakieOrg/Makie.jl/pull/2397).
- Clean up OpenGL state handling in GLMakie [#2397](https://github.com/MakieOrg/Makie.jl/pull/2397).
- Fix salting [#2407](https://github.com/MakieOrg/Makie.jl/pull/2407).
- Fixes for [GtkMakie](https://github.com/jwahlstrand/GtkMakie.jl) [#2418](https://github.com/MakieOrg/Makie.jl/pull/2418).

## [0.18.2] - 2022-11-03

- Fix Axis3 tick flipping with negative azimuth [#2364](https://github.com/MakieOrg/Makie.jl/pull/2364).
- Fix empty!(fig) and empty!(ax) [#2374](https://github.com/MakieOrg/Makie.jl/pull/2374), [#2375](https://github.com/MakieOrg/Makie.jl/pull/2375).
- Remove stencil buffer [#2389](https://github.com/MakieOrg/Makie.jl/pull/2389).
- Move Arrows and Wireframe to MakieCore [#2384](https://github.com/MakieOrg/Makie.jl/pull/2384).
- Skip legend entry if label is nothing [#2350](https://github.com/MakieOrg/Makie.jl/pull/2350).

## [0.18.1] - 2022-10-24

- fix heatmap interpolation [#2343](https://github.com/MakieOrg/Makie.jl/pull/2343).
- move poly to MakieCore [#2334](https://github.com/MakieOrg/Makie.jl/pull/2334)
- Fix picking warning and update_axis_camera [#2352](https://github.com/MakieOrg/Makie.jl/pull/2352).
- bring back inline!, to not open a window in VSCode repl [#2353](https://github.com/MakieOrg/Makie.jl/pull/2353).

## [0.18.0] - 2022-10-12

- **Breaking** Added `BezierPath` which can be constructed from SVG like command list, SVG string or from a `Polygon`.
  Added ability to use `BezierPath` and `Polgyon` as scatter markers.
  Replaced default symbol markers like `:cross` which converted to characters before with more precise `BezierPaths` and adjusted default markersize to 12.
  **Deprecated** using `String` to specify multiple char markers (`scatter(1:4, marker="abcd")`).
  **Deprecated** concrete geometries as markers like `Circle(Point2f(0), 1.5)` in favor of using the type like `Circle` for dispatch to special backend methods.
  Added single image marker support to WGLMakie [#979](https://github.com/MakieOrg/Makie.jl/pull/979).
- **Breaking** Refactored `display`, `record`, `colorbuffer` and `screens` to be faster and more consistent [#2306](https://github.com/MakieOrg/Makie.jl/pull/2306#issuecomment-1275918061).
- **Breaking** Refactored `DataInspector` to use `tooltip`. This results in changes in the attributes of DataInspector. Added `inspector_label`, `inspector_hover` and `inspector_clear` as optional attributes [#2095](https://github.com/JuliaPlots/Makie.jl/pull/2095).
- Added the `hexbin` plotting function [#2201](https://github.com/JuliaPlots/Makie.jl/pull/2201).
- Added the `tricontourf` plotting function [#2226](https://github.com/JuliaPlots/Makie.jl/pull/2226).
- Fixed per character attributes in text [#2244](https://github.com/JuliaPlots/Makie.jl/pull/2244).
- Allowed `CairoMakie` to render `scatter` with images as markers [#2080](https://github.com/MakieOrg/Makie.jl/pull/2080).
- Reworked text drawing and added ability to draw special characters via glyph indices in order to draw more LaTeX math characters with MathTeXEngine v0.5 [#2139](https://github.com/MakieOrg/Makie.jl/pull/2139).
- Allowed text to be copy/pasted into `Textbox` [#2281](https://github.com/MakieOrg/Makie.jl/pull/2281)
- Fixed updates for multiple meshes [#2277](https://github.com/MakieOrg/Makie.jl/pull/2277).
- Fixed broadcasting for linewidth, lengthscale & arrowsize in `arrow` recipe [#2273](https://github.com/MakieOrg/Makie.jl/pull/2273).
- Made GLMakie relocatable [#2282](https://github.com/MakieOrg/Makie.jl/pull/2282).
- Fixed changing input types in plot arguments [#2297](https://github.com/MakieOrg/Makie.jl/pull/2297).
- Better performance for Menus and fix clicks on items [#2299](https://github.com/MakieOrg/Makie.jl/pull/2299).
- Fixed CairoMakie bitmaps with transparency by using premultiplied ARGB surfaces [#2304](https://github.com/MakieOrg/Makie.jl/pull/2304).
- Fixed hiding of `Scene`s by setting `scene.visible[] = false` [#2317](https://github.com/MakieOrg/Makie.jl/pull/2317).
- `Axis` now accepts a `Tuple{Bool, Bool}` for `xtrimspine` and `ytrimspine` to trim only one end of the spine [#2171](https://github.com/JuliaPlots/Makie.jl/pull/2171).

## [0.17.13] - 2022-08-04

- Fixed boundingboxes [#2184](https://github.com/MakieOrg/Makie.jl/pull/2184).
- Fixed highclip/lowclip in meshscatter, poly, contourf, barplot [#2183](https://github.com/MakieOrg/Makie.jl/pull/2183).
- Fixed gridline updates [#2196](https://github.com/MakieOrg/Makie.jl/pull/2196).
- Fixed glDisablei argument order, which crashed some Intel drivers.

## [0.17.12] - 2022-07-22

- Fixed stackoverflow in show [#2167](https://github.com/MakieOrg/Makie.jl/pull/2167).

## [0.17.11] - 2022-07-21

- `rainclouds`(!) now supports `violin_limits` keyword argument, serving the same.
role as `datalimits` in `violin` [#2137](https://github.com/MakieOrg/Makie.jl/pull/2137).
- Fixed an issue where nonzero `strokewidth` results in a thin outline of the wrong color if `color` and `strokecolor` didn't match and weren't transparent. [#2096](https://github.com/MakieOrg/Makie.jl/pull/2096).
- Improved performance around Axis(3) limits [#2115](https://github.com/MakieOrg/Makie.jl/pull/2115).
- Cleaned up stroke artifacts in scatter and text [#2096](https://github.com/MakieOrg/Makie.jl/pull/2096).
- Compile time improvements [#2153](https://github.com/MakieOrg/Makie.jl/pull/2153).
- Mesh and Surface now interpolate between values instead of interpolating between colors for WGLMakie + GLMakie [#2097](https://github.com/MakieOrg/Makie.jl/pull/2097).

## [0.17.10] - 2022-07-13

- Bumped compatibility bound of `GridLayoutBase.jl` to `v0.9.0` which fixed a regression with `Mixed` and `Outside` alignmodes in nested `GridLayout`s [#2135](https://github.com/MakieOrg/Makie.jl/pull/2135).

## [0.17.9] - 2022-07-12

- Patterns (`Makie.AbstractPattern`) are now supported by `CairoMakie` in `poly` plots that don't involve `mesh`, such as `bar` and `poly` [#2106](https://github.com/MakieOrg/Makie.jl/pull/2106/).
- Fixed regression where `Block` alignments could not be specified as numbers anymore [#2108](https://github.com/MakieOrg/Makie.jl/pull/2108).
- Added the option to show mirrored ticks on the other side of an Axis using the attributes `xticksmirrored` and `yticksmirrored` [#2105](https://github.com/MakieOrg/Makie.jl/pull/2105).
- Fixed a bug where a set of `Axis` wouldn't be correctly linked together if they were only linked in pairs instead of all at the same time [#2116](https://github.com/MakieOrg/Makie.jl/pull/2116).

## [0.17.7] - 2022-06-19

- Improved `Menu` performance, now it should be much harder to reach the boundary of 255 scenes in GLMakie. `Menu` also takes a `default` keyword argument now and can be scrolled if there is too little space available.

## [0.17.6] - 2022-06-17

- **EXPERIMENTAL**: Added support for multiple windows in GLMakie through `display(GLMakie.Screen(), figure_or_scene)` [#1771](https://github.com/MakieOrg/Makie.jl/pull/1771).
- Added support for RGB matrices in `heatmap` with GLMakie [#2036](https://github.com/MakieOrg/Makie.jl/pull/2036)
- `Textbox` doesn't defocus anymore on trying to submit invalid input [#2041](https://github.com/MakieOrg/Makie.jl/pull/2041).
- `text` now takes the position as the first argument(s) like `scatter` and most other plotting functions, it is invoked `text(x, y, [z], text = "text")`. Because it is now of conversion type `PointBased`, the positions can be given in all the usual different ways which are implemented as conversion methods. All old invocation styles such as `text("text", position = Point(x, y))` still work to maintain backwards compatibility [#2020](https://github.com/MakieOrg/Makie.jl/pull/2020).

## [0.17.5] - 2022-06-10

- Fixed a regression with `linkaxes!` [#2039](https://github.com/MakieOrg/Makie.jl/pull/2039).

## [0.17.4] - 2022-06-09

- The functions `hlines!`, `vlines!`, `hspan!`, `vspan!` and `abline!` were reimplemented as recipes. This allows using them without an `Axis` argument in first position and also as visuals in AlgebraOfGraphics.jl. Also, `abline!` is now called `ablines!` for consistency, `abline!` is still exported but deprecated and will be removed in the future. [#2023](https://github.com/MakieOrg/Makie.jl/pulls/2023).
- Added `rainclouds` and `rainclouds!` [#1725](https://github.com/MakieOrg/Makie.jl/pull/1725).
- Improve CairoMakie performance [#1964](https://github.com/MakieOrg/Makie.jl/pull/1964) [#1981](https://github.com/MakieOrg/Makie.jl/pull/1981).
- Interpolate colormap correctly [#1973](https://github.com/MakieOrg/Makie.jl/pull/1973).
- Fix picking [#1993](https://github.com/MakieOrg/Makie.jl/pull/1993).
- Improve compile time latency [#1968](https://github.com/MakieOrg/Makie.jl/pull/1968) [#2000](https://github.com/MakieOrg/Makie.jl/pull/2000).
- Fix multi poly with rects [#1999](https://github.com/MakieOrg/Makie.jl/pull/1999).
- Respect scale and nonlinear values in PlotUtils cgrads [#1979](https://github.com/MakieOrg/Makie.jl/pull/1979).
- Fix CairoMakie heatmap filtering [#1828](https://github.com/MakieOrg/Makie.jl/pull/1828).
- Remove GLVisualize and MakieLayout module [#2007](https://github.com/MakieOrg/Makie.jl/pull/2007) [#2008](https://github.com/MakieOrg/Makie.jl/pull/2008).
- Add linestyle and default to extrema(z) for contour, remove bitrotten fillrange [#2008](https://github.com/MakieOrg/Makie.jl/pull/2008).

## [0.17.3] - 2022-05-20

- Switched to `MathTeXEngine v0.4`, which improves the look of LaTeXStrings [#1952](https://github.com/MakieOrg/Makie.jl/pull/1952).
- Added subtitle capability to `Axis` [#1859](https://github.com/MakieOrg/Makie.jl/pull/1859).
- Fixed a bug where scaled colormaps constructed using `Makie.cgrad` were not interpreted correctly.

## [0.17.2] - 2022-05-16

- Changed the default font from `Dejavu Sans` to `TeX Gyre Heros Makie` which is the same as `TeX Gyre Heros` with slightly decreased descenders and ascenders. Decreasing those metrics reduced unnecessary whitespace and alignment issues. Four fonts in total were added, the styles Regular, Bold, Italic and Bold Italic. Also changed `Axis`, `Axis3` and `Legend` attributes `titlefont` to `TeX Gyre Heros Makie Bold` in order to separate it better from axis labels in multifacet arrangements [#1897](https://github.com/MakieOrg/Makie.jl/pull/1897).

## [0.17.1] - 2022-05-13

- Added word wrapping. In `Label`, `word_wrap = true` causes it to use the suggested width and wrap text to fit. In `text`, `word_wrap_width > 0` can be used to set a pixel unit line width. Any word (anything between two spaces without a newline) that goes beyond this width gets a newline inserted before it [#1819](https://github.com/MakieOrg/Makie.jl/pull/1819).
- Improved `Axis3`'s interactive performance [#1835](https://github.com/MakieOrg/Makie.jl/pull/1835).
- Fixed errors in GLMakie's `scatter` implementation when markers are given as images. [#1917](https://github.com/MakieOrg/Makie.jl/pull/1917).
- Removed some method ambiguities introduced in v0.17 [#1922](https://github.com/MakieOrg/Makie.jl/pull/1922).
- Add an empty default label, `""`, to each slider that doesn't have a label in `SliderGrid` [#1888](https://github.com/MakieOrg/Makie.jl/pull/1888).

## [0.17.0] - 2022-05-05

- **Breaking** Added `space` as a generic attribute to switch between data, pixel, relative and clip space for positions. `space` in text has been renamed to `markerspace` because of this. `Pixel` and `SceneSpace` are no longer valid inputs for `space` or `markerspace` [#1596](https://github.com/MakieOrg/Makie.jl/pull/1596).
- **Breaking** Deprecated `mouse_selection(scene)` for `pick(scene)`.
- **Breaking** Bumped `GridLayoutBase` version to `v0.7`, which introduced offset layouts. Now, indexing into row 0 doesn't create a new row 1, but a new row 0, so that all previous content positions stay the same. This makes building complex layouts order-independent [#1704](https://github.com/MakieOrg/Makie.jl/pull/1704).
- **Breaking** deprecate `to_colormap(cmap, ncolors)` in favor of `categorical_colors(cmap, ncolors)` and `resample_cmap(cmap, ncolors)` [#1901](https://github.com/MakieOrg/Makie.jl/pull/1901) [#1723](https://github.com/MakieOrg/Makie.jl/pull/1723).
- Added `empty!(fig)` and changed `empty!(scene)` to remove all child plots without detaching windows [#1818](https://github.com/MakieOrg/Makie.jl/pull/1818).
- Switched to erroring instead of warning for deprecated events `mousebuttons`, `keyboardbuttons` and `mousedrag`.
- `Layoutable` was renamed to `Block` and the infrastructure changed such that attributes are fixed fields and each block has its own `Scene` for better encapsulation [#1796](https://github.com/MakieOrg/Makie.jl/pull/1796).
- Added `SliderGrid` block which replaces the deprecated `labelslider!` and `labelslidergrid!` functions [#1796](https://github.com/MakieOrg/Makie.jl/pull/1796).
- The default anti-aliasing method can now be set in `CairoMakie.activate!` using the `antialias` keyword.  Available options are `CairoMakie.Cairo.ANTIALIAS_*` [#1875](https://github.com/MakieOrg/Makie.jl/pull/1875).
- Added ability to rasterize a plots in CairoMakie vector graphics if `plt.rasterize = true` or `plt.rasterize = scale::Int` [#1872](https://github.com/MakieOrg/Makie.jl/pull/1872).
- Fixed segfaults in `streamplot_impl` on Mac M1 [#1830](https://github.com/MakieOrg/Makie.jl/pull/1830).
- Set the [Cairo miter limit](https://www.cairographics.org/manual/cairo-cairo-t.html#cairo-set-miter-limit) to mimic GLMakie behaviour [#1844](https://github.com/MakieOrg/Makie.jl/pull/1844).
- Fixed a method ambiguity in `rotatedrect` [#1846](https://github.com/MakieOrg/Makie.jl/pull/1846).
- Allow weights in statistical recipes [#1816](https://github.com/MakieOrg/Makie.jl/pull/1816).
- Fixed manual cycling of plot attributes [#1873](https://github.com/MakieOrg/Makie.jl/pull/1873).
- Fixed type constraints in ticklabelalign attributes [#1882](https://github.com/MakieOrg/Makie.jl/pull/1882).

## [0.16.4] - 2022-02-16

- Fixed WGLMakie performance bug and added option to set fps via `WGLMakie.activate!(fps=30)`.
- Implemented `nan_color`, `lowclip`, `highclip` for `image(::Matrix{Float})` in shader.
- Cleaned up mesh shader and implemented `nan_color`, `lowclip`, `highclip` for `mesh(m; color::Matrix{Float})` on the shader.
- Allowed `GLMakie.Buffer` `GLMakie.Sampler` to be used in `GeometryBasics.Mesh` to partially update parts of a mesh/texture and different interpolation and clamping modes for the texture.

## [0.16.0] - 2022-01-07

- **Breaking** Removed `Node` alias [#1307](https://github.com/MakieOrg/Makie.jl/pull/1307), [#1393](https://github.com/MakieOrg/Makie.jl/pull/1393). To upgrade, simply replace all occurrences of `Node` with `Observable`.
- **Breaking** Cleaned up `Scene` type [#1192](https://github.com/MakieOrg/Makie.jl/pull/1192), [#1393](https://github.com/MakieOrg/Makie.jl/pull/1393). The `Scene()` constructor doesn't create any axes or limits anymore. All keywords like `raw`, `show_axis` have been removed. A scene now always works like it did when using the deprecated `raw=true`. All the high level functionality like showing an axis and adding a 3d camera has been moved to `LScene`. See the new `Scene` tutorial for more info: https://docs.makie.org/dev/tutorials/scenes/.
- **Breaking** Lights got moved to `Scene`, see the [lighting docs](https://docs.makie.org/stable/documentation/lighting) and [RPRMakie examples](https://docs.makie.org/stable/documentation/backends/rprmakie/).
- Added ECDF plot [#1310](https://github.com/MakieOrg/Makie.jl/pull/1310).
- Added Order Independent Transparency to GLMakie [#1418](https://github.com/MakieOrg/Makie.jl/pull/1418), [#1506](https://github.com/MakieOrg/Makie.jl/pull/1506). This type of transparency is now used with `transpareny = true`. The old transparency handling is available with `transparency = false`.
- Fixed blurry text in GLMakie and WGLMakie [#1494](https://github.com/MakieOrg/Makie.jl/pull/1494).
- Introduced a new experimental backend for ray tracing: [RPRMakie](https://docs.makie.org/stable/documentation/backends/rprmakie/).
- Added the `Cycled` type, which can be used to select the i-th value from the current cycler for a specific attribute [#1248](https://github.com/MakieOrg/Makie.jl/pull/1248).
- The plot function `scatterlines` now uses `color` as `markercolor` if `markercolor` is `automatic`. Also, cycling of the `color` attribute is enabled [#1463](https://github.com/MakieOrg/Makie.jl/pull/1463).
- Added the function `resize_to_layout!`, which allows to resize a `Figure` so that it contains its top `GridLayout` without additional whitespace or clipping [#1438](https://github.com/MakieOrg/Makie.jl/pull/1438).
- Cleaned up lighting in 3D contours and isosurfaces [#1434](https://github.com/MakieOrg/Makie.jl/pull/1434).
- Adjusted attributes of volumeslices to follow the normal structure [#1404](https://github.com/MakieOrg/Makie.jl/pull/1404). This allows you to adjust attributes like `colormap` without going through nested attributes.
- Added depth to 3D contours and isosurfaces [#1395](https://github.com/MakieOrg/Makie.jl/pull/1395), [#1393](https://github.com/MakieOrg/Makie.jl/pull/1393). This allows them to intersect correctly with other 3D objects.
- Restricted 3D scene camera to one scene [#1394](https://github.com/MakieOrg/Makie.jl/pull/1394), [#1393](https://github.com/MakieOrg/Makie.jl/pull/1393). This fixes issues with multiple scenes fighting over events consumed by the camera. You can select a scene by cleaning on it.
- Added depth shift attribute for GLMakie and WGLMakie [#1382](https://github.com/MakieOrg/Makie.jl/pull/1382), [#1393](https://github.com/MakieOrg/Makie.jl/pull/1393). This can be used to adjust render order similar to `overdraw`.
- Simplified automatic width computation in barplots [#1223](https://github.com/MakieOrg/Makie.jl/pull/1223), [#1393](https://github.com/MakieOrg/Makie.jl/pull/1393). If no `width` attribute is passed, the default width is computed as the minimum difference between consecutive `x` positions. Gap between bars are given by the (multiplicative) `gap` attribute. The actual bar width equals `width * (1 - gap)`.
- Added logical expressions for `ispressed` [#1222](https://github.com/MakieOrg/Makie.jl/pull/1222), [#1393](https://github.com/MakieOrg/Makie.jl/pull/1393). This moves a lot of control over hotkeys towards the user. With these changes one can now set a hotkey to trigger on any or no key, collections of keys and logical combinations of keys (i.e. "A is pressed and B is not pressed").
- Fixed issues with `Menu` render order [#1411](https://github.com/MakieOrg/Makie.jl/pull/1411).
- Added `label_rotation` to barplot [#1401](https://github.com/MakieOrg/Makie.jl/pull/1401).
- Fixed issue where `pixelcam!` does not remove controls from other cameras [#1504](https://github.com/MakieOrg/Makie.jl/pull/1504).
- Added conversion for OffsetArrays [#1260](https://github.com/MakieOrg/Makie.jl/pull/1260).
- The `qqplot` `qqline` options were changed to `:identity`, `:fit`, `:fitrobust` and `:none` (the default) [#1563](https://github.com/MakieOrg/Makie.jl/pull/1563). Fixed numeric error due to double computation of quantiles when fitting `qqline`. Deprecated `plot(q::QQPair)` method as it does not have enough information for correct `qqline` fit.

All other changes are collected [in this PR](https://github.com/MakieOrg/Makie.jl/pull/1521) and in the [release notes](https://github.com/MakieOrg/Makie.jl/releases/tag/v0.16.0).

## [0.15.3] - 2021-10-16

- The functions `labelslidergrid!` and `labelslider!` now set fixed widths for the value column with a heuristic. It is possible now to pass `Formatting.format` format strings as format specifiers in addition to the previous functions.
- Fixed 2D arrow rotations in `streamplot` [#1352](https://github.com/MakieOrg/Makie.jl/pull/1352).

## [0.15.2] - 2021-08-26

- Reenabled Julia 1.3 support.
- Use [MathTexEngine v0.2](https://github.com/Kolaru/MathTeXEngine.jl/releases/tag/v0.2.0).
- Depend on new GeometryBasics, which changes all the Vec/Point/Quaternion/RGB/RGBA - f0 aliases to just f. For example, `Vec2f0` is changed to `Vec2f`. Old aliases are still exported, but deprecated and will be removed in the next breaking release. For more details and an upgrade script, visit [GeometryBasics#97](https://github.com/JuliaGeometry/GeometryBasics.jl/pull/97).
- Added `hspan!` and `vspan!` functions [#1264](https://github.com/MakieOrg/Makie.jl/pull/1264).

## [0.15.1] - 2021-08-21

- Switched documentation framework to Franklin.jl.
- Added a specialization for `volumeslices` to DataInspector.
- Fixed 1 element `hist` [#1238](https://github.com/MakieOrg/Makie.jl/pull/1238) and make it easier to move `hist` [#1150](https://github.com/MakieOrg/Makie.jl/pull/1150).

## [0.15.0] - 2021-07-15

- `LaTeXString`s can now be used as input to `text` and therefore as labels for `Axis`, `Legend`, or other comparable objects. Mathematical expressions are typeset using [MathTeXEngine.jl](https://github.com/Kolaru/MathTeXEngine.jl) which offers a fast approximation of LaTeX typesetting [#1022](https://github.com/MakieOrg/Makie.jl/pull/1022).
- Added `Symlog10` and `pseudolog10` axis scales for log scale approximations that work with zero and negative values [#1109](https://github.com/MakieOrg/Makie.jl/pull/1109).
- Colorbar limits can now be passed as the attribute `colorrange` similar to plots [#1066](https://github.com/MakieOrg/Makie.jl/pull/1066).
- Added the option to pass three vectors to heatmaps and other plots using `SurfaceLike` conversion [#1101](https://github.com/MakieOrg/Makie.jl/pull/1101).
- Added `stairs` plot recipe [#1086](https://github.com/MakieOrg/Makie.jl/pull/1086).
- **Breaking** Removed `FigurePosition` and `FigureSubposition` types. Indexing into a `Figure` like `fig[1, 1]` now returns `GridPosition` and `GridSubposition` structs, which can be used in the same way as the types they replace. Because of an underlying change in `GridLayoutBase.jl`, it is now possible to do `Axis(gl[1, 1])` where `gl` is a `GridLayout` that is a sublayout of a `Figure`'s top layout [#1075](https://github.com/MakieOrg/Makie.jl/pull/1075).
- Bar plots and histograms have a new option for adding text labels [#1069](https://github.com/MakieOrg/Makie.jl/pull/1069).
- It is now possible to specify one `linewidth` value per segment in `linesegments` [#992](https://github.com/MakieOrg/Makie.jl/pull/992).
- Added a new 3d camera that allows for better camera movements using keyboard and mouse [#1024](https://github.com/MakieOrg/Makie.jl/pull/1024).
- Fixed the application of scale transformations to `surface` [#1070](https://github.com/MakieOrg/Makie.jl/pull/1070).
- Added an option to set a custom callback function for the `RectangleZoom` axis interaction to enable other use cases than zooming [#1104](https://github.com/MakieOrg/Makie.jl/pull/1104).
- Fixed rendering of `heatmap`s with one or more reversed ranges in CairoMakie, as in `heatmap(1:10, 10:-1:1, rand(10, 10))` [#1100](https://github.com/MakieOrg/Makie.jl/pull/1100).
- Fixed volume slice recipe and added docs for it [#1123](https://github.com/MakieOrg/Makie.jl/pull/1123).

[Unreleased]: https://github.com/MakieOrg/Makie.jl/compare/v0.21.7...HEAD
[0.21.7]: https://github.com/MakieOrg/Makie.jl/compare/v0.21.6...v0.21.7
[0.21.6]: https://github.com/MakieOrg/Makie.jl/compare/v0.21.5...v0.21.6
[0.21.5]: https://github.com/MakieOrg/Makie.jl/compare/v0.21.4...v0.21.5
[0.21.4]: https://github.com/MakieOrg/Makie.jl/compare/v0.21.3...v0.21.4
[0.21.3]: https://github.com/MakieOrg/Makie.jl/compare/v0.21.2...v0.21.3
[0.21.2]: https://github.com/MakieOrg/Makie.jl/compare/v0.21.1...v0.21.2
[0.21.1]: https://github.com/MakieOrg/Makie.jl/compare/v0.21.0...v0.21.1
[0.21.0]: https://github.com/MakieOrg/Makie.jl/compare/v0.20.10...v0.21.0
[0.20.10]: https://github.com/MakieOrg/Makie.jl/compare/v0.20.9...v0.20.10
[0.20.9]: https://github.com/MakieOrg/Makie.jl/compare/v0.20.8...v0.20.9
[0.20.8]: https://github.com/MakieOrg/Makie.jl/compare/v0.20.7...v0.20.8
[0.20.7]: https://github.com/MakieOrg/Makie.jl/compare/v0.20.6...v0.20.7
[0.20.6]: https://github.com/MakieOrg/Makie.jl/compare/v0.20.5...v0.20.6
[0.20.5]: https://github.com/MakieOrg/Makie.jl/compare/v0.20.4...v0.20.5
[0.20.4]: https://github.com/MakieOrg/Makie.jl/compare/v0.20.3...v0.20.4
[0.20.3]: https://github.com/MakieOrg/Makie.jl/compare/v0.20.2...v0.20.3
[0.20.2]: https://github.com/MakieOrg/Makie.jl/compare/v0.20.1...v0.20.2
[0.20.1]: https://github.com/MakieOrg/Makie.jl/compare/v0.20.0...v0.20.1
[0.20.0]: https://github.com/MakieOrg/Makie.jl/compare/v0.19.12...v0.20.0
[0.19.12]: https://github.com/MakieOrg/Makie.jl/compare/v0.19.11...v0.19.12
[0.19.11]: https://github.com/MakieOrg/Makie.jl/compare/v0.19.10...v0.19.11
[0.19.10]: https://github.com/MakieOrg/Makie.jl/compare/v0.19.9...v0.19.10
[0.19.9]: https://github.com/MakieOrg/Makie.jl/compare/v0.19.8...v0.19.9
[0.19.8]: https://github.com/MakieOrg/Makie.jl/compare/v0.19.7...v0.19.8
[0.19.7]: https://github.com/MakieOrg/Makie.jl/compare/v0.19.6...v0.19.7
[0.19.6]: https://github.com/MakieOrg/Makie.jl/compare/v0.19.5...v0.19.6
[0.19.5]: https://github.com/MakieOrg/Makie.jl/compare/v0.19.4...v0.19.5
[0.19.4]: https://github.com/MakieOrg/Makie.jl/compare/v0.19.3...v0.19.4
[0.19.3]: https://github.com/MakieOrg/Makie.jl/compare/v0.19.1...v0.19.3
[0.19.1]: https://github.com/MakieOrg/Makie.jl/compare/v0.19.0...v0.19.1
[0.19.0]: https://github.com/MakieOrg/Makie.jl/compare/v0.18.4...v0.19.0
[0.18.4]: https://github.com/MakieOrg/Makie.jl/compare/v0.18.3...v0.18.4
[0.18.3]: https://github.com/MakieOrg/Makie.jl/compare/v0.18.2...v0.18.3
[0.18.2]: https://github.com/MakieOrg/Makie.jl/compare/v0.18.1...v0.18.2
[0.18.1]: https://github.com/MakieOrg/Makie.jl/compare/v0.18.0...v0.18.1
[0.18.0]: https://github.com/MakieOrg/Makie.jl/compare/v0.17.13...v0.18.0
[0.17.13]: https://github.com/MakieOrg/Makie.jl/compare/v0.17.12...v0.17.13
[0.17.12]: https://github.com/MakieOrg/Makie.jl/compare/v0.17.11...v0.17.12
[0.17.11]: https://github.com/MakieOrg/Makie.jl/compare/v0.17.10...v0.17.11
[0.17.10]: https://github.com/MakieOrg/Makie.jl/compare/v0.17.9...v0.17.10
[0.17.9]: https://github.com/MakieOrg/Makie.jl/compare/v0.17.7...v0.17.9
[0.17.7]: https://github.com/MakieOrg/Makie.jl/compare/v0.17.6...v0.17.7
[0.17.6]: https://github.com/MakieOrg/Makie.jl/compare/v0.17.5...v0.17.6
[0.17.5]: https://github.com/MakieOrg/Makie.jl/compare/v0.17.4...v0.17.5
[0.17.4]: https://github.com/MakieOrg/Makie.jl/compare/v0.17.3...v0.17.4
[0.17.3]: https://github.com/MakieOrg/Makie.jl/compare/v0.17.2...v0.17.3
[0.17.2]: https://github.com/MakieOrg/Makie.jl/compare/v0.17.1...v0.17.2
[0.17.1]: https://github.com/MakieOrg/Makie.jl/compare/v0.17.0...v0.17.1
[0.17.0]: https://github.com/MakieOrg/Makie.jl/compare/v0.16.4...v0.17.0
[0.16.4]: https://github.com/MakieOrg/Makie.jl/compare/v0.16.0...v0.16.4
[0.16.0]: https://github.com/MakieOrg/Makie.jl/compare/v0.15.3...v0.16.0
[0.15.3]: https://github.com/MakieOrg/Makie.jl/compare/v0.15.2...v0.15.3
[0.15.2]: https://github.com/MakieOrg/Makie.jl/compare/v0.15.1...v0.15.2
[0.15.1]: https://github.com/MakieOrg/Makie.jl/compare/v0.15.0...v0.15.1
[0.15.0]: https://github.com/MakieOrg/Makie.jl/compare/v0.14.2...v0.15.0<|MERGE_RESOLUTION|>--- conflicted
+++ resolved
@@ -2,9 +2,7 @@
 
 ## [Unreleased]
 
-<<<<<<< HEAD
 - Support plot(interval, func) for rangebars and band [#4102](https://github.com/MakieOrg/Makie.jl/pull/4102).
-=======
 - Reduce updates for image/heatmap, improving performance [#4130](https://github.com/MakieOrg/Makie.jl/pull/4130).
 - Fix rendering of `band` with NaN values [#4178](https://github.com/MakieOrg/Makie.jl/pull/4178).
 
@@ -20,7 +18,6 @@
 - Added "clip_planes" as a new generic plot and scene attribute. Up to 8 world space clip planes can be specified to hide sections of a plot. [#3958](https://github.com/MakieOrg/Makie.jl/pull/3958)
 - Updated handling of `model` matrices with active Float32 rescaling. This should fix issues with Float32-unsafe translations or scalings of plots, as well as rotated plots in Float32-unsafe ranges. [#4026](https://github.com/MakieOrg/Makie.jl/pull/4026)
 - Added `events.tick` to allow linking actions like animations to the renderloop. [#3948](https://github.com/MakieOrg/Makie.jl/pull/3948)
->>>>>>> 8fc77b26
 - Added the `uv_transform` attribute for meshscatter, mesh, surface and image [#1406](https://github.com/MakieOrg/Makie.jl/pull/1406).
 - Added the ability to use textures with `meshscatter` in WGLMakie [#1406](https://github.com/MakieOrg/Makie.jl/pull/1406).
 - Don't remove underlying VideoStream file when doing save() [#3883](https://github.com/MakieOrg/Makie.jl/pull/3883).
