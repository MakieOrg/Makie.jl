# Changelog

## [Unreleased]

<<<<<<< HEAD
- Fixed the broken OpenGL state cleanup for clip_planes which may cause plots to disappear randomly [#4157](https://github.com/MakieOrg/Makie.jl/pull/4157)
=======
- Reduce updates for image/heatmap, improving performance [#4130](https://github.com/MakieOrg/Makie.jl/pull/4130).
>>>>>>> 2b5931ee

## [0.21.7] - 2024-08-19

- Hot fix for 1D heatmap [#4147](https://github.com/MakieOrg/Makie.jl/pull/4147).

## [0.21.6] - 2024-08-14

- Fix RectangleZoom in WGLMakie [#4127](https://github.com/MakieOrg/Makie.jl/pull/4127)
- Bring back fastpath for regular heatmaps [#4125](https://github.com/MakieOrg/Makie.jl/pull/4125)
- Data inspector fixes (mostly for bar plots) [#4087](https://github.com/MakieOrg/Makie.jl/pull/4087)
- Added "clip_planes" as a new generic plot and scene attribute. Up to 8 world space clip planes can be specified to hide sections of a plot. [#3958](https://github.com/MakieOrg/Makie.jl/pull/3958)
- Updated handling of `model` matrices with active Float32 rescaling. This should fix issues with Float32-unsafe translations or scalings of plots, as well as rotated plots in Float32-unsafe ranges. [#4026](https://github.com/MakieOrg/Makie.jl/pull/4026)
- Added `events.tick` to allow linking actions like animations to the renderloop. [#3948](https://github.com/MakieOrg/Makie.jl/pull/3948)
- Added the `uv_transform` attribute for meshscatter, mesh, surface and image [#1406](https://github.com/MakieOrg/Makie.jl/pull/1406).
- Added the ability to use textures with `meshscatter` in WGLMakie [#1406](https://github.com/MakieOrg/Makie.jl/pull/1406).
- Don't remove underlying VideoStream file when doing save() [#3883](https://github.com/MakieOrg/Makie.jl/pull/3883).
- Fix label/legend for plotlist [#4079](https://github.com/MakieOrg/Makie.jl/pull/4079).
- Fix wrong order for colors in RPRMakie [#4098](https://github.com/MakieOrg/Makie.jl/pull/4098).
- Fixed incorrect distance calculation in `pick_closest` in WGLMakie [#4082](https://github.com/MakieOrg/Makie.jl/pull/4082).
- Suppress keyboard shortcuts and context menu in JupyterLab output [#4068](https://github.com/MakieOrg/Makie.jl/pull/4068).
- Introduce stroke_depth_shift + forward normal depth_shift for Poly [#4058](https://github.com/MakieOrg/Makie.jl/pull/4058).
- Use linestyle for Poly and Density legend elements [#4000](https://github.com/MakieOrg/Makie.jl/pull/4000).
- Bring back interpolation attribute for surface [#4056](https://github.com/MakieOrg/Makie.jl/pull/4056).
- Improved accuracy of framerate settings in GLMakie [#3954](https://github.com/MakieOrg/Makie.jl/pull/3954)
- Fix label_formatter being called twice in barplot [#4046](https://github.com/MakieOrg/Makie.jl/pull/4046).
- Fix error with automatic `highclip` or `lowclip` and scalar colors [#4048](https://github.com/MakieOrg/Makie.jl/pull/4048).
- Correct a bug in the `project` function when projecting using a `Scene`. [#3909](https://github.com/MakieOrg/Makie.jl/pull/3909).
- Add position for `pie` plot [#4027](https://github.com/MakieOrg/Makie.jl/pull/4027).
- Correct a method ambiguity in `insert!` which was causing `PlotList` to fail on CairoMakie. [#4038](https://github.com/MakieOrg/Makie.jl/pull/4038)
- Delaunay triangulations created via `tricontourf`, `triplot`, and `voronoiplot` no longer use any randomisation in the point insertion order so that results are unique. [#4044](https://github.com/MakieOrg/Makie.jl/pull/4044)
- Improve content scaling support for Wayland and fix incorrect mouse scaling on mac [#4062](https://github.com/MakieOrg/Makie.jl/pull/4062)
- Fix: `band` ignored its `alpha` argument in CairoMakie
- Fix `marker=FastPixel()` makersize and markerspace, improve `spy` recipe [#4043](https://github.com/MakieOrg/Makie.jl/pull/4043).
- Fixed `invert_normals` for surface plots in CairoMakie [#4021](https://github.com/MakieOrg/Makie.jl/pull/4021).
- Improve support for embedding GLMakie. [#4073](https://github.com/MakieOrg/Makie.jl/pull/4073)
- Update JS OrbitControls to match Julia OrbitControls [#4084](https://github.com/MakieOrg/Makie.jl/pull/4084).
- Fix `select_point()` [#4101](https://github.com/MakieOrg/Makie.jl/pull/4101).
- Fix `absrect()` and `select_rectangle()` [#4110](https://github.com/MakieOrg/Makie.jl/issues/4110).

## [0.21.5] - 2024-07-07

- Fixed tuple argument for `WGLMakie.activate!(resize_to=(:parent, nothing))` [#4009](https://github.com/MakieOrg/Makie.jl/pull/4009).
- validate plot attributes later, for axis specific plot attributes [#3974](https://github.com/MakieOrg/Makie.jl/pull/3974).

## [0.21.4] - 2024-07-02

- Fixed support for GLFW 3.4 on OSX [#3999](https://github.com/MakieOrg/Makie.jl/issues/3999).
- Changed camera variables to Float64 for increased accuracy [#3984](https://github.com/MakieOrg/Makie.jl/pull/3984)
- Allow CairoMakie to render `poly` overloads that internally don't use two child plots [#3986](https://github.com/MakieOrg/Makie.jl/pull/3986).
- Fixes for Menu and DataInspector [#3975](https://github.com/MakieOrg/Makie.jl/pull/3975).
- Add line-loop detection and rendering to GLMakie and WGLMakie [#3907](https://github.com/MakieOrg/Makie.jl/pull/3907).

## [0.21.3] - 2024-06-17

- Fix stack overflows when using `markerspace = :data` with `scatter` [#3960](https://github.com/MakieOrg/Makie.jl/issues/3960).
- CairoMakie: Fix broken SVGs when using non-interpolated image primitives, for example Colorbars, with recent Cairo versions [#3967](https://github.com/MakieOrg/Makie.jl/pull/3967).
- CairoMakie: Add argument `pdf_version` to restrict the PDF version when saving a figure as a PDF [#3845](https://github.com/MakieOrg/Makie.jl/pull/3845).
- Fix DataInspector using invalid attribute strokewidth for plot type Wireframe [#3917](https://github.com/MakieOrg/Makie.jl/pull/3917).
- CairoMakie: Fix incorrect scaling factor for SVGs with Cairo_jll 1.18 [#3964](https://github.com/MakieOrg/Makie.jl/pull/3964).
- Fixed use of Textbox from Bonito [#3924](https://github.com/MakieOrg/Makie.jl/pull/3924)

## [0.21.2] - 2024-05-22

- Added `cycle` to general attribute allowlist so that it works also with plot types that don't set one in their theme [#3879](https://github.com/MakieOrg/Makie.jl/pull/3879).

## [0.21.1] - 2024-05-21

- `boundingbox` now relies on `apply_transform(transform, data_limits(plot))` rather than transforming the corner points of the bounding box [#3856](https://github.com/MakieOrg/Makie.jl/pull/3856).
- Adjusted `Axis` limits to consider transformations more consistently [#3864](https://github.com/MakieOrg/Makie.jl/pull/3864).
- Fix problems with incorrectly disabled attributes in recipes [#3870](https://github.com/MakieOrg/Makie.jl/pull/3870), [#3866](https://github.com/MakieOrg/Makie.jl/pull/3866).
- Fix RPRMakie with Material [#3872](https://github.com/MakieOrg/Makie.jl/pull/3872).
- Support the loop option in html video output [#3697](https://github.com/MakieOrg/Makie.jl/pull/3697).

## [0.21.0] - 2024-05-08

- Add `voxels` plot [#3527](https://github.com/MakieOrg/Makie.jl/pull/3527).
- Added supported markers hint to unsupported marker warn message [#3666](https://github.com/MakieOrg/Makie.jl/pull/3666).
- Fixed bug in CairoMakie line drawing when multiple successive points had the same color [#3712](https://github.com/MakieOrg/Makie.jl/pull/3712).
- Remove StableHashTraits in favor of calculating hashes directly with CRC32c [#3667](https://github.com/MakieOrg/Makie.jl/pull/3667).
- **Breaking (sort of)** Added a new `@recipe` variant which allows documenting attributes directly where they are defined and validating that all attributes are known whenever a plot is created. This is not breaking in the sense that the API changes, but user code is likely to break because of misspelled attribute names etc. that have so far gone unnoticed.
- Add axis converts, enabling unit/categorical support and more [#3226](https://github.com/MakieOrg/Makie.jl/pull/3226).
- **Breaking** Streamlined `data_limits` and `boundingbox` [#3671](https://github.com/MakieOrg/Makie.jl/pull/3671)
  - `data_limits` now only considers plot positions, completely ignoring transformations
  - `boundingbox(p::Text)` is deprecated in favor of `boundingbox(p::Text, p.markerspace[])`. The more internal methods use `string_boundingbox(p)`. [#3723](https://github.com/MakieOrg/Makie.jl/pull/3723)
  - `boundingbox` overwrites must now include a secondary space argument to work `boundingbox(plot, space::Symbol = :data)` [#3723](https://github.com/MakieOrg/Makie.jl/pull/3723)
  - `boundingbox` now always consider `transform_func` and `model`
  - `data_limits(::Scatter)` and `boundingbox(::Scatter)` now consider marker transformations [#3716](https://github.com/MakieOrg/Makie.jl/pull/3716)
- **Breaking** Improved Float64 compatability of Axis [#3681](https://github.com/MakieOrg/Makie.jl/pull/3681)
  - This added an extra conversion step which only takes effect when Float32 precision becomes relevant. In those cases code using `project()` functions will be wrong as the transformation is not applied. Use `project(plot_or_scene, ...)` or apply the conversion yourself beforehand with `Makie.f32_convert(plot_or_scene, transformed_point)` and use `patched_model = Makie.patch_model(plot_or_scene, model)`.
  - `Makie.to_world(point, matrix, resolution)` has been deprecated in favor of `Makie.to_world(scene_or_plot, point)` to include float32 conversions.
- **Breaking** Reworked line shaders in GLMakie and WGLMakie [#3558](https://github.com/MakieOrg/Makie.jl/pull/3558)
  - GLMakie: Removed support for per point linewidths
  - GLMakie: Adjusted dots (e.g. with `linestyle = :dot`) to bend across a joint
  - GLMakie: Adjusted linestyles to scale with linewidth dynamically so that dots remain dots with changing linewidth
  - GLMakie: Cleaned up anti-aliasing for truncated joints
  - WGLMakie: Added support for linestyles
  - WGLMakie: Added line joints
  - WGLMakie: Added native anti-aliasing which generally improves quality but introduces outline artifacts in some cases (same as GLMakie)
  - Both: Adjusted handling of thin lines which may result in different color intensities
- Fixed an issue with lines being drawn in the wrong direction in 3D (with perspective projection) [#3651](https://github.com/MakieOrg/Makie.jl/pull/3651).
- **Breaking** Renamed attribute `rotations` to `rotation` for `scatter` and `meshscatter` which had been inconsistent with the otherwise singular naming scheme and other plots like `text` [#3724](https://github.com/MakieOrg/Makie.jl/pull/3724).
- Fixed `contourf` bug where n levels would sometimes miss the uppermost value, causing gaps [#3713](https://github.com/MakieOrg/Makie.jl/pull/3713).
- Added `scale` attribute to `violin` [#3352](https://github.com/MakieOrg/Makie.jl/pull/3352).
- Use label formatter in barplot [#3718](https://github.com/MakieOrg/Makie.jl/pull/3718).
- Fix the incorrect shading with non uniform markerscale in meshscatter [#3722](https://github.com/MakieOrg/Makie.jl/pull/3722)
- Add `scale_to=:flip` option to `hist`, which flips the direction of the bars [#3732](https://github.com/MakieOrg/Makie.jl/pull/3732)
- Fixed an issue with the texture atlas not updating in WGLMakie after display, causing new symbols to not show up [#3737](https://github.com/MakieOrg/Makie.jl/pull/3737)
- Added `linecap` and `joinstyle` attributes for lines and linesegments. Also normalized `miter_limit` to 60° across all backends. [#3771](https://github.com/MakieOrg/Makie.jl/pull/3771)

## [0.20.10] 2024-05-07

- Loosened type restrictions for potentially array-valued colors in `Axis` attributes like `xticklabelcolor` [#3826](https://github.com/MakieOrg/Makie.jl/pull/3826).
- Added support for intervals for specifying axis limits [#3696](https://github.com/MakieOrg/Makie.jl/pull/3696)
- Added recipes for plotting intervals to `Band`, `Rangebars`, `H/VSpan` [3695](https://github.com/MakieOrg/Makie.jl/pull/3695)
- Documented `WilkinsonTicks` [#3819](https://github.com/MakieOrg/Makie.jl/pull/3819).
- Added `axislegend(ax, "title")` method [#3808](https://github.com/MakieOrg/Makie.jl/pull/3808).
- Improved thread safety of rendering with CairoMakie (independent `Scene`s only) by locking FreeType handles [#3777](https://github.com/MakieOrg/Makie.jl/pull/3777).
- Adds a tutorial for how to make recipes work with new types [#3816](https://github.com/MakieOrg/Makie.jl/pull/3816).
- Provided an interface to convert markers in CairoMakie separately (`cairo_scatter_marker`) so external packages can overload it. [#3811](https://github.com/MakieOrg/Makie.jl/pull/3811)
- Updated to DelaunayTriangulation v1.0 [#3787](https://github.com/MakieOrg/Makie.jl/pull/3787).
- Added methods `hidedecorations!`, `hiderdecorations!`, `hidethetadecorations!` and  `hidespines!` for `PolarAxis` axes [#3823](https://github.com/MakieOrg/Makie.jl/pull/3823).
- Added `loop` option support for HTML outputs when recording videos with `record` [#3697](https://github.com/MakieOrg/Makie.jl/pull/3697).

## [0.20.9] - 2024-03-29

- Added supported markers hint to unsupported marker warn message [#3666](https://github.com/MakieOrg/Makie.jl/pull/3666).
- Fixed bug in CairoMakie line drawing when multiple successive points had the same color [#3712](https://github.com/MakieOrg/Makie.jl/pull/3712).
- Remove StableHashTraits in favor of calculating hashes directly with CRC32c [#3667](https://github.com/MakieOrg/Makie.jl/pull/3667).
- Fixed `contourf` bug where n levels would sometimes miss the uppermost value, causing gaps [#3713](https://github.com/MakieOrg/Makie.jl/pull/3713).
- Added `scale` attribute to `violin` [#3352](https://github.com/MakieOrg/Makie.jl/pull/3352).
- Use label formatter in barplot [#3718](https://github.com/MakieOrg/Makie.jl/pull/3718).
- Fix the incorrect shading with non uniform markerscale in meshscatter [#3722](https://github.com/MakieOrg/Makie.jl/pull/3722)
- Add `scale_to=:flip` option to `hist`, which flips the direction of the bars [#3732](https://github.com/MakieOrg/Makie.jl/pull/3732)
- Fixed an issue with the texture atlas not updating in WGLMakie after display, causing new symbols to not show up [#3737](https://github.com/MakieOrg/Makie.jl/pull/3737)

## [0.20.8] - 2024-02-22

- Fixed excessive use of space with HTML image outputs [#3642](https://github.com/MakieOrg/Makie.jl/pull/3642).
- Fixed bugs with format strings and add new features by switching to Format.jl [#3633](https://github.com/MakieOrg/Makie.jl/pull/3633).
- Fixed an issue where CairoMakie would unnecessarily rasterize polygons [#3605](https://github.com/MakieOrg/Makie.jl/pull/3605).
- Added `PointBased` conversion trait to `scatterlines` recipe [#3603](https://github.com/MakieOrg/Makie.jl/pull/3603).
- Multiple small fixes for `map_latest`, `WGLMakie` picking and `PlotSpec` [#3637](https://github.com/MakieOrg/Makie.jl/pull/3637).
- Fixed PolarAxis `rticks` being incompatible with rich text. [#3615](https://github.com/MakieOrg/Makie.jl/pull/3615)
- Fixed an issue causing lines, scatter and text to not scale with resolution after deleting plots in GLMakie. [#3649](https://github.com/MakieOrg/Makie.jl/pull/3649)

## [0.20.7] - 2024-02-04

- Equalized alignment point of mirrored ticks to that of normal ticks [#3598](https://github.com/MakieOrg/Makie.jl/pull/3598).
- Fixed stack overflow error on conversion of gridlike data with missings [#3597](https://github.com/MakieOrg/Makie.jl/pull/3597).
- Fixed mutation of CairoMakie src dir when displaying png files [#3588](https://github.com/MakieOrg/Makie.jl/pull/3588).
- Added better error messages for plotting into `FigureAxisPlot` and `AxisPlot` as Plots.jl users are likely to do [#3596](https://github.com/MakieOrg/Makie.jl/pull/3596).
- Added compat bounds for IntervalArithmetic.jl due to bug with DelaunayTriangulation.jl [#3595](https://github.com/MakieOrg/Makie.jl/pull/3595).
- Removed possibility of three-argument `barplot` [#3574](https://github.com/MakieOrg/Makie.jl/pull/3574).

## [0.20.6] - 2024-02-02

- Fix issues with Camera3D not centering [#3582](https://github.com/MakieOrg/Makie.jl/pull/3582)
- Allowed creating legend entries from plot objects with scalar numbers as colors [#3587](https://github.com/MakieOrg/Makie.jl/pull/3587).

## [0.20.5] - 2024-01-25

- Use plot plot instead of scene transform functions in CairoMakie, fixing missplaced h/vspan. [#3552](https://github.com/MakieOrg/Makie.jl/pull/3552)
- Fix error printing on shader error [#3530](https://github.com/MakieOrg/Makie.jl/pull/3530).
- Update pagefind to 1.0.4 for better headline search [#3534](https://github.com/MakieOrg/Makie.jl/pull/3534).
- Remove unecessary deps, e.g. Setfield [3546](https://github.com/MakieOrg/Makie.jl/pull/3546).
- Don't clear args, rely on delete deregister_callbacks [#3543](https://github.com/MakieOrg/Makie.jl/pull/3543).
- Add interpolate keyword for Surface [#3541](https://github.com/MakieOrg/Makie.jl/pull/3541).
- Fix a DataInspector bug if inspector_label is used with RGB images [#3468](https://github.com/MakieOrg/Makie.jl/pull/3468).

## [0.20.4] - 2024-01-04

- Changes for Bonito rename and WGLMakie docs improvements [#3477](https://github.com/MakieOrg/Makie.jl/pull/3477).
- Add stroke and glow support to scatter and text in WGLMakie [#3518](https://github.com/MakieOrg/Makie.jl/pull/3518).
- Fix clipping issues with Camera3D when zooming in [#3529](https://github.com/MakieOrg/Makie.jl/pull/3529)

## [0.20.3] - 2023-12-21

- Add `depthsorting` as a hidden attribute for scatter plots in GLMakie as an alternative fix for outline artifacts. [#3432](https://github.com/MakieOrg/Makie.jl/pull/3432)
- Disable SDF based anti-aliasing in scatter, text and lines plots when `fxaa = true` in GLMakie. This allows removing outline artifacts at the cost of quality. [#3408](https://github.com/MakieOrg/Makie.jl/pull/3408)
- DataInspector Fixes: Fixed depth order, positional labels being in transformed space and `:inspector_clear` not getting called when moving from one plot to another. [#3454](https://github.com/MakieOrg/Makie.jl/pull/3454)
- Fixed bug in GLMakie where the update from a (i, j) sized GPU buffer to a (j, i) sized buffer would fail [#3456](https://github.com/MakieOrg/Makie.jl/pull/3456).
- Add `interpolate=true` to `volume(...)`, allowing to disable interpolation [#3485](https://github.com/MakieOrg/Makie.jl/pull/3485).

## [0.20.2] - 2023-12-01

- Switched from SHA512 to CRC32c salting in CairoMakie svgs, drastically improving svg rendering speed [#3435](https://github.com/MakieOrg/Makie.jl/pull/3435).
- Fixed a bug with h/vlines and h/vspan not correctly resolving transformations [#3418](https://github.com/MakieOrg/Makie.jl/pull/3418).
- Fixed a bug with h/vlines and h/vspan returning the wrong limits, causing an error in Axis [#3427](https://github.com/MakieOrg/Makie.jl/pull/3427).
- Fixed clipping when zooming out of a 3D (L)Scene [#3433](https://github.com/MakieOrg/Makie.jl/pull/3433).
- Moved the texture atlas cache to `.julia/scratchspaces` instead of a dedicated `.julia/makie` [#3437](https://github.com/MakieOrg/Makie.jl/pull/3437)

## [0.20.1] - 2023-11-23

- Fixed bad rendering of `poly` in GLMakie by triangulating points after transformations [#3402](https://github.com/MakieOrg/Makie.jl/pull/3402).
- Fixed bug regarding inline display in VSCode Jupyter notebooks and other similar environments [#3403](https://github.com/MakieOrg/Makie.jl/pull/3403).
- Fixed issue with `plottype`, allowed `onany(...; update = true)` and fixed `Block` macro use outside Makie [#3401](https://github.com/MakieOrg/Makie.jl/pull/3401).

## [0.20.0] - 2023-11-21

- GLMakie has gained support for HiDPI (aka Retina) screens. This also enables saving images with higher resolution than screen pixel dimensions [#2544](https://github.com/MakieOrg/Makie.jl/pull/2544).
- Fixed an issue where NaN was interpreted as zero when rendering `surface` through CairoMakie [#2598](https://github.com/MakieOrg/Makie.jl/pull/2598).
- Improved 3D camera handling, hotkeys and functionality [#2746](https://github.com/MakieOrg/Makie.jl/pull/2746).
- Added `shading = :verbose` in GLMakie to allow for multiple light sources. Also added more light types, fixed light directions for the previous lighting model (now `shading = :fast`) and adjusted `backlight` to affect normals[#3246](https://github.com/MakieOrg/Makie.jl/pull/3246).
- Changed the glyph used for negative numbers in tick labels from hyphen to minus [#3379](https://github.com/MakieOrg/Makie.jl/pull/3379).
- Added new declarative API for AlgebraOfGraphics, Pluto and easier dashboards [#3281](https://github.com/MakieOrg/Makie.jl/pull/3281).
- WGLMakie got faster line rendering with less updating bugs [#3062](https://github.com/MakieOrg/Makie.jl/pull/3062).
- **Breaking** Replaced `PolarAxis.radial_distortion_threshold` with `PolarAxis.radius_at_origin`. [#3381](https://github.com/MakieOrg/Makie.jl/pull/3381)
- **Breaking** Deprecated the `resolution` keyword in favor of `size` to reflect that this value is not a pixel resolution anymore [#3343](https://github.com/MakieOrg/Makie.jl/pull/3343).
- **Breaking** Refactored the `SurfaceLike` family of traits into `VertexGrid`, `CellGrid` and `ImageLike` [#3106](https://github.com/MakieOrg/Makie.jl/pull/3106).
- **Breaking** Deprecated `pixelarea(scene)` and `scene.px_area` in favor of viewport.
- **Breaking** Refactored the `Combined` Plot object and renamed it to `Plot`, improving compile times ~2x [#3082](https://github.com/MakieOrg/Makie.jl/pull/3082).
- **Breaking** Removed old depreactions in [#3113](https://github.com/MakieOrg/Makie.jl/pull/3113/commits/3a39210ef87a0032d78cb27c0c1019faa604effd).
- **Breaking** Deprecated using AbstractVector as sides of `image` [#3395](https://github.com/MakieOrg/Makie.jl/pull/3395).
- **Breaking** `errorbars` and `rangebars` now use color cycling [#3230](https://github.com/MakieOrg/Makie.jl/pull/3230).

## [0.19.12] - 2023-10-31

- Added `cornerradius` attribute to `Box` for rounded corners [#3346](https://github.com/MakieOrg/Makie.jl/pull/3346).
- Fix grouping of a zero-height bar in `barplot`. Now a zero-height bar shares the same properties of the previous bar, and if the bar is the first one, its height is treated as positive if and only if there exists a bar of positive height or all bars are zero-height [#3058](https://github.com/MakieOrg/Makie.jl/pull/3058).
- Fixed a bug where Axis still consumes scroll events when interactions are disabled [#3272](https://github.com/MakieOrg/Makie.jl/pull/3272).
- Added `cornerradius` attribute to `Box` for rounded corners [#3308](https://github.com/MakieOrg/Makie.jl/pull/3308).
- Upgraded `StableHashTraits` from 1.0 to 1.1 [#3309](https://github.com/MakieOrg/Makie.jl/pull/3309).

## [0.19.11] - 2023-10-05

- Setup automatic colorbars for volumeslices [#3253](https://github.com/MakieOrg/Makie.jl/pull/3253).
- Colorbar for arrows [#3275](https://github.com/MakieOrg/Makie.jl/pull/3275).
- Small bugfixes [#3275](https://github.com/MakieOrg/Makie.jl/pull/3275).

## [0.19.10] - 2023-09-21

- Fixed bugs with Colorbar in recipes, add new API for creating a recipe colorbar and introduce experimental support for Categorical colormaps [#3090](https://github.com/MakieOrg/Makie.jl/pull/3090).
- Added experimental Datashader implementation [#2883](https://github.com/MakieOrg/Makie.jl/pull/2883).
- **Breaking** Changed the default order Polar arguments to (theta, r). [#3154](https://github.com/MakieOrg/Makie.jl/pull/3154)
- General improvements to `PolarAxis`: full rlimtis & thetalimits, more controls and visual tweaks. See pr for more details.[#3154](https://github.com/MakieOrg/Makie.jl/pull/3154)

## [0.19.9] - 2023-09-11

- Allow arbitrary reversible scale functions through `ReversibleScale`.
- Deprecated `linestyle=vector_of_gaps` in favor of `linestyle=Linestyle(vector_of_gaps)` [3135](https://github.com/MakieOrg/Makie.jl/pull/3135), [3193](https://github.com/MakieOrg/Makie.jl/pull/3193).
- Fixed some errors around dynamic changes of `ax.xscale` or `ax.yscale` [#3084](https://github.com/MakieOrg/Makie.jl/pull/3084)
- Improved Barplot Label Alignment [#3160](https://github.com/MakieOrg/Makie.jl/issues/3160).
- Fixed regression in determining axis limits [#3179](https://github.com/MakieOrg/Makie.jl/pull/3179)
- Added a theme `theme_latexfonts` that uses the latex font family as default fonts [#3147](https://github.com/MakieOrg/Makie.jl/pull/3147), [#3180](https://github.com/MakieOrg/Makie.jl/pull/3180).
- Upgrades `StableHashTraits` from 0.3 to 1.0

## [0.19.8] - 2023-08-15

- Improved CairoMakie rendering of `lines` with repeating colors in an array [#3141](https://github.com/MakieOrg/Makie.jl/pull/3141).
- Added `strokecolormap` to poly. [#3145](https://github.com/MakieOrg/Makie.jl/pull/3145)
- Added `xreversed`, `yreversed` and `zreversed` attributes to `Axis3` [#3138](https://github.com/MakieOrg/Makie.jl/pull/3138).
- Fixed incorrect placement of contourlabels with transform functions [#3083](https://github.com/MakieOrg/Makie.jl/pull/3083)
- Fixed automatic normal generation for meshes with shading and no normals [#3041](https://github.com/MakieOrg/Makie.jl/pull/3041).
- Added the `triplot` and `voronoiplot` recipes from DelaunayTriangulation.jl [#3102](https://github.com/MakieOrg/Makie.jl/pull/3102), [#3159](https://github.com/MakieOrg/Makie.jl/pull/3159).

## [0.19.7] - 2023-07-22

- Allow arbitrary functions to color `streamplot` lines by passing a `Function` to `color`.  This must accept `Point` of the appropriate dimension and return a `Point`, `Vec`, or other arraylike object [#2002](https://github.com/MakieOrg/Makie.jl/pull/2002).
- `arrows` can now take input of the form `x::AbstractVector, y::AbstractVector, [z::AbstractVector,] f::Function`, where `f` must return a `VecTypes` of the appropriate dimension [#2597](https://github.com/MakieOrg/Makie.jl/pull/2597).
- Exported colorbuffer, and added `colorbuffer(axis::Axis; include_decorations=false, colorbuffer_kws...)`, to get an image of an axis with or without decorations [#3078](https://github.com/MakieOrg/Makie.jl/pull/3078).
- Fixed an issue where the `linestyle` of some polys was not applied to the stroke in CairoMakie. [#2604](https://github.com/MakieOrg/Makie.jl/pull/2604)
- Add `colorscale = identity` to any plotting function using a colormap. This works with any scaling function like `log10`, `sqrt` etc. Consequently, `scale` for `hexbin` is replaced with `colorscale` [#2900](https://github.com/MakieOrg/Makie.jl/pull/2900).
- Add `alpha=1.0` argument to all basic plots, which supports independently adding an alpha component to colormaps and colors. Multiple alphas like in `plot(alpha=0.2, color=RGBAf(1, 0, 0, 0.5))`, will get multiplied [#2900](https://github.com/MakieOrg/Makie.jl/pull/2900).
- `hexbin` now supports any per-observation weights which StatsBase respects - `<: StatsBase.AbstractWeights`, `Vector{Real}`, or `nothing` (the default). [#2804](https://github.com/MakieOrg/Makie.jl/pulls/2804)
- Added a new Axis type, `PolarAxis`, which is an axis with a polar projection.  Input is in `(r, theta)` coordinates and is transformed to `(x, y)` coordinates using the standard polar-to-cartesian transformation.
  Generally, its attributes are very similar to the usual `Axis` attributes, but `x` is replaced by `r` and `y` by `θ`.
  It also inherits from the theme of `Axis` in this manner, so should work seamlessly with Makie themes [#2990](https://github.com/MakieOrg/Makie.jl/pull/2990).
- `inherit` now has a new signature `inherit(scene, attrs::NTuple{N, Symbol}, default_value)`, allowing recipe authors to access nested attributes when trying to inherit from the parent Scene.
  For example, one could inherit from `scene.Axis.yticks` by `inherit(scene, (:Axis, :yticks), $default_value)` [#2990](https://github.com/MakieOrg/Makie.jl/pull/2990).
- Fixed incorrect rendering of 3D heatmaps [#2959](https://github.com/MakieOrg/Makie.jl/pull/2959)
- Deprecated `flatten_plots` in favor of `collect_atomic_plots`. Using the new `collect_atomic_plots` fixed a bug in CairoMakie where the z-level of plots within recipes was not respected. [#2793](https://github.com/MakieOrg/Makie.jl/pull/2793)
- Fixed incorrect line depth in GLMakie [#2843](https://github.com/MakieOrg/Makie.jl/pull/2843)
- Fixed incorrect line alpha in dense lines in GLMakie [#2843](https://github.com/MakieOrg/Makie.jl/pull/2843)
- Fixed DataInspector interaction with transformations [#3002](https://github.com/MakieOrg/Makie.jl/pull/3002)
- Added option `WGLMakie.activate!(resize_to_body=true)`, to make plots resize to the VSCode plotpane. Resizes to the HTML body element, so may work outside VSCode [#3044](https://github.com/MakieOrg/Makie.jl/pull/3044), [#3042](https://github.com/MakieOrg/Makie.jl/pull/3042).
- Fixed DataInspector interaction with transformations [#3002](https://github.com/MakieOrg/Makie.jl/pull/3002).
- Fixed incomplete stroke with some Bezier markers in CairoMakie and blurry strokes in GLMakie [#2961](https://github.com/MakieOrg/Makie.jl/pull/2961)
- Added the ability to use custom triangulations from DelaunayTriangulation.jl [#2896](https://github.com/MakieOrg/Makie.jl/pull/2896).
- Adjusted scaling of scatter/text stroke, glow and anti-aliasing width under non-uniform 2D scaling (Vec2f markersize/fontsize) in GLMakie [#2950](https://github.com/MakieOrg/Makie.jl/pull/2950).
- Scaled `errorbar` whiskers and `bracket` correctly with transformations [#3012](https://github.com/MakieOrg/Makie.jl/pull/3012).
- Updated `bracket` when the screen is resized or transformations change [#3012](https://github.com/MakieOrg/Makie.jl/pull/3012).

## [0.19.6] - 2023-06-09

- Fixed broken AA for lines with strongly varying linewidth [#2953](https://github.com/MakieOrg/Makie.jl/pull/2953).
- Fixed WGLMakie JS popup [#2976](https://github.com/MakieOrg/Makie.jl/pull/2976).
- Fixed `legendelements` when children have no elements [#2982](https://github.com/MakieOrg/Makie.jl/pull/2982).
- Bumped compat for StatsBase to 0.34 [#2915](https://github.com/MakieOrg/Makie.jl/pull/2915).
- Improved thread safety [#2840](https://github.com/MakieOrg/Makie.jl/pull/2840).

## [0.19.5] - 2023-05-12

- Added `loop` option for GIF outputs when recording videos with `record` [#2891](https://github.com/MakieOrg/Makie.jl/pull/2891).
- Fixed line rendering issues in GLMakie [#2843](https://github.com/MakieOrg/Makie.jl/pull/2843).
- Fixed incorrect line alpha in dense lines in GLMakie [#2843](https://github.com/MakieOrg/Makie.jl/pull/2843).
- Changed `scene.clear` to an observable and made changes in `Scene` Observables trigger renders in GLMakie [#2929](https://github.com/MakieOrg/Makie.jl/pull/2929).
- Added contour labels [#2496](https://github.com/MakieOrg/Makie.jl/pull/2496).
- Allowed rich text to be used in Legends [#2902](https://github.com/MakieOrg/Makie.jl/pull/2902).
- Added more support for zero length Geometries [#2917](https://github.com/MakieOrg/Makie.jl/pull/2917).
- Made CairoMakie drawing for polygons with holes order independent [#2918](https://github.com/MakieOrg/Makie.jl/pull/2918).
- Fixes for `Makie.inline!()`, allowing now for `Makie.inline!(automatic)` (default), which is better at automatically opening a window/ inlining a plot into plotpane when needed [#2919](https://github.com/MakieOrg/Makie.jl/pull/2919) [#2937](https://github.com/MakieOrg/Makie.jl/pull/2937).
- Block/Axis doc improvements [#2940](https://github.com/MakieOrg/Makie.jl/pull/2940) [#2932](https://github.com/MakieOrg/Makie.jl/pull/2932) [#2894](https://github.com/MakieOrg/Makie.jl/pull/2894).

## [0.19.4] - 2023-03-31

- Added export of `hidezdecorations!` from MakieLayout [#2821](https://github.com/MakieOrg/Makie.jl/pull/2821).
- Fixed an issue with GLMakie lines becoming discontinuous [#2828](https://github.com/MakieOrg/Makie.jl/pull/2828).

## [0.19.3] - 2023-03-21

- Added the `stephist` plotting function [#2408](https://github.com/JuliaPlots/Makie.jl/pull/2408).
- Added the `brackets` plotting function [#2356](https://github.com/MakieOrg/Makie.jl/pull/2356).
- Fixed an issue where `poly` plots with `Vector{<: MultiPolygon}` inputs with per-polygon color were mistakenly rendered as meshes using CairoMakie [#2590](https://github.com/MakieOrg/Makie.jl/pulls/2478).
- Fixed a small typo which caused an error in the `Stepper` constructor [#2600](https://github.com/MakieOrg/Makie.jl/pulls/2478).
- Improve cleanup on block deletion [#2614](https://github.com/MakieOrg/Makie.jl/pull/2614)
- Add `menu.scroll_speed` and increase default speed for non-apple [#2616](https://github.com/MakieOrg/Makie.jl/pull/2616).
- Fixed rectangle zoom for nonlinear axes [#2674](https://github.com/MakieOrg/Makie.jl/pull/2674)
- Cleaned up linestyles in GLMakie (Fixing artifacting, spacing/size, anti-aliasing) [#2666](https://github.com/MakieOrg/Makie.jl/pull/2666).
- Fixed issue with scatterlines only accepting concrete color types as `markercolor` [#2691](https://github.com/MakieOrg/Makie.jl/pull/2691).
- Fixed an accidental issue where `LaTeXStrings` were not typeset correctly in `Axis3` [#2558](https://github.com/MakieOrg/Makie.jl/pull/2588).
- Fixed a bug where line segments in `text(lstr::LaTeXString)` were ignoring offsets [#2668](https://github.com/MakieOrg/Makie.jl/pull/2668).
- Fixed a bug where the `arrows` recipe accidentally called a `Bool` when `normalize = true` [#2740](https://github.com/MakieOrg/Makie.jl/pull/2740).
- Re-exported the `@colorant_str` (`colorant"..."`) macro from Colors.jl [#2726](https://github.com/MakieOrg/Makie.jl/pull/2726).
- Speedup heatmaps in WGLMakie. [#2647](https://github.com/MakieOrg/Makie.jl/pull/2647)
- Fix slow `data_limits` for recipes, which made plotting lots of data with recipes much slower [#2770](https://github.com/MakieOrg/Makie.jl/pull/2770).

## [0.19.1] - 2023-01-01

- Add `show_data` method for `band` which shows the min and max values of the band at the x position of the cursor [#2497](https://github.com/MakieOrg/Makie.jl/pull/2497).
- Added `xlabelrotation`, `ylabelrotation` (`Axis`) and `labelrotation` (`Colorbar`) [#2478](https://github.com/MakieOrg/Makie.jl/pull/2478).
- Fixed forced rasterization in CairoMakie svg files when polygons with colors specified as (color, alpha) tuples were used [#2535](https://github.com/MakieOrg/Makie.jl/pull/2535).
- Do less copies of Observables in Attributes + plot pipeline [#2443](https://github.com/MakieOrg/Makie.jl/pull/2443).
- Add Search Page and tweak Result Ordering [#2474](https://github.com/MakieOrg/Makie.jl/pull/2474).
- Remove all global attributes from TextureAtlas implementation and fix julia#master [#2498](https://github.com/MakieOrg/Makie.jl/pull/2498).
- Use new Bonito, implement WGLMakie picking, improve performance and fix lots of WGLMakie bugs [#2428](https://github.com/MakieOrg/Makie.jl/pull/2428).

## [0.19.0] - 2022-12-03

- **Breaking** The attribute `textsize` has been removed everywhere in favor of the attribute `fontsize` which had also been in use.
  To migrate, search and replace all uses of `textsize` to `fontsize` [#2387](https://github.com/MakieOrg/Makie.jl/pull/2387).
- Added rich text which allows to more easily use superscripts and subscripts as well as differing colors, fonts, fontsizes, etc. for parts of a given text [#2321](https://github.com/MakieOrg/Makie.jl/pull/2321).

## [0.18.4] - 2022-12-02

- Added the `waterfall` plotting function [#2416](https://github.com/JuliaPlots/Makie.jl/pull/2416).
- Add support for `AbstractPattern` in `WGLMakie` [#2432](https://github.com/MakieOrg/Makie.jl/pull/2432).
- Broadcast replaces deprecated method for quantile [#2430](https://github.com/MakieOrg/Makie.jl/pull/2430).
- Fix CairoMakie's screen re-using [#2440](https://github.com/MakieOrg/Makie.jl/pull/2440).
- Fix repeated rendering with invisible objects [#2437](https://github.com/MakieOrg/Makie.jl/pull/2437).
- Fix hvlines for GLMakie [#2446](https://github.com/MakieOrg/Makie.jl/pull/2446).

## [0.18.3] - 2022-11-17

- Add `render_on_demand` flag for `GLMakie.Screen`. Setting this to `true` will skip rendering until plots get updated. This is the new default [#2336](https://github.com/MakieOrg/Makie.jl/pull/2336), [#2397](https://github.com/MakieOrg/Makie.jl/pull/2397).
- Clean up OpenGL state handling in GLMakie [#2397](https://github.com/MakieOrg/Makie.jl/pull/2397).
- Fix salting [#2407](https://github.com/MakieOrg/Makie.jl/pull/2407).
- Fixes for [GtkMakie](https://github.com/jwahlstrand/GtkMakie.jl) [#2418](https://github.com/MakieOrg/Makie.jl/pull/2418).

## [0.18.2] - 2022-11-03

- Fix Axis3 tick flipping with negative azimuth [#2364](https://github.com/MakieOrg/Makie.jl/pull/2364).
- Fix empty!(fig) and empty!(ax) [#2374](https://github.com/MakieOrg/Makie.jl/pull/2374), [#2375](https://github.com/MakieOrg/Makie.jl/pull/2375).
- Remove stencil buffer [#2389](https://github.com/MakieOrg/Makie.jl/pull/2389).
- Move Arrows and Wireframe to MakieCore [#2384](https://github.com/MakieOrg/Makie.jl/pull/2384).
- Skip legend entry if label is nothing [#2350](https://github.com/MakieOrg/Makie.jl/pull/2350).

## [0.18.1] - 2022-10-24

- fix heatmap interpolation [#2343](https://github.com/MakieOrg/Makie.jl/pull/2343).
- move poly to MakieCore [#2334](https://github.com/MakieOrg/Makie.jl/pull/2334)
- Fix picking warning and update_axis_camera [#2352](https://github.com/MakieOrg/Makie.jl/pull/2352).
- bring back inline!, to not open a window in VSCode repl [#2353](https://github.com/MakieOrg/Makie.jl/pull/2353).

## [0.18.0] - 2022-10-12

- **Breaking** Added `BezierPath` which can be constructed from SVG like command list, SVG string or from a `Polygon`.
  Added ability to use `BezierPath` and `Polgyon` as scatter markers.
  Replaced default symbol markers like `:cross` which converted to characters before with more precise `BezierPaths` and adjusted default markersize to 12.
  **Deprecated** using `String` to specify multiple char markers (`scatter(1:4, marker="abcd")`).
  **Deprecated** concrete geometries as markers like `Circle(Point2f(0), 1.5)` in favor of using the type like `Circle` for dispatch to special backend methods.
  Added single image marker support to WGLMakie [#979](https://github.com/MakieOrg/Makie.jl/pull/979).
- **Breaking** Refactored `display`, `record`, `colorbuffer` and `screens` to be faster and more consistent [#2306](https://github.com/MakieOrg/Makie.jl/pull/2306#issuecomment-1275918061).
- **Breaking** Refactored `DataInspector` to use `tooltip`. This results in changes in the attributes of DataInspector. Added `inspector_label`, `inspector_hover` and `inspector_clear` as optional attributes [#2095](https://github.com/JuliaPlots/Makie.jl/pull/2095).
- Added the `hexbin` plotting function [#2201](https://github.com/JuliaPlots/Makie.jl/pull/2201).
- Added the `tricontourf` plotting function [#2226](https://github.com/JuliaPlots/Makie.jl/pull/2226).
- Fixed per character attributes in text [#2244](https://github.com/JuliaPlots/Makie.jl/pull/2244).
- Allowed `CairoMakie` to render `scatter` with images as markers [#2080](https://github.com/MakieOrg/Makie.jl/pull/2080).
- Reworked text drawing and added ability to draw special characters via glyph indices in order to draw more LaTeX math characters with MathTeXEngine v0.5 [#2139](https://github.com/MakieOrg/Makie.jl/pull/2139).
- Allowed text to be copy/pasted into `Textbox` [#2281](https://github.com/MakieOrg/Makie.jl/pull/2281)
- Fixed updates for multiple meshes [#2277](https://github.com/MakieOrg/Makie.jl/pull/2277).
- Fixed broadcasting for linewidth, lengthscale & arrowsize in `arrow` recipe [#2273](https://github.com/MakieOrg/Makie.jl/pull/2273).
- Made GLMakie relocatable [#2282](https://github.com/MakieOrg/Makie.jl/pull/2282).
- Fixed changing input types in plot arguments [#2297](https://github.com/MakieOrg/Makie.jl/pull/2297).
- Better performance for Menus and fix clicks on items [#2299](https://github.com/MakieOrg/Makie.jl/pull/2299).
- Fixed CairoMakie bitmaps with transparency by using premultiplied ARGB surfaces [#2304](https://github.com/MakieOrg/Makie.jl/pull/2304).
- Fixed hiding of `Scene`s by setting `scene.visible[] = false` [#2317](https://github.com/MakieOrg/Makie.jl/pull/2317).
- `Axis` now accepts a `Tuple{Bool, Bool}` for `xtrimspine` and `ytrimspine` to trim only one end of the spine [#2171](https://github.com/JuliaPlots/Makie.jl/pull/2171).

## [0.17.13] - 2022-08-04

- Fixed boundingboxes [#2184](https://github.com/MakieOrg/Makie.jl/pull/2184).
- Fixed highclip/lowclip in meshscatter, poly, contourf, barplot [#2183](https://github.com/MakieOrg/Makie.jl/pull/2183).
- Fixed gridline updates [#2196](https://github.com/MakieOrg/Makie.jl/pull/2196).
- Fixed glDisablei argument order, which crashed some Intel drivers.

## [0.17.12] - 2022-07-22

- Fixed stackoverflow in show [#2167](https://github.com/MakieOrg/Makie.jl/pull/2167).

## [0.17.11] - 2022-07-21

- `rainclouds`(!) now supports `violin_limits` keyword argument, serving the same.
role as `datalimits` in `violin` [#2137](https://github.com/MakieOrg/Makie.jl/pull/2137).
- Fixed an issue where nonzero `strokewidth` results in a thin outline of the wrong color if `color` and `strokecolor` didn't match and weren't transparent. [#2096](https://github.com/MakieOrg/Makie.jl/pull/2096).
- Improved performance around Axis(3) limits [#2115](https://github.com/MakieOrg/Makie.jl/pull/2115).
- Cleaned up stroke artifacts in scatter and text [#2096](https://github.com/MakieOrg/Makie.jl/pull/2096).
- Compile time improvements [#2153](https://github.com/MakieOrg/Makie.jl/pull/2153).
- Mesh and Surface now interpolate between values instead of interpolating between colors for WGLMakie + GLMakie [#2097](https://github.com/MakieOrg/Makie.jl/pull/2097).

## [0.17.10] - 2022-07-13

- Bumped compatibility bound of `GridLayoutBase.jl` to `v0.9.0` which fixed a regression with `Mixed` and `Outside` alignmodes in nested `GridLayout`s [#2135](https://github.com/MakieOrg/Makie.jl/pull/2135).

## [0.17.9] - 2022-07-12

- Patterns (`Makie.AbstractPattern`) are now supported by `CairoMakie` in `poly` plots that don't involve `mesh`, such as `bar` and `poly` [#2106](https://github.com/MakieOrg/Makie.jl/pull/2106/).
- Fixed regression where `Block` alignments could not be specified as numbers anymore [#2108](https://github.com/MakieOrg/Makie.jl/pull/2108).
- Added the option to show mirrored ticks on the other side of an Axis using the attributes `xticksmirrored` and `yticksmirrored` [#2105](https://github.com/MakieOrg/Makie.jl/pull/2105).
- Fixed a bug where a set of `Axis` wouldn't be correctly linked together if they were only linked in pairs instead of all at the same time [#2116](https://github.com/MakieOrg/Makie.jl/pull/2116).

## [0.17.7] - 2022-06-19

- Improved `Menu` performance, now it should be much harder to reach the boundary of 255 scenes in GLMakie. `Menu` also takes a `default` keyword argument now and can be scrolled if there is too little space available.

## [0.17.6] - 2022-06-17

- **EXPERIMENTAL**: Added support for multiple windows in GLMakie through `display(GLMakie.Screen(), figure_or_scene)` [#1771](https://github.com/MakieOrg/Makie.jl/pull/1771).
- Added support for RGB matrices in `heatmap` with GLMakie [#2036](https://github.com/MakieOrg/Makie.jl/pull/2036)
- `Textbox` doesn't defocus anymore on trying to submit invalid input [#2041](https://github.com/MakieOrg/Makie.jl/pull/2041).
- `text` now takes the position as the first argument(s) like `scatter` and most other plotting functions, it is invoked `text(x, y, [z], text = "text")`. Because it is now of conversion type `PointBased`, the positions can be given in all the usual different ways which are implemented as conversion methods. All old invocation styles such as `text("text", position = Point(x, y))` still work to maintain backwards compatibility [#2020](https://github.com/MakieOrg/Makie.jl/pull/2020).

## [0.17.5] - 2022-06-10

- Fixed a regression with `linkaxes!` [#2039](https://github.com/MakieOrg/Makie.jl/pull/2039).

## [0.17.4] - 2022-06-09

- The functions `hlines!`, `vlines!`, `hspan!`, `vspan!` and `abline!` were reimplemented as recipes. This allows using them without an `Axis` argument in first position and also as visuals in AlgebraOfGraphics.jl. Also, `abline!` is now called `ablines!` for consistency, `abline!` is still exported but deprecated and will be removed in the future. [#2023](https://github.com/MakieOrg/Makie.jl/pulls/2023).
- Added `rainclouds` and `rainclouds!` [#1725](https://github.com/MakieOrg/Makie.jl/pull/1725).
- Improve CairoMakie performance [#1964](https://github.com/MakieOrg/Makie.jl/pull/1964) [#1981](https://github.com/MakieOrg/Makie.jl/pull/1981).
- Interpolate colormap correctly [#1973](https://github.com/MakieOrg/Makie.jl/pull/1973).
- Fix picking [#1993](https://github.com/MakieOrg/Makie.jl/pull/1993).
- Improve compile time latency [#1968](https://github.com/MakieOrg/Makie.jl/pull/1968) [#2000](https://github.com/MakieOrg/Makie.jl/pull/2000).
- Fix multi poly with rects [#1999](https://github.com/MakieOrg/Makie.jl/pull/1999).
- Respect scale and nonlinear values in PlotUtils cgrads [#1979](https://github.com/MakieOrg/Makie.jl/pull/1979).
- Fix CairoMakie heatmap filtering [#1828](https://github.com/MakieOrg/Makie.jl/pull/1828).
- Remove GLVisualize and MakieLayout module [#2007](https://github.com/MakieOrg/Makie.jl/pull/2007) [#2008](https://github.com/MakieOrg/Makie.jl/pull/2008).
- Add linestyle and default to extrema(z) for contour, remove bitrotten fillrange [#2008](https://github.com/MakieOrg/Makie.jl/pull/2008).

## [0.17.3] - 2022-05-20

- Switched to `MathTeXEngine v0.4`, which improves the look of LaTeXStrings [#1952](https://github.com/MakieOrg/Makie.jl/pull/1952).
- Added subtitle capability to `Axis` [#1859](https://github.com/MakieOrg/Makie.jl/pull/1859).
- Fixed a bug where scaled colormaps constructed using `Makie.cgrad` were not interpreted correctly.

## [0.17.2] - 2022-05-16

- Changed the default font from `Dejavu Sans` to `TeX Gyre Heros Makie` which is the same as `TeX Gyre Heros` with slightly decreased descenders and ascenders. Decreasing those metrics reduced unnecessary whitespace and alignment issues. Four fonts in total were added, the styles Regular, Bold, Italic and Bold Italic. Also changed `Axis`, `Axis3` and `Legend` attributes `titlefont` to `TeX Gyre Heros Makie Bold` in order to separate it better from axis labels in multifacet arrangements [#1897](https://github.com/MakieOrg/Makie.jl/pull/1897).

## [0.17.1] - 2022-05-13

- Added word wrapping. In `Label`, `word_wrap = true` causes it to use the suggested width and wrap text to fit. In `text`, `word_wrap_width > 0` can be used to set a pixel unit line width. Any word (anything between two spaces without a newline) that goes beyond this width gets a newline inserted before it [#1819](https://github.com/MakieOrg/Makie.jl/pull/1819).
- Improved `Axis3`'s interactive performance [#1835](https://github.com/MakieOrg/Makie.jl/pull/1835).
- Fixed errors in GLMakie's `scatter` implementation when markers are given as images. [#1917](https://github.com/MakieOrg/Makie.jl/pull/1917).
- Removed some method ambiguities introduced in v0.17 [#1922](https://github.com/MakieOrg/Makie.jl/pull/1922).
- Add an empty default label, `""`, to each slider that doesn't have a label in `SliderGrid` [#1888](https://github.com/MakieOrg/Makie.jl/pull/1888).

## [0.17.0] - 2022-05-05

- **Breaking** Added `space` as a generic attribute to switch between data, pixel, relative and clip space for positions. `space` in text has been renamed to `markerspace` because of this. `Pixel` and `SceneSpace` are no longer valid inputs for `space` or `markerspace` [#1596](https://github.com/MakieOrg/Makie.jl/pull/1596).
- **Breaking** Deprecated `mouse_selection(scene)` for `pick(scene)`.
- **Breaking** Bumped `GridLayoutBase` version to `v0.7`, which introduced offset layouts. Now, indexing into row 0 doesn't create a new row 1, but a new row 0, so that all previous content positions stay the same. This makes building complex layouts order-independent [#1704](https://github.com/MakieOrg/Makie.jl/pull/1704).
- **Breaking** deprecate `to_colormap(cmap, ncolors)` in favor of `categorical_colors(cmap, ncolors)` and `resample_cmap(cmap, ncolors)` [#1901](https://github.com/MakieOrg/Makie.jl/pull/1901) [#1723](https://github.com/MakieOrg/Makie.jl/pull/1723).
- Added `empty!(fig)` and changed `empty!(scene)` to remove all child plots without detaching windows [#1818](https://github.com/MakieOrg/Makie.jl/pull/1818).
- Switched to erroring instead of warning for deprecated events `mousebuttons`, `keyboardbuttons` and `mousedrag`.
- `Layoutable` was renamed to `Block` and the infrastructure changed such that attributes are fixed fields and each block has its own `Scene` for better encapsulation [#1796](https://github.com/MakieOrg/Makie.jl/pull/1796).
- Added `SliderGrid` block which replaces the deprecated `labelslider!` and `labelslidergrid!` functions [#1796](https://github.com/MakieOrg/Makie.jl/pull/1796).
- The default anti-aliasing method can now be set in `CairoMakie.activate!` using the `antialias` keyword.  Available options are `CairoMakie.Cairo.ANTIALIAS_*` [#1875](https://github.com/MakieOrg/Makie.jl/pull/1875).
- Added ability to rasterize a plots in CairoMakie vector graphics if `plt.rasterize = true` or `plt.rasterize = scale::Int` [#1872](https://github.com/MakieOrg/Makie.jl/pull/1872).
- Fixed segfaults in `streamplot_impl` on Mac M1 [#1830](https://github.com/MakieOrg/Makie.jl/pull/1830).
- Set the [Cairo miter limit](https://www.cairographics.org/manual/cairo-cairo-t.html#cairo-set-miter-limit) to mimic GLMakie behaviour [#1844](https://github.com/MakieOrg/Makie.jl/pull/1844).
- Fixed a method ambiguity in `rotatedrect` [#1846](https://github.com/MakieOrg/Makie.jl/pull/1846).
- Allow weights in statistical recipes [#1816](https://github.com/MakieOrg/Makie.jl/pull/1816).
- Fixed manual cycling of plot attributes [#1873](https://github.com/MakieOrg/Makie.jl/pull/1873).
- Fixed type constraints in ticklabelalign attributes [#1882](https://github.com/MakieOrg/Makie.jl/pull/1882).

## [0.16.4] - 2022-02-16

- Fixed WGLMakie performance bug and added option to set fps via `WGLMakie.activate!(fps=30)`.
- Implemented `nan_color`, `lowclip`, `highclip` for `image(::Matrix{Float})` in shader.
- Cleaned up mesh shader and implemented `nan_color`, `lowclip`, `highclip` for `mesh(m; color::Matrix{Float})` on the shader.
- Allowed `GLMakie.Buffer` `GLMakie.Sampler` to be used in `GeometryBasics.Mesh` to partially update parts of a mesh/texture and different interpolation and clamping modes for the texture.

## [0.16.0] - 2022-01-07

- **Breaking** Removed `Node` alias [#1307](https://github.com/MakieOrg/Makie.jl/pull/1307), [#1393](https://github.com/MakieOrg/Makie.jl/pull/1393). To upgrade, simply replace all occurrences of `Node` with `Observable`.
- **Breaking** Cleaned up `Scene` type [#1192](https://github.com/MakieOrg/Makie.jl/pull/1192), [#1393](https://github.com/MakieOrg/Makie.jl/pull/1393). The `Scene()` constructor doesn't create any axes or limits anymore. All keywords like `raw`, `show_axis` have been removed. A scene now always works like it did when using the deprecated `raw=true`. All the high level functionality like showing an axis and adding a 3d camera has been moved to `LScene`. See the new `Scene` tutorial for more info: https://docs.makie.org/dev/tutorials/scenes/.
- **Breaking** Lights got moved to `Scene`, see the [lighting docs](https://docs.makie.org/stable/documentation/lighting) and [RPRMakie examples](https://docs.makie.org/stable/documentation/backends/rprmakie/).
- Added ECDF plot [#1310](https://github.com/MakieOrg/Makie.jl/pull/1310).
- Added Order Independent Transparency to GLMakie [#1418](https://github.com/MakieOrg/Makie.jl/pull/1418), [#1506](https://github.com/MakieOrg/Makie.jl/pull/1506). This type of transparency is now used with `transpareny = true`. The old transparency handling is available with `transparency = false`.
- Fixed blurry text in GLMakie and WGLMakie [#1494](https://github.com/MakieOrg/Makie.jl/pull/1494).
- Introduced a new experimental backend for ray tracing: [RPRMakie](https://docs.makie.org/stable/documentation/backends/rprmakie/).
- Added the `Cycled` type, which can be used to select the i-th value from the current cycler for a specific attribute [#1248](https://github.com/MakieOrg/Makie.jl/pull/1248).
- The plot function `scatterlines` now uses `color` as `markercolor` if `markercolor` is `automatic`. Also, cycling of the `color` attribute is enabled [#1463](https://github.com/MakieOrg/Makie.jl/pull/1463).
- Added the function `resize_to_layout!`, which allows to resize a `Figure` so that it contains its top `GridLayout` without additional whitespace or clipping [#1438](https://github.com/MakieOrg/Makie.jl/pull/1438).
- Cleaned up lighting in 3D contours and isosurfaces [#1434](https://github.com/MakieOrg/Makie.jl/pull/1434).
- Adjusted attributes of volumeslices to follow the normal structure [#1404](https://github.com/MakieOrg/Makie.jl/pull/1404). This allows you to adjust attributes like `colormap` without going through nested attributes.
- Added depth to 3D contours and isosurfaces [#1395](https://github.com/MakieOrg/Makie.jl/pull/1395), [#1393](https://github.com/MakieOrg/Makie.jl/pull/1393). This allows them to intersect correctly with other 3D objects.
- Restricted 3D scene camera to one scene [#1394](https://github.com/MakieOrg/Makie.jl/pull/1394), [#1393](https://github.com/MakieOrg/Makie.jl/pull/1393). This fixes issues with multiple scenes fighting over events consumed by the camera. You can select a scene by cleaning on it.
- Added depth shift attribute for GLMakie and WGLMakie [#1382](https://github.com/MakieOrg/Makie.jl/pull/1382), [#1393](https://github.com/MakieOrg/Makie.jl/pull/1393). This can be used to adjust render order similar to `overdraw`.
- Simplified automatic width computation in barplots [#1223](https://github.com/MakieOrg/Makie.jl/pull/1223), [#1393](https://github.com/MakieOrg/Makie.jl/pull/1393). If no `width` attribute is passed, the default width is computed as the minimum difference between consecutive `x` positions. Gap between bars are given by the (multiplicative) `gap` attribute. The actual bar width equals `width * (1 - gap)`.
- Added logical expressions for `ispressed` [#1222](https://github.com/MakieOrg/Makie.jl/pull/1222), [#1393](https://github.com/MakieOrg/Makie.jl/pull/1393). This moves a lot of control over hotkeys towards the user. With these changes one can now set a hotkey to trigger on any or no key, collections of keys and logical combinations of keys (i.e. "A is pressed and B is not pressed").
- Fixed issues with `Menu` render order [#1411](https://github.com/MakieOrg/Makie.jl/pull/1411).
- Added `label_rotation` to barplot [#1401](https://github.com/MakieOrg/Makie.jl/pull/1401).
- Fixed issue where `pixelcam!` does not remove controls from other cameras [#1504](https://github.com/MakieOrg/Makie.jl/pull/1504).
- Added conversion for OffsetArrays [#1260](https://github.com/MakieOrg/Makie.jl/pull/1260).
- The `qqplot` `qqline` options were changed to `:identity`, `:fit`, `:fitrobust` and `:none` (the default) [#1563](https://github.com/MakieOrg/Makie.jl/pull/1563). Fixed numeric error due to double computation of quantiles when fitting `qqline`. Deprecated `plot(q::QQPair)` method as it does not have enough information for correct `qqline` fit.

All other changes are collected [in this PR](https://github.com/MakieOrg/Makie.jl/pull/1521) and in the [release notes](https://github.com/MakieOrg/Makie.jl/releases/tag/v0.16.0).

## [0.15.3] - 2021-10-16

- The functions `labelslidergrid!` and `labelslider!` now set fixed widths for the value column with a heuristic. It is possible now to pass `Formatting.format` format strings as format specifiers in addition to the previous functions.
- Fixed 2D arrow rotations in `streamplot` [#1352](https://github.com/MakieOrg/Makie.jl/pull/1352).

## [0.15.2] - 2021-08-26

- Reenabled Julia 1.3 support.
- Use [MathTexEngine v0.2](https://github.com/Kolaru/MathTeXEngine.jl/releases/tag/v0.2.0).
- Depend on new GeometryBasics, which changes all the Vec/Point/Quaternion/RGB/RGBA - f0 aliases to just f. For example, `Vec2f0` is changed to `Vec2f`. Old aliases are still exported, but deprecated and will be removed in the next breaking release. For more details and an upgrade script, visit [GeometryBasics#97](https://github.com/JuliaGeometry/GeometryBasics.jl/pull/97).
- Added `hspan!` and `vspan!` functions [#1264](https://github.com/MakieOrg/Makie.jl/pull/1264).

## [0.15.1] - 2021-08-21

- Switched documentation framework to Franklin.jl.
- Added a specialization for `volumeslices` to DataInspector.
- Fixed 1 element `hist` [#1238](https://github.com/MakieOrg/Makie.jl/pull/1238) and make it easier to move `hist` [#1150](https://github.com/MakieOrg/Makie.jl/pull/1150).

## [0.15.0] - 2021-07-15

- `LaTeXString`s can now be used as input to `text` and therefore as labels for `Axis`, `Legend`, or other comparable objects. Mathematical expressions are typeset using [MathTeXEngine.jl](https://github.com/Kolaru/MathTeXEngine.jl) which offers a fast approximation of LaTeX typesetting [#1022](https://github.com/MakieOrg/Makie.jl/pull/1022).
- Added `Symlog10` and `pseudolog10` axis scales for log scale approximations that work with zero and negative values [#1109](https://github.com/MakieOrg/Makie.jl/pull/1109).
- Colorbar limits can now be passed as the attribute `colorrange` similar to plots [#1066](https://github.com/MakieOrg/Makie.jl/pull/1066).
- Added the option to pass three vectors to heatmaps and other plots using `SurfaceLike` conversion [#1101](https://github.com/MakieOrg/Makie.jl/pull/1101).
- Added `stairs` plot recipe [#1086](https://github.com/MakieOrg/Makie.jl/pull/1086).
- **Breaking** Removed `FigurePosition` and `FigureSubposition` types. Indexing into a `Figure` like `fig[1, 1]` now returns `GridPosition` and `GridSubposition` structs, which can be used in the same way as the types they replace. Because of an underlying change in `GridLayoutBase.jl`, it is now possible to do `Axis(gl[1, 1])` where `gl` is a `GridLayout` that is a sublayout of a `Figure`'s top layout [#1075](https://github.com/MakieOrg/Makie.jl/pull/1075).
- Bar plots and histograms have a new option for adding text labels [#1069](https://github.com/MakieOrg/Makie.jl/pull/1069).
- It is now possible to specify one `linewidth` value per segment in `linesegments` [#992](https://github.com/MakieOrg/Makie.jl/pull/992).
- Added a new 3d camera that allows for better camera movements using keyboard and mouse [#1024](https://github.com/MakieOrg/Makie.jl/pull/1024).
- Fixed the application of scale transformations to `surface` [#1070](https://github.com/MakieOrg/Makie.jl/pull/1070).
- Added an option to set a custom callback function for the `RectangleZoom` axis interaction to enable other use cases than zooming [#1104](https://github.com/MakieOrg/Makie.jl/pull/1104).
- Fixed rendering of `heatmap`s with one or more reversed ranges in CairoMakie, as in `heatmap(1:10, 10:-1:1, rand(10, 10))` [#1100](https://github.com/MakieOrg/Makie.jl/pull/1100).
- Fixed volume slice recipe and added docs for it [#1123](https://github.com/MakieOrg/Makie.jl/pull/1123).

[Unreleased]: https://github.com/MakieOrg/Makie.jl/compare/v0.21.7...HEAD
[0.21.7]: https://github.com/MakieOrg/Makie.jl/compare/v0.21.6...v0.21.7
[0.21.6]: https://github.com/MakieOrg/Makie.jl/compare/v0.21.5...v0.21.6
[0.21.5]: https://github.com/MakieOrg/Makie.jl/compare/v0.21.4...v0.21.5
[0.21.4]: https://github.com/MakieOrg/Makie.jl/compare/v0.21.3...v0.21.4
[0.21.3]: https://github.com/MakieOrg/Makie.jl/compare/v0.21.2...v0.21.3
[0.21.2]: https://github.com/MakieOrg/Makie.jl/compare/v0.21.1...v0.21.2
[0.21.1]: https://github.com/MakieOrg/Makie.jl/compare/v0.21.0...v0.21.1
[0.21.0]: https://github.com/MakieOrg/Makie.jl/compare/v0.20.10...v0.21.0
[0.20.10]: https://github.com/MakieOrg/Makie.jl/compare/v0.20.9...v0.20.10
[0.20.9]: https://github.com/MakieOrg/Makie.jl/compare/v0.20.8...v0.20.9
[0.20.8]: https://github.com/MakieOrg/Makie.jl/compare/v0.20.7...v0.20.8
[0.20.7]: https://github.com/MakieOrg/Makie.jl/compare/v0.20.6...v0.20.7
[0.20.6]: https://github.com/MakieOrg/Makie.jl/compare/v0.20.5...v0.20.6
[0.20.5]: https://github.com/MakieOrg/Makie.jl/compare/v0.20.4...v0.20.5
[0.20.4]: https://github.com/MakieOrg/Makie.jl/compare/v0.20.3...v0.20.4
[0.20.3]: https://github.com/MakieOrg/Makie.jl/compare/v0.20.2...v0.20.3
[0.20.2]: https://github.com/MakieOrg/Makie.jl/compare/v0.20.1...v0.20.2
[0.20.1]: https://github.com/MakieOrg/Makie.jl/compare/v0.20.0...v0.20.1
[0.20.0]: https://github.com/MakieOrg/Makie.jl/compare/v0.19.12...v0.20.0
[0.19.12]: https://github.com/MakieOrg/Makie.jl/compare/v0.19.11...v0.19.12
[0.19.11]: https://github.com/MakieOrg/Makie.jl/compare/v0.19.10...v0.19.11
[0.19.10]: https://github.com/MakieOrg/Makie.jl/compare/v0.19.9...v0.19.10
[0.19.9]: https://github.com/MakieOrg/Makie.jl/compare/v0.19.8...v0.19.9
[0.19.8]: https://github.com/MakieOrg/Makie.jl/compare/v0.19.7...v0.19.8
[0.19.7]: https://github.com/MakieOrg/Makie.jl/compare/v0.19.6...v0.19.7
[0.19.6]: https://github.com/MakieOrg/Makie.jl/compare/v0.19.5...v0.19.6
[0.19.5]: https://github.com/MakieOrg/Makie.jl/compare/v0.19.4...v0.19.5
[0.19.4]: https://github.com/MakieOrg/Makie.jl/compare/v0.19.3...v0.19.4
[0.19.3]: https://github.com/MakieOrg/Makie.jl/compare/v0.19.1...v0.19.3
[0.19.1]: https://github.com/MakieOrg/Makie.jl/compare/v0.19.0...v0.19.1
[0.19.0]: https://github.com/MakieOrg/Makie.jl/compare/v0.18.4...v0.19.0
[0.18.4]: https://github.com/MakieOrg/Makie.jl/compare/v0.18.3...v0.18.4
[0.18.3]: https://github.com/MakieOrg/Makie.jl/compare/v0.18.2...v0.18.3
[0.18.2]: https://github.com/MakieOrg/Makie.jl/compare/v0.18.1...v0.18.2
[0.18.1]: https://github.com/MakieOrg/Makie.jl/compare/v0.18.0...v0.18.1
[0.18.0]: https://github.com/MakieOrg/Makie.jl/compare/v0.17.13...v0.18.0
[0.17.13]: https://github.com/MakieOrg/Makie.jl/compare/v0.17.12...v0.17.13
[0.17.12]: https://github.com/MakieOrg/Makie.jl/compare/v0.17.11...v0.17.12
[0.17.11]: https://github.com/MakieOrg/Makie.jl/compare/v0.17.10...v0.17.11
[0.17.10]: https://github.com/MakieOrg/Makie.jl/compare/v0.17.9...v0.17.10
[0.17.9]: https://github.com/MakieOrg/Makie.jl/compare/v0.17.7...v0.17.9
[0.17.7]: https://github.com/MakieOrg/Makie.jl/compare/v0.17.6...v0.17.7
[0.17.6]: https://github.com/MakieOrg/Makie.jl/compare/v0.17.5...v0.17.6
[0.17.5]: https://github.com/MakieOrg/Makie.jl/compare/v0.17.4...v0.17.5
[0.17.4]: https://github.com/MakieOrg/Makie.jl/compare/v0.17.3...v0.17.4
[0.17.3]: https://github.com/MakieOrg/Makie.jl/compare/v0.17.2...v0.17.3
[0.17.2]: https://github.com/MakieOrg/Makie.jl/compare/v0.17.1...v0.17.2
[0.17.1]: https://github.com/MakieOrg/Makie.jl/compare/v0.17.0...v0.17.1
[0.17.0]: https://github.com/MakieOrg/Makie.jl/compare/v0.16.4...v0.17.0
[0.16.4]: https://github.com/MakieOrg/Makie.jl/compare/v0.16.0...v0.16.4
[0.16.0]: https://github.com/MakieOrg/Makie.jl/compare/v0.15.3...v0.16.0
[0.15.3]: https://github.com/MakieOrg/Makie.jl/compare/v0.15.2...v0.15.3
[0.15.2]: https://github.com/MakieOrg/Makie.jl/compare/v0.15.1...v0.15.2
[0.15.1]: https://github.com/MakieOrg/Makie.jl/compare/v0.15.0...v0.15.1
[0.15.0]: https://github.com/MakieOrg/Makie.jl/compare/v0.14.2...v0.15.0<|MERGE_RESOLUTION|>--- conflicted
+++ resolved
@@ -2,11 +2,8 @@
 
 ## [Unreleased]
 
-<<<<<<< HEAD
 - Fixed the broken OpenGL state cleanup for clip_planes which may cause plots to disappear randomly [#4157](https://github.com/MakieOrg/Makie.jl/pull/4157)
-=======
 - Reduce updates for image/heatmap, improving performance [#4130](https://github.com/MakieOrg/Makie.jl/pull/4130).
->>>>>>> 2b5931ee
 
 ## [0.21.7] - 2024-08-19
 
