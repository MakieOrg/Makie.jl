--- conflicted
+++ resolved
@@ -10,11 +10,8 @@
 - Added support for plotting units with DynamicQuantities.jl [#5280](https://github.com/MakieOrg/Makie.jl/pull/5280)
 - Adjusted compute nodes to keep unspecialized types when transitioning from one graph to another [#5302](https://github.com/MakieOrg/Makie.jl/pull/5302)
 - Added a section to the `CONTRIBUTING.md` about code formatting [#5337](https://github.com/MakieOrg/Makie.jl/pull/5337)
-<<<<<<< HEAD
 - Fixed `depthsorting = true` in GLMakie `scatter` plots not sorting correctly depending on camera rotation [#5344](https://github.com/MakieOrg/Makie.jl/pull/5344)
-=======
 - Added option to replace Makie native widgets with HTML based widget for WGLMakie [#5285](https://github.com/MakieOrg/Makie.jl/pull/5285)
->>>>>>> 53a9fa06
 
 ## [0.24.6] - 2025-08-19
 
