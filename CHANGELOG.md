# Changelog

## [Unreleased]

- Fix label_formatter being called twice in barplot [#4046](https://github.com/MakieOrg/Makie.jl/pull/4046).
- Fix error with automatic `highclip` or `lowclip` and scalar colors [#4048](https://github.com/MakieOrg/Makie.jl/pull/4048).
- Correct a bug in the `project` function when projecting using a `Scene`. [#3909](https://github.com/MakieOrg/Makie.jl/pull/3909).
- Correct a method ambiguity in `insert!` which was causing `PlotList` to fail on CairoMakie. [#4038](https://github.com/MakieOrg/Makie.jl/pull/4038)

## [0.21.5] - 2024-07-07

- Fixed tuple argument for `WGLMakie.activate!(resize_to=(:parent, nothing))` [#4009](https://github.com/MakieOrg/Makie.jl/pull/4009).
- validate plot attributes later, for axis specific plot attributes [#3974](https://github.com/MakieOrg/Makie.jl/pull/3974).

## [0.21.4] - 2024-07-02

- Fixed support for GLFW 3.4 on OSX [#3999](https://github.com/MakieOrg/Makie.jl/issues/3999).
- Changed camera variables to Float64 for increased accuracy [#3984](https://github.com/MakieOrg/Makie.jl/pull/3984)
- Allow CairoMakie to render `poly` overloads that internally don't use two child plots [#3986](https://github.com/MakieOrg/Makie.jl/pull/3986).
- Fixes for Menu and DataInspector [#3975](https://github.com/MakieOrg/Makie.jl/pull/3975).
- Add line-loop detection and rendering to GLMakie and WGLMakie [#3907](https://github.com/MakieOrg/Makie.jl/pull/3907).

## [0.21.3] - 2024-06-17

- Fix stack overflows when using `markerspace = :data` with `scatter` [#3960](https://github.com/MakieOrg/Makie.jl/issues/3960).
- CairoMakie: Fix broken SVGs when using non-interpolated image primitives, for example Colorbars, with recent Cairo versions [#3967](https://github.com/MakieOrg/Makie.jl/pull/3967).
- CairoMakie: Add argument `pdf_version` to restrict the PDF version when saving a figure as a PDF [#3845](https://github.com/MakieOrg/Makie.jl/pull/3845).
- Fix DataInspector using invalid attribute strokewidth for plot type Wireframe [#3917](https://github.com/MakieOrg/Makie.jl/pull/3917).
- CairoMakie: Fix incorrect scaling factor for SVGs with Cairo_jll 1.18 [#3964](https://github.com/MakieOrg/Makie.jl/pull/3964).
- Fixed use of Textbox from Bonito [#3924](https://github.com/MakieOrg/Makie.jl/pull/3924)

## [0.21.2] - 2024-05-22

- Added `cycle` to general attribute allowlist so that it works also with plot types that don't set one in their theme [#3879](https://github.com/MakieOrg/Makie.jl/pull/3879).

## [0.21.1] - 2024-05-21

- `boundingbox` now relies on `apply_transform(transform, data_limits(plot))` rather than transforming the corner points of the bounding box [#3856](https://github.com/MakieOrg/Makie.jl/pull/3856).
- Adjusted `Axis` limits to consider transformations more consistently [#3864](https://github.com/MakieOrg/Makie.jl/pull/3864).
- Fix problems with incorrectly disabled attributes in recipes [#3870](https://github.com/MakieOrg/Makie.jl/pull/3870), [#3866](https://github.com/MakieOrg/Makie.jl/pull/3866).
- Fix RPRMakie with Material [#3872](https://github.com/MakieOrg/Makie.jl/pull/3872).
- Support the loop option in html video output [#3697](https://github.com/MakieOrg/Makie.jl/pull/3697).

## [0.21.0] - 2024-05-08

- Add `voxels` plot [#3527](https://github.com/MakieOrg/Makie.jl/pull/3527).
- Added supported markers hint to unsupported marker warn message [#3666](https://github.com/MakieOrg/Makie.jl/pull/3666).
- Fixed bug in CairoMakie line drawing when multiple successive points had the same color [#3712](https://github.com/MakieOrg/Makie.jl/pull/3712).
- Remove StableHashTraits in favor of calculating hashes directly with CRC32c [#3667](https://github.com/MakieOrg/Makie.jl/pull/3667).
- **Breaking (sort of)** Added a new `@recipe` variant which allows documenting attributes directly where they are defined and validating that all attributes are known whenever a plot is created. This is not breaking in the sense that the API changes, but user code is likely to break because of misspelled attribute names etc. that have so far gone unnoticed.
- Add axis converts, enabling unit/categorical support and more [#3226](https://github.com/MakieOrg/Makie.jl/pull/3226).
- **Breaking** Streamlined `data_limits` and `boundingbox` [#3671](https://github.com/MakieOrg/Makie.jl/pull/3671)
  - `data_limits` now only considers plot positions, completely ignoring transformations
  - `boundingbox(p::Text)` is deprecated in favor of `boundingbox(p::Text, p.markerspace[])`. The more internal methods use `string_boundingbox(p)`. [#3723](https://github.com/MakieOrg/Makie.jl/pull/3723)
  - `boundingbox` overwrites must now include a secondary space argument to work `boundingbox(plot, space::Symbol = :data)` [#3723](https://github.com/MakieOrg/Makie.jl/pull/3723)
  - `boundingbox` now always consider `transform_func` and `model`
  - `data_limits(::Scatter)` and `boundingbox(::Scatter)` now consider marker transformations [#3716](https://github.com/MakieOrg/Makie.jl/pull/3716)
- **Breaking** Improved Float64 compatability of Axis [#3681](https://github.com/MakieOrg/Makie.jl/pull/3681)
  - This added an extra conversion step which only takes effect when Float32 precision becomes relevant. In those cases code using `project()` functions will be wrong as the transformation is not applied. Use `project(plot_or_scene, ...)` or apply the conversion yourself beforehand with `Makie.f32_convert(plot_or_scene, transformed_point)` and use `patched_model = Makie.patch_model(plot_or_scene, model)`.
  - `Makie.to_world(point, matrix, resolution)` has been deprecated in favor of `Makie.to_world(scene_or_plot, point)` to include float32 conversions.
- **Breaking** Reworked line shaders in GLMakie and WGLMakie [#3558](https://github.com/MakieOrg/Makie.jl/pull/3558)
  - GLMakie: Removed support for per point linewidths
  - GLMakie: Adjusted dots (e.g. with `linestyle = :dot`) to bend across a joint
  - GLMakie: Adjusted linestyles to scale with linewidth dynamically so that dots remain dots with changing linewidth
  - GLMakie: Cleaned up anti-aliasing for truncated joints
  - WGLMakie: Added support for linestyles
  - WGLMakie: Added line joints
  - WGLMakie: Added native anti-aliasing which generally improves quality but introduces outline artifacts in some cases (same as GLMakie)
  - Both: Adjusted handling of thin lines which may result in different color intensities
- Fixed an issue with lines being drawn in the wrong direction in 3D (with perspective projection) [#3651](https://github.com/MakieOrg/Makie.jl/pull/3651).
- **Breaking** Renamed attribute `rotations` to `rotation` for `scatter` and `meshscatter` which had been inconsistent with the otherwise singular naming scheme and other plots like `text` [#3724](https://github.com/MakieOrg/Makie.jl/pull/3724).
- Fixed `contourf` bug where n levels would sometimes miss the uppermost value, causing gaps [#3713](https://github.com/MakieOrg/Makie.jl/pull/3713).
- Added `scale` attribute to `violin` [#3352](https://github.com/MakieOrg/Makie.jl/pull/3352).
- Use label formatter in barplot [#3718](https://github.com/MakieOrg/Makie.jl/pull/3718).
- Fix the incorrect shading with non uniform markerscale in meshscatter [#3722](https://github.com/MakieOrg/Makie.jl/pull/3722)
- Add `scale_to=:flip` option to `hist`, which flips the direction of the bars [#3732](https://github.com/MakieOrg/Makie.jl/pull/3732)
- Fixed an issue with the texture atlas not updating in WGLMakie after display, causing new symbols to not show up [#3737](https://github.com/MakieOrg/Makie.jl/pull/3737)
- Added `linecap` and `joinstyle` attributes for lines and linesegments. Also normalized `miter_limit` to 60° across all backends. [#3771](https://github.com/MakieOrg/Makie.jl/pull/3771)

## [0.20.10] 2024-05-07

- Loosened type restrictions for potentially array-valued colors in `Axis` attributes like `xticklabelcolor` [#3826](https://github.com/MakieOrg/Makie.jl/pull/3826).
- Added support for intervals for specifying axis limits [#3696](https://github.com/MakieOrg/Makie.jl/pull/3696)
- Added recipes for plotting intervals to `Band`, `Rangebars`, `H/VSpan` [3695](https://github.com/MakieOrg/Makie.jl/pull/3695)
- Documented `WilkinsonTicks` [#3819](https://github.com/MakieOrg/Makie.jl/pull/3819).
- Added `axislegend(ax, "title")` method [#3808](https://github.com/MakieOrg/Makie.jl/pull/3808).
- Improved thread safety of rendering with CairoMakie (independent `Scene`s only) by locking FreeType handles [#3777](https://github.com/MakieOrg/Makie.jl/pull/3777).
<<<<<<< HEAD
- Added the `zoom_translates_lookat` setting to LScene's 3D camera. If set to true the camera no longer moves away from or towards lookat when zooming, avoiding issues with it clipping into a shape. [#3793](https://github.com/MakieOrg/Makie.jl/pull/3793)
=======
- Adds a tutorial for how to make recipes work with new types [#3816](https://github.com/MakieOrg/Makie.jl/pull/3816).
- Provided an interface to convert markers in CairoMakie separately (`cairo_scatter_marker`) so external packages can overload it. [#3811](https://github.com/MakieOrg/Makie.jl/pull/3811)
- Updated to DelaunayTriangulation v1.0 [#3787](https://github.com/MakieOrg/Makie.jl/pull/3787).
- Added methods `hidedecorations!`, `hiderdecorations!`, `hidethetadecorations!` and  `hidespines!` for `PolarAxis` axes [#3823](https://github.com/MakieOrg/Makie.jl/pull/3823).
- Added `loop` option support for HTML outputs when recording videos with `record` [#3697](https://github.com/MakieOrg/Makie.jl/pull/3697).
>>>>>>> 4ce24954

## [0.20.9] - 2024-03-29

- Added supported markers hint to unsupported marker warn message [#3666](https://github.com/MakieOrg/Makie.jl/pull/3666).
- Fixed bug in CairoMakie line drawing when multiple successive points had the same color [#3712](https://github.com/MakieOrg/Makie.jl/pull/3712).
- Remove StableHashTraits in favor of calculating hashes directly with CRC32c [#3667](https://github.com/MakieOrg/Makie.jl/pull/3667).
- Fixed `contourf` bug where n levels would sometimes miss the uppermost value, causing gaps [#3713](https://github.com/MakieOrg/Makie.jl/pull/3713).
- Added `scale` attribute to `violin` [#3352](https://github.com/MakieOrg/Makie.jl/pull/3352).
- Use label formatter in barplot [#3718](https://github.com/MakieOrg/Makie.jl/pull/3718).
- Fix the incorrect shading with non uniform markerscale in meshscatter [#3722](https://github.com/MakieOrg/Makie.jl/pull/3722)
- Add `scale_to=:flip` option to `hist`, which flips the direction of the bars [#3732](https://github.com/MakieOrg/Makie.jl/pull/3732)
- Fixed an issue with the texture atlas not updating in WGLMakie after display, causing new symbols to not show up [#3737](https://github.com/MakieOrg/Makie.jl/pull/3737)

## [0.20.8] - 2024-02-22

- Fixed excessive use of space with HTML image outputs [#3642](https://github.com/MakieOrg/Makie.jl/pull/3642).
- Fixed bugs with format strings and add new features by switching to Format.jl [#3633](https://github.com/MakieOrg/Makie.jl/pull/3633).
- Fixed an issue where CairoMakie would unnecessarily rasterize polygons [#3605](https://github.com/MakieOrg/Makie.jl/pull/3605).
- Added `PointBased` conversion trait to `scatterlines` recipe [#3603](https://github.com/MakieOrg/Makie.jl/pull/3603).
- Multiple small fixes for `map_latest`, `WGLMakie` picking and `PlotSpec` [#3637](https://github.com/MakieOrg/Makie.jl/pull/3637).
- Fixed PolarAxis `rticks` being incompatible with rich text. [#3615](https://github.com/MakieOrg/Makie.jl/pull/3615)
- Fixed an issue causing lines, scatter and text to not scale with resolution after deleting plots in GLMakie. [#3649](https://github.com/MakieOrg/Makie.jl/pull/3649)

## [0.20.7] - 2024-02-04

- Equalized alignment point of mirrored ticks to that of normal ticks [#3598](https://github.com/MakieOrg/Makie.jl/pull/3598).
- Fixed stack overflow error on conversion of gridlike data with missings [#3597](https://github.com/MakieOrg/Makie.jl/pull/3597).
- Fixed mutation of CairoMakie src dir when displaying png files [#3588](https://github.com/MakieOrg/Makie.jl/pull/3588).
- Added better error messages for plotting into `FigureAxisPlot` and `AxisPlot` as Plots.jl users are likely to do [#3596](https://github.com/MakieOrg/Makie.jl/pull/3596).
- Added compat bounds for IntervalArithmetic.jl due to bug with DelaunayTriangulation.jl [#3595](https://github.com/MakieOrg/Makie.jl/pull/3595).
- Removed possibility of three-argument `barplot` [#3574](https://github.com/MakieOrg/Makie.jl/pull/3574).

## [0.20.6] - 2024-02-02

- Fix issues with Camera3D not centering [#3582](https://github.com/MakieOrg/Makie.jl/pull/3582)
- Allowed creating legend entries from plot objects with scalar numbers as colors [#3587](https://github.com/MakieOrg/Makie.jl/pull/3587).

## [0.20.5] - 2024-01-25

- Use plot plot instead of scene transform functions in CairoMakie, fixing missplaced h/vspan. [#3552](https://github.com/MakieOrg/Makie.jl/pull/3552)
- Fix error printing on shader error [#3530](https://github.com/MakieOrg/Makie.jl/pull/3530).
- Update pagefind to 1.0.4 for better headline search [#3534](https://github.com/MakieOrg/Makie.jl/pull/3534).
- Remove unecessary deps, e.g. Setfield [3546](https://github.com/MakieOrg/Makie.jl/pull/3546).
- Don't clear args, rely on delete deregister_callbacks [#3543](https://github.com/MakieOrg/Makie.jl/pull/3543).
- Add interpolate keyword for Surface [#3541](https://github.com/MakieOrg/Makie.jl/pull/3541).
- Fix a DataInspector bug if inspector_label is used with RGB images [#3468](https://github.com/MakieOrg/Makie.jl/pull/3468).

## [0.20.4] - 2024-01-04

- Changes for Bonito rename and WGLMakie docs improvements [#3477](https://github.com/MakieOrg/Makie.jl/pull/3477).
- Add stroke and glow support to scatter and text in WGLMakie [#3518](https://github.com/MakieOrg/Makie.jl/pull/3518).
- Fix clipping issues with Camera3D when zooming in [#3529](https://github.com/MakieOrg/Makie.jl/pull/3529)

## [0.20.3] - 2023-12-21

- Add `depthsorting` as a hidden attribute for scatter plots in GLMakie as an alternative fix for outline artifacts. [#3432](https://github.com/MakieOrg/Makie.jl/pull/3432)
- Disable SDF based anti-aliasing in scatter, text and lines plots when `fxaa = true` in GLMakie. This allows removing outline artifacts at the cost of quality. [#3408](https://github.com/MakieOrg/Makie.jl/pull/3408)
- DataInspector Fixes: Fixed depth order, positional labels being in transformed space and `:inspector_clear` not getting called when moving from one plot to another. [#3454](https://github.com/MakieOrg/Makie.jl/pull/3454)
- Fixed bug in GLMakie where the update from a (i, j) sized GPU buffer to a (j, i) sized buffer would fail [#3456](https://github.com/MakieOrg/Makie.jl/pull/3456).
- Add `interpolate=true` to `volume(...)`, allowing to disable interpolation [#3485](https://github.com/MakieOrg/Makie.jl/pull/3485).

## [0.20.2] - 2023-12-01

- Switched from SHA512 to CRC32c salting in CairoMakie svgs, drastically improving svg rendering speed [#3435](https://github.com/MakieOrg/Makie.jl/pull/3435).
- Fixed a bug with h/vlines and h/vspan not correctly resolving transformations [#3418](https://github.com/MakieOrg/Makie.jl/pull/3418).
- Fixed a bug with h/vlines and h/vspan returning the wrong limits, causing an error in Axis [#3427](https://github.com/MakieOrg/Makie.jl/pull/3427).
- Fixed clipping when zooming out of a 3D (L)Scene [#3433](https://github.com/MakieOrg/Makie.jl/pull/3433).
- Moved the texture atlas cache to `.julia/scratchspaces` instead of a dedicated `.julia/makie` [#3437](https://github.com/MakieOrg/Makie.jl/pull/3437)

## [0.20.1] - 2023-11-23

- Fixed bad rendering of `poly` in GLMakie by triangulating points after transformations [#3402](https://github.com/MakieOrg/Makie.jl/pull/3402).
- Fixed bug regarding inline display in VSCode Jupyter notebooks and other similar environments [#3403](https://github.com/MakieOrg/Makie.jl/pull/3403).
- Fixed issue with `plottype`, allowed `onany(...; update = true)` and fixed `Block` macro use outside Makie [#3401](https://github.com/MakieOrg/Makie.jl/pull/3401).

## [0.20.0] - 2023-11-21

- GLMakie has gained support for HiDPI (aka Retina) screens. This also enables saving images with higher resolution than screen pixel dimensions [#2544](https://github.com/MakieOrg/Makie.jl/pull/2544).
- Fixed an issue where NaN was interpreted as zero when rendering `surface` through CairoMakie [#2598](https://github.com/MakieOrg/Makie.jl/pull/2598).
- Improved 3D camera handling, hotkeys and functionality [#2746](https://github.com/MakieOrg/Makie.jl/pull/2746).
- Added `shading = :verbose` in GLMakie to allow for multiple light sources. Also added more light types, fixed light directions for the previous lighting model (now `shading = :fast`) and adjusted `backlight` to affect normals[#3246](https://github.com/MakieOrg/Makie.jl/pull/3246).
- Changed the glyph used for negative numbers in tick labels from hyphen to minus [#3379](https://github.com/MakieOrg/Makie.jl/pull/3379).
- Added new declarative API for AlgebraOfGraphics, Pluto and easier dashboards [#3281](https://github.com/MakieOrg/Makie.jl/pull/3281).
- WGLMakie got faster line rendering with less updating bugs [#3062](https://github.com/MakieOrg/Makie.jl/pull/3062).
- **Breaking** Replaced `PolarAxis.radial_distortion_threshold` with `PolarAxis.radius_at_origin`. [#3381](https://github.com/MakieOrg/Makie.jl/pull/3381)
- **Breaking** Deprecated the `resolution` keyword in favor of `size` to reflect that this value is not a pixel resolution anymore [#3343](https://github.com/MakieOrg/Makie.jl/pull/3343).
- **Breaking** Refactored the `SurfaceLike` family of traits into `VertexGrid`, `CellGrid` and `ImageLike` [#3106](https://github.com/MakieOrg/Makie.jl/pull/3106).
- **Breaking** Deprecated `pixelarea(scene)` and `scene.px_area` in favor of viewport.
- **Breaking** Refactored the `Combined` Plot object and renamed it to `Plot`, improving compile times ~2x [#3082](https://github.com/MakieOrg/Makie.jl/pull/3082).
- **Breaking** Removed old depreactions in [#3113](https://github.com/MakieOrg/Makie.jl/pull/3113/commits/3a39210ef87a0032d78cb27c0c1019faa604effd).
- **Breaking** Deprecated using AbstractVector as sides of `image` [#3395](https://github.com/MakieOrg/Makie.jl/pull/3395).
- **Breaking** `errorbars` and `rangebars` now use color cycling [#3230](https://github.com/MakieOrg/Makie.jl/pull/3230).

## [0.19.12] - 2023-10-31

- Added `cornerradius` attribute to `Box` for rounded corners [#3346](https://github.com/MakieOrg/Makie.jl/pull/3346).
- Fix grouping of a zero-height bar in `barplot`. Now a zero-height bar shares the same properties of the previous bar, and if the bar is the first one, its height is treated as positive if and only if there exists a bar of positive height or all bars are zero-height [#3058](https://github.com/MakieOrg/Makie.jl/pull/3058).
- Fixed a bug where Axis still consumes scroll events when interactions are disabled [#3272](https://github.com/MakieOrg/Makie.jl/pull/3272).
- Added `cornerradius` attribute to `Box` for rounded corners [#3308](https://github.com/MakieOrg/Makie.jl/pull/3308).
- Upgraded `StableHashTraits` from 1.0 to 1.1 [#3309](https://github.com/MakieOrg/Makie.jl/pull/3309).

## [0.19.11] - 2023-10-05

- Setup automatic colorbars for volumeslices [#3253](https://github.com/MakieOrg/Makie.jl/pull/3253).
- Colorbar for arrows [#3275](https://github.com/MakieOrg/Makie.jl/pull/3275).
- Small bugfixes [#3275](https://github.com/MakieOrg/Makie.jl/pull/3275).

## [0.19.10] - 2023-09-21

- Fixed bugs with Colorbar in recipes, add new API for creating a recipe colorbar and introduce experimental support for Categorical colormaps [#3090](https://github.com/MakieOrg/Makie.jl/pull/3090).
- Added experimental Datashader implementation [#2883](https://github.com/MakieOrg/Makie.jl/pull/2883).
- **Breaking** Changed the default order Polar arguments to (theta, r). [#3154](https://github.com/MakieOrg/Makie.jl/pull/3154)
- General improvements to `PolarAxis`: full rlimtis & thetalimits, more controls and visual tweaks. See pr for more details.[#3154](https://github.com/MakieOrg/Makie.jl/pull/3154)

## [0.19.9] - 2023-09-11

- Allow arbitrary reversible scale functions through `ReversibleScale`.
- Deprecated `linestyle=vector_of_gaps` in favor of `linestyle=Linestyle(vector_of_gaps)` [3135](https://github.com/MakieOrg/Makie.jl/pull/3135), [3193](https://github.com/MakieOrg/Makie.jl/pull/3193).
- Fixed some errors around dynamic changes of `ax.xscale` or `ax.yscale` [#3084](https://github.com/MakieOrg/Makie.jl/pull/3084)
- Improved Barplot Label Alignment [#3160](https://github.com/MakieOrg/Makie.jl/issues/3160).
- Fixed regression in determining axis limits [#3179](https://github.com/MakieOrg/Makie.jl/pull/3179)
- Added a theme `theme_latexfonts` that uses the latex font family as default fonts [#3147](https://github.com/MakieOrg/Makie.jl/pull/3147), [#3180](https://github.com/MakieOrg/Makie.jl/pull/3180).
- Upgrades `StableHashTraits` from 0.3 to 1.0

## [0.19.8] - 2023-08-15

- Improved CairoMakie rendering of `lines` with repeating colors in an array [#3141](https://github.com/MakieOrg/Makie.jl/pull/3141).
- Added `strokecolormap` to poly. [#3145](https://github.com/MakieOrg/Makie.jl/pull/3145)
- Added `xreversed`, `yreversed` and `zreversed` attributes to `Axis3` [#3138](https://github.com/MakieOrg/Makie.jl/pull/3138).
- Fixed incorrect placement of contourlabels with transform functions [#3083](https://github.com/MakieOrg/Makie.jl/pull/3083)
- Fixed automatic normal generation for meshes with shading and no normals [#3041](https://github.com/MakieOrg/Makie.jl/pull/3041).
- Added the `triplot` and `voronoiplot` recipes from DelaunayTriangulation.jl [#3102](https://github.com/MakieOrg/Makie.jl/pull/3102), [#3159](https://github.com/MakieOrg/Makie.jl/pull/3159).

## [0.19.7] - 2023-07-22

- Allow arbitrary functions to color `streamplot` lines by passing a `Function` to `color`.  This must accept `Point` of the appropriate dimension and return a `Point`, `Vec`, or other arraylike object [#2002](https://github.com/MakieOrg/Makie.jl/pull/2002).
- `arrows` can now take input of the form `x::AbstractVector, y::AbstractVector, [z::AbstractVector,] f::Function`, where `f` must return a `VecTypes` of the appropriate dimension [#2597](https://github.com/MakieOrg/Makie.jl/pull/2597).
- Exported colorbuffer, and added `colorbuffer(axis::Axis; include_decorations=false, colorbuffer_kws...)`, to get an image of an axis with or without decorations [#3078](https://github.com/MakieOrg/Makie.jl/pull/3078).
- Fixed an issue where the `linestyle` of some polys was not applied to the stroke in CairoMakie. [#2604](https://github.com/MakieOrg/Makie.jl/pull/2604)
- Add `colorscale = identity` to any plotting function using a colormap. This works with any scaling function like `log10`, `sqrt` etc. Consequently, `scale` for `hexbin` is replaced with `colorscale` [#2900](https://github.com/MakieOrg/Makie.jl/pull/2900).
- Add `alpha=1.0` argument to all basic plots, which supports independently adding an alpha component to colormaps and colors. Multiple alphas like in `plot(alpha=0.2, color=RGBAf(1, 0, 0, 0.5))`, will get multiplied [#2900](https://github.com/MakieOrg/Makie.jl/pull/2900).
- `hexbin` now supports any per-observation weights which StatsBase respects - `<: StatsBase.AbstractWeights`, `Vector{Real}`, or `nothing` (the default). [#2804](https://github.com/MakieOrg/Makie.jl/pulls/2804)
- Added a new Axis type, `PolarAxis`, which is an axis with a polar projection.  Input is in `(r, theta)` coordinates and is transformed to `(x, y)` coordinates using the standard polar-to-cartesian transformation.
  Generally, its attributes are very similar to the usual `Axis` attributes, but `x` is replaced by `r` and `y` by `θ`.
  It also inherits from the theme of `Axis` in this manner, so should work seamlessly with Makie themes [#2990](https://github.com/MakieOrg/Makie.jl/pull/2990).
- `inherit` now has a new signature `inherit(scene, attrs::NTuple{N, Symbol}, default_value)`, allowing recipe authors to access nested attributes when trying to inherit from the parent Scene.
  For example, one could inherit from `scene.Axis.yticks` by `inherit(scene, (:Axis, :yticks), $default_value)` [#2990](https://github.com/MakieOrg/Makie.jl/pull/2990).
- Fixed incorrect rendering of 3D heatmaps [#2959](https://github.com/MakieOrg/Makie.jl/pull/2959)
- Deprecated `flatten_plots` in favor of `collect_atomic_plots`. Using the new `collect_atomic_plots` fixed a bug in CairoMakie where the z-level of plots within recipes was not respected. [#2793](https://github.com/MakieOrg/Makie.jl/pull/2793)
- Fixed incorrect line depth in GLMakie [#2843](https://github.com/MakieOrg/Makie.jl/pull/2843)
- Fixed incorrect line alpha in dense lines in GLMakie [#2843](https://github.com/MakieOrg/Makie.jl/pull/2843)
- Fixed DataInspector interaction with transformations [#3002](https://github.com/MakieOrg/Makie.jl/pull/3002)
- Added option `WGLMakie.activate!(resize_to_body=true)`, to make plots resize to the VSCode plotpane. Resizes to the HTML body element, so may work outside VSCode [#3044](https://github.com/MakieOrg/Makie.jl/pull/3044), [#3042](https://github.com/MakieOrg/Makie.jl/pull/3042).
- Fixed DataInspector interaction with transformations [#3002](https://github.com/MakieOrg/Makie.jl/pull/3002).
- Fixed incomplete stroke with some Bezier markers in CairoMakie and blurry strokes in GLMakie [#2961](https://github.com/MakieOrg/Makie.jl/pull/2961)
- Added the ability to use custom triangulations from DelaunayTriangulation.jl [#2896](https://github.com/MakieOrg/Makie.jl/pull/2896).
- Adjusted scaling of scatter/text stroke, glow and anti-aliasing width under non-uniform 2D scaling (Vec2f markersize/fontsize) in GLMakie [#2950](https://github.com/MakieOrg/Makie.jl/pull/2950).
- Scaled `errorbar` whiskers and `bracket` correctly with transformations [#3012](https://github.com/MakieOrg/Makie.jl/pull/3012).
- Updated `bracket` when the screen is resized or transformations change [#3012](https://github.com/MakieOrg/Makie.jl/pull/3012).

## [0.19.6] - 2023-06-09

- Fixed broken AA for lines with strongly varying linewidth [#2953](https://github.com/MakieOrg/Makie.jl/pull/2953).
- Fixed WGLMakie JS popup [#2976](https://github.com/MakieOrg/Makie.jl/pull/2976).
- Fixed `legendelements` when children have no elements [#2982](https://github.com/MakieOrg/Makie.jl/pull/2982).
- Bumped compat for StatsBase to 0.34 [#2915](https://github.com/MakieOrg/Makie.jl/pull/2915).
- Improved thread safety [#2840](https://github.com/MakieOrg/Makie.jl/pull/2840).

## [0.19.5] - 2023-05-12

- Added `loop` option for GIF outputs when recording videos with `record` [#2891](https://github.com/MakieOrg/Makie.jl/pull/2891).
- Fixed line rendering issues in GLMakie [#2843](https://github.com/MakieOrg/Makie.jl/pull/2843).
- Fixed incorrect line alpha in dense lines in GLMakie [#2843](https://github.com/MakieOrg/Makie.jl/pull/2843).
- Changed `scene.clear` to an observable and made changes in `Scene` Observables trigger renders in GLMakie [#2929](https://github.com/MakieOrg/Makie.jl/pull/2929).
- Added contour labels [#2496](https://github.com/MakieOrg/Makie.jl/pull/2496).
- Allowed rich text to be used in Legends [#2902](https://github.com/MakieOrg/Makie.jl/pull/2902).
- Added more support for zero length Geometries [#2917](https://github.com/MakieOrg/Makie.jl/pull/2917).
- Made CairoMakie drawing for polygons with holes order independent [#2918](https://github.com/MakieOrg/Makie.jl/pull/2918).
- Fixes for `Makie.inline!()`, allowing now for `Makie.inline!(automatic)` (default), which is better at automatically opening a window/ inlining a plot into plotpane when needed [#2919](https://github.com/MakieOrg/Makie.jl/pull/2919) [#2937](https://github.com/MakieOrg/Makie.jl/pull/2937).
- Block/Axis doc improvements [#2940](https://github.com/MakieOrg/Makie.jl/pull/2940) [#2932](https://github.com/MakieOrg/Makie.jl/pull/2932) [#2894](https://github.com/MakieOrg/Makie.jl/pull/2894).

## [0.19.4] - 2023-03-31

- Added export of `hidezdecorations!` from MakieLayout [#2821](https://github.com/MakieOrg/Makie.jl/pull/2821).
- Fixed an issue with GLMakie lines becoming discontinuous [#2828](https://github.com/MakieOrg/Makie.jl/pull/2828).

## [0.19.3] - 2023-03-21

- Added the `stephist` plotting function [#2408](https://github.com/JuliaPlots/Makie.jl/pull/2408).
- Added the `brackets` plotting function [#2356](https://github.com/MakieOrg/Makie.jl/pull/2356).
- Fixed an issue where `poly` plots with `Vector{<: MultiPolygon}` inputs with per-polygon color were mistakenly rendered as meshes using CairoMakie [#2590](https://github.com/MakieOrg/Makie.jl/pulls/2478).
- Fixed a small typo which caused an error in the `Stepper` constructor [#2600](https://github.com/MakieOrg/Makie.jl/pulls/2478).
- Improve cleanup on block deletion [#2614](https://github.com/MakieOrg/Makie.jl/pull/2614)
- Add `menu.scroll_speed` and increase default speed for non-apple [#2616](https://github.com/MakieOrg/Makie.jl/pull/2616).
- Fixed rectangle zoom for nonlinear axes [#2674](https://github.com/MakieOrg/Makie.jl/pull/2674)
- Cleaned up linestyles in GLMakie (Fixing artifacting, spacing/size, anti-aliasing) [#2666](https://github.com/MakieOrg/Makie.jl/pull/2666).
- Fixed issue with scatterlines only accepting concrete color types as `markercolor` [#2691](https://github.com/MakieOrg/Makie.jl/pull/2691).
- Fixed an accidental issue where `LaTeXStrings` were not typeset correctly in `Axis3` [#2558](https://github.com/MakieOrg/Makie.jl/pull/2588).
- Fixed a bug where line segments in `text(lstr::LaTeXString)` were ignoring offsets [#2668](https://github.com/MakieOrg/Makie.jl/pull/2668).
- Fixed a bug where the `arrows` recipe accidentally called a `Bool` when `normalize = true` [#2740](https://github.com/MakieOrg/Makie.jl/pull/2740).
- Re-exported the `@colorant_str` (`colorant"..."`) macro from Colors.jl [#2726](https://github.com/MakieOrg/Makie.jl/pull/2726).
- Speedup heatmaps in WGLMakie. [#2647](https://github.com/MakieOrg/Makie.jl/pull/2647)
- Fix slow `data_limits` for recipes, which made plotting lots of data with recipes much slower [#2770](https://github.com/MakieOrg/Makie.jl/pull/2770).

## [0.19.1] - 2023-01-01

- Add `show_data` method for `band` which shows the min and max values of the band at the x position of the cursor [#2497](https://github.com/MakieOrg/Makie.jl/pull/2497).
- Added `xlabelrotation`, `ylabelrotation` (`Axis`) and `labelrotation` (`Colorbar`) [#2478](https://github.com/MakieOrg/Makie.jl/pull/2478).
- Fixed forced rasterization in CairoMakie svg files when polygons with colors specified as (color, alpha) tuples were used [#2535](https://github.com/MakieOrg/Makie.jl/pull/2535).
- Do less copies of Observables in Attributes + plot pipeline [#2443](https://github.com/MakieOrg/Makie.jl/pull/2443).
- Add Search Page and tweak Result Ordering [#2474](https://github.com/MakieOrg/Makie.jl/pull/2474).
- Remove all global attributes from TextureAtlas implementation and fix julia#master [#2498](https://github.com/MakieOrg/Makie.jl/pull/2498).
- Use new Bonito, implement WGLMakie picking, improve performance and fix lots of WGLMakie bugs [#2428](https://github.com/MakieOrg/Makie.jl/pull/2428).

## [0.19.0] - 2022-12-03

- **Breaking** The attribute `textsize` has been removed everywhere in favor of the attribute `fontsize` which had also been in use.
  To migrate, search and replace all uses of `textsize` to `fontsize` [#2387](https://github.com/MakieOrg/Makie.jl/pull/2387).
- Added rich text which allows to more easily use superscripts and subscripts as well as differing colors, fonts, fontsizes, etc. for parts of a given text [#2321](https://github.com/MakieOrg/Makie.jl/pull/2321).

## [0.18.4] - 2022-12-02

- Added the `waterfall` plotting function [#2416](https://github.com/JuliaPlots/Makie.jl/pull/2416).
- Add support for `AbstractPattern` in `WGLMakie` [#2432](https://github.com/MakieOrg/Makie.jl/pull/2432).
- Broadcast replaces deprecated method for quantile [#2430](https://github.com/MakieOrg/Makie.jl/pull/2430).
- Fix CairoMakie's screen re-using [#2440](https://github.com/MakieOrg/Makie.jl/pull/2440).
- Fix repeated rendering with invisible objects [#2437](https://github.com/MakieOrg/Makie.jl/pull/2437).
- Fix hvlines for GLMakie [#2446](https://github.com/MakieOrg/Makie.jl/pull/2446).

## [0.18.3] - 2022-11-17

- Add `render_on_demand` flag for `GLMakie.Screen`. Setting this to `true` will skip rendering until plots get updated. This is the new default [#2336](https://github.com/MakieOrg/Makie.jl/pull/2336), [#2397](https://github.com/MakieOrg/Makie.jl/pull/2397).
- Clean up OpenGL state handling in GLMakie [#2397](https://github.com/MakieOrg/Makie.jl/pull/2397).
- Fix salting [#2407](https://github.com/MakieOrg/Makie.jl/pull/2407).
- Fixes for [GtkMakie](https://github.com/jwahlstrand/GtkMakie.jl) [#2418](https://github.com/MakieOrg/Makie.jl/pull/2418).

## [0.18.2] - 2022-11-03

- Fix Axis3 tick flipping with negative azimuth [#2364](https://github.com/MakieOrg/Makie.jl/pull/2364).
- Fix empty!(fig) and empty!(ax) [#2374](https://github.com/MakieOrg/Makie.jl/pull/2374), [#2375](https://github.com/MakieOrg/Makie.jl/pull/2375).
- Remove stencil buffer [#2389](https://github.com/MakieOrg/Makie.jl/pull/2389).
- Move Arrows and Wireframe to MakieCore [#2384](https://github.com/MakieOrg/Makie.jl/pull/2384).
- Skip legend entry if label is nothing [#2350](https://github.com/MakieOrg/Makie.jl/pull/2350).

## [0.18.1] - 2022-10-24

- fix heatmap interpolation [#2343](https://github.com/MakieOrg/Makie.jl/pull/2343).
- move poly to MakieCore [#2334](https://github.com/MakieOrg/Makie.jl/pull/2334)
- Fix picking warning and update_axis_camera [#2352](https://github.com/MakieOrg/Makie.jl/pull/2352).
- bring back inline!, to not open a window in VSCode repl [#2353](https://github.com/MakieOrg/Makie.jl/pull/2353).

## [0.18.0] - 2022-10-12

- **Breaking** Added `BezierPath` which can be constructed from SVG like command list, SVG string or from a `Polygon`.
  Added ability to use `BezierPath` and `Polgyon` as scatter markers.
  Replaced default symbol markers like `:cross` which converted to characters before with more precise `BezierPaths` and adjusted default markersize to 12.
  **Deprecated** using `String` to specify multiple char markers (`scatter(1:4, marker="abcd")`).
  **Deprecated** concrete geometries as markers like `Circle(Point2f(0), 1.5)` in favor of using the type like `Circle` for dispatch to special backend methods.
  Added single image marker support to WGLMakie [#979](https://github.com/MakieOrg/Makie.jl/pull/979).
- **Breaking** Refactored `display`, `record`, `colorbuffer` and `screens` to be faster and more consistent [#2306](https://github.com/MakieOrg/Makie.jl/pull/2306#issuecomment-1275918061).
- **Breaking** Refactored `DataInspector` to use `tooltip`. This results in changes in the attributes of DataInspector. Added `inspector_label`, `inspector_hover` and `inspector_clear` as optional attributes [#2095](https://github.com/JuliaPlots/Makie.jl/pull/2095).
- Added the `hexbin` plotting function [#2201](https://github.com/JuliaPlots/Makie.jl/pull/2201).
- Added the `tricontourf` plotting function [#2226](https://github.com/JuliaPlots/Makie.jl/pull/2226).
- Fixed per character attributes in text [#2244](https://github.com/JuliaPlots/Makie.jl/pull/2244).
- Allowed `CairoMakie` to render `scatter` with images as markers [#2080](https://github.com/MakieOrg/Makie.jl/pull/2080).
- Reworked text drawing and added ability to draw special characters via glyph indices in order to draw more LaTeX math characters with MathTeXEngine v0.5 [#2139](https://github.com/MakieOrg/Makie.jl/pull/2139).
- Allowed text to be copy/pasted into `Textbox` [#2281](https://github.com/MakieOrg/Makie.jl/pull/2281)
- Fixed updates for multiple meshes [#2277](https://github.com/MakieOrg/Makie.jl/pull/2277).
- Fixed broadcasting for linewidth, lengthscale & arrowsize in `arrow` recipe [#2273](https://github.com/MakieOrg/Makie.jl/pull/2273).
- Made GLMakie relocatable [#2282](https://github.com/MakieOrg/Makie.jl/pull/2282).
- Fixed changing input types in plot arguments [#2297](https://github.com/MakieOrg/Makie.jl/pull/2297).
- Better performance for Menus and fix clicks on items [#2299](https://github.com/MakieOrg/Makie.jl/pull/2299).
- Fixed CairoMakie bitmaps with transparency by using premultiplied ARGB surfaces [#2304](https://github.com/MakieOrg/Makie.jl/pull/2304).
- Fixed hiding of `Scene`s by setting `scene.visible[] = false` [#2317](https://github.com/MakieOrg/Makie.jl/pull/2317).
- `Axis` now accepts a `Tuple{Bool, Bool}` for `xtrimspine` and `ytrimspine` to trim only one end of the spine [#2171](https://github.com/JuliaPlots/Makie.jl/pull/2171).

## [0.17.13] - 2022-08-04

- Fixed boundingboxes [#2184](https://github.com/MakieOrg/Makie.jl/pull/2184).
- Fixed highclip/lowclip in meshscatter, poly, contourf, barplot [#2183](https://github.com/MakieOrg/Makie.jl/pull/2183).
- Fixed gridline updates [#2196](https://github.com/MakieOrg/Makie.jl/pull/2196).
- Fixed glDisablei argument order, which crashed some Intel drivers.

## [0.17.12] - 2022-07-22

- Fixed stackoverflow in show [#2167](https://github.com/MakieOrg/Makie.jl/pull/2167).

## [0.17.11] - 2022-07-21

- `rainclouds`(!) now supports `violin_limits` keyword argument, serving the same.
role as `datalimits` in `violin` [#2137](https://github.com/MakieOrg/Makie.jl/pull/2137).
- Fixed an issue where nonzero `strokewidth` results in a thin outline of the wrong color if `color` and `strokecolor` didn't match and weren't transparent. [#2096](https://github.com/MakieOrg/Makie.jl/pull/2096).
- Improved performance around Axis(3) limits [#2115](https://github.com/MakieOrg/Makie.jl/pull/2115).
- Cleaned up stroke artifacts in scatter and text [#2096](https://github.com/MakieOrg/Makie.jl/pull/2096).
- Compile time improvements [#2153](https://github.com/MakieOrg/Makie.jl/pull/2153).
- Mesh and Surface now interpolate between values instead of interpolating between colors for WGLMakie + GLMakie [#2097](https://github.com/MakieOrg/Makie.jl/pull/2097).

## [0.17.10] - 2022-07-13

- Bumped compatibility bound of `GridLayoutBase.jl` to `v0.9.0` which fixed a regression with `Mixed` and `Outside` alignmodes in nested `GridLayout`s [#2135](https://github.com/MakieOrg/Makie.jl/pull/2135).

## [0.17.9] - 2022-07-12

- Patterns (`Makie.AbstractPattern`) are now supported by `CairoMakie` in `poly` plots that don't involve `mesh`, such as `bar` and `poly` [#2106](https://github.com/MakieOrg/Makie.jl/pull/2106/).
- Fixed regression where `Block` alignments could not be specified as numbers anymore [#2108](https://github.com/MakieOrg/Makie.jl/pull/2108).
- Added the option to show mirrored ticks on the other side of an Axis using the attributes `xticksmirrored` and `yticksmirrored` [#2105](https://github.com/MakieOrg/Makie.jl/pull/2105).
- Fixed a bug where a set of `Axis` wouldn't be correctly linked together if they were only linked in pairs instead of all at the same time [#2116](https://github.com/MakieOrg/Makie.jl/pull/2116).

## [0.17.7] - 2022-06-19

- Improved `Menu` performance, now it should be much harder to reach the boundary of 255 scenes in GLMakie. `Menu` also takes a `default` keyword argument now and can be scrolled if there is too little space available.

## [0.17.6] - 2022-06-17

- **EXPERIMENTAL**: Added support for multiple windows in GLMakie through `display(GLMakie.Screen(), figure_or_scene)` [#1771](https://github.com/MakieOrg/Makie.jl/pull/1771).
- Added support for RGB matrices in `heatmap` with GLMakie [#2036](https://github.com/MakieOrg/Makie.jl/pull/2036)
- `Textbox` doesn't defocus anymore on trying to submit invalid input [#2041](https://github.com/MakieOrg/Makie.jl/pull/2041).
- `text` now takes the position as the first argument(s) like `scatter` and most other plotting functions, it is invoked `text(x, y, [z], text = "text")`. Because it is now of conversion type `PointBased`, the positions can be given in all the usual different ways which are implemented as conversion methods. All old invocation styles such as `text("text", position = Point(x, y))` still work to maintain backwards compatibility [#2020](https://github.com/MakieOrg/Makie.jl/pull/2020).

## [0.17.5] - 2022-06-10

- Fixed a regression with `linkaxes!` [#2039](https://github.com/MakieOrg/Makie.jl/pull/2039).

## [0.17.4] - 2022-06-09

- The functions `hlines!`, `vlines!`, `hspan!`, `vspan!` and `abline!` were reimplemented as recipes. This allows using them without an `Axis` argument in first position and also as visuals in AlgebraOfGraphics.jl. Also, `abline!` is now called `ablines!` for consistency, `abline!` is still exported but deprecated and will be removed in the future. [#2023](https://github.com/MakieOrg/Makie.jl/pulls/2023).
- Added `rainclouds` and `rainclouds!` [#1725](https://github.com/MakieOrg/Makie.jl/pull/1725).
- Improve CairoMakie performance [#1964](https://github.com/MakieOrg/Makie.jl/pull/1964) [#1981](https://github.com/MakieOrg/Makie.jl/pull/1981).
- Interpolate colormap correctly [#1973](https://github.com/MakieOrg/Makie.jl/pull/1973).
- Fix picking [#1993](https://github.com/MakieOrg/Makie.jl/pull/1993).
- Improve compile time latency [#1968](https://github.com/MakieOrg/Makie.jl/pull/1968) [#2000](https://github.com/MakieOrg/Makie.jl/pull/2000).
- Fix multi poly with rects [#1999](https://github.com/MakieOrg/Makie.jl/pull/1999).
- Respect scale and nonlinear values in PlotUtils cgrads [#1979](https://github.com/MakieOrg/Makie.jl/pull/1979).
- Fix CairoMakie heatmap filtering [#1828](https://github.com/MakieOrg/Makie.jl/pull/1828).
- Remove GLVisualize and MakieLayout module [#2007](https://github.com/MakieOrg/Makie.jl/pull/2007) [#2008](https://github.com/MakieOrg/Makie.jl/pull/2008).
- Add linestyle and default to extrema(z) for contour, remove bitrotten fillrange [#2008](https://github.com/MakieOrg/Makie.jl/pull/2008).

## [0.17.3] - 2022-05-20

- Switched to `MathTeXEngine v0.4`, which improves the look of LaTeXStrings [#1952](https://github.com/MakieOrg/Makie.jl/pull/1952).
- Added subtitle capability to `Axis` [#1859](https://github.com/MakieOrg/Makie.jl/pull/1859).
- Fixed a bug where scaled colormaps constructed using `Makie.cgrad` were not interpreted correctly.

## [0.17.2] - 2022-05-16

- Changed the default font from `Dejavu Sans` to `TeX Gyre Heros Makie` which is the same as `TeX Gyre Heros` with slightly decreased descenders and ascenders. Decreasing those metrics reduced unnecessary whitespace and alignment issues. Four fonts in total were added, the styles Regular, Bold, Italic and Bold Italic. Also changed `Axis`, `Axis3` and `Legend` attributes `titlefont` to `TeX Gyre Heros Makie Bold` in order to separate it better from axis labels in multifacet arrangements [#1897](https://github.com/MakieOrg/Makie.jl/pull/1897).

## [0.17.1] - 2022-05-13

- Added word wrapping. In `Label`, `word_wrap = true` causes it to use the suggested width and wrap text to fit. In `text`, `word_wrap_width > 0` can be used to set a pixel unit line width. Any word (anything between two spaces without a newline) that goes beyond this width gets a newline inserted before it [#1819](https://github.com/MakieOrg/Makie.jl/pull/1819).
- Improved `Axis3`'s interactive performance [#1835](https://github.com/MakieOrg/Makie.jl/pull/1835).
- Fixed errors in GLMakie's `scatter` implementation when markers are given as images. [#1917](https://github.com/MakieOrg/Makie.jl/pull/1917).
- Removed some method ambiguities introduced in v0.17 [#1922](https://github.com/MakieOrg/Makie.jl/pull/1922).
- Add an empty default label, `""`, to each slider that doesn't have a label in `SliderGrid` [#1888](https://github.com/MakieOrg/Makie.jl/pull/1888).

## [0.17.0] - 2022-05-05

- **Breaking** Added `space` as a generic attribute to switch between data, pixel, relative and clip space for positions. `space` in text has been renamed to `markerspace` because of this. `Pixel` and `SceneSpace` are no longer valid inputs for `space` or `markerspace` [#1596](https://github.com/MakieOrg/Makie.jl/pull/1596).
- **Breaking** Deprecated `mouse_selection(scene)` for `pick(scene)`.
- **Breaking** Bumped `GridLayoutBase` version to `v0.7`, which introduced offset layouts. Now, indexing into row 0 doesn't create a new row 1, but a new row 0, so that all previous content positions stay the same. This makes building complex layouts order-independent [#1704](https://github.com/MakieOrg/Makie.jl/pull/1704).
- **Breaking** deprecate `to_colormap(cmap, ncolors)` in favor of `categorical_colors(cmap, ncolors)` and `resample_cmap(cmap, ncolors)` [#1901](https://github.com/MakieOrg/Makie.jl/pull/1901) [#1723](https://github.com/MakieOrg/Makie.jl/pull/1723).
- Added `empty!(fig)` and changed `empty!(scene)` to remove all child plots without detaching windows [#1818](https://github.com/MakieOrg/Makie.jl/pull/1818).
- Switched to erroring instead of warning for deprecated events `mousebuttons`, `keyboardbuttons` and `mousedrag`.
- `Layoutable` was renamed to `Block` and the infrastructure changed such that attributes are fixed fields and each block has its own `Scene` for better encapsulation [#1796](https://github.com/MakieOrg/Makie.jl/pull/1796).
- Added `SliderGrid` block which replaces the deprecated `labelslider!` and `labelslidergrid!` functions [#1796](https://github.com/MakieOrg/Makie.jl/pull/1796).
- The default anti-aliasing method can now be set in `CairoMakie.activate!` using the `antialias` keyword.  Available options are `CairoMakie.Cairo.ANTIALIAS_*` [#1875](https://github.com/MakieOrg/Makie.jl/pull/1875).
- Added ability to rasterize a plots in CairoMakie vector graphics if `plt.rasterize = true` or `plt.rasterize = scale::Int` [#1872](https://github.com/MakieOrg/Makie.jl/pull/1872).
- Fixed segfaults in `streamplot_impl` on Mac M1 [#1830](https://github.com/MakieOrg/Makie.jl/pull/1830).
- Set the [Cairo miter limit](https://www.cairographics.org/manual/cairo-cairo-t.html#cairo-set-miter-limit) to mimic GLMakie behaviour [#1844](https://github.com/MakieOrg/Makie.jl/pull/1844).
- Fixed a method ambiguity in `rotatedrect` [#1846](https://github.com/MakieOrg/Makie.jl/pull/1846).
- Allow weights in statistical recipes [#1816](https://github.com/MakieOrg/Makie.jl/pull/1816).
- Fixed manual cycling of plot attributes [#1873](https://github.com/MakieOrg/Makie.jl/pull/1873).
- Fixed type constraints in ticklabelalign attributes [#1882](https://github.com/MakieOrg/Makie.jl/pull/1882).

## [0.16.4] - 2022-02-16

- Fixed WGLMakie performance bug and added option to set fps via `WGLMakie.activate!(fps=30)`.
- Implemented `nan_color`, `lowclip`, `highclip` for `image(::Matrix{Float})` in shader.
- Cleaned up mesh shader and implemented `nan_color`, `lowclip`, `highclip` for `mesh(m; color::Matrix{Float})` on the shader.
- Allowed `GLMakie.Buffer` `GLMakie.Sampler` to be used in `GeometryBasics.Mesh` to partially update parts of a mesh/texture and different interpolation and clamping modes for the texture.

## [0.16.0] - 2022-01-07

- **Breaking** Removed `Node` alias [#1307](https://github.com/MakieOrg/Makie.jl/pull/1307), [#1393](https://github.com/MakieOrg/Makie.jl/pull/1393). To upgrade, simply replace all occurrences of `Node` with `Observable`.
- **Breaking** Cleaned up `Scene` type [#1192](https://github.com/MakieOrg/Makie.jl/pull/1192), [#1393](https://github.com/MakieOrg/Makie.jl/pull/1393). The `Scene()` constructor doesn't create any axes or limits anymore. All keywords like `raw`, `show_axis` have been removed. A scene now always works like it did when using the deprecated `raw=true`. All the high level functionality like showing an axis and adding a 3d camera has been moved to `LScene`. See the new `Scene` tutorial for more info: https://docs.makie.org/dev/tutorials/scenes/.
- **Breaking** Lights got moved to `Scene`, see the [lighting docs](https://docs.makie.org/stable/documentation/lighting) and [RPRMakie examples](https://docs.makie.org/stable/documentation/backends/rprmakie/).
- Added ECDF plot [#1310](https://github.com/MakieOrg/Makie.jl/pull/1310).
- Added Order Independent Transparency to GLMakie [#1418](https://github.com/MakieOrg/Makie.jl/pull/1418), [#1506](https://github.com/MakieOrg/Makie.jl/pull/1506). This type of transparency is now used with `transpareny = true`. The old transparency handling is available with `transparency = false`.
- Fixed blurry text in GLMakie and WGLMakie [#1494](https://github.com/MakieOrg/Makie.jl/pull/1494).
- Introduced a new experimental backend for ray tracing: [RPRMakie](https://docs.makie.org/stable/documentation/backends/rprmakie/).
- Added the `Cycled` type, which can be used to select the i-th value from the current cycler for a specific attribute [#1248](https://github.com/MakieOrg/Makie.jl/pull/1248).
- The plot function `scatterlines` now uses `color` as `markercolor` if `markercolor` is `automatic`. Also, cycling of the `color` attribute is enabled [#1463](https://github.com/MakieOrg/Makie.jl/pull/1463).
- Added the function `resize_to_layout!`, which allows to resize a `Figure` so that it contains its top `GridLayout` without additional whitespace or clipping [#1438](https://github.com/MakieOrg/Makie.jl/pull/1438).
- Cleaned up lighting in 3D contours and isosurfaces [#1434](https://github.com/MakieOrg/Makie.jl/pull/1434).
- Adjusted attributes of volumeslices to follow the normal structure [#1404](https://github.com/MakieOrg/Makie.jl/pull/1404). This allows you to adjust attributes like `colormap` without going through nested attributes.
- Added depth to 3D contours and isosurfaces [#1395](https://github.com/MakieOrg/Makie.jl/pull/1395), [#1393](https://github.com/MakieOrg/Makie.jl/pull/1393). This allows them to intersect correctly with other 3D objects.
- Restricted 3D scene camera to one scene [#1394](https://github.com/MakieOrg/Makie.jl/pull/1394), [#1393](https://github.com/MakieOrg/Makie.jl/pull/1393). This fixes issues with multiple scenes fighting over events consumed by the camera. You can select a scene by cleaning on it.
- Added depth shift attribute for GLMakie and WGLMakie [#1382](https://github.com/MakieOrg/Makie.jl/pull/1382), [#1393](https://github.com/MakieOrg/Makie.jl/pull/1393). This can be used to adjust render order similar to `overdraw`.
- Simplified automatic width computation in barplots [#1223](https://github.com/MakieOrg/Makie.jl/pull/1223), [#1393](https://github.com/MakieOrg/Makie.jl/pull/1393). If no `width` attribute is passed, the default width is computed as the minimum difference between consecutive `x` positions. Gap between bars are given by the (multiplicative) `gap` attribute. The actual bar width equals `width * (1 - gap)`.
- Added logical expressions for `ispressed` [#1222](https://github.com/MakieOrg/Makie.jl/pull/1222), [#1393](https://github.com/MakieOrg/Makie.jl/pull/1393). This moves a lot of control over hotkeys towards the user. With these changes one can now set a hotkey to trigger on any or no key, collections of keys and logical combinations of keys (i.e. "A is pressed and B is not pressed").
- Fixed issues with `Menu` render order [#1411](https://github.com/MakieOrg/Makie.jl/pull/1411).
- Added `label_rotation` to barplot [#1401](https://github.com/MakieOrg/Makie.jl/pull/1401).
- Fixed issue where `pixelcam!` does not remove controls from other cameras [#1504](https://github.com/MakieOrg/Makie.jl/pull/1504).
- Added conversion for OffsetArrays [#1260](https://github.com/MakieOrg/Makie.jl/pull/1260).
- The `qqplot` `qqline` options were changed to `:identity`, `:fit`, `:fitrobust` and `:none` (the default) [#1563](https://github.com/MakieOrg/Makie.jl/pull/1563). Fixed numeric error due to double computation of quantiles when fitting `qqline`. Deprecated `plot(q::QQPair)` method as it does not have enough information for correct `qqline` fit.

All other changes are collected [in this PR](https://github.com/MakieOrg/Makie.jl/pull/1521) and in the [release notes](https://github.com/MakieOrg/Makie.jl/releases/tag/v0.16.0).

## [0.15.3] - 2021-10-16

- The functions `labelslidergrid!` and `labelslider!` now set fixed widths for the value column with a heuristic. It is possible now to pass `Formatting.format` format strings as format specifiers in addition to the previous functions.
- Fixed 2D arrow rotations in `streamplot` [#1352](https://github.com/MakieOrg/Makie.jl/pull/1352).

## [0.15.2] - 2021-08-26

- Reenabled Julia 1.3 support.
- Use [MathTexEngine v0.2](https://github.com/Kolaru/MathTeXEngine.jl/releases/tag/v0.2.0).
- Depend on new GeometryBasics, which changes all the Vec/Point/Quaternion/RGB/RGBA - f0 aliases to just f. For example, `Vec2f0` is changed to `Vec2f`. Old aliases are still exported, but deprecated and will be removed in the next breaking release. For more details and an upgrade script, visit [GeometryBasics#97](https://github.com/JuliaGeometry/GeometryBasics.jl/pull/97).
- Added `hspan!` and `vspan!` functions [#1264](https://github.com/MakieOrg/Makie.jl/pull/1264).

## [0.15.1] - 2021-08-21

- Switched documentation framework to Franklin.jl.
- Added a specialization for `volumeslices` to DataInspector.
- Fixed 1 element `hist` [#1238](https://github.com/MakieOrg/Makie.jl/pull/1238) and make it easier to move `hist` [#1150](https://github.com/MakieOrg/Makie.jl/pull/1150).

## [0.15.0] - 2021-07-15

- `LaTeXString`s can now be used as input to `text` and therefore as labels for `Axis`, `Legend`, or other comparable objects. Mathematical expressions are typeset using [MathTeXEngine.jl](https://github.com/Kolaru/MathTeXEngine.jl) which offers a fast approximation of LaTeX typesetting [#1022](https://github.com/MakieOrg/Makie.jl/pull/1022).
- Added `Symlog10` and `pseudolog10` axis scales for log scale approximations that work with zero and negative values [#1109](https://github.com/MakieOrg/Makie.jl/pull/1109).
- Colorbar limits can now be passed as the attribute `colorrange` similar to plots [#1066](https://github.com/MakieOrg/Makie.jl/pull/1066).
- Added the option to pass three vectors to heatmaps and other plots using `SurfaceLike` conversion [#1101](https://github.com/MakieOrg/Makie.jl/pull/1101).
- Added `stairs` plot recipe [#1086](https://github.com/MakieOrg/Makie.jl/pull/1086).
- **Breaking** Removed `FigurePosition` and `FigureSubposition` types. Indexing into a `Figure` like `fig[1, 1]` now returns `GridPosition` and `GridSubposition` structs, which can be used in the same way as the types they replace. Because of an underlying change in `GridLayoutBase.jl`, it is now possible to do `Axis(gl[1, 1])` where `gl` is a `GridLayout` that is a sublayout of a `Figure`'s top layout [#1075](https://github.com/MakieOrg/Makie.jl/pull/1075).
- Bar plots and histograms have a new option for adding text labels [#1069](https://github.com/MakieOrg/Makie.jl/pull/1069).
- It is now possible to specify one `linewidth` value per segment in `linesegments` [#992](https://github.com/MakieOrg/Makie.jl/pull/992).
- Added a new 3d camera that allows for better camera movements using keyboard and mouse [#1024](https://github.com/MakieOrg/Makie.jl/pull/1024).
- Fixed the application of scale transformations to `surface` [#1070](https://github.com/MakieOrg/Makie.jl/pull/1070).
- Added an option to set a custom callback function for the `RectangleZoom` axis interaction to enable other use cases than zooming [#1104](https://github.com/MakieOrg/Makie.jl/pull/1104).
- Fixed rendering of `heatmap`s with one or more reversed ranges in CairoMakie, as in `heatmap(1:10, 10:-1:1, rand(10, 10))` [#1100](https://github.com/MakieOrg/Makie.jl/pull/1100).
- Fixed volume slice recipe and added docs for it [#1123](https://github.com/MakieOrg/Makie.jl/pull/1123).

[Unreleased]: https://github.com/MakieOrg/Makie.jl/compare/v0.21.5...HEAD
[0.21.5]: https://github.com/MakieOrg/Makie.jl/compare/v0.21.4...v0.21.5
[0.21.4]: https://github.com/MakieOrg/Makie.jl/compare/v0.21.3...v0.21.4
[0.21.3]: https://github.com/MakieOrg/Makie.jl/compare/v0.21.2...v0.21.3
[0.21.2]: https://github.com/MakieOrg/Makie.jl/compare/v0.21.1...v0.21.2
[0.21.1]: https://github.com/MakieOrg/Makie.jl/compare/v0.21.0...v0.21.1
[0.21.0]: https://github.com/MakieOrg/Makie.jl/compare/v0.20.10...v0.21.0
[0.20.10]: https://github.com/MakieOrg/Makie.jl/compare/v0.20.9...v0.20.10
[0.20.9]: https://github.com/MakieOrg/Makie.jl/compare/v0.20.8...v0.20.9
[0.20.8]: https://github.com/MakieOrg/Makie.jl/compare/v0.20.7...v0.20.8
[0.20.7]: https://github.com/MakieOrg/Makie.jl/compare/v0.20.6...v0.20.7
[0.20.6]: https://github.com/MakieOrg/Makie.jl/compare/v0.20.5...v0.20.6
[0.20.5]: https://github.com/MakieOrg/Makie.jl/compare/v0.20.4...v0.20.5
[0.20.4]: https://github.com/MakieOrg/Makie.jl/compare/v0.20.3...v0.20.4
[0.20.3]: https://github.com/MakieOrg/Makie.jl/compare/v0.20.2...v0.20.3
[0.20.2]: https://github.com/MakieOrg/Makie.jl/compare/v0.20.1...v0.20.2
[0.20.1]: https://github.com/MakieOrg/Makie.jl/compare/v0.20.0...v0.20.1
[0.20.0]: https://github.com/MakieOrg/Makie.jl/compare/v0.19.12...v0.20.0
[0.19.12]: https://github.com/MakieOrg/Makie.jl/compare/v0.19.11...v0.19.12
[0.19.11]: https://github.com/MakieOrg/Makie.jl/compare/v0.19.10...v0.19.11
[0.19.10]: https://github.com/MakieOrg/Makie.jl/compare/v0.19.9...v0.19.10
[0.19.9]: https://github.com/MakieOrg/Makie.jl/compare/v0.19.8...v0.19.9
[0.19.8]: https://github.com/MakieOrg/Makie.jl/compare/v0.19.7...v0.19.8
[0.19.7]: https://github.com/MakieOrg/Makie.jl/compare/v0.19.6...v0.19.7
[0.19.6]: https://github.com/MakieOrg/Makie.jl/compare/v0.19.5...v0.19.6
[0.19.5]: https://github.com/MakieOrg/Makie.jl/compare/v0.19.4...v0.19.5
[0.19.4]: https://github.com/MakieOrg/Makie.jl/compare/v0.19.3...v0.19.4
[0.19.3]: https://github.com/MakieOrg/Makie.jl/compare/v0.19.1...v0.19.3
[0.19.1]: https://github.com/MakieOrg/Makie.jl/compare/v0.19.0...v0.19.1
[0.19.0]: https://github.com/MakieOrg/Makie.jl/compare/v0.18.4...v0.19.0
[0.18.4]: https://github.com/MakieOrg/Makie.jl/compare/v0.18.3...v0.18.4
[0.18.3]: https://github.com/MakieOrg/Makie.jl/compare/v0.18.2...v0.18.3
[0.18.2]: https://github.com/MakieOrg/Makie.jl/compare/v0.18.1...v0.18.2
[0.18.1]: https://github.com/MakieOrg/Makie.jl/compare/v0.18.0...v0.18.1
[0.18.0]: https://github.com/MakieOrg/Makie.jl/compare/v0.17.13...v0.18.0
[0.17.13]: https://github.com/MakieOrg/Makie.jl/compare/v0.17.12...v0.17.13
[0.17.12]: https://github.com/MakieOrg/Makie.jl/compare/v0.17.11...v0.17.12
[0.17.11]: https://github.com/MakieOrg/Makie.jl/compare/v0.17.10...v0.17.11
[0.17.10]: https://github.com/MakieOrg/Makie.jl/compare/v0.17.9...v0.17.10
[0.17.9]: https://github.com/MakieOrg/Makie.jl/compare/v0.17.7...v0.17.9
[0.17.7]: https://github.com/MakieOrg/Makie.jl/compare/v0.17.6...v0.17.7
[0.17.6]: https://github.com/MakieOrg/Makie.jl/compare/v0.17.5...v0.17.6
[0.17.5]: https://github.com/MakieOrg/Makie.jl/compare/v0.17.4...v0.17.5
[0.17.4]: https://github.com/MakieOrg/Makie.jl/compare/v0.17.3...v0.17.4
[0.17.3]: https://github.com/MakieOrg/Makie.jl/compare/v0.17.2...v0.17.3
[0.17.2]: https://github.com/MakieOrg/Makie.jl/compare/v0.17.1...v0.17.2
[0.17.1]: https://github.com/MakieOrg/Makie.jl/compare/v0.17.0...v0.17.1
[0.17.0]: https://github.com/MakieOrg/Makie.jl/compare/v0.16.4...v0.17.0
[0.16.4]: https://github.com/MakieOrg/Makie.jl/compare/v0.16.0...v0.16.4
[0.16.0]: https://github.com/MakieOrg/Makie.jl/compare/v0.15.3...v0.16.0
[0.15.3]: https://github.com/MakieOrg/Makie.jl/compare/v0.15.2...v0.15.3
[0.15.2]: https://github.com/MakieOrg/Makie.jl/compare/v0.15.1...v0.15.2
[0.15.1]: https://github.com/MakieOrg/Makie.jl/compare/v0.15.0...v0.15.1
[0.15.0]: https://github.com/MakieOrg/Makie.jl/compare/v0.14.2...v0.15.0<|MERGE_RESOLUTION|>--- conflicted
+++ resolved
@@ -2,6 +2,7 @@
 
 ## [Unreleased]
 
+- Added the `zoom_translates_lookat` setting to LScene's 3D camera. If set to true the camera no longer moves away from or towards lookat when zooming, avoiding issues with it clipping into a shape. [#3793](https://github.com/MakieOrg/Makie.jl/pull/3793)
 - Fix label_formatter being called twice in barplot [#4046](https://github.com/MakieOrg/Makie.jl/pull/4046).
 - Fix error with automatic `highclip` or `lowclip` and scalar colors [#4048](https://github.com/MakieOrg/Makie.jl/pull/4048).
 - Correct a bug in the `project` function when projecting using a `Scene`. [#3909](https://github.com/MakieOrg/Makie.jl/pull/3909).
@@ -85,15 +86,11 @@
 - Documented `WilkinsonTicks` [#3819](https://github.com/MakieOrg/Makie.jl/pull/3819).
 - Added `axislegend(ax, "title")` method [#3808](https://github.com/MakieOrg/Makie.jl/pull/3808).
 - Improved thread safety of rendering with CairoMakie (independent `Scene`s only) by locking FreeType handles [#3777](https://github.com/MakieOrg/Makie.jl/pull/3777).
-<<<<<<< HEAD
-- Added the `zoom_translates_lookat` setting to LScene's 3D camera. If set to true the camera no longer moves away from or towards lookat when zooming, avoiding issues with it clipping into a shape. [#3793](https://github.com/MakieOrg/Makie.jl/pull/3793)
-=======
 - Adds a tutorial for how to make recipes work with new types [#3816](https://github.com/MakieOrg/Makie.jl/pull/3816).
 - Provided an interface to convert markers in CairoMakie separately (`cairo_scatter_marker`) so external packages can overload it. [#3811](https://github.com/MakieOrg/Makie.jl/pull/3811)
 - Updated to DelaunayTriangulation v1.0 [#3787](https://github.com/MakieOrg/Makie.jl/pull/3787).
 - Added methods `hidedecorations!`, `hiderdecorations!`, `hidethetadecorations!` and  `hidespines!` for `PolarAxis` axes [#3823](https://github.com/MakieOrg/Makie.jl/pull/3823).
 - Added `loop` option support for HTML outputs when recording videos with `record` [#3697](https://github.com/MakieOrg/Makie.jl/pull/3697).
->>>>>>> 4ce24954
 
 ## [0.20.9] - 2024-03-29
 
