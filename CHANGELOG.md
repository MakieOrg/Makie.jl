# Changelog

## [Unreleased]

<<<<<<< HEAD
- Added ability to hide and show individual plot elements by clicking their corresponding `Legend` entry [#2276](https://github.com/MakieOrg/Makie.jl/pull/2276).
=======
## [0.22.3] - 2025-04-08
>>>>>>> 1855f9ac

- Added `alpha` attribute to `tricontourf.jl` to control the transparency of filled contours [#4800](https://github.com/MakieOrg/Makie.jl/pull/4800)
- Fixed hexbin using log-scales [#4898](https://github.com/MakieOrg/Makie.jl/pull/4898)
- Updated scope of `space` attribute, restricting it to camera related projections in the conversion-transformation-projection pipeline. (See docs on `space` or the pipeline) [#4792](https://github.com/MakieOrg/Makie.jl/pull/4792)
- Added inheritance options for the `transformation` keyword argument: `:inherit, :inherit_model, :inherit_transform_func, :nothing` (See docs on `transformations` or the pipeline) [#4792](https://github.com/MakieOrg/Makie.jl/pull/4792)
- Fixed GLMakie embedding support for window destruction [#4848](https://github.com/MakieOrg/Makie.jl/pull/4848).
- Adjusted `DataInspector` tooltips for `spy` to be heatmap-like and `datashader` to show the number of binned markers [#4810](https://github.com/MakieOrg/Makie.jl/pull/4810)
- Added `unsafe_set!(::Textbox, ::String)` [#4417](https://github.com/MakieOrg/Makie.jl/pull/4417)
- Improved compatibility of marker attributes with float32convert, fixing issues with scatter markers being render too small with `markerspace = :data` in an Axis [#4869](https://github.com/MakieOrg/Makie.jl/pull/4869)
- Added `font` attribute and fixed faulty selection in `scatter`. Scatter fonts can now be themed with `markerfont`. [#4832](https://github.com/MakieOrg/Makie.jl/pull/4832)
- Fixed categorical `cgrad` interpolating at small enough steps [#4858](https://github.com/MakieOrg/Makie.jl/pull/4858)
- Fixed the computed `colorrange` being out of order with `colorscale = -` or similar colorscale functions that break sorting [#4884](https://github.com/MakieOrg/Makie.jl/pull/4884)
- Added `transform_marker` to arrows [#4871](https://github.com/MakieOrg/Makie.jl/pull/4871)
- Reverted change in `meshscatter` transformation behavior by using `transform_marker = true` as the default [#4871](https://github.com/MakieOrg/Makie.jl/pull/4871)
- Fixed an error with Colorbar for categorical colormaps, where they displayed values out of colorrange and NaN. [#4894](https://github.com/MakieOrg/Makie.jl/pull/4894)
- Fixed minor grid not showing in Axis when minorticks are hidden [#4896](https://github.com/MakieOrg/Makie.jl/pull/4896)
- Fixed issue with small scatter markers disappearing in CairoMakie [#4882](https://github.com/MakieOrg/Makie.jl/pull/4882)
- Added current axis/figure defaults to `resize_to_layout!`, `x/yautolimits`, `hidex/y/decoration!` and `tight_x/y/ticklabel_spacing!` [#4519](https://github.com/MakieOrg/Makie.jl/pull/4519)
- Switched to Julia 1.10 for GLMakie CI due to issues with OpenGL on ubuntu-latest. This may cause GLMakie compatibility with the Julia 1.6 to degrade in the future. [#4913](https://github.com/MakieOrg/Makie.jl/pull/4913)

## [0.22.2] - 2025-02-26

- Added support for curvilinear grids in `contourf` (contour filled), where `x` and `y` are matrices (`contour` lines were added in [0.22.0]) [#4670](https://github.com/MakieOrg/Makie.jl/pull/4670).
- Updated WGLMakie's threejs version from 0.157 to 0.173, fixing some threejs bugs [#4809](https://github.com/MakieOrg/Makie.jl/pull/4809).
- Moved Axis3 clip planes slightly outside to avoid clipping objects on the border with 0 margin [#4742](https://github.com/MakieOrg/Makie.jl/pull/4742)
- Fixed an issue with transformations not propagating to child plots when their spaces only match indirectly. [#4723](https://github.com/MakieOrg/Makie.jl/pull/4723)
- Added a tutorial on creating an inset plot [#4697](https://github.com/MakieOrg/Makie.jl/pull/4697)
- Enhanced Pattern support: Added general CairoMakie implementation, improved quality, added anchoring, added support in band, density, added tests & fixed various bugs and inconsistencies. [#4715](https://github.com/MakieOrg/Makie.jl/pull/4715)
- Fixed issue with `voronoiplot` for Voronoi tessellations with empty polygons [#4740](https://github.com/MakieOrg/Makie.jl/pull/4740)
- Fixed shader compilation error due to undefined unused variable in volume [#4755](https://github.com/MakieOrg/Makie.jl/pull/4755)
- Added option `update_while_dragging=true` to Slider [#4745](https://github.com/MakieOrg/Makie.jl/pull/4745).
- Added option `lowres_background=true` to Resampler, and renamed `resolution` to `max_resolution` [#4745](https://github.com/MakieOrg/Makie.jl/pull/4745).
- Added option `throttle=0.0` to `async_latest`, to allow throttling while skipping latest updates [#4745](https://github.com/MakieOrg/Makie.jl/pull/4745).
- Fixed issue with `WGLMakie.voxels` not rendering on linux with firefox [#4756](https://github.com/MakieOrg/Makie.jl/pull/4756)
- Updated `voxels` to use `uv_transform` interface instead of `uvmap` to give more control over texture mapping (i.e. to allow rotations) [#4758](https://github.com/MakieOrg/Makie.jl/pull/4758)
- **Breaking** Changed generated `uv`s in `voxels` to more easily align texture maps. Also changed uvs to scale with `gap` so that voxels remain fully covered. [#4758](https://github.com/MakieOrg/Makie.jl/pull/4758)
- Fixed `uv_transform = :rotr90` and `:rotl90` being swapped [#4758](https://github.com/MakieOrg/Makie.jl/pull/4758)
- Cleaned up surface handling in GLMakie: Surface cells are now discarded when there is a nan in x, y or z. Fixed incorrect normal if x or y is nan [#4735](https://github.com/MakieOrg/Makie.jl/pull/4735)
- Cleaned up `volume` plots: Added `:indexedabsorption` and `:additive` to WGLMakie, generalized `:mip` to include negative values, fixed missing conversions for rgba algorithms (`:additive`, `:absorptionrgba`), fixed missing conversion for `absorption` attribute & extended it to `:indexedabsorption` and `absorptionrgba`, added tests and improved docs. [#4726](https://github.com/MakieOrg/Makie.jl/pull/4726)
- Fixed integer underflow in GLMakie line indices which may have caused segmentation faults on mac [#4782](https://github.com/MakieOrg/Makie.jl/pull/4782)
- Added `Axis3.clip` attribute to allow turning off clipping [#4791](https://github.com/MakieOrg/Makie.jl/pull/4791)
- Fixed `Plane(Vec{N, T}(0), dist)` producing a `NaN` normal, which caused WGLMakie to break. (E.g. when rotating Axis3) [#4772](https://github.com/MakieOrg/Makie.jl/pull/4772)
- Changed `inspectable` to be inherited from the parent scenes theme. [#4739](https://github.com/MakieOrg/Makie.jl/pull/4739)
- Reverted change to `poly` which disallowed 3D geometries from being plotted [#4738](https://github.com/MakieOrg/Makie.jl/pull/4738)
- Enabled autocompletion on Block types, e.g. `?Axis.xti...` [#4786](https://github.com/MakieOrg/Makie.jl/pull/4786)
- Added `dpi` metadata to all rendered png files, where `px_per_unit = 1` means 96dpi, `px_per_unit = 2` means 192dpi, and so on. This gives frontends a chance to show plain Makie png images with the correct scaling [#4812](https://github.com/MakieOrg/Makie.jl/pull/4812).
- Fixed issue with voxels not working correctly with `rotate!()` [#4824](https://github.com/MakieOrg/Makie.jl/pull/4824)
- Fixed issue with tick event not triggering in WGLMakie [#4818](https://github.com/MakieOrg/Makie.jl/pull/4818)
- Improved performance of some Blocks, mainly `Textbox` and `Menu` [#4821](https://github.com/MakieOrg/Makie.jl/pull/4821)
- Fixed issue with `PolarAxis` not considering tick visibility in protrusion calculations. [#4823](https://github.com/MakieOrg/Makie.jl/pull/4823)
- Fixed some plots failing to create Legend entries due to missing attributes [#4826](https://github.com/MakieOrg/Makie.jl/pull/4826)

## [0.22.1] - 2025-01-17

- Allow volume textures for mesh color, to e.g. implement a performant volume slice display [#2274](https://github.com/MakieOrg/Makie.jl/pull/2274).
- Fixed `alpha` use in legends and some CairoMakie cases [#4721](https://github.com/MakieOrg/Makie.jl/pull/4721).

## [0.22.0] - 2024-12-12

- Updated to GeometryBasics 0.5: [GeometryBasics#173](https://github.com/JuliaGeometry/GeometryBasics.jl/pull/173), [GeometryBasics#219](https://github.com/JuliaGeometry/GeometryBasics.jl/pull/219) [#4319](https://github.com/MakieOrg/Makie.jl/pull/4319)
  - Removed `meta` infrastructure. Vertex attributes are now passed as kwargs.
  - Simplified GeometryBasics Mesh type, improving compile times
  - Added `FaceView` to allow different vertex attributes to use different indices for specifying data of the same vertex. This can be used to specify per-face data.
  - Added `GeometryBasics.face_normals(points, faces)`
  - Changed the order of `Rect2` coordinates to be counter-clockwise.
  - Updated `Cylinder` to avoid visually rounding off the top and bottom.
  - Added `MetaMesh` to store non-vertex metadata in a GeometryBasics Mesh object. These are now produced by MeshIO for `.obj` files, containing information from `.mtl` files.
  - Renamed `Tesselation/tesselation` to `Tessellation/tessellation` [GeometryBasics#227](https://github.com/JuliaGeometry/GeometryBasics.jl/pull/227) [#4564](https://github.com/MakieOrg/Makie.jl/pull/4564)
- Added `Makie.mesh` option for `MetaMesh` which applies some of the bundled information [#4368](https://github.com/MakieOrg/Makie.jl/pull/4368), [#4496](https://github.com/MakieOrg/Makie.jl/pull/4496)
- `Voronoiplot`s automatic colors are now defined based on the underlying point set instead of only those generators appearing in the tessellation. This makes the selected colors consistent between tessellations when generators might have been deleted or added. [#4357](https://github.com/MakieOrg/Makie.jl/pull/4357)
- `contour` now supports _curvilinear_ grids, where `x` and `y` are matrices [#4670](https://github.com/MakieOrg/Makie.jl/pull/4670).
- Added `viewmode = :free` and translation, zoom, limit reset and cursor-focus interactions to Axis3. [4131](https://github.com/MakieOrg/Makie.jl/pull/4131)
- Split `marker_offset` handling from marker centering and fix various bugs with it [#4594](https://github.com/MakieOrg/Makie.jl/pull/4594)
- Added `transform_marker` attribute to meshscatter and changed the default behavior to not transform marker/mesh vertices [#4606](https://github.com/MakieOrg/Makie.jl/pull/4606)
- Fixed some issues with meshscatter not correctly transforming with transform functions and float32 rescaling [#4606](https://github.com/MakieOrg/Makie.jl/pull/4606)
- Fixed `poly` pipeline for 3D and/or Float64 polygons that begin from an empty vector [#4615](https://github.com/MakieOrg/Makie.jl/pull/4615).
- `empty!` GLMakie screen instead of closing, fixing issue with reset window position [#3881](https://github.com/MakieOrg/Makie.jl/pull/3881)
- Added option to display the front spines in Axis3 to close the outline box [#2349](https://github.com/MakieOrg/Makie.jl/pull/4305)
- Fixed gaps in corners of `poly(Rect2(...))` stroke [#4664](https://github.com/MakieOrg/Makie.jl/pull/4664)
- Fixed an issue where `reinterpret`ed arrays of line points were not handled correctly in CairoMakie [#4668](https://github.com/MakieOrg/Makie.jl/pull/4668).
- Fixed various issues with `markerspace = :data`, `transform_marker = true` and `rotation` for scatter in CairoMakie (incorrect marker transformations, ignored transformations, Cairo state corruption) [#4663](https://github.com/MakieOrg/Makie.jl/pull/4663)
- Changed deprecation warnings for Vector and Range inputs in `image`, `volume`, `voxels` and `spy` into **errors** [#4685](https://github.com/MakieOrg/Makie.jl/pull/4685)
- Refactored OpenGL cleanup to run immediately rather than on GC [#4699](https://github.com/MakieOrg/Makie.jl/pull/4699)
- It is now possible to change the title of a `GLFW.Window` with `GLMakie.set_title!(screen::Screen, title::String)` [#4677](https://github.com/MakieOrg/Makie.jl/pull/4677).
- Fixed `px_per_unit != 1` not getting fit to the size of the interactive window in GLMakie [#4687](https://github.com/MakieOrg/Makie.jl/pull/4687)
- Changed minorticks to skip computation when they are not visible [#4681](https://github.com/MakieOrg/Makie.jl/pull/4681)
- Fixed indexing error edge case in violin median code [#4682](https://github.com/MakieOrg/Makie.jl/pull/4682)
- Fixed incomplete plot cleanup when cleanup is triggered by an event. [#4710](https://github.com/MakieOrg/Makie.jl/pull/4710)
- Automatically plot Enums as categorical [#4717](https://github.com/MakieOrg/Makie.jl/pull/4717).

## [0.21.18] - 2024-12-12

- Allow for user defined recipes to be used in SpecApi [#4655](https://github.com/MakieOrg/Makie.jl/pull/4655).
- Fix text layouting with empty lines [#4269](https://github.com/MakieOrg/Makie.jl/pull/4269).

## [0.21.17] - 2024-12-05

- Added `backend` and `update` kwargs to `show` [#4558](https://github.com/MakieOrg/Makie.jl/pull/4558)
- Disabled unit prefix conversions for compound units (e.g. `u"m/s"`) to avoid generating incorrect units. [#4583](https://github.com/MakieOrg/Makie.jl/pull/4583)
- Added kwarg to rotate Toggle [#4445](https://github.com/MakieOrg/Makie.jl/pull/4445)
- Fixed orientation of environment light textures in RPRMakie [#4629](https://github.com/MakieOrg/Makie.jl/pull/4629).
- Fixed uint16 overflow for over ~65k elements in WGLMakie picking [#4604](https://github.com/MakieOrg/Makie.jl/pull/4604).
- Improved performance for line plot in CairoMakie [#4601](https://github.com/MakieOrg/Makie.jl/pull/4601).
- Prevent more default actions when canvas has focus [#4602](https://github.com/MakieOrg/Makie.jl/pull/4602).
- Fixed an error in `convert_arguments` for PointBased plots and 3D polygons [#4585](https://github.com/MakieOrg/Makie.jl/pull/4585).
- Fixed polygon rendering issue of `crossbar(..., show_notch = true)` in CairoMakie [#4587](https://github.com/MakieOrg/Makie.jl/pull/4587).
- Fixed `colorbuffer(axis)` for `px_per_unit != 1` [#4574](https://github.com/MakieOrg/Makie.jl/pull/4574).
- Fixed render order of Axis3 frame lines in CairoMakie [#4591](https://github.com/MakieOrg/Makie.jl/pull/4591)
- Fixed color mapping between `contourf` and `Colorbar` [#4618](https://github.com/MakieOrg/Makie.jl/pull/4618)
- Fixed an incorrect comparison in CairoMakie's line clipping code which can cause line segments to disappear [#4631](https://github.com/MakieOrg/Makie.jl/pull/4631)
- Added PointBased conversion for `Vector{MultiLineString}` [#4599](https://github.com/MakieOrg/Makie.jl/pull/4599)
- Added color conversions for tuples, Points and Vecs [#4599](https://github.com/MakieOrg/Makie.jl/pull/4599)
- Added conversions for 1 and 2 value paddings in `Label` and `tooltip` [#4599](https://github.com/MakieOrg/Makie.jl/pull/4599)
- Fixed `NaN` in scatter rotation and markersize breaking Cairo state [#4599](https://github.com/MakieOrg/Makie.jl/pull/4599)
- Fixed heatmap cells being 0.5px/units too large in CairoMakie [4633](https://github.com/MakieOrg/Makie.jl/pull/4633)
- Fixed bounds error when recording video with WGLMakie [#4639](https://github.com/MakieOrg/Makie.jl/pull/4639).
- Added `axis.(x/y)ticklabelspace = :max_auto`, to only grow tickspace but never shrink to reduce jitter [#4642](https://github.com/MakieOrg/Makie.jl/pull/4642).
- The error shown for invalid attributes will now also show suggestions for nearby attributes (if there are any) [#4394](https://github.com/MakieOrg/Makie.jl/pull/4394).
- Added (x/y)axislinks to S.GridLayout and make sure limits don't reset when linking axes [#4643](https://github.com/MakieOrg/Makie.jl/pull/4643).

## [0.21.16] - 2024-11-06

- Added `origin!()` to transformation so that the reference point of `rotate!()` and `scale!()` can be modified [#4472](https://github.com/MakieOrg/Makie.jl/pull/4472)
- Correctly render the tooltip triangle [#4560](https://github.com/MakieOrg/Makie.jl/pull/4560).
- Introduce `isclosed(scene)`, conditionally use `Bonito.LargeUpdate` [#4569](https://github.com/MakieOrg/Makie.jl/pull/4569).
- Allow plots to move between scenes in SpecApi [#4132](https://github.com/MakieOrg/Makie.jl/pull/4132).
- Added empty constructor to all backends for `Screen` allowing `display(Makie.current_backend().Screen(), fig)` [#4561](https://github.com/MakieOrg/Makie.jl/pull/4561).
- Added `subsup` and `left_subsup` functions that offer stacked sub- and superscripts for `rich` text which means this style can be used with arbitrary fonts and is not limited to fonts supported by MathTeXEngine.jl [#4489](https://github.com/MakieOrg/Makie.jl/pull/4489).
- Added the `jitter_width` and `side_nudge` attributes to the `raincloud` plot definition, so that they can be used as kwargs [#4517](https://github.com/MakieOrg/Makie.jl/pull/4517)
- Expand PlotList plots to expose their child plots to the legend interface, allowing `axislegend`show plots within PlotSpecs as individual entries. [#4546](https://github.com/MakieOrg/Makie.jl/pull/4546)
- Implement S.Colorbar(plotspec) [#4520](https://github.com/MakieOrg/Makie.jl/pull/4520).
- Fixed a hang when `Record` was created inside a closure passed to `IOCapture.capture` [#4562](https://github.com/MakieOrg/Makie.jl/pull/4562).
- Added logical size annotation to `text/html` inline videos so that sizes are appropriate independent of the current `px_per_unit` value [#4563](https://github.com/MakieOrg/Makie.jl/pull/4563).

## [0.21.15] - 2024-10-25

- Allowed creation of `Legend` with entries that have no legend elements [#4526](https://github.com/MakieOrg/Makie.jl/pull/4526).
- Improved CairoMakie's 2D mesh drawing performance by ~30% [#4132](https://github.com/MakieOrg/Makie.jl/pull/4132).
- Allow `width` to be set per box in `boxplot` [#4447](https://github.com/MakieOrg/Makie.jl/pull/4447).
- For `Textbox`es in which a fixed width is specified, the text is now scrolled
  if the width is exceeded [#4293](https://github.com/MakieOrg/Makie.jl/pull/4293)
- Changed image, heatmap and surface picking indices to correctly index the relevant matrix arguments. [#4459](https://github.com/MakieOrg/Makie.jl/pull/4459)
- Improved performance of `record` by avoiding unnecessary copying in common cases [#4475](https://github.com/MakieOrg/Makie.jl/pull/4475).
- Fixed usage of `AggMean()` and other aggregations operating on 3d data for `datashader` [#4346](https://github.com/MakieOrg/Makie.jl/pull/4346).
- Fixed forced rasterization when rendering figures with `Axis3` to svg [#4463](https://github.com/MakieOrg/Makie.jl/pull/4463).
- Changed default for `circular_rotation` in Camera3D to false, so that the camera doesn't change rotation direction anymore [4492](https://github.com/MakieOrg/Makie.jl/pull/4492)
- Fixed `pick(scene, rect2)` in WGLMakie [#4488](https://github.com/MakieOrg/Makie.jl/pull/4488)
- Fixed resizing of `surface` data not working correctly. (I.e. drawing out-of-bounds data or only drawing part of the data.) [#4529](https://github.com/MakieOrg/Makie.jl/pull/4529)

## [0.21.14] - 2024-10-11

- Fixed relocatability of GLMakie [#4461](https://github.com/MakieOrg/Makie.jl/pull/4461).
- Fixed relocatability of WGLMakie [#4467](https://github.com/MakieOrg/Makie.jl/pull/4467).
- Fixed `space` keyword for `barplot` [#4435](https://github.com/MakieOrg/Makie.jl/pull/4435).

## [0.21.13] - 2024-10-07

- Optimize SpecApi, reuse Blocks better and add API to access the created block objects [#4354](https://github.com/MakieOrg/Makie.jl/pull/4354).
- Fixed `merge(attr1, attr2)` modifying nested attributes in `attr1` [#4416](https://github.com/MakieOrg/Makie.jl/pull/4416)
- Fixed issue with CairoMakie rendering scene backgrounds at the wrong position [#4425](https://github.com/MakieOrg/Makie.jl/pull/4425)
- Fixed incorrect inverse transformation in `position_on_plot` for lines, causing incorrect tooltip placement in DataInspector [#4402](https://github.com/MakieOrg/Makie.jl/pull/4402)
- Added new `Checkbox` block [#4336](https://github.com/MakieOrg/Makie.jl/pull/4336).
- Added ability to override legend element attributes by pairing labels or plots with override attributes [#4427](https://github.com/MakieOrg/Makie.jl/pull/4427).
- Added threshold before a drag starts which improves false negative rates for clicks. `Button` can now trigger on click and not mouse-down which is the canonical behavior in other GUI systems [#4336](https://github.com/MakieOrg/Makie.jl/pull/4336).
- `PolarAxis` font size now defaults to global figure `fontsize` in the absence of specific `Axis` theming [#4314](https://github.com/MakieOrg/Makie.jl/pull/4314)
- `MultiplesTicks` accepts new option `strip_zero=true`, allowing labels of the form `0x` to be `0` [#4372](https://github.com/MakieOrg/Makie.jl/pull/4372)
- Make near/far of WGLMakie JS 3d camera dynamic, for better depth_shift scaling [#4430](https://github.com/MakieOrg/Makie.jl/pull/4430).

## [0.21.12] - 2024-09-28

- Fix NaN handling in WGLMakie [#4282](https://github.com/MakieOrg/Makie.jl/pull/4282).
- Show DataInspector tooltip on NaN values if `nan_color` has been set to other than `:transparent` [#4310](https://github.com/MakieOrg/Makie.jl/pull/4310)
- Fix `linestyle` not being used in `triplot` [#4332](https://github.com/MakieOrg/Makie.jl/pull/4332)
- Invalid keyword arguments for `Block`s (e.g. `Axis` and `Colorbar`) now throw errors and show suggestions rather than simply throwing [#4392](https://github.com/MakieOrg/Makie.jl/pull/4392)
- Fix voxel clipping not being based on voxel centers [#4397](https://github.com/MakieOrg/Makie.jl/pull/4397)
- Parsing `Q` and `q` commands in svg paths with `BezierPath` is now supported [#4413](https://github.com/MakieOrg/Makie.jl/pull/4413)


## [0.21.11] - 2024-09-13

- Hot fixes for 0.21.10 [#4356](https://github.com/MakieOrg/Makie.jl/pull/4356).
- Set `Voronoiplot`'s preferred axis type to 2D in all cases [#4349](https://github.com/MakieOrg/Makie.jl/pull/4349)

## [0.21.10] - 2024-09-12

- Introduce `heatmap(Resampler(large_matrix))`, allowing to show big images interactively [#4317](https://github.com/MakieOrg/Makie.jl/pull/4317).
- Make sure we wait for the screen session [#4316](https://github.com/MakieOrg/Makie.jl/pull/4316).
- Fix for absrect [#4312](https://github.com/MakieOrg/Makie.jl/pull/4312).
- Fix attribute updates for SpecApi and SpecPlots (e.g. ecdfplot) [#4265](https://github.com/MakieOrg/Makie.jl/pull/4265).
- Bring back `poly` convert arguments for matrix with points as row [#4258](https://github.com/MakieOrg/Makie.jl/pull/4258).
- Fix gl_ClipDistance related segfault on WSL with GLMakie [#4270](https://github.com/MakieOrg/Makie.jl/pull/4270).
- Added option `label_position = :center` to place labels centered over each bar [#4274](https://github.com/MakieOrg/Makie.jl/pull/4274).
- `plotfunc()` and `func2type()` support functions ending with `!` [#4275](https://github.com/MakieOrg/Makie.jl/pull/4275).
- Fixed Boundserror in clipped multicolor lines in CairoMakie [#4313](https://github.com/MakieOrg/Makie.jl/pull/4313)
- Fix float precision based assertions error in GLMakie.volume [#4311](https://github.com/MakieOrg/Makie.jl/pull/4311)
- Support images with reversed axes [#4338](https://github.com/MakieOrg/Makie.jl/pull/4338)

## [0.21.9] - 2024-08-27

- Hotfix for colormap + color updates [#4258](https://github.com/MakieOrg/Makie.jl/pull/4258).

## [0.21.8] - 2024-08-26

- Fix selected list in `WGLMakie.pick_sorted` [#4136](https://github.com/MakieOrg/Makie.jl/pull/4136).
- Apply px per unit in `pick_closest`/`pick_sorted` [#4137](https://github.com/MakieOrg/Makie.jl/pull/4137).
- Support plot(interval, func) for rangebars and band [#4102](https://github.com/MakieOrg/Makie.jl/pull/4102).
- Fixed the broken OpenGL state cleanup for clip_planes which may cause plots to disappear randomly [#4157](https://github.com/MakieOrg/Makie.jl/pull/4157)
- Reduce updates for image/heatmap, improving performance [#4130](https://github.com/MakieOrg/Makie.jl/pull/4130).
- Add an informative error message to `save` when no backend is loaded [#4177](https://github.com/MakieOrg/Makie.jl/pull/4177)
- Fix rendering of `band` with NaN values [#4178](https://github.com/MakieOrg/Makie.jl/pull/4178).
- Fix plotting of lines with OffsetArrays across all backends [#4242](https://github.com/MakieOrg/Makie.jl/pull/4242).

## [0.21.7] - 2024-08-19

- Hot fix for 1D heatmap [#4147](https://github.com/MakieOrg/Makie.jl/pull/4147).

## [0.21.6] - 2024-08-14

- Fix RectangleZoom in WGLMakie [#4127](https://github.com/MakieOrg/Makie.jl/pull/4127)
- Bring back fastpath for regular heatmaps [#4125](https://github.com/MakieOrg/Makie.jl/pull/4125)
- Data inspector fixes (mostly for bar plots) [#4087](https://github.com/MakieOrg/Makie.jl/pull/4087)
- Added "clip_planes" as a new generic plot and scene attribute. Up to 8 world space clip planes can be specified to hide sections of a plot. [#3958](https://github.com/MakieOrg/Makie.jl/pull/3958)
- Updated handling of `model` matrices with active Float32 rescaling. This should fix issues with Float32-unsafe translations or scalings of plots, as well as rotated plots in Float32-unsafe ranges. [#4026](https://github.com/MakieOrg/Makie.jl/pull/4026)
- Added `events.tick` to allow linking actions like animations to the renderloop. [#3948](https://github.com/MakieOrg/Makie.jl/pull/3948)
- Added the `uv_transform` attribute for meshscatter, mesh, surface and image [#1406](https://github.com/MakieOrg/Makie.jl/pull/1406).
- Added the ability to use textures with `meshscatter` in WGLMakie [#1406](https://github.com/MakieOrg/Makie.jl/pull/1406).
- Don't remove underlying VideoStream file when doing save() [#3883](https://github.com/MakieOrg/Makie.jl/pull/3883).
- Fix label/legend for plotlist [#4079](https://github.com/MakieOrg/Makie.jl/pull/4079).
- Fix wrong order for colors in RPRMakie [#4098](https://github.com/MakieOrg/Makie.jl/pull/4098).
- Fixed incorrect distance calculation in `pick_closest` in WGLMakie [#4082](https://github.com/MakieOrg/Makie.jl/pull/4082).
- Suppress keyboard shortcuts and context menu in JupyterLab output [#4068](https://github.com/MakieOrg/Makie.jl/pull/4068).
- Introduce stroke_depth_shift + forward normal depth_shift for Poly [#4058](https://github.com/MakieOrg/Makie.jl/pull/4058).
- Use linestyle for Poly and Density legend elements [#4000](https://github.com/MakieOrg/Makie.jl/pull/4000).
- Bring back interpolation attribute for surface [#4056](https://github.com/MakieOrg/Makie.jl/pull/4056).
- Improved accuracy of framerate settings in GLMakie [#3954](https://github.com/MakieOrg/Makie.jl/pull/3954)
- Fix label_formatter being called twice in barplot [#4046](https://github.com/MakieOrg/Makie.jl/pull/4046).
- Fix error with automatic `highclip` or `lowclip` and scalar colors [#4048](https://github.com/MakieOrg/Makie.jl/pull/4048).
- Correct a bug in the `project` function when projecting using a `Scene`. [#3909](https://github.com/MakieOrg/Makie.jl/pull/3909).
- Add position for `pie` plot [#4027](https://github.com/MakieOrg/Makie.jl/pull/4027).
- Correct a method ambiguity in `insert!` which was causing `PlotList` to fail on CairoMakie. [#4038](https://github.com/MakieOrg/Makie.jl/pull/4038)
- Delaunay triangulations created via `tricontourf`, `triplot`, and `voronoiplot` no longer use any randomisation in the point insertion order so that results are unique. [#4044](https://github.com/MakieOrg/Makie.jl/pull/4044)
- Improve content scaling support for Wayland and fix incorrect mouse scaling on mac [#4062](https://github.com/MakieOrg/Makie.jl/pull/4062)
- Fix: `band` ignored its `alpha` argument in CairoMakie
- Fix `marker=FastPixel()` makersize and markerspace, improve `spy` recipe [#4043](https://github.com/MakieOrg/Makie.jl/pull/4043).
- Fixed `invert_normals` for surface plots in CairoMakie [#4021](https://github.com/MakieOrg/Makie.jl/pull/4021).
- Improve support for embedding GLMakie. [#4073](https://github.com/MakieOrg/Makie.jl/pull/4073)
- Update JS OrbitControls to match Julia OrbitControls [#4084](https://github.com/MakieOrg/Makie.jl/pull/4084).
- Fix `select_point()` [#4101](https://github.com/MakieOrg/Makie.jl/pull/4101).
- Fix `absrect()` and `select_rectangle()` [#4110](https://github.com/MakieOrg/Makie.jl/issues/4110).
- Allow segment-specific radius for `pie` plot [#4028](https://github.com/MakieOrg/Makie.jl/pull/4028).

## [0.21.5] - 2024-07-07

- Fixed tuple argument for `WGLMakie.activate!(resize_to=(:parent, nothing))` [#4009](https://github.com/MakieOrg/Makie.jl/pull/4009).
- validate plot attributes later, for axis specific plot attributes [#3974](https://github.com/MakieOrg/Makie.jl/pull/3974).

## [0.21.4] - 2024-07-02

- Fixed support for GLFW 3.4 on OSX [#3999](https://github.com/MakieOrg/Makie.jl/issues/3999).
- Changed camera variables to Float64 for increased accuracy [#3984](https://github.com/MakieOrg/Makie.jl/pull/3984)
- Allow CairoMakie to render `poly` overloads that internally don't use two child plots [#3986](https://github.com/MakieOrg/Makie.jl/pull/3986).
- Fixes for Menu and DataInspector [#3975](https://github.com/MakieOrg/Makie.jl/pull/3975).
- Add line-loop detection and rendering to GLMakie and WGLMakie [#3907](https://github.com/MakieOrg/Makie.jl/pull/3907).

## [0.21.3] - 2024-06-17

- Fix stack overflows when using `markerspace = :data` with `scatter` [#3960](https://github.com/MakieOrg/Makie.jl/issues/3960).
- CairoMakie: Fix broken SVGs when using non-interpolated image primitives, for example Colorbars, with recent Cairo versions [#3967](https://github.com/MakieOrg/Makie.jl/pull/3967).
- CairoMakie: Add argument `pdf_version` to restrict the PDF version when saving a figure as a PDF [#3845](https://github.com/MakieOrg/Makie.jl/pull/3845).
- Fix DataInspector using invalid attribute strokewidth for plot type Wireframe [#3917](https://github.com/MakieOrg/Makie.jl/pull/3917).
- CairoMakie: Fix incorrect scaling factor for SVGs with Cairo_jll 1.18 [#3964](https://github.com/MakieOrg/Makie.jl/pull/3964).
- Fixed use of Textbox from Bonito [#3924](https://github.com/MakieOrg/Makie.jl/pull/3924)

## [0.21.2] - 2024-05-22

- Added `cycle` to general attribute allowlist so that it works also with plot types that don't set one in their theme [#3879](https://github.com/MakieOrg/Makie.jl/pull/3879).

## [0.21.1] - 2024-05-21

- `boundingbox` now relies on `apply_transform(transform, data_limits(plot))` rather than transforming the corner points of the bounding box [#3856](https://github.com/MakieOrg/Makie.jl/pull/3856).
- Adjusted `Axis` limits to consider transformations more consistently [#3864](https://github.com/MakieOrg/Makie.jl/pull/3864).
- Fix problems with incorrectly disabled attributes in recipes [#3870](https://github.com/MakieOrg/Makie.jl/pull/3870), [#3866](https://github.com/MakieOrg/Makie.jl/pull/3866).
- Fix RPRMakie with Material [#3872](https://github.com/MakieOrg/Makie.jl/pull/3872).
- Support the loop option in html video output [#3697](https://github.com/MakieOrg/Makie.jl/pull/3697).

## [0.21.0] - 2024-05-08

- Add `voxels` plot [#3527](https://github.com/MakieOrg/Makie.jl/pull/3527).
- Added supported markers hint to unsupported marker warn message [#3666](https://github.com/MakieOrg/Makie.jl/pull/3666).
- Fixed bug in CairoMakie line drawing when multiple successive points had the same color [#3712](https://github.com/MakieOrg/Makie.jl/pull/3712).
- Remove StableHashTraits in favor of calculating hashes directly with CRC32c [#3667](https://github.com/MakieOrg/Makie.jl/pull/3667).
- **Breaking (sort of)** Added a new `@recipe` variant which allows documenting attributes directly where they are defined and validating that all attributes are known whenever a plot is created. This is not breaking in the sense that the API changes, but user code is likely to break because of misspelled attribute names etc. that have so far gone unnoticed.
- Add axis converts, enabling unit/categorical support and more [#3226](https://github.com/MakieOrg/Makie.jl/pull/3226).
- **Breaking** Streamlined `data_limits` and `boundingbox` [#3671](https://github.com/MakieOrg/Makie.jl/pull/3671)
  - `data_limits` now only considers plot positions, completely ignoring transformations
  - `boundingbox(p::Text)` is deprecated in favor of `boundingbox(p::Text, p.markerspace[])`. The more internal methods use `string_boundingbox(p)`. [#3723](https://github.com/MakieOrg/Makie.jl/pull/3723)
  - `boundingbox` overwrites must now include a secondary space argument to work `boundingbox(plot, space::Symbol = :data)` [#3723](https://github.com/MakieOrg/Makie.jl/pull/3723)
  - `boundingbox` now always consider `transform_func` and `model`
  - `data_limits(::Scatter)` and `boundingbox(::Scatter)` now consider marker transformations [#3716](https://github.com/MakieOrg/Makie.jl/pull/3716)
- **Breaking** Improved Float64 compatibility of Axis [#3681](https://github.com/MakieOrg/Makie.jl/pull/3681)
  - This added an extra conversion step which only takes effect when Float32 precision becomes relevant. In those cases code using `project()` functions will be wrong as the transformation is not applied. Use `project(plot_or_scene, ...)` or apply the conversion yourself beforehand with `Makie.f32_convert(plot_or_scene, transformed_point)` and use `patched_model = Makie.patch_model(plot_or_scene, model)`.
  - `Makie.to_world(point, matrix, resolution)` has been deprecated in favor of `Makie.to_world(scene_or_plot, point)` to include float32 conversions.
- **Breaking** Reworked line shaders in GLMakie and WGLMakie [#3558](https://github.com/MakieOrg/Makie.jl/pull/3558)
  - GLMakie: Removed support for per point linewidths
  - GLMakie: Adjusted dots (e.g. with `linestyle = :dot`) to bend across a joint
  - GLMakie: Adjusted linestyles to scale with linewidth dynamically so that dots remain dots with changing linewidth
  - GLMakie: Cleaned up anti-aliasing for truncated joints
  - WGLMakie: Added support for linestyles
  - WGLMakie: Added line joints
  - WGLMakie: Added native anti-aliasing which generally improves quality but introduces outline artifacts in some cases (same as GLMakie)
  - Both: Adjusted handling of thin lines which may result in different color intensities
- Fixed an issue with lines being drawn in the wrong direction in 3D (with perspective projection) [#3651](https://github.com/MakieOrg/Makie.jl/pull/3651).
- **Breaking** Renamed attribute `rotations` to `rotation` for `scatter` and `meshscatter` which had been inconsistent with the otherwise singular naming scheme and other plots like `text` [#3724](https://github.com/MakieOrg/Makie.jl/pull/3724).
- Fixed `contourf` bug where n levels would sometimes miss the uppermost value, causing gaps [#3713](https://github.com/MakieOrg/Makie.jl/pull/3713).
- Added `scale` attribute to `violin` [#3352](https://github.com/MakieOrg/Makie.jl/pull/3352).
- Use label formatter in barplot [#3718](https://github.com/MakieOrg/Makie.jl/pull/3718).
- Fix the incorrect shading with non uniform markerscale in meshscatter [#3722](https://github.com/MakieOrg/Makie.jl/pull/3722)
- Add `scale_to=:flip` option to `hist`, which flips the direction of the bars [#3732](https://github.com/MakieOrg/Makie.jl/pull/3732)
- Fixed an issue with the texture atlas not updating in WGLMakie after display, causing new symbols to not show up [#3737](https://github.com/MakieOrg/Makie.jl/pull/3737)
- Added `linecap` and `joinstyle` attributes for lines and linesegments. Also normalized `miter_limit` to 60° across all backends. [#3771](https://github.com/MakieOrg/Makie.jl/pull/3771)

## [0.20.10] 2024-05-07

- Loosened type restrictions for potentially array-valued colors in `Axis` attributes like `xticklabelcolor` [#3826](https://github.com/MakieOrg/Makie.jl/pull/3826).
- Added support for intervals for specifying axis limits [#3696](https://github.com/MakieOrg/Makie.jl/pull/3696)
- Added recipes for plotting intervals to `Band`, `Rangebars`, `H/VSpan` [3695](https://github.com/MakieOrg/Makie.jl/pull/3695)
- Documented `WilkinsonTicks` [#3819](https://github.com/MakieOrg/Makie.jl/pull/3819).
- Added `axislegend(ax, "title")` method [#3808](https://github.com/MakieOrg/Makie.jl/pull/3808).
- Improved thread safety of rendering with CairoMakie (independent `Scene`s only) by locking FreeType handles [#3777](https://github.com/MakieOrg/Makie.jl/pull/3777).
- Adds a tutorial for how to make recipes work with new types [#3816](https://github.com/MakieOrg/Makie.jl/pull/3816).
- Provided an interface to convert markers in CairoMakie separately (`cairo_scatter_marker`) so external packages can overload it. [#3811](https://github.com/MakieOrg/Makie.jl/pull/3811)
- Updated to DelaunayTriangulation v1.0 [#3787](https://github.com/MakieOrg/Makie.jl/pull/3787).
- Added methods `hidedecorations!`, `hiderdecorations!`, `hidethetadecorations!` and  `hidespines!` for `PolarAxis` axes [#3823](https://github.com/MakieOrg/Makie.jl/pull/3823).
- Added `loop` option support for HTML outputs when recording videos with `record` [#3697](https://github.com/MakieOrg/Makie.jl/pull/3697).

## [0.20.9] - 2024-03-29

- Added supported markers hint to unsupported marker warn message [#3666](https://github.com/MakieOrg/Makie.jl/pull/3666).
- Fixed bug in CairoMakie line drawing when multiple successive points had the same color [#3712](https://github.com/MakieOrg/Makie.jl/pull/3712).
- Remove StableHashTraits in favor of calculating hashes directly with CRC32c [#3667](https://github.com/MakieOrg/Makie.jl/pull/3667).
- Fixed `contourf` bug where n levels would sometimes miss the uppermost value, causing gaps [#3713](https://github.com/MakieOrg/Makie.jl/pull/3713).
- Added `scale` attribute to `violin` [#3352](https://github.com/MakieOrg/Makie.jl/pull/3352).
- Use label formatter in barplot [#3718](https://github.com/MakieOrg/Makie.jl/pull/3718).
- Fix the incorrect shading with non uniform markerscale in meshscatter [#3722](https://github.com/MakieOrg/Makie.jl/pull/3722)
- Add `scale_to=:flip` option to `hist`, which flips the direction of the bars [#3732](https://github.com/MakieOrg/Makie.jl/pull/3732)
- Fixed an issue with the texture atlas not updating in WGLMakie after display, causing new symbols to not show up [#3737](https://github.com/MakieOrg/Makie.jl/pull/3737)

## [0.20.8] - 2024-02-22

- Fixed excessive use of space with HTML image outputs [#3642](https://github.com/MakieOrg/Makie.jl/pull/3642).
- Fixed bugs with format strings and add new features by switching to Format.jl [#3633](https://github.com/MakieOrg/Makie.jl/pull/3633).
- Fixed an issue where CairoMakie would unnecessarily rasterize polygons [#3605](https://github.com/MakieOrg/Makie.jl/pull/3605).
- Added `PointBased` conversion trait to `scatterlines` recipe [#3603](https://github.com/MakieOrg/Makie.jl/pull/3603).
- Multiple small fixes for `map_latest`, `WGLMakie` picking and `PlotSpec` [#3637](https://github.com/MakieOrg/Makie.jl/pull/3637).
- Fixed PolarAxis `rticks` being incompatible with rich text. [#3615](https://github.com/MakieOrg/Makie.jl/pull/3615)
- Fixed an issue causing lines, scatter and text to not scale with resolution after deleting plots in GLMakie. [#3649](https://github.com/MakieOrg/Makie.jl/pull/3649)

## [0.20.7] - 2024-02-04

- Equalized alignment point of mirrored ticks to that of normal ticks [#3598](https://github.com/MakieOrg/Makie.jl/pull/3598).
- Fixed stack overflow error on conversion of gridlike data with `missing`s [#3597](https://github.com/MakieOrg/Makie.jl/pull/3597).
- Fixed mutation of CairoMakie src dir when displaying png files [#3588](https://github.com/MakieOrg/Makie.jl/pull/3588).
- Added better error messages for plotting into `FigureAxisPlot` and `AxisPlot` as Plots.jl users are likely to do [#3596](https://github.com/MakieOrg/Makie.jl/pull/3596).
- Added compat bounds for IntervalArithmetic.jl due to bug with DelaunayTriangulation.jl [#3595](https://github.com/MakieOrg/Makie.jl/pull/3595).
- Removed possibility of three-argument `barplot` [#3574](https://github.com/MakieOrg/Makie.jl/pull/3574).

## [0.20.6] - 2024-02-02

- Fix issues with Camera3D not centering [#3582](https://github.com/MakieOrg/Makie.jl/pull/3582)
- Allowed creating legend entries from plot objects with scalar numbers as colors [#3587](https://github.com/MakieOrg/Makie.jl/pull/3587).

## [0.20.5] - 2024-01-25

- Use plot plot instead of scene transform functions in CairoMakie, fixing misplaced h/vspan. [#3552](https://github.com/MakieOrg/Makie.jl/pull/3552)
- Fix error printing on shader error [#3530](https://github.com/MakieOrg/Makie.jl/pull/3530).
- Update pagefind to 1.0.4 for better headline search [#3534](https://github.com/MakieOrg/Makie.jl/pull/3534).
- Remove unnecessary deps, e.g. Setfield [3546](https://github.com/MakieOrg/Makie.jl/pull/3546).
- Don't clear args, rely on delete deregister_callbacks [#3543](https://github.com/MakieOrg/Makie.jl/pull/3543).
- Add interpolate keyword for Surface [#3541](https://github.com/MakieOrg/Makie.jl/pull/3541).
- Fix a DataInspector bug if inspector_label is used with RGB images [#3468](https://github.com/MakieOrg/Makie.jl/pull/3468).

## [0.20.4] - 2024-01-04

- Changes for Bonito rename and WGLMakie docs improvements [#3477](https://github.com/MakieOrg/Makie.jl/pull/3477).
- Add stroke and glow support to scatter and text in WGLMakie [#3518](https://github.com/MakieOrg/Makie.jl/pull/3518).
- Fix clipping issues with Camera3D when zooming in [#3529](https://github.com/MakieOrg/Makie.jl/pull/3529)

## [0.20.3] - 2023-12-21

- Add `depthsorting` as a hidden attribute for scatter plots in GLMakie as an alternative fix for outline artifacts. [#3432](https://github.com/MakieOrg/Makie.jl/pull/3432)
- Disable SDF based anti-aliasing in scatter, text and lines plots when `fxaa = true` in GLMakie. This allows removing outline artifacts at the cost of quality. [#3408](https://github.com/MakieOrg/Makie.jl/pull/3408)
- DataInspector Fixes: Fixed depth order, positional labels being in transformed space and `:inspector_clear` not getting called when moving from one plot to another. [#3454](https://github.com/MakieOrg/Makie.jl/pull/3454)
- Fixed bug in GLMakie where the update from a (i, j) sized GPU buffer to a (j, i) sized buffer would fail [#3456](https://github.com/MakieOrg/Makie.jl/pull/3456).
- Add `interpolate=true` to `volume(...)`, allowing to disable interpolation [#3485](https://github.com/MakieOrg/Makie.jl/pull/3485).

## [0.20.2] - 2023-12-01

- Switched from SHA512 to CRC32c salting in CairoMakie svgs, drastically improving svg rendering speed [#3435](https://github.com/MakieOrg/Makie.jl/pull/3435).
- Fixed a bug with h/vlines and h/vspan not correctly resolving transformations [#3418](https://github.com/MakieOrg/Makie.jl/pull/3418).
- Fixed a bug with h/vlines and h/vspan returning the wrong limits, causing an error in Axis [#3427](https://github.com/MakieOrg/Makie.jl/pull/3427).
- Fixed clipping when zooming out of a 3D (L)Scene [#3433](https://github.com/MakieOrg/Makie.jl/pull/3433).
- Moved the texture atlas cache to `.julia/scratchspaces` instead of a dedicated `.julia/makie` [#3437](https://github.com/MakieOrg/Makie.jl/pull/3437)

## [0.20.1] - 2023-11-23

- Fixed bad rendering of `poly` in GLMakie by triangulating points after transformations [#3402](https://github.com/MakieOrg/Makie.jl/pull/3402).
- Fixed bug regarding inline display in VSCode Jupyter notebooks and other similar environments [#3403](https://github.com/MakieOrg/Makie.jl/pull/3403).
- Fixed issue with `plottype`, allowed `onany(...; update = true)` and fixed `Block` macro use outside Makie [#3401](https://github.com/MakieOrg/Makie.jl/pull/3401).

## [0.20.0] - 2023-11-21

- GLMakie has gained support for HiDPI (aka Retina) screens. This also enables saving images with higher resolution than screen pixel dimensions [#2544](https://github.com/MakieOrg/Makie.jl/pull/2544).
- Fixed an issue where NaN was interpreted as zero when rendering `surface` through CairoMakie [#2598](https://github.com/MakieOrg/Makie.jl/pull/2598).
- Improved 3D camera handling, hotkeys and functionality [#2746](https://github.com/MakieOrg/Makie.jl/pull/2746).
- Added `shading = :verbose` in GLMakie to allow for multiple light sources. Also added more light types, fixed light directions for the previous lighting model (now `shading = :fast`) and adjusted `backlight` to affect normals[#3246](https://github.com/MakieOrg/Makie.jl/pull/3246).
- Changed the glyph used for negative numbers in tick labels from hyphen to minus [#3379](https://github.com/MakieOrg/Makie.jl/pull/3379).
- Added new declarative API for AlgebraOfGraphics, Pluto and easier dashboards [#3281](https://github.com/MakieOrg/Makie.jl/pull/3281).
- WGLMakie got faster line rendering with less updating bugs [#3062](https://github.com/MakieOrg/Makie.jl/pull/3062).
- **Breaking** Replaced `PolarAxis.radial_distortion_threshold` with `PolarAxis.radius_at_origin`. [#3381](https://github.com/MakieOrg/Makie.jl/pull/3381)
- **Breaking** Deprecated the `resolution` keyword in favor of `size` to reflect that this value is not a pixel resolution anymore [#3343](https://github.com/MakieOrg/Makie.jl/pull/3343).
- **Breaking** Refactored the `SurfaceLike` family of traits into `VertexGrid`, `CellGrid` and `ImageLike` [#3106](https://github.com/MakieOrg/Makie.jl/pull/3106).
- **Breaking** Deprecated `pixelarea(scene)` and `scene.px_area` in favor of viewport.
- **Breaking** Refactored the `Combined` Plot object and renamed it to `Plot`, improving compile times ~2x [#3082](https://github.com/MakieOrg/Makie.jl/pull/3082).
- **Breaking** Removed old depreactions in [#3113](https://github.com/MakieOrg/Makie.jl/pull/3113/commits/3a39210ef87a0032d78cb27c0c1019faa604effd).
- **Breaking** Deprecated using AbstractVector as sides of `image` [#3395](https://github.com/MakieOrg/Makie.jl/pull/3395).
- **Breaking** `errorbars` and `rangebars` now use color cycling [#3230](https://github.com/MakieOrg/Makie.jl/pull/3230).

## [0.19.12] - 2023-10-31

- Added `cornerradius` attribute to `Box` for rounded corners [#3346](https://github.com/MakieOrg/Makie.jl/pull/3346).
- Fix grouping of a zero-height bar in `barplot`. Now a zero-height bar shares the same properties of the previous bar, and if the bar is the first one, its height is treated as positive if and only if there exists a bar of positive height or all bars are zero-height [#3058](https://github.com/MakieOrg/Makie.jl/pull/3058).
- Fixed a bug where Axis still consumes scroll events when interactions are disabled [#3272](https://github.com/MakieOrg/Makie.jl/pull/3272).
- Added `cornerradius` attribute to `Box` for rounded corners [#3308](https://github.com/MakieOrg/Makie.jl/pull/3308).
- Upgraded `StableHashTraits` from 1.0 to 1.1 [#3309](https://github.com/MakieOrg/Makie.jl/pull/3309).

## [0.19.11] - 2023-10-05

- Setup automatic colorbars for volumeslices [#3253](https://github.com/MakieOrg/Makie.jl/pull/3253).
- Colorbar for arrows [#3275](https://github.com/MakieOrg/Makie.jl/pull/3275).
- Small bugfixes [#3275](https://github.com/MakieOrg/Makie.jl/pull/3275).

## [0.19.10] - 2023-09-21

- Fixed bugs with Colorbar in recipes, add new API for creating a recipe colorbar and introduce experimental support for Categorical colormaps [#3090](https://github.com/MakieOrg/Makie.jl/pull/3090).
- Added experimental Datashader implementation [#2883](https://github.com/MakieOrg/Makie.jl/pull/2883).
- **Breaking** Changed the default order Polar arguments to (theta, r). [#3154](https://github.com/MakieOrg/Makie.jl/pull/3154)
- General improvements to `PolarAxis`: full rlimtis & thetalimits, more controls and visual tweaks. See pr for more details.[#3154](https://github.com/MakieOrg/Makie.jl/pull/3154)

## [0.19.9] - 2023-09-11

- Allow arbitrary reversible scale functions through `ReversibleScale`.
- Deprecated `linestyle=vector_of_gaps` in favor of `linestyle=Linestyle(vector_of_gaps)` [3135](https://github.com/MakieOrg/Makie.jl/pull/3135), [3193](https://github.com/MakieOrg/Makie.jl/pull/3193).
- Fixed some errors around dynamic changes of `ax.xscale` or `ax.yscale` [#3084](https://github.com/MakieOrg/Makie.jl/pull/3084)
- Improved Barplot Label Alignment [#3160](https://github.com/MakieOrg/Makie.jl/issues/3160).
- Fixed regression in determining axis limits [#3179](https://github.com/MakieOrg/Makie.jl/pull/3179)
- Added a theme `theme_latexfonts` that uses the latex font family as default fonts [#3147](https://github.com/MakieOrg/Makie.jl/pull/3147), [#3180](https://github.com/MakieOrg/Makie.jl/pull/3180).
- Upgrades `StableHashTraits` from 0.3 to 1.0

## [0.19.8] - 2023-08-15

- Improved CairoMakie rendering of `lines` with repeating colors in an array [#3141](https://github.com/MakieOrg/Makie.jl/pull/3141).
- Added `strokecolormap` to poly. [#3145](https://github.com/MakieOrg/Makie.jl/pull/3145)
- Added `xreversed`, `yreversed` and `zreversed` attributes to `Axis3` [#3138](https://github.com/MakieOrg/Makie.jl/pull/3138).
- Fixed incorrect placement of contourlabels with transform functions [#3083](https://github.com/MakieOrg/Makie.jl/pull/3083)
- Fixed automatic normal generation for meshes with shading and no normals [#3041](https://github.com/MakieOrg/Makie.jl/pull/3041).
- Added the `triplot` and `voronoiplot` recipes from DelaunayTriangulation.jl [#3102](https://github.com/MakieOrg/Makie.jl/pull/3102), [#3159](https://github.com/MakieOrg/Makie.jl/pull/3159).

## [0.19.7] - 2023-07-22

- Allow arbitrary functions to color `streamplot` lines by passing a `Function` to `color`.  This must accept `Point` of the appropriate dimension and return a `Point`, `Vec`, or other arraylike object [#2002](https://github.com/MakieOrg/Makie.jl/pull/2002).
- `arrows` can now take input of the form `x::AbstractVector, y::AbstractVector, [z::AbstractVector,] f::Function`, where `f` must return a `VecTypes` of the appropriate dimension [#2597](https://github.com/MakieOrg/Makie.jl/pull/2597).
- Exported colorbuffer, and added `colorbuffer(axis::Axis; include_decorations=false, colorbuffer_kws...)`, to get an image of an axis with or without decorations [#3078](https://github.com/MakieOrg/Makie.jl/pull/3078).
- Fixed an issue where the `linestyle` of some polys was not applied to the stroke in CairoMakie. [#2604](https://github.com/MakieOrg/Makie.jl/pull/2604)
- Add `colorscale = identity` to any plotting function using a colormap. This works with any scaling function like `log10`, `sqrt` etc. Consequently, `scale` for `hexbin` is replaced with `colorscale` [#2900](https://github.com/MakieOrg/Makie.jl/pull/2900).
- Add `alpha=1.0` argument to all basic plots, which supports independently adding an alpha component to colormaps and colors. Multiple alphas like in `plot(alpha=0.2, color=RGBAf(1, 0, 0, 0.5))`, will get multiplied [#2900](https://github.com/MakieOrg/Makie.jl/pull/2900).
- `hexbin` now supports any per-observation weights which StatsBase respects - `<: StatsBase.AbstractWeights`, `Vector{Real}`, or `nothing` (the default). [#2804](https://github.com/MakieOrg/Makie.jl/pulls/2804)
- Added a new Axis type, `PolarAxis`, which is an axis with a polar projection.  Input is in `(r, theta)` coordinates and is transformed to `(x, y)` coordinates using the standard polar-to-cartesian transformation.
  Generally, its attributes are very similar to the usual `Axis` attributes, but `x` is replaced by `r` and `y` by `θ`.
  It also inherits from the theme of `Axis` in this manner, so should work seamlessly with Makie themes [#2990](https://github.com/MakieOrg/Makie.jl/pull/2990).
- `inherit` now has a new signature `inherit(scene, attrs::NTuple{N, Symbol}, default_value)`, allowing recipe authors to access nested attributes when trying to inherit from the parent Scene.
  For example, one could inherit from `scene.Axis.yticks` by `inherit(scene, (:Axis, :yticks), $default_value)` [#2990](https://github.com/MakieOrg/Makie.jl/pull/2990).
- Fixed incorrect rendering of 3D heatmaps [#2959](https://github.com/MakieOrg/Makie.jl/pull/2959)
- Deprecated `flatten_plots` in favor of `collect_atomic_plots`. Using the new `collect_atomic_plots` fixed a bug in CairoMakie where the z-level of plots within recipes was not respected. [#2793](https://github.com/MakieOrg/Makie.jl/pull/2793)
- Fixed incorrect line depth in GLMakie [#2843](https://github.com/MakieOrg/Makie.jl/pull/2843)
- Fixed incorrect line alpha in dense lines in GLMakie [#2843](https://github.com/MakieOrg/Makie.jl/pull/2843)
- Fixed DataInspector interaction with transformations [#3002](https://github.com/MakieOrg/Makie.jl/pull/3002)
- Added option `WGLMakie.activate!(resize_to_body=true)`, to make plots resize to the VSCode plotpane. Resizes to the HTML body element, so may work outside VSCode [#3044](https://github.com/MakieOrg/Makie.jl/pull/3044), [#3042](https://github.com/MakieOrg/Makie.jl/pull/3042).
- Fixed DataInspector interaction with transformations [#3002](https://github.com/MakieOrg/Makie.jl/pull/3002).
- Fixed incomplete stroke with some Bezier markers in CairoMakie and blurry strokes in GLMakie [#2961](https://github.com/MakieOrg/Makie.jl/pull/2961)
- Added the ability to use custom triangulations from DelaunayTriangulation.jl [#2896](https://github.com/MakieOrg/Makie.jl/pull/2896).
- Adjusted scaling of scatter/text stroke, glow and anti-aliasing width under non-uniform 2D scaling (Vec2f markersize/fontsize) in GLMakie [#2950](https://github.com/MakieOrg/Makie.jl/pull/2950).
- Scaled `errorbar` whiskers and `bracket` correctly with transformations [#3012](https://github.com/MakieOrg/Makie.jl/pull/3012).
- Updated `bracket` when the screen is resized or transformations change [#3012](https://github.com/MakieOrg/Makie.jl/pull/3012).

## [0.19.6] - 2023-06-09

- Fixed broken AA for lines with strongly varying linewidth [#2953](https://github.com/MakieOrg/Makie.jl/pull/2953).
- Fixed WGLMakie JS popup [#2976](https://github.com/MakieOrg/Makie.jl/pull/2976).
- Fixed `legendelements` when children have no elements [#2982](https://github.com/MakieOrg/Makie.jl/pull/2982).
- Bumped compat for StatsBase to 0.34 [#2915](https://github.com/MakieOrg/Makie.jl/pull/2915).
- Improved thread safety [#2840](https://github.com/MakieOrg/Makie.jl/pull/2840).

## [0.19.5] - 2023-05-12

- Added `loop` option for GIF outputs when recording videos with `record` [#2891](https://github.com/MakieOrg/Makie.jl/pull/2891).
- Fixed line rendering issues in GLMakie [#2843](https://github.com/MakieOrg/Makie.jl/pull/2843).
- Fixed incorrect line alpha in dense lines in GLMakie [#2843](https://github.com/MakieOrg/Makie.jl/pull/2843).
- Changed `scene.clear` to an observable and made changes in `Scene` Observables trigger renders in GLMakie [#2929](https://github.com/MakieOrg/Makie.jl/pull/2929).
- Added contour labels [#2496](https://github.com/MakieOrg/Makie.jl/pull/2496).
- Allowed rich text to be used in Legends [#2902](https://github.com/MakieOrg/Makie.jl/pull/2902).
- Added more support for zero length Geometries [#2917](https://github.com/MakieOrg/Makie.jl/pull/2917).
- Made CairoMakie drawing for polygons with holes order independent [#2918](https://github.com/MakieOrg/Makie.jl/pull/2918).
- Fixes for `Makie.inline!()`, allowing now for `Makie.inline!(automatic)` (default), which is better at automatically opening a window/ inlining a plot into plotpane when needed [#2919](https://github.com/MakieOrg/Makie.jl/pull/2919) [#2937](https://github.com/MakieOrg/Makie.jl/pull/2937).
- Block/Axis doc improvements [#2940](https://github.com/MakieOrg/Makie.jl/pull/2940) [#2932](https://github.com/MakieOrg/Makie.jl/pull/2932) [#2894](https://github.com/MakieOrg/Makie.jl/pull/2894).

## [0.19.4] - 2023-03-31

- Added export of `hidezdecorations!` from MakieLayout [#2821](https://github.com/MakieOrg/Makie.jl/pull/2821).
- Fixed an issue with GLMakie lines becoming discontinuous [#2828](https://github.com/MakieOrg/Makie.jl/pull/2828).

## [0.19.3] - 2023-03-21

- Added the `stephist` plotting function [#2408](https://github.com/JuliaPlots/Makie.jl/pull/2408).
- Added the `brackets` plotting function [#2356](https://github.com/MakieOrg/Makie.jl/pull/2356).
- Fixed an issue where `poly` plots with `Vector{<: MultiPolygon}` inputs with per-polygon color were mistakenly rendered as meshes using CairoMakie [#2590](https://github.com/MakieOrg/Makie.jl/pulls/2478).
- Fixed a small typo which caused an error in the `Stepper` constructor [#2600](https://github.com/MakieOrg/Makie.jl/pulls/2478).
- Improve cleanup on block deletion [#2614](https://github.com/MakieOrg/Makie.jl/pull/2614)
- Add `menu.scroll_speed` and increase default speed for non-apple [#2616](https://github.com/MakieOrg/Makie.jl/pull/2616).
- Fixed rectangle zoom for nonlinear axes [#2674](https://github.com/MakieOrg/Makie.jl/pull/2674)
- Cleaned up linestyles in GLMakie (Fixing artifacting, spacing/size, anti-aliasing) [#2666](https://github.com/MakieOrg/Makie.jl/pull/2666).
- Fixed issue with scatterlines only accepting concrete color types as `markercolor` [#2691](https://github.com/MakieOrg/Makie.jl/pull/2691).
- Fixed an accidental issue where `LaTeXStrings` were not typeset correctly in `Axis3` [#2558](https://github.com/MakieOrg/Makie.jl/pull/2588).
- Fixed a bug where line segments in `text(lstr::LaTeXString)` were ignoring offsets [#2668](https://github.com/MakieOrg/Makie.jl/pull/2668).
- Fixed a bug where the `arrows` recipe accidentally called a `Bool` when `normalize = true` [#2740](https://github.com/MakieOrg/Makie.jl/pull/2740).
- Re-exported the `@colorant_str` (`colorant"..."`) macro from Colors.jl [#2726](https://github.com/MakieOrg/Makie.jl/pull/2726).
- Speedup heatmaps in WGLMakie. [#2647](https://github.com/MakieOrg/Makie.jl/pull/2647)
- Fix slow `data_limits` for recipes, which made plotting lots of data with recipes much slower [#2770](https://github.com/MakieOrg/Makie.jl/pull/2770).

## [0.19.1] - 2023-01-01

- Add `show_data` method for `band` which shows the min and max values of the band at the x position of the cursor [#2497](https://github.com/MakieOrg/Makie.jl/pull/2497).
- Added `xlabelrotation`, `ylabelrotation` (`Axis`) and `labelrotation` (`Colorbar`) [#2478](https://github.com/MakieOrg/Makie.jl/pull/2478).
- Fixed forced rasterization in CairoMakie svg files when polygons with colors specified as (color, alpha) tuples were used [#2535](https://github.com/MakieOrg/Makie.jl/pull/2535).
- Do less copies of Observables in Attributes + plot pipeline [#2443](https://github.com/MakieOrg/Makie.jl/pull/2443).
- Add Search Page and tweak Result Ordering [#2474](https://github.com/MakieOrg/Makie.jl/pull/2474).
- Remove all global attributes from TextureAtlas implementation and fix julia#master [#2498](https://github.com/MakieOrg/Makie.jl/pull/2498).
- Use new Bonito, implement WGLMakie picking, improve performance and fix lots of WGLMakie bugs [#2428](https://github.com/MakieOrg/Makie.jl/pull/2428).

## [0.19.0] - 2022-12-03

- **Breaking** The attribute `textsize` has been removed everywhere in favor of the attribute `fontsize` which had also been in use.
  To migrate, search and replace all uses of `textsize` to `fontsize` [#2387](https://github.com/MakieOrg/Makie.jl/pull/2387).
- Added rich text which allows to more easily use superscripts and subscripts as well as differing colors, fonts, fontsizes, etc. for parts of a given text [#2321](https://github.com/MakieOrg/Makie.jl/pull/2321).

## [0.18.4] - 2022-12-02

- Added the `waterfall` plotting function [#2416](https://github.com/JuliaPlots/Makie.jl/pull/2416).
- Add support for `AbstractPattern` in `WGLMakie` [#2432](https://github.com/MakieOrg/Makie.jl/pull/2432).
- Broadcast replaces deprecated method for quantile [#2430](https://github.com/MakieOrg/Makie.jl/pull/2430).
- Fix CairoMakie's screen reusing [#2440](https://github.com/MakieOrg/Makie.jl/pull/2440).
- Fix repeated rendering with invisible objects [#2437](https://github.com/MakieOrg/Makie.jl/pull/2437).
- Fix hvlines for GLMakie [#2446](https://github.com/MakieOrg/Makie.jl/pull/2446).

## [0.18.3] - 2022-11-17

- Add `render_on_demand` flag for `GLMakie.Screen`. Setting this to `true` will skip rendering until plots get updated. This is the new default [#2336](https://github.com/MakieOrg/Makie.jl/pull/2336), [#2397](https://github.com/MakieOrg/Makie.jl/pull/2397).
- Clean up OpenGL state handling in GLMakie [#2397](https://github.com/MakieOrg/Makie.jl/pull/2397).
- Fix salting [#2407](https://github.com/MakieOrg/Makie.jl/pull/2407).
- Fixes for [GtkMakie](https://github.com/jwahlstrand/GtkMakie.jl) [#2418](https://github.com/MakieOrg/Makie.jl/pull/2418).

## [0.18.2] - 2022-11-03

- Fix Axis3 tick flipping with negative azimuth [#2364](https://github.com/MakieOrg/Makie.jl/pull/2364).
- Fix empty!(fig) and empty!(ax) [#2374](https://github.com/MakieOrg/Makie.jl/pull/2374), [#2375](https://github.com/MakieOrg/Makie.jl/pull/2375).
- Remove stencil buffer [#2389](https://github.com/MakieOrg/Makie.jl/pull/2389).
- Move Arrows and Wireframe to MakieCore [#2384](https://github.com/MakieOrg/Makie.jl/pull/2384).
- Skip legend entry if label is nothing [#2350](https://github.com/MakieOrg/Makie.jl/pull/2350).

## [0.18.1] - 2022-10-24

- fix heatmap interpolation [#2343](https://github.com/MakieOrg/Makie.jl/pull/2343).
- move poly to MakieCore [#2334](https://github.com/MakieOrg/Makie.jl/pull/2334)
- Fix picking warning and update_axis_camera [#2352](https://github.com/MakieOrg/Makie.jl/pull/2352).
- bring back inline!, to not open a window in VSCode repl [#2353](https://github.com/MakieOrg/Makie.jl/pull/2353).

## [0.18.0] - 2022-10-12

- **Breaking** Added `BezierPath` which can be constructed from SVG like command list, SVG string or from a `Polygon`.
  Added ability to use `BezierPath` and `Polgyon` as scatter markers.
  Replaced default symbol markers like `:cross` which converted to characters before with more precise `BezierPaths` and adjusted default markersize to 12.
  **Deprecated** using `String` to specify multiple char markers (`scatter(1:4, marker="abcd")`).
  **Deprecated** concrete geometries as markers like `Circle(Point2f(0), 1.5)` in favor of using the type like `Circle` for dispatch to special backend methods.
  Added single image marker support to WGLMakie [#979](https://github.com/MakieOrg/Makie.jl/pull/979).
- **Breaking** Refactored `display`, `record`, `colorbuffer` and `screens` to be faster and more consistent [#2306](https://github.com/MakieOrg/Makie.jl/pull/2306#issuecomment-1275918061).
- **Breaking** Refactored `DataInspector` to use `tooltip`. This results in changes in the attributes of DataInspector. Added `inspector_label`, `inspector_hover` and `inspector_clear` as optional attributes [#2095](https://github.com/JuliaPlots/Makie.jl/pull/2095).
- Added the `hexbin` plotting function [#2201](https://github.com/JuliaPlots/Makie.jl/pull/2201).
- Added the `tricontourf` plotting function [#2226](https://github.com/JuliaPlots/Makie.jl/pull/2226).
- Fixed per character attributes in text [#2244](https://github.com/JuliaPlots/Makie.jl/pull/2244).
- Allowed `CairoMakie` to render `scatter` with images as markers [#2080](https://github.com/MakieOrg/Makie.jl/pull/2080).
- Reworked text drawing and added ability to draw special characters via glyph indices in order to draw more LaTeX math characters with MathTeXEngine v0.5 [#2139](https://github.com/MakieOrg/Makie.jl/pull/2139).
- Allowed text to be copy/pasted into `Textbox` [#2281](https://github.com/MakieOrg/Makie.jl/pull/2281)
- Fixed updates for multiple meshes [#2277](https://github.com/MakieOrg/Makie.jl/pull/2277).
- Fixed broadcasting for linewidth, lengthscale & arrowsize in `arrow` recipe [#2273](https://github.com/MakieOrg/Makie.jl/pull/2273).
- Made GLMakie relocatable [#2282](https://github.com/MakieOrg/Makie.jl/pull/2282).
- Fixed changing input types in plot arguments [#2297](https://github.com/MakieOrg/Makie.jl/pull/2297).
- Better performance for Menus and fix clicks on items [#2299](https://github.com/MakieOrg/Makie.jl/pull/2299).
- Fixed CairoMakie bitmaps with transparency by using premultiplied ARGB surfaces [#2304](https://github.com/MakieOrg/Makie.jl/pull/2304).
- Fixed hiding of `Scene`s by setting `scene.visible[] = false` [#2317](https://github.com/MakieOrg/Makie.jl/pull/2317).
- `Axis` now accepts a `Tuple{Bool, Bool}` for `xtrimspine` and `ytrimspine` to trim only one end of the spine [#2171](https://github.com/JuliaPlots/Makie.jl/pull/2171).

## [0.17.13] - 2022-08-04

- Fixed boundingboxes [#2184](https://github.com/MakieOrg/Makie.jl/pull/2184).
- Fixed highclip/lowclip in meshscatter, poly, contourf, barplot [#2183](https://github.com/MakieOrg/Makie.jl/pull/2183).
- Fixed gridline updates [#2196](https://github.com/MakieOrg/Makie.jl/pull/2196).
- Fixed glDisablei argument order, which crashed some Intel drivers.

## [0.17.12] - 2022-07-22

- Fixed stackoverflow in show [#2167](https://github.com/MakieOrg/Makie.jl/pull/2167).

## [0.17.11] - 2022-07-21

- `rainclouds`(!) now supports `violin_limits` keyword argument, serving the same.
role as `datalimits` in `violin` [#2137](https://github.com/MakieOrg/Makie.jl/pull/2137).
- Fixed an issue where nonzero `strokewidth` results in a thin outline of the wrong color if `color` and `strokecolor` didn't match and weren't transparent. [#2096](https://github.com/MakieOrg/Makie.jl/pull/2096).
- Improved performance around Axis(3) limits [#2115](https://github.com/MakieOrg/Makie.jl/pull/2115).
- Cleaned up stroke artifacts in scatter and text [#2096](https://github.com/MakieOrg/Makie.jl/pull/2096).
- Compile time improvements [#2153](https://github.com/MakieOrg/Makie.jl/pull/2153).
- Mesh and Surface now interpolate between values instead of interpolating between colors for WGLMakie + GLMakie [#2097](https://github.com/MakieOrg/Makie.jl/pull/2097).

## [0.17.10] - 2022-07-13

- Bumped compatibility bound of `GridLayoutBase.jl` to `v0.9.0` which fixed a regression with `Mixed` and `Outside` alignmodes in nested `GridLayout`s [#2135](https://github.com/MakieOrg/Makie.jl/pull/2135).

## [0.17.9] - 2022-07-12

- Patterns (`Makie.AbstractPattern`) are now supported by `CairoMakie` in `poly` plots that don't involve `mesh`, such as `bar` and `poly` [#2106](https://github.com/MakieOrg/Makie.jl/pull/2106/).
- Fixed regression where `Block` alignments could not be specified as numbers anymore [#2108](https://github.com/MakieOrg/Makie.jl/pull/2108).
- Added the option to show mirrored ticks on the other side of an Axis using the attributes `xticksmirrored` and `yticksmirrored` [#2105](https://github.com/MakieOrg/Makie.jl/pull/2105).
- Fixed a bug where a set of `Axis` wouldn't be correctly linked together if they were only linked in pairs instead of all at the same time [#2116](https://github.com/MakieOrg/Makie.jl/pull/2116).

## [0.17.7] - 2022-06-19

- Improved `Menu` performance, now it should be much harder to reach the boundary of 255 scenes in GLMakie. `Menu` also takes a `default` keyword argument now and can be scrolled if there is too little space available.

## [0.17.6] - 2022-06-17

- **EXPERIMENTAL**: Added support for multiple windows in GLMakie through `display(GLMakie.Screen(), figure_or_scene)` [#1771](https://github.com/MakieOrg/Makie.jl/pull/1771).
- Added support for RGB matrices in `heatmap` with GLMakie [#2036](https://github.com/MakieOrg/Makie.jl/pull/2036)
- `Textbox` doesn't defocus anymore on trying to submit invalid input [#2041](https://github.com/MakieOrg/Makie.jl/pull/2041).
- `text` now takes the position as the first argument(s) like `scatter` and most other plotting functions, it is invoked `text(x, y, [z], text = "text")`. Because it is now of conversion type `PointBased`, the positions can be given in all the usual different ways which are implemented as conversion methods. All old invocation styles such as `text("text", position = Point(x, y))` still work to maintain backwards compatibility [#2020](https://github.com/MakieOrg/Makie.jl/pull/2020).

## [0.17.5] - 2022-06-10

- Fixed a regression with `linkaxes!` [#2039](https://github.com/MakieOrg/Makie.jl/pull/2039).

## [0.17.4] - 2022-06-09

- The functions `hlines!`, `vlines!`, `hspan!`, `vspan!` and `abline!` were reimplemented as recipes. This allows using them without an `Axis` argument in first position and also as visuals in AlgebraOfGraphics.jl. Also, `abline!` is now called `ablines!` for consistency, `abline!` is still exported but deprecated and will be removed in the future. [#2023](https://github.com/MakieOrg/Makie.jl/pulls/2023).
- Added `rainclouds` and `rainclouds!` [#1725](https://github.com/MakieOrg/Makie.jl/pull/1725).
- Improve CairoMakie performance [#1964](https://github.com/MakieOrg/Makie.jl/pull/1964) [#1981](https://github.com/MakieOrg/Makie.jl/pull/1981).
- Interpolate colormap correctly [#1973](https://github.com/MakieOrg/Makie.jl/pull/1973).
- Fix picking [#1993](https://github.com/MakieOrg/Makie.jl/pull/1993).
- Improve compile time latency [#1968](https://github.com/MakieOrg/Makie.jl/pull/1968) [#2000](https://github.com/MakieOrg/Makie.jl/pull/2000).
- Fix multi poly with rects [#1999](https://github.com/MakieOrg/Makie.jl/pull/1999).
- Respect scale and nonlinear values in PlotUtils cgrads [#1979](https://github.com/MakieOrg/Makie.jl/pull/1979).
- Fix CairoMakie heatmap filtering [#1828](https://github.com/MakieOrg/Makie.jl/pull/1828).
- Remove GLVisualize and MakieLayout module [#2007](https://github.com/MakieOrg/Makie.jl/pull/2007) [#2008](https://github.com/MakieOrg/Makie.jl/pull/2008).
- Add linestyle and default to extrema(z) for contour, remove bitrotten fillrange [#2008](https://github.com/MakieOrg/Makie.jl/pull/2008).

## [0.17.3] - 2022-05-20

- Switched to `MathTeXEngine v0.4`, which improves the look of LaTeXStrings [#1952](https://github.com/MakieOrg/Makie.jl/pull/1952).
- Added subtitle capability to `Axis` [#1859](https://github.com/MakieOrg/Makie.jl/pull/1859).
- Fixed a bug where scaled colormaps constructed using `Makie.cgrad` were not interpreted correctly.

## [0.17.2] - 2022-05-16

- Changed the default font from `Dejavu Sans` to `TeX Gyre Heros Makie` which is the same as `TeX Gyre Heros` with slightly decreased descenders and ascenders. Decreasing those metrics reduced unnecessary whitespace and alignment issues. Four fonts in total were added, the styles Regular, Bold, Italic and Bold Italic. Also changed `Axis`, `Axis3` and `Legend` attributes `titlefont` to `TeX Gyre Heros Makie Bold` in order to separate it better from axis labels in multifacet arrangements [#1897](https://github.com/MakieOrg/Makie.jl/pull/1897).

## [0.17.1] - 2022-05-13

- Added word wrapping. In `Label`, `word_wrap = true` causes it to use the suggested width and wrap text to fit. In `text`, `word_wrap_width > 0` can be used to set a pixel unit line width. Any word (anything between two spaces without a newline) that goes beyond this width gets a newline inserted before it [#1819](https://github.com/MakieOrg/Makie.jl/pull/1819).
- Improved `Axis3`'s interactive performance [#1835](https://github.com/MakieOrg/Makie.jl/pull/1835).
- Fixed errors in GLMakie's `scatter` implementation when markers are given as images. [#1917](https://github.com/MakieOrg/Makie.jl/pull/1917).
- Removed some method ambiguities introduced in v0.17 [#1922](https://github.com/MakieOrg/Makie.jl/pull/1922).
- Add an empty default label, `""`, to each slider that doesn't have a label in `SliderGrid` [#1888](https://github.com/MakieOrg/Makie.jl/pull/1888).

## [0.17.0] - 2022-05-05

- **Breaking** Added `space` as a generic attribute to switch between data, pixel, relative and clip space for positions. `space` in text has been renamed to `markerspace` because of this. `Pixel` and `SceneSpace` are no longer valid inputs for `space` or `markerspace` [#1596](https://github.com/MakieOrg/Makie.jl/pull/1596).
- **Breaking** Deprecated `mouse_selection(scene)` for `pick(scene)`.
- **Breaking** Bumped `GridLayoutBase` version to `v0.7`, which introduced offset layouts. Now, indexing into row 0 doesn't create a new row 1, but a new row 0, so that all previous content positions stay the same. This makes building complex layouts order-independent [#1704](https://github.com/MakieOrg/Makie.jl/pull/1704).
- **Breaking** deprecate `to_colormap(cmap, ncolors)` in favor of `categorical_colors(cmap, ncolors)` and `resample_cmap(cmap, ncolors)` [#1901](https://github.com/MakieOrg/Makie.jl/pull/1901) [#1723](https://github.com/MakieOrg/Makie.jl/pull/1723).
- Added `empty!(fig)` and changed `empty!(scene)` to remove all child plots without detaching windows [#1818](https://github.com/MakieOrg/Makie.jl/pull/1818).
- Switched to erroring instead of warning for deprecated events `mousebuttons`, `keyboardbuttons` and `mousedrag`.
- `Layoutable` was renamed to `Block` and the infrastructure changed such that attributes are fixed fields and each block has its own `Scene` for better encapsulation [#1796](https://github.com/MakieOrg/Makie.jl/pull/1796).
- Added `SliderGrid` block which replaces the deprecated `labelslider!` and `labelslidergrid!` functions [#1796](https://github.com/MakieOrg/Makie.jl/pull/1796).
- The default anti-aliasing method can now be set in `CairoMakie.activate!` using the `antialias` keyword.  Available options are `CairoMakie.Cairo.ANTIALIAS_*` [#1875](https://github.com/MakieOrg/Makie.jl/pull/1875).
- Added ability to rasterize a plots in CairoMakie vector graphics if `plt.rasterize = true` or `plt.rasterize = scale::Int` [#1872](https://github.com/MakieOrg/Makie.jl/pull/1872).
- Fixed segfaults in `streamplot_impl` on Mac M1 [#1830](https://github.com/MakieOrg/Makie.jl/pull/1830).
- Set the [Cairo miter limit](https://www.cairographics.org/manual/cairo-cairo-t.html#cairo-set-miter-limit) to mimic GLMakie behaviour [#1844](https://github.com/MakieOrg/Makie.jl/pull/1844).
- Fixed a method ambiguity in `rotatedrect` [#1846](https://github.com/MakieOrg/Makie.jl/pull/1846).
- Allow weights in statistical recipes [#1816](https://github.com/MakieOrg/Makie.jl/pull/1816).
- Fixed manual cycling of plot attributes [#1873](https://github.com/MakieOrg/Makie.jl/pull/1873).
- Fixed type constraints in ticklabelalign attributes [#1882](https://github.com/MakieOrg/Makie.jl/pull/1882).

## [0.16.4] - 2022-02-16

- Fixed WGLMakie performance bug and added option to set fps via `WGLMakie.activate!(fps=30)`.
- Implemented `nan_color`, `lowclip`, `highclip` for `image(::Matrix{Float})` in shader.
- Cleaned up mesh shader and implemented `nan_color`, `lowclip`, `highclip` for `mesh(m; color::Matrix{Float})` on the shader.
- Allowed `GLMakie.Buffer` `GLMakie.Sampler` to be used in `GeometryBasics.Mesh` to partially update parts of a mesh/texture and different interpolation and clamping modes for the texture.

## [0.16.0] - 2022-01-07

- **Breaking** Removed `Node` alias [#1307](https://github.com/MakieOrg/Makie.jl/pull/1307), [#1393](https://github.com/MakieOrg/Makie.jl/pull/1393). To upgrade, simply replace all occurrences of `Node` with `Observable`.
- **Breaking** Cleaned up `Scene` type [#1192](https://github.com/MakieOrg/Makie.jl/pull/1192), [#1393](https://github.com/MakieOrg/Makie.jl/pull/1393). The `Scene()` constructor doesn't create any axes or limits anymore. All keywords like `raw`, `show_axis` have been removed. A scene now always works like it did when using the deprecated `raw=true`. All the high level functionality like showing an axis and adding a 3d camera has been moved to `LScene`. See the new `Scene` tutorial for more info: https://docs.makie.org/dev/tutorials/scenes/.
- **Breaking** Lights got moved to `Scene`, see the [lighting docs](https://docs.makie.org/stable/documentation/lighting) and [RPRMakie examples](https://docs.makie.org/stable/documentation/backends/rprmakie/).
- Added ECDF plot [#1310](https://github.com/MakieOrg/Makie.jl/pull/1310).
- Added Order Independent Transparency to GLMakie [#1418](https://github.com/MakieOrg/Makie.jl/pull/1418), [#1506](https://github.com/MakieOrg/Makie.jl/pull/1506). This type of transparency is now used with `transparency = true`. The old transparency handling is available with `transparency = false`.
- Fixed blurry text in GLMakie and WGLMakie [#1494](https://github.com/MakieOrg/Makie.jl/pull/1494).
- Introduced a new experimental backend for ray tracing: [RPRMakie](https://docs.makie.org/stable/documentation/backends/rprmakie/).
- Added the `Cycled` type, which can be used to select the i-th value from the current cycler for a specific attribute [#1248](https://github.com/MakieOrg/Makie.jl/pull/1248).
- The plot function `scatterlines` now uses `color` as `markercolor` if `markercolor` is `automatic`. Also, cycling of the `color` attribute is enabled [#1463](https://github.com/MakieOrg/Makie.jl/pull/1463).
- Added the function `resize_to_layout!`, which allows to resize a `Figure` so that it contains its top `GridLayout` without additional whitespace or clipping [#1438](https://github.com/MakieOrg/Makie.jl/pull/1438).
- Cleaned up lighting in 3D contours and isosurfaces [#1434](https://github.com/MakieOrg/Makie.jl/pull/1434).
- Adjusted attributes of volumeslices to follow the normal structure [#1404](https://github.com/MakieOrg/Makie.jl/pull/1404). This allows you to adjust attributes like `colormap` without going through nested attributes.
- Added depth to 3D contours and isosurfaces [#1395](https://github.com/MakieOrg/Makie.jl/pull/1395), [#1393](https://github.com/MakieOrg/Makie.jl/pull/1393). This allows them to intersect correctly with other 3D objects.
- Restricted 3D scene camera to one scene [#1394](https://github.com/MakieOrg/Makie.jl/pull/1394), [#1393](https://github.com/MakieOrg/Makie.jl/pull/1393). This fixes issues with multiple scenes fighting over events consumed by the camera. You can select a scene by cleaning on it.
- Added depth shift attribute for GLMakie and WGLMakie [#1382](https://github.com/MakieOrg/Makie.jl/pull/1382), [#1393](https://github.com/MakieOrg/Makie.jl/pull/1393). This can be used to adjust render order similar to `overdraw`.
- Simplified automatic width computation in barplots [#1223](https://github.com/MakieOrg/Makie.jl/pull/1223), [#1393](https://github.com/MakieOrg/Makie.jl/pull/1393). If no `width` attribute is passed, the default width is computed as the minimum difference between consecutive `x` positions. Gap between bars are given by the (multiplicative) `gap` attribute. The actual bar width equals `width * (1 - gap)`.
- Added logical expressions for `ispressed` [#1222](https://github.com/MakieOrg/Makie.jl/pull/1222), [#1393](https://github.com/MakieOrg/Makie.jl/pull/1393). This moves a lot of control over hotkeys towards the user. With these changes one can now set a hotkey to trigger on any or no key, collections of keys and logical combinations of keys (i.e. "A is pressed and B is not pressed").
- Fixed issues with `Menu` render order [#1411](https://github.com/MakieOrg/Makie.jl/pull/1411).
- Added `label_rotation` to barplot [#1401](https://github.com/MakieOrg/Makie.jl/pull/1401).
- Fixed issue where `pixelcam!` does not remove controls from other cameras [#1504](https://github.com/MakieOrg/Makie.jl/pull/1504).
- Added conversion for OffsetArrays [#1260](https://github.com/MakieOrg/Makie.jl/pull/1260).
- The `qqplot` `qqline` options were changed to `:identity`, `:fit`, `:fitrobust` and `:none` (the default) [#1563](https://github.com/MakieOrg/Makie.jl/pull/1563). Fixed numeric error due to double computation of quantiles when fitting `qqline`. Deprecated `plot(q::QQPair)` method as it does not have enough information for correct `qqline` fit.

All other changes are collected [in this PR](https://github.com/MakieOrg/Makie.jl/pull/1521) and in the [release notes](https://github.com/MakieOrg/Makie.jl/releases/tag/v0.16.0).

## [0.15.3] - 2021-10-16

- The functions `labelslidergrid!` and `labelslider!` now set fixed widths for the value column with a heuristic. It is possible now to pass `Formatting.format` format strings as format specifiers in addition to the previous functions.
- Fixed 2D arrow rotations in `streamplot` [#1352](https://github.com/MakieOrg/Makie.jl/pull/1352).

## [0.15.2] - 2021-08-26

- Re-enabled Julia 1.3 support.
- Use [MathTexEngine v0.2](https://github.com/Kolaru/MathTeXEngine.jl/releases/tag/v0.2.0).
- Depend on new GeometryBasics, which changes all the Vec/Point/Quaternion/RGB/RGBA - f0 aliases to just f. For example, `Vec2f0` is changed to `Vec2f`. Old aliases are still exported, but deprecated and will be removed in the next breaking release. For more details and an upgrade script, visit [GeometryBasics#97](https://github.com/JuliaGeometry/GeometryBasics.jl/pull/97).
- Added `hspan!` and `vspan!` functions [#1264](https://github.com/MakieOrg/Makie.jl/pull/1264).

## [0.15.1] - 2021-08-21

- Switched documentation framework to Franklin.jl.
- Added a specialization for `volumeslices` to DataInspector.
- Fixed 1 element `hist` [#1238](https://github.com/MakieOrg/Makie.jl/pull/1238) and make it easier to move `hist` [#1150](https://github.com/MakieOrg/Makie.jl/pull/1150).

## [0.15.0] - 2021-07-15

- `LaTeXString`s can now be used as input to `text` and therefore as labels for `Axis`, `Legend`, or other comparable objects. Mathematical expressions are typeset using [MathTeXEngine.jl](https://github.com/Kolaru/MathTeXEngine.jl) which offers a fast approximation of LaTeX typesetting [#1022](https://github.com/MakieOrg/Makie.jl/pull/1022).
- Added `Symlog10` and `pseudolog10` axis scales for log scale approximations that work with zero and negative values [#1109](https://github.com/MakieOrg/Makie.jl/pull/1109).
- Colorbar limits can now be passed as the attribute `colorrange` similar to plots [#1066](https://github.com/MakieOrg/Makie.jl/pull/1066).
- Added the option to pass three vectors to heatmaps and other plots using `SurfaceLike` conversion [#1101](https://github.com/MakieOrg/Makie.jl/pull/1101).
- Added `stairs` plot recipe [#1086](https://github.com/MakieOrg/Makie.jl/pull/1086).
- **Breaking** Removed `FigurePosition` and `FigureSubposition` types. Indexing into a `Figure` like `fig[1, 1]` now returns `GridPosition` and `GridSubposition` structs, which can be used in the same way as the types they replace. Because of an underlying change in `GridLayoutBase.jl`, it is now possible to do `Axis(gl[1, 1])` where `gl` is a `GridLayout` that is a sublayout of a `Figure`'s top layout [#1075](https://github.com/MakieOrg/Makie.jl/pull/1075).
- Bar plots and histograms have a new option for adding text labels [#1069](https://github.com/MakieOrg/Makie.jl/pull/1069).
- It is now possible to specify one `linewidth` value per segment in `linesegments` [#992](https://github.com/MakieOrg/Makie.jl/pull/992).
- Added a new 3d camera that allows for better camera movements using keyboard and mouse [#1024](https://github.com/MakieOrg/Makie.jl/pull/1024).
- Fixed the application of scale transformations to `surface` [#1070](https://github.com/MakieOrg/Makie.jl/pull/1070).
- Added an option to set a custom callback function for the `RectangleZoom` axis interaction to enable other use cases than zooming [#1104](https://github.com/MakieOrg/Makie.jl/pull/1104).
- Fixed rendering of `heatmap`s with one or more reversed ranges in CairoMakie, as in `heatmap(1:10, 10:-1:1, rand(10, 10))` [#1100](https://github.com/MakieOrg/Makie.jl/pull/1100).
- Fixed volume slice recipe and added docs for it [#1123](https://github.com/MakieOrg/Makie.jl/pull/1123).

[Unreleased]: https://github.com/MakieOrg/Makie.jl/compare/v0.22.3...HEAD
[0.22.3]: https://github.com/MakieOrg/Makie.jl/compare/v0.22.2...v0.22.3
[0.22.2]: https://github.com/MakieOrg/Makie.jl/compare/v0.22.1...v0.22.2
[0.22.1]: https://github.com/MakieOrg/Makie.jl/compare/v0.22.0...v0.22.1
[0.22.0]: https://github.com/MakieOrg/Makie.jl/compare/v0.21.18...v0.22.0
[0.21.18]: https://github.com/MakieOrg/Makie.jl/compare/v0.21.17...v0.21.18
[0.21.17]: https://github.com/MakieOrg/Makie.jl/compare/v0.21.16...v0.21.17
[0.21.16]: https://github.com/MakieOrg/Makie.jl/compare/v0.21.15...v0.21.16
[0.21.15]: https://github.com/MakieOrg/Makie.jl/compare/v0.21.14...v0.21.15
[0.21.14]: https://github.com/MakieOrg/Makie.jl/compare/v0.21.13...v0.21.14
[0.21.13]: https://github.com/MakieOrg/Makie.jl/compare/v0.21.12...v0.21.13
[0.21.12]: https://github.com/MakieOrg/Makie.jl/compare/v0.21.11...v0.21.12
[0.21.11]: https://github.com/MakieOrg/Makie.jl/compare/v0.21.10...v0.21.11
[0.21.10]: https://github.com/MakieOrg/Makie.jl/compare/v0.21.9...v0.21.10
[0.21.9]: https://github.com/MakieOrg/Makie.jl/compare/v0.21.8...v0.21.9
[0.21.8]: https://github.com/MakieOrg/Makie.jl/compare/v0.21.7...v0.21.8
[0.21.7]: https://github.com/MakieOrg/Makie.jl/compare/v0.21.6...v0.21.7
[0.21.6]: https://github.com/MakieOrg/Makie.jl/compare/v0.21.5...v0.21.6
[0.21.5]: https://github.com/MakieOrg/Makie.jl/compare/v0.21.4...v0.21.5
[0.21.4]: https://github.com/MakieOrg/Makie.jl/compare/v0.21.3...v0.21.4
[0.21.3]: https://github.com/MakieOrg/Makie.jl/compare/v0.21.2...v0.21.3
[0.21.2]: https://github.com/MakieOrg/Makie.jl/compare/v0.21.1...v0.21.2
[0.21.1]: https://github.com/MakieOrg/Makie.jl/compare/v0.21.0...v0.21.1
[0.21.0]: https://github.com/MakieOrg/Makie.jl/compare/v0.20.10...v0.21.0
[0.20.10]: https://github.com/MakieOrg/Makie.jl/compare/v0.20.9...v0.20.10
[0.20.9]: https://github.com/MakieOrg/Makie.jl/compare/v0.20.8...v0.20.9
[0.20.8]: https://github.com/MakieOrg/Makie.jl/compare/v0.20.7...v0.20.8
[0.20.7]: https://github.com/MakieOrg/Makie.jl/compare/v0.20.6...v0.20.7
[0.20.6]: https://github.com/MakieOrg/Makie.jl/compare/v0.20.5...v0.20.6
[0.20.5]: https://github.com/MakieOrg/Makie.jl/compare/v0.20.4...v0.20.5
[0.20.4]: https://github.com/MakieOrg/Makie.jl/compare/v0.20.3...v0.20.4
[0.20.3]: https://github.com/MakieOrg/Makie.jl/compare/v0.20.2...v0.20.3
[0.20.2]: https://github.com/MakieOrg/Makie.jl/compare/v0.20.1...v0.20.2
[0.20.1]: https://github.com/MakieOrg/Makie.jl/compare/v0.20.0...v0.20.1
[0.20.0]: https://github.com/MakieOrg/Makie.jl/compare/v0.19.12...v0.20.0
[0.19.12]: https://github.com/MakieOrg/Makie.jl/compare/v0.19.11...v0.19.12
[0.19.11]: https://github.com/MakieOrg/Makie.jl/compare/v0.19.10...v0.19.11
[0.19.10]: https://github.com/MakieOrg/Makie.jl/compare/v0.19.9...v0.19.10
[0.19.9]: https://github.com/MakieOrg/Makie.jl/compare/v0.19.8...v0.19.9
[0.19.8]: https://github.com/MakieOrg/Makie.jl/compare/v0.19.7...v0.19.8
[0.19.7]: https://github.com/MakieOrg/Makie.jl/compare/v0.19.6...v0.19.7
[0.19.6]: https://github.com/MakieOrg/Makie.jl/compare/v0.19.5...v0.19.6
[0.19.5]: https://github.com/MakieOrg/Makie.jl/compare/v0.19.4...v0.19.5
[0.19.4]: https://github.com/MakieOrg/Makie.jl/compare/v0.19.3...v0.19.4
[0.19.3]: https://github.com/MakieOrg/Makie.jl/compare/v0.19.1...v0.19.3
[0.19.1]: https://github.com/MakieOrg/Makie.jl/compare/v0.19.0...v0.19.1
[0.19.0]: https://github.com/MakieOrg/Makie.jl/compare/v0.18.4...v0.19.0
[0.18.4]: https://github.com/MakieOrg/Makie.jl/compare/v0.18.3...v0.18.4
[0.18.3]: https://github.com/MakieOrg/Makie.jl/compare/v0.18.2...v0.18.3
[0.18.2]: https://github.com/MakieOrg/Makie.jl/compare/v0.18.1...v0.18.2
[0.18.1]: https://github.com/MakieOrg/Makie.jl/compare/v0.18.0...v0.18.1
[0.18.0]: https://github.com/MakieOrg/Makie.jl/compare/v0.17.13...v0.18.0
[0.17.13]: https://github.com/MakieOrg/Makie.jl/compare/v0.17.12...v0.17.13
[0.17.12]: https://github.com/MakieOrg/Makie.jl/compare/v0.17.11...v0.17.12
[0.17.11]: https://github.com/MakieOrg/Makie.jl/compare/v0.17.10...v0.17.11
[0.17.10]: https://github.com/MakieOrg/Makie.jl/compare/v0.17.9...v0.17.10
[0.17.9]: https://github.com/MakieOrg/Makie.jl/compare/v0.17.7...v0.17.9
[0.17.7]: https://github.com/MakieOrg/Makie.jl/compare/v0.17.6...v0.17.7
[0.17.6]: https://github.com/MakieOrg/Makie.jl/compare/v0.17.5...v0.17.6
[0.17.5]: https://github.com/MakieOrg/Makie.jl/compare/v0.17.4...v0.17.5
[0.17.4]: https://github.com/MakieOrg/Makie.jl/compare/v0.17.3...v0.17.4
[0.17.3]: https://github.com/MakieOrg/Makie.jl/compare/v0.17.2...v0.17.3
[0.17.2]: https://github.com/MakieOrg/Makie.jl/compare/v0.17.1...v0.17.2
[0.17.1]: https://github.com/MakieOrg/Makie.jl/compare/v0.17.0...v0.17.1
[0.17.0]: https://github.com/MakieOrg/Makie.jl/compare/v0.16.4...v0.17.0
[0.16.4]: https://github.com/MakieOrg/Makie.jl/compare/v0.16.0...v0.16.4
[0.16.0]: https://github.com/MakieOrg/Makie.jl/compare/v0.15.3...v0.16.0
[0.15.3]: https://github.com/MakieOrg/Makie.jl/compare/v0.15.2...v0.15.3
[0.15.2]: https://github.com/MakieOrg/Makie.jl/compare/v0.15.1...v0.15.2
[0.15.1]: https://github.com/MakieOrg/Makie.jl/compare/v0.15.0...v0.15.1
[0.15.0]: https://github.com/MakieOrg/Makie.jl/compare/v0.14.2...v0.15.0<|MERGE_RESOLUTION|>--- conflicted
+++ resolved
@@ -2,11 +2,9 @@
 
 ## [Unreleased]
 
-<<<<<<< HEAD
 - Added ability to hide and show individual plot elements by clicking their corresponding `Legend` entry [#2276](https://github.com/MakieOrg/Makie.jl/pull/2276).
-=======
+
 ## [0.22.3] - 2025-04-08
->>>>>>> 1855f9ac
 
 - Added `alpha` attribute to `tricontourf.jl` to control the transparency of filled contours [#4800](https://github.com/MakieOrg/Makie.jl/pull/4800)
 - Fixed hexbin using log-scales [#4898](https://github.com/MakieOrg/Makie.jl/pull/4898)
