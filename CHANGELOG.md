--- conflicted
+++ resolved
@@ -3,11 +3,8 @@
 ## Unreleased
 
 - Moved decoration plots in `Axis3` to `ax.blockscene` so they no longer show up as user plots in the Axis3 [#5463](https://github.com/MakieOrg/Makie.jl/pull/5463)
-<<<<<<< HEAD
 - Expanded `@Block` to be usable for defining sub-layouts consisting of other blocks, and to include argument conversions. With this one can define a higher level recipe which, for example, creates an `Axis` with plots and a `Colorbar` in an internal layout.
-=======
 - Fixed issue with `transformation` being applied multiple times when set by a user in a recipe that passes applicable attributes to child plots [#5464](https://github.com/MakieOrg/Makie.jl/pull/5464)
->>>>>>> 48d7e336
 
 ## [0.24.8] - 2025-12-04
 
