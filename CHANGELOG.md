# Changelog

## [Unreleased]

- Allow plots to move between scenes in SpecApi [#4132](https://github.com/MakieOrg/Makie.jl/pull/4132).
- Added empty constructor to all backends for `Screen` allowing `display(Makie.current_backend().Screen(), fig)` [#4561](https://github.com/MakieOrg/Makie.jl/pull/4561).
- Added `subsup` and `left_subsup` functions that offer stacked sub- and superscripts for `rich` text which means this style can be used with arbitrary fonts and is not limited to fonts supported by MathTeXEngine.jl [#4489](https://github.com/MakieOrg/Makie.jl/pull/4489).
- Added the `jitter_width` and `side_nudge` attributes to the `raincloud` plot definition, so that they can be used as kwargs [#4517](https://github.com/MakieOrg/Makie.jl/pull/4517)
- Expand PlotList plots to expose their child plots to the legend interface, allowing `axislegend`show plots within PlotSpecs as individual entries. [#4546](https://github.com/MakieOrg/Makie.jl/pull/4546)
- Implement S.Colorbar(plotspec) [#4520](https://github.com/MakieOrg/Makie.jl/pull/4520).
- Fixed a hang when `Record` was created inside a closure passed to `IOCapture.capture` [#4562](https://github.com/MakieOrg/Makie.jl/pull/4562).
<<<<<<< HEAD
- Added `linestyle = :solid_pattern` to allow switching between non-solid and (effectively) solid linestyles. [#4570](https://github.com/MakieOrg/Makie.jl/pull/4570)
=======
- Added logical size annotation to `text/html` inline videos so that sizes are appropriate independent of the current `px_per_unit` value [#4563](https://github.com/MakieOrg/Makie.jl/pull/4563).
>>>>>>> 88746d93

## [0.21.15] - 2024-10-25

- Allowed creation of `Legend` with entries that have no legend elements [#4526](https://github.com/MakieOrg/Makie.jl/pull/4526).
- Improved CairoMakie's 2D mesh drawing performance by ~30% [#4132](https://github.com/MakieOrg/Makie.jl/pull/4132).
- Allow `width` to be set per box in `boxplot` [#4447](https://github.com/MakieOrg/Makie.jl/pull/4447).
- For `Textbox`es in which a fixed width is specified, the text is now scrolled
  if the width is exceeded [#4293](https://github.com/MakieOrg/Makie.jl/pull/4293)
- Changed image, heatmap and surface picking indices to correctly index the relevant matrix arguments. [#4459](https://github.com/MakieOrg/Makie.jl/pull/4459)
- Improved performance of `record` by avoiding unnecessary copying in common cases [#4475](https://github.com/MakieOrg/Makie.jl/pull/4475).
- Fixed usage of `AggMean()` and other aggregations operating on 3d data for `datashader` [#4346](https://github.com/MakieOrg/Makie.jl/pull/4346).
- Fixed forced rasterization when rendering figures with `Axis3` to svg [#4463](https://github.com/MakieOrg/Makie.jl/pull/4463).
- Changed default for `circular_rotation` in Camera3D to false, so that the camera doesn't change rotation direction anymore [4492](https://github.com/MakieOrg/Makie.jl/pull/4492)
- Fixed `pick(scene, rect2)` in WGLMakie [#4488](https://github.com/MakieOrg/Makie.jl/pull/4488)
- Fixed resizing of `surface` data not working correctly. (I.e. drawing out-of-bounds data or only drawing part of the data.) [#4529](https://github.com/MakieOrg/Makie.jl/pull/4529)

## [0.21.14] - 2024-10-11

- Fixed relocatability of GLMakie [#4461](https://github.com/MakieOrg/Makie.jl/pull/4461).
- Fixed relocatability of WGLMakie [#4467](https://github.com/MakieOrg/Makie.jl/pull/4467).
- Fixed `space` keyword for `barplot` [#4435](https://github.com/MakieOrg/Makie.jl/pull/4435).

## [0.21.13] - 2024-10-07

- Optimize SpecApi, re-use Blocks better and add API to access the created block objects [#4354](https://github.com/MakieOrg/Makie.jl/pull/4354).
- Fixed `merge(attr1, attr2)` modifying nested attributes in `attr1` [#4416](https://github.com/MakieOrg/Makie.jl/pull/4416)
- Fixed issue with CairoMakie rendering scene backgrounds at the wrong position [#4425](https://github.com/MakieOrg/Makie.jl/pull/4425)
- Fixed incorrect inverse transformation in `position_on_plot` for lines, causing incorrect tooltip placement in DataInspector [#4402](https://github.com/MakieOrg/Makie.jl/pull/4402)
- Added new `Checkbox` block [#4336](https://github.com/MakieOrg/Makie.jl/pull/4336).
- Added ability to override legend element attributes by pairing labels or plots with override attributes [#4427](https://github.com/MakieOrg/Makie.jl/pull/4427).
- Added threshold before a drag starts which improves false negative rates for clicks. `Button` can now trigger on click and not mouse-down which is the canonical behavior in other GUI systems [#4336](https://github.com/MakieOrg/Makie.jl/pull/4336).
- `PolarAxis` font size now defaults to global figure `fontsize` in the absence of specific `Axis` theming [#4314](https://github.com/MakieOrg/Makie.jl/pull/4314)
- `MultiplesTicks` accepts new option `strip_zero=true`, allowing labels of the form `0x` to be `0` [#4372](https://github.com/MakieOrg/Makie.jl/pull/4372)
- Make near/far of WGLMakie JS 3d camera dynamic, for better depth_shift scaling [#4430](https://github.com/MakieOrg/Makie.jl/pull/4430).

## [0.21.12] - 2024-09-28

- Fix NaN handling in WGLMakie [#4282](https://github.com/MakieOrg/Makie.jl/pull/4282).
- Show DataInspector tooltip on NaN values if `nan_color` has been set to other than `:transparent` [#4310](https://github.com/MakieOrg/Makie.jl/pull/4310)
- Fix `linestyle` not being used in `triplot` [#4332](https://github.com/MakieOrg/Makie.jl/pull/4332)
- Fix voxel clipping not being based on voxel centers [#4397](https://github.com/MakieOrg/Makie.jl/pull/4397)
- Parsing `Q` and `q` commands in svg paths with `BezierPath` is now supported [#4413](https://github.com/MakieOrg/Makie.jl/pull/4413)

## [0.21.11] - 2024-09-13

- Hot fixes for 0.21.10 [#4356](https://github.com/MakieOrg/Makie.jl/pull/4356).
- Set `Voronoiplot`'s preferred axis type to 2D in all cases [#4349](https://github.com/MakieOrg/Makie.jl/pull/4349)

## [0.21.10] - 2024-09-12

- Introduce `heatmap(Resampler(large_matrix))`, allowing to show big images interactively [#4317](https://github.com/MakieOrg/Makie.jl/pull/4317).
- Make sure we wait for the screen session [#4316](https://github.com/MakieOrg/Makie.jl/pull/4316).
- Fix for absrect [#4312](https://github.com/MakieOrg/Makie.jl/pull/4312).
- Fix attribute updates for SpecApi and SpecPlots (e.g. ecdfplot) [#4265](https://github.com/MakieOrg/Makie.jl/pull/4265).
- Bring back `poly` convert arguments for matrix with points as row [#4258](https://github.com/MakieOrg/Makie.jl/pull/4258).
- Fix gl_ClipDistance related segfault on WSL with GLMakie [#4270](https://github.com/MakieOrg/Makie.jl/pull/4270).
- Added option `label_position = :center` to place labels centered over each bar [#4274](https://github.com/MakieOrg/Makie.jl/pull/4274).
- `plotfunc()` and `func2type()` support functions ending with `!` [#4275](https://github.com/MakieOrg/Makie.jl/pull/4275).
- Fixed Boundserror in clipped multicolor lines in CairoMakie [#4313](https://github.com/MakieOrg/Makie.jl/pull/4313)
- Fix float precision based assertions error in GLMakie.volume [#4311](https://github.com/MakieOrg/Makie.jl/pull/4311)
- Support images with reversed axes [#4338](https://github.com/MakieOrg/Makie.jl/pull/4338)

## [0.21.9] - 2024-08-27

- Hotfix for colormap + color updates [#4258](https://github.com/MakieOrg/Makie.jl/pull/4258).

## [0.21.8] - 2024-08-26

- Fix selected list in `WGLMakie.pick_sorted` [#4136](https://github.com/MakieOrg/Makie.jl/pull/4136).
- Apply px per unit in `pick_closest`/`pick_sorted` [#4137](https://github.com/MakieOrg/Makie.jl/pull/4137).
- Support plot(interval, func) for rangebars and band [#4102](https://github.com/MakieOrg/Makie.jl/pull/4102).
- Fixed the broken OpenGL state cleanup for clip_planes which may cause plots to disappear randomly [#4157](https://github.com/MakieOrg/Makie.jl/pull/4157)
- Reduce updates for image/heatmap, improving performance [#4130](https://github.com/MakieOrg/Makie.jl/pull/4130).
- Add an informative error message to `save` when no backend is loaded [#4177](https://github.com/MakieOrg/Makie.jl/pull/4177)
- Fix rendering of `band` with NaN values [#4178](https://github.com/MakieOrg/Makie.jl/pull/4178).
- Fix plotting of lines with OffsetArrays across all backends [#4242](https://github.com/MakieOrg/Makie.jl/pull/4242).

## [0.21.7] - 2024-08-19

- Hot fix for 1D heatmap [#4147](https://github.com/MakieOrg/Makie.jl/pull/4147).

## [0.21.6] - 2024-08-14

- Fix RectangleZoom in WGLMakie [#4127](https://github.com/MakieOrg/Makie.jl/pull/4127)
- Bring back fastpath for regular heatmaps [#4125](https://github.com/MakieOrg/Makie.jl/pull/4125)
- Data inspector fixes (mostly for bar plots) [#4087](https://github.com/MakieOrg/Makie.jl/pull/4087)
- Added "clip_planes" as a new generic plot and scene attribute. Up to 8 world space clip planes can be specified to hide sections of a plot. [#3958](https://github.com/MakieOrg/Makie.jl/pull/3958)
- Updated handling of `model` matrices with active Float32 rescaling. This should fix issues with Float32-unsafe translations or scalings of plots, as well as rotated plots in Float32-unsafe ranges. [#4026](https://github.com/MakieOrg/Makie.jl/pull/4026)
- Added `events.tick` to allow linking actions like animations to the renderloop. [#3948](https://github.com/MakieOrg/Makie.jl/pull/3948)
- Added the `uv_transform` attribute for meshscatter, mesh, surface and image [#1406](https://github.com/MakieOrg/Makie.jl/pull/1406).
- Added the ability to use textures with `meshscatter` in WGLMakie [#1406](https://github.com/MakieOrg/Makie.jl/pull/1406).
- Don't remove underlying VideoStream file when doing save() [#3883](https://github.com/MakieOrg/Makie.jl/pull/3883).
- Fix label/legend for plotlist [#4079](https://github.com/MakieOrg/Makie.jl/pull/4079).
- Fix wrong order for colors in RPRMakie [#4098](https://github.com/MakieOrg/Makie.jl/pull/4098).
- Fixed incorrect distance calculation in `pick_closest` in WGLMakie [#4082](https://github.com/MakieOrg/Makie.jl/pull/4082).
- Suppress keyboard shortcuts and context menu in JupyterLab output [#4068](https://github.com/MakieOrg/Makie.jl/pull/4068).
- Introduce stroke_depth_shift + forward normal depth_shift for Poly [#4058](https://github.com/MakieOrg/Makie.jl/pull/4058).
- Use linestyle for Poly and Density legend elements [#4000](https://github.com/MakieOrg/Makie.jl/pull/4000).
- Bring back interpolation attribute for surface [#4056](https://github.com/MakieOrg/Makie.jl/pull/4056).
- Improved accuracy of framerate settings in GLMakie [#3954](https://github.com/MakieOrg/Makie.jl/pull/3954)
- Fix label_formatter being called twice in barplot [#4046](https://github.com/MakieOrg/Makie.jl/pull/4046).
- Fix error with automatic `highclip` or `lowclip` and scalar colors [#4048](https://github.com/MakieOrg/Makie.jl/pull/4048).
- Correct a bug in the `project` function when projecting using a `Scene`. [#3909](https://github.com/MakieOrg/Makie.jl/pull/3909).
- Add position for `pie` plot [#4027](https://github.com/MakieOrg/Makie.jl/pull/4027).
- Correct a method ambiguity in `insert!` which was causing `PlotList` to fail on CairoMakie. [#4038](https://github.com/MakieOrg/Makie.jl/pull/4038)
- Delaunay triangulations created via `tricontourf`, `triplot`, and `voronoiplot` no longer use any randomisation in the point insertion order so that results are unique. [#4044](https://github.com/MakieOrg/Makie.jl/pull/4044)
- Improve content scaling support for Wayland and fix incorrect mouse scaling on mac [#4062](https://github.com/MakieOrg/Makie.jl/pull/4062)
- Fix: `band` ignored its `alpha` argument in CairoMakie
- Fix `marker=FastPixel()` makersize and markerspace, improve `spy` recipe [#4043](https://github.com/MakieOrg/Makie.jl/pull/4043).
- Fixed `invert_normals` for surface plots in CairoMakie [#4021](https://github.com/MakieOrg/Makie.jl/pull/4021).
- Improve support for embedding GLMakie. [#4073](https://github.com/MakieOrg/Makie.jl/pull/4073)
- Update JS OrbitControls to match Julia OrbitControls [#4084](https://github.com/MakieOrg/Makie.jl/pull/4084).
- Fix `select_point()` [#4101](https://github.com/MakieOrg/Makie.jl/pull/4101).
- Fix `absrect()` and `select_rectangle()` [#4110](https://github.com/MakieOrg/Makie.jl/issues/4110).
- Allow segment-specific radius for `pie` plot [#4028](https://github.com/MakieOrg/Makie.jl/pull/4028).

## [0.21.5] - 2024-07-07

- Fixed tuple argument for `WGLMakie.activate!(resize_to=(:parent, nothing))` [#4009](https://github.com/MakieOrg/Makie.jl/pull/4009).
- validate plot attributes later, for axis specific plot attributes [#3974](https://github.com/MakieOrg/Makie.jl/pull/3974).

## [0.21.4] - 2024-07-02

- Fixed support for GLFW 3.4 on OSX [#3999](https://github.com/MakieOrg/Makie.jl/issues/3999).
- Changed camera variables to Float64 for increased accuracy [#3984](https://github.com/MakieOrg/Makie.jl/pull/3984)
- Allow CairoMakie to render `poly` overloads that internally don't use two child plots [#3986](https://github.com/MakieOrg/Makie.jl/pull/3986).
- Fixes for Menu and DataInspector [#3975](https://github.com/MakieOrg/Makie.jl/pull/3975).
- Add line-loop detection and rendering to GLMakie and WGLMakie [#3907](https://github.com/MakieOrg/Makie.jl/pull/3907).

## [0.21.3] - 2024-06-17

- Fix stack overflows when using `markerspace = :data` with `scatter` [#3960](https://github.com/MakieOrg/Makie.jl/issues/3960).
- CairoMakie: Fix broken SVGs when using non-interpolated image primitives, for example Colorbars, with recent Cairo versions [#3967](https://github.com/MakieOrg/Makie.jl/pull/3967).
- CairoMakie: Add argument `pdf_version` to restrict the PDF version when saving a figure as a PDF [#3845](https://github.com/MakieOrg/Makie.jl/pull/3845).
- Fix DataInspector using invalid attribute strokewidth for plot type Wireframe [#3917](https://github.com/MakieOrg/Makie.jl/pull/3917).
- CairoMakie: Fix incorrect scaling factor for SVGs with Cairo_jll 1.18 [#3964](https://github.com/MakieOrg/Makie.jl/pull/3964).
- Fixed use of Textbox from Bonito [#3924](https://github.com/MakieOrg/Makie.jl/pull/3924)

## [0.21.2] - 2024-05-22

- Added `cycle` to general attribute allowlist so that it works also with plot types that don't set one in their theme [#3879](https://github.com/MakieOrg/Makie.jl/pull/3879).

## [0.21.1] - 2024-05-21

- `boundingbox` now relies on `apply_transform(transform, data_limits(plot))` rather than transforming the corner points of the bounding box [#3856](https://github.com/MakieOrg/Makie.jl/pull/3856).
- Adjusted `Axis` limits to consider transformations more consistently [#3864](https://github.com/MakieOrg/Makie.jl/pull/3864).
- Fix problems with incorrectly disabled attributes in recipes [#3870](https://github.com/MakieOrg/Makie.jl/pull/3870), [#3866](https://github.com/MakieOrg/Makie.jl/pull/3866).
- Fix RPRMakie with Material [#3872](https://github.com/MakieOrg/Makie.jl/pull/3872).
- Support the loop option in html video output [#3697](https://github.com/MakieOrg/Makie.jl/pull/3697).

## [0.21.0] - 2024-05-08

- Add `voxels` plot [#3527](https://github.com/MakieOrg/Makie.jl/pull/3527).
- Added supported markers hint to unsupported marker warn message [#3666](https://github.com/MakieOrg/Makie.jl/pull/3666).
- Fixed bug in CairoMakie line drawing when multiple successive points had the same color [#3712](https://github.com/MakieOrg/Makie.jl/pull/3712).
- Remove StableHashTraits in favor of calculating hashes directly with CRC32c [#3667](https://github.com/MakieOrg/Makie.jl/pull/3667).
- **Breaking (sort of)** Added a new `@recipe` variant which allows documenting attributes directly where they are defined and validating that all attributes are known whenever a plot is created. This is not breaking in the sense that the API changes, but user code is likely to break because of misspelled attribute names etc. that have so far gone unnoticed.
- Add axis converts, enabling unit/categorical support and more [#3226](https://github.com/MakieOrg/Makie.jl/pull/3226).
- **Breaking** Streamlined `data_limits` and `boundingbox` [#3671](https://github.com/MakieOrg/Makie.jl/pull/3671)
  - `data_limits` now only considers plot positions, completely ignoring transformations
  - `boundingbox(p::Text)` is deprecated in favor of `boundingbox(p::Text, p.markerspace[])`. The more internal methods use `string_boundingbox(p)`. [#3723](https://github.com/MakieOrg/Makie.jl/pull/3723)
  - `boundingbox` overwrites must now include a secondary space argument to work `boundingbox(plot, space::Symbol = :data)` [#3723](https://github.com/MakieOrg/Makie.jl/pull/3723)
  - `boundingbox` now always consider `transform_func` and `model`
  - `data_limits(::Scatter)` and `boundingbox(::Scatter)` now consider marker transformations [#3716](https://github.com/MakieOrg/Makie.jl/pull/3716)
- **Breaking** Improved Float64 compatibility of Axis [#3681](https://github.com/MakieOrg/Makie.jl/pull/3681)
  - This added an extra conversion step which only takes effect when Float32 precision becomes relevant. In those cases code using `project()` functions will be wrong as the transformation is not applied. Use `project(plot_or_scene, ...)` or apply the conversion yourself beforehand with `Makie.f32_convert(plot_or_scene, transformed_point)` and use `patched_model = Makie.patch_model(plot_or_scene, model)`.
  - `Makie.to_world(point, matrix, resolution)` has been deprecated in favor of `Makie.to_world(scene_or_plot, point)` to include float32 conversions.
- **Breaking** Reworked line shaders in GLMakie and WGLMakie [#3558](https://github.com/MakieOrg/Makie.jl/pull/3558)
  - GLMakie: Removed support for per point linewidths
  - GLMakie: Adjusted dots (e.g. with `linestyle = :dot`) to bend across a joint
  - GLMakie: Adjusted linestyles to scale with linewidth dynamically so that dots remain dots with changing linewidth
  - GLMakie: Cleaned up anti-aliasing for truncated joints
  - WGLMakie: Added support for linestyles
  - WGLMakie: Added line joints
  - WGLMakie: Added native anti-aliasing which generally improves quality but introduces outline artifacts in some cases (same as GLMakie)
  - Both: Adjusted handling of thin lines which may result in different color intensities
- Fixed an issue with lines being drawn in the wrong direction in 3D (with perspective projection) [#3651](https://github.com/MakieOrg/Makie.jl/pull/3651).
- **Breaking** Renamed attribute `rotations` to `rotation` for `scatter` and `meshscatter` which had been inconsistent with the otherwise singular naming scheme and other plots like `text` [#3724](https://github.com/MakieOrg/Makie.jl/pull/3724).
- Fixed `contourf` bug where n levels would sometimes miss the uppermost value, causing gaps [#3713](https://github.com/MakieOrg/Makie.jl/pull/3713).
- Added `scale` attribute to `violin` [#3352](https://github.com/MakieOrg/Makie.jl/pull/3352).
- Use label formatter in barplot [#3718](https://github.com/MakieOrg/Makie.jl/pull/3718).
- Fix the incorrect shading with non uniform markerscale in meshscatter [#3722](https://github.com/MakieOrg/Makie.jl/pull/3722)
- Add `scale_to=:flip` option to `hist`, which flips the direction of the bars [#3732](https://github.com/MakieOrg/Makie.jl/pull/3732)
- Fixed an issue with the texture atlas not updating in WGLMakie after display, causing new symbols to not show up [#3737](https://github.com/MakieOrg/Makie.jl/pull/3737)
- Added `linecap` and `joinstyle` attributes for lines and linesegments. Also normalized `miter_limit` to 60° across all backends. [#3771](https://github.com/MakieOrg/Makie.jl/pull/3771)

## [0.20.10] 2024-05-07

- Loosened type restrictions for potentially array-valued colors in `Axis` attributes like `xticklabelcolor` [#3826](https://github.com/MakieOrg/Makie.jl/pull/3826).
- Added support for intervals for specifying axis limits [#3696](https://github.com/MakieOrg/Makie.jl/pull/3696)
- Added recipes for plotting intervals to `Band`, `Rangebars`, `H/VSpan` [3695](https://github.com/MakieOrg/Makie.jl/pull/3695)
- Documented `WilkinsonTicks` [#3819](https://github.com/MakieOrg/Makie.jl/pull/3819).
- Added `axislegend(ax, "title")` method [#3808](https://github.com/MakieOrg/Makie.jl/pull/3808).
- Improved thread safety of rendering with CairoMakie (independent `Scene`s only) by locking FreeType handles [#3777](https://github.com/MakieOrg/Makie.jl/pull/3777).
- Adds a tutorial for how to make recipes work with new types [#3816](https://github.com/MakieOrg/Makie.jl/pull/3816).
- Provided an interface to convert markers in CairoMakie separately (`cairo_scatter_marker`) so external packages can overload it. [#3811](https://github.com/MakieOrg/Makie.jl/pull/3811)
- Updated to DelaunayTriangulation v1.0 [#3787](https://github.com/MakieOrg/Makie.jl/pull/3787).
- Added methods `hidedecorations!`, `hiderdecorations!`, `hidethetadecorations!` and  `hidespines!` for `PolarAxis` axes [#3823](https://github.com/MakieOrg/Makie.jl/pull/3823).
- Added `loop` option support for HTML outputs when recording videos with `record` [#3697](https://github.com/MakieOrg/Makie.jl/pull/3697).

## [0.20.9] - 2024-03-29

- Added supported markers hint to unsupported marker warn message [#3666](https://github.com/MakieOrg/Makie.jl/pull/3666).
- Fixed bug in CairoMakie line drawing when multiple successive points had the same color [#3712](https://github.com/MakieOrg/Makie.jl/pull/3712).
- Remove StableHashTraits in favor of calculating hashes directly with CRC32c [#3667](https://github.com/MakieOrg/Makie.jl/pull/3667).
- Fixed `contourf` bug where n levels would sometimes miss the uppermost value, causing gaps [#3713](https://github.com/MakieOrg/Makie.jl/pull/3713).
- Added `scale` attribute to `violin` [#3352](https://github.com/MakieOrg/Makie.jl/pull/3352).
- Use label formatter in barplot [#3718](https://github.com/MakieOrg/Makie.jl/pull/3718).
- Fix the incorrect shading with non uniform markerscale in meshscatter [#3722](https://github.com/MakieOrg/Makie.jl/pull/3722)
- Add `scale_to=:flip` option to `hist`, which flips the direction of the bars [#3732](https://github.com/MakieOrg/Makie.jl/pull/3732)
- Fixed an issue with the texture atlas not updating in WGLMakie after display, causing new symbols to not show up [#3737](https://github.com/MakieOrg/Makie.jl/pull/3737)

## [0.20.8] - 2024-02-22

- Fixed excessive use of space with HTML image outputs [#3642](https://github.com/MakieOrg/Makie.jl/pull/3642).
- Fixed bugs with format strings and add new features by switching to Format.jl [#3633](https://github.com/MakieOrg/Makie.jl/pull/3633).
- Fixed an issue where CairoMakie would unnecessarily rasterize polygons [#3605](https://github.com/MakieOrg/Makie.jl/pull/3605).
- Added `PointBased` conversion trait to `scatterlines` recipe [#3603](https://github.com/MakieOrg/Makie.jl/pull/3603).
- Multiple small fixes for `map_latest`, `WGLMakie` picking and `PlotSpec` [#3637](https://github.com/MakieOrg/Makie.jl/pull/3637).
- Fixed PolarAxis `rticks` being incompatible with rich text. [#3615](https://github.com/MakieOrg/Makie.jl/pull/3615)
- Fixed an issue causing lines, scatter and text to not scale with resolution after deleting plots in GLMakie. [#3649](https://github.com/MakieOrg/Makie.jl/pull/3649)

## [0.20.7] - 2024-02-04

- Equalized alignment point of mirrored ticks to that of normal ticks [#3598](https://github.com/MakieOrg/Makie.jl/pull/3598).
- Fixed stack overflow error on conversion of gridlike data with `missing`s [#3597](https://github.com/MakieOrg/Makie.jl/pull/3597).
- Fixed mutation of CairoMakie src dir when displaying png files [#3588](https://github.com/MakieOrg/Makie.jl/pull/3588).
- Added better error messages for plotting into `FigureAxisPlot` and `AxisPlot` as Plots.jl users are likely to do [#3596](https://github.com/MakieOrg/Makie.jl/pull/3596).
- Added compat bounds for IntervalArithmetic.jl due to bug with DelaunayTriangulation.jl [#3595](https://github.com/MakieOrg/Makie.jl/pull/3595).
- Removed possibility of three-argument `barplot` [#3574](https://github.com/MakieOrg/Makie.jl/pull/3574).

## [0.20.6] - 2024-02-02

- Fix issues with Camera3D not centering [#3582](https://github.com/MakieOrg/Makie.jl/pull/3582)
- Allowed creating legend entries from plot objects with scalar numbers as colors [#3587](https://github.com/MakieOrg/Makie.jl/pull/3587).

## [0.20.5] - 2024-01-25

- Use plot plot instead of scene transform functions in CairoMakie, fixing missplaced h/vspan. [#3552](https://github.com/MakieOrg/Makie.jl/pull/3552)
- Fix error printing on shader error [#3530](https://github.com/MakieOrg/Makie.jl/pull/3530).
- Update pagefind to 1.0.4 for better headline search [#3534](https://github.com/MakieOrg/Makie.jl/pull/3534).
- Remove unnecessary deps, e.g. Setfield [3546](https://github.com/MakieOrg/Makie.jl/pull/3546).
- Don't clear args, rely on delete deregister_callbacks [#3543](https://github.com/MakieOrg/Makie.jl/pull/3543).
- Add interpolate keyword for Surface [#3541](https://github.com/MakieOrg/Makie.jl/pull/3541).
- Fix a DataInspector bug if inspector_label is used with RGB images [#3468](https://github.com/MakieOrg/Makie.jl/pull/3468).

## [0.20.4] - 2024-01-04

- Changes for Bonito rename and WGLMakie docs improvements [#3477](https://github.com/MakieOrg/Makie.jl/pull/3477).
- Add stroke and glow support to scatter and text in WGLMakie [#3518](https://github.com/MakieOrg/Makie.jl/pull/3518).
- Fix clipping issues with Camera3D when zooming in [#3529](https://github.com/MakieOrg/Makie.jl/pull/3529)

## [0.20.3] - 2023-12-21

- Add `depthsorting` as a hidden attribute for scatter plots in GLMakie as an alternative fix for outline artifacts. [#3432](https://github.com/MakieOrg/Makie.jl/pull/3432)
- Disable SDF based anti-aliasing in scatter, text and lines plots when `fxaa = true` in GLMakie. This allows removing outline artifacts at the cost of quality. [#3408](https://github.com/MakieOrg/Makie.jl/pull/3408)
- DataInspector Fixes: Fixed depth order, positional labels being in transformed space and `:inspector_clear` not getting called when moving from one plot to another. [#3454](https://github.com/MakieOrg/Makie.jl/pull/3454)
- Fixed bug in GLMakie where the update from a (i, j) sized GPU buffer to a (j, i) sized buffer would fail [#3456](https://github.com/MakieOrg/Makie.jl/pull/3456).
- Add `interpolate=true` to `volume(...)`, allowing to disable interpolation [#3485](https://github.com/MakieOrg/Makie.jl/pull/3485).

## [0.20.2] - 2023-12-01

- Switched from SHA512 to CRC32c salting in CairoMakie svgs, drastically improving svg rendering speed [#3435](https://github.com/MakieOrg/Makie.jl/pull/3435).
- Fixed a bug with h/vlines and h/vspan not correctly resolving transformations [#3418](https://github.com/MakieOrg/Makie.jl/pull/3418).
- Fixed a bug with h/vlines and h/vspan returning the wrong limits, causing an error in Axis [#3427](https://github.com/MakieOrg/Makie.jl/pull/3427).
- Fixed clipping when zooming out of a 3D (L)Scene [#3433](https://github.com/MakieOrg/Makie.jl/pull/3433).
- Moved the texture atlas cache to `.julia/scratchspaces` instead of a dedicated `.julia/makie` [#3437](https://github.com/MakieOrg/Makie.jl/pull/3437)

## [0.20.1] - 2023-11-23

- Fixed bad rendering of `poly` in GLMakie by triangulating points after transformations [#3402](https://github.com/MakieOrg/Makie.jl/pull/3402).
- Fixed bug regarding inline display in VSCode Jupyter notebooks and other similar environments [#3403](https://github.com/MakieOrg/Makie.jl/pull/3403).
- Fixed issue with `plottype`, allowed `onany(...; update = true)` and fixed `Block` macro use outside Makie [#3401](https://github.com/MakieOrg/Makie.jl/pull/3401).

## [0.20.0] - 2023-11-21

- GLMakie has gained support for HiDPI (aka Retina) screens. This also enables saving images with higher resolution than screen pixel dimensions [#2544](https://github.com/MakieOrg/Makie.jl/pull/2544).
- Fixed an issue where NaN was interpreted as zero when rendering `surface` through CairoMakie [#2598](https://github.com/MakieOrg/Makie.jl/pull/2598).
- Improved 3D camera handling, hotkeys and functionality [#2746](https://github.com/MakieOrg/Makie.jl/pull/2746).
- Added `shading = :verbose` in GLMakie to allow for multiple light sources. Also added more light types, fixed light directions for the previous lighting model (now `shading = :fast`) and adjusted `backlight` to affect normals[#3246](https://github.com/MakieOrg/Makie.jl/pull/3246).
- Changed the glyph used for negative numbers in tick labels from hyphen to minus [#3379](https://github.com/MakieOrg/Makie.jl/pull/3379).
- Added new declarative API for AlgebraOfGraphics, Pluto and easier dashboards [#3281](https://github.com/MakieOrg/Makie.jl/pull/3281).
- WGLMakie got faster line rendering with less updating bugs [#3062](https://github.com/MakieOrg/Makie.jl/pull/3062).
- **Breaking** Replaced `PolarAxis.radial_distortion_threshold` with `PolarAxis.radius_at_origin`. [#3381](https://github.com/MakieOrg/Makie.jl/pull/3381)
- **Breaking** Deprecated the `resolution` keyword in favor of `size` to reflect that this value is not a pixel resolution anymore [#3343](https://github.com/MakieOrg/Makie.jl/pull/3343).
- **Breaking** Refactored the `SurfaceLike` family of traits into `VertexGrid`, `CellGrid` and `ImageLike` [#3106](https://github.com/MakieOrg/Makie.jl/pull/3106).
- **Breaking** Deprecated `pixelarea(scene)` and `scene.px_area` in favor of viewport.
- **Breaking** Refactored the `Combined` Plot object and renamed it to `Plot`, improving compile times ~2x [#3082](https://github.com/MakieOrg/Makie.jl/pull/3082).
- **Breaking** Removed old depreactions in [#3113](https://github.com/MakieOrg/Makie.jl/pull/3113/commits/3a39210ef87a0032d78cb27c0c1019faa604effd).
- **Breaking** Deprecated using AbstractVector as sides of `image` [#3395](https://github.com/MakieOrg/Makie.jl/pull/3395).
- **Breaking** `errorbars` and `rangebars` now use color cycling [#3230](https://github.com/MakieOrg/Makie.jl/pull/3230).

## [0.19.12] - 2023-10-31

- Added `cornerradius` attribute to `Box` for rounded corners [#3346](https://github.com/MakieOrg/Makie.jl/pull/3346).
- Fix grouping of a zero-height bar in `barplot`. Now a zero-height bar shares the same properties of the previous bar, and if the bar is the first one, its height is treated as positive if and only if there exists a bar of positive height or all bars are zero-height [#3058](https://github.com/MakieOrg/Makie.jl/pull/3058).
- Fixed a bug where Axis still consumes scroll events when interactions are disabled [#3272](https://github.com/MakieOrg/Makie.jl/pull/3272).
- Added `cornerradius` attribute to `Box` for rounded corners [#3308](https://github.com/MakieOrg/Makie.jl/pull/3308).
- Upgraded `StableHashTraits` from 1.0 to 1.1 [#3309](https://github.com/MakieOrg/Makie.jl/pull/3309).

## [0.19.11] - 2023-10-05

- Setup automatic colorbars for volumeslices [#3253](https://github.com/MakieOrg/Makie.jl/pull/3253).
- Colorbar for arrows [#3275](https://github.com/MakieOrg/Makie.jl/pull/3275).
- Small bugfixes [#3275](https://github.com/MakieOrg/Makie.jl/pull/3275).

## [0.19.10] - 2023-09-21

- Fixed bugs with Colorbar in recipes, add new API for creating a recipe colorbar and introduce experimental support for Categorical colormaps [#3090](https://github.com/MakieOrg/Makie.jl/pull/3090).
- Added experimental Datashader implementation [#2883](https://github.com/MakieOrg/Makie.jl/pull/2883).
- **Breaking** Changed the default order Polar arguments to (theta, r). [#3154](https://github.com/MakieOrg/Makie.jl/pull/3154)
- General improvements to `PolarAxis`: full rlimtis & thetalimits, more controls and visual tweaks. See pr for more details.[#3154](https://github.com/MakieOrg/Makie.jl/pull/3154)

## [0.19.9] - 2023-09-11

- Allow arbitrary reversible scale functions through `ReversibleScale`.
- Deprecated `linestyle=vector_of_gaps` in favor of `linestyle=Linestyle(vector_of_gaps)` [3135](https://github.com/MakieOrg/Makie.jl/pull/3135), [3193](https://github.com/MakieOrg/Makie.jl/pull/3193).
- Fixed some errors around dynamic changes of `ax.xscale` or `ax.yscale` [#3084](https://github.com/MakieOrg/Makie.jl/pull/3084)
- Improved Barplot Label Alignment [#3160](https://github.com/MakieOrg/Makie.jl/issues/3160).
- Fixed regression in determining axis limits [#3179](https://github.com/MakieOrg/Makie.jl/pull/3179)
- Added a theme `theme_latexfonts` that uses the latex font family as default fonts [#3147](https://github.com/MakieOrg/Makie.jl/pull/3147), [#3180](https://github.com/MakieOrg/Makie.jl/pull/3180).
- Upgrades `StableHashTraits` from 0.3 to 1.0

## [0.19.8] - 2023-08-15

- Improved CairoMakie rendering of `lines` with repeating colors in an array [#3141](https://github.com/MakieOrg/Makie.jl/pull/3141).
- Added `strokecolormap` to poly. [#3145](https://github.com/MakieOrg/Makie.jl/pull/3145)
- Added `xreversed`, `yreversed` and `zreversed` attributes to `Axis3` [#3138](https://github.com/MakieOrg/Makie.jl/pull/3138).
- Fixed incorrect placement of contourlabels with transform functions [#3083](https://github.com/MakieOrg/Makie.jl/pull/3083)
- Fixed automatic normal generation for meshes with shading and no normals [#3041](https://github.com/MakieOrg/Makie.jl/pull/3041).
- Added the `triplot` and `voronoiplot` recipes from DelaunayTriangulation.jl [#3102](https://github.com/MakieOrg/Makie.jl/pull/3102), [#3159](https://github.com/MakieOrg/Makie.jl/pull/3159).

## [0.19.7] - 2023-07-22

- Allow arbitrary functions to color `streamplot` lines by passing a `Function` to `color`.  This must accept `Point` of the appropriate dimension and return a `Point`, `Vec`, or other arraylike object [#2002](https://github.com/MakieOrg/Makie.jl/pull/2002).
- `arrows` can now take input of the form `x::AbstractVector, y::AbstractVector, [z::AbstractVector,] f::Function`, where `f` must return a `VecTypes` of the appropriate dimension [#2597](https://github.com/MakieOrg/Makie.jl/pull/2597).
- Exported colorbuffer, and added `colorbuffer(axis::Axis; include_decorations=false, colorbuffer_kws...)`, to get an image of an axis with or without decorations [#3078](https://github.com/MakieOrg/Makie.jl/pull/3078).
- Fixed an issue where the `linestyle` of some polys was not applied to the stroke in CairoMakie. [#2604](https://github.com/MakieOrg/Makie.jl/pull/2604)
- Add `colorscale = identity` to any plotting function using a colormap. This works with any scaling function like `log10`, `sqrt` etc. Consequently, `scale` for `hexbin` is replaced with `colorscale` [#2900](https://github.com/MakieOrg/Makie.jl/pull/2900).
- Add `alpha=1.0` argument to all basic plots, which supports independently adding an alpha component to colormaps and colors. Multiple alphas like in `plot(alpha=0.2, color=RGBAf(1, 0, 0, 0.5))`, will get multiplied [#2900](https://github.com/MakieOrg/Makie.jl/pull/2900).
- `hexbin` now supports any per-observation weights which StatsBase respects - `<: StatsBase.AbstractWeights`, `Vector{Real}`, or `nothing` (the default). [#2804](https://github.com/MakieOrg/Makie.jl/pulls/2804)
- Added a new Axis type, `PolarAxis`, which is an axis with a polar projection.  Input is in `(r, theta)` coordinates and is transformed to `(x, y)` coordinates using the standard polar-to-cartesian transformation.
  Generally, its attributes are very similar to the usual `Axis` attributes, but `x` is replaced by `r` and `y` by `θ`.
  It also inherits from the theme of `Axis` in this manner, so should work seamlessly with Makie themes [#2990](https://github.com/MakieOrg/Makie.jl/pull/2990).
- `inherit` now has a new signature `inherit(scene, attrs::NTuple{N, Symbol}, default_value)`, allowing recipe authors to access nested attributes when trying to inherit from the parent Scene.
  For example, one could inherit from `scene.Axis.yticks` by `inherit(scene, (:Axis, :yticks), $default_value)` [#2990](https://github.com/MakieOrg/Makie.jl/pull/2990).
- Fixed incorrect rendering of 3D heatmaps [#2959](https://github.com/MakieOrg/Makie.jl/pull/2959)
- Deprecated `flatten_plots` in favor of `collect_atomic_plots`. Using the new `collect_atomic_plots` fixed a bug in CairoMakie where the z-level of plots within recipes was not respected. [#2793](https://github.com/MakieOrg/Makie.jl/pull/2793)
- Fixed incorrect line depth in GLMakie [#2843](https://github.com/MakieOrg/Makie.jl/pull/2843)
- Fixed incorrect line alpha in dense lines in GLMakie [#2843](https://github.com/MakieOrg/Makie.jl/pull/2843)
- Fixed DataInspector interaction with transformations [#3002](https://github.com/MakieOrg/Makie.jl/pull/3002)
- Added option `WGLMakie.activate!(resize_to_body=true)`, to make plots resize to the VSCode plotpane. Resizes to the HTML body element, so may work outside VSCode [#3044](https://github.com/MakieOrg/Makie.jl/pull/3044), [#3042](https://github.com/MakieOrg/Makie.jl/pull/3042).
- Fixed DataInspector interaction with transformations [#3002](https://github.com/MakieOrg/Makie.jl/pull/3002).
- Fixed incomplete stroke with some Bezier markers in CairoMakie and blurry strokes in GLMakie [#2961](https://github.com/MakieOrg/Makie.jl/pull/2961)
- Added the ability to use custom triangulations from DelaunayTriangulation.jl [#2896](https://github.com/MakieOrg/Makie.jl/pull/2896).
- Adjusted scaling of scatter/text stroke, glow and anti-aliasing width under non-uniform 2D scaling (Vec2f markersize/fontsize) in GLMakie [#2950](https://github.com/MakieOrg/Makie.jl/pull/2950).
- Scaled `errorbar` whiskers and `bracket` correctly with transformations [#3012](https://github.com/MakieOrg/Makie.jl/pull/3012).
- Updated `bracket` when the screen is resized or transformations change [#3012](https://github.com/MakieOrg/Makie.jl/pull/3012).

## [0.19.6] - 2023-06-09

- Fixed broken AA for lines with strongly varying linewidth [#2953](https://github.com/MakieOrg/Makie.jl/pull/2953).
- Fixed WGLMakie JS popup [#2976](https://github.com/MakieOrg/Makie.jl/pull/2976).
- Fixed `legendelements` when children have no elements [#2982](https://github.com/MakieOrg/Makie.jl/pull/2982).
- Bumped compat for StatsBase to 0.34 [#2915](https://github.com/MakieOrg/Makie.jl/pull/2915).
- Improved thread safety [#2840](https://github.com/MakieOrg/Makie.jl/pull/2840).

## [0.19.5] - 2023-05-12

- Added `loop` option for GIF outputs when recording videos with `record` [#2891](https://github.com/MakieOrg/Makie.jl/pull/2891).
- Fixed line rendering issues in GLMakie [#2843](https://github.com/MakieOrg/Makie.jl/pull/2843).
- Fixed incorrect line alpha in dense lines in GLMakie [#2843](https://github.com/MakieOrg/Makie.jl/pull/2843).
- Changed `scene.clear` to an observable and made changes in `Scene` Observables trigger renders in GLMakie [#2929](https://github.com/MakieOrg/Makie.jl/pull/2929).
- Added contour labels [#2496](https://github.com/MakieOrg/Makie.jl/pull/2496).
- Allowed rich text to be used in Legends [#2902](https://github.com/MakieOrg/Makie.jl/pull/2902).
- Added more support for zero length Geometries [#2917](https://github.com/MakieOrg/Makie.jl/pull/2917).
- Made CairoMakie drawing for polygons with holes order independent [#2918](https://github.com/MakieOrg/Makie.jl/pull/2918).
- Fixes for `Makie.inline!()`, allowing now for `Makie.inline!(automatic)` (default), which is better at automatically opening a window/ inlining a plot into plotpane when needed [#2919](https://github.com/MakieOrg/Makie.jl/pull/2919) [#2937](https://github.com/MakieOrg/Makie.jl/pull/2937).
- Block/Axis doc improvements [#2940](https://github.com/MakieOrg/Makie.jl/pull/2940) [#2932](https://github.com/MakieOrg/Makie.jl/pull/2932) [#2894](https://github.com/MakieOrg/Makie.jl/pull/2894).

## [0.19.4] - 2023-03-31

- Added export of `hidezdecorations!` from MakieLayout [#2821](https://github.com/MakieOrg/Makie.jl/pull/2821).
- Fixed an issue with GLMakie lines becoming discontinuous [#2828](https://github.com/MakieOrg/Makie.jl/pull/2828).

## [0.19.3] - 2023-03-21

- Added the `stephist` plotting function [#2408](https://github.com/JuliaPlots/Makie.jl/pull/2408).
- Added the `brackets` plotting function [#2356](https://github.com/MakieOrg/Makie.jl/pull/2356).
- Fixed an issue where `poly` plots with `Vector{<: MultiPolygon}` inputs with per-polygon color were mistakenly rendered as meshes using CairoMakie [#2590](https://github.com/MakieOrg/Makie.jl/pulls/2478).
- Fixed a small typo which caused an error in the `Stepper` constructor [#2600](https://github.com/MakieOrg/Makie.jl/pulls/2478).
- Improve cleanup on block deletion [#2614](https://github.com/MakieOrg/Makie.jl/pull/2614)
- Add `menu.scroll_speed` and increase default speed for non-apple [#2616](https://github.com/MakieOrg/Makie.jl/pull/2616).
- Fixed rectangle zoom for nonlinear axes [#2674](https://github.com/MakieOrg/Makie.jl/pull/2674)
- Cleaned up linestyles in GLMakie (Fixing artifacting, spacing/size, anti-aliasing) [#2666](https://github.com/MakieOrg/Makie.jl/pull/2666).
- Fixed issue with scatterlines only accepting concrete color types as `markercolor` [#2691](https://github.com/MakieOrg/Makie.jl/pull/2691).
- Fixed an accidental issue where `LaTeXStrings` were not typeset correctly in `Axis3` [#2558](https://github.com/MakieOrg/Makie.jl/pull/2588).
- Fixed a bug where line segments in `text(lstr::LaTeXString)` were ignoring offsets [#2668](https://github.com/MakieOrg/Makie.jl/pull/2668).
- Fixed a bug where the `arrows` recipe accidentally called a `Bool` when `normalize = true` [#2740](https://github.com/MakieOrg/Makie.jl/pull/2740).
- Re-exported the `@colorant_str` (`colorant"..."`) macro from Colors.jl [#2726](https://github.com/MakieOrg/Makie.jl/pull/2726).
- Speedup heatmaps in WGLMakie. [#2647](https://github.com/MakieOrg/Makie.jl/pull/2647)
- Fix slow `data_limits` for recipes, which made plotting lots of data with recipes much slower [#2770](https://github.com/MakieOrg/Makie.jl/pull/2770).

## [0.19.1] - 2023-01-01

- Add `show_data` method for `band` which shows the min and max values of the band at the x position of the cursor [#2497](https://github.com/MakieOrg/Makie.jl/pull/2497).
- Added `xlabelrotation`, `ylabelrotation` (`Axis`) and `labelrotation` (`Colorbar`) [#2478](https://github.com/MakieOrg/Makie.jl/pull/2478).
- Fixed forced rasterization in CairoMakie svg files when polygons with colors specified as (color, alpha) tuples were used [#2535](https://github.com/MakieOrg/Makie.jl/pull/2535).
- Do less copies of Observables in Attributes + plot pipeline [#2443](https://github.com/MakieOrg/Makie.jl/pull/2443).
- Add Search Page and tweak Result Ordering [#2474](https://github.com/MakieOrg/Makie.jl/pull/2474).
- Remove all global attributes from TextureAtlas implementation and fix julia#master [#2498](https://github.com/MakieOrg/Makie.jl/pull/2498).
- Use new Bonito, implement WGLMakie picking, improve performance and fix lots of WGLMakie bugs [#2428](https://github.com/MakieOrg/Makie.jl/pull/2428).

## [0.19.0] - 2022-12-03

- **Breaking** The attribute `textsize` has been removed everywhere in favor of the attribute `fontsize` which had also been in use.
  To migrate, search and replace all uses of `textsize` to `fontsize` [#2387](https://github.com/MakieOrg/Makie.jl/pull/2387).
- Added rich text which allows to more easily use superscripts and subscripts as well as differing colors, fonts, fontsizes, etc. for parts of a given text [#2321](https://github.com/MakieOrg/Makie.jl/pull/2321).

## [0.18.4] - 2022-12-02

- Added the `waterfall` plotting function [#2416](https://github.com/JuliaPlots/Makie.jl/pull/2416).
- Add support for `AbstractPattern` in `WGLMakie` [#2432](https://github.com/MakieOrg/Makie.jl/pull/2432).
- Broadcast replaces deprecated method for quantile [#2430](https://github.com/MakieOrg/Makie.jl/pull/2430).
- Fix CairoMakie's screen re-using [#2440](https://github.com/MakieOrg/Makie.jl/pull/2440).
- Fix repeated rendering with invisible objects [#2437](https://github.com/MakieOrg/Makie.jl/pull/2437).
- Fix hvlines for GLMakie [#2446](https://github.com/MakieOrg/Makie.jl/pull/2446).

## [0.18.3] - 2022-11-17

- Add `render_on_demand` flag for `GLMakie.Screen`. Setting this to `true` will skip rendering until plots get updated. This is the new default [#2336](https://github.com/MakieOrg/Makie.jl/pull/2336), [#2397](https://github.com/MakieOrg/Makie.jl/pull/2397).
- Clean up OpenGL state handling in GLMakie [#2397](https://github.com/MakieOrg/Makie.jl/pull/2397).
- Fix salting [#2407](https://github.com/MakieOrg/Makie.jl/pull/2407).
- Fixes for [GtkMakie](https://github.com/jwahlstrand/GtkMakie.jl) [#2418](https://github.com/MakieOrg/Makie.jl/pull/2418).

## [0.18.2] - 2022-11-03

- Fix Axis3 tick flipping with negative azimuth [#2364](https://github.com/MakieOrg/Makie.jl/pull/2364).
- Fix empty!(fig) and empty!(ax) [#2374](https://github.com/MakieOrg/Makie.jl/pull/2374), [#2375](https://github.com/MakieOrg/Makie.jl/pull/2375).
- Remove stencil buffer [#2389](https://github.com/MakieOrg/Makie.jl/pull/2389).
- Move Arrows and Wireframe to MakieCore [#2384](https://github.com/MakieOrg/Makie.jl/pull/2384).
- Skip legend entry if label is nothing [#2350](https://github.com/MakieOrg/Makie.jl/pull/2350).

## [0.18.1] - 2022-10-24

- fix heatmap interpolation [#2343](https://github.com/MakieOrg/Makie.jl/pull/2343).
- move poly to MakieCore [#2334](https://github.com/MakieOrg/Makie.jl/pull/2334)
- Fix picking warning and update_axis_camera [#2352](https://github.com/MakieOrg/Makie.jl/pull/2352).
- bring back inline!, to not open a window in VSCode repl [#2353](https://github.com/MakieOrg/Makie.jl/pull/2353).

## [0.18.0] - 2022-10-12

- **Breaking** Added `BezierPath` which can be constructed from SVG like command list, SVG string or from a `Polygon`.
  Added ability to use `BezierPath` and `Polgyon` as scatter markers.
  Replaced default symbol markers like `:cross` which converted to characters before with more precise `BezierPaths` and adjusted default markersize to 12.
  **Deprecated** using `String` to specify multiple char markers (`scatter(1:4, marker="abcd")`).
  **Deprecated** concrete geometries as markers like `Circle(Point2f(0), 1.5)` in favor of using the type like `Circle` for dispatch to special backend methods.
  Added single image marker support to WGLMakie [#979](https://github.com/MakieOrg/Makie.jl/pull/979).
- **Breaking** Refactored `display`, `record`, `colorbuffer` and `screens` to be faster and more consistent [#2306](https://github.com/MakieOrg/Makie.jl/pull/2306#issuecomment-1275918061).
- **Breaking** Refactored `DataInspector` to use `tooltip`. This results in changes in the attributes of DataInspector. Added `inspector_label`, `inspector_hover` and `inspector_clear` as optional attributes [#2095](https://github.com/JuliaPlots/Makie.jl/pull/2095).
- Added the `hexbin` plotting function [#2201](https://github.com/JuliaPlots/Makie.jl/pull/2201).
- Added the `tricontourf` plotting function [#2226](https://github.com/JuliaPlots/Makie.jl/pull/2226).
- Fixed per character attributes in text [#2244](https://github.com/JuliaPlots/Makie.jl/pull/2244).
- Allowed `CairoMakie` to render `scatter` with images as markers [#2080](https://github.com/MakieOrg/Makie.jl/pull/2080).
- Reworked text drawing and added ability to draw special characters via glyph indices in order to draw more LaTeX math characters with MathTeXEngine v0.5 [#2139](https://github.com/MakieOrg/Makie.jl/pull/2139).
- Allowed text to be copy/pasted into `Textbox` [#2281](https://github.com/MakieOrg/Makie.jl/pull/2281)
- Fixed updates for multiple meshes [#2277](https://github.com/MakieOrg/Makie.jl/pull/2277).
- Fixed broadcasting for linewidth, lengthscale & arrowsize in `arrow` recipe [#2273](https://github.com/MakieOrg/Makie.jl/pull/2273).
- Made GLMakie relocatable [#2282](https://github.com/MakieOrg/Makie.jl/pull/2282).
- Fixed changing input types in plot arguments [#2297](https://github.com/MakieOrg/Makie.jl/pull/2297).
- Better performance for Menus and fix clicks on items [#2299](https://github.com/MakieOrg/Makie.jl/pull/2299).
- Fixed CairoMakie bitmaps with transparency by using premultiplied ARGB surfaces [#2304](https://github.com/MakieOrg/Makie.jl/pull/2304).
- Fixed hiding of `Scene`s by setting `scene.visible[] = false` [#2317](https://github.com/MakieOrg/Makie.jl/pull/2317).
- `Axis` now accepts a `Tuple{Bool, Bool}` for `xtrimspine` and `ytrimspine` to trim only one end of the spine [#2171](https://github.com/JuliaPlots/Makie.jl/pull/2171).

## [0.17.13] - 2022-08-04

- Fixed boundingboxes [#2184](https://github.com/MakieOrg/Makie.jl/pull/2184).
- Fixed highclip/lowclip in meshscatter, poly, contourf, barplot [#2183](https://github.com/MakieOrg/Makie.jl/pull/2183).
- Fixed gridline updates [#2196](https://github.com/MakieOrg/Makie.jl/pull/2196).
- Fixed glDisablei argument order, which crashed some Intel drivers.

## [0.17.12] - 2022-07-22

- Fixed stackoverflow in show [#2167](https://github.com/MakieOrg/Makie.jl/pull/2167).

## [0.17.11] - 2022-07-21

- `rainclouds`(!) now supports `violin_limits` keyword argument, serving the same.
role as `datalimits` in `violin` [#2137](https://github.com/MakieOrg/Makie.jl/pull/2137).
- Fixed an issue where nonzero `strokewidth` results in a thin outline of the wrong color if `color` and `strokecolor` didn't match and weren't transparent. [#2096](https://github.com/MakieOrg/Makie.jl/pull/2096).
- Improved performance around Axis(3) limits [#2115](https://github.com/MakieOrg/Makie.jl/pull/2115).
- Cleaned up stroke artifacts in scatter and text [#2096](https://github.com/MakieOrg/Makie.jl/pull/2096).
- Compile time improvements [#2153](https://github.com/MakieOrg/Makie.jl/pull/2153).
- Mesh and Surface now interpolate between values instead of interpolating between colors for WGLMakie + GLMakie [#2097](https://github.com/MakieOrg/Makie.jl/pull/2097).

## [0.17.10] - 2022-07-13

- Bumped compatibility bound of `GridLayoutBase.jl` to `v0.9.0` which fixed a regression with `Mixed` and `Outside` alignmodes in nested `GridLayout`s [#2135](https://github.com/MakieOrg/Makie.jl/pull/2135).

## [0.17.9] - 2022-07-12

- Patterns (`Makie.AbstractPattern`) are now supported by `CairoMakie` in `poly` plots that don't involve `mesh`, such as `bar` and `poly` [#2106](https://github.com/MakieOrg/Makie.jl/pull/2106/).
- Fixed regression where `Block` alignments could not be specified as numbers anymore [#2108](https://github.com/MakieOrg/Makie.jl/pull/2108).
- Added the option to show mirrored ticks on the other side of an Axis using the attributes `xticksmirrored` and `yticksmirrored` [#2105](https://github.com/MakieOrg/Makie.jl/pull/2105).
- Fixed a bug where a set of `Axis` wouldn't be correctly linked together if they were only linked in pairs instead of all at the same time [#2116](https://github.com/MakieOrg/Makie.jl/pull/2116).

## [0.17.7] - 2022-06-19

- Improved `Menu` performance, now it should be much harder to reach the boundary of 255 scenes in GLMakie. `Menu` also takes a `default` keyword argument now and can be scrolled if there is too little space available.

## [0.17.6] - 2022-06-17

- **EXPERIMENTAL**: Added support for multiple windows in GLMakie through `display(GLMakie.Screen(), figure_or_scene)` [#1771](https://github.com/MakieOrg/Makie.jl/pull/1771).
- Added support for RGB matrices in `heatmap` with GLMakie [#2036](https://github.com/MakieOrg/Makie.jl/pull/2036)
- `Textbox` doesn't defocus anymore on trying to submit invalid input [#2041](https://github.com/MakieOrg/Makie.jl/pull/2041).
- `text` now takes the position as the first argument(s) like `scatter` and most other plotting functions, it is invoked `text(x, y, [z], text = "text")`. Because it is now of conversion type `PointBased`, the positions can be given in all the usual different ways which are implemented as conversion methods. All old invocation styles such as `text("text", position = Point(x, y))` still work to maintain backwards compatibility [#2020](https://github.com/MakieOrg/Makie.jl/pull/2020).

## [0.17.5] - 2022-06-10

- Fixed a regression with `linkaxes!` [#2039](https://github.com/MakieOrg/Makie.jl/pull/2039).

## [0.17.4] - 2022-06-09

- The functions `hlines!`, `vlines!`, `hspan!`, `vspan!` and `abline!` were reimplemented as recipes. This allows using them without an `Axis` argument in first position and also as visuals in AlgebraOfGraphics.jl. Also, `abline!` is now called `ablines!` for consistency, `abline!` is still exported but deprecated and will be removed in the future. [#2023](https://github.com/MakieOrg/Makie.jl/pulls/2023).
- Added `rainclouds` and `rainclouds!` [#1725](https://github.com/MakieOrg/Makie.jl/pull/1725).
- Improve CairoMakie performance [#1964](https://github.com/MakieOrg/Makie.jl/pull/1964) [#1981](https://github.com/MakieOrg/Makie.jl/pull/1981).
- Interpolate colormap correctly [#1973](https://github.com/MakieOrg/Makie.jl/pull/1973).
- Fix picking [#1993](https://github.com/MakieOrg/Makie.jl/pull/1993).
- Improve compile time latency [#1968](https://github.com/MakieOrg/Makie.jl/pull/1968) [#2000](https://github.com/MakieOrg/Makie.jl/pull/2000).
- Fix multi poly with rects [#1999](https://github.com/MakieOrg/Makie.jl/pull/1999).
- Respect scale and nonlinear values in PlotUtils cgrads [#1979](https://github.com/MakieOrg/Makie.jl/pull/1979).
- Fix CairoMakie heatmap filtering [#1828](https://github.com/MakieOrg/Makie.jl/pull/1828).
- Remove GLVisualize and MakieLayout module [#2007](https://github.com/MakieOrg/Makie.jl/pull/2007) [#2008](https://github.com/MakieOrg/Makie.jl/pull/2008).
- Add linestyle and default to extrema(z) for contour, remove bitrotten fillrange [#2008](https://github.com/MakieOrg/Makie.jl/pull/2008).

## [0.17.3] - 2022-05-20

- Switched to `MathTeXEngine v0.4`, which improves the look of LaTeXStrings [#1952](https://github.com/MakieOrg/Makie.jl/pull/1952).
- Added subtitle capability to `Axis` [#1859](https://github.com/MakieOrg/Makie.jl/pull/1859).
- Fixed a bug where scaled colormaps constructed using `Makie.cgrad` were not interpreted correctly.

## [0.17.2] - 2022-05-16

- Changed the default font from `Dejavu Sans` to `TeX Gyre Heros Makie` which is the same as `TeX Gyre Heros` with slightly decreased descenders and ascenders. Decreasing those metrics reduced unnecessary whitespace and alignment issues. Four fonts in total were added, the styles Regular, Bold, Italic and Bold Italic. Also changed `Axis`, `Axis3` and `Legend` attributes `titlefont` to `TeX Gyre Heros Makie Bold` in order to separate it better from axis labels in multifacet arrangements [#1897](https://github.com/MakieOrg/Makie.jl/pull/1897).

## [0.17.1] - 2022-05-13

- Added word wrapping. In `Label`, `word_wrap = true` causes it to use the suggested width and wrap text to fit. In `text`, `word_wrap_width > 0` can be used to set a pixel unit line width. Any word (anything between two spaces without a newline) that goes beyond this width gets a newline inserted before it [#1819](https://github.com/MakieOrg/Makie.jl/pull/1819).
- Improved `Axis3`'s interactive performance [#1835](https://github.com/MakieOrg/Makie.jl/pull/1835).
- Fixed errors in GLMakie's `scatter` implementation when markers are given as images. [#1917](https://github.com/MakieOrg/Makie.jl/pull/1917).
- Removed some method ambiguities introduced in v0.17 [#1922](https://github.com/MakieOrg/Makie.jl/pull/1922).
- Add an empty default label, `""`, to each slider that doesn't have a label in `SliderGrid` [#1888](https://github.com/MakieOrg/Makie.jl/pull/1888).

## [0.17.0] - 2022-05-05

- **Breaking** Added `space` as a generic attribute to switch between data, pixel, relative and clip space for positions. `space` in text has been renamed to `markerspace` because of this. `Pixel` and `SceneSpace` are no longer valid inputs for `space` or `markerspace` [#1596](https://github.com/MakieOrg/Makie.jl/pull/1596).
- **Breaking** Deprecated `mouse_selection(scene)` for `pick(scene)`.
- **Breaking** Bumped `GridLayoutBase` version to `v0.7`, which introduced offset layouts. Now, indexing into row 0 doesn't create a new row 1, but a new row 0, so that all previous content positions stay the same. This makes building complex layouts order-independent [#1704](https://github.com/MakieOrg/Makie.jl/pull/1704).
- **Breaking** deprecate `to_colormap(cmap, ncolors)` in favor of `categorical_colors(cmap, ncolors)` and `resample_cmap(cmap, ncolors)` [#1901](https://github.com/MakieOrg/Makie.jl/pull/1901) [#1723](https://github.com/MakieOrg/Makie.jl/pull/1723).
- Added `empty!(fig)` and changed `empty!(scene)` to remove all child plots without detaching windows [#1818](https://github.com/MakieOrg/Makie.jl/pull/1818).
- Switched to erroring instead of warning for deprecated events `mousebuttons`, `keyboardbuttons` and `mousedrag`.
- `Layoutable` was renamed to `Block` and the infrastructure changed such that attributes are fixed fields and each block has its own `Scene` for better encapsulation [#1796](https://github.com/MakieOrg/Makie.jl/pull/1796).
- Added `SliderGrid` block which replaces the deprecated `labelslider!` and `labelslidergrid!` functions [#1796](https://github.com/MakieOrg/Makie.jl/pull/1796).
- The default anti-aliasing method can now be set in `CairoMakie.activate!` using the `antialias` keyword.  Available options are `CairoMakie.Cairo.ANTIALIAS_*` [#1875](https://github.com/MakieOrg/Makie.jl/pull/1875).
- Added ability to rasterize a plots in CairoMakie vector graphics if `plt.rasterize = true` or `plt.rasterize = scale::Int` [#1872](https://github.com/MakieOrg/Makie.jl/pull/1872).
- Fixed segfaults in `streamplot_impl` on Mac M1 [#1830](https://github.com/MakieOrg/Makie.jl/pull/1830).
- Set the [Cairo miter limit](https://www.cairographics.org/manual/cairo-cairo-t.html#cairo-set-miter-limit) to mimic GLMakie behaviour [#1844](https://github.com/MakieOrg/Makie.jl/pull/1844).
- Fixed a method ambiguity in `rotatedrect` [#1846](https://github.com/MakieOrg/Makie.jl/pull/1846).
- Allow weights in statistical recipes [#1816](https://github.com/MakieOrg/Makie.jl/pull/1816).
- Fixed manual cycling of plot attributes [#1873](https://github.com/MakieOrg/Makie.jl/pull/1873).
- Fixed type constraints in ticklabelalign attributes [#1882](https://github.com/MakieOrg/Makie.jl/pull/1882).

## [0.16.4] - 2022-02-16

- Fixed WGLMakie performance bug and added option to set fps via `WGLMakie.activate!(fps=30)`.
- Implemented `nan_color`, `lowclip`, `highclip` for `image(::Matrix{Float})` in shader.
- Cleaned up mesh shader and implemented `nan_color`, `lowclip`, `highclip` for `mesh(m; color::Matrix{Float})` on the shader.
- Allowed `GLMakie.Buffer` `GLMakie.Sampler` to be used in `GeometryBasics.Mesh` to partially update parts of a mesh/texture and different interpolation and clamping modes for the texture.

## [0.16.0] - 2022-01-07

- **Breaking** Removed `Node` alias [#1307](https://github.com/MakieOrg/Makie.jl/pull/1307), [#1393](https://github.com/MakieOrg/Makie.jl/pull/1393). To upgrade, simply replace all occurrences of `Node` with `Observable`.
- **Breaking** Cleaned up `Scene` type [#1192](https://github.com/MakieOrg/Makie.jl/pull/1192), [#1393](https://github.com/MakieOrg/Makie.jl/pull/1393). The `Scene()` constructor doesn't create any axes or limits anymore. All keywords like `raw`, `show_axis` have been removed. A scene now always works like it did when using the deprecated `raw=true`. All the high level functionality like showing an axis and adding a 3d camera has been moved to `LScene`. See the new `Scene` tutorial for more info: https://docs.makie.org/dev/tutorials/scenes/.
- **Breaking** Lights got moved to `Scene`, see the [lighting docs](https://docs.makie.org/stable/documentation/lighting) and [RPRMakie examples](https://docs.makie.org/stable/documentation/backends/rprmakie/).
- Added ECDF plot [#1310](https://github.com/MakieOrg/Makie.jl/pull/1310).
- Added Order Independent Transparency to GLMakie [#1418](https://github.com/MakieOrg/Makie.jl/pull/1418), [#1506](https://github.com/MakieOrg/Makie.jl/pull/1506). This type of transparency is now used with `transparency = true`. The old transparency handling is available with `transparency = false`.
- Fixed blurry text in GLMakie and WGLMakie [#1494](https://github.com/MakieOrg/Makie.jl/pull/1494).
- Introduced a new experimental backend for ray tracing: [RPRMakie](https://docs.makie.org/stable/documentation/backends/rprmakie/).
- Added the `Cycled` type, which can be used to select the i-th value from the current cycler for a specific attribute [#1248](https://github.com/MakieOrg/Makie.jl/pull/1248).
- The plot function `scatterlines` now uses `color` as `markercolor` if `markercolor` is `automatic`. Also, cycling of the `color` attribute is enabled [#1463](https://github.com/MakieOrg/Makie.jl/pull/1463).
- Added the function `resize_to_layout!`, which allows to resize a `Figure` so that it contains its top `GridLayout` without additional whitespace or clipping [#1438](https://github.com/MakieOrg/Makie.jl/pull/1438).
- Cleaned up lighting in 3D contours and isosurfaces [#1434](https://github.com/MakieOrg/Makie.jl/pull/1434).
- Adjusted attributes of volumeslices to follow the normal structure [#1404](https://github.com/MakieOrg/Makie.jl/pull/1404). This allows you to adjust attributes like `colormap` without going through nested attributes.
- Added depth to 3D contours and isosurfaces [#1395](https://github.com/MakieOrg/Makie.jl/pull/1395), [#1393](https://github.com/MakieOrg/Makie.jl/pull/1393). This allows them to intersect correctly with other 3D objects.
- Restricted 3D scene camera to one scene [#1394](https://github.com/MakieOrg/Makie.jl/pull/1394), [#1393](https://github.com/MakieOrg/Makie.jl/pull/1393). This fixes issues with multiple scenes fighting over events consumed by the camera. You can select a scene by cleaning on it.
- Added depth shift attribute for GLMakie and WGLMakie [#1382](https://github.com/MakieOrg/Makie.jl/pull/1382), [#1393](https://github.com/MakieOrg/Makie.jl/pull/1393). This can be used to adjust render order similar to `overdraw`.
- Simplified automatic width computation in barplots [#1223](https://github.com/MakieOrg/Makie.jl/pull/1223), [#1393](https://github.com/MakieOrg/Makie.jl/pull/1393). If no `width` attribute is passed, the default width is computed as the minimum difference between consecutive `x` positions. Gap between bars are given by the (multiplicative) `gap` attribute. The actual bar width equals `width * (1 - gap)`.
- Added logical expressions for `ispressed` [#1222](https://github.com/MakieOrg/Makie.jl/pull/1222), [#1393](https://github.com/MakieOrg/Makie.jl/pull/1393). This moves a lot of control over hotkeys towards the user. With these changes one can now set a hotkey to trigger on any or no key, collections of keys and logical combinations of keys (i.e. "A is pressed and B is not pressed").
- Fixed issues with `Menu` render order [#1411](https://github.com/MakieOrg/Makie.jl/pull/1411).
- Added `label_rotation` to barplot [#1401](https://github.com/MakieOrg/Makie.jl/pull/1401).
- Fixed issue where `pixelcam!` does not remove controls from other cameras [#1504](https://github.com/MakieOrg/Makie.jl/pull/1504).
- Added conversion for OffsetArrays [#1260](https://github.com/MakieOrg/Makie.jl/pull/1260).
- The `qqplot` `qqline` options were changed to `:identity`, `:fit`, `:fitrobust` and `:none` (the default) [#1563](https://github.com/MakieOrg/Makie.jl/pull/1563). Fixed numeric error due to double computation of quantiles when fitting `qqline`. Deprecated `plot(q::QQPair)` method as it does not have enough information for correct `qqline` fit.

All other changes are collected [in this PR](https://github.com/MakieOrg/Makie.jl/pull/1521) and in the [release notes](https://github.com/MakieOrg/Makie.jl/releases/tag/v0.16.0).

## [0.15.3] - 2021-10-16

- The functions `labelslidergrid!` and `labelslider!` now set fixed widths for the value column with a heuristic. It is possible now to pass `Formatting.format` format strings as format specifiers in addition to the previous functions.
- Fixed 2D arrow rotations in `streamplot` [#1352](https://github.com/MakieOrg/Makie.jl/pull/1352).

## [0.15.2] - 2021-08-26

- Reenabled Julia 1.3 support.
- Use [MathTexEngine v0.2](https://github.com/Kolaru/MathTeXEngine.jl/releases/tag/v0.2.0).
- Depend on new GeometryBasics, which changes all the Vec/Point/Quaternion/RGB/RGBA - f0 aliases to just f. For example, `Vec2f0` is changed to `Vec2f`. Old aliases are still exported, but deprecated and will be removed in the next breaking release. For more details and an upgrade script, visit [GeometryBasics#97](https://github.com/JuliaGeometry/GeometryBasics.jl/pull/97).
- Added `hspan!` and `vspan!` functions [#1264](https://github.com/MakieOrg/Makie.jl/pull/1264).

## [0.15.1] - 2021-08-21

- Switched documentation framework to Franklin.jl.
- Added a specialization for `volumeslices` to DataInspector.
- Fixed 1 element `hist` [#1238](https://github.com/MakieOrg/Makie.jl/pull/1238) and make it easier to move `hist` [#1150](https://github.com/MakieOrg/Makie.jl/pull/1150).

## [0.15.0] - 2021-07-15

- `LaTeXString`s can now be used as input to `text` and therefore as labels for `Axis`, `Legend`, or other comparable objects. Mathematical expressions are typeset using [MathTeXEngine.jl](https://github.com/Kolaru/MathTeXEngine.jl) which offers a fast approximation of LaTeX typesetting [#1022](https://github.com/MakieOrg/Makie.jl/pull/1022).
- Added `Symlog10` and `pseudolog10` axis scales for log scale approximations that work with zero and negative values [#1109](https://github.com/MakieOrg/Makie.jl/pull/1109).
- Colorbar limits can now be passed as the attribute `colorrange` similar to plots [#1066](https://github.com/MakieOrg/Makie.jl/pull/1066).
- Added the option to pass three vectors to heatmaps and other plots using `SurfaceLike` conversion [#1101](https://github.com/MakieOrg/Makie.jl/pull/1101).
- Added `stairs` plot recipe [#1086](https://github.com/MakieOrg/Makie.jl/pull/1086).
- **Breaking** Removed `FigurePosition` and `FigureSubposition` types. Indexing into a `Figure` like `fig[1, 1]` now returns `GridPosition` and `GridSubposition` structs, which can be used in the same way as the types they replace. Because of an underlying change in `GridLayoutBase.jl`, it is now possible to do `Axis(gl[1, 1])` where `gl` is a `GridLayout` that is a sublayout of a `Figure`'s top layout [#1075](https://github.com/MakieOrg/Makie.jl/pull/1075).
- Bar plots and histograms have a new option for adding text labels [#1069](https://github.com/MakieOrg/Makie.jl/pull/1069).
- It is now possible to specify one `linewidth` value per segment in `linesegments` [#992](https://github.com/MakieOrg/Makie.jl/pull/992).
- Added a new 3d camera that allows for better camera movements using keyboard and mouse [#1024](https://github.com/MakieOrg/Makie.jl/pull/1024).
- Fixed the application of scale transformations to `surface` [#1070](https://github.com/MakieOrg/Makie.jl/pull/1070).
- Added an option to set a custom callback function for the `RectangleZoom` axis interaction to enable other use cases than zooming [#1104](https://github.com/MakieOrg/Makie.jl/pull/1104).
- Fixed rendering of `heatmap`s with one or more reversed ranges in CairoMakie, as in `heatmap(1:10, 10:-1:1, rand(10, 10))` [#1100](https://github.com/MakieOrg/Makie.jl/pull/1100).
- Fixed volume slice recipe and added docs for it [#1123](https://github.com/MakieOrg/Makie.jl/pull/1123).

[Unreleased]: https://github.com/MakieOrg/Makie.jl/compare/v0.21.15...HEAD
[0.21.15]: https://github.com/MakieOrg/Makie.jl/compare/v0.21.14...v0.21.15
[0.21.14]: https://github.com/MakieOrg/Makie.jl/compare/v0.21.13...v0.21.14
[0.21.13]: https://github.com/MakieOrg/Makie.jl/compare/v0.21.12...v0.21.13
[0.21.12]: https://github.com/MakieOrg/Makie.jl/compare/v0.21.11...v0.21.12
[0.21.11]: https://github.com/MakieOrg/Makie.jl/compare/v0.21.10...v0.21.11
[0.21.10]: https://github.com/MakieOrg/Makie.jl/compare/v0.21.9...v0.21.10
[0.21.9]: https://github.com/MakieOrg/Makie.jl/compare/v0.21.8...v0.21.9
[0.21.8]: https://github.com/MakieOrg/Makie.jl/compare/v0.21.7...v0.21.8
[0.21.7]: https://github.com/MakieOrg/Makie.jl/compare/v0.21.6...v0.21.7
[0.21.6]: https://github.com/MakieOrg/Makie.jl/compare/v0.21.5...v0.21.6
[0.21.5]: https://github.com/MakieOrg/Makie.jl/compare/v0.21.4...v0.21.5
[0.21.4]: https://github.com/MakieOrg/Makie.jl/compare/v0.21.3...v0.21.4
[0.21.3]: https://github.com/MakieOrg/Makie.jl/compare/v0.21.2...v0.21.3
[0.21.2]: https://github.com/MakieOrg/Makie.jl/compare/v0.21.1...v0.21.2
[0.21.1]: https://github.com/MakieOrg/Makie.jl/compare/v0.21.0...v0.21.1
[0.21.0]: https://github.com/MakieOrg/Makie.jl/compare/v0.20.10...v0.21.0
[0.20.10]: https://github.com/MakieOrg/Makie.jl/compare/v0.20.9...v0.20.10
[0.20.9]: https://github.com/MakieOrg/Makie.jl/compare/v0.20.8...v0.20.9
[0.20.8]: https://github.com/MakieOrg/Makie.jl/compare/v0.20.7...v0.20.8
[0.20.7]: https://github.com/MakieOrg/Makie.jl/compare/v0.20.6...v0.20.7
[0.20.6]: https://github.com/MakieOrg/Makie.jl/compare/v0.20.5...v0.20.6
[0.20.5]: https://github.com/MakieOrg/Makie.jl/compare/v0.20.4...v0.20.5
[0.20.4]: https://github.com/MakieOrg/Makie.jl/compare/v0.20.3...v0.20.4
[0.20.3]: https://github.com/MakieOrg/Makie.jl/compare/v0.20.2...v0.20.3
[0.20.2]: https://github.com/MakieOrg/Makie.jl/compare/v0.20.1...v0.20.2
[0.20.1]: https://github.com/MakieOrg/Makie.jl/compare/v0.20.0...v0.20.1
[0.20.0]: https://github.com/MakieOrg/Makie.jl/compare/v0.19.12...v0.20.0
[0.19.12]: https://github.com/MakieOrg/Makie.jl/compare/v0.19.11...v0.19.12
[0.19.11]: https://github.com/MakieOrg/Makie.jl/compare/v0.19.10...v0.19.11
[0.19.10]: https://github.com/MakieOrg/Makie.jl/compare/v0.19.9...v0.19.10
[0.19.9]: https://github.com/MakieOrg/Makie.jl/compare/v0.19.8...v0.19.9
[0.19.8]: https://github.com/MakieOrg/Makie.jl/compare/v0.19.7...v0.19.8
[0.19.7]: https://github.com/MakieOrg/Makie.jl/compare/v0.19.6...v0.19.7
[0.19.6]: https://github.com/MakieOrg/Makie.jl/compare/v0.19.5...v0.19.6
[0.19.5]: https://github.com/MakieOrg/Makie.jl/compare/v0.19.4...v0.19.5
[0.19.4]: https://github.com/MakieOrg/Makie.jl/compare/v0.19.3...v0.19.4
[0.19.3]: https://github.com/MakieOrg/Makie.jl/compare/v0.19.1...v0.19.3
[0.19.1]: https://github.com/MakieOrg/Makie.jl/compare/v0.19.0...v0.19.1
[0.19.0]: https://github.com/MakieOrg/Makie.jl/compare/v0.18.4...v0.19.0
[0.18.4]: https://github.com/MakieOrg/Makie.jl/compare/v0.18.3...v0.18.4
[0.18.3]: https://github.com/MakieOrg/Makie.jl/compare/v0.18.2...v0.18.3
[0.18.2]: https://github.com/MakieOrg/Makie.jl/compare/v0.18.1...v0.18.2
[0.18.1]: https://github.com/MakieOrg/Makie.jl/compare/v0.18.0...v0.18.1
[0.18.0]: https://github.com/MakieOrg/Makie.jl/compare/v0.17.13...v0.18.0
[0.17.13]: https://github.com/MakieOrg/Makie.jl/compare/v0.17.12...v0.17.13
[0.17.12]: https://github.com/MakieOrg/Makie.jl/compare/v0.17.11...v0.17.12
[0.17.11]: https://github.com/MakieOrg/Makie.jl/compare/v0.17.10...v0.17.11
[0.17.10]: https://github.com/MakieOrg/Makie.jl/compare/v0.17.9...v0.17.10
[0.17.9]: https://github.com/MakieOrg/Makie.jl/compare/v0.17.7...v0.17.9
[0.17.7]: https://github.com/MakieOrg/Makie.jl/compare/v0.17.6...v0.17.7
[0.17.6]: https://github.com/MakieOrg/Makie.jl/compare/v0.17.5...v0.17.6
[0.17.5]: https://github.com/MakieOrg/Makie.jl/compare/v0.17.4...v0.17.5
[0.17.4]: https://github.com/MakieOrg/Makie.jl/compare/v0.17.3...v0.17.4
[0.17.3]: https://github.com/MakieOrg/Makie.jl/compare/v0.17.2...v0.17.3
[0.17.2]: https://github.com/MakieOrg/Makie.jl/compare/v0.17.1...v0.17.2
[0.17.1]: https://github.com/MakieOrg/Makie.jl/compare/v0.17.0...v0.17.1
[0.17.0]: https://github.com/MakieOrg/Makie.jl/compare/v0.16.4...v0.17.0
[0.16.4]: https://github.com/MakieOrg/Makie.jl/compare/v0.16.0...v0.16.4
[0.16.0]: https://github.com/MakieOrg/Makie.jl/compare/v0.15.3...v0.16.0
[0.15.3]: https://github.com/MakieOrg/Makie.jl/compare/v0.15.2...v0.15.3
[0.15.2]: https://github.com/MakieOrg/Makie.jl/compare/v0.15.1...v0.15.2
[0.15.1]: https://github.com/MakieOrg/Makie.jl/compare/v0.15.0...v0.15.1
[0.15.0]: https://github.com/MakieOrg/Makie.jl/compare/v0.14.2...v0.15.0<|MERGE_RESOLUTION|>--- conflicted
+++ resolved
@@ -9,11 +9,8 @@
 - Expand PlotList plots to expose their child plots to the legend interface, allowing `axislegend`show plots within PlotSpecs as individual entries. [#4546](https://github.com/MakieOrg/Makie.jl/pull/4546)
 - Implement S.Colorbar(plotspec) [#4520](https://github.com/MakieOrg/Makie.jl/pull/4520).
 - Fixed a hang when `Record` was created inside a closure passed to `IOCapture.capture` [#4562](https://github.com/MakieOrg/Makie.jl/pull/4562).
-<<<<<<< HEAD
 - Added `linestyle = :solid_pattern` to allow switching between non-solid and (effectively) solid linestyles. [#4570](https://github.com/MakieOrg/Makie.jl/pull/4570)
-=======
 - Added logical size annotation to `text/html` inline videos so that sizes are appropriate independent of the current `px_per_unit` value [#4563](https://github.com/MakieOrg/Makie.jl/pull/4563).
->>>>>>> 88746d93
 
 ## [0.21.15] - 2024-10-25
 
