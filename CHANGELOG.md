# Changelog

## [Unreleased]

<<<<<<< HEAD
- Added `events.tick` to allow linking actions like animations to the renderloop. [#3948](https://github.com/MakieOrg/Makie.jl/pull/3948)
=======
- Add line-loop detection and rendering to GLMakie and WGLMakie [#3907](https://github.com/MakieOrg/Makie.jl/pull/3907)
>>>>>>> cd1df491

## [0.21.3] - 2024-06-17

- Fix stack overflows when using `markerspace = :data` with `scatter` [#3960](https://github.com/MakieOrg/Makie.jl/issues/3960).
- CairoMakie: Fix broken SVGs when using non-interpolated image primitives, for example Colorbars, with recent Cairo versions [#3967](https://github.com/MakieOrg/Makie.jl/pull/3967).
- CairoMakie: Add argument `pdf_version` to restrict the PDF version when saving a figure as a PDF [#3845](https://github.com/MakieOrg/Makie.jl/pull/3845).
- CairoMakie: Fix incorrect scaling factor for SVGs with Cairo_jll 1.18 [#3964](https://github.com/MakieOrg/Makie.jl/pull/3964).
- Fixed use of Textbox from Bonito [#3924](https://github.com/MakieOrg/Makie.jl/pull/3924)

## [0.21.2] - 2024-05-22

- Added `cycle` to general attribute allowlist so that it works also with plot types that don't set one in their theme [#3879](https://github.com/MakieOrg/Makie.jl/pull/3879).

## [0.21.1] - 2024-05-21

- `boundingbox` now relies on `apply_transform(transform, data_limits(plot))` rather than transforming the corner points of the bounding box [#3856](https://github.com/MakieOrg/Makie.jl/pull/3856).
- Adjusted `Axis` limits to consider transformations more consistently [#3864](https://github.com/MakieOrg/Makie.jl/pull/3864).
- Fix problems with incorrectly disabled attributes in recipes [#3870](https://github.com/MakieOrg/Makie.jl/pull/3870), [#3866](https://github.com/MakieOrg/Makie.jl/pull/3866).
- Fix RPRMakie with Material [#3872](https://github.com/MakieOrg/Makie.jl/pull/3872).
- Support the loop option in html video output [#3697](https://github.com/MakieOrg/Makie.jl/pull/3697).

## [0.21.0] - 2024-05-08

- Add `voxels` plot [#3527](https://github.com/MakieOrg/Makie.jl/pull/3527).
- Added supported markers hint to unsupported marker warn message [#3666](https://github.com/MakieOrg/Makie.jl/pull/3666).
- Fixed bug in CairoMakie line drawing when multiple successive points had the same color [#3712](https://github.com/MakieOrg/Makie.jl/pull/3712).
- Remove StableHashTraits in favor of calculating hashes directly with CRC32c [#3667](https://github.com/MakieOrg/Makie.jl/pull/3667).
- **Breaking (sort of)** Added a new `@recipe` variant which allows documenting attributes directly where they are defined and validating that all attributes are known whenever a plot is created. This is not breaking in the sense that the API changes, but user code is likely to break because of misspelled attribute names etc. that have so far gone unnoticed.
- Add axis converts, enabling unit/categorical support and more [#3226](https://github.com/MakieOrg/Makie.jl/pull/3226).
- **Breaking** Streamlined `data_limits` and `boundingbox` [#3671](https://github.com/MakieOrg/Makie.jl/pull/3671)
  - `data_limits` now only considers plot positions, completely ignoring transformations
  - `boundingbox(p::Text)` is deprecated in favor of `boundingbox(p::Text, p.markerspace[])`. The more internal methods use `string_boundingbox(p)`. [#3723](https://github.com/MakieOrg/Makie.jl/pull/3723)
  - `boundingbox` overwrites must now include a secondary space argument to work `boundingbox(plot, space::Symbol = :data)` [#3723](https://github.com/MakieOrg/Makie.jl/pull/3723)
  - `boundingbox` now always consider `transform_func` and `model`
  - `data_limits(::Scatter)` and `boundingbox(::Scatter)` now consider marker transformations [#3716](https://github.com/MakieOrg/Makie.jl/pull/3716)
- **Breaking** Improved Float64 compatability of Axis [#3681](https://github.com/MakieOrg/Makie.jl/pull/3681)
  - This added an extra conversion step which only takes effect when Float32 precision becomes relevant. In those cases code using `project()` functions will be wrong as the transformation is not applied. Use `project(plot_or_scene, ...)` or apply the conversion yourself beforehand with `Makie.f32_convert(plot_or_scene, transformed_point)` and use `patched_model = Makie.patch_model(plot_or_scene, model)`.
  - `Makie.to_world(point, matrix, resolution)` has been deprecated in favor of `Makie.to_world(scene_or_plot, point)` to include float32 conversions.
- **Breaking** Reworked line shaders in GLMakie and WGLMakie [#3558](https://github.com/MakieOrg/Makie.jl/pull/3558)
  - GLMakie: Removed support for per point linewidths
  - GLMakie: Adjusted dots (e.g. with `linestyle = :dot`) to bend across a joint
  - GLMakie: Adjusted linestyles to scale with linewidth dynamically so that dots remain dots with changing linewidth
  - GLMakie: Cleaned up anti-aliasing for truncated joints
  - WGLMakie: Added support for linestyles
  - WGLMakie: Added line joints
  - WGLMakie: Added native anti-aliasing which generally improves quality but introduces outline artifacts in some cases (same as GLMakie)
  - Both: Adjusted handling of thin lines which may result in different color intensities
- Fixed an issue with lines being drawn in the wrong direction in 3D (with perspective projection) [#3651](https://github.com/MakieOrg/Makie.jl/pull/3651).
- **Breaking** Renamed attribute `rotations` to `rotation` for `scatter` and `meshscatter` which had been inconsistent with the otherwise singular naming scheme and other plots like `text` [#3724](https://github.com/MakieOrg/Makie.jl/pull/3724).
- Fixed `contourf` bug where n levels would sometimes miss the uppermost value, causing gaps [#3713](https://github.com/MakieOrg/Makie.jl/pull/3713).
- Added `scale` attribute to `violin` [#3352](https://github.com/MakieOrg/Makie.jl/pull/3352).
- Use label formatter in barplot [#3718](https://github.com/MakieOrg/Makie.jl/pull/3718).
- Fix the incorrect shading with non uniform markerscale in meshscatter [#3722](https://github.com/MakieOrg/Makie.jl/pull/3722)
- Add `scale_to=:flip` option to `hist`, which flips the direction of the bars [#3732](https://github.com/MakieOrg/Makie.jl/pull/3732)
- Fixed an issue with the texture atlas not updating in WGLMakie after display, causing new symbols to not show up [#3737](https://github.com/MakieOrg/Makie.jl/pull/3737)
- Added `linecap` and `joinstyle` attributes for lines and linesegments. Also normalized `miter_limit` to 60° across all backends. [#3771](https://github.com/MakieOrg/Makie.jl/pull/3771)

## [0.20.10] 2024-05-07

- Loosened type restrictions for potentially array-valued colors in `Axis` attributes like `xticklabelcolor` [#3826](https://github.com/MakieOrg/Makie.jl/pull/3826).
- Added support for intervals for specifying axis limits [#3696](https://github.com/MakieOrg/Makie.jl/pull/3696)
- Added recipes for plotting intervals to `Band`, `Rangebars`, `H/VSpan` [3695](https://github.com/MakieOrg/Makie.jl/pull/3695)
- Documented `WilkinsonTicks` [#3819](https://github.com/MakieOrg/Makie.jl/pull/3819).
- Added `axislegend(ax, "title")` method [#3808](https://github.com/MakieOrg/Makie.jl/pull/3808).
- Improved thread safety of rendering with CairoMakie (independent `Scene`s only) by locking FreeType handles [#3777](https://github.com/MakieOrg/Makie.jl/pull/3777).
- Adds a tutorial for how to make recipes work with new types [#3816](https://github.com/MakieOrg/Makie.jl/pull/3816).
- Provided an interface to convert markers in CairoMakie separately (`cairo_scatter_marker`) so external packages can overload it. [#3811](https://github.com/MakieOrg/Makie.jl/pull/3811)
- Updated to DelaunayTriangulation v1.0 [#3787](https://github.com/MakieOrg/Makie.jl/pull/3787).
- Added methods `hidedecorations!`, `hiderdecorations!`, `hidethetadecorations!` and  `hidespines!` for `PolarAxis` axes [#3823](https://github.com/MakieOrg/Makie.jl/pull/3823).
- Added `loop` option support for HTML outputs when recording videos with `record` [#3697](https://github.com/MakieOrg/Makie.jl/pull/3697).

## [0.20.9] - 2024-03-29

- Added supported markers hint to unsupported marker warn message [#3666](https://github.com/MakieOrg/Makie.jl/pull/3666).
- Fixed bug in CairoMakie line drawing when multiple successive points had the same color [#3712](https://github.com/MakieOrg/Makie.jl/pull/3712).
- Remove StableHashTraits in favor of calculating hashes directly with CRC32c [#3667](https://github.com/MakieOrg/Makie.jl/pull/3667).
- Fixed `contourf` bug where n levels would sometimes miss the uppermost value, causing gaps [#3713](https://github.com/MakieOrg/Makie.jl/pull/3713).
- Added `scale` attribute to `violin` [#3352](https://github.com/MakieOrg/Makie.jl/pull/3352).
- Use label formatter in barplot [#3718](https://github.com/MakieOrg/Makie.jl/pull/3718).
- Fix the incorrect shading with non uniform markerscale in meshscatter [#3722](https://github.com/MakieOrg/Makie.jl/pull/3722)
- Add `scale_to=:flip` option to `hist`, which flips the direction of the bars [#3732](https://github.com/MakieOrg/Makie.jl/pull/3732)
- Fixed an issue with the texture atlas not updating in WGLMakie after display, causing new symbols to not show up [#3737](https://github.com/MakieOrg/Makie.jl/pull/3737)

## [0.20.8] - 2024-02-22

- Fixed excessive use of space with HTML image outputs [#3642](https://github.com/MakieOrg/Makie.jl/pull/3642).
- Fixed bugs with format strings and add new features by switching to Format.jl [#3633](https://github.com/MakieOrg/Makie.jl/pull/3633).
- Fixed an issue where CairoMakie would unnecessarily rasterize polygons [#3605](https://github.com/MakieOrg/Makie.jl/pull/3605).
- Added `PointBased` conversion trait to `scatterlines` recipe [#3603](https://github.com/MakieOrg/Makie.jl/pull/3603).
- Multiple small fixes for `map_latest`, `WGLMakie` picking and `PlotSpec` [#3637](https://github.com/MakieOrg/Makie.jl/pull/3637).
- Fixed PolarAxis `rticks` being incompatible with rich text. [#3615](https://github.com/MakieOrg/Makie.jl/pull/3615)
- Fixed an issue causing lines, scatter and text to not scale with resolution after deleting plots in GLMakie. [#3649](https://github.com/MakieOrg/Makie.jl/pull/3649)

## [0.20.7] - 2024-02-04

- Equalized alignment point of mirrored ticks to that of normal ticks [#3598](https://github.com/MakieOrg/Makie.jl/pull/3598).
- Fixed stack overflow error on conversion of gridlike data with missings [#3597](https://github.com/MakieOrg/Makie.jl/pull/3597).
- Fixed mutation of CairoMakie src dir when displaying png files [#3588](https://github.com/MakieOrg/Makie.jl/pull/3588).
- Added better error messages for plotting into `FigureAxisPlot` and `AxisPlot` as Plots.jl users are likely to do [#3596](https://github.com/MakieOrg/Makie.jl/pull/3596).
- Added compat bounds for IntervalArithmetic.jl due to bug with DelaunayTriangulation.jl [#3595](https://github.com/MakieOrg/Makie.jl/pull/3595).
- Removed possibility of three-argument `barplot` [#3574](https://github.com/MakieOrg/Makie.jl/pull/3574).

## [0.20.6] - 2024-02-02

- Fix issues with Camera3D not centering [#3582](https://github.com/MakieOrg/Makie.jl/pull/3582)
- Allowed creating legend entries from plot objects with scalar numbers as colors [#3587](https://github.com/MakieOrg/Makie.jl/pull/3587).

## [0.20.5] - 2024-01-25

- Use plot plot instead of scene transform functions in CairoMakie, fixing missplaced h/vspan. [#3552](https://github.com/MakieOrg/Makie.jl/pull/3552)
- Fix error printing on shader error [#3530](https://github.com/MakieOrg/Makie.jl/pull/3530).
- Update pagefind to 1.0.4 for better headline search [#3534](https://github.com/MakieOrg/Makie.jl/pull/3534).
- Remove unecessary deps, e.g. Setfield [3546](https://github.com/MakieOrg/Makie.jl/pull/3546).
- Don't clear args, rely on delete deregister_callbacks [#3543](https://github.com/MakieOrg/Makie.jl/pull/3543).
- Add interpolate keyword for Surface [#3541](https://github.com/MakieOrg/Makie.jl/pull/3541).
- Fix a DataInspector bug if inspector_label is used with RGB images [#3468](https://github.com/MakieOrg/Makie.jl/pull/3468).

## [0.20.4] - 2024-01-04

- Changes for Bonito rename and WGLMakie docs improvements [#3477](https://github.com/MakieOrg/Makie.jl/pull/3477).
- Add stroke and glow support to scatter and text in WGLMakie [#3518](https://github.com/MakieOrg/Makie.jl/pull/3518).
- Fix clipping issues with Camera3D when zooming in [#3529](https://github.com/MakieOrg/Makie.jl/pull/3529)

## [0.20.3] - 2023-12-21

- Add `depthsorting` as a hidden attribute for scatter plots in GLMakie as an alternative fix for outline artifacts. [#3432](https://github.com/MakieOrg/Makie.jl/pull/3432)
- Disable SDF based anti-aliasing in scatter, text and lines plots when `fxaa = true` in GLMakie. This allows removing outline artifacts at the cost of quality. [#3408](https://github.com/MakieOrg/Makie.jl/pull/3408)
- DataInspector Fixes: Fixed depth order, positional labels being in transformed space and `:inspector_clear` not getting called when moving from one plot to another. [#3454](https://github.com/MakieOrg/Makie.jl/pull/3454)
- Fixed bug in GLMakie where the update from a (i, j) sized GPU buffer to a (j, i) sized buffer would fail [#3456](https://github.com/MakieOrg/Makie.jl/pull/3456).
- Add `interpolate=true` to `volume(...)`, allowing to disable interpolation [#3485](https://github.com/MakieOrg/Makie.jl/pull/3485).

## [0.20.2] - 2023-12-01

- Switched from SHA512 to CRC32c salting in CairoMakie svgs, drastically improving svg rendering speed [#3435](https://github.com/MakieOrg/Makie.jl/pull/3435).
- Fixed a bug with h/vlines and h/vspan not correctly resolving transformations [#3418](https://github.com/MakieOrg/Makie.jl/pull/3418).
- Fixed a bug with h/vlines and h/vspan returning the wrong limits, causing an error in Axis [#3427](https://github.com/MakieOrg/Makie.jl/pull/3427).
- Fixed clipping when zooming out of a 3D (L)Scene [#3433](https://github.com/MakieOrg/Makie.jl/pull/3433).
- Moved the texture atlas cache to `.julia/scratchspaces` instead of a dedicated `.julia/makie` [#3437](https://github.com/MakieOrg/Makie.jl/pull/3437)

## [0.20.1] - 2023-11-23

- Fixed bad rendering of `poly` in GLMakie by triangulating points after transformations [#3402](https://github.com/MakieOrg/Makie.jl/pull/3402).
- Fixed bug regarding inline display in VSCode Jupyter notebooks and other similar environments [#3403](https://github.com/MakieOrg/Makie.jl/pull/3403).
- Fixed issue with `plottype`, allowed `onany(...; update = true)` and fixed `Block` macro use outside Makie [#3401](https://github.com/MakieOrg/Makie.jl/pull/3401).

## [0.20.0] - 2023-11-21

- GLMakie has gained support for HiDPI (aka Retina) screens. This also enables saving images with higher resolution than screen pixel dimensions [#2544](https://github.com/MakieOrg/Makie.jl/pull/2544).
- Fixed an issue where NaN was interpreted as zero when rendering `surface` through CairoMakie [#2598](https://github.com/MakieOrg/Makie.jl/pull/2598).
- Improved 3D camera handling, hotkeys and functionality [#2746](https://github.com/MakieOrg/Makie.jl/pull/2746).
- Added `shading = :verbose` in GLMakie to allow for multiple light sources. Also added more light types, fixed light directions for the previous lighting model (now `shading = :fast`) and adjusted `backlight` to affect normals[#3246](https://github.com/MakieOrg/Makie.jl/pull/3246).
- Changed the glyph used for negative numbers in tick labels from hyphen to minus [#3379](https://github.com/MakieOrg/Makie.jl/pull/3379).
- Added new declarative API for AlgebraOfGraphics, Pluto and easier dashboards [#3281](https://github.com/MakieOrg/Makie.jl/pull/3281).
- WGLMakie got faster line rendering with less updating bugs [#3062](https://github.com/MakieOrg/Makie.jl/pull/3062).
- **Breaking** Replaced `PolarAxis.radial_distortion_threshold` with `PolarAxis.radius_at_origin`. [#3381](https://github.com/MakieOrg/Makie.jl/pull/3381)
- **Breaking** Deprecated the `resolution` keyword in favor of `size` to reflect that this value is not a pixel resolution anymore [#3343](https://github.com/MakieOrg/Makie.jl/pull/3343).
- **Breaking** Refactored the `SurfaceLike` family of traits into `VertexGrid`, `CellGrid` and `ImageLike` [#3106](https://github.com/MakieOrg/Makie.jl/pull/3106).
- **Breaking** Deprecated `pixelarea(scene)` and `scene.px_area` in favor of viewport.
- **Breaking** Refactored the `Combined` Plot object and renamed it to `Plot`, improving compile times ~2x [#3082](https://github.com/MakieOrg/Makie.jl/pull/3082).
- **Breaking** Removed old depreactions in [#3113](https://github.com/MakieOrg/Makie.jl/pull/3113/commits/3a39210ef87a0032d78cb27c0c1019faa604effd).
- **Breaking** Deprecated using AbstractVector as sides of `image` [#3395](https://github.com/MakieOrg/Makie.jl/pull/3395).
- **Breaking** `errorbars` and `rangebars` now use color cycling [#3230](https://github.com/MakieOrg/Makie.jl/pull/3230).

## [0.19.12] - 2023-10-31

- Added `cornerradius` attribute to `Box` for rounded corners [#3346](https://github.com/MakieOrg/Makie.jl/pull/3346).
- Fix grouping of a zero-height bar in `barplot`. Now a zero-height bar shares the same properties of the previous bar, and if the bar is the first one, its height is treated as positive if and only if there exists a bar of positive height or all bars are zero-height [#3058](https://github.com/MakieOrg/Makie.jl/pull/3058).
- Fixed a bug where Axis still consumes scroll events when interactions are disabled [#3272](https://github.com/MakieOrg/Makie.jl/pull/3272).
- Added `cornerradius` attribute to `Box` for rounded corners [#3308](https://github.com/MakieOrg/Makie.jl/pull/3308).
- Upgraded `StableHashTraits` from 1.0 to 1.1 [#3309](https://github.com/MakieOrg/Makie.jl/pull/3309).

## [0.19.11] - 2023-10-05

- Setup automatic colorbars for volumeslices [#3253](https://github.com/MakieOrg/Makie.jl/pull/3253).
- Colorbar for arrows [#3275](https://github.com/MakieOrg/Makie.jl/pull/3275).
- Small bugfixes [#3275](https://github.com/MakieOrg/Makie.jl/pull/3275).

## [0.19.10] - 2023-09-21

- Fixed bugs with Colorbar in recipes, add new API for creating a recipe colorbar and introduce experimental support for Categorical colormaps [#3090](https://github.com/MakieOrg/Makie.jl/pull/3090).
- Added experimental Datashader implementation [#2883](https://github.com/MakieOrg/Makie.jl/pull/2883).
- **Breaking** Changed the default order Polar arguments to (theta, r). [#3154](https://github.com/MakieOrg/Makie.jl/pull/3154)
- General improvements to `PolarAxis`: full rlimtis & thetalimits, more controls and visual tweaks. See pr for more details.[#3154](https://github.com/MakieOrg/Makie.jl/pull/3154)

## [0.19.9] - 2023-09-11

- Allow arbitrary reversible scale functions through `ReversibleScale`.
- Deprecated `linestyle=vector_of_gaps` in favor of `linestyle=Linestyle(vector_of_gaps)` [3135](https://github.com/MakieOrg/Makie.jl/pull/3135), [3193](https://github.com/MakieOrg/Makie.jl/pull/3193).
- Fixed some errors around dynamic changes of `ax.xscale` or `ax.yscale` [#3084](https://github.com/MakieOrg/Makie.jl/pull/3084)
- Improved Barplot Label Alignment [#3160](https://github.com/MakieOrg/Makie.jl/issues/3160).
- Fixed regression in determining axis limits [#3179](https://github.com/MakieOrg/Makie.jl/pull/3179)
- Added a theme `theme_latexfonts` that uses the latex font family as default fonts [#3147](https://github.com/MakieOrg/Makie.jl/pull/3147), [#3180](https://github.com/MakieOrg/Makie.jl/pull/3180).
- Upgrades `StableHashTraits` from 0.3 to 1.0

## [0.19.8] - 2023-08-15

- Improved CairoMakie rendering of `lines` with repeating colors in an array [#3141](https://github.com/MakieOrg/Makie.jl/pull/3141).
- Added `strokecolormap` to poly. [#3145](https://github.com/MakieOrg/Makie.jl/pull/3145)
- Added `xreversed`, `yreversed` and `zreversed` attributes to `Axis3` [#3138](https://github.com/MakieOrg/Makie.jl/pull/3138).
- Fixed incorrect placement of contourlabels with transform functions [#3083](https://github.com/MakieOrg/Makie.jl/pull/3083)
- Fixed automatic normal generation for meshes with shading and no normals [#3041](https://github.com/MakieOrg/Makie.jl/pull/3041).
- Added the `triplot` and `voronoiplot` recipes from DelaunayTriangulation.jl [#3102](https://github.com/MakieOrg/Makie.jl/pull/3102), [#3159](https://github.com/MakieOrg/Makie.jl/pull/3159).

## [0.19.7] - 2023-07-22

- Allow arbitrary functions to color `streamplot` lines by passing a `Function` to `color`.  This must accept `Point` of the appropriate dimension and return a `Point`, `Vec`, or other arraylike object [#2002](https://github.com/MakieOrg/Makie.jl/pull/2002).
- `arrows` can now take input of the form `x::AbstractVector, y::AbstractVector, [z::AbstractVector,] f::Function`, where `f` must return a `VecTypes` of the appropriate dimension [#2597](https://github.com/MakieOrg/Makie.jl/pull/2597).
- Exported colorbuffer, and added `colorbuffer(axis::Axis; include_decorations=false, colorbuffer_kws...)`, to get an image of an axis with or without decorations [#3078](https://github.com/MakieOrg/Makie.jl/pull/3078).
- Fixed an issue where the `linestyle` of some polys was not applied to the stroke in CairoMakie. [#2604](https://github.com/MakieOrg/Makie.jl/pull/2604)
- Add `colorscale = identity` to any plotting function using a colormap. This works with any scaling function like `log10`, `sqrt` etc. Consequently, `scale` for `hexbin` is replaced with `colorscale` [#2900](https://github.com/MakieOrg/Makie.jl/pull/2900).
- Add `alpha=1.0` argument to all basic plots, which supports independently adding an alpha component to colormaps and colors. Multiple alphas like in `plot(alpha=0.2, color=RGBAf(1, 0, 0, 0.5))`, will get multiplied [#2900](https://github.com/MakieOrg/Makie.jl/pull/2900).
- `hexbin` now supports any per-observation weights which StatsBase respects - `<: StatsBase.AbstractWeights`, `Vector{Real}`, or `nothing` (the default). [#2804](https://github.com/MakieOrg/Makie.jl/pulls/2804)
- Added a new Axis type, `PolarAxis`, which is an axis with a polar projection.  Input is in `(r, theta)` coordinates and is transformed to `(x, y)` coordinates using the standard polar-to-cartesian transformation.
  Generally, its attributes are very similar to the usual `Axis` attributes, but `x` is replaced by `r` and `y` by `θ`.
  It also inherits from the theme of `Axis` in this manner, so should work seamlessly with Makie themes [#2990](https://github.com/MakieOrg/Makie.jl/pull/2990).
- `inherit` now has a new signature `inherit(scene, attrs::NTuple{N, Symbol}, default_value)`, allowing recipe authors to access nested attributes when trying to inherit from the parent Scene.
  For example, one could inherit from `scene.Axis.yticks` by `inherit(scene, (:Axis, :yticks), $default_value)` [#2990](https://github.com/MakieOrg/Makie.jl/pull/2990).
- Fixed incorrect rendering of 3D heatmaps [#2959](https://github.com/MakieOrg/Makie.jl/pull/2959)
- Deprecated `flatten_plots` in favor of `collect_atomic_plots`. Using the new `collect_atomic_plots` fixed a bug in CairoMakie where the z-level of plots within recipes was not respected. [#2793](https://github.com/MakieOrg/Makie.jl/pull/2793)
- Fixed incorrect line depth in GLMakie [#2843](https://github.com/MakieOrg/Makie.jl/pull/2843)
- Fixed incorrect line alpha in dense lines in GLMakie [#2843](https://github.com/MakieOrg/Makie.jl/pull/2843)
- Fixed DataInspector interaction with transformations [#3002](https://github.com/MakieOrg/Makie.jl/pull/3002)
- Added option `WGLMakie.activate!(resize_to_body=true)`, to make plots resize to the VSCode plotpane. Resizes to the HTML body element, so may work outside VSCode [#3044](https://github.com/MakieOrg/Makie.jl/pull/3044), [#3042](https://github.com/MakieOrg/Makie.jl/pull/3042).
- Fixed DataInspector interaction with transformations [#3002](https://github.com/MakieOrg/Makie.jl/pull/3002).
- Fixed incomplete stroke with some Bezier markers in CairoMakie and blurry strokes in GLMakie [#2961](https://github.com/MakieOrg/Makie.jl/pull/2961)
- Added the ability to use custom triangulations from DelaunayTriangulation.jl [#2896](https://github.com/MakieOrg/Makie.jl/pull/2896).
- Adjusted scaling of scatter/text stroke, glow and anti-aliasing width under non-uniform 2D scaling (Vec2f markersize/fontsize) in GLMakie [#2950](https://github.com/MakieOrg/Makie.jl/pull/2950).
- Scaled `errorbar` whiskers and `bracket` correctly with transformations [#3012](https://github.com/MakieOrg/Makie.jl/pull/3012).
- Updated `bracket` when the screen is resized or transformations change [#3012](https://github.com/MakieOrg/Makie.jl/pull/3012).

## [0.19.6] - 2023-06-09

- Fixed broken AA for lines with strongly varying linewidth [#2953](https://github.com/MakieOrg/Makie.jl/pull/2953).
- Fixed WGLMakie JS popup [#2976](https://github.com/MakieOrg/Makie.jl/pull/2976).
- Fixed `legendelements` when children have no elements [#2982](https://github.com/MakieOrg/Makie.jl/pull/2982).
- Bumped compat for StatsBase to 0.34 [#2915](https://github.com/MakieOrg/Makie.jl/pull/2915).
- Improved thread safety [#2840](https://github.com/MakieOrg/Makie.jl/pull/2840).

## [0.19.5] - 2023-05-12

- Added `loop` option for GIF outputs when recording videos with `record` [#2891](https://github.com/MakieOrg/Makie.jl/pull/2891).
- Fixed line rendering issues in GLMakie [#2843](https://github.com/MakieOrg/Makie.jl/pull/2843).
- Fixed incorrect line alpha in dense lines in GLMakie [#2843](https://github.com/MakieOrg/Makie.jl/pull/2843).
- Changed `scene.clear` to an observable and made changes in `Scene` Observables trigger renders in GLMakie [#2929](https://github.com/MakieOrg/Makie.jl/pull/2929).
- Added contour labels [#2496](https://github.com/MakieOrg/Makie.jl/pull/2496).
- Allowed rich text to be used in Legends [#2902](https://github.com/MakieOrg/Makie.jl/pull/2902).
- Added more support for zero length Geometries [#2917](https://github.com/MakieOrg/Makie.jl/pull/2917).
- Made CairoMakie drawing for polygons with holes order independent [#2918](https://github.com/MakieOrg/Makie.jl/pull/2918).
- Fixes for `Makie.inline!()`, allowing now for `Makie.inline!(automatic)` (default), which is better at automatically opening a window/ inlining a plot into plotpane when needed [#2919](https://github.com/MakieOrg/Makie.jl/pull/2919) [#2937](https://github.com/MakieOrg/Makie.jl/pull/2937).
- Block/Axis doc improvements [#2940](https://github.com/MakieOrg/Makie.jl/pull/2940) [#2932](https://github.com/MakieOrg/Makie.jl/pull/2932) [#2894](https://github.com/MakieOrg/Makie.jl/pull/2894).

## [0.19.4] - 2023-03-31

- Added export of `hidezdecorations!` from MakieLayout [#2821](https://github.com/MakieOrg/Makie.jl/pull/2821).
- Fixed an issue with GLMakie lines becoming discontinuous [#2828](https://github.com/MakieOrg/Makie.jl/pull/2828).

## [0.19.3] - 2023-03-21

- Added the `stephist` plotting function [#2408](https://github.com/JuliaPlots/Makie.jl/pull/2408).
- Added the `brackets` plotting function [#2356](https://github.com/MakieOrg/Makie.jl/pull/2356).
- Fixed an issue where `poly` plots with `Vector{<: MultiPolygon}` inputs with per-polygon color were mistakenly rendered as meshes using CairoMakie [#2590](https://github.com/MakieOrg/Makie.jl/pulls/2478).
- Fixed a small typo which caused an error in the `Stepper` constructor [#2600](https://github.com/MakieOrg/Makie.jl/pulls/2478).
- Improve cleanup on block deletion [#2614](https://github.com/MakieOrg/Makie.jl/pull/2614)
- Add `menu.scroll_speed` and increase default speed for non-apple [#2616](https://github.com/MakieOrg/Makie.jl/pull/2616).
- Fixed rectangle zoom for nonlinear axes [#2674](https://github.com/MakieOrg/Makie.jl/pull/2674)
- Cleaned up linestyles in GLMakie (Fixing artifacting, spacing/size, anti-aliasing) [#2666](https://github.com/MakieOrg/Makie.jl/pull/2666).
- Fixed issue with scatterlines only accepting concrete color types as `markercolor` [#2691](https://github.com/MakieOrg/Makie.jl/pull/2691).
- Fixed an accidental issue where `LaTeXStrings` were not typeset correctly in `Axis3` [#2558](https://github.com/MakieOrg/Makie.jl/pull/2588).
- Fixed a bug where line segments in `text(lstr::LaTeXString)` were ignoring offsets [#2668](https://github.com/MakieOrg/Makie.jl/pull/2668).
- Fixed a bug where the `arrows` recipe accidentally called a `Bool` when `normalize = true` [#2740](https://github.com/MakieOrg/Makie.jl/pull/2740).
- Re-exported the `@colorant_str` (`colorant"..."`) macro from Colors.jl [#2726](https://github.com/MakieOrg/Makie.jl/pull/2726).
- Speedup heatmaps in WGLMakie. [#2647](https://github.com/MakieOrg/Makie.jl/pull/2647)
- Fix slow `data_limits` for recipes, which made plotting lots of data with recipes much slower [#2770](https://github.com/MakieOrg/Makie.jl/pull/2770).

## [0.19.1] - 2023-01-01

- Add `show_data` method for `band` which shows the min and max values of the band at the x position of the cursor [#2497](https://github.com/MakieOrg/Makie.jl/pull/2497).
- Added `xlabelrotation`, `ylabelrotation` (`Axis`) and `labelrotation` (`Colorbar`) [#2478](https://github.com/MakieOrg/Makie.jl/pull/2478).
- Fixed forced rasterization in CairoMakie svg files when polygons with colors specified as (color, alpha) tuples were used [#2535](https://github.com/MakieOrg/Makie.jl/pull/2535).
- Do less copies of Observables in Attributes + plot pipeline [#2443](https://github.com/MakieOrg/Makie.jl/pull/2443).
- Add Search Page and tweak Result Ordering [#2474](https://github.com/MakieOrg/Makie.jl/pull/2474).
- Remove all global attributes from TextureAtlas implementation and fix julia#master [#2498](https://github.com/MakieOrg/Makie.jl/pull/2498).
- Use new Bonito, implement WGLMakie picking, improve performance and fix lots of WGLMakie bugs [#2428](https://github.com/MakieOrg/Makie.jl/pull/2428).

## [0.19.0] - 2022-12-03

- **Breaking** The attribute `textsize` has been removed everywhere in favor of the attribute `fontsize` which had also been in use.
  To migrate, search and replace all uses of `textsize` to `fontsize` [#2387](https://github.com/MakieOrg/Makie.jl/pull/2387).
- Added rich text which allows to more easily use superscripts and subscripts as well as differing colors, fonts, fontsizes, etc. for parts of a given text [#2321](https://github.com/MakieOrg/Makie.jl/pull/2321).

## [0.18.4] - 2022-12-02

- Added the `waterfall` plotting function [#2416](https://github.com/JuliaPlots/Makie.jl/pull/2416).
- Add support for `AbstractPattern` in `WGLMakie` [#2432](https://github.com/MakieOrg/Makie.jl/pull/2432).
- Broadcast replaces deprecated method for quantile [#2430](https://github.com/MakieOrg/Makie.jl/pull/2430).
- Fix CairoMakie's screen re-using [#2440](https://github.com/MakieOrg/Makie.jl/pull/2440).
- Fix repeated rendering with invisible objects [#2437](https://github.com/MakieOrg/Makie.jl/pull/2437).
- Fix hvlines for GLMakie [#2446](https://github.com/MakieOrg/Makie.jl/pull/2446).

## [0.18.3] - 2022-11-17

- Add `render_on_demand` flag for `GLMakie.Screen`. Setting this to `true` will skip rendering until plots get updated. This is the new default [#2336](https://github.com/MakieOrg/Makie.jl/pull/2336), [#2397](https://github.com/MakieOrg/Makie.jl/pull/2397).
- Clean up OpenGL state handling in GLMakie [#2397](https://github.com/MakieOrg/Makie.jl/pull/2397).
- Fix salting [#2407](https://github.com/MakieOrg/Makie.jl/pull/2407).
- Fixes for [GtkMakie](https://github.com/jwahlstrand/GtkMakie.jl) [#2418](https://github.com/MakieOrg/Makie.jl/pull/2418).

## [0.18.2] - 2022-11-03

- Fix Axis3 tick flipping with negative azimuth [#2364](https://github.com/MakieOrg/Makie.jl/pull/2364).
- Fix empty!(fig) and empty!(ax) [#2374](https://github.com/MakieOrg/Makie.jl/pull/2374), [#2375](https://github.com/MakieOrg/Makie.jl/pull/2375).
- Remove stencil buffer [#2389](https://github.com/MakieOrg/Makie.jl/pull/2389).
- Move Arrows and Wireframe to MakieCore [#2384](https://github.com/MakieOrg/Makie.jl/pull/2384).
- Skip legend entry if label is nothing [#2350](https://github.com/MakieOrg/Makie.jl/pull/2350).

## [0.18.1] - 2022-10-24

- fix heatmap interpolation [#2343](https://github.com/MakieOrg/Makie.jl/pull/2343).
- move poly to MakieCore [#2334](https://github.com/MakieOrg/Makie.jl/pull/2334)
- Fix picking warning and update_axis_camera [#2352](https://github.com/MakieOrg/Makie.jl/pull/2352).
- bring back inline!, to not open a window in VSCode repl [#2353](https://github.com/MakieOrg/Makie.jl/pull/2353).

## [0.18.0] - 2022-10-12

- **Breaking** Added `BezierPath` which can be constructed from SVG like command list, SVG string or from a `Polygon`.
  Added ability to use `BezierPath` and `Polgyon` as scatter markers.
  Replaced default symbol markers like `:cross` which converted to characters before with more precise `BezierPaths` and adjusted default markersize to 12.
  **Deprecated** using `String` to specify multiple char markers (`scatter(1:4, marker="abcd")`).
  **Deprecated** concrete geometries as markers like `Circle(Point2f(0), 1.5)` in favor of using the type like `Circle` for dispatch to special backend methods.
  Added single image marker support to WGLMakie [#979](https://github.com/MakieOrg/Makie.jl/pull/979).
- **Breaking** Refactored `display`, `record`, `colorbuffer` and `screens` to be faster and more consistent [#2306](https://github.com/MakieOrg/Makie.jl/pull/2306#issuecomment-1275918061).
- **Breaking** Refactored `DataInspector` to use `tooltip`. This results in changes in the attributes of DataInspector. Added `inspector_label`, `inspector_hover` and `inspector_clear` as optional attributes [#2095](https://github.com/JuliaPlots/Makie.jl/pull/2095).
- Added the `hexbin` plotting function [#2201](https://github.com/JuliaPlots/Makie.jl/pull/2201).
- Added the `tricontourf` plotting function [#2226](https://github.com/JuliaPlots/Makie.jl/pull/2226).
- Fixed per character attributes in text [#2244](https://github.com/JuliaPlots/Makie.jl/pull/2244).
- Allowed `CairoMakie` to render `scatter` with images as markers [#2080](https://github.com/MakieOrg/Makie.jl/pull/2080).
- Reworked text drawing and added ability to draw special characters via glyph indices in order to draw more LaTeX math characters with MathTeXEngine v0.5 [#2139](https://github.com/MakieOrg/Makie.jl/pull/2139).
- Allowed text to be copy/pasted into `Textbox` [#2281](https://github.com/MakieOrg/Makie.jl/pull/2281)
- Fixed updates for multiple meshes [#2277](https://github.com/MakieOrg/Makie.jl/pull/2277).
- Fixed broadcasting for linewidth, lengthscale & arrowsize in `arrow` recipe [#2273](https://github.com/MakieOrg/Makie.jl/pull/2273).
- Made GLMakie relocatable [#2282](https://github.com/MakieOrg/Makie.jl/pull/2282).
- Fixed changing input types in plot arguments [#2297](https://github.com/MakieOrg/Makie.jl/pull/2297).
- Better performance for Menus and fix clicks on items [#2299](https://github.com/MakieOrg/Makie.jl/pull/2299).
- Fixed CairoMakie bitmaps with transparency by using premultiplied ARGB surfaces [#2304](https://github.com/MakieOrg/Makie.jl/pull/2304).
- Fixed hiding of `Scene`s by setting `scene.visible[] = false` [#2317](https://github.com/MakieOrg/Makie.jl/pull/2317).
- `Axis` now accepts a `Tuple{Bool, Bool}` for `xtrimspine` and `ytrimspine` to trim only one end of the spine [#2171](https://github.com/JuliaPlots/Makie.jl/pull/2171).

## [0.17.13] - 2022-08-04

- Fixed boundingboxes [#2184](https://github.com/MakieOrg/Makie.jl/pull/2184).
- Fixed highclip/lowclip in meshscatter, poly, contourf, barplot [#2183](https://github.com/MakieOrg/Makie.jl/pull/2183).
- Fixed gridline updates [#2196](https://github.com/MakieOrg/Makie.jl/pull/2196).
- Fixed glDisablei argument order, which crashed some Intel drivers.

## [0.17.12] - 2022-07-22

- Fixed stackoverflow in show [#2167](https://github.com/MakieOrg/Makie.jl/pull/2167).

## [0.17.11] - 2022-07-21

- `rainclouds`(!) now supports `violin_limits` keyword argument, serving the same.
role as `datalimits` in `violin` [#2137](https://github.com/MakieOrg/Makie.jl/pull/2137).
- Fixed an issue where nonzero `strokewidth` results in a thin outline of the wrong color if `color` and `strokecolor` didn't match and weren't transparent. [#2096](https://github.com/MakieOrg/Makie.jl/pull/2096).
- Improved performance around Axis(3) limits [#2115](https://github.com/MakieOrg/Makie.jl/pull/2115).
- Cleaned up stroke artifacts in scatter and text [#2096](https://github.com/MakieOrg/Makie.jl/pull/2096).
- Compile time improvements [#2153](https://github.com/MakieOrg/Makie.jl/pull/2153).
- Mesh and Surface now interpolate between values instead of interpolating between colors for WGLMakie + GLMakie [#2097](https://github.com/MakieOrg/Makie.jl/pull/2097).

## [0.17.10] - 2022-07-13

- Bumped compatibility bound of `GridLayoutBase.jl` to `v0.9.0` which fixed a regression with `Mixed` and `Outside` alignmodes in nested `GridLayout`s [#2135](https://github.com/MakieOrg/Makie.jl/pull/2135).

## [0.17.9] - 2022-07-12

- Patterns (`Makie.AbstractPattern`) are now supported by `CairoMakie` in `poly` plots that don't involve `mesh`, such as `bar` and `poly` [#2106](https://github.com/MakieOrg/Makie.jl/pull/2106/).
- Fixed regression where `Block` alignments could not be specified as numbers anymore [#2108](https://github.com/MakieOrg/Makie.jl/pull/2108).
- Added the option to show mirrored ticks on the other side of an Axis using the attributes `xticksmirrored` and `yticksmirrored` [#2105](https://github.com/MakieOrg/Makie.jl/pull/2105).
- Fixed a bug where a set of `Axis` wouldn't be correctly linked together if they were only linked in pairs instead of all at the same time [#2116](https://github.com/MakieOrg/Makie.jl/pull/2116).

## [0.17.7] - 2022-06-19

- Improved `Menu` performance, now it should be much harder to reach the boundary of 255 scenes in GLMakie. `Menu` also takes a `default` keyword argument now and can be scrolled if there is too little space available.

## [0.17.6] - 2022-06-17

- **EXPERIMENTAL**: Added support for multiple windows in GLMakie through `display(GLMakie.Screen(), figure_or_scene)` [#1771](https://github.com/MakieOrg/Makie.jl/pull/1771).
- Added support for RGB matrices in `heatmap` with GLMakie [#2036](https://github.com/MakieOrg/Makie.jl/pull/2036)
- `Textbox` doesn't defocus anymore on trying to submit invalid input [#2041](https://github.com/MakieOrg/Makie.jl/pull/2041).
- `text` now takes the position as the first argument(s) like `scatter` and most other plotting functions, it is invoked `text(x, y, [z], text = "text")`. Because it is now of conversion type `PointBased`, the positions can be given in all the usual different ways which are implemented as conversion methods. All old invocation styles such as `text("text", position = Point(x, y))` still work to maintain backwards compatibility [#2020](https://github.com/MakieOrg/Makie.jl/pull/2020).

## [0.17.5] - 2022-06-10

- Fixed a regression with `linkaxes!` [#2039](https://github.com/MakieOrg/Makie.jl/pull/2039).

## [0.17.4] - 2022-06-09

- The functions `hlines!`, `vlines!`, `hspan!`, `vspan!` and `abline!` were reimplemented as recipes. This allows using them without an `Axis` argument in first position and also as visuals in AlgebraOfGraphics.jl. Also, `abline!` is now called `ablines!` for consistency, `abline!` is still exported but deprecated and will be removed in the future. [#2023](https://github.com/MakieOrg/Makie.jl/pulls/2023).
- Added `rainclouds` and `rainclouds!` [#1725](https://github.com/MakieOrg/Makie.jl/pull/1725).
- Improve CairoMakie performance [#1964](https://github.com/MakieOrg/Makie.jl/pull/1964) [#1981](https://github.com/MakieOrg/Makie.jl/pull/1981).
- Interpolate colormap correctly [#1973](https://github.com/MakieOrg/Makie.jl/pull/1973).
- Fix picking [#1993](https://github.com/MakieOrg/Makie.jl/pull/1993).
- Improve compile time latency [#1968](https://github.com/MakieOrg/Makie.jl/pull/1968) [#2000](https://github.com/MakieOrg/Makie.jl/pull/2000).
- Fix multi poly with rects [#1999](https://github.com/MakieOrg/Makie.jl/pull/1999).
- Respect scale and nonlinear values in PlotUtils cgrads [#1979](https://github.com/MakieOrg/Makie.jl/pull/1979).
- Fix CairoMakie heatmap filtering [#1828](https://github.com/MakieOrg/Makie.jl/pull/1828).
- Remove GLVisualize and MakieLayout module [#2007](https://github.com/MakieOrg/Makie.jl/pull/2007) [#2008](https://github.com/MakieOrg/Makie.jl/pull/2008).
- Add linestyle and default to extrema(z) for contour, remove bitrotten fillrange [#2008](https://github.com/MakieOrg/Makie.jl/pull/2008).

## [0.17.3] - 2022-05-20

- Switched to `MathTeXEngine v0.4`, which improves the look of LaTeXStrings [#1952](https://github.com/MakieOrg/Makie.jl/pull/1952).
- Added subtitle capability to `Axis` [#1859](https://github.com/MakieOrg/Makie.jl/pull/1859).
- Fixed a bug where scaled colormaps constructed using `Makie.cgrad` were not interpreted correctly.

## [0.17.2] - 2022-05-16

- Changed the default font from `Dejavu Sans` to `TeX Gyre Heros Makie` which is the same as `TeX Gyre Heros` with slightly decreased descenders and ascenders. Decreasing those metrics reduced unnecessary whitespace and alignment issues. Four fonts in total were added, the styles Regular, Bold, Italic and Bold Italic. Also changed `Axis`, `Axis3` and `Legend` attributes `titlefont` to `TeX Gyre Heros Makie Bold` in order to separate it better from axis labels in multifacet arrangements [#1897](https://github.com/MakieOrg/Makie.jl/pull/1897).

## [0.17.1] - 2022-05-13

- Added word wrapping. In `Label`, `word_wrap = true` causes it to use the suggested width and wrap text to fit. In `text`, `word_wrap_width > 0` can be used to set a pixel unit line width. Any word (anything between two spaces without a newline) that goes beyond this width gets a newline inserted before it [#1819](https://github.com/MakieOrg/Makie.jl/pull/1819).
- Improved `Axis3`'s interactive performance [#1835](https://github.com/MakieOrg/Makie.jl/pull/1835).
- Fixed errors in GLMakie's `scatter` implementation when markers are given as images. [#1917](https://github.com/MakieOrg/Makie.jl/pull/1917).
- Removed some method ambiguities introduced in v0.17 [#1922](https://github.com/MakieOrg/Makie.jl/pull/1922).
- Add an empty default label, `""`, to each slider that doesn't have a label in `SliderGrid` [#1888](https://github.com/MakieOrg/Makie.jl/pull/1888).

## [0.17.0] - 2022-05-05

- **Breaking** Added `space` as a generic attribute to switch between data, pixel, relative and clip space for positions. `space` in text has been renamed to `markerspace` because of this. `Pixel` and `SceneSpace` are no longer valid inputs for `space` or `markerspace` [#1596](https://github.com/MakieOrg/Makie.jl/pull/1596).
- **Breaking** Deprecated `mouse_selection(scene)` for `pick(scene)`.
- **Breaking** Bumped `GridLayoutBase` version to `v0.7`, which introduced offset layouts. Now, indexing into row 0 doesn't create a new row 1, but a new row 0, so that all previous content positions stay the same. This makes building complex layouts order-independent [#1704](https://github.com/MakieOrg/Makie.jl/pull/1704).
- **Breaking** deprecate `to_colormap(cmap, ncolors)` in favor of `categorical_colors(cmap, ncolors)` and `resample_cmap(cmap, ncolors)` [#1901](https://github.com/MakieOrg/Makie.jl/pull/1901) [#1723](https://github.com/MakieOrg/Makie.jl/pull/1723).
- Added `empty!(fig)` and changed `empty!(scene)` to remove all child plots without detaching windows [#1818](https://github.com/MakieOrg/Makie.jl/pull/1818).
- Switched to erroring instead of warning for deprecated events `mousebuttons`, `keyboardbuttons` and `mousedrag`.
- `Layoutable` was renamed to `Block` and the infrastructure changed such that attributes are fixed fields and each block has its own `Scene` for better encapsulation [#1796](https://github.com/MakieOrg/Makie.jl/pull/1796).
- Added `SliderGrid` block which replaces the deprecated `labelslider!` and `labelslidergrid!` functions [#1796](https://github.com/MakieOrg/Makie.jl/pull/1796).
- The default anti-aliasing method can now be set in `CairoMakie.activate!` using the `antialias` keyword.  Available options are `CairoMakie.Cairo.ANTIALIAS_*` [#1875](https://github.com/MakieOrg/Makie.jl/pull/1875).
- Added ability to rasterize a plots in CairoMakie vector graphics if `plt.rasterize = true` or `plt.rasterize = scale::Int` [#1872](https://github.com/MakieOrg/Makie.jl/pull/1872).
- Fixed segfaults in `streamplot_impl` on Mac M1 [#1830](https://github.com/MakieOrg/Makie.jl/pull/1830).
- Set the [Cairo miter limit](https://www.cairographics.org/manual/cairo-cairo-t.html#cairo-set-miter-limit) to mimic GLMakie behaviour [#1844](https://github.com/MakieOrg/Makie.jl/pull/1844).
- Fixed a method ambiguity in `rotatedrect` [#1846](https://github.com/MakieOrg/Makie.jl/pull/1846).
- Allow weights in statistical recipes [#1816](https://github.com/MakieOrg/Makie.jl/pull/1816).
- Fixed manual cycling of plot attributes [#1873](https://github.com/MakieOrg/Makie.jl/pull/1873).
- Fixed type constraints in ticklabelalign attributes [#1882](https://github.com/MakieOrg/Makie.jl/pull/1882).

## [0.16.4] - 2022-02-16

- Fixed WGLMakie performance bug and added option to set fps via `WGLMakie.activate!(fps=30)`.
- Implemented `nan_color`, `lowclip`, `highclip` for `image(::Matrix{Float})` in shader.
- Cleaned up mesh shader and implemented `nan_color`, `lowclip`, `highclip` for `mesh(m; color::Matrix{Float})` on the shader.
- Allowed `GLMakie.Buffer` `GLMakie.Sampler` to be used in `GeometryBasics.Mesh` to partially update parts of a mesh/texture and different interpolation and clamping modes for the texture.

## [0.16.0] - 2022-01-07

- **Breaking** Removed `Node` alias [#1307](https://github.com/MakieOrg/Makie.jl/pull/1307), [#1393](https://github.com/MakieOrg/Makie.jl/pull/1393). To upgrade, simply replace all occurrences of `Node` with `Observable`.
- **Breaking** Cleaned up `Scene` type [#1192](https://github.com/MakieOrg/Makie.jl/pull/1192), [#1393](https://github.com/MakieOrg/Makie.jl/pull/1393). The `Scene()` constructor doesn't create any axes or limits anymore. All keywords like `raw`, `show_axis` have been removed. A scene now always works like it did when using the deprecated `raw=true`. All the high level functionality like showing an axis and adding a 3d camera has been moved to `LScene`. See the new `Scene` tutorial for more info: https://docs.makie.org/dev/tutorials/scenes/.
- **Breaking** Lights got moved to `Scene`, see the [lighting docs](https://docs.makie.org/stable/documentation/lighting) and [RPRMakie examples](https://docs.makie.org/stable/documentation/backends/rprmakie/).
- Added ECDF plot [#1310](https://github.com/MakieOrg/Makie.jl/pull/1310).
- Added Order Independent Transparency to GLMakie [#1418](https://github.com/MakieOrg/Makie.jl/pull/1418), [#1506](https://github.com/MakieOrg/Makie.jl/pull/1506). This type of transparency is now used with `transpareny = true`. The old transparency handling is available with `transparency = false`.
- Fixed blurry text in GLMakie and WGLMakie [#1494](https://github.com/MakieOrg/Makie.jl/pull/1494).
- Introduced a new experimental backend for ray tracing: [RPRMakie](https://docs.makie.org/stable/documentation/backends/rprmakie/).
- Added the `Cycled` type, which can be used to select the i-th value from the current cycler for a specific attribute [#1248](https://github.com/MakieOrg/Makie.jl/pull/1248).
- The plot function `scatterlines` now uses `color` as `markercolor` if `markercolor` is `automatic`. Also, cycling of the `color` attribute is enabled [#1463](https://github.com/MakieOrg/Makie.jl/pull/1463).
- Added the function `resize_to_layout!`, which allows to resize a `Figure` so that it contains its top `GridLayout` without additional whitespace or clipping [#1438](https://github.com/MakieOrg/Makie.jl/pull/1438).
- Cleaned up lighting in 3D contours and isosurfaces [#1434](https://github.com/MakieOrg/Makie.jl/pull/1434).
- Adjusted attributes of volumeslices to follow the normal structure [#1404](https://github.com/MakieOrg/Makie.jl/pull/1404). This allows you to adjust attributes like `colormap` without going through nested attributes.
- Added depth to 3D contours and isosurfaces [#1395](https://github.com/MakieOrg/Makie.jl/pull/1395), [#1393](https://github.com/MakieOrg/Makie.jl/pull/1393). This allows them to intersect correctly with other 3D objects.
- Restricted 3D scene camera to one scene [#1394](https://github.com/MakieOrg/Makie.jl/pull/1394), [#1393](https://github.com/MakieOrg/Makie.jl/pull/1393). This fixes issues with multiple scenes fighting over events consumed by the camera. You can select a scene by cleaning on it.
- Added depth shift attribute for GLMakie and WGLMakie [#1382](https://github.com/MakieOrg/Makie.jl/pull/1382), [#1393](https://github.com/MakieOrg/Makie.jl/pull/1393). This can be used to adjust render order similar to `overdraw`.
- Simplified automatic width computation in barplots [#1223](https://github.com/MakieOrg/Makie.jl/pull/1223), [#1393](https://github.com/MakieOrg/Makie.jl/pull/1393). If no `width` attribute is passed, the default width is computed as the minimum difference between consecutive `x` positions. Gap between bars are given by the (multiplicative) `gap` attribute. The actual bar width equals `width * (1 - gap)`.
- Added logical expressions for `ispressed` [#1222](https://github.com/MakieOrg/Makie.jl/pull/1222), [#1393](https://github.com/MakieOrg/Makie.jl/pull/1393). This moves a lot of control over hotkeys towards the user. With these changes one can now set a hotkey to trigger on any or no key, collections of keys and logical combinations of keys (i.e. "A is pressed and B is not pressed").
- Fixed issues with `Menu` render order [#1411](https://github.com/MakieOrg/Makie.jl/pull/1411).
- Added `label_rotation` to barplot [#1401](https://github.com/MakieOrg/Makie.jl/pull/1401).
- Fixed issue where `pixelcam!` does not remove controls from other cameras [#1504](https://github.com/MakieOrg/Makie.jl/pull/1504).
- Added conversion for OffsetArrays [#1260](https://github.com/MakieOrg/Makie.jl/pull/1260).
- The `qqplot` `qqline` options were changed to `:identity`, `:fit`, `:fitrobust` and `:none` (the default) [#1563](https://github.com/MakieOrg/Makie.jl/pull/1563). Fixed numeric error due to double computation of quantiles when fitting `qqline`. Deprecated `plot(q::QQPair)` method as it does not have enough information for correct `qqline` fit.

All other changes are collected [in this PR](https://github.com/MakieOrg/Makie.jl/pull/1521) and in the [release notes](https://github.com/MakieOrg/Makie.jl/releases/tag/v0.16.0).

## [0.15.3] - 2021-10-16

- The functions `labelslidergrid!` and `labelslider!` now set fixed widths for the value column with a heuristic. It is possible now to pass `Formatting.format` format strings as format specifiers in addition to the previous functions.
- Fixed 2D arrow rotations in `streamplot` [#1352](https://github.com/MakieOrg/Makie.jl/pull/1352).

## [0.15.2] - 2021-08-26

- Reenabled Julia 1.3 support.
- Use [MathTexEngine v0.2](https://github.com/Kolaru/MathTeXEngine.jl/releases/tag/v0.2.0).
- Depend on new GeometryBasics, which changes all the Vec/Point/Quaternion/RGB/RGBA - f0 aliases to just f. For example, `Vec2f0` is changed to `Vec2f`. Old aliases are still exported, but deprecated and will be removed in the next breaking release. For more details and an upgrade script, visit [GeometryBasics#97](https://github.com/JuliaGeometry/GeometryBasics.jl/pull/97).
- Added `hspan!` and `vspan!` functions [#1264](https://github.com/MakieOrg/Makie.jl/pull/1264).

## [0.15.1] - 2021-08-21

- Switched documentation framework to Franklin.jl.
- Added a specialization for `volumeslices` to DataInspector.
- Fixed 1 element `hist` [#1238](https://github.com/MakieOrg/Makie.jl/pull/1238) and make it easier to move `hist` [#1150](https://github.com/MakieOrg/Makie.jl/pull/1150).

## [0.15.0] - 2021-07-15

- `LaTeXString`s can now be used as input to `text` and therefore as labels for `Axis`, `Legend`, or other comparable objects. Mathematical expressions are typeset using [MathTeXEngine.jl](https://github.com/Kolaru/MathTeXEngine.jl) which offers a fast approximation of LaTeX typesetting [#1022](https://github.com/MakieOrg/Makie.jl/pull/1022).
- Added `Symlog10` and `pseudolog10` axis scales for log scale approximations that work with zero and negative values [#1109](https://github.com/MakieOrg/Makie.jl/pull/1109).
- Colorbar limits can now be passed as the attribute `colorrange` similar to plots [#1066](https://github.com/MakieOrg/Makie.jl/pull/1066).
- Added the option to pass three vectors to heatmaps and other plots using `SurfaceLike` conversion [#1101](https://github.com/MakieOrg/Makie.jl/pull/1101).
- Added `stairs` plot recipe [#1086](https://github.com/MakieOrg/Makie.jl/pull/1086).
- **Breaking** Removed `FigurePosition` and `FigureSubposition` types. Indexing into a `Figure` like `fig[1, 1]` now returns `GridPosition` and `GridSubposition` structs, which can be used in the same way as the types they replace. Because of an underlying change in `GridLayoutBase.jl`, it is now possible to do `Axis(gl[1, 1])` where `gl` is a `GridLayout` that is a sublayout of a `Figure`'s top layout [#1075](https://github.com/MakieOrg/Makie.jl/pull/1075).
- Bar plots and histograms have a new option for adding text labels [#1069](https://github.com/MakieOrg/Makie.jl/pull/1069).
- It is now possible to specify one `linewidth` value per segment in `linesegments` [#992](https://github.com/MakieOrg/Makie.jl/pull/992).
- Added a new 3d camera that allows for better camera movements using keyboard and mouse [#1024](https://github.com/MakieOrg/Makie.jl/pull/1024).
- Fixed the application of scale transformations to `surface` [#1070](https://github.com/MakieOrg/Makie.jl/pull/1070).
- Added an option to set a custom callback function for the `RectangleZoom` axis interaction to enable other use cases than zooming [#1104](https://github.com/MakieOrg/Makie.jl/pull/1104).
- Fixed rendering of `heatmap`s with one or more reversed ranges in CairoMakie, as in `heatmap(1:10, 10:-1:1, rand(10, 10))` [#1100](https://github.com/MakieOrg/Makie.jl/pull/1100).
- Fixed volume slice recipe and added docs for it [#1123](https://github.com/MakieOrg/Makie.jl/pull/1123).

[Unreleased]: https://github.com/MakieOrg/Makie.jl/compare/v0.21.3...HEAD
[0.21.3]: https://github.com/MakieOrg/Makie.jl/compare/v0.21.2...v0.21.3
[0.21.2]: https://github.com/MakieOrg/Makie.jl/compare/v0.21.1...v0.21.2
[0.21.1]: https://github.com/MakieOrg/Makie.jl/compare/v0.21.0...v0.21.1
[0.21.0]: https://github.com/MakieOrg/Makie.jl/compare/v0.20.10...v0.21.0
[0.20.10]: https://github.com/MakieOrg/Makie.jl/compare/v0.20.9...v0.20.10
[0.20.9]: https://github.com/MakieOrg/Makie.jl/compare/v0.20.8...v0.20.9
[0.20.8]: https://github.com/MakieOrg/Makie.jl/compare/v0.20.7...v0.20.8
[0.20.7]: https://github.com/MakieOrg/Makie.jl/compare/v0.20.6...v0.20.7
[0.20.6]: https://github.com/MakieOrg/Makie.jl/compare/v0.20.5...v0.20.6
[0.20.5]: https://github.com/MakieOrg/Makie.jl/compare/v0.20.4...v0.20.5
[0.20.4]: https://github.com/MakieOrg/Makie.jl/compare/v0.20.3...v0.20.4
[0.20.3]: https://github.com/MakieOrg/Makie.jl/compare/v0.20.2...v0.20.3
[0.20.2]: https://github.com/MakieOrg/Makie.jl/compare/v0.20.1...v0.20.2
[0.20.1]: https://github.com/MakieOrg/Makie.jl/compare/v0.20.0...v0.20.1
[0.20.0]: https://github.com/MakieOrg/Makie.jl/compare/v0.19.12...v0.20.0
[0.19.12]: https://github.com/MakieOrg/Makie.jl/compare/v0.19.11...v0.19.12
[0.19.11]: https://github.com/MakieOrg/Makie.jl/compare/v0.19.10...v0.19.11
[0.19.10]: https://github.com/MakieOrg/Makie.jl/compare/v0.19.9...v0.19.10
[0.19.9]: https://github.com/MakieOrg/Makie.jl/compare/v0.19.8...v0.19.9
[0.19.8]: https://github.com/MakieOrg/Makie.jl/compare/v0.19.7...v0.19.8
[0.19.7]: https://github.com/MakieOrg/Makie.jl/compare/v0.19.6...v0.19.7
[0.19.6]: https://github.com/MakieOrg/Makie.jl/compare/v0.19.5...v0.19.6
[0.19.5]: https://github.com/MakieOrg/Makie.jl/compare/v0.19.4...v0.19.5
[0.19.4]: https://github.com/MakieOrg/Makie.jl/compare/v0.19.3...v0.19.4
[0.19.3]: https://github.com/MakieOrg/Makie.jl/compare/v0.19.1...v0.19.3
[0.19.1]: https://github.com/MakieOrg/Makie.jl/compare/v0.19.0...v0.19.1
[0.19.0]: https://github.com/MakieOrg/Makie.jl/compare/v0.18.4...v0.19.0
[0.18.4]: https://github.com/MakieOrg/Makie.jl/compare/v0.18.3...v0.18.4
[0.18.3]: https://github.com/MakieOrg/Makie.jl/compare/v0.18.2...v0.18.3
[0.18.2]: https://github.com/MakieOrg/Makie.jl/compare/v0.18.1...v0.18.2
[0.18.1]: https://github.com/MakieOrg/Makie.jl/compare/v0.18.0...v0.18.1
[0.18.0]: https://github.com/MakieOrg/Makie.jl/compare/v0.17.13...v0.18.0
[0.17.13]: https://github.com/MakieOrg/Makie.jl/compare/v0.17.12...v0.17.13
[0.17.12]: https://github.com/MakieOrg/Makie.jl/compare/v0.17.11...v0.17.12
[0.17.11]: https://github.com/MakieOrg/Makie.jl/compare/v0.17.10...v0.17.11
[0.17.10]: https://github.com/MakieOrg/Makie.jl/compare/v0.17.9...v0.17.10
[0.17.9]: https://github.com/MakieOrg/Makie.jl/compare/v0.17.7...v0.17.9
[0.17.7]: https://github.com/MakieOrg/Makie.jl/compare/v0.17.6...v0.17.7
[0.17.6]: https://github.com/MakieOrg/Makie.jl/compare/v0.17.5...v0.17.6
[0.17.5]: https://github.com/MakieOrg/Makie.jl/compare/v0.17.4...v0.17.5
[0.17.4]: https://github.com/MakieOrg/Makie.jl/compare/v0.17.3...v0.17.4
[0.17.3]: https://github.com/MakieOrg/Makie.jl/compare/v0.17.2...v0.17.3
[0.17.2]: https://github.com/MakieOrg/Makie.jl/compare/v0.17.1...v0.17.2
[0.17.1]: https://github.com/MakieOrg/Makie.jl/compare/v0.17.0...v0.17.1
[0.17.0]: https://github.com/MakieOrg/Makie.jl/compare/v0.16.4...v0.17.0
[0.16.4]: https://github.com/MakieOrg/Makie.jl/compare/v0.16.0...v0.16.4
[0.16.0]: https://github.com/MakieOrg/Makie.jl/compare/v0.15.3...v0.16.0
[0.15.3]: https://github.com/MakieOrg/Makie.jl/compare/v0.15.2...v0.15.3
[0.15.2]: https://github.com/MakieOrg/Makie.jl/compare/v0.15.1...v0.15.2
[0.15.1]: https://github.com/MakieOrg/Makie.jl/compare/v0.15.0...v0.15.1
[0.15.0]: https://github.com/MakieOrg/Makie.jl/compare/v0.14.2...v0.15.0<|MERGE_RESOLUTION|>--- conflicted
+++ resolved
@@ -2,11 +2,8 @@
 
 ## [Unreleased]
 
-<<<<<<< HEAD
 - Added `events.tick` to allow linking actions like animations to the renderloop. [#3948](https://github.com/MakieOrg/Makie.jl/pull/3948)
-=======
 - Add line-loop detection and rendering to GLMakie and WGLMakie [#3907](https://github.com/MakieOrg/Makie.jl/pull/3907)
->>>>>>> cd1df491
 
 ## [0.21.3] - 2024-06-17
 
