# Changelog

## Unreleased

- Fixes for is_same to work with missing [#5327](https://github.com/MakieOrg/Makie.jl/pull/5327).
- Fixes for WGLMakie `resize_to` [#5374](https://github.com/MakieOrg/Makie.jl/pull/5374).
- Fixed `streamplot` and `contour` plots not considering transform functions in arrow/text rotation [#5249](https://github.com/MakieOrg/Makie.jl/pull/5249)
- `LogTicks` now work well with `pseudolog10` [#5135](https://github.com/MakieOrg/Makie.jl/pull/5135)
- Fixed `Symlog10` to work correctly with lower or upper thresholds smaller than 1, and adds a `linscale` argument [#5279](https://github.com/MakieOrg/Makie.jl/pull/5279)
- Fixed `xlims!`/`ylims!` not fully propagating to linked axis [#5239](https://github.com/MakieOrg/Makie.jl/pull/5239)
- Added docstrings for undocumented plot attributes. Also fixed some missing attribute passthrough and expanded on the available attributes for recipes [#5294](https://github.com/MakieOrg/Makie.jl/pull/5294)
- Added support for plotting units with DynamicQuantities.jl [#5280](https://github.com/MakieOrg/Makie.jl/pull/5280)
- Adjusted compute nodes to keep unspecialized types when transitioning from one graph to another [#5302](https://github.com/MakieOrg/Makie.jl/pull/5302)
- Added a section to the `CONTRIBUTING.md` about code formatting [#5337](https://github.com/MakieOrg/Makie.jl/pull/5337)
- Fixed `depthsorting = true` in GLMakie `scatter` plots not sorting correctly depending on camera rotation [#5344](https://github.com/MakieOrg/Makie.jl/pull/5344)
- Added option to replace Makie native widgets with HTML based widget for WGLMakie [#5285](https://github.com/MakieOrg/Makie.jl/pull/5285)
- Fixed empty `Label` not updating [#5362](https://github.com/MakieOrg/Makie.jl/pull/5362).
<<<<<<< HEAD
- Updated `scatterlines` to include all remaining `scatter` attributes and pass all applicable attributes to its subplots [#5388](https://github.com/MakieOrg/Makie.jl/pull/5388)
=======
- Adjusted `stem` so that dash and dot patterns of stems start at the trunk [#5367](https://github.com/MakieOrg/Makie.jl/pull/5367)
- Fixed outline based `poly` fats paths no considering transform functions in CairoMakie [#5397](https://github.com/MakieOrg/Makie.jl/pull/5397)
>>>>>>> ad0e4919

## [0.24.6] - 2025-08-19

- Widened types for axis keys [#5243](https://github.com/MakieOrg/Makie.jl/pull/5243)
- Fixed `getlimits(::Axis3)` error related to unchecked access of `:visible` attribute.
- Add simple compression for arrays containing only the same value in WGLMakie [#5252](https://github.com/MakieOrg/Makie.jl/pull/5252).
- Fixed 3D `contour` plots not rendering the correct isosurfaces when `colorrange` is given. Also fixed `isorange` not working, tweaked default `isorange`, colormap resolution, and changed colormap extractor for `Colorbar` to ignore alpha. [#5213](https://github.com/MakieOrg/Makie.jl/pull/5213)
- Fixed double application of `alpha` regression in `Band` plots in CairoMakie [#5258](https://github.com/MakieOrg/Makie.jl/pull/5258).
- Updated `boxplot`, `crossbar`, `density`, `hist`, `stephist`, `violin` and `waterfall` to use the new compute graph instead of observables. [#5184](https://github.com/MakieOrg/Makie.jl/pull/5184)

## [0.24.5] - 2025-08-06

- Added new scales based on `ReversibleScale` for use as `colorscale`, `xscale`, and `yscale` attributes. The new scales are `AsinhScale`, `SinhScale`, `LogScale`, `LuptonAsinhScale`, and `PowerScale`.
- Fixed `propertynames(::Attributes)` [#5154](https://github.com/MakieOrg/Makie.jl/pull/5154).
- Fixed cycle error in SpecApi and axis re-creation for plot type changes [#5198](https://github.com/MakieOrg/Makie.jl/pull/5198).
- Fixed incorrect variable name used for `voxels` in `Colorbar` [#5208](https://github.com/MakieOrg/Makie.jl/pull/5208)
- Fixed `Time` ticks breaking when axis limits crossed over midnight [#5212](https://github.com/MakieOrg/Makie.jl/pull/5212).
- Fixed issue where segments of solid `lines` disappeared when positions were large enough [#5216](https://github.com/MakieOrg/Makie.jl/pull/5216)
- Fixed `meshscatter` markers not updating correctly in GLMakie [#5217](https://github.com/MakieOrg/Makie.jl/pull/5217)
- Fixed `volume` plots getting clipped based on the vertices of their bounding box, e.g. when zooming in Axis3 [#5225](https://github.com/MakieOrg/Makie.jl/pull/5225)
- Fixed `Bonito.record_latest` for changes in Makie v0.24 [#5185](https://github.com/MakieOrg/Makie.jl/pull/5185).

## [0.24.4] - 2025-07-17
- Fixed rendering of volumes when the camera is inside the volume [#5164](https://github.com/MakieOrg/Makie.jl/pull/5164)
- Added some validation for compute node initialization (which guards against some error in `map!()` callbacks) [#5170](https://github.com/MakieOrg/Makie.jl/pull/5170)
- Added support for `GeometryBasics.MultiPoint` [#5182](https://github.com/MakieOrg/Makie.jl/pull/5182).
- Moved remaining compute edge checks for safe edge reuse out of debug mode [#5169](https://github.com/MakieOrg/Makie.jl/pull/5169)
- Adjusted compute `map!` to accept mixed array contain Symbols and compute nodes [#5167](https://github.com/MakieOrg/Makie.jl/pull/5167)
- Added `register_projected_positions!()` for projecting data in recipes (from start to finish). Also generalized `register_position_transform!()` and related for use in recipes [#5121](https://github.com/MakieOrg/Makie.jl/pull/5121)
- Added `register_projected_rotations_2d!` for calculating the screen space rotation between data points of a plot. [#5121](https://github.com/MakieOrg/Makie.jl/pull/5121)
- Added `map!(f, plot::Plot, inputs, outputs)` method (accepting a plot instead of a compute graph). [#5121](https://github.com/MakieOrg/Makie.jl/pull/5121)
- Updated `arrows`, `bracket`, `contour`, `contour3d`, `poly`, `streamplot`, `textlabel`, `triplot`, `voronoiplot` and `hexbin` to use the compute graph instead of observables. [#5121](https://github.com/MakieOrg/Makie.jl/pull/5121)
- Fixed `p.text = "..."` erroring with `p = text(..., text = rich(...))` [#5173](https://github.com/MakieOrg/Makie.jl/pull/5173)
- Support Interpolations.jl v0.16 [#5157](https://github.com/MakieOrg/Makie.jl/pull/5157)
- Updated `arc`, `band`, `pie`, `stairs`, `stem`, `tooltip`, `wireframe` and `qqplot` to use the new compute graph instead of observables [#5165](https://github.com/MakieOrg/Makie.jl/pull/5165)
- Added ability to modify ticks and tick format on a `DateTime` or `Time` conversion axis, for example `xticks = (datetimes, labels)` or `xtickformat = "d.m.yyyy"`. The default tick locator for datetimes is improved and the default formatting now reduces the amount of redundant information in neighboring ticks. It is exported as `DateTimeTicks` [#5159](https://github.com/MakieOrg/Makie.jl/pull/5159).
- Fixed missing toggle animation [#5156](https://github.com/MakieOrg/Makie.jl/pull/#5156)
- Fixed broadcast error in `position_on_plot` for mesh [#5196](https://github.com/MakieOrg/Makie.jl/pull/5196)

## [0.24.3] - 2025-07-04

- Fixed empty plotlist [#5150](https://github.com/MakieOrg/Makie.jl/pull/5150).
- Fixed plot attributes with `Dict` as input [#5149](https://github.com/MakieOrg/Makie.jl/pull/5149).
- Fixed arrow marker attributes in `arrows3d` not triggering repositioning of arrows. [#5134](https://github.com/MakieOrg/Makie.jl/pull/5134)
- Fixed h/vlines and h/vspan not considering transform functions correctly. [#5145](https://github.com/MakieOrg/Makie.jl/pull/5145)
- Added `register_projected_positions!()` for projecting data in recipes (from start to finish). Also generalized `register_position_transform!()` and related for use in recipes [#5121](https://github.com/MakieOrg/Makie.jl/pull/5121)
- Moved some compute edge checks out of debug mode to error more consistently on edge overwrite [#5125](https://github.com/MakieOrg/Makie.jl/pull/5125)

## [0.24.2] - 2025-06-27

- Bring back some default attributes for recipes [#5130](https://github.com/MakieOrg/Makie.jl/pull/5130).
- Allow multiple separate link groups in `xaxislinks` and `yaxislinks` arguments of `SpecApi.GridLayout` so that facet layouts can have independently linked columns and rows [#5127](https://github.com/MakieOrg/Makie.jl/pull/5127).

## [0.24.1] - 2025-06-24

- Don't pull plots from invisible scenes and hide Blocks during construction [#5119](https://github.com/MakieOrg/Makie.jl/pull/5119).
- Fixed `dendrogram` docstring and added `x, y, merges` conversion [#5118](https://github.com/MakieOrg/Makie.jl/pull/5118).
- Make sure there's only one inspector per root scene [#5113](https://github.com/MakieOrg/Makie.jl/pull/5113).
- Bring back lowres background for heatmap(Resampler(...)) [#5110](https://github.com/MakieOrg/Makie.jl/pull/5110).
- Fixed forwarding attributes in recipes [#5109](https://github.com/MakieOrg/Makie.jl/pull/5109).

## [0.24.0] - 2025-06-20

- **Breaking** Refactored plots to rely on the newly introduced `ComputeGraph` instead of `Observables`. [#4630](https://github.com/MakieOrg/Makie.jl/pull/4630)
  - **Breaking** `attr = Attributes(plot)` now returns a `ComputeGraph`, which disallows `copy(attr)`, `pop!(attr, ...)`, `attr[:newvar] = ...` and splatting `plot!(...; attr...)`.
  - **Semi-Breaking** `plot(parent, attr, args...; kwargs...)` now only considers applicable attributes in `attr` and prioritizes `kwargs` in case of collisions.
  - **Semi-Breaking** `@recipe Name (args...)` now names converted arguments and requires the number of `args` to match the number of outputs ifrom `convert_arguments()`
  - **Breaking** `replace_automatic!()` has been removed as it was incompatible. `Makie.default_automatic()` can be used as an alternative.
  - **Breaking** `text!()` is no longer a nested structure of text plots.
  - **Breaking** Scene lights have moved to the scene `ComputeGraph` and no longer contain Observables.
  - Fixed synchronous update issues by allowing synchronized update with `Makie.update!(plot, attrib1 = val1, attrib2 = val2, ...)`
  - Improved performance in WGLMakie with better bundling and filtering of updates
  - Improved traceability attribute and argument processing from user input to the backend
- **Breaking** `annotations!()` (not the new `annotation`) has been removed in favor of `text!()`. [#4630](https://github.com/MakieOrg/Makie.jl/pull/4630)
- **Semi-Breaking** Removed various internal text bounding box functions in favor of more user friendly functions like `string_boundingboxes(plot)` [#4630](https://github.com/MakieOrg/Makie.jl/pull/4630)
- **Semi-Breaking** Deprecated `ShadingAlgorithm` for `plot.shading` in favor of a `Bool`. The selection of the algorithm (`FastShading/MultiLightShading`) now happens at the scene level. [#4630](https://github.com/MakieOrg/Makie.jl/pull/4630)
- Fixed 2x2 surfaces not aligning colors correctly in WGLMakie [#4630](https://github.com/MakieOrg/Makie.jl/pull/4630)
- Added support for per-mesh `uv_transform` in `WGLMakie.meshscatter` [#4630](https://github.com/MakieOrg/Makie.jl/pull/4630)
- Fixed `PolarAxis` not considering text rotation correctly for tick label margins [#4630](https://github.com/MakieOrg/Makie.jl/pull/4630)
- Fixed `LaTeXStrings` not projecting lines correctly if `markerspace != :pixel` [#4630](https://github.com/MakieOrg/Makie.jl/pull/4630)
- Fixed incorrect z values for 2x2 `surface()` plots in CairoMakie and WGLMakie. [#5052](https://github.com/MakieOrg/Makie.jl/pull/5052)
- Fixed `arrows3d()` now including lighting attributes. [#5052](https://github.com/MakieOrg/Makie.jl/pull/5052)
- **Breaking** Removed `MakieCore` from Makie's dependencies. Going forward, package extensions are recommended if a lightweight dependency is desired. A quick fix is to change the dependency to `Makie` and replace all `MakieCore` occurrences with `Makie` although this will incur Makie's full load time every time. The alternative is to use a package extension on `Makie` which requires at least Julia 1.9.
- **Breaking** Changed `patchcolor` to opaque colors [#5088](https://github.com/MakieOrg/Makie.jl/pull/5088)
- Fixed `annotation` in the presence of scene transform functions [#5058](https://github.com/MakieOrg/Makie.jl/pull/5058).
- Moved Makie source directory from top level to ./Makie so that Makie itself does not include every other monorepo package when it's installed [#5069](https://github.com/MakieOrg/Makie.jl/pull/5069).
- Removed asset folder and made it an artifact, breaking code that didn't use `Makie.assetpath`. Also introduces `Makie.loadasset(name)`, to directly load the asset [#5074](https://github.com/MakieOrg/Makie.jl/pull/5074).
- Added `fontsize` attribute to `annotation` [#5099](https://github.com/MakieOrg/Makie.jl/pull/5099).

## [0.23.0] - 2025-06-10

- **Breaking** Refactored `arrows` to solve various issues: [#4925](https://github.com/MakieOrg/Makie.jl/pull/4925)
  - **Breaking** `Arrows` as a type is deprecated as the recipe has been split up. Use the `Makie.ArrowLike` conversion trait, `Arrows2D` or `Arrows3D` instead.
  - **Breaking** The `arrows!()` function is deprecated in favor of `arrows2d!()` and `arrows3d!()`. These plot functions differ in how they render arrows and can be used in 2D and 3D interchangeably.
  - **Breaking** The arrow size now considers all components of the arrow, not just the shaft, changing sizes and alignments.
  - **Breaking** `align` no longer accepts `:lineend, :tailend, :headstart` and `:origin`. It now only accepts `:head, :center, :tail` and numbers for fractional alignment. Issues with these alignments not working correctly have been fixed.
  - **Breaking** Attributes `arrowhead, arrowtail, arrowcolor, linecolor, linewidth, arrowsize` are deprecated. See `?arrows2d` and `?arrows3d` or the main docs for replacements.
  - **Breaking** Attributes `linestyle` and `transform_marker` are no longer supported.
  - **Breaking** Outside of `minshaftlength .. maxshaftlength`, arrows now scale as a whole instead of just their shaft.
  - **Breaking** 3D Arrows now try to scale to a size appropriate to the given data. This can be turned off by setting `markerscale` to a static number.
  - Arrows are now split into a tail, shaft and head, allowing for double-headed arrows.
  - 2D arrows are now based on `poly`, fixing self-overlap issues with transparent arrows.
  - 3D arrow tips, or more generally the new `GeometryBasics.Cone` renders with much smoother shading.
  - `argmode = :endpoint` has been added to allow constructing arrows with a start and end point instead of a start point and a direction.
  - Arrows now work correctly with `colorrange`, `alpha`, etc.
  - Transforms (e.g. `log` or `rotate!(plot, ...)`) now only affect the start and end points of arrows, rather than its components. This fixes issues like incorrect tip rotation of 2D arrows and stretching/squishing of 3D arrows.
- Add dim conversion support for Axis3 [#4964](https://github.com/MakieOrg/Makie.jl/pull/4964).
- Added support for vectors of intervals in `hspan` and `vspan` [#5036](https://github.com/MakieOrg/Makie.jl/pull/5036)
- Export `Float64` geometry types `Point3d`, `Vec4d`, `Rect2d` etc. [#5040](https://github.com/MakieOrg/Makie.jl/pull/5040).
- Added `dendrogram` recipe to Makie [#2755](https://github.com/MakieOrg/Makie.jl/pull/2755)
- Added unit support to `Slider` [#5037](https://github.com/MakieOrg/Makie.jl/pull/5037)
- Added `sources` section to all Project.tomls in the monorepo, so that `]dev GLMakie` will download the monorepo and automatically dev Makie and MakieCore. [#4967](https://github.com/MakieOrg/Makie.jl/pull/4967)

## [0.22.10] - 2025-06-03

- Quick fix for the just released `annotation`, `textcolor` now follows `color` by default [#5034](https://github.com/MakieOrg/Makie.jl/pull/5034).

## [0.22.9] - 2025-06-03

- Added conversion method for `annotation` to make it compatible with AlgebraOfGraphics [#5029](https://github.com/MakieOrg/Makie.jl/pull/5029).
- Fixed contour labels text positions update bug [#5010](https://github.com/MakieOrg/Makie.jl/pull/5010).

## [0.22.8] - 2025-06-03

- Added new `annotation` recipe which can be used for labeling many data points with automatically non-overlapping labels, or for more bespoke annotation with manually chosen positions and connecting arrows [#4891](https://github.com/MakieOrg/Makie.jl/pull/4891).
- Fixed precompilation bug in julia dev 1.13 [#5018](https://github.com/MakieOrg/Makie.jl/pull/5018).
- Fixed screen not open assertion and `Makie.isclosed(scene)` in WGLMakie [#5008](https://github.com/MakieOrg/Makie.jl/pull/5008).

## [0.22.7] - 2025-05-23

- Fixed regression in the updating logic of `Legend` [#4979](https://github.com/MakieOrg/Makie.jl/pull/4979).

## [0.22.6] - 2025-05-17

- Added `alpha` keyword to `density` recipe [#4975](https://github.com/MakieOrg/Makie.jl/pull/4975).
- Improved CairoMakie rendering of normal `band`s with array-valued colors [#4989](https://github.com/MakieOrg/Makie.jl/pull/4989).
- Fixed cycling not being consistent when the same plot function was called with different input types (float32 vs float64 lines, for example) [#4960](https://github.com/MakieOrg/Makie.jl/pull/4960)

## [0.22.5] - 2025-05-12

- Added LegendElements for meshscatter, mesh, image, heatmap and surface [#4924](https://github.com/MakieOrg/Makie.jl/pull/4924)
- Moved some of the TextureAtlas logic to JS, speeding up text updates and fixing texture atlas updates [4942](https://github.com/MakieOrg/Makie.jl/pull/4942).
- Added ability to hide and show individual plot elements by clicking their corresponding `Legend` entry [#2276](https://github.com/MakieOrg/Makie.jl/pull/2276).
- Fixed issue with UInt8 voxel data not updating correctly when Observable input is updated [#4914](https://github.com/MakieOrg/Makie.jl/pull/4914)
- Added ticks and minorticks to `PolarAxis`. Ticks and tick labels can now also be mirrored to the other side of a sector style PolarAxis. [#4902](https://github.com/MakieOrg/Makie.jl/pull/4902)
- Fixed `Axis.panbutton` not working [#4932](https://github.com/MakieOrg/Makie.jl/pull/4932)
- Fixed issues with anisotropic markersizes (e.g. `(10, 50)`) causing anti-aliasing to become blurry in GLMakie and WGLMakie. [#4918](https://github.com/MakieOrg/Makie.jl/pull/4918)
- Added `direction = :y` option for vertical `band`s [#4949](https://github.com/MakieOrg/Makie.jl/pull/4949).
- Fixed line-ordering of `lines(::Rect3)` [#4954](https://github.com/MakieOrg/Makie.jl/pull/4954).
- Fixed issue with `sprint`ing to SVG using CairoMakie in Julia 1.11 and above [#4971](https://github.com/MakieOrg/Makie.jl/pull/4971).

## [0.22.4] - 2025-04-11

- Re-added the `apply_transform(f, data, space)` method that was removed in v0.22.3 with a deprecation warning. It will be removed in the next breaking version. [#4916](https://github.com/MakieOrg/Makie.jl/pull/4916)

## [0.22.3] - 2025-04-08

- Added `alpha` attribute to `tricontourf.jl` to control the transparency of filled contours [#4800](https://github.com/MakieOrg/Makie.jl/pull/4800)
- Fixed hexbin using log-scales [#4898](https://github.com/MakieOrg/Makie.jl/pull/4898)
- Updated scope of `space` attribute, restricting it to camera related projections in the conversion-transformation-projection pipeline. (See docs on `space` or the pipeline) [#4792](https://github.com/MakieOrg/Makie.jl/pull/4792)
- Added inheritance options for the `transformation` keyword argument: `:inherit, :inherit_model, :inherit_transform_func, :nothing` (See docs on `transformations` or the pipeline) [#4792](https://github.com/MakieOrg/Makie.jl/pull/4792)
- Fixed GLMakie embedding support for window destruction [#4848](https://github.com/MakieOrg/Makie.jl/pull/4848).
- Adjusted `DataInspector` tooltips for `spy` to be heatmap-like and `datashader` to show the number of binned markers [#4810](https://github.com/MakieOrg/Makie.jl/pull/4810)
- Added `unsafe_set!(::Textbox, ::String)` [#4417](https://github.com/MakieOrg/Makie.jl/pull/4417)
- Improved compatibility of marker attributes with float32convert, fixing issues with scatter markers being render too small with `markerspace = :data` in an Axis [#4869](https://github.com/MakieOrg/Makie.jl/pull/4869)
- Added `font` attribute and fixed faulty selection in `scatter`. Scatter fonts can now be themed with `markerfont`. [#4832](https://github.com/MakieOrg/Makie.jl/pull/4832)
- Fixed categorical `cgrad` interpolating at small enough steps [#4858](https://github.com/MakieOrg/Makie.jl/pull/4858)
- Added `textlabel!()` recipe for plotting text with a background [#4879](https://github.com/MakieOrg/Makie.jl/pull/4879)
- Fixed the computed `colorrange` being out of order with `colorscale = -` or similar colorscale functions that break sorting [#4884](https://github.com/MakieOrg/Makie.jl/pull/4884)
- Added `transform_marker` to arrows [#4871](https://github.com/MakieOrg/Makie.jl/pull/4871)
- Reverted change in `meshscatter` transformation behavior by using `transform_marker = true` as the default [#4871](https://github.com/MakieOrg/Makie.jl/pull/4871)
- Fixed an error with Colorbar for categorical colormaps, where they displayed values out of colorrange and NaN. [#4894](https://github.com/MakieOrg/Makie.jl/pull/4894)
- Fixed minor grid not showing in Axis when minorticks are hidden [#4896](https://github.com/MakieOrg/Makie.jl/pull/4896)
- Fixed issue with small scatter markers disappearing in CairoMakie [#4882](https://github.com/MakieOrg/Makie.jl/pull/4882)
- Added current axis/figure defaults to `resize_to_layout!`, `x/yautolimits`, `hidex/y/decoration!` and `tight_x/y/ticklabel_spacing!` [#4519](https://github.com/MakieOrg/Makie.jl/pull/4519)
- Switched to Julia 1.10 for GLMakie CI due to issues with OpenGL on ubuntu-latest. This may cause GLMakie compatibility with the Julia 1.6 to degrade in the future. [#4913](https://github.com/MakieOrg/Makie.jl/pull/4913)
- Added support for logarithmic units [#4853](https://github.com/MakieOrg/Makie.jl/pull/4853)

## [0.22.2] - 2025-02-26

- Added support for curvilinear grids in `contourf` (contour filled), where `x` and `y` are matrices (`contour` lines were added in [0.22.0]) [#4670](https://github.com/MakieOrg/Makie.jl/pull/4670).
- Updated WGLMakie's threejs version from 0.157 to 0.173, fixing some threejs bugs [#4809](https://github.com/MakieOrg/Makie.jl/pull/4809).
- Moved Axis3 clip planes slightly outside to avoid clipping objects on the border with 0 margin [#4742](https://github.com/MakieOrg/Makie.jl/pull/4742)
- Fixed an issue with transformations not propagating to child plots when their spaces only match indirectly. [#4723](https://github.com/MakieOrg/Makie.jl/pull/4723)
- Added a tutorial on creating an inset plot [#4697](https://github.com/MakieOrg/Makie.jl/pull/4697)
- Enhanced Pattern support: Added general CairoMakie implementation, improved quality, added anchoring, added support in band, density, added tests & fixed various bugs and inconsistencies. [#4715](https://github.com/MakieOrg/Makie.jl/pull/4715)
- Fixed issue with `voronoiplot` for Voronoi tessellations with empty polygons [#4740](https://github.com/MakieOrg/Makie.jl/pull/4740)
- Fixed shader compilation error due to undefined unused variable in volume [#4755](https://github.com/MakieOrg/Makie.jl/pull/4755)
- Added option `update_while_dragging=true` to Slider [#4745](https://github.com/MakieOrg/Makie.jl/pull/4745).
- Added option `lowres_background=true` to Resampler, and renamed `resolution` to `max_resolution` [#4745](https://github.com/MakieOrg/Makie.jl/pull/4745).
- Added option `throttle=0.0` to `async_latest`, to allow throttling while skipping latest updates [#4745](https://github.com/MakieOrg/Makie.jl/pull/4745).
- Fixed issue with `WGLMakie.voxels` not rendering on linux with firefox [#4756](https://github.com/MakieOrg/Makie.jl/pull/4756)
- Updated `voxels` to use `uv_transform` interface instead of `uvmap` to give more control over texture mapping (i.e. to allow rotations) [#4758](https://github.com/MakieOrg/Makie.jl/pull/4758)
- **Breaking** Changed generated `uv`s in `voxels` to more easily align texture maps. Also changed uvs to scale with `gap` so that voxels remain fully covered. [#4758](https://github.com/MakieOrg/Makie.jl/pull/4758)
- Fixed `uv_transform = :rotr90` and `:rotl90` being swapped [#4758](https://github.com/MakieOrg/Makie.jl/pull/4758)
- Cleaned up surface handling in GLMakie: Surface cells are now discarded when there is a nan in x, y or z. Fixed incorrect normal if x or y is nan [#4735](https://github.com/MakieOrg/Makie.jl/pull/4735)
- Cleaned up `volume` plots: Added `:indexedabsorption` and `:additive` to WGLMakie, generalized `:mip` to include negative values, fixed missing conversions for rgba algorithms (`:additive`, `:absorptionrgba`), fixed missing conversion for `absorption` attribute & extended it to `:indexedabsorption` and `absorptionrgba`, added tests and improved docs. [#4726](https://github.com/MakieOrg/Makie.jl/pull/4726)
- Fixed integer underflow in GLMakie line indices which may have caused segmentation faults on mac [#4782](https://github.com/MakieOrg/Makie.jl/pull/4782)
- Added `Axis3.clip` attribute to allow turning off clipping [#4791](https://github.com/MakieOrg/Makie.jl/pull/4791)
- Fixed `Plane(Vec{N, T}(0), dist)` producing a `NaN` normal, which caused WGLMakie to break. (E.g. when rotating Axis3) [#4772](https://github.com/MakieOrg/Makie.jl/pull/4772)
- Changed `inspectable` to be inherited from the parent scenes theme. [#4739](https://github.com/MakieOrg/Makie.jl/pull/4739)
- Reverted change to `poly` which disallowed 3D geometries from being plotted [#4738](https://github.com/MakieOrg/Makie.jl/pull/4738)
- Enabled autocompletion on Block types, e.g. `?Axis.xti...` [#4786](https://github.com/MakieOrg/Makie.jl/pull/4786)
- Added `dpi` metadata to all rendered png files, where `px_per_unit = 1` means 96dpi, `px_per_unit = 2` means 192dpi, and so on. This gives frontends a chance to show plain Makie png images with the correct scaling [#4812](https://github.com/MakieOrg/Makie.jl/pull/4812).
- Fixed issue with voxels not working correctly with `rotate!()` [#4824](https://github.com/MakieOrg/Makie.jl/pull/4824)
- Fixed issue with tick event not triggering in WGLMakie [#4818](https://github.com/MakieOrg/Makie.jl/pull/4818)
- Improved performance of some Blocks, mainly `Textbox` and `Menu` [#4821](https://github.com/MakieOrg/Makie.jl/pull/4821)
- Fixed issue with `PolarAxis` not considering tick visibility in protrusion calculations. [#4823](https://github.com/MakieOrg/Makie.jl/pull/4823)
- Fixed some plots failing to create Legend entries due to missing attributes [#4826](https://github.com/MakieOrg/Makie.jl/pull/4826)

## [0.22.1] - 2025-01-17

- Allow volume textures for mesh color, to e.g. implement a performant volume slice display [#2274](https://github.com/MakieOrg/Makie.jl/pull/2274).
- Fixed `alpha` use in legends and some CairoMakie cases [#4721](https://github.com/MakieOrg/Makie.jl/pull/4721).

## [0.22.0] - 2024-12-12

- Updated to GeometryBasics 0.5: [GeometryBasics#173](https://github.com/JuliaGeometry/GeometryBasics.jl/pull/173), [GeometryBasics#219](https://github.com/JuliaGeometry/GeometryBasics.jl/pull/219) [#4319](https://github.com/MakieOrg/Makie.jl/pull/4319)
  - Removed `meta` infrastructure. Vertex attributes are now passed as kwargs.
  - Simplified GeometryBasics Mesh type, improving compile times
  - Added `FaceView` to allow different vertex attributes to use different indices for specifying data of the same vertex. This can be used to specify per-face data.
  - Added `GeometryBasics.face_normals(points, faces)`
  - Changed the order of `Rect2` coordinates to be counter-clockwise.
  - Updated `Cylinder` to avoid visually rounding off the top and bottom.
  - Added `MetaMesh` to store non-vertex metadata in a GeometryBasics Mesh object. These are now produced by MeshIO for `.obj` files, containing information from `.mtl` files.
  - Fix `Tessellation/tessellation` spelling [GeometryBasics#227](https://github.com/JuliaGeometry/GeometryBasics.jl/pull/227) [#4564](https://github.com/MakieOrg/Makie.jl/pull/4564)
- Added `Makie.mesh` option for `MetaMesh` which applies some of the bundled information [#4368](https://github.com/MakieOrg/Makie.jl/pull/4368), [#4496](https://github.com/MakieOrg/Makie.jl/pull/4496)
- `Voronoiplot`s automatic colors are now defined based on the underlying point set instead of only those generators appearing in the tessellation. This makes the selected colors consistent between tessellations when generators might have been deleted or added. [#4357](https://github.com/MakieOrg/Makie.jl/pull/4357)
- `contour` now supports _curvilinear_ grids, where `x` and `y` are matrices [#4670](https://github.com/MakieOrg/Makie.jl/pull/4670).
- Added `viewmode = :free` and translation, zoom, limit reset and cursor-focus interactions to Axis3. [4131](https://github.com/MakieOrg/Makie.jl/pull/4131)
- Split `marker_offset` handling from marker centering and fix various bugs with it [#4594](https://github.com/MakieOrg/Makie.jl/pull/4594)
- Added `transform_marker` attribute to meshscatter and changed the default behavior to not transform marker/mesh vertices [#4606](https://github.com/MakieOrg/Makie.jl/pull/4606)
- Fixed some issues with meshscatter not correctly transforming with transform functions and float32 rescaling [#4606](https://github.com/MakieOrg/Makie.jl/pull/4606)
- Fixed `poly` pipeline for 3D and/or Float64 polygons that begin from an empty vector [#4615](https://github.com/MakieOrg/Makie.jl/pull/4615).
- `empty!` GLMakie screen instead of closing, fixing issue with reset window position [#3881](https://github.com/MakieOrg/Makie.jl/pull/3881)
- Added option to display the front spines in Axis3 to close the outline box [#2349](https://github.com/MakieOrg/Makie.jl/pull/4305)
- Fixed gaps in corners of `poly(Rect2(...))` stroke [#4664](https://github.com/MakieOrg/Makie.jl/pull/4664)
- Fixed an issue where `reinterpret`ed arrays of line points were not handled correctly in CairoMakie [#4668](https://github.com/MakieOrg/Makie.jl/pull/4668).
- Fixed various issues with `markerspace = :data`, `transform_marker = true` and `rotation` for scatter in CairoMakie (incorrect marker transformations, ignored transformations, Cairo state corruption) [#4663](https://github.com/MakieOrg/Makie.jl/pull/4663)
- Changed deprecation warnings for Vector and Range inputs in `image`, `volume`, `voxels` and `spy` into **errors** [#4685](https://github.com/MakieOrg/Makie.jl/pull/4685)
- Refactored OpenGL cleanup to run immediately rather than on GC [#4699](https://github.com/MakieOrg/Makie.jl/pull/4699)
- It is now possible to change the title of a `GLFW.Window` with `GLMakie.set_title!(screen::Screen, title::String)` [#4677](https://github.com/MakieOrg/Makie.jl/pull/4677).
- Fixed `px_per_unit != 1` not getting fit to the size of the interactive window in GLMakie [#4687](https://github.com/MakieOrg/Makie.jl/pull/4687)
- Changed minorticks to skip computation when they are not visible [#4681](https://github.com/MakieOrg/Makie.jl/pull/4681)
- Fixed indexing error edge case in violin median code [#4682](https://github.com/MakieOrg/Makie.jl/pull/4682)
- Fixed incomplete plot cleanup when cleanup is triggered by an event. [#4710](https://github.com/MakieOrg/Makie.jl/pull/4710)
- Automatically plot Enums as categorical [#4717](https://github.com/MakieOrg/Makie.jl/pull/4717).

## [0.21.18] - 2024-12-12

- Allow for user defined recipes to be used in SpecApi [#4655](https://github.com/MakieOrg/Makie.jl/pull/4655).
- Fix text layouting with empty lines [#4269](https://github.com/MakieOrg/Makie.jl/pull/4269).

## [0.21.17] - 2024-12-05

- Added `backend` and `update` kwargs to `show` [#4558](https://github.com/MakieOrg/Makie.jl/pull/4558)
- Disabled unit prefix conversions for compound units (e.g. `u"m/s"`) to avoid generating incorrect units. [#4583](https://github.com/MakieOrg/Makie.jl/pull/4583)
- Added kwarg to rotate Toggle [#4445](https://github.com/MakieOrg/Makie.jl/pull/4445)
- Fixed orientation of environment light textures in RPRMakie [#4629](https://github.com/MakieOrg/Makie.jl/pull/4629).
- Fixed uint16 overflow for over ~65k elements in WGLMakie picking [#4604](https://github.com/MakieOrg/Makie.jl/pull/4604).
- Improved performance for line plot in CairoMakie [#4601](https://github.com/MakieOrg/Makie.jl/pull/4601).
- Prevent more default actions when canvas has focus [#4602](https://github.com/MakieOrg/Makie.jl/pull/4602).
- Fixed an error in `convert_arguments` for PointBased plots and 3D polygons [#4585](https://github.com/MakieOrg/Makie.jl/pull/4585).
- Fixed polygon rendering issue of `crossbar(..., show_notch = true)` in CairoMakie [#4587](https://github.com/MakieOrg/Makie.jl/pull/4587).
- Fixed `colorbuffer(axis)` for `px_per_unit != 1` [#4574](https://github.com/MakieOrg/Makie.jl/pull/4574).
- Fixed render order of Axis3 frame lines in CairoMakie [#4591](https://github.com/MakieOrg/Makie.jl/pull/4591)
- Fixed color mapping between `contourf` and `Colorbar` [#4618](https://github.com/MakieOrg/Makie.jl/pull/4618)
- Fixed an incorrect comparison in CairoMakie's line clipping code which can cause line segments to disappear [#4631](https://github.com/MakieOrg/Makie.jl/pull/4631)
- Added PointBased conversion for `Vector{MultiLineString}` [#4599](https://github.com/MakieOrg/Makie.jl/pull/4599)
- Added color conversions for tuples, Points and Vecs [#4599](https://github.com/MakieOrg/Makie.jl/pull/4599)
- Added conversions for 1 and 2 value paddings in `Label` and `tooltip` [#4599](https://github.com/MakieOrg/Makie.jl/pull/4599)
- Fixed `NaN` in scatter rotation and markersize breaking Cairo state [#4599](https://github.com/MakieOrg/Makie.jl/pull/4599)
- Fixed heatmap cells being 0.5px/units too large in CairoMakie [4633](https://github.com/MakieOrg/Makie.jl/pull/4633)
- Fixed bounds error when recording video with WGLMakie [#4639](https://github.com/MakieOrg/Makie.jl/pull/4639).
- Added `axis.(x/y)ticklabelspace = :max_auto`, to only grow tickspace but never shrink to reduce jitter [#4642](https://github.com/MakieOrg/Makie.jl/pull/4642).
- The error shown for invalid attributes will now also show suggestions for nearby attributes (if there are any) [#4394](https://github.com/MakieOrg/Makie.jl/pull/4394).
- Added (x/y)axislinks to S.GridLayout and make sure limits don't reset when linking axes [#4643](https://github.com/MakieOrg/Makie.jl/pull/4643).

## [0.21.16] - 2024-11-06

- Added `origin!()` to transformation so that the reference point of `rotate!()` and `scale!()` can be modified [#4472](https://github.com/MakieOrg/Makie.jl/pull/4472)
- Correctly render the tooltip triangle [#4560](https://github.com/MakieOrg/Makie.jl/pull/4560).
- Introduce `isclosed(scene)`, conditionally use `Bonito.LargeUpdate` [#4569](https://github.com/MakieOrg/Makie.jl/pull/4569).
- Allow plots to move between scenes in SpecApi [#4132](https://github.com/MakieOrg/Makie.jl/pull/4132).
- Added empty constructor to all backends for `Screen` allowing `display(Makie.current_backend().Screen(), fig)` [#4561](https://github.com/MakieOrg/Makie.jl/pull/4561).
- Added `subsup` and `left_subsup` functions that offer stacked sub- and superscripts for `rich` text which means this style can be used with arbitrary fonts and is not limited to fonts supported by MathTeXEngine.jl [#4489](https://github.com/MakieOrg/Makie.jl/pull/4489).
- Added the `jitter_width` and `side_nudge` attributes to the `raincloud` plot definition, so that they can be used as kwargs [#4517](https://github.com/MakieOrg/Makie.jl/pull/4517)
- Expand PlotList plots to expose their child plots to the legend interface, allowing `axislegend`show plots within PlotSpecs as individual entries. [#4546](https://github.com/MakieOrg/Makie.jl/pull/4546)
- Implement S.Colorbar(plotspec) [#4520](https://github.com/MakieOrg/Makie.jl/pull/4520).
- Fixed a hang when `Record` was created inside a closure passed to `IOCapture.capture` [#4562](https://github.com/MakieOrg/Makie.jl/pull/4562).
- Added logical size annotation to `text/html` inline videos so that sizes are appropriate independent of the current `px_per_unit` value [#4563](https://github.com/MakieOrg/Makie.jl/pull/4563).

## [0.21.15] - 2024-10-25

- Allowed creation of `Legend` with entries that have no legend elements [#4526](https://github.com/MakieOrg/Makie.jl/pull/4526).
- Improved CairoMakie's 2D mesh drawing performance by ~30% [#4132](https://github.com/MakieOrg/Makie.jl/pull/4132).
- Allow `width` to be set per box in `boxplot` [#4447](https://github.com/MakieOrg/Makie.jl/pull/4447).
- For `Textbox`es in which a fixed width is specified, the text is now scrolled
  if the width is exceeded [#4293](https://github.com/MakieOrg/Makie.jl/pull/4293)
- Changed image, heatmap and surface picking indices to correctly index the relevant matrix arguments. [#4459](https://github.com/MakieOrg/Makie.jl/pull/4459)
- Improved performance of `record` by avoiding unnecessary copying in common cases [#4475](https://github.com/MakieOrg/Makie.jl/pull/4475).
- Fixed usage of `AggMean()` and other aggregations operating on 3d data for `datashader` [#4346](https://github.com/MakieOrg/Makie.jl/pull/4346).
- Fixed forced rasterization when rendering figures with `Axis3` to svg [#4463](https://github.com/MakieOrg/Makie.jl/pull/4463).
- Changed default for `circular_rotation` in Camera3D to false, so that the camera doesn't change rotation direction anymore [4492](https://github.com/MakieOrg/Makie.jl/pull/4492)
- Fixed `pick(scene, rect2)` in WGLMakie [#4488](https://github.com/MakieOrg/Makie.jl/pull/4488)
- Fixed resizing of `surface` data not working correctly. (I.e. drawing out-of-bounds data or only drawing part of the data.) [#4529](https://github.com/MakieOrg/Makie.jl/pull/4529)

## [0.21.14] - 2024-10-11

- Fixed relocatability of GLMakie [#4461](https://github.com/MakieOrg/Makie.jl/pull/4461).
- Fixed relocatability of WGLMakie [#4467](https://github.com/MakieOrg/Makie.jl/pull/4467).
- Fixed `space` keyword for `barplot` [#4435](https://github.com/MakieOrg/Makie.jl/pull/4435).

## [0.21.13] - 2024-10-07

- Optimize SpecApi, reuse Blocks better and add API to access the created block objects [#4354](https://github.com/MakieOrg/Makie.jl/pull/4354).
- Fixed `merge(attr1, attr2)` modifying nested attributes in `attr1` [#4416](https://github.com/MakieOrg/Makie.jl/pull/4416)
- Fixed issue with CairoMakie rendering scene backgrounds at the wrong position [#4425](https://github.com/MakieOrg/Makie.jl/pull/4425)
- Fixed incorrect inverse transformation in `position_on_plot` for lines, causing incorrect tooltip placement in DataInspector [#4402](https://github.com/MakieOrg/Makie.jl/pull/4402)
- Added new `Checkbox` block [#4336](https://github.com/MakieOrg/Makie.jl/pull/4336).
- Added ability to override legend element attributes by pairing labels or plots with override attributes [#4427](https://github.com/MakieOrg/Makie.jl/pull/4427).
- Added threshold before a drag starts which improves false negative rates for clicks. `Button` can now trigger on click and not mouse-down which is the canonical behavior in other GUI systems [#4336](https://github.com/MakieOrg/Makie.jl/pull/4336).
- `PolarAxis` font size now defaults to global figure `fontsize` in the absence of specific `Axis` theming [#4314](https://github.com/MakieOrg/Makie.jl/pull/4314)
- `MultiplesTicks` accepts new option `strip_zero=true`, allowing labels of the form `0x` to be `0` [#4372](https://github.com/MakieOrg/Makie.jl/pull/4372)
- Make near/far of WGLMakie JS 3d camera dynamic, for better depth_shift scaling [#4430](https://github.com/MakieOrg/Makie.jl/pull/4430).

## [0.21.12] - 2024-09-28

- Fix NaN handling in WGLMakie [#4282](https://github.com/MakieOrg/Makie.jl/pull/4282).
- Show DataInspector tooltip on NaN values if `nan_color` has been set to other than `:transparent` [#4310](https://github.com/MakieOrg/Makie.jl/pull/4310)
- Fix `linestyle` not being used in `triplot` [#4332](https://github.com/MakieOrg/Makie.jl/pull/4332)
- Invalid keyword arguments for `Block`s (e.g. `Axis` and `Colorbar`) now throw errors and show suggestions rather than simply throwing [#4392](https://github.com/MakieOrg/Makie.jl/pull/4392)
- Fix voxel clipping not being based on voxel centers [#4397](https://github.com/MakieOrg/Makie.jl/pull/4397)
- Parsing `Q` and `q` commands in svg paths with `BezierPath` is now supported [#4413](https://github.com/MakieOrg/Makie.jl/pull/4413)


## [0.21.11] - 2024-09-13

- Hot fixes for 0.21.10 [#4356](https://github.com/MakieOrg/Makie.jl/pull/4356).
- Set `Voronoiplot`'s preferred axis type to 2D in all cases [#4349](https://github.com/MakieOrg/Makie.jl/pull/4349)

## [0.21.10] - 2024-09-12

- Introduce `heatmap(Resampler(large_matrix))`, allowing to show big images interactively [#4317](https://github.com/MakieOrg/Makie.jl/pull/4317).
- Make sure we wait for the screen session [#4316](https://github.com/MakieOrg/Makie.jl/pull/4316).
- Fix for absrect [#4312](https://github.com/MakieOrg/Makie.jl/pull/4312).
- Fix attribute updates for SpecApi and SpecPlots (e.g. ecdfplot) [#4265](https://github.com/MakieOrg/Makie.jl/pull/4265).
- Bring back `poly` convert arguments for matrix with points as row [#4258](https://github.com/MakieOrg/Makie.jl/pull/4258).
- Fix gl_ClipDistance related segfault on WSL with GLMakie [#4270](https://github.com/MakieOrg/Makie.jl/pull/4270).
- Added option `label_position = :center` to place labels centered over each bar [#4274](https://github.com/MakieOrg/Makie.jl/pull/4274).
- `plotfunc()` and `func2type()` support functions ending with `!` [#4275](https://github.com/MakieOrg/Makie.jl/pull/4275).
- Fixed Boundserror in clipped multicolor lines in CairoMakie [#4313](https://github.com/MakieOrg/Makie.jl/pull/4313)
- Fix float precision based assertions error in GLMakie.volume [#4311](https://github.com/MakieOrg/Makie.jl/pull/4311)
- Support images with reversed axes [#4338](https://github.com/MakieOrg/Makie.jl/pull/4338)

## [0.21.9] - 2024-08-27

- Hotfix for colormap + color updates [#4258](https://github.com/MakieOrg/Makie.jl/pull/4258).

## [0.21.8] - 2024-08-26

- Fix selected list in `WGLMakie.pick_sorted` [#4136](https://github.com/MakieOrg/Makie.jl/pull/4136).
- Apply px per unit in `pick_closest`/`pick_sorted` [#4137](https://github.com/MakieOrg/Makie.jl/pull/4137).
- Support plot(interval, func) for rangebars and band [#4102](https://github.com/MakieOrg/Makie.jl/pull/4102).
- Fixed the broken OpenGL state cleanup for clip_planes which may cause plots to disappear randomly [#4157](https://github.com/MakieOrg/Makie.jl/pull/4157)
- Reduce updates for image/heatmap, improving performance [#4130](https://github.com/MakieOrg/Makie.jl/pull/4130).
- Add an informative error message to `save` when no backend is loaded [#4177](https://github.com/MakieOrg/Makie.jl/pull/4177)
- Fix rendering of `band` with NaN values [#4178](https://github.com/MakieOrg/Makie.jl/pull/4178).
- Fix plotting of lines with OffsetArrays across all backends [#4242](https://github.com/MakieOrg/Makie.jl/pull/4242).

## [0.21.7] - 2024-08-19

- Hot fix for 1D heatmap [#4147](https://github.com/MakieOrg/Makie.jl/pull/4147).

## [0.21.6] - 2024-08-14

- Fix RectangleZoom in WGLMakie [#4127](https://github.com/MakieOrg/Makie.jl/pull/4127)
- Bring back fastpath for regular heatmaps [#4125](https://github.com/MakieOrg/Makie.jl/pull/4125)
- Data inspector fixes (mostly for bar plots) [#4087](https://github.com/MakieOrg/Makie.jl/pull/4087)
- Added "clip_planes" as a new generic plot and scene attribute. Up to 8 world space clip planes can be specified to hide sections of a plot. [#3958](https://github.com/MakieOrg/Makie.jl/pull/3958)
- Updated handling of `model` matrices with active Float32 rescaling. This should fix issues with Float32-unsafe translations or scalings of plots, as well as rotated plots in Float32-unsafe ranges. [#4026](https://github.com/MakieOrg/Makie.jl/pull/4026)
- Added `events.tick` to allow linking actions like animations to the renderloop. [#3948](https://github.com/MakieOrg/Makie.jl/pull/3948)
- Added the `uv_transform` attribute for meshscatter, mesh, surface and image [#1406](https://github.com/MakieOrg/Makie.jl/pull/1406).
- Added the ability to use textures with `meshscatter` in WGLMakie [#1406](https://github.com/MakieOrg/Makie.jl/pull/1406).
- Don't remove underlying VideoStream file when doing save() [#3883](https://github.com/MakieOrg/Makie.jl/pull/3883).
- Fix label/legend for plotlist [#4079](https://github.com/MakieOrg/Makie.jl/pull/4079).
- Fix wrong order for colors in RPRMakie [#4098](https://github.com/MakieOrg/Makie.jl/pull/4098).
- Fixed incorrect distance calculation in `pick_closest` in WGLMakie [#4082](https://github.com/MakieOrg/Makie.jl/pull/4082).
- Suppress keyboard shortcuts and context menu in JupyterLab output [#4068](https://github.com/MakieOrg/Makie.jl/pull/4068).
- Introduce stroke_depth_shift + forward normal depth_shift for Poly [#4058](https://github.com/MakieOrg/Makie.jl/pull/4058).
- Use linestyle for Poly and Density legend elements [#4000](https://github.com/MakieOrg/Makie.jl/pull/4000).
- Bring back interpolation attribute for surface [#4056](https://github.com/MakieOrg/Makie.jl/pull/4056).
- Improved accuracy of framerate settings in GLMakie [#3954](https://github.com/MakieOrg/Makie.jl/pull/3954)
- Fix label_formatter being called twice in barplot [#4046](https://github.com/MakieOrg/Makie.jl/pull/4046).
- Fix error with automatic `highclip` or `lowclip` and scalar colors [#4048](https://github.com/MakieOrg/Makie.jl/pull/4048).
- Correct a bug in the `project` function when projecting using a `Scene`. [#3909](https://github.com/MakieOrg/Makie.jl/pull/3909).
- Add position for `pie` plot [#4027](https://github.com/MakieOrg/Makie.jl/pull/4027).
- Correct a method ambiguity in `insert!` which was causing `PlotList` to fail on CairoMakie. [#4038](https://github.com/MakieOrg/Makie.jl/pull/4038)
- Delaunay triangulations created via `tricontourf`, `triplot`, and `voronoiplot` no longer use any randomisation in the point insertion order so that results are unique. [#4044](https://github.com/MakieOrg/Makie.jl/pull/4044)
- Improve content scaling support for Wayland and fix incorrect mouse scaling on mac [#4062](https://github.com/MakieOrg/Makie.jl/pull/4062)
- Fix: `band` ignored its `alpha` argument in CairoMakie
- Fix `marker=FastPixel()` makersize and markerspace, improve `spy` recipe [#4043](https://github.com/MakieOrg/Makie.jl/pull/4043).
- Fixed `invert_normals` for surface plots in CairoMakie [#4021](https://github.com/MakieOrg/Makie.jl/pull/4021).
- Improve support for embedding GLMakie. [#4073](https://github.com/MakieOrg/Makie.jl/pull/4073)
- Update JS OrbitControls to match Julia OrbitControls [#4084](https://github.com/MakieOrg/Makie.jl/pull/4084).
- Fix `select_point()` [#4101](https://github.com/MakieOrg/Makie.jl/pull/4101).
- Fix `absrect()` and `select_rectangle()` [#4110](https://github.com/MakieOrg/Makie.jl/issues/4110).
- Allow segment-specific radius for `pie` plot [#4028](https://github.com/MakieOrg/Makie.jl/pull/4028).

## [0.21.5] - 2024-07-07

- Fixed tuple argument for `WGLMakie.activate!(resize_to=(:parent, nothing))` [#4009](https://github.com/MakieOrg/Makie.jl/pull/4009).
- validate plot attributes later, for axis specific plot attributes [#3974](https://github.com/MakieOrg/Makie.jl/pull/3974).

## [0.21.4] - 2024-07-02

- Fixed support for GLFW 3.4 on OSX [#3999](https://github.com/MakieOrg/Makie.jl/issues/3999).
- Changed camera variables to Float64 for increased accuracy [#3984](https://github.com/MakieOrg/Makie.jl/pull/3984)
- Allow CairoMakie to render `poly` overloads that internally don't use two child plots [#3986](https://github.com/MakieOrg/Makie.jl/pull/3986).
- Fixes for Menu and DataInspector [#3975](https://github.com/MakieOrg/Makie.jl/pull/3975).
- Add line-loop detection and rendering to GLMakie and WGLMakie [#3907](https://github.com/MakieOrg/Makie.jl/pull/3907).

## [0.21.3] - 2024-06-17

- Fix stack overflows when using `markerspace = :data` with `scatter` [#3960](https://github.com/MakieOrg/Makie.jl/issues/3960).
- CairoMakie: Fix broken SVGs when using non-interpolated image primitives, for example Colorbars, with recent Cairo versions [#3967](https://github.com/MakieOrg/Makie.jl/pull/3967).
- CairoMakie: Add argument `pdf_version` to restrict the PDF version when saving a figure as a PDF [#3845](https://github.com/MakieOrg/Makie.jl/pull/3845).
- Fix DataInspector using invalid attribute strokewidth for plot type Wireframe [#3917](https://github.com/MakieOrg/Makie.jl/pull/3917).
- CairoMakie: Fix incorrect scaling factor for SVGs with Cairo_jll 1.18 [#3964](https://github.com/MakieOrg/Makie.jl/pull/3964).
- Fixed use of Textbox from Bonito [#3924](https://github.com/MakieOrg/Makie.jl/pull/3924)

## [0.21.2] - 2024-05-22

- Added `cycle` to general attribute allowlist so that it works also with plot types that don't set one in their theme [#3879](https://github.com/MakieOrg/Makie.jl/pull/3879).

## [0.21.1] - 2024-05-21

- `boundingbox` now relies on `apply_transform(transform, data_limits(plot))` rather than transforming the corner points of the bounding box [#3856](https://github.com/MakieOrg/Makie.jl/pull/3856).
- Adjusted `Axis` limits to consider transformations more consistently [#3864](https://github.com/MakieOrg/Makie.jl/pull/3864).
- Fix problems with incorrectly disabled attributes in recipes [#3870](https://github.com/MakieOrg/Makie.jl/pull/3870), [#3866](https://github.com/MakieOrg/Makie.jl/pull/3866).
- Fix RPRMakie with Material [#3872](https://github.com/MakieOrg/Makie.jl/pull/3872).
- Support the loop option in html video output [#3697](https://github.com/MakieOrg/Makie.jl/pull/3697).

## [0.21.0] - 2024-05-08

- Add `voxels` plot [#3527](https://github.com/MakieOrg/Makie.jl/pull/3527).
- Added supported markers hint to unsupported marker warn message [#3666](https://github.com/MakieOrg/Makie.jl/pull/3666).
- Fixed bug in CairoMakie line drawing when multiple successive points had the same color [#3712](https://github.com/MakieOrg/Makie.jl/pull/3712).
- Remove StableHashTraits in favor of calculating hashes directly with CRC32c [#3667](https://github.com/MakieOrg/Makie.jl/pull/3667).
- **Breaking (sort of)** Added a new `@recipe` variant which allows documenting attributes directly where they are defined and validating that all attributes are known whenever a plot is created. This is not breaking in the sense that the API changes, but user code is likely to break because of misspelled attribute names etc. that have so far gone unnoticed.
- Add axis converts, enabling unit/categorical support and more [#3226](https://github.com/MakieOrg/Makie.jl/pull/3226).
- **Breaking** Streamlined `data_limits` and `boundingbox` [#3671](https://github.com/MakieOrg/Makie.jl/pull/3671)
  - `data_limits` now only considers plot positions, completely ignoring transformations
  - `boundingbox(p::Text)` is deprecated in favor of `boundingbox(p::Text, p.markerspace[])`. The more internal methods use `string_boundingbox(p)`. [#3723](https://github.com/MakieOrg/Makie.jl/pull/3723)
  - `boundingbox` overwrites must now include a secondary space argument to work `boundingbox(plot, space::Symbol = :data)` [#3723](https://github.com/MakieOrg/Makie.jl/pull/3723)
  - `boundingbox` now always consider `transform_func` and `model`
  - `data_limits(::Scatter)` and `boundingbox(::Scatter)` now consider marker transformations [#3716](https://github.com/MakieOrg/Makie.jl/pull/3716)
- **Breaking** Improved Float64 compatibility of Axis [#3681](https://github.com/MakieOrg/Makie.jl/pull/3681)
  - This added an extra conversion step which only takes effect when Float32 precision becomes relevant. In those cases code using `project()` functions will be wrong as the transformation is not applied. Use `project(plot_or_scene, ...)` or apply the conversion yourself beforehand with `Makie.f32_convert(plot_or_scene, transformed_point)` and use `patched_model = Makie.patch_model(plot_or_scene, model)`.
  - `Makie.to_world(point, matrix, resolution)` has been deprecated in favor of `Makie.to_world(scene_or_plot, point)` to include float32 conversions.
- **Breaking** Reworked line shaders in GLMakie and WGLMakie [#3558](https://github.com/MakieOrg/Makie.jl/pull/3558)
  - GLMakie: Removed support for per point linewidths
  - GLMakie: Adjusted dots (e.g. with `linestyle = :dot`) to bend across a joint
  - GLMakie: Adjusted linestyles to scale with linewidth dynamically so that dots remain dots with changing linewidth
  - GLMakie: Cleaned up anti-aliasing for truncated joints
  - WGLMakie: Added support for linestyles
  - WGLMakie: Added line joints
  - WGLMakie: Added native anti-aliasing which generally improves quality but introduces outline artifacts in some cases (same as GLMakie)
  - Both: Adjusted handling of thin lines which may result in different color intensities
- Fixed an issue with lines being drawn in the wrong direction in 3D (with perspective projection) [#3651](https://github.com/MakieOrg/Makie.jl/pull/3651).
- **Breaking** Renamed attribute `rotations` to `rotation` for `scatter` and `meshscatter` which had been inconsistent with the otherwise singular naming scheme and other plots like `text` [#3724](https://github.com/MakieOrg/Makie.jl/pull/3724).
- Fixed `contourf` bug where n levels would sometimes miss the uppermost value, causing gaps [#3713](https://github.com/MakieOrg/Makie.jl/pull/3713).
- Added `scale` attribute to `violin` [#3352](https://github.com/MakieOrg/Makie.jl/pull/3352).
- Use label formatter in barplot [#3718](https://github.com/MakieOrg/Makie.jl/pull/3718).
- Fix the incorrect shading with non uniform markerscale in meshscatter [#3722](https://github.com/MakieOrg/Makie.jl/pull/3722)
- Add `scale_to=:flip` option to `hist`, which flips the direction of the bars [#3732](https://github.com/MakieOrg/Makie.jl/pull/3732)
- Fixed an issue with the texture atlas not updating in WGLMakie after display, causing new symbols to not show up [#3737](https://github.com/MakieOrg/Makie.jl/pull/3737)
- Added `linecap` and `joinstyle` attributes for lines and linesegments. Also normalized `miter_limit` to 60° across all backends. [#3771](https://github.com/MakieOrg/Makie.jl/pull/3771)

## [0.20.10] 2024-05-07

- Loosened type restrictions for potentially array-valued colors in `Axis` attributes like `xticklabelcolor` [#3826](https://github.com/MakieOrg/Makie.jl/pull/3826).
- Added support for intervals for specifying axis limits [#3696](https://github.com/MakieOrg/Makie.jl/pull/3696)
- Added recipes for plotting intervals to `Band`, `Rangebars`, `H/VSpan` [3695](https://github.com/MakieOrg/Makie.jl/pull/3695)
- Documented `WilkinsonTicks` [#3819](https://github.com/MakieOrg/Makie.jl/pull/3819).
- Added `axislegend(ax, "title")` method [#3808](https://github.com/MakieOrg/Makie.jl/pull/3808).
- Improved thread safety of rendering with CairoMakie (independent `Scene`s only) by locking FreeType handles [#3777](https://github.com/MakieOrg/Makie.jl/pull/3777).
- Adds a tutorial for how to make recipes work with new types [#3816](https://github.com/MakieOrg/Makie.jl/pull/3816).
- Provided an interface to convert markers in CairoMakie separately (`cairo_scatter_marker`) so external packages can overload it. [#3811](https://github.com/MakieOrg/Makie.jl/pull/3811)
- Updated to DelaunayTriangulation v1.0 [#3787](https://github.com/MakieOrg/Makie.jl/pull/3787).
- Added methods `hidedecorations!`, `hiderdecorations!`, `hidethetadecorations!` and  `hidespines!` for `PolarAxis` axes [#3823](https://github.com/MakieOrg/Makie.jl/pull/3823).
- Added `loop` option support for HTML outputs when recording videos with `record` [#3697](https://github.com/MakieOrg/Makie.jl/pull/3697).

## [0.20.9] - 2024-03-29

- Added supported markers hint to unsupported marker warn message [#3666](https://github.com/MakieOrg/Makie.jl/pull/3666).
- Fixed bug in CairoMakie line drawing when multiple successive points had the same color [#3712](https://github.com/MakieOrg/Makie.jl/pull/3712).
- Remove StableHashTraits in favor of calculating hashes directly with CRC32c [#3667](https://github.com/MakieOrg/Makie.jl/pull/3667).
- Fixed `contourf` bug where n levels would sometimes miss the uppermost value, causing gaps [#3713](https://github.com/MakieOrg/Makie.jl/pull/3713).
- Added `scale` attribute to `violin` [#3352](https://github.com/MakieOrg/Makie.jl/pull/3352).
- Use label formatter in barplot [#3718](https://github.com/MakieOrg/Makie.jl/pull/3718).
- Fix the incorrect shading with non uniform markerscale in meshscatter [#3722](https://github.com/MakieOrg/Makie.jl/pull/3722)
- Add `scale_to=:flip` option to `hist`, which flips the direction of the bars [#3732](https://github.com/MakieOrg/Makie.jl/pull/3732)
- Fixed an issue with the texture atlas not updating in WGLMakie after display, causing new symbols to not show up [#3737](https://github.com/MakieOrg/Makie.jl/pull/3737)

## [0.20.8] - 2024-02-22

- Fixed excessive use of space with HTML image outputs [#3642](https://github.com/MakieOrg/Makie.jl/pull/3642).
- Fixed bugs with format strings and add new features by switching to Format.jl [#3633](https://github.com/MakieOrg/Makie.jl/pull/3633).
- Fixed an issue where CairoMakie would unnecessarily rasterize polygons [#3605](https://github.com/MakieOrg/Makie.jl/pull/3605).
- Added `PointBased` conversion trait to `scatterlines` recipe [#3603](https://github.com/MakieOrg/Makie.jl/pull/3603).
- Multiple small fixes for `map_latest`, `WGLMakie` picking and `PlotSpec` [#3637](https://github.com/MakieOrg/Makie.jl/pull/3637).
- Fixed PolarAxis `rticks` being incompatible with rich text. [#3615](https://github.com/MakieOrg/Makie.jl/pull/3615)
- Fixed an issue causing lines, scatter and text to not scale with resolution after deleting plots in GLMakie. [#3649](https://github.com/MakieOrg/Makie.jl/pull/3649)

## [0.20.7] - 2024-02-04

- Equalized alignment point of mirrored ticks to that of normal ticks [#3598](https://github.com/MakieOrg/Makie.jl/pull/3598).
- Fixed stack overflow error on conversion of gridlike data with `missing`s [#3597](https://github.com/MakieOrg/Makie.jl/pull/3597).
- Fixed mutation of CairoMakie src dir when displaying png files [#3588](https://github.com/MakieOrg/Makie.jl/pull/3588).
- Added better error messages for plotting into `FigureAxisPlot` and `AxisPlot` as Plots.jl users are likely to do [#3596](https://github.com/MakieOrg/Makie.jl/pull/3596).
- Added compat bounds for IntervalArithmetic.jl due to bug with DelaunayTriangulation.jl [#3595](https://github.com/MakieOrg/Makie.jl/pull/3595).
- Removed possibility of three-argument `barplot` [#3574](https://github.com/MakieOrg/Makie.jl/pull/3574).

## [0.20.6] - 2024-02-02

- Fix issues with Camera3D not centering [#3582](https://github.com/MakieOrg/Makie.jl/pull/3582)
- Allowed creating legend entries from plot objects with scalar numbers as colors [#3587](https://github.com/MakieOrg/Makie.jl/pull/3587).

## [0.20.5] - 2024-01-25

- Use plot plot instead of scene transform functions in CairoMakie, fixing misplaced h/vspan. [#3552](https://github.com/MakieOrg/Makie.jl/pull/3552)
- Fix error printing on shader error [#3530](https://github.com/MakieOrg/Makie.jl/pull/3530).
- Update pagefind to 1.0.4 for better headline search [#3534](https://github.com/MakieOrg/Makie.jl/pull/3534).
- Remove unnecessary deps, e.g. Setfield [3546](https://github.com/MakieOrg/Makie.jl/pull/3546).
- Don't clear args, rely on delete deregister_callbacks [#3543](https://github.com/MakieOrg/Makie.jl/pull/3543).
- Add interpolate keyword for Surface [#3541](https://github.com/MakieOrg/Makie.jl/pull/3541).
- Fix a DataInspector bug if inspector_label is used with RGB images [#3468](https://github.com/MakieOrg/Makie.jl/pull/3468).

## [0.20.4] - 2024-01-04

- Changes for Bonito rename and WGLMakie docs improvements [#3477](https://github.com/MakieOrg/Makie.jl/pull/3477).
- Add stroke and glow support to scatter and text in WGLMakie [#3518](https://github.com/MakieOrg/Makie.jl/pull/3518).
- Fix clipping issues with Camera3D when zooming in [#3529](https://github.com/MakieOrg/Makie.jl/pull/3529)

## [0.20.3] - 2023-12-21

- Add `depthsorting` as a hidden attribute for scatter plots in GLMakie as an alternative fix for outline artifacts. [#3432](https://github.com/MakieOrg/Makie.jl/pull/3432)
- Disable SDF based anti-aliasing in scatter, text and lines plots when `fxaa = true` in GLMakie. This allows removing outline artifacts at the cost of quality. [#3408](https://github.com/MakieOrg/Makie.jl/pull/3408)
- DataInspector Fixes: Fixed depth order, positional labels being in transformed space and `:inspector_clear` not getting called when moving from one plot to another. [#3454](https://github.com/MakieOrg/Makie.jl/pull/3454)
- Fixed bug in GLMakie where the update from a (i, j) sized GPU buffer to a (j, i) sized buffer would fail [#3456](https://github.com/MakieOrg/Makie.jl/pull/3456).
- Add `interpolate=true` to `volume(...)`, allowing to disable interpolation [#3485](https://github.com/MakieOrg/Makie.jl/pull/3485).

## [0.20.2] - 2023-12-01

- Switched from SHA512 to CRC32c salting in CairoMakie svgs, drastically improving svg rendering speed [#3435](https://github.com/MakieOrg/Makie.jl/pull/3435).
- Fixed a bug with h/vlines and h/vspan not correctly resolving transformations [#3418](https://github.com/MakieOrg/Makie.jl/pull/3418).
- Fixed a bug with h/vlines and h/vspan returning the wrong limits, causing an error in Axis [#3427](https://github.com/MakieOrg/Makie.jl/pull/3427).
- Fixed clipping when zooming out of a 3D (L)Scene [#3433](https://github.com/MakieOrg/Makie.jl/pull/3433).
- Moved the texture atlas cache to `.julia/scratchspaces` instead of a dedicated `.julia/makie` [#3437](https://github.com/MakieOrg/Makie.jl/pull/3437)

## [0.20.1] - 2023-11-23

- Fixed bad rendering of `poly` in GLMakie by triangulating points after transformations [#3402](https://github.com/MakieOrg/Makie.jl/pull/3402).
- Fixed bug regarding inline display in VSCode Jupyter notebooks and other similar environments [#3403](https://github.com/MakieOrg/Makie.jl/pull/3403).
- Fixed issue with `plottype`, allowed `onany(...; update = true)` and fixed `Block` macro use outside Makie [#3401](https://github.com/MakieOrg/Makie.jl/pull/3401).

## [0.20.0] - 2023-11-21

- GLMakie has gained support for HiDPI (aka Retina) screens. This also enables saving images with higher resolution than screen pixel dimensions [#2544](https://github.com/MakieOrg/Makie.jl/pull/2544).
- Fixed an issue where NaN was interpreted as zero when rendering `surface` through CairoMakie [#2598](https://github.com/MakieOrg/Makie.jl/pull/2598).
- Improved 3D camera handling, hotkeys and functionality [#2746](https://github.com/MakieOrg/Makie.jl/pull/2746).
- Added `shading = :verbose` in GLMakie to allow for multiple light sources. Also added more light types, fixed light directions for the previous lighting model (now `shading = :fast`) and adjusted `backlight` to affect normals[#3246](https://github.com/MakieOrg/Makie.jl/pull/3246).
- Changed the glyph used for negative numbers in tick labels from hyphen to minus [#3379](https://github.com/MakieOrg/Makie.jl/pull/3379).
- Added new declarative API for AlgebraOfGraphics, Pluto and easier dashboards [#3281](https://github.com/MakieOrg/Makie.jl/pull/3281).
- WGLMakie got faster line rendering with less updating bugs [#3062](https://github.com/MakieOrg/Makie.jl/pull/3062).
- **Breaking** Replaced `PolarAxis.radial_distortion_threshold` with `PolarAxis.radius_at_origin`. [#3381](https://github.com/MakieOrg/Makie.jl/pull/3381)
- **Breaking** Deprecated the `resolution` keyword in favor of `size` to reflect that this value is not a pixel resolution anymore [#3343](https://github.com/MakieOrg/Makie.jl/pull/3343).
- **Breaking** Refactored the `SurfaceLike` family of traits into `VertexGrid`, `CellGrid` and `ImageLike` [#3106](https://github.com/MakieOrg/Makie.jl/pull/3106).
- **Breaking** Deprecated `pixelarea(scene)` and `scene.px_area` in favor of viewport.
- **Breaking** Refactored the `Combined` Plot object and renamed it to `Plot`, improving compile times ~2x [#3082](https://github.com/MakieOrg/Makie.jl/pull/3082).
- **Breaking** Removed old depreactions in [#3113](https://github.com/MakieOrg/Makie.jl/pull/3113/commits/3a39210ef87a0032d78cb27c0c1019faa604effd).
- **Breaking** Deprecated using AbstractVector as sides of `image` [#3395](https://github.com/MakieOrg/Makie.jl/pull/3395).
- **Breaking** `errorbars` and `rangebars` now use color cycling [#3230](https://github.com/MakieOrg/Makie.jl/pull/3230).

## [0.19.12] - 2023-10-31

- Added `cornerradius` attribute to `Box` for rounded corners [#3346](https://github.com/MakieOrg/Makie.jl/pull/3346).
- Fix grouping of a zero-height bar in `barplot`. Now a zero-height bar shares the same properties of the previous bar, and if the bar is the first one, its height is treated as positive if and only if there exists a bar of positive height or all bars are zero-height [#3058](https://github.com/MakieOrg/Makie.jl/pull/3058).
- Fixed a bug where Axis still consumes scroll events when interactions are disabled [#3272](https://github.com/MakieOrg/Makie.jl/pull/3272).
- Added `cornerradius` attribute to `Box` for rounded corners [#3308](https://github.com/MakieOrg/Makie.jl/pull/3308).
- Upgraded `StableHashTraits` from 1.0 to 1.1 [#3309](https://github.com/MakieOrg/Makie.jl/pull/3309).

## [0.19.11] - 2023-10-05

- Setup automatic colorbars for volumeslices [#3253](https://github.com/MakieOrg/Makie.jl/pull/3253).
- Colorbar for arrows [#3275](https://github.com/MakieOrg/Makie.jl/pull/3275).
- Small bugfixes [#3275](https://github.com/MakieOrg/Makie.jl/pull/3275).

## [0.19.10] - 2023-09-21

- Fixed bugs with Colorbar in recipes, add new API for creating a recipe colorbar and introduce experimental support for Categorical colormaps [#3090](https://github.com/MakieOrg/Makie.jl/pull/3090).
- Added experimental Datashader implementation [#2883](https://github.com/MakieOrg/Makie.jl/pull/2883).
- **Breaking** Changed the default order Polar arguments to (theta, r). [#3154](https://github.com/MakieOrg/Makie.jl/pull/3154)
- General improvements to `PolarAxis`: full rlimtis & thetalimits, more controls and visual tweaks. See pr for more details.[#3154](https://github.com/MakieOrg/Makie.jl/pull/3154)

## [0.19.9] - 2023-09-11

- Allow arbitrary reversible scale functions through `ReversibleScale`.
- Deprecated `linestyle=vector_of_gaps` in favor of `linestyle=Linestyle(vector_of_gaps)` [3135](https://github.com/MakieOrg/Makie.jl/pull/3135), [3193](https://github.com/MakieOrg/Makie.jl/pull/3193).
- Fixed some errors around dynamic changes of `ax.xscale` or `ax.yscale` [#3084](https://github.com/MakieOrg/Makie.jl/pull/3084)
- Improved Barplot Label Alignment [#3160](https://github.com/MakieOrg/Makie.jl/issues/3160).
- Fixed regression in determining axis limits [#3179](https://github.com/MakieOrg/Makie.jl/pull/3179)
- Added a theme `theme_latexfonts` that uses the latex font family as default fonts [#3147](https://github.com/MakieOrg/Makie.jl/pull/3147), [#3180](https://github.com/MakieOrg/Makie.jl/pull/3180).
- Upgrades `StableHashTraits` from 0.3 to 1.0

## [0.19.8] - 2023-08-15

- Improved CairoMakie rendering of `lines` with repeating colors in an array [#3141](https://github.com/MakieOrg/Makie.jl/pull/3141).
- Added `strokecolormap` to poly. [#3145](https://github.com/MakieOrg/Makie.jl/pull/3145)
- Added `xreversed`, `yreversed` and `zreversed` attributes to `Axis3` [#3138](https://github.com/MakieOrg/Makie.jl/pull/3138).
- Fixed incorrect placement of contourlabels with transform functions [#3083](https://github.com/MakieOrg/Makie.jl/pull/3083)
- Fixed automatic normal generation for meshes with shading and no normals [#3041](https://github.com/MakieOrg/Makie.jl/pull/3041).
- Added the `triplot` and `voronoiplot` recipes from DelaunayTriangulation.jl [#3102](https://github.com/MakieOrg/Makie.jl/pull/3102), [#3159](https://github.com/MakieOrg/Makie.jl/pull/3159).

## [0.19.7] - 2023-07-22

- Allow arbitrary functions to color `streamplot` lines by passing a `Function` to `color`.  This must accept `Point` of the appropriate dimension and return a `Point`, `Vec`, or other arraylike object [#2002](https://github.com/MakieOrg/Makie.jl/pull/2002).
- `arrows` can now take input of the form `x::AbstractVector, y::AbstractVector, [z::AbstractVector,] f::Function`, where `f` must return a `VecTypes` of the appropriate dimension [#2597](https://github.com/MakieOrg/Makie.jl/pull/2597).
- Exported colorbuffer, and added `colorbuffer(axis::Axis; include_decorations=false, colorbuffer_kws...)`, to get an image of an axis with or without decorations [#3078](https://github.com/MakieOrg/Makie.jl/pull/3078).
- Fixed an issue where the `linestyle` of some polys was not applied to the stroke in CairoMakie. [#2604](https://github.com/MakieOrg/Makie.jl/pull/2604)
- Add `colorscale = identity` to any plotting function using a colormap. This works with any scaling function like `log10`, `sqrt` etc. Consequently, `scale` for `hexbin` is replaced with `colorscale` [#2900](https://github.com/MakieOrg/Makie.jl/pull/2900).
- Add `alpha=1.0` argument to all basic plots, which supports independently adding an alpha component to colormaps and colors. Multiple alphas like in `plot(alpha=0.2, color=RGBAf(1, 0, 0, 0.5))`, will get multiplied [#2900](https://github.com/MakieOrg/Makie.jl/pull/2900).
- `hexbin` now supports any per-observation weights which StatsBase respects - `<: StatsBase.AbstractWeights`, `Vector{Real}`, or `nothing` (the default). [#2804](https://github.com/MakieOrg/Makie.jl/pulls/2804)
- Added a new Axis type, `PolarAxis`, which is an axis with a polar projection.  Input is in `(r, theta)` coordinates and is transformed to `(x, y)` coordinates using the standard polar-to-cartesian transformation.
  Generally, its attributes are very similar to the usual `Axis` attributes, but `x` is replaced by `r` and `y` by `θ`.
  It also inherits from the theme of `Axis` in this manner, so should work seamlessly with Makie themes [#2990](https://github.com/MakieOrg/Makie.jl/pull/2990).
- `inherit` now has a new signature `inherit(scene, attrs::NTuple{N, Symbol}, default_value)`, allowing recipe authors to access nested attributes when trying to inherit from the parent Scene.
  For example, one could inherit from `scene.Axis.yticks` by `inherit(scene, (:Axis, :yticks), $default_value)` [#2990](https://github.com/MakieOrg/Makie.jl/pull/2990).
- Fixed incorrect rendering of 3D heatmaps [#2959](https://github.com/MakieOrg/Makie.jl/pull/2959)
- Deprecated `flatten_plots` in favor of `collect_atomic_plots`. Using the new `collect_atomic_plots` fixed a bug in CairoMakie where the z-level of plots within recipes was not respected. [#2793](https://github.com/MakieOrg/Makie.jl/pull/2793)
- Fixed incorrect line depth in GLMakie [#2843](https://github.com/MakieOrg/Makie.jl/pull/2843)
- Fixed incorrect line alpha in dense lines in GLMakie [#2843](https://github.com/MakieOrg/Makie.jl/pull/2843)
- Fixed DataInspector interaction with transformations [#3002](https://github.com/MakieOrg/Makie.jl/pull/3002)
- Added option `WGLMakie.activate!(resize_to_body=true)`, to make plots resize to the VSCode plotpane. Resizes to the HTML body element, so may work outside VSCode [#3044](https://github.com/MakieOrg/Makie.jl/pull/3044), [#3042](https://github.com/MakieOrg/Makie.jl/pull/3042).
- Fixed DataInspector interaction with transformations [#3002](https://github.com/MakieOrg/Makie.jl/pull/3002).
- Fixed incomplete stroke with some Bezier markers in CairoMakie and blurry strokes in GLMakie [#2961](https://github.com/MakieOrg/Makie.jl/pull/2961)
- Added the ability to use custom triangulations from DelaunayTriangulation.jl [#2896](https://github.com/MakieOrg/Makie.jl/pull/2896).
- Adjusted scaling of scatter/text stroke, glow and anti-aliasing width under non-uniform 2D scaling (Vec2f markersize/fontsize) in GLMakie [#2950](https://github.com/MakieOrg/Makie.jl/pull/2950).
- Scaled `errorbar` whiskers and `bracket` correctly with transformations [#3012](https://github.com/MakieOrg/Makie.jl/pull/3012).
- Updated `bracket` when the screen is resized or transformations change [#3012](https://github.com/MakieOrg/Makie.jl/pull/3012).

## [0.19.6] - 2023-06-09

- Fixed broken AA for lines with strongly varying linewidth [#2953](https://github.com/MakieOrg/Makie.jl/pull/2953).
- Fixed WGLMakie JS popup [#2976](https://github.com/MakieOrg/Makie.jl/pull/2976).
- Fixed `legendelements` when children have no elements [#2982](https://github.com/MakieOrg/Makie.jl/pull/2982).
- Bumped compat for StatsBase to 0.34 [#2915](https://github.com/MakieOrg/Makie.jl/pull/2915).
- Improved thread safety [#2840](https://github.com/MakieOrg/Makie.jl/pull/2840).

## [0.19.5] - 2023-05-12

- Added `loop` option for GIF outputs when recording videos with `record` [#2891](https://github.com/MakieOrg/Makie.jl/pull/2891).
- Fixed line rendering issues in GLMakie [#2843](https://github.com/MakieOrg/Makie.jl/pull/2843).
- Fixed incorrect line alpha in dense lines in GLMakie [#2843](https://github.com/MakieOrg/Makie.jl/pull/2843).
- Changed `scene.clear` to an observable and made changes in `Scene` Observables trigger renders in GLMakie [#2929](https://github.com/MakieOrg/Makie.jl/pull/2929).
- Added contour labels [#2496](https://github.com/MakieOrg/Makie.jl/pull/2496).
- Allowed rich text to be used in Legends [#2902](https://github.com/MakieOrg/Makie.jl/pull/2902).
- Added more support for zero length Geometries [#2917](https://github.com/MakieOrg/Makie.jl/pull/2917).
- Made CairoMakie drawing for polygons with holes order independent [#2918](https://github.com/MakieOrg/Makie.jl/pull/2918).
- Fixes for `Makie.inline!()`, allowing now for `Makie.inline!(automatic)` (default), which is better at automatically opening a window/ inlining a plot into plotpane when needed [#2919](https://github.com/MakieOrg/Makie.jl/pull/2919) [#2937](https://github.com/MakieOrg/Makie.jl/pull/2937).
- Block/Axis doc improvements [#2940](https://github.com/MakieOrg/Makie.jl/pull/2940) [#2932](https://github.com/MakieOrg/Makie.jl/pull/2932) [#2894](https://github.com/MakieOrg/Makie.jl/pull/2894).

## [0.19.4] - 2023-03-31

- Added export of `hidezdecorations!` from MakieLayout [#2821](https://github.com/MakieOrg/Makie.jl/pull/2821).
- Fixed an issue with GLMakie lines becoming discontinuous [#2828](https://github.com/MakieOrg/Makie.jl/pull/2828).

## [0.19.3] - 2023-03-21

- Added the `stephist` plotting function [#2408](https://github.com/JuliaPlots/Makie.jl/pull/2408).
- Added the `brackets` plotting function [#2356](https://github.com/MakieOrg/Makie.jl/pull/2356).
- Fixed an issue where `poly` plots with `Vector{<: MultiPolygon}` inputs with per-polygon color were mistakenly rendered as meshes using CairoMakie [#2590](https://github.com/MakieOrg/Makie.jl/pulls/2478).
- Fixed a small typo which caused an error in the `Stepper` constructor [#2600](https://github.com/MakieOrg/Makie.jl/pulls/2478).
- Improve cleanup on block deletion [#2614](https://github.com/MakieOrg/Makie.jl/pull/2614)
- Add `menu.scroll_speed` and increase default speed for non-apple [#2616](https://github.com/MakieOrg/Makie.jl/pull/2616).
- Fixed rectangle zoom for nonlinear axes [#2674](https://github.com/MakieOrg/Makie.jl/pull/2674)
- Cleaned up linestyles in GLMakie (Fixing artifacting, spacing/size, anti-aliasing) [#2666](https://github.com/MakieOrg/Makie.jl/pull/2666).
- Fixed issue with scatterlines only accepting concrete color types as `markercolor` [#2691](https://github.com/MakieOrg/Makie.jl/pull/2691).
- Fixed an accidental issue where `LaTeXStrings` were not typeset correctly in `Axis3` [#2558](https://github.com/MakieOrg/Makie.jl/pull/2588).
- Fixed a bug where line segments in `text(lstr::LaTeXString)` were ignoring offsets [#2668](https://github.com/MakieOrg/Makie.jl/pull/2668).
- Fixed a bug where the `arrows` recipe accidentally called a `Bool` when `normalize = true` [#2740](https://github.com/MakieOrg/Makie.jl/pull/2740).
- Re-exported the `@colorant_str` (`colorant"..."`) macro from Colors.jl [#2726](https://github.com/MakieOrg/Makie.jl/pull/2726).
- Speedup heatmaps in WGLMakie. [#2647](https://github.com/MakieOrg/Makie.jl/pull/2647)
- Fix slow `data_limits` for recipes, which made plotting lots of data with recipes much slower [#2770](https://github.com/MakieOrg/Makie.jl/pull/2770).

## [0.19.1] - 2023-01-01

- Add `show_data` method for `band` which shows the min and max values of the band at the x position of the cursor [#2497](https://github.com/MakieOrg/Makie.jl/pull/2497).
- Added `xlabelrotation`, `ylabelrotation` (`Axis`) and `labelrotation` (`Colorbar`) [#2478](https://github.com/MakieOrg/Makie.jl/pull/2478).
- Fixed forced rasterization in CairoMakie svg files when polygons with colors specified as (color, alpha) tuples were used [#2535](https://github.com/MakieOrg/Makie.jl/pull/2535).
- Do less copies of Observables in Attributes + plot pipeline [#2443](https://github.com/MakieOrg/Makie.jl/pull/2443).
- Add Search Page and tweak Result Ordering [#2474](https://github.com/MakieOrg/Makie.jl/pull/2474).
- Remove all global attributes from TextureAtlas implementation and fix julia#master [#2498](https://github.com/MakieOrg/Makie.jl/pull/2498).
- Use new Bonito, implement WGLMakie picking, improve performance and fix lots of WGLMakie bugs [#2428](https://github.com/MakieOrg/Makie.jl/pull/2428).

## [0.19.0] - 2022-12-03

- **Breaking** The attribute `textsize` has been removed everywhere in favor of the attribute `fontsize` which had also been in use.
  To migrate, search and replace all uses of `textsize` to `fontsize` [#2387](https://github.com/MakieOrg/Makie.jl/pull/2387).
- Added rich text which allows to more easily use superscripts and subscripts as well as differing colors, fonts, fontsizes, etc. for parts of a given text [#2321](https://github.com/MakieOrg/Makie.jl/pull/2321).

## [0.18.4] - 2022-12-02

- Added the `waterfall` plotting function [#2416](https://github.com/JuliaPlots/Makie.jl/pull/2416).
- Add support for `AbstractPattern` in `WGLMakie` [#2432](https://github.com/MakieOrg/Makie.jl/pull/2432).
- Broadcast replaces deprecated method for quantile [#2430](https://github.com/MakieOrg/Makie.jl/pull/2430).
- Fix CairoMakie's screen reusing [#2440](https://github.com/MakieOrg/Makie.jl/pull/2440).
- Fix repeated rendering with invisible objects [#2437](https://github.com/MakieOrg/Makie.jl/pull/2437).
- Fix hvlines for GLMakie [#2446](https://github.com/MakieOrg/Makie.jl/pull/2446).

## [0.18.3] - 2022-11-17

- Add `render_on_demand` flag for `GLMakie.Screen`. Setting this to `true` will skip rendering until plots get updated. This is the new default [#2336](https://github.com/MakieOrg/Makie.jl/pull/2336), [#2397](https://github.com/MakieOrg/Makie.jl/pull/2397).
- Clean up OpenGL state handling in GLMakie [#2397](https://github.com/MakieOrg/Makie.jl/pull/2397).
- Fix salting [#2407](https://github.com/MakieOrg/Makie.jl/pull/2407).
- Fixes for [GtkMakie](https://github.com/jwahlstrand/GtkMakie.jl) [#2418](https://github.com/MakieOrg/Makie.jl/pull/2418).

## [0.18.2] - 2022-11-03

- Fix Axis3 tick flipping with negative azimuth [#2364](https://github.com/MakieOrg/Makie.jl/pull/2364).
- Fix empty!(fig) and empty!(ax) [#2374](https://github.com/MakieOrg/Makie.jl/pull/2374), [#2375](https://github.com/MakieOrg/Makie.jl/pull/2375).
- Remove stencil buffer [#2389](https://github.com/MakieOrg/Makie.jl/pull/2389).
- Move Arrows and Wireframe to MakieCore [#2384](https://github.com/MakieOrg/Makie.jl/pull/2384).
- Skip legend entry if label is nothing [#2350](https://github.com/MakieOrg/Makie.jl/pull/2350).

## [0.18.1] - 2022-10-24

- fix heatmap interpolation [#2343](https://github.com/MakieOrg/Makie.jl/pull/2343).
- move poly to MakieCore [#2334](https://github.com/MakieOrg/Makie.jl/pull/2334)
- Fix picking warning and update_axis_camera [#2352](https://github.com/MakieOrg/Makie.jl/pull/2352).
- bring back inline!, to not open a window in VSCode repl [#2353](https://github.com/MakieOrg/Makie.jl/pull/2353).

## [0.18.0] - 2022-10-12

- **Breaking** Added `BezierPath` which can be constructed from SVG like command list, SVG string or from a `Polygon`.
  Added ability to use `BezierPath` and `Polgyon` as scatter markers.
  Replaced default symbol markers like `:cross` which converted to characters before with more precise `BezierPaths` and adjusted default markersize to 12.
  **Deprecated** using `String` to specify multiple char markers (`scatter(1:4, marker="abcd")`).
  **Deprecated** concrete geometries as markers like `Circle(Point2f(0), 1.5)` in favor of using the type like `Circle` for dispatch to special backend methods.
  Added single image marker support to WGLMakie [#979](https://github.com/MakieOrg/Makie.jl/pull/979).
- **Breaking** Refactored `display`, `record`, `colorbuffer` and `screens` to be faster and more consistent [#2306](https://github.com/MakieOrg/Makie.jl/pull/2306#issuecomment-1275918061).
- **Breaking** Refactored `DataInspector` to use `tooltip`. This results in changes in the attributes of DataInspector. Added `inspector_label`, `inspector_hover` and `inspector_clear` as optional attributes [#2095](https://github.com/JuliaPlots/Makie.jl/pull/2095).
- Added the `hexbin` plotting function [#2201](https://github.com/JuliaPlots/Makie.jl/pull/2201).
- Added the `tricontourf` plotting function [#2226](https://github.com/JuliaPlots/Makie.jl/pull/2226).
- Fixed per character attributes in text [#2244](https://github.com/JuliaPlots/Makie.jl/pull/2244).
- Allowed `CairoMakie` to render `scatter` with images as markers [#2080](https://github.com/MakieOrg/Makie.jl/pull/2080).
- Reworked text drawing and added ability to draw special characters via glyph indices in order to draw more LaTeX math characters with MathTeXEngine v0.5 [#2139](https://github.com/MakieOrg/Makie.jl/pull/2139).
- Allowed text to be copy/pasted into `Textbox` [#2281](https://github.com/MakieOrg/Makie.jl/pull/2281)
- Fixed updates for multiple meshes [#2277](https://github.com/MakieOrg/Makie.jl/pull/2277).
- Fixed broadcasting for linewidth, lengthscale & arrowsize in `arrow` recipe [#2273](https://github.com/MakieOrg/Makie.jl/pull/2273).
- Made GLMakie relocatable [#2282](https://github.com/MakieOrg/Makie.jl/pull/2282).
- Fixed changing input types in plot arguments [#2297](https://github.com/MakieOrg/Makie.jl/pull/2297).
- Better performance for Menus and fix clicks on items [#2299](https://github.com/MakieOrg/Makie.jl/pull/2299).
- Fixed CairoMakie bitmaps with transparency by using premultiplied ARGB surfaces [#2304](https://github.com/MakieOrg/Makie.jl/pull/2304).
- Fixed hiding of `Scene`s by setting `scene.visible[] = false` [#2317](https://github.com/MakieOrg/Makie.jl/pull/2317).
- `Axis` now accepts a `Tuple{Bool, Bool}` for `xtrimspine` and `ytrimspine` to trim only one end of the spine [#2171](https://github.com/JuliaPlots/Makie.jl/pull/2171).

## [0.17.13] - 2022-08-04

- Fixed boundingboxes [#2184](https://github.com/MakieOrg/Makie.jl/pull/2184).
- Fixed highclip/lowclip in meshscatter, poly, contourf, barplot [#2183](https://github.com/MakieOrg/Makie.jl/pull/2183).
- Fixed gridline updates [#2196](https://github.com/MakieOrg/Makie.jl/pull/2196).
- Fixed glDisablei argument order, which crashed some Intel drivers.

## [0.17.12] - 2022-07-22

- Fixed stackoverflow in show [#2167](https://github.com/MakieOrg/Makie.jl/pull/2167).

## [0.17.11] - 2022-07-21

- `rainclouds`(!) now supports `violin_limits` keyword argument, serving the same.
role as `datalimits` in `violin` [#2137](https://github.com/MakieOrg/Makie.jl/pull/2137).
- Fixed an issue where nonzero `strokewidth` results in a thin outline of the wrong color if `color` and `strokecolor` didn't match and weren't transparent. [#2096](https://github.com/MakieOrg/Makie.jl/pull/2096).
- Improved performance around Axis(3) limits [#2115](https://github.com/MakieOrg/Makie.jl/pull/2115).
- Cleaned up stroke artifacts in scatter and text [#2096](https://github.com/MakieOrg/Makie.jl/pull/2096).
- Compile time improvements [#2153](https://github.com/MakieOrg/Makie.jl/pull/2153).
- Mesh and Surface now interpolate between values instead of interpolating between colors for WGLMakie + GLMakie [#2097](https://github.com/MakieOrg/Makie.jl/pull/2097).

## [0.17.10] - 2022-07-13

- Bumped compatibility bound of `GridLayoutBase.jl` to `v0.9.0` which fixed a regression with `Mixed` and `Outside` alignmodes in nested `GridLayout`s [#2135](https://github.com/MakieOrg/Makie.jl/pull/2135).

## [0.17.9] - 2022-07-12

- Patterns (`Makie.AbstractPattern`) are now supported by `CairoMakie` in `poly` plots that don't involve `mesh`, such as `bar` and `poly` [#2106](https://github.com/MakieOrg/Makie.jl/pull/2106/).
- Fixed regression where `Block` alignments could not be specified as numbers anymore [#2108](https://github.com/MakieOrg/Makie.jl/pull/2108).
- Added the option to show mirrored ticks on the other side of an Axis using the attributes `xticksmirrored` and `yticksmirrored` [#2105](https://github.com/MakieOrg/Makie.jl/pull/2105).
- Fixed a bug where a set of `Axis` wouldn't be correctly linked together if they were only linked in pairs instead of all at the same time [#2116](https://github.com/MakieOrg/Makie.jl/pull/2116).

## [0.17.7] - 2022-06-19

- Improved `Menu` performance, now it should be much harder to reach the boundary of 255 scenes in GLMakie. `Menu` also takes a `default` keyword argument now and can be scrolled if there is too little space available.

## [0.17.6] - 2022-06-17

- **EXPERIMENTAL**: Added support for multiple windows in GLMakie through `display(GLMakie.Screen(), figure_or_scene)` [#1771](https://github.com/MakieOrg/Makie.jl/pull/1771).
- Added support for RGB matrices in `heatmap` with GLMakie [#2036](https://github.com/MakieOrg/Makie.jl/pull/2036)
- `Textbox` doesn't defocus anymore on trying to submit invalid input [#2041](https://github.com/MakieOrg/Makie.jl/pull/2041).
- `text` now takes the position as the first argument(s) like `scatter` and most other plotting functions, it is invoked `text(x, y, [z], text = "text")`. Because it is now of conversion type `PointBased`, the positions can be given in all the usual different ways which are implemented as conversion methods. All old invocation styles such as `text("text", position = Point(x, y))` still work to maintain backwards compatibility [#2020](https://github.com/MakieOrg/Makie.jl/pull/2020).

## [0.17.5] - 2022-06-10

- Fixed a regression with `linkaxes!` [#2039](https://github.com/MakieOrg/Makie.jl/pull/2039).

## [0.17.4] - 2022-06-09

- The functions `hlines!`, `vlines!`, `hspan!`, `vspan!` and `abline!` were reimplemented as recipes. This allows using them without an `Axis` argument in first position and also as visuals in AlgebraOfGraphics.jl. Also, `abline!` is now called `ablines!` for consistency, `abline!` is still exported but deprecated and will be removed in the future. [#2023](https://github.com/MakieOrg/Makie.jl/pulls/2023).
- Added `rainclouds` and `rainclouds!` [#1725](https://github.com/MakieOrg/Makie.jl/pull/1725).
- Improve CairoMakie performance [#1964](https://github.com/MakieOrg/Makie.jl/pull/1964) [#1981](https://github.com/MakieOrg/Makie.jl/pull/1981).
- Interpolate colormap correctly [#1973](https://github.com/MakieOrg/Makie.jl/pull/1973).
- Fix picking [#1993](https://github.com/MakieOrg/Makie.jl/pull/1993).
- Improve compile time latency [#1968](https://github.com/MakieOrg/Makie.jl/pull/1968) [#2000](https://github.com/MakieOrg/Makie.jl/pull/2000).
- Fix multi poly with rects [#1999](https://github.com/MakieOrg/Makie.jl/pull/1999).
- Respect scale and nonlinear values in PlotUtils cgrads [#1979](https://github.com/MakieOrg/Makie.jl/pull/1979).
- Fix CairoMakie heatmap filtering [#1828](https://github.com/MakieOrg/Makie.jl/pull/1828).
- Remove GLVisualize and MakieLayout module [#2007](https://github.com/MakieOrg/Makie.jl/pull/2007) [#2008](https://github.com/MakieOrg/Makie.jl/pull/2008).
- Add linestyle and default to extrema(z) for contour, remove bitrotten fillrange [#2008](https://github.com/MakieOrg/Makie.jl/pull/2008).

## [0.17.3] - 2022-05-20

- Switched to `MathTeXEngine v0.4`, which improves the look of LaTeXStrings [#1952](https://github.com/MakieOrg/Makie.jl/pull/1952).
- Added subtitle capability to `Axis` [#1859](https://github.com/MakieOrg/Makie.jl/pull/1859).
- Fixed a bug where scaled colormaps constructed using `Makie.cgrad` were not interpreted correctly.

## [0.17.2] - 2022-05-16

- Changed the default font from `Dejavu Sans` to `TeX Gyre Heros Makie` which is the same as `TeX Gyre Heros` with slightly decreased descenders and ascenders. Decreasing those metrics reduced unnecessary whitespace and alignment issues. Four fonts in total were added, the styles Regular, Bold, Italic and Bold Italic. Also changed `Axis`, `Axis3` and `Legend` attributes `titlefont` to `TeX Gyre Heros Makie Bold` in order to separate it better from axis labels in multifacet arrangements [#1897](https://github.com/MakieOrg/Makie.jl/pull/1897).

## [0.17.1] - 2022-05-13

- Added word wrapping. In `Label`, `word_wrap = true` causes it to use the suggested width and wrap text to fit. In `text`, `word_wrap_width > 0` can be used to set a pixel unit line width. Any word (anything between two spaces without a newline) that goes beyond this width gets a newline inserted before it [#1819](https://github.com/MakieOrg/Makie.jl/pull/1819).
- Improved `Axis3`'s interactive performance [#1835](https://github.com/MakieOrg/Makie.jl/pull/1835).
- Fixed errors in GLMakie's `scatter` implementation when markers are given as images. [#1917](https://github.com/MakieOrg/Makie.jl/pull/1917).
- Removed some method ambiguities introduced in v0.17 [#1922](https://github.com/MakieOrg/Makie.jl/pull/1922).
- Add an empty default label, `""`, to each slider that doesn't have a label in `SliderGrid` [#1888](https://github.com/MakieOrg/Makie.jl/pull/1888).

## [0.17.0] - 2022-05-05

- **Breaking** Added `space` as a generic attribute to switch between data, pixel, relative and clip space for positions. `space` in text has been renamed to `markerspace` because of this. `Pixel` and `SceneSpace` are no longer valid inputs for `space` or `markerspace` [#1596](https://github.com/MakieOrg/Makie.jl/pull/1596).
- **Breaking** Deprecated `mouse_selection(scene)` for `pick(scene)`.
- **Breaking** Bumped `GridLayoutBase` version to `v0.7`, which introduced offset layouts. Now, indexing into row 0 doesn't create a new row 1, but a new row 0, so that all previous content positions stay the same. This makes building complex layouts order-independent [#1704](https://github.com/MakieOrg/Makie.jl/pull/1704).
- **Breaking** deprecate `to_colormap(cmap, ncolors)` in favor of `categorical_colors(cmap, ncolors)` and `resample_cmap(cmap, ncolors)` [#1901](https://github.com/MakieOrg/Makie.jl/pull/1901) [#1723](https://github.com/MakieOrg/Makie.jl/pull/1723).
- Added `empty!(fig)` and changed `empty!(scene)` to remove all child plots without detaching windows [#1818](https://github.com/MakieOrg/Makie.jl/pull/1818).
- Switched to erroring instead of warning for deprecated events `mousebuttons`, `keyboardbuttons` and `mousedrag`.
- `Layoutable` was renamed to `Block` and the infrastructure changed such that attributes are fixed fields and each block has its own `Scene` for better encapsulation [#1796](https://github.com/MakieOrg/Makie.jl/pull/1796).
- Added `SliderGrid` block which replaces the deprecated `labelslider!` and `labelslidergrid!` functions [#1796](https://github.com/MakieOrg/Makie.jl/pull/1796).
- The default anti-aliasing method can now be set in `CairoMakie.activate!` using the `antialias` keyword.  Available options are `CairoMakie.Cairo.ANTIALIAS_*` [#1875](https://github.com/MakieOrg/Makie.jl/pull/1875).
- Added ability to rasterize a plots in CairoMakie vector graphics if `plt.rasterize = true` or `plt.rasterize = scale::Int` [#1872](https://github.com/MakieOrg/Makie.jl/pull/1872).
- Fixed segfaults in `streamplot_impl` on Mac M1 [#1830](https://github.com/MakieOrg/Makie.jl/pull/1830).
- Set the [Cairo miter limit](https://www.cairographics.org/manual/cairo-cairo-t.html#cairo-set-miter-limit) to mimic GLMakie behaviour [#1844](https://github.com/MakieOrg/Makie.jl/pull/1844).
- Fixed a method ambiguity in `rotatedrect` [#1846](https://github.com/MakieOrg/Makie.jl/pull/1846).
- Allow weights in statistical recipes [#1816](https://github.com/MakieOrg/Makie.jl/pull/1816).
- Fixed manual cycling of plot attributes [#1873](https://github.com/MakieOrg/Makie.jl/pull/1873).
- Fixed type constraints in ticklabelalign attributes [#1882](https://github.com/MakieOrg/Makie.jl/pull/1882).

## [0.16.4] - 2022-02-16

- Fixed WGLMakie performance bug and added option to set fps via `WGLMakie.activate!(fps=30)`.
- Implemented `nan_color`, `lowclip`, `highclip` for `image(::Matrix{Float})` in shader.
- Cleaned up mesh shader and implemented `nan_color`, `lowclip`, `highclip` for `mesh(m; color::Matrix{Float})` on the shader.
- Allowed `GLMakie.Buffer` `GLMakie.Sampler` to be used in `GeometryBasics.Mesh` to partially update parts of a mesh/texture and different interpolation and clamping modes for the texture.

## [0.16.0] - 2022-01-07

- **Breaking** Removed `Node` alias [#1307](https://github.com/MakieOrg/Makie.jl/pull/1307), [#1393](https://github.com/MakieOrg/Makie.jl/pull/1393). To upgrade, simply replace all occurrences of `Node` with `Observable`.
- **Breaking** Cleaned up `Scene` type [#1192](https://github.com/MakieOrg/Makie.jl/pull/1192), [#1393](https://github.com/MakieOrg/Makie.jl/pull/1393). The `Scene()` constructor doesn't create any axes or limits anymore. All keywords like `raw`, `show_axis` have been removed. A scene now always works like it did when using the deprecated `raw=true`. All the high level functionality like showing an axis and adding a 3d camera has been moved to `LScene`. See the new `Scene` tutorial for more info: https://docs.makie.org/dev/tutorials/scenes/.
- **Breaking** Lights got moved to `Scene`, see the [lighting docs](https://docs.makie.org/stable/documentation/lighting) and [RPRMakie examples](https://docs.makie.org/stable/documentation/backends/rprmakie/).
- Added ECDF plot [#1310](https://github.com/MakieOrg/Makie.jl/pull/1310).
- Added Order Independent Transparency to GLMakie [#1418](https://github.com/MakieOrg/Makie.jl/pull/1418), [#1506](https://github.com/MakieOrg/Makie.jl/pull/1506). This type of transparency is now used with `transparency = true`. The old transparency handling is available with `transparency = false`.
- Fixed blurry text in GLMakie and WGLMakie [#1494](https://github.com/MakieOrg/Makie.jl/pull/1494).
- Introduced a new experimental backend for ray tracing: [RPRMakie](https://docs.makie.org/stable/documentation/backends/rprmakie/).
- Added the `Cycled` type, which can be used to select the i-th value from the current cycler for a specific attribute [#1248](https://github.com/MakieOrg/Makie.jl/pull/1248).
- The plot function `scatterlines` now uses `color` as `markercolor` if `markercolor` is `automatic`. Also, cycling of the `color` attribute is enabled [#1463](https://github.com/MakieOrg/Makie.jl/pull/1463).
- Added the function `resize_to_layout!`, which allows to resize a `Figure` so that it contains its top `GridLayout` without additional whitespace or clipping [#1438](https://github.com/MakieOrg/Makie.jl/pull/1438).
- Cleaned up lighting in 3D contours and isosurfaces [#1434](https://github.com/MakieOrg/Makie.jl/pull/1434).
- Adjusted attributes of volumeslices to follow the normal structure [#1404](https://github.com/MakieOrg/Makie.jl/pull/1404). This allows you to adjust attributes like `colormap` without going through nested attributes.
- Added depth to 3D contours and isosurfaces [#1395](https://github.com/MakieOrg/Makie.jl/pull/1395), [#1393](https://github.com/MakieOrg/Makie.jl/pull/1393). This allows them to intersect correctly with other 3D objects.
- Restricted 3D scene camera to one scene [#1394](https://github.com/MakieOrg/Makie.jl/pull/1394), [#1393](https://github.com/MakieOrg/Makie.jl/pull/1393). This fixes issues with multiple scenes fighting over events consumed by the camera. You can select a scene by cleaning on it.
- Added depth shift attribute for GLMakie and WGLMakie [#1382](https://github.com/MakieOrg/Makie.jl/pull/1382), [#1393](https://github.com/MakieOrg/Makie.jl/pull/1393). This can be used to adjust render order similar to `overdraw`.
- Simplified automatic width computation in barplots [#1223](https://github.com/MakieOrg/Makie.jl/pull/1223), [#1393](https://github.com/MakieOrg/Makie.jl/pull/1393). If no `width` attribute is passed, the default width is computed as the minimum difference between consecutive `x` positions. Gap between bars are given by the (multiplicative) `gap` attribute. The actual bar width equals `width * (1 - gap)`.
- Added logical expressions for `ispressed` [#1222](https://github.com/MakieOrg/Makie.jl/pull/1222), [#1393](https://github.com/MakieOrg/Makie.jl/pull/1393). This moves a lot of control over hotkeys towards the user. With these changes one can now set a hotkey to trigger on any or no key, collections of keys and logical combinations of keys (i.e. "A is pressed and B is not pressed").
- Fixed issues with `Menu` render order [#1411](https://github.com/MakieOrg/Makie.jl/pull/1411).
- Added `label_rotation` to barplot [#1401](https://github.com/MakieOrg/Makie.jl/pull/1401).
- Fixed issue where `pixelcam!` does not remove controls from other cameras [#1504](https://github.com/MakieOrg/Makie.jl/pull/1504).
- Added conversion for OffsetArrays [#1260](https://github.com/MakieOrg/Makie.jl/pull/1260).
- The `qqplot` `qqline` options were changed to `:identity`, `:fit`, `:fitrobust` and `:none` (the default) [#1563](https://github.com/MakieOrg/Makie.jl/pull/1563). Fixed numeric error due to double computation of quantiles when fitting `qqline`. Deprecated `plot(q::QQPair)` method as it does not have enough information for correct `qqline` fit.

All other changes are collected [in this PR](https://github.com/MakieOrg/Makie.jl/pull/1521) and in the [release notes](https://github.com/MakieOrg/Makie.jl/releases/tag/v0.16.0).

## [0.15.3] - 2021-10-16

- The functions `labelslidergrid!` and `labelslider!` now set fixed widths for the value column with a heuristic. It is possible now to pass `Formatting.format` format strings as format specifiers in addition to the previous functions.
- Fixed 2D arrow rotations in `streamplot` [#1352](https://github.com/MakieOrg/Makie.jl/pull/1352).

## [0.15.2] - 2021-08-26

- Re-enabled Julia 1.3 support.
- Use [MathTexEngine v0.2](https://github.com/Kolaru/MathTeXEngine.jl/releases/tag/v0.2.0).
- Depend on new GeometryBasics, which changes all the Vec/Point/Quaternion/RGB/RGBA - f0 aliases to just f. For example, `Vec2f0` is changed to `Vec2f`. Old aliases are still exported, but deprecated and will be removed in the next breaking release. For more details and an upgrade script, visit [GeometryBasics#97](https://github.com/JuliaGeometry/GeometryBasics.jl/pull/97).
- Added `hspan!` and `vspan!` functions [#1264](https://github.com/MakieOrg/Makie.jl/pull/1264).

## [0.15.1] - 2021-08-21

- Switched documentation framework to Franklin.jl.
- Added a specialization for `volumeslices` to DataInspector.
- Fixed 1 element `hist` [#1238](https://github.com/MakieOrg/Makie.jl/pull/1238) and make it easier to move `hist` [#1150](https://github.com/MakieOrg/Makie.jl/pull/1150).

## [0.15.0] - 2021-07-15

- `LaTeXString`s can now be used as input to `text` and therefore as labels for `Axis`, `Legend`, or other comparable objects. Mathematical expressions are typeset using [MathTeXEngine.jl](https://github.com/Kolaru/MathTeXEngine.jl) which offers a fast approximation of LaTeX typesetting [#1022](https://github.com/MakieOrg/Makie.jl/pull/1022).
- Added `Symlog10` and `pseudolog10` axis scales for log scale approximations that work with zero and negative values [#1109](https://github.com/MakieOrg/Makie.jl/pull/1109).
- Colorbar limits can now be passed as the attribute `colorrange` similar to plots [#1066](https://github.com/MakieOrg/Makie.jl/pull/1066).
- Added the option to pass three vectors to heatmaps and other plots using `SurfaceLike` conversion [#1101](https://github.com/MakieOrg/Makie.jl/pull/1101).
- Added `stairs` plot recipe [#1086](https://github.com/MakieOrg/Makie.jl/pull/1086).
- **Breaking** Removed `FigurePosition` and `FigureSubposition` types. Indexing into a `Figure` like `fig[1, 1]` now returns `GridPosition` and `GridSubposition` structs, which can be used in the same way as the types they replace. Because of an underlying change in `GridLayoutBase.jl`, it is now possible to do `Axis(gl[1, 1])` where `gl` is a `GridLayout` that is a sublayout of a `Figure`'s top layout [#1075](https://github.com/MakieOrg/Makie.jl/pull/1075).
- Bar plots and histograms have a new option for adding text labels [#1069](https://github.com/MakieOrg/Makie.jl/pull/1069).
- It is now possible to specify one `linewidth` value per segment in `linesegments` [#992](https://github.com/MakieOrg/Makie.jl/pull/992).
- Added a new 3d camera that allows for better camera movements using keyboard and mouse [#1024](https://github.com/MakieOrg/Makie.jl/pull/1024).
- Fixed the application of scale transformations to `surface` [#1070](https://github.com/MakieOrg/Makie.jl/pull/1070).
- Added an option to set a custom callback function for the `RectangleZoom` axis interaction to enable other use cases than zooming [#1104](https://github.com/MakieOrg/Makie.jl/pull/1104).
- Fixed rendering of `heatmap`s with one or more reversed ranges in CairoMakie, as in `heatmap(1:10, 10:-1:1, rand(10, 10))` [#1100](https://github.com/MakieOrg/Makie.jl/pull/1100).
- Fixed volume slice recipe and added docs for it [#1123](https://github.com/MakieOrg/Makie.jl/pull/1123).

[Unreleased]: https://github.com/MakieOrg/Makie.jl/compare/v0.24.6...HEAD
[0.24.6]: https://github.com/MakieOrg/Makie.jl/compare/v0.24.5...v0.24.6
[0.24.5]: https://github.com/MakieOrg/Makie.jl/compare/v0.24.4...v0.24.5
[0.24.4]: https://github.com/MakieOrg/Makie.jl/compare/v0.24.3...v0.24.4
[0.24.3]: https://github.com/MakieOrg/Makie.jl/compare/v0.24.2...v0.24.3
[0.24.2]: https://github.com/MakieOrg/Makie.jl/compare/v0.24.1...v0.24.2
[0.24.1]: https://github.com/MakieOrg/Makie.jl/compare/v0.24.0...v0.24.1
[0.24.0]: https://github.com/MakieOrg/Makie.jl/compare/v0.23.0...v0.24.0
[0.23.0]: https://github.com/MakieOrg/Makie.jl/compare/v0.22.10...v0.23.0
[0.22.10]: https://github.com/MakieOrg/Makie.jl/compare/v0.22.9...v0.22.10
[0.22.9]: https://github.com/MakieOrg/Makie.jl/compare/v0.22.8...v0.22.9
[0.22.8]: https://github.com/MakieOrg/Makie.jl/compare/v0.22.7...v0.22.8
[0.22.7]: https://github.com/MakieOrg/Makie.jl/compare/v0.22.6...v0.22.7
[0.22.6]: https://github.com/MakieOrg/Makie.jl/compare/v0.22.5...v0.22.6
[0.22.5]: https://github.com/MakieOrg/Makie.jl/compare/v0.22.4...v0.22.5
[0.22.4]: https://github.com/MakieOrg/Makie.jl/compare/v0.22.3...v0.22.4
[0.22.3]: https://github.com/MakieOrg/Makie.jl/compare/v0.22.2...v0.22.3
[0.22.2]: https://github.com/MakieOrg/Makie.jl/compare/v0.22.1...v0.22.2
[0.22.1]: https://github.com/MakieOrg/Makie.jl/compare/v0.22.0...v0.22.1
[0.22.0]: https://github.com/MakieOrg/Makie.jl/compare/v0.21.18...v0.22.0
[0.21.18]: https://github.com/MakieOrg/Makie.jl/compare/v0.21.17...v0.21.18
[0.21.17]: https://github.com/MakieOrg/Makie.jl/compare/v0.21.16...v0.21.17
[0.21.16]: https://github.com/MakieOrg/Makie.jl/compare/v0.21.15...v0.21.16
[0.21.15]: https://github.com/MakieOrg/Makie.jl/compare/v0.21.14...v0.21.15
[0.21.14]: https://github.com/MakieOrg/Makie.jl/compare/v0.21.13...v0.21.14
[0.21.13]: https://github.com/MakieOrg/Makie.jl/compare/v0.21.12...v0.21.13
[0.21.12]: https://github.com/MakieOrg/Makie.jl/compare/v0.21.11...v0.21.12
[0.21.11]: https://github.com/MakieOrg/Makie.jl/compare/v0.21.10...v0.21.11
[0.21.10]: https://github.com/MakieOrg/Makie.jl/compare/v0.21.9...v0.21.10
[0.21.9]: https://github.com/MakieOrg/Makie.jl/compare/v0.21.8...v0.21.9
[0.21.8]: https://github.com/MakieOrg/Makie.jl/compare/v0.21.7...v0.21.8
[0.21.7]: https://github.com/MakieOrg/Makie.jl/compare/v0.21.6...v0.21.7
[0.21.6]: https://github.com/MakieOrg/Makie.jl/compare/v0.21.5...v0.21.6
[0.21.5]: https://github.com/MakieOrg/Makie.jl/compare/v0.21.4...v0.21.5
[0.21.4]: https://github.com/MakieOrg/Makie.jl/compare/v0.21.3...v0.21.4
[0.21.3]: https://github.com/MakieOrg/Makie.jl/compare/v0.21.2...v0.21.3
[0.21.2]: https://github.com/MakieOrg/Makie.jl/compare/v0.21.1...v0.21.2
[0.21.1]: https://github.com/MakieOrg/Makie.jl/compare/v0.21.0...v0.21.1
[0.21.0]: https://github.com/MakieOrg/Makie.jl/compare/v0.20.10...v0.21.0
[0.20.10]: https://github.com/MakieOrg/Makie.jl/compare/v0.20.9...v0.20.10
[0.20.9]: https://github.com/MakieOrg/Makie.jl/compare/v0.20.8...v0.20.9
[0.20.8]: https://github.com/MakieOrg/Makie.jl/compare/v0.20.7...v0.20.8
[0.20.7]: https://github.com/MakieOrg/Makie.jl/compare/v0.20.6...v0.20.7
[0.20.6]: https://github.com/MakieOrg/Makie.jl/compare/v0.20.5...v0.20.6
[0.20.5]: https://github.com/MakieOrg/Makie.jl/compare/v0.20.4...v0.20.5
[0.20.4]: https://github.com/MakieOrg/Makie.jl/compare/v0.20.3...v0.20.4
[0.20.3]: https://github.com/MakieOrg/Makie.jl/compare/v0.20.2...v0.20.3
[0.20.2]: https://github.com/MakieOrg/Makie.jl/compare/v0.20.1...v0.20.2
[0.20.1]: https://github.com/MakieOrg/Makie.jl/compare/v0.20.0...v0.20.1
[0.20.0]: https://github.com/MakieOrg/Makie.jl/compare/v0.19.12...v0.20.0
[0.19.12]: https://github.com/MakieOrg/Makie.jl/compare/v0.19.11...v0.19.12
[0.19.11]: https://github.com/MakieOrg/Makie.jl/compare/v0.19.10...v0.19.11
[0.19.10]: https://github.com/MakieOrg/Makie.jl/compare/v0.19.9...v0.19.10
[0.19.9]: https://github.com/MakieOrg/Makie.jl/compare/v0.19.8...v0.19.9
[0.19.8]: https://github.com/MakieOrg/Makie.jl/compare/v0.19.7...v0.19.8
[0.19.7]: https://github.com/MakieOrg/Makie.jl/compare/v0.19.6...v0.19.7
[0.19.6]: https://github.com/MakieOrg/Makie.jl/compare/v0.19.5...v0.19.6
[0.19.5]: https://github.com/MakieOrg/Makie.jl/compare/v0.19.4...v0.19.5
[0.19.4]: https://github.com/MakieOrg/Makie.jl/compare/v0.19.3...v0.19.4
[0.19.3]: https://github.com/MakieOrg/Makie.jl/compare/v0.19.1...v0.19.3
[0.19.1]: https://github.com/MakieOrg/Makie.jl/compare/v0.19.0...v0.19.1
[0.19.0]: https://github.com/MakieOrg/Makie.jl/compare/v0.18.4...v0.19.0
[0.18.4]: https://github.com/MakieOrg/Makie.jl/compare/v0.18.3...v0.18.4
[0.18.3]: https://github.com/MakieOrg/Makie.jl/compare/v0.18.2...v0.18.3
[0.18.2]: https://github.com/MakieOrg/Makie.jl/compare/v0.18.1...v0.18.2
[0.18.1]: https://github.com/MakieOrg/Makie.jl/compare/v0.18.0...v0.18.1
[0.18.0]: https://github.com/MakieOrg/Makie.jl/compare/v0.17.13...v0.18.0
[0.17.13]: https://github.com/MakieOrg/Makie.jl/compare/v0.17.12...v0.17.13
[0.17.12]: https://github.com/MakieOrg/Makie.jl/compare/v0.17.11...v0.17.12
[0.17.11]: https://github.com/MakieOrg/Makie.jl/compare/v0.17.10...v0.17.11
[0.17.10]: https://github.com/MakieOrg/Makie.jl/compare/v0.17.9...v0.17.10
[0.17.9]: https://github.com/MakieOrg/Makie.jl/compare/v0.17.7...v0.17.9
[0.17.7]: https://github.com/MakieOrg/Makie.jl/compare/v0.17.6...v0.17.7
[0.17.6]: https://github.com/MakieOrg/Makie.jl/compare/v0.17.5...v0.17.6
[0.17.5]: https://github.com/MakieOrg/Makie.jl/compare/v0.17.4...v0.17.5
[0.17.4]: https://github.com/MakieOrg/Makie.jl/compare/v0.17.3...v0.17.4
[0.17.3]: https://github.com/MakieOrg/Makie.jl/compare/v0.17.2...v0.17.3
[0.17.2]: https://github.com/MakieOrg/Makie.jl/compare/v0.17.1...v0.17.2
[0.17.1]: https://github.com/MakieOrg/Makie.jl/compare/v0.17.0...v0.17.1
[0.17.0]: https://github.com/MakieOrg/Makie.jl/compare/v0.16.4...v0.17.0
[0.16.4]: https://github.com/MakieOrg/Makie.jl/compare/v0.16.0...v0.16.4
[0.16.0]: https://github.com/MakieOrg/Makie.jl/compare/v0.15.3...v0.16.0
[0.15.3]: https://github.com/MakieOrg/Makie.jl/compare/v0.15.2...v0.15.3
[0.15.2]: https://github.com/MakieOrg/Makie.jl/compare/v0.15.1...v0.15.2
[0.15.1]: https://github.com/MakieOrg/Makie.jl/compare/v0.15.0...v0.15.1
[0.15.0]: https://github.com/MakieOrg/Makie.jl/compare/v0.14.2...v0.15.0<|MERGE_RESOLUTION|>--- conflicted
+++ resolved
@@ -15,12 +15,9 @@
 - Fixed `depthsorting = true` in GLMakie `scatter` plots not sorting correctly depending on camera rotation [#5344](https://github.com/MakieOrg/Makie.jl/pull/5344)
 - Added option to replace Makie native widgets with HTML based widget for WGLMakie [#5285](https://github.com/MakieOrg/Makie.jl/pull/5285)
 - Fixed empty `Label` not updating [#5362](https://github.com/MakieOrg/Makie.jl/pull/5362).
-<<<<<<< HEAD
 - Updated `scatterlines` to include all remaining `scatter` attributes and pass all applicable attributes to its subplots [#5388](https://github.com/MakieOrg/Makie.jl/pull/5388)
-=======
 - Adjusted `stem` so that dash and dot patterns of stems start at the trunk [#5367](https://github.com/MakieOrg/Makie.jl/pull/5367)
 - Fixed outline based `poly` fats paths no considering transform functions in CairoMakie [#5397](https://github.com/MakieOrg/Makie.jl/pull/5397)
->>>>>>> ad0e4919
 
 ## [0.24.6] - 2025-08-19
 
