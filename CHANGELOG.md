--- conflicted
+++ resolved
@@ -2,15 +2,12 @@
 
 ## [Unreleased]
 
-<<<<<<< HEAD
 - Fix selected list in `WGLMakie.pick_sorted` [#4136](https://github.com/MakieOrg/Makie.jl/pull/4136)
-=======
 - Reduce updates for image/heatmap, improving performance [#4130](https://github.com/MakieOrg/Makie.jl/pull/4130).
 
 ## [0.21.7] - 2024-08-19
 
 - Hot fix for 1D heatmap [#4147](https://github.com/MakieOrg/Makie.jl/pull/4147).
->>>>>>> 2b5931ee
 
 ## [0.21.6] - 2024-08-14
 
