# Changelog

## [Unreleased]

## [0.20.8] - 2024-02-22

- Fixed excessive use of space with HTML image outputs [#3642](https://github.com/MakieOrg/Makie.jl/pull/3642).
- Fixed bugs with format strings and add new features by switching to Format.jl [#3633](https://github.com/MakieOrg/Makie.jl/pull/3633).
- Fixed an issue where CairoMakie would unnecessarily rasterize polygons [#3605](https://github.com/MakieOrg/Makie.jl/pull/3605).
- Added `PointBased` conversion trait to `scatterlines` recipe [#3603](https://github.com/MakieOrg/Makie.jl/pull/3603).
<<<<<<< HEAD
- Added Axis converts (dim_convert), for unit/categorical and dates support [#3226](https://github.com/MakieOrg/Makie.jl/pull/3226).
=======
- Multiple small fixes for `map_latest`, `WGLMakie` picking and `PlotSpec` [#3637](https://github.com/MakieOrg/Makie.jl/pull/3637).
- Fixed PolarAxis `rticks` being incompatible with rich text. [#3615](https://github.com/MakieOrg/Makie.jl/pull/3615)
- Fixed an issue causing lines, scatter and text to not scale with resolution after deleting plots in GLMakie. [#3649](https://github.com/MakieOrg/Makie.jl/pull/3649)
>>>>>>> 1e7a47dc

## [0.20.7] - 2024-02-04

- Equalized alignment point of mirrored ticks to that of normal ticks [#3598](https://github.com/MakieOrg/Makie.jl/pull/3598).
- Fixed stack overflow error on conversion of gridlike data with missings [#3597](https://github.com/MakieOrg/Makie.jl/pull/3597).
- Fixed mutation of CairoMakie src dir when displaying png files [#3588](https://github.com/MakieOrg/Makie.jl/pull/3588).
- Added better error messages for plotting into `FigureAxisPlot` and `AxisPlot` as Plots.jl users are likely to do [#3596](https://github.com/MakieOrg/Makie.jl/pull/3596).
- Added compat bounds for IntervalArithmetic.jl due to bug with DelaunayTriangulation.jl [#3595](https://github.com/MakieOrg/Makie.jl/pull/3595).
- Removed possibility of three-argument `barplot` [#3574](https://github.com/MakieOrg/Makie.jl/pull/3574).

## [0.20.6] - 2024-02-02

- Fix issues with Camera3D not centering [#3582](https://github.com/MakieOrg/Makie.jl/pull/3582)
- Allowed creating legend entries from plot objects with scalar numbers as colors [#3587](https://github.com/MakieOrg/Makie.jl/pull/3587).

## [0.20.5] - 2024-01-25

- Use plot plot instead of scene transform functions in CairoMakie, fixing missplaced h/vspan. [#3552](https://github.com/MakieOrg/Makie.jl/pull/3552)
- Fix error printing on shader error [#3530](https://github.com/MakieOrg/Makie.jl/pull/3530).
- Update pagefind to 1.0.4 for better headline search [#3534](https://github.com/MakieOrg/Makie.jl/pull/3534).
- Remove unecessary deps, e.g. Setfield [3546](https://github.com/MakieOrg/Makie.jl/pull/3546).
- Don't clear args, rely on delete deregister_callbacks [#3543](https://github.com/MakieOrg/Makie.jl/pull/3543).
- Add interpolate keyword for Surface [#3541](https://github.com/MakieOrg/Makie.jl/pull/3541).
- Fix a DataInspector bug if inspector_label is used with RGB images [#3468](https://github.com/MakieOrg/Makie.jl/pull/3468).

## [0.20.4] - 2024-01-04

- Changes for Bonito rename and WGLMakie docs improvements [#3477](https://github.com/MakieOrg/Makie.jl/pull/3477).
- Add stroke and glow support to scatter and text in WGLMakie [#3518](https://github.com/MakieOrg/Makie.jl/pull/3518).
- Fix clipping issues with Camera3D when zooming in [#3529](https://github.com/MakieOrg/Makie.jl/pull/3529)

## [0.20.3] - 2023-12-21

- Add `depthsorting` as a hidden attribute for scatter plots in GLMakie as an alternative fix for outline artifacts. [#3432](https://github.com/MakieOrg/Makie.jl/pull/3432)
- Disable SDF based anti-aliasing in scatter, text and lines plots when `fxaa = true` in GLMakie. This allows removing outline artifacts at the cost of quality. [#3408](https://github.com/MakieOrg/Makie.jl/pull/3408)
- DataInspector Fixes: Fixed depth order, positional labels being in transformed space and `:inspector_clear` not getting called when moving from one plot to another. [#3454](https://github.com/MakieOrg/Makie.jl/pull/3454)
- Fixed bug in GLMakie where the update from a (i, j) sized GPU buffer to a (j, i) sized buffer would fail [#3456](https://github.com/MakieOrg/Makie.jl/pull/3456).
- Add `interpolate=true` to `volume(...)`, allowing to disable interpolation [#3485](https://github.com/MakieOrg/Makie.jl/pull/3485).

## [0.20.2] - 2023-12-01

- Switched from SHA512 to CRC32c salting in CairoMakie svgs, drastically improving svg rendering speed [#3435](https://github.com/MakieOrg/Makie.jl/pull/3435).
- Fixed a bug with h/vlines and h/vspan not correctly resolving transformations [#3418](https://github.com/MakieOrg/Makie.jl/pull/3418).
- Fixed a bug with h/vlines and h/vspan returning the wrong limits, causing an error in Axis [#3427](https://github.com/MakieOrg/Makie.jl/pull/3427).
- Fixed clipping when zooming out of a 3D (L)Scene [#3433](https://github.com/MakieOrg/Makie.jl/pull/3433).
- Moved the texture atlas cache to `.julia/scratchspaces` instead of a dedicated `.julia/makie` [#3437](https://github.com/MakieOrg/Makie.jl/pull/3437)

## [0.20.1] - 2023-11-23

- Fixed bad rendering of `poly` in GLMakie by triangulating points after transformations [#3402](https://github.com/MakieOrg/Makie.jl/pull/3402).
- Fixed bug regarding inline display in VSCode Jupyter notebooks and other similar environments [#3403](https://github.com/MakieOrg/Makie.jl/pull/3403).
- Fixed issue with `plottype`, allowed `onany(...; update = true)` and fixed `Block` macro use outside Makie [#3401](https://github.com/MakieOrg/Makie.jl/pull/3401).

## [0.20.0] - 2023-11-21

- GLMakie has gained support for HiDPI (aka Retina) screens. This also enables saving images with higher resolution than screen pixel dimensions [#2544](https://github.com/MakieOrg/Makie.jl/pull/2544).
- Fixed an issue where NaN was interpreted as zero when rendering `surface` through CairoMakie [#2598](https://github.com/MakieOrg/Makie.jl/pull/2598).
- Improved 3D camera handling, hotkeys and functionality [#2746](https://github.com/MakieOrg/Makie.jl/pull/2746).
- Added `shading = :verbose` in GLMakie to allow for multiple light sources. Also added more light types, fixed light directions for the previous lighting model (now `shading = :fast`) and adjusted `backlight` to affect normals[#3246](https://github.com/MakieOrg/Makie.jl/pull/3246).
- Changed the glyph used for negative numbers in tick labels from hyphen to minus [#3379](https://github.com/MakieOrg/Makie.jl/pull/3379).
- Added new declarative API for AlgebraOfGraphics, Pluto and easier dashboards [#3281](https://github.com/MakieOrg/Makie.jl/pull/3281).
- WGLMakie got faster line rendering with less updating bugs [#3062](https://github.com/MakieOrg/Makie.jl/pull/3062).
- **Breaking** Replaced `PolarAxis.radial_distortion_threshold` with `PolarAxis.radius_at_origin`. [#3381](https://github.com/MakieOrg/Makie.jl/pull/3381)
- **Breaking** Deprecated the `resolution` keyword in favor of `size` to reflect that this value is not a pixel resolution anymore [#3343](https://github.com/MakieOrg/Makie.jl/pull/3343).
- **Breaking** Refactored the `SurfaceLike` family of traits into `VertexGrid`, `CellGrid` and `ImageLike` [#3106](https://github.com/MakieOrg/Makie.jl/pull/3106).
- **Breaking** Deprecated `pixelarea(scene)` and `scene.px_area` in favor of viewport.
- **Breaking** Refactored the `Combined` Plot object and renamed it to `Plot`, improving compile times ~2x [#3082](https://github.com/MakieOrg/Makie.jl/pull/3082).
- **Breaking** Removed old depreactions in [#3113](https://github.com/MakieOrg/Makie.jl/pull/3113/commits/3a39210ef87a0032d78cb27c0c1019faa604effd).
- **Breaking** Deprecated using AbstractVector as sides of `image` [#3395](https://github.com/MakieOrg/Makie.jl/pull/3395).
- **Breaking** `errorbars` and `rangebars` now use color cycling [#3230](https://github.com/MakieOrg/Makie.jl/pull/3230).

## [0.19.12] - 2023-10-31

- Added `cornerradius` attribute to `Box` for rounded corners [#3346](https://github.com/MakieOrg/Makie.jl/pull/3346).
- Fix grouping of a zero-height bar in `barplot`. Now a zero-height bar shares the same properties of the previous bar, and if the bar is the first one, its height is treated as positive if and only if there exists a bar of positive height or all bars are zero-height [#3058](https://github.com/MakieOrg/Makie.jl/pull/3058).
- Fixed a bug where Axis still consumes scroll events when interactions are disabled [#3272](https://github.com/MakieOrg/Makie.jl/pull/3272).
- Added `cornerradius` attribute to `Box` for rounded corners [#3308](https://github.com/MakieOrg/Makie.jl/pull/3308).
- Upgraded `StableHashTraits` from 1.0 to 1.1 [#3309](https://github.com/MakieOrg/Makie.jl/pull/3309).

## [0.19.11] - 2023-10-05

- Setup automatic colorbars for volumeslices [#3253](https://github.com/MakieOrg/Makie.jl/pull/3253).
- Colorbar for arrows [#3275](https://github.com/MakieOrg/Makie.jl/pull/3275).
- Small bugfixes [#3275](https://github.com/MakieOrg/Makie.jl/pull/3275).

## [0.19.10] - 2023-09-21

- Fixed bugs with Colorbar in recipes, add new API for creating a recipe colorbar and introduce experimental support for Categorical colormaps [#3090](https://github.com/MakieOrg/Makie.jl/pull/3090).
- Added experimental Datashader implementation [#2883](https://github.com/MakieOrg/Makie.jl/pull/2883).
- **Breaking** Changed the default order Polar arguments to (theta, r). [#3154](https://github.com/MakieOrg/Makie.jl/pull/3154)
- General improvements to `PolarAxis`: full rlimtis & thetalimits, more controls and visual tweaks. See pr for more details.[#3154](https://github.com/MakieOrg/Makie.jl/pull/3154)

## [0.19.9] - 2023-09-11

- Allow arbitrary reversible scale functions through `ReversibleScale`.
- Deprecated `linestyle=vector_of_gaps` in favor of `linestyle=Linestyle(vector_of_gaps)` [3135](https://github.com/MakieOrg/Makie.jl/pull/3135), [3193](https://github.com/MakieOrg/Makie.jl/pull/3193).
- Fixed some errors around dynamic changes of `ax.xscale` or `ax.yscale` [#3084](https://github.com/MakieOrg/Makie.jl/pull/3084)
- Improved Barplot Label Alignment [#3160](https://github.com/MakieOrg/Makie.jl/issues/3160).
- Fixed regression in determining axis limits [#3179](https://github.com/MakieOrg/Makie.jl/pull/3179)
- Added a theme `theme_latexfonts` that uses the latex font family as default fonts [#3147](https://github.com/MakieOrg/Makie.jl/pull/3147).
- Upgrades `StableHashTraits` from 0.3 to 1.0

## [0.19.8] - 2023-08-15

- Improved CairoMakie rendering of `lines` with repeating colors in an array [#3141](https://github.com/MakieOrg/Makie.jl/pull/3141).
- Added `strokecolormap` to poly. [#3145](https://github.com/MakieOrg/Makie.jl/pull/3145)
- Added `xreversed`, `yreversed` and `zreversed` attributes to `Axis3` [#3138](https://github.com/MakieOrg/Makie.jl/pull/3138).
- Fixed incorrect placement of contourlabels with transform functions [#3083](https://github.com/MakieOrg/Makie.jl/pull/3083)
- Fixed automatic normal generation for meshes with shading and no normals [#3041](https://github.com/MakieOrg/Makie.jl/pull/3041).
- Added the `triplot` and `voronoiplot` recipes from DelaunayTriangulation.jl [#3102](https://github.com/MakieOrg/Makie.jl/pull/3102), [#3159](https://github.com/MakieOrg/Makie.jl/pull/3159).

## [0.19.7] - 2023-07-22

- Allow arbitrary functions to color `streamplot` lines by passing a `Function` to `color`.  This must accept `Point` of the appropriate dimension and return a `Point`, `Vec`, or other arraylike object [#2002](https://github.com/MakieOrg/Makie.jl/pull/2002).
- `arrows` can now take input of the form `x::AbstractVector, y::AbstractVector, [z::AbstractVector,] f::Function`, where `f` must return a `VecTypes` of the appropriate dimension [#2597](https://github.com/MakieOrg/Makie.jl/pull/2597).
- Exported colorbuffer, and added `colorbuffer(axis::Axis; include_decorations=false, colorbuffer_kws...)`, to get an image of an axis with or without decorations [#3078](https://github.com/MakieOrg/Makie.jl/pull/3078).
- Fixed an issue where the `linestyle` of some polys was not applied to the stroke in CairoMakie. [#2604](https://github.com/MakieOrg/Makie.jl/pull/2604)
- Add `colorscale = identity` to any plotting function using a colormap. This works with any scaling function like `log10`, `sqrt` etc. Consequently, `scale` for `hexbin` is replaced with `colorscale` [#2900](https://github.com/MakieOrg/Makie.jl/pull/2900).
- Add `alpha=1.0` argument to all basic plots, which supports independently adding an alpha component to colormaps and colors. Multiple alphas like in `plot(alpha=0.2, color=RGBAf(1, 0, 0, 0.5))`, will get multiplied [#2900](https://github.com/MakieOrg/Makie.jl/pull/2900).
- `hexbin` now supports any per-observation weights which StatsBase respects - `<: StatsBase.AbstractWeights`, `Vector{Real}`, or `nothing` (the default). [#2804](https://github.com/MakieOrg/Makie.jl/pulls/2804)
- Added a new Axis type, `PolarAxis`, which is an axis with a polar projection.  Input is in `(r, theta)` coordinates and is transformed to `(x, y)` coordinates using the standard polar-to-cartesian transformation.
  Generally, its attributes are very similar to the usual `Axis` attributes, but `x` is replaced by `r` and `y` by `θ`.
  It also inherits from the theme of `Axis` in this manner, so should work seamlessly with Makie themes [#2990](https://github.com/MakieOrg/Makie.jl/pull/2990).
- `inherit` now has a new signature `inherit(scene, attrs::NTuple{N, Symbol}, default_value)`, allowing recipe authors to access nested attributes when trying to inherit from the parent Scene.
  For example, one could inherit from `scene.Axis.yticks` by `inherit(scene, (:Axis, :yticks), $default_value)` [#2990](https://github.com/MakieOrg/Makie.jl/pull/2990).
- Fixed incorrect rendering of 3D heatmaps [#2959](https://github.com/MakieOrg/Makie.jl/pull/2959)
- Deprecated `flatten_plots` in favor of `collect_atomic_plots`. Using the new `collect_atomic_plots` fixed a bug in CairoMakie where the z-level of plots within recipes was not respected. [#2793](https://github.com/MakieOrg/Makie.jl/pull/2793)
- Fixed incorrect line depth in GLMakie [#2843](https://github.com/MakieOrg/Makie.jl/pull/2843)
- Fixed incorrect line alpha in dense lines in GLMakie [#2843](https://github.com/MakieOrg/Makie.jl/pull/2843)
- Fixed DataInspector interaction with transformations [#3002](https://github.com/MakieOrg/Makie.jl/pull/3002)
- Added option `WGLMakie.activate!(resize_to_body=true)`, to make plots resize to the VSCode plotpane. Resizes to the HTML body element, so may work outside VSCode [#3044](https://github.com/MakieOrg/Makie.jl/pull/3044), [#3042](https://github.com/MakieOrg/Makie.jl/pull/3042).
- Fixed DataInspector interaction with transformations [#3002](https://github.com/MakieOrg/Makie.jl/pull/3002).
- Fixed incomplete stroke with some Bezier markers in CairoMakie and blurry strokes in GLMakie [#2961](https://github.com/MakieOrg/Makie.jl/pull/2961)
- Added the ability to use custom triangulations from DelaunayTriangulation.jl [#2896](https://github.com/MakieOrg/Makie.jl/pull/2896).
- Adjusted scaling of scatter/text stroke, glow and anti-aliasing width under non-uniform 2D scaling (Vec2f markersize/fontsize) in GLMakie [#2950](https://github.com/MakieOrg/Makie.jl/pull/2950).
- Scaled `errorbar` whiskers and `bracket` correctly with transformations [#3012](https://github.com/MakieOrg/Makie.jl/pull/3012).
- Updated `bracket` when the screen is resized or transformations change [#3012](https://github.com/MakieOrg/Makie.jl/pull/3012).

## [0.19.6] - 2023-06-09

- Fixed broken AA for lines with strongly varying linewidth [#2953](https://github.com/MakieOrg/Makie.jl/pull/2953).
- Fixed WGLMakie JS popup [#2976](https://github.com/MakieOrg/Makie.jl/pull/2976).
- Fixed `legendelements` when children have no elements [#2982](https://github.com/MakieOrg/Makie.jl/pull/2982).
- Bumped compat for StatsBase to 0.34 [#2915](https://github.com/MakieOrg/Makie.jl/pull/2915).
- Improved thread safety [#2840](https://github.com/MakieOrg/Makie.jl/pull/2840).

## [0.19.5] - 2023-05-12

- Added `loop` option for GIF outputs when recording videos with `record` [#2891](https://github.com/MakieOrg/Makie.jl/pull/2891).
- Fixed line rendering issues in GLMakie [#2843](https://github.com/MakieOrg/Makie.jl/pull/2843).
- Fixed incorrect line alpha in dense lines in GLMakie [#2843](https://github.com/MakieOrg/Makie.jl/pull/2843).
- Changed `scene.clear` to an observable and made changes in `Scene` Observables trigger renders in GLMakie [#2929](https://github.com/MakieOrg/Makie.jl/pull/2929).
- Added contour labels [#2496](https://github.com/MakieOrg/Makie.jl/pull/2496).
- Allowed rich text to be used in Legends [#2902](https://github.com/MakieOrg/Makie.jl/pull/2902).
- Added more support for zero length Geometries [#2917](https://github.com/MakieOrg/Makie.jl/pull/2917).
- Made CairoMakie drawing for polygons with holes order independent [#2918](https://github.com/MakieOrg/Makie.jl/pull/2918).
- Fixes for `Makie.inline!()`, allowing now for `Makie.inline!(automatic)` (default), which is better at automatically opening a window/ inlining a plot into plotpane when needed [#2919](https://github.com/MakieOrg/Makie.jl/pull/2919) [#2937](https://github.com/MakieOrg/Makie.jl/pull/2937).
- Block/Axis doc improvements [#2940](https://github.com/MakieOrg/Makie.jl/pull/2940) [#2932](https://github.com/MakieOrg/Makie.jl/pull/2932) [#2894](https://github.com/MakieOrg/Makie.jl/pull/2894).

## [0.19.4] - 2023-03-31

- Added export of `hidezdecorations!` from MakieLayout [#2821](https://github.com/MakieOrg/Makie.jl/pull/2821).
- Fixed an issue with GLMakie lines becoming discontinuous [#2828](https://github.com/MakieOrg/Makie.jl/pull/2828).

## [0.19.3] - 2023-03-21

- Added the `stephist` plotting function [#2408](https://github.com/JuliaPlots/Makie.jl/pull/2408).
- Added the `brackets` plotting function [#2356](https://github.com/MakieOrg/Makie.jl/pull/2356).
- Fixed an issue where `poly` plots with `Vector{<: MultiPolygon}` inputs with per-polygon color were mistakenly rendered as meshes using CairoMakie [#2590](https://github.com/MakieOrg/Makie.jl/pulls/2478).
- Fixed a small typo which caused an error in the `Stepper` constructor [#2600](https://github.com/MakieOrg/Makie.jl/pulls/2478).
- Improve cleanup on block deletion [#2614](https://github.com/MakieOrg/Makie.jl/pull/2614)
- Add `menu.scroll_speed` and increase default speed for non-apple [#2616](https://github.com/MakieOrg/Makie.jl/pull/2616).
- Fixed rectangle zoom for nonlinear axes [#2674](https://github.com/MakieOrg/Makie.jl/pull/2674)
- Cleaned up linestyles in GLMakie (Fixing artifacting, spacing/size, anti-aliasing) [#2666](https://github.com/MakieOrg/Makie.jl/pull/2666).
- Fixed issue with scatterlines only accepting concrete color types as `markercolor` [#2691](https://github.com/MakieOrg/Makie.jl/pull/2691).
- Fixed an accidental issue where `LaTeXStrings` were not typeset correctly in `Axis3` [#2558](https://github.com/MakieOrg/Makie.jl/pull/2588).
- Fixed a bug where line segments in `text(lstr::LaTeXString)` were ignoring offsets [#2668](https://github.com/MakieOrg/Makie.jl/pull/2668).
- Fixed a bug where the `arrows` recipe accidentally called a `Bool` when `normalize = true` [#2740](https://github.com/MakieOrg/Makie.jl/pull/2740).
- Re-exported the `@colorant_str` (`colorant"..."`) macro from Colors.jl [#2726](https://github.com/MakieOrg/Makie.jl/pull/2726).
- Speedup heatmaps in WGLMakie. [#2647](https://github.com/MakieOrg/Makie.jl/pull/2647)
- Fix slow `data_limits` for recipes, which made plotting lots of data with recipes much slower [#2770](https://github.com/MakieOrg/Makie.jl/pull/2770).

## [0.19.1] - 2023-01-01

- Add `show_data` method for `band` which shows the min and max values of the band at the x position of the cursor [#2497](https://github.com/MakieOrg/Makie.jl/pull/2497).
- Added `xlabelrotation`, `ylabelrotation` (`Axis`) and `labelrotation` (`Colorbar`) [#2478](https://github.com/MakieOrg/Makie.jl/pull/2478).
- Fixed forced rasterization in CairoMakie svg files when polygons with colors specified as (color, alpha) tuples were used [#2535](https://github.com/MakieOrg/Makie.jl/pull/2535).
- Do less copies of Observables in Attributes + plot pipeline [#2443](https://github.com/MakieOrg/Makie.jl/pull/2443).
- Add Search Page and tweak Result Ordering [#2474](https://github.com/MakieOrg/Makie.jl/pull/2474).
- Remove all global attributes from TextureAtlas implementation and fix julia#master [#2498](https://github.com/MakieOrg/Makie.jl/pull/2498).
- Use new Bonito, implement WGLMakie picking, improve performance and fix lots of WGLMakie bugs [#2428](https://github.com/MakieOrg/Makie.jl/pull/2428).

## [0.19.0] - 2022-12-03

- **Breaking** The attribute `textsize` has been removed everywhere in favor of the attribute `fontsize` which had also been in use.
  To migrate, search and replace all uses of `textsize` to `fontsize` [#2387](https://github.com/MakieOrg/Makie.jl/pull/2387).
- Added rich text which allows to more easily use superscripts and subscripts as well as differing colors, fonts, fontsizes, etc. for parts of a given text [#2321](https://github.com/MakieOrg/Makie.jl/pull/2321).

## [0.18.4] - 2022-12-02

- Added the `waterfall` plotting function [#2416](https://github.com/JuliaPlots/Makie.jl/pull/2416).
- Add support for `AbstractPattern` in `WGLMakie` [#2432](https://github.com/MakieOrg/Makie.jl/pull/2432).
- Broadcast replaces deprecated method for quantile [#2430](https://github.com/MakieOrg/Makie.jl/pull/2430).
- Fix CairoMakie's screen re-using [#2440](https://github.com/MakieOrg/Makie.jl/pull/2440).
- Fix repeated rendering with invisible objects [#2437](https://github.com/MakieOrg/Makie.jl/pull/2437).
- Fix hvlines for GLMakie [#2446](https://github.com/MakieOrg/Makie.jl/pull/2446).

## [0.18.3] - 2022-11-17

- Add `render_on_demand` flag for `GLMakie.Screen`. Setting this to `true` will skip rendering until plots get updated. This is the new default [#2336](https://github.com/MakieOrg/Makie.jl/pull/2336), [#2397](https://github.com/MakieOrg/Makie.jl/pull/2397).
- Clean up OpenGL state handling in GLMakie [#2397](https://github.com/MakieOrg/Makie.jl/pull/2397).
- Fix salting [#2407](https://github.com/MakieOrg/Makie.jl/pull/2407).
- Fixes for [GtkMakie](https://github.com/jwahlstrand/GtkMakie.jl) [#2418](https://github.com/MakieOrg/Makie.jl/pull/2418).

## [0.18.2] - 2022-11-03

- Fix Axis3 tick flipping with negative azimuth [#2364](https://github.com/MakieOrg/Makie.jl/pull/2364).
- Fix empty!(fig) and empty!(ax) [#2374](https://github.com/MakieOrg/Makie.jl/pull/2374), [#2375](https://github.com/MakieOrg/Makie.jl/pull/2375).
- Remove stencil buffer [#2389](https://github.com/MakieOrg/Makie.jl/pull/2389).
- Move Arrows and Wireframe to MakieCore [#2384](https://github.com/MakieOrg/Makie.jl/pull/2384).
- Skip legend entry if label is nothing [#2350](https://github.com/MakieOrg/Makie.jl/pull/2350).

## [0.18.1] - 2022-10-24

- fix heatmap interpolation [#2343](https://github.com/MakieOrg/Makie.jl/pull/2343).
- move poly to MakieCore [#2334](https://github.com/MakieOrg/Makie.jl/pull/2334)
- Fix picking warning and update_axis_camera [#2352](https://github.com/MakieOrg/Makie.jl/pull/2352).
- bring back inline!, to not open a window in VSCode repl [#2353](https://github.com/MakieOrg/Makie.jl/pull/2353).

## [0.18.0] - 2022-10-12

- **Breaking** Added `BezierPath` which can be constructed from SVG like command list, SVG string or from a `Polygon`.
  Added ability to use `BezierPath` and `Polgyon` as scatter markers.
  Replaced default symbol markers like `:cross` which converted to characters before with more precise `BezierPaths` and adjusted default markersize to 12.
  **Deprecated** using `String` to specify multiple char markers (`scatter(1:4, marker="abcd")`).
  **Deprecated** concrete geometries as markers like `Circle(Point2f(0), 1.5)` in favor of using the type like `Circle` for dispatch to special backend methods.
  Added single image marker support to WGLMakie [#979](https://github.com/MakieOrg/Makie.jl/pull/979).
- **Breaking** Refactored `display`, `record`, `colorbuffer` and `screens` to be faster and more consistent [#2306](https://github.com/MakieOrg/Makie.jl/pull/2306#issuecomment-1275918061).
- **Breaking** Refactored `DataInspector` to use `tooltip`. This results in changes in the attributes of DataInspector. Added `inspector_label`, `inspector_hover` and `inspector_clear` as optional attributes [#2095](https://github.com/JuliaPlots/Makie.jl/pull/2095).
- Added the `hexbin` plotting function [#2201](https://github.com/JuliaPlots/Makie.jl/pull/2201).
- Added the `tricontourf` plotting function [#2226](https://github.com/JuliaPlots/Makie.jl/pull/2226).
- Fixed per character attributes in text [#2244](https://github.com/JuliaPlots/Makie.jl/pull/2244).
- Allowed `CairoMakie` to render `scatter` with images as markers [#2080](https://github.com/MakieOrg/Makie.jl/pull/2080).
- Reworked text drawing and added ability to draw special characters via glyph indices in order to draw more LaTeX math characters with MathTeXEngine v0.5 [#2139](https://github.com/MakieOrg/Makie.jl/pull/2139).
- Allowed text to be copy/pasted into `Textbox` [#2281](https://github.com/MakieOrg/Makie.jl/pull/2281)
- Fixed updates for multiple meshes [#2277](https://github.com/MakieOrg/Makie.jl/pull/2277).
- Fixed broadcasting for linewidth, lengthscale & arrowsize in `arrow` recipe [#2273](https://github.com/MakieOrg/Makie.jl/pull/2273).
- Made GLMakie relocatable [#2282](https://github.com/MakieOrg/Makie.jl/pull/2282).
- Fixed changing input types in plot arguments [#2297](https://github.com/MakieOrg/Makie.jl/pull/2297).
- Better performance for Menus and fix clicks on items [#2299](https://github.com/MakieOrg/Makie.jl/pull/2299).
- Fixed CairoMakie bitmaps with transparency by using premultiplied ARGB surfaces [#2304](https://github.com/MakieOrg/Makie.jl/pull/2304).
- Fixed hiding of `Scene`s by setting `scene.visible[] = false` [#2317](https://github.com/MakieOrg/Makie.jl/pull/2317).
- `Axis` now accepts a `Tuple{Bool, Bool}` for `xtrimspine` and `ytrimspine` to trim only one end of the spine [#2171](https://github.com/JuliaPlots/Makie.jl/pull/2171).

## [0.17.13] - 2022-08-04

- Fixed boundingboxes [#2184](https://github.com/MakieOrg/Makie.jl/pull/2184).
- Fixed highclip/lowclip in meshscatter, poly, contourf, barplot [#2183](https://github.com/MakieOrg/Makie.jl/pull/2183).
- Fixed gridline updates [#2196](https://github.com/MakieOrg/Makie.jl/pull/2196).
- Fixed glDisablei argument order, which crashed some Intel drivers.

## [0.17.12] - 2022-07-22

- Fixed stackoverflow in show [#2167](https://github.com/MakieOrg/Makie.jl/pull/2167).

## [0.17.11] - 2022-07-21

- `rainclouds`(!) now supports `violin_limits` keyword argument, serving the same.
role as `datalimits` in `violin` [#2137](https://github.com/MakieOrg/Makie.jl/pull/2137).
- Fixed an issue where nonzero `strokewidth` results in a thin outline of the wrong color if `color` and `strokecolor` didn't match and weren't transparent. [#2096](https://github.com/MakieOrg/Makie.jl/pull/2096).
- Improved performance around Axis(3) limits [#2115](https://github.com/MakieOrg/Makie.jl/pull/2115).
- Cleaned up stroke artifacts in scatter and text [#2096](https://github.com/MakieOrg/Makie.jl/pull/2096).
- Compile time improvements [#2153](https://github.com/MakieOrg/Makie.jl/pull/2153).
- Mesh and Surface now interpolate between values instead of interpolating between colors for WGLMakie + GLMakie [#2097](https://github.com/MakieOrg/Makie.jl/pull/2097).

## [0.17.10] - 2022-07-13

- Bumped compatibility bound of `GridLayoutBase.jl` to `v0.9.0` which fixed a regression with `Mixed` and `Outside` alignmodes in nested `GridLayout`s [#2135](https://github.com/MakieOrg/Makie.jl/pull/2135).

## [0.17.9] - 2022-07-12

- Patterns (`Makie.AbstractPattern`) are now supported by `CairoMakie` in `poly` plots that don't involve `mesh`, such as `bar` and `poly` [#2106](https://github.com/MakieOrg/Makie.jl/pull/2106/).
- Fixed regression where `Block` alignments could not be specified as numbers anymore [#2108](https://github.com/MakieOrg/Makie.jl/pull/2108).
- Added the option to show mirrored ticks on the other side of an Axis using the attributes `xticksmirrored` and `yticksmirrored` [#2105](https://github.com/MakieOrg/Makie.jl/pull/2105).
- Fixed a bug where a set of `Axis` wouldn't be correctly linked together if they were only linked in pairs instead of all at the same time [#2116](https://github.com/MakieOrg/Makie.jl/pull/2116).

## [0.17.7] - 2022-06-19

- Improved `Menu` performance, now it should be much harder to reach the boundary of 255 scenes in GLMakie. `Menu` also takes a `default` keyword argument now and can be scrolled if there is too little space available.

## [0.17.6] - 2022-06-17

- **EXPERIMENTAL**: Added support for multiple windows in GLMakie through `display(GLMakie.Screen(), figure_or_scene)` [#1771](https://github.com/MakieOrg/Makie.jl/pull/1771).
- Added support for RGB matrices in `heatmap` with GLMakie [#2036](https://github.com/MakieOrg/Makie.jl/pull/2036)
- `Textbox` doesn't defocus anymore on trying to submit invalid input [#2041](https://github.com/MakieOrg/Makie.jl/pull/2041).
- `text` now takes the position as the first argument(s) like `scatter` and most other plotting functions, it is invoked `text(x, y, [z], text = "text")`. Because it is now of conversion type `PointBased`, the positions can be given in all the usual different ways which are implemented as conversion methods. All old invocation styles such as `text("text", position = Point(x, y))` still work to maintain backwards compatibility [#2020](https://github.com/MakieOrg/Makie.jl/pull/2020).

## [0.17.5] - 2022-06-10

- Fixed a regression with `linkaxes!` [#2039](https://github.com/MakieOrg/Makie.jl/pull/2039).

## [0.17.4] - 2022-06-09

- The functions `hlines!`, `vlines!`, `hspan!`, `vspan!` and `abline!` were reimplemented as recipes. This allows using them without an `Axis` argument in first position and also as visuals in AlgebraOfGraphics.jl. Also, `abline!` is now called `ablines!` for consistency, `abline!` is still exported but deprecated and will be removed in the future. [#2023](https://github.com/MakieOrg/Makie.jl/pulls/2023).
- Added `rainclouds` and `rainclouds!` [#1725](https://github.com/MakieOrg/Makie.jl/pull/1725).
- Improve CairoMakie performance [#1964](https://github.com/MakieOrg/Makie.jl/pull/1964) [#1981](https://github.com/MakieOrg/Makie.jl/pull/1981).
- Interpolate colormap correctly [#1973](https://github.com/MakieOrg/Makie.jl/pull/1973).
- Fix picking [#1993](https://github.com/MakieOrg/Makie.jl/pull/1993).
- Improve compile time latency [#1968](https://github.com/MakieOrg/Makie.jl/pull/1968) [#2000](https://github.com/MakieOrg/Makie.jl/pull/2000).
- Fix multi poly with rects [#1999](https://github.com/MakieOrg/Makie.jl/pull/1999).
- Respect scale and nonlinear values in PlotUtils cgrads [#1979](https://github.com/MakieOrg/Makie.jl/pull/1979).
- Fix CairoMakie heatmap filtering [#1828](https://github.com/MakieOrg/Makie.jl/pull/1828).
- Remove GLVisualize and MakieLayout module [#2007](https://github.com/MakieOrg/Makie.jl/pull/2007) [#2008](https://github.com/MakieOrg/Makie.jl/pull/2008).
- Add linestyle and default to extrema(z) for contour, remove bitrotten fillrange [#2008](https://github.com/MakieOrg/Makie.jl/pull/2008).

## [0.17.3] - 2022-05-20

- Switched to `MathTeXEngine v0.4`, which improves the look of LaTeXStrings [#1952](https://github.com/MakieOrg/Makie.jl/pull/1952).
- Added subtitle capability to `Axis` [#1859](https://github.com/MakieOrg/Makie.jl/pull/1859).
- Fixed a bug where scaled colormaps constructed using `Makie.cgrad` were not interpreted correctly.

## [0.17.2] - 2022-05-16

- Changed the default font from `Dejavu Sans` to `TeX Gyre Heros Makie` which is the same as `TeX Gyre Heros` with slightly decreased descenders and ascenders. Decreasing those metrics reduced unnecessary whitespace and alignment issues. Four fonts in total were added, the styles Regular, Bold, Italic and Bold Italic. Also changed `Axis`, `Axis3` and `Legend` attributes `titlefont` to `TeX Gyre Heros Makie Bold` in order to separate it better from axis labels in multifacet arrangements [#1897](https://github.com/MakieOrg/Makie.jl/pull/1897).

## [0.17.1] - 2022-05-13

- Added word wrapping. In `Label`, `word_wrap = true` causes it to use the suggested width and wrap text to fit. In `text`, `word_wrap_width > 0` can be used to set a pixel unit line width. Any word (anything between two spaces without a newline) that goes beyond this width gets a newline inserted before it [#1819](https://github.com/MakieOrg/Makie.jl/pull/1819).
- Improved `Axis3`'s interactive performance [#1835](https://github.com/MakieOrg/Makie.jl/pull/1835).
- Fixed errors in GLMakie's `scatter` implementation when markers are given as images. [#1917](https://github.com/MakieOrg/Makie.jl/pull/1917).
- Removed some method ambiguities introduced in v0.17 [#1922](https://github.com/MakieOrg/Makie.jl/pull/1922).
- Add an empty default label, `""`, to each slider that doesn't have a label in `SliderGrid` [#1888](https://github.com/MakieOrg/Makie.jl/pull/1888).

## [0.17.0] - 2022-05-05

- **Breaking** Added `space` as a generic attribute to switch between data, pixel, relative and clip space for positions. `space` in text has been renamed to `markerspace` because of this. `Pixel` and `SceneSpace` are no longer valid inputs for `space` or `markerspace` [#1596](https://github.com/MakieOrg/Makie.jl/pull/1596).
- **Breaking** Deprecated `mouse_selection(scene)` for `pick(scene)`.
- **Breaking** Bumped `GridLayoutBase` version to `v0.7`, which introduced offset layouts. Now, indexing into row 0 doesn't create a new row 1, but a new row 0, so that all previous content positions stay the same. This makes building complex layouts order-independent [#1704](https://github.com/MakieOrg/Makie.jl/pull/1704).
- **Breaking** deprecate `to_colormap(cmap, ncolors)` in favor of `categorical_colors(cmap, ncolors)` and `resample_cmap(cmap, ncolors)` [#1901](https://github.com/MakieOrg/Makie.jl/pull/1901) [#1723](https://github.com/MakieOrg/Makie.jl/pull/1723).
- Added `empty!(fig)` and changed `empty!(scene)` to remove all child plots without detaching windows [#1818](https://github.com/MakieOrg/Makie.jl/pull/1818).
- Switched to erroring instead of warning for deprecated events `mousebuttons`, `keyboardbuttons` and `mousedrag`.
- `Layoutable` was renamed to `Block` and the infrastructure changed such that attributes are fixed fields and each block has its own `Scene` for better encapsulation [#1796](https://github.com/MakieOrg/Makie.jl/pull/1796).
- Added `SliderGrid` block which replaces the deprecated `labelslider!` and `labelslidergrid!` functions [#1796](https://github.com/MakieOrg/Makie.jl/pull/1796).
- The default anti-aliasing method can now be set in `CairoMakie.activate!` using the `antialias` keyword.  Available options are `CairoMakie.Cairo.ANTIALIAS_*` [#1875](https://github.com/MakieOrg/Makie.jl/pull/1875).
- Added ability to rasterize a plots in CairoMakie vector graphics if `plt.rasterize = true` or `plt.rasterize = scale::Int` [#1872](https://github.com/MakieOrg/Makie.jl/pull/1872).
- Fixed segfaults in `streamplot_impl` on Mac M1 [#1830](https://github.com/MakieOrg/Makie.jl/pull/1830).
- Set the [Cairo miter limit](https://www.cairographics.org/manual/cairo-cairo-t.html#cairo-set-miter-limit) to mimic GLMakie behaviour [#1844](https://github.com/MakieOrg/Makie.jl/pull/1844).
- Fixed a method ambiguity in `rotatedrect` [#1846](https://github.com/MakieOrg/Makie.jl/pull/1846).
- Allow weights in statistical recipes [#1816](https://github.com/MakieOrg/Makie.jl/pull/1816).
- Fixed manual cycling of plot attributes [#1873](https://github.com/MakieOrg/Makie.jl/pull/1873).
- Fixed type constraints in ticklabelalign attributes [#1882](https://github.com/MakieOrg/Makie.jl/pull/1882).

## [0.16.4] - 2022-02-16

- Fixed WGLMakie performance bug and added option to set fps via `WGLMakie.activate!(fps=30)`.
- Implemented `nan_color`, `lowclip`, `highclip` for `image(::Matrix{Float})` in shader.
- Cleaned up mesh shader and implemented `nan_color`, `lowclip`, `highclip` for `mesh(m; color::Matrix{Float})` on the shader.
- Allowed `GLMakie.Buffer` `GLMakie.Sampler` to be used in `GeometryBasics.Mesh` to partially update parts of a mesh/texture and different interpolation and clamping modes for the texture.

## [0.16.0] - 2022-01-07

- **Breaking** Removed `Node` alias [#1307](https://github.com/MakieOrg/Makie.jl/pull/1307), [#1393](https://github.com/MakieOrg/Makie.jl/pull/1393). To upgrade, simply replace all occurrences of `Node` with `Observable`.
- **Breaking** Cleaned up `Scene` type [#1192](https://github.com/MakieOrg/Makie.jl/pull/1192), [#1393](https://github.com/MakieOrg/Makie.jl/pull/1393). The `Scene()` constructor doesn't create any axes or limits anymore. All keywords like `raw`, `show_axis` have been removed. A scene now always works like it did when using the deprecated `raw=true`. All the high level functionality like showing an axis and adding a 3d camera has been moved to `LScene`. See the new `Scene` tutorial for more info: https://docs.makie.org/dev/tutorials/scenes/.
- **Breaking** Lights got moved to `Scene`, see the [lighting docs](https://docs.makie.org/stable/documentation/lighting) and [RPRMakie examples](https://docs.makie.org/stable/documentation/backends/rprmakie/).
- Added ECDF plot [#1310](https://github.com/MakieOrg/Makie.jl/pull/1310).
- Added Order Independent Transparency to GLMakie [#1418](https://github.com/MakieOrg/Makie.jl/pull/1418), [#1506](https://github.com/MakieOrg/Makie.jl/pull/1506). This type of transparency is now used with `transpareny = true`. The old transparency handling is available with `transparency = false`.
- Fixed blurry text in GLMakie and WGLMakie [#1494](https://github.com/MakieOrg/Makie.jl/pull/1494).
- Introduced a new experimental backend for ray tracing: [RPRMakie](https://docs.makie.org/stable/documentation/backends/rprmakie/).
- Added the `Cycled` type, which can be used to select the i-th value from the current cycler for a specific attribute [#1248](https://github.com/MakieOrg/Makie.jl/pull/1248).
- The plot function `scatterlines` now uses `color` as `markercolor` if `markercolor` is `automatic`. Also, cycling of the `color` attribute is enabled [#1463](https://github.com/MakieOrg/Makie.jl/pull/1463).
- Added the function `resize_to_layout!`, which allows to resize a `Figure` so that it contains its top `GridLayout` without additional whitespace or clipping [#1438](https://github.com/MakieOrg/Makie.jl/pull/1438).
- Cleaned up lighting in 3D contours and isosurfaces [#1434](https://github.com/MakieOrg/Makie.jl/pull/1434).
- Adjusted attributes of volumeslices to follow the normal structure [#1404](https://github.com/MakieOrg/Makie.jl/pull/1404). This allows you to adjust attributes like `colormap` without going through nested attributes.
- Added depth to 3D contours and isosurfaces [#1395](https://github.com/MakieOrg/Makie.jl/pull/1395), [#1393](https://github.com/MakieOrg/Makie.jl/pull/1393). This allows them to intersect correctly with other 3D objects.
- Restricted 3D scene camera to one scene [#1394](https://github.com/MakieOrg/Makie.jl/pull/1394), [#1393](https://github.com/MakieOrg/Makie.jl/pull/1393). This fixes issues with multiple scenes fighting over events consumed by the camera. You can select a scene by cleaning on it.
- Added depth shift attribute for GLMakie and WGLMakie [#1382](https://github.com/MakieOrg/Makie.jl/pull/1382), [#1393](https://github.com/MakieOrg/Makie.jl/pull/1393). This can be used to adjust render order similar to `overdraw`.
- Simplified automatic width computation in barplots [#1223](https://github.com/MakieOrg/Makie.jl/pull/1223), [#1393](https://github.com/MakieOrg/Makie.jl/pull/1393). If no `width` attribute is passed, the default width is computed as the minimum difference between consecutive `x` positions. Gap between bars are given by the (multiplicative) `gap` attribute. The actual bar width equals `width * (1 - gap)`.
- Added logical expressions for `ispressed` [#1222](https://github.com/MakieOrg/Makie.jl/pull/1222), [#1393](https://github.com/MakieOrg/Makie.jl/pull/1393). This moves a lot of control over hotkeys towards the user. With these changes one can now set a hotkey to trigger on any or no key, collections of keys and logical combinations of keys (i.e. "A is pressed and B is not pressed").
- Fixed issues with `Menu` render order [#1411](https://github.com/MakieOrg/Makie.jl/pull/1411).
- Added `label_rotation` to barplot [#1401](https://github.com/MakieOrg/Makie.jl/pull/1401).
- Fixed issue where `pixelcam!` does not remove controls from other cameras [#1504](https://github.com/MakieOrg/Makie.jl/pull/1504).
- Added conversion for OffsetArrays [#1260](https://github.com/MakieOrg/Makie.jl/pull/1260).
- The `qqplot` `qqline` options were changed to `:identity`, `:fit`, `:fitrobust` and `:none` (the default) [#1563](https://github.com/MakieOrg/Makie.jl/pull/1563). Fixed numeric error due to double computation of quantiles when fitting `qqline`. Deprecated `plot(q::QQPair)` method as it does not have enough information for correct `qqline` fit.

All other changes are collected [in this PR](https://github.com/MakieOrg/Makie.jl/pull/1521) and in the [release notes](https://github.com/MakieOrg/Makie.jl/releases/tag/v0.16.0).

## [0.15.3] - 2021-10-16

- The functions `labelslidergrid!` and `labelslider!` now set fixed widths for the value column with a heuristic. It is possible now to pass `Formatting.format` format strings as format specifiers in addition to the previous functions.
- Fixed 2D arrow rotations in `streamplot` [#1352](https://github.com/MakieOrg/Makie.jl/pull/1352).

## [0.15.2] - 2021-08-26

- Reenabled Julia 1.3 support.
- Use [MathTexEngine v0.2](https://github.com/Kolaru/MathTeXEngine.jl/releases/tag/v0.2.0).
- Depend on new GeometryBasics, which changes all the Vec/Point/Quaternion/RGB/RGBA - f0 aliases to just f. For example, `Vec2f0` is changed to `Vec2f`. Old aliases are still exported, but deprecated and will be removed in the next breaking release. For more details and an upgrade script, visit [GeometryBasics#97](https://github.com/JuliaGeometry/GeometryBasics.jl/pull/97).
- Added `hspan!` and `vspan!` functions [#1264](https://github.com/MakieOrg/Makie.jl/pull/1264).

## [0.15.1] - 2021-08-21

- Switched documentation framework to Franklin.jl.
- Added a specialization for `volumeslices` to DataInspector.
- Fixed 1 element `hist` [#1238](https://github.com/MakieOrg/Makie.jl/pull/1238) and make it easier to move `hist` [#1150](https://github.com/MakieOrg/Makie.jl/pull/1150).

## [0.15.0] - 2021-07-15

- `LaTeXString`s can now be used as input to `text` and therefore as labels for `Axis`, `Legend`, or other comparable objects. Mathematical expressions are typeset using [MathTeXEngine.jl](https://github.com/Kolaru/MathTeXEngine.jl) which offers a fast approximation of LaTeX typesetting [#1022](https://github.com/MakieOrg/Makie.jl/pull/1022).
- Added `Symlog10` and `pseudolog10` axis scales for log scale approximations that work with zero and negative values [#1109](https://github.com/MakieOrg/Makie.jl/pull/1109).
- Colorbar limits can now be passed as the attribute `colorrange` similar to plots [#1066](https://github.com/MakieOrg/Makie.jl/pull/1066).
- Added the option to pass three vectors to heatmaps and other plots using `SurfaceLike` conversion [#1101](https://github.com/MakieOrg/Makie.jl/pull/1101).
- Added `stairs` plot recipe [#1086](https://github.com/MakieOrg/Makie.jl/pull/1086).
- **Breaking** Removed `FigurePosition` and `FigureSubposition` types. Indexing into a `Figure` like `fig[1, 1]` now returns `GridPosition` and `GridSubposition` structs, which can be used in the same way as the types they replace. Because of an underlying change in `GridLayoutBase.jl`, it is now possible to do `Axis(gl[1, 1])` where `gl` is a `GridLayout` that is a sublayout of a `Figure`'s top layout [#1075](https://github.com/MakieOrg/Makie.jl/pull/1075).
- Bar plots and histograms have a new option for adding text labels [#1069](https://github.com/MakieOrg/Makie.jl/pull/1069).
- It is now possible to specify one `linewidth` value per segment in `linesegments` [#992](https://github.com/MakieOrg/Makie.jl/pull/992).
- Added a new 3d camera that allows for better camera movements using keyboard and mouse [#1024](https://github.com/MakieOrg/Makie.jl/pull/1024).
- Fixed the application of scale transformations to `surface` [#1070](https://github.com/MakieOrg/Makie.jl/pull/1070).
- Added an option to set a custom callback function for the `RectangleZoom` axis interaction to enable other use cases than zooming [#1104](https://github.com/MakieOrg/Makie.jl/pull/1104).
- Fixed rendering of `heatmap`s with one or more reversed ranges in CairoMakie, as in `heatmap(1:10, 10:-1:1, rand(10, 10))` [#1100](https://github.com/MakieOrg/Makie.jl/pull/1100).
- Fixed volume slice recipe and added docs for it [#1123](https://github.com/MakieOrg/Makie.jl/pull/1123).

[Unreleased]: https://github.com/MakieOrg/Makie.jl/compare/v0.20.8...HEAD
[0.20.8]: https://github.com/MakieOrg/Makie.jl/compare/v0.20.7...v0.20.8
[0.20.7]: https://github.com/MakieOrg/Makie.jl/compare/v0.20.6...v0.20.7
[0.20.6]: https://github.com/MakieOrg/Makie.jl/compare/v0.20.5...v0.20.6
[0.20.5]: https://github.com/MakieOrg/Makie.jl/compare/v0.20.4...v0.20.5
[0.20.4]: https://github.com/MakieOrg/Makie.jl/compare/v0.20.3...v0.20.4
[0.20.3]: https://github.com/MakieOrg/Makie.jl/compare/v0.20.2...v0.20.3
[0.20.2]: https://github.com/MakieOrg/Makie.jl/compare/v0.20.1...v0.20.2
[0.20.1]: https://github.com/MakieOrg/Makie.jl/compare/v0.20.0...v0.20.1
[0.20.0]: https://github.com/MakieOrg/Makie.jl/compare/v0.19.12...v0.20.0
[0.19.12]: https://github.com/MakieOrg/Makie.jl/compare/v0.19.11...v0.19.12
[0.19.11]: https://github.com/MakieOrg/Makie.jl/compare/v0.19.10...v0.19.11
[0.19.10]: https://github.com/MakieOrg/Makie.jl/compare/v0.19.9...v0.19.10
[0.19.9]: https://github.com/MakieOrg/Makie.jl/compare/v0.19.8...v0.19.9
[0.19.8]: https://github.com/MakieOrg/Makie.jl/compare/v0.19.7...v0.19.8
[0.19.7]: https://github.com/MakieOrg/Makie.jl/compare/v0.19.6...v0.19.7
[0.19.6]: https://github.com/MakieOrg/Makie.jl/compare/v0.19.5...v0.19.6
[0.19.5]: https://github.com/MakieOrg/Makie.jl/compare/v0.19.4...v0.19.5
[0.19.4]: https://github.com/MakieOrg/Makie.jl/compare/v0.19.3...v0.19.4
[0.19.3]: https://github.com/MakieOrg/Makie.jl/compare/v0.19.1...v0.19.3
[0.19.1]: https://github.com/MakieOrg/Makie.jl/compare/v0.19.0...v0.19.1
[0.19.0]: https://github.com/MakieOrg/Makie.jl/compare/v0.18.4...v0.19.0
[0.18.4]: https://github.com/MakieOrg/Makie.jl/compare/v0.18.3...v0.18.4
[0.18.3]: https://github.com/MakieOrg/Makie.jl/compare/v0.18.2...v0.18.3
[0.18.2]: https://github.com/MakieOrg/Makie.jl/compare/v0.18.1...v0.18.2
[0.18.1]: https://github.com/MakieOrg/Makie.jl/compare/v0.18.0...v0.18.1
[0.18.0]: https://github.com/MakieOrg/Makie.jl/compare/v0.17.13...v0.18.0
[0.17.13]: https://github.com/MakieOrg/Makie.jl/compare/v0.17.12...v0.17.13
[0.17.12]: https://github.com/MakieOrg/Makie.jl/compare/v0.17.11...v0.17.12
[0.17.11]: https://github.com/MakieOrg/Makie.jl/compare/v0.17.10...v0.17.11
[0.17.10]: https://github.com/MakieOrg/Makie.jl/compare/v0.17.9...v0.17.10
[0.17.9]: https://github.com/MakieOrg/Makie.jl/compare/v0.17.7...v0.17.9
[0.17.7]: https://github.com/MakieOrg/Makie.jl/compare/v0.17.6...v0.17.7
[0.17.6]: https://github.com/MakieOrg/Makie.jl/compare/v0.17.5...v0.17.6
[0.17.5]: https://github.com/MakieOrg/Makie.jl/compare/v0.17.4...v0.17.5
[0.17.4]: https://github.com/MakieOrg/Makie.jl/compare/v0.17.3...v0.17.4
[0.17.3]: https://github.com/MakieOrg/Makie.jl/compare/v0.17.2...v0.17.3
[0.17.2]: https://github.com/MakieOrg/Makie.jl/compare/v0.17.1...v0.17.2
[0.17.1]: https://github.com/MakieOrg/Makie.jl/compare/v0.17.0...v0.17.1
[0.17.0]: https://github.com/MakieOrg/Makie.jl/compare/v0.16.4...v0.17.0
[0.16.4]: https://github.com/MakieOrg/Makie.jl/compare/v0.16.0...v0.16.4
[0.16.0]: https://github.com/MakieOrg/Makie.jl/compare/v0.15.3...v0.16.0
[0.15.3]: https://github.com/MakieOrg/Makie.jl/compare/v0.15.2...v0.15.3
[0.15.2]: https://github.com/MakieOrg/Makie.jl/compare/v0.15.1...v0.15.2
[0.15.1]: https://github.com/MakieOrg/Makie.jl/compare/v0.15.0...v0.15.1<|MERGE_RESOLUTION|>--- conflicted
+++ resolved
@@ -1,6 +1,8 @@
 # Changelog
 
 ## [Unreleased]
+
+- Add axis converts, enabling unit/categorical support and more [#3226](https://github.com/MakieOrg/Makie.jl/pull/3226).
 
 ## [0.20.8] - 2024-02-22
 
@@ -8,13 +10,10 @@
 - Fixed bugs with format strings and add new features by switching to Format.jl [#3633](https://github.com/MakieOrg/Makie.jl/pull/3633).
 - Fixed an issue where CairoMakie would unnecessarily rasterize polygons [#3605](https://github.com/MakieOrg/Makie.jl/pull/3605).
 - Added `PointBased` conversion trait to `scatterlines` recipe [#3603](https://github.com/MakieOrg/Makie.jl/pull/3603).
-<<<<<<< HEAD
 - Added Axis converts (dim_convert), for unit/categorical and dates support [#3226](https://github.com/MakieOrg/Makie.jl/pull/3226).
-=======
 - Multiple small fixes for `map_latest`, `WGLMakie` picking and `PlotSpec` [#3637](https://github.com/MakieOrg/Makie.jl/pull/3637).
 - Fixed PolarAxis `rticks` being incompatible with rich text. [#3615](https://github.com/MakieOrg/Makie.jl/pull/3615)
 - Fixed an issue causing lines, scatter and text to not scale with resolution after deleting plots in GLMakie. [#3649](https://github.com/MakieOrg/Makie.jl/pull/3649)
->>>>>>> 1e7a47dc
 
 ## [0.20.7] - 2024-02-04
 
