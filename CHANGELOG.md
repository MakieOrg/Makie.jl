--- conflicted
+++ resolved
@@ -29,11 +29,8 @@
 - Fixed gaps in corners of `poly(Rect2(...))` stroke [#4664](https://github.com/MakieOrg/Makie.jl/pull/4664)
 - Fixed an issue where `reinterpret`ed arrays of line points were not handled correctly in CairoMakie [#4668](https://github.com/MakieOrg/Makie.jl/pull/4668).
 - Fixed various issues with `markerspace = :data`, `transform_marker = true` and `rotation` for scatter in CairoMakie (incorrect marker transformations, ignored transformations, Cairo state corruption) [#4663](https://github.com/MakieOrg/Makie.jl/pull/4663)
-<<<<<<< HEAD
+- Refactored OpenGL cleanup to run immediately rather than on GC [#4699](https://github.com/MakieOrg/Makie.jl/pull/4699)
 - It is now possible to change the title of a `GLFW.Window` with `GLMakie.set_title!(screen::Screen, title::String)` [#4677](https://github.com/MakieOrg/Makie.jl/pull/4677).
-=======
-- Refactored OpenGL cleanup to run immediately rather than on GC [#4699](https://github.com/MakieOrg/Makie.jl/pull/4699)
->>>>>>> 78747fd5
 
 ## [0.21.18] - 2024-12-12
 
