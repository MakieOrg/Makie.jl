# Changelog

## [Unreleased]
<<<<<<< HEAD
- Added supported markers hint to unsupported marker warn message.
- Remove StableHashTraits in favor of calculating hashes directly with CRC32c [#3667](https://github.com/MakieOrg/Makie.jl/pull/3667).
- Added `loop` option support for HTML outputs when recording videos with `record` [#3697](https://github.com/MakieOrg/Makie.jl/pull/3697).
=======

- Improved thread safety of rendering with CairoMakie (independent `Scene`s only) by locking FreeType handles [#3777](https://github.com/MakieOrg/Makie.jl/pull/3777).

## [0.20.9] - 2024-03-29

- Added supported markers hint to unsupported marker warn message [#3666](https://github.com/MakieOrg/Makie.jl/pull/3666).
- Fixed bug in CairoMakie line drawing when multiple successive points had the same color [#3712](https://github.com/MakieOrg/Makie.jl/pull/3712).
- Remove StableHashTraits in favor of calculating hashes directly with CRC32c [#3667](https://github.com/MakieOrg/Makie.jl/pull/3667).
- Fixed `contourf` bug where n levels would sometimes miss the uppermost value, causing gaps [#3713](https://github.com/MakieOrg/Makie.jl/pull/3713).
- Added `scale` attribute to `violin` [#3352](https://github.com/MakieOrg/Makie.jl/pull/3352).
- Use label formatter in barplot [#3718](https://github.com/MakieOrg/Makie.jl/pull/3718).
- Fix the incorrect shading with non uniform markerscale in meshscatter [#3722](https://github.com/MakieOrg/Makie.jl/pull/3722)
- Add `scale_to=:flip` option to `hist`, which flips the direction of the bars [#3732](https://github.com/MakieOrg/Makie.jl/pull/3732)
- Fixed an issue with the texture atlas not updating in WGLMakie after display, causing new symbols to not show up [#3737](https://github.com/MakieOrg/Makie.jl/pull/3737)
>>>>>>> f51eb527

## [0.20.8] - 2024-02-22

- Fixed excessive use of space with HTML image outputs [#3642](https://github.com/MakieOrg/Makie.jl/pull/3642).
- Fixed bugs with format strings and add new features by switching to Format.jl [#3633](https://github.com/MakieOrg/Makie.jl/pull/3633).
- Fixed an issue where CairoMakie would unnecessarily rasterize polygons [#3605](https://github.com/MakieOrg/Makie.jl/pull/3605).
- Added `PointBased` conversion trait to `scatterlines` recipe [#3603](https://github.com/MakieOrg/Makie.jl/pull/3603).
- Multiple small fixes for `map_latest`, `WGLMakie` picking and `PlotSpec` [#3637](https://github.com/MakieOrg/Makie.jl/pull/3637).
- Fixed PolarAxis `rticks` being incompatible with rich text. [#3615](https://github.com/MakieOrg/Makie.jl/pull/3615)
- Fixed an issue causing lines, scatter and text to not scale with resolution after deleting plots in GLMakie. [#3649](https://github.com/MakieOrg/Makie.jl/pull/3649)

## [0.20.7] - 2024-02-04

- Equalized alignment point of mirrored ticks to that of normal ticks [#3598](https://github.com/MakieOrg/Makie.jl/pull/3598).
- Fixed stack overflow error on conversion of gridlike data with missings [#3597](https://github.com/MakieOrg/Makie.jl/pull/3597).
- Fixed mutation of CairoMakie src dir when displaying png files [#3588](https://github.com/MakieOrg/Makie.jl/pull/3588).
- Added better error messages for plotting into `FigureAxisPlot` and `AxisPlot` as Plots.jl users are likely to do [#3596](https://github.com/MakieOrg/Makie.jl/pull/3596).
- Added compat bounds for IntervalArithmetic.jl due to bug with DelaunayTriangulation.jl [#3595](https://github.com/MakieOrg/Makie.jl/pull/3595).
- Removed possibility of three-argument `barplot` [#3574](https://github.com/MakieOrg/Makie.jl/pull/3574).

## [0.20.6] - 2024-02-02

- Fix issues with Camera3D not centering [#3582](https://github.com/MakieOrg/Makie.jl/pull/3582)
- Allowed creating legend entries from plot objects with scalar numbers as colors [#3587](https://github.com/MakieOrg/Makie.jl/pull/3587).

## [0.20.5] - 2024-01-25

- Use plot plot instead of scene transform functions in CairoMakie, fixing missplaced h/vspan. [#3552](https://github.com/MakieOrg/Makie.jl/pull/3552)
- Fix error printing on shader error [#3530](https://github.com/MakieOrg/Makie.jl/pull/3530).
- Update pagefind to 1.0.4 for better headline search [#3534](https://github.com/MakieOrg/Makie.jl/pull/3534).
- Remove unecessary deps, e.g. Setfield [3546](https://github.com/MakieOrg/Makie.jl/pull/3546).
- Don't clear args, rely on delete deregister_callbacks [#3543](https://github.com/MakieOrg/Makie.jl/pull/3543).
- Add interpolate keyword for Surface [#3541](https://github.com/MakieOrg/Makie.jl/pull/3541).
- Fix a DataInspector bug if inspector_label is used with RGB images [#3468](https://github.com/MakieOrg/Makie.jl/pull/3468).

## [0.20.4] - 2024-01-04

- Changes for Bonito rename and WGLMakie docs improvements [#3477](https://github.com/MakieOrg/Makie.jl/pull/3477).
- Add stroke and glow support to scatter and text in WGLMakie [#3518](https://github.com/MakieOrg/Makie.jl/pull/3518).
- Fix clipping issues with Camera3D when zooming in [#3529](https://github.com/MakieOrg/Makie.jl/pull/3529)

## [0.20.3] - 2023-12-21

- Add `depthsorting` as a hidden attribute for scatter plots in GLMakie as an alternative fix for outline artifacts. [#3432](https://github.com/MakieOrg/Makie.jl/pull/3432)
- Disable SDF based anti-aliasing in scatter, text and lines plots when `fxaa = true` in GLMakie. This allows removing outline artifacts at the cost of quality. [#3408](https://github.com/MakieOrg/Makie.jl/pull/3408)
- DataInspector Fixes: Fixed depth order, positional labels being in transformed space and `:inspector_clear` not getting called when moving from one plot to another. [#3454](https://github.com/MakieOrg/Makie.jl/pull/3454)
- Fixed bug in GLMakie where the update from a (i, j) sized GPU buffer to a (j, i) sized buffer would fail [#3456](https://github.com/MakieOrg/Makie.jl/pull/3456).
- Add `interpolate=true` to `volume(...)`, allowing to disable interpolation [#3485](https://github.com/MakieOrg/Makie.jl/pull/3485).

## [0.20.2] - 2023-12-01

- Switched from SHA512 to CRC32c salting in CairoMakie svgs, drastically improving svg rendering speed [#3435](https://github.com/MakieOrg/Makie.jl/pull/3435).
- Fixed a bug with h/vlines and h/vspan not correctly resolving transformations [#3418](https://github.com/MakieOrg/Makie.jl/pull/3418).
- Fixed a bug with h/vlines and h/vspan returning the wrong limits, causing an error in Axis [#3427](https://github.com/MakieOrg/Makie.jl/pull/3427).
- Fixed clipping when zooming out of a 3D (L)Scene [#3433](https://github.com/MakieOrg/Makie.jl/pull/3433).
- Moved the texture atlas cache to `.julia/scratchspaces` instead of a dedicated `.julia/makie` [#3437](https://github.com/MakieOrg/Makie.jl/pull/3437)

## [0.20.1] - 2023-11-23

- Fixed bad rendering of `poly` in GLMakie by triangulating points after transformations [#3402](https://github.com/MakieOrg/Makie.jl/pull/3402).
- Fixed bug regarding inline display in VSCode Jupyter notebooks and other similar environments [#3403](https://github.com/MakieOrg/Makie.jl/pull/3403).
- Fixed issue with `plottype`, allowed `onany(...; update = true)` and fixed `Block` macro use outside Makie [#3401](https://github.com/MakieOrg/Makie.jl/pull/3401).

## [0.20.0] - 2023-11-21

- GLMakie has gained support for HiDPI (aka Retina) screens. This also enables saving images with higher resolution than screen pixel dimensions [#2544](https://github.com/MakieOrg/Makie.jl/pull/2544).
- Fixed an issue where NaN was interpreted as zero when rendering `surface` through CairoMakie [#2598](https://github.com/MakieOrg/Makie.jl/pull/2598).
- Improved 3D camera handling, hotkeys and functionality [#2746](https://github.com/MakieOrg/Makie.jl/pull/2746).
- Added `shading = :verbose` in GLMakie to allow for multiple light sources. Also added more light types, fixed light directions for the previous lighting model (now `shading = :fast`) and adjusted `backlight` to affect normals[#3246](https://github.com/MakieOrg/Makie.jl/pull/3246).
- Changed the glyph used for negative numbers in tick labels from hyphen to minus [#3379](https://github.com/MakieOrg/Makie.jl/pull/3379).
- Added new declarative API for AlgebraOfGraphics, Pluto and easier dashboards [#3281](https://github.com/MakieOrg/Makie.jl/pull/3281).
- WGLMakie got faster line rendering with less updating bugs [#3062](https://github.com/MakieOrg/Makie.jl/pull/3062).
- **Breaking** Replaced `PolarAxis.radial_distortion_threshold` with `PolarAxis.radius_at_origin`. [#3381](https://github.com/MakieOrg/Makie.jl/pull/3381)
- **Breaking** Deprecated the `resolution` keyword in favor of `size` to reflect that this value is not a pixel resolution anymore [#3343](https://github.com/MakieOrg/Makie.jl/pull/3343).
- **Breaking** Refactored the `SurfaceLike` family of traits into `VertexGrid`, `CellGrid` and `ImageLike` [#3106](https://github.com/MakieOrg/Makie.jl/pull/3106).
- **Breaking** Deprecated `pixelarea(scene)` and `scene.px_area` in favor of viewport.
- **Breaking** Refactored the `Combined` Plot object and renamed it to `Plot`, improving compile times ~2x [#3082](https://github.com/MakieOrg/Makie.jl/pull/3082).
- **Breaking** Removed old depreactions in [#3113](https://github.com/MakieOrg/Makie.jl/pull/3113/commits/3a39210ef87a0032d78cb27c0c1019faa604effd).
- **Breaking** Deprecated using AbstractVector as sides of `image` [#3395](https://github.com/MakieOrg/Makie.jl/pull/3395).
- **Breaking** `errorbars` and `rangebars` now use color cycling [#3230](https://github.com/MakieOrg/Makie.jl/pull/3230).

## [0.19.12] - 2023-10-31

- Added `cornerradius` attribute to `Box` for rounded corners [#3346](https://github.com/MakieOrg/Makie.jl/pull/3346).
- Fix grouping of a zero-height bar in `barplot`. Now a zero-height bar shares the same properties of the previous bar, and if the bar is the first one, its height is treated as positive if and only if there exists a bar of positive height or all bars are zero-height [#3058](https://github.com/MakieOrg/Makie.jl/pull/3058).
- Fixed a bug where Axis still consumes scroll events when interactions are disabled [#3272](https://github.com/MakieOrg/Makie.jl/pull/3272).
- Added `cornerradius` attribute to `Box` for rounded corners [#3308](https://github.com/MakieOrg/Makie.jl/pull/3308).
- Upgraded `StableHashTraits` from 1.0 to 1.1 [#3309](https://github.com/MakieOrg/Makie.jl/pull/3309).

## [0.19.11] - 2023-10-05

- Setup automatic colorbars for volumeslices [#3253](https://github.com/MakieOrg/Makie.jl/pull/3253).
- Colorbar for arrows [#3275](https://github.com/MakieOrg/Makie.jl/pull/3275).
- Small bugfixes [#3275](https://github.com/MakieOrg/Makie.jl/pull/3275).

## [0.19.10] - 2023-09-21

- Fixed bugs with Colorbar in recipes, add new API for creating a recipe colorbar and introduce experimental support for Categorical colormaps [#3090](https://github.com/MakieOrg/Makie.jl/pull/3090).
- Added experimental Datashader implementation [#2883](https://github.com/MakieOrg/Makie.jl/pull/2883).
- **Breaking** Changed the default order Polar arguments to (theta, r). [#3154](https://github.com/MakieOrg/Makie.jl/pull/3154)
- General improvements to `PolarAxis`: full rlimtis & thetalimits, more controls and visual tweaks. See pr for more details.[#3154](https://github.com/MakieOrg/Makie.jl/pull/3154)

## [0.19.9] - 2023-09-11

- Allow arbitrary reversible scale functions through `ReversibleScale`.
- Deprecated `linestyle=vector_of_gaps` in favor of `linestyle=Linestyle(vector_of_gaps)` [3135](https://github.com/MakieOrg/Makie.jl/pull/3135), [3193](https://github.com/MakieOrg/Makie.jl/pull/3193).
- Fixed some errors around dynamic changes of `ax.xscale` or `ax.yscale` [#3084](https://github.com/MakieOrg/Makie.jl/pull/3084)
- Improved Barplot Label Alignment [#3160](https://github.com/MakieOrg/Makie.jl/issues/3160).
- Fixed regression in determining axis limits [#3179](https://github.com/MakieOrg/Makie.jl/pull/3179)
- Added a theme `theme_latexfonts` that uses the latex font family as default fonts [#3147](https://github.com/MakieOrg/Makie.jl/pull/3147).
- Upgrades `StableHashTraits` from 0.3 to 1.0

## [0.19.8] - 2023-08-15

- Improved CairoMakie rendering of `lines` with repeating colors in an array [#3141](https://github.com/MakieOrg/Makie.jl/pull/3141).
- Added `strokecolormap` to poly. [#3145](https://github.com/MakieOrg/Makie.jl/pull/3145)
- Added `xreversed`, `yreversed` and `zreversed` attributes to `Axis3` [#3138](https://github.com/MakieOrg/Makie.jl/pull/3138).
- Fixed incorrect placement of contourlabels with transform functions [#3083](https://github.com/MakieOrg/Makie.jl/pull/3083)
- Fixed automatic normal generation for meshes with shading and no normals [#3041](https://github.com/MakieOrg/Makie.jl/pull/3041).
- Added the `triplot` and `voronoiplot` recipes from DelaunayTriangulation.jl [#3102](https://github.com/MakieOrg/Makie.jl/pull/3102), [#3159](https://github.com/MakieOrg/Makie.jl/pull/3159).

## [0.19.7] - 2023-07-22

- Allow arbitrary functions to color `streamplot` lines by passing a `Function` to `color`.  This must accept `Point` of the appropriate dimension and return a `Point`, `Vec`, or other arraylike object [#2002](https://github.com/MakieOrg/Makie.jl/pull/2002).
- `arrows` can now take input of the form `x::AbstractVector, y::AbstractVector, [z::AbstractVector,] f::Function`, where `f` must return a `VecTypes` of the appropriate dimension [#2597](https://github.com/MakieOrg/Makie.jl/pull/2597).
- Exported colorbuffer, and added `colorbuffer(axis::Axis; include_decorations=false, colorbuffer_kws...)`, to get an image of an axis with or without decorations [#3078](https://github.com/MakieOrg/Makie.jl/pull/3078).
- Fixed an issue where the `linestyle` of some polys was not applied to the stroke in CairoMakie. [#2604](https://github.com/MakieOrg/Makie.jl/pull/2604)
- Add `colorscale = identity` to any plotting function using a colormap. This works with any scaling function like `log10`, `sqrt` etc. Consequently, `scale` for `hexbin` is replaced with `colorscale` [#2900](https://github.com/MakieOrg/Makie.jl/pull/2900).
- Add `alpha=1.0` argument to all basic plots, which supports independently adding an alpha component to colormaps and colors. Multiple alphas like in `plot(alpha=0.2, color=RGBAf(1, 0, 0, 0.5))`, will get multiplied [#2900](https://github.com/MakieOrg/Makie.jl/pull/2900).
- `hexbin` now supports any per-observation weights which StatsBase respects - `<: StatsBase.AbstractWeights`, `Vector{Real}`, or `nothing` (the default). [#2804](https://github.com/MakieOrg/Makie.jl/pulls/2804)
- Added a new Axis type, `PolarAxis`, which is an axis with a polar projection.  Input is in `(r, theta)` coordinates and is transformed to `(x, y)` coordinates using the standard polar-to-cartesian transformation.
  Generally, its attributes are very similar to the usual `Axis` attributes, but `x` is replaced by `r` and `y` by `θ`.
  It also inherits from the theme of `Axis` in this manner, so should work seamlessly with Makie themes [#2990](https://github.com/MakieOrg/Makie.jl/pull/2990).
- `inherit` now has a new signature `inherit(scene, attrs::NTuple{N, Symbol}, default_value)`, allowing recipe authors to access nested attributes when trying to inherit from the parent Scene.
  For example, one could inherit from `scene.Axis.yticks` by `inherit(scene, (:Axis, :yticks), $default_value)` [#2990](https://github.com/MakieOrg/Makie.jl/pull/2990).
- Fixed incorrect rendering of 3D heatmaps [#2959](https://github.com/MakieOrg/Makie.jl/pull/2959)
- Deprecated `flatten_plots` in favor of `collect_atomic_plots`. Using the new `collect_atomic_plots` fixed a bug in CairoMakie where the z-level of plots within recipes was not respected. [#2793](https://github.com/MakieOrg/Makie.jl/pull/2793)
- Fixed incorrect line depth in GLMakie [#2843](https://github.com/MakieOrg/Makie.jl/pull/2843)
- Fixed incorrect line alpha in dense lines in GLMakie [#2843](https://github.com/MakieOrg/Makie.jl/pull/2843)
- Fixed DataInspector interaction with transformations [#3002](https://github.com/MakieOrg/Makie.jl/pull/3002)
- Added option `WGLMakie.activate!(resize_to_body=true)`, to make plots resize to the VSCode plotpane. Resizes to the HTML body element, so may work outside VSCode [#3044](https://github.com/MakieOrg/Makie.jl/pull/3044), [#3042](https://github.com/MakieOrg/Makie.jl/pull/3042).
- Fixed DataInspector interaction with transformations [#3002](https://github.com/MakieOrg/Makie.jl/pull/3002).
- Fixed incomplete stroke with some Bezier markers in CairoMakie and blurry strokes in GLMakie [#2961](https://github.com/MakieOrg/Makie.jl/pull/2961)
- Added the ability to use custom triangulations from DelaunayTriangulation.jl [#2896](https://github.com/MakieOrg/Makie.jl/pull/2896).
- Adjusted scaling of scatter/text stroke, glow and anti-aliasing width under non-uniform 2D scaling (Vec2f markersize/fontsize) in GLMakie [#2950](https://github.com/MakieOrg/Makie.jl/pull/2950).
- Scaled `errorbar` whiskers and `bracket` correctly with transformations [#3012](https://github.com/MakieOrg/Makie.jl/pull/3012).
- Updated `bracket` when the screen is resized or transformations change [#3012](https://github.com/MakieOrg/Makie.jl/pull/3012).

## [0.19.6] - 2023-06-09

- Fixed broken AA for lines with strongly varying linewidth [#2953](https://github.com/MakieOrg/Makie.jl/pull/2953).
- Fixed WGLMakie JS popup [#2976](https://github.com/MakieOrg/Makie.jl/pull/2976).
- Fixed `legendelements` when children have no elements [#2982](https://github.com/MakieOrg/Makie.jl/pull/2982).
- Bumped compat for StatsBase to 0.34 [#2915](https://github.com/MakieOrg/Makie.jl/pull/2915).
- Improved thread safety [#2840](https://github.com/MakieOrg/Makie.jl/pull/2840).

## [0.19.5] - 2023-05-12

- Added `loop` option for GIF outputs when recording videos with `record` [#2891](https://github.com/MakieOrg/Makie.jl/pull/2891).
- Fixed line rendering issues in GLMakie [#2843](https://github.com/MakieOrg/Makie.jl/pull/2843).
- Fixed incorrect line alpha in dense lines in GLMakie [#2843](https://github.com/MakieOrg/Makie.jl/pull/2843).
- Changed `scene.clear` to an observable and made changes in `Scene` Observables trigger renders in GLMakie [#2929](https://github.com/MakieOrg/Makie.jl/pull/2929).
- Added contour labels [#2496](https://github.com/MakieOrg/Makie.jl/pull/2496).
- Allowed rich text to be used in Legends [#2902](https://github.com/MakieOrg/Makie.jl/pull/2902).
- Added more support for zero length Geometries [#2917](https://github.com/MakieOrg/Makie.jl/pull/2917).
- Made CairoMakie drawing for polygons with holes order independent [#2918](https://github.com/MakieOrg/Makie.jl/pull/2918).
- Fixes for `Makie.inline!()`, allowing now for `Makie.inline!(automatic)` (default), which is better at automatically opening a window/ inlining a plot into plotpane when needed [#2919](https://github.com/MakieOrg/Makie.jl/pull/2919) [#2937](https://github.com/MakieOrg/Makie.jl/pull/2937).
- Block/Axis doc improvements [#2940](https://github.com/MakieOrg/Makie.jl/pull/2940) [#2932](https://github.com/MakieOrg/Makie.jl/pull/2932) [#2894](https://github.com/MakieOrg/Makie.jl/pull/2894).

## [0.19.4] - 2023-03-31

- Added export of `hidezdecorations!` from MakieLayout [#2821](https://github.com/MakieOrg/Makie.jl/pull/2821).
- Fixed an issue with GLMakie lines becoming discontinuous [#2828](https://github.com/MakieOrg/Makie.jl/pull/2828).

## [0.19.3] - 2023-03-21

- Added the `stephist` plotting function [#2408](https://github.com/JuliaPlots/Makie.jl/pull/2408).
- Added the `brackets` plotting function [#2356](https://github.com/MakieOrg/Makie.jl/pull/2356).
- Fixed an issue where `poly` plots with `Vector{<: MultiPolygon}` inputs with per-polygon color were mistakenly rendered as meshes using CairoMakie [#2590](https://github.com/MakieOrg/Makie.jl/pulls/2478).
- Fixed a small typo which caused an error in the `Stepper` constructor [#2600](https://github.com/MakieOrg/Makie.jl/pulls/2478).
- Improve cleanup on block deletion [#2614](https://github.com/MakieOrg/Makie.jl/pull/2614)
- Add `menu.scroll_speed` and increase default speed for non-apple [#2616](https://github.com/MakieOrg/Makie.jl/pull/2616).
- Fixed rectangle zoom for nonlinear axes [#2674](https://github.com/MakieOrg/Makie.jl/pull/2674)
- Cleaned up linestyles in GLMakie (Fixing artifacting, spacing/size, anti-aliasing) [#2666](https://github.com/MakieOrg/Makie.jl/pull/2666).
- Fixed issue with scatterlines only accepting concrete color types as `markercolor` [#2691](https://github.com/MakieOrg/Makie.jl/pull/2691).
- Fixed an accidental issue where `LaTeXStrings` were not typeset correctly in `Axis3` [#2558](https://github.com/MakieOrg/Makie.jl/pull/2588).
- Fixed a bug where line segments in `text(lstr::LaTeXString)` were ignoring offsets [#2668](https://github.com/MakieOrg/Makie.jl/pull/2668).
- Fixed a bug where the `arrows` recipe accidentally called a `Bool` when `normalize = true` [#2740](https://github.com/MakieOrg/Makie.jl/pull/2740).
- Re-exported the `@colorant_str` (`colorant"..."`) macro from Colors.jl [#2726](https://github.com/MakieOrg/Makie.jl/pull/2726).
- Speedup heatmaps in WGLMakie. [#2647](https://github.com/MakieOrg/Makie.jl/pull/2647)
- Fix slow `data_limits` for recipes, which made plotting lots of data with recipes much slower [#2770](https://github.com/MakieOrg/Makie.jl/pull/2770).

## [0.19.1] - 2023-01-01

- Add `show_data` method for `band` which shows the min and max values of the band at the x position of the cursor [#2497](https://github.com/MakieOrg/Makie.jl/pull/2497).
- Added `xlabelrotation`, `ylabelrotation` (`Axis`) and `labelrotation` (`Colorbar`) [#2478](https://github.com/MakieOrg/Makie.jl/pull/2478).
- Fixed forced rasterization in CairoMakie svg files when polygons with colors specified as (color, alpha) tuples were used [#2535](https://github.com/MakieOrg/Makie.jl/pull/2535).
- Do less copies of Observables in Attributes + plot pipeline [#2443](https://github.com/MakieOrg/Makie.jl/pull/2443).
- Add Search Page and tweak Result Ordering [#2474](https://github.com/MakieOrg/Makie.jl/pull/2474).
- Remove all global attributes from TextureAtlas implementation and fix julia#master [#2498](https://github.com/MakieOrg/Makie.jl/pull/2498).
- Use new Bonito, implement WGLMakie picking, improve performance and fix lots of WGLMakie bugs [#2428](https://github.com/MakieOrg/Makie.jl/pull/2428).

## [0.19.0] - 2022-12-03

- **Breaking** The attribute `textsize` has been removed everywhere in favor of the attribute `fontsize` which had also been in use.
  To migrate, search and replace all uses of `textsize` to `fontsize` [#2387](https://github.com/MakieOrg/Makie.jl/pull/2387).
- Added rich text which allows to more easily use superscripts and subscripts as well as differing colors, fonts, fontsizes, etc. for parts of a given text [#2321](https://github.com/MakieOrg/Makie.jl/pull/2321).

## [0.18.4] - 2022-12-02

- Added the `waterfall` plotting function [#2416](https://github.com/JuliaPlots/Makie.jl/pull/2416).
- Add support for `AbstractPattern` in `WGLMakie` [#2432](https://github.com/MakieOrg/Makie.jl/pull/2432).
- Broadcast replaces deprecated method for quantile [#2430](https://github.com/MakieOrg/Makie.jl/pull/2430).
- Fix CairoMakie's screen re-using [#2440](https://github.com/MakieOrg/Makie.jl/pull/2440).
- Fix repeated rendering with invisible objects [#2437](https://github.com/MakieOrg/Makie.jl/pull/2437).
- Fix hvlines for GLMakie [#2446](https://github.com/MakieOrg/Makie.jl/pull/2446).

## [0.18.3] - 2022-11-17

- Add `render_on_demand` flag for `GLMakie.Screen`. Setting this to `true` will skip rendering until plots get updated. This is the new default [#2336](https://github.com/MakieOrg/Makie.jl/pull/2336), [#2397](https://github.com/MakieOrg/Makie.jl/pull/2397).
- Clean up OpenGL state handling in GLMakie [#2397](https://github.com/MakieOrg/Makie.jl/pull/2397).
- Fix salting [#2407](https://github.com/MakieOrg/Makie.jl/pull/2407).
- Fixes for [GtkMakie](https://github.com/jwahlstrand/GtkMakie.jl) [#2418](https://github.com/MakieOrg/Makie.jl/pull/2418).

## [0.18.2] - 2022-11-03

- Fix Axis3 tick flipping with negative azimuth [#2364](https://github.com/MakieOrg/Makie.jl/pull/2364).
- Fix empty!(fig) and empty!(ax) [#2374](https://github.com/MakieOrg/Makie.jl/pull/2374), [#2375](https://github.com/MakieOrg/Makie.jl/pull/2375).
- Remove stencil buffer [#2389](https://github.com/MakieOrg/Makie.jl/pull/2389).
- Move Arrows and Wireframe to MakieCore [#2384](https://github.com/MakieOrg/Makie.jl/pull/2384).
- Skip legend entry if label is nothing [#2350](https://github.com/MakieOrg/Makie.jl/pull/2350).

## [0.18.1] - 2022-10-24

- fix heatmap interpolation [#2343](https://github.com/MakieOrg/Makie.jl/pull/2343).
- move poly to MakieCore [#2334](https://github.com/MakieOrg/Makie.jl/pull/2334)
- Fix picking warning and update_axis_camera [#2352](https://github.com/MakieOrg/Makie.jl/pull/2352).
- bring back inline!, to not open a window in VSCode repl [#2353](https://github.com/MakieOrg/Makie.jl/pull/2353).

## [0.18.0] - 2022-10-12

- **Breaking** Added `BezierPath` which can be constructed from SVG like command list, SVG string or from a `Polygon`.
  Added ability to use `BezierPath` and `Polgyon` as scatter markers.
  Replaced default symbol markers like `:cross` which converted to characters before with more precise `BezierPaths` and adjusted default markersize to 12.
  **Deprecated** using `String` to specify multiple char markers (`scatter(1:4, marker="abcd")`).
  **Deprecated** concrete geometries as markers like `Circle(Point2f(0), 1.5)` in favor of using the type like `Circle` for dispatch to special backend methods.
  Added single image marker support to WGLMakie [#979](https://github.com/MakieOrg/Makie.jl/pull/979).
- **Breaking** Refactored `display`, `record`, `colorbuffer` and `screens` to be faster and more consistent [#2306](https://github.com/MakieOrg/Makie.jl/pull/2306#issuecomment-1275918061).
- **Breaking** Refactored `DataInspector` to use `tooltip`. This results in changes in the attributes of DataInspector. Added `inspector_label`, `inspector_hover` and `inspector_clear` as optional attributes [#2095](https://github.com/JuliaPlots/Makie.jl/pull/2095).
- Added the `hexbin` plotting function [#2201](https://github.com/JuliaPlots/Makie.jl/pull/2201).
- Added the `tricontourf` plotting function [#2226](https://github.com/JuliaPlots/Makie.jl/pull/2226).
- Fixed per character attributes in text [#2244](https://github.com/JuliaPlots/Makie.jl/pull/2244).
- Allowed `CairoMakie` to render `scatter` with images as markers [#2080](https://github.com/MakieOrg/Makie.jl/pull/2080).
- Reworked text drawing and added ability to draw special characters via glyph indices in order to draw more LaTeX math characters with MathTeXEngine v0.5 [#2139](https://github.com/MakieOrg/Makie.jl/pull/2139).
- Allowed text to be copy/pasted into `Textbox` [#2281](https://github.com/MakieOrg/Makie.jl/pull/2281)
- Fixed updates for multiple meshes [#2277](https://github.com/MakieOrg/Makie.jl/pull/2277).
- Fixed broadcasting for linewidth, lengthscale & arrowsize in `arrow` recipe [#2273](https://github.com/MakieOrg/Makie.jl/pull/2273).
- Made GLMakie relocatable [#2282](https://github.com/MakieOrg/Makie.jl/pull/2282).
- Fixed changing input types in plot arguments [#2297](https://github.com/MakieOrg/Makie.jl/pull/2297).
- Better performance for Menus and fix clicks on items [#2299](https://github.com/MakieOrg/Makie.jl/pull/2299).
- Fixed CairoMakie bitmaps with transparency by using premultiplied ARGB surfaces [#2304](https://github.com/MakieOrg/Makie.jl/pull/2304).
- Fixed hiding of `Scene`s by setting `scene.visible[] = false` [#2317](https://github.com/MakieOrg/Makie.jl/pull/2317).
- `Axis` now accepts a `Tuple{Bool, Bool}` for `xtrimspine` and `ytrimspine` to trim only one end of the spine [#2171](https://github.com/JuliaPlots/Makie.jl/pull/2171).

## [0.17.13] - 2022-08-04

- Fixed boundingboxes [#2184](https://github.com/MakieOrg/Makie.jl/pull/2184).
- Fixed highclip/lowclip in meshscatter, poly, contourf, barplot [#2183](https://github.com/MakieOrg/Makie.jl/pull/2183).
- Fixed gridline updates [#2196](https://github.com/MakieOrg/Makie.jl/pull/2196).
- Fixed glDisablei argument order, which crashed some Intel drivers.

## [0.17.12] - 2022-07-22

- Fixed stackoverflow in show [#2167](https://github.com/MakieOrg/Makie.jl/pull/2167).

## [0.17.11] - 2022-07-21

- `rainclouds`(!) now supports `violin_limits` keyword argument, serving the same.
role as `datalimits` in `violin` [#2137](https://github.com/MakieOrg/Makie.jl/pull/2137).
- Fixed an issue where nonzero `strokewidth` results in a thin outline of the wrong color if `color` and `strokecolor` didn't match and weren't transparent. [#2096](https://github.com/MakieOrg/Makie.jl/pull/2096).
- Improved performance around Axis(3) limits [#2115](https://github.com/MakieOrg/Makie.jl/pull/2115).
- Cleaned up stroke artifacts in scatter and text [#2096](https://github.com/MakieOrg/Makie.jl/pull/2096).
- Compile time improvements [#2153](https://github.com/MakieOrg/Makie.jl/pull/2153).
- Mesh and Surface now interpolate between values instead of interpolating between colors for WGLMakie + GLMakie [#2097](https://github.com/MakieOrg/Makie.jl/pull/2097).

## [0.17.10] - 2022-07-13

- Bumped compatibility bound of `GridLayoutBase.jl` to `v0.9.0` which fixed a regression with `Mixed` and `Outside` alignmodes in nested `GridLayout`s [#2135](https://github.com/MakieOrg/Makie.jl/pull/2135).

## [0.17.9] - 2022-07-12

- Patterns (`Makie.AbstractPattern`) are now supported by `CairoMakie` in `poly` plots that don't involve `mesh`, such as `bar` and `poly` [#2106](https://github.com/MakieOrg/Makie.jl/pull/2106/).
- Fixed regression where `Block` alignments could not be specified as numbers anymore [#2108](https://github.com/MakieOrg/Makie.jl/pull/2108).
- Added the option to show mirrored ticks on the other side of an Axis using the attributes `xticksmirrored` and `yticksmirrored` [#2105](https://github.com/MakieOrg/Makie.jl/pull/2105).
- Fixed a bug where a set of `Axis` wouldn't be correctly linked together if they were only linked in pairs instead of all at the same time [#2116](https://github.com/MakieOrg/Makie.jl/pull/2116).

## [0.17.7] - 2022-06-19

- Improved `Menu` performance, now it should be much harder to reach the boundary of 255 scenes in GLMakie. `Menu` also takes a `default` keyword argument now and can be scrolled if there is too little space available.

## [0.17.6] - 2022-06-17

- **EXPERIMENTAL**: Added support for multiple windows in GLMakie through `display(GLMakie.Screen(), figure_or_scene)` [#1771](https://github.com/MakieOrg/Makie.jl/pull/1771).
- Added support for RGB matrices in `heatmap` with GLMakie [#2036](https://github.com/MakieOrg/Makie.jl/pull/2036)
- `Textbox` doesn't defocus anymore on trying to submit invalid input [#2041](https://github.com/MakieOrg/Makie.jl/pull/2041).
- `text` now takes the position as the first argument(s) like `scatter` and most other plotting functions, it is invoked `text(x, y, [z], text = "text")`. Because it is now of conversion type `PointBased`, the positions can be given in all the usual different ways which are implemented as conversion methods. All old invocation styles such as `text("text", position = Point(x, y))` still work to maintain backwards compatibility [#2020](https://github.com/MakieOrg/Makie.jl/pull/2020).

## [0.17.5] - 2022-06-10

- Fixed a regression with `linkaxes!` [#2039](https://github.com/MakieOrg/Makie.jl/pull/2039).

## [0.17.4] - 2022-06-09

- The functions `hlines!`, `vlines!`, `hspan!`, `vspan!` and `abline!` were reimplemented as recipes. This allows using them without an `Axis` argument in first position and also as visuals in AlgebraOfGraphics.jl. Also, `abline!` is now called `ablines!` for consistency, `abline!` is still exported but deprecated and will be removed in the future. [#2023](https://github.com/MakieOrg/Makie.jl/pulls/2023).
- Added `rainclouds` and `rainclouds!` [#1725](https://github.com/MakieOrg/Makie.jl/pull/1725).
- Improve CairoMakie performance [#1964](https://github.com/MakieOrg/Makie.jl/pull/1964) [#1981](https://github.com/MakieOrg/Makie.jl/pull/1981).
- Interpolate colormap correctly [#1973](https://github.com/MakieOrg/Makie.jl/pull/1973).
- Fix picking [#1993](https://github.com/MakieOrg/Makie.jl/pull/1993).
- Improve compile time latency [#1968](https://github.com/MakieOrg/Makie.jl/pull/1968) [#2000](https://github.com/MakieOrg/Makie.jl/pull/2000).
- Fix multi poly with rects [#1999](https://github.com/MakieOrg/Makie.jl/pull/1999).
- Respect scale and nonlinear values in PlotUtils cgrads [#1979](https://github.com/MakieOrg/Makie.jl/pull/1979).
- Fix CairoMakie heatmap filtering [#1828](https://github.com/MakieOrg/Makie.jl/pull/1828).
- Remove GLVisualize and MakieLayout module [#2007](https://github.com/MakieOrg/Makie.jl/pull/2007) [#2008](https://github.com/MakieOrg/Makie.jl/pull/2008).
- Add linestyle and default to extrema(z) for contour, remove bitrotten fillrange [#2008](https://github.com/MakieOrg/Makie.jl/pull/2008).

## [0.17.3] - 2022-05-20

- Switched to `MathTeXEngine v0.4`, which improves the look of LaTeXStrings [#1952](https://github.com/MakieOrg/Makie.jl/pull/1952).
- Added subtitle capability to `Axis` [#1859](https://github.com/MakieOrg/Makie.jl/pull/1859).
- Fixed a bug where scaled colormaps constructed using `Makie.cgrad` were not interpreted correctly.

## [0.17.2] - 2022-05-16

- Changed the default font from `Dejavu Sans` to `TeX Gyre Heros Makie` which is the same as `TeX Gyre Heros` with slightly decreased descenders and ascenders. Decreasing those metrics reduced unnecessary whitespace and alignment issues. Four fonts in total were added, the styles Regular, Bold, Italic and Bold Italic. Also changed `Axis`, `Axis3` and `Legend` attributes `titlefont` to `TeX Gyre Heros Makie Bold` in order to separate it better from axis labels in multifacet arrangements [#1897](https://github.com/MakieOrg/Makie.jl/pull/1897).

## [0.17.1] - 2022-05-13

- Added word wrapping. In `Label`, `word_wrap = true` causes it to use the suggested width and wrap text to fit. In `text`, `word_wrap_width > 0` can be used to set a pixel unit line width. Any word (anything between two spaces without a newline) that goes beyond this width gets a newline inserted before it [#1819](https://github.com/MakieOrg/Makie.jl/pull/1819).
- Improved `Axis3`'s interactive performance [#1835](https://github.com/MakieOrg/Makie.jl/pull/1835).
- Fixed errors in GLMakie's `scatter` implementation when markers are given as images. [#1917](https://github.com/MakieOrg/Makie.jl/pull/1917).
- Removed some method ambiguities introduced in v0.17 [#1922](https://github.com/MakieOrg/Makie.jl/pull/1922).
- Add an empty default label, `""`, to each slider that doesn't have a label in `SliderGrid` [#1888](https://github.com/MakieOrg/Makie.jl/pull/1888).

## [0.17.0] - 2022-05-05

- **Breaking** Added `space` as a generic attribute to switch between data, pixel, relative and clip space for positions. `space` in text has been renamed to `markerspace` because of this. `Pixel` and `SceneSpace` are no longer valid inputs for `space` or `markerspace` [#1596](https://github.com/MakieOrg/Makie.jl/pull/1596).
- **Breaking** Deprecated `mouse_selection(scene)` for `pick(scene)`.
- **Breaking** Bumped `GridLayoutBase` version to `v0.7`, which introduced offset layouts. Now, indexing into row 0 doesn't create a new row 1, but a new row 0, so that all previous content positions stay the same. This makes building complex layouts order-independent [#1704](https://github.com/MakieOrg/Makie.jl/pull/1704).
- **Breaking** deprecate `to_colormap(cmap, ncolors)` in favor of `categorical_colors(cmap, ncolors)` and `resample_cmap(cmap, ncolors)` [#1901](https://github.com/MakieOrg/Makie.jl/pull/1901) [#1723](https://github.com/MakieOrg/Makie.jl/pull/1723).
- Added `empty!(fig)` and changed `empty!(scene)` to remove all child plots without detaching windows [#1818](https://github.com/MakieOrg/Makie.jl/pull/1818).
- Switched to erroring instead of warning for deprecated events `mousebuttons`, `keyboardbuttons` and `mousedrag`.
- `Layoutable` was renamed to `Block` and the infrastructure changed such that attributes are fixed fields and each block has its own `Scene` for better encapsulation [#1796](https://github.com/MakieOrg/Makie.jl/pull/1796).
- Added `SliderGrid` block which replaces the deprecated `labelslider!` and `labelslidergrid!` functions [#1796](https://github.com/MakieOrg/Makie.jl/pull/1796).
- The default anti-aliasing method can now be set in `CairoMakie.activate!` using the `antialias` keyword.  Available options are `CairoMakie.Cairo.ANTIALIAS_*` [#1875](https://github.com/MakieOrg/Makie.jl/pull/1875).
- Added ability to rasterize a plots in CairoMakie vector graphics if `plt.rasterize = true` or `plt.rasterize = scale::Int` [#1872](https://github.com/MakieOrg/Makie.jl/pull/1872).
- Fixed segfaults in `streamplot_impl` on Mac M1 [#1830](https://github.com/MakieOrg/Makie.jl/pull/1830).
- Set the [Cairo miter limit](https://www.cairographics.org/manual/cairo-cairo-t.html#cairo-set-miter-limit) to mimic GLMakie behaviour [#1844](https://github.com/MakieOrg/Makie.jl/pull/1844).
- Fixed a method ambiguity in `rotatedrect` [#1846](https://github.com/MakieOrg/Makie.jl/pull/1846).
- Allow weights in statistical recipes [#1816](https://github.com/MakieOrg/Makie.jl/pull/1816).
- Fixed manual cycling of plot attributes [#1873](https://github.com/MakieOrg/Makie.jl/pull/1873).
- Fixed type constraints in ticklabelalign attributes [#1882](https://github.com/MakieOrg/Makie.jl/pull/1882).

## [0.16.4] - 2022-02-16

- Fixed WGLMakie performance bug and added option to set fps via `WGLMakie.activate!(fps=30)`.
- Implemented `nan_color`, `lowclip`, `highclip` for `image(::Matrix{Float})` in shader.
- Cleaned up mesh shader and implemented `nan_color`, `lowclip`, `highclip` for `mesh(m; color::Matrix{Float})` on the shader.
- Allowed `GLMakie.Buffer` `GLMakie.Sampler` to be used in `GeometryBasics.Mesh` to partially update parts of a mesh/texture and different interpolation and clamping modes for the texture.

## [0.16.0] - 2022-01-07

- **Breaking** Removed `Node` alias [#1307](https://github.com/MakieOrg/Makie.jl/pull/1307), [#1393](https://github.com/MakieOrg/Makie.jl/pull/1393). To upgrade, simply replace all occurrences of `Node` with `Observable`.
- **Breaking** Cleaned up `Scene` type [#1192](https://github.com/MakieOrg/Makie.jl/pull/1192), [#1393](https://github.com/MakieOrg/Makie.jl/pull/1393). The `Scene()` constructor doesn't create any axes or limits anymore. All keywords like `raw`, `show_axis` have been removed. A scene now always works like it did when using the deprecated `raw=true`. All the high level functionality like showing an axis and adding a 3d camera has been moved to `LScene`. See the new `Scene` tutorial for more info: https://docs.makie.org/dev/tutorials/scenes/.
- **Breaking** Lights got moved to `Scene`, see the [lighting docs](https://docs.makie.org/stable/documentation/lighting) and [RPRMakie examples](https://docs.makie.org/stable/documentation/backends/rprmakie/).
- Added ECDF plot [#1310](https://github.com/MakieOrg/Makie.jl/pull/1310).
- Added Order Independent Transparency to GLMakie [#1418](https://github.com/MakieOrg/Makie.jl/pull/1418), [#1506](https://github.com/MakieOrg/Makie.jl/pull/1506). This type of transparency is now used with `transpareny = true`. The old transparency handling is available with `transparency = false`.
- Fixed blurry text in GLMakie and WGLMakie [#1494](https://github.com/MakieOrg/Makie.jl/pull/1494).
- Introduced a new experimental backend for ray tracing: [RPRMakie](https://docs.makie.org/stable/documentation/backends/rprmakie/).
- Added the `Cycled` type, which can be used to select the i-th value from the current cycler for a specific attribute [#1248](https://github.com/MakieOrg/Makie.jl/pull/1248).
- The plot function `scatterlines` now uses `color` as `markercolor` if `markercolor` is `automatic`. Also, cycling of the `color` attribute is enabled [#1463](https://github.com/MakieOrg/Makie.jl/pull/1463).
- Added the function `resize_to_layout!`, which allows to resize a `Figure` so that it contains its top `GridLayout` without additional whitespace or clipping [#1438](https://github.com/MakieOrg/Makie.jl/pull/1438).
- Cleaned up lighting in 3D contours and isosurfaces [#1434](https://github.com/MakieOrg/Makie.jl/pull/1434).
- Adjusted attributes of volumeslices to follow the normal structure [#1404](https://github.com/MakieOrg/Makie.jl/pull/1404). This allows you to adjust attributes like `colormap` without going through nested attributes.
- Added depth to 3D contours and isosurfaces [#1395](https://github.com/MakieOrg/Makie.jl/pull/1395), [#1393](https://github.com/MakieOrg/Makie.jl/pull/1393). This allows them to intersect correctly with other 3D objects.
- Restricted 3D scene camera to one scene [#1394](https://github.com/MakieOrg/Makie.jl/pull/1394), [#1393](https://github.com/MakieOrg/Makie.jl/pull/1393). This fixes issues with multiple scenes fighting over events consumed by the camera. You can select a scene by cleaning on it.
- Added depth shift attribute for GLMakie and WGLMakie [#1382](https://github.com/MakieOrg/Makie.jl/pull/1382), [#1393](https://github.com/MakieOrg/Makie.jl/pull/1393). This can be used to adjust render order similar to `overdraw`.
- Simplified automatic width computation in barplots [#1223](https://github.com/MakieOrg/Makie.jl/pull/1223), [#1393](https://github.com/MakieOrg/Makie.jl/pull/1393). If no `width` attribute is passed, the default width is computed as the minimum difference between consecutive `x` positions. Gap between bars are given by the (multiplicative) `gap` attribute. The actual bar width equals `width * (1 - gap)`.
- Added logical expressions for `ispressed` [#1222](https://github.com/MakieOrg/Makie.jl/pull/1222), [#1393](https://github.com/MakieOrg/Makie.jl/pull/1393). This moves a lot of control over hotkeys towards the user. With these changes one can now set a hotkey to trigger on any or no key, collections of keys and logical combinations of keys (i.e. "A is pressed and B is not pressed").
- Fixed issues with `Menu` render order [#1411](https://github.com/MakieOrg/Makie.jl/pull/1411).
- Added `label_rotation` to barplot [#1401](https://github.com/MakieOrg/Makie.jl/pull/1401).
- Fixed issue where `pixelcam!` does not remove controls from other cameras [#1504](https://github.com/MakieOrg/Makie.jl/pull/1504).
- Added conversion for OffsetArrays [#1260](https://github.com/MakieOrg/Makie.jl/pull/1260).
- The `qqplot` `qqline` options were changed to `:identity`, `:fit`, `:fitrobust` and `:none` (the default) [#1563](https://github.com/MakieOrg/Makie.jl/pull/1563). Fixed numeric error due to double computation of quantiles when fitting `qqline`. Deprecated `plot(q::QQPair)` method as it does not have enough information for correct `qqline` fit.

All other changes are collected [in this PR](https://github.com/MakieOrg/Makie.jl/pull/1521) and in the [release notes](https://github.com/MakieOrg/Makie.jl/releases/tag/v0.16.0).

## [0.15.3] - 2021-10-16

- The functions `labelslidergrid!` and `labelslider!` now set fixed widths for the value column with a heuristic. It is possible now to pass `Formatting.format` format strings as format specifiers in addition to the previous functions.
- Fixed 2D arrow rotations in `streamplot` [#1352](https://github.com/MakieOrg/Makie.jl/pull/1352).

## [0.15.2] - 2021-08-26

- Reenabled Julia 1.3 support.
- Use [MathTexEngine v0.2](https://github.com/Kolaru/MathTeXEngine.jl/releases/tag/v0.2.0).
- Depend on new GeometryBasics, which changes all the Vec/Point/Quaternion/RGB/RGBA - f0 aliases to just f. For example, `Vec2f0` is changed to `Vec2f`. Old aliases are still exported, but deprecated and will be removed in the next breaking release. For more details and an upgrade script, visit [GeometryBasics#97](https://github.com/JuliaGeometry/GeometryBasics.jl/pull/97).
- Added `hspan!` and `vspan!` functions [#1264](https://github.com/MakieOrg/Makie.jl/pull/1264).

## [0.15.1] - 2021-08-21

- Switched documentation framework to Franklin.jl.
- Added a specialization for `volumeslices` to DataInspector.
- Fixed 1 element `hist` [#1238](https://github.com/MakieOrg/Makie.jl/pull/1238) and make it easier to move `hist` [#1150](https://github.com/MakieOrg/Makie.jl/pull/1150).

## [0.15.0] - 2021-07-15

- `LaTeXString`s can now be used as input to `text` and therefore as labels for `Axis`, `Legend`, or other comparable objects. Mathematical expressions are typeset using [MathTeXEngine.jl](https://github.com/Kolaru/MathTeXEngine.jl) which offers a fast approximation of LaTeX typesetting [#1022](https://github.com/MakieOrg/Makie.jl/pull/1022).
- Added `Symlog10` and `pseudolog10` axis scales for log scale approximations that work with zero and negative values [#1109](https://github.com/MakieOrg/Makie.jl/pull/1109).
- Colorbar limits can now be passed as the attribute `colorrange` similar to plots [#1066](https://github.com/MakieOrg/Makie.jl/pull/1066).
- Added the option to pass three vectors to heatmaps and other plots using `SurfaceLike` conversion [#1101](https://github.com/MakieOrg/Makie.jl/pull/1101).
- Added `stairs` plot recipe [#1086](https://github.com/MakieOrg/Makie.jl/pull/1086).
- **Breaking** Removed `FigurePosition` and `FigureSubposition` types. Indexing into a `Figure` like `fig[1, 1]` now returns `GridPosition` and `GridSubposition` structs, which can be used in the same way as the types they replace. Because of an underlying change in `GridLayoutBase.jl`, it is now possible to do `Axis(gl[1, 1])` where `gl` is a `GridLayout` that is a sublayout of a `Figure`'s top layout [#1075](https://github.com/MakieOrg/Makie.jl/pull/1075).
- Bar plots and histograms have a new option for adding text labels [#1069](https://github.com/MakieOrg/Makie.jl/pull/1069).
- It is now possible to specify one `linewidth` value per segment in `linesegments` [#992](https://github.com/MakieOrg/Makie.jl/pull/992).
- Added a new 3d camera that allows for better camera movements using keyboard and mouse [#1024](https://github.com/MakieOrg/Makie.jl/pull/1024).
- Fixed the application of scale transformations to `surface` [#1070](https://github.com/MakieOrg/Makie.jl/pull/1070).
- Added an option to set a custom callback function for the `RectangleZoom` axis interaction to enable other use cases than zooming [#1104](https://github.com/MakieOrg/Makie.jl/pull/1104).
- Fixed rendering of `heatmap`s with one or more reversed ranges in CairoMakie, as in `heatmap(1:10, 10:-1:1, rand(10, 10))` [#1100](https://github.com/MakieOrg/Makie.jl/pull/1100).
- Fixed volume slice recipe and added docs for it [#1123](https://github.com/MakieOrg/Makie.jl/pull/1123).

[Unreleased]: https://github.com/MakieOrg/Makie.jl/compare/v0.20.9...HEAD
[0.20.9]: https://github.com/MakieOrg/Makie.jl/compare/v0.20.8...v0.20.9
[0.20.8]: https://github.com/MakieOrg/Makie.jl/compare/v0.20.7...v0.20.8
[0.20.7]: https://github.com/MakieOrg/Makie.jl/compare/v0.20.6...v0.20.7
[0.20.6]: https://github.com/MakieOrg/Makie.jl/compare/v0.20.5...v0.20.6
[0.20.5]: https://github.com/MakieOrg/Makie.jl/compare/v0.20.4...v0.20.5
[0.20.4]: https://github.com/MakieOrg/Makie.jl/compare/v0.20.3...v0.20.4
[0.20.3]: https://github.com/MakieOrg/Makie.jl/compare/v0.20.2...v0.20.3
[0.20.2]: https://github.com/MakieOrg/Makie.jl/compare/v0.20.1...v0.20.2
[0.20.1]: https://github.com/MakieOrg/Makie.jl/compare/v0.20.0...v0.20.1
[0.20.0]: https://github.com/MakieOrg/Makie.jl/compare/v0.19.12...v0.20.0
[0.19.12]: https://github.com/MakieOrg/Makie.jl/compare/v0.19.11...v0.19.12
[0.19.11]: https://github.com/MakieOrg/Makie.jl/compare/v0.19.10...v0.19.11
[0.19.10]: https://github.com/MakieOrg/Makie.jl/compare/v0.19.9...v0.19.10
[0.19.9]: https://github.com/MakieOrg/Makie.jl/compare/v0.19.8...v0.19.9
[0.19.8]: https://github.com/MakieOrg/Makie.jl/compare/v0.19.7...v0.19.8
[0.19.7]: https://github.com/MakieOrg/Makie.jl/compare/v0.19.6...v0.19.7
[0.19.6]: https://github.com/MakieOrg/Makie.jl/compare/v0.19.5...v0.19.6
[0.19.5]: https://github.com/MakieOrg/Makie.jl/compare/v0.19.4...v0.19.5
[0.19.4]: https://github.com/MakieOrg/Makie.jl/compare/v0.19.3...v0.19.4
[0.19.3]: https://github.com/MakieOrg/Makie.jl/compare/v0.19.1...v0.19.3
[0.19.1]: https://github.com/MakieOrg/Makie.jl/compare/v0.19.0...v0.19.1
[0.19.0]: https://github.com/MakieOrg/Makie.jl/compare/v0.18.4...v0.19.0
[0.18.4]: https://github.com/MakieOrg/Makie.jl/compare/v0.18.3...v0.18.4
[0.18.3]: https://github.com/MakieOrg/Makie.jl/compare/v0.18.2...v0.18.3
[0.18.2]: https://github.com/MakieOrg/Makie.jl/compare/v0.18.1...v0.18.2
[0.18.1]: https://github.com/MakieOrg/Makie.jl/compare/v0.18.0...v0.18.1
[0.18.0]: https://github.com/MakieOrg/Makie.jl/compare/v0.17.13...v0.18.0
[0.17.13]: https://github.com/MakieOrg/Makie.jl/compare/v0.17.12...v0.17.13
[0.17.12]: https://github.com/MakieOrg/Makie.jl/compare/v0.17.11...v0.17.12
[0.17.11]: https://github.com/MakieOrg/Makie.jl/compare/v0.17.10...v0.17.11
[0.17.10]: https://github.com/MakieOrg/Makie.jl/compare/v0.17.9...v0.17.10
[0.17.9]: https://github.com/MakieOrg/Makie.jl/compare/v0.17.7...v0.17.9
[0.17.7]: https://github.com/MakieOrg/Makie.jl/compare/v0.17.6...v0.17.7
[0.17.6]: https://github.com/MakieOrg/Makie.jl/compare/v0.17.5...v0.17.6
[0.17.5]: https://github.com/MakieOrg/Makie.jl/compare/v0.17.4...v0.17.5
[0.17.4]: https://github.com/MakieOrg/Makie.jl/compare/v0.17.3...v0.17.4
[0.17.3]: https://github.com/MakieOrg/Makie.jl/compare/v0.17.2...v0.17.3
[0.17.2]: https://github.com/MakieOrg/Makie.jl/compare/v0.17.1...v0.17.2
[0.17.1]: https://github.com/MakieOrg/Makie.jl/compare/v0.17.0...v0.17.1
[0.17.0]: https://github.com/MakieOrg/Makie.jl/compare/v0.16.4...v0.17.0
[0.16.4]: https://github.com/MakieOrg/Makie.jl/compare/v0.16.0...v0.16.4
[0.16.0]: https://github.com/MakieOrg/Makie.jl/compare/v0.15.3...v0.16.0
[0.15.3]: https://github.com/MakieOrg/Makie.jl/compare/v0.15.2...v0.15.3
[0.15.2]: https://github.com/MakieOrg/Makie.jl/compare/v0.15.1...v0.15.2
[0.15.1]: https://github.com/MakieOrg/Makie.jl/compare/v0.15.0...v0.15.1<|MERGE_RESOLUTION|>--- conflicted
+++ resolved
@@ -1,13 +1,9 @@
 # Changelog
 
 ## [Unreleased]
-<<<<<<< HEAD
-- Added supported markers hint to unsupported marker warn message.
-- Remove StableHashTraits in favor of calculating hashes directly with CRC32c [#3667](https://github.com/MakieOrg/Makie.jl/pull/3667).
+
+- Improved thread safety of rendering with CairoMakie (independent `Scene`s only) by locking FreeType handles [#3777](https://github.com/MakieOrg/Makie.jl/pull/3777).
 - Added `loop` option support for HTML outputs when recording videos with `record` [#3697](https://github.com/MakieOrg/Makie.jl/pull/3697).
-=======
-
-- Improved thread safety of rendering with CairoMakie (independent `Scene`s only) by locking FreeType handles [#3777](https://github.com/MakieOrg/Makie.jl/pull/3777).
 
 ## [0.20.9] - 2024-03-29
 
@@ -20,7 +16,6 @@
 - Fix the incorrect shading with non uniform markerscale in meshscatter [#3722](https://github.com/MakieOrg/Makie.jl/pull/3722)
 - Add `scale_to=:flip` option to `hist`, which flips the direction of the bars [#3732](https://github.com/MakieOrg/Makie.jl/pull/3732)
 - Fixed an issue with the texture atlas not updating in WGLMakie after display, causing new symbols to not show up [#3737](https://github.com/MakieOrg/Makie.jl/pull/3737)
->>>>>>> f51eb527
 
 ## [0.20.8] - 2024-02-22
 
