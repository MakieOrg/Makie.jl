--- conflicted
+++ resolved
@@ -4,11 +4,8 @@
 
 - Changed image, heatmap and surface picking indices to correctly index the relevant matrix arguments. [#4459](https://github.com/MakieOrg/Makie.jl/pull/4459)
 - Improved performance of `record` by avoiding unnecessary copying in common cases [#4475](https://github.com/MakieOrg/Makie.jl/pull/4475).
-<<<<<<< HEAD
 - Updated to GeoemtryBasic 0.5 [#4319](https://github.com/MakieOrg/Makie.jl/pull/4319)
-=======
 - Fix usage of `AggMean()` and other aggregations operating on 3d data for `datashader` [#4346](https://github.com/MakieOrg/Makie.jl/pull/4346).
->>>>>>> fbb6fec2
 
 ## [0.21.14] - 2024-10-11
 
