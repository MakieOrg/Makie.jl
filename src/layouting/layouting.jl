--- conflicted
+++ resolved
@@ -39,13 +39,8 @@
 Compute a GlyphCollection for a `string` given fontsize, font, align, rotation, model, justification, and lineheight.
 """
 function layout_text(
-<<<<<<< HEAD
-        string::AbstractString, textsize::Union{AbstractVector, Number},
-        font, align, rotation, justification, lineheight, color,
-=======
         string::AbstractString, fontsize::Union{AbstractVector, Number},
-        font, fonts, align, rotation, justification, lineheight, color, 
->>>>>>> 5080f890
+        font, fonts, align, rotation, justification, lineheight, color,
         strokecolor, strokewidth, word_wrap_width
     )
 
@@ -57,13 +52,8 @@
     fontsizeperchar = attribute_per_char(string, rscale)
 
     glyphcollection = glyph_collection(
-<<<<<<< HEAD
-        string, fontperchar, textsizeperchar, align[1], align[2],
+        string, fontperchar, fontsizeperchar, align[1], align[2],
         lineheight, justification, rot, color,
-=======
-        string, fontperchar, fontsizeperchar, align[1], align[2], 
-        lineheight, justification, rot, color, 
->>>>>>> 5080f890
         strokecolor, strokewidth, word_wrap_width
     )
 
@@ -312,13 +302,8 @@
 Base.getindex(x::ScalarOrVector, i) = x.sv isa Vector ? x.sv[i] : x.sv
 Base.lastindex(x::ScalarOrVector) = x.sv isa Vector ? length(x.sv) : 1
 
-<<<<<<< HEAD
-function text_quads(atlas::TextureAtlas, position::VecTypes, gc::GlyphCollection, offset, transfunc)
-    p = apply_transform(transfunc, position)
-=======
-function text_quads(position::VecTypes, gc::GlyphCollection, offset, transfunc, space)
+function text_quads(atlas::TextureAtlas, position::VecTypes, gc::GlyphCollection, offset, transfunc, space)
     p = apply_transform(transfunc, position, space)
->>>>>>> 5080f890
     pos = [to_ndim(Point3f, p, 0) for _ in gc.origins]
 
     pad = atlas.glyph_padding / atlas.pix_per_glyph
@@ -350,13 +335,8 @@
     return pos, char_offsets, quad_offsets, uvs, scales
 end
 
-<<<<<<< HEAD
-function text_quads(atlas::TextureAtlas, position::Vector, gcs::Vector{<: GlyphCollection}, offset, transfunc)
-    ps = apply_transform(transfunc, position)
-=======
-function text_quads(position::Vector, gcs::Vector{<: GlyphCollection}, offset, transfunc, space)
+function text_quads(atlas::TextureAtlas, position::Vector, gcs::Vector{<: GlyphCollection}, offset, transfunc, space)
     ps = apply_transform(transfunc, position, space)
->>>>>>> 5080f890
     pos = [to_ndim(Point3f, p, 0) for (p, gc) in zip(ps, gcs) for _ in gc.origins]
 
     pad = atlas.glyph_padding / atlas.pix_per_glyph
