--- conflicted
+++ resolved
@@ -6,7 +6,6 @@
 function padrect(rect, pad)
     Rect(minimum(rect) .- pad, widths(rect) .+ 2pad)
 end
-
 
 function attribute_per_char(string, attribute)
     n_words = 0
@@ -46,13 +45,9 @@
 
     fontperchar = attribute_per_char(string, ft_font)
     textsizeperchar = attribute_per_char(string, rscale)
-<<<<<<< HEAD
-    glyphpos = glyph_positions(string, fontperchar, textsizeperchar, offset_vec[1], offset_vec[2])
-=======
 
     glyphpos = glyph_positions(string, fontperchar, textsizeperchar, offset_vec[1],
         offset_vec[2], lineheight, justification)
->>>>>>> f716d0dd
 
     positions = Point3f0[]
     for (i, group) in enumerate(glyphpos)
@@ -71,7 +66,6 @@
 
     return positions
 end
-
 
 function glyph_positions(str::AbstractString, font_per_char, fontscale_px, halign, valign, lineheight_factor, justification)
 
