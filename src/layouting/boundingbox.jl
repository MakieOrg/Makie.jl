
################################################################################
### boundingbox
################################################################################

# TODO: differentiate input space (plot.converted) and :world space (after
# transform_func and model) more clearly.
"""
    boundingbox(scenelike[, exclude = plot -> false])

Returns the combined world space bounding box of all plots collected under
`scenelike`. This include `plot.transformation`, i.e. the `transform_func` and
the `model` matrix. Plots with `exclude(plot) == true` are excluded.

See also: [`data_limits`](@ref)
"""
function boundingbox(scenelike, exclude::Function = (p)-> false, space::Symbol = :data)
    bb_ref = Base.RefValue(Rect3d())
    foreach_plot(scenelike) do plot
        if !exclude(plot)
            update_boundingbox!(bb_ref, boundingbox(plot, space))
        end
    end
    return bb_ref[]
end

"""
    boundingbox(plot::AbstractPlot)

Returns the world space bounding box of a plot. This include `plot.transformation`,
i.e. the `transform_func` and the `model` matrix.

See also: [`data_limits`](@ref)
"""
function boundingbox(plot::AbstractPlot, space::Symbol = :data)
    # Assume primitive plot
    if isempty(plot.plots)
        return Rect3d(iterate_transformed(plot))
    end

    # Assume combined plot
    bb_ref = Base.RefValue(boundingbox(plot.plots[1], space))
    for i in 2:length(plot.plots)
        update_boundingbox!(bb_ref, boundingbox(plot.plots[i], space))
    end

    return bb_ref[]
end

# for convenience
function transform_bbox(scenelike, lims::Rect)
    return Rect3d(iterate_transformed(scenelike, point_iterator(lims)))
end

# same as data_limits except using iterate_transformed
function boundingbox(plot::MeshScatter, space::Symbol = :data)
    # TODO: avoid mesh generation here if possible
    @get_attribute plot (marker, markersize, rotation)
    marker_bb = Rect3d(marker)
    positions = iterate_transformed(plot)
    scales = markersize
    # fast path for constant markersize
    if scales isa VecTypes{3} && rotation isa Quaternion
        bb = Rect3d(positions)
        marker_bb = rotation * (marker_bb * scales)
        return Rect3d(minimum(bb) + minimum(marker_bb), widths(bb) + widths(marker_bb))
    else
        # TODO: optimize const scale, var rot and var scale, const rot
        return limits_with_marker_transforms(positions, scales, rotation, marker_bb)
    end
end

function boundingbox(plot::Scatter)
    if plot.space[] == plot.markerspace[]
        scale, offset = marker_attributes(
            get_texture_atlas(),
            plot.marker[],
            plot.markersize[],
            get(plot.attributes, :font, Observable(Makie.defaultfont())),
            plot.marker_offset[],
            plot
        )
        rotations = convert_attribute(to_value(get(plot, :rotation, 0)), key"rotation"())
        model = plot.model[]
        model33 = model[Vec(1,2,3), Vec(1,2,3)]
        transform_marker = to_value(get(plot, :transform_marker, false))::Bool

        bb = Rect3d()
        for (i, p) in enumerate(point_iterator(plot))
            marker_pos = apply_transform_and_model(plot, p)
            quad_origin = to_ndim(Vec3d, sv_getindex(offset[], i), 0)
            quad_size = Vec2d(sv_getindex(scale[], i))
            quad_rotation = sv_getindex(rotations, i)

            if transform_marker
                p4d = model * to_ndim(Point4d, quad_origin, 1)
                quad_origin = quad_rotation * p4d[Vec(1,2,3)] / p4d[4]
                quad_v1 = quad_rotation * (model33 * Vec3d(quad_size[1], 0, 0))
                quad_v2 = quad_rotation * (model33 * Vec3d(0, quad_size[2], 0))
            else
                quad_origin = quad_rotation * quad_origin
                quad_v1 = quad_rotation * Vec3d(quad_size[1], 0, 0)
                quad_v2 = quad_rotation * Vec3d(0, quad_size[2], 0)
            end

<<<<<<< HEAD
            bb = _update_rect(bb, marker_pos + quad_origin)
            bb = _update_rect(bb, marker_pos + quad_origin + quad_v1)
            bb = _update_rect(bb, marker_pos + quad_origin + quad_v2)
            bb = _update_rect(bb, marker_pos + quad_origin + quad_v1 + quad_v2)
=======
            bb = update_boundingbox(bb, marker_pos + quad_origin)
            bb = update_boundingbox(bb, marker_pos + quad_origin + quad_v1)
            bb = update_boundingbox(bb, marker_pos + quad_origin + quad_v2)
            bb = update_boundingbox(bb, marker_pos + quad_origin + quad_v1 + quad_v2)
>>>>>>> 92c98086
        end
        return bb

    else
        return Rect3d(iterate_transformed(plot))
    end
end



################################################################################
### transformed point iterator
################################################################################


@inline iterate_transformed(plot) = iterate_transformed(plot, point_iterator(plot))

function iterate_transformed(plot, points::AbstractArray{<: VecTypes})
    return apply_transform_and_model(plot, points)
end

# TODO: Can this be deleted?
function iterate_transformed(plot, points::T) where T
    @warn "iterate_transformed with $T"
    t = transformation(plot)
    model = model_transform(t) # will auto-promote if points if Float64
    trans_func = transform_func(t)
    [to_ndim(Point3d, project(model, apply_transform(trans_func, point, space))) for point in points]
end<|MERGE_RESOLUTION|>--- conflicted
+++ resolved
@@ -103,17 +103,10 @@
                 quad_v2 = quad_rotation * Vec3d(0, quad_size[2], 0)
             end
 
-<<<<<<< HEAD
-            bb = _update_rect(bb, marker_pos + quad_origin)
-            bb = _update_rect(bb, marker_pos + quad_origin + quad_v1)
-            bb = _update_rect(bb, marker_pos + quad_origin + quad_v2)
-            bb = _update_rect(bb, marker_pos + quad_origin + quad_v1 + quad_v2)
-=======
             bb = update_boundingbox(bb, marker_pos + quad_origin)
             bb = update_boundingbox(bb, marker_pos + quad_origin + quad_v1)
             bb = update_boundingbox(bb, marker_pos + quad_origin + quad_v2)
             bb = update_boundingbox(bb, marker_pos + quad_origin + quad_v1 + quad_v2)
->>>>>>> 92c98086
         end
         return bb
 
