_isfinite(x) = isfinite(x)
_isfinite(x::VecTypes) = all(isfinite, x)
isfinite_rect(x::Rect)::Bool = all(isfinite, x.origin) &&  all(isfinite, x.widths)
scalarmax(x::Union{Tuple, AbstractArray}, y::Union{Tuple, AbstractArray}) = max.(x, y)
scalarmax(x, y) = max(x, y)
scalarmin(x::Union{Tuple, AbstractArray}, y::Union{Tuple, AbstractArray}) = min.(x, y)
scalarmin(x, y) = min(x, y)

extrema_nan(itr::Pair) = (itr[1], itr[2])
extrema_nan(itr::ClosedInterval) = (minimum(itr), maximum(itr))

function extrema_nan(itr)
    vs = iterate(itr)
    vs === nothing && return (NaN, NaN)
    v, s = vs
    vmin = vmax = v
    # find first finite value
    while vs !== nothing && !_isfinite(v)
        v, s = vs
        vmin = vmax = v
        vs = iterate(itr, s)
    end
    while vs !== nothing
        x, s = vs
        vs = iterate(itr, s)
        _isfinite(x) || continue
        vmax = scalarmax(x, vmax)
        vmin = scalarmin(x, vmin)
    end
    return (vmin, vmax)
end

function distinct_extrema_nan(x)
    lo, hi = extrema_nan(x)
    lo == hi ? (lo - 0.5f0, hi + 0.5f0) : (lo, hi)
end

function point_iterator(plot::TypedPlot{<: Union{Scatter, MeshScatter, Lines, LineSegments}})
    return plot.positions[]
end

# TODO?
function point_iterator(plot::TypedPlot{Text})
    if is_data_space(plot.markerspace[])
        return decompose(Point, boundingbox_text(plot))
    else
        if plot.position[] isa VecTypes
            return [to_ndim(Point3f, plot.position[], 0.0)]
        else
            return convert_arguments(PointBased(), plot.position[])[1]
        end
    end
end
point_iterator(plot::TypedPlot{Mesh}) = point_iterator(plot.mesh[])

# function point_iterator(text::Text)
#     return point_iterator(text.plots[1])
# end

point_iterator(mesh::GeometryBasics.AbstractMesh) = decompose(Point, mesh)

function point_iterator(list::AbstractVector)
    if length(list) == 1
        # save a copy!
        return point_iterator(list[1])
    else
        points = Point3f[]
        for elem in list
            for point in point_iterator(elem)
                push!(points, to_ndim(Point3f, point, 0))
            end
        end
        return points
    end
end

point_iterator(plot::TypedPlot) = point_iterator(plot.plots)

point_iterator(plot::PlotObject) = point_iterator(TypedPlot(plot))

function br_getindex(vector::AbstractVector, idx::CartesianIndex, dim::Int)
    return vector[Tuple(idx)[dim]]
end

function br_getindex(matrix::AbstractMatrix, idx::CartesianIndex, dim::Int)
    return matrix[idx]
end

<<<<<<< HEAD
function get_point_xyz(linear_indx::Int, indices, X, Y, Z)
    idx = indices[linear_indx]
    x = br_getindex(X, idx, 1)
    y = br_getindex(Y, idx, 2)
    z = Z[linear_indx]
    return Point(x, y, z)
end

function get_point_xyz(linear_indx::Int, indices, X, Y)
    idx = indices[linear_indx]
    x = br_getindex(X, idx, 1)
    y = br_getindex(Y, idx, 2)
    return Point(x, y, 0.0)
end

function point_iterator(plot::TypedPlot{Surface})
    X = plot.x[]
    Y = plot.y[]
    Z = plot.z[]
    indices = CartesianIndices(Z)
    return (get_point_xyz(idx, indices, X, Y, Z) for idx in 1:length(Z))
end

function point_iterator(plot::TypedPlot{Heatmap})
    X = plot.x[]
    Y = plot.y[]
    Z = plot[3][]
    zsize = size(Z) .+ 1
    indices = CartesianIndices(zsize)
    return (get_point_xyz(idx, indices, X, Y) for idx in 1:prod(zsize))
end

function point_iterator(plot::TypedPlot{Image})
    X = plot.x[]
    Y = plot.y[]
    Z = plot[3][]
    zsize = size(Z)
    indices = CartesianIndices(zsize)
    return (get_point_xyz(idx, indices, X, Y) for idx in 1:prod(zsize))
=======
function point_iterator(plot::Union{Image, Heatmap, Surface})
    rect = data_limits(plot)
    return unique(decompose(Point3f, rect))
>>>>>>> 4bebd86e
end

function point_iterator(plot::TypedPlot{Volume})
    axes = (plot[1], plot[2], plot[3])
    extremata = map(extrema∘to_value, axes)
    minpoint = Point3f(first.(extremata)...)
    widths = last.(extremata) .- first.(extremata)
    rect = Rect3f(minpoint, Vec3f(widths))
    return unique(decompose(Point, rect))
end

function foreach_plot(f, s::Scene)
    foreach_plot(f, s.plots)
    foreach(sub-> foreach_plot(f, sub), s.children)
end

foreach_plot(f, s::Figure) = foreach_plot(f, s.scene)
foreach_plot(f, s::FigureAxisPlot) = foreach_plot(f, s.figure)
foreach_plot(f, list::AbstractVector) = foreach(f, list)
function foreach_plot(f, plot::PlotObject)
    if isempty(plot.plots)
        f(plot)
    else
        foreach_plot(f, plot.plots)
    end
end

function foreach_transformed(f, point_iterator, model, trans_func)
    for point in point_iterator
        point_t = apply_transform(trans_func, point)
        point_m = project(model, point_t)
        f(point_m)
    end
    return
end

function foreach_transformed(f, plot)
    points = point_iterator(plot)
    t = transformation(plot)
    model = model_transform(t)
    trans_func = t.transform_func[]
    # use function barrier since trans_func is Any
    foreach_transformed(f, points, model, identity)
end

function iterate_transformed(plot)
    points = point_iterator(plot)
    t = transformation(plot)
    model = model_transform(t)
    # TODO: without this, axes with log scales error.  Why?
    trans_func = identity # transform_func(t)
    # trans_func = identity
    iterate_transformed(points, model, to_value(get(plot, :space, :data)), trans_func)
end

function iterate_transformed(points, model, space, trans_func)
    (to_ndim(Point3f, project(model, apply_transform(trans_func, point, space)), 0f0) for point in points)
end

function update_boundingbox!(bb_ref, point)
    if all(isfinite, point)
        vec = to_ndim(Vec3f, point, 0.0)
        bb_ref[] = update(bb_ref[], vec)
    end
end

function update_boundingbox!(bb_ref, bb::Rect)
    # ref is uninitialized, so just set it to the first bb
    if !isfinite_rect(bb_ref[])
        bb_ref[] = bb
        return
    end
    # don't update if not finite
    !isfinite_rect(bb) && return
    # ok, update!
    bb_ref[] = union(bb_ref[], bb)
    return
end

function data_limits(plot::AbstractPlot)
    limits_from_transformed_points(iterate_transformed(plot))
end

function _update_rect(rect::Rect{N, T}, point::Point{N, T}) where {N, T}
    mi = minimum(rect)
    ma = maximum(rect)
    mis_mas = map(mi, ma, point) do _mi, _ma, _p
        (isnan(_mi) ? _p : _p < _mi ? _p : _mi), (isnan(_ma) ? _p : _p > _ma ? _p : _ma)
    end
    new_o = map(first, mis_mas)
    new_w = map(mis_mas) do (mi, ma)
        ma - mi
    end
    typeof(rect)(new_o, new_w)
end

function limits_from_transformed_points(points_iterator)
    isempty(points_iterator) && return Rect3f()
    first, rest = Iterators.peel(points_iterator)
    bb = foldl(_update_rect, rest, init = Rect3f(first, zero(first)))
    return bb
end

function data_limits(scenelike; exclude=(p)-> false)
    bb_ref = Base.RefValue(Rect3f())
    foreach_plot(scenelike) do plot
        if !exclude(plot)
            update_boundingbox!(bb_ref, data_limits(TypedPlot(plot)))
        end
    end
    return bb_ref[]
end

# A few overloads for performance
function data_limits(plot::TypedPlot{Surface})
    mini_maxi = extrema_nan.((plot.x[], plot.y[], plot.z[]))
    mini = first.(mini_maxi)
    maxi = last.(mini_maxi)
    return Rect3f(mini, maxi .- mini)
end

function data_limits(plot::TypedPlot{Heatmap})
    mini_maxi = extrema_nan.((plot.x[], plot.y[]))
    mini = Vec3f(first.(mini_maxi)..., 0)
    maxi = Vec3f(last.(mini_maxi)..., 0)
    return Rect3f(mini, maxi .- mini)
end

function data_limits(plot::TypedPlot{Image})
    mini_maxi = extrema_nan.((plot.x[], plot.y[]))
    mini = Vec3f(first.(mini_maxi)..., 0)
    maxi = Vec3f(last.(mini_maxi)..., 0)
    return Rect3f(mini, maxi .- mini)
end<|MERGE_RESOLUTION|>--- conflicted
+++ resolved
@@ -86,51 +86,9 @@
     return matrix[idx]
 end
 
-<<<<<<< HEAD
-function get_point_xyz(linear_indx::Int, indices, X, Y, Z)
-    idx = indices[linear_indx]
-    x = br_getindex(X, idx, 1)
-    y = br_getindex(Y, idx, 2)
-    z = Z[linear_indx]
-    return Point(x, y, z)
-end
-
-function get_point_xyz(linear_indx::Int, indices, X, Y)
-    idx = indices[linear_indx]
-    x = br_getindex(X, idx, 1)
-    y = br_getindex(Y, idx, 2)
-    return Point(x, y, 0.0)
-end
-
-function point_iterator(plot::TypedPlot{Surface})
-    X = plot.x[]
-    Y = plot.y[]
-    Z = plot.z[]
-    indices = CartesianIndices(Z)
-    return (get_point_xyz(idx, indices, X, Y, Z) for idx in 1:length(Z))
-end
-
-function point_iterator(plot::TypedPlot{Heatmap})
-    X = plot.x[]
-    Y = plot.y[]
-    Z = plot[3][]
-    zsize = size(Z) .+ 1
-    indices = CartesianIndices(zsize)
-    return (get_point_xyz(idx, indices, X, Y) for idx in 1:prod(zsize))
-end
-
-function point_iterator(plot::TypedPlot{Image})
-    X = plot.x[]
-    Y = plot.y[]
-    Z = plot[3][]
-    zsize = size(Z)
-    indices = CartesianIndices(zsize)
-    return (get_point_xyz(idx, indices, X, Y) for idx in 1:prod(zsize))
-=======
-function point_iterator(plot::Union{Image, Heatmap, Surface})
+function point_iterator(plot::TypedPlot{<: Union{Image, Heatmap, Surface}})
     rect = data_limits(plot)
     return unique(decompose(Point3f, rect))
->>>>>>> 4bebd86e
 end
 
 function point_iterator(plot::TypedPlot{Volume})
