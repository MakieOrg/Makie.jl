#=
Hierarchy:
- boundingbox falls back on points_iterator of primitives
- points_iterator falls back on data_limits
- data_limits uses points_iterator for a few specific primitive plots

So overload both `data_limits` and `boundingbox`. You can use:
- `points_iterator(::Rect)` to decompose the Rect
- `_boundingbox(plot, ::Rect)` to transform the Rect using the plots transformations
=#

################################################################################
### data_limits
################################################################################

"""
    data_limits(scenelike[, exclude = plot -> false])

Returns the combined data limits of all plots collected under `scenelike` for
which `exclude(plot) == false`. This is solely based on the positional data of
a plot and thus does not include any transformations.

See also: [`boundingbox`](@ref)
"""
function data_limits(scenelike, exclude::Function = (p)-> false)
    bb_ref = Base.RefValue(Rect3d())
    foreach_plot(scenelike) do plot
        if !exclude(plot)
            update_boundingbox!(bb_ref, data_limits(plot))
        end
    end
    return bb_ref[]
end

"""
    data_limits(plot::AbstractPlot)

Returns the bounding box of a plot based on just its position data.

See also: [`boundingbox`](@ref)
"""
function data_limits(plot::AbstractPlot)
    # Assume primitive plot
    if isempty(plot.plots)
        return Rect3d(point_iterator(plot))
    end

    # Assume combined plot
    bb_ref = Base.RefValue(data_limits(plot.plots[1]))
    for i in 2:length(plot.plots)
        update_boundingbox!(bb_ref, data_limits(plot.plots[i]))
    end

    return bb_ref[]
end

# A few overloads for performance
function data_limits(plot::Surface)
    mini_maxi = extrema_nan.((plot.x[], plot.y[], plot.z[]))
    mini = first.(mini_maxi)
    maxi = last.(mini_maxi)
    return Rect3d(mini, maxi .- mini)
end

function data_limits(plot::Union{Heatmap, Image})
    mini_maxi = extrema_nan.((plot.x[], plot.y[]))
    mini = Vec3d(first.(mini_maxi)..., 0)
    maxi = Vec3d(last.(mini_maxi)..., 0)
    return Rect3d(mini, maxi .- mini)
end

function data_limits(x::Volume)
    axes = (x[1][], x[2][], x[3][])
    extremata = extrema.(axes)
    return Rect3d(first.(extremata), last.(extremata) .- first.(extremata))
end

function data_limits(plot::Text)
    if plot.space[] == plot.markerspace[]
        return string_boundingbox(plot)
    else
        return Rect3d(point_iterator(plot))
    end
end

<<<<<<< HEAD
# function data_limits(plot::Scatter)
#     if plot.space[] == plot.markerspace[]
#         scale, offset = marker_attributes(
#             get_texture_atlas(),
#             plot.marker[],
#             plot.markersize[],
#             get(plot.attributes, :font, Observable(Makie.defaultfont())),
#             plot.marker_offset[],
#             plot
#         )
#         rotations = convert_attribute(to_value(get(plot, :rotation, 0)), key"rotation"())

#         bb = Rect3d()
#         for (i, p) in enumerate(point_iterator(plot))
#             marker_pos = to_ndim(Point3d, p, 0)
#             quad_origin = to_ndim(Vec3d, sv_getindex(offset[], i), 0)
#             quad_size = Vec2d(sv_getindex(scale[], i))
#             quad_rotation = sv_getindex(rotations, i)

#             quad_origin = quad_rotation * quad_origin
#             quad_v1 = quad_rotation * Vec3d(quad_size[1], 0, 0)
#             quad_v2 = quad_rotation * Vec3d(0, quad_size[2], 0)

#             bb = update_boundingbox(bb, marker_pos + quad_origin)
#             bb = update_boundingbox(bb, marker_pos + quad_origin + quad_v1)
#             bb = update_boundingbox(bb, marker_pos + quad_origin + quad_v2)
#             bb = update_boundingbox(bb, marker_pos + quad_origin + quad_v1 + quad_v2)
#         end
#         return bb
#     else
#         return Rect3d(point_iterator(plot))
#     end
# end
=======
function data_limits(plot::Scatter)
    if plot.space[] == plot.markerspace[]
        scale, offset = marker_attributes(
            get_texture_atlas(),
            plot.marker[],
            plot.markersize[],
            get(plot.attributes, :font, Observable(Makie.defaultfont())),
            plot
        )
        rotations = convert_attribute(to_value(get(plot, :rotation, 0)), key"rotation"())
        marker_offsets = convert_attribute(plot.marker_offset[], key"marker_offset"(), key"scatter"())

        bb = Rect3d()
        for (i, p) in enumerate(point_iterator(plot))
            marker_pos = to_ndim(Point3d, p, 0) + sv_getindex(marker_offsets, i)
            quad_origin = to_ndim(Vec3d, sv_getindex(offset[], i), 0)
            quad_size = Vec2d(sv_getindex(scale[], i))
            quad_rotation = sv_getindex(rotations, i)

            quad_origin = quad_rotation * quad_origin
            quad_v1 = quad_rotation * Vec3d(quad_size[1], 0, 0)
            quad_v2 = quad_rotation * Vec3d(0, quad_size[2], 0)

            bb = update_boundingbox(bb, marker_pos + quad_origin)
            bb = update_boundingbox(bb, marker_pos + quad_origin + quad_v1)
            bb = update_boundingbox(bb, marker_pos + quad_origin + quad_v2)
            bb = update_boundingbox(bb, marker_pos + quad_origin + quad_v1 + quad_v2)
        end
        return bb
    else
        return Rect3d(point_iterator(plot))
    end
end
>>>>>>> 158fe665

function data_limits(plot::Voxels)
    xyz = to_value.(plot.converted[1:3])
    return Rect3d(minimum.(xyz), maximum.(xyz) .- minimum.(xyz))
end

# includes markersize and rotation
function data_limits(plot::MeshScatter)
    # TODO: avoid mesh generation here if possible
    @get_attribute plot (marker, markersize, rotation)
    marker_bb = Rect3d(marker)
    positions = point_iterator(plot)
    scales = markersize
    # fast path for constant markersize
    if scales isa VecTypes{3} && rotation isa Quaternion
        bb = Rect3d(positions)
        marker_bb = rotation * (marker_bb * scales)
        return Rect3d(minimum(bb) + minimum(marker_bb), widths(bb) + widths(marker_bb))
    else
        # TODO: optimize const scale, var rot and var scale, const rot
        return limits_with_marker_transforms(positions, scales, rotation, marker_bb)
    end
end

# include bbox from scaled markers
function limits_with_marker_transforms(positions, scales, rotation, element_bbox)
    isempty(positions) && return Rect3d()

    first_scale = attr_broadcast_getindex(scales, 1)
    first_rot = attr_broadcast_getindex(rotation, 1)
    full_bbox = Ref(first_rot * (element_bbox * first_scale) + to_ndim(Point3d, first(positions), 0))
    for (i, pos) in enumerate(positions)
        scale, rot = attr_broadcast_getindex(scales, i), attr_broadcast_getindex(rotation, i)
        transformed_bbox = rot * (element_bbox * scale) + to_ndim(Point3d, pos, 0)
        update_boundingbox!(full_bbox, transformed_bbox)
    end

    return full_bbox[]
end


################################################################################
### point_iterator
################################################################################


function point_iterator(plot::Union{Scatter, MeshScatter, Lines, LineSegments})
    return plot.positions[]
end

point_iterator(plot::Text) = point_iterator(plot.plots[1])
function point_iterator(plot::Text{<: Tuple{<: Union{GlyphCollection, AbstractVector{GlyphCollection}}}})
    return plot.position[]
end

point_iterator(mesh::GeometryBasics.AbstractMesh) = decompose(Point, mesh)
point_iterator(plot::Mesh) = point_iterator(plot.mesh[])

# Fallback for other primitive plots, used in boundingbox
point_iterator(plot::AbstractPlot) = point_iterator(data_limits(plot))

# For generic usage
point_iterator(bbox::Rect) = unique(decompose(Point3d, bbox))


################################################################################
### Utilities
################################################################################


isfinite_rect(x::Rect) = all(isfinite, x.origin) &&  all(isfinite, x.widths)
function isfinite_rect(x::Rect{N}, dim::Int) where N
    if 0 < dim <= N
        return isfinite(origin(x)[dim]) && isfinite(widths(x)[dim])
    else
        return false
    end
end
_isfinite(x) = isfinite(x)
_isfinite(x::VecTypes) = all(isfinite, x)

finite_min(a, b) = isfinite(a) ? (isfinite(b) ? min(a, b) : a) : (isfinite(b) ? b : a)
finite_min(a, b, c) = finite_min(finite_min(a, b), c)
finite_min(a, b, rest...) = finite_min(finite_min(a, b), rest...)

finite_max(a, b) = isfinite(a) ? (isfinite(b) ? max(a, b) : a) : (isfinite(b) ? b : a)
finite_max(a, b, c) = finite_max(finite_max(a, b), c)
finite_max(a, b, rest...) = finite_max(finite_max(a, b), rest...)

finite_minmax(a, b) = isfinite(a) ? (isfinite(b) ? minmax(a, b) : (a, a)) : (isfinite(b) ? (b, b) : (a, b))
finite_minmax(a, b, c) = finite_minmax(finite_minmax(a, b), c)
finite_minmax(a, b, rest...) = finite_minmax(finite_minmax(a, b), rest...)

scalarmax(x::Union{Tuple, AbstractArray}, y::Union{Tuple, AbstractArray}) = max.(x, y)
scalarmax(x, y) = max(x, y)
scalarmin(x::Union{Tuple, AbstractArray}, y::Union{Tuple, AbstractArray}) = min.(x, y)
scalarmin(x, y) = min(x, y)

extrema_nan(itr::Pair) = (itr[1], itr[2])
extrema_nan(itr::ClosedInterval) = (minimum(itr), maximum(itr))
function extrema_nan(itr)
    vs = iterate(itr)
    vs === nothing && return (NaN, NaN)
    v, s = vs
    vmin = vmax = v
    # find first finite value
    while vs !== nothing && !_isfinite(v)
        v, s = vs
        vmin = vmax = v
        vs = iterate(itr, s)
    end
    while vs !== nothing
        x, s = vs
        vs = iterate(itr, s)
        _isfinite(x) || continue
        vmax = scalarmax(x, vmax)
        vmin = scalarmin(x, vmin)
    end
    return (vmin, vmax)
end

# used in colorsampler.jl, datashader.jl
function distinct_extrema_nan(x)
    lo, hi = extrema_nan(x)
    lo == hi ? (lo - 0.5f0, hi + 0.5f0) : (lo, hi)
end

# TODO: Consider deprecating Ref versions (performance is the same)
function update_boundingbox!(bb_ref::Base.RefValue, point)
    bb_ref[] = update_boundingbox(bb_ref[], point)
end
function update_boundingbox(bb::Rect{N, T1}, point::VecTypes{M, T2}) where {N, T1, M, T2}
    p = to_ndim(Vec{N, promote_type(T1, T2)}, point, 0.0)
    mini = finite_min.(minimum(bb), p)
    maxi = finite_max.(maximum(bb), p)
    return Rect{N}(mini, maxi - mini)
end

function update_boundingbox!(bb_ref::Base.RefValue, bb::Rect)
    bb_ref[] = update_boundingbox(bb_ref[], bb)
end
function update_boundingbox(a::Rect{N}, b::Rect{N}) where N
    mini = finite_min.(minimum(a), minimum(b))
    maxi = finite_max.(maximum(a), maximum(b))
    return Rect{N}(mini, maxi - mini)
end

@deprecate _update_rect(rect, point) update_boundingbox(rect, point) false


foreach_plot(f, s::Scene) = foreach_plot(f, s.plots)
# foreach_plot(f, s::Figure) = foreach_plot(f, s.scene)
# foreach_plot(f, s::FigureAxisPlot) = foreach_plot(f, s.figure)
foreach_plot(f, list::AbstractVector) = foreach(f, list)
function foreach_plot(f, plot::Plot)
    if isempty(plot.plots)
        f(plot)
    else
        foreach_plot(f, plot.plots)
    end
end<|MERGE_RESOLUTION|>--- conflicted
+++ resolved
@@ -83,7 +83,6 @@
     end
 end
 
-<<<<<<< HEAD
 # function data_limits(plot::Scatter)
 #     if plot.space[] == plot.markerspace[]
 #         scale, offset = marker_attributes(
@@ -117,41 +116,6 @@
 #         return Rect3d(point_iterator(plot))
 #     end
 # end
-=======
-function data_limits(plot::Scatter)
-    if plot.space[] == plot.markerspace[]
-        scale, offset = marker_attributes(
-            get_texture_atlas(),
-            plot.marker[],
-            plot.markersize[],
-            get(plot.attributes, :font, Observable(Makie.defaultfont())),
-            plot
-        )
-        rotations = convert_attribute(to_value(get(plot, :rotation, 0)), key"rotation"())
-        marker_offsets = convert_attribute(plot.marker_offset[], key"marker_offset"(), key"scatter"())
-
-        bb = Rect3d()
-        for (i, p) in enumerate(point_iterator(plot))
-            marker_pos = to_ndim(Point3d, p, 0) + sv_getindex(marker_offsets, i)
-            quad_origin = to_ndim(Vec3d, sv_getindex(offset[], i), 0)
-            quad_size = Vec2d(sv_getindex(scale[], i))
-            quad_rotation = sv_getindex(rotations, i)
-
-            quad_origin = quad_rotation * quad_origin
-            quad_v1 = quad_rotation * Vec3d(quad_size[1], 0, 0)
-            quad_v2 = quad_rotation * Vec3d(0, quad_size[2], 0)
-
-            bb = update_boundingbox(bb, marker_pos + quad_origin)
-            bb = update_boundingbox(bb, marker_pos + quad_origin + quad_v1)
-            bb = update_boundingbox(bb, marker_pos + quad_origin + quad_v2)
-            bb = update_boundingbox(bb, marker_pos + quad_origin + quad_v1 + quad_v2)
-        end
-        return bb
-    else
-        return Rect3d(point_iterator(plot))
-    end
-end
->>>>>>> 158fe665
 
 function data_limits(plot::Voxels)
     xyz = to_value.(plot.converted[1:3])
