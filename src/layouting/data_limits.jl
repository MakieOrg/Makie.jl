--- conflicted
+++ resolved
@@ -106,17 +106,10 @@
             quad_v1 = quad_rotation * Vec3d(quad_size[1], 0, 0)
             quad_v2 = quad_rotation * Vec3d(0, quad_size[2], 0)
 
-<<<<<<< HEAD
-            bb = _update_rect(bb, marker_pos + quad_origin)
-            bb = _update_rect(bb, marker_pos + quad_origin + quad_v1)
-            bb = _update_rect(bb, marker_pos + quad_origin + quad_v2)
-            bb = _update_rect(bb, marker_pos + quad_origin + quad_v1 + quad_v2)
-=======
             bb = update_boundingbox(bb, marker_pos + quad_origin)
             bb = update_boundingbox(bb, marker_pos + quad_origin + quad_v1)
             bb = update_boundingbox(bb, marker_pos + quad_origin + quad_v2)
             bb = update_boundingbox(bb, marker_pos + quad_origin + quad_v1 + quad_v2)
->>>>>>> 92c98086
         end
         return bb
     else
@@ -183,7 +176,6 @@
 
 # Fallback for other primitive plots, used in boundingbox
 point_iterator(plot::AbstractPlot) = point_iterator(data_limits(plot))
-<<<<<<< HEAD
 
 # For generic usage
 point_iterator(bbox::Rect) = unique(decompose(Point3d, bbox))
@@ -195,8 +187,28 @@
 
 
 isfinite_rect(x::Rect) = all(isfinite, x.origin) &&  all(isfinite, x.widths)
+function isfinite_rect(x::Rect{N}, dim::Int) where N
+    if 0 < dim <= N
+        return isfinite(origin(x)[dim]) && isfinite(widths(x)[dim])
+    else
+        return false
+    end
+end
 _isfinite(x) = isfinite(x)
 _isfinite(x::VecTypes) = all(isfinite, x)
+
+finite_min(a, b) = isfinite(a) ? (isfinite(b) ? min(a, b) : a) : (isfinite(b) ? b : a)
+finite_min(a, b, c) = finite_min(finite_min(a, b), c)
+finite_min(a, b, rest...) = finite_min(finite_min(a, b), rest...)
+
+finite_max(a, b) = isfinite(a) ? (isfinite(b) ? max(a, b) : a) : (isfinite(b) ? b : a)
+finite_max(a, b, c) = finite_max(finite_max(a, b), c)
+finite_max(a, b, rest...) = finite_max(finite_max(a, b), rest...)
+
+finite_minmax(a, b) = isfinite(a) ? (isfinite(b) ? minmax(a, b) : (a, a)) : (isfinite(b) ? (b, b) : (a, b))
+finite_minmax(a, b, c) = finite_minmax(finite_minmax(a, b), c)
+finite_minmax(a, b, rest...) = finite_minmax(finite_minmax(a, b), rest...)
+
 scalarmax(x::Union{Tuple, AbstractArray}, y::Union{Tuple, AbstractArray}) = max.(x, y)
 scalarmax(x, y) = max(x, y)
 scalarmin(x::Union{Tuple, AbstractArray}, y::Union{Tuple, AbstractArray}) = min.(x, y)
@@ -231,93 +243,6 @@
     lo == hi ? (lo - 0.5f0, hi + 0.5f0) : (lo, hi)
 end
 
-function update_boundingbox!(bb_ref, point)
-    if all(isfinite, point)
-        vec = to_ndim(Vec3d, point, 0.0)
-        bb_ref[] = update(bb_ref[], vec)
-    end
-end
-=======
-
-# For generic usage
-point_iterator(bbox::Rect) = unique(decompose(Point3d, bbox))
-
-
-################################################################################
-### Utilities
-################################################################################
-
->>>>>>> 92c98086
-
-isfinite_rect(x::Rect) = all(isfinite, x.origin) &&  all(isfinite, x.widths)
-function isfinite_rect(x::Rect{N}, dim::Int) where N
-    if 0 < dim <= N
-        return isfinite(origin(x)[dim]) && isfinite(widths(x)[dim])
-    else
-        return false
-    end
-end
-_isfinite(x) = isfinite(x)
-_isfinite(x::VecTypes) = all(isfinite, x)
-
-<<<<<<< HEAD
-# used in PolarAxis
-function _update_rect(rect::Rect{N, T}, point::VecTypes{N, T}) where {N, T}
-    mi = minimum(rect)
-    ma = maximum(rect)
-    mis_mas = map(mi, ma, point) do _mi, _ma, _p
-        (isnan(_mi) ? _p : _p < _mi ? _p : _mi), (isnan(_ma) ? _p : _p > _ma ? _p : _ma)
-=======
-finite_min(a, b) = isfinite(a) ? (isfinite(b) ? min(a, b) : a) : (isfinite(b) ? b : a)
-finite_min(a, b, c) = finite_min(finite_min(a, b), c)
-finite_min(a, b, rest...) = finite_min(finite_min(a, b), rest...)
-
-finite_max(a, b) = isfinite(a) ? (isfinite(b) ? max(a, b) : a) : (isfinite(b) ? b : a)
-finite_max(a, b, c) = finite_max(finite_max(a, b), c)
-finite_max(a, b, rest...) = finite_max(finite_max(a, b), rest...)
-
-finite_minmax(a, b) = isfinite(a) ? (isfinite(b) ? minmax(a, b) : (a, a)) : (isfinite(b) ? (b, b) : (a, b))
-finite_minmax(a, b, c) = finite_minmax(finite_minmax(a, b), c)
-finite_minmax(a, b, rest...) = finite_minmax(finite_minmax(a, b), rest...)
-
-scalarmax(x::Union{Tuple, AbstractArray}, y::Union{Tuple, AbstractArray}) = max.(x, y)
-scalarmax(x, y) = max(x, y)
-scalarmin(x::Union{Tuple, AbstractArray}, y::Union{Tuple, AbstractArray}) = min.(x, y)
-scalarmin(x, y) = min(x, y)
-
-extrema_nan(itr::Pair) = (itr[1], itr[2])
-extrema_nan(itr::ClosedInterval) = (minimum(itr), maximum(itr))
-function extrema_nan(itr)
-    vs = iterate(itr)
-    vs === nothing && return (NaN, NaN)
-    v, s = vs
-    vmin = vmax = v
-    # find first finite value
-    while vs !== nothing && !_isfinite(v)
-        v, s = vs
-        vmin = vmax = v
-        vs = iterate(itr, s)
->>>>>>> 92c98086
-    end
-    while vs !== nothing
-        x, s = vs
-        vs = iterate(itr, s)
-        _isfinite(x) || continue
-        vmax = scalarmax(x, vmax)
-        vmin = scalarmin(x, vmin)
-    end
-    return (vmin, vmax)
-end
-
-<<<<<<< HEAD
-
-=======
-# used in colorsampler.jl, datashader.jl
-function distinct_extrema_nan(x)
-    lo, hi = extrema_nan(x)
-    lo == hi ? (lo - 0.5f0, hi + 0.5f0) : (lo, hi)
-end
-
 # TODO: Consider deprecating Ref versions (performance is the same)
 function update_boundingbox!(bb_ref::Base.RefValue, point)
     bb_ref[] = update_boundingbox(bb_ref[], point)
@@ -341,7 +266,6 @@
 @deprecate _update_rect(rect, point) update_boundingbox(rect, point) false
 
 
->>>>>>> 92c98086
 foreach_plot(f, s::Scene) = foreach_plot(f, s.plots)
 # foreach_plot(f, s::Figure) = foreach_plot(f, s.scene)
 # foreach_plot(f, s::FigureAxisPlot) = foreach_plot(f, s.figure)
