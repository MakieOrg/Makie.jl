const PolyElements = Union{Polygon, MultiPolygon, Circle, Rect, AbstractMesh, VecTypes, AbstractVector{<:VecTypes}}

convert_arguments(::Type{<: Poly}, v::AbstractVector{<: PolyElements}) = (v,)
convert_arguments(::Type{<: Poly}, v::Union{Polygon, MultiPolygon}) = (v,)

convert_arguments(::Type{<: Poly}, args...) = ([convert_arguments(Scatter, args...)[1]],)
convert_arguments(::Type{<: Poly}, vertices::AbstractArray, indices::AbstractArray) = convert_arguments(Mesh, vertices, indices)
convert_arguments(::Type{<: Poly}, m::GeometryBasics.Mesh) = (m,)
convert_arguments(::Type{<: Poly}, m::GeometryBasics.GeometryPrimitive) = (m,)

function plot!(plot::Poly{<: Tuple{Union{GeometryBasics.Mesh, GeometryPrimitive}}})
    mesh!(
        plot, lift(triangle_mesh, plot, plot[1]),
        color = plot[:color],
        colormap = plot[:colormap],
        colorrange = plot[:colorrange],
        lowclip = plot[:lowclip],
        highclip = plot[:highclip],
        nan_color = plot[:nan_color],
        shading = plot[:shading],
        visible = plot[:visible],
        overdraw = plot[:overdraw],
        inspectable = plot[:inspectable],
        transparency = plot[:transparency],
        space = plot[:space]
    )
    wireframe!(
        plot, plot[1],
        color = plot[:strokecolor], linestyle = plot[:linestyle], space = plot[:space],
        linewidth = plot[:strokewidth], visible = plot[:visible], overdraw = plot[:overdraw],
        inspectable = plot[:inspectable], transparency = plot[:transparency]
    )
end

# Poly conversion
function poly_convert(geometries)
    isempty(geometries) && return typeof(GeometryBasics.Mesh(Point2f[], GLTriangleFace[]))[]
    return triangle_mesh.(geometries)
end
poly_convert(meshes::AbstractVector{<:AbstractMesh}) = meshes
poly_convert(polys::AbstractVector{<:Polygon}) = triangle_mesh.(polys)
function poly_convert(multipolygons::AbstractVector{<:MultiPolygon})
    return [merge(triangle_mesh.(multipoly.polygons)) for multipoly in multipolygons]
end

poly_convert(mesh::GeometryBasics.Mesh) = mesh

poly_convert(polygon::Polygon) = triangle_mesh(polygon)

function poly_convert(polygon::AbstractVector{<: VecTypes})
    return poly_convert([convert_arguments(Scatter, polygon)[1]])
end

function poly_convert(polygons::AbstractVector{<: AbstractVector{<: VecTypes}})
    return map(polygons) do poly
        point2f = convert(Vector{Point2f}, poly)
        faces = GeometryBasics.earcut_triangulate([point2f])
        return GeometryBasics.Mesh(point2f, faces)
    end
end

to_lines(polygon) = convert_arguments(Lines, polygon)[1]
# Need to explicitly overload for Mesh, since otherwise, Mesh will dispatch to AbstractVector
to_lines(polygon::GeometryBasics.Mesh) = convert_arguments(PointBased(), polygon)[1]

function to_lines(meshes::AbstractVector)
    line = Point2f[]
    for (i, mesh) in enumerate(meshes)
        points = to_lines(mesh)
        append!(line, points)
        # push!(line, points[1])
        # dont need to separate the last line segment
        if i != length(meshes)
            push!(line, Point2f(NaN))
        end
    end
    return line
end

function to_lines(polygon::AbstractVector{<: VecTypes})
    result = Point2f.(polygon)
    push!(result, polygon[1])
    return result
end

function plot!(plot::Poly{<: Tuple{<: Union{Polygon, AbstractVector{<: PolyElements}}}})
    geometries = plot[1]
    meshes = lift(poly_convert, plot, geometries)
    mesh!(plot, meshes;
        visible = plot.visible,
        shading = plot.shading,
        color = plot.color,
        colormap = plot.colormap,
        colorrange = plot.colorrange,
        lowclip = plot.lowclip,
        highclip = plot.highclip,
        nan_color = plot.nan_color,
        overdraw = plot.overdraw,
        fxaa = plot.fxaa,
        transparency = plot.transparency,
        inspectable = plot.inspectable,
        space = plot.space
    )
<<<<<<< HEAD
    outline = lift(to_line_segments, plot, geometries)
    stroke = lift(plot, outline, plot.strokecolor) do outline, sc
=======
    outline = lift(to_lines, geometries)
    stroke = lift(outline, plot.strokecolor) do outline, sc
>>>>>>> 6219976a
        if !(meshes[] isa Mesh) && meshes[] isa AbstractVector && sc isa AbstractVector && length(sc) == length(meshes[])
            idx = 1
            return map(outline) do point
                if isnan(point)
                    idx += 1
                end
                return sc[idx]
            end
        else
            return sc
        end
    end

    lines!(
        plot, outline, visible = plot.visible,
        color = stroke, linestyle = plot.linestyle,
        linewidth = plot.strokewidth, space = plot.space,
        overdraw = plot.overdraw, transparency = plot.transparency,
        inspectable = plot.inspectable, depth_shift = -1f-5
    )
end

function plot!(plot::Mesh{<: Tuple{<: AbstractVector{P}}}) where P <: Union{AbstractMesh, Polygon}
    meshes = plot[1]
    color_node = plot.color
    attributes = Attributes(
        visible = plot.visible, shading = plot.shading, fxaa = plot.fxaa,
        inspectable = plot.inspectable, transparency = plot.transparency,
        space = plot.space, ssao = plot.ssao,
        lowclip = get(plot, :lowclip, automatic),
        highclip = get(plot, :highclip, automatic),
        nan_color = get(plot, :nan_color, :transparent),
        colormap = get(plot, :colormap, nothing),
        colorrange = get(plot, :colorrange, automatic)
    )

    num_meshes = lift(plot, meshes; ignore_equal_values=true) do meshes
        return Int[length(coordinates(m)) for m in meshes]
    end

    mesh_colors = Observable{Union{AbstractPattern, Matrix{RGBAf}, RGBColors}}()

    map!(plot, mesh_colors, plot.color, num_meshes) do colors, num_meshes
        # one mesh per color
        c_converted = to_color(colors)
        if c_converted isa AbstractVector && length(c_converted) == length(num_meshes)
            result = similar(c_converted, sum(num_meshes))
            i = 1
            for (cs, len) in zip(c_converted, num_meshes)
                for j in 1:len
                    result[i] = cs
                    i += 1
                end
            end
            # For GLMakie (right now), to not interpolate between the colors (which are meant to be per mesh)
            attributes[:interpolate_in_fragment_shader] = false
            return result
        else
            # If we have colors per vertex, we need to interpolate in fragment shader
            attributes[:interpolate_in_fragment_shader] = true
            return c_converted
        end
    end
    attributes[:color] = mesh_colors
    bigmesh = lift(plot, meshes) do meshes
        if isempty(meshes)
            return GeometryBasics.Mesh(Point2f[], GLTriangleFace[])
        else
            return merge(GeometryBasics.triangle_mesh.(meshes))
        end
    end
    mesh!(plot, attributes, bigmesh)
end<|MERGE_RESOLUTION|>--- conflicted
+++ resolved
@@ -101,13 +101,9 @@
         inspectable = plot.inspectable,
         space = plot.space
     )
-<<<<<<< HEAD
-    outline = lift(to_line_segments, plot, geometries)
+
+    outline = lift(to_lines, plot, geometries)
     stroke = lift(plot, outline, plot.strokecolor) do outline, sc
-=======
-    outline = lift(to_lines, geometries)
-    stroke = lift(outline, plot.strokecolor) do outline, sc
->>>>>>> 6219976a
         if !(meshes[] isa Mesh) && meshes[] isa AbstractVector && sc isa AbstractVector && length(sc) == length(meshes[])
             idx = 1
             return map(outline) do point
