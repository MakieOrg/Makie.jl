<<<<<<< HEAD
"""
    poly(vertices, indices; kwargs...)
    poly(points; kwargs...)
    poly(shape; kwargs...)
    poly(mesh; kwargs...)

Plots a polygon based on the arguments given.
When vertices and indices are given, it functions similarly to `mesh`.
When points are given, it draws one polygon that connects all the points in order.
When a shape is given (essentially anything decomposable by `GeometryBasics`), it will plot `decompose(shape)`.

    poly(coordinates, connectivity; kwargs...)

Plots polygons, which are defined by
`coordinates` (the coordinates of the vertices) and
`connectivity` (the edges between the vertices).

## Attributes
$(ATTRIBUTES)
"""
@recipe(Poly, polygon) do scene
    Attributes(;
        color = theme(scene, :patchcolor),
        visible = theme(scene, :visible),
        strokecolor = theme(scene, :patchstrokecolor),
        colormap = theme(scene, :colormap),
        colorrange = automatic,
        lowclip = automatic,
        highclip = automatic,
        nan_color = :transparent,
        strokewidth = theme(scene, :patchstrokewidth),
        shading = false,
        fxaa = true,
        linestyle = nothing,
        overdraw = false,
        transparency = false,
        cycle = [:color => :patchcolor],
        inspectable = theme(scene, :inspectable),
        space = :data
    )
end

const PolyElements = Union{Polygon, Circle, Rect, AbstractMesh, VecTypes, AbstractVector{<:VecTypes}}
=======
const PolyElements = Union{Polygon, MultiPolygon, Circle, Rect, AbstractMesh, VecTypes, AbstractVector{<:VecTypes}}
>>>>>>> e0cb4009

convert_arguments(::Type{<: Poly}, v::AbstractVector{<: PolyElements}) = (v,)
convert_arguments(::Type{<: Poly}, v::Polygon) = (v,)

convert_arguments(::Type{<: Poly}, args...) = ([convert_arguments(Scatter, args...)[1]],)
convert_arguments(::Type{<: Poly}, vertices::AbstractArray, indices::AbstractArray) = convert_arguments(Mesh, vertices, indices)
convert_arguments(::Type{<: Poly}, m::GeometryBasics.AbstractGeometry) = (m,)

function plot!(plot::PlotObject, ::Poly, ::GeometryBasics.AbstractGeometry)
    mesh!(
        plot, lift(triangle_mesh, plot[1]),
        color = plot[:color],
        colormap = plot[:colormap],
        colorrange = plot[:colorrange],
        lowclip = plot[:lowclip],
        highclip = plot[:highclip],
        nan_color = plot[:nan_color],
        shading = plot[:shading],
        visible = plot[:visible],
        overdraw = plot[:overdraw],
        inspectable = plot[:inspectable],
        transparency = plot[:transparency],
        space = plot[:space]
    )
    # wireframe!(
    #     plot, plot[1],
    #     color = plot[:strokecolor], linestyle = plot[:linestyle], space = plot[:space],
    #     linewidth = plot[:strokewidth], visible = plot[:visible], overdraw = plot[:overdraw],
    #     inspectable = plot[:inspectable], transparency = plot[:transparency]
    # )
end

# Poly conversion
function poly_convert(geometries)
    isempty(geometries) && return typeof(GeometryBasics.Mesh(Point2f[], GLTriangleFace[]))[]
    return triangle_mesh.(geometries)
end
poly_convert(meshes::AbstractVector{<:AbstractMesh}) = meshes
poly_convert(polys::AbstractVector{<:Polygon}) = triangle_mesh.(polys)
# function poly_convert(multipolygons::AbstractVector{<:MultiPolygon})
#     return [merge(triangle_mesh.(multipoly.polygons)) for multipoly in multipolygons]
# end

poly_convert(mesh::GeometryBasics.Mesh) = mesh

poly_convert(polygon::Polygon) = triangle_mesh(polygon)

function poly_convert(polygon::AbstractVector{<: VecTypes})
    return poly_convert([convert_arguments(Scatter, polygon)[1]])
end

function poly_convert(polygons::AbstractVector{<: AbstractVector{<: VecTypes}})
    return map(polygons) do poly
        point2f = convert(Vector{Point2f}, poly)
        faces = GeometryBasics.earcut_triangulate([point2f])
        return GeometryBasics.Mesh(point2f, faces)
    end
end

to_line_segments(polygon) = convert_arguments(LineSegments, polygon)[1]
# Need to explicitly overload for Mesh, since otherwise, Mesh will dispatch to AbstractVector
to_line_segments(polygon::GeometryBasics.Mesh) = convert_arguments(PointBased(), polygon)[1]

function to_line_segments(meshes::AbstractVector)
    line = Point2f[]
    for (i, mesh) in enumerate(meshes)
        points = to_line_segments(mesh)
        append!(line, points)
        # dont need to separate the last line segment
        if i != length(meshes)
            push!(line, Point2f(NaN))
        end
    end
    return line
end

function to_line_segments(polygon::AbstractVector{<: VecTypes})
    result = Point2f.(polygon)
    push!(result, polygon[1])
    return result
end

function plot!(plot::PlotObject, ::Poly, ::Union{Polygon, AbstractVector{<: PolyElements}})
    geometries = plot[1]
    meshes = lift(poly_convert, geometries)
    mesh!(plot, meshes;
        visible = plot.visible,
        shading = plot.shading,
        color = plot.color,
        colormap = plot.colormap,
        colorrange = plot.colorrange,
        lowclip = plot.lowclip,
        highclip = plot.highclip,
        nan_color = plot.nan_color,
        overdraw = plot.overdraw,
        fxaa = plot.fxaa,
        transparency = plot.transparency,
        inspectable = plot.inspectable,
        space = plot.space
    )
    outline = lift(to_line_segments, geometries)
    stroke = lift(outline, plot.strokecolor) do outline, sc
        if !(meshes[] isa Mesh) && meshes[] isa AbstractVector && sc isa AbstractVector && length(sc) == length(meshes[])
            idx = 1
            return map(outline) do point
                if isnan(point)
                    idx += 1
                end
                return sc[idx]
            end
        else
            return sc
        end
    end

    lines!(
        plot, outline, visible = plot.visible,
        color = stroke, linestyle = plot.linestyle,
        linewidth = plot.strokewidth, space = plot.space,
        overdraw = plot.overdraw, transparency = plot.transparency,
        inspectable = plot.inspectable, depth_shift = -1f-5
    )
end

function convert_arguments(
        MT::Type{<:Mesh},
        meshes::AbstractVector{<: AbstractGeometry}
    )
    return ([triangle_mesh(m) for m in meshes],)
end

function plot!(plot::PlotObject, ::Mesh, ::AbstractVector{P}) where P <: AbstractGeometry
    meshes = plot[1]
    color_node = plot.color

    attributes = Attributes(
        visible = plot.visible, shading = plot.shading, fxaa = plot.fxaa,
        inspectable = plot.inspectable, transparency = plot.transparency,
        space = plot.space, ssao = plot.ssao,
        lowclip = get(plot, :lowclip, automatic),
        highclip = get(plot, :highclip, automatic),
        nan_color = get(plot, :nan_color, :transparent),
        colormap = get(plot, :colormap, nothing),
        colorrange = get(plot, :colorrange, automatic)
    )

    num_meshes = lift(meshes; ignore_equal_values=true) do meshes
        return Int[length(coordinates(m)) for m in meshes]
    end

    mesh_colors = Observable{Union{AbstractPattern, Matrix{RGBAf}, RGBColors}}()

    map!(mesh_colors, plot.color, num_meshes) do colors, num_meshes
        # one mesh per color
        c_converted = to_color(colors)
        if c_converted isa AbstractVector && length(c_converted) == length(num_meshes)
            result = similar(c_converted, sum(num_meshes))
            i = 1
            for (cs, len) in zip(c_converted, num_meshes)
                for j in 1:len
                    result[i] = cs
                    i += 1
                end
            end
            # For GLMakie (right now), to not interpolate between the colors (which are meant to be per mesh)
            attributes[:interpolate_in_fragment_shader] = false
            return result
        else
            # If we have colors per vertex, we need to interpolate in fragment shader
            attributes[:interpolate_in_fragment_shader] = true
            return c_converted
        end
    end
    attributes[:color] = mesh_colors
    bigmesh = lift(meshes) do meshes
        if isempty(meshes)
            return GeometryBasics.Mesh(Point2f[], GLTriangleFace[])
        else
            return merge(GeometryBasics.triangle_mesh.(meshes))
        end
    end
    mesh!(plot, bigmesh; attributes...)
    return

end<|MERGE_RESOLUTION|>--- conflicted
+++ resolved
@@ -1,50 +1,4 @@
-<<<<<<< HEAD
-"""
-    poly(vertices, indices; kwargs...)
-    poly(points; kwargs...)
-    poly(shape; kwargs...)
-    poly(mesh; kwargs...)
-
-Plots a polygon based on the arguments given.
-When vertices and indices are given, it functions similarly to `mesh`.
-When points are given, it draws one polygon that connects all the points in order.
-When a shape is given (essentially anything decomposable by `GeometryBasics`), it will plot `decompose(shape)`.
-
-    poly(coordinates, connectivity; kwargs...)
-
-Plots polygons, which are defined by
-`coordinates` (the coordinates of the vertices) and
-`connectivity` (the edges between the vertices).
-
-## Attributes
-$(ATTRIBUTES)
-"""
-@recipe(Poly, polygon) do scene
-    Attributes(;
-        color = theme(scene, :patchcolor),
-        visible = theme(scene, :visible),
-        strokecolor = theme(scene, :patchstrokecolor),
-        colormap = theme(scene, :colormap),
-        colorrange = automatic,
-        lowclip = automatic,
-        highclip = automatic,
-        nan_color = :transparent,
-        strokewidth = theme(scene, :patchstrokewidth),
-        shading = false,
-        fxaa = true,
-        linestyle = nothing,
-        overdraw = false,
-        transparency = false,
-        cycle = [:color => :patchcolor],
-        inspectable = theme(scene, :inspectable),
-        space = :data
-    )
-end
-
 const PolyElements = Union{Polygon, Circle, Rect, AbstractMesh, VecTypes, AbstractVector{<:VecTypes}}
-=======
-const PolyElements = Union{Polygon, MultiPolygon, Circle, Rect, AbstractMesh, VecTypes, AbstractVector{<:VecTypes}}
->>>>>>> e0cb4009
 
 convert_arguments(::Type{<: Poly}, v::AbstractVector{<: PolyElements}) = (v,)
 convert_arguments(::Type{<: Poly}, v::Polygon) = (v,)
