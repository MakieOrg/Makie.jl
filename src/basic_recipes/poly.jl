--- conflicted
+++ resolved
@@ -47,12 +47,7 @@
 
 convert_arguments(::Type{<: Poly}, args...) = ([convert_arguments(Scatter, args...)[1]],)
 convert_arguments(::Type{<: Poly}, vertices::AbstractArray, indices::AbstractArray) = convert_arguments(Mesh, vertices, indices)
-<<<<<<< HEAD
-convert_arguments(::Type{<: Poly}, m::GeometryBasics.Mesh) = (m,)
-convert_arguments(::Type{<: Poly}, m::GeometryBasics.GeometryPrimitive) = (m,)
-=======
 convert_arguments(::Type{<: Poly}, m::GeometryBasics.AbstractGeometry) = (m,)
->>>>>>> 3d6c545a
 
 function plot!(plot::Poly{<: Tuple{GeometryBasics.AbstractGeometry}})
     mesh!(
@@ -192,26 +187,12 @@
         colorrange = get(plot, :colorrange, automatic)
     )
 
-<<<<<<< HEAD
     num_meshes = lift(meshes; ignore_equal_values=true) do meshes
         return Int[length(coordinates(m)) for m in meshes]
     end
 
     mesh_colors = Observable{Union{AbstractPattern, Matrix{RGBAf}, RGBColors}}()
 
-=======
-    attributes[:colormap] = get(plot, :colormap, nothing)
-    attributes[:colorrange] = get(plot, :colorrange, nothing)
-    # needs to happen manually, since we convert patterns to matrix of colors early in recipe
-    attributes[:fetch_pixel] = map(plot.color) do color
-        color isa AbstractPattern
-    end
-
-    num_meshes = lift(meshes; ignore_equal_values=true) do meshes
-        return Int[length(coordinates(m)) for m in meshes]
-    end
-    mesh_colors = Observable{Union{Matrix{RGBAf}, RGBColors}}()
->>>>>>> 3d6c545a
     map!(mesh_colors, plot.color, num_meshes) do colors, num_meshes
         # one mesh per color
         c_converted = to_color(colors)
@@ -224,7 +205,6 @@
                     i += 1
                 end
             end
-<<<<<<< HEAD
             # For GLMakie (right now), to not interpolate between the colors (which are meant to be per mesh)
             attributes[:interpolate_in_fragment_shader] = false
             return result
@@ -240,16 +220,7 @@
             return GeometryBasics.Mesh(Point2f[], GLTriangleFace[])
         else
             return merge(GeometryBasics.triangle_mesh.(meshes))
-=======
-            return result
-        else
-            return c_converted
->>>>>>> 3d6c545a
-        end
-    end
-    attributes[:color] = mesh_colors
-    bigmesh = lift(meshes) do meshes
-        return merge(meshes)
+        end
     end
     mesh!(plot, attributes, bigmesh)
     return
