const PolyElements = Union{Polygon, MultiPolygon, Circle, Rect, AbstractMesh, VecTypes, AbstractVector{<:VecTypes}}

convert_arguments(::Type{<: Poly}, v::AbstractVector{<: PolyElements}) = (v,)
convert_arguments(::Type{<: Poly}, v::Union{Polygon, MultiPolygon}) = (v,)


function convert_pointlike(args...)
    return convert_arguments(PointBased(), args...)
end

function convert_arguments(::Type{<:Poly}, x::RealVector, y::RealVector)
    return convert_pointlike(x, y)
end

function convert_arguments(::Type{<:Poly}, path::AbstractVector{<:VecTypes})
    return convert_pointlike(path)
end

function convert_arguments(::Type{<:Poly}, path::BezierPath)
    return convert_pointlike(path)
end

function convert_arguments(::Type{<:Poly}, path::AbstractMatrix{<:Number})
    return convert_pointlike(path)
end

function convert_arguments(::Type{<:Poly}, vertices::AbstractArray, indices::AbstractArray)
    return convert_arguments(Mesh, vertices, indices)
end

convert_arguments(::Type{<: Poly}, m::GeometryBasics.Mesh) = (m,)
convert_arguments(::Type{<: Poly}, m::GeometryBasics.GeometryPrimitive) = (m,)

function plot!(plot::Poly{<: Tuple{Union{GeometryBasics.Mesh, GeometryPrimitive}}})
    mesh!(
        plot, plot[1],
        color = plot.color,
        colormap = plot.colormap,
        colorscale = plot.colorscale,
        colorrange = plot.colorrange,
        alpha = plot.alpha,
        lowclip = plot.lowclip,
        highclip = plot.highclip,
        nan_color = plot.nan_color,
        shading = plot.shading,
        visible = plot.visible,
        overdraw = plot.overdraw,
        inspectable = plot.inspectable,
        transparency = plot.transparency,
        space = plot.space,
        depth_shift = plot.depth_shift
    )
    wireframe!(
        plot, plot[1],
        color = plot.strokecolor, linestyle = plot.linestyle, space = plot.space,
        linewidth = plot.strokewidth, linecap = plot.linecap,
        visible = plot.visible, overdraw = plot.overdraw,
        inspectable = plot.inspectable, transparency = plot.transparency,
        colormap = plot.strokecolormap, depth_shift=plot.stroke_depth_shift
    )
end

# Poly conversion
function poly_convert(geometries::AbstractVector, transform_func=identity)
    isempty(geometries) && return GeometryBasics.SimpleMesh{2, Float64, GLTriangleFace}[]
    return poly_convert.(geometries, (transform_func,))
end

function poly_convert(geometry::AbstractGeometry{2, T}, transform_func=identity) where {T}
    return GeometryBasics.mesh(geometry; pointtype=Point{2,float_type(T)}, facetype=GLTriangleFace)
end

poly_convert(meshes::AbstractVector{<:AbstractMesh}, transform_func=identity) = poly_convert.(meshes, (transform_func,))

<<<<<<< HEAD

function poly_convert(polys::AbstractVector{<:Polygon{N, T}}, transform_func=identity) where {N, T}
    # GLPlainMesh2D is not concrete?
    # TODO is this a problem with Float64 meshes?
    MeshType = GeometryBasics.Mesh{N, T, GeometryBasics.Ngon{N, T, 3, Point{N, T}}, SimpleFaceView{N, T, 3, GLIndex, Point{N, T}, GLTriangleFace}}
    return isempty(polys) ? MeshType[] : poly_convert.(polys, (transform_func,))
=======
function poly_convert(polys::AbstractVector{PT}, transform_func=identity) where {PT <: Polygon}
    get_eltype(::Type{<: Polygon{2, T}}) where {T} = float_type(T)
    get_eltype(::Type{<: Polygon}) = Float64 # assuming mixed type

    T = GeometryBasics.SimpleMesh{2, get_eltype(PT), GLTriangleFace}
    return isempty(polys) ? T[] : poly_convert.(polys, (transform_func,))
>>>>>>> eca0f7fc
end

function poly_convert(multipolygons::AbstractVector{<:MultiPolygon}, transform_func=identity)
    return [merge(poly_convert.(multipoly.polygons, (transform_func,))) for multipoly in multipolygons]
end

function poly_convert(multipolygon::MultiPolygon, transform_func=identity)
    return poly_convert.(multipolygon.polygons, (transform_func,))
end

poly_convert(mesh::GeometryBasics.Mesh, transform_func=identity) = mesh

function poly_convert(polygon::Polygon, transform_func=identity)
    outer = coordinates(polygon.exterior)
    # TODO consider applying f32 convert here too. We would need to identify this though...
    PT = float_type(outer)
    points = Vector{PT}[apply_transform(transform_func, outer)]
    points_flat = PT[outer;]
    for inner in polygon.interiors
        inner_points = coordinates(inner)
        append!(points_flat, inner_points)
        push!(points, apply_transform(transform_func, inner_points))
    end
    # Triangulate on transformed points, but leave the original points in the mesh
    # We sadly need to do this right now, since otherwise
    # The transformed points will mess with data_limits and the axes.
    # TODO, leave triangulations to the backend, and just pass the untransformed points
    faces = GeometryBasics.earcut_triangulate(points)
    return GeometryBasics.Mesh(points_flat, faces)
end

function poly_convert(polygon::AbstractVector{<:VecTypes{2, T}}, transform_func=identity) where {T}
    points = convert(Vector{Point2{float_type(T)}}, polygon)
    points_transformed = apply_transform(transform_func, points)
    faces = GeometryBasics.earcut_triangulate([points_transformed])
    # TODO, same as above!
    return GeometryBasics.Mesh(points, faces)::GeometryBasics.SimpleMesh{2, float_type(T), GLTriangleFace}
end

function poly_convert(polygons::AbstractVector{<:AbstractVector{<:VecTypes}}, transform_func=identity)
    return map(polygons) do poly
        return poly_convert(poly, transform_func)
    end
end

to_lines(polygon) = convert_arguments(Lines, polygon)[1]
# Need to explicitly overload for Mesh, since otherwise, Mesh will dispatch to AbstractVector
to_lines(polygon::GeometryBasics.Mesh) = convert_arguments(PointBased(), polygon)[1]

function to_lines(meshes::AbstractVector)
    line = Point2d[]
    for (i, mesh) in enumerate(meshes)
        points = to_lines(mesh)
        append!(line, points)
        # push!(line, points[1])
        # dont need to separate the last line segment
        if i != length(meshes)
            push!(line, Point2d(NaN))
        end
    end
    return line
end

function to_lines(polygon::AbstractVector{<: VecTypes})
    result = Point2d.(polygon)
    if !isempty(result) && !(result[1] ≈ result[end])
        push!(result, polygon[1])
    end
    return result
end

function plot!(plot::Poly{<: Tuple{<: Union{Polygon, MultiPolygon, AbstractVector{<: PolyElements}}}})
    geometries = plot[1]
    transform_func = plot.transformation.transform_func
    meshes = lift(poly_convert, plot, geometries, transform_func)
    mesh!(plot, meshes;
        visible = plot.visible,
        shading = plot.shading,
        color = plot.color,
        colormap = plot.colormap,
        colorscale = plot.colorscale,
        colorrange = plot.colorrange,
        lowclip = plot.lowclip,
        highclip = plot.highclip,
        nan_color=plot.nan_color,
        alpha=plot.alpha,
        overdraw = plot.overdraw,
        fxaa = plot.fxaa,
        transparency = plot.transparency,
        inspectable = plot.inspectable,
        space = plot.space,
        depth_shift = plot.depth_shift
    )

    outline = lift(to_lines, plot, geometries)
    stroke = lift(plot, outline, plot.strokecolor) do outline, sc
        if !(meshes[] isa Mesh) && meshes[] isa AbstractVector && sc isa AbstractVector && length(sc) == length(meshes[])
            idx = 1
            return map(outline) do point
                if isnan(point)
                    idx += 1
                end
                return sc[idx]
            end
        else
            return sc
        end
    end
    lines!(
        plot, outline, visible = plot.visible,
        color = stroke, linestyle = plot.linestyle, alpha = plot.alpha,
        colormap = plot.strokecolormap,
        linewidth = plot.strokewidth, linecap = plot.linecap,
        joinstyle = plot.joinstyle, miter_limit = plot.miter_limit,
        space = plot.space,
        overdraw = plot.overdraw, transparency = plot.transparency,
        inspectable = plot.inspectable, depth_shift = plot.stroke_depth_shift
    )
end

# TODO: for Makie v0.22, GeometryBasics v0.5,
# switch from AbstractMesh{Polytope{N, T}} to AbstractMesh{N, T}
function plot!(plot::Mesh{<: Tuple{<: AbstractVector{P}}}) where P <: Union{<: AbstractMesh{<: Polytope{N, T}}, Polygon{N, T}} where {N, T}
    meshes = plot[1]
    attrs = Attributes(
        visible = plot.visible, shading = plot.shading, fxaa = plot.fxaa,
        inspectable = plot.inspectable, transparency = plot.transparency,
        space = plot.space, ssao = plot.ssao,
        alpha = plot.alpha,
        lowclip = get(plot, :lowclip, automatic),
        highclip = get(plot, :highclip, automatic),
        nan_color = get(plot, :nan_color, :transparent),
        colormap = get(plot, :colormap, nothing),
        colorscale = get(plot, :colorscale, identity),
        colorrange = get(plot, :colorrange, automatic),
        depth_shift = plot.depth_shift
    )

    num_meshes = lift(plot, meshes; ignore_equal_values=true) do meshes
        return Int[length(coordinates(m)) for m in meshes]
    end

    mesh_colors = Observable{Union{AbstractPattern, Matrix{RGBAf}, RGBColors, Float32}}()

    interpolate_in_fragment_shader = Observable(false)

    lift!(plot, mesh_colors, plot.color, num_meshes) do colors, num_meshes
        # one mesh per color
        if colors isa AbstractVector && length(colors) == length(num_meshes)
            ccolors = colors isa AbstractArray{<: Number} ? colors : to_color(colors)
            result = similar(ccolors, float32type(ccolors), sum(num_meshes))
            i = 1
            for (cs, len) in zip(ccolors, num_meshes)
                for j in 1:len
                    result[i] = cs
                    i += 1
                end
            end
            # For GLMakie (right now), to not interpolate between the colors (which are meant to be per mesh)
            interpolate_in_fragment_shader[] = false
            return result
        else
            # If we have colors per vertex, we need to interpolate in fragment shader
            interpolate_in_fragment_shader[] = true
            return to_color(colors)
        end
    end
    attrs[:color] = mesh_colors
    transform_func = plot.transformation.transform_func
    bigmesh = lift(plot, meshes, transform_func) do meshes, tf
        if isempty(meshes)
            # TODO: Float64
            return GeometryBasics.Mesh(Point{N, T}[], GLTriangleFace[])
        else
            triangle_meshes = map(mesh -> poly_convert(mesh, tf), meshes)
            return merge(triangle_meshes)
        end
    end
    mpl = mesh!(plot, attrs, bigmesh)
    # splice in internal attribute after creation to avoid validation
    attributes(mpl)[:interpolate_in_fragment_shader] = interpolate_in_fragment_shader
    return mpl
end<|MERGE_RESOLUTION|>--- conflicted
+++ resolved
@@ -72,21 +72,9 @@
 
 poly_convert(meshes::AbstractVector{<:AbstractMesh}, transform_func=identity) = poly_convert.(meshes, (transform_func,))
 
-<<<<<<< HEAD
-
 function poly_convert(polys::AbstractVector{<:Polygon{N, T}}, transform_func=identity) where {N, T}
-    # GLPlainMesh2D is not concrete?
-    # TODO is this a problem with Float64 meshes?
-    MeshType = GeometryBasics.Mesh{N, T, GeometryBasics.Ngon{N, T, 3, Point{N, T}}, SimpleFaceView{N, T, 3, GLIndex, Point{N, T}, GLTriangleFace}}
+    MeshType = GeometryBasics.SimpleMesh{N, float_type(PT), GLTriangleFace}
     return isempty(polys) ? MeshType[] : poly_convert.(polys, (transform_func,))
-=======
-function poly_convert(polys::AbstractVector{PT}, transform_func=identity) where {PT <: Polygon}
-    get_eltype(::Type{<: Polygon{2, T}}) where {T} = float_type(T)
-    get_eltype(::Type{<: Polygon}) = Float64 # assuming mixed type
-
-    T = GeometryBasics.SimpleMesh{2, get_eltype(PT), GLTriangleFace}
-    return isempty(polys) ? T[] : poly_convert.(polys, (transform_func,))
->>>>>>> eca0f7fc
 end
 
 function poly_convert(multipolygons::AbstractVector{<:MultiPolygon}, transform_func=identity)
