--- conflicted
+++ resolved
@@ -10,15 +10,9 @@
     linewidths = Observable(Float32[])
     linecolors = Observable(RGBAf[])
     lineindices = Ref(Int[])
-<<<<<<< HEAD
-
-    onany(plot.text, plot.textsize, plot.font, plot.align,
+
+    onany(plot.text, plot.fontsize, plot.font, plot.fonts, plot.align,
             plot.rotation, plot.justification, plot.lineheight, plot.color,
-=======
-    
-    onany(plot.text, plot.fontsize, plot.font, plot.fonts, plot.align,
-            plot.rotation, plot.justification, plot.lineheight, plot.color, 
->>>>>>> 4dab9955
             plot.strokecolor, plot.strokewidth, plot.word_wrap_width) do str,
                 ts, f, fs, al, rot, jus, lh, col, scol, swi, www
         ts = to_fontsize(ts)
@@ -42,10 +36,10 @@
         end
         func = push_args ∘ _get_glyphcollection_and_linesegments
         if str isa Vector
-            # If we have a Vector of strings, Vector arguments are interpreted 
+            # If we have a Vector of strings, Vector arguments are interpreted
             # as per string.
             broadcast_foreach(
-                func, 
+                func,
                 str, 1:attr_broadcast_length(str), ts, f, fs, al, rot, jus, lh, col, scol, swi, www
             )
         else
@@ -64,7 +58,7 @@
 
     sc = parent_scene(plot)
 
-    onany(linesegs, positions, sc.camera.projectionview, sc.px_area, 
+    onany(linesegs, positions, sc.camera.projectionview, sc.px_area,
             transform_func_obs(sc), get(plot, :space, :data)) do segs, pos, _, _, transf, space
         pos_transf = scene_to_screen(apply_transform(transf, pos, space), sc)
         linesegs_shifted[] = map(segs, lineindices[]) do seg, index
@@ -355,7 +349,7 @@
     stack = [GlyphState(0, 0, Vec2f(ts), _f, to_color(col))]
 
     lines = [GlyphInfo[]]
-    
+
     process_rt_node!(stack, lines, rt, fset)
 
     apply_lineheight!(lines, lh)
@@ -416,7 +410,7 @@
     end
 
     fju = float_justification(ju, al)
-    
+
     for (i, line) in enumerate(lines)
         ju_offset = fju * (max_x - max_xs[i])
         for j in eachindex(line)
