--- conflicted
+++ resolved
@@ -11,16 +11,10 @@
     linecolors = Observable(RGBAf[])
     lineindices = Ref(Int[])
 
-    onany(plot.text, plot.fontsize, plot.font, plot.fonts, plot.align,
-<<<<<<< HEAD
+    onany(plot, plot.text, plot.fontsize, plot.font, plot.fonts, plot.align,
             plot.rotation, plot.justification, plot.lineheight, plot.color,
-            plot.strokecolor, plot.strokewidth, plot.word_wrap_width) do str,
-                ts, f, fs, al, rot, jus, lh, col, scol, swi, www
-=======
-            plot.rotation, plot.justification, plot.lineheight, plot.color, 
             plot.strokecolor, plot.strokewidth, plot.word_wrap_width, plot.offset) do str,
                 ts, f, fs, al, rot, jus, lh, col, scol, swi, www, offs
->>>>>>> 4bebd86e
         ts = to_fontsize(ts)
         f = to_font(fs, f)
         rot = to_rotation(rot)
@@ -46,13 +40,8 @@
             # If we have a Vector of strings, Vector arguments are interpreted
             # as per string.
             broadcast_foreach(
-<<<<<<< HEAD
                 func,
-                str, 1:attr_broadcast_length(str), ts, f, fs, al, rot, jus, lh, col, scol, swi, www
-=======
-                func, 
                 str, 1:attr_broadcast_length(str), ts, f, fs, al, rot, jus, lh, col, scol, swi, www, offs
->>>>>>> 4bebd86e
             )
         else
             # Otherwise Vector arguments are interpreted by layout_text/
@@ -156,11 +145,7 @@
 end
 
 # overload text plotting for a vector of tuples of a string and a point each
-<<<<<<< HEAD
-function plot!(plot::PlotObject, ::Text, ::AbstractVector{<:Tuple{<:AbstractString, <:Point}})
-=======
-function plot!(plot::Text{<:Tuple{<:AbstractArray{<:Tuple{<:Any, <:Point}}}})    
->>>>>>> 4bebd86e
+function plot!(plot::PlotObject, ::Text, ::AbstractVector{<:Tuple{<:Any, <:Point}})
     strings_and_positions = plot[1]
 
     strings = Observable{Vector{Any}}(first.(strings_and_positions[]))
