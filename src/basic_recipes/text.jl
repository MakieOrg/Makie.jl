--- conflicted
+++ resolved
@@ -234,39 +234,6 @@
     positions = basepositions .- Ref(shift)
     positions .= Ref(rot) .* positions
 
-<<<<<<< HEAD
-    # # we replace VLine and HLine with characters that are specifically scaled and positioned
-    # # such that they match line length and thickness
-    # for (el, position, _) in all_els
-    #     el isa MathTeXEngine.VLine || el isa MathTeXEngine.HLine || continue
-    #     if el isa MathTeXEngine.HLine
-    #         w, h = el.width, el.thickness
-    #     else
-    #         w, h = el.thickness, el.height
-    #     end
-    #     font = to_font("TeX Gyre Heros Makie")
-    #     c = el isa MathTeXEngine.HLine ? '_' : '|'
-    #     fext = get_extent(font, c)
-    #     inkbb = FreeTypeAbstraction.inkboundingbox(fext)
-    #     w_ink = width(inkbb)
-    #     h_ink = height(inkbb)
-    #     ori = inkbb.origin
-
-    #     char_scale = Vec2f(w / w_ink, h / h_ink) * fs
-
-    #     pos_scaled = fs * Vec2f(position)
-    #     pos_inkshifted = pos_scaled - char_scale * ori - Vec2f(0, h_ink / 2) # TODO fix for VLine
-    #     pos_final = rot * Vec3f((pos_inkshifted - Vec2f(shift[Vec(1, 2)]))..., 0)
-
-    #     push!(positions, pos_final)
-    #     push!(chars, c)
-    #     push!(fonts, font)
-    #     push!(extents, GlyphExtent(font, c))
-    #     push!(scales_2d, char_scale)
-    # end
-
-=======
->>>>>>> a192fa7c
     pre_align_gl = GlyphCollection(
         glyphindices,
         fonts,
