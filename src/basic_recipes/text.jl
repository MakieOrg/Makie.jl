--- conflicted
+++ resolved
@@ -28,17 +28,10 @@
     glyphcollections = Observable(GlyphCollection[])
     rotation = Observable{Any}(nothing)
 
-<<<<<<< HEAD
-    onany(plot[1], plot.textsize, plot.position, plot.font, plot.align, 
+    onany(plot[1], plot.textsize, plot.font, plot.align, 
             plot.rotation, plot.justification, plot.lineheight, plot.color, 
             plot.strokecolor, plot.strokewidth, plot.word_wrap_width) do str,
-                    ts, pos, f, al, rot, jus, lh, col, scol, swi, wwws
-=======
-    onany(plot[1], plot.textsize, plot.font, plot.align, 
-            plot.rotation, plot.justification, plot.lineheight, plot.color, 
-            plot.strokecolor, plot.strokewidth) do str,
-                    ts, f, al, rot, jus, lh, col, scol, swi
->>>>>>> 3d496c5d
+                    ts, f, al, rot, jus, lh, col, scol, swi, wwws
 
         ts = to_textsize(ts)
         f = to_font(f)
@@ -97,13 +90,8 @@
 
     # attach a function to any text that calculates the glyph layout and stores it
     lineels_glyphcollection_offset = lift(plot[1], plot.textsize, plot.align, plot.rotation,
-<<<<<<< HEAD
-            plot.model, plot.color, plot.strokecolor, plot.strokewidth, plot.position,
-            plot.word_wrap_width) do latexstring, ts, al, rot, mo, color, scolor, swidth, _, www
-=======
-            plot.model, plot.color, plot.strokecolor, plot.strokewidth) do latexstring,
-                ts, al, rot, mo, color, scolor, swidth
->>>>>>> 3d496c5d
+            plot.model, plot.color, plot.strokecolor, plot.strokewidth, 
+            plot.word_wrap_width) do latexstring, ts, al, rot, mo, color, scolor, swidth, www
 
         ts = to_textsize(ts)
         rot = to_rotation(rot)
