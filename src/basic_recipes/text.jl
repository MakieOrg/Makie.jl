function plot!(plot::Text)
    positions = plot[1]
    # attach a function to any text that calculates the glyph layout and stores it
    glyphcollections = Observable(GlyphCollection[])
    linesegs = Observable(Point2f[])
    linewidths = Observable(Float32[])
    linecolors = Observable(RGBAf[])
    lineindices = Ref(Int[])

    onany(plot.text, plot.fontsize, plot.font, plot.fonts, plot.align,
            plot.rotation, plot.justification, plot.lineheight, plot.calculated_colors,
            plot.strokecolor, plot.strokewidth, plot.word_wrap_width, plot.offset) do str,
                ts, f, fs, al, rot, jus, lh, col, scol, swi, www, offs
        ts = to_fontsize(ts)
        f = to_font(fs, f)
        rot = to_rotation(rot)
        col = to_color(col)
        scol = to_color(scol)
        offs = to_offset(offs)

        gcs = GlyphCollection[]
        lsegs = Point2f[]
        lwidths = Float32[]
        lcolors = RGBAf[]
        lindices = Int[]
        function push_args((gc, ls, lw, lc, lindex))
            push!(gcs, gc)
            append!(lsegs, ls)
            append!(lwidths, lw)
            append!(lcolors, lc)
            append!(lindices, lindex)
            return
        end
        func = push_args ∘ _get_glyphcollection_and_linesegments
        if str isa Vector
            # If we have a Vector of strings, Vector arguments are interpreted
            # as per string.
            broadcast_foreach(
                func,
                str, 1:attr_broadcast_length(str), ts, f, fs, al, rot, jus, lh, col, scol, swi, www, offs
            )
        else
            # Otherwise Vector arguments are interpreted by layout_text/
            # glyph_collection as per character.
            func(str, 1, ts, f, fs, al, rot, jus, lh, col, scol, swi, www, offs)
        end
        glyphcollections[] = gcs
        linewidths[] = lwidths
        linecolors[] = lcolors
        lineindices[] = lindices
        linesegs[] = lsegs
    end

    linesegs_shifted = Observable(Point2f[])

    sc = parent_scene(plot)

    onany(linesegs, positions, sc.camera.projectionview, sc.px_area,
            transform_func_obs(sc), get(plot, :space, :data)) do segs, pos, _, _, transf, space
        pos_transf = plot_to_screen(plot, pos)
        linesegs_shifted[] = map(segs, lineindices[]) do seg, index
            seg + attr_broadcast_getindex(pos_transf, index)
        end
    end

    notify(plot.text)

    attrs = copy(plot.attributes)
    # remove attributes that are already in the glyphcollection
    pop!(attrs, :position)
    pop!(attrs, :text)
    pop!(attrs, :align)
    pop!(attrs, :color)

    t = text!(plot, glyphcollections; attrs..., position = positions)
    # remove attributes that the backends will choke on
    pop!(t.attributes, :font)
    pop!(t.attributes, :fonts)
    linesegments!(plot, linesegs_shifted; linewidth = linewidths, color = linecolors, space = :pixel)

    plot
end

to_offset(v::VecTypes) = Vec2f(v)
to_offset(v::AbstractVector) = map(to_offset, v)

function _get_glyphcollection_and_linesegments(str::AbstractString, index, ts, f, fs, al, rot, jus, lh, col, scol, swi, www, offs)
    gc = layout_text(string(str), ts, f, fs, al, rot, jus, lh, col, scol, swi, www)
    gc, Point2f[], Float32[], RGBAf[], Int[]
end

function _get_glyphcollection_and_linesegments(latexstring::LaTeXString, index, ts, f, fs, al, rot, jus, lh, col, scol, swi, www, offs)
    tex_elements, glyphcollections, offset = texelems_and_glyph_collection(latexstring, ts,
                al[1], al[2], rot, col, scol, swi, www)

    linesegs = Point2f[]
    linewidths = Float32[]
    linecolors = RGBAf[]
    lineindices = Int[]

    rotate_2d(quat, point2) = Point2f(quat * to_ndim(Point3f, point2, 0))

    for (element, position, _) in tex_elements
        if element isa MathTeXEngine.HLine
            h = element
            x, y = position
            push!(linesegs, rotate_2d(rot, ts * Point2f(x, y) - offset) + offs)
            push!(linesegs, rotate_2d(rot, ts * Point2f(x + h.width, y) - offset) + offs)
            push!(linewidths, ts * h.thickness)
            push!(linewidths, ts * h.thickness)
            push!(linecolors, col) # TODO how to specify color better?
            push!(linecolors, col)
            push!(lineindices, index)
            push!(lineindices, index)
        end
    end

    glyphcollections, linesegs, linewidths, linecolors, lineindices
end

function plot!(plot::Text{<:Tuple{<:AbstractString}})
    text!(plot, plot.position; text = plot[1], plot.attributes...)
    plot
end

# conversion stopper for previous methods
convert_arguments(::Type{<: Text}, gcs::AbstractVector{<:GlyphCollection}) = (gcs,)
convert_arguments(::Type{<: Text}, gc::GlyphCollection) = (gc,)
convert_arguments(::Type{<: Text}, vec::AbstractVector{<:Tuple{<:Any, <:Point}}) = (vec,)
convert_arguments(::Type{<: Text}, strings::AbstractVector{<:AbstractString}) = (strings,)
convert_arguments(::Type{<: Text}, string::AbstractString) = (string,)

# TODO: is this necessary? there seems to be a recursive loop with the above
# function without these two interceptions, but I didn't need it before merging
# everything into the monorepo...
plot!(plot::Text{<:Tuple{<:GlyphCollection}}) = plot
plot!(plot::Text{<:Tuple{<:AbstractArray{<:GlyphCollection}}}) = plot

function plot!(plot::Text{<:Tuple{<:AbstractArray{<:AbstractString}}})
    text!(plot, plot.position; text = plot[1], plot.attributes...)
    plot
end

# overload text plotting for a vector of tuples of a string and a point each
function plot!(plot::Text{<:Tuple{<:AbstractArray{<:Tuple{<:Any, <:Point}}}})
    strings_and_positions = plot[1]

    strings = Observable{Vector{Any}}(first.(strings_and_positions[]))

    positions = Observable(
        Point3f[to_ndim(Point3f, last(x), 0) for x in  strings_and_positions[]] # avoid Any for zero elements
    )

    attrs = plot.attributes
    pop!(attrs, :position)

    text!(plot, positions; text = strings, attrs...)

    # update both text and positions together
    on(strings_and_positions) do str_pos
        strs = first.(str_pos)
        poss = to_ndim.(Ref(Point3f), last.(str_pos), 0)

        strings.val != strs && (strings[] = strs)
        positions.val != poss && (positions[] = poss)

        return
    end
    plot
end

function texelems_and_glyph_collection(str::LaTeXString, fontscale_px, halign, valign,
        rotation, color, strokecolor, strokewidth, word_wrap_width)

    rot = convert_attribute(rotation, key"rotation"())

    all_els = generate_tex_elements(str)
    els = filter(x -> x[1] isa TeXChar, all_els)

    # hacky, but attr per char needs to be fixed
    fs = Vec2f(first(fontscale_px))

    scales_2d = [Vec2f(x[3] * Vec2f(fs)) for x in els]

    texchars = [x[1] for x in els]
    glyphindices = [FreeTypeAbstraction.glyph_index(texchar) for texchar in texchars]
    fonts = [texchar.font for texchar in texchars]
    extents = GlyphExtent.(texchars)

    bboxes = map(extents, scales_2d) do ext, scale
        unscaled_hi_bb = height_insensitive_boundingbox_with_advance(ext)
        return Rect2f(
            origin(unscaled_hi_bb) * scale,
            widths(unscaled_hi_bb) * scale
        )
    end

    basepositions = [to_ndim(Vec3f, fs, 0) .* to_ndim(Point3f, x[2], 0) for x in els]

    if word_wrap_width > 0
        last_space_idx = 0
        last_newline_idx = 1
        newline_offset = Point3f(basepositions[1][1], 0f0, 0)

        for i in eachindex(texchars)
            basepositions[i] -= newline_offset
            if texchars[i].represented_char == ' ' || i == length(texchars)
                right_pos = basepositions[i][1] + width(bboxes[i])
                if last_space_idx != 0 && right_pos > word_wrap_width
                    section_offset = basepositions[last_space_idx + 1][1]
                    lineheight = maximum((height(bb) for bb in bboxes[last_newline_idx:last_space_idx]))
                    last_newline_idx = last_space_idx+1
                    newline_offset += Point3f(section_offset, lineheight, 0)

                    # TODO: newlines don't really need to represented at all?
                    # chars[last_space_idx] = '\n'
                    for j in last_space_idx+1:i
                        basepositions[j] -= Point3f(section_offset, lineheight, 0)
                    end
                end
                last_space_idx = i
            elseif texchars[i].represented_char == '\n'
                last_space_idx = 0
            end
        end
    end

    bb = isempty(bboxes) ? BBox(0, 0, 0, 0) : begin
        mapreduce(union, zip(bboxes, basepositions)) do (b, pos)
            Rect2f(Rect3f(b) + pos)
        end
    end

    xshift = get_xshift(minimum(bb)[1], maximum(bb)[1], halign)
    yshift = get_yshift(minimum(bb)[2], maximum(bb)[2], valign, default=0f0)

    shift = Vec3f(xshift, yshift, 0)
    positions = basepositions .- Ref(shift)
    positions .= Ref(rot) .* positions

    pre_align_gl = GlyphCollection(
        glyphindices,
        fonts,
        Point3f.(positions),
        extents,
        scales_2d,
        rot,
        color,
        strokecolor,
        strokewidth
    )

    all_els, pre_align_gl, Point2f(xshift, yshift)
end

iswhitespace(l::LaTeXString) = iswhitespace(replace(l.s, '$' => ""))

struct RichText
    type::Symbol
    children::Vector{Union{RichText,String}}
    attributes::Dict{Symbol, Any}
    function RichText(type::Symbol, children...; kwargs...)
        cs = Union{RichText,String}[children...]
        typeof(cs)
        new(type, cs, Dict(kwargs))
    end
end

function Base.String(r::RichText)
    fn(io, x::RichText) = foreach(x -> fn(io, x), x.children)
    fn(io, s::String) = print(io, s)
    sprint() do io
        fn(io, r)
    end
end

function Base.show(io::IO, ::MIME"text/plain", r::RichText)
    print(io, "RichText: \"$(String(r))\"")
end

rich(args...; kwargs...) = RichText(:span, args...; kwargs...)
subscript(args...; kwargs...) = RichText(:sub, args...; kwargs...)
superscript(args...; kwargs...) = RichText(:sup, args...; kwargs...)

export rich, subscript, superscript

function _get_glyphcollection_and_linesegments(rt::RichText, index, ts, f, fset, al, rot, jus, lh, col, scol, swi, www, offs)
    gc = layout_text(rt, ts, f, fset, al, rot, jus, lh, col)
    gc, Point2f[], Float32[], RGBAf[], Int[]
end

struct GlyphState
    x::Float32
    baseline::Float32
    size::Vec2f
    font::FreeTypeAbstraction.FTFont
    color::RGBAf
end

struct GlyphInfo
    glyph::Int
    font::FreeTypeAbstraction.FTFont
    origin::Point2f
    extent::GlyphExtent
    size::Vec2f
    rotation::Quaternion
    color::RGBAf
    strokecolor::RGBAf
    strokewidth::Float32
end

function GlyphCollection(v::Vector{GlyphInfo})
    GlyphCollection(
        [i.glyph for i in v],
        [i.font for i in v],
        [Point3f(i.origin..., 0) for i in v],
        [i.extent for i in v],
        [i.size for i in v],
        [i.rotation for i in v],
        [i.color for i in v],
        [i.strokecolor for i in v],
        [i.strokewidth for i in v],
    )
end


function layout_text(rt::RichText, ts, f, fset, al, rot, jus, lh, col)

    _f = to_font(fset, f)

    stack = [GlyphState(0, 0, Vec2f(ts), _f, to_color(col))]

    lines = [GlyphInfo[]]

    process_rt_node!(stack, lines, rt, fset)

    apply_lineheight!(lines, lh)
    apply_alignment_and_justification!(lines, jus, al)

    gc = GlyphCollection(reduce(vcat, lines))
    quat = to_rotation(rot)::Quaternionf
    gc.origins .= Ref(quat) .* gc.origins
    @assert gc.rotations.sv isa Vector # should always be a vector because that's how the glyphcollection is created
    gc.rotations.sv .= Ref(quat) .* gc.rotations.sv
    return gc
end

function apply_lineheight!(lines, lh)
    for (i, line) in enumerate(lines)
        for j in eachindex(line)
            l = line[j]
            l = Setfield.@set l.origin[2] -= (i-1) * 20 # TODO: Lineheight
            line[j] = l
        end
    end
    return
end

function max_x_advance(glyph_infos::Vector{GlyphInfo})::Float32
    return maximum(glyph_infos; init=0.0f0) do ginfo
        ginfo.origin[1] + ginfo.extent.hadvance * ginfo.size[1]
    end
end

function max_y_ascender(glyph_infos::Vector{GlyphInfo})::Float32
    return maximum(glyph_infos) do ginfo
        return ginfo.origin[2] + ginfo.extent.ascender * ginfo.size[2]
    end
end

function min_y_descender(glyph_infos::Vector{GlyphInfo})::Float32
    return minimum(glyph_infos) do ginfo
        return ginfo.origin[2] + ginfo.extent.descender * ginfo.size[2]
    end
end

function apply_alignment_and_justification!(lines, ju, al)

    max_xs = map(max_x_advance, lines)
    max_x = maximum(max_xs)

    top_y = max_y_ascender(lines[1])
    bottom_y = min_y_descender(lines[end])

    al_offset_x = get_xshift(0f0,      max_x, al[1]; default=0f0)
    al_offset_y = get_yshift(bottom_y, top_y, al[2]; default=0f0)

    fju = float_justification(ju, al)

    for (i, line) in enumerate(lines)
        ju_offset = fju * (max_x - max_xs[i])
        for j in eachindex(line)
            l = line[j]
            l = Setfield.@set l.origin -= Point2f(al_offset_x - ju_offset, al_offset_y)
            line[j] = l
        end
    end
    return
end

function float_justification(ju, al)::Float32
    halign = al[1]
    float_justification = if ju === automatic
<<<<<<< HEAD
        if halign === :left || halign == 0
            0.0f0
        elseif halign === :right || halign == 1
            1.0f0
        elseif halign === :center || halign == 0.5
            0.5f0
        else
            0.5f0
        end
    else
        halign2num(ju, "Justification $ju not recognized. Should be :left, :center, :right, a Number or automatic.")
=======
        get_xshift(0f0, 1f0, halign)
    else
        get_xshift(0f0, 1f0, ju; default=ju) # errors if wrong symbol is used
>>>>>>> e1340ce2
    end
end

function process_rt_node!(stack, lines, rt::RichText, fonts)
    _type(x) = nothing
    _type(r::RichText) = r.type

    push!(stack, new_glyphstate(stack[end], rt, Val(rt.type), fonts))
    for (i, c) in enumerate(rt.children)
        process_rt_node!(stack, lines, c, fonts)
    end
    gs = pop!(stack)
    gs_top = stack[end]
    # x needs to continue even if going a level up
    stack[end] = GlyphState(gs.x, gs_top.baseline, gs_top.size, gs_top.font, gs_top.color)
    return
end

function process_rt_node!(stack, lines, s::String, _)
    gs = stack[end]
    y = gs.baseline
    x = gs.x
    for char in s
        if char === '\n'
            x = 0
            push!(lines, GlyphInfo[])
        else
            bestfont = find_font_for_char(char, gs.font)
            gi = FreeTypeAbstraction.glyph_index(bestfont, char)
            gext = GlyphExtent(bestfont, char)
            ori = Point2f(x, y)
            push!(lines[end], GlyphInfo(
                gi,
                bestfont,
                ori,
                gext,
                gs.size,
                to_rotation(0),
                gs.color,
                RGBAf(0, 0, 0, 0),
                0f0,
            ))
            x = x + gext.hadvance * gs.size[1]
        end
    end
    stack[end] = GlyphState(x, y, gs.size, gs.font, gs.color)
    return
end

function new_glyphstate(gs::GlyphState, rt::RichText, val::Val, fonts)
    gs
end

_get_color(attributes, default)::RGBAf = haskey(attributes, :color) ? to_color(attributes[:color]) : default
_get_font(attributes, default::NativeFont, fonts)::NativeFont = haskey(attributes, :font) ? to_font(fonts, attributes[:font]) : default
_get_fontsize(attributes, default)::Vec2f = haskey(attributes, :fontsize) ? Vec2f(to_fontsize(attributes[:fontsize])) : default
_get_offset(attributes, default)::Vec2f = haskey(attributes, :offset) ? Vec2f(attributes[:offset]) : default

function new_glyphstate(gs::GlyphState, rt::RichText, val::Val{:sup}, fonts)
    att = rt.attributes
    fontsize = _get_fontsize(att, gs.size * 0.66)
    offset = _get_offset(att, Vec2f(0)) .* fontsize
    GlyphState(
        gs.x + offset[1],
        gs.baseline + 0.4 * gs.size[2] + offset[2],
        fontsize,
        _get_font(att, gs.font, fonts),
        _get_color(att, gs.color),
    )
end

function new_glyphstate(gs::GlyphState, rt::RichText, val::Val{:span}, fonts)
    att = rt.attributes
    fontsize = _get_fontsize(att, gs.size)
    offset = _get_offset(att, Vec2f(0)) .* fontsize
    GlyphState(
        gs.x + offset[1],
        gs.baseline + offset[2],
        fontsize,
        _get_font(att, gs.font, fonts),
        _get_color(att, gs.color),
    )
end

function new_glyphstate(gs::GlyphState, rt::RichText, val::Val{:sub}, fonts)
    att = rt.attributes
    fontsize = _get_fontsize(att, gs.size * 0.66)
    offset = _get_offset(att, Vec2f(0)) .* fontsize
    GlyphState(
        gs.x + offset[1],
        gs.baseline - 0.15 * gs.size[2] + offset[2],
        fontsize,
        _get_font(att, gs.font, fonts),
        _get_color(att, gs.color),
    )
end

iswhitespace(r::RichText) = iswhitespace(String(r))

function get_xshift(lb, ub, align; default=0.5f0)
    if align isa Symbol
        align = align === :left   ? 0.0f0 :
                align === :center ? 0.5f0 :
                align === :right  ? 1.0f0 : default
    end
    lb * (1-align) + ub * align |> Float32
end

function get_yshift(lb, ub, align; default=0.5f0)
    if align isa Symbol
        align = align === :bottom ? 0.0f0 :
                align === :center ? 0.5f0 :
                align === :top    ? 1.0f0 : default
    end
    lb * (1-align) + ub * align |> Float32
end<|MERGE_RESOLUTION|>--- conflicted
+++ resolved
@@ -401,23 +401,9 @@
 function float_justification(ju, al)::Float32
     halign = al[1]
     float_justification = if ju === automatic
-<<<<<<< HEAD
-        if halign === :left || halign == 0
-            0.0f0
-        elseif halign === :right || halign == 1
-            1.0f0
-        elseif halign === :center || halign == 0.5
-            0.5f0
-        else
-            0.5f0
-        end
-    else
-        halign2num(ju, "Justification $ju not recognized. Should be :left, :center, :right, a Number or automatic.")
-=======
         get_xshift(0f0, 1f0, halign)
     else
         get_xshift(0f0, 1f0, ju; default=ju) # errors if wrong symbol is used
->>>>>>> e1340ce2
     end
 end
 
