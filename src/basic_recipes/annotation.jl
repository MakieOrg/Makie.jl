baremodule Ann # bare for cleanest tab-completion behavior

    using Base
    baremodule Paths

        using Base

        struct Line end
        struct Corner end
        Base.@kwdef struct Arc
            height::Float64 = 0.5 # positive numbers are arcs going up then down, negative down then up, 1 is half circle
        end

    end

    baremodule Arrows

        using Base

        using ...Makie

        Base.@kwdef struct Line
            length::Float64 = 8.0
            angle::Float64 = deg2rad(60)
            color = Makie.automatic
            linewidth::Union{Makie.Automatic,Float64} = Makie.automatic
        end

        Base.@kwdef struct Head
            length::Float64 = 8.0
            angle::Float64 = deg2rad(60)
            color = Makie.automatic
            notch::Float64 = 0 # 0 to 1
        end
    end

    baremodule Styles

        using Base

        using ..Arrows: Arrows

        struct Line end

        Base.@kwdef struct LineArrow
            head = Arrows.Line()
            tail = nothing
        end

    end
end

using .Ann

"""
    annotation(x_target, y_target)
    annotation(x_label, y_label, x_target, y_target)
    annotation(points_target)
    annotation(points_label, points_target)

Annotate one or more target points with a combination of optional text labels and
connections between labels and targets, typically in the form of an arrow.

If no label positions are given, they will be determined automatically such
that overlaps between labels and data points are reduced. In this mode, the labels should
be very close to their associated data points so connection plots are typically not visible.
"""
@recipe Annotation begin
    """
    The color of the text labels. If `automatic`, `textcolor` matches `color`.
    """
    textcolor = automatic
    """
    The basic color of the connection object. For more fine-grained adjustments, modify the `style` object directly.
    """
    color = @inherit linecolor
    """
    One object or an array of objects that determine the textual content of the labels.
    """
    text = ""
    """
    Sets the font. Can be a `Symbol` which will be looked up in the `fonts` dictionary or a `String` specifying the (partial) name of a font or the file path of a font file.
    """
    font = @inherit font
    """
    Used as a dictionary to look up fonts specified by `Symbol`, for example `:regular`, `:bold` or `:italic`.
    """
    fonts = @inherit fonts
    """
    The alignment of text relative to the label anchor position.
    """
    align = (:center, :center)
    """
    Sets the alignment of text w.r.t its bounding box. Can be `:left, :center, :right` or a fraction. Will default to the horizontal alignment in `align`.
    """
    justification = automatic
    """
    The lineheight multiplier.
    """
    lineheight = 1.0
    """
    One path type or an array of path types that determine how to connect each label to its point.
    Suitable objects can be found in the module `Makie.Ann.Paths`.
    """
    path = Ann.Paths.Line()
    """
    One style object or an array of style objects that determine how the path from a label to its point
    is visualized. Suitable objects can be found in the module `Makie.Ann.Styles`.
    """
    style = automatic
    """
    One tuple or an array of tuples with two numbers, where each number specifies the radius of a circle
    in screen space which clips the connection path at the start or end, respectively, to add a
    little bit of visual space between arrow and label or target.
    """
    shrink = (5.0, 7.0)
    """
    Determines which object is used to clip the path at the start. If set to `automatic`, the
    boundingbox of the text label is used.
    """
    clipstart = automatic
    """
    The maximum number of iterations that the label placement algorithm is allowed to run.
    """
    maxiter = automatic
    """
    The space in which the label positions are given. Can be `:relative_pixel` (the positions are given in
    screen space relative to the target data positions) or `:data`. If a text label should be positioned
    somewhere close to the labeled point, `:relative_pixel` is usually easier to get a consistent visual result.
    If an arrow is supposed to point from one data point to another, `:data` is the appropriate choice.
    """
    labelspace = :relative_pixel
    "The default line width for connection styles that have lines"
    linewidth = 1.0
    """
    The algorithm used to automatically place labels with reduced overlaps.
    The positioning of the labels with a given input may change between non-breaking versions.
    """
    algorithm = automatic
    visible = true
end

function closest_point_on_rectangle(r::Rect2, p)
    x1, y1 = r.origin
    x2, y2 = x1 + r.widths[1], y1 + r.widths[2]
    px, py = p

    clamped_x = clamp(px, x1, x2)
    clamped_y = clamp(py, y1, y2)

    if px in (x1, x2) || py in (y1, y2)
        return Point2(clamped_x, clamped_y)
    end

    candidates = [
        Point2(clamped_x, y1),
        Point2(clamped_x, y2),
        Point2(x1, clamped_y),
        Point2(x2, clamped_y)
    ]

    return argmin(c -> norm(c - p), candidates)
end

function Makie.convert_arguments(::Type{<:Annotation}, x::Real, y::Real)
    return ([Vec4d(NaN, NaN, x, y)],)
end

function Makie.convert_arguments(::Type{<:Annotation}, p::VecTypes{2})
    return ([Vec4d(NaN, NaN, p...)],)
end

function Makie.convert_arguments(::Type{<:Annotation}, x::Real, y::Real, x2::Real, y2::Real)
    return ([Vec4d(x, y, x2, y2)],)
end

function Makie.convert_arguments(::Type{<:Annotation}, p1::VecTypes{2}, p2::VecTypes{2})
    return ([Vec4d(p1..., p2...)],)
end

function Makie.convert_arguments(::Type{<:Annotation}, v::AbstractVector{<:VecTypes{2}})
    return (Vec4d.(NaN, NaN, getindex.(v, 1), getindex.(v, 2)),)
end

function Makie.convert_arguments(::Type{<:Annotation}, v1::AbstractVector{<:VecTypes{2}}, v2::AbstractVector{<:VecTypes{2}})
    return (Vec4d.(getindex.(v1, 1), getindex.(v1, 2), getindex.(v2, 1), getindex.(v2, 2)),)
end

function Makie.convert_arguments(::Type{<:Annotation}, v1::AbstractVector{<:Real}, v2::AbstractVector{<:Real})
    return (Vec4d.(NaN, NaN, v1, v2),)
end

function Makie.convert_arguments(::Type{<:Annotation}, v1::AbstractVector{<:Real}, v2::AbstractVector{<:Real}, v3::AbstractVector{<:Real}, v4::AbstractVector{<:Real})
    return (Vec4d.(v1, v2, v3, v4),)
end

function Makie.plot!(p::Annotation{<:Tuple{<:AbstractVector{<:Vec4}}})
    scene = Makie.get_scene(p)

    textpositions = lift(p[1]) do vecs
        Point2d.(getindex.(vecs, 3), getindex.(vecs, 4))
    end

<<<<<<< HEAD
    offsets = Observable(zeros(Vec2f, length(textpositions[])))
=======
    textcolor = Observable{Any}()
    map!(textcolor, p.textcolor, p.color) do tc, c
        tc === automatic ? c : tc
    end
>>>>>>> 402b4300

    txt = text!(
        p,
        textpositions;
        text = p.text,
        align = p.align,
<<<<<<< HEAD
        offset = offsets,
        color = p.textcolor,
=======
        offset = zeros(Vec2d, length(textpositions[])),
        color = textcolor,
>>>>>>> 402b4300
        font = p.font,
        fonts = p.fonts,
        justification = p.justification,
        lineheight = p.lineheight,
        visible = p.visible,
    )

    screenpoints_target = Ref{Vector{Point2f}}()
    screenpoints_label = Ref{Vector{Point2f}}()

    # TODO:
    # This needs some more reworking. Problems:
    # - fast_string_boundingboxes_obs() includes offset, so it will update too much
    #   - specifically the recursion will trigger this
    # - string_boundingboxes_obs() would be better to use since it includes points already, but
    #   we'd duplicate the project() code or we'd have to filter out the correct positions from
    #   txt.markerspace_positions with text_blocks, which is risky as empty strings don't refer to
    #   a per-glyph index anymore. Probably better to rework text.positions pipeline here...
    # - project() does not include transform_func, clip planes

    text_bbs = lift(p, txt.text_blocks, scene.viewport, scene.camera.projectionview, p.labelspace) do _, _, _, labelspace
        string_bbs = Rect2f.(fast_string_boundingboxes(txt))
        points = Makie.project.(Ref(scene), textpositions[])
        screenpoints_target[] = points
        screenpoints_label[] = if labelspace === :data
            Makie.project.(Ref(scene), Point2d.(getindex.(p[1][], 1), getindex.(p[1][], 2)))
        elseif labelspace === :relative_pixel
            points .+ Point2d.(getindex.(p[1][], 1), getindex.(p[1][], 2))
        else
            error("Invalid `labelspace` $(repr(labelspace)). Valid options are `:relative_pixel` and `:data`.")
        end
        return string_bbs .- offsets[] .+ points
    end

    onany(text_bbs, p.algorithm, p.maxiter, p.labelspace; update = true) do text_bbs, algorithm, maxiter, labelspace
        calculate_best_offsets!(
            algorithm,
            offsets[],
            screenpoints_target[],
            screenpoints_label[],
            text_bbs,
            Rect2d((0, 0), scene.viewport[].widths);
            labelspace,
            maxiter,
            reset = true, # start with zero offsets whenever text positions or texts change basically, so solutions are not influenced by previous ones
        )
        notify(offsets)
    end

    p.__advance_optimization = 0

    on(p.__advance_optimization) do advance_optimization
        calculate_best_offsets!(
            p.algorithm[],
            offset[],
            screenpoints_target[],
            screenpoints_label[],
            text_bbs[],
            Rect2d((0, 0), scene.viewport[].widths);
            labelspace = p.labelspace[],
            maxiter = advance_optimization,
            reset = false, # don't reset on advance_optimization so we can advance the same one frame by frame
        )
        notify(offsets)
    end

    plotspecs = lift(
            p,
            text_bbs,
            p.path,
            p.clipstart,
            p.shrink,
            p.style,
            p.color,
            p.linewidth,
        ) do text_bbs, pth, clipstart, shrink, style, color, linewidth
        specs = PlotSpec[]
        broadcast_foreach(text_bbs, screenpoints_target[], pth, clipstart, offsets[]) do text_bb, p2, conn, clipstart, offset
            offset_bb = text_bb + offset

            p2 in offset_bb && return
            p1 = startpoint(pth, offset_bb, p2)
            path = connection_path(pth, p1, p2)

            clipstart = if clipstart === automatic
                offset_bb
            else
                clipstart
            end
            clipped_path = clip_path_from_start(path, clipstart)

            shrunk_path = shrink_path(clipped_path, shrink)

            append!(specs, annotation_style_plotspecs(style, shrunk_path, p1, p2; color, linewidth))
        end
        return specs
    end

    plotlist!(
        p,
        plotspecs;
        visible = p.visible[], # TODO: currently the observable doesn't seem to work here
    )
    return p
end

function advance_optimization!(p::Annotation, n::Int = 1)
    @assert n > 0
    p.__advance_optimization = n
    return
end

function distance_point_outside_rect(p::Point2, rect::Rect2)
    px, py = p
    ((rl, rb), (rr, rt)) = extrema(rect)

    dx = if px <= rl
        px - rl
    elseif px >= rr
        px - rr
    else
       zero(px)
    end

    dy = if py < rb
        py - rb
    elseif py > rt
        py - rt
    else
        zero(py)
    end

    return Vec2d(dx, dy)
end

function distance_point_inside_rect(p::Point2, rect::Rect2)
    px, py = p
    ((rl, rb), (rr, rt)) = extrema(rect)

    dx = if px <= rl || px >= rr
        zero(px)
    else
        argmin(abs, (px - rl, px - rr))
    end

    dy = if py <= rb || py >= rt
        zero(py)
    else
        argmin(abs, (py - rb, py - rt))
    end

    # keep only the smaller one because it's faster
    # to move the rect away from the point that way
    return if abs(dx) < abs(dy)
        Vec2d(dx, zero(dy))
    else
        Vec2d(zero(dx), dy)
    end
end

Base.@kwdef struct LabelRepel
    repel::Float64 = 0.1
    attract::Float64 = 0.1
    padding::Vec2d = Vec2d(6, 5)
end

function calculate_best_offsets!(::Automatic, offsets::Vector{<:Vec2}, textpositions::Vector{<:Point2}, textpositions_offset::Vector{<:Point2}, text_bbs::Vector{<:Rect2}, bbox::Rect2;
    maxiter::Union{Automatic,Int},
    reset::Bool,
    labelspace::Symbol,
)
    if !(length(offsets) == length(textpositions) == length(textpositions_offset) == length(text_bbs))
        error("""
        Mismatching array sizes:
            - offsets: $(length(offsets))
            - textpositions: $(length(textpositions))
            - textpositions_offset: $(length(textpositions_offset))
            - text_bbs: $(length(text_bbs))
        """)
    end

    if reset
        offsets .= zero.(eltype(offsets))
    end

    if all(!isnan, textpositions_offset)
        offsets .= textpositions_offset .- textpositions
        return
    end
    # TODO: make it so some positions can be fixed and others are not (NaNs)
    # giving one component of the position could be cool, like only x in data space, but this
    # doesn't really work because projection into screen space needs x and y together

    calculate_best_offsets!(LabelRepel(), offsets, textpositions, textpositions_offset, text_bbs, bbox; maxiter, labelspace)
end

function calculate_best_offsets!(algorithm::LabelRepel, offsets::Vector{<:Vec2}, textpositions::Vector{<:Point2}, textpositions_offset::Vector{<:Point2}, text_bbs::Vector{<:Rect2}, bbox::Rect2;
        maxiter::Union{Automatic,Int},
        labelspace::Symbol,
    )

    maxiter = maxiter === automatic ? 200 : maxiter

    padded_bbs = map(text_bbs) do bb
        Rect2(bb.origin .- algorithm.padding, bb.widths .+ 2 * algorithm.padding)
    end
    offset_bbs = copy(padded_bbs)

    for _ in 1:maxiter
        offset_bbs .= padded_bbs .+ offsets

        # Compute repulsive forces between bounding boxes
        for i in 1:length(offset_bbs)
            for j in i+1:length(offset_bbs)
                bb1 = offset_bbs[i]
                bb2 = offset_bbs[j]
                overlap = algorithm.repel * rect_overlap(bb1, bb2)
                offsets[i] -= overlap
                offsets[j] += overlap
            end
        end

        # Compute attractive forces towards their own text positions
        for i in 1:length(text_bbs)
            bb = offset_bbs[i]
            target_pos = textpositions[i]
            diff = distance_point_outside_rect(target_pos, bb)
            offsets[i] += algorithm.attract * diff
        end

        # Compute repulsive forces from all text positions
        for i in 1:length(text_bbs)
            for j in 1:length(textpositions)
                bb = offset_bbs[i]
                target_pos = textpositions[j]
                diff = distance_point_inside_rect(target_pos, bb)
                offsets[i] += algorithm.repel * diff
            end
        end

        # Keep text boundingboxes inside the axis boundingbox
        let
            ((l, b), (r, t)) = extrema(bbox)
            for i in 1:length(text_bbs)
                ((pl, pb), (pr, pt)) = extrema(padded_bbs[i])
                ox, oy = offsets[i]
                if pl + ox < l
                    offsets[i] = Vec(l - pl, oy)
                elseif pr + ox > r
                    offsets[i] = Vec(r - pr, oy)
                end
                if pb + oy < b
                    offsets[i] = Vec(ox, b - pb)
                elseif pt + oy > t
                    offsets[i] = Vec(ox, t - pt)
                end
            end
        end
    end
    return
end

function interval_overlap(al, ar, bl, br)
    a_is_left = al < bl
    (ll, lr, rl, rr) = a_is_left ? (al, ar, bl, br) : (bl, br, al, ar)
    vl = if lr <= rl # l completely left of r
        zero(al)
    elseif lr < rr # l intersects r partially
        lr - rl
    else # r contained in l
        if rl - ll > lr - rr # r is further left
            rr - rl
        else
            -(rr - rl)
        end
    end
    a_is_left ? vl : -vl
end

function rect_overlap(r1, r2)
    (r1l, r1b), (r1r, r1t) = extrema(r1)
    (r2l, r2b), (r2r, r2t) = extrema(r2)

    x = interval_overlap(r1l, r1r, r2l, r2r)
    y = interval_overlap(r1b, r1t, r2b, r2t)

    ax = abs(x)
    ay = abs(y)
    ax == 0 && ay == 0 && return Vec2d(0, 0)
    if ax < ay # we only ever want to move in the direction in which it's faster to avoid the overlap
        return Vec2d(x, y * ax / (ax + ay))
    else
        return Vec2d(x * ay / (ax + ay), y)
    end
end

startpoint(::Ann.Paths.Line, text_bb, p2) = text_bb.origin + 0.5 * text_bb.widths

function startpoint(::Ann.Paths.Corner, text_bb, p2)
    l = left(text_bb)
    r = right(text_bb)
    b = bottom(text_bb)
    t = top(text_bb)
    dir = p2 - (text_bb.origin + 0.5 * text_bb.widths)
    if abs(dir[1]) < abs(dir[2])
        x = dir[1] > 0 ? r : l
        y = (t + b) / 2
    else
        x = (l + r) / 2
        y = dir[2] > 0 ? t : b
    end
    return Point2d(x, y)
end

Makie.data_limits(p::Annotation) = Rect3f(Rect2f([Vec2f(x[3], x[4]) for x in p[1][]]))
Makie.boundingbox(p::Annotation, space::Symbol = :data) = Makie.apply_transform_and_model(p, Makie.data_limits(p))

function connection_path(::Ann.Paths.Line, p1, p2)
    BezierPath([
        MoveTo(p1),
        LineTo(p2),
    ])
end

function connection_path(::Ann.Paths.Corner, p1, p2)
    dir = p2 - p1
    if abs(dir[1]) > abs(dir[2])
        BezierPath([
            MoveTo(p1),
            LineTo(p1[1], p2[2]),
            LineTo(p2),
        ])
    else
        BezierPath([
            MoveTo(p1),
            LineTo(p2[1], p1[2]),
            LineTo(p2),
        ])
    end
end

function startpoint(::Ann.Paths.Arc, text_bb, p2)
    center(text_bb)
end

function circle_centers(p1::Point2, p2::Point2, r)
    d = norm(p2 - p1)
    if d > 2r
        return nothing  # No circle possible
    end

    m = (p1 + p2) / 2
    h = sqrt(r^2 - (d/2)^2)

    # Perpendicular direction
    dir = p2 - p1
    perp = Point2(-dir[2], dir[1]) / d  # Normalized

    c1 = m + h * perp
    c2 = m - h * perp
    return c1, c2
end


function arc_center_radius(p1::Point2, p2::Point2, x::Real)
    xabs = abs(x)
    chord = p2 - p1
    mid = Point2((p1[1] + p2[1]) / 2, (p1[2] + p2[2]) / 2)
    len = norm(chord)
    height = xabs * len / 2
    if height == 0
        error("Height x must be non-zero for a valid arc.")
    end
    # Radius from chord length and height
    r = (len^2) / (8height) + height / 2
    # Unit perpendicular vector to chord
    perp = normalize(Point2(-chord[2], chord[1]))
    # Center lies along perpendicular from midpoint, distance (r - x)

    direction = sign(x) * chord[1] > 0 ? -1 : 1

    center = mid + direction * perp * (r - height)
    return r, center
end

function connection_path(ca::Ann.Paths.Arc, p1, p2)
    abs(ca.height) < 1e-4 && return connection_path(Ann.Paths.Line(), p1, p2)
    radius, center = arc_center_radius(p1, p2, ca.height)
    BezierPath([MoveTo(p1), EllipticalArc(center, radius, radius, 0.0, atan(reverse(p1 - center)...), atan(reverse(p2 - center)...))])
end

function shrink_path(path, shrink)
    start::MoveTo = path.commands[1]
    stop = endpoint(path.commands[end])

    if length(path.commands) < 2
        return path
    end

    if shrink[1] > 0
        for i in 2:length(path.commands)
            p_prev = endpoint(path.commands[i-1])
            intersects, moveto, newcommand = circle_intersection(start.p, shrink[1], p_prev, path.commands[i])
            if !intersects # should mean that the command is contained in the circle because we start at its center
                if i == length(path.commands)
                    # path is completely contained
                    return BezierPath(path.commands[1:1]) # empty BezierPath doesn't work currently because of bbox
                end
                continue
            else
                path = BezierPath([
                    moveto;
                    newcommand;
                    @view(path.commands[i+1:end])
                ])
                break
            end
        end
    end

    if shrink[2] > 0
        for i in length(path.commands):-1:2
            p_prev = endpoint(path.commands[i-1])
            p_end, reversed = reversed_command(p_prev, path.commands[i])
            intersects, moveto, newcommand = circle_intersection(stop, shrink[2], p_end, reversed)
            if !intersects
                if i == 2
                    # path is completely contained
                    return BezierPath(path.commands[1:1]) # empty BezierPath doesn't work currently because of bbox
                end
                continue
            else
                _, new_reversed = reversed_command(moveto.p, newcommand)
                path = BezierPath([
                    @view(path.commands[1:i-1]);
                    new_reversed
                ])
                break
            end
        end
    end

    return path
end

function reversed_command(p_prev, l::LineTo)
    return l.p, LineTo(p_prev)
end

function reversed_command(p_prev, e::EllipticalArc)
    # assumed that p_prev is at the start of e, otherwise there's a linesegment additionally but we can't deal with that here
    return endpoint(e), EllipticalArc(e.c, e.r1, e.r2, e.angle, e.a2, e.a1)
end

function circle_intersection(center::Point2, r, p1::Point2, command::LineTo)
    p2 = command.p
    # Unpack points
    x1, y1 = p1
    x2, y2 = p2
    cx, cy = center

    # Translate points so the circle center is at the origin
    x1 -= cx; y1 -= cy
    x2 -= cx; y2 -= cy

    # Line direction
    dx = x2 - x1
    dy = y2 - y1

    # Quadratic equation coefficients
    a = dx^2 + dy^2
    b = 2 * (x1 * dx + y1 * dy)
    c = x1^2 + y1^2 - r^2

    # Discriminant
    discriminant = b^2 - 4*a*c

    if discriminant < 0
        return false, nothing, nothing
    end

    # Two solutions for t
    sqrt_discriminant = sqrt(discriminant)
    t1 = (-b - sqrt_discriminant) / (2*a)
    t2 = (-b + sqrt_discriminant) / (2*a)

    # Check if the solutions are within the segment
    t = if 0 <= t2 <= 1
        t2
    elseif 0 <= t1 <= 1
        t1
    else
        return false, nothing, nothing
    end

    # Intersection point in translated coordinates
    ix = x1 + t * dx
    iy = y1 + t * dy

    # Translate back to original coordinates
    ix += cx
    iy += cy

    return true, MoveTo(Point2d(ix, iy)), command
end

function circle_intersection(center::Point2, r, p1::Point2, command::EllipticalArc)
    if command.r1 == command.r2
        # special case circular arc
        # Unpack points
        cx, cy = center
        px, py = p1
        r_a = command.r1
        angle1 = command.a1
        angle2 = command.a2

        # Translate the arc center to the origin
        arc_center = command.c
        arc_center_translated = arc_center - center

        # Compute the distance between the circle center and the arc center
        d = norm(arc_center_translated)

        # Check if the circle and arc intersect
        if d > r + r_a || d < abs(r - r_a)
            return false, nothing, nothing
        end

        # Compute the intersection points
        a = (r^2 - r_a^2 + d^2) / (2 * d)
        h = sqrt(r^2 - a^2)
        p = center + a * normalize(arc_center_translated)
        perp = Point2(-arc_center_translated[2], arc_center_translated[1]) / d
        intersection1 = p + h * perp
        intersection2 = p - h * perp

        # Check if the intersection points lie on the arc
        angle_intersection1 = atan(intersection1[2] - arc_center[2], intersection1[1] - arc_center[1])
        angle_intersection2 = atan(intersection2[2] - arc_center[2], intersection2[1] - arc_center[1])

        between_1 = is_between(angle_intersection1, angle1, angle2)
        between_2 = is_between(angle_intersection2, angle1, angle2)

        if between_1 && between_2
            # TODO: which one to pick?
            return true, MoveTo(intersection1), EllipticalArc(arc_center, r_a, r_a, 0.0, angle_intersection1, angle2)
        elseif between_1
            return true, MoveTo(intersection1), EllipticalArc(arc_center, r_a, r_a, 0.0, angle_intersection1, angle2)
        elseif between_2
            return true, MoveTo(intersection2), EllipticalArc(arc_center, r_a, r_a, 0.0, angle_intersection2, angle2)
        end
        #     return false, nothing, nothing
        # end
        return false, nothing, nothing
    else
        error("Not implemented for ellipses")
    end
end

function is_between(x, a, b)
    a, b = min(a, b), max(a, b)
    return a <= x <= b
end

function clip_path_from_start(path::BezierPath, bbox::Rect2)

    if length(path.commands) < 2
        return path
    end

    for i in 2:length(path.commands)
        p_prev = endpoint(path.commands[i-1])
        is_contained = bbox_containment(bbox, p_prev, path.commands[i])
        is_contained && continue
        intersects, moveto, newcommand = bbox_intersection(bbox, p_prev, path.commands[i])
        if intersects
            path = BezierPath([
                moveto;
                newcommand;
                @view(path.commands[i+1:end])
            ])
            break
        end
    end

    return path
end

function bbox_containment(bbox::Rect2, p_prev::Point2, comm::LineTo)
    return p_prev in bbox && comm.p in bbox
end

function bbox_containment(bbox::Rect2, p_prev::Point2, comm::EllipticalArc)
    return false # TODO: implement
end

function bbox_intersection(bbox::Rect2, p_prev::Point2, comm::LineTo)
    intersects, pt = line_rectangle_intersection(p_prev, comm.p, bbox)
    if intersects
        return intersects, MoveTo(pt), comm
    else
        return intersects, nothing, nothing
    end
end

function bbox_intersection(bbox::Rect2, p_prev::Point2, comm::EllipticalArc)
    if comm.r1 == comm.r2
        # circular arc
        r = comm.r1
        # Analytical circular arc intersection with bounding box
        cx, cy = comm.c
        r = comm.r1
        angle1, angle2 = comm.a1, comm.a2

        # Define the four edges of the bounding box
        edges = (
            (Point2d(bbox.origin[1], bbox.origin[2]), Point2d(bbox.origin[1] + bbox.widths[1], bbox.origin[2])),           # Bottom edge
            (Point2d(bbox.origin[1], bbox.origin[2]), Point2d(bbox.origin[1], bbox.origin[2] + bbox.widths[2])),           # Left edge
            (Point2d(bbox.origin[1] + bbox.widths[1], bbox.origin[2]), Point2d(bbox.origin[1] + bbox.widths[1], bbox.origin[2] + bbox.widths[2])), # Right edge
            (Point2d(bbox.origin[1], bbox.origin[2] + bbox.widths[2]), Point2d(bbox.origin[1] + bbox.widths[1], bbox.origin[2] + bbox.widths[2]))  # Top edge
        )

        for (p1, p2) in edges
            # Find intersection of the circle with the line segment
            intersects, t1, t2 = circle_line_intersection(cx, cy, r, p1, p2)
            if intersects
                for t in (t1, t2)
                    if 0 <= t <= 1
                        intersection = p1 + t * (p2 - p1)
                        angle = atan(intersection[2] - cy, intersection[1] - cx)
                        if is_between(angle, angle1, angle2)
                            return true, MoveTo(intersection), EllipticalArc(comm.c, comm.r1, comm.r2, comm.angle, angle, comm.a2)
                        end
                    end
                end
            end
        end

        return false, nothing, nothing
    else
        error("Not implemented for ellipses")
    end
end

function circle_line_intersection(cx, cy, r, p1::Point2, p2::Point2)
    x1, y1 = p1
    x2, y2 = p2

    # Translate line to circle's center
    dx, dy = x2 - x1, y2 - y1
    fx, fy = x1 - cx, y1 - cy

    a = dx^2 + dy^2
    b = 2 * (fx * dx + fy * dy)
    c = fx^2 + fy^2 - r^2

    discriminant = b^2 - 4 * a * c
    if discriminant < 0
    return false, nothing, nothing
    end

    sqrt_discriminant = sqrt(discriminant)
    t1 = (-b - sqrt_discriminant) / (2 * a)
    t2 = (-b + sqrt_discriminant) / (2 * a)

    return true, t1, t2
end

function line_rectangle_intersection(p1::Point2, p2::Point2, rect::Rect2)
    # Unpack points and rectangle properties
    x1, y1 = p1
    x2, y2 = p2
    (rx, ry) = rect.origin
    (rw, rh) = rect.widths

    # List of rectangle edges (each edge is represented as a pair of points)
    edges = (
        (Point2d(rx, ry), Point2d(rx + rw, ry)),           # Bottom edge
        (Point2d(rx, ry), Point2d(rx, ry + rh)),           # Left edge
        (Point2d(rx + rw, ry), Point2d(rx + rw, ry + rh)), # Right edge
        (Point2d(rx, ry + rh), Point2d(rx + rw, ry + rh))  # Top edge
    )

    # Helper function to find intersection of two line segments
    function segment_intersection(p1::Point2, p2::Point2, q1::Point2, q2::Point2)
        x1, y1 = p1
        x2, y2 = p2
        x3, y3 = q1
        x4, y4 = q2

        denom = (y4 - y3) * (x2 - x1) - (x4 - x3) * (y2 - y1)
        if denom == 0.0
            return (false, nothing)  # Parallel lines
        end

        ua = ((x4 - x3) * (y1 - y3) - (y4 - y3) * (x1 - x3)) / denom
        ub = ((x2 - x1) * (y1 - y3) - (y2 - y1) * (x1 - x3)) / denom

        if 0.0 <= ua <= 1.0 && 0.0 <= ub <= 1.0
            ix = x1 + ua * (x2 - x1)
            iy = y1 + ua * (y2 - y1)
            return (true, Point2d(ix, iy))
        else
            return (false, nothing)  # Intersection not within the segments
        end
    end

    closest_intersection = nothing
    min_distance = Inf

    # Check intersection with each edge
    for (q1, q2) in edges
        intersects, point = segment_intersection(p1, p2, q1, q2)
        if intersects
            # Calculate distance to p2
            distance = hypot(point[1] - p2[1], point[2] - p2[2])
            if distance < min_distance
                min_distance = distance
                closest_intersection = point
            end
        end
    end

    if isnothing(closest_intersection)
        return (false, nothing)
    else
        return (true, closest_intersection)
    end
end

annotation_style_plotspecs(::Makie.Automatic, path, p1, p2; kwargs...) = annotation_style_plotspecs(Ann.Styles.Line(), path, p1, p2; kwargs...)

function annotation_style_plotspecs(l::Ann.Styles.LineArrow, path::BezierPath, p1, p2; color, linewidth)
    length(path.commands) < 2 && return PlotSpec[]
    p_head = endpoint(path.commands[end])

    _startpoint(c::MoveTo) = c.p

    p_tail = _startpoint(path.commands[1])

    shrink_for_head = shrinksize(l.head)
    shrink_for_tail = shrinksize(l.tail)

    shortened_path = shrink_path(path, (shrink_for_tail, shrink_for_head))
    length(shortened_path.commands) < 2 && return PlotSpec[]

    head_dir = normalize(p2 - endpoint(shortened_path.commands[end]))
    head_rotation = atan(head_dir[2], head_dir[1])
    tail_dir = normalize(p1 - _startpoint(shortened_path.commands[1]))
    tail_rotation = atan(tail_dir[2], tail_dir[1])


    specs = [
        PlotSpec(:Lines, shortened_path; color, space = :pixel, linewidth);
    ]
    if l.head !== nothing
        append!(specs, plotspecs(l.head, p_head; rotation = head_rotation, color, linewidth))
    end
    if l.tail !== nothing
        append!(specs, plotspecs(l.tail, p_tail; rotation = tail_rotation, color, linewidth))
    end
    return specs
end

function annotation_style_plotspecs(::Ann.Styles.Line, path::BezierPath, p1, p2; color, linewidth)
    [
        PlotSpec(:Lines, path; color, linewidth, space = :pixel),
    ]
end

_auto(x::Makie.Automatic, default) = default
_auto(x, default) = x

shrinksize(other) = 0.0

function shrinksize(l::Ann.Arrows.Head)
    l.length * (1 - l.notch)
end

function plotspecs(l::Ann.Arrows.Line, pos; rotation, color, linewidth)
    color = _auto(l.color, color)
    linewidth = _auto(l.linewidth, linewidth)
    sidelen = l.length / cos(l.angle/2)
    dir1 = Point2(-cos(l.angle/2 + rotation), -sin(l.angle/2 + rotation))
    dir2 = Point2(-cos(-l.angle/2 + rotation), -sin(-l.angle/2 + rotation))
    p1 = pos + dir1 * sidelen
    p2 = pos + dir2 * sidelen
    [
        Makie.PlotSpec(:Lines, [p1, pos, p2]; space = :pixel, color, linewidth)
    ]
end

function plotspecs(h::Ann.Arrows.Head, pos; rotation, color, linewidth)
    color = _auto(h.color, color)
    len = h.length
    L = 1 / cos(h.angle/2)
    p1 = L * Point2(-cos(h.angle/2), -sin(h.angle/2))
    p2 = Point2(-(1 - h.notch), 0)
    p3 = L * Point2(-cos(-h.angle/2), -sin(-h.angle/2))

    marker = BezierPath([MoveTo(0, 0), LineTo(p1), LineTo(p2), LineTo(p3), ClosePath()])
    [
        Makie.PlotSpec(:Scatter, pos; space = :pixel, rotation, color, marker, markersize = len)
    ]
end

function attribute_examples(::Type{Annotation})
    Dict(
        :shrink => [
            Example(
                code = raw"""
                    fig = Figure()
                    ax = Axis(fig[1, 1], xgridvisible = false, ygridvisible = false)
                    shrinks = [(0, 0), (5, 5), (10, 10), (20, 20), (5, 20), (20, 5)]
                    for (i, shrink) in enumerate(shrinks)
                        annotation!(ax, -200, 0, 0, i; text = "shrink = $shrink", shrink, style = Ann.Styles.LineArrow())
                        scatter!(ax, 0, i)
                    end
                    fig
                    """
            )
        ],
        :style => [
            Example(
                code = raw"""
                    fig = Figure()
                    ax = Axis(fig[1, 1], yautolimitmargin = (0.3, 0.3), xgridvisible = false, ygridvisible = false)
                    annotation!(-200, 0, 0, 0, style = Ann.Styles.Line())
                    annotation!(-200, 0, 0, -1, style = Ann.Styles.LineArrow())
                    annotation!(-200, 0, 0, -2, style = Ann.Styles.LineArrow(head = Ann.Arrows.Head()))
                    annotation!(-200, 0, 0, -3, style = Ann.Styles.LineArrow(tail = Ann.Arrows.Line(length = 20)))
                    fig
                    """
            )
        ],
        :path => [
            Example(
                code = raw"""
                    fig = Figure()
                    ax = Axis(fig[1, 1], yautolimitmargin = (0.3, 0.3), xgridvisible = false, ygridvisible = false)
                    scatter!(ax, fill(0, 4), 0:-1:-3)
                    annotation!(-200, 0, 0, 0, path = Ann.Paths.Line(), text = "Line()")
                    annotation!(-200, 0, 0, -1, path = Ann.Paths.Arc(height = 0.1), text = "Arc(height = 0.1)")
                    annotation!(-200, 0, 0, -2, path = Ann.Paths.Arc(height = 0.3), text = "Arc(height = 0.3)")
                    annotation!(-200, 30, 0, -3, path = Ann.Paths.Corner(), text = "Corner()")
                    fig
                    """
            )
        ],
        :labelspace => [
            Example(
                code = raw"""
                    g(x) = cos(6x) * exp(x)
                    xs = 0:0.01:4
                    ys = g.(xs)

                    f, ax, _ = lines(xs, ys; axis = (; xgridvisible = false, ygridvisible = false))

                    annotation!(ax, 1, 20, 2.1, g(2.1),
                        text = "(1, 20)\nlabelspace = :data",
                        path = Ann.Paths.Arc(0.3),
                        style = Ann.Styles.LineArrow(),
                        labelspace = :data
                    )

                    annotation!(ax, -100, -100, 2.65, g(2.65),
                        text = "(-100, -100)\nlabelspace = :relative_pixel",
                        path = Ann.Paths.Arc(-0.3),
                        style = Ann.Styles.LineArrow()
                    )

                    f
                    """
            )
        ],
    )
end<|MERGE_RESOLUTION|>--- conflicted
+++ resolved
@@ -201,27 +201,19 @@
         Point2d.(getindex.(vecs, 3), getindex.(vecs, 4))
     end
 
-<<<<<<< HEAD
     offsets = Observable(zeros(Vec2f, length(textpositions[])))
-=======
     textcolor = Observable{Any}()
     map!(textcolor, p.textcolor, p.color) do tc, c
         tc === automatic ? c : tc
     end
->>>>>>> 402b4300
 
     txt = text!(
         p,
         textpositions;
         text = p.text,
         align = p.align,
-<<<<<<< HEAD
         offset = offsets,
-        color = p.textcolor,
-=======
-        offset = zeros(Vec2d, length(textpositions[])),
         color = textcolor,
->>>>>>> 402b4300
         font = p.font,
         fonts = p.fonts,
         justification = p.justification,
