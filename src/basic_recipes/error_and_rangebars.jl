"""
    errorbars(x, y, error_both; kwargs...)
    errorbars(x, y, error_low, error_high; kwargs...)
    errorbars(x, y, error_low_high; kwargs...)

    errorbars(xy, error_both; kwargs...)
    errorbars(xy, error_low, error_high; kwargs...)
    errorbars(xy, error_low_high; kwargs...)

    errorbars(xy_error_both; kwargs...)
    errorbars(xy_error_low_high; kwargs...)

Plots errorbars at xy positions, extending by errors in the given `direction`.

If you want to plot intervals from low to high values instead of relative errors, use `rangebars`.

## Attributes
$(ATTRIBUTES)
"""
@recipe(Errorbars) do scene
    Theme(
        whiskerwidth = 0,
        color = theme(scene, :linecolor),
        linewidth = theme(scene, :linewidth),
        direction = :y,
        visible = theme(scene, :visible),
        colormap = theme(scene, :colormap),
        colorscale = identity,
        colorrange = automatic,
        inspectable = theme(scene, :inspectable),
        transparency = false
    )
end


"""
    rangebars(val, low, high; kwargs...)
    rangebars(val, low_high; kwargs...)
    rangebars(val_low_high; kwargs...)

Plots rangebars at `val` in one dimension, extending from `low` to `high` in the other dimension
given the chosen `direction`.

If you want to plot errors relative to a reference value, use `errorbars`.

## Attributes
$(ATTRIBUTES)
"""
@recipe(Rangebars) do scene
    Theme(
        whiskerwidth = 0,
        color = theme(scene, :linecolor),
        linewidth = theme(scene, :linewidth),
        direction = :y,
        visible = theme(scene, :visible),
        colormap = theme(scene, :colormap),
        colorscale = identity,
        colorrange = automatic,
        inspectable = theme(scene, :inspectable),
        transparency = false
    )
end

### conversions for errorbars

function Makie.convert_arguments(::Type{<:Errorbars}, x, y, error_both)
    xyerr = broadcast(x, y, error_both) do x, y, e
        Vec4f(x, y, e, e)
    end
    (xyerr,)
end

function Makie.convert_arguments(::Type{<:Errorbars}, x, y, error_low, error_high)
    xyerr = broadcast(Vec4f, x, y, error_low, error_high)
    (xyerr,)
end


function Makie.convert_arguments(::Type{<:Errorbars}, x, y, error_low_high::AbstractVector{<:VecTypes{2}})
    xyerr = broadcast(x, y, error_low_high) do x, y, (el, eh)
        Vec4f(x, y, el, eh)
    end
    (xyerr,)
end

function Makie.convert_arguments(::Type{<:Errorbars}, xy::AbstractVector{<:VecTypes{2}}, error_both)
    xyerr = broadcast(xy, error_both) do (x, y), e
        Vec4f(x, y, e, e)
    end
    (xyerr,)
end

function Makie.convert_arguments(::Type{<:Errorbars}, xy::AbstractVector{<:VecTypes{2}}, error_low, error_high)
    xyerr = broadcast(xy, error_low, error_high) do (x, y), el, eh
        Vec4f(x, y, el, eh)
    end
    (xyerr,)
end

function Makie.convert_arguments(::Type{<:Errorbars}, xy::AbstractVector{<:VecTypes{2}}, error_low_high::AbstractVector{<:VecTypes{2}})
    xyerr = broadcast(xy, error_low_high) do (x, y), (el, eh)
        Vec4f(x, y, el, eh)
    end
    (xyerr,)
end

function Makie.convert_arguments(::Type{<:Errorbars}, xy_error_both::AbstractVector{<:VecTypes{3}})
    xyerr = broadcast(xy_error_both) do (x, y, e)
        Vec4f(x, y, e, e)
    end
    (xyerr,)
end

### conversions for rangebars

function Makie.convert_arguments(::Type{<:Rangebars}, val, low, high)
    val_low_high = broadcast(Vec3f, val, low, high)
    (val_low_high,)
end

function Makie.convert_arguments(::Type{<:Rangebars}, val, low_high)
    val_low_high = broadcast(val, low_high) do val, (low, high)
        Vec3f(val, low, high)
    end
    (val_low_high,)
end

### the two plotting functions create linesegpairs in two different ways
### and then hit the same underlying implementation in `_plot_bars!`

function Makie.plot!(plot::Errorbars{T}) where T <: Tuple{AbstractVector{<:VecTypes{4}}}

    x_y_low_high = plot[1]

    is_in_y_direction = lift(plot, plot.direction) do dir
        if dir === :y
            true
        elseif dir === :x
            false
        else
            error("Invalid direction $dir. Options are :x and :y.")
        end
    end

    linesegpairs = lift(plot, x_y_low_high, is_in_y_direction) do x_y_low_high, in_y
        return map(x_y_low_high) do (x, y, l, h)
            in_y ?
                (Point2f(x, y - l), Point2f(x, y + h)) :
                (Point2f(x - l, y), Point2f(x + h, y))
        end
    end

    _plot_bars!(plot, linesegpairs, is_in_y_direction)
end


function Makie.plot!(plot::Rangebars{T}) where T <: Tuple{AbstractVector{<:VecTypes{3}}}

    val_low_high = plot[1]

    is_in_y_direction = lift(plot, plot.direction) do dir
        if dir === :y
            return true
        elseif dir === :x
            return false
        else
            error("Invalid direction $dir. Options are :x and :y.")
        end
    end

    linesegpairs = lift(plot, val_low_high, is_in_y_direction) do vlh, in_y
        return map(vlh) do (v, l, h)
            in_y ?
                (Point2f(v, l), Point2f(v, h)) :
                (Point2f(l, v), Point2f(h, v))
        end
    end

    _plot_bars!(plot, linesegpairs, is_in_y_direction)
end



function _plot_bars!(plot, linesegpairs, is_in_y_direction)

    f_if(condition, f, arg) = condition ? f(arg) : arg

    @extract plot (whiskerwidth, color, linewidth, visible, colormap, colorscale, colorrange, inspectable, transparency)

    scene = parent_scene(plot)

    whiskers = lift(plot, linesegpairs, scene.camera.projectionview, plot.model,
        scene.px_area, transform_func(plot), whiskerwidth) do pairs, _, _, _, _, whiskerwidth

        endpoints = [p for pair in pairs for p in pair]
        screenendpoints = plot_to_screen(plot, endpoints)

        screenendpoints_shifted_pairs = map(screenendpoints) do sep
            (sep .+ f_if(is_in_y_direction[], reverse, Point(0, -whiskerwidth/2)),
             sep .+ f_if(is_in_y_direction[], reverse, Point(0,  whiskerwidth/2)))
        end

        return [p for pair in screenendpoints_shifted_pairs for p in pair]
    end
    whiskercolors = Observable{RGBColors}()
    map!(plot, whiskercolors, color) do color
        # we have twice as many linesegments for whiskers as we have errorbars, so we
        # need to duplicate colors if a vector of colors is given
        if color isa AbstractVector
            return repeat(to_color(color), inner = 2)::RGBColors
        else
            return to_color(color)::RGBAf
        end
    end
    whiskerlinewidths = Observable{Union{Float32, Vector{Float32}}}()
    map!(plot, whiskerlinewidths, linewidth) do linewidth
        # same for linewidth
        if linewidth isa AbstractVector
            return repeat(convert(Vector{Float32}, linewidth), inner = 2)::Vector{Float32}
        else
            return convert(Float32, linewidth)
        end
    end

    linesegments!(
        plot, linesegpairs, color = color, linewidth = linewidth, visible = visible,
        colormap = colormap, colorscale = colorscale, colorrange = colorrange, inspectable = inspectable,
        transparency = transparency
    )
    linesegments!(
        plot, whiskers, color = whiskercolors, linewidth = whiskerlinewidths,
<<<<<<< HEAD
        visible = visible, colormap = colormap, colorscale = colorscale, colorrange = colorrange,
        inspectable = inspectable, transparency = transparency
=======
        visible = visible, colormap = colormap, colorrange = colorrange,
        inspectable = inspectable, transparency = transparency, space = :pixel,
        model = Mat4f(I) # overwrite scale!() / translate!() / rotate!()
>>>>>>> eaf1028b
    )
    plot
end

function plot_to_screen(plot, points::AbstractVector)
    cam = parent_scene(plot).camera
    space = to_value(get(plot, :space, :data))
    spvm = clip_to_space(cam, :pixel) * space_to_clip(cam, space) * transformationmatrix(plot)[]

    return map(points) do p
        transformed = apply_transform(transform_func(plot), p, space)
        p4d = spvm * to_ndim(Point4f, to_ndim(Point3f, transformed, 0), 1)
        return Point2f(p4d) / p4d[4]
    end
end

function plot_to_screen(plot, p::VecTypes)
    cam = parent_scene(plot).camera
    space = to_value(get(plot, :space, :data))
    spvm = clip_to_space(cam, :pixel) * space_to_clip(cam, space) * transformationmatrix(plot)[]
    transformed = apply_transform(transform_func(plot), p, space)
    p4d = spvm * to_ndim(Point4f, to_ndim(Point3f, transformed, 0), 1)
    return Point2f(p4d) / p4d[4]
end

function screen_to_plot(plot, points::AbstractVector)
    cam = parent_scene(plot).camera
    space = to_value(get(plot, :space, :data))
    mvps = inv(transformationmatrix(plot)[]) * clip_to_space(cam, space) * space_to_clip(cam, :pixel)
    itf = inverse_transform(transform_func(plot))

    return map(points) do p
        pre_transform = mvps * to_ndim(Vec4f, to_ndim(Vec3f, p, 0.0), 1.0)
        p3 = Point3f(pre_transform) / pre_transform[4]
        return apply_transform(itf, p3, space)
    end
end

function screen_to_plot(plot, p::VecTypes)
    cam = parent_scene(plot).camera
    space = to_value(get(plot, :space, :data))
    mvps = inv(transformationmatrix(plot)[]) * clip_to_space(cam, space) * space_to_clip(cam, :pixel)
    pre_transform = mvps * to_ndim(Vec4f, to_ndim(Vec3f, p, 0.0), 1.0)
    p3 = Point3f(pre_transform) / pre_transform[4]
    return apply_transform(itf, p3, space)
end

# ignore whiskers when determining data limits
function data_limits(bars::Union{Errorbars, Rangebars})
    data_limits(bars.plots[1])
end<|MERGE_RESOLUTION|>--- conflicted
+++ resolved
@@ -229,14 +229,9 @@
     )
     linesegments!(
         plot, whiskers, color = whiskercolors, linewidth = whiskerlinewidths,
-<<<<<<< HEAD
         visible = visible, colormap = colormap, colorscale = colorscale, colorrange = colorrange,
-        inspectable = inspectable, transparency = transparency
-=======
-        visible = visible, colormap = colormap, colorrange = colorrange,
         inspectable = inspectable, transparency = transparency, space = :pixel,
         model = Mat4f(I) # overwrite scale!() / translate!() / rotate!()
->>>>>>> eaf1028b
     )
     plot
 end
