--- conflicted
+++ resolved
@@ -568,12 +568,8 @@
 @recipe(Band, lowerpoints, upperpoints) do scene
     Theme(;
         default_theme(scene, Mesh)...,
-<<<<<<< HEAD
-        color = RGBAf0(1.0,0,0,0.2),
         colorrange = automatic
-=======
         color = RGBAf0(0.0,0,0,0.2)
->>>>>>> bb99b605
     )
 end
 
