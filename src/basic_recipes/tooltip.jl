--- conflicted
+++ resolved
@@ -182,17 +182,11 @@
                 (l + align * w + 0.5s, t,   z),
             ]
         elseif placement in (:above, :up, :top)
-<<<<<<< HEAD
-            translate!(mp, Vec3f(o[1] + align * w[1], o[2], o[3]))
-            rotate!(mp, Quaternionf(0,0,0,1)) # 0
-        elseif placement === :center
-=======
             return Point3f[
                 (l + align * w + 0.5s, b,   z),
                 (l + align * w,        b-s, z),
                 (l + align * w - 0.5s, b,   z),
             ]
->>>>>>> 757794f9
         else
             @error "Tooltip placement $placement invalid. Assuming :above"
             return Point3f[
