--- conflicted
+++ resolved
@@ -108,11 +108,7 @@
 end
 convert_arguments(::Type{<: Arrows}, x, y, z, u, v, w) = (Point3f.(x, y, z), Vec3f.(u, v, w))
 
-<<<<<<< HEAD
 function plot!(arrowplot::PlotObject,::Arrows, ::AbstractVector{<: Point{N, T}}, ::V) where {N, T, V}
-=======
-function plot!(arrowplot::Arrows{<: Tuple{AbstractVector{<: Point{N}}, V}}) where {N, V}
->>>>>>> 4bebd86e
     @extract arrowplot (
         points, directions, colormap, normalize, align,
         arrowtail, color, linecolor, linestyle, linewidth, lengthscale,
