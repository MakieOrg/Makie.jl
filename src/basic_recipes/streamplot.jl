--- conflicted
+++ resolved
@@ -1,10 +1,6 @@
 
 """
-<<<<<<< HEAD
-streamplot(f::Function, xinterval, yinterval; color = norm, kwargs...)
-=======
-    streamplot(f::function, xinterval, yinterval; kwargs...)
->>>>>>> 51cbc990
+    streamplot(f::function, xinterval, yinterval; color_func = norm, kwargs...)
 
 f must either accept `f(::Point)` or `f(x::Number, y::Number)`.
 f must return a Point2.
@@ -170,11 +166,7 @@
 end
 
 function plot!(p::StreamPlot)
-<<<<<<< HEAD
-    data = lift(p.f, p.limits, p.gridsize, p.stepsize, p.maxsteps, p.density, p.color_func) do f, limits, resolution, stepsize, maxsteps, density, color_func
-=======
-    data = lift(p, p.f, p.limits, p.gridsize, p.stepsize, p.maxsteps, p.density) do f, limits, resolution, stepsize, maxsteps, density
->>>>>>> 51cbc990
+    data = lift(p, p.f, p.limits, p.gridsize, p.stepsize, p.maxsteps, p.density, p.color_func) do f, limits, resolution, stepsize, maxsteps, density, color_func
         P = if applicable(f, Point2f(0)) || applicable(f, Point3f(0))
             Point
         else
