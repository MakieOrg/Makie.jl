--- conflicted
+++ resolved
@@ -170,12 +170,8 @@
     end
     lines!(
         p,
-<<<<<<< HEAD
-        lift(x->x[3], data), color = lift(last, data),
+        lift(x->x[3], p, data), color = lift(last, p, data),
         colormap = p.colormap, colorscale = p.colorscale, colorrange = p.colorrange,
-=======
-        lift(x->x[3], p, data), color = lift(last, p, data), colormap = p.colormap, colorrange = p.colorrange,
->>>>>>> fb1f7f72
         linestyle = p.linestyle,
         linewidth = p.linewidth,
         inspectable = p.inspectable,
@@ -208,17 +204,10 @@
 
     scatterfun(N)(
         p,
-<<<<<<< HEAD
-        lift(first, data), markersize = p.arrow_size,
-        marker = @lift(arrow_head(N, $(p.arrow_head), $(p.quality))),
-        color = lift(x-> x[4], data), rotations = rotations,
-        colormap = p.colormap, colorscale = p.colorscale, colorrange = p.colorrange,
-=======
         lift(first, p, data), markersize = p.arrow_size,
         marker=lift((ah, q) -> arrow_head(N, ah, q), p, p.arrow_head, p.quality),
         color = lift(x-> x[4], p, data), rotations = rotations,
-        colormap = p.colormap, colorrange = p.colorrange,
->>>>>>> fb1f7f72
+        colormap = p.colormap, colorscale = p.colorscale, colorrange = p.colorrange, 
         inspectable = p.inspectable, transparency = p.transparency
     )
 end