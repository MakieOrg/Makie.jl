bar_label_formatter(value::Number) = string(round(value; digits=3))
bar_label_formatter(label::String) = label
bar_label_formatter(label::LaTeXString) = label

"""
    bar_default_fillto(tf, ys, offset)::(ys, offset)

Returns the default y-positions and offset positions for the given transform `tf`.

In order to customize this for your own transformation type, you can dispatch on
`tf`.

Returns a Tuple of new y positions and offset arrays.

## Arguments
- `tf`: `plot.transformation.transform_func[]`.
- `ys`: The y-values passed to `barplot`.
- `offset`: The `offset` parameter passed to `barplot`.
"""
function bar_default_fillto(tf, ys, offset, in_y_direction)
    return ys, offset
end

# `fillto` is related to `y-axis` transofrmation only, thus we expect `tf::Tuple`
function bar_default_fillto(tf::Tuple, ys, offset, in_y_direction)
    _logT = Union{typeof(log), typeof(log2), typeof(log10), Base.Fix1{typeof(log), <: Real}}
    if in_y_direction && tf[2] isa _logT || (!in_y_direction && tf[1] isa _logT)
        # x-scale log and !(in_y_direction) is equiavlent to y-scale log in_y_direction
        # use the minimal non-zero y divided by 2 as lower bound for log scale
        smart_fillto = minimum(y -> y<=0 ? oftype(y, Inf) : y, ys) / 2
        return clamp.(ys, smart_fillto, Inf), smart_fillto
    else
        return ys, offset
    end
end

"""
    barplot(positions, heights; kwargs...)

Plots a barplot.
"""
<<<<<<< HEAD
@recipe BarPlot (x, y) begin
=======
@recipe BarPlot x y begin
>>>>>>> 92c98086
    """Controls the baseline of the bars. This is zero in the default `automatic` case unless the barplot is in a log-scaled `Axis`.
    With a log scale, the automatic default is half the minimum value because zero is an invalid value for a log scale.
    """
    fillto = automatic
    offset = 0.0
    color = @inherit patchcolor
    MakieCore.mixin_generic_plot_attributes()...
    MakieCore.mixin_colormap_attributes()...
    dodge = automatic
    n_dodge = automatic
    """
    The final width of the bars is calculated as `w * (1 - gap)` where `w` is the width of each bar
    as determined with the `width` attribute.
    """
    gap = 0.2
    dodge_gap = 0.03
    stack = automatic
    strokewidth = @inherit patchstrokewidth
    strokecolor = @inherit patchstrokecolor
    """
    The gapless width of the bars. If `automatic`, the width `w` is calculated as `minimum(diff(sort(unique(positions)))`.
    The actual width of the bars is calculated as `w * (1 - gap)`.
    """
    width = automatic
    "Controls the direction of the bars, can be `:y` (vertical) or `:x` (horizontal)."
    direction = :y
    cycle = [:color => :patchcolor]
    "Labels added at the end of each bar."
    bar_labels = nothing
    flip_labels_at = Inf
    label_rotation = 0π
    label_color = @inherit textcolor
    color_over_background = automatic
    color_over_bar = automatic
    "The distance of the labels from the bar ends in screen units."
    label_offset = 5
    "The font of the bar labels."
    label_font = @inherit font
    "The font size of the bar labels."
    label_size = @inherit fontsize
    label_formatter = bar_label_formatter
    label_align = automatic
end

conversion_trait(::Type{<: BarPlot}) = PointBased()

function bar_rectangle(x, y, width, fillto, in_y_direction)
    # y could be smaller than fillto...
    ymin = min(fillto, y)
    ymax = max(fillto, y)
    w = abs(width)
    rect = Rectd(x - (w / 2f0), ymin, w, ymax - ymin)
    return in_y_direction ? rect : flip(rect)
end

flip(r::Rect2) = Rect2(reverse(origin(r)), reverse(widths(r)))

function compute_x_and_width(x, width, gap, dodge, n_dodge, dodge_gap)
    width === automatic && (width = 1)
    width *= 1 - gap
    if dodge === automatic
        i_dodge = 1
    elseif eltype(dodge) <: Integer
        i_dodge = dodge
    else
        ArgumentError("The keyword argument `dodge` currently supports only `AbstractVector{<: Integer}`") |> throw
    end
    n_dodge === automatic && (n_dodge = maximum(i_dodge))
    dodge_width = scale_width(dodge_gap, n_dodge)
    shifts = shift_dodge.(i_dodge, dodge_width, dodge_gap)
    return x .+ width .* shifts, width * dodge_width
end

scale_width(dodge_gap, n_dodge) = (1 - (n_dodge - 1) * dodge_gap) / n_dodge

function shift_dodge(i, dodge_width, dodge_gap)
    (dodge_width - 1) / 2 + (i - 1) * (dodge_width + dodge_gap)
end

function stack_from_to_sorted(y)
    to = cumsum(y)
    from = [0.0; to[firstindex(to):end-1]]

    (from = from, to = to)
end

function stack_from_to(i_stack, y)
    # save current order
    order = 1:length(y)
    # sort by i_stack
    perm = sortperm(i_stack)
    # restore original order
    inv_perm = sortperm(order[perm])

    from, to = stack_from_to_sorted(view(y, perm))

    (from = view(from, inv_perm), to = view(to, inv_perm))
end

function stack_grouped_from_to(i_stack, y, grp)
    from = Array{Float64}(undef, length(y))
    to   = Array{Float64}(undef, length(y))

    groupby = StructArray((; grp...))
    grps = StructArrays.finduniquesorted(groupby)
    last_pos = map(grps) do (g, inds)
        g => any(y[inds] .> 0) || all(y[inds] .== 0)
    end |> Dict
    is_pos = map(y, groupby) do v, g
        last_pos[g] = iszero(v) ? last_pos[g] : v > 0
    end

    groupby = StructArray((; grp..., is_pos))
    grps = StructArrays.finduniquesorted(groupby)
    for (grp, inds) in grps
        fromto = stack_from_to(i_stack[inds], y[inds])
        from[inds] .= fromto.from
        to[inds] .= fromto.to
    end

    (from = from, to = to)
end

function calculate_bar_label_align(label_align, label_rotation::Real, in_y_direction::Bool, flip::Bool)
    if label_align == automatic
        return angle2align(-label_rotation - !flip * pi + in_y_direction * pi/2)
    else
        return to_align(label_align, "Failed to convert `label_align` $label_align.")
    end
end

function text_attributes(values, in_y_direction, flip_labels_at, color_over_background, color_over_bar,
                         label_offset, label_rotation, label_align)
    aligns = Vec2d[]
    offsets = Vec2d[]
    text_colors = RGBAf[]
    swap(x, y) = in_y_direction ? (x, y) : (y, x)
    geti(x::AbstractArray, i) = x[i]
    geti(x, i) = x
    function flip(k)
        if flip_labels_at isa Number
            return k > flip_labels_at || k < 0
        elseif flip_labels_at isa Tuple{<:Number, <: Number}
            return (k > flip_labels_at[2] || k < 0) && k > flip_labels_at[1]
        else
            error("flip_labels_at needs to be a tuple of two numbers (low, high), or a single number (high)")
        end
    end

    for (i, k) in enumerate(values)

        isflipped = flip(k)

        push!(aligns, calculate_bar_label_align(label_align, label_rotation, in_y_direction, isflipped))

        if isflipped
            # plot text inside bar
            push!(offsets, swap(0, -sv_getindex(label_offset, i)))
            push!(text_colors, geti(color_over_bar, i))
        else
            # plot text next to bar
            push!(offsets, swap(0, sv_getindex(label_offset, i)))
            push!(text_colors, geti(color_over_background, i))
        end
    end
    return aligns, offsets, text_colors
end

function barplot_labels(xpositions, ypositions, offset, bar_labels, in_y_direction, flip_labels_at,
                        color_over_background, color_over_bar, label_formatter, label_offset, label_rotation,
                        label_align)
    if bar_labels isa Symbol && bar_labels in (:x, :y)
        bar_labels = map(xpositions, ypositions) do x, y
            if bar_labels === :x
                label_formatter.(x)
            else
                label_formatter.(y)
            end
        end
    end
    if bar_labels isa AbstractVector
        if length(bar_labels) == length(xpositions)
            attributes = text_attributes(ypositions, in_y_direction, flip_labels_at, color_over_background,
                                         color_over_bar, label_offset, label_rotation, label_align)
            label_pos = broadcast(xpositions, ypositions, offset, bar_labels) do x, y, off, l
                return (string(label_formatter(l)), in_y_direction ? Point2d(x, y+off) : Point2d(y, x+off))
            end
            return (label_pos, attributes...)
        else
            error("Labels and bars need to have same length. Found: $(length(xpositions)) bars with these labels: $(bar_labels)")
        end
    else
        error("Unsupported label type: $(typeof(bar_labels)). Use: :x, :y, or a vector of values that can be converted to strings.")
    end
end

function Makie.plot!(p::BarPlot)
    bar_points = p[1]
    if !(eltype(bar_points[]) <: Point2)
        error("barplot only accepts x/y coordinates. Use `barplot(x, y)` or `barplot(xy::Vector{<:Point2})`. Found: $(bar_points[])")
    end
    labels = Observable(Tuple{Union{String,LaTeXStrings.LaTeXString}, Point2d}[])
    label_aligns = Observable(Vec2d[])
    label_offsets = Observable(Vec2d[])
    label_colors = Observable(RGBAf[])
    function calculate_bars(xy, fillto, offset, transformation, width, dodge, n_dodge, gap, dodge_gap, stack,
                            dir, bar_labels, flip_labels_at, label_color, color_over_background,
                            color_over_bar, label_formatter, label_offset, label_rotation, label_align)

        in_y_direction = get((y=true, x=false), dir) do
            error("Invalid direction $dir. Options are :x and :y.")
        end

        x = first.(xy)
        y = last.(xy)

        # by default, `width` is `minimum(diff(sort(unique(x)))`
        if width === automatic
            x_unique = unique(filter(isfinite, x))
            x_diffs = diff(sort(x_unique))
            width = isempty(x_diffs) ? 1.0 : minimum(x_diffs)
        end

        # compute width of bars and x̂ (horizontal position after dodging)
        x̂, barwidth = compute_x_and_width(x, width, gap, dodge, n_dodge, dodge_gap)

        # --------------------------------
        # ----------- Stacking -----------
        # --------------------------------

        if stack === automatic
            if fillto === automatic
                y, fillto = bar_default_fillto(transformation, y, offset, in_y_direction)
            end
        elseif eltype(stack) <: Integer
            fillto === automatic || @warn "Ignore keyword fillto when keyword stack is provided"
            if !iszero(offset)
                @warn "Ignore keyword offset when keyword stack is provided"
                offset = 0.0
            end
            i_stack = stack

            from, to = stack_grouped_from_to(i_stack, y, (x = x̂,))
            y, fillto = to, from
        else
            ArgumentError("The keyword argument `stack` currently supports only `AbstractVector{<: Integer}`") |> throw
        end

        # --------------------------------
        # ----------- Labels -------------
        # --------------------------------

        if !isnothing(bar_labels)
            oback = color_over_background === automatic ? label_color : color_over_background
            obar = color_over_bar === automatic ? label_color : color_over_bar
            label_args = barplot_labels(x̂, y, offset, bar_labels, in_y_direction,
                                        flip_labels_at, to_color(oback), to_color(obar),
                                        label_formatter, label_offset, label_rotation, label_align)
            labels[], label_aligns[], label_offsets[], label_colors[] = label_args
        end

        return bar_rectangle.(x̂, y .+ offset, barwidth, fillto, in_y_direction)
    end

    bars = lift(calculate_bars, p, p[1], p.fillto, p.offset, p.transformation.transform_func, p.width, p.dodge, p.n_dodge, p.gap,
                p.dodge_gap, p.stack, p.direction, p.bar_labels, p.flip_labels_at,
                p.label_color, p.color_over_background, p.color_over_bar, p.label_formatter, p.label_offset, p.label_rotation, p.label_align; priority = 1)
    poly!(
        p, bars, color = p.color, colormap = p.colormap, colorscale = p.colorscale, colorrange = p.colorrange,
        strokewidth = p.strokewidth, strokecolor = p.strokecolor, visible = p.visible,
        inspectable = p.inspectable, transparency = p.transparency,
        highclip = p.highclip, lowclip = p.lowclip, nan_color = p.nan_color, alpha = p.alpha,
    )

    if !isnothing(p.bar_labels[])
        text!(p, labels; align=label_aligns, offset=label_offsets, color=label_colors, font=p.label_font, fontsize=p.label_size, rotation=p.label_rotation)
    end
end<|MERGE_RESOLUTION|>--- conflicted
+++ resolved
@@ -39,11 +39,7 @@
 
 Plots a barplot.
 """
-<<<<<<< HEAD
 @recipe BarPlot (x, y) begin
-=======
-@recipe BarPlot x y begin
->>>>>>> 92c98086
     """Controls the baseline of the bars. This is zero in the default `automatic` case unless the barplot is in a log-scaled `Axis`.
     With a log scale, the automatic default is half the minimum value because zero is an invalid value for a log scale.
     """
