function bar_label_formatter(value::Number)
    return string(round(value; digits=3))
end

"""
    bar_default_fillto(tf, ys, offset)::(ys, offset)

Returns the default y-positions and offset positions for the given transform `tf`.

In order to customize this for your own transformation type, you can dispatch on
`tf`.

Returns a Tuple of new y positions and offset arrays.

## Arguments
- `tf`: `plot.transformation.transform_func[]`.
- `ys`: The y-values passed to `barplot`.
- `offset`: The `offset` parameter passed to `barplot`.
"""
function bar_default_fillto(tf, ys, offset, in_y_direction)
    return ys, offset
end

# `fillto` is related to `y-axis` transofrmation only, thus we expect `tf::Tuple`
function bar_default_fillto(tf::Tuple, ys, offset, in_y_direction)
    _logT = Union{typeof(log), typeof(log2), typeof(log10), Base.Fix1{typeof(log), <: Real}}
    if in_y_direction && tf[2] isa _logT || (!in_y_direction && tf[1] isa _logT)
        # x-scale log and !(in_y_direction) is equiavlent to y-scale log in_y_direction
        # use the minimal non-zero y divided by 2 as lower bound for log scale
        smart_fillto = minimum(y -> y<=0 ? oftype(y, Inf) : y, ys) / 2
        return clamp.(ys, smart_fillto, Inf), smart_fillto
    else
        return ys, offset
    end
end

"""
    barplot(x, y; kwargs...)

Plots a barplot; `y` defines the height. `x` and `y` should be 1 dimensional.
Bar width is determined by the attribute `width`, shrunk by `gap` in the following way:
`width -> width * (1 - gap)`.

## Attributes
$(ATTRIBUTES)
"""
@recipe(BarPlot, x, y) do scene
    Attributes(;
        fillto = automatic,
        offset = 0.0,
        color = theme(scene, :patchcolor),
        alpha = 1.0,
        colormap = theme(scene, :colormap),
        colorscale = identity,
        colorrange = automatic,
        lowclip = automatic,
        highclip = automatic,
        nan_color = :transparent,
        dodge = automatic,
        n_dodge = automatic,
        gap = 0.2,
        dodge_gap = 0.03,
        marker = Rect,
        stack = automatic,
        strokewidth = theme(scene, :patchstrokewidth),
        strokecolor = theme(scene, :patchstrokecolor),
        width = automatic,
        direction = :y,
        visible = theme(scene, :visible),
        inspectable = theme(scene, :inspectable),
        cycle = [:color => :patchcolor],

        bar_labels = nothing,
        flip_labels_at = Inf,
        label_rotation = 0π,
        label_color = theme(scene, :textcolor),
        color_over_background = automatic,
        color_over_bar = automatic,
        label_offset = 5,
        label_font = theme(scene, :font),
        label_size = theme(scene, :fontsize),
        label_formatter = bar_label_formatter,
        label_align = automatic,
        transparency = false
    )
end

conversion_trait(::Type{<: BarPlot}) = PointBased()

function bar_rectangle(x, y, width, fillto, in_y_direction)
    # y could be smaller than fillto...
    ymin = min(fillto, y)
    ymax = max(fillto, y)
    w = abs(width)
    rect = Rectf(x - (w / 2f0), ymin, w, ymax - ymin)
    return in_y_direction ? rect : flip(rect)
end

flip(r::Rect2) = Rect2(reverse(origin(r)), reverse(widths(r)))

function compute_x_and_width(x, width, gap, dodge, n_dodge, dodge_gap)
    width === automatic && (width = 1)
    width *= 1 - gap
    if dodge === automatic
        i_dodge = 1
    elseif eltype(dodge) <: Integer
        i_dodge = dodge
    else
        ArgumentError("The keyword argument `dodge` currently supports only `AbstractVector{<: Integer}`") |> throw
    end
    n_dodge === automatic && (n_dodge = maximum(i_dodge))
    dodge_width = scale_width(dodge_gap, n_dodge)
    shifts = shift_dodge.(i_dodge, dodge_width, dodge_gap)
    return x .+ width .* shifts, width * dodge_width
end

scale_width(dodge_gap, n_dodge) = (1 - (n_dodge - 1) * dodge_gap) / n_dodge

function shift_dodge(i, dodge_width, dodge_gap)
    (dodge_width - 1) / 2 + (i - 1) * (dodge_width + dodge_gap)
end

function stack_from_to_sorted(y)
    to = cumsum(y)
    from = [0.0; to[firstindex(to):end-1]]

    (from = from, to = to)
end

function stack_from_to(i_stack, y)
    # save current order
    order = 1:length(y)
    # sort by i_stack
    perm = sortperm(i_stack)
    # restore original order
    inv_perm = sortperm(order[perm])

    from, to = stack_from_to_sorted(view(y, perm))

    (from = view(from, inv_perm), to = view(to, inv_perm))
end

function stack_grouped_from_to(i_stack, y, grp)

    from = Array{Float64}(undef, length(y))
    to   = Array{Float64}(undef, length(y))

    groupby = StructArray((; grp..., is_pos = y .> 0))

    grps = StructArrays.finduniquesorted(groupby)

    for (grp, inds) in grps

        fromto = stack_from_to(i_stack[inds], y[inds])

        from[inds] .= fromto.from
        to[inds] .= fromto.to

    end

    (from = from, to = to)
end

function calculate_bar_label_align(label_align, label_rotation::Real, in_y_direction::Bool, flip::Bool)
    make_align(a::VecTypes{2, <:Real}) = Vec2f(a)
    make_align(a::NTuple{2, Symbol}) = to_align(a)
    make_align(a) = error("`label_align` needs to be of type NTuple{2, <:Real}, not of type $(typeof(a))")
    if label_align == automatic
        if flip
            label_rotation += π
        end
        if !in_y_direction
            label_rotation += π/2
        end
        s, c = sincos(label_rotation)
        scale = 1 / max(abs(s), abs(c))
        align = Vec2f(0.5 - 0.5scale * s, 0.5 - 0.5scale * c)
        return align
    else
        return make_align(label_align)
    end
end

function text_attributes(values, in_y_direction, flip_labels_at, color_over_background, color_over_bar,
                         label_offset, label_rotation, label_align)
    aligns = Vec2f[]
    offsets = Vec2f[]
    text_colors = RGBAf[]
    swap(x, y) = in_y_direction ? (x, y) : (y, x)
    geti(x::AbstractArray, i) = x[i]
    geti(x, i) = x
    function flip(k)
        if flip_labels_at isa Number
            return k > flip_labels_at || k < 0
        elseif flip_labels_at isa Tuple{<:Number, <: Number}
            return (k > flip_labels_at[2] || k < 0) && k > flip_labels_at[1]
        else
            error("flip_labels_at needs to be a tuple of two numbers (low, high), or a single number (high)")
        end
    end

    for (i, k) in enumerate(values)

        isflipped = flip(k)

        push!(aligns, calculate_bar_label_align(label_align, label_rotation, in_y_direction, isflipped))

        if isflipped
            # plot text inside bar
            push!(offsets, swap(0, -label_offset))
            push!(text_colors, geti(color_over_bar, i))
        else
            # plot text next to bar
            push!(offsets, swap(0, label_offset))
            push!(text_colors, geti(color_over_background, i))
        end
    end
    return aligns, offsets, text_colors
end

function barplot_labels(xpositions, ypositions, bar_labels, in_y_direction, flip_labels_at,
                        color_over_background, color_over_bar, label_formatter, label_offset, label_rotation,
                        label_align)
    if bar_labels isa Symbol && bar_labels in (:x, :y)
        bar_labels = map(xpositions, ypositions) do x, y
            if bar_labels === :x
                label_formatter.(x)
            else
                label_formatter.(y)
            end
        end
    end
    if bar_labels isa AbstractVector
        if length(bar_labels) == length(xpositions)
            attributes = text_attributes(ypositions, in_y_direction, flip_labels_at, color_over_background,
                                         color_over_bar, label_offset, label_rotation, label_align)
            label_pos = map(xpositions, ypositions, bar_labels) do x, y, l
                return (string(l), in_y_direction ? Point2f(x, y) : Point2f(y, x))
            end
            return (label_pos, attributes...)
        else
            error("Labels and bars need to have same length. Found: $(length(xpositions)) bars with these labels: $(bar_labels)")
        end
    else
        error("Unsupported label type: $(typeof(bar_labels)). Use: :x, :y, or a vector of values that can be converted to strings.")
    end
end

function Makie.plot!(p::BarPlot)

    labels = Observable(Tuple{Union{String,LaTeXStrings.LaTeXString}, Point2f}[])
    label_aligns = Observable(Vec2f[])
    label_offsets = Observable(Vec2f[])
    label_colors = Observable(RGBAf[])
    function calculate_bars(xy, fillto, offset, transformation, width, dodge, n_dodge, gap, dodge_gap, stack,
                            dir, bar_labels, flip_labels_at, label_color, color_over_background,
                            color_over_bar, label_formatter, label_offset, label_rotation, label_align)

        in_y_direction = get((y=true, x=false), dir) do
            error("Invalid direction $dir. Options are :x and :y.")
        end

        x = first.(xy)
        y = last.(xy)

        # by default, `width` is `minimum(diff(sort(unique(x)))`
        if width === automatic
            x_unique = unique(filter(isfinite, x))
            x_diffs = diff(sort(x_unique))
            width = isempty(x_diffs) ? 1.0 : minimum(x_diffs)
        end

        # compute width of bars and x̂ (horizontal position after dodging)
        x̂, barwidth = compute_x_and_width(x, width, gap, dodge, n_dodge, dodge_gap)

        # --------------------------------
        # ----------- Stacking -----------
        # --------------------------------

        if stack === automatic
            if fillto === automatic
                y, fillto = bar_default_fillto(transformation, y, offset, in_y_direction)
            end
        elseif eltype(stack) <: Integer
            fillto === automatic || @warn "Ignore keyword fillto when keyword stack is provided"
            if !iszero(offset)
                @warn "Ignore keyword offset when keyword stack is provided"
                offset = 0.0
            end
            i_stack = stack

            from, to = stack_grouped_from_to(i_stack, y, (x = x̂,))
            y, fillto = to, from
        else
            ArgumentError("The keyword argument `stack` currently supports only `AbstractVector{<: Integer}`") |> throw
        end

        # --------------------------------
        # ----------- Labels -------------
        # --------------------------------

        if !isnothing(bar_labels)
            oback = color_over_background === automatic ? label_color : color_over_background
            obar = color_over_bar === automatic ? label_color : color_over_bar
            label_args = barplot_labels(x̂, y, bar_labels, in_y_direction,
                                        flip_labels_at, to_color(oback), to_color(obar),
                                        label_formatter, label_offset, label_rotation, label_align)
            labels[], label_aligns[], label_offsets[], label_colors[] = label_args
        end

        return bar_rectangle.(x̂, y .+ offset, barwidth, fillto, in_y_direction)
    end

    bars = lift(calculate_bars, p, p[1], p.fillto, p.offset, p.transformation.transform_func, p.width, p.dodge, p.n_dodge, p.gap,
                p.dodge_gap, p.stack, p.direction, p.bar_labels, p.flip_labels_at,
<<<<<<< HEAD
                p.label_color, p.color_over_background, p.color_over_bar, p.label_formatter, p.label_offset, priority = 1)
=======
                p.label_color, p.color_over_background, p.color_over_bar, p.label_formatter, p.label_offset, p.label_rotation, p.label_align)
>>>>>>> fc95b215

    poly!(
        p, bars, color = p.color, colormap = p.colormap, colorscale = p.colorscale, colorrange = p.colorrange,
        strokewidth = p.strokewidth, strokecolor = p.strokecolor, visible = p.visible,
        inspectable = p.inspectable, transparency = p.transparency,
        highclip = p.highclip, lowclip = p.lowclip, nan_color = p.nan_color, alpha = p.alpha,
    )

    if !isnothing(p.bar_labels[])
        text!(p, labels; align=label_aligns, offset=label_offsets, color=label_colors, font=p.label_font, fontsize=p.label_size, rotation=p.label_rotation)
    end
end<|MERGE_RESOLUTION|>--- conflicted
+++ resolved
@@ -313,12 +313,7 @@
 
     bars = lift(calculate_bars, p, p[1], p.fillto, p.offset, p.transformation.transform_func, p.width, p.dodge, p.n_dodge, p.gap,
                 p.dodge_gap, p.stack, p.direction, p.bar_labels, p.flip_labels_at,
-<<<<<<< HEAD
-                p.label_color, p.color_over_background, p.color_over_bar, p.label_formatter, p.label_offset, priority = 1)
-=======
-                p.label_color, p.color_over_background, p.color_over_bar, p.label_formatter, p.label_offset, p.label_rotation, p.label_align)
->>>>>>> fc95b215
-
+                p.label_color, p.color_over_background, p.color_over_bar, p.label_formatter, p.label_offset, p.label_rotation, p.label_align; priority = 1)
     poly!(
         p, bars, color = p.color, colormap = p.colormap, colorscale = p.colorscale, colorrange = p.colorrange,
         strokewidth = p.strokewidth, strokecolor = p.strokecolor, visible = p.visible,
