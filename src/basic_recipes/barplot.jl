function bar_label_formatter(value::Number)
    return string(round(value; digits=3))
end

"""
    barplot(x, y; kwargs...)

Plots a barplot; `y` defines the height.  `x` and `y` should be 1 dimensional.

## Attributes
$(ATTRIBUTES)
"""
@recipe(BarPlot, x, y) do scene
    Attributes(;
        fillto = automatic,
        offset = 0.0,
        color = theme(scene, :patchcolor),
        colormap = theme(scene, :colormap),
        colorrange = automatic,
        dodge = automatic,
        n_dodge = automatic,
        x_distance = automatic,
        x_gap = 0.2,
        dodge_gap = 0.03,
        marker = Rect,
        stack = automatic,
        strokewidth = theme(scene, :patchstrokewidth),
        strokecolor = theme(scene, :patchstrokecolor),
        width = automatic,
        direction = :y,
        visible = theme(scene, :visible),
        inspectable = theme(scene, :inspectable),
        cycle = [:color => :patchcolor],

        bar_labels = nothing,
        flip_labels_at = Inf,
        label_color = theme(scene, :textcolor),
        color_over_background = automatic,
        color_over_bar = automatic,
        label_offset = 5,
        label_font = theme(scene, :font),
        label_size = 20,
        label_formatter = bar_label_formatter
    )
end

conversion_trait(::Type{<: BarPlot}) = PointBased()

function bar_rectangle(x, y, width, fillto, in_y_direction)
    # y could be smaller than fillto...
    ymin = min(fillto, y)
    ymax = max(fillto, y)
    w = abs(width)
    rect = Rectf(x - (w / 2f0), ymin, w, ymax - ymin)
    return in_y_direction ? rect : flip(rect)
end

flip(r::Rect2) = Rect2(reverse(origin(r)), reverse(widths(r)))

function xw_from_dodge(x, width, x_distance, x_gap, dodge, n_dodge, dodge_gap)
    width === automatic && (width = (1 - x_gap) * x_distance)
    if dodge === automatic
        i_dodge = 1
    elseif eltype(dodge) <: Integer
        i_dodge = dodge
    else
        ArgumentError("The keyword argument `dodge` currently supports only `AbstractVector{<: Integer}`") |> throw
    end
    n_dodge === automatic && (n_dodge = maximum(i_dodge))
    dodge_width = scale_width(dodge_gap, n_dodge)
    shifts = shift_dodge.(i_dodge, dodge_width, dodge_gap)
    return x .+ width .* shifts, width * dodge_width
end

scale_width(dodge_gap, n_dodge) = (1 - (n_dodge - 1) * dodge_gap) / n_dodge

function shift_dodge(i, dodge_width, dodge_gap)
    (dodge_width - 1) / 2 + (i - 1) * (dodge_width + dodge_gap)
end

function stack_from_to_sorted(y)
    to = cumsum(y)
    from = [0.0; to[firstindex(to):end-1]]

    (from = from, to = to)
end

function stack_from_to(i_stack, y)
    # save current order
    order = 1:length(y)
    # sort by i_stack
    perm = sortperm(i_stack)
    # restore original order
    inv_perm = sortperm(order[perm])

    from, to = stack_from_to_sorted(view(y, perm))

    (from = view(from, inv_perm), to = view(to, inv_perm))
end

function stack_grouped_from_to(i_stack, y, grp)

    from = Array{Float64}(undef, length(y))
    to   = Array{Float64}(undef, length(y))

    groupby = StructArray((; grp..., is_pos = y .> 0))

    grps = StructArrays.finduniquesorted(groupby)

    for (grp, inds) in grps

        fromto = stack_from_to(i_stack[inds], y[inds])

        from[inds] .= fromto.from
        to[inds] .= fromto.to

    end

    (from = from, to = to)
end

function text_attributes(values, in_y_direction, flip_labels_at, color_over_background, color_over_bar, label_offset)
    aligns = Vec2f[]
    offsets = Vec2f[]
    text_colors = RGBAf[]
    swap(x, y) = in_y_direction ? (x, y) : (y, x)
    geti(x::AbstractArray, i) = x[i]
    geti(x, i) = x
    function flip(k)
        if flip_labels_at isa Number
            return k > flip_labels_at || k < 0
        elseif flip_labels_at isa Tuple{<:Number, <: Number}
            return (k > flip_labels_at[2] || k < 0) && k > flip_labels_at[1]
        else
            error("flip_labels_at needs to be a tuple of two numbers (low, high), or a single number (high)")
        end
    end

    for (i, k) in enumerate(values)
        # Plot text inside bar
        if flip(k)
            push!(aligns, swap(0.5, 1.0))
            push!(offsets, swap(0, -label_offset))
            push!(text_colors, geti(color_over_bar, i))
        else
            # plot text next to bar
            push!(aligns, swap(0.5, 0.0))
            push!(offsets, swap(0, label_offset))
            push!(text_colors, geti(color_over_background, i))
        end
    end
    return aligns, offsets, text_colors
end

function barplot_labels(xpositions, ypositions, bar_labels, in_y_direction, flip_labels_at, color_over_background, color_over_bar, label_formatter, label_offset)
    if bar_labels isa Symbol && bar_labels in (:x, :y)
        bar_labels = map(xpositions, ypositions) do x, y
            if bar_labels === :x
                label_formatter.(x)
            else
                label_formatter.(y)
            end
        end
    end
    if bar_labels isa AbstractVector
        if length(bar_labels) == length(xpositions)
            attributes = text_attributes(ypositions, in_y_direction, flip_labels_at, color_over_background, color_over_bar, label_offset)
            label_pos = map(xpositions, ypositions, bar_labels) do x, y, l
                return (string(l), in_y_direction ? Point2f(x, y) : Point2f(y, x))
            end
            return (label_pos, attributes...)
        else
            error("Labels and bars need to have same length. Found: $(length(xpositions)) bars with these labels: $(bar_labels)")
        end
    else
        error("Unsupported label type: $(typeof(bar_labels)). Use: :x, :y, or a vector of values that can be converted to strings.")
    end
end

function Makie.plot!(p::BarPlot)
<<<<<<< HEAD
    labels = Observable(Tuple{String, Point2f0}[])
    label_aligns = Observable(Vec2f0[])
    label_offsets = Observable(Vec2f0[])
    label_colors = Observable(RGBAf0[])
    function calculate_bars(xy, fillto, offset, width, x_distance, dodge, n_dodge, x_gap, dodge_gap, stack,
=======
    labels = Observable(Tuple{String, Point2f}[])
    label_aligns = Observable(Vec2f[])
    label_offsets = Observable(Vec2f[])
    label_colors = Observable(RGBAf[])
    function calculate_bars(xy, fillto, offset, width, dodge, n_dodge, x_gap, dodge_gap, stack,
>>>>>>> 850b487f
                            dir, bar_labels, flip_labels_at, label_color, color_over_background,
                            color_over_bar, label_formatter, label_offset)

        in_y_direction = get((y=true, x=false), dir) do
            error("Invalid direction $dir. Options are :x and :y.")
        end

        x = first.(xy)
        y = last.(xy)

        # only really compute `x_distance` if `width` is `automatic`
        if width === automatic && x_distance === automatic
            x_unique = unique(filter(isfinite, x))
            x_diffs = diff(sort(x_unique))
            x_distance = isempty(x_diffs) ? 1.0 : minimum(x_diffs)
        end

        # compute width of bars and x̂ (horizontal position after dodging)
        x̂, barwidth = xw_from_dodge(x, width, x_distance, x_gap, dodge, n_dodge, dodge_gap)

        # --------------------------------
        # ----------- Stacking -----------
        # --------------------------------

        if stack === automatic
            if fillto === automatic
                fillto = offset
            end
        elseif eltype(stack) <: Integer
            fillto === automatic || @warn "Ignore keyword fillto when keyword stack is provided"
            if !iszero(offset)
                @warn "Ignore keyword offset when keyword stack is provided"
                offset = 0.0
            end
            i_stack = stack

            from, to = stack_grouped_from_to(i_stack, y, (x = x̂,))
            y, fillto = to, from
        else
            ArgumentError("The keyword argument `stack` currently supports only `AbstractVector{<: Integer}`") |> throw
        end

        # --------------------------------
        # ----------- Labels -------------
        # --------------------------------

        if !isnothing(bar_labels)
            oback = color_over_background === automatic ? label_color : color_over_background
            obar = color_over_bar === automatic ? label_color : color_over_bar
            label_args = barplot_labels(x̂, y, bar_labels, in_y_direction,
                                        flip_labels_at, to_color(oback), to_color(obar),
                                        label_formatter, label_offset)
            labels[], label_aligns[], label_offsets[], label_colors[] = label_args
        end

        return bar_rectangle.(x̂, y .+ offset, barwidth, fillto, in_y_direction)
    end

    bars = lift(calculate_bars, p[1], p.fillto, p.offset, p.width, p.x_distance, p.dodge, p.n_dodge, p.x_gap,
                p.dodge_gap, p.stack, p.direction, p.bar_labels, p.flip_labels_at,
                p.label_color, p.color_over_background, p.color_over_bar, p.label_formatter, p.label_offset)

    poly!(
        p, bars, color = p.color, colormap = p.colormap, colorrange = p.colorrange,
        strokewidth = p.strokewidth, strokecolor = p.strokecolor, visible = p.visible,
        inspectable = p.inspectable
    )
    if !isnothing(p.bar_labels[])
        text!(p, labels; align=label_aligns, offset=label_offsets, color=label_colors, font=p.label_font, textsize=p.label_size)
    end
end<|MERGE_RESOLUTION|>--- conflicted
+++ resolved
@@ -178,19 +178,12 @@
 end
 
 function Makie.plot!(p::BarPlot)
-<<<<<<< HEAD
-    labels = Observable(Tuple{String, Point2f0}[])
-    label_aligns = Observable(Vec2f0[])
-    label_offsets = Observable(Vec2f0[])
-    label_colors = Observable(RGBAf0[])
-    function calculate_bars(xy, fillto, offset, width, x_distance, dodge, n_dodge, x_gap, dodge_gap, stack,
-=======
+
     labels = Observable(Tuple{String, Point2f}[])
     label_aligns = Observable(Vec2f[])
     label_offsets = Observable(Vec2f[])
     label_colors = Observable(RGBAf[])
-    function calculate_bars(xy, fillto, offset, width, dodge, n_dodge, x_gap, dodge_gap, stack,
->>>>>>> 850b487f
+    function calculate_bars(xy, fillto, offset, width, x_distance, dodge, n_dodge, x_gap, dodge_gap, stack,
                             dir, bar_labels, flip_labels_at, label_color, color_over_background,
                             color_over_bar, label_formatter, label_offset)
 
