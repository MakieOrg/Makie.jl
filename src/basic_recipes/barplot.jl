--- conflicted
+++ resolved
@@ -224,13 +224,8 @@
         if length(bar_labels) == length(xpositions)
             attributes = text_attributes(ypositions, in_y_direction, flip_labels_at, color_over_background,
                                          color_over_bar, label_offset, label_rotation, label_align)
-<<<<<<< HEAD
-            label_pos = map(xpositions, ypositions, bar_labels) do x, y, l
-                return (string(label_formatter(l)), in_y_direction ? Point2d(x, y) : Point2d(y, x))
-=======
             label_pos = broadcast(xpositions, ypositions, offset, bar_labels) do x, y, off, l
-                return (string(label_formatter(l)), in_y_direction ? Point2f(x, y+off) : Point2f(y, x+off))
->>>>>>> 46e14a82
+                return (string(label_formatter(l)), in_y_direction ? Point2d(x, y+off) : Point2d(y, x+off))
             end
             return (label_pos, attributes...)
         else
