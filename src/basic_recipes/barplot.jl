bar_label_formatter(value::Number) = string(round(value; digits=3))
bar_label_formatter(label::String) = label
bar_label_formatter(label::LaTeXString) = label

"""
    bar_default_fillto(tf, ys, offset)::(ys, offset)

Returns the default y-positions and offset positions for the given transform `tf`.

In order to customize this for your own transformation type, you can dispatch on
`tf`.

Returns a Tuple of new y positions and offset arrays.

## Arguments
- `tf`: `plot.transformation.transform_func[]`.
- `ys`: The y-values passed to `barplot`.
- `offset`: The `offset` parameter passed to `barplot`.
"""
function bar_default_fillto(tf, ys, offset, in_y_direction)
    return ys, offset
end

# `fillto` is related to `y-axis` transofrmation only, thus we expect `tf::Tuple`
function bar_default_fillto(tf::Tuple, ys, offset, in_y_direction)
    _logT = Union{typeof(log), typeof(log2), typeof(log10), Base.Fix1{typeof(log), <: Real}}
    if in_y_direction && tf[2] isa _logT || (!in_y_direction && tf[1] isa _logT)
        # x-scale log and !(in_y_direction) is equiavlent to y-scale log in_y_direction
        # use the minimal non-zero y divided by 2 as lower bound for log scale
        smart_fillto = minimum(y -> y<=0 ? oftype(y, Inf) : y, ys) / 2
        return clamp.(ys, smart_fillto, Inf), smart_fillto
    else
        return ys, offset
    end
end

"""
    barplot(positions, heights; kwargs...)

Plots a barplot.
"""
@recipe BarPlot x y begin
    """Controls the baseline of the bars. This is zero in the default `automatic` case unless the barplot is in a log-scaled `Axis`.
    With a log scale, the automatic default is half the minimum value because zero is an invalid value for a log scale.
    """
    fillto = automatic
    offset = 0.0
    color = @inherit patchcolor
    MakieCore.mixin_generic_plot_attributes()...
    MakieCore.mixin_colormap_attributes()...
    dodge = automatic
    n_dodge = automatic
    """
    The final width of the bars is calculated as `w * (1 - gap)` where `w` is the width of each bar
    as determined with the `width` attribute.
    """
    gap = 0.2
    dodge_gap = 0.03
    stack = automatic
    strokewidth = @inherit patchstrokewidth
    strokecolor = @inherit patchstrokecolor
    """
    The gapless width of the bars. If `automatic`, the width `w` is calculated as `minimum(diff(sort(unique(positions)))`.
    The actual width of the bars is calculated as `w * (1 - gap)`.
    """
    width = automatic
    "Controls the direction of the bars, can be `:y` (vertical) or `:x` (horizontal)."
    direction = :y
    cycle = [:color => :patchcolor]
    "Labels added at the end of each bar."
    bar_labels = nothing
    flip_labels_at = Inf
    label_rotation = 0π
    label_color = @inherit textcolor
    color_over_background = automatic
    color_over_bar = automatic
    "The distance of the labels from the bar ends in screen units."
    label_offset = 5
    "The font of the bar labels."
    label_font = @inherit font
    "The font size of the bar labels."
    label_size = @inherit fontsize
    label_formatter = bar_label_formatter
    label_align = automatic
end

conversion_trait(::Type{<: BarPlot}) = PointBased()

function bar_rectangle(x, y, width, fillto, in_y_direction)
    # y could be smaller than fillto...
    ymin = min(fillto, y)
    ymax = max(fillto, y)
    w = abs(width)
    rect = Rectd(x - (w / 2f0), ymin, w, ymax - ymin)
    return in_y_direction ? rect : flip(rect)
end

flip(r::Rect2) = Rect2(reverse(origin(r)), reverse(widths(r)))

function compute_x_and_width(x, width, gap, dodge, n_dodge, dodge_gap)
    width === automatic && (width = 1)
    width *= 1 - gap
    if dodge === automatic
        i_dodge = 1
    elseif eltype(dodge) <: Integer
        i_dodge = dodge
    else
        ArgumentError("The keyword argument `dodge` currently supports only `AbstractVector{<: Integer}`") |> throw
    end
    n_dodge === automatic && (n_dodge = maximum(i_dodge))
    dodge_width = scale_width(dodge_gap, n_dodge)
    shifts = shift_dodge.(i_dodge, dodge_width, dodge_gap)
    return x .+ width .* shifts, width * dodge_width
end

scale_width(dodge_gap, n_dodge) = (1 - (n_dodge - 1) * dodge_gap) / n_dodge

function shift_dodge(i, dodge_width, dodge_gap)
    (dodge_width - 1) / 2 + (i - 1) * (dodge_width + dodge_gap)
end

function stack_from_to_sorted(y)
    to = cumsum(y)
    from = [0.0; to[firstindex(to):end-1]]

    (from = from, to = to)
end

function stack_from_to(i_stack, y)
    # save current order
    order = 1:length(y)
    # sort by i_stack
    perm = sortperm(i_stack)
    # restore original order
    inv_perm = sortperm(order[perm])

    from, to = stack_from_to_sorted(view(y, perm))

    (from = view(from, inv_perm), to = view(to, inv_perm))
end

function stack_grouped_from_to(i_stack, y, grp)
    from = Array{Float64}(undef, length(y))
    to   = Array{Float64}(undef, length(y))

    groupby = StructArray((; grp...))
    grps = StructArrays.finduniquesorted(groupby)
    last_pos = map(grps) do (g, inds)
        g => any(y[inds] .> 0) || all(y[inds] .== 0)
    end |> Dict
    is_pos = map(y, groupby) do v, g
        last_pos[g] = iszero(v) ? last_pos[g] : v > 0
    end

    groupby = StructArray((; grp..., is_pos))
    grps = StructArrays.finduniquesorted(groupby)
    for (grp, inds) in grps
        fromto = stack_from_to(i_stack[inds], y[inds])
        from[inds] .= fromto.from
        to[inds] .= fromto.to
    end

    (from = from, to = to)
end

function calculate_bar_label_align(label_align, label_rotation::Real, in_y_direction::Bool, flip::Bool)
    if label_align == automatic
        return angle2align(-label_rotation - !flip * pi + in_y_direction * pi/2)
    else
        return to_align(label_align, "Failed to convert `label_align` $label_align.")
    end
end

function text_attributes(values, in_y_direction, flip_labels_at, color_over_background, color_over_bar,
                         label_offset, label_rotation, label_align)
    aligns = Vec2d[]
    offsets = Vec2d[]
    text_colors = RGBAf[]
    swap(x, y) = in_y_direction ? (x, y) : (y, x)
    geti(x::AbstractArray, i) = x[i]
    geti(x, i) = x
    function flip(k)
        if flip_labels_at isa Number
            return k > flip_labels_at || k < 0
        elseif flip_labels_at isa Tuple{<:Number, <: Number}
            return (k > flip_labels_at[2] || k < 0) && k > flip_labels_at[1]
        else
            error("flip_labels_at needs to be a tuple of two numbers (low, high), or a single number (high)")
        end
    end

    for (i, k) in enumerate(values)

        isflipped = flip(k)

        push!(aligns, calculate_bar_label_align(label_align, label_rotation, in_y_direction, isflipped))

        if isflipped
            # plot text inside bar
            push!(offsets, swap(0, -label_offset))
            push!(text_colors, geti(color_over_bar, i))
        else
            # plot text next to bar
            push!(offsets, swap(0, label_offset))
            push!(text_colors, geti(color_over_background, i))
        end
    end
    return aligns, offsets, text_colors
end

function barplot_labels(xpositions, ypositions, bar_labels, in_y_direction, flip_labels_at,
                        color_over_background, color_over_bar, label_formatter, label_offset, label_rotation,
                        label_align)
    if bar_labels isa Symbol && bar_labels in (:x, :y)
        bar_labels = map(xpositions, ypositions) do x, y
            if bar_labels === :x
                label_formatter.(x)
            else
                label_formatter.(y)
            end
        end
    end
    if bar_labels isa AbstractVector
        if length(bar_labels) == length(xpositions)
            attributes = text_attributes(ypositions, in_y_direction, flip_labels_at, color_over_background,
                                         color_over_bar, label_offset, label_rotation, label_align)
            label_pos = map(xpositions, ypositions, bar_labels) do x, y, l
<<<<<<< HEAD
                return (string(l), in_y_direction ? Point2d(x, y) : Point2d(y, x))
=======
                return (string(label_formatter(l)), in_y_direction ? Point2f(x, y) : Point2f(y, x))
>>>>>>> d50dad0a
            end
            @info xpositions, ypositions
            @info label_pos
            return (label_pos, attributes...)
        else
            error("Labels and bars need to have same length. Found: $(length(xpositions)) bars with these labels: $(bar_labels)")
        end
    else
        error("Unsupported label type: $(typeof(bar_labels)). Use: :x, :y, or a vector of values that can be converted to strings.")
    end
end

function Makie.plot!(p::BarPlot)
    bar_points = p[1]
    if !(eltype(bar_points[]) <: Point2)
        error("barplot only accepts x/y coordinates. Use `barplot(x, y)` or `barplot(xy::Vector{<:Point2})`.")
    end
    labels = Observable(Tuple{Union{String,LaTeXStrings.LaTeXString}, Point2d}[])
    label_aligns = Observable(Vec2d[])
    label_offsets = Observable(Vec2d[])
    label_colors = Observable(RGBAf[])
    function calculate_bars(xy, fillto, offset, transformation, width, dodge, n_dodge, gap, dodge_gap, stack,
                            dir, bar_labels, flip_labels_at, label_color, color_over_background,
                            color_over_bar, label_formatter, label_offset, label_rotation, label_align)

        in_y_direction = get((y=true, x=false), dir) do
            error("Invalid direction $dir. Options are :x and :y.")
        end

        x = first.(xy)
        y = last.(xy)

        # by default, `width` is `minimum(diff(sort(unique(x)))`
        if width === automatic
            x_unique = unique(filter(isfinite, x))
            x_diffs = diff(sort(x_unique))
            width = isempty(x_diffs) ? 1.0 : minimum(x_diffs)
        end

        # compute width of bars and x̂ (horizontal position after dodging)
        x̂, barwidth = compute_x_and_width(x, width, gap, dodge, n_dodge, dodge_gap)

        # --------------------------------
        # ----------- Stacking -----------
        # --------------------------------

        if stack === automatic
            if fillto === automatic
                y, fillto = bar_default_fillto(transformation, y, offset, in_y_direction)
            end
        elseif eltype(stack) <: Integer
            fillto === automatic || @warn "Ignore keyword fillto when keyword stack is provided"
            if !iszero(offset)
                @warn "Ignore keyword offset when keyword stack is provided"
                offset = 0.0
            end
            i_stack = stack

            from, to = stack_grouped_from_to(i_stack, y, (x = x̂,))
            y, fillto = to, from
        else
            ArgumentError("The keyword argument `stack` currently supports only `AbstractVector{<: Integer}`") |> throw
        end

        # --------------------------------
        # ----------- Labels -------------
        # --------------------------------

        if !isnothing(bar_labels)
            oback = color_over_background === automatic ? label_color : color_over_background
            obar = color_over_bar === automatic ? label_color : color_over_bar
            label_args = barplot_labels(x̂, y, bar_labels, in_y_direction,
                                        flip_labels_at, to_color(oback), to_color(obar),
                                        label_formatter, label_offset, label_rotation, label_align)
            labels[], label_aligns[], label_offsets[], label_colors[] = label_args
        end

        return bar_rectangle.(x̂, y .+ offset, barwidth, fillto, in_y_direction)
    end

    bars = lift(calculate_bars, p, p[1], p.fillto, p.offset, p.transformation.transform_func, p.width, p.dodge, p.n_dodge, p.gap,
                p.dodge_gap, p.stack, p.direction, p.bar_labels, p.flip_labels_at,
                p.label_color, p.color_over_background, p.color_over_bar, p.label_formatter, p.label_offset, p.label_rotation, p.label_align; priority = 1)
    poly!(
        p, bars, color = p.color, colormap = p.colormap, colorscale = p.colorscale, colorrange = p.colorrange,
        strokewidth = p.strokewidth, strokecolor = p.strokecolor, visible = p.visible,
        inspectable = p.inspectable, transparency = p.transparency,
        highclip = p.highclip, lowclip = p.lowclip, nan_color = p.nan_color, alpha = p.alpha,
    )

    if !isnothing(p.bar_labels[])
        text!(p, labels; align=label_aligns, offset=label_offsets, color=label_colors, font=p.label_font, fontsize=p.label_size, rotation=p.label_rotation)
    end
end<|MERGE_RESOLUTION|>--- conflicted
+++ resolved
@@ -225,14 +225,8 @@
             attributes = text_attributes(ypositions, in_y_direction, flip_labels_at, color_over_background,
                                          color_over_bar, label_offset, label_rotation, label_align)
             label_pos = map(xpositions, ypositions, bar_labels) do x, y, l
-<<<<<<< HEAD
-                return (string(l), in_y_direction ? Point2d(x, y) : Point2d(y, x))
-=======
-                return (string(label_formatter(l)), in_y_direction ? Point2f(x, y) : Point2f(y, x))
->>>>>>> d50dad0a
+                return (string(label_formatter(l)), in_y_direction ? Point2d(x, y) : Point2d(y, x))
             end
-            @info xpositions, ypositions
-            @info label_pos
             return (label_pos, attributes...)
         else
             error("Labels and bars need to have same length. Found: $(length(xpositions)) bars with these labels: $(bar_labels)")
