--- conflicted
+++ resolved
@@ -116,22 +116,13 @@
             return RGBAf(Colors.color(c), line ? alpha : 0.0)
         end
     end
-<<<<<<< HEAD
-    volume!(
-        plot, x, y, z, volume, colormap = cmap, colorrange = cliprange, algorithm = 7,
-        transparency = plot.transparency, overdraw = plot.overdraw,
-        diffuse = plot.diffuse, inspectable = plot.inspectable,
-        shininess = plot.shininess, specular = plot.specular,
-        enable_depth = plot.enable_depth
-    )
-=======
+
     attr = Attributes(plot)
     attr[:colorrange] = cliprange
     attr[:colormap] = cmap
     attr[:algorithm] = 7
     pop!(attr, :levels)
     volume!(plot, attr, x, y, z, volume)
->>>>>>> 8e8b09a4
 end
 
 function color_per_level(color, colormap, colorrange, alpha, levels)
