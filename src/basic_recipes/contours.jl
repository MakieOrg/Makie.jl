--- conflicted
+++ resolved
@@ -43,11 +43,7 @@
     default_theme(scene, Contour)
 end
 
-<<<<<<< HEAD
-is_plot_type_3d(::Type{<:Contour3d}) = true
-=======
 plot_preferred_axis(::Type{<:Contour3d}) = LScene
->>>>>>> b54c927e
 
 function contourlines(::Type{<: Contour}, contours, cols)
     result = Point2f[]
