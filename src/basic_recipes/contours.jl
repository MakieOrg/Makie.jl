function contour_label_formatter(level::Real)::String
    lev_short = round(level; digits = 2)
    string(isinteger(lev_short) ? round(Int, lev_short) : lev_short)
end

"""
    contour(x, y, z)
    contour(z::Matrix)

Creates a contour plot of the plane spanning `x::Vector`, `y::Vector`, `z::Matrix`.
If only `z::Matrix` is supplied, the indices of the elements in `z` will be used as the `x` and `y` locations when plotting the contour.

`x` and `y` can also be Matrices that define a curvilinear grid, similar to how [`surface`](@ref) works.
"""
@recipe Contour begin
    """
    The color of the contour lines. If `nothing`, the color is determined by the numerical values of the
    contour levels in combination with `colormap` and `colorrange`.
    """
    color = nothing
    """
    Controls the number and location of the contour lines. Can be either

    - an `Int` that produces n equally wide levels or bands
    - an `AbstractVector{<:Real}` that lists n consecutive edges from low to high, which result in n-1 levels or bands
    """
    levels = 5
    linewidth = 1.0
    linestyle = nothing
    linecap = @inherit linecap
    joinstyle = @inherit joinstyle
    miter_limit = @inherit miter_limit
    enable_depth = true
    """
    If `true`, adds text labels to the contour lines.
    """
    labels = false
    "The font of the contour labels."
    labelfont = @inherit font
    "Color of the contour labels, if `nothing` it matches `color` by default."
    labelcolor = nothing  # matches color by default
    """
    Formats the numeric values of the contour levels to strings.
    """
    labelformatter = contour_label_formatter
    "Font size of the contour labels"
    labelsize = 10 # arbitrary
    MakieCore.mixin_colormap_attributes()...
    MakieCore.mixin_generic_plot_attributes()...
end

"""
    contour3d(x, y, z)

Creates a 3D contour plot of the plane spanning x::Vector, y::Vector, z::Matrix,
with z-elevation for each level.
"""
@recipe Contour3d begin
    MakieCore.documented_attributes(Contour)...
end

# result in [-π, π]
angle(p1::VecTypes{2}, p2::VecTypes{2}) = Float32(atan(p2[2] - p1[2], p2[1] - p1[1]))

function label_info(lev, vertices, col)
    mid = ceil(Int, 0.5f0 * length(vertices))
    # take 3 pts around half segment
    pts = (vertices[max(firstindex(vertices), mid - 1)], vertices[mid], vertices[min(mid + 1, lastindex(vertices))])
    (
        lev,
        map(p -> to_ndim(Point3f, p, lev), Tuple(pts)),
        col,
    )
end

function contourlines(::Type{<: Contour}, contours, cols, labels)
    points = Point2f[]
    colors = RGBA{Float32}[]
    lev_pos_col = Tuple{Float32,NTuple{3,Point2f},RGBA{Float32}}[]
    for (color, c) in zip(cols, Contours.levels(contours))
        for elem in Contours.lines(c)
            append!(points, elem.vertices)
            push!(points, Point2f(NaN32))
            append!(colors, fill(color, length(elem.vertices) + 1))
            labels && push!(lev_pos_col, label_info(c.level, elem.vertices, color))
        end
    end
    points, colors, lev_pos_col
end

function contourlines(::Type{<: Contour3d}, contours, cols, labels)
    points = Point3f[]
    colors = RGBA{Float32}[]
    lev_pos_col = Tuple{Float32,NTuple{3,Point3f},RGBA{Float32}}[]
    for (color, c) in zip(cols, Contours.levels(contours))
        for elem in Contours.lines(c)
            for p in elem.vertices
                push!(points, to_ndim(Point3f, p, c.level))
            end
            push!(points, Point3f(NaN32))
            append!(colors, fill(color, length(elem.vertices) + 1))
            labels && push!(lev_pos_col, label_info(c.level, elem.vertices, color))
        end
    end
    points, colors, lev_pos_col
end

to_levels(x::AbstractVector{<: Number}, cnorm) = x

function to_levels(n::Integer, cnorm)
    zmin, zmax = cnorm
    dz = (zmax - zmin) / (n + 1)
    range(zmin + dz; step = dz, length = n)
end

conversion_trait(::Type{<: Contour3d}) = VertexGrid()
conversion_trait(::Type{<: Contour}) = VertexGrid()
conversion_trait(::Type{<:Contour}, x, y, z, ::Union{Function, AbstractArray{<: Number, 3}}) = VolumeLike()
conversion_trait(::Type{<: Contour}, ::AbstractArray{<: Number, 3}) = VolumeLike()

function plot!(plot::Contour{<: Tuple{X, Y, Z, Vol}}) where {X, Y, Z, Vol}
    x, y, z, volume = plot[1:4]
    @extract plot (colormap, levels, linewidth, alpha)
    valuerange = lift(nan_extrema, plot, volume)
    cliprange = map((v, default) -> ifelse(v === automatic, default, v), plot, plot.colorrange, valuerange)
    cmap = lift(plot, colormap, levels, alpha, cliprange, valuerange) do _cmap, l, alpha, cliprange, vrange
        levels = to_levels(l, vrange)
        nlevels = length(levels)
        N = 50 * nlevels

        iso_eps = if haskey(plot, :isorange)
            plot.isorange[]
        else
            nlevels * ((vrange[2] - vrange[1]) / N) # TODO calculate this
        end
        cmap = to_colormap(_cmap)
        v_interval = cliprange[1] .. cliprange[2]
        # resample colormap and make the empty area between iso surfaces transparent
        map(1:N) do i
            i01 = (i-1) / (N - 1)
            c = Makie.interpolated_getindex(cmap, i01)
            isoval = vrange[1] + (i01 * (vrange[2] - vrange[1]))
            line = reduce(levels, init = false) do v0, level
                isoval in v_interval || return false
                v0 || abs(level - isoval) <= iso_eps
            end
            RGBAf(Colors.color(c), line ? alpha : 0.0)
        end
    end

    volume!(
        plot, Attributes(plot), x, y, z, volume, alpha = 1.0, # don't apply alpha 2 times
        algorithm = 7, colorrange = cliprange, colormap = cmap
    )
end

color_per_level(color, args...) = color_per_level(to_color(color), args...)
color_per_level(color::Colorant, _, _, _, _, levels) = fill(color, length(levels))
color_per_level(colors::AbstractVector, args...) = color_per_level(to_colormap(colors), args...)

function color_per_level(colors::AbstractVector{<: Colorant}, _, _, _, _, levels)
    if length(levels) == length(colors)
        return colors
    else
        # TODO resample?!
        error("For a contour plot, `color` with an array of colors needs to
        have the same length as `levels`.
        Found $(length(colors)) colors, but $(length(levels)) levels")
    end
end

function color_per_level(::Nothing, colormap, colorscale, colorrange, a, levels)
    cmap = to_colormap(colormap)
    map(levels) do level
        c = interpolated_getindex(cmap, colorscale(level), colorscale.(colorrange))
        RGBAf(color(c), alpha(c) * a)
    end
end

function contourlines(x, y, z::AbstractMatrix{ET}, levels, level_colors, labels, T) where {ET}
    # Compute contours
    xv, yv = to_vector(x, size(z, 1), ET), to_vector(y, size(z, 2), ET)
    contours = Contours.contours(xv, yv, z, convert(Vector{ET}, levels))
    return contourlines(T, contours, level_colors, labels)
end

# Overload for matrix-like x and y lookups for contours
# Just removes the `to_vector` invocation
function contourlines(x::AbstractMatrix{<: Real}, y::AbstractMatrix{<: Real}, z::AbstractMatrix{ET}, levels, level_colors, labels, T) where {ET}
    contours = Contours.contours(x, y, z, convert(Vector{ET}, levels))
    return contourlines(T, contours, level_colors, labels)
end

function has_changed(old_args, new_args)
    length(old_args) === length(new_args) || return true
    for (old, new) in zip(old_args, new_args)
        old != new && return true
    end
    false
end

function plot!(plot::T) where T <: Union{Contour, Contour3d}
    x, y, z = plot[1:3]
    zrange = lift(nan_extrema, plot, z)
    levels = lift(plot, plot.levels, zrange) do levels, zrange
        if levels isa AbstractVector{<: Number}
            return levels
        elseif levels isa Integer
            to_levels(levels, zrange)
        else
            error("Level needs to be Vector of iso values, or a single integer to for a number of automatic levels")
        end
    end
    colorrange = lift(plot.colorrange, zrange) do crange, zrange
        if crange === automatic
            return zrange
        else
            return crange
        end
    end

    @extract plot (labels, labelsize, labelfont, labelcolor, labelformatter)
<<<<<<< HEAD
    args = @extract plot (color, colormap, colorscale)
    level_colors = lift(color_per_level, plot, args..., colorrange, plot.alpha, levels)
=======
    color_args = @extract plot (color, colormap, colorscale, colorrange, alpha)
    level_colors = lift(color_per_level, plot, color_args..., levels)
>>>>>>> fbab9710
    args = (x, y, z, levels, level_colors, labels)
    arg_values = map(to_value, args)

    old_values = map(copy, arg_values)
    points, colors, lev_pos_col = Observable.(contourlines(arg_values..., T); ignore_equal_values=true)
    onany(plot, args...) do args...
        # contourlines is expensive enough, that it's worth to copy & check against old values
        # We need to copy, since the values may get mutated in place
        if has_changed(old_values, args)
            old_values = map(copy, args)
            points[], colors[], lev_pos_col[] = contourlines(args..., T)
            return
        end
    end

    P = T <: Contour ? Point2f : Point3f
    scene = parent_scene(plot)

    lab_pos, lab_rot, lab_col, lab_str = P[], Float32[], RGBA{Float32}[], String[]

    texts = text!(
        plot,
<<<<<<< HEAD
        P[];
        color = RGBA{Float32}[],
        rotation = Float32[],
        text = String[],
=======
        Observable(lab_pos);
        rotation = Observable(lab_rot),
        color = Observable(lab_col),
        text = Observable(lab_str),
>>>>>>> fbab9710
        align = (:center, :center),
        fontsize = labelsize,
        font = labelfont,
        transform_marker = false
    )

    lift(plot, scene.camera.projectionview, transformationmatrix(plot), scene.viewport,
            labels, labelcolor, labelformatter, lev_pos_col
        ) do _, _, _, labels, labelcolor, labelformatter, lev_pos_col
        labels || return
<<<<<<< HEAD
        pos = P[]
        rot = Quaternionf[]
        col = RGBAf[]
        lbl = String[]
=======
        empty!(lab_pos)
        empty!(lab_rot)
        empty!(lab_col)
        empty!(lab_str)
>>>>>>> fbab9710
        for (lev, (p1, p2, p3), color) in lev_pos_col
            px_pos1 = project(scene, apply_transform(transform_func(plot), p1))
            px_pos3 = project(scene, apply_transform(transform_func(plot), p3))
            rot_from_horz::Float32 = angle(px_pos1, px_pos3)
            # transition from an angle from horizontal axis in [-π; π]
            # to a readable text with a rotation from vertical axis in [-π / 2; π / 2]
            rot_from_vert::Float32 = if abs(rot_from_horz) > 0.5f0 * π
                rot_from_horz - copysign(Float32(π), rot_from_horz)
            else
                rot_from_horz
            end
<<<<<<< HEAD
            push!(col, labelcolor === nothing ? color : to_color(labelcolor))
            push!(rot, to_rotation(rot_from_vert))
            push!(lbl, labelformatter(lev))
=======
>>>>>>> fbab9710
            p = p2  # try to position label around center
            isnan(p) && (p = p1)
            isnan(p) && (p = p3)
            push!(lab_pos, p)
            push!(lab_rot, rot_from_vert)
            push!(lab_col, labelcolor === nothing ? color : to_color(labelcolor))
            push!(lab_str, labelformatter(lev))
        end
<<<<<<< HEAD
        update!(texts, arg1 = pos, rotation = rot, color = col, text = lbl)
        return
    end

    bboxes = per_string_boundingboxes_obs(texts)
=======
        notify(texts.positions)
        notify(texts.rotation)
        notify(texts.color)
        notify(texts.text)
        return
    end

    bboxes = lift(plot, labels, texts.text; ignore_equal_values=true) do labels, _
        labels || return
        glyphcollections = texts.plots[1][1]
        return broadcast(glyphcollections[], texts.positions[], texts.rotation[]) do gc, pt, rot
            # drop the depth component of the bounding box for 3D
            px_pos = project(scene, apply_transform(transform_func(plot), pt))
            bb = unchecked_boundingbox(gc, to_ndim(Point3f, px_pos, 0f0), to_rotation(rot))
            isfinite_rect(bb) || return Rect2f()
            Rect2f(bb)
        end
    end
>>>>>>> fbab9710

    masked_lines = lift(plot, labels, bboxes, points) do labels, bboxes, segments
        labels || return segments
        # simple heuristic to turn off masking segments (≈ less than 10 pts per contour)
        count(isnan, segments) > length(segments) / 10 && return segments
        n = 1
        bb = Rect2(bboxes[n])
        nlab = length(bboxes)
        masked = copy(segments)
        nan = P(NaN32)
        for (i, p) in enumerate(segments)
            if isnan(p) && n < nlab
                bb = Rect2(bboxes[n += 1])  # next segment is materialized by a NaN, thus consider next label
            elseif project(scene, apply_transform(transform_func(plot), p)) in bb
                masked[i] = nan
                for dir in (-1, +1)
                    j = i
                    while true
                        j += dir
                        checkbounds(Bool, segments, j) || break
                        project(scene, apply_transform(transform_func(plot), segments[j])) in bb || break
                        masked[j] = nan
                    end
                end
            end
        end
        masked
    end

    lines!(
        plot, masked_lines;
        color = colors,
        linewidth = plot.linewidth,
        linestyle = plot.linestyle,
        linecap = plot.linecap,
        joinstyle = plot.joinstyle,
        miter_limit = plot.miter_limit,
        visible = plot.visible,
        transparency = plot.transparency,
        overdraw = plot.overdraw,
        inspectable = plot.inspectable,
        depth_shift = plot.depth_shift,
        space = plot.space,
    )

    # toggle to debug labels
    # wireframe!(plot, map(bbs -> merge(map(GeometryBasics.mesh, bbs)), bboxes), space = :pixel)

    plot
end

function data_limits(plot::Contour{<: Tuple{X, Y, Z}}) where {X, Y, Z}
    mini_maxi = extrema_nan.((plot[1][], plot[2][]))
    mini = Vec3d(first.(mini_maxi)..., 0)
    maxi = Vec3d(last.(mini_maxi)..., 0)
    return Rect3d(mini, maxi .- mini)
end

function boundingbox(plot::Union{Contour, Contour3d}, space::Symbol = :data)
    return apply_transform_and_model(plot, data_limits(plot))
end
<|MERGE_RESOLUTION|>--- conflicted
+++ resolved
@@ -220,13 +220,9 @@
     end
 
     @extract plot (labels, labelsize, labelfont, labelcolor, labelformatter)
-<<<<<<< HEAD
     args = @extract plot (color, colormap, colorscale)
     level_colors = lift(color_per_level, plot, args..., colorrange, plot.alpha, levels)
-=======
-    color_args = @extract plot (color, colormap, colorscale, colorrange, alpha)
-    level_colors = lift(color_per_level, plot, color_args..., levels)
->>>>>>> fbab9710
+
     args = (x, y, z, levels, level_colors, labels)
     arg_values = map(to_value, args)
 
@@ -249,17 +245,10 @@
 
     texts = text!(
         plot,
-<<<<<<< HEAD
         P[];
         color = RGBA{Float32}[],
         rotation = Float32[],
         text = String[],
-=======
-        Observable(lab_pos);
-        rotation = Observable(lab_rot),
-        color = Observable(lab_col),
-        text = Observable(lab_str),
->>>>>>> fbab9710
         align = (:center, :center),
         fontsize = labelsize,
         font = labelfont,
@@ -270,17 +259,11 @@
             labels, labelcolor, labelformatter, lev_pos_col
         ) do _, _, _, labels, labelcolor, labelformatter, lev_pos_col
         labels || return
-<<<<<<< HEAD
         pos = P[]
         rot = Quaternionf[]
         col = RGBAf[]
         lbl = String[]
-=======
-        empty!(lab_pos)
-        empty!(lab_rot)
-        empty!(lab_col)
-        empty!(lab_str)
->>>>>>> fbab9710
+
         for (lev, (p1, p2, p3), color) in lev_pos_col
             px_pos1 = project(scene, apply_transform(transform_func(plot), p1))
             px_pos3 = project(scene, apply_transform(transform_func(plot), p3))
@@ -292,46 +275,21 @@
             else
                 rot_from_horz
             end
-<<<<<<< HEAD
             push!(col, labelcolor === nothing ? color : to_color(labelcolor))
             push!(rot, to_rotation(rot_from_vert))
             push!(lbl, labelformatter(lev))
-=======
->>>>>>> fbab9710
+
             p = p2  # try to position label around center
             isnan(p) && (p = p1)
             isnan(p) && (p = p3)
-            push!(lab_pos, p)
-            push!(lab_rot, rot_from_vert)
-            push!(lab_col, labelcolor === nothing ? color : to_color(labelcolor))
-            push!(lab_str, labelformatter(lev))
-        end
-<<<<<<< HEAD
+            push!(pos, p)
+
+        end
         update!(texts, arg1 = pos, rotation = rot, color = col, text = lbl)
         return
     end
 
     bboxes = per_string_boundingboxes_obs(texts)
-=======
-        notify(texts.positions)
-        notify(texts.rotation)
-        notify(texts.color)
-        notify(texts.text)
-        return
-    end
-
-    bboxes = lift(plot, labels, texts.text; ignore_equal_values=true) do labels, _
-        labels || return
-        glyphcollections = texts.plots[1][1]
-        return broadcast(glyphcollections[], texts.positions[], texts.rotation[]) do gc, pt, rot
-            # drop the depth component of the bounding box for 3D
-            px_pos = project(scene, apply_transform(transform_func(plot), pt))
-            bb = unchecked_boundingbox(gc, to_ndim(Point3f, px_pos, 0f0), to_rotation(rot))
-            isfinite_rect(bb) || return Rect2f()
-            Rect2f(bb)
-        end
-    end
->>>>>>> fbab9710
 
     masked_lines = lift(plot, labels, bboxes, points) do labels, bboxes, segments
         labels || return segments
