#=
Buffers are just normal plots, with the benefit of being setup correctly to
efficiently append + push new values to them
=#

function LinesegmentBuffer(
        scene::SceneLike, ::Type{Point{N}} = Point{2};
<<<<<<< HEAD
        color = RGBAf0[], linewidth = Float32[],
=======
        color = RGBAf[], linewidth = Float32[], raw = true,
>>>>>>> c269f922
        kw_args...
    ) where N
    linesegments!(
        scene, Point{N, Float32}[]; color = color,
        linewidth = linewidth, kw_args...
    )
end

function append!(lsb::LineSegments, positions::Vector{Point{N, Float32}}; color = :black, linewidth = 1.0) where N
    thickv = same_length_array(positions, linewidth, key"linewidth"())
    colorv = same_length_array(positions, color, key"color"())
    append!(lsb[1][], positions)
    append!(lsb[:color][], colorv)
    append!(lsb[:linewidth][], thickv)
    return
end

function push!(tb::LineSegments, positions::Point{N, Float32}; kw_args...) where N
    append!(tb, [positions]; kw_args...)
end

function start!(lsb::LineSegments)
    resize!(lsb[1][], 0)
    resize!(lsb[:color][], 0)
    resize!(lsb[:linewidth][], 0)
    return
end

function finish!(lsb::LineSegments)
    # update the signal!
    lsb[1][] = lsb[1][]
    lsb[:color][] = lsb[:color][]
    lsb[:linewidth][] = lsb[:linewidth][]
    return
end

function TextBuffer(
        scene::SceneLike, ::Type{Point{N}} = Point{2};
        rotation = [Quaternionf(0,0,0,1)],
        color = RGBAf[RGBAf(0,0,0,0)],
        textsize = Float32[0],
        font = [defaultfont()],
<<<<<<< HEAD
        align = [Vec2f0(0)],
=======
        align = [Vec2f(0)],
        raw = true,
>>>>>>> c269f922
        kw_args...
    ) where N
    annotations!(
        scene, String[" "], [Point{N, Float32}(0)];
        rotation = rotation,
        color = color,
        textsize = textsize,
        font = font,
        align = align,
        kw_args...
    )
end

function start!(tb::Annotations)
    for key in (1, :color, :rotation, :textsize, :font, :align)
        empty!(tb[key][])
    end
    return
end

function finish!(tb::Annotations)
    # update the signal!
    # now update all callbacks
    # TODO this is a bit shaky, buuuuhut, in theory the whole lift(color, ...)
    # in basic_recipes annotations should depend on all signals here, so updating one should be enough
    if length(tb[1][]) != length(tb.textsize[])
        error("Inconsistent buffer state for $(tb[1][])")
    end
    notify(tb[1])
    return
end


function push!(tb::Annotations, text::String, position::VecTypes{N}; kw_args...) where N
    append!(tb, [(String(text), Point{N, Float32}(position))]; kw_args...)
end

function append!(tb::Annotations, text::Vector{String}, positions::Vector{Point{N, Float32}}; kw_args...) where N
    text_positions = convert_argument(Annotations, text, positions)[1]
    append!(tb, text_positions; kw_args...)
    return
end

function append!(tb::Annotations, text_positions::Vector{Tuple{String, Point{N, Float32}}}; kw_args...) where N
    append!(tb[1][], text_positions)
    kw = Dict(kw_args)
    for key in (:color, :rotation, :textsize, :font, :align)
        val = get(kw, key) do
            isempty(tb[key][]) && error("please provide default for $key")
            return last(tb[key][])
        end
        val_vec = same_length_array(text_positions, val, Key{key}())
        append!(tb[key][], val_vec)
    end
    return
end<|MERGE_RESOLUTION|>--- conflicted
+++ resolved
@@ -5,11 +5,7 @@
 
 function LinesegmentBuffer(
         scene::SceneLike, ::Type{Point{N}} = Point{2};
-<<<<<<< HEAD
         color = RGBAf0[], linewidth = Float32[],
-=======
-        color = RGBAf[], linewidth = Float32[], raw = true,
->>>>>>> c269f922
         kw_args...
     ) where N
     linesegments!(
@@ -52,12 +48,7 @@
         color = RGBAf[RGBAf(0,0,0,0)],
         textsize = Float32[0],
         font = [defaultfont()],
-<<<<<<< HEAD
         align = [Vec2f0(0)],
-=======
-        align = [Vec2f(0)],
-        raw = true,
->>>>>>> c269f922
         kw_args...
     ) where N
     annotations!(
