"""
    arc(origin, radius, start_angle, stop_angle; kwargs...)

This function plots a circular arc, centered at `origin` with radius `radius`,
from `start_angle` to `stop_angle`.
`origin` must be a coordinate in 2 dimensions (i.e., a `Point2`); the rest of the arguments must be
`<: Number`.

Examples:

`arc(Point2f(0), 1, 0.0, π)`
<<<<<<< HEAD
`arc(Point2f(1, 2), 0.3. π, -π)`
=======
`arc(Point2f(1, 2), 0.3, π, -π)`

## Attributes
$(ATTRIBUTES)
>>>>>>> d02c2338
"""
@recipe Arc origin radius start_angle stop_angle begin
    MakieCore.documented_attributes(Lines)...
    "The number of line points approximating the arc."
    resolution = 361
end

function plot!(p::Arc)
    args = getindex.(p, (:origin, :radius, :start_angle, :stop_angle, :resolution))
    positions = lift(p, args...) do origin, radius, start_angle, stop_angle, resolution
        return map(range(start_angle, stop=stop_angle, length=resolution)) do angle
            return origin .+ Point2f((cos(angle), sin(angle)) .* radius)
        end
    end
    attr = Attributes(p)
    delete!(attr, :resolution)
    lines!(p, attr, positions)
end<|MERGE_RESOLUTION|>--- conflicted
+++ resolved
@@ -9,14 +9,8 @@
 Examples:
 
 `arc(Point2f(0), 1, 0.0, π)`
-<<<<<<< HEAD
-`arc(Point2f(1, 2), 0.3. π, -π)`
-=======
 `arc(Point2f(1, 2), 0.3, π, -π)`
 
-## Attributes
-$(ATTRIBUTES)
->>>>>>> d02c2338
 """
 @recipe Arc origin radius start_angle stop_angle begin
     MakieCore.documented_attributes(Lines)...
