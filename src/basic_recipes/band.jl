--- conflicted
+++ resolved
@@ -5,13 +5,7 @@
 
 Plots a band from `ylower` to `yupper` along `x`. The form `band(lower, upper)` plots a [ruled surface](https://en.wikipedia.org/wiki/Ruled_surface)
 between the points in `lower` and `upper`.
-<<<<<<< HEAD
-=======
 Both bounds can be passed together as `lowerupper`, a vector of intervals.
-
-## Attributes
-$(ATTRIBUTES)
->>>>>>> 028ccb6b
 """
 @recipe Band (lowerpoints, upperpoints) begin
     MakieCore.documented_attributes(Mesh)...
