--- conflicted
+++ resolved
@@ -757,22 +757,7 @@
         # So we can skip this update
         if isempty(do_resample) && isempty(image_to_obs)
             x, y, image = x_y_image
-<<<<<<< HEAD
             update!(imgp, arg1=x, arg2=y, arg3=image)
-=======
-            # visible[] = false
-            if !visible[]
-                visible[] = true
-            end
-            if imgp[1][] != x
-                imgp[1] = x
-            end
-            if imgp[2][] != y
-                imgp[2] = y
-            end
-            imgp[3] = image
-            # visible[] = true
->>>>>>> 2333b827
         end
     end
     bind(image_to_obs, task)
