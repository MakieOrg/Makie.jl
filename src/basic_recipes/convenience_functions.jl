function Makie.plot!(plot::Plot(AbstractVector{<: Complex}))
    plot[:axis, :labels] = ("Re(x)", "Im(x)")
    lines!(plot, lift(im-> Point2f.(real.(im), imag.(im)), x[1]))
end


"""
    showlibrary(lib::Symbol)::Scene

Shows all colour gradients in the given library.
Returns a Scene with these colour gradients arranged
as horizontal colourbars.
"""
function showlibrary(lib::Symbol)::Scene

    cgrads = sort(PlotUtils.cgradients(lib))

    PlotUtils.clibrary(lib)

    showgradients(cgrads)

end


"""
    showgradients(
        cgrads::AbstractVector{Symbol};
        h = 0.0, offset = 0.2, textsize = 0.7,
        resolution = (800, length(cgrads) * 84)
    )::Scene

Plots the given colour gradients arranged as horizontal colourbars.
If you change the offsets or the font size, you may need to change the resolution.
"""
function showgradients(
        cgrads::AbstractVector{Symbol};
        h = 0.0,
        offset = 0.4,
        textsize = 0.7,
        resolution = (800, length(cgrads) * 84),
        monospace = true
    )::Scene

    scene = Scene(resolution = resolution)

    map(collect(cgrads)) do cmap
        c = to_colormap(cmap)

        cbar = image!(
            scene,
            range(0, stop = 10, length = length(c)),
            range(0, stop = 1, length = length(c)),
            reshape(c, (length(c),1))
        )[end]

        cmapstr = monospace ? UnicodeFun.to_latex("\\mono{$cmap}") : string(cmap, ":")

        text!(
            scene,
            cmapstr,
            position = Point2f0(-0.1, 0.5 + h),
            align = (:right, :center),
            textsize = textsize
        )

<<<<<<< HEAD
        translate!(cbar, 0, h, 0)
=======
         text!(
             scene,
             cmapstr,
             position = Point2f(-0.1, 0.5 + h),
             align = (:right, :center),
             show_axis = false,
             textsize = textsize
         )

         translate!(cbar, 0, h, 0)

         h -= (1 + offset)
>>>>>>> c269f922

        h -= (1 + offset)
    end

    scene

end<|MERGE_RESOLUTION|>--- conflicted
+++ resolved
@@ -63,22 +63,7 @@
             textsize = textsize
         )
 
-<<<<<<< HEAD
         translate!(cbar, 0, h, 0)
-=======
-         text!(
-             scene,
-             cmapstr,
-             position = Point2f(-0.1, 0.5 + h),
-             align = (:right, :center),
-             show_axis = false,
-             textsize = textsize
-         )
-
-         translate!(cbar, 0, h, 0)
-
-         h -= (1 + offset)
->>>>>>> c269f922
 
         h -= (1 + offset)
     end
