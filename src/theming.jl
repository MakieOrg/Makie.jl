--- conflicted
+++ resolved
@@ -55,7 +55,6 @@
 
 const minimal_default = Attributes(
     palette = default_palettes,
-<<<<<<< HEAD
     font = :regular,
     fonts = Attributes(
         :regular => "TeX Gyre Heros Makie",
@@ -63,10 +62,7 @@
         :italic => "TeX Gyre Heros Makie Italic",
         :bold_italic => "TeX Gyre Heros Makie Bold Italic",
     ),
-=======
-    font = "TeX Gyre Heros Makie",
     fontsize = 16,
->>>>>>> 1fecf4a8
     textcolor = :black,
     padding = Vec3f(0.05),
     figure_padding = 16,
