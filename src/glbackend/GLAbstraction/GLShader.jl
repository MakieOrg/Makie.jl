--- conflicted
+++ resolved
@@ -154,19 +154,11 @@
 function get_shader!(path, template_replacement, view, attributes)
     # this should always be in here, since we already have the template keys
     shader_dict = _shader_cache[path]
-<<<<<<< HEAD
     get!(shader_dict, template_replacement) do
-        template_source = readstring(path)
+        template_source = read(path, String)
         source = mustache_replace(template_replacement, template_source)
         compile_shader(path, source)
     end::Shader
-=======
-    # get!(shader_dict, template_replacement) do
-    template_source = read(path, String)
-    source = mustache_replace(template_replacement, template_source)
-    compile_shader(path, source)
-    # end::Shader
->>>>>>> 159a0ff0
 end
 function get_template!(path, view, attributes)
     get!(_template_cache, path) do
