import .GLAbstraction: Pipeline
const ScreenID = UInt8
const ZIndex = Int
const ScreenArea = Tuple{ScreenID, Node{IRect2D}, Node{Bool}, Node{RGBAf0}}

# The situation right now is that there is a 'queue' of pipelines (i.e. a `Vector` of them)
# and a dictionary with RObjs that should be rendered in them. When an RObj gets
# pushed to the screen there is an automatic check for the correct render pipeline.
# If not it will be created and added to the 'queue' of pipelines,
# a new entry in the renderlist will be created with the pipeline's tag and
# a length 1 `Vector` with the newly added RObj. Subsequent RObjs requesting the
# same pipeline will be pushed to the same `Vector`.
# This is hopefully a relatively temporary solution to get this up and running.
# It should at least give a semi good starting point to find a good balance
# between performant and flexible, although I think an altogther better method
# should be possible.
mutable struct Screen <: AbstractScreen
    glscreen::GLFW.Window
    rendertask::RefValue{Task}
    screen2scene::Dict{WeakRef, ScreenID}
    screens::Vector{ScreenArea}
    renderlist::Dict{Symbol, Vector{Tuple{ZIndex, ScreenID, RenderObject}}}
    cache::Dict{UInt64, RenderObject}
    cache2plot::Dict{UInt16, AbstractPlot}
    fullscreenvao::Int
    size::Tuple{Int,Int}
    pipelines::Vector{Pipeline}
    function Screen(
            glscreen::GLFW.Window,
            rendertask::RefValue{Task},
            screen2scene::Dict{WeakRef, ScreenID},
            screens::Vector{ScreenArea},
            renderlist::Dict{Symbol, Vector{Tuple{ZIndex, ScreenID, RenderObject}}},
            cache::Dict{UInt64, RenderObject},
            cache2plot::Dict{UInt16, AbstractPlot},
            size::Tuple{Int,Int},
            pipelines::Vector{Pipeline}
        )
        #TODO not sure if this is very correct
        obj = new(glscreen, rendertask, screen2scene, screens, renderlist, cache, cache2plot, glGenVertexArrays(), size, pipelines)
        jl_finalizer(obj) do obj
            # save_print("Freeing screen")
            empty!.((obj.renderlist, obj.screens, obj.cache, obj.screen2scene, obj.cache2plot))
            return
        end
        obj
    end
end
# GeometryTypes.widths(x::Screen) = size(x.framebuffer.color)

function insertplots!(screen::Screen, scene::Scene)
    #I presume the elem are all the robjs that compose the plot
    for elem in scene.plots
        insert!(screen, scene, elem)
    end
    foreach(s-> insertplots!(screen, s), scene.children)
end

function Base.empty!(screen::Screen)
    empty!(screen.renderlist)
    empty!(screen.screen2scene)
    empty!(screen.screens)
    empty!(screen.cache)
    empty!(screen.cache2plot)
end

function Base.resize!(screen::Screen, w, h)
    if isopen(screen)
        GLFW.SetWindowSize(screen.glscreen, round(Int, w), round(Int, h))
    end
end

function Base.display(screen::Screen, scene::Scene)
    empty!(screen)
    resize!(screen, widths(AbstractPlotting.pixelarea(scene)[])...)
    register_callbacks(scene, to_native(screen))
    insertplots!(screen, scene)
    return
end

###WIP shadercleanup
function colorbuffer(screen::Screen)
    GLFW.PollEvents()
    yield()
    render_frame(screen) # let it render
    GLFW.SwapBuffers(to_native(screen))
    glFinish() # block until opengl is done rendering
    #very ugly
    #TODO screencleanup: What if multiple pipelines rendered?
    # Should we use the same main color framebuffer everywhere?
    # Ask Simon
    buffer = !isempty(screen.pipelines) ?
                gpu_data(screen.pipelines[1].passes[1].target, 1) :
                zeros(RGB{N0f8}, size(screen))


    #This assumes that the color is stored
                                             #in GL_COLOR_ATTACHMENT0
    return rotl90(RGB{N0f8}.(Images.clamp01nan.(buffer)))
end

Base.size(screen::Screen) = screen.size

Base.isopen(x::Screen) = isopen(x.glscreen)

# TEMP with regards to the pipeline <=> RObj system
###WIP shadercleanup
function Base.push!(screen::Screen, scene::Scene, robj)
    filter!(screen.screen2scene) do k, v
        k.value != nothing
    end
    screenid = get!(screen.screen2scene, WeakRef(scene)) do
        id = length(screen.screens) + 1
        bg = map(to_color, scene.theme[:backgroundcolor])
        push!(screen.screens, (id, scene.px_area, Node(true), bg))
        id
    end
    #TEMP this might be done better
    #TODO shadercleanup
    #TODO screencleanup: fbo should be created somewhere else
    pipesym = get(robj.uniforms, :pipeline, :default)
    #TODO rendercleanup: one fbo per pipeline could be ok, but then we need a
    #                    final render pass that combines all of them. Right now
    #                    that is not there, and so we render everything to the first
    #                    fbo. Also clearing needs to get attention!
    fbo = length(screen.renderlist) >= 1 ?
        screen.pipelines[1].passes[1].target :
        defaultframebuffer(size(screen))
    if !haskey(screen.renderlist, pipesym)
        push!(screen, makiepipeline(pipesym, fbo, robj.uniforms[:shader]))
        screen.renderlist[pipesym] = [(0, screenid, robj)]
    else
        push!(screen.renderlist[pipesym], (0, screenid, robj))
    end

    return robj
end

Base.push!(screen::Screen, pipeline::Pipeline) = push!(screen.pipelines, pipeline)

to_native(x::Screen) = x.glscreen
const gl_screens = GLFW.Window[]

<<<<<<< HEAD
=======

"""
OpenGL shares all data containers between shared contexts, but not vertexarrays -.-
So to share a robjs between a context, we need to rewrap the vertexarray into a new one for that
specific context.
"""
function rewrap(robj::RenderObject{Pre}) where Pre
    RenderObject{Pre}(
        robj.main,
        robj.uniforms,
        GLVertexArray(robj.vertexarray),
        robj.prerenderfunction,
        robj.postrenderfunction,
        robj.boundingbox,
    )
end
function GLAbstraction.native_switch_context!(x::GLFW.Window)
    GLFW.MakeContextCurrent(x)
end
function GLAbstraction.native_context_active(x::GLFW.Window)
    isopen(x)
end
>>>>>>> 25682b17
function Screen(;resolution = (10, 10), visible = true, kw_args...)
    if !isempty(gl_screens)
        for elem in gl_screens
            isopen(elem) && destroy!(elem)
        end
        empty!(gl_screens)
    end
    window = GLFW.Window(name = "Makie", resolution = resolution, kw_args...)
    # tell GLAbstraction that we created a new context.
    # This is important for resource tracking, and only needed for the first context
    GLAbstraction.switch_context!(window)
    GLAbstraction.empty_shader_cache!()
    # else
    #     # share OpenGL Context
    #     create_glcontext("Makie"; parent = first(gl_screens), kw_args...)
    # end
    push!(gl_screens, window)
    if visible
        GLFW.ShowWindow(window)
    else
        GLFW.HideWindow(window)
    end
    GLFW.SwapInterval(0)
    resolution_signal = Signal(resolution)
    GLFW.SetFramebufferSizeCallback(
        window,
        (window, w::Cint, h::Cint)-> push!(resolution_signal, Int.((w, h)))
    )
    screen = Screen(
        window,
        RefValue{Task}(),
        Dict{WeakRef, ScreenID}(),
        ScreenArea[],
        Dict{Symbol, Vector{Tuple{ZIndex, ScreenID, RenderObject}}}(),
        Dict{UInt64, RenderObject}(),
        Dict{UInt16, AbstractPlot}(),
        resolution,
        Pipeline[])
    screen.rendertask[] = @async(renderloop(screen))
    screen
end

const _global_gl_screen = Ref{Screen}()
function global_gl_screen()
    if isassigned(_global_gl_screen) && isopen(_global_gl_screen[])
        _global_gl_screen[]
    else
        _global_gl_screen[] = Screen()
        _global_gl_screen[]
    end
end

# TODO per scene screen
getscreen(scene) = global_gl_screen()

function pick_native(scene::SceneLike, xy::VecTypes{2}, sid = Base.RefValue{SelectionID{UInt16}}())
    screen = getscreen(scene)
    screen == nothing && return SelectionID{Int}(0, 0)
    window_size = widths(screen)
    fb = screen.framebuffer
    buff = fb.objectid
    glBindFramebuffer(GL_FRAMEBUFFER, fb.id[1])
    glReadBuffer(GL_COLOR_ATTACHMENT1)
    x, y = Int.(floor.(xy))
    w, h = window_size
    if x > 0 && y > 0 && x <= w && y <= h
        glReadPixels(x, y, 1, 1, buff.format, buff.pixeltype, sid)
        return convert(SelectionID{Int}, sid[])
    end
    return SelectionID{Int}(0, 0)
end

pick(scene::SceneLike, xy...) = pick(scene, Float64.(xy))

function pick(scene::SceneLike, xy::VecTypes{2})
    sid = pick_native(scene, xy)
    screen = getscreen(scene)
    if screen != nothing && haskey(screen.cache2plot, sid.id)
        plot = screen.cache2plot[sid.id]
        return (plot, sid.index)
    end
    return (nothing, 0)
end

# TODO does this actually needs to be a global?
const _mouse_selection_id = Base.RefValue{SelectionID{UInt16}}()
function mouse_selection_native(scene::SceneLike)
    function query_mouse()
        screen = getscreen(scene)
        screen == nothing && return SelectionID{Int}(0, 0)
        window_size = widths(screen)
        fb = screen.framebuffer
        buff = fb.objectid
        glReadBuffer(GL_COLOR_ATTACHMENT1)
        xy = events(scene).mouseposition[]
        x, y = Int.(floor.(xy))
        w, h = window_size
        if x > 0 && y > 0 && x <= w && y <= h
            glReadPixels(x, y, 1, 1, buff.format, buff.pixeltype, _mouse_selection_id)
        end
        return
    end
    if !(query_mouse in selection_queries)
        push!(selection_queries, query_mouse)
    end
    convert(SelectionID{Int}, _mouse_selection_id[])
end
function mouse_selection(scene::SceneLike)
    sid = mouse_selection_native(scene)
    screen = getscreen(scene)
    if screen != nothing && haskey(screen.cache2plot, sid.id)
        plot = screen.cache2plot[sid.id]
        return (plot, sid.index)
    end
    return (nothing, 0)
end
function mouseover(scene::SceneLike, plots::AbstractPlot...)
    p, idx = mouse_selection(scene)
    p in plots
end

function onpick(f, scene::SceneLike, plots::AbstractPlot...)
    map_once(events(scene).mouseposition) do mp
        p, idx = mouse_selection(scene, mp)
        (p in plots) && f(idx)
        return
    end
end

function pick(screen::Screen, rect::IRect2D)
    window_size = widths(screen)
    buff = screen.framebuffer.objectid
    sid = zeros(SelectionID{UInt16}, widths(rect)...)
    glReadBuffer(GL_COLOR_ATTACHMENT1)
    x, y = minimum(rect)
    rw, rh = widths(rect)
    w, h = window_size
    if x > 0 && y > 0 && x <= w && y <= h
        glReadPixels(x, y, rw, rh, buff.format, buff.pixeltype, sid)
        return map(unique(vec(SelectionID{Int}.(sid)))) do sid
            screen.cache2plot[sid.id], Int(sid.index)
        end
    end
    return SelectionID{Int}[]
end<|MERGE_RESOLUTION|>--- conflicted
+++ resolved
@@ -141,8 +141,6 @@
 to_native(x::Screen) = x.glscreen
 const gl_screens = GLFW.Window[]
 
-<<<<<<< HEAD
-=======
 
 """
 OpenGL shares all data containers between shared contexts, but not vertexarrays -.-
@@ -165,7 +163,6 @@
 function GLAbstraction.native_context_active(x::GLFW.Window)
     isopen(x)
 end
->>>>>>> 25682b17
 function Screen(;resolution = (10, 10), visible = true, kw_args...)
     if !isempty(gl_screens)
         for elem in gl_screens
