import .GLAbstraction: Pipeline
const ScreenID = UInt8
const ZIndex = Int
const ScreenArea = Tuple{ScreenID, Node{IRect2D}, Node{Bool}, Node{RGBAf0}}

# The situation right now is that there is a 'queue' of pipelines (i.e. a `Vector` of them)
# and a dictionary with RObjs that should be rendered in them. When an RObj gets
# pushed to the screen there is an automatic check for the correct render pipeline.
# If not it will be created and added to the 'queue' of pipelines,
# a new entry in the renderlist will be created with the pipeline's tag and
# a length 1 `Vector` with the newly added RObj. Subsequent RObjs requesting the
# same pipeline will be pushed to the same `Vector`.
# This is hopefully a relatively temporary solution to get this up and running.
# It should at least give a semi good starting point to find a good balance
# between performant and flexible, although I think an altogther better method
# should be possible.
mutable struct Screen <: AbstractScreen
    glscreen::GLFW.Window
    rendertask::RefValue{Task}
    screen2scene::Dict{WeakRef, ScreenID}
    screens::Vector{ScreenArea}
    renderlist::Dict{Symbol, Vector{Tuple{ZIndex, ScreenID, RenderObject}}}
    cache::Dict{UInt64, RenderObject}
    cache2plot::Dict{UInt16, AbstractPlot}
    fullscreenvao::Int
    size::Tuple{Int,Int}
    pipelines::Vector{Pipeline}
    function Screen(
            glscreen::GLFW.Window,
            rendertask::RefValue{Task},
            screen2scene::Dict{WeakRef, ScreenID},
            screens::Vector{ScreenArea},
            renderlist::Dict{Symbol, Vector{Tuple{ZIndex, ScreenID, RenderObject}}},
            cache::Dict{UInt64, RenderObject},
            cache2plot::Dict{UInt16, AbstractPlot},
            size::Tuple{Int,Int},
            pipelines::Vector{Pipeline}
        )
        #TODO not sure if this is very correct
        obj = new(glscreen, rendertask, screen2scene, screens, renderlist, cache, cache2plot, glGenVertexArrays(), size, pipelines)
        jl_finalizer(obj) do obj
            # save_print("Freeing screen")
            empty!.((obj.renderlist, obj.screens, obj.cache, obj.screen2scene, obj.cache2plot))
            return
        end
        obj
    end
end
# GeometryTypes.widths(x::Screen) = size(x.framebuffer.color)

function insertplots!(screen::Screen, scene::Scene)
    #I presume the elem are all the robjs that compose the plot
    for elem in scene.plots
        insert!(screen, scene, elem)
    end
    foreach(s-> insertplots!(screen, s), scene.children)
end

function Base.empty!(screen::Screen)
    empty!(screen.renderlist)
    empty!(screen.screen2scene)
    empty!(screen.screens)
    empty!(screen.cache)
    empty!(screen.cache2plot)
end

function Base.resize!(screen::Screen, w, h)
    if isopen(screen)
        GLFW.SetWindowSize(screen.glscreen, round(Int, w), round(Int, h))
    end
end

function Base.display(screen::Screen, scene::Scene)
    empty!(screen)
    resize!(screen, widths(AbstractPlotting.pixelarea(scene)[])...)
    register_callbacks(scene, to_native(screen))
    insertplots!(screen, scene)
    return
end

###WIP shadercleanup
function colorbuffer(screen::Screen)
    GLFW.PollEvents()
    yield()
    render_frame(screen) # let it render
    GLFW.SwapBuffers(to_native(screen))
    glFinish() # block until opengl is done rendering
<<<<<<< HEAD
    #very ugly
    #TODO screencleanup: What if multiple pipelines rendered?
    # Should we use the same main color framebuffer everywhere?
    # Ask Simon
    buffer = gpu_data(screen.pipelines[1].passes[1].target, 1) #This assumes that the color is stored
                                             #in GL_COLOR_ATTACHMENT0
    return rotl90(RGB{N0f8}.(Images.clamp01nan.(buffer)))
=======
    buffer = gpu_data(screen.framebuffer.color)
    return rotl90(ImageCore.clamp01nan.(RGB{N0f8}.(buffer)))
>>>>>>> a497597c
end

Base.size(screen::Screen) = screen.size

Base.isopen(x::Screen) = isopen(x.glscreen)

# TEMP with regards to the pipeline <=> RObj system
###WIP shadercleanup
function Base.push!(screen::Screen, scene::Scene, robj)
    filter!(screen.screen2scene) do k, v
        k.value != nothing
    end
    screenid = get!(screen.screen2scene, WeakRef(scene)) do
        id = length(screen.screens) + 1
        bg = AbstractPlotting.signal_convert(Node{RGBAf0}, scene.theme[:backgroundcolor])
        push!(screen.screens, (id, scene.px_area, Node(true), bg))
        id
    end
    #TEMP this might be done better
    #TODO shadercleanup
    #TODO screencleanup: fbo should be created somewhere else
    pipesym = get(robj.uniforms, :pipeline, :default)
    if !haskey(screen.renderlist, pipesym)
        push!(screen, makiepipeline(pipesym, defaultframebuffer(size(screen)), robj.uniforms[:shader]))
        screen.renderlist[pipesym] = [(0, screenid, robj)]
    else
        push!(screen.renderlist[pipesym], (0, screenid, robj))
    end

    return robj
end

Base.push!(screen::Screen, pipeline::Pipeline) = push!(screen.pipelines, pipeline)

to_native(x::Screen) = x.glscreen
const gl_screens = GLFW.Window[]

function Screen(;resolution = (10, 10), visible = true, kw_args...)
    if !isempty(gl_screens)
        for elem in gl_screens
            isopen(elem) && destroy!(elem)
        end
        empty!(gl_screens)
    end
    window = GLFW.Window(
        name = "Makie", resolution = resolution,
        windowhints = [
            (GLFW.SAMPLES,      0),
            (GLFW.DEPTH_BITS,   0),

            (GLFW.ALPHA_BITS,   0),
            (GLFW.RED_BITS,     8),
            (GLFW.GREEN_BITS,   8),
            (GLFW.BLUE_BITS,    8),

            (GLFW.STENCIL_BITS, 0),
            (GLFW.AUX_BUFFERS,  0)
        ],
        kw_args...
    )
    # tell GLAbstraction that we created a new context.
    # This is important for resource tracking, and only needed for the first context
    GLAbstraction.new_context()
    GLAbstraction.empty_shader_cache!()
    # else
    #     # share OpenGL Context
    #     create_glcontext("Makie"; parent = first(gl_screens), kw_args...)
    # end
    push!(gl_screens, window)
    GLFW.MakeContextCurrent(window)
    if visible
        GLFW.ShowWindow(window)
    else
        GLFW.HideWindow(window)
    end
    GLFW.SwapInterval(0)
<<<<<<< HEAD
    resolution_signal = Signal(resolution)
    GLFW.SetFramebufferSizeCallback(
        window,
        (window, w::Cint, h::Cint)-> push!(resolution_signal, Int.((w, h)))
    )
=======

    fb = GLFramebuffer(Int.(resolution))
>>>>>>> a497597c
    screen = Screen(
        window,
        RefValue{Task}(),
        Dict{WeakRef, ScreenID}(),
        ScreenArea[],
        Dict{Symbol, Vector{Tuple{ZIndex, ScreenID, RenderObject}}}(),
        Dict{UInt64, RenderObject}(),
        Dict{UInt16, AbstractPlot}(),
        resolution,
        Pipeline[])
    screen.rendertask[] = @async(renderloop(screen))
    screen
end

const _global_gl_screen = Ref{Screen}()
function global_gl_screen()
    if isassigned(_global_gl_screen) && isopen(_global_gl_screen[])
        _global_gl_screen[]
    else
        _global_gl_screen[] = Screen()
        _global_gl_screen[]
    end
end


function pick_native(scene::Scene, xy::VecTypes{2}, sid = Base.RefValue{SelectionID{UInt16}}())
    screen = getscreen(scene)
    screen == nothing && return SelectionID{Int}(0, 0)
    window_size = widths(screen)
    fb = screen.framebuffer
    buff = fb.objectid
    glBindFramebuffer(GL_FRAMEBUFFER, fb.id[1])
    glReadBuffer(GL_COLOR_ATTACHMENT1)
    x, y = Int.(floor.(xy))
    w, h = window_size
    if x > 0 && y > 0 && x <= w && y <= h
        glReadPixels(x, y, 1, 1, buff.format, buff.pixeltype, sid)
        return convert(SelectionID{Int}, sid[])
    end
    return SelectionID{Int}(0, 0)
end

pick(scene::Scene, xy...) = pick(scene, Float64.(xy))

function pick(scene::Scene, xy::VecTypes{2})
    sid = pick_native(scene, xy)
    screen = getscreen(scene)
    if screen != nothing && haskey(screen.cache2plot, sid.id)
        plot = screen.cache2plot[sid.id]
        return (plot, sid.index)
    end
    return (nothing, 0)
end

# TODO does this actually needs to be a global?
const _mouse_selection_id = Base.RefValue{SelectionID{UInt16}}()
function mouse_selection_native(scene::Scene)
    function query_mouse()
        screen = getscreen(scene)
        screen == nothing && return SelectionID{Int}(0, 0)
        window_size = widths(screen)
        fb = screen.framebuffer
        buff = fb.objectid
        glReadBuffer(GL_COLOR_ATTACHMENT1)
        xy = scene.events.mouseposition[]
        x, y = Int.(floor.(xy))
        w, h = window_size
        if x > 0 && y > 0 && x <= w && y <= h
            glReadPixels(x, y, 1, 1, buff.format, buff.pixeltype, _mouse_selection_id)
        end
        return
    end
    if !(query_mouse in selection_queries)
        push!(selection_queries, query_mouse)
    end
    convert(SelectionID{Int}, _mouse_selection_id[])
end
function mouse_selection(scene::Scene)
    sid = mouse_selection_native(scene)
    screen = getscreen(scene)
    if screen != nothing && haskey(screen.cache2plot, sid.id)
        plot = screen.cache2plot[sid.id]
        return (plot, sid.index)
    end
    return (nothing, 0)
end
function mouseover(scene::Scene, plots::AbstractPlot...)
    p, idx = mouse_selection(scene)
    p in plots
end

function onpick(f, scene::Scene, plots::AbstractPlot...)
    map_once(scene.events.mouseposition) do mp
        p, idx = mouse_selection(scene, mp)
        (p in plots) && f(idx)
        return
    end
end

function pick(screen::Screen, rect::IRect2D)
    window_size = widths(screen)
    buff = screen.framebuffer.objectid
    sid = zeros(SelectionID{UInt16}, widths(rect)...)
    glReadBuffer(GL_COLOR_ATTACHMENT1)
    x, y = minimum(rect)
    rw, rh = widths(rect)
    w, h = window_size
    if x > 0 && y > 0 && x <= w && y <= h
        glReadPixels(x, y, rw, rh, buff.format, buff.pixeltype, sid)
        return map(unique(vec(SelectionID{Int}.(sid)))) do sid
            screen.cache2plot[sid.id], Int(sid.index)
        end
    end
    return SelectionID{Int}[]
end<|MERGE_RESOLUTION|>--- conflicted
+++ resolved
@@ -85,18 +85,13 @@
     render_frame(screen) # let it render
     GLFW.SwapBuffers(to_native(screen))
     glFinish() # block until opengl is done rendering
-<<<<<<< HEAD
     #very ugly
     #TODO screencleanup: What if multiple pipelines rendered?
     # Should we use the same main color framebuffer everywhere?
     # Ask Simon
     buffer = gpu_data(screen.pipelines[1].passes[1].target, 1) #This assumes that the color is stored
                                              #in GL_COLOR_ATTACHMENT0
-    return rotl90(RGB{N0f8}.(Images.clamp01nan.(buffer)))
-=======
-    buffer = gpu_data(screen.framebuffer.color)
     return rotl90(ImageCore.clamp01nan.(RGB{N0f8}.(buffer)))
->>>>>>> a497597c
 end
 
 Base.size(screen::Screen) = screen.size
@@ -173,16 +168,12 @@
         GLFW.HideWindow(window)
     end
     GLFW.SwapInterval(0)
-<<<<<<< HEAD
     resolution_signal = Signal(resolution)
     GLFW.SetFramebufferSizeCallback(
         window,
         (window, w::Cint, h::Cint)-> push!(resolution_signal, Int.((w, h)))
     )
-=======
-
-    fb = GLFramebuffer(Int.(resolution))
->>>>>>> a497597c
+    fb = GLFramebuffer(resolution_signal)
     screen = Screen(
         window,
         RefValue{Task}(),
