gpuvec(x) = GPUVector(GLBuffer(x))

function to_glvisualize_key(k)
    k == :rotations && return :rotation
    k == :markersize && return :scale
    k == :glowwidth && return :glow_width
    k == :glowcolor && return :glow_color
    k == :strokewidth && return :stroke_width
    k == :strokecolor && return :stroke_color
    k == :positions && return :position
    k == :linewidth && return :thickness
    k == :marker_offset && return :offset
    k == :colormap && return :color_map
    k == :colorrange && return :color_norm
    k == :transform_marker && return :scale_primitive
    k
end

make_context_current(screen::Screen) = GLFW.MakeContextCurrent(to_native(screen))

function cached_robj!(robj_func, screen, scene, x::AbstractPlot)
    robj = get!(screen.cache, objectid(x)) do
        gl_attributes = map(filter(((k, v),)-> k != :transformation, x.attributes)) do key_value
            key, value = key_value
            gl_key = to_glvisualize_key(key)
            gl_value = lift_convert(key, value, x)
            gl_key => gl_value
        end
        robj = robj_func(Dict{Symbol, Any}(gl_attributes))
        for key in (:view, :projection, :resolution, :eyeposition, :projectionview)
            robj[key] = getfield(scene.camera, key)
        end
        screen.cache2plot[robj.id] = x
        push!(screen, scene, robj)
        robj
    end
end

function remove_automatic!(attributes)
<<<<<<< HEAD
    filter!(attributes) do (k, v)
        value(v) != automatic
=======
    filter!(attributes) do k, v
        to_value(v) != automatic
>>>>>>> 6ffe736e
    end
end

index1D(x::SubArray) = parentindices(x)[1]

handle_view(array::AbstractVector, attributes) = array
handle_view(array::Node, attributes) = array

function handle_view(array::SubArray, attributes)
    A = parent(array)
    indices = index1D(array)
    attributes[:indices] = indices
    A
end
function handle_view(array::Node{T}, attributes) where T <: SubArray
    A = lift(parent, array)
    indices = lift(index1D, array)
    attributes[:indices] = indices
    A
end

function lift_convert(key, value, plot)
    lift(value) do value
         convert_attribute(value, Key{key}(), Key{AbstractPlotting.plotkey(plot)}())
     end
end

pixel2world(scene, msize::Number) = pixel2world(scene, Point2f0(msize))[1]
function pixel2world(scene, msize::StaticVector{2})
    # TODO figure out why Vec(x, y) doesn't work correctly
    p0 = AbstractPlotting.to_world(scene, Point2f0(0.0))
    p1 = AbstractPlotting.to_world(scene, Point2f0(msize))
    diff = p1 - p0
    diff
end

pixel2world(scene, msize::AbstractVector) = pixel2world.(scene, msize)

function handle_intensities!(attributes)
    if haskey(attributes, :color) && attributes[:color][] isa AbstractVector{<: Number}
        c = pop!(attributes, :color)
        attributes[:intensity] = lift(x-> convert(Vector{Float32}, x), c)
    else
        delete!(attributes, :intensity)
        delete!(attributes, :color_map)
        delete!(attributes, :color_norm)
    end
end

function Base.insert!(screen::Screen, scene::Scene, x::Union{Scatter, MeshScatter})
    robj = cached_robj!(screen, scene, x) do gl_attributes
        marker = lift_convert(:marker, pop!(gl_attributes, :marker), x)
        if isa(x, Scatter)
            msize = pop!(gl_attributes, :stroke_width)
            gl_attributes[:stroke_width] = lift(pixel2world, Node(scene), msize)
<<<<<<< HEAD
            gl_attributes[:billboard] = map(rot-> isa(rot, Billboard), x.attributes[:rotations])
            gl_attributes[:distancefield][] == nothing && delete!(gl_attributes, :distancefield)
            gl_attributes[:uv_offset_width][] == Vec4f0(0) && delete!(gl_attributes, :uv_offset_width)
=======
            gl_attributes[:billboard] = lift(rot-> isa(rot, Billboard), x.attributes[:rotations])
>>>>>>> 6ffe736e
        end
        positions = handle_view(x[1], gl_attributes)
        handle_intensities!(gl_attributes)
        visualize((marker, positions), Style(:default), Dict{Symbol, Any}(gl_attributes)).children[]
    end
end


function Base.insert!(screen::Screen, scene::Scene, x::Lines)
    robj = cached_robj!(screen, scene, x) do gl_attributes
        linestyle = pop!(gl_attributes, :linestyle)
        data = Dict{Symbol, Any}(gl_attributes)
        data[:pattern] = to_value(linestyle)
        positions = handle_view(x[1], data)
        handle_intensities!(data)
        visualize(positions, Style(:lines), data).children[]
    end
end
function Base.insert!(screen::Screen, scene::Scene, x::LineSegments)
    robj = cached_robj!(screen, scene, x) do gl_attributes
        linestyle = pop!(gl_attributes, :linestyle)
        data = Dict{Symbol, Any}(gl_attributes)
        data[:pattern] = to_value(linestyle)
        positions = handle_view(x.converted[1], data)
        delete!(data, :color_map)
        delete!(data, :color_norm)
        visualize(positions, Style(:linesegment), data).children[]
    end
end
function Base.insert!(screen::Screen, scene::Scene, x::Combined)
    for elem in x.plots
        insert!(screen, scene, elem)
    end
end

using AbstractPlotting: get_texture_atlas, glyph_bearing!, glyph_uv_width!, glyph_scale!, calc_position, calc_offset

function to_gl_text(string, startpos::AbstractVector{T}, textsize, font, align, rot, model) where T <: VecTypes
    atlas = get_texture_atlas()
    N = length(T)
    positions, uv_offset_width, scale = Point{N, Float32}[], Vec4f0[], Vec2f0[]
    # toffset = calc_offset(string, textsize, font, atlas)
    char_str_idx = iterate(string)
    broadcast_foreach(1:length(string), startpos, textsize, (font,), align) do idx, pos, tsize, font, align
        char, str_idx = char_str_idx
        _font = isa(font[1], NativeFont) ? font[1] : font[1][idx]
        mpos = model * Vec4f0(to_ndim(Vec3f0, pos, 0f0)..., 1f0)
        push!(positions, to_ndim(Point{N, Float32}, mpos, 0))
        push!(uv_offset_width, glyph_uv_width!(atlas, char, _font))
        if isa(tsize, Vec2f0) # this needs better unit support
            push!(scale, tsize) # Vec2f0, we assume it's already in absolute size
        else
            push!(scale, glyph_scale!(atlas, char,_font, tsize))
        end
        char_str_idx = iterate(string, str_idx)
    end
    positions, Vec2f0(0), uv_offset_width, scale
end

function to_gl_text(string, startpos::VecTypes{N, T}, textsize, font, aoffsetvec, rot, model) where {N, T}
    atlas = get_texture_atlas()
    mpos = model * Vec4f0(to_ndim(Vec3f0, startpos, 0f0)..., 1f0)
    pos = to_ndim(Point{N, Float32}, mpos, 0f0)
    rscale = Float32(textsize)
    chars = Vector{Char}(string)
    scale = glyph_scale!.(Ref(atlas), chars, (font,), rscale)
    positions2d = calc_position(string, Point2f0(0), rscale, font, atlas)
    # font is Vector{FreeType.NativeFont} so we need to protec
    aoffset = AbstractPlotting.align_offset(Point2f0(0), positions2d[end], atlas, rscale, font, aoffsetvec)
    aoffsetn = to_ndim(Point{N, Float32}, aoffset, 0f0)
    uv_offset_width = glyph_uv_width!.(Ref(atlas), chars, (font,))
    positions = map(positions2d) do p
        pn = rot * (to_ndim(Point{N, Float32}, p, 0f0) .+ aoffsetn)
        pn .+ pos
    end
    positions, Vec2f0(0), uv_offset_width, scale
end

function Base.insert!(screen::Screen, scene::Scene, x::Text)
    robj = cached_robj!(screen, scene, x) do gl_attributes

        liftkeys = (:position, :textsize, :font, :align, :rotation, :model)
<<<<<<< HEAD
        gl_text = map(to_gl_text, x[1], getindex.(Ref(gl_attributes), liftkeys)...)
=======
        gl_text = lift(to_gl_text, x[1], getindex.(gl_attributes, liftkeys)...)
>>>>>>> 6ffe736e
        # unpack values from the one signal:
        positions, offset, uv_offset_width, scale = map((1, 2, 3, 4)) do i
            lift(getindex, gl_text, i)
        end

        atlas = get_texture_atlas()
        keys = (:color, :stroke_color, :stroke_width, :rotation)
        signals = getindex.(Ref(gl_attributes), keys)
        visualize(
            (DISTANCEFIELD, positions),
            color = signals[1],
            stroke_color = signals[2],
            stroke_width = signals[3],
            rotation = signals[4],
            scale = scale,
            offset = offset,
            uv_offset_width = uv_offset_width,
            distancefield = get_texture!(atlas),
            visible = gl_attributes[:visible]
        ).children[]
    end
end


function Base.insert!(screen::Screen, scene::Scene, x::Heatmap)
    robj = cached_robj!(screen, scene, x) do gl_attributes
        gl_attributes[:ranges] = (value.((x[1], x[2])))
        heatmap = lift(x[3]) do z
            [GLVisualize.Intensity{Float32}(z[j, i]) for i = 1:size(z, 2), j = 1:size(z, 1)]
        end
        interp = to_value(pop!(gl_attributes, :interpolate))
        interp = interp ? :linear : :nearest
        tex = Texture(to_value(heatmap), minfilter = interp)
        pop!(gl_attributes, :color)
        map_once(heatmap) do x
            update!(tex, x)
        end
        gl_attributes[:stroke_width] = pop!(gl_attributes, :thickness)
        visualize(tex, Style(:default), gl_attributes).children[]
    end
end


function vec2color(colors, cmap, crange)
    AbstractPlotting.interpolated_getindex.((to_colormap(cmap),), colors, (crange,))
end

function get_image(plot)
    if isa(plot[:color][], AbstractMatrix{<: Number})
        lift(vec2color, pop!.(Ref(plot), (:color, :color_map, :color_norm))...)
    else
        delete!(plot, :color_norm)
        delete!(plot, :color_map)
        return pop!(plot, :color)
    end
end

function Base.insert!(screen::Screen, scene::Scene, x::Image)
    robj = cached_robj!(screen, scene, x) do gl_attributes
        gl_attributes[:ranges] = to_range.(value.((x[1], x[2])))
        img = get_image(gl_attributes)
        # remove_automatic!(gl_attributes)
        visualize(img, Style(:default), gl_attributes).children[]
    end
end

convert_mesh_color(c::AbstractArray{<: Number}, cmap, crange) = vec2color(c, cmap, crange)
convert_mesh_color(c, cmap, crange) = c

function Base.insert!(screen::Screen, scene::Scene, x::Mesh)
    robj = cached_robj!(screen, scene, x) do gl_attributes
        # signals not supported for shading yet
        gl_attributes[:shading] = to_value(pop!(gl_attributes, :shading))
        color = pop!(gl_attributes, :color)
        cmap = get(gl_attributes, :color_map, Node(nothing)); delete!(gl_attributes, :color_map)
        crange = get(gl_attributes, :color_norm, Node(nothing)); delete!(gl_attributes, :color_norm)
        mesh = lift(x[1], color, cmap, crange) do m, c, cmap, crange
            c = convert_mesh_color(c, cmap, crange)
            if isa(c, Colorant) && (isa(m, GLPlainMesh) || isa(m, GLNormalMesh))
                get!(gl_attributes, :color, Node(c))[] = c
                m
            elseif isa(c, AbstractMatrix{<: Colorant}) && isa(m, GLNormalUVMesh)
                get!(gl_attributes, :color, Node(c))[] = c
                m
            elseif isa(m, GLNormalColorMesh) || isa(m, GLNormalAttributeMesh)
                m
            else
                HomogenousMesh(GLNormalMesh(m), Dict{Symbol, Any}(:color => c))
            end
        end
        visualize(mesh, Style(:default), gl_attributes).children[]
    end
end


function Base.insert!(screen::Screen, scene::Scene, x::Surface)
    robj = cached_robj!(screen, scene, x) do gl_attributes
        color = pop!(gl_attributes, :color)

        img = nothing
        # signals not supported for shading yet
        # We automatically insert x[3] into the color channel, so if it's equal we don't need to do anything
        if isa(to_value(color), AbstractMatrix{<: Number}) && !(to_value(color) === to_value(x[3]))
            crange = pop!(gl_attributes, :color_norm)
            cmap = pop!(gl_attributes, :color_map)
            img = lift(color, cmap, crange) do img, cmap, norm
                AbstractPlotting.interpolated_getindex.((cmap,), img, (norm,))
            end
        elseif isa(to_value(color), AbstractMatrix{<: Colorant})
            img = color
            gl_attributes[:color_map] = nothing
            gl_attributes[:color] = nothing
            gl_attributes[:color_norm] = nothing
        end
        gl_attributes[:color] = img
        args = x[1:3]
<<<<<<< HEAD
        gl_attributes[:shading] = get(gl_attributes, :shading, true) |> AbstractPlotting.to_value
        if all(v-> value(v) isa AbstractMatrix, args)
=======
        if all(v-> to_value(v) isa AbstractMatrix, args)
>>>>>>> 6ffe736e
            visualize(args, Style(:surface), gl_attributes).children[]
        else
            gl_attributes[:ranges] = to_range.(value.(args[1:2]))
            visualize(args[3], Style(:surface), gl_attributes).children[]
        end
    end
end

function to_width(x)
    mini, maxi = extrema(x)
    maxi - mini
end

function makieshader(paths...)
    view = Dict{String, String}()
    if !Sys.isapple()
        view["GLSL_EXTENSIONS"] = "#extension GL_ARB_conservative_depth: enable"
        view["SUPPORTED_EXTENSIONS"] = "#define DETPH_LAYOUT"
    end
    LazyShader(
        paths...,
        view = view,
        fragdatalocation = [(0, "fragment_color"), (1, "fragment_groupid")]
    )
end
function volume_prerender()
    glEnable(GL_DEPTH_TEST)
    glDepthMask(GL_TRUE)
    glDepthFunc(GL_LEQUAL)
    enabletransparency()
    glEnable(GL_CULL_FACE)
    glCullFace(GL_FRONT)
end

function surface_contours(volume::Volume)
    frag = joinpath(@__DIR__, "surface_contours.frag")
    paths = assetpath.("shader", ("fragment_output.frag", "util.vert", "volume.vert"))
    shader = makieshader(paths..., frag)
    model = volume[:model]
    x, y, z, vol = volume[1], volume[2], volume[3], volume[4]
    model2 = lift(model, x, y, z) do m, xyz...
        mi = minimum.(xyz)
        maxi = maximum.(xyz)
        w = maxi .- mi
        m2 = Mat4f0(
            w[1], 0, 0, 0,
            0, w[2], 0, 0,
            0, 0, w[3], 0,
            mi[1], mi[2], mi[3], 1
        )
        convert(Mat4f0, m) * m2
    end
    modelinv = lift(inv, model2)
    hull = AABB{Float32}(Vec3f0(0), Vec3f0(1))
    gl_data = Dict(
        :hull => GLUVWMesh(hull),
        :volumedata => Texture(lift(x-> convert(Array{Float32}, x), vol)),
        :model => model2,
        :modelinv => modelinv,
        :colormap => Texture(lift(to_colormap, volume[:colormap])),
        :colorrange => lift(Vec2f0, volume[:colorrange]),
        :fxaa => true
    )
    bb = lift(m-> m * hull, model)
    robj = RenderObject(gl_data, shader, volume_prerender, bb)
    robj.postrenderfunction = GLAbstraction.StandardPostrender(robj.vertexarray, GL_TRIANGLES)
    robj
end

function Base.insert!(screen::Screen, scene::Scene, vol::Volume)
    robj = cached_robj!(screen, scene, vol) do gl_attributes
        if gl_attributes[:algorithm][] == 7
            surface_contours(vol)
        else
            model = vol[:model]
            x, y, z = vol[1], vol[2], vol[3]
            gl_attributes[:model] = lift(model, x, y, z) do m, xyz...
                mi = minimum.(xyz)
                maxi = maximum.(xyz)
                w = maxi .- mi
                m2 = Mat4f0(
                    w[1], 0, 0, 0,
                    0, w[2], 0, 0,
                    0, 0, w[3], 0,
                    mi[1], mi[2], mi[3], 1
                )
                convert(Mat4f0, m) * m2
            end
            delete!(gl_attributes, :color)
            visualize(vol[4], Style(:default), gl_attributes).children[]
        end
    end
end<|MERGE_RESOLUTION|>--- conflicted
+++ resolved
@@ -37,13 +37,8 @@
 end
 
 function remove_automatic!(attributes)
-<<<<<<< HEAD
     filter!(attributes) do (k, v)
-        value(v) != automatic
-=======
-    filter!(attributes) do k, v
         to_value(v) != automatic
->>>>>>> 6ffe736e
     end
 end
 
@@ -99,13 +94,9 @@
         if isa(x, Scatter)
             msize = pop!(gl_attributes, :stroke_width)
             gl_attributes[:stroke_width] = lift(pixel2world, Node(scene), msize)
-<<<<<<< HEAD
             gl_attributes[:billboard] = map(rot-> isa(rot, Billboard), x.attributes[:rotations])
             gl_attributes[:distancefield][] == nothing && delete!(gl_attributes, :distancefield)
             gl_attributes[:uv_offset_width][] == Vec4f0(0) && delete!(gl_attributes, :uv_offset_width)
-=======
-            gl_attributes[:billboard] = lift(rot-> isa(rot, Billboard), x.attributes[:rotations])
->>>>>>> 6ffe736e
         end
         positions = handle_view(x[1], gl_attributes)
         handle_intensities!(gl_attributes)
@@ -188,11 +179,7 @@
     robj = cached_robj!(screen, scene, x) do gl_attributes
 
         liftkeys = (:position, :textsize, :font, :align, :rotation, :model)
-<<<<<<< HEAD
-        gl_text = map(to_gl_text, x[1], getindex.(Ref(gl_attributes), liftkeys)...)
-=======
-        gl_text = lift(to_gl_text, x[1], getindex.(gl_attributes, liftkeys)...)
->>>>>>> 6ffe736e
+        gl_text = lift(to_gl_text, x[1], getindex.(Ref(gl_attributes), liftkeys)...)
         # unpack values from the one signal:
         positions, offset, uv_offset_width, scale = map((1, 2, 3, 4)) do i
             lift(getindex, gl_text, i)
@@ -309,12 +296,8 @@
         end
         gl_attributes[:color] = img
         args = x[1:3]
-<<<<<<< HEAD
-        gl_attributes[:shading] = get(gl_attributes, :shading, true) |> AbstractPlotting.to_value
-        if all(v-> value(v) isa AbstractMatrix, args)
-=======
+        gl_attributes[:shading] = AbstractPlotting.to_value(get(gl_attributes, :shading, true))
         if all(v-> to_value(v) isa AbstractMatrix, args)
->>>>>>> 6ffe736e
             visualize(args, Style(:surface), gl_attributes).children[]
         else
             gl_attributes[:ranges] = to_range.(value.(args[1:2]))
