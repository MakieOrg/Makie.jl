--- conflicted
+++ resolved
@@ -60,9 +60,6 @@
          convert_attribute(value, Key{key}(), Key{AbstractPlotting.plotkey(plot)}())
      end
 end
-<<<<<<< HEAD
-#### WIP shadercleanup
-=======
 
 to_pixelspace(scene, msize::Number) = to_pixelspace(scene, Point2f0(msize))[1]
 function to_pixelspace(scene, msize::StaticVector{2})
@@ -75,7 +72,6 @@
 
 to_pixelspace(scene, msize::AbstractVector) = to_pixelspace.(scene, msize)
 
->>>>>>> 702d67b9
 function Base.insert!(screen::Screen, scene::Scene, x::Union{Scatter, MeshScatter})
     robj = setup_cached_robj!(screen, scene, x) do gl_attributes
         marker = lift_convert(:marker, pop!(gl_attributes, :marker), x)
