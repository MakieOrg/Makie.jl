module Makie

module ContoursHygiene
    import Contour
end

using .ContoursHygiene
const Contours = ContoursHygiene.Contour
using Base64

using LaTeXStrings
using MathTeXEngine
using Random
using FFMPEG # get FFMPEG on any system!
using Observables
using GeometryBasics
using IntervalSets
using PlotUtils
using ColorBrewer
using ColorTypes
using Colors
using ColorSchemes
using FixedPointNumbers
using Packing
using SignedDistanceFields
using Markdown
using DocStringExtensions # documentation
using Serialization # serialize events
using StructArrays
using StaticArrays
# Text related packages
using FreeType
using FreeTypeAbstraction
using UnicodeFun
using LinearAlgebra
using Statistics

import RelocatableFolders
import StatsBase
import Distributions
import KernelDensity
import Isoband
import PolygonOps
import GridLayoutBase
import ImageIO
import FileIO
import SparseArrays
using MakieCore

using GeometryBasics: widths, positive_widths, VecTypes, AbstractPolygon, value
using Distributions: Distribution, VariateForm, Discrete, QQPair, pdf, quantile, qqbuild

import FileIO: save
using Printf: @sprintf
using StatsFuns: logit, logistic
# Imports from Base which we don't want to have to qualify
using Base: RefValue
using Base.Iterators: repeated, drop
import Base: getindex, setindex!, push!, append!, parent, get, get!, delete!, haskey
using Observables: listeners, to_value, notify

using MakieCore: SceneLike, AbstractScreen, ScenePlot, AbstractScene, AbstractPlot, Transformable, Attributes, Combined, Theme, Plot
using MakieCore: Heatmap, Image, Lines, LineSegments, Mesh, MeshScatter, Scatter, Surface, Text, Volume
using MakieCore: ConversionTrait, NoConversion, PointBased, SurfaceLike, ContinuousSurface, DiscreteSurface, VolumeLike
using MakieCore: Key, @key_str, Automatic, automatic, @recipe
using MakieCore: Pixel, px, Unit, Billboard
import MakieCore: plot, plot!, theme, plotfunc, plottype, merge_attributes!, calculated_attributes!, get_attribute, plotsym, plotkey, attributes, used_attributes
import MakieCore: heatmap, image, lines, linesegments, mesh, meshscatter, scatter, surface, text, volume
import MakieCore: heatmap!, image!, lines!, linesegments!, mesh!, meshscatter!, scatter!, surface!, text!, volume!
import MakieCore: convert_arguments, convert_attribute, default_theme, conversion_trait

export @L_str
export ConversionTrait, NoConversion, PointBased, SurfaceLike, ContinuousSurface, DiscreteSurface, VolumeLike
export Pixel, px, Unit, plotkey, attributes, used_attributes

const RealVector{T} = AbstractVector{T} where T <: Number
const Node = Observable # shorthand
const RGBAf = RGBA{Float32}
const RGBf = RGB{Float32}
const NativeFont = FreeTypeAbstraction.FTFont

include("documentation/docstringextension.jl")
include("utilities/quaternions.jl")
include("interaction/PriorityObservable.jl")
include("types.jl")
include("utilities/utilities.jl")
include("utilities/texture_atlas.jl")
include("interaction/nodes.jl")
include("interaction/liftmacro.jl")
include("colorsampler.jl")
include("patterns.jl")
# Basic scene/plot/recipe interfaces + types
include("scenes.jl")

include("theming.jl")
include("themes/theme_ggplot2.jl")
include("themes/theme_black.jl")
include("themes/theme_minimal.jl")
include("themes/theme_light.jl")
include("themes/theme_dark.jl")
include("interfaces.jl")
include("units.jl")
include("conversions.jl")
include("shorthands.jl")

# camera types + functions
include("camera/projection_math.jl")
include("camera/camera.jl")
include("camera/camera2d.jl")
include("camera/camera3d.jl")
include("camera/old_camera3d.jl")

# basic recipes
include("basic_recipes/convenience_functions.jl")
include("basic_recipes/annotations.jl")
include("basic_recipes/arc.jl")
include("basic_recipes/arrows.jl")
include("basic_recipes/axis.jl")
include("basic_recipes/band.jl")
include("basic_recipes/barplot.jl")
include("basic_recipes/buffers.jl")
include("basic_recipes/contours.jl")
include("basic_recipes/contourf.jl")
include("basic_recipes/error_and_rangebars.jl")
include("basic_recipes/pie.jl")
include("basic_recipes/poly.jl")
include("basic_recipes/scatterlines.jl")
include("basic_recipes/spy.jl")
include("basic_recipes/stairs.jl")
include("basic_recipes/stem.jl")
include("basic_recipes/streamplot.jl")
include("basic_recipes/timeseries.jl")
include("basic_recipes/volumeslices.jl")
include("basic_recipes/wireframe.jl")

# layouting of plots
include("layouting/transformation.jl")
include("layouting/data_limits.jl")
include("layouting/layouting.jl")
include("layouting/boundingbox.jl")
# more default recipes
# statistical recipes
include("stats/conversions.jl")
include("stats/hist.jl")
include("stats/density.jl")
include("stats/distributions.jl")
include("stats/crossbar.jl")
include("stats/boxplot.jl")
include("stats/violin.jl")

# Interactiveness
include("interaction/events.jl")
include("interaction/interactive_api.jl")
include("interaction/inspector.jl")

# documentation and help functions
include("documentation/documentation.jl")
include("display.jl")

# help functions and supporting functions
export help, help_attributes, help_arguments

# Abstract/Concrete scene + plot types
export AbstractScene, SceneLike, Scene, AbstractScreen
export AbstractPlot, Combined, Atomic, OldAxis

# Theming, working with Plots
export Attributes, Theme, attributes, default_theme, theme, set_theme!, with_theme, update_theme!
export xlims!, ylims!, zlims!
export xlabel!, ylabel!, zlabel!

export theme_ggplot2
export theme_black
export theme_minimal
export theme_light
export theme_dark

export xticklabels, yticklabels, zticklabels
export xtickrange, ytickrange, ztickrange
export xticks!, yticks!, zticks!
export xtickrotation, ytickrotation, ztickrotation
export xtickrotation!, ytickrotation!, ztickrotation!

# Node/Signal related
export Node, Observable, lift, map_once, to_value, on, onany, @lift, off, connect!

# utilities and macros
export @recipe, @extract, @extractvalue, @key_str, @get_attribute
export broadcast_foreach, to_vector, replace_automatic!

# conversion infrastructure
export @key_str, convert_attribute, convert_arguments
export to_color, to_colormap, to_rotation, to_font, to_align, to_textsize
export to_ndim, Reverse

# Transformations
export translated, translate!, scale!, rotate!, Accum, Absolute
export boundingbox, insertplots!, center!, translation, data_limits

# Spaces for widths and markers
const PixelSpace = Pixel
export SceneSpace, PixelSpace, Pixel

# camera related
export AbstractCamera, EmptyCamera, Camera, Camera2D, Camera3D, cam2d!, cam2d
export campixel!, campixel, cam3d!, cam3d_cad!, old_cam3d!, old_cam3d_cad!
export update_cam!, rotate_cam!, translate_cam!, zoom!
export pixelarea, plots, cameracontrols, cameracontrols!, camera, events
export to_world

# picking + interactive use cases + events
export mouseover, onpick, pick, Events, Keyboard, Mouse, mouse_selection
export ispressed, Exclusively
export register_callbacks
<<<<<<< HEAD
export window_area
export window_open
export mouse_buttons
export mouse_position
export scroll
export keyboard_buttons
export unicode_input
export dropped_files
export hasfocus
export entered_window
export disconnect!
=======
export window_area, window_open, mouse_buttons, mouse_position, scroll, 
       keyboard_buttons, unicode_input, dropped_files, hasfocus, entered_window
export disconnect!, must_update, force_update!, update!, update_limits!
>>>>>>> 39c6967f
export DataInspector
export Consume

# Raymarching algorithms
export RaymarchAlgorithm, IsoValue, Absorption, MaximumIntensityProjection, AbsorptionRGBA, IndexedAbsorptionRGBA
export Billboard

# Reexports of
# Color/Vector types convenient for 3d/2d graphics
export Quaternion, Quaternionf, qrotation
export RGBAf, RGBf, VecTypes, RealVector
export Transformation
export Sphere, Circle
export Vec4f, Vec3f, Vec2f, Point4f, Point3f, Point2f
export Vec, Vec2, Vec3, Vec4, Point, Point2, Point3, Point4
export (..)
export Rect, Rectf, Rect2f, Rect2i, Rect3f, Rect3i, Rect3, Recti, Rect2
export widths, decompose

# building blocks for series recipes
export PlotSpec

export plot!, plot


export Stepper, replay_events, record_events, RecordEvents, record, VideoStream
export VideoStream, recordframe!, record
export save

# colormap stuff from PlotUtils, and showgradients
export cgrad, available_gradients, showgradients

export Pattern

const ASSETS_DIR = RelocatableFolders.@path joinpath(@__DIR__, "..", "assets")
assetpath(files...) = normpath(joinpath(ASSETS_DIR, files...))

export assetpath
# default icon for Makie
function icon()
    path = assetpath("icons")
    imgs = FileIO.load.(joinpath.(path, readdir(path)))
    icons = map(img-> RGBA{Colors.N0f8}.(img), imgs)
    return reinterpret.(NTuple{4,UInt8}, icons)
end

function logo()
    FileIO.load(assetpath("logo.png"))
end

function __init__()
    cfg_path = joinpath(homedir(), ".config", "makie", "theme.jl")
    if isfile(cfg_path)
        @warn "The global configuration file is no longer supported." *
        "Please include the file manually with `include(\"$cfg_path\")` before plotting."
    end
end

include("figures.jl")
export content

include("makielayout/MakieLayout.jl")
# re-export MakieLayout
for name in names(MakieLayout)
    @eval import .MakieLayout: $(name)
    @eval export $(name)
end

include("figureplotting.jl")
include("basic_recipes/series.jl")
include("basic_recipes/text.jl")

export Heatmap, Image, Lines, LineSegments, Mesh, MeshScatter, Scatter, Surface, Text, Volume
export heatmap, image, lines, linesegments, mesh, meshscatter, scatter, surface, text, volume
export heatmap!, image!, lines!, linesegments!, mesh!, meshscatter!, scatter!, surface!, text!, volume!

end # module<|MERGE_RESOLUTION|>--- conflicted
+++ resolved
@@ -212,23 +212,9 @@
 export mouseover, onpick, pick, Events, Keyboard, Mouse, mouse_selection
 export ispressed, Exclusively
 export register_callbacks
-<<<<<<< HEAD
-export window_area
-export window_open
-export mouse_buttons
-export mouse_position
-export scroll
-export keyboard_buttons
-export unicode_input
-export dropped_files
-export hasfocus
-export entered_window
+export window_area, window_open, mouse_buttons, mouse_position, scroll,
+       keyboard_buttons, unicode_input, dropped_files, hasfocus, entered_window
 export disconnect!
-=======
-export window_area, window_open, mouse_buttons, mouse_position, scroll, 
-       keyboard_buttons, unicode_input, dropped_files, hasfocus, entered_window
-export disconnect!, must_update, force_update!, update!, update_limits!
->>>>>>> 39c6967f
 export DataInspector
 export Consume
 
