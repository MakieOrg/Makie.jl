--- conflicted
+++ resolved
@@ -100,15 +100,10 @@
 export Pixel, px, Unit, plotkey, attributes, used_attributes
 export Linestyle
 
-<<<<<<< HEAD
-const RealVector{T} = AbstractVector{T} where {T<:Real}
-const RealMatrix{T} = AbstractMatrix{T} where {T<:Real}
-=======
 const RealArray{T, N} = AbstractArray{T, N} where {T<:Real}
 const RealVector{T} = RealArray{1}
 const RealMatrix{T} = RealArray{2}
 
->>>>>>> 2176f0ff
 const RGBAf = RGBA{Float32}
 const RGBf = RGB{Float32}
 const NativeFont = FreeTypeAbstraction.FTFont
