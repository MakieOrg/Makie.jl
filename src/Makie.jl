module Makie

if isdefined(Base, :Experimental) && isdefined(Base.Experimental, Symbol("@max_methods"))
    @eval Base.Experimental.@max_methods 1
end

module ContoursHygiene
    import Contour
end

using .ContoursHygiene
const Contours = ContoursHygiene.Contour
using Base64

using LaTeXStrings
using MathTeXEngine
using Random
using FFMPEG # get FFMPEG on any system!
using Observables
using GeometryBasics
using PlotUtils
using ColorBrewer
using ColorTypes
using Colors
using ColorSchemes
using Packing
using SignedDistanceFields
using Markdown
using DocStringExtensions # documentation
using Serialization # serialize events
using StructArrays
# Text related packages
using FreeType
using FreeTypeAbstraction
using UnicodeFun
using LinearAlgebra
using Statistics
using MakieCore
using OffsetArrays

import RelocatableFolders
import StatsBase
import Distributions
import KernelDensity
import Isoband
import PolygonOps
import GridLayoutBase
import ImageIO
import FileIO
import SparseArrays
<<<<<<< HEAD
using ShaderAbstractions
=======
import TriplotBase
import MiniQhull
>>>>>>> 44d6fe61

using IntervalSets: IntervalSets, (..), OpenInterval, ClosedInterval, AbstractInterval, Interval, endpoints
using FixedPointNumbers: N0f8

using GeometryBasics: width, widths, height, positive_widths, VecTypes, AbstractPolygon, value, StaticVector
using Distributions: Distribution, VariateForm, Discrete, QQPair, pdf, quantile, qqbuild

import FileIO: save
import FreeTypeAbstraction: height_insensitive_boundingbox
using Printf: @sprintf
using StatsFuns: logit, logistic
# Imports from Base which we don't want to have to qualify
using Base: RefValue
using Base.Iterators: repeated, drop
import Base: getindex, setindex!, push!, append!, parent, get, get!, delete!, haskey
using Observables: listeners, to_value, notify

<<<<<<< HEAD
using MakieCore: SceneLike, AbstractScreen, AbstractScene, AbstractPlot, Transformable, Attributes, PlotObject, TypedPlot, Theme
=======
using MakieCore: SceneLike, MakieScreen, ScenePlot, AbstractScene, AbstractPlot, Transformable, Attributes, Combined, Theme, Plot
>>>>>>> 44d6fe61
using MakieCore: Heatmap, Image, Lines, LineSegments, Mesh, MeshScatter, Scatter, Surface, Text, Volume
using MakieCore: ConversionTrait, NoConversion, PointBased, SurfaceLike, ContinuousSurface, DiscreteSurface, VolumeLike
using MakieCore: Key, @key_str, Automatic, automatic, @recipe
using MakieCore: Pixel, px, Unit, Billboard
using MakieCore: not_implemented_for
import MakieCore: plot, plot!, theme, plottype, merge_attributes!, calculated_attributes!,
get_attribute, plotsym, plotkey, attributes, used_attributes
import MakieCore: figurelike_return!, figurelike_return
import MakieCore: create_figurelike!, create_figurelike

import MakieCore: heatmap, image, lines, linesegments, mesh, meshscatter, scatter, surface, text, volume
import MakieCore: heatmap!, image!, lines!, linesegments!, mesh!, meshscatter!, scatter!, surface!, text!, volume!
import MakieCore: convert_arguments, convert_attribute, default_theme, conversion_trait
import MakieCore: @convert_target, convert_arguments_typed

export @L_str
export ConversionTrait, NoConversion, PointBased, SurfaceLike, ContinuousSurface, DiscreteSurface, VolumeLike
export Pixel, px, Unit, plotkey, attributes, used_attributes

const RealVector{T} = AbstractVector{T} where T <: Number
const RGBAf = RGBA{Float32}
const RGBf = RGB{Float32}
const NativeFont = FreeTypeAbstraction.FTFont

include("documentation/docstringextension.jl")
include("utilities/quaternions.jl")
include("bezier.jl")
include("types.jl")
include("utilities/texture_atlas.jl")
include("interaction/observables.jl")
include("interaction/liftmacro.jl")
include("colorsampler.jl")
include("patterns.jl")
include("utilities/utilities.jl") # need Makie.AbstractPattern
# Basic scene/plot/recipe interfaces + types
include("scenes.jl")

include("theming.jl")
include("themes/theme_ggplot2.jl")
include("themes/theme_black.jl")
include("themes/theme_minimal.jl")
include("themes/theme_light.jl")
include("themes/theme_dark.jl")
include("interfaces.jl")
include("units.jl")
include("conversions.jl")
include("shorthands.jl")

# camera types + functions
include("camera/projection_math.jl")
include("camera/camera.jl")
include("camera/camera2d.jl")
include("camera/camera3d.jl")
include("camera/old_camera3d.jl")

# basic recipes
include("basic_recipes/convenience_functions.jl")
include("basic_recipes/ablines.jl")
include("basic_recipes/annotations.jl")
include("basic_recipes/arc.jl")
include("basic_recipes/arrows.jl")
include("basic_recipes/axis.jl")
include("basic_recipes/band.jl")
include("basic_recipes/barplot.jl")
# include("basic_recipes/buffers.jl")
include("basic_recipes/contours.jl")
include("basic_recipes/contourf.jl")
include("basic_recipes/error_and_rangebars.jl")
include("basic_recipes/hvlines.jl")
include("basic_recipes/hvspan.jl")
include("basic_recipes/pie.jl")
include("basic_recipes/poly.jl")
include("basic_recipes/scatterlines.jl")
include("basic_recipes/spy.jl")
include("basic_recipes/stairs.jl")
include("basic_recipes/stem.jl")
include("basic_recipes/streamplot.jl")
include("basic_recipes/timeseries.jl")
include("basic_recipes/tricontourf.jl")
include("basic_recipes/volumeslices.jl")
include("basic_recipes/wireframe.jl")
include("basic_recipes/tooltip.jl")

# layouting of plots
include("layouting/transformation.jl")
include("layouting/data_limits.jl")
include("layouting/layouting.jl")
include("layouting/boundingbox.jl")
# more default recipes
# statistical recipes
include("stats/conversions.jl")
include("stats/hist.jl")
include("stats/density.jl")
include("stats/ecdf.jl")
include("stats/distributions.jl")
include("stats/crossbar.jl")
include("stats/boxplot.jl")
include("stats/violin.jl")
include("stats/hexbin.jl")


# Interactiveness
include("interaction/events.jl")
include("interaction/interactive_api.jl")
# include("interaction/inspector.jl")

# documentation and help functions
# include("documentation/documentation.jl")
include("display.jl")
include("ffmpeg-util.jl")
include("recording.jl")
include("event-recorder.jl")

# bezier paths
export BezierPath, MoveTo, LineTo, CurveTo, EllipticalArc, ClosePath

# help functions and supporting functions
export help, help_attributes, help_arguments

# Abstract/Concrete scene + plot types
<<<<<<< HEAD
export AbstractScene, SceneLike, Scene, AbstractScreen
export AbstractPlot, PlotObject, OldAxis
=======
export AbstractScene, SceneLike, Scene, MakieScreen
export AbstractPlot, Combined, Atomic, OldAxis
>>>>>>> 44d6fe61

# Theming, working with Plots
export Attributes, Theme, attributes, default_theme, theme, set_theme!, with_theme, update_theme!
export xlims!, ylims!, zlims!
export xlabel!, ylabel!, zlabel!

export theme_ggplot2
export theme_black
export theme_minimal
export theme_light
export theme_dark

export xticklabels, yticklabels, zticklabels
export xtickrange, ytickrange, ztickrange
export xticks!, yticks!, zticks!
export xtickrotation, ytickrotation, ztickrotation
export xtickrotation!, ytickrotation!, ztickrotation!

# Observable/Signal related
export Observable, Observable, lift, map_once, to_value, on, onany, @lift, off, connect!

# utilities and macros
export @recipe, @extract, @extractvalue, @key_str, @get_attribute
export broadcast_foreach, to_vector, replace_automatic!

# conversion infrastructure
export @key_str, convert_attribute, convert_arguments
export to_color, to_colormap, to_rotation, to_font, to_align, to_textsize, categorical_colors, resample_cmap
export to_ndim, Reverse

# Transformations
export translated, translate!, scale!, rotate!, Accum, Absolute
export boundingbox, insertplots!, center!, translation, data_limits

# Spaces for widths and markers
const PixelSpace = Pixel
export SceneSpace, PixelSpace, Pixel

# camera related
export AbstractCamera, EmptyCamera, Camera, Camera2D, Camera3D, cam2d!, cam2d
export campixel!, campixel, cam3d!, cam3d_cad!, old_cam3d!, old_cam3d_cad!, cam_relative!
export update_cam!, rotate_cam!, translate_cam!, zoom!
export pixelarea, plots, cameracontrols, cameracontrols!, camera, events
export to_world

# picking + interactive use cases + events
export mouseover, onpick, pick, Events, Keyboard, Mouse, mouse_selection, is_mouseinside
export ispressed, Exclusively
export connect_screen
export window_area, window_open, mouse_buttons, mouse_position, mouseposition_px,
       scroll, keyboard_buttons, unicode_input, dropped_files, hasfocus, entered_window
export disconnect!
export DataInspector
export Consume

# Raymarching algorithms
export RaymarchAlgorithm, IsoValue, Absorption, MaximumIntensityProjection, AbsorptionRGBA, IndexedAbsorptionRGBA
export Billboard

# Reexports of
# Color/Vector types convenient for 3d/2d graphics
export Quaternion, Quaternionf, qrotation
export RGBAf, RGBf, VecTypes, RealVector
export Transformation
export Sphere, Circle
export Vec4f, Vec3f, Vec2f, Point4f, Point3f, Point2f
export Vec, Vec2, Vec3, Vec4, Point, Point2, Point3, Point4
export (..)
export Rect, Rectf, Rect2f, Rect2i, Rect3f, Rect3i, Rect3, Recti, Rect2
export widths, decompose

# building blocks for series recipes
export PlotSpec

export plot!, plot
export abline! # until deprecation removal


export Stepper, replay_events, record_events, RecordEvents, record, VideoStream
export VideoStream, recordframe!, record, Record
export save

# colormap stuff from PlotUtils, and showgradients
export cgrad, available_gradients, showgradients

export Pattern

const ASSETS_DIR = RelocatableFolders.@path joinpath(@__DIR__, "..", "assets")
assetpath(files...) = normpath(joinpath(ASSETS_DIR, files...))

export assetpath
# default icon for Makie
function icon()
    path = assetpath("icons")
    imgs = FileIO.load.(joinpath.(path, readdir(path)))
    icons = map(img-> RGBA{Colors.N0f8}.(img), imgs)
    return reinterpret.(NTuple{4,UInt8}, icons)
end

function logo()
    FileIO.load(assetpath("logo.png"))
end

function __init__()
    # Make GridLayoutBase default row and colgaps themeable when using Makie
    # This mutates module-level state so it could mess up other libraries using
    # GridLayoutBase at the same time as Makie, which is unlikely, though
    GridLayoutBase.DEFAULT_COLGAP_GETTER[] = function()
        ct = Makie.current_default_theme()
        if haskey(ct, :colgap)
            ct[:colgap][]
        else
            GridLayoutBase.DEFAULT_COLGAP[]
        end
    end
    GridLayoutBase.DEFAULT_ROWGAP_GETTER[] = function()
        ct = Makie.current_default_theme()
        if haskey(ct, :rowgap)
            ct[:rowgap][]
        else
            GridLayoutBase.DEFAULT_ROWGAP[]
        end
    end

    cfg_path = joinpath(homedir(), ".config", "makie", "theme.jl")
    if isfile(cfg_path)
        @warn "The global configuration file is no longer supported." *
        "Please include the file manually with `include(\"$cfg_path\")` before plotting."
    end
end

include("figures.jl")
export content
export resize_to_layout!

include("makielayout/MakieLayout.jl")
include("figureplotting.jl")
include("basic_recipes/series.jl")
include("basic_recipes/text.jl")
include("basic_recipes/raincloud.jl")

export Heatmap, Image, Lines, LineSegments, Mesh, MeshScatter, Scatter, Surface, Text, Volume
export heatmap, image, lines, linesegments, mesh, meshscatter, scatter, surface, text, volume
export heatmap!, image!, lines!, linesegments!, mesh!, meshscatter!, scatter!, surface!, text!, volume!

export PointLight, EnvironmentLight, AmbientLight, SSAO

include("precompiles.jl")

end # module<|MERGE_RESOLUTION|>--- conflicted
+++ resolved
@@ -48,12 +48,9 @@
 import ImageIO
 import FileIO
 import SparseArrays
-<<<<<<< HEAD
 using ShaderAbstractions
-=======
 import TriplotBase
 import MiniQhull
->>>>>>> 44d6fe61
 
 using IntervalSets: IntervalSets, (..), OpenInterval, ClosedInterval, AbstractInterval, Interval, endpoints
 using FixedPointNumbers: N0f8
@@ -71,11 +68,7 @@
 import Base: getindex, setindex!, push!, append!, parent, get, get!, delete!, haskey
 using Observables: listeners, to_value, notify
 
-<<<<<<< HEAD
-using MakieCore: SceneLike, AbstractScreen, AbstractScene, AbstractPlot, Transformable, Attributes, PlotObject, TypedPlot, Theme
-=======
-using MakieCore: SceneLike, MakieScreen, ScenePlot, AbstractScene, AbstractPlot, Transformable, Attributes, Combined, Theme, Plot
->>>>>>> 44d6fe61
+using MakieCore: SceneLike, MakieScreen, AbstractScene, AbstractPlot, Transformable, Attributes, PlotObject, TypedPlot, Theme
 using MakieCore: Heatmap, Image, Lines, LineSegments, Mesh, MeshScatter, Scatter, Surface, Text, Volume
 using MakieCore: ConversionTrait, NoConversion, PointBased, SurfaceLike, ContinuousSurface, DiscreteSurface, VolumeLike
 using MakieCore: Key, @key_str, Automatic, automatic, @recipe
@@ -196,13 +189,8 @@
 export help, help_attributes, help_arguments
 
 # Abstract/Concrete scene + plot types
-<<<<<<< HEAD
-export AbstractScene, SceneLike, Scene, AbstractScreen
+export AbstractScene, SceneLike, Scene, MakieScreen
 export AbstractPlot, PlotObject, OldAxis
-=======
-export AbstractScene, SceneLike, Scene, MakieScreen
-export AbstractPlot, Combined, Atomic, OldAxis
->>>>>>> 44d6fe61
 
 # Theming, working with Plots
 export Attributes, Theme, attributes, default_theme, theme, set_theme!, with_theme, update_theme!
