--- conflicted
+++ resolved
@@ -90,16 +90,10 @@
 import MakieCore: plot, plot!, theme, plotfunc, plottype, merge_attributes!, calculated_attributes!,
                   get_attribute, plotsym, plotkey, attributes, used_attributes
 import MakieCore: create_axis_like, create_axis_like!, figurelike_return, figurelike_return!
-<<<<<<< HEAD
-import MakieCore: arrows, heatmap, image, lines, linesegments, mesh, meshscatter, poly, scatter, surface, text, volume
-import MakieCore: arrows!, heatmap!, image!, lines!, linesegments!, mesh!, meshscatter!, poly!, scatter!, surface!, text!, volume!
+import MakieCore: arrows, heatmap, image, lines, linesegments, mesh, meshscatter, poly, scatter, surface, text, volume, voxels
+import MakieCore: arrows!, heatmap!, image!, lines!, linesegments!, mesh!, meshscatter!, poly!, scatter!, surface!, text!, volume!, voxels!
 import MakieCore: convert_arguments, convert_attribute, default_theme, conversion_trait, @convert_target,
                   convert_arguments_typed
-=======
-import MakieCore: arrows, heatmap, image, lines, linesegments, mesh, meshscatter, poly, scatter, surface, text, volume, voxels
-import MakieCore: arrows!, heatmap!, image!, lines!, linesegments!, mesh!, meshscatter!, poly!, scatter!, surface!, text!, volume!, voxels!
-import MakieCore: convert_arguments, convert_attribute, default_theme, conversion_trait
->>>>>>> 274df26c
 
 export @L_str, @colorant_str
 export ConversionTrait, NoConversion, PointBased, GridBased, VertexGrid, CellGrid, ImageLike, VolumeLike
@@ -370,16 +364,9 @@
 include("basic_recipes/raincloud.jl")
 include("deprecated.jl")
 
-<<<<<<< HEAD
-
-export Arrows  , Heatmap  , Image  , Lines  , LineSegments  , Mesh  , MeshScatter  , Poly  , Scatter  , Surface  , Text  , Volume  , Wireframe
-export arrows  , heatmap  , image  , lines  , linesegments  , mesh  , meshscatter  , poly  , scatter  , surface  , text  , volume  , wireframe
-export arrows! , heatmap! , image! , lines! , linesegments! , mesh! , meshscatter! , poly! , scatter! , surface! , text! , volume! , wireframe!
-=======
-export Arrows  , Heatmap  , Image  , Lines  , LineSegments  , Mesh  , MeshScatter  , Poly  , Scatter  , Surface  , Text  , Volume  , Wireframe,  Voxels
-export arrows  , heatmap  , image  , lines  , linesegments  , mesh  , meshscatter  , poly  , scatter  , surface  , text  , volume  , wireframe,  voxels
+export Arrows  , Heatmap  , Image  , Lines  , LineSegments  , Mesh  , MeshScatter  , Poly  , Scatter  , Surface  , Text  , Volume  , Wireframe, Voxels
+export arrows  , heatmap  , image  , lines  , linesegments  , mesh  , meshscatter  , poly  , scatter  , surface  , text  , volume  , wireframe, voxels
 export arrows! , heatmap! , image! , lines! , linesegments! , mesh! , meshscatter! , poly! , scatter! , surface! , text! , volume! , wireframe!, voxels!
->>>>>>> 274df26c
 
 export AmbientLight, PointLight, DirectionalLight, SpotLight, EnvironmentLight, RectLight, SSAO
 
