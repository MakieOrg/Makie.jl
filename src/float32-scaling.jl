--- conflicted
+++ resolved
@@ -77,15 +77,15 @@
     patch_model(plot)
     patch_model(plot, f32c, model)
 
-The (default) order of operations is: 
+The (default) order of operations is:
 
 1. `plot.transformation.transform_func`
 2. `plot.transformation.model`
 3. `scene.float32convert`
 4. `camera.projectionview`
 
-But we want to apply the `float32convert` before `model` so that that can be 
-applied on the GPU. This function evaluates if this is possible and returns an 
+But we want to apply the `float32convert` before `model` so that that can be
+applied on the GPU. This function evaluates if this is possible and returns an
 adjusted `LinearScaling` Observable for `apply_transform_and_f32_conversion()`
 and an adjusted `model` matrix Observable for the GPU.
 """
@@ -106,53 +106,9 @@
     model_obs = Observable{Mat4f}(Mat4f(I), ignore_equal_values = true)
 
     onany(plot, f32c.scaling, model, update = true) do f32c, model
-<<<<<<< HEAD
         patched_f32c, patched_model = _patch_model(f32c, model)
         f32c_obs[] = patched_f32c
         model_obs[] = patched_model
-=======
-        # Neutral f32c can mean that data and model cancel each other and we 
-        # still have Float32 preicsion issues in between.
-
-        # works with rotation component as well, but drops signs on scale
-        trans, scale = decompose_translation_scale_matrix(model)
-        is_rot_free = is_translation_scale_matrix(model)
-
-        if is_float_safe(scale, trans) && is_identity_transform(f32c)
-            # model should not have Float32 Problems and f32c can be skipped
-            # (model can have rotation here)
-            f32c_obs[] = f32c
-            model_obs[] = Mat4f(model)
-
-        elseif is_float_safe(scale, trans) && is_rot_free
-            # model can be applied on GPU and we can pull f32c through the 
-            # model matrix. This can be merged with the option below, but 
-            # keeping them separate improves compatibility with transform_marker
-            scale = Vec3d(model[1, 1], model[2, 2], model[3, 3]) # existing scale is missing signs
-            f32c_obs[] = Makie.LinearScaling(
-                f32c.scale, ((f32c.scale .- 1) .* trans .+ f32c.offset) ./ scale
-            )
-            model_obs[] = model
-        
-        elseif is_rot_free
-            # Model has no rotation so we can extract scale + translation and move 
-            # it to the f32c.
-            scale = Vec3d(model[1, 1], model[2, 2], model[3, 3]) # existing scale is missing signs
-            f32c_obs[] = Makie.LinearScaling(
-                scale * f32c.scale, f32c.scale * trans + f32c.offset
-            )
-            model_obs[] = Mat4f(I)
-
-        else
-            # We have float32 Problems and the model matrix contains rotation,
-            # so we cannot pull f32c through it. Instead we must apply it on the
-            # CPU side
-            f32c_obs[] = f32c
-            model_obs[] = Mat4f(I)
-        end
-
-        return
->>>>>>> 4ff461e0
     end
 
     return f32c_obs, model_obs
@@ -164,7 +120,7 @@
 _patch_model(f32c::Float32Convert, model::Mat4) = _patch_model(f32c.scaling[], model)
 
 function _patch_model(f32c::LinearScaling, model::Mat4)
-    # Neutral f32c can mean that data and model cancel each other and we 
+    # Neutral f32c can mean that data and model cancel each other and we
     # still have Float32 preicsion issues inbetween.
 
     # works with rotation component as well, but drops signs on scale
@@ -177,17 +133,17 @@
         return f32c, Mat4f(model)
 
     elseif is_float_safe(scale, trans) && is_rot_free
-        # model can be applied on GPU and we can pull f32c through the 
-        # model matrix. This can be merged with the option below, but 
+        # model can be applied on GPU and we can pull f32c through the
+        # model matrix. This can be merged with the option below, but
         # keeping them separate improves compatability with transform_marker
         scale = Vec3d(model[1, 1], model[2, 2], model[3, 3]) # existing scale is missing signs
         patched_f32c = Makie.LinearScaling(
             f32c.scale, ((f32c.scale .- 1) .* trans .+ f32c.offset) ./ scale
         )
         return patched_f32c, Mat4f(model)
-        
+
     elseif is_rot_free
-        # Model has no rotation so we can extract scale + translation and move 
+        # Model has no rotation so we can extract scale + translation and move
         # it to the f32c.
         scale = Vec3d(model[1, 1], model[2, 2], model[3, 3]) # existing scale is missing signs
         patched_f32c = Makie.LinearScaling(
@@ -373,7 +329,7 @@
         transform_func, model::Mat4d, data, space::Symbol
     )
     # TODO:
-    # - Optimization: avoid intermediate arrays 
+    # - Optimization: avoid intermediate arrays
     # - Is transform_func strictly per element?
 
     trans, scale = decompose_translation_scale_matrix(model)
@@ -388,7 +344,7 @@
         return f32_convert(float32convert, to_ndim.(Point3d, transformed, 0), space)
 
     else
-        # model contains rotation which stops us from applying f32convert 
+        # model contains rotation which stops us from applying f32convert
         # before model
         transformed = apply_transform_and_model(model, transform_func, data, space)
         return f32_convert(float32convert, transformed)
@@ -415,9 +371,9 @@
         float32convert::Union{Nothing, Float32Convert, LinearScaling},
         transform_func, model::Mat4d, data, dim::Integer, space::Symbol
     )
-    
+
     dim in (1, 2, 3) || error("The transform_func and float32 conversion can only be applied along dimensions 1, 2 or 3, not $dim")
-    
+
     dimpoints = if dim == 1
         Point2.(data, 0)
     elseif dim == 2
@@ -431,7 +387,7 @@
         # model applied on GPU, float32convert skippable
         transformed = apply_transform(transform_func, dimpoints, space)
         return [Float32(p[dim]) for p in transformed]
-    
+
     elseif is_translation_scale_matrix(model)
         # translation and scale of model have been moved to f32convert, so just apply that
         transformed = apply_transform(transform_func, dimpoints, space)
