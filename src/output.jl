--- conflicted
+++ resolved
@@ -35,32 +35,6 @@
     end
 end
 
-<<<<<<< HEAD
-# Media.media(Scene, Media.Plot)
-#
-# Juno.@render Juno.PlotPane p::Scene begin
-#     try
-#         HTML(stringmime("image/svg+xml", p))
-#     catch e
-#         Base.show_backtrace(STDERR, Base.catch_backtrace())
-#         rethrow(e)
-#     end
-#     return nothing
-# end
-=======
-Media.media(Scene, Media.Plot)
-
-Juno.@render Juno.PlotPane p::Scene begin
-    try
-        # HTML(stringmime("image/svg+xml", p))
-        display(p)
-    catch e
-        Base.show_backtrace(STDERR, Base.catch_backtrace())
-        rethrow(e)
-    end
-    return nothing
-end
->>>>>>> b154dc59
 
 # Base.mimewritable(::MIME"text/html", scene::VideoStream) = true
 Base.mimewritable(::MIME"image/png", scene::Scene) = true
