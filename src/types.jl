--- conflicted
+++ resolved
@@ -114,23 +114,22 @@
 end
 
 function Events()
-<<<<<<< HEAD
     events = Events(
-        PriorityObservable(Recti(0, 0, 0, 0)),
-        PriorityObservable(100.0),
-        PriorityObservable(false),
-
-        PriorityObservable(MouseButtonEvent(Mouse.none, Mouse.release)), 
+        Observable(Recti(0, 0, 0, 0)),
+        Observable(100.0),
+        Observable(false),
+
+        Observable(MouseButtonEvent(Mouse.none, Mouse.release)),
         Set{Mouse.Button}(),
-        PriorityObservable((0.0, 0.0)),
-        PriorityObservable((0.0, 0.0)),
-
-        PriorityObservable(KeyEvent(Keyboard.unknown, Keyboard.release)), 
+        Observable((0.0, 0.0)),
+        Observable((0.0, 0.0)),
+
+        Observable(KeyEvent(Keyboard.unknown, Keyboard.release)),
         Set{Keyboard.Button}(),
-        PriorityObservable('\0'),
-        PriorityObservable(String[]),
-        PriorityObservable(false),
-        PriorityObservable(false),
+        Observable('\0'),
+        Observable(String[]),
+        Observable(false),
+        Observable(false),
     )
 
     connect_states!(events)
@@ -138,14 +137,8 @@
 end
 
 function connect_states!(e::Events)
-    on(e.mousebutton, priority = typemax(Int8)) do event
+    on(e.mousebutton, priority = typemax(Int)) do event
         set = e.mousebuttonstate
-=======
-    mousebutton = Observable(MouseButtonEvent(Mouse.none, Mouse.release))
-    mousebuttonstate = Set{Mouse.Button}()
-    on(mousebutton, priority = typemax(Int)) do event
-        set = mousebuttonstate
->>>>>>> 070f2a73
         if event.action == Mouse.press
             push!(set, event.button)
         elseif event.action == Mouse.release
@@ -157,15 +150,8 @@
         return Consume(false)
     end
 
-<<<<<<< HEAD
-    on(e.keyboardbutton, priority = typemax(Int8)) do event
+    on(e.keyboardbutton, priority = typemax(Int)) do event
         set = e.keyboardstate
-=======
-    keyboardbutton = Observable(KeyEvent(Keyboard.unknown, Keyboard.release))
-    keyboardstate = Set{Keyboard.Button}()
-    on(keyboardbutton, priority = typemax(Int)) do event
-        set = keyboardstate
->>>>>>> 070f2a73
         if event.key != Keyboard.unknown
             if event.action == Keyboard.press
                 push!(set, event.key)
@@ -180,97 +166,26 @@
         # This never consumes because it just keeps track of the state
         return Consume(false)
     end
-<<<<<<< HEAD
     return
-=======
-
-    return Events(
-        Observable(Recti(0, 0, 0, 0)),
-        Observable(100.0),
-        Observable(false),
-
-        mousebutton, mousebuttonstate,
-        Observable((0.0, 0.0)),
-        Observable((0.0, 0.0)),
-
-        keyboardbutton, keyboardstate,
-
-        Observable('\0'),
-        Observable(String[]),
-        Observable(false),
-        Observable(false),
-    )
->>>>>>> 070f2a73
 end
 
 # Compat only
 function Base.getproperty(e::Events, field::Symbol)
-    if field == :mousebuttons
-        try
-            error()
-        catch ex
-            bt = catch_backtrace()
-            @warn(
-                "`events.mousebuttons` is deprecated. Use `events.mousebutton` to " *
-                "react to `MouseButtonEvent`s instead and ``."
-            )
-            Base.show_backtrace(stderr, bt)
-            println(stderr)
-        end
-        mousebuttons = Observable(Set{Mouse.Button}())
-        on(getfield(e, :mousebutton), priority=typemax(Int)-1) do event
-            mousebuttons[] = getfield(e, :mousebuttonstate)
-            return Consume(false)
-        end
-        return mousebuttons
-    elseif field == :keyboardbuttons
-        try
-            error()
-        catch ex
-            bt = catch_backtrace()
-            @warn(
-                "`events.keyboardbuttons` is deprecated. Use " *
-                "`events.keyboardbutton` to react to `KeyEvent`s instead."
-            )
-            Base.show_backtrace(stderr, bt)
-            println(stderr)
-        end
-        keyboardbuttons = Observable(Set{Keyboard.Button}())
-        on(getfield(e, :keyboardbutton), priority=typemax(Int)-1) do event
-            keyboardbuttons[] = getfield(e, :keyboardstate)
-            return Consume(false)
-        end
-        return keyboardbuttons
-    elseif field == :mousedrag
-        try
-            error()
-        catch ex
-            bt = catch_backtrace()
-            @warn(
-                "`events.mousedrag` is deprecated. Use `events.mousebutton` or a " *
-                "mouse state machine (`addmouseevents!`) instead."
-            )
-            Base.show_backtrace(stderr, bt)
-            println(stderr)
-        end
-        mousedrag = Observable(Mouse.notpressed)
-        on(getfield(e, :mousebutton), priority=typemax(Int)-1) do event
-            if (event.action == Mouse.press) && (length(e.mousebuttonstate) == 1)
-                mousedrag[] = Mouse.down
-            elseif mousedrag[] in (Mouse.down, Mouse.pressed)
-                mousedrag[] = Mouse.up
-            end
-            return Consume(false)
-        end
-        on(getfield(e, :mouseposition), priority=typemax(Int)-1) do pos
-            if mousedrag[] in (Mouse.down, Mouse.pressed)
-                mousedrag[] = Mouse.pressed
-            elseif mousedrag[] == Mouse.up
-                mousedrag[] = Mouse.notpressed
-            end
-            return Consume(false)
-        end
-        return mousedrag
+    if field === :mousebuttons
+        error(
+            "`events.mousebuttons` is deprecated. Use `events.mousebutton` to " *
+            "react to `MouseButtonEvent`s instead and ``."
+        )
+    elseif field === :keyboardbuttons
+        error(
+            "`events.keyboardbuttons` is deprecated. Use " *
+            "`events.keyboardbutton` to react to `KeyEvent`s instead."
+        )
+    elseif field === :mousedrag
+        error(
+            "`events.mousedrag` is deprecated. Use `events.mousebutton` or a " *
+            "mouse state machine (`addmouseevents!`) instead."
+        )
     else
         getfield(e, field)
     end
