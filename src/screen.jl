--- conflicted
+++ resolved
@@ -456,19 +456,14 @@
 
 function AbstractPlotting.pick(screen::Screen, rect::IRect2D)
     window_size = widths(screen)
-<<<<<<< HEAD
     fb = screen.framebuffer
     buff = fb.objectid
     glBindFramebuffer(GL_FRAMEBUFFER, fb.id[1])
-=======
-    buff = screen.framebuffer.objectid
-    sid = zeros(SelectionID{UInt32}, widths(rect)...)
->>>>>>> 0931cdca
     glReadBuffer(GL_COLOR_ATTACHMENT1)
     x, y = minimum(rect)
     rw, rh = widths(rect)
     w, h = window_size
-    sid = zeros(SelectionID{UInt16}, widths(rect)...)
+    sid = zeros(SelectionID{UInt32}, widths(rect)...)
     if x > 0 && y > 0 && x <= w && y <= h
         glReadPixels(x, y, rw, rh, buff.format, buff.pixeltype, sid)
         sid = filter(x -> x.id < 0x3f800000,sid)
