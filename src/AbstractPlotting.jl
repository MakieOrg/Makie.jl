module AbstractPlotting

using Random
using FFMPEG # get FFMPEG on any system!
using Observables, GeometryBasics, IntervalSets, PlotUtils
using ColorBrewer, ColorTypes, Colors, ColorSchemes
using FixedPointNumbers, Packing, SignedDistanceFields
using Markdown, DocStringExtensions # documentation
using Serialization # serialize events
using StructArrays
using GeometryBasics: widths, positive_widths, VecTypes
using StaticArrays
# Text related packages
using FreeType, FreeTypeAbstraction, UnicodeFun
using LinearAlgebra, Statistics
import ImageIO, FileIO, SparseArrays
import FileIO: save
using Printf: @sprintf

# Imports from Base which we don't want to have to qualify
using Base: RefValue
using Base.Iterators: repeated, drop
import Base: getindex, setindex!, push!, append!, parent, get, get!, delete!, haskey
using Observables: listeners, notify!, to_value
# Imports from Observables which we use a lot
using Observables: notify!, listeners

module ContoursHygiene
    import Contour
end

using .ContoursHygiene
const Contours = ContoursHygiene.Contour

const RealVector{T} = AbstractVector{T} where T <: Number
const Node = Observable # shorthand
const RGBAf0 = RGBA{Float32}
const RGBf0 = RGB{Float32}
const NativeFont = FreeTypeAbstraction.FTFont

include("documentation/docstringextension.jl")

include("utilities/quaternions.jl")
include("attributes.jl")
include("dictlike.jl")
include("types.jl")
include("utilities/utilities.jl")
include("utilities/texture_atlas.jl")
include("interaction/nodes.jl")
include("interaction/liftmacro.jl")

include("colorsampler.jl")
include("patterns.jl")

# Basic scene/plot/recipe interfaces + types
include("scenes.jl")
include("theming.jl")
include("recipes.jl")
include("interfaces.jl")
include("units.jl")
include("conversions.jl")
include("shorthands.jl")

# camera types + functions
include("camera/projection_math.jl")
include("camera/camera.jl")
include("camera/camera2d.jl")
include("camera/camera3d.jl")

# some default recipes
include("basic_recipes/basic_recipes.jl")
include("basic_recipes/multiple.jl")
# layouting of plots
include("layouting/transformation.jl")
include("layouting/data_limits.jl")
include("layouting/layouting.jl")
include("layouting/boundingbox.jl")
# more default recipes
include("basic_recipes/buffers.jl")
include("basic_recipes/axis.jl")
include("basic_recipes/legend.jl")
include("basic_recipes/title.jl")

# Interactiveness
include("interaction/events.jl")
include("interaction/gui.jl")
include("interaction/interactive_api.jl")

# documentation and help functions
include("documentation/documentation.jl")
include("display.jl")


# help functions and supporting functions
export help, help_attributes, help_arguments

# Abstract/Concrete scene + plot types
export AbstractScene, SceneLike, Scene, AbstractScreen
export AbstractPlot, Combined, Atomic, Axis

# Theming, working with Plots
export Attributes, Theme, attributes, default_theme, theme, set_theme!
export title
export xlims!, ylims!, zlims!
export xlabel!, ylabel!, zlabel!

export xticklabels, yticklabels, zticklabels
export xtickrange, ytickrange, ztickrange
export xticks!, yticks!, zticks!
export xtickrotation, ytickrotation, ztickrotation
export xtickrotation!, ytickrotation!, ztickrotation!

# Node/Signal related
export Node, Observable, lift, map_once, to_value, on, @lift

# utilities and macros
export @recipe, @extract, @extractvalue, @key_str, @get_attribute
export broadcast_foreach, to_vector, replace_automatic!

# conversion infrastructure
export @key_str, convert_attribute, convert_arguments
export to_color, to_colormap, to_rotation, to_font, to_align, to_textsize
export to_ndim, Reverse

# Transformations
export translated, translate!, transform!, scale!, rotate!, grid, Accum, Absolute
export boundingbox, insertplots!, center!, translation, scene_limits
export hbox, vbox

# Spaces for widths and markers
const PixelSpace = Pixel
export SceneSpace, PixelSpace, Pixel

# camera related
export AbstractCamera, EmptyCamera, Camera, Camera2D, Camera3D, cam2d!, cam2d
export campixel!, campixel, cam3d!, cam3d_cad!, update_cam!, rotate_cam!, translate_cam!, zoom!
export pixelarea, plots, cameracontrols, cameracontrols!, camera, events
export to_world

# picking + interactive use cases + events
export mouseover, ispressed, onpick, pick, Events, Keyboard, Mouse, mouse_selection
export register_callbacks
export window_area
export window_open
export mouse_buttons
export mouse_position
export mousedrag
export scroll
export keyboard_buttons
export unicode_input
export dropped_files
export hasfocus
export entered_window
export disconnect!, must_update, force_update!, update!, update_limits!

# currently special-cased functions (`textslider`) for example
export textslider

# gui
export slider, button, playbutton
export move!

# Raymarching algorithms
export RaymarchAlgorithm, IsoValue, Absorption, MaximumIntensityProjection, AbsorptionRGBA, IndexedAbsorptionRGBA
export Billboard

# Reexports of
# Color/Vector types convenient for 3d/2d graphics
export Quaternion, Quaternionf0, qrotation
export RGBAf0, RGBf0, VecTypes, RealVector, FRect, FRect2D, IRect2D
export FRect3D, IRect3D, Rect3D, Transformation
export IRect, FRect, Rect, Rect2D, Sphere, Circle
export Vec4f0, Vec3f0, Vec2f0, Point4f0, Point3f0, Point2f0
export Vec, Vec2, Vec3, Vec4, Point, Point2, Point3, Point4
export (..), GLNormalUVMesh



export widths, decompose

# building blocks for series recipes
export PlotList, PlotSpec

export plot!, plot


export Stepper, step!, replay_events, record_events, RecordEvents, record, VideoStream
export VideoStream, recordframe!, record
export save

# colormap stuff from PlotUtils, and showgradients
export cgrad, available_gradients, showgradients

export Pattern


# default icon for Makie
function icon()
    path = joinpath(dirname(pathof(AbstractPlotting)), "..", "assets", "icons")
    icons = FileIO.load.(joinpath.(path, readdir(path)))
    icons = reinterpret.(NTuple{4,UInt8}, icons)
end

function logo()
    FileIO.load(joinpath(dirname(@__DIR__), "assets", "misc", "makie_logo.png"))
end

function __init__()
    pushdisplay(PlotDisplay())
    cfg_path = joinpath(homedir(), ".config", "makie", "theme.jl")
    if isfile(cfg_path)
        @warn "The global configuration file is no longer supported."*
        "Please include the file manually with `include(\"$cfg_path\")` before plotting."
    end
end


<<<<<<< HEAD
include("makielayout/MakieLayout.jl")


=======
>>>>>>> 41115f4e
end # module<|MERGE_RESOLUTION|>--- conflicted
+++ resolved
@@ -214,11 +214,6 @@
     end
 end
 
-
-<<<<<<< HEAD
 include("makielayout/MakieLayout.jl")
 
-
-=======
->>>>>>> 41115f4e
 end # module