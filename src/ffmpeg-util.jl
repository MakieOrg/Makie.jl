# TODO move to something like FFMPEGUtil.jl ?

"""
- `format = "mkv"`: The format of the video. If a path is present, will be inferred from the file extension.
    Can be one of the following:
    * `"mkv"`  (open standard, the default)
    * `"mp4"`  (good for Web, most supported format)
    * `"webm"` (smallest file size)
    * `"gif"`  (largest file size for the same quality)

    `mp4` and `mk4` are marginally bigger than `webm`. `gif`s can be significantly (as much as
    6x) larger with worse quality (due to the limited color palette) and only should be used
    as a last resort, for playing in a context where videos aren't supported.
- `framerate = 24`: The target framerate.
- `compression = 20`: Controls the video compression via `ffmpeg`'s `-crf` option, with
    smaller numbers giving higher quality and larger file sizes (lower compression), and
    higher numbers giving lower quality and smaller file sizes (higher compression). The
    minimum value is `0` (lossless encoding).
    - For `mp4`, `51` is the maximum. Note that `compression = 0` only works with `mp4` if
    `profile = "high444"`.
    - For `webm`, `63` is the maximum.
    - `compression` has no effect on `mkv` and `gif` outputs.
- `profile = "high422"`: A ffmpeg compatible profile. Currently only applies to `mp4`. If
you have issues playing a video, try `profile = "high"` or `profile = "main"`.
- `pixel_format = "yuv420p"`: A ffmpeg compatible pixel format (`-pix_fmt`). Currently only
applies to `mp4`. Defaults to `yuv444p` for `profile = "high444"`.
- `loop = 0`: Number of times the video is repeated, for a `gif` or `html` output. Defaults to `0`, which
means infinite looping. A value of `-1` turns off looping, and a value of `n > 0`
means `n` repetitions (i.e. the video is played `n+1` times) when supported by backend.

    !!! warning
    `profile` and `pixel_format` are only used when `format` is `"mp4"`; a warning will be issued if `format`
    is not `"mp4"` and those two arguments are not `nothing`. Similarly, `compression` is only
    valid when `format` is `"mp4"` or `"webm"`.
"""
struct VideoStreamOptions
    format::String
    framerate::Int
    compression::Union{Nothing,Int}
    profile::Union{Nothing,String}
    pixel_format::Union{Nothing,String}
    loop::Union{Nothing,Int}

    loglevel::String
    input::String
    rawvideo::Bool

    function VideoStreamOptions(
            format::AbstractString, framerate::Real, compression, profile,
            pixel_format, loop, loglevel::String, input::String, rawvideo::Bool=true)

        if !isa(framerate, Integer)
            @warn "The given framefrate is not a subtype of `Integer`, and will be rounded to the nearest integer. To supress this warning, provide an integer as the framerate."
            framerate = round(Int, framerate)
        end

        if format == "mp4"
            (profile === nothing) && (profile = "high422")
            (pixel_format === nothing) && (pixel_format = (profile == "high444" ? "yuv444p" : "yuv420p"))
        end

        if format in ("mp4", "webm")
            (compression === nothing) && (compression = 20)
        end

        (loop === nothing) && (loop = 0)

        # items are name, value, allowed_formats
        allowed_kwargs = [("compression", compression, ("mp4", "webm")),
                          ("profile", profile, ("mp4",)),
                          ("pixel_format", pixel_format, ("mp4",))]

        for (name, value, allowed_formats) in allowed_kwargs
            if !(format in allowed_formats) && value !== nothing
                @warn("""`$name`, with value $(repr(value))
                    was passed as a keyword argument to `record` or `VideoStream`,
                    which only has an effect when the output video's format is one of: $(collect(allowed_formats)).
                    But the actual video format was $(repr(format)).
                    Keyword arg `$name` will be ignored.
                    """)
            end
        end

        if !((input == "pipe:0" || isfile(input)))
            error("file needs to be \"pipe:0\" or a valid file path")
        end

        loglevels = Set([
            "quiet",
            "panic",
            "fatal",
            "error",
            "warning",
            "info",
            "verbose",
            "debug"])

        if !(loglevel in loglevels)
            error("loglevel needs to be one of $(loglevels)")
        end
        return new(format, framerate, compression, profile, pixel_format, loop, loglevel, input, rawvideo)
    end
end

function VideoStreamOptions(; format="mp4", framerate=24, compression=nothing, profile=nothing, pixel_format=nothing, loop=nothing, loglevel="quiet", input="pipe:0", rawvideo=true)
    return VideoStreamOptions(format, framerate, compression, profile, pixel_format, loop, loglevel, input, rawvideo)
end

function to_ffmpeg_cmd(vso::VideoStreamOptions, xdim::Integer=0, ydim::Integer=0)
    # explanation of ffmpeg args. note that the order of args is important; args pertaining
    # to the input have to go before -i and args pertaining to the output have to go after.
    # -y: "yes", overwrite any existing without confirmation
    # -f: format is raw video (from frames)
    # -framerate: set the input framerate
    # -pixel_format: the buffer we're sending ffmpeg via stdin contains rgb24 pixels
    # -s:v: sets the dimensions of the input to xdim × ydim
    # -i: read input from stdin (pipe:0)
    # -vf: video filter for the output
    # -c:v, -c:a: video and audio codec, respectively
    # -b:v, -b:a: video and audio bitrate, respectively
    # -crf: "constant rate factor", the lower the better the quality (0 is lossless, 51 is
    #   maximum compression)
    # -pix_fmt: (mp4 only) the output pixel format
    # -profile:v: (mp4 only) the output video profile
    # -an: no audio in output
    # -loop: (gif only) number of times to loop
    (format, framerate, compression, profile, pixel_format, loop) = (vso.format, vso.framerate, vso.compression, vso.profile, vso.pixel_format, vso.loop)

    cpu_cores = length(Sys.cpu_info())
    ffmpeg_prefix = `
        -y
        -loglevel $(vso.loglevel)
        -threads $(cpu_cores)`
    # options for raw video input via pipe
    if vso.rawvideo
        ffmpeg_prefix = `
            $ffmpeg_prefix
            -framerate $(framerate)
            -pixel_format rgb24
            -f rawvideo`
    end
    xdim > 0 && ydim > 0 && (ffmpeg_prefix = `$ffmpeg_prefix -s:v $(xdim)x$(ydim)`)
    ffmpeg_prefix = `$ffmpeg_prefix -r $(framerate) -i $(vso.input)`
    # Sigh, it's not easy to specify this for all
    if vso.rawvideo && format != "gif"
        ffmpeg_prefix = `$ffmpeg_prefix -vf vflip`
    end
    ffmpeg_options = if format == "mkv"
        `-an`
    elseif format == "mp4"
        `-profile:v $(profile)
         -crf $(compression)
         -preset slow
         -c:v libx264
         -pix_fmt $(pixel_format)
         -an
        `
    elseif format == "webm"
        # this may need improvement, see here: https://trac.ffmpeg.org/wiki/Encode/VP9
        `-crf $(compression)
         -c:v libvpx-vp9
         -b:v 0
         -an
        `
    elseif format == "gif"
        # from https://superuser.com/a/556031
        # avoids creating a PNG file of the palette
        if vso.rawvideo
            `-vf "vflip,fps=$(framerate),scale=$(xdim):-1:flags=lanczos,split[s0][s1];[s0]palettegen[p];[s1][p]paletteuse" -loop $(loop)`
        else
            `-vf "fps=$(framerate),scale=$(xdim):-1:flags=lanczos,split[s0][s1];[s0]palettegen[p];[s1][p]paletteuse" -loop $(loop)`
        end
    else
        error("Video type $(format) not known")
    end

    return `$(ffmpeg_prefix) $(ffmpeg_options)`
end

mutable struct TickController
    tick::Observable{Tick}
    frame_counter::Int
    frame_time::Float64
    filter_ticks::Bool
    filter_callback::Observables.ObserverFunction
end

function TickController(figlike, frametime, filter = true)
    tick = events(figlike).tick
    cb = if filter
        on(tick -> Consume(tick.state != OneTimeRenderTick), tick, priority = typemax(Int))
    else
        on(tick -> nothing, tick, priority = typemax(Int))
    end
    controller = TickController(tick, 0, frametime, filter, cb)
    finalizer(stop!, controller)
    next_tick!(controller)
    return controller
end

function next_tick!(controller::TickController)
    controller.tick[] = Tick(
        OneTimeRenderTick, 
        controller.frame_counter,
        controller.frame_counter * controller.frame_time,
        controller.frame_time
    )
    controller.frame_counter += 1
    return
end

stop!(controller::TickController) = off(controller.filter_callback)

mutable struct VideoStream
    io::Base.PipeEndpoint
    process::Base.Process
    screen::MakieScreen
    tick_controller::TickController
    buffer::Matrix{RGB{N0f8}}
    path::String
    options::VideoStreamOptions
end

"""
    VideoStream(fig::FigureLike;
            format="mp4", framerate=24, compression=nothing, profile=nothing, pixel_format=nothing, loop=nothing,
            loglevel="quiet", visible=false, connect=false, filter_ticks=true, backend=current_backend(),
            screen_config...)

Returns a `VideoStream` which can pipe new frames into the ffmpeg process with few allocations via [`recordframe!(stream)`](@ref).
When done, use [`save(path, stream)`](@ref) to write the video out to a file.

# Arguments

## Video options

$(Base.doc(VideoStreamOptions))

## Backend options

* `backend=current_backend()`: backend used to record frames
* `visible=false`: make window visible or not
* `connect=false`: connect window events or not
* `screen_config...`: See `?Backend.Screen` or `Base.doc(Backend.Screen)` for applicable options that can be passed and forwarded to the backend.

## Other

* `filter_ticks`: When true, tick events other than `tick.state = Makie.OneTimeRenderTick` are removed until `save()` is called or the VideoStream object gets deleted.
"""
function VideoStream(fig::FigureLike;
        format="mp4", framerate=24, compression=nothing, profile=nothing, pixel_format=nothing, loop=nothing,
        loglevel="quiet", visible=false, update=true, filter_ticks=true,
        backend=current_backend(), screen_config...)

    dir = mktempdir()
    path = joinpath(dir, "$(gensym(:video)).$(format)")
    scene = get_scene(fig)
    update && update_state_before_display!(fig)
    config = Dict{Symbol,Any}(screen_config)
    get!(config, :visible, visible)
    get!(config, :start_renderloop, false)
    screen = getscreen(backend, scene, config, GLNative)
    _xdim, _ydim = size(screen)
    xdim = iseven(_xdim) ? _xdim : _xdim + 1
    ydim = iseven(_ydim) ? _ydim : _ydim + 1
    buffer = Matrix{RGB{N0f8}}(undef, xdim, ydim)
    vso = VideoStreamOptions(format, framerate, compression, profile, pixel_format, loop, loglevel, "pipe:0", true)
    cmd = to_ffmpeg_cmd(vso, xdim, ydim)
    process = open(`$(FFMPEG_jll.ffmpeg()) $cmd $path`, "w")
<<<<<<< HEAD
    tick_controller = TickController(fig, 1.0 / vso.framerate, filter_ticks)
    return VideoStream(process.in, process, screen, tick_controller, buffer, abspath(path), vso)
=======
    result = VideoStream(process.in, process, screen, buffer, abspath(path), vso)
    finalizer(result) do x
        @async rm(x.path; force=true)
    end
    return result
>>>>>>> 1363ebac
end

"""
    recordframe!(io::VideoStream)

Adds a video frame to the VideoStream `io`.
"""
function recordframe!(io::VideoStream)
    glnative = colorbuffer(io.screen, GLNative)
    # Make no copy if already Matrix{RGB{N0f8}}
    # There may be a 1px padding for odd dimensions
    xdim, ydim = size(glnative)
    copy!(view(io.buffer, 1:xdim, 1:ydim), glnative)
    write(io.io, io.buffer)
    next_tick!(io.tick_controller)
    return
end

"""
    save(path::String, io::VideoStream)

Flushes the video stream and saves it to `path`. Ideally, `path`'s file extension is the same as
the format that the `VideoStream` was created with (e.g., if created with format "mp4" then
`path`'s file extension must be ".mp4"). Otherwise, the video will get converted to the target format.
If using [`record`](@ref) then this is handled for you,
as the `VideoStream`'s format is deduced from the file extension of the path passed to `record`.
"""
function save(path::String, io::VideoStream; video_options...)
    close(io.process)
    wait(io.process)
    p, typ = splitext(path)
    video_fmt = io.options.format
    if typ != ".$(video_fmt)" || !isempty(video_options)
        # Maybe warn?
        convert_video(io.path, path; video_options...)
    else
        cp(io.path, path; force=true)
    end
<<<<<<< HEAD
    rm(io.path)
    stop!(io.tick_controller)
=======
>>>>>>> 1363ebac
    return path
end

function convert_video(input_path, output_path; video_options...)
    p, typ = splitext(output_path)
    format = lstrip(typ, '.')
    vso = VideoStreamOptions(; format=format, input=input_path, rawvideo=false, video_options...)
    cmd = to_ffmpeg_cmd(vso)
    return run(`$(FFMPEG_jll.ffmpeg()) $cmd $output_path`)
end

function extract_frames(video, frame_folder; loglevel="quiet")
    path = joinpath(frame_folder, "frame%04d.png")
    run(`$(FFMPEG_jll.ffmpeg()) -loglevel $(loglevel) -i $video -y $path`)
end<|MERGE_RESOLUTION|>--- conflicted
+++ resolved
@@ -267,16 +267,13 @@
     vso = VideoStreamOptions(format, framerate, compression, profile, pixel_format, loop, loglevel, "pipe:0", true)
     cmd = to_ffmpeg_cmd(vso, xdim, ydim)
     process = open(`$(FFMPEG_jll.ffmpeg()) $cmd $path`, "w")
-<<<<<<< HEAD
     tick_controller = TickController(fig, 1.0 / vso.framerate, filter_ticks)
-    return VideoStream(process.in, process, screen, tick_controller, buffer, abspath(path), vso)
-=======
-    result = VideoStream(process.in, process, screen, buffer, abspath(path), vso)
+    result = VideoStream(process.in, process, screen, tick_controller, buffer, abspath(path), vso)
     finalizer(result) do x
         @async rm(x.path; force=true)
+        stop!(x.tick_controller)
     end
     return result
->>>>>>> 1363ebac
 end
 
 """
@@ -315,11 +312,6 @@
     else
         cp(io.path, path; force=true)
     end
-<<<<<<< HEAD
-    rm(io.path)
-    stop!(io.tick_controller)
-=======
->>>>>>> 1363ebac
     return path
 end
 
