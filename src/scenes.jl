--- conflicted
+++ resolved
@@ -446,12 +446,7 @@
     return nothing
 end
 
-<<<<<<< HEAD
 Base.push!(scene::PlotObject, plot::PlotObject) = push!(scene.plots, plot) # PlotObject plots add themselves uppon creation
-=======
-
-Base.push!(scene::Combined, subscene) = nothing # Combined plots add themselves uppon creation
->>>>>>> 4bebd86e
 
 function Base.push!(scene::Scene, plot::AbstractPlot)
     push!(scene.plots, plot)
