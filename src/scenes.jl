--- conflicted
+++ resolved
@@ -121,14 +121,9 @@
             backgroundcolor,
             visible,
             ssao,
-<<<<<<< HEAD
             convert(Vector{AbstractLight}, lights),
-            Observables.ObserverFunction[]
-=======
-            lights,
             Observables.ObserverFunction[],
             Cycler()
->>>>>>> f77e9e46
         )
         finalizer(free, scene)
         return scene
