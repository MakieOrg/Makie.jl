--- conflicted
+++ resolved
@@ -488,11 +488,7 @@
     # TODO this is super slow, we need to design the colorbuffer
     # api to be able to reuse a RGB surface
     mktempdir() do dir
-<<<<<<< HEAD
         FileIO.save(joinpath(dir, "tmp.png"), scene)
-=======
-        AbstractPlotting.save(joinpath(dir, "tmp.png"), scene)
->>>>>>> ac26e973
         return FileIO.load(joinpath(dir, "tmp.png"))
     end
 end
