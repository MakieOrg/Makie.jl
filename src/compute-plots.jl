--- conflicted
+++ resolved
@@ -307,14 +307,7 @@
 const PrimitivePlotTypes = Union{Scatter, Lines, LineSegments, Text, Mesh,
     MeshScatter, Image, Heatmap, Surface, Voxels, Volume}
 
-<<<<<<< HEAD
-obs_to_value(obs::Observables.AbstractObservable) = to_value(obs)
-obs_to_value(x) = x
-
 function add_attributes!(::Type{T}, attr, kwargs, deferred_conversion = Set{Symbol}()) where {T}
-=======
-function add_attributes!(::Type{T}, attr, kwargs) where {T}
->>>>>>> bbb3eb5f
     documented_attr = MakieCore.documented_attributes(T).d
     name = plotkey(T)
     is_primitive = T <: PrimitivePlotTypes
@@ -337,17 +330,12 @@
 
         # primitives use convert_attributes, recipe plots don't
         if is_primitive
-<<<<<<< HEAD
             if k in deferred_conversion
-                add_input!(attr, k, Symbol(:anon_, k), obs_to_value(value))
+                add_input!(attr, k, Symbol(:anon_, k), value)
             else
-                add_input!(attr, k, obs_to_value(value)) do key, value
+                add_input!(attr, k, value) do key, value
                     return convert_attribute(value, Key{key}(), Key{name}())
                 end
-=======
-            add_input!(attr, k, value) do key, value
-                return convert_attribute(value, Key{key}(), Key{name}())
->>>>>>> bbb3eb5f
             end
         else
             add_input!(attr, k, value)
