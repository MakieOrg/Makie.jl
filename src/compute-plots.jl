--- conflicted
+++ resolved
@@ -91,10 +91,7 @@
     return result
 end
 
-<<<<<<< HEAD
-=======
 # TODO: is this data_limits or boundingbox()?
->>>>>>> 3d7781c8
 function scatter_limits(positions, space::Symbol, markerspace::Symbol, scale, offset, rotation, marker_offset)
     if space === markerspace
         bb = Rect3d()
