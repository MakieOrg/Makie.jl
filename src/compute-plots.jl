using Base: RefValue

# TODO: Should this be moved to ComputePipeline? Or do we want to keep
# ShaderAbstractions out of it?
function ComputePipeline.add_input!(attr::ComputePipeline.ComputeGraph, key::Symbol,
        value::ShaderAbstractions.UpdatableArray)
    x = ComputePipeline._add_input!(identity, attr, key, value)
    # Let Sampler/Buffer updates get processed first, before notifying the
    # compute graph, so that the resolved plot has the new data
    on(_ -> update!(attr, key => value), ShaderAbstractions.updater(value).update, priority = -1)
    return x
end

function ComputePipeline.add_input!(conversion_func, attr::ComputePipeline.ComputeGraph,
        key::Symbol, value::ShaderAbstractions.UpdatableArray)
    f = ComputePipeline.InputFunctionWrapper(key, conversion_func)
    x = ComputePipeline._add_input!(f, attr, key, value)
    on(_ -> update!(attr, key => value), ShaderAbstractions.updater(value).update, priority = -1)
    return x
end


Base.haskey(x::Plot, key) = haskey(x.attributes, key)
Base.get(f::Function, x::Plot, key::Symbol) = haskey(x.attributes, key) ? x.attributes[key] : f()
Base.get(x::Plot, key::Symbol, default) = get(()-> default, x, key)

Base.getindex(plot::Plot, key::Symbol) = getproperty(plot, key)
Base.setindex!(plot::Plot, val, key::Symbol) = setproperty!(plot, key, val)
function Base.setindex!(plot::Plot, val, key::Int)
    sym = Symbol("arg", key)
    setindex!(plot, val, sym)
end


function data_limits(plot::Plot)::Rect3d
    if haskey(plot, :data_limits)
        return plot.data_limits[]
    end
    isempty(plot.plots) && return Rect3d()
    bb_ref = Base.RefValue(data_limits(plot.plots[1]))
    for i in 2:length(plot.plots)
        update_boundingbox!(bb_ref, data_limits(plot.plots[i]))
    end
    return bb_ref[]
end

function ComputePipeline.update!(plot::Plot, dict)
    ComputePipeline.update!(plot.attributes, dict)
    return
end
function ComputePipeline.update!(plot::Plot; args...)
    ComputePipeline.update!(plot.attributes; args...)
    return
end

function ComputePipeline.update!(plot::Plot, args...; attr...)
    kw = Dict{Symbol, Any}(Symbol(:arg, i) => arg for (i, arg) in enumerate(args))
    merge!(kw, attr)
    ComputePipeline.update!(plot.attributes, kw)
    return
end

function Base.getproperty(plot::Plot, key::Symbol)
    if key in fieldnames(typeof(plot))
        return getfield(plot, key)
    end
    return plot.attributes[key]
end

function Base.setproperty!(plot::Plot, key::Symbol, val::Observable)
    error(
        "Setting an Attribute ($key) to an Observable is no longer allowed.\n" *
        "If you are using attributes as storage in a recipe, i.e. `plot[key] = map/lift(...)` " *
        "either track the Observable as a variable `var = map/lift(...)` or consider using " *
        "`register_computation!()` or the ComputePipelines `map!()` methods.\n" *
        "If you are trying to create a new input to a ComputeGraph use `add_input!(graph, key, obs)` explicitly."
    )
end

function Base.setproperty!(plot::Plot, key::Symbol, val)
    if key in fieldnames(typeof(plot))
        return Base.setfield!(plot, key, val)
    end
    attr = plot.attributes
    if haskey(attr.inputs, key)
        setproperty!(attr, key, val)
    else
        add_input!(attr, key, val)
        # maybe best to not make assumptions about user attributes?
        # CairoMakie rasterize needs this (or be treated with more care)
        attr[key].value = RefValue{Any}(nothing)
    end
    return plot
end

# temp fix axis selection
args_preferred_axis(::Type{<: Voxels}, attr::ComputeGraph) = LScene
function args_preferred_axis(::Type{<: Surface}, attr::ComputeGraph)
    lims = attr[:data_limits][]
    return widths(lims)[3] == 0 ? Axis : LScene
end
function args_preferred_axis(::Type{PT}, attr::ComputeGraph) where {PT <: Plot}
    result = args_preferred_axis(PT, attr[:positions][])
    isnothing(result) && return Axis
    return result
end

# TODO: is this data_limits or boundingbox()?
function scatter_limits(positions, space::Symbol, markerspace::Symbol, scale, offset, rotation, marker_offset)
    if space === markerspace
        bb = Rect3d()
        for (i, p) in enumerate(positions)
            marker_pos = to_ndim(Point3d, p, 0) + sv_getindex(marker_offset, i)
            quad_origin = to_ndim(Vec3d, sv_getindex(offset, i), 0)
            quad_size = Vec2d(sv_getindex(scale, i))
            quad_rotation = sv_getindex(rotation, i)

            quad_origin = quad_rotation * quad_origin
            quad_v1 = quad_rotation * Vec3d(quad_size[1], 0, 0)
            quad_v2 = quad_rotation * Vec3d(0, quad_size[2], 0)

            bb = update_boundingbox(bb, marker_pos + quad_origin)
            bb = update_boundingbox(bb, marker_pos + quad_origin + quad_v1)
            bb = update_boundingbox(bb, marker_pos + quad_origin + quad_v2)
            bb = update_boundingbox(bb, marker_pos + quad_origin + quad_v1 + quad_v2)
        end
        return bb
    else
        return Rect3d(positions)
    end
end

function meshscatter_data_limits(positions, marker_bb, scales, rotation)
    # fast path for constant markersize
    if scales isa VecTypes{3} && rotation isa Quaternion
        bb = Rect3d(positions)
        marker_bb = rotation * (marker_bb * scales)
        return Rect3d(minimum(bb) + minimum(marker_bb), widths(bb) + widths(marker_bb))
    else
        # TODO: optimize const scale, var rot and var scale, const rot
        return limits_with_marker_transforms(positions, scales, rotation, marker_bb)
    end
end

function meshscatter_boundingbox(_positions, model, transform_marker, marker_bb, scales, rotation)
    positions = _project(model, _positions)
    # fast path for constant markersize
    if scales isa VecTypes{3} && rotation isa Quaternion
        bb = Rect3d(positions)
        marker_bb = rotation * (marker_bb * scales)
        if transform_marker
            model = model[Vec(1,2,3), Vec(1,2,3)]
            corners = [model * p for p in coordinates(marker_bb)]
            mini = minimum(corners); maxi = maximum(corners)
            return Rect3d(minimum(bb) + mini, widths(bb) + maxi - mini)
        end
        return Rect3d(minimum(bb) + minimum(marker_bb), widths(bb) + widths(marker_bb))
    else
        # TODO: optimize const scale, var rot and var scale, const rot
        if transform_marker
            return limits_with_marker_transforms(positions, scales, rotation, model, marker_bb)
        else
            return limits_with_marker_transforms(positions, scales, rotation, marker_bb)
        end
    end
end


function add_alpha(color, alpha)
    return RGBAf(Colors.color(color), alpha * Colors.alpha(color))
end

function register_colormapping_without_color!(attr::ComputeGraph)
    register_computation!(attr, [:colormap, :alpha], [:alpha_colormap, :raw_colormap, :color_mapping, :color_mapping_type]) do (icm, a), changed, last
        # Raw colormap from ColorGradient, which isn't scaled. We need to preserve this for later steps
        # This only differs from alpha_colormap in that it doesn't resample PlotUtils.ColorGradient...
        raw_colormap = _to_colormap(icm)::Vector{RGBAf}
        conv_colormap = to_colormap(icm)
        if a < 1.0
            alpha_colormap = add_alpha.(conv_colormap, a)
            raw_colormap .= add_alpha.(raw_colormap, a)
        else
            alpha_colormap = conv_colormap
        end
        color_mapping = icm isa PlotUtils.ColorGradient ? icm.values : nothing
        type = to_colormapping_type(icm)
        if length(conv_colormap) == 0
            error("Converted colormap must contain colors.")
        end
        return (alpha_colormap, raw_colormap, color_mapping, type)
    end

    for key in (:lowclip, :highclip)
        sym = Symbol(key, :_color)
        register_computation!(attr, [key, :alpha_colormap], [sym]) do (input, cmap), changed, _
            if input === automatic
                return (ifelse(key == :lowclip, first(cmap), last(cmap)),)
            else
                return (to_color(input),)
            end
        end
    end
end

function register_colormapping!(attr::ComputeGraph, colorname=:color)
    register_colormapping_without_color!(attr)

    register_computation!(
            attr,
            [colorname, :colorscale, :alpha],
            [:raw_color, :scaled_color, :fetch_pixel]
        ) do (color, colorscale, alpha), changed, last
        val = if color isa Union{AbstractArray{<: Real}, Real}
            clamp.(el32convert(apply_scale(colorscale, color)), -floatmax(Float32), floatmax(Float32))
        elseif color isa AbstractPattern
            ShaderAbstractions.Sampler(add_alpha.(to_image(color), alpha), x_repeat=:repeat)
        elseif color isa ShaderAbstractions.Sampler
            color # TODO: Should we skip alpha in this case?
        elseif color isa AbstractArray
            add_alpha.(color, alpha)
        else
            add_alpha(color, alpha)
        end
        return (color, val, color isa AbstractPattern)
    end

    # TODO: if colorscale is defined, should it act on user supplied colorrange?
    register_computation!(attr,
            [:colorrange, :colorscale, :scaled_color], [:scaled_colorrange]
        ) do (colorrange, colorscale, color), changed, last
        (color isa AbstractArray{<:Real} || color isa Real) || return (nothing,)
        if colorrange === automatic
            return (isempty(color) ? Vec2f(0, 10) : Vec2f(distinct_extrema_nan(color)),)
        else
            return (Vec2f(apply_scale(colorscale, colorrange)),)
        end
    end
end

function register_position_transforms!(attr, input_name = :positions)
    haskey(attr.outputs, input_name) || error("$input_name not found while trying to register positions transforms")
    register_computation!(attr, [input_name, :transform_func],
            [:positions_transformed]) do (positions, func), changed, last
        return (apply_transform(func, positions),)
    end
    register_positions_transformed_f32c!(attr)
    return
end

function register_positions_transformed_f32c!(attr)
    # TODO: f32c should be identity or not get applied here if space != :data
    # TODO: backends should rely on model_f32c if they use :positions_transformed_f32c
    register_computation!(attr,
        [:positions_transformed, :model, :f32c, :space],
        [:positions_transformed_f32c, :model_f32c]
    ) do (positions, model, f32c, space), changed, last

        # TODO: this should be done in one nice function
        # This is simplified, skipping what's commented out

        trans, scale = decompose_translation_scale_matrix(model)
        # is_rot_free = is_translation_scale_matrix(model)
        if !is_data_space(space) || isnothing(f32c) || (is_identity_transform(f32c) && is_float_safe(scale, trans))
            pos = changed[1] ? el32convert(positions) : nothing
            return (pos, Mat4f(model))
        # elseif is_identity_transform(f32c) && !is_float_safe(scale, trans)
            # edge case: positions not float safe, model not float safe but result in float safe range
            # (this means positions -> world not float safe, but appears float safe)
        # elseif is_float_safe(scale, trans) && is_rot_free
            # fast path: can swap order of f32c and model, i.e. apply model on GPU
        # elseif is_rot_free
            # fast path: can merge model into f32c and skip applying model matrix on CPU
        else
            # TODO: avoid reallocating?
            output = map(positions) do point
                p4d = to_ndim(Point4d, to_ndim(Point3d, point, 0), 1)
                p4d = model * p4d
                return f32_convert(f32c, p4d[Vec(1, 2, 3)])
            end
            return (output, Mat4f(I))
        end
    end
    return
end

# Split for text compat
function register_arguments!(::Type{P}, attr::ComputeGraph, user_kw, input_args) where {P}
    inputs = _register_input_arguments!(P, attr, input_args)
    _register_expand_arguments!(P, attr, inputs)
    _register_argument_conversions!(P, attr, user_kw)
    return
end

function _register_input_arguments!(::Type{P}, attr::ComputeGraph, input_args::Tuple) where {P}
    inputs = map(enumerate(input_args)) do (i, arg)
        sym = Symbol(:arg, i)
        add_input!(attr, sym, arg)
        attr[sym].value = RefValue{Any}(arg)
        return sym
    end
    return inputs
end

function _register_expand_arguments!(::Type{P}, attr, inputs, is_merged = false) where P
    # is_merged = true means that multiple arguments are collected in one input, i.e.:
    # true:  one input where attr[input][] = (arg1, arg2, ...)
    # false: multiple inputs where map(k -> attr[k][], inputs) = [arg1, arg2, ...]
    # this is used in text
    # TODO expand_dims + dim_converts
    # Only 2 and 3d conversions are supported, and only
    PTrait = if is_merged
        @assert length(inputs) == 1
        conversion_trait(P, attr[inputs[1]][]...)
    else
        conversion_trait(P, map(k -> attr[k][], inputs)...)
    end
    # call it args for backwards compatibility (plot.args)
    register_computation!(attr, inputs, [:args]) do input_args, changed, last
        args = values(is_merged ? input_args[1] : input_args)
        args_exp = expand_dimensions(PTrait, args...)
        if isnothing(args_exp)
            # TODO, this can change types...
            # Is Ref any a good idea for this, or should
            return (Ref{Any}(args),)
        else
            return (Ref{Any}(args_exp),)
        end
    end
    return
end

# Julia 1.10 compat
function _filter(f, xs::NamedTuple)
    isempty(xs) && return xs
    fkeys = filter(k -> f(xs[k]), keys(xs))
    vals = map(k -> xs[k], fkeys)
    return NamedTuple{fkeys}(map(k -> xs[k], fkeys))
end

function add_convert_kwargs!(attr, user_kw, P, args)
    conv_attributes = used_attributes(P, args...)
    intrinsics = default_theme(nothing)
    conv_attr_input = Symbol[]
    for key in conv_attributes
        if !haskey(attr.inputs, key) && !haskey(intrinsics, key) # can be added from plot attributes
            default = key === :space ? :data : nothing
            add_input!(attr, key, pop!(user_kw, key, default))
            push!(conv_attr_input, key)
        end
    end
    register_computation!(attr, conv_attr_input, [:convert_kwargs]) do inputs, changed, last
        return (_filter(!isnothing, inputs),)
    end
end

function add_dim_converts!(attr::ComputeGraph, dim_converts, args, input=:args)
    if !(length(args) in (2, 3))
        # We only support plots with 2 or 3 dimensions right now
        register_computation!(attr, [:args], [:dim_converted]) do args, changed, last
            return (Ref{Any}(args.args),)
        end
        return
    end

    inputs = Symbol[]
    for (i, arg) in enumerate(args)
        update_dim_conversion!(dim_converts, i, arg)
        obs = convert(Observable{Any}, needs_tick_update_observable(Observable{Any}(dim_converts[i])))
        converts_updated = map!(x-> dim_converts[i], Observable{Any}(), obs)
        add_input!(attr, Symbol(:dim_convert_, i), converts_updated)
        push!(inputs, Symbol(:dim_convert_, i))
    end
    register_computation!(attr, [input, inputs...], [:dim_converted]) do (expanded, converts...), changed, last
        last_vals = isnothing(last) ? ntuple(i-> nothing, length(converts)) : last.dim_converted
        result = ntuple(length(converts)) do i
            return convert_dim_value(converts[i], attr, expanded[i], last_vals[i])
        end
        return (Ref{Any}(result),)
    end
end

function _register_argument_conversions!(::Type{P}, attr::ComputeGraph, user_kw) where {P}
    dim_converts = to_value(get!(() -> DimConversions(), user_kw, :dim_conversions))
    args = attr.args[]
    add_convert_kwargs!(attr, user_kw, P, args)
    kw = attr.convert_kwargs[]
    args_converted = convert_arguments(P, args...; kw...)
    status = got_converted(P, conversion_trait(P, args...), args_converted)
    force_dimconverts = needs_dimconvert(dim_converts)
    if force_dimconverts
        add_dim_converts!(attr, dim_converts, args)
    elseif (status === true || status === SpecApi)
        # Nothing needs to be done, since we can just use convert_arguments without dim_converts
        # And just pass the arguments through
        register_computation!(attr, [:args], [:dim_converted]) do args, changed, last
            return (Ref{Any}(args.args),)
        end
    elseif isnothing(status) || status == true # we don't know (e.g. recipes)
        add_dim_converts!(attr, dim_converts, args)
    elseif status === false
        if args_converted !== args
            # Not at target conversion, but something got converted
            # This means we need to convert the args before doing a dim conversion
            register_computation!(attr, [:args], [:recursive_convert]) do args, changed, last
                return (convert_arguments(P, args.args...),)
            end
            add_dim_converts!(attr, dim_converts, args_converted, :recursive_convert)
        else
            add_dim_converts!(attr, dim_converts, args)
        end
    end
    #  backwards compatibility for plot.converted (and not only compatibility, but it's just convenient to have)

    register_computation!(attr, [:dim_converted, :convert_kwargs], [:converted]) do args, changed, last
        x = convert_arguments(P, args.dim_converted...; args.convert_kwargs...)
        if x isa Tuple
            return (x,)
        elseif x isa Union{PlotSpec,AbstractVector{PlotSpec}, GridLayoutSpec}
            return ((x,),)
        else
            error("Result needs to be Tuple or SpecApi")
        end
    end
    converted = attr[:converted][]
    n_args = length(converted)
    register_computation!(attr, [:converted], [argument_names(P, n_args)...]) do args, changed, last
        return args.converted # destructure
    end

    add_input!((k, v) -> Ref{Any}(v), attr, :transform_func, identity)

    # TODO: Is this dangerous? Scene might update this to LinearScaling later
    add_input!(attr, :f32c, :uninitialized)

    return
end

function register_marker_computations!(attr::ComputeGraph)

    # TODO: allowing user supplied atlas for e.g. sprite animations would be nice...

    register_computation!(attr, [:marker, :markersize, :font],
                          [:quad_offset, :quad_scale]) do (marker, markersize, font), changed, last
        atlas = get_texture_atlas()
        quad_scale = rescale_marker(atlas, marker, font, markersize)
        quad_offset = offset_marker(atlas, marker, font, markersize)

        return (quad_offset, quad_scale)
    end
end

# TODO: this won't work because Text is both primitive and not
# TODO: Also true for mesh (see poly.jl, mesh.jl)
const PrimitivePlotTypes = Union{Scatter, Lines, LineSegments, Text, Mesh,
    MeshScatter, Image, Heatmap, Surface, Voxels, Volume}


function ComputePipeline.register_computation!(f, p::Plot, inputs::Vector{Symbol}, outputs::Vector{Symbol})
    register_computation!(f, p.attributes, inputs, outputs)
end

function default_attribute(user_attributes, (key, value))
    if haskey(user_attributes, key)
        if value isa Attributes
            return merge(value, Attributes(pairs(user_attributes[key])))
        else
            return user_attributes[key]
        end
    elseif value isa AttributeMetadata
        val = value.default_value
        return val isa Inherit ? val.fallback : val
    else
        return to_value(value)
    end
end

struct AttributeConvert{Key, Plot} end
@inline AttributeConvert(key, plot) = AttributeConvert{key, plot}()
Base.nameof(::AttributeConvert{Key, Plot}) where {Key, Plot} = "AttributeConvert{$(Key), $(Plot)}"
function (::AttributeConvert{key, plot})(_, value) where {key, plot}
    return convert_attribute(value, Key{key}(), Key{plot}())
end

function add_attributes!(::Type{T}, attr, kwargs) where {T <: Plot}
    documented_attr = plot_attributes(nothing, T)
    name = plotkey(T)
    is_primitive = T <: PrimitivePlotTypes
    inputs = Dict((kv[1] => default_attribute(kwargs, kv) for kv in documented_attr))
    delete!(inputs, :cycle)
    if !haskey(attr.inputs, :cycle)
        _cycle = to_value(get(kwargs, :cycle) do
            lookup_default(T, nothing, :cycle)
        end)
        add_input!(AttributeConvert(:cycle, name), attr, :cycle, _cycle)
    end
    # Cycle attributes are get set to plot, and then set in connect_plot!
    add_input!(attr, :plot_position, 0)
    add_input!(attr, :palettes, nothing)
    cycle = attr.cycle[]
    if !isnothing(cycle)
        asc = attrsyms(cycle)
        ps = palettesyms(cycle)
        # flatten to attribute -> palette
        lookup = Dict([sym => p for (syms, p) in zip(asc, ps) for sym in syms])
        add_input!(attr, :palette_lookup, lookup)
        for (k, p) in lookup
            # If user explicitely passes values, we should not do anything
            let plotcycle = cycle
                add_input!(attr, k, get(kwargs, k, nothing)) do key, value
                    palettes = attr.palettes[]
                    value isa Cycled && return get_cycle_attribute(palettes, key, value.i, plotcycle)
                    if !isnothing(value)
                        if is_primitive
                            return convert_attribute(value, Key{key}(), Key{name}())
                        else
                            return value
                        end
                    end
                    pos = attr.plot_position[]
                    cyc = get_cycle_attribute(palettes, key, pos, plotcycle)
                    return convert_attribute(cyc, Key{key}(), Key{name}())
                end
                delete!(inputs, k)
            end
        end
    end
    for (k, v) in inputs
        # primitives use convert_attributes, recipe plots don't
        if !haskey(attr.inputs, k) && !haskey(attr.outputs, k)
            if is_primitive
                add_input!(AttributeConvert(k, name), attr, k, v)
            else
                add_input!((k,v) -> Ref{Any}(v), attr, k, v)
            end
        end
    end
    if !haskey(attr, :model)
        add_input!(attr, :model, Mat4d(I))
    end
end

<<<<<<< HEAD
function add_theme!(plot::T, scene::Scene) where {T}
    plot_attr = plot_attributes(scene, T)
    scene_theme = theme(scene)
    plot_scene_theme = get(scene_theme, plotsym(T), (;))
    gattr = plot.attributes
    # gattr[k] = v is relatively expensive, so we collect all updates first
    updates = Dict{Symbol, Any}()
=======
# function gscatter end

# const GScatter{ARGS} = Scatter{gscatter, ARGS}

function add_theme!(::Type{T}, kw, gattr::ComputeGraph, scene::Scene) where {T <: Plot}
    plot_attr = plot_attributes(scene, T)
    scene_theme = theme(scene)
    plot_scene_theme = get(scene_theme, plotsym(T), (;))
>>>>>>> 1e890402
    for (k, v) in plot_attr
        # attributes from user (kw), are already set
        if !haskey(kw, k)
            # dont set theme values for cycled attributes
            if haskey(gattr.inputs, :palette_lookup) && haskey(gattr.palette_lookup[], k)
                continue
            end
            if haskey(plot_scene_theme, k)
                updates[k] = to_value(plot_scene_theme[k])
            elseif v isa Observable
                updates[k] = v[]
            elseif v isa Attributes
                updates[k] = v
            elseif v.default_value isa Inherit
                default = v.default_value
                if haskey(scene_theme, default.key)
                    updates[k] = to_value(scene_theme[default.key])
                elseif !isnothing(default.fallback)
                    updates[k] = default.fallback
                else
                    error("No fallback + theme for $(k)")
                end
            else
                #  v.default_value  is not a Inherit, so the value should already be set
            end
        end
    end
    update!(gattr, updates)
    return
end

register_camera!(scene::Scene, plot::Plot) = register_camera!(plot.attributes, scene.compute)

function argument_error(PTrait, P, args, user_kw, converted)
    used_attr = used_attributes(P, args...) # ensure that P is registered
    kw = Dict([k => v for (k,v) in user_kw if k in used_attr])
    kw_str = isempty(kw) ?  "" : " and kw: $(kw)"
    kw_convert = isempty(kw) ? "" : "; kw..."
    conv_trait = PTrait isa NoConversion ? "" : " (With conversion trait $(PTrait))"
    types = types_for_plot_arguments(P, PTrait)
    throw(ArgumentError("""

        Conversion failed for $(P)$(conv_trait) with args:
            $(typeof(args)) $(kw_str)
        Got converted to: $(typeof(converted))
        $(P) requires to convert to argument types $(types), which convert_arguments didn't succeed in.
        To fix this overload convert_arguments(P, args...$(kw_convert)) for $(P) or $(PTrait) and return an object of type $(types).`
    """))
end

function Plot{Func}(user_args::Tuple, user_attributes::Dict) where {Func}
    isempty(user_args) && throw(ArgumentError("Failed to construct plot: No plot arguments given."))
    # Handle plot!(plot, attributes::Attributes, args...) here
    if !isempty(user_args) && first(user_args) isa Attributes
        # TODO: Should this copy to keep user_args[1] unchanged?
        attr = convert(Dict{Symbol, Any}, attributes(first(user_args)))
        merge!(attr, user_attributes)
        return Plot{Func}(Base.tail(user_args), attr)
    end

    P = Plot{Func}

    # And also plot!(plot, ::ComputeGraph, args...)
    if !isempty(user_args) && first(user_args) isa ComputeGraph
        # shallow copy with generalized type (avoid changing graph, allow non Computed types)
        attr = Dict{Symbol, Any}(pairs(first(user_args).outputs))

        # TODO: Do we just blacklist these, because they are controlled by Transformations()?
        filter!(kv -> !in(kv[1], [:model, :transform_func]), attr)

        # remove attributes that the parent graph has but don't apply to this plot
        valid_keys = keys(plot_attributes(nothing, P))
        filter!(kv -> in(kv[1], valid_keys), attr)

        merge!(attr, user_attributes)
        return Plot{Func}(Base.tail(user_args), attr)
    end

    attr = ComputeGraph()

    register_arguments!(P, attr, user_attributes, user_args)
    converted = attr.converted[]
    PTrait = conversion_trait(P, attr.args[]...)
    if got_converted(P, PTrait, converted) == false
        argument_error(PTrait, P, attr.args[], user_attributes, converted)
    end
    ArgTyp = typeof(converted)
    FinalPlotFunc = plotfunc(plottype(P, converted...))
    add_attributes!(Plot{FinalPlotFunc}, attr, user_attributes)
    return Plot{FinalPlotFunc,ArgTyp}(user_attributes, attr)
end

function get_plot_position(scene::Scene, plot::Plot)
    # TODO, this may not reproduce the exact same cycle index as on master
    cycle = plot.cycle[]
    isnothing(cycle) && return 0
    syms = [s for ps in attrsyms(cycle) for s in ps]
    pos = 1
    for p in scene.plots
        p === plot && return pos
        if haskey(p, :cycle) && !isnothing(p.cycle[]) && plotfunc(p) === plotfunc(plot)
            is_cycling = any(syms) do x
                return haskey(p.attributes.inputs, x) && isnothing(p.attributes.inputs[x].value)
            end
            if  is_cycling
                pos += 1
            end
        end
    end
    # not inserted yet
    return pos
end
# For recipes we use the recipes position?
function get_plot_position(parent::Plot, ::Plot)
    get_plot_position(get_scene(parent), parent)
end

# should this just be connect_plot?
function connect_plot!(parent::SceneLike, plot::Plot{Func}) where {Func}
    scene = parent_scene(parent)
    attr = plot.attributes
    add_theme!(Plot{Func}, plot.kw, attr, scene)
    plot.parent = parent

    if attr.inputs[:f32c].value !== :uninitialized
        error("plot.f32c must not be resolved before the scene is connected!")
    end
    if scene.float32convert === nothing # this is statically a Nothing or Float32Convert
        attr.f32c = nothing
    else
        on(plot, scene.float32convert.scaling, update = true) do f32c
            attr.f32c = f32c
            return
        end
    end

    # TODO, do this for recipes?
    plot.plot_position = get_plot_position(parent, plot)
    plot.palettes = get_scene(parent).theme.palette
    handle_transformation!(plot, parent)

    if plot isa PrimitivePlotTypes
        register_camera!(scene, plot)
    end
    calculated_attributes!(Plot{Func}, plot)

    plot!(plot)


    documented_attr = plot_attributes(scene, Plot{Func})
    for (k, v) in plot.kw
        if !haskey(plot.attributes.outputs, k)
            if haskey(documented_attr, k)
                error("User Attribute $k did not get registered.")
            else
                add_input!(plot.attributes, k, v)
            end
        end
    end

    return
end

Observables.to_value(computed::ComputePipeline.Computed) = computed[]
Base.notify(computed::ComputePipeline.Computed) = computed


function attribute_per_pos!(attr, attribute::Symbol, output_name::Symbol)
    register_computation!(
        attr,
        [attribute, :positions],
        [output_name],
    ) do (vec, positions), changed, last
        if !(vec isa AbstractVector)
            !isnothing(last) && vec == last[1] && return nothing
            return (vec,)
        end
        NP = length(positions)
        NC = length(vec)
        NP == NC && return (vec,)
        if NP ÷ 2 == NC
            output = [vec[div(i + 1, 2)] for i in 1:NP]
            return (output,)
        end
        error("Color vector length $(NC) does not match position length $(NP)")
        return (vec,)
    end
end


# TODO: it may make sense to just remove Mesh in convert_arguments?
# TODO: this could probably be reused by meshscatter

function color_per_mesh(ccolors, vertes_per_mesh)
    result = similar(ccolors, float32type(ccolors), sum(vertes_per_mesh))
    i = 1
    for (cs, len) in zip(ccolors, vertes_per_mesh)
        for j in 1:len
            result[i] = cs
            i += 1
        end
    end
    return result
end

function register_mesh_decomposition!(attr)
    # :arg1 is user input, :mesh is after convert_arguments and dim converts (?)
    register_computation!(attr, [:mesh], [:positions, :faces, :normals, :texturecoordinates]) do (merged,), changed, cached
        pos = coordinates(merged)
        faces = decompose(GLTriangleFace, merged)
        normies = normals(merged)
        texturecoords = texturecoordinates(merged)
        return (pos, faces, normies, texturecoords)
    end

    register_computation!(attr, [:arg1, :mesh, :color], [:mesh_color, :interpolate_in_fragment_shader]) do (meshes, merged, color), changed, cached
        if hasproperty(merged, :color)
            return (merged.color, true)
        elseif meshes isa Vector{<:AbstractGeometry} && color isa Vector && length(color) == length(meshes)
            _color = color_per_mesh(color, map(x-> length(coordinates(x)), meshes))
            return (_color, false)
        else
            return (color, true)
        end
    end
end

# optionally converts uv_transform to the one used with patterns (different defaults)
function register_pattern_uv_transform!(attr; modelname = :model_f32c, colorname = :color)
    register_computation!(attr,
        [:uv_transform, :projectionview, :viewport, modelname, colorname, :fetch_pixel],
        [:pattern_uv_transform]) do (uvt, pv, vp, model, pattern, is_pattern), changed, cached

        needs_update = isnothing(cached) || changed.fetch_pixel || is_pattern || changed.uv_transform
        if needs_update
            if is_pattern
                # This changes what `automatic` converts to
                input_uvt = haskey(attr.inputs, :uv_transform) ? attr.inputs[:uv_transform].value : uvt
                new_uvt = pattern_uv_transform(input_uvt, pv * model, widths(vp), pattern)
                return (new_uvt,)
            else
                return (uvt,)
            end
        else
            return nothing
        end
    end
    return
end


function calculated_attributes!(::Type{Image}, plot::Plot)
    attr = plot.attributes
    calculated_attributes!(Heatmap, plot)
    # this must not sort to preserve inverse value ranges (e.g. 1..0), data_limits
    # must must sort to generate non-negative widths in that case
    register_computation!(attr, [:x, :y], [:positions]) do mini_maxi, changed, cached
        mini = Vec3d(first.(values(mini_maxi))..., 0)
        maxi = Vec3d(last.(values(mini_maxi))..., 0)
        return (decompose(Point2d, Rect2d(mini, maxi .- mini)),)
    end
    Makie.register_position_transforms!(attr)
    register_position_transforms!(attr)
end

function calculated_attributes!(::Type{Heatmap}, plot::Plot)
    attr = plot.attributes
    register_colormapping!(attr, :image)
    register_computation!(attr, [:x, :y], [:data_limits]) do mini_maxi, changed, _
        mini = Vec3d(minimum.(values(mini_maxi))..., 0)
        maxi = Vec3d(maximum.(values(mini_maxi))..., 0)
        return (Rect3d(mini, maxi .- mini),)
    end
end

function calculated_attributes!(::Type{Surface}, plot::Plot)
    attr = plot.attributes
    register_computation!(attr, [:z, :color], [:color_with_default]) do (z, color), changed, cached
        return (isnothing(color) ? z : color,)
    end
    register_colormapping!(attr, :color_with_default)
    register_computation!(attr, [:x, :y, :z], [:data_limits]) do (x, y, z), changed, _
        xlims = extrema_nan(x)
        ylims = extrema_nan(y)
        zlims = extrema_nan(z)
        mini, maxi = Vec3d.(xlims, ylims, zlims)
        return (Rect3d(mini, maxi .- mini),)
    end
end

function calculated_attributes!(::Type{Scatter}, plot::Plot)
    attr = plot.attributes
    register_marker_computations!(attr)
    register_colormapping!(attr)
    register_position_transforms!(attr)
    register_computation!(attr, [:rotation], [:converted_rotation, :billboard]) do (rotation,), changed, cached
        return (convert_attribute(rotation, key"rotation"()), rotation isa Billboard)
    end
    register_computation!(attr, [:positions, :space, :markerspace, :quad_scale, :quad_offset, :converted_rotation, :marker_offset],
                          [:data_limits]) do args, changed, last
        return (scatter_limits(args...),)
    end

end

function calculated_attributes!(::Type{MeshScatter}, plot::Plot)
    attr = plot.attributes
    register_colormapping!(attr)
    register_position_transforms!(attr)
    register_pattern_uv_transform!(attr)
    map!(Rect3d, attr, :marker, :marker_bb)
    map!(meshscatter_data_limits, attr, [:positions, :marker_bb, :markersize, :rotation], :data_limits)
    map!(meshscatter_boundingbox, attr, [:positions_transformed, :model,
        :transform_marker, :marker_bb, :markersize, :rotation], :boundingbox)
end


function calculated_attributes!(::PointBased, plot::Plot)
    attr = plot.attributes
    register_computation!(attr, [:positions], [:data_limits]) do (positions,), changed, last
        return (Rect3d(positions),)
    end
    register_position_transforms!(attr)
end


function calculated_attributes!(::Type{Lines}, plot::Plot)
    attr = plot.attributes
    register_colormapping!(attr)
    map!(identity, attr, :linewidth, :uniform_linewidth)
    calculated_attributes!(PointBased(), plot)
end

function calculated_attributes!(::Type{LineSegments}, plot::Plot)
    attr = plot.attributes
    attribute_per_pos!(attr, :color, :synched_color)
    register_colormapping!(attr, :synched_color)
    attribute_per_pos!(attr, :linewidth, :uniform_linewidth)
    calculated_attributes!(PointBased(), plot)
end

function calculated_attributes!(::Type{Mesh}, plot::Plot)
    attr = plot.attributes
    register_mesh_decomposition!(attr)
    register_colormapping!(attr, :mesh_color)
    calculated_attributes!(PointBased(), plot)
    register_pattern_uv_transform!(attr, colorname = :mesh_color)
end

function calculated_attributes!(::Type{Volume}, plot::Plot)
    attr = plot.attributes
    ComputePipeline.alias!(attr, :model, :model_f32c)
    register_colormapping!(attr, :volume)
    register_computation!(attr, [:x, :y, :z], [:data_limits]) do (x, y, z), changed, last
        mini, maxi = Vec3.(x, y, z)
        return (Rect3d(mini, maxi .- mini),)
    end
end


get_colormapping(plot::Plot) = get_colormapping(plot, plot.attributes)
function get_colormapping(plot, attr::ComputePipeline.ComputeGraph)
    isnothing(attr[:scaled_colorrange][]) && return nothing
    haskey(attr, :cb_colormapping) && return attr[:cb_colormapping][]

    map!(attr, [:colorrange, :raw_color], :unscaled_colorrange) do colorrange, color
        if colorrange === automatic
            return isempty(color) ? Vec2f(0, 10) : Vec2f(distinct_extrema_nan(color))
        else
            return Vec2f(colorrange)
        end
    end

    attributes = [
        :raw_color, :alpha_colormap, :raw_colormap, :colorscale, :color_mapping, :unscaled_colorrange,
        :lowclip, :highclip, :nan_color, :color_mapping_type, :scaled_colorrange, :scaled_color]

    register_computation!(attr, attributes, [:cb_colormapping, :cb_observables, :colormap_obs]) do args, changed, cached
        dict = Dict(zip(attributes, values(args)))
        N = ndims(dict[:raw_color])
        Cin = typeof(dict[:raw_color])
        Cout = typeof(dict[:scaled_color])
        if isnothing(cached)
            observables = map(attributes) do name
                name === :colorscale ? Observable{Any}(dict[name]) : Observable(dict[name])
            end
            observable_dict = Dict(zip(attributes, observables))
            cm = ColorMapping{N,Cin,Cout}(observables...)
            return (cm, observable_dict, nothing)
        else
            observable_dict = cached.cb_observables
            for (name, value, ischanged) in zip(attributes, args, changed)
                if ischanged
                    observable_dict[name][] = value
                end
            end
            return (cached.cb_colormapping, nothing, nothing)
        end
    end
    # Make sure this is not polling, but triggers on changes
    ComputePipeline.get_observable!(attr, :colormap_obs)
    return attr[:cb_colormapping][]
end

function register_world_normalmatrix!(attr, modelname = :model_f32c)
    register_computation!(attr, [modelname], [:world_normalmatrix]) do (m,), _, __
        return (Mat3f(transpose(inv(m[Vec(1,2,3), Vec(1,2,3)]))), )
    end
end

function register_view_normalmatrix!(attr, modelname = :model_f32c)
    register_computation!(attr, [:view, modelname], Symbol[:view_normalmatrix]) do (view, model), _, __
        i3 = Vec3(1,2,3)
        nm = transpose(inv(view[i3, i3] * Mat3f(model[i3, i3])))
        return (nm, )
    end
end<|MERGE_RESOLUTION|>--- conflicted
+++ resolved
@@ -539,24 +539,12 @@
     end
 end
 
-<<<<<<< HEAD
-function add_theme!(plot::T, scene::Scene) where {T}
-    plot_attr = plot_attributes(scene, T)
-    scene_theme = theme(scene)
-    plot_scene_theme = get(scene_theme, plotsym(T), (;))
-    gattr = plot.attributes
-    # gattr[k] = v is relatively expensive, so we collect all updates first
-    updates = Dict{Symbol, Any}()
-=======
-# function gscatter end
-
-# const GScatter{ARGS} = Scatter{gscatter, ARGS}
-
 function add_theme!(::Type{T}, kw, gattr::ComputeGraph, scene::Scene) where {T <: Plot}
     plot_attr = plot_attributes(scene, T)
     scene_theme = theme(scene)
     plot_scene_theme = get(scene_theme, plotsym(T), (;))
->>>>>>> 1e890402
+
+    updates = Dict{Symbol, Any}()
     for (k, v) in plot_attr
         # attributes from user (kw), are already set
         if !haskey(kw, k)
