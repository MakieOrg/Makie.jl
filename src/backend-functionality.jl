--- conflicted
+++ resolved
@@ -8,14 +8,8 @@
 
 # TODO: px_per_unit?
 function add_computation!(attr, scene, ::Val{:scene_origin})
-<<<<<<< HEAD
-    if !haskey(attr, :viewport) # TODO: avoid calling this multiple times?
-        add_input!(attr, :viewport, scene.viewport[])
-    end
-    on(viewport -> Makie.update!(attr; viewport=viewport), scene.viewport) # TODO: This doesn't update immediately?
-=======
-    add_input!(attr, :viewport, scene.viewport)
->>>>>>> 42b13a23
+    # TODO: avoid calling this multiple times?
+    haskey(attr, :viewport) || add_input!(attr, :viewport, scene.viewport[])
     register_computation!(attr, [:viewport], [:scene_origin]) do (viewport,), changed, last
         !changed[1] && return nothing
         new_val = Vec2f(origin(viewport[]))
