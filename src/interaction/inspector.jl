### indicator data -> string
########################################

vec2string(p::StaticVector{2}) = @sprintf("(%0.3f, %0.3f)", p[1], p[2])
vec2string(p::StaticVector{3}) = @sprintf("(%0.3f, %0.3f, %0.3f)", p[1], p[2], p[3])

position2string(p::StaticVector{2}) = @sprintf("x: %0.6f\ny: %0.6f", p[1], p[2])
position2string(p::StaticVector{3}) = @sprintf("x: %0.6f\ny: %0.6f\nz: %0.6f", p[1], p[2], p[3])

function bbox2string(bbox::Rect3)
    p0 = origin(bbox)
    p1 = p0 .+ widths(bbox)
    @sprintf(
        """
        Bounding Box:
         x: (%0.3f, %0.3f)
         y: (%0.3f, %0.3f)
         z: (%0.3f, %0.3f)
        """,
        p0[1], p1[1], p0[2], p1[2], p0[3], p1[3]
    )
end

function bbox2string(bbox::Rect2)
    p0 = origin(bbox)
    p1 = p0 .+ widths(bbox)
    @sprintf(
        """
        Bounding Box:
         x: (%0.3f, %0.3f)
         y: (%0.3f, %0.3f)
        """,
        p0[1], p1[1], p0[2], p1[2]
    )
end

color2text(c::AbstractFloat) = @sprintf("%0.3f", c)
color2text(c::Symbol) = string(c)
color2text(c) = color2text(to_color(c))
function color2text(c::RGBAf)
    if c.alpha == 1.0
        @sprintf("RGB(%0.2f, %0.2f, %0.2f)", c.r, c.g, c.b)
    else
        @sprintf("RGBA(%0.2f, %0.2f, %0.2f, %0.2f)", c.r, c.g, c.b, c.alpha)
    end
end

color2text(name, i::Integer, j::Integer, c) = "$name[$i, $j] = $(color2text(c))"
function color2text(name, i, j, c)
    idxs = @sprintf("%0.2f, %0.2f", i, j)
    "$name[$idxs] = $(color2text(c))"
end


### dealing with markersize and rotations
########################################

_to_scale(f::AbstractFloat, idx) = Vec3f(f)
_to_scale(v::Vec2f, idx) = Vec3f(v[1], v[2], 1)
_to_scale(v::Vec3f, idx) = v
_to_scale(v::Vector, idx) = _to_scale(v[idx], idx)

_to_rotation(x, idx) = to_rotation(x)
_to_rotation(x::Vector, idx) = to_rotation(x[idx])


### Selecting a point on a nearby line
########################################

function closest_point_on_line(p0::Point2f, p1::Point2f, r::Point2f)
    # This only works in 2D
    AP = P .- A; AB = B .- A
    A .+ AB * dot(AP, AB) / dot(AB, AB)
end

function view_ray(scene)
    inv_projview = inv(camera(scene).projectionview[])
    view_ray(inv_projview, events(scene).mouseposition[], pixelarea(scene)[])
end
function view_ray(inv_view_proj, mpos, area::Rect2)
    # This figures out the camera view direction from the projectionview matrix (?)
    # and computes a ray from a near and a far point.
    # Based on ComputeCameraRay from ImGuizmo
    mp = 2f0 .* (mpos .- minimum(area)) ./ widths(area) .- 1f0
    v = inv_view_proj * Vec4f(0, 0, -10, 1)
    reversed = v[3] < v[4]
    near = reversed ? 1f0 - 1e-6 : 0f0
    far = reversed ? 0f0 : 1f0 - 1e-6

    origin = inv_view_proj * Vec4f(mp[1], mp[2], near, 1f0)
    origin = origin[Vec(1, 2, 3)] ./ origin[4]

    p = inv_view_proj * Vec4f(mp[1], mp[2], far, 1f0)
    p = p[Vec(1, 2, 3)] ./ p[4]

    dir = normalize(p .- origin)
    return origin, dir
end


# These work in 2D and 3D
function closest_point_on_line(A, B, origin, dir)
    closest_point_on_line(
        to_ndim(Point3f, A, 0),
        to_ndim(Point3f, B, 0),
        to_ndim(Point3f, origin, 0),
        to_ndim(Vec3f, dir, 0)
    )
end
function closest_point_on_line(A::Point3f, B::Point3f, origin::Point3f, dir::Vec3f)
    # See:
    # https://en.wikipedia.org/wiki/Line%E2%80%93plane_intersection
    AB_norm = norm(B .- A)
    u_AB = (B .- A) / AB_norm
    u_dir = normalize(dir)
    u_perp = normalize(cross(u_dir, u_AB))
    # e_RD, e_perp defines a plane with normal n
    n = normalize(cross(u_dir, u_perp))
    t = dot(origin .- A, n) / dot(u_AB, n)
    A .+ clamp(t, 0.0, AB_norm) * u_AB
end

function ray_triangle_intersection(A, B, C, origin, dir)
    # See: https://www.iue.tuwien.ac.at/phd/ertl/node114.html
    AO = A .- origin
    BO = B .- origin
    CO = C .- origin
    A1 = 0.5 * dot(cross(BO, CO), dir)
    A2 = 0.5 * dot(cross(CO, AO), dir)
    A3 = 0.5 * dot(cross(AO, BO), dir)

    e = 1e-3
    if (A1 > -e && A2 > -e && A3 > -e) || (A1 < e && A2 < e && A3 < e)
        Point3f((A1 * A .+ A2 * B .+ A3 * C) / (A1 + A2 + A3))
    else
        Point3f(NaN)
    end
end


### Surface positions
########################################

surface_x(xs::ClosedInterval, i, j, N) = minimum(xs) + (maximum(xs) - minimum(xs)) * (i-1) / (N-1)
surface_x(xs, i, j, N) = xs[i]
surface_x(xs::AbstractMatrix, i, j, N) = xs[i, j]

surface_y(ys::ClosedInterval, i, j, N) = minimum(ys) + (maximum(ys) - minimum(ys)) * (j-1) / (N-1)
surface_y(ys, i, j, N) = ys[j]
surface_y(ys::AbstractMatrix, i, j, N) = ys[i, j]

function surface_pos(xs, ys, zs, i, j)
    N, M = size(zs)
    Point3f(surface_x(xs, i, j, N), surface_y(ys, i, j, M), zs[i, j])
end


### Mapping mesh vertex indices to Vector{Polygon} index
########################################

function vertexindex2poly(polys, idx)
    counter = 0
    for i in eachindex(polys)
        step = ncoords(polys[i])
        if idx <= counter + step
            return i
        else
            counter += step
        end
    end
    return length(polys)
end

ncoords(x) = length(coordinates(x))
ncoords(mesh::Mesh) = length(coordinates(mesh))
function ncoords(poly::Polygon)
    N = length(poly.exterior) + 1
    for int in poly.interiors
        N += length(int) + 1
    end
    N
end

## Shifted projection
########################################

function shift_project(scene, plot, pos)
    project(
        camera(scene).projectionview[],
        Vec2f(widths(pixelarea(scene)[])),
        apply_transform(transform_func_obs(plot)[], pos)
    ) .+ Vec2f(origin(pixelarea(scene)[]))
end



################################################################################
### Interactive selection via DataInspector
################################################################################



# TODO destructor?
mutable struct DataInspector
    root::Scene
    attributes::Attributes

    temp_plots::Vector{AbstractPlot}
    plot::Tooltip
    selection::AbstractPlot

    obsfuncs::Vector{Any}
end


function DataInspector(scene::Scene, plot::AbstractPlot, attributes)
    x = DataInspector(scene, attributes, AbstractPlot[], plot, plot, Any[])
    # finalizer(cleanup, x) # doesn't get triggered when this is dereferenced
    x
end

function cleanup(inspector::DataInspector)
    off.(inspector.obsfuncs)
    empty!(inspector.obsfuncs)
    delete!(inspector.root, inspector.plot)
    clear_temporary_plots!(inspector, inspector.slection)
    inspector
end

function Base.delete!(::Union{Scene, Figure}, inspector::DataInspector)
    cleanup(inspector)
end

enable!(inspector::DataInspector) = inspector.attributes.enabled[] = true
disable!(inspector::DataInspector) = inspector.attributes.enabled[] = false

"""
    DataInspector(figure; kwargs...)
    DataInspector(; kwargs...)

Creates a data inspector which will show relevant information in a tooltip
when you hover over a plot. If you wish to exclude a plot you may set
`plot.inspectable[] = false`.
<<<<<<< HEAD
Defaults to the current axis when called without arguments.
=======
The `figure` argument defaults to `current_figure()`.
>>>>>>> c373d3f5

### Keyword Arguments:
- `range = 10`: Controls the snapping range for selecting an element of a plot.
- `priority = 100`: The priority of creating a tooltip on a mouse movement or
    scrolling event.
- `enabled = true`: Disables inspection of plots when set to false. Can also be
    adjusted with `enable!(inspector)` and `disable!(inspector)`.
- `indicator_color = :red`: Color of the selection indicator.
- `indicator_linewidth = 2`: Linewidth of the selection indicator.
- `indicator_linestyle = nothing`: Linestyle of the selection indicator
- `enable_indicators = true)`: Enables or disables indicators
- `depth = 9e3`: Depth value of the tooltip. This should be high so that the
    tooltip is always in front.
- and all attributes from `Tooltip`
"""
function DataInspector(fig_or_block; kwargs...)
    DataInspector(fig_or_block.scene; kwargs...)
end

function DataInspector(scene::Scene; priority = 100, kwargs...)
    parent = root(scene)
    @assert origin(pixelarea(parent)[]) == Vec2f(0)

    attrib_dict = Dict(kwargs)
    base_attrib = Attributes(
        # General DataInspector settings
        range = pop!(attrib_dict, :range, 10),
        enabled = pop!(attrib_dict, :enabled, true),
        depth = pop!(attrib_dict, :depth, 9e3),
        enable_indicators = pop!(attrib_dict, :show_bbox_indicators, true),
        offset = get(attrib_dict, :offset, 10f0),
        
        # Settings for indicators (plots that highlight the current selection)
        indicator_color = pop!(attrib_dict, :indicator_color, :red),
        indicator_linewidth = pop!(attrib_dict, :indicator_linewidth, 2),
        indicator_linestyle = pop!(attrib_dict, :indicator_linestyle, nothing),
        
        # Reusable values for creating indicators
        indicator_visible = false,

        # General reusable
        _color = RGBAf(0,0,0,0),
    )

    plot = tooltip!(parent, Observable(Point2f(0)), text = Observable(""); attrib_dict...)
    on(z -> translate!(plot, 0, 0, z), base_attrib.depth)
    notify(base_attrib.depth)

    inspector = DataInspector(parent, plot, base_attrib)

    e = events(parent)
    f1 = on(_ -> on_hover(inspector), e.mouseposition, priority = priority)
    f2 = on(_ -> on_hover(inspector), e.scroll, priority = priority)

    push!(inspector.obsfuncs, f1, f2)

    on(base_attrib.enable_indicators) do enabled
        if !enabled
            yield()
            clear_temporary_plots!(inspector, inspector.selection)
        end
        return
    end

    inspector
end

DataInspector(; kwargs...) = DataInspector(current_figure(); kwargs...)

function on_hover(inspector)
    parent = inspector.root
    (inspector.attributes.enabled[] && is_mouseinside(parent)) || return Consume(false)

    mp = mouseposition_px(parent)
    should_clear = true
    for (plt, idx) in pick_sorted(parent, mp, inspector.attributes.range[])
        if to_value(get(plt.attributes, :inspectable, true))
            # show_data should return true if it created a tooltip
            if show_data_recursion(inspector, plt, idx)
                should_clear = false
                break
            end
        end
    end

    if should_clear
        plot = inspector.selection
        if haskey(plot, :inspector_clear)
            plot[:inspector_clear][](inspector, plot)
        end
        inspector.plot.visible[] = false
        inspector.attributes.indicator_visible[] = false
        inspector.plot.offset.val = inspector.attributes.offset[]
    end

    return Consume(false)
end


function show_data_recursion(inspector, plot, idx)
    processed = show_data_recursion(inspector, plot.parent, idx, plot)
    if processed
        return true
    else
        # Some show_data methods use the current selection to tell whether the 
        # temporary plots (indicator plots) are theirs or not, so we want to 
        # reset after processing them. We also don't want to reset when the 
        processed = if haskey(plot, :inspector_hover)
            plot[:inspector_hover][](inspector, plot, idx)
        else
            show_data(inspector, plot, idx)
        end

        if processed
            inspector.selection = plot
        end

        return processed
    end
end
show_data_recursion(inspector, plot, idx, source) = false
function show_data_recursion(inspector, plot::AbstractPlot, idx, source)
    processed = show_data_recursion(inspector, plot.parent, idx, source)
    if processed
        return true
    else
        # Some show_data methods use the current selection to tell whether the 
        # temporary plots (indicator plots) are theirs or not, so we want to 
        # reset after processing them. We also don't want to reset when the 
        processed = if haskey(plot, :inspector_hover)
            plot[:inspector_hover][](inspector, plot, idx, source)
        else
            show_data(inspector, plot, idx, source)
        end

        if processed
            inspector.selection = plot
        end
        
        return processed
    end
end

# clears temporary plots (i.e. bboxes) and update selection
function clear_temporary_plots!(inspector::DataInspector, plot)
    inspector.selection = plot

    for i in length(inspector.obsfuncs):-1:3
        off(pop!(inspector.obsfuncs))
    end

    for p in inspector.temp_plots
        delete!(parent_scene(p), p)
    end

    # clear attributes which are reused for indicator plots
    for key in (
            :indicator_color, :indicator_linestyle,
            :indicator_linewidth, :indicator_visible
        )
        empty!(inspector.attributes[key].listeners)
    end

    empty!(inspector.temp_plots)
    return
end

# update alignment direction
function update_tooltip_alignment!(inspector, proj_pos)
    inspector.plot[1][] = proj_pos

    wx, wy = widths(pixelarea(inspector.root)[])
    px, py = proj_pos

    placement = py < 0.75wy ? (:above) : (:below)
    px < 0.25wx && (placement = :right)
    px > 0.75wx && (placement = :left)
    inspector.plot.placement[] = placement

    return
end



################################################################################
### show_data for primitive plots
################################################################################



# TODO: better 3D scaling
function show_data(inspector::DataInspector, plot::Scatter, idx)
    a = inspector.attributes
    tt = inspector.plot
    scene = parent_scene(plot)

    proj_pos = shift_project(scene, plot, to_ndim(Point3f, plot[1][][idx], 0))
    update_tooltip_alignment!(inspector, proj_pos)
    ms = plot.markersize[]

    tt.offset[] = 0.5ms + 2
    if haskey(plot, :inspector_label)
        tt.text[] = plot[:inspector_label][](plot, idx, plot[1][][idx])
    else
        tt.text[] = position2string(plot[1][][idx])
    end
    tt.visible[] = true
    a.indicator_visible[] && (a.indicator_visible[] = false)

    return true
end


function show_data(inspector::DataInspector, plot::MeshScatter, idx)
    a = inspector.attributes
    tt = inspector.plot
    scene = parent_scene(plot)

    if a.enable_indicators[]
        T = transformationmatrix(
            plot[1][][idx],
            _to_scale(plot.markersize[], idx),
            _to_rotation(plot.rotations[], idx)
        )

        if inspector.selection != plot
            clear_temporary_plots!(inspector, plot)

            cc = cameracontrols(scene)
            if cc isa Camera3D
                eyeposition = cc.eyeposition[]
                lookat = cc.lookat[]
                upvector = cc.upvector[]
            end

            bbox = Rect{3, Float32}(convert_attribute(
                plot.marker[], Key{:marker}(), Key{Makie.plotkey(plot)}()
            ))
        
            p = wireframe!(
                scene, bbox, model = T, color = a.indicator_color,
                linewidth = a.indicator_linewidth, linestyle = a.indicator_linestyle,
                visible = a.indicator_visible, inspectable = false
            )
            push!(inspector.temp_plots, p)

            # Restore camera
            cc isa Camera3D && update_cam!(scene, eyeposition, lookat, upvector)

        elseif !isempty(inspector.temp_plots)
            p = inspector.temp_plots[1]
            p.model[] = T

        end

        
        a.indicator_visible[] = true
    end

    proj_pos = shift_project(scene, plot, to_ndim(Point3f, plot[1][][idx], 0))
    update_tooltip_alignment!(inspector, proj_pos)

    if haskey(plot, :inspector_label)
        tt.text[] = plot[:inspector_label][](plot, idx, plot[1][][idx])
    else
        tt.text[] = position2string(plot[1][][idx])
    end
    tt.visible[] = true

    return true
end


function show_data(inspector::DataInspector, plot::Union{Lines, LineSegments}, idx)
    a = inspector.attributes
    tt = inspector.plot
    scene = parent_scene(plot)

    # cast ray from cursor into screen, find closest point to line
    p0, p1 = plot[1][][idx-1:idx]
    origin, dir = view_ray(scene)
    pos = closest_point_on_line(p0, p1, origin, dir)
    lw = plot.linewidth[] isa Vector ? plot.linewidth[][idx] : plot.linewidth[]

    proj_pos = shift_project(scene, plot, to_ndim(Point3f, pos, 0))
    update_tooltip_alignment!(inspector, proj_pos)

    tt.offset[] = lw + 2
    if haskey(plot, :inspector_label)
        tt.text[] = plot[:inspector_label][](plot, idx, typeof(p0)(pos))
    else
        tt.text[] = position2string(typeof(p0)(pos))
    end
    tt.visible[] = true
    a.indicator_visible[] && (a.indicator_visible[] = false)

    return true
end


function show_data(inspector::DataInspector, plot::Mesh, idx)
    a = inspector.attributes
    tt = inspector.plot
    scene = parent_scene(plot)

    bbox = boundingbox(plot)
    proj_pos = Point2f(mouseposition_px(inspector.root))
    update_tooltip_alignment!(inspector, proj_pos)

    if a.enable_indicators[]
        if inspector.selection != plot
            clear_temporary_plots!(inspector, plot)

            cc = cameracontrols(scene)
            if cc isa Camera3D
                eyeposition = cc.eyeposition[]
                lookat = cc.lookat[]
                upvector = cc.upvector[]
            end

            p = wireframe!(
                scene, bbox, color = a.indicator_color,
                linewidth = a.indicator_linewidth, linestyle = a.indicator_linestyle,
                visible = a.indicator_visible, inspectable = false
            )
            push!(inspector.temp_plots, p)

            # Restore camera
            cc isa Camera3D && update_cam!(scene, eyeposition, lookat, upvector)
        elseif !isempty(inspector.temp_plots)
            p = inspector.temp_plots[1]
            p[1][] = bbox
        end

        a.indicator_visible[] = true
    end
    
    tt[1][] = proj_pos
    if haskey(plot, :inspector_label)
        tt.text[] = plot[:inspector_label][](plot, idx, bbox)
    else
        tt.text[] = bbox2string(bbox)
    end
    tt.visible[] = true

    return true
end


function show_data(inspector::DataInspector, plot::Surface, idx)
    a = inspector.attributes
    tt = inspector.plot
    scene = parent_scene(plot)

    proj_pos = Point2f(mouseposition_px(inspector.root))
    update_tooltip_alignment!(inspector, proj_pos)

    xs = plot[1][]
    ys = plot[2][]
    zs = plot[3][]
    w, h = size(zs)
    _i = mod1(idx, w); _j = div(idx-1, w)

    # This isn't the most accurate so we include some neighboring faces
    origin, dir = view_ray(scene)
    pos = Point3f(NaN)
    for i in _i-1:_i+1, j in _j-1:_j+1
        (1 <= i <= w) && (1 <= j < h) || continue

        if i - 1 > 0
            pos = ray_triangle_intersection(
                surface_pos(xs, ys, zs, i, j),
                surface_pos(xs, ys, zs, i-1, j),
                surface_pos(xs, ys, zs, i, j+1),
                origin, dir
            )
        end

        if i + 1 <= w && isnan(pos)
            pos = ray_triangle_intersection(
                surface_pos(xs, ys, zs, i, j),
                surface_pos(xs, ys, zs, i, j+1),
                surface_pos(xs, ys, zs, i+1, j+1),
                origin, dir
            )
        end

        isnan(pos) || break
    end

    if !isnan(pos)
        tt[1][] = proj_pos
        if haskey(plot, :inspector_label)
            tt.text[] = plot[:inspector_label][](plot, idx, pos)
        else
            tt.text[] = position2string(pos)
        end
        tt.visible[] = true
        tt.offset[] = 0f0
    else
        tt.visible[] = false
    end
    a.indicator_visible[] && (a.indicator_visible[] = false)

    return true
end

function show_data(inspector::DataInspector, plot::Heatmap, idx)
    show_imagelike(inspector, plot, "H", true)
end

function show_data(inspector::DataInspector, plot::Image, idx)
    show_imagelike(inspector, plot, "img", false)
end

function show_imagelike(inspector, plot, name, edge_based)
    a = inspector.attributes
    tt = inspector.plot
    scene = parent_scene(plot)
    mpos = mouseposition(scene)

    if plot.interpolate[]
        i, j, z = _interpolated_getindex(plot[1][], plot[2][], plot[3][], mpos)
        x, y = mpos
    else
        i, j, z = _pixelated_getindex(plot[1][], plot[2][], plot[3][], mpos, edge_based)
        x = i; y = j
    end

    if haskey(plot, :inspector_label)
        tt.text[] = plot[:inspector_label][](plot, (i, j), Point3f(mpos[1], mpos[2], z))
    else
        tt.text[] = color2text(name, x, y, z)
    end

    # in case we hover over NaN values
    if isnan(z)
        a.indicator_visible[] = false
        tt.visible[] = false
        return true
    end

    a._color[] = if z isa AbstractFloat
        interpolated_getindex(
            to_colormap(plot.colormap[]), z,
            to_value(get(plot.attributes, :colorrange, (0, 1)))
        )
    else
        z
    end

    position = to_ndim(Point3f, mpos, 0)
    proj_pos = Point2f(mouseposition_px(inspector.root))
    update_tooltip_alignment!(inspector, proj_pos)

    if a.enable_indicators[]
        if plot.interpolate[]
            if inspector.selection != plot
                clear_temporary_plots!(inspector, plot)
                p = scatter!(
                    scene, position, color = a._color,
                    visible = a.indicator_visible,
                    inspectable = false,
                    marker=:rect, markersize = map(r -> 3r, a.range),
                    strokecolor = a.indicator_color,
                    strokewidth = a.indicator_linewidth
                )
                translate!(p, Vec3f(0, 0, a.depth[]-1))
                push!(inspector.temp_plots, p)
            elseif !isempty(inspector.temp_plots)
                p = inspector.temp_plots[1]
                p[1].val[1] = position
                notify(p[1])
            end
        else
            bbox = _pixelated_image_bbox(plot[1][], plot[2][], plot[3][], i, j, edge_based)
            if inspector.selection != plot
                clear_temporary_plots!(inspector, plot)
                p = wireframe!(
                    scene, bbox, color = a.indicator_color,
                    strokewidth = a.indicator_linewidth, linestyle = a.indicator_linestyle,
                    visible = a.indicator_visible, inspectable = false
                )
                translate!(p, Vec3f(0, 0, a.depth[]-1))
                push!(inspector.temp_plots, p)
            elseif !isempty(inspector.temp_plots)
                p = inspector.temp_plots[1]
                p[1][] = bbox
            end
        end

        a.indicator_visible[] = true
    end

    tt.visible[] = true
    return true
end


function _interpolated_getindex(xs, ys, img, mpos)
    x0, x1 = extrema(xs)
    y0, y1 = extrema(ys)
    x, y = clamp.(mpos, (x0, y0), (x1, y1))

    i = clamp((x - x0) / (x1 - x0) * size(img, 1) + 0.5, 1, size(img, 1))
    j = clamp((y - y0) / (y1 - y0) * size(img, 2) + 0.5, 1, size(img, 2))
    l = clamp(floor(Int, i), 1, size(img, 1)-1);
    r = clamp(l+1, 2, size(img, 1))
    b = clamp(floor(Int, j), 1, size(img, 2)-1);
    t = clamp(b+1, 2, size(img, 2))
    z = ((r-i) * img[l, b] + (i-l) * img[r, b]) * (t-j) +
        ((r-i) * img[l, t] + (i-l) * img[r, t]) * (j-b)

    # float, float, value (i, j are no longer used)
    return i, j, z
end
function _pixelated_getindex(xs, ys, img, mpos, edge_based)
    x0, x1 = extrema(xs)
    y0, y1 = extrema(ys)
    x, y = clamp.(mpos, (x0, y0), (x1, y1))

    i = clamp(round(Int, (x - x0) / (x1 - x0) * size(img, 1) + 0.5), 1, size(img, 1))
    j = clamp(round(Int, (y - y0) / (y1 - y0) * size(img, 2) + 0.5), 1, size(img, 2))

    # int, int, value
    return i, j, img[i,j]
end

function _interpolated_getindex(xs::Vector, ys::Vector, img, mpos)
    # x, y = mpos
    # i, j, _ = _pixelated_getindex(xs, ys, img, mpos, false)
    # w = (xs[i+1] - xs[i]); h = (ys[j+1] - ys[j])
    # z = ((xs[i+1] - x) / w * img[i, j]   + (x - xs[i]) / w * img[i+1, j])   * (ys[j+1] - y) / h +
    #     ((xs[i+1] - x) / w * img[i, j+1] + (x - xs[i]) / w * img[i+1, j+1]) * (y - ys[j]) / h
    # return i, j, z
    _interpolated_getindex(minimum(xs)..maximum(xs), minimum(ys)..maximum(ys), img, mpos)
end
function _pixelated_getindex(xs::Vector, ys::Vector, img, mpos, edge_based)
    if edge_based
        x, y = mpos
        i = max(1, something(findfirst(v -> v >= x, xs), length(xs))-1)
        j = max(1, something(findfirst(v -> v >= y, ys), length(ys))-1)
        return i, j, img[i, j]
    else
        _pixelated_getindex(minimum(xs)..maximum(xs), minimum(ys)..maximum(ys), img, mpos, edge_based)
    end
end

function _pixelated_image_bbox(xs, ys, img, i::Integer, j::Integer, edge_based)
    x0, x1 = extrema(xs)
    y0, y1 = extrema(ys)
    nw, nh = ((x1 - x0), (y1 - y0)) ./ size(img)
    Rect2f(x0 + nw * (i-1), y0 + nh * (j-1), nw, nh)
end
function _pixelated_image_bbox(xs::Vector, ys::Vector, img, i::Integer, j::Integer, edge_based)
    if edge_based
        Rect2f(xs[i], ys[j], xs[i+1] - xs[i], ys[j+1] - ys[j])
    else
        _pixelated_image_bbox(
            minimum(xs)..maximum(xs), minimum(ys)..maximum(ys),
            img, i, j, edge_based
        )
    end
end

function show_data(inspector::DataInspector, plot, idx, source=nothing)
    return false
end


################################################################################
### show_data for Combined/recipe plots
################################################################################



function show_data(inspector::DataInspector, plot::BarPlot, idx, ::Lines)
    return show_data(inspector, plot, div(idx-1, 6)+1)
end

function show_data(inspector::DataInspector, plot::BarPlot, idx, ::Mesh)
    return show_data(inspector, plot, div(idx-1, 4)+1)
end



function show_data(inspector::DataInspector, plot::BarPlot, idx)
    a = inspector.attributes
    tt = inspector.plot
    scene = parent_scene(plot)

    pos = plot[1][][idx]
    proj_pos = shift_project(scene, plot, to_ndim(Point3f, pos, 0))
    update_tooltip_alignment!(inspector, proj_pos)

    if a.enable_indicators[]
        model = plot.model[]
        bbox = plot.plots[1][1][][idx]

        if inspector.selection != plot
            clear_temporary_plots!(inspector, plot)
            p = wireframe!(
                scene, bbox, model = model, color = a.indicator_color,
                strokewidth = a.indicator_linewidth, linestyle = a.indicator_linestyle,
                visible = a.indicator_visible, inspectable = false
            )
            translate!(p, Vec3f(0, 0, a.depth[]))
            push!(inspector.temp_plots, p)
        elseif !isempty(inspector.temp_plots)
            p = inspector.temp_plots[1]
            p[1][] = bbox
            p.model[] = model
        end

        a.indicator_visible[] = true
    end

    if haskey(plot, :inspector_label)
        tt.text[] = plot[:inspector_label][](plot, idx, pos)
    else
        tt.text[] = position2string(pos)
    end
    tt.visible[] = true

    return true
end

function show_data(inspector::DataInspector, plot::Arrows, idx, ::LineSegments)
    return show_data(inspector, plot, div(idx+1, 2), nothing)
end
function show_data(inspector::DataInspector, plot::Arrows, idx, source)
    a = inspector.plot.attributes
    tt = inspector.plot
    pos = plot[1][][idx]
    mpos = Point2f(mouseposition_px(inspector.root))
    update_tooltip_alignment!(inspector, mpos)

    p = vec2string(pos)
    v = vec2string(plot[2][][idx])

    tt[1][] = mpos
    if haskey(plot, :inspector_label)
        tt.text[] = plot[:inspector_label][](plot, idx, mpos)
    else
        tt.text[] = "Position:\n  $p\nDirection:\n  $v"
    end
    tt.visible[] = true
    a.indicator_visible[] && (a.indicator_visible[] = false)

    return true
end

# This should work if contourf would place computed levels in colors and let the
# backend handle picking colors from a colormap
function show_data(inspector::DataInspector, plot::Contourf, idx, source::Mesh)
    tt = inspector.plot
    idx = show_poly(inspector, plot.plots[1], idx, source)
    level = plot.plots[1].color[][idx]

    mpos = Point2f(mouseposition_px(inspector.root))
    update_tooltip_alignment!(inspector, mpos)
    tt[1][] = mpos
    if haskey(plot, :inspector_label)
        tt.text[] = plot[:inspector_label][](plot, idx, mpos)
    else
        tt.text[] = @sprintf("level = %0.3f", level)
    end
    tt.visible[] = true

    return true
end

# What should this display?
# function show_data(
#         inspector::DataInspector, plot::Poly{<: Tuple{<: AbstractVector}},
#         idx, source::Mesh
#     )
#     @info "PolyMesh"
#     idx, ext = show_poly(inspectable, plot, idx, source)
#     return true
# end

function show_poly(inspector, plot, idx, source)
    a = inspector.attributes
    idx = vertexindex2poly(plot[1][], idx)

    if a.enable_indicators[]
        
        line_collection = copy(convert_arguments(PointBased(), plot[1][][idx].exterior)[1])
        for int in plot[1][][idx].interiors
            push!(line_collection, Point2f(NaN))
            append!(line_collection, convert_arguments(PointBased(), int)[1])
        end
        
        if inspector.selection != plot
            scene = parent_scene(plot)
            clear_temporary_plots!(inspector, plot)

            p = lines!(
                scene, line_collection, color = a.indicator_color,
                strokewidth = a.indicator_linewidth, linestyle = a.indicator_linestyle,
                visible = a.indicator_visible, inspectable = false
            )
            translate!(p, Vec3f(0, 0, a.depth[]-1))
            push!(inspector.temp_plots, p)

        elseif !isempty(inspector.temp_plots)
            inspector.temp_plots[1][1][] = line_collection
        end

        a.indicator_visible[] = true
    end

    return idx
end

function show_data(inspector::DataInspector, plot::VolumeSlices, idx, child::Heatmap)
    a = inspector.attributes
    tt = inspector.plot
    scene = parent_scene(plot)

    proj_pos = Point2f(mouseposition_px(inspector.root))
    update_tooltip_alignment!(inspector, proj_pos)

    qs = extrema(child[1][])
    ps = extrema(child[2][])
    data = child[3][]
    T = child.transformation.model[]
    
    vs = [ # clockwise
        Point3f(T * Point4f(qs[1], ps[1], 0, 1)),
        Point3f(T * Point4f(qs[1], ps[2], 0, 1)),
        Point3f(T * Point4f(qs[2], ps[2], 0, 1)),
        Point3f(T * Point4f(qs[2], ps[1], 0, 1))
    ]

    origin, dir = view_ray(scene)
    pos = Point3f(NaN)
    pos = ray_triangle_intersection(vs[1], vs[2], vs[3], origin, dir)
    if isnan(pos)
        pos = ray_triangle_intersection(vs[3], vs[4], vs[1], origin, dir)
    end

    if !isnan(pos)
        child_idx = findfirst(isequal(child), plot.plots)
        if child_idx == 2
            x = pos[2]; y = pos[3]
        elseif child_idx == 3
            x = pos[1]; y = pos[3]
        else
            x = pos[1]; y = pos[2]
        end
        i = clamp(round(Int, (x - qs[1]) / (qs[2] - qs[1]) * size(data, 1) + 0.5), 1, size(data, 1))
        j = clamp(round(Int, (y - ps[1]) / (ps[2] - ps[1]) * size(data, 2) + 0.5), 1, size(data, 2))
        val = data[i, j]

        tt[1][] = proj_pos
        if haskey(plot, :inspector_label)
            tt.text[] = plot[:inspector_label][](plot, (i, j), pos)
        else
            tt.text[] = @sprintf(
            "x: %0.6f\ny: %0.6f\nz: %0.6f\n%0.6f0",
            pos[1], pos[2], pos[3], val
        )
        end
        tt.visible[] = true
    else
        tt.visible[] = false
    end
    a.indicator_visible[] && (a.indicator_visible[] = false)

    return true
end<|MERGE_RESOLUTION|>--- conflicted
+++ resolved
@@ -241,11 +241,8 @@
 Creates a data inspector which will show relevant information in a tooltip
 when you hover over a plot. If you wish to exclude a plot you may set
 `plot.inspectable[] = false`.
-<<<<<<< HEAD
-Defaults to the current axis when called without arguments.
-=======
+
 The `figure` argument defaults to `current_figure()`.
->>>>>>> c373d3f5
 
 ### Keyword Arguments:
 - `range = 10`: Controls the snapping range for selecting an element of a plot.
