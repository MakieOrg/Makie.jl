### indicator data -> string
########################################

vec2string(p::StaticVector{2}) = @sprintf("(%0.3f, %0.3f)", p[1], p[2])
vec2string(p::StaticVector{3}) = @sprintf("(%0.3f, %0.3f, %0.3f)", p[1], p[2], p[3])

position2string(p::StaticVector{2}) = @sprintf("x: %0.6f\ny: %0.6f", p[1], p[2])
position2string(p::StaticVector{3}) = @sprintf("x: %0.6f\ny: %0.6f\nz: %0.6f", p[1], p[2], p[3])

function bbox2string(bbox::Rect3D)
    p0 = origin(bbox)
    p1 = p0 .+ widths(bbox)
    @sprintf(
        """
        Bounding Box:
         x: (%0.3f, %0.3f)
         y: (%0.3f, %0.3f)
         z: (%0.3f, %0.3f)
        """,
        p0[1], p1[1], p0[2], p1[2], p0[3], p1[3]
    )
end

function bbox2string(bbox::Rect2D)
    p0 = origin(bbox)
    p1 = p0 .+ widths(bbox)
    @sprintf(
        """
        Bounding Box:
         x: (%0.3f, %0.3f)
         y: (%0.3f, %0.3f)
        """,
        p0[1], p1[1], p0[2], p1[2]
    )
end

color2text(c::AbstractFloat) = @sprintf("%0.3f", c)
color2text(c::Symbol) = string(c)
color2text(c) = color2text(to_color(c))
function color2text(c::RGBAf0)
    if c.alpha == 1.0
        @sprintf("RGB(%0.2f, %0.2f, %0.2f)", c.r, c.g, c.b)
    else
        @sprintf("RGBA(%0.2f, %0.2f, %0.2f, %0.2f)", c.r, c.g, c.b, c.alpha)
    end
end

color2text(name, i::Integer, j::Integer, c) = "$name[$i, $j] = $(color2text(c))"
function color2text(name, i, j, c)
    idxs = @sprintf("%0.2f, %0.2f", i, j)
    "$name[$idxs] = $(color2text(c))"
end


### dealing with markersize and rotations
########################################

to_scale(f::AbstractFloat, idx) = Vec3f0(f)
to_scale(v::Vec2f0, idx) = Vec3f0(v[1], v[2], 1)
to_scale(v::Vec3f0, idx) = v
to_scale(v::Vector, idx) = to_scale(v[idx], idx)

to_rotation(x, idx) = x
to_rotation(x::Vector, idx) = x[idx]


### Selecting a point on a nearby line
########################################

function closest_point_on_line(p0::Point2f0, p1::Point2f0, r::Point2f0)
    # This only works in 2D
    AP = P .- A; AB = B .- A
    A .+ AB * dot(AP, AB) / dot(AB, AB)
end

function view_ray(scene)
    inv_projview = inv(camera(scene).projectionview[])
    view_ray(inv_projview, events(scene).mouseposition[], pixelarea(scene)[])
end
function view_ray(inv_view_proj, mpos, area::Rect2D)
    # This figures out the camera view direction from the projectionview matrix (?)
    # and computes a ray from a near and a far point.
    # Based on ComputeCameraRay from ImGuizmo
    mp = 2f0 .* (mpos .- minimum(area)) ./ widths(area) .- 1f0
    v = inv_view_proj * Vec4f0(0, 0, -10, 1)
    reversed = v[3] < v[4]
    near = reversed ? 1f0 - 1e-6 : 0f0
    far = reversed ? 0f0 : 1f0 - 1e-6

    origin = inv_view_proj * Vec4f0(mp[1], mp[2], near, 1f0)
    origin = origin[SOneTo(3)] ./ origin[4]

    p = inv_view_proj * Vec4f0(mp[1], mp[2], far, 1f0)
    p = p[SOneTo(3)] ./ p[4]

    dir = normalize(p - origin)
    return origin, dir
end


# These work in 2D and 3D
function closest_point_on_line(A, B, origin, dir)
    closest_point_on_line(
        to_ndim(Point3f0, A, 0),
        to_ndim(Point3f0, B, 0),
        to_ndim(Point3f0, origin, 0),
        to_ndim(Vec3f0, dir, 0)
    )
end
function closest_point_on_line(A::Point3f0, B::Point3f0, origin::Point3f0, dir::Vec3f0)
    # See:
    # https://en.wikipedia.org/wiki/Line%E2%80%93plane_intersection
    AB_norm = norm(B .- A)
    u_AB = (B .- A) / AB_norm
    u_dir = normalize(dir)
    u_perp = normalize(cross(u_dir, u_AB))
    # e_RD, e_perp defines a plane with normal n
    n = normalize(cross(u_dir, u_perp))
    t = dot(origin .- A, n) / dot(u_AB, n)
    A .+ clamp(t, 0.0, AB_norm) * u_AB
end

function ray_triangle_intersection(A, B, C, origin, dir)
    # See: https://www.iue.tuwien.ac.at/phd/ertl/node114.html
    AO = A .- origin
    BO = B .- origin
    CO = C .- origin
    A1 = 0.5 * dot(cross(BO, CO), dir)
    A2 = 0.5 * dot(cross(CO, AO), dir)
    A3 = 0.5 * dot(cross(AO, BO), dir)

    e = 1e-3
    if (A1 > -e && A2 > -e && A3 > -e) || (A1 < e && A2 < e && A3 < e)
        Point3f0((A1 * A .+ A2 * B .+ A3 * C) / (A1 + A2 + A3))
    else
        Point3f0(NaN)
    end
end


### Surface positions
########################################

surface_x(xs::ClosedInterval, i, j, N) = minimum(xs) + (maximum(xs) - minimum(xs)) * (i-1) / (N-1)
surface_x(xs, i, j, N) = xs[i]
surface_x(xs::AbstractMatrix, i, j, N) = xs[i, j]

surface_y(ys::ClosedInterval, i, j, N) = minimum(ys) + (maximum(ys) - minimum(ys)) * (j-1) / (N-1)
surface_y(ys, i, j, N) = ys[j]
surface_y(ys::AbstractMatrix, i, j, N) = ys[i, j]

function surface_pos(xs, ys, zs, i, j)
    N, M = size(zs)
    Point3f0(surface_x(xs, i, j, N), surface_y(ys, i, j, M), zs[i, j])
end


### Mapping mesh vertex indices to Vector{Polygon} index
########################################

function vertexindex2poly(polys, idx)
    counter = 0
    for i in eachindex(polys)
        step = ncoords(polys[i])
        if idx <= counter + step
            return i
        else
            counter += step
        end
    end
    return length(polys)
end

ncoords(x) = length(coordinates(x))
ncoords(mesh::Mesh) = length(coordinates(mesh))
function ncoords(poly::Polygon)
    N = length(poly.exterior) + 1
    for int in poly.interiors
        N += length(int) + 1
    end
    N
end


### Text bounding box
########################################

function Bbox_from_glyphlayout(text, gl)
    bbox = FRect2D(0, 0, 0, 0)
    for (c, o, bb) in zip(text, gl.origins, gl.bboxes)
        c == '\n' && continue
        bbox2 = FRect2D(o[Vec(1,2)] .+ origin(bb), widths(bb))
        if bbox == FRect2D(0, 0, 0, 0)
            bbox = bbox2
        else
            bbox = union(bbox, bbox2)
        end
    end
    bbox
end


## Shifted projection
########################################

function shift_project(scene, plot, pos)
    project(
        camera(scene).projectionview[],
        Vec2f0(widths(pixelarea(scene)[])),
        apply_transform(transform_func_obs(plot)[], pos)
    ) .+ Vec2f0(origin(pixelarea(scene)[]))
end



################################################################################
### Base pixel-space plot for Indicator
################################################################################


@recipe(_Inspector, x) do scene
    # Attributes starting with _ are modified internally
    Attributes(
        # Text
        text_padding = Vec4f0(5, 5, 3, 3), # LRBT
        text_align = (:left, :bottom),
        textcolor = :black,
        textsize = 18,
        font = theme(scene, :font),
        _display_text = " ",
        _text_position = Point2f0(0),

        # Background
        background_color = :white,
        outline_color = :grey,
        outline_linestyle = nothing,
        outline_linewidth = 2,

        # pixel BBox/indicator
        indicator_color = :red,
        indicator_linewidth = 2,
        indicator_linestyle = nothing,
        _bbox2D = FRect2D(Vec2f0(0), Vec2f0(0)),
        _px_bbox_visible = true,

        # general
        tooltip_align = (:center, :top), # default tooltip position relative to cursor
        tooltip_offset = Vec2f0(20), # default offset in alignment direction
        depth = 9e3,
        enabled = true,
        range = 10,

        _root_px_projection = Mat4f0(1,0,0,0,0,1,0,0,0,0,1,0,0,0,0,1),
        _model = Mat4f0(1,0,0,0,0,1,0,0,0,0,1,0,0,0,0,1),
        _visible = true,
        _tooltip_align = (:center, :top),
        _bbox3D = FRect3D(Vec3f0(0), Vec3f0(0)),
        _bbox_visible = true,
        _position = Point3f0(0),
        _color = RGBAf0(0,0,0,0)
    )
end

function plot!(plot::_Inspector)
    @extract plot (
        text_padding, text_align, textcolor, textsize, font,
        background_color, outline_color, outline_linestyle, outline_linewidth,
        indicator_linestyle, indicator_linewidth, indicator_color,
        tooltip_offset, depth,
        _display_text, _text_position, _bbox2D, _px_bbox_visible,
        _tooltip_align, _root_px_projection, _visible
    )

    # tooltip text
    _aligned_text_position = Node(Point2f0(0))
    id = Mat4f0(1,0,0,0,0,1,0,0,0,0,1,0,0,0,0,1)
    text_plot = text!(plot, _display_text,
        position = _aligned_text_position, visible = _visible, align = text_align,
        color = textcolor, font = font, textsize = textsize, show_axis = false,
        inspectable = false,
<<<<<<< HEAD
        # with https://github.com/JuliaPlots/GLMakie.jl/pull/183 this should
=======
        # with https://github.com/JuliaPlots/Makie.jl/tree/master/GLMakie/pull/183 this should
>>>>>>> 1a7c2cea
        # allow the tooltip to work in any scene.
        space = :data,
        projection = _root_px_projection, view = id, projectionview = _root_px_projection
    )

    # compute text boundingbox and adjust _aligned_text_position
    bbox = map(text_plot._glyphlayout, text_plot.position, text_padding) do gl, pos, pad
        rect = Bbox_from_glyphlayout(_display_text[], gl)
        l, r, b, t = pad
        FRect2D(
            origin(rect) .+ Vec2f0(pos[1] - l, pos[2] - b),
            widths(rect) .+ Vec2f0(l + r, b + t)
        )
    end
    onany(_text_position, _tooltip_align, tooltip_offset, bbox) do pos, align, offset, bbox
        halign, valign = align
        ox, oy = offset
        wx, wy = widths(bbox)
        if halign == :left
            dx = -wx - ox
        elseif halign == :center
            dx = -0.5wx
        elseif halign == :right
            dx = + ox
        end
        if valign == :top
            dy = oy
        elseif valign == :center
            dy = -0.5wy
        elseif valign == :bottom
            dy = -wy - oy
        end
        new_pos = pos .+ Point2f0(dx, dy)
        if new_pos != _aligned_text_position[]
            _aligned_text_position[] = new_pos
        end
    end


    # tooltip background and frame
    background = mesh!(
        plot, bbox, color = background_color, shading = false, #fxaa = false,
        # TODO with fxaa here the text above becomes seethrough on a heatmap
        visible = _visible, show_axis = false, inspectable = false,
        projection = _root_px_projection, view = id, projectionview = _root_px_projection
    )
    outline = wireframe!(
        plot, bbox,
        color = outline_color, visible = _visible, show_axis = false, inspectable = false,
        linestyle = outline_linestyle, linewidth = outline_linewidth,
        projection = _root_px_projection, view = id, projectionview = _root_px_projection
    )

    # pixel-space marker for selected element (not always used)
    px_bbox = wireframe!(
        plot, _bbox2D,
        color = indicator_color, linewidth = indicator_linewidth,
        linestyle = indicator_linestyle, visible = _px_bbox_visible,
        show_axis = false, inspectable = false,
        projection = _root_px_projection, view = id, projectionview = _root_px_projection
    )

    # To make sure inspector plots end up in front
    on(depth) do d
        translate!(background, Vec3f0(0,0,d+1))
        translate!(outline,    Vec3f0(0,0,d+2))
        translate!(text_plot,  Vec3f0(0,0,d+3))
        translate!(px_bbox,    Vec3f0(0,0,d))
    end
    depth[] = depth[]
    nothing
end


################################################################################
### Interactive selection via DataInspector
################################################################################



# TODO destructor?
mutable struct DataInspector
    root::Scene
    temp_plots::Vector{AbstractPlot}
    plot::_Inspector
    selection::AbstractPlot
    obsfuncs::Vector{Any}
end


function DataInspector(scene::Scene, plot::AbstractPlot)
    x = DataInspector(scene, AbstractPlot[], plot, plot, Any[])
    # finalizer(cleanup, x) # doesn't get triggered when this is dereferenced
    x
end

function cleanup(inspector::DataInspector)
    off.(inspector.obsfuncs)
    empty!(inspector.obsfuncs)
    delete!(inspector.root, inspector.plot)
    clear_temporary_plots!(inspector, inspector.slection)
    inspector
end

function Base.delete!(::Union{Scene, Figure}, inspector::DataInspector)
    cleanup(inspector)
end

enable!(inspector::DataInspector) = inspector.plot.enabled[] = true
disable!(inspector::DataInspector) = inspector.plot.enabled[] = false

"""
    DataInspector(figure; kwargs...)

Creates a data inspector which will show relevant information in a tooltip
when you hover over a plot. If you wish to exclude a plot you may set
`plot.inspectable[] = false`.

### Keyword Arguments:
- `range = 10`: Controls the snapping range for selecting an element of a plot.
- `enabled = true`: Disables inspection of plots when set to false. Can also be
    adjusted with `enable!(inspector)` and `disable!(inspector)`.
- `text_padding = Vec4f0(5, 5, 3, 3)`: Padding for the box drawn around the
    tooltip text. (left, right, bottom, top)
- `text_align = (:left, :bottom)`: Alignment of text within the tooltip. This
    does not affect the alignment of the tooltip relative to the cursor.
- `textcolor = :black`: Tooltip text color.
- `textsize = 20`: Tooltip text size.
- `font = "Dejavu Sans"`: Tooltip font.
- `background_color = :white`: Background color of the tooltip.
- `outline_color = :grey`: Outline color of the tooltip.
- `outline_linestyle = nothing`: Linestyle of the tooltip outline.
- `outline_linewidth = 2`: Linewidth of the tooltip outline.
- `indicator_color = :red`: Color of the selection indicator.
- `indicator_linewidth = 2`: Linewidth of the selection indicator.
- `indicator_linestyle = nothing`: Linestyle of the selection indicator
- `tooltip_align = (:center, :top)`: Default position of the tooltip relative to
    the cursor or current selection. The real align may adjust to keep the
    tooltip in view.
- `tooltip_offset = Vec2f0(20)`: Offset from the indicator to the tooltip.
- `depth = 9e3`: Depth value of the tooltip. This should be high so that the
    tooltip is always in front.
- `priority = 100`: The priority of creating a tooltip on a mouse movement or
    scrolling event.
"""
function DataInspector(fig_or_layoutable; kwargs...)
    DataInspector(fig_or_layoutable.scene; kwargs...)
end

function DataInspector(scene::Scene; priority = 100, kwargs...)
    parent = root(scene)
    @assert origin(pixelarea(parent)[]) == Vec2f0(0)

    plot = _inspector!(
        parent, 1,
        show_axis=false, _root_px_projection = camera(parent).pixel_space;
        kwargs...
    )
    inspector = DataInspector(parent, plot)

    e = events(parent)
    f1 = on(_ -> on_hover(inspector), e.mouseposition, priority = priority)
    f2 = on(_ -> on_hover(inspector), e.scroll, priority = priority)

    push!(inspector.obsfuncs, f1, f2)

    inspector
end

function on_hover(inspector)
    parent = inspector.root
    (inspector.plot.enabled[] && is_mouseinside(parent)) || return Consume(false)

    mp = mouseposition_px(parent)
    should_clear = true
    for (plt, idx) in pick_sorted(parent, mp, inspector.plot.range[])
        if to_value(get(plt.attributes, :inspectable, true)) &&
            # show_data should return true if it created a tooltip
            if show_data_recursion(inspector, plt, idx)
                should_clear = false
                break
            end
        end
    end

    if should_clear
        inspector.plot._visible[] = false
        inspector.plot._bbox_visible[] = false
        inspector.plot._px_bbox_visible[] = false
    end

    return Consume(false)
end


function show_data_recursion(inspector, plot, idx)
    processed = show_data_recursion(inspector, plot.parent, idx, plot)
    if processed
        return true
    else
        return show_data(inspector, plot, idx)
    end
end
show_data_recursion(inspector, plot, idx, source) = false
function show_data_recursion(inspector, plot::AbstractPlot, idx, source)
    processed = show_data_recursion(inspector, plot.parent, idx, source)
    if processed
        return true
    else
        return show_data(inspector, plot, idx, source)
    end
end

# clears temporary plots (i.e. bboxes) and update selection
function clear_temporary_plots!(inspector::DataInspector, plot)
    inspector.selection = plot
    for i in length(inspector.obsfuncs):-1:3
        off(pop!(inspector.obsfuncs))
    end
    for p in inspector.temp_plots
        delete!(parent_scene(p), p)
    end
    empty!(inspector.temp_plots)
end

# update alignment direction
function update_tooltip_alignment!(inspector, proj_pos)
    a = inspector.plot.attributes
    a._text_position[] = proj_pos

    wx, wy = widths(pixelarea(inspector.root)[])
    px, py = proj_pos
    halign, valign = a.tooltip_align[]
    px < wx/4  && (halign = :right)
    px > 3wx/4 && (halign = :left)
    py < wy/4  && (valign = :top)
    py > 3wy/4 && (valign = :bottom)
    a._tooltip_align[] = (halign, valign)
end



################################################################################
### show_data for primitive plots
################################################################################



# TODO: better 3D scaling
function show_data(inspector::DataInspector, plot::Scatter, idx)
    a = inspector.plot.attributes
    scene = parent_scene(plot)

    proj_pos = shift_project(scene, plot, to_ndim(Point3f0, plot[1][][idx], 0))
    update_tooltip_alignment!(inspector, proj_pos)
    ms = plot.markersize[]

    a._display_text[] = position2string(plot[1][][idx])
    a._bbox2D[] = FRect2D(proj_pos .- 0.5 .* ms .- Vec2f0(5), Vec2f0(ms) .+ Vec2f0(10))
    a._px_bbox_visible[] = true
    a._bbox_visible[] = false
    a._visible[] = true

    return true
end


function show_data(inspector::DataInspector, plot::MeshScatter, idx)
    a = inspector.plot.attributes
    scene = parent_scene(plot)

    proj_pos = shift_project(scene, plot, to_ndim(Point3f0, plot[1][][idx], 0))
    update_tooltip_alignment!(inspector, proj_pos)
    bbox = Rect{3, Float32}(plot.marker[])

    a._model[] = transformationmatrix(
        plot[1][][idx],
        to_scale(plot.markersize[], idx),
        to_rotation(plot.rotations[], idx)
    )

    if inspector.selection != plot
        eyeposition = cameracontrols(scene).eyeposition[]
        lookat = cameracontrols(scene).lookat[]
        upvector = cameracontrols(scene).upvector[]

        # To avoid putting a bbox outside the plots bbox
        a._bbox3D[] = boundingbox(plot)

        clear_temporary_plots!(inspector, plot)
        p = wireframe!(
            scene, a._bbox3D, model = a._model, color = a.indicator_color,
            linewidth = a.indicator_linewidth, linestyle = a.indicator_linestyle,
            visible = a._bbox_visible, show_axis = false, inspectable = false
        )
        push!(inspector.temp_plots, p)

        # Restore camera
        update_cam!(scene, eyeposition, lookat, upvector)
    end

    a._display_text[] = position2string(plot[1][][idx])
    a._bbox3D[] = bbox
    a._px_bbox_visible[] = false
    a._bbox_visible[] = true
    a._visible[] = true

    return true
end


function show_data(inspector::DataInspector, plot::Union{Lines, LineSegments}, idx)
    a = inspector.plot.attributes
    scene = parent_scene(plot)

    # cast ray from cursor into screen, find closest point to line
    p0, p1 = plot[1][][idx-1:idx]
    origin, dir = view_ray(scene)
    pos = closest_point_on_line(p0, p1, origin, dir)
    lw = plot.linewidth[] isa Vector ? plot.linewidth[][idx] : plot.linewidth[]

    proj_pos = shift_project(scene, plot, to_ndim(Point3f0, pos, 0))
    update_tooltip_alignment!(inspector, proj_pos)

    a._display_text[] = position2string(typeof(p0)(pos))
    a._bbox2D[] = FRect2D(proj_pos .- 0.5 .* lw .- Vec2f0(5), Vec2f0(lw) .+ Vec2f0(10))
    a._px_bbox_visible[] = true
    a._bbox_visible[] = false
    a._visible[] = true

    return true
end


function show_data(inspector::DataInspector, plot::Mesh, idx)
    a = inspector.plot.attributes
    scene = parent_scene(plot)

    bbox = boundingbox(plot)
    proj_pos = Point2f0(mouseposition_px(inspector.root))
    update_tooltip_alignment!(inspector, proj_pos)

    a._bbox3D[] = bbox

    if inspector.selection != plot
        eyeposition = cameracontrols(scene).eyeposition[]
        lookat = cameracontrols(scene).lookat[]
        upvector = cameracontrols(scene).upvector[]

        clear_temporary_plots!(inspector, plot)
        p = wireframe!(
            scene, a._bbox3D, color = a.indicator_color,
            linewidth = a.indicator_linewidth, linestyle = a.indicator_linestyle,
            visible = a._bbox_visible, show_axis = false, inspectable = false
        )
        push!(inspector.temp_plots, p)

        # Restore camera
        update_cam!(scene, eyeposition, lookat, upvector)
    end

    a._text_position[] = proj_pos
    a._display_text[] = bbox2string(bbox)
    a._px_bbox_visible[] = false
    a._bbox_visible[] = true
    a._visible[] = true

    return true
end


function show_data(inspector::DataInspector, plot::Surface, idx)
    a = inspector.plot.attributes
    scene = parent_scene(plot)

    proj_pos = Point2f0(mouseposition_px(inspector.root))
    update_tooltip_alignment!(inspector, proj_pos)

    xs = plot[1][]
    ys = plot[2][]
    zs = plot[3][]
    w, h = size(zs)
    _i = mod1(idx, w); _j = div(idx-1, w)

    # This isn't the most accurate so we include some neighboring faces
    origin, dir = view_ray(scene)
    pos = Point3f0(NaN)
    for i in _i-1:_i+1, j in _j-1:_j+1
        (1 <= i <= w) && (1 <= j < h) || continue

        if i - 1 > 0
            pos = ray_triangle_intersection(
                surface_pos(xs, ys, zs, i, j),
                surface_pos(xs, ys, zs, i-1, j),
                surface_pos(xs, ys, zs, i, j+1),
                origin, dir
            )
        end

        if i + 1 <= w && isnan(pos)
            pos = ray_triangle_intersection(
                surface_pos(xs, ys, zs, i, j),
                surface_pos(xs, ys, zs, i, j+1),
                surface_pos(xs, ys, zs, i+1, j+1),
                origin, dir
            )
        end

        isnan(pos) || break
    end

    if !isnan(pos)
        a._display_text[] = position2string(pos)
        a._text_position[] = proj_pos
        a._bbox2D[] = FRect2D(proj_pos .- Vec2f0(5), Vec2f0(10))
        a._bbox_visible[] = false
        a._px_bbox_visible[] = true
        a._visible[] = true
    else
        a._bbox_visible[] = false
        a._px_bbox_visible[] = false
        a._visible[] = false
    end

    return true
end

function show_data(inspector::DataInspector, plot::Heatmap, idx)
    show_imagelike(inspector, plot, "H", true)
end

function show_data(inspector::DataInspector, plot::Image, idx)
    show_imagelike(inspector, plot, "img", false)
end

function show_imagelike(inspector, plot, name, edge_based)
    a = inspector.plot.attributes
    scene = parent_scene(plot)
    mpos = mouseposition(scene)

    i, j, z = if plot.interpolate[]
        _interpolated_getindex(plot[1][], plot[2][], plot[3][], mpos)
    else
        _pixelated_getindex(plot[1][], plot[2][], plot[3][], mpos, edge_based)
    end

    a._color[] = if z isa AbstractFloat
        interpolated_getindex(
            to_colormap(plot.colormap[]), z,
            to_value(get(plot.attributes, :colorrange, (0, 1)))
        )
    else
        z
    end

    a._position[] = to_ndim(Point3f0, mpos, 0)
    proj_pos = Point2f0(mouseposition_px(inspector.root))
    update_tooltip_alignment!(inspector, proj_pos)

    if plot.interpolate[]
        if inspector.selection != plot || !(inspector.temp_plots[1] isa Scatter)
            clear_temporary_plots!(inspector, plot)
            p = scatter!(
                scene, map(p -> [p], a._position), color = a._color,
                visible = a._bbox_visible,
                show_axis = false, inspectable = false,
                marker=:rect, markersize = map(r -> 2r - 4, a.range),
                strokecolor = a.indicator_color,
                strokewidth = a.indicator_linewidth #, linestyle = a.indicator_linestyle no?
            )
            translate!(p, Vec3f0(0, 0, a.depth[]))
            push!(inspector.temp_plots, p)
            # Hacky?
            push!(
                inspector.obsfuncs,
                Observables.ObserverFunction(a._position.listeners[end], a._position, false)
            )
        end
        a._display_text[] = color2text(name, mpos[1], mpos[2], z)
    else
        a._bbox2D[] = _pixelated_image_bbox(plot[1][], plot[2][], plot[3][], i, j, edge_based)
        if inspector.selection != plot || !(inspector.temp_plots[1][1][] isa Rect2D)
            clear_temporary_plots!(inspector, plot)
            p = wireframe!(
                scene, a._bbox2D, model = a._model, color = a.indicator_color,
                strokewidth = a.indicator_linewidth, linestyle = a.indicator_linestyle,
                visible = a._bbox_visible, show_axis = false, inspectable = false
            )
            translate!(p, Vec3f0(0, 0, a.depth[]))
            push!(inspector.temp_plots, p)
        end
        a._display_text[] = color2text(name, i, j, z)
    end

    a._bbox_visible[] = true
    a._px_bbox_visible[] = false
    a._visible[] = true
    return true
end


function _interpolated_getindex(xs, ys, img, mpos)
    x0, x1 = extrema(xs)
    y0, y1 = extrema(ys)
    x, y = clamp.(mpos, (x0, y0), (x1, y1))

    i = clamp((x - x0) / (x1 - x0) * size(img, 1) + 0.5, 1, size(img, 1))
    j = clamp((y - y0) / (y1 - y0) * size(img, 2) + 0.5, 1, size(img, 2))
    l = clamp(floor(Int, i), 1, size(img, 1)-1);
    r = clamp(l+1, 2, size(img, 1))
    b = clamp(floor(Int, j), 1, size(img, 2)-1);
    t = clamp(b+1, 2, size(img, 2))
    z = ((r-i) * img[l, b] + (i-l) * img[r, b]) * (t-j) +
        ((r-i) * img[l, t] + (i-l) * img[r, t]) * (j-b)

    # float, float, value (i, j are no longer used)
    return i, j, z
end
function _pixelated_getindex(xs, ys, img, mpos, edge_based)
    x0, x1 = extrema(xs)
    y0, y1 = extrema(ys)
    x, y = clamp.(mpos, (x0, y0), (x1, y1))

    i = clamp(round(Int, (x - x0) / (x1 - x0) * size(img, 1) + 0.5), 1, size(img, 1))
    j = clamp(round(Int, (y - y0) / (y1 - y0) * size(img, 2) + 0.5), 1, size(img, 2))

    # int, int, value
    return i, j, img[i,j]
end

function _interpolated_getindex(xs::Vector, ys::Vector, img, mpos)
    # x, y = mpos
    # i, j, _ = _pixelated_getindex(xs, ys, img, mpos, false)
    # w = (xs[i+1] - xs[i]); h = (ys[j+1] - ys[j])
    # z = ((xs[i+1] - x) / w * img[i, j]   + (x - xs[i]) / w * img[i+1, j])   * (ys[j+1] - y) / h +
    #     ((xs[i+1] - x) / w * img[i, j+1] + (x - xs[i]) / w * img[i+1, j+1]) * (y - ys[j]) / h
    # return i, j, z
    _interpolated_getindex(minimum(xs)..maximum(xs), minimum(ys)..maximum(ys), img, mpos)
end
function _pixelated_getindex(xs::Vector, ys::Vector, img, mpos, edge_based)
    if edge_based
        x, y = mpos
        i = max(1, something(findfirst(v -> v >= x, xs), length(xs))-1)
        j = max(1, something(findfirst(v -> v >= y, ys), length(ys))-1)
        return i, j, img[i, j]
    else
        _pixelated_getindex(minimum(xs)..maximum(xs), minimum(ys)..maximum(ys), img, mpos, edge_based)
    end
end

function _pixelated_image_bbox(xs, ys, img, i::Integer, j::Integer, edge_based)
    x0, x1 = extrema(xs)
    y0, y1 = extrema(ys)
    nw, nh = ((x1 - x0), (y1 - y0)) ./ size(img)
    FRect2D(x0 + nw * (i-1), y0 + nh * (j-1), nw, nh)
end
function _pixelated_image_bbox(xs::Vector, ys::Vector, img, i::Integer, j::Integer, edge_based)
    if edge_based
        FRect2D(xs[i], ys[j], xs[i+1] - xs[i], ys[j+1] - ys[j])
    else
        _pixelated_image_bbox(
            minimum(xs)..maximum(xs), minimum(ys)..maximum(ys),
            img, i, j, edge_based
        )
    end
end

function show_data(inspector::DataInspector, plot, idx, source=nothing)
    return false
end


################################################################################
### show_data for Combined/recipe plots
################################################################################



function show_data(inspector::DataInspector, plot::BarPlot, idx, ::Lines)
    return show_data(inspector, plot, div(idx-1, 6)+1)
end

function show_data(inspector::DataInspector, plot::BarPlot, idx, ::Mesh)
    return show_data(inspector, plot, div(idx-1, 4)+1)
end



function show_data(inspector::DataInspector, plot::BarPlot, idx)
    a = inspector.plot.attributes
    scene = parent_scene(plot)

    pos = plot[1][][idx]
    proj_pos = shift_project(scene, plot, to_ndim(Point3f0, pos, 0))
    update_tooltip_alignment!(inspector, proj_pos)
    a._model[] = plot.model[]
    a._bbox2D[] = plot.plots[1][1][][idx]

    if inspector.selection != plot
        clear_temporary_plots!(inspector, plot)
        p = wireframe!(
            scene, a._bbox2D, model = a._model, color = a.indicator_color,
            strokewidth = a.indicator_linewidth, linestyle = a.indicator_linestyle,
            visible = a._bbox_visible, show_axis = false, inspectable = false
        )
        translate!(p, Vec3f0(0, 0, a.depth[]))
        push!(inspector.temp_plots, p)
    end

    a._display_text[] = position2string(pos)
    a._bbox_visible[] = true
    a._px_bbox_visible[] = false
    a._visible[] = true

    return true
end

function show_data(inspector::DataInspector, plot::Arrows, idx, ::LineSegments)
    return show_data(inspector, plot, div(idx+1, 2), nothing)
end
function show_data(inspector::DataInspector, plot::Arrows, idx, source)
    a = inspector.plot.attributes
    scene = parent_scene(plot)

    pos = plot[1][][idx]
    proj_pos = shift_project(scene, plot, to_ndim(Point3f0, pos, 0))

    mpos = Point2f0(mouseposition_px(inspector.root))
    update_tooltip_alignment!(inspector, mpos)

    p = vec2string(pos)
    v = vec2string(plot[2][][idx])

    a._text_position[] = mpos
    a._display_text[] = "Position:\n  $p\nDirection\n  $v"
    a._bbox2D[] = FRect2D(proj_pos .- Vec2f0(5), Vec2f0(10))
    a._bbox_visible[] = false
    a._px_bbox_visible[] = true
    a._visible[] = true

    return true
end

# This should work if contourf would place computed levels in colors and let the
# backend handle picking colors from a colormap
function show_data(inspector::DataInspector, plot::Contourf, idx, source::Mesh)
    a = inspector.plot.attributes
    scene = parent_scene(plot)
    idx, ext = show_poly(inspector, plot.plots[1], idx, source)
    level = plot.plots[1].color[][idx]

    a._text_position[] = Point2f0(mouseposition_px(inspector.root))
    a._display_text[] = @sprintf("level = %0.3f", level)
    return true
end

# What should this display?
# function show_data(
#         inspector::DataInspector, plot::Poly{<: Tuple{<: AbstractVector}},
#         idx, source::Mesh
#     )
#     @info "PolyMesh"
#     idx, ext = show_poly(inspectable, plot, idx, source)
#     return true
# end

function show_poly(inspector, plot, idx, source)
    a = inspector.plot.attributes
    scene = parent_scene(plot)

    idx = vertexindex2poly(plot[1][], idx)
    m = GeometryBasics.mesh(plot[1][][idx])

    clear_temporary_plots!(inspector, plot)
    ext = plot[1][][idx].exterior
    p = lines!(
        scene, ext, color = a.indicator_color,
        strokewidth = a.indicator_linewidth, linestyle = a.indicator_linestyle,
        visible = a._visible, show_axis = false, inspectable = false
    )
    translate!(p, Vec3f0(0,0,a.depth[]))
    push!(inspector.temp_plots, p)

    for int in plot[1][][idx].interiors
        p = lines!(
            scene, int, color = a.indicator_color,
            strokewidth = a.indicator_linewidth, linestyle = a.indicator_linestyle,
            visible = a._visible, show_axis = false, inspectable = false
        )
        translate!(p, Vec3f0(0,0,a.depth[]))
        push!(inspector.temp_plots, p)
    end

    a._px_bbox_visible[] = false
    a._bbox_visible[] = true
    a._visible[] = true

    return idx, ext
end<|MERGE_RESOLUTION|>--- conflicted
+++ resolved
@@ -278,11 +278,7 @@
         position = _aligned_text_position, visible = _visible, align = text_align,
         color = textcolor, font = font, textsize = textsize, show_axis = false,
         inspectable = false,
-<<<<<<< HEAD
-        # with https://github.com/JuliaPlots/GLMakie.jl/pull/183 this should
-=======
         # with https://github.com/JuliaPlots/Makie.jl/tree/master/GLMakie/pull/183 this should
->>>>>>> 1a7c2cea
         # allow the tooltip to work in any scene.
         space = :data,
         projection = _root_px_projection, view = id, projectionview = _root_px_projection
