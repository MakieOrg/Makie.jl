--- conflicted
+++ resolved
@@ -848,23 +848,20 @@
 
 function show_data(inspector::DataInspector, plot::Arrows3D, idx, source)
     a = inspector.attributes
-    tt = inspector.plot
     pos = plot[1][][idx]
 
     mpos = Point2f(mouseposition_px(inspector.root))
-    update_tooltip_alignment!(inspector, mpos)
 
     p = vec2string(pos)
     v = vec2string(plot[2][][idx])
 
-    tt[1][] = mpos
-    if to_value(get(plot, :inspector_label, automatic)) == automatic
+    text = if to_value(get(plot, :inspector_label, automatic)) == automatic
         second = plot.argmode[] in (:direction, :directions) ? "Direction" : "Endpoint"
-        tt.text[] = "Position:\n  $p\n$second:\n  $v"
-    else
-        tt.text[] = plot[:inspector_label][](plot, idx, pos)
-    end
-    tt.visible[] = true
+        "Position:\n  $p\n$second:\n  $v"
+    else
+        plot[:inspector_label][](plot, idx, pos)
+    end
+    update_tooltip_alignment!(inspector, mpos; text)
     a.indicator_visible[] && (a.indicator_visible[] = false)
 
     return true
@@ -872,9 +869,6 @@
 
 function show_data(inspector::DataInspector, plot::Arrows2D, _idx, source)
     a = inspector.attributes
-<<<<<<< HEAD
-=======
-    tt = inspector.plot
 
     # number of vertices per arrow
     N = plot.taillength[] > 0 && plot.tailwidth[] > 0 ? length(coordinates(plot.tail[])) : 0
@@ -885,23 +879,17 @@
     # arrow index
     idx = fld1(_idx, N)
 
->>>>>>> 13a31390
     pos = plot[1][][idx]
 
     mpos = Point2f(mouseposition_px(inspector.root))
+    update_tooltip_alignment!(inspector, mpos)
 
     p = vec2string(pos)
     v = vec2string(plot[2][][idx])
 
-<<<<<<< HEAD
     text = if to_value(get(plot, :inspector_label, automatic)) == automatic
-        "Position:\n  $p\nDirection:\n  $v"
-=======
-    tt[1][] = mpos
-    if to_value(get(plot, :inspector_label, automatic)) == automatic
         second = plot.argmode[] in (:direction, :directions) ? "Direction" : "Endpoint"
-        tt.text[] = "Position:\n  $p\n$second:\n  $v"
->>>>>>> 13a31390
+        "Position:\n  $p\n$second:\n  $v"
     else
         plot[:inspector_label][](plot, idx, pos)
     end
