export mouseover, mouseposition, hovered_scene
export select_rectangle, select_line, select_point


"""
    mouseover(fig/ax/scene, plots::AbstractPlot...)

Returns true if the mouse currently hovers any of `plots`.
"""
mouseover(x, plots::AbstractPlot...) = mouseover(get_scene(x), plots...)
function mouseover(scene::Scene, plots::AbstractPlot...)
    p, idx = pick(scene)
    return p in flatten_plots(plots)
end

"""
    onpick(f, fig/ax/scene, plots::AbstractPlot...)

Calls `f(plot, idx)` whenever the mouse is over any of `plots`.
`idx` is an index, e.g. when over a scatter plot, it will be the index of the
hovered element
"""
onpick(f, x, plots::AbstractPlot...; range=1) = onpick(f, get_scene(x), plots..., range = range)
function onpick(f, scene::Scene, plots::AbstractPlot...; range=1)
    fplots = flatten_plots(plots)
    args = range == 1 ? (scene,) : (scene, range)
    on(events(scene).mouseposition) do mp
        p, idx = pick(args...)
        (p in fplots) && f(p, idx)
        return Consume(false)
    end
end

@deprecate mouse_selection pick

<<<<<<< HEAD
function flatten_plots(x::PlotObject, plots = AbstractPlot[])
=======
function flatten_plots(x::Combined, plots = AbstractPlot[])
>>>>>>> 4bebd86e
    if isempty(x.plots)
        # Atomic plot!
        push!(plots, x)
    else
        for elem in x.plots
            flatten_plots(elem, plots)
        end
    end
    return plots
end

function flatten_plots(array, plots = AbstractPlot[])
    for elem in array
        flatten_plots(elem, plots)
    end
<<<<<<< HEAD
=======
    plots
end

function flatten_plots(scene::Scene, plots = AbstractPlot[])
    flatten_plots(scene.plots, plots)
    flatten_plots(scene.children, plots)
>>>>>>> 4bebd86e
    plots
end

"""
    mouse_in_scene(fig/ax/scene[, priority = 0])

Returns a new observable that is true whenever the cursor is inside the given scene.

See also: [`is_mouseinside`](@ref)
"""
function mouse_in_scene(scene::Scene; priority = 0)
    p = rootparent(scene)
    output = Observable(Vec2(0.0))
    on(events(scene).mouseposition, priority = priority) do mp
        output[] = Vec(mp) .- minimum(pixelarea(scene)[])
        return Consume(false)
    end
    output
end


"""
    pick(fig/ax/scene, x, y)

Returns the plot under pixel position `(x, y)`.
"""
pick(obj, x::Number, y::Number) = pick(get_scene(obj), x, y)
function pick(scene::Scene, x::Number, y::Number)
    return pick(scene, Vec{2, Float64}(x, y))
end


"""
    pick(fig/ax/scene, xy::VecLike)

Return the plot under pixel position xy.
"""
pick(obj) = pick(get_scene(obj), events(obj).mouseposition[])
pick(obj, xy::VecTypes{2}) = pick(get_scene(obj), xy)
function pick(scene::Scene, xy::VecTypes{2})
    screen = getscreen(scene)
    screen === nothing && return (nothing, 0)
    pick(scene, screen, Vec{2, Float64}(xy))
end

"""
    pick(fig/ax/scene, xy::VecLike, range)

Return the plot closest to xy within a given range.
"""
pick(obj, range::Real) = pick(get_scene(obj), events(obj).mouseposition[], range)
pick(obj, xy::VecTypes{2}, range::Real) = pick(get_scene(obj), xy, range)
function pick(scene::Scene, xy::VecTypes{2}, range::Real)
    screen = getscreen(scene)
    screen === nothing && return (nothing, 0)
    pick_closest(scene, screen, xy, range)
end

# The backend may handle this more optimally
function pick_closest(scene::SceneLike, screen, xy, range)
    w, h = widths(screen)
    ((1.0 <= xy[1] <= w) && (1.0 <= xy[2] <= h)) || return (nothing, 0)
    x0, y0 = max.(1, floor.(Int, xy .- range))
    x1, y1 = min.([w, h], floor.(Int, xy .+ range))
    dx = x1 - x0; dy = y1 - y0

    picks = pick(scene, screen, Rect2i(x0, y0, dx, dy))

    min_dist = range^2
    selected = (0, 0)
    x, y =  xy .+ 1 .- Vec2f(x0, y0)
    for i in 1:dx, j in 1:dy
        d = (x-i)^2 + (y-j)^2
        if (d < min_dist) && (picks[i, j][1] != nothing)
            min_dist = d
            selected = (i, j)
        end
    end

    return selected == (0, 0) ? (nothing, 0) : picks[selected[1], selected[2]]
end

using InteractiveUtils

"""
    pick_sorted(fig/ax/scene, xy::VecLike, range)

Return all `(plot, index)` pairs in a `(xy .- range, xy .+ range)` region
sorted by distance to `xy`.
"""
function pick_sorted(scene::Scene, xy, range)
    screen = getscreen(scene)
    screen === nothing && return Tuple{AbstractPlot, Int}[]
    return pick_sorted(scene, screen, xy, range)
end

function pick_sorted(scene::Scene, screen, xy, range)
    w, h = size(scene)
    if !((1.0 <= xy[1] <= w) && (1.0 <= xy[2] <= h))
        return Tuple{AbstractPlot, Int}[]
    end
    x0, y0 = max.(1, floor.(Int, xy .- range))
    x1, y1 = min.([w, h], floor.(Int, xy .+ range))
    dx = x1 - x0; dy = y1 - y0

    picks = pick(scene, screen, Rect2i(x0, y0, dx, dy))

    selected = filter(x -> x[1] !== nothing, unique(vec(picks)))
    distances = [range^2 for _ in selected]
    x, y =  xy .+ 1 .- Vec2f(x0, y0)
    for i in 1:dx, j in 1:dy
        if picks[i, j][1] !== nothing
            d = (x-i)^2 + (y-j)^2
            i = findfirst(isequal(picks[i, j]), selected)::Int
            if distances[i] > d
                distances[i] = d
            end
        end
    end

    idxs = sortperm(distances)
    permute!(selected, idxs)
    return selected
end

"""
    pick(scene::Scene, rect::Rect2i)

Return all `(plot, index)` pairs within the given rect. The rect must be within
screen boundaries.
"""
pick(x, rect::Rect2i) = pick(get_scene(x), rect)
function pick(scene::Scene, rect::Rect2i)
    screen = getscreen(scene)
    screen === nothing && return Tuple{AbstractPlot, Int}[]
    return pick(scene, screen, rect)
end

"""
    screen_relative(scene, pos)

Normalizes mouse position `pos` relative to the screen rectangle.
"""
screen_relative(x, mpos) = screen_relative(get_scene(x), mpos)
function screen_relative(scene::Scene, mpos)
    return Point2f(mpos) .- Point2f(minimum(pixelarea(scene)[]))
end

"""
    mouseposition(scene = hovered_scene())

Return the current position of the mouse in _data coordinates_ of the
given `scene`.

By default uses the `scene` that the mouse is currently hovering over.
"""
mouseposition(x) = mouseposition(get_scene(x))
function mouseposition(scene::Scene = hovered_scene())
    return to_world(scene, mouseposition_px(scene))
end

mouseposition_px(x) = mouseposition_px(get_scene(x))
function mouseposition_px(scene::Scene = hovered_scene())
    return screen_relative(scene, events(scene).mouseposition[])
end

"""
    hovered_scene()

Returns the `scene` that the mouse is currently hovering over.

Properly identifies the scene for a plot with multiple sub-plots.
"""
hovered_scene() = error("hoevered_scene is not implemented yet.")


"""
    select_rectangle(scene; kwargs...) -> rect

Interactively select a rectangle on a 2D `scene` by clicking the left mouse button,
dragging and then un-clicking. The function returns an **observable** `rect` whose
value corresponds to the selected rectangle on the scene. In addition the function
_plots_ the selected rectangle on the scene as the user clicks and moves the mouse
around. When the button is not clicked any more, the plotted rectangle disappears.

The value of the returned observable is updated **only** when the user un-clicks
(i.e. when the final value of the rectangle has been decided) and only if the
rectangle has area > 0.

The `kwargs...` are propagated into `lines!` which plots the selected rectangle.
"""
function select_rectangle(scene; blocking = false, priority = 2, strokewidth = 3.0, kwargs...)
    key = Mouse.left
    waspressed = Observable(false)
    rect = Observable(Rectf(0, 0, 1, 1)) # plotted rectangle
    rect_ret = Observable(Rectf(0, 0, 1, 1)) # returned rectangle

    # Create an initially hidden rectangle
    plotted_rect = poly!(
        scene, rect, visible = false, color = RGBAf(0, 0, 0, 0), strokecolor = RGBAf(0.1, 0.1, 0.8, 0.5), strokewidth = strokewidth, kwargs...,
    )

    on(events(scene).mousebutton, priority=priority) do event
        if event.button == key
            if event.action == Mouse.press && is_mouseinside(scene)
                mp = mouseposition(scene)
                waspressed[] = true
                plotted_rect[:visible] = true # start displaying
                rect[] = Rectf(mp, 0.0, 0.0)
                return Consume(blocking)
            end
        end
        if !(event.button == key && event.action == Mouse.press)
            if waspressed[] # User has selected the rectangle
                waspressed[] = false
                r = absrect(rect[])
                w, h = widths(r)
                if w > 0.0 && h > 0.0 # Ensure that the rectangle has non0 size.
                    rect_ret[] = r
                end
            end
            # always hide if not the right key is pressed
            plotted_rect[:visible] = false # make the plotted rectangle invisible
            return Consume(blocking)
        end

        return Consume(false)
    end
    on(events(scene).mouseposition, priority=priority) do event
        if waspressed[]
            mp = mouseposition(scene)
            mini = minimum(rect[])
            rect[] = Rectf(mini, mp - mini)
            return Consume(blocking)
        end
        return Consume(false)
    end

    return rect_ret
end

"""
    select_line(scene; kwargs...) -> line

Interactively select a line (typically an arrow) on a 2D `scene` by clicking the left mouse button,
dragging and then un-clicking. Return an **observable** whose value corresponds
to the selected line on the scene. In addition the function
_plots_ the line on the scene as the user clicks and moves the mouse
around. When the button is not clicked any more, the plotted line disappears.

The value of the returned line is updated **only** when the user un-clicks
and only if the selected line has non-zero length.

The `kwargs...` are propagated into `lines!` which plots the selected line.
"""
function select_line(scene; blocking = false, priority = 2, kwargs...)
    key = Mouse.left
    waspressed = Observable(false)
    line = Observable([Point2f(0,0), Point2f(1,1)])
    line_ret = Observable([Point2f(0,0), Point2f(1,1)])
    # Create an initially hidden  arrow
    plotted_line = lines!(
        scene, line; visible = false, color = RGBAf(0.1, 0.1, 0.8, 0.5),
        linewidth = 4, kwargs...,
    )

    on(events(scene).mousebutton, priority=priority) do event
        if event.button == key && is_mouseinside(scene)
            mp = mouseposition(scene)
            if event.action == Mouse.press
                waspressed[] = true
                plotted_line[:visible] = true  # start displaying
                line[][1] = mp
                line[][2] = mp
                line[] = line[]
                return Consume(blocking)
            end
        end
        if !(event.button == key && event.action == Mouse.press)
            if waspressed[] # User has selected the rectangle
                waspressed[] = false
                if line[][1] != line[][2]
                    line_ret[] = copy(line[])
                end
            end
            plotted_line[:visible] = false
            return Consume(blocking)
        end
        return Consume(false)
    end
    on(events(scene).mouseposition, priority=priority) do event
        if waspressed[]
            mp = mouseposition(scene)
            line[][2] = mp
            line[] = line[] # actually update observable
            return Consume(blocking)
        end
        return Consume(false)
    end

    return line_ret
end

"""
    select_point(scene; kwargs...) -> point

Interactively select a point on a 2D `scene` by clicking the left mouse button,
dragging and then un-clicking. Return an **observable** whose value corresponds
to the selected point on the scene. In addition the function
_plots_ the point on the scene as the user clicks and moves the mouse
around. When the button is not clicked any more, the plotted point disappears.

The value of the returned point is updated **only** when the user un-clicks.

The `kwargs...` are propagated into `scatter!` which plots the selected point.
"""
function select_point(scene; blocking = false, priority=2, kwargs...)
    key = Mouse.left
    pmarker = Circle(Point2f(0, 0), Float32(1))
    waspressed = Observable(false)
    point = Observable([Point2f(0,0)])
    point_ret = Observable(Point2f(0,0))
    # Create an initially hidden  arrow
    plotted_point = scatter!(
        scene, point; visible = false, marker = pmarker, markersize = 20px,
        color = RGBAf(0.1, 0.1, 0.8, 0.5), kwargs...,
    )

    on(events(scene).mousebutton, priority=priority) do event
        if event.button == key && is_mouseinside(scene)
            mp = mouseposition(scene)
            if event.action == Mouse.press
                waspressed[] = true
                plotted_point[:visible] = true  # start displaying
                point[][1] = mp
                point[] = point[]
                return Consume(blocking)
            end
        end
        if !(event.button == key && event.action == Mouse.press)
            if waspressed[] # User has selected the rectangle
                waspressed[] = false
                point_ret[] = copy(point[][1])
            end
            plotted_point[:visible] = false
            return Consume(blocking)
        end
        return Consume(false)
    end
    on(events(scene).mouseposition, priority=priority) do event
        if waspressed[]
            mp = mouseposition(scene)
            point[][1] = mp
            point[] = point[] # actually update observable
            return Consume(blocking)
        end
        return Consume(false)
    end

    return point_ret
end<|MERGE_RESOLUTION|>--- conflicted
+++ resolved
@@ -33,11 +33,7 @@
 
 @deprecate mouse_selection pick
 
-<<<<<<< HEAD
 function flatten_plots(x::PlotObject, plots = AbstractPlot[])
-=======
-function flatten_plots(x::Combined, plots = AbstractPlot[])
->>>>>>> 4bebd86e
     if isempty(x.plots)
         # Atomic plot!
         push!(plots, x)
@@ -53,15 +49,12 @@
     for elem in array
         flatten_plots(elem, plots)
     end
-<<<<<<< HEAD
-=======
     plots
 end
 
 function flatten_plots(scene::Scene, plots = AbstractPlot[])
     flatten_plots(scene.plots, plots)
     flatten_plots(scene.children, plots)
->>>>>>> 4bebd86e
     plots
 end
 
