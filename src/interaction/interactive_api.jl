--- conflicted
+++ resolved
@@ -254,11 +254,7 @@
 
     # Create an initially hidden rectangle
     plotted_rect = poly!(
-<<<<<<< HEAD
         scene, rect, visible = false, color = RGBAf0(0, 0, 0, 0), strokecolor = RGBAf0(0.1, 0.1, 0.8, 0.5), strokewidth = strokewidth, kwargs...,
-=======
-        scene, rect, raw = true, visible = false, color = RGBAf(0, 0, 0, 0), strokecolor = RGBAf(0.1, 0.1, 0.8, 0.5), strokewidth = strokewidth, kwargs...,
->>>>>>> c269f922
     )
 
     on(events(scene).mousebutton, priority=priority) do event
