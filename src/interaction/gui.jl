
default_printer(v) = string(round(v, digits=3))
@recipe(Slider) do scene
    Theme(
        value = 0,
        position = (0, 0),
        sliderlength = 200,
        sliderheight = 50,
        backgroundcolor = (:gray, 0.01),
        strokecolor = (:black, 0.4),
        strokewidth = 1,
        textcolor = :black,
        slidercolor = (:gray, 0.6),
        buttoncolor = :white,
        buttonsize = 15,
        buttonstroke = 1.5,
        textsize = 15,
        buttonstrokecolor = :black,
        valueprinter = default_printer
    )
end

mouseover() = error("not implemented")
export mouseover
convert_arguments(::Type{<: Slider}, x::AbstractRange) = (x,)

function range_label_bb(tplot, printer_func, range)
    bb = boundingbox(tplot, printer_func(first(range)))
    for elem in Iterators.drop(range, 1)
        bb = union(bb, boundingbox(tplot, printer_func(elem)))
    end
    bb
end

function textslider(ui, range, label)
    t = text!(ui, "$label:", raw = true, position = (0, 50), align = (:left, :center))[end]
    xp = widths(boundingbox(t))[1]
    s = slider!(ui, range, position = Point2f0(xp, 0), raw = true)[end]
    # AbstractPlotting.vbox([t, s])
    s[:value]
end

function plot!(slider::Slider)
    @extract(slider, (
        backgroundcolor, strokecolor, strokewidth, slidercolor, buttonstroke,
        buttonstrokecolor, buttonsize, buttoncolor, valueprinter,
        sliderlength, sliderheight, textcolor, textsize, position
    ))
    range = slider[1]
    val = slider[:value]
    p2f0 = lift(Point2f0, position)
    push!(val, first(to_value(range)))
    label = lift((v, f)-> f(v), val, valueprinter)
    lplot = text!(
        slider, label,
        textsize = textsize,
        align = (:left, :center), color = textcolor,
        position = lift((w, h, p)-> p .+ Point2f0(w, h/2), sliderlength, sliderheight, p2f0)
    ).plots[end]
    lbb = lift(range_label_bb, Node(lplot), valueprinter, range)
    bg_rect = lift(sliderlength, sliderheight, lbb, p2f0) do w, h, bb, p
        FRect(p, w + 10 + widths(bb)[1], h)
    end
    poly!(
        slider, bg_rect,
        color = backgroundcolor, linecolor = strokecolor,
        linewidth = strokewidth
    )
    line = lift(sliderlength, sliderheight, p2f0) do w, h, p
        [p .+ Point2f0(10, h / 2), p .+ Point2f0(w - 10, h / 2)]
    end

    linesegments!(slider, line, color = slidercolor)
    button = scatter!(
        slider, map(x-> x[1:1], line),
        markersize = buttonsize, color = buttoncolor, strokewidth = buttonstroke,
        strokecolor = buttonstrokecolor
    ).plots[end]
    dragslider(slider, button)
end

function mouse_in_scene(scene)
    p = rootparent(scene)
    lift(pixelarea(p), pixelarea(scene), events(scene).mouseposition) do pa, sa, mp
        Vec(mp) .- minimum(sa)
    end
end

function dragslider(slider, button)
    mpos = mouse_in_scene(slider)
    drag_started = Ref(false)
    startpos = Base.RefValue(Vec(0.0, 0.0))
    range = slider[1]
    @extract slider (value, sliderlength)
    on(events(slider).mousedrag) do drag
        if drag == Mouse.down && mouseover(slider, button)
            startpos[] = mpos[]
            drag_started[] = true
        elseif drag == Mouse.pressed && drag_started[]
            diff = startpos[] .- mpos[]
            startpos[] = mpos[]
            spos = translation(button)[][1] - diff[1]
            l = sliderlength[] - 17.5
            if spos >= 0 && spos <= l
                idx = round(Int, ((spos / l) .* (length(range[]) - 1)) + 1)
                value[] = range[][idx]
                translate!(button, spos, 0, 0)
            end
        else
            drag_started[] = false
            startpos[] = Vec(0.0, 0.0)
        end
        return
    end
end

function move!(x::Slider, idx::Integer)
    r = x[1][]
    len = x[:sliderlength][]
    x[:value] = r[idx]
    xpos = ((idx - 1) / (length(r) - 1)) * len
    translate!(x.plots[end], xpos, 0, 0)
    return
end
export move!
@recipe(Button) do scene
    Theme(
        dimensions = (40, 40),
        backgroundcolor = (:white, 0.4),
        strokecolor = (:black, 0.4),
        strokewidth = 1,
        textcolor = :black,
        clicks = 0
    )
end

function button(func::Function, scene::Scene, txt; kw_args...)
    b = button!(scene, txt; raw = true, kw_args...)[end]
<<<<<<< HEAD
    on(b[:clicks]) do clicks
=======
    foreach(b[:clicks]) do clicks
>>>>>>> 99694507
        func(clicks)
        return
    end
    b
end

function plot!(splot::Button)
    @extract(splot, (
        backgroundcolor, strokecolor, strokewidth,
        dimensions, textcolor, clicks
    ))
    txt = splot[1]
    lplot = text!(
        splot, txt,
        align = (:center, :center), color = textcolor,
        textsize = 15,
        position = map((wh)-> Point2f0(wh./2), dimensions)
    ).plots[end]
    lbb = boundingbox(lplot) # on purpose static so we hope text won't become too long?
<<<<<<< HEAD
    on(events(splot).mousebuttons) do mb
=======
    foreach(events(splot).mousebuttons) do mb
>>>>>>> 99694507
        if ispressed(mb, Mouse.left) && mouseover(parent(splot), lplot)
            clicks[] = clicks[] + 1
        end
        return
    end
    splot
end

window_open(scene::Scene) = getscreen(scene) != nothing && isopen(getscreen(scene))

function playbutton(f, scene, range, rate = (1/30))
<<<<<<< HEAD
    b = button!(scene, "▶", raw = true)[end]
=======
    b = button!(scene, "▶ ", raw = true)[end]
>>>>>>> 99694507
    isplaying = Ref(false)
    play_idx = Ref(1)
    on(b[:clicks]) do x
        if !isplaying[] && x > 0 # check that this isn't before any clicks
            isplaying[] = true
            @async begin
                b.plots[1][1][] = "𝅛𝅛"
                tstart = time()
                while (isplaying[] && window_open(scene))
                    if time() - tstart >= rate
                        f(range[play_idx[]])
                        play_idx[] = mod1(play_idx[] + 1, length(range))
                        tstart = time()
                        force_update!()
                    end
                    yield()
                end
                isplaying[] = false
            end
        else
            b.plots[1][1][] = "▶ "
            isplaying[] = false
        end
        nothing
    end
    b
end



struct Popup
    scene::Scene
    open::Node
    position::Node{Point2f0}
    width::Node{Point2f0}
end

<<<<<<< HEAD
=======

function textslider(ui, range, label; kw_args...)
    a = slider!(ui, range, raw = true; kw_args...)[end][:value]
    text!(ui, "$label:", raw = true, align = (:left, :center))
    a
end

>>>>>>> 99694507
function sample_color(f, ui, colormesh, v)
    mpos = ui.events.mouseposition
    sub = Scene(ui, transformation = Transformation(), px_area = pixelarea(ui), theme = theme(ui))
    select = scatter!(
        sub, lift((p, a)-> [Point2f0(p) .- minimum(a)], mpos, pixelarea(sub)),
        markersize = 15, color = (:white, 0.2), strokecolor = :white,
        strokewidth = 6, visible = lift(identity, theme(ui, :visible)), raw = true
    )[end]
    onany(mpos, ui.events.mousebuttons) do mp, mb
        bb = FRect2D(boundingbox(colormesh))
        mp = Point2f0(mp) .- minimum(pixelarea(sub)[])
        if Point2f0(mp) in bb
            select[:visible] = true
            if ispressed(mb, Mouse.left)
                sv = (Point2f0(mp) .- minimum(bb)) ./ widths(bb)
                f(RGBAf0(HSV(v[], sv[1], sv[2])))
            end
        else
            select[:visible] = false
        end
        return
    end
end



function popup(parent, position, width)
    pos_n = Node(Point2f0(position))
    width_n = Node(Point2f0(width))
    harea = lift(pos_n, width_n) do p, wh
        IRect(0, wh[2] - 20, wh[1], 20)
    end
    parea = lift(pos_n, width_n) do p, wh
        IRect(Point2f0(p), Point2f0(wh))
    end
    popup = Scene(parent, parea)
    popup.camera_controls[] = EmptyCamera()
    campixel!(popup)
    theme(popup)[:visible] = Node(false)
    header = Scene(popup, harea,
        backgroundcolor = :gray,
    )
    header.camera_controls[] = EmptyCamera()
    campixel!(header)
    theme(popup)[:plot] = Theme(raw = true, camera = campixel!)
    theme(header)[:plot] = Theme(raw = true, camera = campixel!)
    theme(header)[:visible] = theme(popup, :visible)
    initialized = Ref(false)
    but = button(header, "x") do click
        if initialized[]
            theme(popup, :visible)[] = !theme(popup, :visible)[]
        else
            initialized[] = true
        end
        return
    end
    translate!(but, width_n[][1] - 30, -10, 120)
    # on(width_n) do wh
    #     translate!(but, wh[1] - 30, -10, 120)
    # end
    poly!(header, lift(r-> FRect(0, 0, widths(r)), harea), color = (:gray, 0.1))
    poly!(popup, lift(wh-> FRect(2, 2, (wh - 4)...), width_n), color = :white, strokecolor = :black, strokewidth = 2)
    scene2 = Scene(popup, theme = theme(popup))
    scene2.camera_controls[] = EmptyCamera()
    campixel!(scene2)
    Popup(scene2, theme(popup, :visible), pos_n, width_n)
end


function mouse_selection end
export mouse_selection

function colorswatch(ui)
    pop = popup(ui, (0, 50), (250, 300))
    sub_ui = pop.scene
    hsv_hue = textslider(sub_ui, 1:360, "hue")
    colors = lift(hsv_hue) do V
        [HSV(V, 0, 0), HSV(V, 1, 0), HSV(V, 1, 1), HSV(V, 0, 1)]
    end
    S = 200
    colormesh = mesh!(
        sub_ui,
        # TODO implement decompose correctly to just have this be IRect(0, 0, S, S)
        [(0, 0), (S, 0), (S, S), (0, S)],
        [1, 2, 3, 3, 4, 1],
        color = colors, raw = true, shading = false
    )[end]
    color = Node(RGBAf0(0,0,0,1))
    sample_color(sub_ui, colormesh, hsv_hue) do c
        color[] = c
    end
    hbox!(sub_ui.plots)
    rect = IRect(0, 0, 50, 50)
    swatch = poly!(ui, rect, color = color, raw = true, visible = true)[end]
    pop.open[] = false
    on(ui.events.mousebuttons) do mb
        if ispressed(mb, Mouse.left)
            plot, idx = mouse_selection(ui)
            if plot in swatch.plots
                pop.position[] = Point2f0(events(ui).mouseposition[]) .+ Point2f0(0, 50)
                pop.open[] = true
            end
        end
        return
    end
    hbox!(sub_ui.plots)
    translate!(sub_ui, 10, 0, 0)
    color, pop
end<|MERGE_RESOLUTION|>--- conflicted
+++ resolved
@@ -136,11 +136,7 @@
 
 function button(func::Function, scene::Scene, txt; kw_args...)
     b = button!(scene, txt; raw = true, kw_args...)[end]
-<<<<<<< HEAD
     on(b[:clicks]) do clicks
-=======
-    foreach(b[:clicks]) do clicks
->>>>>>> 99694507
         func(clicks)
         return
     end
@@ -160,11 +156,7 @@
         position = map((wh)-> Point2f0(wh./2), dimensions)
     ).plots[end]
     lbb = boundingbox(lplot) # on purpose static so we hope text won't become too long?
-<<<<<<< HEAD
     on(events(splot).mousebuttons) do mb
-=======
-    foreach(events(splot).mousebuttons) do mb
->>>>>>> 99694507
         if ispressed(mb, Mouse.left) && mouseover(parent(splot), lplot)
             clicks[] = clicks[] + 1
         end
@@ -176,11 +168,7 @@
 window_open(scene::Scene) = getscreen(scene) != nothing && isopen(getscreen(scene))
 
 function playbutton(f, scene, range, rate = (1/30))
-<<<<<<< HEAD
     b = button!(scene, "▶", raw = true)[end]
-=======
-    b = button!(scene, "▶ ", raw = true)[end]
->>>>>>> 99694507
     isplaying = Ref(false)
     play_idx = Ref(1)
     on(b[:clicks]) do x
@@ -218,8 +206,6 @@
     width::Node{Point2f0}
 end
 
-<<<<<<< HEAD
-=======
 
 function textslider(ui, range, label; kw_args...)
     a = slider!(ui, range, raw = true; kw_args...)[end][:value]
@@ -227,7 +213,6 @@
     a
 end
 
->>>>>>> 99694507
 function sample_color(f, ui, colormesh, v)
     mpos = ui.events.mouseposition
     sub = Scene(ui, transformation = Transformation(), px_area = pixelarea(ui), theme = theme(ui))
