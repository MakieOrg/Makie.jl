const lift = map

<<<<<<< HEAD
# TODO remove?
Base.close(obs::Observable) = empty!(obs.listeners)

=======
>>>>>>> 1515d2ff
"""
Observables.off but without throwing an error
"""
function safe_off(o::Observables.AbstractObservable, f)
    l = listeners(o)
    for i in 1:length(l)
        if f === l[i][2]
            deleteat!(l, i)
            for g in Observables.removehandler_callbacks
                g(o, f)
            end
            return
        end
    end
end

"""
    map_once(closure, inputs::Observable....)::Observable

Like Reactive.foreach, in the sense that it will be preserved even if no reference is kept.
The difference is, that you can call map once multiple times with the same closure and it will
close the old result Observable and register a new one instead.

```
function test(s1::Observable)
    s3 = map_once(x-> (println("1 ", x); x), s1)
    s3 = map_once(x-> (println("2 ", x); x), s1)

end
test(Observable(1), Observable(2))
>

"""
function map_once(
        f, input::Observable, inputrest::Observable...
    )
    for arg in (input, inputrest...)
        safe_off(arg, f)
    end
    lift(f, input, inputrest...)
end<|MERGE_RESOLUTION|>--- conflicted
+++ resolved
@@ -1,11 +1,5 @@
 const lift = map
 
-<<<<<<< HEAD
-# TODO remove?
-Base.close(obs::Observable) = empty!(obs.listeners)
-
-=======
->>>>>>> 1515d2ff
 """
 Observables.off but without throwing an error
 """
