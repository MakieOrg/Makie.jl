--- conflicted
+++ resolved
@@ -45,15 +45,8 @@
     end
 end
 
-<<<<<<< HEAD
 function calculated_attributes!(::Type{<: Mesh}, plot)
     need_cmap = color_and_colormap!(plot)
-=======
-function calculated_attributes!(T::Type{<: Mesh}, plot)
-    mesha = lift(GeometryBasics.attributes, plot, plot.mesh)
-    color = haskey(mesha[], :color) ? lift(x-> x[:color], plot, mesha) : plot.color
-    need_cmap = color_and_colormap!(plot, color)
->>>>>>> 4bebd86e
     need_cmap || delete!(plot, :colormap)
     attributes = plot.attributes
     color = lift(to_color, attributes.color)
@@ -220,69 +213,6 @@
     end
 end
 
-<<<<<<< HEAD
-=======
-function (PlotType::Type{<: AbstractPlot{Typ}})(scene::SceneLike, attributes::Attributes, args) where Typ
-    input = convert.(Observable, args)
-    aconvert(args...) = convert_arguments(PlotType, args...)
-    argnodes = lift(aconvert, input...)
-    plot = PlotType(scene, attributes, input, argnodes)
-    # Manually register obsfuncs, since we can't do lift(aconvert, plot, input...)
-    for arg in input
-        push!(plot.deregister_callbacks, Observables.ObserverFunction(aconvert, arg, false))
-    end
-    return plot
-end
-
-function plot(scene::Scene, plot::AbstractPlot)
-    # plot object contains local theme (default values), and user given values (from constructor)
-    # fill_theme now goes through all values that are missing from the user, and looks if the scene
-    # contains any theming values for them (via e.g. css rules). If nothing founds, the values will
-    # be taken from local theme! This will connect any values in the scene's theme
-    # with the plot values and track those connection, so that we can separate them
-    # when doing delete!(scene, plot)!
-    complete_theme!(scene, plot)
-    # we just return the plot... whoever calls plot (our pipeline usually)
-    # will need to push!(scene, plot) etc!
-    return plot
-end
-
-function (PlotType::Type{<: AbstractPlot{Typ}})(scene::SceneLike, attributes::Attributes, input, args) where Typ
-    # The argument type of the final plot object is the assumened to stay constant after
-    # argument conversion. This might not always hold, but it simplifies
-    # things quite a bit
-    ArgTyp = typeof(to_value(args))
-    # construct the fully qualified plot type, from the possible incomplete (abstract)
-    # PlotType
-
-    FinalType = Combined{Typ, ArgTyp}
-    plot_attributes = merged_get!(
-        ()-> default_theme(scene, FinalType),
-        plotsym(FinalType), scene, attributes
-    )
-
-    # Transformation is a field of the plot type, but can be given as an attribute
-    trans = get(plot_attributes, :transformation, automatic)
-    transval = to_value(trans)
-    transformation = if transval === automatic
-        Transformation(scene)
-    elseif isa(transval, Transformation)
-        transval
-    else
-        t = Transformation(scene)
-        transform!(t, transval)
-        t
-    end
-    replace_automatic!(plot_attributes, :model) do
-        transformation.model
-    end
-    # create the plot, with the full attributes, the input signals, and the final signals.
-    plot_obj = FinalType(scene, transformation, plot_attributes, input, seperate_tuple(args))
-    calculated_attributes!(plot_obj)
-    plot_obj
-end
-
->>>>>>> 4bebd86e
 ## generic definitions
 # If the PlotObject has no plot func, calculate them
 plottype(::Type{<: PlotObject}, argvalues...) = plottype(argvalues...)
@@ -306,7 +236,6 @@
 # all the plotting functions that get a plot type
 const PlotFunc = Union{Type{Any}, Type{<: AbstractPlot}}
 
-<<<<<<< HEAD
 function PlotObject(::Type{PlotType}, args::Vector{Any}, kw::Dict{Symbol, Any}) where {PlotType <: AbstractPlot}
     t = Transformation()
     plot = PlotObject(
@@ -315,132 +244,6 @@
         # Unprocessed arguments directly from the user command e.g. `plot(args...; kw...)``
         kw,
         args,
-=======
-
-######################################################################
-# In this section, the plotting functions have P as the first argument
-# These are called from type recipes
-
-function plot!(P::PlotFunc, scene::SceneLike, args...; kw_attributes...)
-    attributes = Attributes(kw_attributes)
-    plot!(scene, P, attributes, args...)
-end
-
-# with positional attributes
-
-function plot!(P::PlotFunc, scene::SceneLike, attrs::Attributes, args...; kw_attributes...)
-    attributes = merge!(Attributes(kw_attributes), attrs)
-    plot!(scene, P, attributes, args...)
-end
-######################################################################
-
-# plots to scene
-
-"""
-Main plotting signatures that plot/plot! route to if no Plot Type is given
-"""
-function plot!(scene::Union{Combined, SceneLike}, P::PlotFunc, attributes::Attributes, args...; kw_attributes...)
-    attributes = merge!(Attributes(kw_attributes), attributes)
-    argvalues = to_value.(args)
-    PreType = plottype(P, argvalues...)
-    # plottype will lose the argument types, so we just extract the plot func
-    # type and recreate the type with the argument type
-    PreType = Combined{plotfunc(PreType), typeof(argvalues)}
-    convert_keys = intersect(used_attributes(PreType, argvalues...), keys(attributes))
-    kw_signal = if isempty(convert_keys) # lift(f) isn't supported so we need to catch the empty case
-        Observable(())
-    else
-        # Remove used attributes from `attributes` and collect them in a `Tuple` to pass them more easily
-        lift((args...) -> Pair.(convert_keys, args), scene, pop!.(attributes, convert_keys)...)
-    end
-    # call convert_arguments for a first time to get things started
-    converted = convert_arguments(PreType, argvalues...; kw_signal[]...)
-    # convert_arguments can return different things depending on the recipe type
-    # apply_conversion deals with that!
-
-    FinalType, argsconverted = apply_convert!(PreType, attributes, converted)
-    converted_node = Observable(argsconverted)
-    input_nodes = convert.(Observable, args)
-    obs_funcs = onany(kw_signal, input_nodes...) do kwargs, args...
-        # do the argument conversion inside a lift
-        result = convert_arguments(FinalType, args...; kwargs...)
-        finaltype, argsconverted_ = apply_convert!(FinalType, attributes, result) # avoid a Core.Box (https://docs.julialang.org/en/v1/manual/performance-tips/#man-performance-captured)
-        if finaltype != FinalType
-            error("Plot type changed from $FinalType to $finaltype after conversion.
-                Changing the plot type based on values in convert_arguments is not allowed"
-            )
-        end
-        converted_node[] = argsconverted_
-    end
-    plot_object = plot!(scene, FinalType, attributes, input_nodes, converted_node)
-    # bind observable clean up to plot object:
-    append!(plot_object.deregister_callbacks, obs_funcs)
-    return plot_object
-end
-
-plot!(p::Combined) = _plot!(p)
-
-_plot!(p::Atomic{T}) where T = p
-
-function _plot!(p::Combined{fn, T}) where {fn, T}
-    throw(PlotMethodError(fn, T))
-end
-
-struct PlotMethodError <: Exception
-    fn
-    T
-end
-
-function Base.showerror(io::IO, err::PlotMethodError)
-    fn = err.fn
-    T = err.T
-    args = (T.parameters...,)
-    typed_args = join(string.("::", args), ", ")
-
-    print(io, "PlotMethodError: no ")
-    printstyled(io, fn == Any ? "plot" : fn; color=:cyan)
-    print(io, " method for arguments ")
-    printstyled(io, "($typed_args)"; color=:cyan)
-    print(io, ". To support these arguments, define\n  ")
-    printstyled(io, "plot!(::$(Combined{fn,S} where {S<:T}))"; color=:cyan)
-    print(io, "\nAvailable methods are:\n")
-    for m in methods(plot!)
-        if m.sig <: Tuple{typeof(plot!), Combined{fn}}
-            println(io, "  ", m)
-        end
-    end
-end
-
-function show_attributes(attributes)
-    for (k, v) in attributes
-        println("    ", k, ": ", v[] == nothing ? "nothing" : v[])
-    end
-end
-
-"""
-    extract_scene_attributes!(attributes)
-
-removes all scene attributes from `attributes` and returns them in a new
-Attribute dict.
-"""
-function extract_scene_attributes!(attributes)
-    scene_attributes = (
-        :backgroundcolor,
-        :resolution,
-        :show_axis,
-        :show_legend,
-        :scale_plot,
-        :center,
-        :axis,
-        :axis2d,
-        :axis3d,
-        :legend,
-        :camera,
-        :limits,
-        :padding,
-        :raw,
-        :SSAO
->>>>>>> 4bebd86e
     )
     plot[:model] = transformationmatrix(t)
     return plot
