
function add_cycle_attribute!(plot::Plot, scene::Scene, cycle=get_cycle_for_plottype(plot.cycle[]))
    cycler = scene.cycler
    palette = scene.theme.palette
    add_cycle_attributes!(plot, cycle, cycler, palette)
    return
end

function color_and_colormap!(plot, colors = plot.color)
    scene = parent_scene(plot)
    if !isnothing(scene) && haskey(plot, :cycle)
        add_cycle_attribute!(plot, scene)
    end
    colors = assemble_colors(colors[], colors, plot)
    attributes(plot.attributes)[:calculated_colors] = colors
end

function calculated_attributes!(::Type{<: AbstractPlot}, plot)
    scene = parent_scene(plot)
    if !isnothing(scene) && haskey(plot, :cycle)
        add_cycle_attribute!(plot, scene)
    end
end

function calculated_attributes!(::Type{<: Mesh}, plot)
    mesha = lift(GeometryBasics.attributes, plot, plot.mesh)
    color = haskey(mesha[], :color) ? lift(x-> x[:color], plot, mesha) : plot.color
    color_and_colormap!(plot, color)
    return
end

function calculated_attributes!(::Type{<: Union{Heatmap, Image}}, plot)
    color_and_colormap!(plot, plot[3])
end

function calculated_attributes!(::Type{<: Surface}, plot)
    colors = plot[3]
    if haskey(plot, :color)
        color = plot[:color][]
        if isa(color, AbstractMatrix) && !(color === to_value(colors))
            colors = plot[:color]
        end
    end
    color_and_colormap!(plot, colors)
end

function calculated_attributes!(::Type{<: MeshScatter}, plot)
    color_and_colormap!(plot)
    return
end

function calculated_attributes!(::Type{<:Volume}, plot)
    color_and_colormap!(plot, plot[4])
    return
end

function calculated_attributes!(::Type{<:Text}, plot)
    color_and_colormap!(plot)
    return
end

function calculated_attributes!(::Type{<: Scatter}, plot)
    # calculate base case
    color_and_colormap!(plot)

    replace_automatic!(plot, :marker_offset) do
        # default to middle
        return lift(plot, plot[:markersize]) do msize
            return to_2d_scale(map(x -> x .* -0.5f0, msize))
        end
    end

    replace_automatic!(plot, :markerspace) do
        lift(plot, plot.markersize) do ms
            if ms isa Pixel || (ms isa AbstractVector && all(x-> ms isa Pixel, ms))
                return :pixel
            else
                return :data
            end
        end
    end
end

function calculated_attributes!(::Type{T}, plot) where {T<:Union{Lines, LineSegments}}
    pos = plot[1][]
    # extend one color/linewidth per linesegment to be one (the same) color/linewidth per vertex
    if T <: LineSegments
        for attr in [:color, :linewidth]
            # taken from @edljk  in PR #77
            if haskey(plot, attr) && isa(plot[attr][], AbstractVector) && (length(pos) ÷ 2) == length(plot[attr][])
                # TODO, this is actually buggy for `plot.color = new_colors`, since we're overwriting the origin color input
                attributes(plot.attributes)[attr] = lift(plot, plot[attr]) do cols
                    map(i -> cols[(i + 1) ÷ 2], 1:(length(cols) * 2))
                end
            end
        end
    end
    color_and_colormap!(plot)
    return
end

const atomic_functions = (
    text, meshscatter, scatter, mesh, linesegments,
    lines, surface, volume, heatmap, image
)
const Atomic{Arg} = Union{map(x-> Plot{x, Arg}, atomic_functions)...}


get_element_type(::T) where {T} = T
function get_element_type(arr::AbstractArray{T}) where {T}
    if T == Any
        return mapreduce(typeof, promote_type, arr)
    else
        return T
    end
end

dim_conversion_type(::Type{<:Number}) = automatic
dim_conversion_type(any) = automatic

convert_from_args(conversion, values) = conversion

function convert_from_args(::Automatic, values)
    return dim_conversion_type(get_element_type(values))
end

# single arguments gets ignored for now
# TODO: add similar overloads as convert_arguments for the most common ones that work with units
axis_convert(::Dict, args::Observable...) = Any[args...]
# we leave Z + n alone for now!
function axis_convert(attr::Dict, x::Observable, y::Observable, z::Observable, args...)
    return Any[axis_convert(attr, x, y)..., z, args...]
end

convert_axis_dim(convert, value) = value

function axis_convert(attributes::Dict, x::Observable, y::Observable)
    xconvert = to_value(get(attributes, :x_dim_convert, automatic))
    xconvert_new = convert_from_args(xconvert, x[])
    attributes[:x_dim_convert] = xconvert_new
    xconv = convert_axis_dim(xconvert_new, x)

    yconvert = to_value(get(attributes, :y_dim_convert, automatic))

    yconvert_new = convert_from_args(yconvert, y[])
    attributes[:y_dim_convert] = yconvert_new
    yconv = convert_axis_dim(yconvert_new, y)

    return Any[xconv, yconv]
end

function convert_arguments!(plot::Plot{F}) where {F}
    P = Plot{F,Any}
    function on_update(kw, args...)
        nt = convert_arguments(P, args...; kw...)
        pnew, converted = apply_convert!(P, plot.attributes, nt)
        @assert plotfunc(pnew) === F "Changed the plot type in convert_arguments. This isn't allowed!"
        for (obs, new_val) in zip(plot.converted, converted)
            obs[] = new_val
        end
    end
    used_attrs = used_attributes(P, to_value.(plot.args)...)
    convert_keys = intersect(used_attrs, keys(plot.attributes))
    kw_signal = if isempty(convert_keys)
        # lift(f) isn't supported so we need to catch the empty case
        Observable(())
    else
        # Remove used attributes from `attributes` and collect them in a `Tuple` to pass them more easily
        lift((args...) -> Pair.(convert_keys, args), plot, pop!.(plot.attributes, convert_keys)...)
    end
    onany(on_update, plot, kw_signal, plot.args...)
    return
end

function simple_conversion(P, args, kw)
    converted = convert_arguments(P, args...; kw...)
    if !(converted isa Tuple)
        return converted, :done
    else
        typed = convert_arguments_typed(P, converted...)
        if typed isa MakieCore.ConversionError
            return converted, :no_success
        elseif typed isa Tuple
            return typed, :no_conversion_wanted
        elseif typed isa NamedTuple
            return values(typed), :done
        elseif typed isa NoConversion
            return converted, :no_success
        else
            error("convert_arguments_typed returned an invalid type: $(typed)")
        end
    end
end

function Plot{Func}(args::Tuple, plot_attributes::Dict) where {Func}
    # Handle plot!(plot, attributes::Attributes, args...) here
    if !isempty(args) && first(args) isa Attributes
        merge!(plot_attributes, attributes(first(args)))
        return Plot{Func}(Base.tail(args), plot_attributes)
    end
    P = Plot{Func}
    args_obs = Any[convert(Observable, x) for x in args]
    args_no_obs = [to_value(x) for x in args]
    used_attrs = used_attributes(P, args_no_obs...)
    kw = [Pair{Symbol, Any}(k, to_value(v)) for (k, v) in plot_attributes if k in used_attrs]
    converted, status = simple_conversion(P, args_no_obs, kw)

    if status == :no_success && Func != text
        args_obs = axis_convert(plot_attributes, args_obs...)
        args_no_obs = map(to_value, args_obs)
    end

    if used_attrs === ()
        args_converted = convert_arguments(P, args_no_obs...)
    else
        args_converted = convert_arguments(P, args_no_obs...; kw...)
    end
<<<<<<< HEAD
=======
    preconvert_attr = Attributes()
    PNew, converted = apply_convert!(P, preconvert_attr, args_converted)
>>>>>>> 1e7a47dc

    PNew, converted = apply_convert!(P, Attributes(), args_converted)

    ArgTyp = MakieCore.argtypes(converted)
    converted_obs = map(Observable, converted)
    FinalPlotFunc = plotfunc(plottype(PNew, converted...))
<<<<<<< HEAD
    return Plot{FinalPlotFunc,ArgTyp}(plot_attributes, args_obs, converted_obs)
=======
    plot = Plot{FinalPlotFunc,ArgTyp}(plot_attributes, obs_args, converted_obs)
    for (k, v) in preconvert_attr
        attributes(plot.attributes)[k] = v
    end
    return plot
>>>>>>> 1e7a47dc
end

"""
    used_attributes(args...) = ()

Function used to indicate what keyword args one wants to get passed in `convert_arguments`.
Those attributes will not be forwarded to the backend, but only used during the
conversion pipeline.
Usage:
```julia
    struct MyType end
    used_attributes(::MyType) = (:attribute,)
    function convert_arguments(x::MyType; attribute = 1)
        ...
    end
    # attribute will get passed to convert_arguments
    # without keyword_verload, this wouldn't happen
    plot(MyType, attribute = 2)
    #You can also use the convenience macro, to overload convert_arguments in one step:
    @keywords convert_arguments(x::MyType; attribute = 1)
        ...
    end
```
"""
used_attributes(::Type{<:Plot}, args...) = used_attributes(args...)
used_attributes(args...) = ()

## generic definitions
# Chose the more specific plot type from arguments or input type
# Note the plottype(Scatter, Plot{plot}) will return Scatter
# And plottype(args...) falls back to Plot{plot}
plottype(P::Type{<: Plot{T}}, argvalues...) where T = plottype(P, plottype(argvalues...))
plottype(P::Type{<:Plot{T}}) where {T} = P
plottype(P1::Type{<:Plot{T1}}, ::Type{<:Plot{T2}}) where {T1, T2} = P1
plottype(::Type{Plot{plot}}, ::Type{Plot{plot}}) = Plot{plot}

"""
    plottype(P1::Type{<: Plot{T1}}, P2::Type{<: Plot{T2}})

Chooses the more concrete plot type
```julia
function convert_arguments(P::PlotFunc, args...)
    ptype = plottype(P, Lines)
    ...
end
```
"""
plottype(::Type{Plot{plot}}, P::Type{<:Plot{T}}) where {T} = P
plottype(P::Type{<:Plot{T}}, ::Type{Plot{plot}}) where {T} = P


## specialized definitions for types
plottype(::AbstractVector, ::AbstractVector, ::AbstractVector) = Scatter
plottype(::AbstractVector, ::AbstractVector) = Scatter
plottype(::AbstractVector) = Scatter
plottype(::AbstractMatrix{<: Real}) = Heatmap
plottype(::Array{<: AbstractFloat, 3}) = Volume
plottype(::AbstractString) = Text

plottype(::LineString) = Lines
plottype(::AbstractVector{<:LineString}) = Lines
plottype(::MultiLineString) = Lines

plottype(::Polygon) = Poly
plottype(::GeometryBasics.AbstractPolygon) = Poly
plottype(::AbstractVector{<:GeometryBasics.AbstractPolygon}) = Poly
plottype(::MultiPolygon) = Lines



# all the plotting functions that get a plot type
const PlotFunc = Type{<:AbstractPlot}

function plot!(::Plot{F}) where {F}
    if !(F in atomic_functions)
        error("No recipe for $(F)")
    end
end

function connect_plot!(parent::SceneLike, plot::Plot{F}) where {F}
    plot.parent = parent

    apply_theme!(parent_scene(parent), plot)
    t_user = to_value(get(attributes(plot), :transformation, automatic))
    if t_user isa Transformation
        plot.transformation = t_user
    else
        if t_user isa Automatic
            plot.transformation = Transformation()
        else
            t = Transformation()
            transform!(t, t_user)
            plot.transformation = t
        end
        if is_space_compatible(plot, parent)
            obsfunc = connect!(transformation(parent), transformation(plot))
            append!(plot.deregister_callbacks, obsfunc)
        end
    end
    plot.model = transformationmatrix(plot)
    convert_arguments!(plot)
    calculated_attributes!(Plot{F}, plot)
    default_shading!(plot, parent_scene(parent))
    plot!(plot)
    return plot
end

function plot!(scene::SceneLike, plot::Plot)
    connect_plot!(scene, plot)
    push!(scene, plot)
    return plot
end

function apply_theme!(scene::Scene, plot::P) where {P<: Plot}
    raw_attr = attributes(plot.attributes)
    plot_theme = default_theme(scene, P)
    plot_sym = plotsym(P)
    if haskey(theme(scene), plot_sym)
        merge_without_obs_reverse!(plot_theme, theme(scene, plot_sym))
    end

    for (k, v) in plot.kw
        if v isa NamedTuple
            raw_attr[k] = Attributes(v)
        else
            raw_attr[k] = convert(Observable{Any}, v)
        end
    end
    return merge!(plot.attributes, plot_theme)
end<|MERGE_RESOLUTION|>--- conflicted
+++ resolved
@@ -215,26 +215,18 @@
     else
         args_converted = convert_arguments(P, args_no_obs...; kw...)
     end
-<<<<<<< HEAD
-=======
+
     preconvert_attr = Attributes()
     PNew, converted = apply_convert!(P, preconvert_attr, args_converted)
->>>>>>> 1e7a47dc
-
-    PNew, converted = apply_convert!(P, Attributes(), args_converted)
 
     ArgTyp = MakieCore.argtypes(converted)
     converted_obs = map(Observable, converted)
     FinalPlotFunc = plotfunc(plottype(PNew, converted...))
-<<<<<<< HEAD
-    return Plot{FinalPlotFunc,ArgTyp}(plot_attributes, args_obs, converted_obs)
-=======
-    plot = Plot{FinalPlotFunc,ArgTyp}(plot_attributes, obs_args, converted_obs)
+    plot = Plot{FinalPlotFunc,ArgTyp}(plot_attributes, args_obs, converted_obs)
     for (k, v) in preconvert_attr
         attributes(plot.attributes)[k] = v
     end
     return plot
->>>>>>> 1e7a47dc
 end
 
 """
