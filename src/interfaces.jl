--- conflicted
+++ resolved
@@ -209,64 +209,6 @@
     end
 end
 
-<<<<<<< HEAD
-function (PlotType::Type{<: AbstractPlot{Typ}})(scene::SceneLike, attributes::Attributes, args) where Typ
-    input = convert.(Observable, args)
-    argnodes = lift(input...) do args...
-        convert_arguments(PlotType, args...)
-    end
-    return PlotType(scene, attributes, input, argnodes)
-end
-
-function plot(scene::Scene, plot::AbstractPlot)
-    # plot object contains local theme (default values), and user given values (from constructor)
-    # fill_theme now goes through all values that are missing from the user, and looks if the scene
-    # contains any theming values for them (via e.g. css rules). If nothing founds, the values will
-    # be taken from local theme! This will connect any values in the scene's theme
-    # with the plot values and track those connection, so that we can separate them
-    # when doing delete!(scene, plot)!
-    complete_theme!(scene, plot)
-    # we just return the plot... whoever calls plot (our pipeline usually)
-    # will need to push!(scene, plot) etc!
-    return plot
-end
-
-function (PlotType::Type{<: AbstractPlot{Typ}})(scene::SceneLike, attributes::Attributes, input, args) where Typ
-    # The argument type of the final plot object is the assumened to stay constant after
-    # argument conversion. This might not always hold, but it simplifies
-    # things quite a bit
-    ArgTyp = typeof(to_value(args))
-    # construct the fully qualified plot type, from the possible incomplete (abstract)
-    # PlotType
-    FinalType = Combined{Typ, ArgTyp}
-    plot_attributes = merged_get!(
-        ()-> default_theme(scene, FinalType),
-        plotsym(FinalType), scene, attributes
-    )
-
-    # Transformation is a field of the plot type, but can be given as an attribute
-    trans = get(plot_attributes, :transformation, automatic)
-    transval = to_value(trans)
-    transformation = if transval === automatic
-        Transformation(scene)
-    elseif isa(transval, Transformation)
-        transval
-    else
-        t = Transformation(scene)
-        transform!(t, transval)
-        t
-    end
-    replace_automatic!(plot_attributes, :model) do
-        transformation.model
-    end
-    # create the plot, with the full attributes, the input signals, and the final signals.
-    plot_obj = FinalType(scene, transformation, plot_attributes, input, seperate_tuple(args))
-    calculated_attributes!(plot_obj)
-    plot_obj
-end
-=======
->>>>>>> b57a9da5
-
 ## generic definitions
 # If the PlotObject has no plot func, calculate them
 plottype(::Type{<: PlotObject}, argvalues...) = plottype(argvalues...)
