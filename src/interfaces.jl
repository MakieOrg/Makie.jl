--- conflicted
+++ resolved
@@ -520,7 +520,6 @@
 # plots to scene
 
 plotfunc(::Combined{F}) where F = F
-
 
 
 """
@@ -659,7 +658,15 @@
     push!(scene.plots, plot_object)
     scene
 end
-<<<<<<< HEAD
+function plot!(scene::Combined, ::Type{PlotType}, attributes::Attributes, input::NTuple{N,Node}, args::Node) where {N, PlotType <: AbstractPlot}
+    # create "empty" plot type - empty meaning containing no plots, just attributes + arguments
+    plot_object = PlotType(scene, attributes, input, args)
+    # call user defined recipe overload to fill the plot type
+    plot!(plot_object)
+    push!(scene.plots, plot_object)
+    scene
+end
+
 function apply_camera!(scene::Scene, cam_func)
     if cam_func in (cam2d!, cam3d!, campixel!, cam3d_cad!)
         cam_func(scene)
@@ -667,21 +674,10 @@
         error("Unrecognized `camera` attribute type: $(typeof(cam_func)). Use automatic, cam2d! or cam3d!, campixel!, cam3d_cad!")
     end
 end
-=======
-
-function plot!(scene::Combined, ::Type{PlotType}, attributes::Attributes, input::NTuple{N,Node}, args::Node) where {N, PlotType <: AbstractPlot}
-    # create "empty" plot type - empty meaning containing no plots, just attributes + arguments
-    plot_object, scene_attributes = PlotType(scene, attributes, input, args)
-    # call user defined recipe overload to fill the plot type
-    plot!(plot_object)
-    push!(scene.plots, plot_object)
-    scene
-end
-
-
-
-
->>>>>>> 145ec564
+
+
+
+
 function setup_camera!(scene::Scene)
     theme_cam = scene[:camera][]
     if theme_cam == automatic
