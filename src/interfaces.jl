not_implemented_for(x) = error("Not implemented for $(x). You might want to put:  `using Makie` into your code!")

#TODO only have one?
const Theme = Attributes

Theme(x::AbstractPlot) = x.attributes

default_theme(scene, T) = Attributes()

function default_theme(scene)
    light = Vec3f0[Vec3f0(1.0,1.0,1.0), Vec3f0(0.1,0.1,0.1), Vec3f0(0.9,0.9,0.9), Vec3f0(20,20,20)]
    Theme(
        color = theme(scene, :color),
        visible = theme(scene, :visible),
        linewidth = 1,
        light = light,
        transformation = automatic,
        model = automatic,
        alpha = 1.0,
        transparency = false,
        overdraw = false,
    )
end

"""
    `image(x, y, image)` / `image(image)`

Plots an image on range `x, y` (defaults to dimensions).
"""
@recipe(Image) do scene
    Theme(;
        default_theme(scene)...,
        colormap = [RGBAf0(0,0,0,1), RGBAf0(1,1,1,1)],
        colorrange = automatic,
        fxaa = false,
    )
end


# could be implemented via image, but might be optimized specifically by the backend
"""
    `heatmap(x, y, values)` or `heatmap(values)`

Plots a heatmap as an image on `x, y` (defaults to interpretation as dimensions).
"""
@recipe(Heatmap) do scene
    Theme(;
        default_theme(scene)...,
        colormap = theme(scene, :colormap),
        colorrange = automatic,
        linewidth = 0.0,
        levels = 1,
        fxaa = true,
        interpolate = false
    )
end

"""
    `volume(volume_data)`

Plots a volume. Available algorithms are:
* `:iso` => IsoValue
* `:absorption` => Absorption
* `:mip` => MaximumIntensityProjection
* `:absorptionrgba` => AbsorptionRGBA
* `:indexedabsorption` => IndexedAbsorptionRGBA
"""
@recipe(Volume) do scene
    Theme(;
        default_theme(scene)...,
        fxaa = true,
        algorithm = :iso,
        absorption = 1f0,
        isovalue = 0.5f0,
        isorange = 0.05f0,
        colormap = theme(scene, :colormap),
        colorrange = (0, 1)
    )
end

"""
    `surface(x, y, z)`

Plots a surface, where `(x, y, z)` are supposed to lie on a grid.
"""
@recipe(Surface) do scene
    Theme(;
        default_theme(scene)...,
        colormap = theme(scene, :colormap),
        colorrange = automatic,
        shading = true,
        fxaa = true,
    )
end

"""
    `lines(x, y, z)` / `lines(x, y)` / or `lines(positions)`

Creates a connected line plot for each element in `(x, y, z)`, `(x, y)` or `positions`.
"""
@recipe(Lines) do scene
    Theme(;
        default_theme(scene)...,
        linewidth = 1.0,
        colormap = theme(scene, :colormap),
        colorrange = automatic,
        linestyle = nothing,
        fxaa = false
    )
end

"""
    `linesegments(x, y, z)` / `linesegments(x, y)` / `linesegments(positions)`

Plots a line for each pair of points in `(x, y, z)`, `(x, y)`, or `positions`.

**Attributes**:
The same as for [`lines`](@ref)
"""
@recipe(LineSegments) do scene
    default_theme(scene, Lines)
end

# alternatively, mesh3d? Or having only mesh instead of poly + mesh and figure out 2d/3d via dispatch
"""
    `mesh(x, y, z)`, `mesh(mesh_object)`, `mesh(x, y, z, faces)`, or `mesh(xyz, faces)`

Plots a 3D mesh.
"""
@recipe(Mesh) do scene
    Theme(;
        default_theme(scene)...,
        fxaa = true,
        interpolate = false,
        shading = true,
        colormap = theme(scene, :colormap),
        colorrange = automatic,
    )
end

"""
    `scatter(x, y, z)` / `scatter(x, y)` / `scatter(positions)`

Plots a marker for each element in `(x, y, z)`, `(x, y)`, or `positions`.
"""
@recipe(Scatter) do scene
    Theme(;
        default_theme(scene)...,
        marker = Circle,
        markersize = 0.1,
        strokecolor = RGBA(0, 0, 0, 0),
        strokewidth = 0.0,
        glowcolor = RGBA(0, 0, 0, 0),
        glowwidth = 0.0,
        rotations = Billboard(),
        colormap = theme(scene, :colormap),
        colorrange = automatic,
        marker_offset = automatic,
        fxaa = false,
        transform_marker = false, # Applies the plots transformation to marker
        uv_offset_width = Vec4f0(0),
        distancefield = nothing
    )
end

"""
    `meshscatter(x, y, z)` / `meshscatter(x, y)` / `meshscatter(positions)`

Plots a mesh for each element in `(x, y, z)`, `(x, y)`, or `positions` (similar to `scatter`).
`markersize` is a scaling applied to the primitive passed as `marker`
"""
@recipe(MeshScatter) do scene
    Theme(;
        default_theme(scene)...,
        marker = Sphere(Point3f0(0), 1f0),
        markersize = 0.1,
        rotations = Quaternionf0(0, 0, 0, 1),
        colormap = theme(scene, :colormap),
        colorrange = automatic,
        fxaa = true
    )
end

"""
    `text(string)`

Plots a text.
"""
@recipe(Text) do scene
    Theme(;
        default_theme(scene)...,
        strokecolor = (:black, 0.0),
        strokewidth = 0,
        font = theme(scene, :font),
        align = (:left, :bottom),
        rotation = 0.0,
        textsize = 20,
        position = Point2f0(0),
    )
end

const atomic_function_symbols = (
        :text, :meshscatter, :scatter, :mesh, :linesegments,
        :lines, :surface, :volume, :heatmap, :image
)


const atomic_functions = getfield.(Ref(AbstractPlotting), atomic_function_symbols)
const Atomic{Arg} = Union{map(x-> Combined{x, Arg}, atomic_functions)...}


function color_and_colormap!(plot, intensity = plot[:color])
    if isa(intensity[], AbstractArray{<: Number})
        haskey(plot, :colormap) || error("Plot $T needs to have a colormap to allow the attribute color to be an array of numbers")
        replace_automatic!(plot, :colorrange) do
            lift(extrema_nan, intensity)
        end
        true
    else
        delete!(plot, :colorrange)
        false
    end
end


"""
    `calculated_attributes!(plot::AbstractPlot)`

Fill in values that can only be calculated when we have all other attributes filled
"""
calculated_attributes!(plot::T) where T = calculated_attributes!(T, plot)

"""
    `calculated_attributes!(trait::Type{<: AbstractPlot}, plot)`
trait version of calculated_attributes
"""
calculated_attributes!(trait, plot) = nothing

function calculated_attributes!(::Type{<: Mesh}, plot)
    need_cmap = color_and_colormap!(plot)
    need_cmap || delete!(plot, :colormap)
    return
end

function calculated_attributes!(::Type{<: Union{Heatmap, Image}}, plot)
    plot[:color] = plot[3]
    color_and_colormap!(plot)
end
function calculated_attributes!(::Type{<: Surface}, plot)
    colors = plot[3]
    if haskey(plot, :color)
        color = plot[:color][]
        if isa(color, AbstractMatrix{<: Number}) && !(color === to_value(colors))
            colors = plot[:color]
        end
    end
    color_and_colormap!(plot, colors)
end
function calculated_attributes!(::Type{<: MeshScatter}, plot)
    color_and_colormap!(plot)
end

function calculated_attributes!(::Type{<: Scatter}, plot)
    # calculate base case
    color_and_colormap!(plot)
    replace_automatic!(plot, :marker_offset) do
        # default to middle
        lift(x-> Vec2f0.((x .* (-0.5f0))), plot[:markersize])
    end
end

function calculated_attributes!(::Type{<: Union{Lines, LineSegments}}, plot)
    color_and_colormap!(plot)
    pos = plot[1][]
    # extend one color per linesegment to be one (the same) color per vertex
    # taken from @edljk  in PR #77
    if haskey(plot, :color) && isa(plot[:color][], AbstractVector) && iseven(length(pos)) && (length(pos) ÷ 2) == length(plot[:color][])
        plot[:color] = lift(plot[:color]) do cols
            map(i-> cols[(i + 1) ÷ 2], 1:(length(cols) * 2))
        end
    end
end


# # to allow one color per edge
# function calculated_attributes!(plot::LineSegments)
#     plot[:color] = lift(plot[:color], plot[1]) do c, p
#         if (length(p) ÷ 2) == length(c)
#             [c[k] for k in 1:length(c), l in 1:2]
#         else
#             c
#         end
#     end
# end

function (PT::Type{<: Combined})(parent, transformation, attributes, input_args, converted)
    PT(parent, transformation, attributes, input_args, converted, AbstractPlot[])
end
plotsym(::Type{<:AbstractPlot{F}}) where F = Symbol(typeof(F).name.mt.name)

function (PlotType::Type{<: AbstractPlot{Typ}})(scene::SceneLike, attributes::Attributes, args::Tuple) where Typ
    # make sure all arguments are a node
    # with a sensible name
    arg_nodes = node.(ntuple(i-> Symbol("input $i"), length(args)), args)
    args_converted = lift(arg_nodes...) do args...
        # do the argument conversion inside a lift
        convert_arguments(PlotType, args...)
    end
    # now get a signal node/signal for each argument
    N = length(to_value(args_converted))
    names = argument_names(PlotType, N)
    node_args_seperated = ntuple(N) do i
        lift(args_converted, name = string(names[i])) do x
            if i <= length(x)
                x[i]
            else
                error("You changed the number of arguments for $PlotType. This isn't allowed!")
            end
        end
    end
    # The argument type of the final plot object is the assumened to stay constant after
    # argument conversion. This might not always hold, but it simplifies
    # things quite a bit
    ArgTyp = typeof(to_value(args_converted))
    # construct the fully qualified plot type, from the possible incomplete (abstract)
    # PlotType
    FinalType = Combined{Typ, ArgTyp}

    plot_attributes, scene_attributes = merged_get!(()-> default_theme(scene, FinalType), plotsym(FinalType), scene, attributes)
    trans = get(plot_attributes, :transformation, automatic)
    transformation = if to_value(trans) == automatic
        Transformation(scene)
    elseif isa(to_value(trans), Transformation)
        to_value(trans)
    else
        t = Transformation(scene)
        transform!(t, to_value(trans))
        t
    end

    replace_automatic!(plot_attributes, :model) do
        transformation.model
    end

    # create the plot, with the full attributes, the input signals, and the final signal nodes.
    plot_obj = FinalType(scene, transformation, plot_attributes, arg_nodes, node_args_seperated)
    calculated_attributes!(plot_obj)
    plot_obj, scene_attributes
end



"""
    `plot_type(plot_args...)`

The default plot type for any argument is `lines`.
Any custom argument combination that has only one meaningful way to be plotted should overload this.
e.g.:
```example
    # make plot(rand(5, 5, 5)) plot as a volume
    plottype(x::Array{<: AbstractFlot, 3}) = Volume
```
"""
plottype(plot_args...) = Combined{Any, Tuple{typeof.(to_value.(plot_args))...}}


plottype(::AbstractVector, ::AbstractVector) = Lines
plottype(::AbstractMatrix) = Heatmap

"""
Returns the Combined type that represents the signature of `args`.
"""
function Plot(args::Vararg{Any, N}) where N
    Combined{Any, <: Tuple{args...}}
end
Base.@pure function Plot(::Type{T}) where T
    Combined{Any, <: Tuple{T}}
end
Base.@pure function Plot(::Type{T1}, ::Type{T2}) where {T1, T2}
    Combined{Any, <: Tuple{T1, T2}}
end

# all the plotting functions that get a plot type
const PlotFunc = Union{Type{Any}, Type{<: AbstractPlot}}

plot(P::PlotFunc, args...; kw_attributes...) = plot!(Scene(), P, Attributes(kw_attributes), args...)
plot!(P::PlotFunc, args...; kw_attributes...) = plot!(current_scene(), P, Attributes(kw_attributes), args...)
plot(scene::SceneLike, P::PlotFunc, args...; kw_attributes...) = plot!(Scene(scene), P, Attributes(kw_attributes), args...)
plot!(scene::SceneLike, P::PlotFunc, args...; kw_attributes...) = plot!(scene, P, Attributes(kw_attributes), args...)

plot(scene::SceneLike, P::PlotFunc, attributes::Attributes, args...; kw_attributes...) = plot!(Scene(scene), P, merge!(Attributes(kw_attributes), attributes), args...)
plot!(scene::SceneLike, P::PlotFunc, attributes::Attributes, args...; kw_attributes...) = plot!(scene, P, merge!(Attributes(kw_attributes), attributes), args...)
plot!(P::PlotFunc, attributes::Attributes, args...; kw_attributes...) = plot!(current_scene(), P, merge!(Attributes(kw_attributes), attributes), args...)
plot(P::PlotFunc, attributes::Attributes, args...; kw_attributes...) = plot!(Scene(), P, merge!(Attributes(kw_attributes), attributes), args...)

# Overload remaining functions
eval(default_plot_signatures(:plot, :plot!, :Any))

# plots to scene

"""
Main plotting signatures that plot/plot! route to if no Plot Type is given
"""
function plot!(scene::SceneLike, ::Type{Any}, attributes::Attributes, args...)
    PlotType = plottype(to_value.(args)...)
    plot!(scene, PlotType, attributes, args...)
end

plot!(p::Combined) = _plot!(p)

_plot!(p::Atomic{T}) where T = p

function _plot!(p::Combined{Any, T}) where T
    args = (T.parameters...,)
    typed_args = join(string.("::", args), ", ")
    error("Plotting for the arguments ($typed_args) not defined. If you want to support those arguments, overload plot!(plot::Plot$((args...,)))")
end
function _plot!(p::Combined{X, T}) where {X, T}
    args = (T.parameters...,)
    typed_args = join(string.("::", args), ", ")
    error("Plotting for the arguments ($typed_args) not defined for $X. If you want to support those arguments, overload plot!(plot::$X{ <: $T})")
end


<<<<<<< HEAD
=======

>>>>>>> 26920609
function plot!(scene::SceneLike, ::Type{PlotType}, attributes::Attributes, args...) where PlotType <: AbstractPlot
    # create "empty" plot type - empty meaning containing no plots, just attributes + arguments
    plot_object, scene_attributes = PlotType(scene, attributes, args)

    attributes, rest = merge_attributes!(scene_attributes, theme(scene))
    # TODO warn about rest - should be unused arguments!
    empty!(scene.attributes)
    # transfer the merged attributes from theme and user defined to the scene
    merge!(scene.attributes, attributes)
    # call user defined recipe overload to fill the plot type
    plot!(plot_object)

    push!(scene.plots, plot_object)

    scene[:raw][] || update_limits!(scene)
    (!scene[:raw][] || scene[:camera][] != automatic) && setup_camera!(scene)
    scene[:raw][] || add_axis!(scene)
    # ! ∘ isaxis --> (x)-> !isaxis(x)
    # move axis to front, so that scene[end] gives back the last plot and not the axis!
    if !isempty(scene.plots) && isaxis(last(scene.plots))
        axis = pop!(scene.plots)
        pushfirst!(scene.plots, axis)
    end
    #compose_plot!(scene)
    # call the assembly recipe, that also adds this to the scene
    # kw_args not consumed by PlotType will be passed forward to plot! as non_plot_kwargs
    #plot!(scene, plot_object, scene_attributes)
    scene
end

function plot!(scene::Combined, ::Type{PlotType}, attributes::Attributes, args...) where PlotType <: AbstractPlot
    # create "empty" plot type - empty meaning containing no plots, just attributes + arguments
    plot_object, scene_attributes = PlotType(scene, attributes, args)
    # call user defined recipe overload to fill the plot type
    plot!(plot_object)
    push!(scene.plots, plot_object)
    scene
end



function scale_scene!(scene)
    if is2d(scene)
        area = pixelarea(scene)[]
        lims = limits(scene)[]
        # not really sure how to scale 3D scenes in a reasonable way
        mini, maxi = minimum(lims), maximum(lims)
        l = ((mini[1], maxi[1]), (mini[2], maxi[2]))
        xyzfit = fit_ratio(area, l)
        s = to_ndim(Vec3f0, xyzfit, 1f0)
        scale!(scene, s)
    end
    return scene
end

function setup_camera!(scene::Scene)
    if scene[:camera][] == automatic
        cam = cameracontrols(scene)
        if cam == EmptyCamera()
            if is2d(scene)
                #@info("setting camera to 2D")
                cam2d!(scene)
            else
                #@info("setting camera to 3D")
                cam3d!(scene)
            end
        end
    elseif scene[:camera][] in (cam2d!, cam3d!, campixel!)
        scene[:camera][](scene)
    else
        error("Unrecogniced `camera` attribute type: $(typeof(scene[:camera][])). Use automatic, cam2d! or cam3d!")
    end
    scene
end


function add_axis!(scene::Scene)
    show_axis = scene[:show_axis][]
    show_axis isa Bool || error("show_axis needs to be a bool")
    axistype = if scene[:axis_type][] == automatic
        is2d(scene) ? axis2d! : axis3d!
    elseif scene[:axis_type][] in (axis2d!, axis3d!)
        scene[:axis_type][]
    else
        error("Unrecogniced `axis_type` attribute type: $(typeof(scene[:axis_type][])). Use automatic, axis2d! or axis3d!")
    end

    if show_axis && !(any(isaxis, plots(scene)))
        axis_attributes = scene[:axis]
        axistype(scene, axis_attributes, limits(scene))
    end
    scene
end

function add_labels!(scene::Scene)
    if plot_attributes[:show_legend][] && haskey(p.attributes, :colormap)
        legend_attributes = plot_attributes[:legend][]
        colorlegend(scene, p.attributes[:colormap], p.attributes[:colorrange], legend_attributes)
    end
    scene
end

update_limits!(scene::Scene) = update_limits!(scene, scene[:limits][], scene[:padding][])

function update_limits!(scene::Scene, limits::Automatic, padding)
    # for when scene is empty
    dlimits = data_limits(scene)
    tlims = (minimum(dlimits), maximum(dlimits))
    if !all(x-> all(isfinite, x), tlims)
        @warn "limits of scene contain non finite values: $(tlims[1]) .. $(tlims[2])"
        mini = map(x-> ifelse(isfinite(x), x, 0.0), tlims[1])
        maxi = Vec3f0(ntuple(3) do i
            x = tlims[2][i]
            ifelse(isfinite(x), x, tlims[1][i] + 1f0)
        end)
        tlims = (mini, maxi)
    end
    new_widths = Vec3f0(ntuple(3) do i
        a = tlims[1][i]; b = tlims[2][i]
        w = b - a
        # check for widths == 0.0... 3rd dimension is allowed to be 0 though.
        # TODO maybe we should allow any one dimension to be 0, and then use the other 2 as 2D
        with0 = (i != 3) && (w ≈ 0.0)
        with0 && @warn "Founds 0 width in scene limits: $(tlims[1]) .. $(tlims[2])"
        ifelse(with0, 1f0, w)
    end)
    update_limits!(scene, FRect3D(tlims[1], new_widths), padding)
end

function update_limits!(scene::Scene, new_limits::HyperRectangle, padding = Vec3f0(0))
    lims = FRect3D(new_limits)
    lim_w = widths(lims)
    # use the smallest widths for scaling, to have a consistently wide padding for all sides
    minw = if lim_w[3] ≈ 0.0
        m = min(lim_w[1], lim_w[2])
        Vec3f0(m, m, 0.0)
    else
        Vec3f0(minimum(lim_w))
    end
    padd_abs = minw .* to_ndim(Vec3f0, padding, 0.0)
    limits(scene)[] = FRect3D(minimum(lims) .- padd_abs, lim_w .+  2padd_abs)
    scene
end<|MERGE_RESOLUTION|>--- conflicted
+++ resolved
@@ -422,10 +422,6 @@
 end
 
 
-<<<<<<< HEAD
-=======
-
->>>>>>> 26920609
 function plot!(scene::SceneLike, ::Type{PlotType}, attributes::Attributes, args...) where PlotType <: AbstractPlot
     # create "empty" plot type - empty meaning containing no plots, just attributes + arguments
     plot_object, scene_attributes = PlotType(scene, attributes, args)
