--- conflicted
+++ resolved
@@ -278,21 +278,9 @@
     ArgTyp = MakieCore.argtypes(args2)
     FinalPlotFunc = plotfunc(plottype(P, args2...))
     foreach(x -> delete!(user_attributes, x), attr)
-<<<<<<< HEAD
-    pl = Plot{FinalPlotFunc,ArgTyp}(user_attributes, Any[args_obs...], Observable[converted_obs...],
-                                      deregister)
-    used_attr_obs = map(k-> get!(pl.attributes, k, Observable{Any}(nothing)), attr)
-    onany(pl, used_attr_obs...) do args...
-        zipped = filter(((k, v),) -> !isnothing(v), collect(zip(attr, args)))
-        kw_obs[] = map(x-> x[1] => x[2], zipped)
-        return
-    end
-    return pl
-=======
     return Plot{FinalPlotFunc,ArgTyp}(
         user_attributes, kw_obs, Any[args_obs...],
         Observable[converted_obs...], deregister)
->>>>>>> 899eeb59
 end
 
 """
