struct Camera3D <: AbstractCamera
    eyeposition::Observable{Vec3f}
    lookat::Observable{Vec3f}
    upvector::Observable{Vec3f}

    zoom_mult::Observable{Float32}
    fov::Observable{Float32} # WGLMakie compat
    near::Observable{Float32}
    far::Observable{Float32}
    pulser::Observable{Float64}

    attributes::Attributes
end

"""
    Camera3D(scene[; attributes...])

Creates a 3d camera with a lot of controls.

The 3D camera is (or can be) unrestricted in terms of rotations and translations. Both `cam3d!(scene)` and `cam3d_cad!(scene)` create this camera type. Unlike the 2D camera, settings and controls are stored in the `cam.attributes` field rather than in the struct directly, but can still be passed as keyword arguments. The general camera settings include

- `fov = 45f0` sets the "neutral" field of view, i.e. the fov corresponding to no zoom. This is irrelevant if the camera uses an orthographic projection.
- `near = automatic` sets the value of the near clip. By default this will be chosen based on the scenes bounding box. The final value is in `cam.near`.
- `far = automatic` sets the value of the far clip. By default this will be chosen based on the scenes bounding box. The final value is in `cam.far`.
- `rotation_center = :lookat` sets the default center for camera rotations. Currently allows `:lookat` or `:eyeposition`.
- `projectiontype = Perspective` sets the type of the projection. Can be `Orthographic` or `Perspective`.
- `fixed_axis = false`: If true panning uses the (world/plot) z-axis instead of the camera up direction.
- `zoom_shift_lookat = true`: If true attempts to keep data under the cursor in view when zooming.
- `cad = false`: If true rotates the view around `lookat` when zooming off-center.

The camera view follows from the position of the camera `eyeposition`, the point which the camera focuses `lookat` and the up direction of the camera `upvector`. These can be accessed as `cam.eyeposition` etc and adjusted via `update_cam!(scene, cameracontrols(scene), eyeposition, lookat[, upvector = Vec3f(0, 0, 1)])`. They can also be passed as keyword arguments when the camera is constructed.

The camera can be controlled by keyboard and mouse. The keyboard has the following available attributes

- `up_key   = Keyboard.r` sets the key for translations towards the top of the screen.
- `down_key = Keyboard.f` sets the key for translations towards the bottom of the screen.
- `left_key  = Keyboard.a` sets the key for translations towards the left of the screen.
- `right_key = Keyboard.d` sets the key for translations towards the right of the screen.
- `forward_key  = Keyboard.w` sets the key for translations into the screen.
- `backward_key = Keyboard.s` sets the key for translations out of the screen.

- `zoom_in_key   = Keyboard.u` sets the key for zooming into the scene (enlarge, via fov).
- `zoom_out_key  = Keyboard.o` sets the key for zooming out of the scene (shrink, via fov).
- `stretch_view_key  = Keyboard.page_up` sets the key for moving `eyepostion` away from `lookat`.
- `contract_view_key = Keyboard.page_down` sets the key for moving `eyeposition` towards `lookat`.

- `pan_left_key  = Keyboard.j` sets the key for rotations around the screens vertical axis.
- `pan_right_key = Keyboard.l` sets the key for rotations around the screens vertical axis.
- `tilt_up_key   = Keyboard.i` sets the key for rotations around the screens horizontal axis.
- `tilt_down_key = Keyboard.k` sets the key for rotations around the screens horizontal axis.
- `roll_clockwise_key        = Keyboard.e` sets the key for rotations of the screen.
- `roll_counterclockwise_key = Keyboard.q` sets the key for rotations of the screen.

- `keyboard_rotationspeed = 1f0` sets the speed of keyboard based rotations.
- `keyboard_translationspeed = 0.5f0` sets the speed of keyboard based translations.
- `keyboard_zoomspeed = 1f0` sets the speed of keyboard based zooms.
- `update_rate = 1/30` sets the rate at which keyboard based camera updates are evaluated.

and mouse interactions are controlled by

- `translation_button = Mouse.right` sets the mouse button for drag-translations. (up/down/left/right)
- `scroll_mod = true` sets an additional modifier button for scroll-based zoom. (true being neutral)
- `rotation_button = Mouse.left` sets the mouse button for drag-rotations. (pan, tilt)

- `mouse_rotationspeed = 1f0` sets the speed of mouse rotations.
- `mouse_translationspeed = 0.5f0` sets the speed of mouse translations.
- `mouse_zoomspeed = 1f0` sets the speed of mouse zooming (mousewheel).
- `circular_rotation = (true, true, true)` enables circular rotations for (fixed x, fixed y, fixed z) rotation axis. (This means drawing a circle with your mouse around the center of the scene will result in a continuous rotation.)

There are also a few generally applicable controls:

- `fix_x_key = Keyboard.x` sets the key for fixing translations and rotations to the (world/plot) x-axis.
- `fix_y_key = Keyboard.y` sets the key for fixing translations and rotations to the (world/plot) y-axis.
- `fix_z_key = Keyboard.z` sets the key for fixing translations and rotations to the (world/plot) z-axis.
- `reset = Keyboard.home` sets the key for fully resetting the camera. This equivalent to setting `lookat = Vec3f(0)`, `upvector = Vec3f(0, 0, 1)`, `eyeposition = Vec3f(3)` and then calling `center!(scene)`.

You can also make adjustments to the camera position, rotation and zoom by calling relevant functions:

- `translate_cam!(scene, v)` will translate the camera by the given world/plot space vector `v`.
- `rotate_cam!(scene, angles)` will rotate the camera around its axes with the corresponding angles. The first angle will rotate around the cameras "right" that is the screens horizontal axis, the second around the up vector/vertical axis or `Vec3f(0, 0, +-1)` if `fixed_axis = true`, and the third will rotate around the view direction i.e. the axis out of the screen. The rotation respects the the current `rotation_center` of the camera.
- `zoom!(scene, zoom_step)` will change the zoom level of the scene without translating or rotating the scene. `zoom_step` applies multiplicatively to `cam.zoom_mult` which is used as a multiplier to the fov (perspective projection) or width and height (orthographic projection).
"""
function Camera3D(scene; kwargs...)
    attr = merged_get!(:cam3d, scene, Attributes(kwargs)) do
        Attributes(
            # Keyboard controls
            # Translations
            up_key        = Keyboard.r,
            down_key      = Keyboard.f,
            left_key      = Keyboard.a,
            right_key     = Keyboard.d,
            forward_key   = Keyboard.w,
            backward_key  = Keyboard.s,
            # Zooms
            zoom_in_key   = Keyboard.u,
            zoom_out_key  = Keyboard.o,
            stretch_view_key  = Keyboard.page_up,
            contract_view_key = Keyboard.page_down,
            # Rotations
            pan_left_key  = Keyboard.j,
            pan_right_key = Keyboard.l,
            tilt_up_key   = Keyboard.i,
            tilt_down_key = Keyboard.k,
            roll_clockwise_key        = Keyboard.e,
            roll_counterclockwise_key = Keyboard.q,
            # Mouse controls
            translation_button = Mouse.right,
            scroll_mod         = true,
            rotation_button    = Mouse.left,
            # Shared controls
            fix_x_key = Keyboard.x,
            fix_y_key = Keyboard.y,
            fix_z_key = Keyboard.z,
            reset = Keyboard.home,
            # Settings
            keyboard_rotationspeed = 1f0,
            keyboard_translationspeed = 0.5f0,
            keyboard_zoomspeed = 1f0,
            mouse_rotationspeed = 1f0,
            mouse_translationspeed = 1f0,
            mouse_zoomspeed = 1f0,
            circular_rotation = (true, true, true),
            fov = 45f0, # base fov
            near = automatic,
            far = automatic,
            rotation_center = :lookat,
            update_rate = 1/30,
            projectiontype = Perspective,
            fixed_axis = true,
            zoom_shift_lookat = false, # doesn't really work with fov
            cad = false,
            # internal
            selected = true
        )
    end

    cam = Camera3D(
        pop!(attr, :eyeposition, Vec3f(3)),
        pop!(attr, :lookat,      Vec3f(0)),
        pop!(attr, :upvector,    Vec3f(0, 0, 1)),

        Observable(1f0),
        Observable(attr[:fov][]),
        Observable(attr[:near][] === automatic ? 0.1f0 : attr[:near][]),
        Observable(attr[:far][]  === automatic ? 100f0 : attr[:far][]),
        Observable(-1.0),

        attr
    )

    disconnect!(camera(scene))

    # Keyboard controls
    # ticks every so often to get consistent position updates.
    on(cam.pulser) do prev_time
        current_time = time()
        active = on_pulse(scene, cam, Float32(current_time - prev_time))
        @async if active && attr.selected[]
            sleep(attr.update_rate[])
            cam.pulser[] = current_time
        else
            cam.pulser.val = -1.0
        end
    end

    keynames = (
        :up_key, :down_key, :left_key, :right_key, :forward_key, :backward_key,
        :zoom_in_key, :zoom_out_key, :stretch_view_key, :contract_view_key,
        :pan_left_key, :pan_right_key, :tilt_up_key, :tilt_down_key,
        :roll_clockwise_key, :roll_counterclockwise_key
    )

    # Start ticking if relevant keys are pressed
    on(camera(scene), events(scene).keyboardbutton) do event
        if event.action in (Keyboard.press, Keyboard.repeat) && cam.pulser[] == -1.0 &&
            attr.selected[] && any(key -> ispressed(scene, attr[key][]), keynames)

            cam.pulser[] = time()
            return Consume(true)
        end
        return Consume(false)
    end

    # de/select plot on click outside/inside
    # also deselect other cameras
    deselect_all_cameras!(root(scene))
    on(camera(scene), events(scene).mousebutton, priority = 100) do event
        if event.action == Mouse.press
            attr.selected[] = is_mouseinside(scene)
        end
        return Consume(false)
    end

    # Mouse controls
    add_translation!(scene, cam)
    add_rotation!(scene, cam)

    # add camera controls to scene
    cameracontrols!(scene, cam)

    # Trigger updates on scene resize and settings change
    on(camera(scene), scene.px_area, attr[:fov], attr[:projectiontype]) do _, _, _
        update_cam!(scene, cam)
    end
    on(camera(scene), attr[:near], attr[:far]) do near, far
        near === automatic || (cam.near[] = near)
        far  === automatic || (cam.far[] = far)
        update_cam!(scene, cam)
    end

    # reset
    on(camera(scene), events(scene).keyboardbutton) do event
<<<<<<< HEAD
        if ispressed(scene, attr[:reset][]) && event.action == Keyboard.press
=======
        if attr.selected[] && event.key == attr[:reset][] && event.action == Keyboard.release
>>>>>>> d42d3e94
            # center keeps the rotation of the camera so we reset that here
            # might make sense to keep user set lookat, upvector, eyeposition
            # around somewhere for this?
            cam.lookat[] = Vec3f(0)
            cam.upvector[] = Vec3f(0,0,1)
            cam.eyeposition[] = Vec3f(3)
            center!(scene)
            return Consume(true)
        end
        return Consume(false)
    end

    cam
end

# These imitate the old camera
function cam3d!(scene; zoom_shift_lookat = true, fixed_axis = true, kwargs...)
    Camera3D(scene, zoom_shift_lookat = zoom_shift_lookat, fixed_axis = fixed_axis; kwargs...)
end
function cam3d_cad!(scene; cad = true, zoom_shift_lookat = false, fixed_axis = false, kwargs...)
    Camera3D(scene, cad = cad, zoom_shift_lookat = zoom_shift_lookat, fixed_axis = fixed_axis; kwargs...)
end


function deselect_all_cameras!(scene)
    cam = cameracontrols(scene)
    cam isa Camera3D && (cam.attributes.selected[] = false)
    for child in scene.children
        deselect_all_cameras!(child)
    end
    nothing
end


function add_translation!(scene, cam::Camera3D)
    translationspeed = cam.attributes[:mouse_translationspeed]
    zoomspeed = cam.attributes[:mouse_zoomspeed]
    shift_lookat = cam.attributes[:zoom_shift_lookat]
    cad = cam.attributes[:cad]
    button = cam.attributes[:translation_button]
    scroll_mod = cam.attributes[:scroll_mod]

    last_mousepos = RefValue(Vec2f(0, 0))
    dragging = RefValue(false)

    function compute_diff(delta)
        if cam.attributes[:projectiontype][] == Orthographic
            aspect = Float32((/)(widths(scene.px_area[])...))
            aspect_scale = Vec2f(1f0 + aspect, 1f0 + 1f0 / aspect)
            return cam.zoom_mult[] * delta .* aspect_scale ./ widths(scene.px_area[])
        else
            viewdir = cam.lookat[] - cam.eyeposition[]
            return 0.002f0 * cam.zoom_mult[] * norm(viewdir) * delta
        end
    end

    # drag start/stop
    on(camera(scene), scene.events.mousebutton) do event
        if ispressed(scene, button[])
            if event.action == Mouse.press && is_mouseinside(scene) && !dragging[]
                last_mousepos[] = mouseposition_px(scene)
                dragging[] = true
                return Consume(true)
            end
        elseif event.action == Mouse.release && dragging[]
            mousepos = mouseposition_px(scene)
            diff = compute_diff(last_mousepos[] - mousepos)
            last_mousepos[] = mousepos
            dragging[] = false
            translate_cam!(scene, cam, translationspeed[] * Vec3f(diff[1], diff[2], 0f0))
            return Consume(true)
        end
        return Consume(false)
    end

    # in drag
    on(camera(scene), scene.events.mouseposition) do mp
        if dragging[] && ispressed(scene, button[])
            mousepos = screen_relative(scene, mp)
            diff = compute_diff(last_mousepos[] - mousepos)
            last_mousepos[] = mousepos
            translate_cam!(scene, cam, translationspeed[] * Vec3f(diff[1], diff[2], 0f0))
            return Consume(true)
        end
        return Consume(false)
    end

    on(camera(scene), scene.events.scroll) do scroll
        if is_mouseinside(scene) && ispressed(scene, scroll_mod[])
            zoom_step = (1f0 + 0.1f0 * zoomspeed[]) ^ -scroll[2]
            zoom!(scene, cam, zoom_step, shift_lookat[], cad[])
            return Consume(true)
        end
        return Consume(false)
    end
end

function add_rotation!(scene, cam::Camera3D)
    rotationspeed = cam.attributes[:mouse_rotationspeed]
    button = cam.attributes[:rotation_button]
    last_mousepos = RefValue(Vec2f0(0, 0))
    dragging = RefValue(false)
    e = events(scene)

    # drag start/stop
    on(camera(scene), e.mousebutton) do event
        if ispressed(scene, button[])
            if event.action == Mouse.press && is_mouseinside(scene) && !dragging[]
                last_mousepos[] = mouseposition_px(scene)
                dragging[] = true
                return Consume(true)
            end
        elseif event.action == Mouse.release && dragging[]
            mousepos = mouseposition_px(scene)
            dragging[] = false
            rot_scaling = rotationspeed[] * (e.window_dpi[] * 0.005)
            mp = (last_mousepos[] - mousepos) * 0.01f0 * rot_scaling
            last_mousepos[] = mousepos
            rotate_cam!(scene, cam, Vec3f(-mp[2], mp[1], 0f0), true)
            return Consume(true)
        end
        return Consume(false)
    end

    # in drag
    on(camera(scene), e.mouseposition) do mp
        if dragging[] && ispressed(scene, button[])
            mousepos = screen_relative(scene, mp)
            rot_scaling = rotationspeed[] * (e.window_dpi[] * 0.005)
            mp = (last_mousepos[] .- mousepos) * 0.01f0 * rot_scaling
            last_mousepos[] = mousepos
            rotate_cam!(scene, cam, Vec3f(-mp[2], mp[1], 0f0), true)
            return Consume(true)
        end
        return Consume(false)
    end
end


function on_pulse(scene, cam, timestep)
    attr = cam.attributes

    # translation
    right = ispressed(scene, attr[:right_key][])
    left = ispressed(scene, attr[:left_key][])
    up = ispressed(scene, attr[:up_key][])
    down = ispressed(scene, attr[:down_key][])
    backward = ispressed(scene, attr[:backward_key][])
    forward = ispressed(scene, attr[:forward_key][])
    translating = right || left || up || down || backward || forward

    if translating
        # translation in camera space x/y/z direction
        translation = attr[:keyboard_translationspeed][] * timestep *
            Vec3f(right - left, up - down, backward - forward)
        viewdir = cam.lookat[] - cam.eyeposition[]
        _translate_cam!(scene, cam, cam.zoom_mult[] * norm(viewdir) * translation)
    end

    # rotation
    up = ispressed(scene, attr[:tilt_up_key][])
    down = ispressed(scene, attr[:tilt_down_key][])
    left = ispressed(scene, attr[:pan_left_key][])
    right = ispressed(scene, attr[:pan_right_key][])
    counterclockwise = ispressed(scene, attr[:roll_counterclockwise_key][])
    clockwise = ispressed(scene, attr[:roll_clockwise_key][])
    rotating = up || down || left || right || counterclockwise || clockwise

    if rotating
        # rotations around camera space x/y/z axes
        angles = attr[:keyboard_rotationspeed][] * timestep *
            Vec3f(up - down, left - right, counterclockwise - clockwise)

        _rotate_cam!(scene, cam, angles)
    end

    # zoom
    zoom_out = ispressed(scene, attr[:zoom_out_key][])
    zoom_in = ispressed(scene, attr[:zoom_in_key][])
    zooming = zoom_out || zoom_in

    if zooming
        zoom_step = (1f0 + attr[:keyboard_zoomspeed][] * timestep) ^ (zoom_out - zoom_in)
        _zoom!(scene, cam, zoom_step, false)
    end

    stretch = ispressed(scene, attr[:stretch_view_key][])
    contract = ispressed(scene, attr[:contract_view_key][])
    if stretch || contract
        zoom_step = (1f0 + attr[:keyboard_zoomspeed][] * timestep) ^ (stretch - contract)
        cam.eyeposition[] = cam.lookat[] + zoom_step * (cam.eyeposition[] - cam.lookat[])
    end
    zooming = zooming || stretch || contract

    # if any are active, update matrices, else stop clock
    if translating || rotating || zooming
        update_cam!(scene, cam)
        return true
    else
        return false
    end
end


function translate_cam!(scene::Scene, cam::Camera3D, t::VecTypes)
    _translate_cam!(scene, cam, t)
    update_cam!(scene, cam)
    nothing
end
function _translate_cam!(scene, cam, t)
    # This uses a camera based coordinate system where
    # x expands right, y expands up and z expands towards the screen
    lookat = cam.lookat[]
    eyepos = cam.eyeposition[]
    up = normalize(cam.upvector[])
    u_z = normalize(eyepos - lookat)
    u_x = normalize(cross(up, u_z))
    u_y = normalize(cross(u_z, u_x))

    trans = u_x * t[1] + u_y * t[2] + u_z * t[3]

    # apply world space restrictions
    fix_x = ispressed(scene, cam.attributes[:fix_x_key][])
    fix_y = ispressed(scene, cam.attributes[:fix_y_key][])
    fix_z = ispressed(scene, cam.attributes[:fix_z_key][])
    if fix_x || fix_y || fix_z
        trans = Vec3f(fix_x, fix_y, fix_z) .* trans
    end

    cam.eyeposition[] = eyepos + trans
    cam.lookat[] = lookat + trans
    return
end


function rotate_cam!(scene, cam::Camera3D, angles::VecTypes, from_mouse=false)
    _rotate_cam!(scene, cam, angles, from_mouse)
    update_cam!(scene, cam)
    nothing
end
function _rotate_cam!(scene, cam::Camera3D, angles::VecTypes, from_mouse=false)
    # This applies rotations around the x/y/z axis of the camera coordinate system
    # x expands right, y expands up and z expands towards the screen
    lookat = cam.lookat[]
    eyepos = cam.eyeposition[]
    up = cam.upvector[]         # +y
    viewdir = lookat - eyepos   # -z
    right = cross(viewdir, up)  # +x

    x_axis = right
    y_axis = cam.attributes[:fixed_axis][] ? Vec3f(0, 0, sign(up[3])) : up
    z_axis = -viewdir

    fix_x = ispressed(scene, cam.attributes[:fix_x_key][])
    fix_y = ispressed(scene, cam.attributes[:fix_y_key][])
    fix_z = ispressed(scene, cam.attributes[:fix_z_key][])
    cx, cy, cz = cam.attributes[:circular_rotation][]
    rotation = Quaternionf(0, 0, 0, 1)
    if !xor(fix_x, fix_y, fix_z)
        # if there are more or less than one restriction apply all rotations
        rotation *= qrotation(y_axis, angles[2])
        rotation *= qrotation(x_axis, angles[1])
        rotation *= qrotation(z_axis, angles[3])
    else
        # apply world space restrictions
        if from_mouse && ((fix_x && (fix_x == cx)) || (fix_y && (fix_y == cy)) || (fix_z && (fix_z == cz)))
            # recontextualize the (dy, dx, 0) from mouse rotations so that
            # drawing circles creates continuous rotations around the fixed axis
            mp = mouseposition_px(scene)
            past_half = 0.5f0 .* widths(scene.px_area[]) .> mp
            flip = 2f0 * past_half .- 1f0
            angle = flip[1] * angles[1] + flip[2] * angles[2]
            angles = Vec3f(-angle, angle, -angle)
            # only one fix is true so this only rotates around one axis
            rotation *= qrotation(
                Vec3f(fix_x, fix_z, fix_y) .* Vec3f(sign(right[1]), viewdir[2], sign(up[3])),
                dot(Vec3f(fix_x, fix_y, fix_z), angles)
            )
        else
            # restrict total quaternion rotation to one axis
            rotation *= qrotation(y_axis, angles[2])
            rotation *= qrotation(x_axis, angles[1])
            rotation *= qrotation(z_axis, angles[3])
            # the first three components are related to rotations around the x/y/z-axis
            rotation = Quaternionf(rotation.data .* (fix_x, fix_y, fix_z, 1))
        end
    end

    cam.upvector[] = rotation * up
    viewdir = rotation * viewdir

    # TODO maybe generalize this to arbitrary center?
    # calculate positions from rotated vectors
    if cam.attributes[:rotation_center][] == :lookat
        cam.eyeposition[] = lookat - viewdir
    else
        cam.lookat[] = eyepos + viewdir
    end
    return
end


"""
    zoom!(scene, zoom_step)

Zooms the camera in or out based on the multiplier `zoom_step`. A `zoom_step`
of 1.0 is neutral, larger zooms out and lower zooms in.

Note that this method only applies to Camera3D.
"""
zoom!(scene::Scene, zoom_step) = zoom!(scene, cameracontrols(scene), zoom_step, false, false)
function zoom!(scene::Scene, cam::Camera3D, zoom_step, shift_lookat = false, cad = false)
    _zoom!(scene, cam, zoom_step, shift_lookat, cad)
    update_cam!(scene, cam)
    nothing
end
function _zoom!(scene::Scene, cam::Camera3D, zoom_step, shift_lookat = false, cad = false)
    if cad
        # move exeposition if mouse is not over the center
        lookat = cam.lookat[]
        eyepos = cam.eyeposition[]
        up = cam.upvector[]         # +y
        viewdir = lookat - eyepos   # -z
        right = cross(viewdir, up)  # +x

        rel_pos = 2f0 * mouseposition_px(scene) ./ widths(scene.px_area[]) .- 1f0
        shift = rel_pos[1] * normalize(right) + rel_pos[2] * normalize(up)
        shifted = eyepos + 0.1f0 * sign(1f0 - zoom_step) * norm(viewdir) * shift
        cam.eyeposition[] = lookat + norm(viewdir) * normalize(shifted - lookat)
    elseif shift_lookat
        lookat = cam.lookat[]
        eyepos = cam.eyeposition[]
        up = normalize(cam.upvector[])
        viewdir = lookat - eyepos
        u_z = normalize(-viewdir)
        u_x = normalize(cross(up, u_z))
        u_y = normalize(cross(u_z, u_x))

        if cam.attributes[:projectiontype][] == Perspective
            # translate both eyeposition and lookat to more or less keep data
            # under the mouse in view
            fov = cam.attributes[:fov][]
            before = tan(clamp(cam.zoom_mult[] * fov, 0.01f0, 175f0) / 360f0 * Float32(pi))
            after  = tan(clamp(cam.zoom_mult[] * zoom_step * fov, 0.01f0, 175f0) / 360f0 * Float32(pi))

            aspect = Float32((/)(widths(scene.px_area[])...))
            rel_pos = 2f0 * mouseposition_px(scene) ./ widths(scene.px_area[]) .- 1f0
            shift = rel_pos[1] * u_x + rel_pos[2] * u_y
            shift = -(after - before) * norm(viewdir) * normalize(aspect .* shift)
        else
            mx, my = 2f0 * mouseposition_px(scene) ./ widths(scene.px_area[]) .- 1f0
            aspect = Float32((/)(widths(scene.px_area[])...))
            w = 0.5f0 * (1f0 + aspect) * cam.zoom_mult[]
            h = 0.5f0 * (1f0 + 1f0 / aspect) * cam.zoom_mult[]
            shift = (1f0 - zoom_step) * (mx * w * u_x + my * h * u_y)
        end

        cam.lookat[]      = lookat + shift
        cam.eyeposition[] = eyepos + shift
    end

    # apply zoom
    cam.zoom_mult[] = cam.zoom_mult[] * zoom_step

    return
end


function update_cam!(scene::Scene, cam::Camera3D)
    @extractvalue cam (lookat, eyeposition, upvector)

    near = cam.near[]; far = cam.far[]
    aspect = Float32((/)(widths(scene.px_area[])...))

    if cam.attributes[:projectiontype][] == Perspective
        fov = clamp(cam.zoom_mult[] * cam.attributes[:fov][], 0.01f0, 175f0)
        cam.fov[] = fov
        proj = perspectiveprojection(fov, aspect, near, far)
    else
        w = 0.5f0 * (1f0 + aspect) * cam.zoom_mult[]
        h = 0.5f0 * (1f0 + 1f0 / aspect) * cam.zoom_mult[]
        proj = orthographicprojection(-w, w, -h, h, near, far)
    end

    view = Makie.lookat(eyeposition, lookat, upvector)

    scene.camera.projection[] = proj
    scene.camera.view[] = view
    scene.camera.projectionview[] = proj * view
    scene.camera.eyeposition[] = cam.eyeposition[]
end

function update_cam!(scene::Scene, camera::Camera3D, area3d::Rect)
    @extractvalue camera (lookat, eyeposition, upvector)
    bb = Rect3f(area3d)
    width = widths(bb)
    half_width = width/2f0
    middle = maximum(bb) - half_width
    old_dir = normalize(eyeposition .- lookat)
    camera.lookat[] = middle
    neweyepos = middle .+ (1.2*norm(width) .* old_dir)
    camera.eyeposition[] = neweyepos
    camera.upvector[] = Vec3f(0,0,1)
    if camera.attributes[:near][] === automatic
        camera.near[] = 0.1f0 * norm(widths(bb))
    end
    if camera.attributes[:far][] === automatic
        camera.far[]  = 3f0 * norm(widths(bb))
    end
    if camera.attributes[:projectiontype][] == Orthographic
        camera.zoom_mult[] = 0.6 * norm(width)
    else
        camera.zoom_mult[] = 1f0
    end
    update_cam!(scene, camera)
    return
end

function update_cam!(scene::Scene, camera::Camera3D, eyeposition, lookat, up = Vec3f(0, 0, 1))
    camera.lookat[] = Vec3f(lookat)
    camera.eyeposition[] = Vec3f(eyeposition)
    camera.upvector[] = Vec3f(up)
    update_cam!(scene, camera)
    return
end<|MERGE_RESOLUTION|>--- conflicted
+++ resolved
@@ -210,11 +210,7 @@
 
     # reset
     on(camera(scene), events(scene).keyboardbutton) do event
-<<<<<<< HEAD
-        if ispressed(scene, attr[:reset][]) && event.action == Keyboard.press
-=======
         if attr.selected[] && event.key == attr[:reset][] && event.action == Keyboard.release
->>>>>>> d42d3e94
             # center keeps the rotation of the camera so we reset that here
             # might make sense to keep user set lookat, upvector, eyeposition
             # around somewhere for this?
