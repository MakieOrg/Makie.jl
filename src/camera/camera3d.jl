abstract type AbstractCamera3D <: AbstractCamera end

get_space(::AbstractCamera3D) = :data

struct Camera3D <: AbstractCamera3D
    # User settings
    settings::Attributes
    controls::Attributes

    # Interactivity
    pulser::Observable{Float64}
    selected::Observable{Bool}

    # view matrix
    eyeposition::Observable{Vec3d}
    lookat::Observable{Vec3d}
    upvector::Observable{Vec3d}

    # perspective projection matrix
<<<<<<< HEAD
    fov::Observable{Float32}
    near::Observable{Float32}
    far::Observable{Float32}

    # acts as rotation center if zooming affects lookat and lookat is the rotation center
    static_lookat::Observable{Vec3f}
    bounding_sphere::Observable{Sphere{Float32}}
=======
    fov::Observable{Float64}
    near::Observable{Float64}
    far::Observable{Float64}
    bounding_sphere::Observable{Sphere{Float64}}
>>>>>>> 4ce24954
end

"""
    Camera3D(scene[; kwargs...])

Sets up a 3D camera with mouse and keyboard controls.

The behavior of the camera can be adjusted via keyword arguments or the fields
`settings` and `controls`.

## Settings

Settings include anything that isn't a mouse or keyboard button.

- `projectiontype = Perspective` sets the type of the projection. Can be `Orthographic` or `Perspective`.
- `rotation_center = :lookat` sets the initial center for camera rotations. Currently allows `:lookat` or `:eyeposition`.
- `fixed_axis = true`: If true panning uses the (world/plot) z-axis instead of the camera up direction.
- `zoom_shift_lookat = true`: If true keeps the data under the cursor when zooming.
- `cad = false`: If true rotates the view around `lookat` when zooming off-center.
- `clipping_mode = :adaptive`: Controls how `near` and `far` get processed. Options:
    - `:static` passes `near` and `far` as is
    - `:adaptive` scales `near` by `norm(eyeposition - lookat)` and passes `far` as is
    - `:view_relative` scales `near` and `far` by `norm(eyeposition - lookat)`
    - `:bbox_relative` scales `near` and `far` to the scene bounding box as passed to the camera with `update_cam!(..., bbox)`. (More specifically `far = 1` is scaled to the furthest point of a bounding sphere and `near` is generally overwritten to be the closest point.)
- `center = true`: Controls whether the camera placement gets reset when calling `center!(scene)`, which is called when a new plot is added.
- `zoom_translates_lookat = false`: Controls whether lookat is moved towards the camera (true) or the camera moves towards lookat (false). The former avoids clipping from the camera moving into objects. Best used with `zoom_shift_lookat = false`.

- `keyboard_rotationspeed = 1.0` sets the speed of keyboard based rotations.
- `keyboard_translationspeed = 0.5` sets the speed of keyboard based translations.
- `keyboard_zoomspeed = 1.0` sets the speed of keyboard based zooms.

- `mouse_rotationspeed = 1.0` sets the speed of mouse rotations.
- `mouse_translationspeed = 0.5` sets the speed of mouse translations.
- `mouse_zoomspeed = 1.0` sets the speed of mouse zooming (mousewheel).

- `update_rate = 1/30` sets the rate at which keyboard based camera updates are evaluated.
- `circular_rotation = (true, true, true)` enables circular rotations for (fixed x, fixed y, fixed z) rotation axis. (This means drawing a circle with your mouse around the center of the scene will result in a continuous rotation.)

## Controls

Controls include any kind of hotkey setting.

- `up_key   = Keyboard.r` sets the key for translations towards the top of the screen.
- `down_key = Keyboard.f` sets the key for translations towards the bottom of the screen.
- `left_key  = Keyboard.a` sets the key for translations towards the left of the screen.
- `right_key = Keyboard.d` sets the key for translations towards the right of the screen.
- `forward_key  = Keyboard.w` sets the key for translations into the screen.
- `backward_key = Keyboard.s` sets the key for translations out of the screen.

- `zoom_in_key   = Keyboard.u` sets the key for zooming into the scene (translate eyeposition towards lookat).
- `zoom_out_key  = Keyboard.o` sets the key for zooming out of the scene (translate eyeposition away from lookat).
- `increase_fov_key = Keyboard.b` sets the key for increasing the fov.
- `decrease_fov_key = Keyboard.n` sets the key for decreasing the fov.

- `pan_left_key  = Keyboard.j` sets the key for rotations around the screens vertical axis.
- `pan_right_key = Keyboard.l` sets the key for rotations around the screens vertical axis.
- `tilt_up_key   = Keyboard.i` sets the key for rotations around the screens horizontal axis.
- `tilt_down_key = Keyboard.k` sets the key for rotations around the screens horizontal axis.
- `roll_clockwise_key        = Keyboard.e` sets the key for rotations of the screen.
- `roll_counterclockwise_key = Keyboard.q` sets the key for rotations of the screen.

- `fix_x_key = Keyboard.x` sets the key for fixing translations and rotations to the (world/plot) x-axis.
- `fix_y_key = Keyboard.y` sets the key for fixing translations and rotations to the (world/plot) y-axis.
- `fix_z_key = Keyboard.z` sets the key for fixing translations and rotations to the (world/plot) z-axis.
- `reset = Keyboard.left_control & Mouse.left` sets the key for resetting the camera. This equivalent to calling `center!(scene)`.
- `reposition_button = Keyboard.left_alt & Mouse.left` sets the key for focusing the camera on a plot object.

- `translation_button = Mouse.right` sets the mouse button for drag-translations. (up/down/left/right)
- `scroll_mod = true` sets an additional modifier button for scroll-based zoom. (true being neutral)
- `rotation_button = Mouse.left` sets the mouse button for drag-rotations. (pan, tilt)

## Other kwargs

Some keyword arguments are used to initialize fields. These include

- `eyeposition = Vec3d(3)`: The position of the camera.
- `lookat = Vec3d(0)`: The point the camera is focused on.
- `upvector = Vec3d(0, 0, 1)`: The world direction corresponding to the up direction of the screen.

- `fov = 45.0` is the field of view. This is irrelevant if the camera uses an orthographic projection.
- `near = automatic` sets the position of the near clip plane. Anything between the camera and the near clip plane is hidden. Must be greater 0. Usage depends on `clipping_mode`.
- `far = automatic` sets the position of the far clip plane. Anything further away than the far clip plane is hidden. Usage depends on `clipping_mode`. Defaults to `1` for `clipping_mode = :bbox_relative`, `2` for `:view_relative` or a value derived from limits for `:static`.

Note that updating these observables in an active camera requires a call to `update_cam(scene)`
for them to be applied. For updating `eyeposition`, `lookat` and/or upvector
`update_cam!(scene, eyeposition, lookat, upvector = Vec3d(0,0,1))` is preferred.

The camera position and orientation can also be adjusted via the functions

- `translate_cam!(scene, v)` will translate the camera by the given world/plot space vector `v`.
- `rotate_cam!(scene, angles)` will rotate the camera around its axes with the corresponding angles. The first angle will rotate around the cameras "right" that is the screens horizontal axis, the second around the up vector/vertical axis or `Vec3d(0, 0, +-1)` if `fixed_axis = true`, and the third will rotate around the view direction i.e. the axis out of the screen. The rotation respects the current `rotation_center` of the camera.
- `zoom!(scene, zoom_step)` will change the zoom level of the scene without translating or rotating the scene. `zoom_step` applies multiplicatively to `cam.zoom_mult` which is used as a multiplier to the fov (perspective projection) or width and height (orthographic projection).
"""
function Camera3D(scene::Scene; kwargs...)
    overwrites = Attributes(kwargs)

    controls = Attributes(
        # Keyboard controls
        # Translations
        up_key        = Keyboard.r,
        down_key      = Keyboard.f,
        left_key      = Keyboard.a,
        right_key     = Keyboard.d,
        forward_key   = Keyboard.w,
        backward_key  = Keyboard.s,
        # Zooms
        zoom_in_key   = Keyboard.u,
        zoom_out_key  = Keyboard.o,
        increase_fov_key = Keyboard.b,
        decrease_fov_key = Keyboard.n,
        # Rotations
        pan_left_key  = Keyboard.j,
        pan_right_key = Keyboard.l,
        tilt_up_key   = Keyboard.i,
        tilt_down_key = Keyboard.k,
        roll_clockwise_key        = Keyboard.e,
        roll_counterclockwise_key = Keyboard.q,
        # Mouse controls
        translation_button = Mouse.right,
        rotation_button    = Mouse.left,
        scroll_mod         = true,
        reposition_button  = Keyboard.left_alt & Mouse.left,
        # Shared controls
        fix_x_key = Keyboard.x,
        fix_y_key = Keyboard.y,
        fix_z_key = Keyboard.z,
        reset = Keyboard.left_control & Mouse.left
    )

    replace!(controls, :Camera3D, scene, overwrites)

    settings = Attributes(
        keyboard_rotationspeed = 1.0,
        keyboard_translationspeed = 0.5,
        keyboard_zoomspeed = 1.0,

        mouse_rotationspeed = 1.0,
        mouse_translationspeed = 1.0,
        mouse_zoomspeed = 1.0,

        projectiontype = Makie.Perspective,
        circular_rotation = (true, true, true),
        rotation_center = :lookat,
        update_rate = 1/30,
        zoom_shift_lookat = true,
        fixed_axis = true,
        cad = false,
        center = true,
        clipping_mode = :adaptive, # TODO: use bbox to adjust near/far automatically
        zoom_translates_lookat = false
    )

    replace!(settings, :Camera3D, scene, overwrites)

    if settings.clipping_mode[] === :view_relative
        far_default = 2.0
    elseif settings.clipping_mode[] === :bbox_relative
        far_default = 1.0
    else
        far_default = 100.0 # will be set when inserting a plot
    end

    cam = Camera3D(
        settings, controls,

        # Internals - controls
        Observable(-1.0),
        Observable(true),

        # Semi-Internal - view matrix
        get(overwrites, :eyeposition, Observable(Vec3d(3, 3, 3))),
        get(overwrites, :lookat,      Observable(Vec3d(0, 0, 0))),
        get(overwrites, :upvector,    Observable(Vec3d(0, 0, 1))),

        # Semi-Internal - projection matrix
        get(overwrites, :fov, Observable(45.0)),
        get(overwrites, :near, Observable(0.1)),
        get(overwrites, :far, Observable(far_default)),
<<<<<<< HEAD

        get(overwrites, :lookat, Observable(Vec3f(0))),
        Sphere(Point3f(0), 1f0)
=======
        Sphere(Point3d(0), 1.0)
>>>>>>> 4ce24954
    )

    disconnect!(camera(scene))

    # Keyboard controls
    # ticks every so often to get consistent position updates.
    on(cam.pulser) do prev_time
        current_time = time()
        active = on_pulse(scene, cam, current_time - prev_time)
        @async if active && cam.selected[]
            sleep(settings.update_rate[])
            cam.pulser[] = current_time
        else
            cam.pulser.val = -1.0
        end
    end

    keynames = (
        :up_key, :down_key, :left_key, :right_key, :forward_key, :backward_key,
        :zoom_in_key, :zoom_out_key, :increase_fov_key, :decrease_fov_key,
        :pan_left_key, :pan_right_key, :tilt_up_key, :tilt_down_key,
        :roll_clockwise_key, :roll_counterclockwise_key
    )

    # Start ticking if relevant keys are pressed
    on(camera(scene), events(scene).keyboardbutton) do event
        if event.action in (Keyboard.press, Keyboard.repeat) && cam.pulser[] == -1.0 &&
            cam.selected[] && any(key -> ispressed(scene, controls[key][]), keynames)
            cam.pulser[] = time()
            return Consume(true)
        end
        return Consume(false)
    end

    # de/select plot on click outside/inside
    # also deselect other cameras
    deselect_all_cameras!(root(scene))
    on(camera(scene), events(scene).mousebutton, priority = 100) do event
        if event.action == Mouse.press
            cam.selected[] = is_mouseinside(scene)
        end
        return Consume(false)
    end

    # Mouse controls
    add_mouse_controls!(scene, cam)

    # add camera controls to scene
    cameracontrols!(scene, cam)

    # Trigger updates on scene resize and settings change
    on(camera(scene), cam.fov) do _
        if settings.projectiontype[] == Makie.Perspective
            update_cam!(scene, cam)
        end
    end
    on(camera(scene), scene.viewport, cam.near, cam.far, settings.projectiontype) do _, _, _, _
        update_cam!(scene, cam)
    end

    # reset
    on(camera(scene), events(scene).keyboardbutton, events(scene).mousebutton, priority = 1) do ke, me
        if cam.selected[] && ispressed(scene, controls[:reset][]) &&
            (ke.action == Keyboard.press || me.action == Mouse.press)
            # center keeps the rotation of the camera so we reset that here
            # might make sense to keep user set lookat, upvector, eyeposition
            # around somewhere for this?
            old_center = cam.settings.center[]
            cam.settings.center[] = true
            center!(scene)
            cam.settings.center[] = old_center
            return Consume(true)
        end
        return Consume(false)
    end

    update_cam!(scene, cam)

    cam
end

# These imitate the old camera
"""
    cam3d!(scene[; kwargs...])

Creates a `Camera3D` with `zoom_shift_lookat = true` and `fixed_axis = true`.
For more information, see [`Camera3D`](@ref)
"""
cam3d!(scene; zoom_shift_lookat = true, fixed_axis = true, kwargs...) =
    Camera3D(scene, zoom_shift_lookat = zoom_shift_lookat, fixed_axis = fixed_axis; kwargs...)

"""
    cam3d_cad!(scene[; kwargs...])

Creates a `Camera3D` with `cad = true`, `zoom_shift_lookat = false` and
`fixed_axis = false`. For more information, see [`Camera3D`](@ref)
"""
cam3d_cad!(scene; cad = true, zoom_shift_lookat = false, fixed_axis = false, kwargs...) =
    Camera3D(scene, cad = cad, zoom_shift_lookat = zoom_shift_lookat, fixed_axis = fixed_axis; kwargs...)

function deselect_all_cameras!(scene)
    cam = cameracontrols(scene)
    cam isa AbstractCamera3D && (cam.selected[] = false)
    for child in scene.children
        deselect_all_cameras!(child)
    end
    nothing
end


################################################################################
### Interactivity init
################################################################################



function on_pulse(scene, cam::Camera3D, timestep)
    @extractvalue cam.controls (
        right_key, left_key, up_key, down_key, backward_key, forward_key,
        tilt_up_key, tilt_down_key, pan_left_key, pan_right_key, roll_counterclockwise_key, roll_clockwise_key,
        zoom_out_key, zoom_in_key, increase_fov_key, decrease_fov_key,
    )
    @extractvalue cam.settings (
        keyboard_translationspeed, keyboard_rotationspeed, keyboard_zoomspeed, projectiontype,
        zoom_translates_lookat
    )

    # translation
    right       = ispressed(scene, right_key)
    left        = ispressed(scene, left_key)
    up          = ispressed(scene, up_key)
    down        = ispressed(scene, down_key)
    backward    = ispressed(scene, backward_key)
    forward     = ispressed(scene, forward_key)
    translating = right || left || up || down || backward || forward

    if translating
        # translation in camera space x/y/z direction
        if projectiontype == Perspective
            viewnorm = norm(cam.lookat[] - cam.eyeposition[])
            xynorm = 2 * viewnorm * tand(0.5 * cam.fov[])
            translation = keyboard_translationspeed * timestep * Vec3d(
                xynorm * (right - left),
                xynorm * (up - down),
                viewnorm * (backward - forward)
            )
        else
            # translation in camera space x/y/z direction
            viewnorm = norm(cam.eyeposition[] - cam.lookat[])
            translation = 2 * viewnorm * keyboard_translationspeed * timestep * Vec3d(
                right - left, up - down, backward - forward
            )
        end
        _translate_cam!(scene, cam, translation)
    end

    # rotation
    up               = ispressed(scene, tilt_up_key)
    down             = ispressed(scene, tilt_down_key)
    left             = ispressed(scene, pan_left_key)
    right            = ispressed(scene, pan_right_key)
    counterclockwise = ispressed(scene, roll_counterclockwise_key)
    clockwise        = ispressed(scene, roll_clockwise_key)
    rotating = up || down || left || right || counterclockwise || clockwise

    if rotating
        # rotations around camera space x/y/z axes
        angles = keyboard_rotationspeed * timestep *
            Vec3d(up - down, left - right, counterclockwise - clockwise)

        _rotate_cam!(scene, cam, angles)
    end

    # zoom
    zoom_out = ispressed(scene, zoom_out_key)
    zoom_in  = ispressed(scene, zoom_in_key)
    zooming = zoom_out || zoom_in

    if zooming
<<<<<<< HEAD
        zoom_step = (1f0 + keyboard_zoomspeed * timestep) ^ (zoom_out - zoom_in)
        _zoom!(scene, cam, zoom_step, false, false, zoom_translates_lookat)
=======
        zoom_step = (1.0 + keyboard_zoomspeed * timestep) ^ (zoom_out - zoom_in)
        _zoom!(scene, cam, zoom_step, false, false)
>>>>>>> 4ce24954
    end

    # fov
    fov_inc = ispressed(scene, increase_fov_key)
    fov_dec = ispressed(scene, decrease_fov_key)
    fov_adjustment = fov_inc || fov_dec

    if fov_adjustment
        step = (1 + keyboard_zoomspeed * timestep) ^ (fov_inc - fov_dec)
        cam.fov[] = clamp(cam.fov[] * step, 0.1, 179.0)
    end

    # if any are active, update matrices, else stop clock
    if translating || rotating || zooming || fov_adjustment
        update_cam!(scene, cam)
        return true
    else
        return false
    end
end


function add_mouse_controls!(scene, cam::Camera3D)
    @extract cam.controls (translation_button, rotation_button, reposition_button, scroll_mod)
    @extract cam.settings (
        mouse_translationspeed, mouse_rotationspeed, mouse_zoomspeed,
        cad, projectiontype, zoom_shift_lookat, zoom_translates_lookat
    )

    last_mousepos = RefValue(Vec2d(0, 0))
    dragging = RefValue((false, false)) # rotation, translation

    e = events(scene)

    function compute_diff(delta)
        if projectiontype[] == Perspective
          # TODO wrong scaling? :(
            ynorm = 2 * norm(cam.lookat[] - cam.eyeposition[]) * tand(0.5 * cam.fov[])
            return ynorm / size(scene, 2) * delta
        else
            viewnorm = norm(cam.eyeposition[] - cam.lookat[])
            return 2 * viewnorm / size(scene, 2) * delta
        end
    end

    # drag start/stop
    on(camera(scene), e.mousebutton) do event
        # Drag start translation/rotation
        if event.action == Mouse.press && is_mouseinside(scene)
            if ispressed(scene, translation_button[])
                last_mousepos[] = mouseposition_px(scene)
                dragging[] = (false, true)
                return Consume(true)
            elseif ispressed(scene, rotation_button[])
                last_mousepos[] = mouseposition_px(scene)
                dragging[] = (true, false)
                return Consume(true)
            end
        # drag stop & repostion
        elseif event.action == Mouse.release
            consume = false

            # Drag stop translation/rotation
            if dragging[][1]
                mousepos = mouseposition_px(scene)
                diff = compute_diff(last_mousepos[] .- mousepos)
                last_mousepos[] = mousepos
                dragging[] = (false, false)
                translate_cam!(scene, cam, mouse_translationspeed[] .* Vec3d(diff[1], diff[2], 0.0))
                consume = true
            elseif dragging[][2]
                mousepos = mouseposition_px(scene)
                dragging[] = (false, false)
                rot_scaling = mouse_rotationspeed[] * (e.window_dpi[] * 0.005)
                mp = (last_mousepos[] .- mousepos) .* 0.01 .* rot_scaling
                last_mousepos[] = mousepos
                rotate_cam!(scene, cam, Vec3d(-mp[2], mp[1], 0.0), true)
                consume = true
            end

            # reposition
            if ispressed(scene, reposition_button[], event.button) && is_mouseinside(scene)
                plt, _, p = ray_assisted_pick(scene)
                p3d = to_ndim(Point3d, p, 0.0)
                if !isnan(p3d) && to_value(get(plt, :space, :data)) == :data && parent_scene(plt) == scene
                    # if translation/rotation happens with on-click reposition,
                    # try uncommenting this
                    # dragging[] = (false, false)
                    shift = p3d - cam.lookat[]
                    update_cam!(scene, cam, cam.eyeposition[] + shift, p3d)
                end
                consume = true
            end

            return Consume(consume)
        end

        return Consume(false)
    end

    # in drag
    on(camera(scene), e.mouseposition) do mp
        if dragging[][2] && ispressed(scene, translation_button[])
            mousepos = screen_relative(scene, mp)
            diff = compute_diff(last_mousepos[] .- mousepos)
            last_mousepos[] = mousepos
            translate_cam!(scene, cam, mouse_translationspeed[] * Vec3d(diff[1], diff[2], 0.0))
            return Consume(true)
        elseif dragging[][1] && ispressed(scene, rotation_button[])
            mousepos = screen_relative(scene, mp)
            rot_scaling = mouse_rotationspeed[] * (e.window_dpi[] * 0.005)
            mp = (last_mousepos[] .- mousepos) * 0.01 * rot_scaling
            last_mousepos[] = mousepos
            rotate_cam!(scene, cam, Vec3d(-mp[2], mp[1], 0.0), true)
            return Consume(true)
        end
        return Consume(false)
    end

    #zoom
    on(camera(scene), e.scroll) do scroll
        if is_mouseinside(scene) && ispressed(scene, scroll_mod[])
<<<<<<< HEAD
            zoom_step = (1f0 + 0.1f0 * mouse_zoomspeed[]) ^ -scroll[2]
            zoom!(scene, cam, zoom_step, cad[], zoom_shift_lookat[], zoom_translates_lookat[])
=======
            zoom_step = (1.0 + 0.1 * mouse_zoomspeed[]) ^ -scroll[2]
            zoom!(scene, cam, zoom_step, cad[], zoom_shift_lookat[])
>>>>>>> 4ce24954
            return Consume(true)
        end
        return Consume(false)
    end


end


################################################################################
### Camera transformations
################################################################################


# Simplified methods
"""
    translate_cam!(scene, cam::Camera3D, v::Vec3)

Translates the camera by the given vector in camera space, i.e. by `v[1]` to
the right, `v[2]` to the top and `v[3]` forward.

Note that this method reacts to `fix_x_key` etc. If any of those keys are
pressed the translation will be restricted to act in these directions.
"""
function translate_cam!(scene, cam::Camera3D, t::VecTypes)
    _translate_cam!(scene, cam, t)
    update_cam!(scene, cam)
    nothing
end

"""
    rotate_cam!(scene, cam::Camera3D, angles::Vec3)

Rotates the camera by the given `angles` around the camera x- (left, right),
y- (up, down) and z-axis (in out). The rotation around the y axis is applied
first, then x, then y.

Note that this method reacts to `fix_x_key` etc and `fixed_axis`. The former
restrict the rotation around a specific axis when a given key is pressed. The
latter keeps the camera y axis fixed as the data space z axis.
"""
function rotate_cam!(scene, cam::Camera3D, angles::VecTypes, from_mouse=false)
    _rotate_cam!(scene, cam, angles, from_mouse)
    update_cam!(scene, cam)
    nothing
end


zoom!(scene, zoom_step) = zoom!(scene, cameracontrols(scene), zoom_step, false, false)
"""
    zoom!(scene, cam::Camera3D, zoom_step[, cad = false, zoom_shift_lookat = false])

Zooms the camera in or out based on the multiplier `zoom_step`. A `zoom_step`
of 1.0 is neutral, larger zooms out and lower zooms in.

If `cad = true` zooming will also apply a rotation based on how far the cursor
is from the center of the scene. If `zoom_shift_lookat = true` and
`projectiontype = Orthographic` zooming will keep the data under the cursor at
the same screen space position.
"""
function zoom!(scene, cam::Camera3D, zoom_step, cad = false, zoom_shift_lookat = false, zoom_translates_lookat = cam.settings[:zoom_translates_lookat][])
    _zoom!(scene, cam, zoom_step, cad, zoom_shift_lookat, zoom_translates_lookat)
    update_cam!(scene, cam)
    nothing
end


function _translate_cam!(scene, cam::Camera3D, t)
    @extractvalue cam.controls (fix_x_key, fix_y_key, fix_z_key)

    # This uses a camera based coordinate system where
    # x expands right, y expands up and z expands towards the screen
    lookat = cam.lookat[]
    eyepos = cam.eyeposition[]
    up = normalize(cam.upvector[])
    u_z = normalize(eyepos - lookat)
    u_x = normalize(cross(up, u_z))
    u_y = normalize(cross(u_z, u_x))

    trans = u_x * t[1] + u_y * t[2] + u_z * t[3]

    # apply world space restrictions
    fix_x = ispressed(scene, fix_x_key)::Bool
    fix_y = ispressed(scene, fix_y_key)::Bool
    fix_z = ispressed(scene, fix_z_key)::Bool
    if fix_x || fix_y || fix_z
        trans = Vec3d(fix_x, fix_y, fix_z) .* trans
    end

    cam.eyeposition[] = eyepos + trans
    cam.lookat[] = lookat + trans
    cam.static_lookat[] = cam.static_lookat[] + trans
    return
end


function _rotate_cam!(scene, cam::Camera3D, angles::VecTypes, from_mouse=false)
    @extractvalue cam.controls (fix_x_key, fix_y_key, fix_z_key)
    @extractvalue cam.settings (fixed_axis, circular_rotation, rotation_center)

    # This applies rotations around the x/y/z axis of the camera coordinate system
    # x expands right, y expands up and z expands towards the screen
    lookat = cam.static_lookat[]
    eyepos = cam.eyeposition[]
    up = cam.upvector[]         # +y
    viewdir = lookat - eyepos   # -z
    right = cross(viewdir, up)  # +x

    x_axis = right
    y_axis = fixed_axis ? Vec3d(0, 0, ifelse(up[3] < 0, -1, 1)) : up
    z_axis = -viewdir

    fix_x = ispressed(scene, fix_x_key)::Bool
    fix_y = ispressed(scene, fix_y_key)::Bool
    fix_z = ispressed(scene, fix_z_key)::Bool
    cx, cy, cz = circular_rotation

    rotation = Quaternionf(0, 0, 0, 1)
    if !xor(fix_x, fix_y, fix_z)
        # if there are more or less than one restriction apply all rotations
        # Note that the y rotation needs to happen first here so that
        # fixed_axis = true actually keeps the the axis fixed.
        rotation *= qrotation(y_axis, angles[2])
        rotation *= qrotation(x_axis, angles[1])
        rotation *= qrotation(z_axis, angles[3])
    else
        # apply world space restrictions
        if from_mouse && ((fix_x && cx) || (fix_y && cy) || (fix_z && cz))
            # recontextualize the (dy, dx, 0) from mouse rotations so that
            # drawing circles creates continuous rotations around the fixed axis
            mp = mouseposition_px(scene)
            past_half = 0.5 .* size(scene) .> mp
            flip = 2.0 * past_half .- 1.0
            angle = flip[1] * angles[1] + flip[2] * angles[2]
            angles = Vec3d(-angle, -angle, angle)
            # only one fix is true so this only rotates around one axis
            rotation *= qrotation(
                Vec3d(fix_x, fix_y, fix_z) .* Vec3d(sign(right[1]), viewdir[2], sign(up[3])),
                dot(Vec3d(fix_x, fix_y, fix_z), angles)
            )
        else
            # restrict total quaternion rotation to one axis
            rotation *= qrotation(y_axis, angles[2])
            rotation *= qrotation(x_axis, angles[1])
            rotation *= qrotation(z_axis, angles[3])
            # the first three components are related to rotations around the x/y/z-axis
            rotation = Quaternionf(rotation.data .* (fix_x, fix_y, fix_z, 1))
        end
    end

    cam.upvector[] = rotation * up
    viewdir = rotation * viewdir

    # TODO maybe generalize this to arbitrary center?
    # calculate positions from rotated vectors
    if rotation_center === :lookat
        cam.eyeposition[] = cam.static_lookat[] - viewdir
        cam.lookat[] = cam.static_lookat[] + rotation * (cam.lookat[] - cam.static_lookat[])
    else
        cam.static_lookat[] = eyepos + viewdir
        cam.lookat[] = cam.eyeposition[] + rotation * (cam.lookat[] - cam.eyeposition[])
    end

    return
end


function _zoom!(scene, cam::Camera3D, zoom_step, cad, zoom_shift_lookat, zoom_translates_lookat)
    lookat = cam.lookat[]
    eyepos = cam.eyeposition[]
    viewdir = lookat - eyepos   # -z
    vp = viewport(scene)[]
    scene_width = widths(vp)

    if cad
        # Rotate view based on offset from center
        u_z = normalize(viewdir)
        u_x = normalize(cross(u_z, cam.upvector[]))
        u_y = normalize(cross(u_x, u_z))

        rel_pos = 2.0 * mouseposition_px(scene) ./ scene_width .- 1.0
        shift = rel_pos[1] * u_x + rel_pos[2] * u_y
        shift *= 0.1 * sign(1 - zoom_step) * norm(viewdir)

        if zoom_translates_lookat
            fraction = zoom_step * norm(viewdir) / norm(cam.static_lookat[] - cam.eyeposition[])
            cam.eyeposition[] = eyepos + shift
            cam.lookat[] = cam.eyeposition[] + fraction * (cam.static_lookat[] - cam.eyeposition[])
        else
            cam.eyeposition[] = lookat - zoom_step * viewdir + shift
        end

    elseif zoom_shift_lookat
        # keep data under cursor
        u_z = normalize(viewdir)
        u_x = normalize(cross(u_z, cam.upvector[]))
        u_y = normalize(cross(u_x, u_z))

        rel_pos = (2.0 .* mouseposition_px(scene) .- scene_width) ./ scene_width[2]
        shift = (1 - zoom_step) * (rel_pos[1] * u_x + rel_pos[2] * u_y)

        if cam.settings.projectiontype[] == Makie.Orthographic
            scale = norm(viewdir)
        else
            # With perspective projection depth scales shift, but there is no way
            # to tell which depth the user may want to keep in view. So we just
            # assume it's the same depth as "lookat".
            scale = norm(viewdir) * tand(0.5 * cam.fov[])
        end

        if zoom_translates_lookat # TODO consider rotating rather than translating
            cam.lookat[]      = eyepos + zoom_step * viewdir + scale * shift
            cam.eyeposition[] = eyepos + scale * shift
        else
            cam.lookat[]      = lookat + scale * shift
            cam.static_lookat[] = cam.lookat[]
            cam.eyeposition[] = lookat - zoom_step * viewdir + scale * shift
        end
    else
        # just zoom in/out
        if zoom_translates_lookat
            cam.lookat[] = eyepos + zoom_step * viewdir
        else
            cam.eyeposition[] = lookat - zoom_step * viewdir
        end
    end

    return
end


################################################################################
### update_cam! methods
################################################################################


# Update camera matrices
function update_cam!(scene::Scene, cam::Camera3D)
    @extractvalue cam (lookat, eyeposition, upvector, near, far, fov, bounding_sphere)

    view = Makie.lookat(eyeposition, lookat, upvector)

    if cam.settings.clipping_mode[] === :view_relative
        view_dist = norm(eyeposition - lookat)
        near = view_dist * near; far = view_dist * far
    elseif cam.settings.clipping_mode[] === :bbox_relative
        view_dist = norm(eyeposition - lookat)
        center_dist = norm(eyeposition - origin(bounding_sphere))
        far_dist = center_dist + radius(bounding_sphere)
        near = max(view_dist * near, center_dist - radius(bounding_sphere))
        far = far_dist * far
    elseif cam.settings.clipping_mode[] === :adaptive
        view_dist = norm(eyeposition - lookat)
        near = view_dist * near
        far = max(radius(bounding_sphere) / tand(0.5 * cam.fov[]), view_dist) * far
    elseif cam.settings.clipping_mode[] !== :static
        @error "clipping_mode = $(cam.settings.clipping_mode[]) not recognized, using :static."
    end

    aspect = Float64((/)(widths(scene)...))
    if cam.settings.projectiontype[] == Makie.Perspective
        proj = perspectiveprojection(fov, aspect, near, far)
    else
        h = norm(eyeposition - lookat); w = h * aspect
        proj = orthographicprojection(-w, w, -h, h, near, far)
    end

    set_proj_view!(camera(scene), proj, view)

    scene.camera.eyeposition[] = Vec3f(cam.eyeposition[])
    scene.camera.view_direction[] = Vec3f(normalize(cam.lookat[] - cam.eyeposition[]))
end


# Update camera position via bbox
function update_cam!(scene::Scene, cam::Camera3D, area3d::Rect, recenter::Bool = cam.settings.center[])
    bb = Rect3f(area3d)
    width = widths(bb)
    center = maximum(bb) - 0.5 * width
    radius = 0.5 * norm(width)
    (isnan(radius) || (radius == 0)) && return
    cam.bounding_sphere[] = Sphere(Point3d(center), radius)

    old_dir = normalize(cam.eyeposition[] .- cam.lookat[])
    if cam.settings.projectiontype[] == Makie.Perspective
        dist = radius / tand(0.5 * cam.fov[])
    else
        dist = radius
    end

    if recenter
        cam.static_lookat[] = center
        cam.lookat[] = center
        cam.eyeposition[] = cam.lookat[] .+ dist * old_dir
        cam.upvector[] = normalize(cross(old_dir, cross(cam.upvector[], old_dir)))
    end

    if cam.settings.clipping_mode[] === :static
        cam.near[] = 0.1 * dist
        cam.far[] = 2.0 * dist
    elseif cam.settings.clipping_mode[] === :adaptive
        cam.near[] = 0.1
        cam.far[] = 2.0
    end

    update_cam!(scene, cam)

    return
end

# Update camera position via camera Position & Orientation
function update_cam!(scene::Scene, camera::Camera3D, eyeposition::VecTypes, lookat::VecTypes, up::VecTypes = camera.upvector[])
<<<<<<< HEAD
    camera.static_lookat[] = Vec3f(lookat)
    camera.lookat[]      = Vec3f(lookat)
    camera.eyeposition[] = Vec3f(eyeposition)
    camera.upvector[]    = Vec3f(up)
=======
    camera.lookat[]      = Vec3d(lookat)
    camera.eyeposition[] = Vec3d(eyeposition)
    camera.upvector[]    = Vec3d(up)
>>>>>>> 4ce24954
    update_cam!(scene, camera)
    return
end

update_cam!(scene::Scene, args::Real...) = update_cam!(scene, cameracontrols(scene), args...)

"""
    update_cam!(scene, cam::Camera3D, ϕ, θ[, radius])

Set the camera position based on two angles `0 ≤ ϕ ≤ 2π` and `-pi/2 ≤ θ ≤ pi/2`
and an optional radius around the current `cam.lookat[]`.
"""
function update_cam!(
        scene::Scene, camera::Camera3D, phi::Real, theta::Real,
        radius::Real = norm(camera.eyeposition[] - camera.lookat[]),
        center = camera.lookat[]
    )
    st, ct = sincos(theta)
    sp, cp = sincos(phi)
<<<<<<< HEAD
    v = Vec3f(ct * cp, ct * sp, st)
    u = Vec3f(-st * cp, -st * sp, ct)
    camera.static_lookat[] = center
=======
    v = Vec3d(ct * cp, ct * sp, st)
    u = Vec3d(-st * cp, -st * sp, ct)
>>>>>>> 4ce24954
    camera.lookat[]      = center
    camera.eyeposition[] = center .+ radius * v
    camera.upvector[]    = u
    update_cam!(scene, camera)
    return
end


function show_cam(scene)
    cam = cameracontrols(scene)
    println("cam=cameracontrols(scene)")
    println("cam.eyeposition[] = ", round.(cam.eyeposition[], digits=2))
    println("cam.lookat[] = ", round.(cam.lookat[], digits=2))
    println("cam.upvector[] = ", round.(cam.upvector[], digits=2))
    println("cam.fov[] = ", round.(cam.fov[], digits=2))
    return
end<|MERGE_RESOLUTION|>--- conflicted
+++ resolved
@@ -17,20 +17,13 @@
     upvector::Observable{Vec3d}
 
     # perspective projection matrix
-<<<<<<< HEAD
-    fov::Observable{Float32}
-    near::Observable{Float32}
-    far::Observable{Float32}
-
-    # acts as rotation center if zooming affects lookat and lookat is the rotation center
-    static_lookat::Observable{Vec3f}
-    bounding_sphere::Observable{Sphere{Float32}}
-=======
     fov::Observable{Float64}
     near::Observable{Float64}
     far::Observable{Float64}
+  
+    # acts as rotation center if zooming affects lookat and lookat is the rotation center
+    static_lookat::Observable{Vec3d}
     bounding_sphere::Observable{Sphere{Float64}}
->>>>>>> 4ce24954
 end
 
 """
@@ -209,13 +202,9 @@
         get(overwrites, :fov, Observable(45.0)),
         get(overwrites, :near, Observable(0.1)),
         get(overwrites, :far, Observable(far_default)),
-<<<<<<< HEAD
-
-        get(overwrites, :lookat, Observable(Vec3f(0))),
-        Sphere(Point3f(0), 1f0)
-=======
+
+        get(overwrites, :lookat, Observable(Vec3d(0))),
         Sphere(Point3d(0), 1.0)
->>>>>>> 4ce24954
     )
 
     disconnect!(camera(scene))
@@ -395,13 +384,8 @@
     zooming = zoom_out || zoom_in
 
     if zooming
-<<<<<<< HEAD
-        zoom_step = (1f0 + keyboard_zoomspeed * timestep) ^ (zoom_out - zoom_in)
+        zoom_step = (1.0 + keyboard_zoomspeed * timestep) ^ (zoom_out - zoom_in)
         _zoom!(scene, cam, zoom_step, false, false, zoom_translates_lookat)
-=======
-        zoom_step = (1.0 + keyboard_zoomspeed * timestep) ^ (zoom_out - zoom_in)
-        _zoom!(scene, cam, zoom_step, false, false)
->>>>>>> 4ce24954
     end
 
     # fov
@@ -524,13 +508,8 @@
     #zoom
     on(camera(scene), e.scroll) do scroll
         if is_mouseinside(scene) && ispressed(scene, scroll_mod[])
-<<<<<<< HEAD
-            zoom_step = (1f0 + 0.1f0 * mouse_zoomspeed[]) ^ -scroll[2]
+            zoom_step = (1.0 + 0.1 * mouse_zoomspeed[]) ^ -scroll[2]
             zoom!(scene, cam, zoom_step, cad[], zoom_shift_lookat[], zoom_translates_lookat[])
-=======
-            zoom_step = (1.0 + 0.1 * mouse_zoomspeed[]) ^ -scroll[2]
-            zoom!(scene, cam, zoom_step, cad[], zoom_shift_lookat[])
->>>>>>> 4ce24954
             return Consume(true)
         end
         return Consume(false)
@@ -843,16 +822,10 @@
 
 # Update camera position via camera Position & Orientation
 function update_cam!(scene::Scene, camera::Camera3D, eyeposition::VecTypes, lookat::VecTypes, up::VecTypes = camera.upvector[])
-<<<<<<< HEAD
-    camera.static_lookat[] = Vec3f(lookat)
-    camera.lookat[]      = Vec3f(lookat)
-    camera.eyeposition[] = Vec3f(eyeposition)
-    camera.upvector[]    = Vec3f(up)
-=======
-    camera.lookat[]      = Vec3d(lookat)
-    camera.eyeposition[] = Vec3d(eyeposition)
-    camera.upvector[]    = Vec3d(up)
->>>>>>> 4ce24954
+    camera.static_lookat[] = Vec3d(lookat)
+    camera.lookat[]        = Vec3d(lookat)
+    camera.eyeposition[]   = Vec3d(eyeposition)
+    camera.upvector[]      = Vec3d(up)
     update_cam!(scene, camera)
     return
 end
@@ -872,17 +845,13 @@
     )
     st, ct = sincos(theta)
     sp, cp = sincos(phi)
-<<<<<<< HEAD
-    v = Vec3f(ct * cp, ct * sp, st)
-    u = Vec3f(-st * cp, -st * sp, ct)
-    camera.static_lookat[] = center
-=======
     v = Vec3d(ct * cp, ct * sp, st)
     u = Vec3d(-st * cp, -st * sp, ct)
->>>>>>> 4ce24954
-    camera.lookat[]      = center
-    camera.eyeposition[] = center .+ radius * v
-    camera.upvector[]    = u
+      
+    camera.static_lookat[] = center
+    camera.lookat[]        = center
+    camera.eyeposition[]   = center .+ radius * v
+    camera.upvector[]      = u
     update_cam!(scene, camera)
     return
 end
