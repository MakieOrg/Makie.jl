
@convert_target struct Surface{N}
    # Surfaces allow unstructured grids via matrices for x/y
    # But also allow vectors or ClosedInterval for just ranges.
    x::Union{ClosedInterval, AbstractArray{Float32, N}}
    y::Union{ClosedInterval, AbstractArray{Float32, N}}
    z::AbstractMatrix{Float32}
end

@convert_target struct Heatmap
    # Heatmap needs to have x/y on a grid.
    # Also intervals get converted, since we need for every bin an exact location
    x::AbstractVector{<: Number}
    y::AbstractVector{<: Number}
    data::AbstractMatrix{<: Union{Colorant, Number}}
end

@convert_target struct Image
    # Images are defined as just 2D quads, so for x/y we just accept an interval.
    # Heatmap/Surface should be used for irregularly gridded images
    x::ClosedInterval{Float32}
    y::ClosedInterval{Float32}
    image::AbstractMatrix{<: Union{Number, Colorant}}
end

@convert_target struct PointBased{N} # We can use the traits as well for conversion targers
    # all position based traits get converted to a simple vector of points
    positions::AbstractVector{Point{N, Float32}}
end

@convert_target struct Mesh
    # We currently allow Mesh and vector of meshes for the Mesh type.
    mesh::Union{Vector{<:GeometryBasics.TriangleMesh}, GeometryBasics.TriangleMesh}
end

@convert_target struct Volume
    # Volumes also are just defined on a cube, so we only accept intervals.
    # convert_arguments will convert from ranges etc to intervals
    x::ClosedInterval
    y::ClosedInterval
    z::ClosedInterval
    volume::AbstractArray{Float32, 3}
end

################################################################################
#                               Type Conversions                               #
################################################################################
const RangeLike = Union{AbstractRange, AbstractVector, ClosedInterval}

convert_arguments(::ConversionTrait, args...; kw...) = args

function convert_arguments(T::PlotFunc, args...; kw...)
    # Try conversion trait
    ct = conversion_trait(T)
    converted1 = convert_arguments(ct, args...; kw...)
    converted1 === args || return converted1

    # Try single argument convert
    converted2 = convert_single_argument.(args)
    if converted2 === args
        return args # can't convert
    else
        # if we converted to something, we need to recurse,
        # since convert_single_argument doesn't do a complete conversion
        return convert_arguments(T, converted2...; kw...)
    end
end

################################################################################
#                          Single Argument Conversion                          #
################################################################################

convert_single_argument(@nospecialize(x)) = x

# replace missings with NaNs
function convert_single_argument(a::AbstractArray{Union{Missing, T}}) where T <: Real
    [ismissing(x) ? NaN32 : convert(Float32, x) for x in a]
end

# same for points
function convert_single_argument(a::AbstractArray{Union{Missing, T}}) where T <:Point{N} where N
    [ismissing(x) ? Point{N, Float32}(NaN32) : Point{N, Float32}(x) for x in a]
end

# Narrow type of Any arrays
convert_single_argument(a::AbstractVector{Any}) = [x for x in a]
# Leave concretely typed vectors alone (AbstractArray{<:Union{Missing, <:Real}} also dispatches for `Vector{Float32}`)
convert_single_argument(a::AbstractVector{T}) where T <: Number = a


################################################################################
#                                  PointBased                                  #
################################################################################


"""
Wrap a single point or equivalent object in a single-element array.
"""
function convert_arguments(::PointBased, x::Real, y::Real)
    ([Point2f(x, y)],)
end

function convert_arguments(::PointBased, x::Real, y::Real, z::Real)
    ([Point3f(x, y, z)],)
end

function convert_arguments(::PointBased, position::VecTypes{N, <: Number}) where N
    ([convert(Point{N, Float32}, position)],)
end

function convert_arguments(::PointBased, positions::AbstractVector{<: VecTypes{N, <: Number}}) where N
    (elconvert(Point{N, Float32}, positions),)
end

function convert_arguments(::PointBased, positions::SubArray{<: VecTypes, 1})
    # TODO figure out a good subarray solution
    (positions,)
end

"""
Enables to use scatter like a surface plot with x::Vector, y::Vector, z::Matrix
spanning z over the grid spanned by x y
"""
function convert_arguments(::PointBased, x::AbstractVector, y::AbstractVector, z::AbstractMatrix)
    (vec(Point3f.(x, y', z)),)
end

"""
    convert_arguments(P, x, y, z)::(Vector)

Takes vectors `x`, `y`, and `z` and turns it into a vector of 3D points of the values
from `x`, `y`, and `z`.
`P` is the plot Type (it is optional).
"""
convert_arguments(::PointBased, x::RealVector, y::RealVector, z::RealVector) = (Point3f.(x, y, z),)

"""
    convert_arguments(P, x)::(Vector)

Takes an input GeometryPrimitive `x` and decomposes it to points.
`P` is the plot Type (it is optional).
"""
convert_arguments(p::PointBased, x::GeometryPrimitive{Dim}) where Dim = (decompose(Point{Dim, Float32}, x),)

function convert_arguments(::PointBased, pos::AbstractMatrix{<: Number})
    (to_vertices(pos),)
end

convert_arguments(P::PointBased, x::RealVector, y::RealVector) = (Point2f.(x, y),)


"""
    convert_arguments(P, y)::Vector
Takes vector `y` and generates a range from 1 to the length of `y`, for plotting on
an arbitrary `x` axis.

`P` is the plot Type (it is optional).
"""
convert_arguments(P::PointBased, y::RealVector) = convert_arguments(P, keys(y), y)

"""
    convert_arguments(P, x, y)::Vector{Point2f}

Takes vectors `x` and `y` and turns it into a vector of 2D points of the values
from `x` and `y`.

`P` is the plot Type (it is optional).
"""
convert_arguments(P::PointBased, x::ClosedInterval, y::RealVector) = convert_arguments(P, LinRange(extrema(x)..., length(y)), y)
convert_arguments(P::PointBased, x::RealVector, y::ClosedInterval) = convert_arguments(P, x, LinRange(extrema(y)..., length(x)))


"""
    convert_arguments(P, x)::(Vector)

Takes an input `Rect` `x` and decomposes it to points.

`P` is the plot Type (it is optional).
"""
convert_arguments(P::PointBased, x::Rect2) = (decompose(Point2f, x)[[1, 2, 4, 3]],) # TODO fix the order of decompose
convert_arguments(P::PointBased, rect::Rect3) =  (decompose(Point3f, rect),)
convert_arguments(P::PointBased, mesh::AbstractMesh) = (decompose(Point3f, mesh),)

# function convert_arguments(PB::PointBased, linesegments::FaceView{<:Line, P}) where {P<:AbstractPoint}
#     # TODO FaceView should be natively supported by backends!
#     return convert_arguments(PB, collect(reinterpret(P, linesegments)))
# end

function convert_arguments(P::Type{<: LineSegments}, rect::Rect3)
    f = decompose(LineFace{Int}, rect)
    p = connect(decompose(Point3f, rect), f)
    return convert_arguments(P, p)
end

function convert_arguments(::Type{<: Lines}, rect::Rect3)
    points = unique(decompose(Point3f, rect))
    push!(points, Point3f(NaN)) # use to seperate linesegments
    return (points[[1, 2, 3, 4, 1, 5, 6, 2, 9, 6, 8, 3, 9, 5, 7, 4, 9, 7, 8]],)
end

"""

    convert_arguments(PB, LineString)

Takes an input `LineString` and decomposes it to points.
"""
# function convert_arguments(PB::PointBased, linestring::LineString)
#     return convert_arguments(PB, decompose(Point, linestring))
# end

"""
    convert_arguments(PB, Union{Array{<:LineString}, MultiLineString})

Takes an input `Array{LineString}` or a `MultiLineString` and decomposes it to points.
"""
# function convert_arguments(PB::PointBased, linestring::Union{Array{<:LineString}, MultiLineString})
#     arr = copy(convert_arguments(PB, linestring[1])[1])
#     for ls in 2:length(linestring)
#         push!(arr, Point2f(NaN))
#         append!(arr, convert_arguments(PB, linestring[ls])[1])
#     end
#     return (arr,)
# end

"""
    convert_arguments(PB, Polygon)

Takes an input `Polygon` and decomposes it to points.
"""
function convert_arguments(PB::PointBased, pol::Polygon)
    arr = copy(convert_arguments(PB, pol.exterior)[1])
    push!(arr, arr[1]) # close exterior
    if !isempty(pol.interiors)
        push!(arr, Point2f(NaN))
        for interior in pol.interiors
            inter = convert_arguments(PB, interior)[1]
            append!(arr, inter)
            # close interior + separate!
            push!(arr, inter[1], Point2f(NaN))
        end
    end
    return (arr,)
end

"""
    convert_arguments(PB, Union{Array{<:Polygon}, MultiPolygon})

Takes an input `Array{Polygon}` or a `MultiPolygon` and decomposes it to points.
"""
# function convert_arguments(PB::PointBased, mp::Union{Array{<:Polygon}, MultiPolygon})
#     arr = copy(convert_arguments(PB, mp[1])[1])
#     for p in 2:length(mp)
#         push!(arr, Point2f(NaN))
#         append!(arr, convert_arguments(PB, mp[p])[1])
#     end
#     return (arr,)
# end


################################################################################
#                             Function Conversions                             #
################################################################################

function convert_arguments(P::PointBased, r::AbstractVector, f::Function)
    return convert_arguments(P, r, f.(r))
end

function convert_arguments(P::PointBased, i::AbstractInterval, f::Function)
    x, y = PlotUtils.adapted_grid(f, endpoints(i))
    return convert_arguments(P, x, y)
end

# The following `tryrange` code was copied from Plots.jl
# https://github.com/JuliaPlots/Plots.jl/blob/15dc61feb57cba1df524ce5d69f68c2c4ea5b942/src/series.jl#L399-L416

# try some intervals over which the function may be defined
function tryrange(F::AbstractArray, vec)
    rets = [tryrange(f, vec) for f in F] # get the preferred for each
    maxind = maximum(indexin(rets, vec)) # get the last attempt that succeeded (most likely to fit all)
    rets .= [tryrange(f, vec[maxind:maxind]) for f in F] # ensure that all functions compute there
    rets[1]
end

function tryrange(F, vec)
    for v in vec
        try
            F(v)
            return v
        catch
        end
    end
    error("$F is not a Function, or is not defined at any of the values $vec")
end

function convert_arguments(::PointBased, b::BezierPath)
    b2 = replace_nonfreetype_commands(b)
    points = Point2f[]
    last_point = Point2f(NaN)
    last_moveto = false

    function poly3(t, p0, p1, p2, p3)
        Point2f((1-t)^3 .* p0 .+ t*p1*(3*(1-t)^2) + p2*(3*(1-t)*t^2) .+ p3*t^3)
    end

    for command in b2.commands
        if command isa MoveTo
            last_point = command.p
            last_moveto = true
        elseif command isa LineTo
            if last_moveto
                isempty(points) || push!(points, Point2f(NaN, NaN))
                push!(points, last_point)
            end
            push!(points, command.p)
            last_point = command.p
            last_moveto = false
        elseif command isa CurveTo
            if last_moveto
                isempty(points) || push!(points, Point2f(NaN, NaN))
                push!(points, last_point)
            end
            last_moveto = false
            for t in range(0, 1, length = 30)[2:end]
                push!(points, poly3(t, last_point, command.c1, command.c2, command.p))
            end
            last_point = command.p
        end
    end
    return (points,)
end


################################################################################
#                                 SurfaceLike                                  #
################################################################################

function edges(v::AbstractVector)
    l = length(v)
    if l == 1
        return [v[1] - 0.5, v[1] + 0.5]
    else
        # Equivalent to
        # mids = 0.5 .* (v[1:end-1] .+ v[2:end])
        # borders = [2v[1] - mids[1]; mids; 2v[end] - mids[end]]
        borders = [0.5 * (v[max(1, i)] + v[min(end, i+1)]) for i in 0:length(v)]
        borders[1] = 2borders[1] - borders[2]
        borders[end] = 2borders[end] - borders[end-1]
        return borders
    end
end

adjust_axes(::SurfaceLike, x, y, z) = x, y, z
function adjust_axes(::DiscreteSurface, x::AbstractVector{<:Number}, y::AbstractVector{<:Number}, z::AbstractMatrix)
    x̂, ŷ = map((x, y), size(z)) do v, sz
        return length(v) == sz ? edges(v) : v
    end
    return x̂, ŷ, z
end

function convert_arguments(ds::DiscreteSurface, data::AbstractMatrix)
    n, m = Float32.(size(data))
    convert_arguments(ds, edges(1:n), edges(1:m), el32convert(data))
end

function convert_arguments(P::DiscreteSurface, x::ClosedInterval, y::ClosedInterval, z::AbstractMatrix)
    xedges = edges(LinRange(extrema(x)..., size(z, 1)))
    yedges = edges(LinRange(extrema(y)..., size(z, 2)))
    return (xedges, yedges, el32convert(z))
end


# OffsetArrays conversions
function convert_arguments(sl::SurfaceLike, wm::OffsetArray)
    x1, y1 = wm.offsets .+ 1
    nx, ny = size(wm)
    x = range(x1, length = nx)
    y = range(y1, length = ny)
    v = parent(wm)
    return convert_arguments(sl, x, y, v)
  end

"""
    convert_arguments(SL::SurfaceLike, x::VecOrMat, y::VecOrMat, z::Matrix)

If `SL` is `Heatmap` and `x` and `y` are vectors, infer from length of `x` and `y`
whether they represent edges or centers of the heatmap bins.
If they are centers, convert to edges. Convert eltypes to `Float32` and return
outputs as a `Tuple`.
"""
function convert_arguments(SL::SurfaceLike, x::AbstractVecOrMat{<: Number}, y::AbstractVecOrMat{<: Number}, z::AbstractMatrix{<: Union{Number, Colorant}})
    return map(el32convert, adjust_axes(SL, x, y, z))
end

function convert_arguments(SL::SurfaceLike, x::AbstractVecOrMat{<: Number}, y::AbstractVecOrMat{<: Number}, z::AbstractMatrix{<:Number})
    return map(el32convert, adjust_axes(SL, x, y, z))
end

convert_arguments(sl::SurfaceLike, x::AbstractMatrix, y::AbstractMatrix) = convert_arguments(sl, x, y, zeros(size(y)))

"""
    convert_arguments(P, x, y, z)::Tuple{ClosedInterval, ClosedInterval, Matrix}

Takes 2 ClosedIntervals's `x`, `y`, and an AbstractMatrix `z`, and converts the closed range to
linspaces with size(z, 1/2)
`P` is the plot Type (it is optional).
"""
function convert_arguments(P::SurfaceLike, x::ClosedInterval, y::ClosedInterval, z::AbstractMatrix)
    return (x, y, z)
end

"""
    convert_arguments(P, Matrix)::Tuple{ClosedInterval, ClosedInterval, Matrix}

Takes an `AbstractMatrix`, converts the dimesions `n` and `m` into `ClosedInterval`,
and stores the `ClosedInterval` to `n` and `m`, plus the original matrix in a Tuple.

`P` is the plot Type (it is optional).
"""
function convert_arguments(sl::SurfaceLike, data::AbstractMatrix)
    n, m = Float32.(size(data))
    return convert_arguments(sl, 0f0 .. n, 0f0 .. m, el32convert(data))
end

function convert_arguments(SL::SurfaceLike, x::AbstractVector{<:Number}, y::AbstractVector{<:Number}, z::AbstractVector{<:Number})
    if !(length(x) == length(y) == length(z))
        error("x, y and z need to have the same length. Lengths are $(length.((x, y, z)))")
    end

    xys = tuple.(x, y)
    if length(unique(xys)) != length(x)
        c = StatsBase.countmap(xys)
        cdup = filter(x -> x[2] > 1, c)
        error("Found duplicate x/y coordinates: $cdup")
    end

    x_centers = sort(unique(x))
    any(isnan, x_centers) && error("x must not have NaN values.")
    y_centers = sort(unique(y))
    any(isnan, y_centers) && error("x must not have NaN values.")
    zs = fill(NaN32, length(x_centers), length(y_centers))
    foreach(zip(x, y, z)) do (xi, yi, zi)
        i = searchsortedfirst(x_centers, xi)
        j = searchsortedfirst(y_centers, yi)
        @inbounds zs[i, j] = zi
    end
    convert_arguments(SL, x_centers, y_centers, zs)
end


"""
    convert_arguments(P, x, y, f)::(Vector, Vector, Matrix)

Takes vectors `x` and `y` and the function `f`, and applies `f` on the grid that `x` and `y` span.
This is equivalent to `f.(x, y')`.
`P` is the plot Type (it is optional).
"""
function convert_arguments(sl::SurfaceLike, x::AbstractVector{T1}, y::AbstractVector{T2}, f::Function) where {T1, T2}
    if !applicable(f, x[1], y[1])
        error("You need to pass a function with signature f(x::$T1, y::$T2). Found: $f")
    end
    T = typeof(f(x[1], y[1]))
    z = similar(x, T, (length(x), length(y)))
    z .= f.(x, y')
    return convert_arguments(sl, x, y, z)
end

################################################################################
#                                  Image                                       #
################################################################################

function convert_arguments(sl::Type{<: Image}, x::RangeLike, y::RangeLike, data::AbstractMatrix)
    return (to_interval(x), to_interval(y), el32convert(data))
end



################################################################################
#                                  VolumeLike                                  #
################################################################################

"""
    convert_arguments(P, Matrix)::Tuple{ClosedInterval, ClosedInterval, ClosedInterval, Matrix}

Takes an array of `{T, 3} where T`, converts the dimesions `n`, `m` and `k` into `ClosedInterval`,
and stores the `ClosedInterval` to `n`, `m` and `k`, plus the original array in a Tuple.

`P` is the plot Type (it is optional).
"""
function convert_arguments(::VolumeLike, data::AbstractArray{T, 3}) where T
    n, m, k = Float32.(size(data))
    return (0f0 .. n, 0f0 .. m, 0f0 .. k, el32convert(data))
end


to_interval(x::ClosedInterval) = x
function to_interval(range::AbstractRange)
    mini, maxi = extrema(range)
    return mini..maxi
end
function to_interval(vec::AbstractVector)
    range = regularly_spaced_array_to_range(vec)
    if range === vec # it leaves it unchanged if not possible to convert
        error("Irregular spaced vectors can't be used for a plot that only supports intervals. Use `min..max`, or a range type.")
    end
    return to_interval(r)
end

function convert_arguments(::VolumeLike, x::RangeLike, y::RangeLike, z::RangeLike, data::AbstractArray{T, 3}) where T
    return (to_interval(x), to_interval(y), to_interval(z), el32convert(data))
end


"""
    convert_arguments(P, x, y, z, f)::(Vector, Vector, Vector, Matrix)

Takes `AbstractVector` `x`, `y`, and `z` and the function `f`, evaluates `f` on the volume
spanned by `x`, `y` and `z`, and puts `x`, `y`, `z` and `f(x,y,z)` in a Tuple.

`P` is the plot Type (it is optional).
"""
function convert_arguments(V::VolumeLike, x::RangeLike, y::RangeLike, z::RangeLike, f::Function)
    if !applicable(f, x[1], y[1], z[1])
        error("You need to pass a function with signature f(x, y, z). Found: $f")
    end
    xyz = (x, y, z)
    _x, _y, _z = ntuple(3) do i
        A = xyz[i]
        reshape(A, ntuple(j-> j != i ? 1 : length(A), 3))
    end
    return convert_arguments(V, x, y, z, el32convert.(f.(_x, _y, _z)))
end

################################################################################
#                                <:Lines                                       #
################################################################################

function convert_arguments(::Type{<: Lines}, x::Rect2)
    # TODO fix the order of decompose
    points = decompose(Point2f, x)
    return (points[[1, 2, 4, 3, 1]],)
end

################################################################################
#                                <:LineSegments                                #
################################################################################

"""
Accepts a Vector of Pair of Points (e.g. `[Point(0, 0) => Point(1, 1), ...]`)
to encode e.g. linesegments or directions.
"""
function convert_arguments(::Type{<: LineSegments}, positions::AbstractVector{E}) where E <: Union{Pair{A, A}, Tuple{A, A}} where A <: VecTypes{N, T} where {N, T}
    (elconvert(Point{N, Float32}, reinterpret(Point{N, T}, positions)),)
end

function convert_arguments(::Type{<: LineSegments}, x::Rect2)
    # TODO fix the order of decompose
    points = decompose(Point2f, x)
    return (points[[1, 2, 2, 4, 4, 3, 3, 1]],)
end


################################################################################
#                                    <:Mesh                                    #
################################################################################


function convert_arguments(::Type{<:Mesh}, geom::AbstractGeometry)
    return (triangle_mesh(geom),)
end

"""
    convert_arguments(Mesh, x, y, z)::GLNormalMesh

Takes real vectors x, y, z and constructs a mesh out of those, under the assumption that
every 3 points form a triangle.
"""
function convert_arguments(
        T::Type{<:Mesh},
        x::RealVector, y::RealVector, z::RealVector
    )
    convert_arguments(T, Point3f.(x, y, z))
end
"""
    convert_arguments(Mesh, xyz::AbstractVector)::GLNormalMesh

Takes an input mesh and a vector `xyz` representing the vertices of the mesh, and
creates indices under the assumption, that each triplet in `xyz` forms a triangle.
"""
function convert_arguments(
        MT::Type{<:Mesh},
        xyz::AbstractVector
    )
    faces = connect(UInt32.(0:length(xyz)-1), GLTriangleFace)
    # TODO support faceview natively
    return convert_arguments(MT, xyz, collect(faces))
end

<<<<<<< HEAD
function convert_arguments(::Type{<:Mesh}, mesh::GeometryBasics.MetaMesh{N}) where {N}
    normals = hasproperty(mesh, :normals) ? mesh.normals : automatic
    uv = hasproperty(mesh, :uv) ? mesh.uv : automatic
    color = hasproperty(mesh, :color) ? mesh.color : automatic
    return PlotSpec{Mesh}(GeometryBasics.Mesh(mesh); normals=normals, texturecoordinates=uv, color=color)
=======
function convert_arguments(::Type{<:Mesh}, mesh::GeometryBasics.Mesh{N}) where {N}
    # Make sure we have normals!
    if !hasproperty(mesh, :normals)
        n = normals(mesh)
        # Normals can be nothing, when it's impossible to calculate the normals (e.g. 2d mesh)
        if n !== nothing
            mesh = GeometryBasics.pointmeta(mesh, decompose(Vec3f, n))
        end
    end
    # If already correct eltypes for GL, we can pass the mesh through as is
    if eltype(metafree(coordinates(mesh))) == Point{N, Float32} && eltype(faces(mesh)) == GLTriangleFace
        return (mesh,)
    else
        # Else, we need to convert it!
        return (GeometryBasics.mesh(mesh, pointtype=Point{N, Float32}, facetype=GLTriangleFace),)
    end
end

function convert_arguments(
        MT::Type{<:Mesh},
        meshes::AbstractVector{<: Union{AbstractMesh, AbstractPolygon}}
    )
    return (meshes,)
>>>>>>> 4bebd86e
end

function convert_arguments(
        MT::Type{<:Mesh},
        xyz::Union{AbstractPolygon, AbstractVector{<: Point{2}}}
    )
    return convert_arguments(MT, GeometryBasics.Mesh(xyz))
end

function convert_arguments(MT::Type{<:Mesh}, geom::GeometryPrimitive)
    # we convert to UV mesh as default, because otherwise the uv informations get lost
    # - we can still drop them, but we can't add them later on
    return convert_arguments(MT, GeometryBasics.uv_normal_mesh(geom))
end

"""
    convert_arguments(Mesh, x, y, z, indices)::GLNormalMesh

Takes real vectors x, y, z and constructs a triangle mesh out of those, using the
faces in `indices`, which can be integers (every 3 -> one triangle), or GeometryBasics.NgonFace{N, <: Integer}.
"""
function convert_arguments(
        T::Type{<: Mesh},
        x::RealVector, y::RealVector, z::RealVector,
        indices::AbstractVector
    )
    return convert_arguments(T, Point3f.(x, y, z), indices)
end

"""
    convert_arguments(Mesh, vertices, indices)::GLNormalMesh

Takes `vertices` and `indices`, and creates a triangle mesh out of those.
See [`to_vertices`](@ref) and [`to_triangles`](@ref) for more information about
accepted types.
"""
function convert_arguments(
        ::Type{<:Mesh},
        vertices::AbstractArray,
        indices::AbstractArray
    )
    return (GeometryBasics.Mesh(to_vertices(vertices), to_triangles(indices)),)
end


################################################################################
#                               Helper Functions                               #
################################################################################

to_linspace(interval, N) = range(Float32(minimum(interval)), stop = Float32(maximum(interval)), length = N)

"""
Converts the elemen array type to `T1` without making a copy if the element type matches
"""
elconvert(::Type{T1}, x::AbstractArray{T2, N}) where {T1, T2, N} = convert(AbstractArray{T1, N}, x)
float32type(x::Type) = Float32
float32type(::Type{<: RGB}) = RGB{Float32}
float32type(::Type{<: RGBA}) = RGBA{Float32}
float32type(::Type{<: Colorant}) = RGBA{Float32}
float32type(x::AbstractArray{T}) where T = float32type(T)
float32type(x::T) where T = float32type(T)
el32convert(x::AbstractArray) = elconvert(float32type(x), x)
el32convert(x::AbstractArray{Float32}) = x
el32convert(x::Observable) = lift(el32convert, x)
el32convert(x) = convert(float32type(x), x)

function el32convert(x::AbstractArray{T, N}) where {T<:Union{Missing, <: Number}, N}
    return map(x) do elem
        return (ismissing(elem) ? NaN32 : convert(Float32, elem))::Float32
    end::Array{Float32, N}
end
"""
    to_triangles(indices)

Convert a representation of triangle point indices `indices` to its canonical representation as a `Vector{Makie.GLTriangleFace}`. `indices` can be any of the following:

- An `AbstractVector{Int}`, containing groups of 3 1-based indices,
- An `AbstractVector{UIn32}`, containing groups of 3 0-based indices,
- An `AbstractVector` of `TriangleFace` objects,
- An `AbstractMatrix` of `Integer`s, where each row is a triangle.
"""
function to_triangles(x::AbstractVector{Int})
    idx0 = UInt32.(x .- 1)
    return to_triangles(idx0)
end

function to_triangles(idx0::AbstractVector{UInt32})
    collect(reinterpret(GLTriangleFace, idx0))
end

function to_triangles(faces::AbstractVector{TriangleFace{T}}) where T
    elconvert(GLTriangleFace, faces)
end

function to_triangles(faces::AbstractMatrix{T}) where T <: Integer
    @assert size(faces, 2) == 3
    return broadcast(1:size(faces, 1), 3) do fidx, n
        GLTriangleFace(ntuple(i-> faces[fidx, i], n))
    end
end

"""
    to_vertices(v)

Converts a representation of vertices `v` to its canonical representation as a
`Vector{Point3f}`. `v` can be:

- An `AbstractVector` of 3-element `Tuple`s or `StaticVector`s,

- An `AbstractVector` of `Tuple`s or `StaticVector`s, in which case exta dimensions will
  be either truncated or padded with zeros as required,

- An `AbstractMatrix`"
  - if `v` has 2 or 3 rows, it will treat each column as a vertex,
  - otherwise if `v` has 2 or 3 columns, it will treat each row as a vertex.
"""
function to_vertices(verts::AbstractVector{<: VecTypes{N, T}}) where {N, T}
    return convert(Vector{Point{N, Float32}}, verts)
end

function to_vertices(verts::AbstractMatrix{<: Number})
    if size(verts, 1) in (2, 3)
        N = size(verts, 1)
        return [Point{N, Float32}(view(verts, :, i)) for i in 1:size(verts, 2)]
    elseif size(verts, 2) in (2, 3)
        N = size(verts, 2)
        return [Point{N, Float32}(view(verts, i, :)) for i in 1:size(verts, 1)]
    else
        error("You are using a matrix for vertices which uses neither dimension to encode the dimension of the space. Please have either size(verts, 1/2) in the range of 2-3. Found: $(size(verts))")
    end
end

################################################################################
#                            Attribute conversions                             #
################################################################################

convert_attribute(x, key::Key, ::Key) = convert_attribute(x, key)
convert_attribute(s::SceneLike, x, key::Key, ::Key) = convert_attribute(s, x, key)
convert_attribute(s::SceneLike, x, key::Key) = convert_attribute(x, key)
convert_attribute(x, key::Key) = x

convert_attribute(color, ::key"color") = to_color(color)

convert_attribute(colormap, ::key"colormap") = to_colormap(colormap)
convert_attribute(rotation, ::key"rotation") = to_rotation(rotation)
convert_attribute(font, ::key"font") = to_font(font)
convert_attribute(align, ::key"align") = to_align(align)

convert_attribute(p, ::key"highclip") = to_color(p)
convert_attribute(p::Nothing, ::key"highclip") = p
convert_attribute(p, ::key"lowclip") = to_color(p)
convert_attribute(p::Nothing, ::key"lowclip") = p
convert_attribute(p, ::key"nan_color") = to_color(p)

struct Palette
   colors::Vector{RGBA{Float32}}
   i::Ref{Int}
   Palette(colors) = new(to_color.(colors), zero(Int))
end
Palette(name::Union{String, Symbol}, n = 8) = Palette(categorical_colors(name, n))
function to_color(p::Palette)
    N = length(p.colors)
    p.i[] = p.i[] == N ? 1 : p.i[] + 1
    return p.colors[p.i[]]
end

to_color(c::Nothing) = c # for when color is not used
to_color(c::Real) = Float32(c)
to_color(c::Colorant) = convert(RGBA{Float32}, c)
to_color(c::Symbol) = to_color(string(c))
to_color(c::String) = parse(RGBA{Float32}, c)
to_color(c::AbstractArray) = to_color.(c)
to_color(c::AbstractArray{<: Colorant, N}) where N = convert(Array{RGBAf, N}, c)
to_color(p::AbstractPattern) = p
function to_color(c::Tuple{<: Any,  <: Number})
    col = to_color(c[1])
    return RGBAf(Colors.color(col), alpha(col) * c[2])
end

convert_attribute(b::Billboard{Float32}, ::key"rotations") = to_rotation(b.rotation)
convert_attribute(b::Billboard{Vector{Float32}}, ::key"rotations") = to_rotation.(b.rotation)
convert_attribute(r::AbstractArray, ::key"rotations") = to_rotation.(r)
convert_attribute(r::StaticVector, ::key"rotations") = to_rotation(r)
convert_attribute(r, ::key"rotations") = to_rotation(r)

convert_attribute(c, ::key"markersize", ::key"scatter") = to_2d_scale(c)
convert_attribute(c, ::key"markersize", ::key"meshscatter") = to_3d_scale(c)
to_2d_scale(x::Number) = Vec2f(x)
to_2d_scale(x::VecTypes) = to_ndim(Vec2f, x, 1)
to_2d_scale(x::Tuple{<:Number, <:Number}) = to_ndim(Vec2f, x, 1)
to_2d_scale(x::AbstractVector) = to_2d_scale.(x)

to_3d_scale(x::Number) = Vec3f(x)
to_3d_scale(x::VecTypes) = to_ndim(Vec3f, x, 1)
to_3d_scale(x::AbstractVector) = to_3d_scale.(x)


convert_attribute(x, ::key"uv_offset_width") = Vec4f(x)
convert_attribute(x::AbstractVector{Vec4f}, ::key"uv_offset_width") = x


convert_attribute(c::Number, ::key"glowwidth") = Float32(c)
convert_attribute(c::Number, ::key"strokewidth") = Float32(c)

convert_attribute(c, ::key"glowcolor") = to_color(c)
convert_attribute(c, ::key"strokecolor") = to_color(c)

convert_attribute(x::Nothing, ::key"linestyle") = x

#     `AbstractVector{<:AbstractFloat}` for denoting sequences of fill/nofill. e.g.
#
# [0.5, 0.8, 1.2] will result in 0.5 filled, 0.3 unfilled, 0.4 filled. 1.0 unit is one linewidth!
convert_attribute(A::AbstractVector, ::key"linestyle") = [float(x - A[1]) for x in A]

# A `Symbol` equal to `:dash`, `:dot`, `:dashdot`, `:dashdotdot`
convert_attribute(ls::Union{Symbol,AbstractString}, ::key"linestyle") = line_pattern(ls, :normal)

function convert_attribute(ls::Tuple{<:Union{Symbol,AbstractString},<:Any}, ::key"linestyle")
    line_pattern(ls[1], ls[2])
end

function line_pattern(linestyle, gaps)
    pattern = line_diff_pattern(linestyle, gaps)
    isnothing(pattern) ? pattern : float.([0.0; cumsum(pattern)])
end

"The linestyle patterns are inspired by the LaTeX package tikZ as seen here https://tex.stackexchange.com/questions/45275/tikz-get-values-for-predefined-dash-patterns."

function line_diff_pattern(ls::Symbol, gaps = :normal)
    if ls === :solid
        nothing
    elseif ls === :dash
        line_diff_pattern("-", gaps)
    elseif ls === :dot
        line_diff_pattern(".", gaps)
    elseif ls === :dashdot
        line_diff_pattern("-.", gaps)
    elseif ls === :dashdotdot
        line_diff_pattern("-..", gaps)
    else
        error(
            """
            Unkown line style: $ls. Available linestyles are:
            :solid, :dash, :dot, :dashdot, :dashdotdot
            or a sequence of numbers enumerating the next transparent/opaque region.
            This sequence of numbers must be cumulative; 1 unit corresponds to 1 line width.
            """
        )
    end
end

function line_diff_pattern(ls_str::AbstractString, gaps = :normal)
    dot = 1
    dash = 3
    check_line_pattern(ls_str)

    dot_gap, dash_gap = convert_gaps(gaps)

    pattern = Float64[]
    for i in 1:length(ls_str)
        curr_char = ls_str[i]
        next_char = i == lastindex(ls_str) ? ls_str[firstindex(ls_str)] : ls_str[i+1]
        # push dash or dot
        if curr_char == '-'
            push!(pattern, dash)
        else
            push!(pattern, dot)
        end
        # push the gap (use dot_gap only between two dots)
        if (curr_char == '.') && (next_char == '.')
            push!(pattern, dot_gap)
        else
            push!(pattern, dash_gap)
        end
    end
    pattern
end

"Checks if the linestyle format provided as a string contains only dashes and dots"
function check_line_pattern(ls_str)
    isnothing(match(r"^[.-]+$", ls_str)) &&
        throw(ArgumentError("If you provide a string as linestyle, it must only consist of dashes (-) and dots (.)"))

    nothing
end

function convert_gaps(gaps)
  error_msg = "You provided the gaps modifier $gaps when specifying the linestyle. The modifier must be `∈ ([:normal, :dense, :loose])`, a real number or a collection of two real numbers."
  if gaps isa Symbol
      gaps in [:normal, :dense, :loose] || throw(ArgumentError(error_msg))
      dot_gaps  = (normal = 2, dense = 1, loose = 4)
      dash_gaps = (normal = 3, dense = 2, loose = 6)

      dot_gap  = getproperty(dot_gaps, gaps)
      dash_gap = getproperty(dash_gaps, gaps)
  elseif gaps isa Real
      dot_gap = gaps
      dash_gap = gaps
  elseif length(gaps) == 2 && eltype(gaps) <: Real
      dot_gap, dash_gap = gaps
  else
      throw(ArgumentError(error_msg))
  end
  (dot_gap = dot_gap, dash_gap = dash_gap)
end

convert_attribute(c::Tuple{<: Number, <: Number}, ::key"position") = Point2f(c[1], c[2])
convert_attribute(c::Tuple{<: Number, <: Number, <: Number}, ::key"position") = Point3f(c)
convert_attribute(c::VecTypes{N}, ::key"position") where N = Point{N, Float32}(c)

"""
    Text align, e.g.:
"""
to_align(x::Tuple{Symbol, Symbol}) = Vec2f(alignment2num.(x))
to_align(x::Vec2f) = x

const FONT_CACHE = Dict{String, NativeFont}()

function load_font(filepath)
    font = FreeTypeAbstraction.try_load(filepath)
    if isnothing(font)
        error("Could not load font file \"$filepath\"")
    else
        return font
    end
end

"""
    to_font(str::String)

Loads a font specified by `str` and returns a `NativeFont` object storing the font handle.
A font can either be specified by a file path, such as "folder/with/fonts/font.otf",
or by a (partial) name such as "Helvetica", "Helvetica Bold" etc.
"""
function to_font(str::String)
    get!(FONT_CACHE, str) do
        # load default fonts without font search to avoid latency
        if str == "default" || str == "TeX Gyre Heros Makie"
            return load_font(assetpath("fonts", "TeXGyreHerosMakie-Regular.otf"))
        elseif str == "TeX Gyre Heros Makie Bold"
            return load_font(assetpath("fonts", "TeXGyreHerosMakie-Bold.otf"))
        elseif str == "TeX Gyre Heros Makie Italic"
            return load_font(assetpath("fonts", "TeXGyreHerosMakie-Italic.otf"))
        elseif str == "TeX Gyre Heros Makie Bold Italic"
            return load_font(assetpath("fonts", "TeXGyreHerosMakie-BoldItalic.otf"))
        # load fonts directly if they are given as font paths
        elseif isfile(str)
            return load_font(str)
        end
        # for all other cases, search for the best match on the system
        fontpath = assetpath("fonts")
        font = FreeTypeAbstraction.findfont(str; additional_fonts=fontpath)
        if font === nothing
            @warn("Could not find font $str, using TeX Gyre Heros Makie")
            return to_font("TeX Gyre Heros Makie")
        end
        return font
    end
end
to_font(x::Vector{String}) = to_font.(x)
to_font(x::NativeFont) = x
to_font(x::Vector{NativeFont}) = x

function to_font(fonts::Attributes, s::Symbol)
    if haskey(fonts, s)
        f = fonts[s][]
        if f isa Symbol
            error("The value for font $(repr(s)) was Symbol $(repr(f)), which is not allowed. The value for a font in the fonts collection cannot be another Symbol and must be resolvable via `to_font(x)`.")
        end
        return to_font(fonts[s][])
    end
    error("The symbol $(repr(s)) is not present in the fonts collection:\n$fonts.")
end

to_font(fonts::Attributes, x) = to_font(x)


"""
    rotation accepts:
    to_rotation(b, quaternion)
    to_rotation(b, tuple_float)
    to_rotation(b, vec4)
"""
to_rotation(s::Quaternionf) = s
to_rotation(s::Quaternion) = Quaternionf(s.data...)

function to_rotation(s::VecTypes{N}) where N
    if N == 4
        Quaternionf(s...)
    elseif N == 3
        rotation_between(Vec3f(0, 0, 1), to_ndim(Vec3f, s, 0.0))
    elseif N == 2
        rotation_between(Vec3f(0, 1, 0), to_ndim(Vec3f, s, 0.0))
    else
        error("The $N dimensional vector $s can't be converted to a rotation.")
    end
end

to_rotation(s::Tuple{VecTypes, Number}) = qrotation(to_ndim(Vec3f, s[1], 0.0), s[2])
to_rotation(angle::Number) = qrotation(Vec3f(0, 0, 1), angle)
to_rotation(r::AbstractVector) = to_rotation.(r)
to_rotation(r::AbstractVector{<: Quaternionf}) = r

convert_attribute(x, ::key"colorrange") = to_colorrange(x)
to_colorrange(x) = isnothing(x) ? nothing : Vec2f(x)

convert_attribute(x, ::key"fontsize") = to_fontsize(x)
to_fontsize(x::Number) = Float32(x)
to_fontsize(x::AbstractVector{T}) where T <: Number = el32convert(x)
to_fontsize(x::Vec2) = Vec2f(x)
to_fontsize(x::AbstractVector{T}) where T <: Vec2 = Vec2f.(x)

convert_attribute(x, ::key"linewidth") = to_linewidth(x)
to_linewidth(x) = Float32(x)
to_linewidth(x::AbstractVector) = el32convert(x)

# ColorBrewer colormaps that support only 8 colors require special handling on the backend, so we show them here.
const colorbrewer_8color_names = String.([
    :Accent,
    :Dark2,
    :Pastel2,
    :Set2
])

const plotutils_names = String.(union(
    keys(PlotUtils.ColorSchemes.colorschemes),
    keys(PlotUtils.COLORSCHEME_ALIASES),
    keys(PlotUtils.MISC_COLORSCHEMES)
))

const all_gradient_names = Set(vcat(plotutils_names, colorbrewer_8color_names))

"""
    available_gradients()

Prints all available gradient names.
"""
function available_gradients()
    println("Gradient Symbol/Strings:")
    for name in sort(collect(all_gradient_names))
        println("    ", name)
    end
end


to_colormap(cm, categories::Integer) = error("`to_colormap(cm, categories)` is deprecated. Use `Makie.categorical_colors(cm, categories)` for categorical colors, and `resample_cmap(cmap, ncolors)` for continous resampling.")

"""
    categorical_colors(colormaplike, categories::Integer)

Creates categorical colors and tries to match `categories`.
Will error if color scheme doesn't contain enough categories. Will drop the n last colors, if request less colors than contained in scheme.
"""
function categorical_colors(cols::AbstractVector{<: Colorant}, categories::Integer)
    if length(cols) < categories
        error("Not enough colors for number of categories. Categories: $(categories), colors: $(length(cols))")
    end
    return cols[1:categories]
end

function categorical_colors(cols::AbstractVector, categories::Integer)
    return categorical_colors(to_color.(cols), categories)
end

function categorical_colors(cs::Union{String, Symbol}, categories::Integer)
    cs_string = string(cs)
    if cs_string in all_gradient_names
        if haskey(ColorBrewer.colorSchemes, cs_string)
            return to_colormap(ColorBrewer.palette(cs_string, categories))
        else
            return categorical_colors(to_colormap(cs_string), categories)
        end
    else
        error(
            """
            There is no color gradient named $cs.
            See `available_gradients()` for the list of available gradients,
            or look at http://docs.makie.org/dev/generated/colors#Colormap-reference.
            """
        )
    end
end

"""
Reverses the attribute T upon conversion
"""
struct Reverse{T}
    data::T
end

to_colormap(r::Reverse) = reverse(to_colormap(r.data))
to_colormap(cs::ColorScheme) = to_colormap(cs.colors)



"""
    to_colormap(b::AbstractVector)

An `AbstractVector{T}` with any object that [`to_color`](@ref) accepts.
"""
to_colormap(cm::AbstractVector)::Vector{RGBAf} = map(to_color, cm)
to_colormap(cm::AbstractVector{<: Colorant}) = convert(Vector{RGBAf}, cm)

function to_colormap(cs::Tuple{<: Union{Reverse, Symbol, AbstractString}, Real})::Vector{RGBAf}
    cmap = to_colormap(cs[1])
    return RGBAf.(color.(cmap), alpha.(cmap) .* cs[2]) # We need to rework this to conform to the backend interface.
end

"""
    to_colormap(cs::Union{String, Symbol})::Vector{RGBAf}

A Symbol/String naming the gradient. For more on what names are available please see: `available_gradients()`.
For now, we support gradients from `PlotUtils` natively.
"""
function to_colormap(cs::Union{String, Symbol})::Vector{RGBAf}
    cs_string = string(cs)
    if cs_string in all_gradient_names
        if cs_string in colorbrewer_8color_names # special handling for 8 color only
            return to_colormap(ColorBrewer.palette(cs_string, 8))
        else
            # cs_string must be in plotutils_names
            return to_colormap(PlotUtils.get_colorscheme(Symbol(cs_string)))
        end
    else
        error(
            """
            There is no color gradient named $cs.
            See `Makie.available_gradients()` for the list of available gradients,
            or look at http://docs.makie.org/dev/generated/colors#Colormap-reference.
            """
        )
    end
end

# Handle inbuilt PlotUtils types
function to_colormap(cg::PlotUtils.ColorGradient)::Vector{RGBAf}
    # We sample the colormap using cg[val]. This way, we get a concrete representation of
    # the underlying gradient, like it being categorical or using a log scale.
    # 256 is just a high enough constant, without being too big to slow things down.
    return to_colormap(getindex.(Ref(cg), LinRange(first(cg.values), last(cg.values), 256)))
end

# Enum values: `IsoValue` `Absorption` `MaximumIntensityProjection` `AbsorptionRGBA` `AdditiveRGBA` `IndexedAbsorptionRGBA`
function convert_attribute(value, ::key"algorithm")
    if isa(value, RaymarchAlgorithm)
        return Int32(value)
    elseif isa(value, Int32) && value in 0:5
        return value
    elseif value == 7
        return value # makie internal contour implementation
    else
        error("$value is not a valid volume algorithm. Please have a look at the docstring of `to_volume_algorithm` (in the REPL, `?to_volume_algorithm`).")
    end
end

# Symbol/String: iso, absorption, mip, absorptionrgba, indexedabsorption
function convert_attribute(value::Union{Symbol, String}, k::key"algorithm")
    vals = Dict(
        :iso => IsoValue,
        :absorption => Absorption,
        :mip => MaximumIntensityProjection,
        :absorptionrgba => AbsorptionRGBA,
        :indexedabsorption => IndexedAbsorptionRGBA,
        :additive => AdditiveRGBA,
    )
    convert_attribute(get(vals, Symbol(value)) do
        error("$value is not a valid volume algorithm. It must be one of $(keys(vals))")
    end, k)
end

const DEFAULT_MARKER_MAP = Dict{Symbol, BezierPath}()

function default_marker_map()
    # The bezier markers should not look out of place when used together with text
    # where both markers and text are given the same size, i.e. the marker and fontsizes
    # should correspond approximately in a visual sense.

    # All the basic bezier shapes are approximately built in a 1 by 1 square centered
    # around the origin, with slight deviations to match them better to each other.

    # An 'x' of DejaVu sans is only about 55pt high at 100pt font size, so if the marker
    # shapes are just used as is, they look much too large in comparison.
    # To me, a factor of 0.75 looks ok compared to both uppercase and lowercase letters of Dejavu.
    if isempty(DEFAULT_MARKER_MAP)
        size_factor = 0.75
        DEFAULT_MARKER_MAP[:rect] = scale(BezierSquare, size_factor)
        DEFAULT_MARKER_MAP[:diamond] = scale(rotate(BezierSquare, pi/4), size_factor)
        DEFAULT_MARKER_MAP[:hexagon] = scale(bezier_ngon(6, 0.5, pi/2), size_factor)
        DEFAULT_MARKER_MAP[:cross] = scale(BezierCross, size_factor)
        DEFAULT_MARKER_MAP[:xcross] = scale(BezierX, size_factor)
        DEFAULT_MARKER_MAP[:utriangle] = scale(BezierUTriangle, size_factor)
        DEFAULT_MARKER_MAP[:dtriangle] = scale(BezierDTriangle, size_factor)
        DEFAULT_MARKER_MAP[:ltriangle] = scale(BezierLTriangle, size_factor)
        DEFAULT_MARKER_MAP[:rtriangle] = scale(BezierRTriangle, size_factor)
        DEFAULT_MARKER_MAP[:pentagon] = scale(bezier_ngon(5, 0.5, pi/2), size_factor)
        DEFAULT_MARKER_MAP[:octagon] = scale(bezier_ngon(8, 0.5, pi/2), size_factor)
        DEFAULT_MARKER_MAP[:star4] = scale(bezier_star(4, 0.25, 0.6, pi/2), size_factor)
        DEFAULT_MARKER_MAP[:star5] = scale(bezier_star(5, 0.28, 0.6, pi/2), size_factor)
        DEFAULT_MARKER_MAP[:star6] = scale(bezier_star(6, 0.30, 0.6, pi/2), size_factor)
        DEFAULT_MARKER_MAP[:star8] = scale(bezier_star(8, 0.33, 0.6, pi/2), size_factor)
        DEFAULT_MARKER_MAP[:vline] = scale(scale(BezierSquare, (0.2, 1.0)), size_factor)
        DEFAULT_MARKER_MAP[:hline] = scale(scale(BezierSquare, (1.0, 0.2)), size_factor)
        DEFAULT_MARKER_MAP[:+] = scale(BezierCross, size_factor)
        DEFAULT_MARKER_MAP[:x] = scale(BezierX, size_factor)
        DEFAULT_MARKER_MAP[:circle] = scale(BezierCircle, size_factor)
    end
    return DEFAULT_MARKER_MAP
end

"""
    available_marker_symbols()

Displays all available marker symbols.
"""
function available_marker_symbols()
    println("Marker Symbols:")
    for (k, v) in default_marker_map()
        println("    :", k)
    end
end

"""
    FastPixel()

Use

```julia
scatter(..., marker=FastPixel())
```

For significant faster plotting times for large amount of points.
Note, that this will draw markers always as 1 pixel.
"""
struct FastPixel end

"""
Vector of anything that is accepted as a single marker will give each point it's own marker.
Note that it needs to be a uniform vector with the same element type!
"""
to_spritemarker(marker::AbstractVector) = map(to_spritemarker, marker)
to_spritemarker(marker::AbstractVector{Char}) = marker # Don't dispatch to the above!
to_spritemarker(x::FastPixel) = x
to_spritemarker(x::Circle) = x
to_spritemarker(::Type{<: Circle}) = Circle
to_spritemarker(::Type{<: Rect}) = Rect
to_spritemarker(x::Rect) = x
to_spritemarker(b::BezierPath) = b
to_spritemarker(b::Polygon) = BezierPath(b)
to_spritemarker(b) = error("Not a valid scatter marker: $(typeof(b))")

function to_spritemarker(str::String)
    error("Using strings for multiple char markers is deprecated. Use `collect(string)` or `['x', 'o', ...]` instead. Found: $(str)")
end

"""
    to_spritemarker(b, marker::Char)

Any `Char`, including unicode
"""
to_spritemarker(marker::Char) = marker

"""
Matrix of AbstractFloat will be interpreted as a distancefield (negative numbers outside shape, positive inside)
"""
to_spritemarker(marker::Matrix{<: AbstractFloat}) = el32convert(marker)

"""
Any AbstractMatrix{<: Colorant} or other image type
"""
to_spritemarker(marker::AbstractMatrix{<: Colorant}) = marker

"""
A `Symbol` - Available options can be printed with `available_marker_symbols()`
"""
function to_spritemarker(marker::Symbol)
    if haskey(default_marker_map(), marker)
        return to_spritemarker(default_marker_map()[marker])
    else
        @warn("Unsupported marker: $marker, using ● instead")
        return '●'
    end
end




convert_attribute(value, ::key"marker", ::key"scatter") = to_spritemarker(value)
convert_attribute(value, ::key"isovalue", ::key"volume") = Float32(value)
convert_attribute(value, ::key"isorange", ::key"volume") = Float32(value)

function convert_attribute(value::Symbol, ::key"marker", ::key"meshscatter")
    if value === :Sphere
        return normal_mesh(Sphere(Point3f(0), 1f0))
    else
        error("Unsupported marker: $(value)")
    end
end

function convert_attribute(value::AbstractGeometry, ::key"marker", ::key"meshscatter")
    return normal_mesh(value)
end

convert_attribute(value, ::key"diffuse") = Vec3f(value)
convert_attribute(value, ::key"specular") = Vec3f(value)<|MERGE_RESOLUTION|>--- conflicted
+++ resolved
@@ -595,37 +595,11 @@
     return convert_arguments(MT, xyz, collect(faces))
 end
 
-<<<<<<< HEAD
 function convert_arguments(::Type{<:Mesh}, mesh::GeometryBasics.MetaMesh{N}) where {N}
     normals = hasproperty(mesh, :normals) ? mesh.normals : automatic
     uv = hasproperty(mesh, :uv) ? mesh.uv : automatic
     color = hasproperty(mesh, :color) ? mesh.color : automatic
     return PlotSpec{Mesh}(GeometryBasics.Mesh(mesh); normals=normals, texturecoordinates=uv, color=color)
-=======
-function convert_arguments(::Type{<:Mesh}, mesh::GeometryBasics.Mesh{N}) where {N}
-    # Make sure we have normals!
-    if !hasproperty(mesh, :normals)
-        n = normals(mesh)
-        # Normals can be nothing, when it's impossible to calculate the normals (e.g. 2d mesh)
-        if n !== nothing
-            mesh = GeometryBasics.pointmeta(mesh, decompose(Vec3f, n))
-        end
-    end
-    # If already correct eltypes for GL, we can pass the mesh through as is
-    if eltype(metafree(coordinates(mesh))) == Point{N, Float32} && eltype(faces(mesh)) == GLTriangleFace
-        return (mesh,)
-    else
-        # Else, we need to convert it!
-        return (GeometryBasics.mesh(mesh, pointtype=Point{N, Float32}, facetype=GLTriangleFace),)
-    end
-end
-
-function convert_arguments(
-        MT::Type{<:Mesh},
-        meshes::AbstractVector{<: Union{AbstractMesh, AbstractPolygon}}
-    )
-    return (meshes,)
->>>>>>> 4bebd86e
 end
 
 function convert_arguments(
