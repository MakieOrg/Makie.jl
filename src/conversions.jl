
@convert_target struct Surface{N}
    # Surfaces allow unstructured grids via matrices for x/y
    # But also allow vectors or ClosedInterval for just ranges.
    x::Union{ClosedInterval, AbstractArray{Float32, N}}
    y::Union{ClosedInterval, AbstractArray{Float32, N}}
    z::AbstractMatrix{Float32}
end

@convert_target struct Heatmap
    # Heatmap needs to have x/y on a grid.
    # Also intervals get converted, since we need for every bin an exact location
    x::AbstractVector{<: Number}
    y::AbstractVector{<: Number}
    data::AbstractMatrix{<: Union{Colorant, Number}}
end

@convert_target struct Image
    # Images are defined as just 2D quads, so for x/y we just accept an interval.
    # Heatmap/Surface should be used for irregularly gridded images
    x::ClosedInterval{Float32}
    y::ClosedInterval{Float32}
    image::AbstractMatrix{<: Union{Number, Colorant}}
end

@convert_target struct PointBased{N} # We can use the traits as well for conversion targers
    # all position based traits get converted to a simple vector of points
    positions::AbstractVector{Point{N, Float32}}
end

@convert_target struct Mesh
    # We currently allow Mesh and vector of meshes for the Mesh type.
    mesh::Union{Vector{<:GeometryBasics.TriangleMesh}, GeometryBasics.TriangleMesh}
end

@convert_target struct Volume
    # Volumes also are just defined on a cube, so we only accept intervals.
    # convert_arguments will convert from ranges etc to intervals
    x::ClosedInterval
    y::ClosedInterval
    z::ClosedInterval
    volume::AbstractArray{Float32, 3}
end

################################################################################
#                               Type Conversions                               #
################################################################################
const RangeLike = Union{AbstractRange, AbstractVector, ClosedInterval}

convert_arguments(::ConversionTrait, args...; kw...) = args

function convert_arguments(T::PlotFunc, args...; kw...)
    # Try conversion trait
    ct = conversion_trait(T)
<<<<<<< HEAD
    converted1 = convert_arguments(ct, args...; kw...)
    converted1 === args || return converted1
=======
    try
        convert_arguments(ct, args...; kw...)
    catch e
        if e isa MethodError
            try
                convert_arguments_individually(T, args...)
            catch ee
                if ee isa MethodError
                    error(
                        """
                        `Makie.convert_arguments` for the plot type $T and its conversion trait $ct was unsuccessful.

                        The signature that could not be converted was:
                        $(join("::" .* string.(typeof.(args)), ", "))

                        Makie needs to convert all plot input arguments to types that can be consumed by the backends (typically Arrays with Float32 elements).
                        You can define a method for `Makie.convert_arguments` (a type recipe) for these types or their supertypes to make this set of arguments convertible (See http://docs.makie.org/stable/documentation/recipes/index.html).

                        Alternatively, you can define `Makie.convert_single_argument` for single arguments which have types that are unknown to Makie but which can be converted to known types and fed back to the conversion pipeline.
                        """
                    )
                else
                    rethrow(ee)
                end
            end
        else
            rethrow(e)
        end
    end
end

# in case no trait matches we try to convert each individual argument
# and reconvert the whole tuple in order to handle missings centrally, e.g.
function convert_arguments_individually(T::PlotFunc, args...)
    # convert each single argument until it doesn't change type anymore
    single_converted = recursively_convert_argument.(args)
    # if the type of args hasn't changed this function call didn't help and we error
    if typeof(single_converted) == typeof(args)
        throw(MethodError(convert_arguments, (T, args...)))
    end
    # otherwise we try converting our newly single-converted args again because
    # now a normal conversion method might work again
    convert_arguments(T, single_converted...)
end
>>>>>>> 9d28a473

    # Try single argument convert
    converted2 = convert_single_argument.(args)
    if converted2 === args
        return args # can't convert
    else
        # if we converted to something, we need to recurse,
        # since convert_single_argument doesn't do a complete conversion
        return convert_arguments(T, converted2...; kw...)
    end
end

################################################################################
#                          Single Argument Conversion                          #
################################################################################

convert_single_argument(@nospecialize(x)) = x

# replace missings with NaNs
function convert_single_argument(a::AbstractArray{Union{Missing, T}}) where T <: Real
    [ismissing(x) ? NaN32 : convert(Float32, x) for x in a]
end

# same for points
function convert_single_argument(a::AbstractArray{Union{Missing, T}}) where T <:Point{N} where N
    [ismissing(x) ? Point{N, Float32}(NaN32) : Point{N, Float32}(x) for x in a]
end

# Narrow type of Any arrays
convert_single_argument(a::AbstractVector{Any}) = [x for x in a]
# Leave concretely typed vectors alone (AbstractArray{<:Union{Missing, <:Real}} also dispatches for `Vector{Float32}`)
convert_single_argument(a::AbstractVector{T}) where T <: Number = a


################################################################################
#                                  PointBased                                  #
################################################################################


"""
Wrap a single point or equivalent object in a single-element array.
"""
function convert_arguments(::PointBased, x::Real, y::Real)
    ([Point2f(x, y)],)
end

function convert_arguments(::PointBased, x::Real, y::Real, z::Real)
    ([Point3f(x, y, z)],)
end

function convert_arguments(::PointBased, position::VecTypes{N, <: Number}) where N
    ([convert(Point{N, Float32}, position)],)
end

function convert_arguments(::PointBased, positions::AbstractVector{<: VecTypes{N, <: Number}}) where N
    (elconvert(Point{N, Float32}, positions),)
end

function convert_arguments(::PointBased, positions::SubArray{<: VecTypes, 1})
    # TODO figure out a good subarray solution
    (positions,)
end

"""
Enables to use scatter like a surface plot with x::Vector, y::Vector, z::Matrix
spanning z over the grid spanned by x y
"""
function convert_arguments(::PointBased, x::AbstractVector, y::AbstractVector, z::AbstractMatrix)
    (vec(Point3f.(x, y', z)),)
end

"""
    convert_arguments(P, x, y, z)::(Vector)

Takes vectors `x`, `y`, and `z` and turns it into a vector of 3D points of the values
from `x`, `y`, and `z`.
`P` is the plot Type (it is optional).
"""
convert_arguments(::PointBased, x::RealVector, y::RealVector, z::RealVector) = (Point3f.(x, y, z),)

"""
    convert_arguments(P, x)::(Vector)

Takes an input GeometryPrimitive `x` and decomposes it to points.
`P` is the plot Type (it is optional).
"""
convert_arguments(p::PointBased, x::GeometryPrimitive{Dim}) where Dim = (decompose(Point{Dim, Float32}, x),)

function convert_arguments(::PointBased, pos::AbstractMatrix{<: Number})
    (to_vertices(pos),)
end

convert_arguments(P::PointBased, x::RealVector, y::RealVector) = (Point2f.(x, y),)


"""
    convert_arguments(P, y)::Vector
Takes vector `y` and generates a range from 1 to the length of `y`, for plotting on
an arbitrary `x` axis.

`P` is the plot Type (it is optional).
"""
convert_arguments(P::PointBased, y::RealVector) = convert_arguments(P, keys(y), y)

"""
    convert_arguments(P, x, y)::Vector{Point2f}

Takes vectors `x` and `y` and turns it into a vector of 2D points of the values
from `x` and `y`.

`P` is the plot Type (it is optional).
"""
convert_arguments(P::PointBased, x::ClosedInterval, y::RealVector) = convert_arguments(P, LinRange(extrema(x)..., length(y)), y)
convert_arguments(P::PointBased, x::RealVector, y::ClosedInterval) = convert_arguments(P, x, LinRange(extrema(y)..., length(x)))


"""
    convert_arguments(P, x)::(Vector)

Takes an input `Rect` `x` and decomposes it to points.

`P` is the plot Type (it is optional).
"""
convert_arguments(P::PointBased, x::Rect2) = (decompose(Point2f, x)[[1, 2, 4, 3]],) # TODO fix the order of decompose
convert_arguments(P::PointBased, rect::Rect3) =  (decompose(Point3f, rect),)
convert_arguments(P::PointBased, mesh::AbstractMesh) = (decompose(Point3f, mesh),)

# function convert_arguments(PB::PointBased, linesegments::FaceView{<:Line, P}) where {P<:AbstractPoint}
#     # TODO FaceView should be natively supported by backends!
#     return convert_arguments(PB, collect(reinterpret(P, linesegments)))
# end

function convert_arguments(P::Type{<: LineSegments}, rect::Rect3)
    f = decompose(LineFace{Int}, rect)
    p = connect(decompose(Point3f, rect), f)
    return convert_arguments(P, p)
end

function convert_arguments(::Type{<: Lines}, rect::Rect3)
    points = unique(decompose(Point3f, rect))
    push!(points, Point3f(NaN)) # use to seperate linesegments
    return (points[[1, 2, 3, 4, 1, 5, 6, 2, 9, 6, 8, 3, 9, 5, 7, 4, 9, 7, 8]],)
end

"""

    convert_arguments(PB, LineString)

Takes an input `LineString` and decomposes it to points.
"""
# function convert_arguments(PB::PointBased, linestring::LineString)
#     return convert_arguments(PB, decompose(Point, linestring))
# end

"""
    convert_arguments(PB, Union{Array{<:LineString}, MultiLineString})

Takes an input `Array{LineString}` or a `MultiLineString` and decomposes it to points.
"""
# function convert_arguments(PB::PointBased, linestring::Union{Array{<:LineString}, MultiLineString})
#     arr = copy(convert_arguments(PB, linestring[1])[1])
#     for ls in 2:length(linestring)
#         push!(arr, Point2f(NaN))
#         append!(arr, convert_arguments(PB, linestring[ls])[1])
#     end
#     return (arr,)
# end

"""
    convert_arguments(PB, Polygon)

Takes an input `Polygon` and decomposes it to points.
"""
function convert_arguments(PB::PointBased, pol::Polygon)
    arr = copy(convert_arguments(PB, pol.exterior)[1])
    push!(arr, arr[1]) # close exterior
    if !isempty(pol.interiors)
        push!(arr, Point2f(NaN))
        for interior in pol.interiors
            inter = convert_arguments(PB, interior)[1]
            append!(arr, inter)
            # close interior + separate!
            push!(arr, inter[1], Point2f(NaN))
        end
    end
    return (arr,)
end

"""
    convert_arguments(PB, Union{Array{<:Polygon}, MultiPolygon})

Takes an input `Array{Polygon}` or a `MultiPolygon` and decomposes it to points.
"""
# function convert_arguments(PB::PointBased, mp::Union{Array{<:Polygon}, MultiPolygon})
#     arr = copy(convert_arguments(PB, mp[1])[1])
#     for p in 2:length(mp)
#         push!(arr, Point2f(NaN))
#         append!(arr, convert_arguments(PB, mp[p])[1])
#     end
#     return (arr,)
# end


################################################################################
#                             Function Conversions                             #
################################################################################

function convert_arguments(P::PointBased, r::AbstractVector, f::Function)
    return convert_arguments(P, r, f.(r))
end

function convert_arguments(P::PointBased, i::AbstractInterval, f::Function)
    x, y = PlotUtils.adapted_grid(f, endpoints(i))
    return convert_arguments(P, x, y)
end

# The following `tryrange` code was copied from Plots.jl
# https://github.com/JuliaPlots/Plots.jl/blob/15dc61feb57cba1df524ce5d69f68c2c4ea5b942/src/series.jl#L399-L416

# try some intervals over which the function may be defined
function tryrange(F::AbstractArray, vec)
    rets = [tryrange(f, vec) for f in F] # get the preferred for each
    maxind = maximum(indexin(rets, vec)) # get the last attempt that succeeded (most likely to fit all)
    rets .= [tryrange(f, vec[maxind:maxind]) for f in F] # ensure that all functions compute there
    rets[1]
end

function tryrange(F, vec)
    for v in vec
        try
            F(v)
            return v
        catch
        end
    end
    error("$F is not a Function, or is not defined at any of the values $vec")
end


################################################################################
#                                 SurfaceLike                                  #
################################################################################

function edges(v::AbstractVector)
    l = length(v)
    if l == 1
        return [v[1] - 0.5, v[1] + 0.5]
    else
        # Equivalent to
        # mids = 0.5 .* (v[1:end-1] .+ v[2:end])
        # borders = [2v[1] - mids[1]; mids; 2v[end] - mids[end]]
        borders = [0.5 * (v[max(1, i)] + v[min(end, i+1)]) for i in 0:length(v)]
        borders[1] = 2borders[1] - borders[2]
        borders[end] = 2borders[end] - borders[end-1]
        return borders
    end
end

adjust_axes(::SurfaceLike, x, y, z) = x, y, z
function adjust_axes(::DiscreteSurface, x::AbstractVector{<:Number}, y::AbstractVector{<:Number}, z::AbstractMatrix)
    x̂, ŷ = map((x, y), size(z)) do v, sz
        return length(v) == sz ? edges(v) : v
    end
    return x̂, ŷ, z
end

function convert_arguments(ds::DiscreteSurface, data::AbstractMatrix)
    n, m = Float32.(size(data))
    convert_arguments(ds, edges(1:n), edges(1:m), el32convert(data))
end

function convert_arguments(P::DiscreteSurface, x::ClosedInterval, y::ClosedInterval, z::AbstractMatrix)
    xedges = edges(LinRange(extrema(x)..., size(z, 1)))
    yedges = edges(LinRange(extrema(y)..., size(z, 2)))
    return (xedges, yedges, el32convert(z))
end


# OffsetArrays conversions
function convert_arguments(sl::SurfaceLike, wm::OffsetArray)
    x1, y1 = wm.offsets .+ 1
    nx, ny = size(wm)
    x = range(x1, length = nx)
    y = range(y1, length = ny)
    v = parent(wm)
    return convert_arguments(sl, x, y, v)
  end

"""
    convert_arguments(SL::SurfaceLike, x::VecOrMat, y::VecOrMat, z::Matrix)

If `SL` is `Heatmap` and `x` and `y` are vectors, infer from length of `x` and `y`
whether they represent edges or centers of the heatmap bins.
If they are centers, convert to edges. Convert eltypes to `Float32` and return
outputs as a `Tuple`.
"""
function convert_arguments(SL::SurfaceLike, x::AbstractVecOrMat{<: Number}, y::AbstractVecOrMat{<: Number}, z::AbstractMatrix{<: Union{Number, Colorant}})
    return map(el32convert, adjust_axes(SL, x, y, z))
end

function convert_arguments(SL::SurfaceLike, x::AbstractVecOrMat{<: Number}, y::AbstractVecOrMat{<: Number}, z::AbstractMatrix{<:Number})
    return map(el32convert, adjust_axes(SL, x, y, z))
end

convert_arguments(sl::SurfaceLike, x::AbstractMatrix, y::AbstractMatrix) = convert_arguments(sl, x, y, zeros(size(y)))

"""
    convert_arguments(P, x, y, z)::Tuple{ClosedInterval, ClosedInterval, Matrix}

Takes 2 ClosedIntervals's `x`, `y`, and an AbstractMatrix `z`, and converts the closed range to
linspaces with size(z, 1/2)
`P` is the plot Type (it is optional).
"""
function convert_arguments(P::SurfaceLike, x::ClosedInterval, y::ClosedInterval, z::AbstractMatrix)
    return (x, y, z)
end

"""
    convert_arguments(P, Matrix)::Tuple{ClosedInterval, ClosedInterval, Matrix}

Takes an `AbstractMatrix`, converts the dimesions `n` and `m` into `ClosedInterval`,
and stores the `ClosedInterval` to `n` and `m`, plus the original matrix in a Tuple.

`P` is the plot Type (it is optional).
"""
function convert_arguments(sl::SurfaceLike, data::AbstractMatrix)
    n, m = Float32.(size(data))
    return convert_arguments(sl, 0f0 .. n, 0f0 .. m, el32convert(data))
end

function convert_arguments(SL::SurfaceLike, x::AbstractVector{<:Number}, y::AbstractVector{<:Number}, z::AbstractVector{<:Number})
    if !(length(x) == length(y) == length(z))
        error("x, y and z need to have the same length. Lengths are $(length.((x, y, z)))")
    end

    xys = tuple.(x, y)
    if length(unique(xys)) != length(x)
        c = StatsBase.countmap(xys)
        cdup = filter(x -> x[2] > 1, c)
        error("Found duplicate x/y coordinates: $cdup")
    end

    x_centers = sort(unique(x))
    any(isnan, x_centers) && error("x must not have NaN values.")
    y_centers = sort(unique(y))
    any(isnan, y_centers) && error("x must not have NaN values.")
    zs = fill(NaN32, length(x_centers), length(y_centers))
    foreach(zip(x, y, z)) do (xi, yi, zi)
        i = searchsortedfirst(x_centers, xi)
        j = searchsortedfirst(y_centers, yi)
        @inbounds zs[i, j] = zi
    end
    convert_arguments(SL, x_centers, y_centers, zs)
end


"""
    convert_arguments(P, x, y, f)::(Vector, Vector, Matrix)

Takes vectors `x` and `y` and the function `f`, and applies `f` on the grid that `x` and `y` span.
This is equivalent to `f.(x, y')`.
`P` is the plot Type (it is optional).
"""
function convert_arguments(sl::SurfaceLike, x::AbstractVector{T1}, y::AbstractVector{T2}, f::Function) where {T1, T2}
    if !applicable(f, x[1], y[1])
        error("You need to pass a function with signature f(x::$T1, y::$T2). Found: $f")
    end
    T = typeof(f(x[1], y[1]))
    z = similar(x, T, (length(x), length(y)))
    z .= f.(x, y')
    return convert_arguments(sl, x, y, z)
end

################################################################################
#                                  Image                                       #
################################################################################

function convert_arguments(sl::Type{<: Image}, x::RangeLike, y::RangeLike, data::AbstractMatrix)
    return (to_interval(x), to_interval(y), el32convert(data))
end



################################################################################
#                                  VolumeLike                                  #
################################################################################

"""
    convert_arguments(P, Matrix)::Tuple{ClosedInterval, ClosedInterval, ClosedInterval, Matrix}

Takes an array of `{T, 3} where T`, converts the dimesions `n`, `m` and `k` into `ClosedInterval`,
and stores the `ClosedInterval` to `n`, `m` and `k`, plus the original array in a Tuple.

`P` is the plot Type (it is optional).
"""
function convert_arguments(::VolumeLike, data::AbstractArray{T, 3}) where T
    n, m, k = Float32.(size(data))
    return (0f0 .. n, 0f0 .. m, 0f0 .. k, el32convert(data))
end


to_interval(x::ClosedInterval) = x
function to_interval(range::AbstractRange)
    mini, maxi = extrema(range)
    return mini..maxi
end
function to_interval(vec::AbstractVector)
    range = regularly_spaced_array_to_range(vec)
    if range === vec # it leaves it unchanged if not possible to convert
        error("Irregular spaced vectors can't be used for a plot that only supports intervals. Use `min..max`, or a range type.")
    end
    return to_interval(r)
end

function convert_arguments(::VolumeLike, x::RangeLike, y::RangeLike, z::RangeLike, data::AbstractArray{T, 3}) where T
    return (to_interval(x), to_interval(y), to_interval(z), el32convert(data))
end


"""
    convert_arguments(P, x, y, z, f)::(Vector, Vector, Vector, Matrix)

Takes `AbstractVector` `x`, `y`, and `z` and the function `f`, evaluates `f` on the volume
spanned by `x`, `y` and `z`, and puts `x`, `y`, `z` and `f(x,y,z)` in a Tuple.

`P` is the plot Type (it is optional).
"""
function convert_arguments(V::VolumeLike, x::RangeLike, y::RangeLike, z::RangeLike, f::Function)
    if !applicable(f, x[1], y[1], z[1])
        error("You need to pass a function with signature f(x, y, z). Found: $f")
    end
    xyz = (x, y, z)
    _x, _y, _z = ntuple(3) do i
        A = xyz[i]
        reshape(A, ntuple(j-> j != i ? 1 : length(A), 3))
    end
    return convert_arguments(V, x, y, z, el32convert.(f.(_x, _y, _z)))
end

################################################################################
#                                <:Lines                                       #
################################################################################

function convert_arguments(::Type{<: Lines}, x::Rect2)
    # TODO fix the order of decompose
    points = decompose(Point2f, x)
    return (points[[1, 2, 4, 3, 1]],)
end

################################################################################
#                                <:LineSegments                                #
################################################################################

"""
Accepts a Vector of Pair of Points (e.g. `[Point(0, 0) => Point(1, 1), ...]`)
to encode e.g. linesegments or directions.
"""
function convert_arguments(::Type{<: LineSegments}, positions::AbstractVector{E}) where E <: Union{Pair{A, A}, Tuple{A, A}} where A <: VecTypes{N, T} where {N, T}
    (elconvert(Point{N, Float32}, reinterpret(Point{N, T}, positions)),)
end

function convert_arguments(::Type{<: LineSegments}, x::Rect2)
    # TODO fix the order of decompose
    points = decompose(Point2f, x)
    return (points[[1, 2, 2, 4, 4, 3, 3, 1]],)
end


################################################################################
#                                    <:Mesh                                    #
################################################################################


function convert_arguments(::Type{<:Mesh}, geom::AbstractGeometry)
    return (triangle_mesh(geom),)
end

"""
    convert_arguments(Mesh, x, y, z)::GLNormalMesh

Takes real vectors x, y, z and constructs a mesh out of those, under the assumption that
every 3 points form a triangle.
"""
function convert_arguments(
        T::Type{<:Mesh},
        x::RealVector, y::RealVector, z::RealVector
    )
    convert_arguments(T, Point3f.(x, y, z))
end
"""
    convert_arguments(Mesh, xyz::AbstractVector)::GLNormalMesh

Takes an input mesh and a vector `xyz` representing the vertices of the mesh, and
creates indices under the assumption, that each triplet in `xyz` forms a triangle.
"""
function convert_arguments(
        MT::Type{<:Mesh},
        xyz::AbstractVector
    )
    faces = connect(UInt32.(0:length(xyz)-1), GLTriangleFace)
    # TODO support faceview natively
    return convert_arguments(MT, xyz, collect(faces))
end

function convert_arguments(::Type{<:Mesh}, mesh::GeometryBasics.MetaMesh{N}) where {N}
    normals = hasproperty(mesh, :normals) ? mesh.normals : automatic
    uv = hasproperty(mesh, :uv) ? mesh.uv : automatic
    color = hasproperty(mesh, :color) ? mesh.color : automatic
    return PlotSpec{Mesh}(GeometryBasics.Mesh(mesh); normals=normals, texturecoordinates=uv, color=color)
end

function convert_arguments(
        MT::Type{<:Mesh},
        xyz::Union{AbstractPolygon, AbstractVector{<: Point{2}}}
    )
    return convert_arguments(MT, GeometryBasics.Mesh(xyz))
end

function convert_arguments(MT::Type{<:Mesh}, geom::GeometryPrimitive)
    # we convert to UV mesh as default, because otherwise the uv informations get lost
    # - we can still drop them, but we can't add them later on
    return convert_arguments(MT, GeometryBasics.uv_normal_mesh(geom))
end

"""
    convert_arguments(Mesh, x, y, z, indices)::GLNormalMesh

Takes real vectors x, y, z and constructs a triangle mesh out of those, using the
faces in `indices`, which can be integers (every 3 -> one triangle), or GeometryBasics.NgonFace{N, <: Integer}.
"""
function convert_arguments(
        T::Type{<: Mesh},
        x::RealVector, y::RealVector, z::RealVector,
        indices::AbstractVector
    )
    return convert_arguments(T, Point3f.(x, y, z), indices)
end

"""
    convert_arguments(Mesh, vertices, indices)::GLNormalMesh

Takes `vertices` and `indices`, and creates a triangle mesh out of those.
See [`to_vertices`](@ref) and [`to_triangles`](@ref) for more information about
accepted types.
"""
function convert_arguments(
        ::Type{<:Mesh},
        vertices::AbstractArray,
        indices::AbstractArray
    )
    return (GeometryBasics.Mesh(to_vertices(vertices), to_triangles(indices)),)
end

<<<<<<< HEAD
=======
################################################################################
#                             Function Conversions                             #
################################################################################

function convert_arguments(P::PlotFunc, r::AbstractVector, f::Function)
    ptype = plottype(P, Lines)
    to_plotspec(ptype, convert_arguments(ptype, r, f.(r)))
end

function convert_arguments(P::PlotFunc, i::AbstractInterval, f::Function)
    x, y = PlotUtils.adapted_grid(f, endpoints(i))
    ptype = plottype(P, Lines)
    to_plotspec(ptype, convert_arguments(ptype, x, y))
end

# The following `tryrange` code was copied from Plots.jl
# https://github.com/MakieOrg/Plots.jl/blob/15dc61feb57cba1df524ce5d69f68c2c4ea5b942/src/series.jl#L399-L416

# try some intervals over which the function may be defined
function tryrange(F::AbstractArray, vec)
    rets = [tryrange(f, vec) for f in F] # get the preferred for each
    maxind = maximum(indexin(rets, vec)) # get the last attempt that succeeded (most likely to fit all)
    rets .= [tryrange(f, vec[maxind:maxind]) for f in F] # ensure that all functions compute there
    rets[1]
end

function tryrange(F, vec)
    for v in vec
        try
            tmp = F(v)
            return v
        catch
        end
    end
    error("$F is not a Function, or is not defined at any of the values $vec")
end

# OffsetArrays conversions
function convert_arguments(sl::SurfaceLike, wm::OffsetArray)
  x1, y1 = wm.offsets .+ 1
  nx, ny = size(wm)
  x = range(x1, length = nx)
  y = range(y1, length = ny)
  v = parent(wm)
  return convert_arguments(sl, x, y, v)
end
>>>>>>> 9d28a473

################################################################################
#                               Helper Functions                               #
################################################################################

to_linspace(interval, N) = range(Float32(minimum(interval)), stop = Float32(maximum(interval)), length = N)

"""
Converts the elemen array type to `T1` without making a copy if the element type matches
"""
elconvert(::Type{T1}, x::AbstractArray{T2, N}) where {T1, T2, N} = convert(AbstractArray{T1, N}, x)
float32type(x::Type) = Float32
float32type(::Type{<: RGB}) = RGB{Float32}
float32type(::Type{<: RGBA}) = RGBA{Float32}
float32type(::Type{<: Colorant}) = RGBA{Float32}
float32type(x::AbstractArray{T}) where T = float32type(T)
float32type(x::T) where T = float32type(T)
el32convert(x::AbstractArray) = elconvert(float32type(x), x)
el32convert(x::AbstractArray{Float32}) = x
el32convert(x::Observable) = lift(el32convert, x)
el32convert(x) = convert(float32type(x), x)

function el32convert(x::AbstractArray{T, N}) where {T<:Union{Missing, <: Number}, N}
    return map(x) do elem
        return (ismissing(elem) ? NaN32 : convert(Float32, elem))::Float32
    end::Array{Float32, N}
end
"""
    to_triangles(indices)

Convert a representation of triangle point indices `indices` to its canonical representation as a `Vector{Makie.GLTriangleFace}`. `indices` can be any of the following:

- An `AbstractVector{Int}`, containing groups of 3 1-based indices,
- An `AbstractVector{UIn32}`, containing groups of 3 0-based indices,
- An `AbstractVector` of `TriangleFace` objects,
- An `AbstractMatrix` of `Integer`s, where each row is a triangle.
"""
function to_triangles(x::AbstractVector{Int})
    idx0 = UInt32.(x .- 1)
    return to_triangles(idx0)
end

function to_triangles(idx0::AbstractVector{UInt32})
    collect(reinterpret(GLTriangleFace, idx0))
end

function to_triangles(faces::AbstractVector{TriangleFace{T}}) where T
    elconvert(GLTriangleFace, faces)
end

function to_triangles(faces::AbstractMatrix{T}) where T <: Integer
    @assert size(faces, 2) == 3
    return broadcast(1:size(faces, 1), 3) do fidx, n
        GLTriangleFace(ntuple(i-> faces[fidx, i], n))
    end
end

"""
    to_vertices(v)

Converts a representation of vertices `v` to its canonical representation as a
`Vector{Point3f}`. `v` can be:

- An `AbstractVector` of 3-element `Tuple`s or `StaticVector`s,

- An `AbstractVector` of `Tuple`s or `StaticVector`s, in which case exta dimensions will
  be either truncated or padded with zeros as required,

- An `AbstractMatrix`"
  - if `v` has 2 or 3 rows, it will treat each column as a vertex,
  - otherwise if `v` has 2 or 3 columns, it will treat each row as a vertex.
"""
function to_vertices(verts::AbstractVector{<: VecTypes{N, T}}) where {N, T}
    return convert(Vector{Point{N, Float32}}, verts)
end

function to_vertices(verts::AbstractMatrix{<: Number})
    if size(verts, 1) in (2, 3)
        N = size(verts, 1)
        return [Point{N, Float32}(view(verts, :, i)) for i in 1:size(verts, 2)]
    elseif size(verts, 2) in (2, 3)
        N = size(verts, 2)
        return [Point{N, Float32}(view(verts, i, :)) for i in 1:size(verts, 1)]
    else
        error("You are using a matrix for vertices which uses neither dimension to encode the dimension of the space. Please have either size(verts, 1/2) in the range of 2-3. Found: $(size(verts))")
    end
end

################################################################################
#                            Attribute conversions                             #
################################################################################

convert_attribute(x, key::Key, ::Key) = convert_attribute(x, key)
convert_attribute(s::SceneLike, x, key::Key, ::Key) = convert_attribute(s, x, key)
convert_attribute(s::SceneLike, x, key::Key) = convert_attribute(x, key)
convert_attribute(x, key::Key) = x

"""
    to_color(color)
Converts a `color` symbol (e.g. `:blue`) to a color RGBA.
"""
convert_attribute(color, ::key"color") = to_color(color)

"""
    to_colormap(cm)

Converts a colormap `cm` symbol/string (e.g. `:Spectral`) to a colormap RGB array.
"""
convert_attribute(colormap, ::key"colormap") = to_colormap(colormap)
convert_attribute(rotation, ::key"rotation") = to_rotation(rotation)
convert_attribute(font, ::key"font") = to_font(font)
convert_attribute(align, ::key"align") = to_align(align)

convert_attribute(p, ::key"highclip") = to_color(p)
convert_attribute(p::Nothing, ::key"highclip") = p
convert_attribute(p, ::key"lowclip") = to_color(p)
convert_attribute(p::Nothing, ::key"lowclip") = p
convert_attribute(p, ::key"nan_color") = to_color(p)

struct Palette
   colors::Vector{RGBA{Float32}}
   i::Ref{Int}
   Palette(colors) = new(to_color.(colors), zero(Int))
end
Palette(name::Union{String, Symbol}, n = 8) = Palette(categorical_colors(name, n))
function to_color(p::Palette)
    N = length(p.colors)
    p.i[] = p.i[] == N ? 1 : p.i[] + 1
    return p.colors[p.i[]]
end

to_color(c::Nothing) = c # for when color is not used
to_color(c::Real) = Float32(c)
to_color(c::Colorant) = convert(RGBA{Float32}, c)
to_color(c::Symbol) = to_color(string(c))
to_color(c::String) = parse(RGBA{Float32}, c)
to_color(c::AbstractArray) = to_color.(c)
to_color(c::AbstractArray{<: Colorant, N}) where N = convert(Array{RGBAf, N}, c)
to_color(p::AbstractPattern) = p
function to_color(c::Tuple{<: Any,  <: Number})
    col = to_color(c[1])
    return RGBAf(Colors.color(col), alpha(col) * c[2])
end

convert_attribute(b::Billboard{Float32}, ::key"rotations") = to_rotation(b.rotation)
convert_attribute(b::Billboard{Vector{Float32}}, ::key"rotations") = to_rotation.(b.rotation)
convert_attribute(r::AbstractArray, ::key"rotations") = to_rotation.(r)
convert_attribute(r::StaticVector, ::key"rotations") = to_rotation(r)
convert_attribute(r, ::key"rotations") = to_rotation(r)

convert_attribute(c, ::key"markersize", ::key"scatter") = to_2d_scale(c)
convert_attribute(c, ::key"markersize", ::key"meshscatter") = to_3d_scale(c)
to_2d_scale(x::Number) = Vec2f(x)
to_2d_scale(x::VecTypes) = to_ndim(Vec2f, x, 1)
to_2d_scale(x::Tuple{<:Number, <:Number}) = to_ndim(Vec2f, x, 1)
to_2d_scale(x::AbstractVector) = to_2d_scale.(x)

to_3d_scale(x::Number) = Vec3f(x)
to_3d_scale(x::VecTypes) = to_ndim(Vec3f, x, 1)
to_3d_scale(x::AbstractVector) = to_3d_scale.(x)


convert_attribute(x, ::key"uv_offset_width") = Vec4f(x)
convert_attribute(x::AbstractVector{Vec4f}, ::key"uv_offset_width") = x


convert_attribute(c::Number, ::key"glowwidth") = Float32(c)
convert_attribute(c::Number, ::key"strokewidth") = Float32(c)

convert_attribute(c, ::key"glowcolor") = to_color(c)
convert_attribute(c, ::key"strokecolor") = to_color(c)

convert_attribute(x::Nothing, ::key"linestyle") = x

"""
    `AbstractVector{<:AbstractFloat}` for denoting sequences of fill/nofill. e.g.

[0.5, 0.8, 1.2] will result in 0.5 filled, 0.3 unfilled, 0.4 filled. 1.0 unit is one linewidth!
"""
convert_attribute(A::AbstractVector, ::key"linestyle") = A

"""
    A `Symbol` equal to `:dash`, `:dot`, `:dashdot`, `:dashdotdot`
"""
convert_attribute(ls::Union{Symbol,AbstractString}, ::key"linestyle") = line_pattern(ls, :normal)

function convert_attribute(ls::Tuple{<:Union{Symbol,AbstractString},<:Any}, ::key"linestyle")
    line_pattern(ls[1], ls[2])
end

function line_pattern(linestyle, gaps)
    pattern = line_diff_pattern(linestyle, gaps)
    isnothing(pattern) ? pattern : float.([0.0; cumsum(pattern)])
end

"The linestyle patterns are inspired by the LaTeX package tikZ as seen here https://tex.stackexchange.com/questions/45275/tikz-get-values-for-predefined-dash-patterns."

function line_diff_pattern(ls::Symbol, gaps = :normal)
    if ls == :solid
        nothing
    elseif ls == :dash
        line_diff_pattern("-", gaps)
    elseif ls == :dot
        line_diff_pattern(".", gaps)
    elseif ls == :dashdot
        line_diff_pattern("-.", gaps)
    elseif ls == :dashdotdot
        line_diff_pattern("-..", gaps)
    else
        error(
            """
            Unkown line style: $ls. Available linestyles are:
            :solid, :dash, :dot, :dashdot, :dashdotdot
            or a sequence of numbers enumerating the next transparent/opaque region.
            This sequence of numbers must be cumulative; 1 unit corresponds to 1 line width.
            """
        )
    end
end

function line_diff_pattern(ls_str::AbstractString, gaps = :normal)
    dot = 1
    dash = 3
    check_line_pattern(ls_str)

    dot_gap, dash_gap = convert_gaps(gaps)

    pattern = Float64[]
    for i in 1:length(ls_str)
        curr_char = ls_str[i]
        next_char = i == lastindex(ls_str) ? ls_str[firstindex(ls_str)] : ls_str[i+1]
        # push dash or dot
        if curr_char == '-'
            push!(pattern, dash)
        else
            push!(pattern, dot)
        end
        # push the gap (use dot_gap only between two dots)
        if (curr_char == '.') && (next_char == '.')
            push!(pattern, dot_gap)
        else
            push!(pattern, dash_gap)
        end
    end
    pattern
end

"Checks if the linestyle format provided as a string contains only dashes and dots"
function check_line_pattern(ls_str)
    isnothing(match(r"^[.-]+$", ls_str)) &&
        throw(ArgumentError("If you provide a string as linestyle, it must only consist of dashes (-) and dots (.)"))

    nothing
end

function convert_gaps(gaps)
  error_msg = "You provided the gaps modifier $gaps when specifying the linestyle. The modifier must be `∈ ([:normal, :dense, :loose])`, a real number or a collection of two real numbers."
  if gaps isa Symbol
      gaps in [:normal, :dense, :loose] || throw(ArgumentError(error_msg))
      dot_gaps  = (normal = 2, dense = 1, loose = 4)
      dash_gaps = (normal = 3, dense = 2, loose = 6)

      dot_gap  = getproperty(dot_gaps, gaps)
      dash_gap = getproperty(dash_gaps, gaps)
  elseif gaps isa Real
      dot_gap = gaps
      dash_gap = gaps
  elseif length(gaps) == 2 && eltype(gaps) <: Real
      dot_gap, dash_gap = gaps
  else
      throw(ArgumentError(error_msg))
  end
  (dot_gap = dot_gap, dash_gap = dash_gap)
end

convert_attribute(c::Tuple{<: Number, <: Number}, ::key"position") = Point2f(c[1], c[2])
convert_attribute(c::Tuple{<: Number, <: Number, <: Number}, ::key"position") = Point3f(c)
convert_attribute(c::VecTypes{N}, ::key"position") where N = Point{N, Float32}(c)

"""
    Text align, e.g.:
"""
to_align(x::Tuple{Symbol, Symbol}) = Vec2f(alignment2num.(x))
to_align(x::Vec2f) = x

const FONT_CACHE = Dict{String, NativeFont}()

"""
    font conversion

a string naming a font, e.g. helvetica
"""
function to_font(x::Union{Symbol, String})
    str = string(x)
    get!(FONT_CACHE, str) do
        str == "default" && return to_font("TeX Gyre Heros Makie")

        # check if the string points to a font file and load that
        if isfile(str)
            font = FreeTypeAbstraction.try_load(str)
            if isnothing(font)
                error("Could not load font file $str")
            else
                return font
            end
        end

        fontpath = assetpath("fonts")
        font = FreeTypeAbstraction.findfont(str; additional_fonts=fontpath)
        if font === nothing
            @warn("Could not find font $str, using TeX Gyre Heros Makie")
            if "tex gyre heros makie" == lowercase(str)
                # since we fall back to TeX Gyre Heros Makie, we need to check for recursion
                error("Recursion encountered; TeX Gyre Heros Makie cannot be located in the font path $fontpath")
            end
            return to_font("TeX Gyre Heros Makie")
        end
        return font
    end
end
to_font(x::Vector{String}) = to_font.(x)
to_font(x::NativeFont) = x
to_font(x::Vector{NativeFont}) = x

"""
    rotation accepts:
    to_rotation(b, quaternion)
    to_rotation(b, tuple_float)
    to_rotation(b, vec4)
"""
to_rotation(s::Quaternionf) = s
to_rotation(s::Quaternion) = Quaternionf(s.data...)

function to_rotation(s::VecTypes{N}) where N
    if N == 4
        Quaternionf(s...)
    elseif N == 3
        rotation_between(Vec3f(0, 0, 1), to_ndim(Vec3f, s, 0.0))
    elseif N == 2
        rotation_between(Vec3f(0, 1, 0), to_ndim(Vec3f, s, 0.0))
    else
        error("The $N dimensional vector $s can't be converted to a rotation.")
    end
end

to_rotation(s::Tuple{VecTypes, Number}) = qrotation(to_ndim(Vec3f, s[1], 0.0), s[2])
to_rotation(angle::Number) = qrotation(Vec3f(0, 0, 1), angle)
to_rotation(r::AbstractVector) = to_rotation.(r)
to_rotation(r::AbstractVector{<: Quaternionf}) = r

convert_attribute(x, ::key"colorrange") = to_colorrange(x)
to_colorrange(x) = isnothing(x) ? nothing : Vec2f(x)

convert_attribute(x, ::key"textsize") = to_textsize(x)
to_textsize(x::Number) = Float32(x)
to_textsize(x::AbstractVector{T}) where T <: Number = el32convert(x)

convert_attribute(x, ::key"linewidth") = to_linewidth(x)
to_linewidth(x) = Float32(x)
to_linewidth(x::AbstractVector) = el32convert(x)

# ColorBrewer colormaps that support only 8 colors require special handling on the backend, so we show them here.
const colorbrewer_8color_names = String.([
    :Accent,
    :Dark2,
    :Pastel2,
    :Set2
])

const plotutils_names = String.(union(
    keys(PlotUtils.ColorSchemes.colorschemes),
    keys(PlotUtils.COLORSCHEME_ALIASES),
    keys(PlotUtils.MISC_COLORSCHEMES)
))

const all_gradient_names = Set(vcat(plotutils_names, colorbrewer_8color_names))

"""
    available_gradients()

Prints all available gradient names.
"""
function available_gradients()
    println("Gradient Symbol/Strings:")
    for name in sort(collect(all_gradient_names))
        println("    ", name)
    end
end


to_colormap(cm, categories::Integer) = error("`to_colormap(cm, categories)` is deprecated. Use `Makie.categorical_colors(cm, categories)` for categorical colors, and `resample_cmap(cmap, ncolors)` for continous resampling.")

"""
    categorical_colors(colormaplike, categories::Integer)

Creates categorical colors and tries to match `categories`.
Will error if color scheme doesn't contain enough categories. Will drop the n last colors, if request less colors than contained in scheme.
"""
function categorical_colors(cols::AbstractVector{<: Colorant}, categories::Integer)
    if length(cols) < categories
        error("Not enough colors for number of categories. Categories: $(categories), colors: $(length(cols))")
    end
    return cols[1:categories]
end

function categorical_colors(cols::AbstractVector, categories::Integer)
    return categorical_colors(to_color.(cols), categories)
end

function categorical_colors(cs::Union{String, Symbol}, categories::Integer)
    cs_string = string(cs)
    if cs_string in all_gradient_names
        if haskey(ColorBrewer.colorSchemes, cs_string)
            return to_colormap(ColorBrewer.palette(cs_string, categories))
        else
            return categorical_colors(to_colormap(cs_string), categories)
        end
    else
        error(
            """
            There is no color gradient named $cs.
            See `available_gradients()` for the list of available gradients,
            or look at http://docs.makie.org/dev/generated/colors#Colormap-reference.
            """
        )
    end
end

"""
Reverses the attribute T upon conversion
"""
struct Reverse{T}
    data::T
end

to_colormap(r::Reverse) = reverse(to_colormap(r.data))
to_colormap(cs::ColorScheme) = to_colormap(cs.colors)



"""
    to_colormap(b::AbstractVector)

An `AbstractVector{T}` with any object that [`to_color`](@ref) accepts.
"""
to_colormap(cm::AbstractVector)::Vector{RGBAf} = map(to_color, cm)
to_colormap(cm::AbstractVector{<: Colorant}) = convert(Vector{RGBAf}, cm)

function to_colormap(cs::Tuple{<: Union{Reverse, Symbol, AbstractString}, Real})::Vector{RGBAf}
    cmap = to_colormap(cs[1])
    return RGBAf.(color.(cmap), alpha.(cmap) .* cs[2]) # We need to rework this to conform to the backend interface.
end

"""
    to_colormap(cs::Union{String, Symbol})::Vector{RGBAf}

A Symbol/String naming the gradient. For more on what names are available please see: `available_gradients()`.
For now, we support gradients from `PlotUtils` natively.
"""
function to_colormap(cs::Union{String, Symbol})::Vector{RGBAf}
    cs_string = string(cs)
    if cs_string in all_gradient_names
        if cs_string in colorbrewer_8color_names # special handling for 8 color only
            return to_colormap(ColorBrewer.palette(cs_string, 8))
        else
            # cs_string must be in plotutils_names
            return to_colormap(PlotUtils.get_colorscheme(Symbol(cs_string)))
        end
    else
        error(
            """
            There is no color gradient named $cs.
            See `Makie.available_gradients()` for the list of available gradients,
            or look at http://docs.makie.org/dev/generated/colors#Colormap-reference.
            """
        )
    end
end

# Handle inbuilt PlotUtils types
function to_colormap(cg::PlotUtils.ColorGradient)::Vector{RGBAf}
    # We sample the colormap using cg[val]. This way, we get a concrete representation of
    # the underlying gradient, like it being categorical or using a log scale.
    # 256 is just a high enough constant, without being too big to slow things down.
    return to_colormap(getindex.(Ref(cg), LinRange(first(cg.values), last(cg.values), 256)))
end

"""
    to_volume_algorithm(b, x)

Enum values: `IsoValue` `Absorption` `MaximumIntensityProjection` `AbsorptionRGBA` `AdditiveRGBA` `IndexedAbsorptionRGBA`
"""
function convert_attribute(value, ::key"algorithm")
    if isa(value, RaymarchAlgorithm)
        return Int32(value)
    elseif isa(value, Int32) && value in 0:5
        return value
    elseif value == 7
        return value # makie internal contour implementation
    else
        error("$value is not a valid volume algorithm. Please have a look at the docstring of `to_volume_algorithm` (in the REPL, `?to_volume_algorithm`).")
    end
end

"""
Symbol/String: iso, absorption, mip, absorptionrgba, indexedabsorption
"""
function convert_attribute(value::Union{Symbol, String}, k::key"algorithm")
    vals = Dict(
        :iso => IsoValue,
        :absorption => Absorption,
        :mip => MaximumIntensityProjection,
        :absorptionrgba => AbsorptionRGBA,
        :indexedabsorption => IndexedAbsorptionRGBA,
        :additive => AdditiveRGBA,
    )
    convert_attribute(get(vals, Symbol(value)) do
        error("$value is not a valid volume algorithm. It must be one of $(keys(vals))")
    end, k)
end

const DEFAULT_MARKER_MAP = Dict{Symbol, BezierPath}()

function default_marker_map()
    # The bezier markers should not look out of place when used together with text
    # where both markers and text are given the same size, i.e. the marker and textsizes
    # should correspond approximately in a visual sense.

    # All the basic bezier shapes are approximately built in a 1 by 1 square centered
    # around the origin, with slight deviations to match them better to each other.

    # An 'x' of DejaVu sans is only about 55pt high at 100pt font size, so if the marker
    # shapes are just used as is, they look much too large in comparison.
    # To me, a factor of 0.75 looks ok compared to both uppercase and lowercase letters of Dejavu.
    if isempty(DEFAULT_MARKER_MAP)
        size_factor = 0.75
        DEFAULT_MARKER_MAP[:rect] = scale(BezierSquare, size_factor)
        DEFAULT_MARKER_MAP[:diamond] = scale(rotate(BezierSquare, pi/4), size_factor)
        DEFAULT_MARKER_MAP[:hexagon] = scale(bezier_ngon(6, 0.5, pi/2), size_factor)
        DEFAULT_MARKER_MAP[:cross] = scale(BezierCross, size_factor)
        DEFAULT_MARKER_MAP[:xcross] = scale(BezierX, size_factor)
        DEFAULT_MARKER_MAP[:utriangle] = scale(BezierUTriangle, size_factor)
        DEFAULT_MARKER_MAP[:dtriangle] = scale(BezierDTriangle, size_factor)
        DEFAULT_MARKER_MAP[:ltriangle] = scale(BezierLTriangle, size_factor)
        DEFAULT_MARKER_MAP[:rtriangle] = scale(BezierRTriangle, size_factor)
        DEFAULT_MARKER_MAP[:pentagon] = scale(bezier_ngon(5, 0.5, pi/2), size_factor)
        DEFAULT_MARKER_MAP[:octagon] = scale(bezier_ngon(8, 0.5, pi/2), size_factor)
        DEFAULT_MARKER_MAP[:star4] = scale(bezier_star(4, 0.25, 0.6, pi/2), size_factor)
        DEFAULT_MARKER_MAP[:star5] = scale(bezier_star(5, 0.28, 0.6, pi/2), size_factor)
        DEFAULT_MARKER_MAP[:star6] = scale(bezier_star(6, 0.30, 0.6, pi/2), size_factor)
        DEFAULT_MARKER_MAP[:star8] = scale(bezier_star(8, 0.33, 0.6, pi/2), size_factor)
        DEFAULT_MARKER_MAP[:vline] = scale(scale(BezierSquare, (0.2, 1.0)), size_factor)
        DEFAULT_MARKER_MAP[:hline] = scale(scale(BezierSquare, (1.0, 0.2)), size_factor)
        DEFAULT_MARKER_MAP[:+] = scale(BezierCross, size_factor)
        DEFAULT_MARKER_MAP[:x] = scale(BezierX, size_factor)
        DEFAULT_MARKER_MAP[:circle] = scale(BezierCircle, size_factor)
    end
    return DEFAULT_MARKER_MAP
end

"""
    available_marker_symbols()

Displays all available marker symbols.
"""
function available_marker_symbols()
    println("Marker Symbols:")
    for (k, v) in default_marker_map()
        println("    :", k)
    end
end

"""
    FastPixel()

Use

```julia
scatter(..., marker=FastPixel())
```

For significant faster plotting times for large amount of points.
Note, that this will draw markers always as 1 pixel.
"""
struct FastPixel end

"""
Vector of anything that is accepted as a single marker will give each point it's own marker.
Note that it needs to be a uniform vector with the same element type!
"""
to_spritemarker(marker::AbstractVector) = map(to_spritemarker, marker)
to_spritemarker(marker::AbstractVector{Char}) = marker # Don't dispatch to the above!
to_spritemarker(x::FastPixel) = x
to_spritemarker(x::Circle) = x
to_spritemarker(::Type{<: Circle}) = Circle
to_spritemarker(::Type{<: Rect}) = Rect
to_spritemarker(x::Rect) = x
to_spritemarker(b::BezierPath) = b
to_spritemarker(b::Polygon) = BezierPath(b)
to_spritemarker(b) = error("Not a valid scatter marker: $(typeof(b))")

function to_spritemarker(str::String)
    error("Using strings for multiple char markers is deprecated. Use `collect(string)` or `['x', 'o', ...]` instead. Found: $(str)")
end

"""
    to_spritemarker(b, marker::Char)

Any `Char`, including unicode
"""
to_spritemarker(marker::Char) = marker

"""
Matrix of AbstractFloat will be interpreted as a distancefield (negative numbers outside shape, positive inside)
"""
to_spritemarker(marker::Matrix{<: AbstractFloat}) = el32convert(marker)

"""
Any AbstractMatrix{<: Colorant} or other image type
"""
to_spritemarker(marker::AbstractMatrix{<: Colorant}) = marker

"""
A `Symbol` - Available options can be printed with `available_marker_symbols()`
"""
function to_spritemarker(marker::Symbol)
    if haskey(default_marker_map(), marker)
        return to_spritemarker(default_marker_map()[marker])
    else
        @warn("Unsupported marker: $marker, using ● instead")
        return '●'
    end
end




convert_attribute(value, ::key"marker", ::key"scatter") = to_spritemarker(value)
convert_attribute(value, ::key"isovalue", ::key"volume") = Float32(value)
convert_attribute(value, ::key"isorange", ::key"volume") = Float32(value)

function convert_attribute(value::Symbol, ::key"marker", ::key"meshscatter")
    if value == :Sphere
        return normal_mesh(Sphere(Point3f(0), 1f0))
    else
        error("Unsupported marker: $(value)")
    end
end

function convert_attribute(value::AbstractGeometry, ::key"marker", ::key"meshscatter")
    return normal_mesh(value)
end<|MERGE_RESOLUTION|>--- conflicted
+++ resolved
@@ -52,55 +52,8 @@
 function convert_arguments(T::PlotFunc, args...; kw...)
     # Try conversion trait
     ct = conversion_trait(T)
-<<<<<<< HEAD
     converted1 = convert_arguments(ct, args...; kw...)
     converted1 === args || return converted1
-=======
-    try
-        convert_arguments(ct, args...; kw...)
-    catch e
-        if e isa MethodError
-            try
-                convert_arguments_individually(T, args...)
-            catch ee
-                if ee isa MethodError
-                    error(
-                        """
-                        `Makie.convert_arguments` for the plot type $T and its conversion trait $ct was unsuccessful.
-
-                        The signature that could not be converted was:
-                        $(join("::" .* string.(typeof.(args)), ", "))
-
-                        Makie needs to convert all plot input arguments to types that can be consumed by the backends (typically Arrays with Float32 elements).
-                        You can define a method for `Makie.convert_arguments` (a type recipe) for these types or their supertypes to make this set of arguments convertible (See http://docs.makie.org/stable/documentation/recipes/index.html).
-
-                        Alternatively, you can define `Makie.convert_single_argument` for single arguments which have types that are unknown to Makie but which can be converted to known types and fed back to the conversion pipeline.
-                        """
-                    )
-                else
-                    rethrow(ee)
-                end
-            end
-        else
-            rethrow(e)
-        end
-    end
-end
-
-# in case no trait matches we try to convert each individual argument
-# and reconvert the whole tuple in order to handle missings centrally, e.g.
-function convert_arguments_individually(T::PlotFunc, args...)
-    # convert each single argument until it doesn't change type anymore
-    single_converted = recursively_convert_argument.(args)
-    # if the type of args hasn't changed this function call didn't help and we error
-    if typeof(single_converted) == typeof(args)
-        throw(MethodError(convert_arguments, (T, args...)))
-    end
-    # otherwise we try converting our newly single-converted args again because
-    # now a normal conversion method might work again
-    convert_arguments(T, single_converted...)
-end
->>>>>>> 9d28a473
 
     # Try single argument convert
     converted2 = convert_single_argument.(args)
@@ -654,55 +607,6 @@
     return (GeometryBasics.Mesh(to_vertices(vertices), to_triangles(indices)),)
 end
 
-<<<<<<< HEAD
-=======
-################################################################################
-#                             Function Conversions                             #
-################################################################################
-
-function convert_arguments(P::PlotFunc, r::AbstractVector, f::Function)
-    ptype = plottype(P, Lines)
-    to_plotspec(ptype, convert_arguments(ptype, r, f.(r)))
-end
-
-function convert_arguments(P::PlotFunc, i::AbstractInterval, f::Function)
-    x, y = PlotUtils.adapted_grid(f, endpoints(i))
-    ptype = plottype(P, Lines)
-    to_plotspec(ptype, convert_arguments(ptype, x, y))
-end
-
-# The following `tryrange` code was copied from Plots.jl
-# https://github.com/MakieOrg/Plots.jl/blob/15dc61feb57cba1df524ce5d69f68c2c4ea5b942/src/series.jl#L399-L416
-
-# try some intervals over which the function may be defined
-function tryrange(F::AbstractArray, vec)
-    rets = [tryrange(f, vec) for f in F] # get the preferred for each
-    maxind = maximum(indexin(rets, vec)) # get the last attempt that succeeded (most likely to fit all)
-    rets .= [tryrange(f, vec[maxind:maxind]) for f in F] # ensure that all functions compute there
-    rets[1]
-end
-
-function tryrange(F, vec)
-    for v in vec
-        try
-            tmp = F(v)
-            return v
-        catch
-        end
-    end
-    error("$F is not a Function, or is not defined at any of the values $vec")
-end
-
-# OffsetArrays conversions
-function convert_arguments(sl::SurfaceLike, wm::OffsetArray)
-  x1, y1 = wm.offsets .+ 1
-  nx, ny = size(wm)
-  x = range(x1, length = nx)
-  y = range(y1, length = ny)
-  v = parent(wm)
-  return convert_arguments(sl, x, y, v)
-end
->>>>>>> 9d28a473
 
 ################################################################################
 #                               Helper Functions                               #
