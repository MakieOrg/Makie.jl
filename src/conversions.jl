################################################################################
#                               Type Conversions                               #
################################################################################

const RangeLike = Union{AbstractRange, AbstractVector, ClosedInterval}
const NativeFloat = Union{Float64, Float32}
const NativePoint = Point{N, T} where {N, T <: NativeFloat}

# if no plot type based conversion is defined, we try using a trait
function convert_arguments(T::PlotFunc, args...; kw...)
    ct = conversion_trait(T)
    try
        return convert_arguments(ct, args...; kw...)
    catch e
        if e isa MethodError
            try
                return convert_arguments_individually(T, args...)
            catch ee
                if ee isa MethodError
                    error(
                        """
                        `Makie.convert_arguments` for the plot type $T and its conversion trait $ct was unsuccessful.

                        The signature that could not be converted was:
                        $(join("::" .* string.(typeof.(args)), ", "))

                        Makie needs to convert all plot input arguments to types that can be consumed by the backends (typically Arrays with Float32 elements).
                        You can define a method for `Makie.convert_arguments` (a type recipe) for these types or their supertypes to make this set of arguments convertible (See http://docs.makie.org/stable/documentation/recipes/index.html).

                        Alternatively, you can define `Makie.convert_single_argument` for single arguments which have types that are unknown to Makie but which can be converted to known types and fed back to the conversion pipeline.
                        """
                    )
                else
                    rethrow(ee)
                end
            end
        else
            rethrow(e)
        end
    end
end

# in case no trait matches we try to convert each individual argument
# and reconvert the whole tuple in order to handle missings centrally, e.g.
function convert_arguments_individually(T::PlotFunc, args...)
    # convert each single argument until it doesn't change type anymore
    single_converted = recursively_convert_argument.(args)
    # if the type of args hasn't changed this function call didn't help and we error
    if typeof(single_converted) == typeof(args)
        throw(MethodError(convert_arguments, (T, args...)))
    end
    # otherwise we try converting our newly single-converted args again because
    # now a normal conversion method might work again
    return convert_arguments(T, single_converted...)
end

function recursively_convert_argument(x)
    newx = convert_single_argument(x)
    if typeof(newx) == typeof(x)
        return x
    else
        return recursively_convert_argument(newx)
    end
end

################################################################################
#                          Single Argument Conversion                          #
################################################################################

# if no specific conversion is defined, we don't convert
convert_single_argument(x) = x

# replace missings with NaNs
function convert_single_argument(a::AbstractArray{<:Union{Missing, T}}) where {T <: NativeFloat}
    nan = T(NaN)
    return [ismissing(x) ? nan : x for x in a]
end
function convert_single_argument(a::AbstractArray{<:Union{Missing, <:Real}})
    return [ismissing(x) ? NaN32 : convert(Float32, x) for x in a]
end

# same for points
function convert_single_argument(a::AbstractArray{<:Union{Missing, T}}) where {T <: NativePoint}
    nan = T(NaN)
    return [ismissing(x) ? nan : T(x) for x in a]
end
function convert_single_argument(a::AbstractArray{<:Union{Missing, <:Point{N}}}) where N
    return [ismissing(x) ? Point{N, Float32}(NaN32) : Point{N, Float32}(x) for x in a]
end

################################################################################
#                                  PointBased                                  #
################################################################################

"""
Wrap a single point or equivalent object in a single-element array.
"""
function convert_arguments(::PointBased, x::Real, y::Real)
    return ([native_type(x, y)],)
end

function convert_arguments(::PointBased, x::Real, y::Real, z::Real)
    return ([native_type(x, y, z)],)
end

function convert_arguments(::PointBased, position::VecTypes{N, T}) where {T <: Real, N}
    return ([native_type(position)],)
end

function convert_arguments(::PointBased, positions::AbstractVector{<: VecTypes{N}}) where N
    return (native_type.(positions),)
end

function convert_arguments(::PointBased, positions::SubArray{<: VecTypes, 1})
    # TODO figure out a good subarray solution
    return (positions,)
end

"""
Enables to use scatter like a surface plot with x::Vector, y::Vector, z::Matrix
spanning z over the grid spanned by x y
"""
function convert_arguments(::PointBased, x::AbstractVector, y::AbstractVector, z::AbstractMatrix)
    return (vec(native_type.(x, y', z)),)
end
"""
    convert_arguments(P, x, y, z)::(Vector)

Takes vectors `x`, `y`, and `z` and turns it into a vector of 3D points of the values
from `x`, `y`, and `z`.
`P` is the plot Type (it is optional).
"""
convert_arguments(::PointBased, x::RealVector, y::RealVector, z::RealVector) = (native_type.(x, y, z),)

"""
    convert_arguments(P, x)::(Vector)

Takes an input GeometryPrimitive `x` and decomposes it to points.
`P` is the plot Type (it is optional).
"""
convert_arguments(p::PointBased, x::GeometryPrimitive) = convert_arguments(p, decompose(Point3f, x))

function convert_arguments(::PointBased, pos::AbstractMatrix{<: Real})
    return (to_vertices(pos),) # NOTE: This currently ends up as Float32
end

function convert_arguments(P::PointBased, x::AbstractVector{<:Real}, y::AbstractVector{<:Real})
    return (native_type.(x, y),)
end

"""
    convert_arguments(P, y)::Vector
Takes vector `y` and generates a range from 1 to the length of `y`, for plotting on
an arbitrary `x` axis.

`P` is the plot Type (it is optional).
"""
convert_arguments(P::PointBased, y::AbstractVector{<: Number}) = convert_arguments(P, keys(y), y)

"""
    convert_arguments(P, x, y)::(Vector)

Takes vectors `x` and `y` and turns it into a vector of 2D points of the values
from `x` and `y`.

`P` is the plot Type (it is optional).
"""
function convert_arguments(P::PointBased, x::ClosedInterval, y::AbstractVector{<: Number})
    return convert_arguments(P, LinRange(extrema(x)..., length(y)), y)
end
function convert_arguments(P::PointBased, x::AbstractVector{<: Number}, y::ClosedInterval)
    return convert_arguments(P, x, LinRange(extrema(y)..., length(x)))
end


"""
    convert_arguments(P, x)::(Vector)

Takes an input `Rect` `x` and decomposes it to points.

`P` is the plot Type (it is optional).
"""
function convert_arguments(P::PointBased, x::Rect2{T}) where T
    # TODO fix the order of decompose
    return convert_arguments(P, decompose(Point2{T}, x)[[1, 2, 4, 3]])
end

function convert_arguments(P::PointBased, mesh::AbstractMesh) # TODO
    return convert_arguments(P, decompose(Point3f, mesh))
end

function convert_arguments(PB::PointBased, linesegments::FaceView{<:Line, P}) where {P<:AbstractPoint}
    # TODO FaceView should be natively supported by backends!
    return convert_arguments(PB, collect(reinterpret(P, linesegments)))
end

function convert_arguments(P::PointBased, rect::Rect3{T}) where T
    return (decompose(Point3{T}, rect),)
end

function convert_arguments(P::Type{<: LineSegments}, rect::Rect3{T}) where T
    f = decompose(LineFace{Int}, rect)
    p = connect(decompose(Point3{T}, rect), f)
    return convert_arguments(P, p)
end

function convert_arguments(::Type{<: Lines}, rect::Rect3{T}) where T
    points = unique(decompose(Point3{T}, rect))
    push!(points, Point3{T}(NaN)) # use to seperate linesegments
    return (points[[1, 2, 3, 4, 1, 5, 6, 2, 9, 6, 8, 3, 9, 5, 7, 4, 9, 7, 8]],)
end
"""

    convert_arguments(PB, LineString)

Takes an input `LineString` and decomposes it to points.
"""
function convert_arguments(PB::PointBased, linestring::LineString)
    return convert_arguments(PB, decompose(Point, linestring))
end

"""
    convert_arguments(PB, Union{Array{<:LineString}, MultiLineString})

Takes an input `Array{LineString}` or a `MultiLineString` and decomposes it to points.
"""
function convert_arguments(PB::PointBased, linestring::Union{Array{<:LineString}, MultiLineString})
<<<<<<< HEAD
    arr = copy(convert_arguments(PB, linestring[1])[1])
    T = eltype(arr)
    for ls in 2:length(linestring)
        push!(arr, T(NaN))
        append!(arr, convert_arguments(PB, linestring[ls])[1])
=======
    arr = Point2f[]; n = length(linestring)
    for idx in 1:n
        append!(arr, convert_arguments(PB, linestring[idx])[1])
        if idx != n # don't add NaN at the end
            push!(arr, Point2f(NaN))
        end
>>>>>>> 01179b5b
    end
    return (arr,)
end

"""

    convert_arguments(PB, Polygon)

Takes an input `Polygon` and decomposes it to points.
"""
function convert_arguments(PB::PointBased, pol::Polygon)
<<<<<<< HEAD
    arr = copy(convert_arguments(PB, pol.exterior)[1])
    T = eltype(arr)
    push!(arr, arr[1]) # close exterior
    if !isempty(pol.interiors)
        push!(arr, T(NaN))
        for interior in pol.interiors
            inter = convert_arguments(PB, interior)[1]
            append!(arr, inter)
            # close interior + separate!
            push!(arr, inter[1], T(NaN))
=======
    converted = convert_arguments(PB, pol.exterior)[1] # this should always be a Tuple{<: Vector{Point}}
    arr = copy(converted)
    if !isempty(arr) && arr[1] != arr[end]
        push!(arr, arr[1]) # close exterior
    end
    for interior in pol.interiors
        push!(arr, Point2f(NaN))
        inter = convert_arguments(PB, interior)[1] # this should always be a Tuple{<: Vector{Point}}
        append!(arr, inter)
        if !isempty(inter) && inter[1] != inter[end]
            push!(arr, inter[1]) # close interior
>>>>>>> 01179b5b
        end
    end
    return (arr,)
end

"""

    convert_arguments(PB, Union{Array{<:Polygon}, MultiPolygon})

Takes an input `Array{Polygon}` or a `MultiPolygon` and decomposes it to points.
"""
function convert_arguments(PB::PointBased, mp::Union{Array{<:Polygon}, MultiPolygon})
<<<<<<< HEAD
    arr = copy(convert_arguments(PB, mp[1])[1])
    T = eltype(arr)
    for p in 2:length(mp)
        push!(arr, T(NaN))
        append!(arr, convert_arguments(PB, mp[p])[1])
=======
    arr = Point2f[]
    n = length(mp)
    for idx in 1:n
        converted = convert_arguments(PB, mp[idx])[1] # this should always be a Tuple{<: Vector{Point}}
        append!(arr, converted)
        if idx != n # don't add NaN at the end
            push!(arr, Point2f(NaN))
        end
>>>>>>> 01179b5b
    end
    return (arr,)
end

function convert_arguments(::PointBased, b::BezierPath)
    b2 = replace_nonfreetype_commands(b)
    points = Point2f[]
    last_point = Point2f(NaN)
    last_moveto = false

    function poly3(t, p0, p1, p2, p3)
        Point2f((1-t)^3 .* p0 .+ t*p1*(3*(1-t)^2) + p2*(3*(1-t)*t^2) .+ p3*t^3)
    end

    for command in b2.commands
        if command isa MoveTo
            last_point = command.p
            last_moveto = true
        elseif command isa LineTo
            if last_moveto
                isempty(points) || push!(points, Point2f(NaN, NaN))
                push!(points, last_point)
            end
            push!(points, command.p)
            last_point = command.p
            last_moveto = false
        elseif command isa CurveTo
            if last_moveto
                isempty(points) || push!(points, Point2f(NaN, NaN))
                push!(points, last_point)
            end
            last_moveto = false
            for t in range(0, 1, length = 30)[2:end]
                push!(points, poly3(t, last_point, command.c1, command.c2, command.p))
            end
            last_point = command.p
        end
    end
    return (points,)
end


################################################################################
#                                 SurfaceLike                                  #
################################################################################

function edges(v::AbstractVector)
    l = length(v)
    if l == 1
        return [v[1] - 0.5, v[1] + 0.5]
    else
        # Equivalent to
        # mids = 0.5 .* (v[1:end-1] .+ v[2:end])
        # borders = [2v[1] - mids[1]; mids; 2v[end] - mids[end]]
        borders = [0.5 * (v[max(1, i)] + v[min(end, i+1)]) for i in 0:length(v)]
        borders[1] = 2borders[1] - borders[2]
        borders[end] = 2borders[end] - borders[end-1]
        return borders
    end
end

function adjust_axes(::DiscreteSurface, x::RealVector, y::RealVector, z::AbstractMatrix)
    x̂, ŷ = map((x, y), size(z)) do v, sz
        return length(v) == sz ? edges(v) : v
    end
    return x̂, ŷ, z
end

adjust_axes(::SurfaceLike, x, y, z) = x, y, z

"""
    convert_arguments(SL::SurfaceLike, x::VecOrMat, y::VecOrMat, z::Matrix)

If `SL` is `Heatmap` and `x` and `y` are vectors, infer from length of `x` and `y`
whether they represent edges or centers of the heatmap bins.
If they are centers, convert to edges. Convert eltypes to `Float32` and return
outputs as a `Tuple`.
"""
function convert_arguments(SL::SurfaceLike, x::AbstractVecOrMat{<: Real}, y::AbstractVecOrMat{<: Real}, z::AbstractMatrix{<: Union{Real, Colorant}})
    _x, _y, _z = adjust_axes(SL, x, y, z)
    return convert_single_argument(_x), convert_single_argument(_y), el32convert(_z) # TODO convert_single_argument for z too?
end

convert_arguments(sl::SurfaceLike, x::AbstractMatrix, y::AbstractMatrix) = convert_arguments(sl, x, y, zeros(size(y)))

"""
    convert_arguments(P, x, y, z)::Tuple{ClosedInterval, ClosedInterval, Matrix}

Takes 2 ClosedIntervals's `x`, `y`, and an AbstractMatrix `z`, and converts the closed range to
linspaces with size(z, 1/2)
`P` is the plot Type (it is optional).
"""
function convert_arguments(P::SurfaceLike, x::ClosedInterval, y::ClosedInterval, z::AbstractMatrix)
    return convert_arguments(P, to_linspace(x, size(z, 1)), to_linspace(y, size(z, 2)), z)
end

"""
    convert_arguments(P, Matrix)::Tuple{ClosedInterval, ClosedInterval, Matrix}

Takes an `AbstractMatrix`, converts the dimesions `n` and `m` into `ClosedInterval`,
and stores the `ClosedInterval` to `n` and `m`, plus the original matrix in a Tuple.

`P` is the plot Type (it is optional).
"""
function convert_arguments(sl::SurfaceLike, data::AbstractMatrix)
    n, m = size(data)
    return convert_arguments(sl, 0 .. n, 0 .. m, el32convert(data))
end

function convert_arguments(ds::DiscreteSurface, data::AbstractMatrix)
    n, m = Float32.(size(data))
    return convert_arguments(ds, edges(1:n), edges(1:m), el32convert(data))
end

function convert_arguments(SL::SurfaceLike, x::AbstractVector{<: Real}, y::AbstractVector{<: Real}, z::AbstractVector{<: Real})
    if !(length(x) == length(y) == length(z))
        error("x, y and z need to have the same length. Lengths are $(length.((x, y, z)))")
    end

    xys = tuple.(x, y)
    if length(unique(xys)) != length(x)
        c = StatsBase.countmap(xys)
        cdup = filter(x -> x[2] > 1, c)
        error("Found duplicate x/y coordinates: $cdup")
    end

    x_centers = sort(unique(x))
    any(isnan, x_centers) && error("x must not have NaN values.")
    y_centers = sort(unique(y))
    any(isnan, y_centers) && error("x must not have NaN values.")
    zs = fill(NaN32, length(x_centers), length(y_centers))
    foreach(zip(x, y, z)) do (xi, yi, zi)
        i = searchsortedfirst(x_centers, xi)
        j = searchsortedfirst(y_centers, yi)
        @inbounds zs[i, j] = zi
    end
    return convert_arguments(SL, x_centers, y_centers, zs)
end


"""
    convert_arguments(P, x, y, f)::(Vector, Vector, Matrix)

Takes vectors `x` and `y` and the function `f`, and applies `f` on the grid that `x` and `y` span.
This is equivalent to `f.(x, y')`.
`P` is the plot Type (it is optional).
"""
function convert_arguments(sl::SurfaceLike, x::AbstractVector{T1}, y::AbstractVector{T2}, f::Function) where {T1, T2}
    if !applicable(f, x[1], y[1])
        error("You need to pass a function with signature f(x::$T1, y::$T2). Found: $f")
    end
    T = typeof(f(x[1], y[1]))
    z = similar(x, T, (length(x), length(y)))
    z .= f.(x, y')
    return convert_arguments(sl, x, y, z)
end

################################################################################
#                                  VolumeLike                                  #
################################################################################

"""
    convert_arguments(P, Matrix)::Tuple{ClosedInterval, ClosedInterval, ClosedInterval, Matrix}

Takes an array of `{T, 3} where T`, converts the dimesions `n`, `m` and `k` into `ClosedInterval`,
and stores the `ClosedInterval` to `n`, `m` and `k`, plus the original array in a Tuple.

`P` is the plot Type (it is optional).
"""
function convert_arguments(::VolumeLike, data::AbstractArray{T, 3}) where T
    n, m, k = T.(size(data))
    return (0f0 .. n, 0f0 .. m, 0f0 .. k, el32convert(data))
end

function convert_arguments(::VolumeLike, x::RangeLike, y::RangeLike, z::RangeLike, data::AbstractArray{T, 3}) where T
    return (x, y, z, el32convert(data))
end
"""
    convert_arguments(P, x, y, z, i)::(Vector, Vector, Vector, Matrix)

Takes 3 `AbstractVector` `x`, `y`, and `z` and the `AbstractMatrix` `i`, and puts everything in a Tuple.

`P` is the plot Type (it is optional).
"""
function convert_arguments(::VolumeLike, x::AbstractVector, y::AbstractVector, z::AbstractVector, i::AbstractArray{T, 3}) where T
    return (x, y, z, el32convert(i))
end


"""
    convert_arguments(P, x, y, z, f)::(Vector, Vector, Vector, Matrix)

Takes `AbstractVector` `x`, `y`, and `z` and the function `f`, evaluates `f` on the volume
spanned by `x`, `y` and `z`, and puts `x`, `y`, `z` and `f(x,y,z)` in a Tuple.

`P` is the plot Type (it is optional).
"""
function convert_arguments(::VolumeLike, x::AbstractVector, y::AbstractVector, z::AbstractVector, f::Function)
    if !applicable(f, x[1], y[1], z[1])
        error("You need to pass a function with signature f(x, y, z). Found: $f")
    end
    _x, _y, _z = ntuple(Val(3)) do i
        A = (x, y, z)[i]
        reshape(A, ntuple(j-> j != i ? 1 : length(A), Val(3)))
    end
    return (x, y, z, el32convert.(f.(_x, _y, _z)))
end

################################################################################
#                                <:Lines                                       #
################################################################################

function convert_arguments(::Type{<: Lines}, x::Rect2{T}) where T
    # TODO fix the order of decompose
    points = decompose(Point2{T}, x)
    return (points[[1, 2, 4, 3, 1]],)
end

################################################################################
#                                <:LineSegments                                #
################################################################################

"""
Accepts a Vector of Pair of Points (e.g. `[Point(0, 0) => Point(1, 1), ...]`)
to encode e.g. linesegments or directions.
"""
function convert_arguments(::Type{<: LineSegments}, positions::AbstractVector{E}) where 
        E <: Union{Pair{A, A}, Tuple{A, A}} where A <: VecTypes{N, T} where {N, T}
    return (reinterpret(Point{N, T}, positions),)
end

function convert_arguments(::Type{<: LineSegments}, x::Rect2{T}) where T
    # TODO fix the order of decompose
    points = decompose(Point2{T}, x)
    return (points[[1, 2, 2, 4, 4, 3, 3, 1]],)
end

################################################################################
#                                    <:Text                                    #
################################################################################

"""
    convert_arguments(x)::(String)

Takes an input `AbstractString` `x` and converts it to a string.
"""
# convert_arguments(::Type{<: Text}, x::AbstractString) = (String(x),)


################################################################################
#                                    <:Mesh                                    #
################################################################################

"""
    convert_arguments(Mesh, x, y, z)::GLNormalMesh

Takes real vectors x, y, z and constructs a mesh out of those, under the assumption that
every 3 points form a triangle.
"""
function convert_arguments(
        T::Type{<:Mesh},
        x::RealVector, y::RealVector, z::RealVector
    )
    return convert_arguments(T, Point3.(x, y, z))
end
"""
    convert_arguments(Mesh, xyz::AbstractVector)::GLNormalMesh

Takes an input mesh and a vector `xyz` representing the vertices of the mesh, and
creates indices under the assumption, that each triplet in `xyz` forms a triangle.
"""
function convert_arguments(
        MT::Type{<:Mesh},
        xyz::AbstractVector
    )
    faces = connect(UInt32.(0:length(xyz)-1), GLTriangleFace)
    # TODO support faceview natively
    return convert_arguments(MT, xyz, collect(faces))
end

function convert_arguments(::Type{<:Mesh}, mesh::GeometryBasics.Mesh{N}) where {N}
    # Make sure we have normals!
    if !hasproperty(mesh, :normals)
        n = normals(mesh)
        # Normals can be nothing, when it's impossible to calculate the normals (e.g. 2d mesh)
        if n !== nothing
            mesh = GeometryBasics.pointmeta(mesh, decompose(Vec3f, n))
        end
    end
    # TODO only convert face type?
    # If already correct eltypes for GL, we can pass the mesh through as is
    if eltype(metafree(coordinates(mesh))) == Point{N, Float32} && eltype(faces(mesh)) == GLTriangleFace
        return (mesh,)
    else
        # Else, we need to convert it!
        return (GeometryBasics.mesh(mesh, pointtype=Point{N, Float32}, facetype=GLTriangleFace),)
    end
end

function convert_arguments(
        MT::Type{<:Mesh},
        meshes::AbstractVector{<: Union{AbstractMesh, AbstractPolygon}}
    )
    return (meshes,)
end

function convert_arguments(
        MT::Type{<:Mesh},
        xyz::Union{AbstractPolygon{2, T}, AbstractVector{<: AbstractPoint{2, T}}}
    ) where T
    return convert_arguments(MT, triangle_mesh(xyz))
end

function convert_arguments(MT::Type{<:Mesh}, geom::GeometryPrimitive{N, T}) where {N, T}
    # we convert to UV mesh as default, because otherwise the uv informations get lost
    # - we can still drop them, but we can't add them later on
    return (GeometryBasics.uv_normal_mesh(geom),)
end

"""
    convert_arguments(Mesh, x, y, z, indices)::GLNormalMesh

Takes real vectors x, y, z and constructs a triangle mesh out of those, using the
faces in `indices`, which can be integers (every 3 -> one triangle), or GeometryBasics.NgonFace{N, <: Integer}.
"""
function convert_arguments(
        T::Type{<: Mesh},
        x::RealVector, y::RealVector, z::RealVector,
        indices::AbstractVector
    )
    return convert_arguments(T, Point3.(x, y, z), indices)
end

"""
    convert_arguments(Mesh, vertices, indices)::GLNormalMesh

Takes `vertices` and `indices`, and creates a triangle mesh out of those.
See [`to_vertices`](@ref) and [`to_triangles`](@ref) for more information about
accepted types.
"""
function convert_arguments(MT::Type{<:Mesh}, vertices::AbstractArray, indices::AbstractArray)
    return convert_arguments(MT, to_vertices(vertices), to_triangles(indices))
end

function convert_arguments(
        ::Type{<:Mesh}, pos::AbstractVector{VT}, faces::AbstractVector{GLTriangleFace}
    ) where {N, T, VT <: VecTypes{N, T}}
    _points = to_ndim.(Point{3, T}, pos, T(0))
    return (GeometryBasics.Mesh(GeometryBasics.meta(
        _points; normals = GeometryBasics.normals(_points, faces)
    ), faces), )
end

################################################################################
#                             Function Conversions                             #
################################################################################

function convert_arguments(P::PlotFunc, r::AbstractVector, f::Function)
    ptype = plottype(P, Lines)
    return to_plotspec(ptype, convert_arguments(ptype, r, f.(r)))
end

function convert_arguments(P::PlotFunc, i::AbstractInterval, f::Function)
    x, y = PlotUtils.adapted_grid(f, endpoints(i))
    ptype = plottype(P, Lines)
    return to_plotspec(ptype, convert_arguments(ptype, x, y))
end

# The following `tryrange` code was copied from Plots.jl
# https://github.com/MakieOrg/Plots.jl/blob/15dc61feb57cba1df524ce5d69f68c2c4ea5b942/src/series.jl#L399-L416

# try some intervals over which the function may be defined
function tryrange(F::AbstractArray, vec)
    rets = [tryrange(f, vec) for f in F] # get the preferred for each
    maxind = maximum(indexin(rets, vec)) # get the last attempt that succeeded (most likely to fit all)
    rets .= [tryrange(f, vec[maxind:maxind]) for f in F] # ensure that all functions compute there
    return rets[1]
end

function tryrange(F, vec)
    for v in vec
        try
            tmp = F(v)
            return v
        catch
        end
    end
    error("$F is not a Function, or is not defined at any of the values $vec")
end

# OffsetArrays conversions
function convert_arguments(sl::SurfaceLike, wm::OffsetArray)
  x1, y1 = wm.offsets .+ 1
  nx, ny = size(wm)
  x = range(x1, length = nx)
  y = range(y1, length = ny)
  v = parent(wm)
  return convert_arguments(sl, x, y, v)
end

################################################################################
#                               Helper Functions                               #
################################################################################

to_linspace(interval, N) = range(minimum(interval), stop = maximum(interval), length = N)

"""
Converts the elemen array type to `T1` without making a copy if the element type matches
"""
elconvert(::Type{T1}, x::AbstractArray{T2, N}) where {T1, T2, N} = convert(AbstractArray{T1, N}, x)
float32type(::Type) = Float32
float32type(::Type{<: RGB}) = RGB{Float32}
float32type(::Type{<: RGBA}) = RGBA{Float32}
float32type(::Type{<: Colorant}) = RGBA{Float32}
float32type(::Type{<: Point{N}}) where {N} = Point{N, Float32}
float32type(::Type{<: Vec{N}}) where {N} = Vec{N, Float32}
float32type(::AbstractArray{T}) where T = float32type(T)
float32type(::T) where T = float32type(T)
el32convert(x::AbstractArray) = elconvert(float32type(x), x)
el32convert(x::AbstractArray{Float32}) = x
el32convert(x::Observable) = lift(el32convert, x)
el32convert(x) = convert(float32type(x), x)

function el32convert(x::AbstractArray{T, N}) where {T<:Union{Missing, <: Number}, N}
    return map(x) do elem
        return (ismissing(elem) ? NaN32 : convert(Float32, elem))::Float32
    end::Array{Float32, N}
end

function el32convert(mesh::GeometryBasics.Mesh, positions = mesh.position)
    points = el32convert(positions)
    attr = GeometryBasics.attributes(mesh)
    delete!(attr, :position)
    for key in keys(attr)
        attr[key] = el32convert(attr[key])
    end
    return GeometryBasics.Mesh(meta(points; attr...), faces(mesh))
end


native_type(x::NativeFloat) = x
# native_type(x::VecTypes{N, T}) where {N, T <: NativeFloat} = reinterpret(Point{N, T}, x) # crashes precompile?
native_type(x::VecTypes{N, T}) where {N, T <: NativeFloat} = Point{N, T}(x)
native_type(x::Real) = Float32(x)
native_type(x::VecTypes{N}) where N = Point{N, Float32}(x)
native_type(x::Real, y::Real) = Point2(native_type(x), native_type(y))
native_type(x::Real, y::Real, z::Real) = Point3(native_type(x), native_type(y), native_type(z))


"""
    to_triangles(indices)

Convert a representation of triangle point indices `indices` to its canonical representation as a `Vector{Makie.GLTriangleFace}`. `indices` can be any of the following:

- An `AbstractVector{Int}`, containing groups of 3 1-based indices,
- An `AbstractVector{UIn32}`, containing groups of 3 0-based indices,
- An `AbstractVector` of `TriangleFace` objects,
- An `AbstractMatrix` of `Integer`s, where each row is a triangle.
"""
function to_triangles(x::AbstractVector{Int})
    idx0 = UInt32.(x .- 1)
    return to_triangles(idx0)
end

function to_triangles(idx0::AbstractVector{UInt32})
    reinterpret(GLTriangleFace, idx0)
end

function to_triangles(faces::AbstractVector{TriangleFace{T}}) where T
    elconvert(GLTriangleFace, faces)
end

function to_triangles(faces::AbstractMatrix{T}) where T <: Integer
    @assert size(faces, 2) == 3
    return broadcast(1:size(faces, 1), 3) do fidx, n
        GLTriangleFace(ntuple(i-> faces[fidx, i], n))
    end
end

"""
    to_vertices(v)

Converts a representation of vertices `v` to its canonical representation as a
`Vector{Point3f}`. `v` can be:

- An `AbstractVector` of 3-element `Tuple`s or `StaticVector`s,

- An `AbstractVector` of `Tuple`s or `StaticVector`s, in which case exta dimensions will
  be either truncated or padded with zeros as required,

- An `AbstractMatrix`"
  - if `v` has 2 or 3 rows, it will treat each column as a vertex,
  - otherwise if `v` has 2 or 3 columns, it will treat each row as a vertex.
"""
function to_vertices(verts::AbstractVector{<: VecTypes{3, T}}) where T
    return T != Float32 ? Point3f.(verts) : reinterpret(Point3f, verts)
end

function to_vertices(verts::AbstractVector{<: VecTypes})
    to_ndim.(Point3f, verts, 0.0)
end

function to_vertices(verts::AbstractMatrix{<: Real})
    if size(verts, 1) in (2, 3)
        to_vertices(verts, Val(1))
    elseif size(verts, 2) in (2, 3)
        to_vertices(verts, Val(2))
    else
        error("You are using a matrix for vertices which uses neither dimension to encode the dimension of the space. Please have either size(verts, 1/2) in the range of 2-3. Found: $(size(verts))")
    end
end

function to_vertices(verts::AbstractMatrix{T}, ::Val{1}) where T <: Real
    N = size(verts, 1)
    if T == Float32 && N == 3
        reinterpret(Point3f, elconvert(T, vec(verts)))
    else
        let N = Val(N), lverts = verts
            broadcast(1:size(verts, 2), N) do vidx, n
                to_ndim(Point3f, ntuple(i-> lverts[i, vidx], n), 0.0)
            end
        end
    end
end

function to_vertices(verts::AbstractMatrix{T}, ::Val{2}) where T <: Real
    let N = Val(size(verts, 2)), lverts = verts
        broadcast(1:size(verts, 1), N) do vidx, n
            to_ndim(Point3f, ntuple(i-> lverts[vidx, i], n), 0.0)
        end
    end
end


################################################################################
#                            Attribute conversions                             #
################################################################################

convert_attribute(x, key::Key, ::Key) = convert_attribute(x, key)
convert_attribute(s::SceneLike, x, key::Key, ::Key) = convert_attribute(s, x, key)
convert_attribute(s::SceneLike, x, key::Key) = convert_attribute(x, key)
convert_attribute(x, key::Key) = x

convert_attribute(color, ::key"color") = to_color(color)

convert_attribute(colormap, ::key"colormap") = to_colormap(colormap)
convert_attribute(rotation, ::key"rotation") = to_rotation(rotation)
convert_attribute(font, ::key"font") = to_font(font)
convert_attribute(align, ::key"align") = to_align(align)

convert_attribute(p, ::key"highclip") = to_color(p)
convert_attribute(p::Nothing, ::key"highclip") = p
convert_attribute(p, ::key"lowclip") = to_color(p)
convert_attribute(p::Nothing, ::key"lowclip") = p
convert_attribute(p, ::key"nan_color") = to_color(p)

struct Palette
   colors::Vector{RGBA{Float32}}
   i::Ref{Int}
   Palette(colors) = new(to_color.(colors), zero(Int))
end
Palette(name::Union{String, Symbol}, n = 8) = Palette(categorical_colors(name, n))
function to_color(p::Palette)
    N = length(p.colors)
    p.i[] = p.i[] == N ? 1 : p.i[] + 1
    return p.colors[p.i[]]
end

to_color(c::Nothing) = c # for when color is not used
to_color(c::Real) = Float32(c)
to_color(c::Colorant) = convert(RGBA{Float32}, c)
to_color(c::Symbol) = to_color(string(c))
to_color(c::String) = parse(RGBA{Float32}, c)
to_color(c::AbstractArray) = to_color.(c)
to_color(c::AbstractArray{<: Colorant, N}) where N = convert(Array{RGBAf, N}, c)
to_color(p::AbstractPattern) = p
function to_color(c::Tuple{<: Any,  <: Number})
    col = to_color(c[1])
    return RGBAf(Colors.color(col), alpha(col) * c[2])
end

convert_attribute(b::Billboard{Float32}, ::key"rotations") = to_rotation(b.rotation)
convert_attribute(b::Billboard{Vector{Float32}}, ::key"rotations") = to_rotation.(b.rotation)
convert_attribute(r::AbstractArray, ::key"rotations") = to_rotation.(r)
convert_attribute(r::StaticVector, ::key"rotations") = to_rotation(r)
convert_attribute(r, ::key"rotations") = to_rotation(r)

convert_attribute(c, ::key"markersize", ::key"scatter") = to_2d_scale(c)
convert_attribute(c, ::key"markersize", ::key"meshscatter") = to_3d_scale(c)
to_2d_scale(x::Number) = Vec2f(x)
to_2d_scale(x::VecTypes) = to_ndim(Vec2f, x, 1)
to_2d_scale(x::Tuple{<:Number, <:Number}) = to_ndim(Vec2f, x, 1)
to_2d_scale(x::AbstractVector) = to_2d_scale.(x)

to_3d_scale(x::Number) = Vec3f(x)
to_3d_scale(x::VecTypes) = to_ndim(Vec3f, x, 1)
to_3d_scale(x::AbstractVector) = to_3d_scale.(x)


convert_attribute(x, ::key"uv_offset_width") = Vec4f(x)
convert_attribute(x::AbstractVector{Vec4f}, ::key"uv_offset_width") = x


convert_attribute(c::Number, ::key"glowwidth") = Float32(c)
convert_attribute(c::Number, ::key"strokewidth") = Float32(c)

convert_attribute(c, ::key"glowcolor") = to_color(c)
convert_attribute(c, ::key"strokecolor") = to_color(c)

convert_attribute(x::Nothing, ::key"linestyle") = x

#     `AbstractVector{<:AbstractFloat}` for denoting sequences of fill/nofill. e.g.
#
# [0.5, 0.8, 1.2] will result in 0.5 filled, 0.3 unfilled, 0.4 filled. 1.0 unit is one linewidth!
convert_attribute(A::AbstractVector, ::key"linestyle") = [float(x - A[1]) for x in A]

# A `Symbol` equal to `:dash`, `:dot`, `:dashdot`, `:dashdotdot`
convert_attribute(ls::Union{Symbol,AbstractString}, ::key"linestyle") = line_pattern(ls, :normal)

function convert_attribute(ls::Tuple{<:Union{Symbol,AbstractString},<:Any}, ::key"linestyle")
    line_pattern(ls[1], ls[2])
end

function line_pattern(linestyle, gaps)
    pattern = line_diff_pattern(linestyle, gaps)
    isnothing(pattern) ? pattern : float.([0.0; cumsum(pattern)])
end

"The linestyle patterns are inspired by the LaTeX package tikZ as seen here https://tex.stackexchange.com/questions/45275/tikz-get-values-for-predefined-dash-patterns."

function line_diff_pattern(ls::Symbol, gaps = :normal)
    if ls === :solid
        nothing
    elseif ls === :dash
        line_diff_pattern("-", gaps)
    elseif ls === :dot
        line_diff_pattern(".", gaps)
    elseif ls === :dashdot
        line_diff_pattern("-.", gaps)
    elseif ls === :dashdotdot
        line_diff_pattern("-..", gaps)
    else
        error(
            """
            Unkown line style: $ls. Available linestyles are:
            :solid, :dash, :dot, :dashdot, :dashdotdot
            or a sequence of numbers enumerating the next transparent/opaque region.
            This sequence of numbers must be cumulative; 1 unit corresponds to 1 line width.
            """
        )
    end
end

function line_diff_pattern(ls_str::AbstractString, gaps = :normal)
    dot = 1
    dash = 3
    check_line_pattern(ls_str)

    dot_gap, dash_gap = convert_gaps(gaps)

    pattern = Float64[]
    for i in 1:length(ls_str)
        curr_char = ls_str[i]
        next_char = i == lastindex(ls_str) ? ls_str[firstindex(ls_str)] : ls_str[i+1]
        # push dash or dot
        if curr_char == '-'
            push!(pattern, dash)
        else
            push!(pattern, dot)
        end
        # push the gap (use dot_gap only between two dots)
        if (curr_char == '.') && (next_char == '.')
            push!(pattern, dot_gap)
        else
            push!(pattern, dash_gap)
        end
    end
    pattern
end

"Checks if the linestyle format provided as a string contains only dashes and dots"
function check_line_pattern(ls_str)
    isnothing(match(r"^[.-]+$", ls_str)) &&
        throw(ArgumentError("If you provide a string as linestyle, it must only consist of dashes (-) and dots (.)"))

    nothing
end

function convert_gaps(gaps)
  error_msg = "You provided the gaps modifier $gaps when specifying the linestyle. The modifier must be `∈ ([:normal, :dense, :loose])`, a real number or a collection of two real numbers."
  if gaps isa Symbol
      gaps in [:normal, :dense, :loose] || throw(ArgumentError(error_msg))
      dot_gaps  = (normal = 2, dense = 1, loose = 4)
      dash_gaps = (normal = 3, dense = 2, loose = 6)

      dot_gap  = getproperty(dot_gaps, gaps)
      dash_gap = getproperty(dash_gaps, gaps)
  elseif gaps isa Real
      dot_gap = gaps
      dash_gap = gaps
  elseif length(gaps) == 2 && eltype(gaps) <: Real
      dot_gap, dash_gap = gaps
  else
      throw(ArgumentError(error_msg))
  end
  (dot_gap = dot_gap, dash_gap = dash_gap)
end

convert_attribute(c::Tuple{<: Number, <: Number}, ::key"position") = Point2f(c[1], c[2])
convert_attribute(c::Tuple{<: Number, <: Number, <: Number}, ::key"position") = Point3f(c)
convert_attribute(c::VecTypes{N}, ::key"position") where N = Point{N, Float32}(c)

"""
    Text align, e.g.:
"""
to_align(x::Tuple{Symbol, Symbol}) = Vec2f(alignment2num.(x))
to_align(x::Vec2f) = x

const FONT_CACHE = Dict{String, NativeFont}()

function load_font(filepath)
    font = FreeTypeAbstraction.try_load(filepath)
    if isnothing(font)
        error("Could not load font file \"$filepath\"")
    else
        return font
    end
end

"""
    to_font(str::String)

Loads a font specified by `str` and returns a `NativeFont` object storing the font handle.
A font can either be specified by a file path, such as "folder/with/fonts/font.otf",
or by a (partial) name such as "Helvetica", "Helvetica Bold" etc.
"""
function to_font(str::String)
    get!(FONT_CACHE, str) do
        # load default fonts without font search to avoid latency
        if str == "default" || str == "TeX Gyre Heros Makie"
            return load_font(assetpath("fonts", "TeXGyreHerosMakie-Regular.otf"))
        elseif str == "TeX Gyre Heros Makie Bold"
            return load_font(assetpath("fonts", "TeXGyreHerosMakie-Bold.otf"))
        elseif str == "TeX Gyre Heros Makie Italic"
            return load_font(assetpath("fonts", "TeXGyreHerosMakie-Italic.otf"))
        elseif str == "TeX Gyre Heros Makie Bold Italic"
            return load_font(assetpath("fonts", "TeXGyreHerosMakie-BoldItalic.otf"))
        # load fonts directly if they are given as font paths
        elseif isfile(str)
            return load_font(str)
        end
        # for all other cases, search for the best match on the system
        fontpath = assetpath("fonts")
        font = FreeTypeAbstraction.findfont(str; additional_fonts=fontpath)
        if font === nothing
            @warn("Could not find font $str, using TeX Gyre Heros Makie")
            return to_font("TeX Gyre Heros Makie")
        end
        return font
    end
end
to_font(x::Vector{String}) = to_font.(x)
to_font(x::NativeFont) = x
to_font(x::Vector{NativeFont}) = x

function to_font(fonts::Attributes, s::Symbol)
    if haskey(fonts, s)
        f = fonts[s][]
        if f isa Symbol
            error("The value for font $(repr(s)) was Symbol $(repr(f)), which is not allowed. The value for a font in the fonts collection cannot be another Symbol and must be resolvable via `to_font(x)`.")
        end
        return to_font(fonts[s][])
    end
    error("The symbol $(repr(s)) is not present in the fonts collection:\n$fonts.")
end

to_font(fonts::Attributes, x) = to_font(x)


"""
    rotation accepts:
    to_rotation(b, quaternion)
    to_rotation(b, tuple_float)
    to_rotation(b, vec4)
"""
to_rotation(s::Quaternionf) = s
to_rotation(s::Quaternion) = Quaternionf(s.data...)

function to_rotation(s::VecTypes{N}) where N
    if N == 4
        Quaternionf(s...)
    elseif N == 3
        rotation_between(Vec3f(0, 0, 1), to_ndim(Vec3f, s, 0.0))
    elseif N == 2
        rotation_between(Vec3f(0, 1, 0), to_ndim(Vec3f, s, 0.0))
    else
        error("The $N dimensional vector $s can't be converted to a rotation.")
    end
end

to_rotation(s::Tuple{VecTypes, Number}) = qrotation(to_ndim(Vec3f, s[1], 0.0), s[2])
to_rotation(angle::Number) = qrotation(Vec3f(0, 0, 1), angle)
to_rotation(r::AbstractVector) = to_rotation.(r)
to_rotation(r::AbstractVector{<: Quaternionf}) = r

convert_attribute(x, ::key"colorrange") = to_colorrange(x)
to_colorrange(x) = isnothing(x) ? nothing : Vec2f(x)

convert_attribute(x, ::key"fontsize") = to_fontsize(x)
to_fontsize(x::Number) = Float32(x)
to_fontsize(x::AbstractVector{T}) where T <: Number = el32convert(x)
to_fontsize(x::Vec2) = Vec2f(x)
to_fontsize(x::AbstractVector{T}) where T <: Vec2 = Vec2f.(x)

convert_attribute(x, ::key"linewidth") = to_linewidth(x)
to_linewidth(x) = Float32(x)
to_linewidth(x::AbstractVector) = el32convert(x)

# ColorBrewer colormaps that support only 8 colors require special handling on the backend, so we show them here.
const colorbrewer_8color_names = String.([
    :Accent,
    :Dark2,
    :Pastel2,
    :Set2
])

const plotutils_names = String.(union(
    keys(PlotUtils.ColorSchemes.colorschemes),
    keys(PlotUtils.COLORSCHEME_ALIASES),
    keys(PlotUtils.MISC_COLORSCHEMES)
))

const all_gradient_names = Set(vcat(plotutils_names, colorbrewer_8color_names))

"""
    available_gradients()

Prints all available gradient names.
"""
function available_gradients()
    println("Gradient Symbol/Strings:")
    for name in sort(collect(all_gradient_names))
        println("    ", name)
    end
end


to_colormap(cm, categories::Integer) = error("`to_colormap(cm, categories)` is deprecated. Use `Makie.categorical_colors(cm, categories)` for categorical colors, and `resample_cmap(cmap, ncolors)` for continous resampling.")

"""
    categorical_colors(colormaplike, categories::Integer)

Creates categorical colors and tries to match `categories`.
Will error if color scheme doesn't contain enough categories. Will drop the n last colors, if request less colors than contained in scheme.
"""
function categorical_colors(cols::AbstractVector{<: Colorant}, categories::Integer)
    if length(cols) < categories
        error("Not enough colors for number of categories. Categories: $(categories), colors: $(length(cols))")
    end
    return cols[1:categories]
end

function categorical_colors(cols::AbstractVector, categories::Integer)
    return categorical_colors(to_color.(cols), categories)
end

function categorical_colors(cs::Union{String, Symbol}, categories::Integer)
    cs_string = string(cs)
    if cs_string in all_gradient_names
        if haskey(ColorBrewer.colorSchemes, cs_string)
            return to_colormap(ColorBrewer.palette(cs_string, categories))
        else
            return categorical_colors(to_colormap(cs_string), categories)
        end
    else
        error(
            """
            There is no color gradient named $cs.
            See `available_gradients()` for the list of available gradients,
            or look at http://docs.makie.org/dev/generated/colors#Colormap-reference.
            """
        )
    end
end

"""
Reverses the attribute T upon conversion
"""
struct Reverse{T}
    data::T
end

to_colormap(r::Reverse) = reverse(to_colormap(r.data))
to_colormap(cs::ColorScheme) = to_colormap(cs.colors)



"""
    to_colormap(b::AbstractVector)

An `AbstractVector{T}` with any object that [`to_color`](@ref) accepts.
"""
to_colormap(cm::AbstractVector)::Vector{RGBAf} = map(to_color, cm)
to_colormap(cm::AbstractVector{<: Colorant}) = convert(Vector{RGBAf}, cm)

function to_colormap(cs::Tuple{<: Union{Reverse, Symbol, AbstractString}, Real})::Vector{RGBAf}
    cmap = to_colormap(cs[1])
    return RGBAf.(color.(cmap), alpha.(cmap) .* cs[2]) # We need to rework this to conform to the backend interface.
end

"""
    to_colormap(cs::Union{String, Symbol})::Vector{RGBAf}

A Symbol/String naming the gradient. For more on what names are available please see: `available_gradients()`.
For now, we support gradients from `PlotUtils` natively.
"""
function to_colormap(cs::Union{String, Symbol})::Vector{RGBAf}
    cs_string = string(cs)
    if cs_string in all_gradient_names
        if cs_string in colorbrewer_8color_names # special handling for 8 color only
            return to_colormap(ColorBrewer.palette(cs_string, 8))
        else
            # cs_string must be in plotutils_names
            return to_colormap(PlotUtils.get_colorscheme(Symbol(cs_string)))
        end
    else
        error(
            """
            There is no color gradient named $cs.
            See `Makie.available_gradients()` for the list of available gradients,
            or look at http://docs.makie.org/dev/generated/colors#Colormap-reference.
            """
        )
    end
end

# Handle inbuilt PlotUtils types
function to_colormap(cg::PlotUtils.ColorGradient)::Vector{RGBAf}
    # We sample the colormap using cg[val]. This way, we get a concrete representation of
    # the underlying gradient, like it being categorical or using a log scale.
    # 256 is just a high enough constant, without being too big to slow things down.
    return to_colormap(getindex.(Ref(cg), LinRange(first(cg.values), last(cg.values), 256)))
end

# Enum values: `IsoValue` `Absorption` `MaximumIntensityProjection` `AbsorptionRGBA` `AdditiveRGBA` `IndexedAbsorptionRGBA`
function convert_attribute(value, ::key"algorithm")
    if isa(value, RaymarchAlgorithm)
        return Int32(value)
    elseif isa(value, Int32) && value in 0:5
        return value
    elseif value == 7
        return value # makie internal contour implementation
    else
        error("$value is not a valid volume algorithm. Please have a look at the docstring of `to_volume_algorithm` (in the REPL, `?to_volume_algorithm`).")
    end
end

# Symbol/String: iso, absorption, mip, absorptionrgba, indexedabsorption
function convert_attribute(value::Union{Symbol, String}, k::key"algorithm")
    vals = Dict(
        :iso => IsoValue,
        :absorption => Absorption,
        :mip => MaximumIntensityProjection,
        :absorptionrgba => AbsorptionRGBA,
        :indexedabsorption => IndexedAbsorptionRGBA,
        :additive => AdditiveRGBA,
    )
    convert_attribute(get(vals, Symbol(value)) do
        error("$value is not a valid volume algorithm. It must be one of $(keys(vals))")
    end, k)
end

const DEFAULT_MARKER_MAP = Dict{Symbol, BezierPath}()

function default_marker_map()
    # The bezier markers should not look out of place when used together with text
    # where both markers and text are given the same size, i.e. the marker and fontsizes
    # should correspond approximately in a visual sense.

    # All the basic bezier shapes are approximately built in a 1 by 1 square centered
    # around the origin, with slight deviations to match them better to each other.

    # An 'x' of DejaVu sans is only about 55pt high at 100pt font size, so if the marker
    # shapes are just used as is, they look much too large in comparison.
    # To me, a factor of 0.75 looks ok compared to both uppercase and lowercase letters of Dejavu.
    if isempty(DEFAULT_MARKER_MAP)
        size_factor = 0.75
        DEFAULT_MARKER_MAP[:rect] = scale(BezierSquare, size_factor)
        DEFAULT_MARKER_MAP[:diamond] = scale(rotate(BezierSquare, pi/4), size_factor)
        DEFAULT_MARKER_MAP[:hexagon] = scale(bezier_ngon(6, 0.5, pi/2), size_factor)
        DEFAULT_MARKER_MAP[:cross] = scale(BezierCross, size_factor)
        DEFAULT_MARKER_MAP[:xcross] = scale(BezierX, size_factor)
        DEFAULT_MARKER_MAP[:utriangle] = scale(BezierUTriangle, size_factor)
        DEFAULT_MARKER_MAP[:dtriangle] = scale(BezierDTriangle, size_factor)
        DEFAULT_MARKER_MAP[:ltriangle] = scale(BezierLTriangle, size_factor)
        DEFAULT_MARKER_MAP[:rtriangle] = scale(BezierRTriangle, size_factor)
        DEFAULT_MARKER_MAP[:pentagon] = scale(bezier_ngon(5, 0.5, pi/2), size_factor)
        DEFAULT_MARKER_MAP[:octagon] = scale(bezier_ngon(8, 0.5, pi/2), size_factor)
        DEFAULT_MARKER_MAP[:star4] = scale(bezier_star(4, 0.25, 0.6, pi/2), size_factor)
        DEFAULT_MARKER_MAP[:star5] = scale(bezier_star(5, 0.28, 0.6, pi/2), size_factor)
        DEFAULT_MARKER_MAP[:star6] = scale(bezier_star(6, 0.30, 0.6, pi/2), size_factor)
        DEFAULT_MARKER_MAP[:star8] = scale(bezier_star(8, 0.33, 0.6, pi/2), size_factor)
        DEFAULT_MARKER_MAP[:vline] = scale(scale(BezierSquare, (0.2, 1.0)), size_factor)
        DEFAULT_MARKER_MAP[:hline] = scale(scale(BezierSquare, (1.0, 0.2)), size_factor)
        DEFAULT_MARKER_MAP[:+] = scale(BezierCross, size_factor)
        DEFAULT_MARKER_MAP[:x] = scale(BezierX, size_factor)
        DEFAULT_MARKER_MAP[:circle] = scale(BezierCircle, size_factor)
    end
    return DEFAULT_MARKER_MAP
end

"""
    available_marker_symbols()

Displays all available marker symbols.
"""
function available_marker_symbols()
    println("Marker Symbols:")
    for (k, v) in default_marker_map()
        println("    :", k)
    end
end

"""
    FastPixel()

Use

```julia
scatter(..., marker=FastPixel())
```

For significant faster plotting times for large amount of points.
Note, that this will draw markers always as 1 pixel.
"""
struct FastPixel end

"""
Vector of anything that is accepted as a single marker will give each point it's own marker.
Note that it needs to be a uniform vector with the same element type!
"""
to_spritemarker(marker::AbstractVector) = map(to_spritemarker, marker)
to_spritemarker(marker::AbstractVector{Char}) = marker # Don't dispatch to the above!
to_spritemarker(x::FastPixel) = x
to_spritemarker(x::Circle) = x
to_spritemarker(::Type{<: Circle}) = Circle
to_spritemarker(::Type{<: Rect}) = Rect
to_spritemarker(x::Rect) = x
to_spritemarker(b::BezierPath) = b
to_spritemarker(b::Polygon) = BezierPath(b)
to_spritemarker(b) = error("Not a valid scatter marker: $(typeof(b))")

function to_spritemarker(str::String)
    error("Using strings for multiple char markers is deprecated. Use `collect(string)` or `['x', 'o', ...]` instead. Found: $(str)")
end

"""
    to_spritemarker(b, marker::Char)

Any `Char`, including unicode
"""
to_spritemarker(marker::Char) = marker

"""
Matrix of AbstractFloat will be interpreted as a distancefield (negative numbers outside shape, positive inside)
"""
to_spritemarker(marker::Matrix{<: AbstractFloat}) = el32convert(marker)

"""
Any AbstractMatrix{<: Colorant} or other image type
"""
to_spritemarker(marker::AbstractMatrix{<: Colorant}) = marker

"""
A `Symbol` - Available options can be printed with `available_marker_symbols()`
"""
function to_spritemarker(marker::Symbol)
    if haskey(default_marker_map(), marker)
        return to_spritemarker(default_marker_map()[marker])
    else
        @warn("Unsupported marker: $marker, using ● instead")
        return '●'
    end
end




convert_attribute(value, ::key"marker", ::key"scatter") = to_spritemarker(value)
convert_attribute(value, ::key"isovalue", ::key"volume") = Float32(value)
convert_attribute(value, ::key"isorange", ::key"volume") = Float32(value)

function convert_attribute(value::Symbol, ::key"marker", ::key"meshscatter")
    if value === :Sphere
        return normal_mesh(Sphere(Point3f(0), 1f0))
    else
        error("Unsupported marker: $(value)")
    end
end

function convert_attribute(value::AbstractGeometry, ::key"marker", ::key"meshscatter")
    return normal_mesh(value)
end

convert_attribute(value, ::key"diffuse") = Vec3f(value)
convert_attribute(value, ::key"specular") = Vec3f(value)<|MERGE_RESOLUTION|>--- conflicted
+++ resolved
@@ -225,20 +225,12 @@
 Takes an input `Array{LineString}` or a `MultiLineString` and decomposes it to points.
 """
 function convert_arguments(PB::PointBased, linestring::Union{Array{<:LineString}, MultiLineString})
-<<<<<<< HEAD
-    arr = copy(convert_arguments(PB, linestring[1])[1])
-    T = eltype(arr)
-    for ls in 2:length(linestring)
-        push!(arr, T(NaN))
-        append!(arr, convert_arguments(PB, linestring[ls])[1])
-=======
-    arr = Point2f[]; n = length(linestring)
-    for idx in 1:n
+    arr = convert_arguments(PB, linestring[1])[1]
+    nan = eltype(arr)(NaN)
+    n = length(linestring)
+    for idx in 2:n
+        push!(arr, nan)
         append!(arr, convert_arguments(PB, linestring[idx])[1])
-        if idx != n # don't add NaN at the end
-            push!(arr, Point2f(NaN))
-        end
->>>>>>> 01179b5b
     end
     return (arr,)
 end
@@ -250,30 +242,18 @@
 Takes an input `Polygon` and decomposes it to points.
 """
 function convert_arguments(PB::PointBased, pol::Polygon)
-<<<<<<< HEAD
-    arr = copy(convert_arguments(PB, pol.exterior)[1])
-    T = eltype(arr)
-    push!(arr, arr[1]) # close exterior
-    if !isempty(pol.interiors)
-        push!(arr, T(NaN))
-        for interior in pol.interiors
-            inter = convert_arguments(PB, interior)[1]
-            append!(arr, inter)
-            # close interior + separate!
-            push!(arr, inter[1], T(NaN))
-=======
     converted = convert_arguments(PB, pol.exterior)[1] # this should always be a Tuple{<: Vector{Point}}
     arr = copy(converted)
     if !isempty(arr) && arr[1] != arr[end]
         push!(arr, arr[1]) # close exterior
     end
+    nan = eltype(arr)(NaN)
     for interior in pol.interiors
-        push!(arr, Point2f(NaN))
+        push!(arr, nan)
         inter = convert_arguments(PB, interior)[1] # this should always be a Tuple{<: Vector{Point}}
         append!(arr, inter)
         if !isempty(inter) && inter[1] != inter[end]
             push!(arr, inter[1]) # close interior
->>>>>>> 01179b5b
         end
     end
     return (arr,)
@@ -286,22 +266,13 @@
 Takes an input `Array{Polygon}` or a `MultiPolygon` and decomposes it to points.
 """
 function convert_arguments(PB::PointBased, mp::Union{Array{<:Polygon}, MultiPolygon})
-<<<<<<< HEAD
-    arr = copy(convert_arguments(PB, mp[1])[1])
-    T = eltype(arr)
-    for p in 2:length(mp)
-        push!(arr, T(NaN))
-        append!(arr, convert_arguments(PB, mp[p])[1])
-=======
-    arr = Point2f[]
+    arr = convert_arguments(PB, mp[1])[1]
     n = length(mp)
-    for idx in 1:n
+    nan = eltype(arr)(NaN)
+    for idx in 2:n
+        push!(arr, nan)
         converted = convert_arguments(PB, mp[idx])[1] # this should always be a Tuple{<: Vector{Point}}
         append!(arr, converted)
-        if idx != n # don't add NaN at the end
-            push!(arr, Point2f(NaN))
-        end
->>>>>>> 01179b5b
     end
     return (arr,)
 end
