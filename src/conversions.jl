--- conflicted
+++ resolved
@@ -424,26 +424,11 @@
 #                                  VolumeLike                                  #
 ################################################################################
 
-<<<<<<< HEAD
-=======
-"""
-    convert_arguments(P, Matrix)::Tuple{ClosedInterval, ClosedInterval, ClosedInterval, Matrix}
-
-Takes an array of `{T, 3} where T`, converts the dimensions `n`, `m` and `k` into `ClosedInterval`,
-and stores the `ClosedInterval` to `n`, `m` and `k`, plus the original array in a Tuple.
-
-`P` is the plot Type (it is optional).
-"""
-function convert_arguments(::VolumeLike, data::RealArray{3})
-    n, m, k = Float32.(size(data))
-    return (0f0 .. n, 0f0 .. m, 0f0 .. k, el32convert(data))
-end
->>>>>>> c3a308bb
-
 function convert_arguments(::VolumeLike, x::RangeLike, y::RangeLike, z::RangeLike,
                            data::RealArray{3})
     return (to_interval(x, "x"), to_interval(y, "y"), to_interval(z, "z"), el32convert(data))
 end
+  
 """
     convert_arguments(P, x, y, z, i)::(Vector, Vector, Vector, Matrix)
 
