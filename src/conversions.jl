################################################################################
#                               Type Conversions                               #
################################################################################
const RangeLike = Union{AbstractRange, AbstractVector, ClosedInterval}

# if no plot type based conversion is defined, we try using a trait
function convert_arguments(T::PlotFunc, args...; kw...)
    ct = conversion_trait(T)
    try
        convert_arguments(ct, args...; kw...)
    catch e
        if e isa MethodError
            try
                convert_arguments_individually(T, args...)
            catch ee
                if ee isa MethodError
                    error(
                        """
                        `Makie.convert_arguments` for the plot type $T and its conversion trait $ct was unsuccessful.

                        The signature that could not be converted was:
                        $(join("::" .* string.(typeof.(args)), ", "))

                        Makie needs to convert all plot input arguments to types that can be consumed by the backends (typically Arrays with Float32 elements).
                        You can define a method for `Makie.convert_arguments` (a type recipe) for these types or their supertypes to make this set of arguments convertible (See http://makie.juliaplots.org/stable/recipes.html).

                        Alternatively, you can define `Makie.convert_single_argument` for single arguments which have types that are unknown to Makie but which can be converted to known types and fed back to the conversion pipeline.
                        """
                    )
                else
                    rethrow(ee)
                end
            end
        else
            rethrow(e)
        end
    end
end

# in case no trait matches we try to convert each individual argument
# and reconvert the whole tuple in order to handle missings centrally, e.g.
function convert_arguments_individually(T::PlotFunc, args...)
    # convert each single argument until it doesn't change type anymore
    single_converted = recursively_convert_argument.(args)
    # if the type of args hasn't changed this function call didn't help and we error
    if typeof(single_converted) == typeof(args)
        throw(MethodError(convert_arguments, (T, args...)))
    end
    # otherwise we try converting our newly single-converted args again because
    # now a normal conversion method might work again
    convert_arguments(T, single_converted...)
end

function recursively_convert_argument(x)
    newx = convert_single_argument(x)
    if typeof(newx) == typeof(x)
        x
    else
        recursively_convert_argument(newx)
    end
end

################################################################################
#                          Single Argument Conversion                          #
################################################################################

# if no specific conversion is defined, we don't convert
convert_single_argument(x) = x

# replace missings with NaNs
function convert_single_argument(a::AbstractArray{<:Union{Missing, <:Real}})
    [ismissing(x) ? NaN32 : convert(Float32, x) for x in a]
end

# same for points
function convert_single_argument(a::AbstractArray{<:Union{Missing, <:Point{N}}}) where N
    [ismissing(x) ? Point{N, Float32}(NaN32) : Point{N, Float32}(x) for x in a]
end

################################################################################
#                                  PointBased                                  #
################################################################################

"""
Wrap a single point or equivalent object in a single-element array.
"""
function convert_arguments(::PointBased, position::VecTypes{N, <: Number}) where N
    ([convert(Point{N, Float32}, position)],)
end

function convert_arguments(::PointBased, positions::AbstractVector{<: VecTypes{N, <: Number}}) where N
    (elconvert(Point{N, Float32}, positions),)
end

function convert_arguments(::PointBased, positions::SubArray{<: VecTypes, 1})
    # TODO figure out a good subarray solution
    (positions,)
end

"""
Enables to use scatter like a surface plot with x::Vector, y::Vector, z::Matrix
spanning z over the grid spanned by x y
"""
function convert_arguments(::PointBased, x::AbstractVector, y::AbstractVector, z::AbstractMatrix)
    (vec(Point3f.(x, y', z)),)
end
"""
    convert_arguments(P, x, y, z)::(Vector)

Takes vectors `x`, `y`, and `z` and turns it into a vector of 3D points of the values
from `x`, `y`, and `z`.
`P` is the plot Type (it is optional).
"""
convert_arguments(::PointBased, x::RealVector, y::RealVector, z::RealVector) = (Point3f.(x, y, z),)

"""
    convert_arguments(P, x)::(Vector)

Takes an input GeometryPrimitive `x` and decomposes it to points.
`P` is the plot Type (it is optional).
"""
convert_arguments(p::PointBased, x::GeometryPrimitive) = convert_arguments(p, decompose(Point, x))

function convert_arguments(::PointBased, pos::AbstractMatrix{<: Number})
    (to_vertices(pos),)
end

convert_arguments(P::PointBased, x::AbstractVector{<:Real}, y::AbstractVector{<:Real}) = (Point2f.(x, y),)

convert_arguments(P::PointBased, x::AbstractVector{<:Real}, y::AbstractVector{<:Real}, z::AbstractVector{<:Real}) = (Point3f.(x, y, z),)

"""
    convert_arguments(P, y)::Vector
Takes vector `y` and generates a range from 1 to the length of `y`, for plotting on
an arbitrary `x` axis.

`P` is the plot Type (it is optional).
"""
convert_arguments(P::PointBased, y::RealVector) = convert_arguments(P, 1:length(y), y)

"""
    convert_arguments(P, x, y)::(Vector)

Takes vectors `x` and `y` and turns it into a vector of 2D points of the values
from `x` and `y`.

`P` is the plot Type (it is optional).
"""
#convert_arguments(::PointBased, x::RealVector, y::RealVector) = (Point2f.(x, y),)
convert_arguments(P::PointBased, x::ClosedInterval, y::RealVector) = convert_arguments(P, LinRange(extrema(x)..., length(y)), y)
convert_arguments(P::PointBased, x::RealVector, y::ClosedInterval) = convert_arguments(P, x, LinRange(extrema(y)..., length(x)))


"""
    convert_arguments(P, x)::(Vector)

Takes an input `Rect` `x` and decomposes it to points.

`P` is the plot Type (it is optional).
"""
function convert_arguments(P::PointBased, x::Rect2)
    # TODO fix the order of decompose
    return convert_arguments(P, decompose(Point2f, x)[[1, 2, 4, 3, 1]])
end

function convert_arguments(P::PointBased, mesh::AbstractMesh)
    return convert_arguments(P, decompose(Point3f, mesh))
end

function convert_arguments(PB::PointBased, linesegments::FaceView{<:Line, P}) where {P<:AbstractPoint}
    # TODO FaceView should be natively supported by backends!
    return convert_arguments(PB, collect(reinterpret(P, linesegments)))
end

function convert_arguments(P::PointBased, x::Rect3)
    inds = [
        1, 2, 3, 4, 5, 6, 7, 8,
        1, 5, 5, 7, 7, 3, 1, 3,
        4, 8, 8, 6, 2, 4, 2, 6
    ]
    convert_arguments(P, decompose(Point3f, x)[inds])
end

"""

    convert_arguments(PB, LineString)

Takes an input `LineString` and decomposes it to points.
"""
function convert_arguments(PB::PointBased, linestring::LineString)
    return convert_arguments(PB, decompose(Point, linestring))
end

"""
    convert_arguments(PB, Union{Array{<:LineString}, MultiLineString})

Takes an input `Array{LineString}` or a `MultiLineString` and decomposes it to points.
"""
function convert_arguments(PB::PointBased, linestring::Union{Array{<:LineString}, MultiLineString})
    arr = copy(convert_arguments(PB, linestring[1])[1])
    for ls in 2:length(linestring)
        push!(arr, Point2f(NaN))
        append!(arr, convert_arguments(PB, linestring[ls])[1])
    end
    return (arr,)
end

"""

    convert_arguments(PB, Polygon)

Takes an input `Polygon` and decomposes it to points.
"""
function convert_arguments(PB::PointBased, pol::Polygon)
    if isempty(pol.interiors)
        return convert_arguments(PB, pol.exterior)
    else
        arr = copy(convert_arguments(PB, pol.exterior)[1])
        push!(arr, Point2f(NaN))
        append!(arr, convert_arguments(PB, pol.interiors)[1])
        return (arr,)
    end
end

"""

    convert_arguments(PB, Union{Array{<:Polygon}, MultiPolygon})

Takes an input `Array{Polygon}` or a `MultiPolygon` and decomposes it to points.
"""
function convert_arguments(PB::PointBased, mp::Union{Array{<:Polygon}, MultiPolygon})
    arr = copy(convert_arguments(PB, mp[1])[1])
    for p in 2:length(mp)
        push!(arr, Point2f(NaN))
        append!(arr, convert_arguments(PB, mp[p])[1])
    end
    return (arr,)
end


################################################################################
#                                 SurfaceLike                                  #
################################################################################

function edges(v::AbstractVector)
    l = length(v)
    if l == 1
        return [v[1] - 0.5, v[1] + 0.5]
    else
        # Equivalent to
        # mids = 0.5 .* (v[1:end-1] .+ v[2:end])
        # borders = [2v[1] - mids[1]; mids; 2v[end] - mids[end]]
        borders = [0.5 * (v[max(1, i)] + v[min(end, i+1)]) for i in 0:length(v)]
        borders[1] = 2borders[1] - borders[2]
        borders[end] = 2borders[end] - borders[end-1]
        return borders
    end
end

function adjust_axes(::DiscreteSurface, x::AbstractVector{<:Number}, y::AbstractVector{<:Number}, z::AbstractMatrix)
    x̂, ŷ = map((x, y), size(z)) do v, sz
        return length(v) == sz ? edges(v) : v
    end
    return x̂, ŷ, z
end

adjust_axes(::SurfaceLike, x, y, z) = x, y, z

"""
    convert_arguments(SL::SurfaceLike, x::VecOrMat, y::VecOrMat, z::Matrix)

If `SL` is `Heatmap` and `x` and `y` are vectors, infer from length of `x` and `y`
whether they represent edges or centers of the heatmap bins.
If they are centers, convert to edges. Convert eltypes to `Float32` and return
outputs as a `Tuple`.
"""
function convert_arguments(SL::SurfaceLike, x::AbstractVecOrMat{<: Number}, y::AbstractVecOrMat{<: Number}, z::AbstractMatrix{<: Union{Number, Colorant}})
    return map(el32convert, adjust_axes(SL, x, y, z))
end
function convert_arguments(SL::SurfaceLike, x::AbstractVecOrMat{<: Number}, y::AbstractVecOrMat{<: Number}, z::AbstractMatrix{<:Number})
    return map(el32convert, adjust_axes(SL, x, y, z))
end

convert_arguments(::SurfaceLike, x::AbstractMatrix, y::AbstractMatrix) = (x, y, zeros(size(y)))

"""
    convert_arguments(P, x, y, z)::Tuple{ClosedInterval, ClosedInterval, Matrix}

Takes 2 ClosedIntervals's `x`, `y`, and an AbstractMatrix `z`, and converts the closed range to
linspaces with size(z, 1/2)
`P` is the plot Type (it is optional).
"""
function convert_arguments(P::SurfaceLike, x::ClosedInterval, y::ClosedInterval, z::AbstractMatrix)
    convert_arguments(P, to_linspace(x, size(z, 1)), to_linspace(y, size(z, 2)), z)
end

"""
    convert_arguments(P, Matrix)::Tuple{ClosedInterval, ClosedInterval, Matrix}

Takes an `AbstractMatrix`, converts the dimesions `n` and `m` into `ClosedInterval`,
and stores the `ClosedInterval` to `n` and `m`, plus the original matrix in a Tuple.

`P` is the plot Type (it is optional).
"""
function convert_arguments(sl::SurfaceLike, data::AbstractMatrix)
    n, m = Float32.(size(data))
    convert_arguments(sl, 0f0 .. n, 0f0 .. m, el32convert(data))
end

function convert_arguments(ds::DiscreteSurface, data::AbstractMatrix)
    n, m = Float32.(size(data))
    convert_arguments(ds, edges(1:n), edges(1:m), el32convert(data))
end

function convert_arguments(SL::SurfaceLike, x::AbstractVector{<:Number}, y::AbstractVector{<:Number}, z::AbstractVector{<:Number})
    if !(length(x) == length(y) == length(z))
        error("x, y and z need to have the same length. Lengths are $(length.((x, y, z)))")
    end

    xys = tuple.(x, y)
    if length(unique(xys)) != length(x)
        c = StatsBase.countmap(xys)
        cdup = filter(x -> x[2] > 1, c)
        error("Found duplicate x/y coordinates: $cdup")
    end

    xs = Float32.(sort(unique(x)))
    any(isnan, xs) && error("x must not have NaN values.")
    ys = Float32.(sort(unique(y)))
    any(isnan, ys) && error("x must not have NaN values.")
    zs = fill(NaN32, length(xs), length(ys))
    foreach(zip(x, y, z)) do (xi, yi, zi)
        i = searchsortedfirst(xs, xi)
        j = searchsortedfirst(ys, yi)
        @inbounds zs[i, j] = zi
    end
    convert_arguments(SL, xs, ys, zs)
end


"""
    convert_arguments(P, x, y, f)::(Vector, Vector, Matrix)

Takes vectors `x` and `y` and the function `f`, and applies `f` on the grid that `x` and `y` span.
This is equivalent to `f.(x, y')`.
`P` is the plot Type (it is optional).
"""
function convert_arguments(sl::SurfaceLike, x::AbstractVector{T1}, y::AbstractVector{T2}, f::Function) where {T1, T2}
    if !applicable(f, x[1], y[1])
        error("You need to pass a function with signature f(x::$T1, y::$T2). Found: $f")
    end
    T = typeof(f(x[1], y[1]))
    z = similar(x, T, (length(x), length(y)))
    z .= f.(x, y')
    return convert_arguments(sl, x, y, z)
end

################################################################################
#                                  VolumeLike                                  #
################################################################################

"""
    convert_arguments(P, Matrix)::Tuple{ClosedInterval, ClosedInterval, ClosedInterval, Matrix}

Takes an array of `{T, 3} where T`, converts the dimesions `n`, `m` and `k` into `ClosedInterval`,
and stores the `ClosedInterval` to `n`, `m` and `k`, plus the original array in a Tuple.

`P` is the plot Type (it is optional).
"""
function convert_arguments(::VolumeLike, data::AbstractArray{T, 3}) where T
    n, m, k = Float32.(size(data))
    return (0f0 .. n, 0f0 .. m, 0f0 .. k, el32convert(data))
end

function convert_arguments(::VolumeLike, x::RangeLike, y::RangeLike, z::RangeLike, data::AbstractArray{T, 3}) where T
    return (x, y, z, el32convert(data))
end
"""
    convert_arguments(P, x, y, z, i)::(Vector, Vector, Vector, Matrix)

Takes 3 `AbstractVector` `x`, `y`, and `z` and the `AbstractMatrix` `i`, and puts everything in a Tuple.

`P` is the plot Type (it is optional).
"""
function convert_arguments(::VolumeLike, x::AbstractVector, y::AbstractVector, z::AbstractVector, i::AbstractArray{T, 3}) where T
    (x, y, z, el32convert(i))
end


"""
    convert_arguments(P, x, y, z, f)::(Vector, Vector, Vector, Matrix)

Takes `AbstractVector` `x`, `y`, and `z` and the function `f`, evaluates `f` on the volume
spanned by `x`, `y` and `z`, and puts `x`, `y`, `z` and `f(x,y,z)` in a Tuple.

`P` is the plot Type (it is optional).
"""
function convert_arguments(::VolumeLike, x::AbstractVector, y::AbstractVector, z::AbstractVector, f::Function)
    if !applicable(f, x[1], y[1], z[1])
        error("You need to pass a function with signature f(x, y, z). Found: $f")
    end
    _x, _y, _z = ntuple(Val(3)) do i
        A = (x, y, z)[i]
        reshape(A, ntuple(j-> j != i ? 1 : length(A), Val(3)))
    end
    return (x, y, z, el32convert.(f.(_x, _y, _z)))
end

################################################################################
#                                <:LineSegments                                #
################################################################################

"""
Accepts a Vector of Pair of Points (e.g. `[Point(0, 0) => Point(1, 1), ...]`)
to encode e.g. linesegments or directions.
"""
function convert_arguments(::Type{<: LineSegments}, positions::AbstractVector{E}) where E <: Union{Pair{A, A}, Tuple{A, A}} where A <: VecTypes{N, T} where {N, T}
    (elconvert(Point{N, Float32}, reinterpret(Point{N, T}, positions)),)
end

function convert_arguments(::Type{<: LineSegments}, x::Rect2)
    # TODO fix the order of decompose
    points = decompose(Point2f, x)
    return (points[[1, 2, 2, 4, 4, 3, 3, 1]],)
end

################################################################################
#                                    <:Text                                    #
################################################################################

"""
    convert_arguments(x)::(String)

Takes an input `AbstractString` `x` and converts it to a string.
"""
# convert_arguments(::Type{<: Text}, x::AbstractString) = (String(x),)


################################################################################
#                                    <:Mesh                                    #
################################################################################

"""
    convert_arguments(Mesh, x, y, z)::GLNormalMesh

Takes real vectors x, y, z and constructs a mesh out of those, under the assumption that
every 3 points form a triangle.
"""
function convert_arguments(
        T::Type{<:Mesh},
        x::RealVector, y::RealVector, z::RealVector
    )
    convert_arguments(T, Point3f.(x, y, z))
end
"""
    convert_arguments(Mesh, xyz::AbstractVector)::GLNormalMesh

Takes an input mesh and a vector `xyz` representing the vertices of the mesh, and
creates indices under the assumption, that each triplet in `xyz` forms a triangle.
"""
function convert_arguments(
        MT::Type{<:Mesh},
        xyz::AbstractVector
    )
    faces = connect(UInt32.(0:length(xyz)-1), GLTriangleFace)
    # TODO support faceview natively
    return convert_arguments(MT, xyz, collect(faces))
end

function convert_arguments(::Type{<:Mesh}, mesh::GeometryBasics.Mesh{N}) where {N}
    # Make sure we have normals!
    if !hasproperty(mesh, :normals)
        n = normals(mesh)
        # Normals can be nothing, when it's impossible to calculate the normals (e.g. 2d mesh)
        if n !== nothing
            mesh = GeometryBasics.pointmeta(mesh, decompose(Vec3f, n))
        end
    end
    return (GeometryBasics.mesh(mesh, pointtype=Point{N, Float32}, facetype=GLTriangleFace),)
end

function convert_arguments(
        MT::Type{<:Mesh},
        meshes::AbstractVector{<: Union{AbstractMesh, AbstractPolygon}}
    )
    return (meshes,)
end

function convert_arguments(
        MT::Type{<:Mesh},
        xyz::Union{AbstractPolygon, AbstractVector{<: AbstractPoint{2}}}
    )
    return convert_arguments(MT, triangle_mesh(xyz))
end

function convert_arguments(MT::Type{<:Mesh}, geom::GeometryPrimitive)
    # we convert to UV mesh as default, because otherwise the uv informations get lost
    # - we can still drop them, but we can't add them later on
    return (GeometryBasics.uv_normal_mesh(geom),)
end

"""
    convert_arguments(Mesh, x, y, z, indices)::GLNormalMesh

Takes real vectors x, y, z and constructs a triangle mesh out of those, using the
faces in `indices`, which can be integers (every 3 -> one triangle), or GeometryBasics.NgonFace{N, <: Integer}.
"""
function convert_arguments(
        T::Type{<: Mesh},
        x::RealVector, y::RealVector, z::RealVector,
        indices::AbstractVector
    )
    return convert_arguments(T, Point3f.(x, y, z), indices)
end

"""
    convert_arguments(Mesh, vertices, indices)::GLNormalMesh

Takes `vertices` and `indices`, and creates a triangle mesh out of those.
See [`to_vertices`](@ref) and [`to_triangles`](@ref) for more information about
accepted types.
"""
function convert_arguments(
        ::Type{<:Mesh},
        vertices::AbstractArray,
        indices::AbstractArray
    )
    m = normal_mesh(to_vertices(vertices), to_triangles(indices))
    (m,)
end

################################################################################
#                             Function Conversions                             #
################################################################################

function convert_arguments(P::PlotFunc, r::AbstractVector, f::Function)
    ptype = plottype(P, Lines)
    to_plotspec(ptype, convert_arguments(ptype, r, f.(r)))
end

function convert_arguments(P::PlotFunc, i::AbstractInterval, f::Function)
    x, y = PlotUtils.adapted_grid(f, endpoints(i))
    ptype = plottype(P, Lines)
    to_plotspec(ptype, convert_arguments(ptype, x, y))
end

# The following `tryrange` code was copied from Plots.jl
# https://github.com/JuliaPlots/Plots.jl/blob/15dc61feb57cba1df524ce5d69f68c2c4ea5b942/src/series.jl#L399-L416

# try some intervals over which the function may be defined
function tryrange(F::AbstractArray, vec)
    rets = [tryrange(f, vec) for f in F] # get the preferred for each
    maxind = maximum(indexin(rets, vec)) # get the last attempt that succeeded (most likely to fit all)
    rets .= [tryrange(f, vec[maxind:maxind]) for f in F] # ensure that all functions compute there
    rets[1]
end

function tryrange(F, vec)
    for v in vec
        try
            tmp = F(v)
            return v
        catch
        end
    end
    error("$F is not a Function, or is not defined at any of the values $vec")
end

################################################################################
#                               Helper Functions                               #
################################################################################

to_linspace(interval, N) = range(minimum(interval), stop = maximum(interval), length = N)

"""
Converts the elemen array type to `T1` without making a copy if the element type matches
"""
elconvert(::Type{T1}, x::AbstractArray{T2, N}) where {T1, T2, N} = convert(AbstractArray{T1, N}, x)
float32type(x::Type) = Float32
float32type(::Type{<: RGB}) = RGB{Float32}
float32type(::Type{<: RGBA}) = RGBA{Float32}
float32type(::Type{<: Colorant}) = RGBA{Float32}
float32type(x::AbstractArray{T}) where T = float32type(T)
float32type(x::T) where T = float32type(T)
el32convert(x::AbstractArray) = elconvert(float32type(x), x)
el32convert(x::AbstractArray{Float32}) = x
el32convert(x::AbstractRange{Float32}) = collect(x)
el32convert(x::Observable) = lift(el32convert, x)
el32convert(x) = convert(float32type(x), x)

function el32convert(x::AbstractArray{T, N}) where {T<:Union{Missing, <: Number}, N}
    return map(x) do elem
        return (ismissing(elem) ? NaN32 : convert(Float32, elem))::Float32
    end::Array{Float32, N}
end
"""
    to_triangles(indices)

Convert a representation of triangle point indices `indices` to its canonical representation as a `Vector{Makie.GLTriangleFace}`. `indices` can be any of the following:

- An `AbstractVector{Int}`, containing groups of 3 1-based indices,
- An `AbstractVector{UIn32}`, containing groups of 3 0-based indices,
- An `AbstractVector` of `TriangleFace` objects,
- An `AbstractMatrix` of `Integer`s, where each row is a triangle.
"""
function to_triangles(x::AbstractVector{Int})
    idx0 = UInt32.(x .- 1)
    return to_triangles(idx0)
end

function to_triangles(idx0::AbstractVector{UInt32})
    reinterpret(GLTriangleFace, idx0)
end

function to_triangles(faces::AbstractVector{TriangleFace{T}}) where T
    elconvert(GLTriangleFace, faces)
end

function to_triangles(faces::AbstractMatrix{T}) where T <: Integer
    let N = Val(size(faces, 2)), lfaces = faces
        broadcast(1:size(faces, 1), N) do fidx, n
            to_ndim(GLTriangleFace, ntuple(i-> lfaces[fidx, i], n), 0.0)
        end
    end
end

"""
    to_vertices(v)

Converts a representation of vertices `v` to its canonical representation as a
`Vector{Point3f}`. `v` can be:

- An `AbstractVector` of 3-element `Tuple`s or `StaticVector`s,

- An `AbstractVector` of `Tuple`s or `StaticVector`s, in which case exta dimensions will
  be either truncated or padded with zeros as required,

- An `AbstractMatrix`"
  - if `v` has 2 or 3 rows, it will treat each column as a vertex,
  - otherwise if `v` has 2 or 3 columns, it will treat each row as a vertex.
"""
function to_vertices(verts::AbstractVector{<: VecTypes{3, T}}) where T
    vert3f0 = T != Float32 ? Point3f.(verts) : verts
    return reinterpret(Point3f, vert3f0)
end

function to_vertices(verts::AbstractVector{<: VecTypes})
    to_vertices(to_ndim.(Point3f, verts, 0.0))
end

function to_vertices(verts::AbstractMatrix{<: Number})
    if size(verts, 1) in (2, 3)
        to_vertices(verts, Val(1))
    elseif size(verts, 2) in (2, 3)
        to_vertices(verts, Val(2))
    else
        error("You are using a matrix for vertices which uses neither dimension to encode the dimension of the space. Please have either size(verts, 1/2) in the range of 2-3. Found: $(size(verts))")
    end
end

function to_vertices(verts::AbstractMatrix{T}, ::Val{1}) where T <: Number
    N = size(verts, 1)
    if T == Float32 && N == 3
        reinterpret(Point{N, T}, elconvert(T, vec(verts)))
    else
        let N = Val(N), lverts = verts
            broadcast(1:size(verts, 2), N) do vidx, n
                to_ndim(Point3f, ntuple(i-> lverts[i, vidx], n), 0.0)
            end
        end
    end
end

function to_vertices(verts::AbstractMatrix{T}, ::Val{2}) where T <: Number
    let N = Val(size(verts, 2)), lverts = verts
        broadcast(1:size(verts, 1), N) do vidx, n
            to_ndim(Point3f, ntuple(i-> lverts[vidx, i], n), 0.0)
        end
    end
end


################################################################################
#                            Attribute conversions                             #
################################################################################

"""
    to_color(color)
Converts a `color` symbol (e.g. `:blue`) to a color RGBA.
"""
to_color(color) = convert_attribute(color, key"color"())

"""
    to_colormap(cm[, N = 20])

Converts a colormap `cm` symbol (e.g. `:Spectral`) to a colormap RGB array, where `N` specifies the number of color points.
"""
to_colormap(colormap) = convert_attribute(colormap, key"colormap"())
to_rotation(rotation) = convert_attribute(rotation, key"rotation"())
to_font(font) = convert_attribute(font, key"font"())
to_align(align) = convert_attribute(align, key"align"())
to_textsize(textsize) = convert_attribute(textsize, key"textsize"())

convert_attribute(x, key::Key, ::Key) = convert_attribute(x, key)
convert_attribute(s::SceneLike, x, key::Key, ::Key) = convert_attribute(s, x, key)
convert_attribute(s::SceneLike, x, key::Key) = convert_attribute(x, key)
convert_attribute(x, key::Key) = x

convert_attribute(p, ::key"highclip") = to_color(p)
convert_attribute(p::Nothing, ::key"highclip") = p
convert_attribute(p, ::key"lowclip") = to_color(p)
convert_attribute(p::Nothing, ::key"lowclip") = p
convert_attribute(p, ::key"nan_color") = to_color(p)

struct Palette{N}
   colors::SArray{Tuple{N},RGBA{Float32},1,N}
   i::Ref{UInt8}
   Palette(colors) = new{length(colors)}(SVector{length(colors)}(to_color.(colors)), zero(UInt8))
end
Palette(name::Union{String, Symbol}, n = 8) = Palette(to_colormap(name, n))

function convert_attribute(p::Palette{N}, ::key"color") where {N}
    p.i[] = p.i[] == N ? one(UInt8) : p.i[] + one(UInt8)
    p.colors[p.i[]]
end

convert_attribute(c::Colorant, ::key"color") = convert(RGBA{Float32}, c)
convert_attribute(c::Symbol, k::key"color") = convert_attribute(string(c), k)
function convert_attribute(c::String, ::key"color")
    return parse(RGBA{Float32}, c)
end

# Do we really need all colors to be RGBAf?!
convert_attribute(c::AbstractArray{<: Colorant}, k::key"color") = el32convert(c)
convert_attribute(c::AbstractArray, k::key"color") = to_color.(c)

convert_attribute(c::AbstractArray, ::key"color", ::key"heatmap") = el32convert(c)

convert_attribute(c::Tuple, k::key"color") = convert_attribute.(c, k)
convert_attribute(p::AbstractPattern, k::key"color") = p

function convert_attribute(c::Tuple{T, F}, k::key"color") where {T, F <: Number}
    RGBAf(Colors.color(to_color(c[1])), c[2])
end

convert_attribute(b::Billboard{Float32}, ::key"rotations") = to_rotation(b.rotation)
convert_attribute(b::Billboard{Vector{Float32}}, ::key"rotations") = to_rotation.(b.rotation)
convert_attribute(r::AbstractArray, ::key"rotations") = to_rotation.(r)
convert_attribute(r::StaticVector, ::key"rotations") = to_rotation(r)
convert_attribute(r, ::key"rotations") = to_rotation(r)

convert_attribute(c, ::key"markersize", ::key"scatter") = to_2d_scale(c)
convert_attribute(c, k1::key"markersize", k2::key"meshscatter") = to_3d_scale(c)

convert_attribute(x, ::key"uv_offset_width") = Vec4f(x)
convert_attribute(x::AbstractVector{Vec4f}, ::key"uv_offset_width") = x

to_2d_scale(x::Number) = Vec2f(x)
to_2d_scale(x::VecTypes) = to_ndim(Vec2f, x, 1)
to_2d_scale(x::Tuple{<:Number, <:Number}) = to_ndim(Vec2f, x, 1)
to_2d_scale(x::AbstractVector) = to_2d_scale.(x)

to_3d_scale(x::Number) = Vec3f(x)
to_3d_scale(x::VecTypes) = to_ndim(Vec3f, x, 1)
to_3d_scale(x::AbstractVector) = to_3d_scale.(x)

convert_attribute(c::Number, ::key"glowwidth") = Float32(c)
convert_attribute(c, ::key"glowcolor") = to_color(c)
convert_attribute(c, ::key"strokecolor") = to_color(c)
convert_attribute(c::Number, ::key"strokewidth") = Float32(c)

convert_attribute(x::Nothing, ::key"linestyle") = x

"""
    `AbstractVector{<:AbstractFloat}` for denoting sequences of fill/nofill. e.g.

[0.5, 0.8, 1.2] will result in 0.5 filled, 0.3 unfilled, 0.4 filled. 1.0 unit is one linewidth!
"""
convert_attribute(A::AbstractVector, ::key"linestyle") = A

"""
    A `Symbol` equal to `:dash`, `:dot`, `:dashdot`, `:dashdotdot`
"""
convert_attribute(ls::Union{Symbol,AbstractString}, ::key"linestyle") = line_pattern(ls, :normal)

function convert_attribute(ls::Tuple{<:Union{Symbol,AbstractString},<:Any}, ::key"linestyle")
    line_pattern(ls[1], ls[2])
end

function line_pattern(linestyle, gaps)
    pattern = line_diff_pattern(linestyle, gaps)
    isnothing(pattern) ? pattern : float.([0.0; cumsum(pattern)])
end

"The linestyle patterns are inspired by the LaTeX package tikZ as seen here https://tex.stackexchange.com/questions/45275/tikz-get-values-for-predefined-dash-patterns."

function line_diff_pattern(ls::Symbol, gaps = :normal)
    if ls == :solid
        nothing
    elseif ls == :dash
        line_diff_pattern("-", gaps)
    elseif ls == :dot
        line_diff_pattern(".", gaps)
    elseif ls == :dashdot
        line_diff_pattern("-.", gaps)
    elseif ls == :dashdotdot
        line_diff_pattern("-..", gaps)
    else
        error(
            """
            Unkown line style: $ls. Available linestyles are:
            :solid, :dash, :dot, :dashdot, :dashdotdot
            or a sequence of numbers enumerating the next transparent/opaque region.
            This sequence of numbers must be cumulative; 1 unit corresponds to 1 line width.
            """
        )
    end
end

function line_diff_pattern(ls_str::AbstractString, gaps = :normal)
    dot = 1
    dash = 3
    check_line_pattern(ls_str)

    dot_gap, dash_gap = convert_gaps(gaps)

    pattern = Float64[]
    for i in 1:length(ls_str)
        curr_char = ls_str[i]
        next_char = i == lastindex(ls_str) ? ls_str[firstindex(ls_str)] : ls_str[i+1]
        # push dash or dot
        if curr_char == '-'
            push!(pattern, dash)
        else
            push!(pattern, dot)
        end
        # push the gap (use dot_gap only between two dots)
        if (curr_char == '.') && (next_char == '.')
            push!(pattern, dot_gap)
        else
            push!(pattern, dash_gap)
        end
    end
    pattern
end

"Checks if the linestyle format provided as a string contains only dashes and dots"
function check_line_pattern(ls_str)
    isnothing(match(r"^[.-]+$", ls_str)) &&
        throw(ArgumentError("If you provide a string as linestyle, it must only consist of dashes (-) and dots (.)"))

    nothing
end

function convert_gaps(gaps)
  error_msg = "You provided the gaps modifier $gaps when specifying the linestyle. The modifier must be `∈ ([:normal, :dense, :loose])`, a real number or a collection of two real numbers."
  if gaps isa Symbol
      gaps in [:normal, :dense, :loose] || throw(ArgumentError(error_msg))
      dot_gaps  = (normal = 2, dense = 1, loose = 4)
      dash_gaps = (normal = 3, dense = 2, loose = 6)

      dot_gap  = getproperty(dot_gaps, gaps)
      dash_gap = getproperty(dash_gaps, gaps)
  elseif gaps isa Real
      dot_gap = gaps
      dash_gap = gaps
  elseif length(gaps) == 2 && eltype(gaps) <: Real
      dot_gap, dash_gap = gaps
  else
      throw(ArgumentError(error_msg))
  end
  (dot_gap = dot_gap, dash_gap = dash_gap)
end

function convert_attribute(f::Symbol, ::key"frames")
    f == :box && return ((true, true), (true, true))
    f == :semi && return ((true, false), (true, false))
    f == :none && return ((false, false), (false, false))
    throw(MethodError("$(string(f)) is not a valid framestyle. Options are `:box`, `:semi` and `:none`"))
end
convert_attribute(f::Tuple{Tuple{Bool,Bool},Tuple{Bool,Bool}}, ::key"frames") = f

convert_attribute(c::Tuple{<: Number, <: Number}, ::key"position") = Point2f(c[1], c[2])
convert_attribute(c::Tuple{<: Number, <: Number, <: Number}, ::key"position") = Point3f(c)
convert_attribute(c::VecTypes{N}, ::key"position") where N = Point{N, Float32}(c)

"""
    Text align, e.g.:
"""
convert_attribute(x::Tuple{Symbol, Symbol}, ::key"align") = Vec2f(alignment2num.(x))
convert_attribute(x::Vec2f, ::key"align") = x

const _font_cache = Dict{String, NativeFont}()

"""
    font conversion

a string naming a font, e.g. helvetica
"""
function convert_attribute(x::Union{Symbol, String}, k::key"font")
    str = string(x)
    get!(_font_cache, str) do
        str == "default" && return to_font("Dejavu Sans")

        # check if the string points to a font file and load that
        if isfile(str)
            font = FreeTypeAbstraction.try_load(str)
            if isnothing(font)
                error("Could not load font file $str")
            else
                return font
            end
        end

        fontpath = assetpath("fonts")
        font = FreeTypeAbstraction.findfont(str; additional_fonts=fontpath)
        if font === nothing
            @warn("Could not find font $str, using Dejavu Sans")
            if "dejavu sans" == lowercase(str)
                # since we fall back to dejavu sans, we need to check for recursion
                error("Recursion encountered; DejaVu Sans cannot be located in the font path $fontpath")
            end
            return to_font("dejavu sans")
        end
        return font
    end
end
convert_attribute(x::Vector{String}, k::key"font") = convert_attribute.(x, k)
convert_attribute(x::NativeFont, k::key"font") = x

"""
    rotation accepts:
    to_rotation(b, quaternion)
    to_rotation(b, tuple_float)
    to_rotation(b, vec4)
"""
convert_attribute(s::Quaternionf, ::key"rotation") = s
convert_attribute(s::Quaternion, ::key"rotation") = Quaternionf(s.data...)
function convert_attribute(s::VecTypes{N}, ::key"rotation") where N
    if N == 4
        Quaternionf(s...)
    elseif N == 3
        rotation_between(Vec3f(0, 0, 1), to_ndim(Vec3f, s, 0.0))
    elseif N == 2
<<<<<<< HEAD
        rotation_between(Vec3f0(0, 1, 0), to_ndim(Vec3f0, s, 0.0))
=======

        rotation_between(Vec3f(0, 1, 0), to_ndim(Vec3f, s, 0.0))
>>>>>>> c269f922
    else
        error("The $N dimensional vector $s can't be converted to a rotation.")
    end
end

function convert_attribute(s::Tuple{VecTypes, AbstractFloat}, ::key"rotation")
    qrotation(to_ndim(Vec3f, s[1], 0.0), s[2])
end
convert_attribute(angle::AbstractFloat, ::key"rotation") = qrotation(Vec3f(0, 0, 1), Float32(angle))
convert_attribute(r::AbstractVector, k::key"rotation") = to_rotation.(r)
convert_attribute(r::AbstractVector{<: Quaternionf}, k::key"rotation") = r


convert_attribute(x, k::key"colorrange") = x==nothing ? nothing : Vec2f(x)

convert_attribute(x, k::key"textsize") = Float32(x)
convert_attribute(x::AbstractVector, k::key"textsize") = convert_attribute.(x, k)
convert_attribute(x::AbstractVector{T}, k::key"textsize") where T <: Number = el32convert(x)
convert_attribute(x::AbstractVector{T}, k::key"textsize") where T <: VecTypes = elconvert(Vec2f, x)
convert_attribute(x, k::key"linewidth") = Float32(x)
convert_attribute(x::AbstractVector, k::key"linewidth") = el32convert(x)

# ColorBrewer colormaps that support only 8 colors require special handling on the backend, so we show them here.
const colorbrewer_8color_names = String.([
    :Accent,
    :Dark2,
    :Pastel2,
    :Set2
])

const plotutils_names = String.(union(
    keys(PlotUtils.ColorSchemes.colorschemes),
    keys(PlotUtils.COLORSCHEME_ALIASES),
    keys(PlotUtils.MISC_COLORSCHEMES)
))

const all_gradient_names = Set(vcat(plotutils_names, colorbrewer_8color_names))

"""
    available_gradients()

Prints all available gradient names.
"""
function available_gradients()
    println("Gradient Symbol/Strings:")
    for name in sort(collect(all_gradient_names))
        println("    ", name)
    end
end

"""
Reverses the attribute T upon conversion
"""
struct Reverse{T}
    data::T
end

function convert_attribute(r::Reverse, ::key"colormap", n::Integer=20)
    reverse(to_colormap(r.data, n))
end

function convert_attribute(cs::ColorScheme, ::key"colormap", n::Integer=20)
    return to_colormap(cs.colors, n)
end

"""
    to_colormap(b, x)

An `AbstractVector{T}` with any object that [`to_color`](@ref) accepts.
"""
convert_attribute(cm::AbstractVector, ::key"colormap", n::Int=length(cm)) = to_colormap(to_color.(cm), n)

function convert_attribute(cm::AbstractVector{<: Colorant}, ::key"colormap", n::Int=length(cm))
    colormap = length(cm) == n ? cm : resample(cm, n)
    return el32convert(colormap)
end

"""
Tuple(A, B) or Pair{A, B} with any object that [`to_color`](@ref) accepts
"""
function convert_attribute(cs::Union{Tuple, Pair}, ::key"colormap", n::Int=2)
    return to_colormap([to_color.(cs)...], n)
end

function convert_attribute(cs::Tuple{<: Union{Symbol, AbstractString}, Real}, ::key"colormap", n::Int=30)
    return RGBAf.(to_colormap(cs[1]), cs[2]) # We need to rework this to conform to the backend interface.
end

function convert_attribute(cs::NamedTuple{(:colormap, :alpha, :n), Tuple{Union{Symbol, AbstractString}, Real, Int}}, ::key"colormap")
    return RGBAf.(to_colormap(cs.colormap, cs.n), cs.alpha)
end

to_colormap(x, n::Integer) = convert_attribute(x, key"colormap"(), n)

"""
A Symbol/String naming the gradient. For more on what names are available please see: `available_gradients()`.
For now, we support gradients from `PlotUtils` natively.
"""
function convert_attribute(cs::Union{String, Symbol}, ::key"colormap", n::Integer=40)
    cs_string = string(cs)
    if cs_string in all_gradient_names
        if cs_string in colorbrewer_8color_names # special handling for 8 color only
            return to_colormap(ColorBrewer.palette(cs_string, 8), n)
        else                                    # cs_string must be in plotutils_names
            return to_colormap(PlotUtils.get_colorscheme(Symbol(cs_string)).colors, n)
        end
    else
        error(
            """
            There is no color gradient named $cs.
            See `Makie.available_gradients()` for the list of available gradients,
            or look at http://makie.juliaplots.org/dev/generated/colors#Colormap-reference.
            """
        )
    end
end

function Makie.convert_attribute(cg::PlotUtils.ContinuousColorGradient, ::key"colormap", n::Integer=length(cg.values))
    # PlotUtils does not always give [0, 1] range, so we adapt to what it has
    return getindex.(Ref(cg), LinRange(first(cg.values), last(cg.values), n))
end

function Makie.convert_attribute(cg::PlotUtils.CategoricalColorGradient, ::key"colormap", n::Integer = length(cg.colors) * 20)
    # PlotUtils does not always give [0, 1] range, so we adapt to what it has
    return vcat(fill.(cg.colors.colors, Ref(n ÷ length(cg.colors)))...)
end

"""
    to_volume_algorithm(b, x)

Enum values: `IsoValue` `Absorption` `MaximumIntensityProjection` `AbsorptionRGBA` `AdditiveRGBA` `IndexedAbsorptionRGBA`
"""
function convert_attribute(value, ::key"algorithm")
    if isa(value, RaymarchAlgorithm)
        return Int32(value)
    elseif isa(value, Int32) && value in 0:5
        return value
    elseif value == 7
        return value # makie internal contour implementation
    else
        error("$value is not a valid volume algorithm. Please have a look at the docstring of `to_volume_algorithm` (in the REPL, `?to_volume_algorithm`).")
    end
end

"""
Symbol/String: iso, absorption, mip, absorptionrgba, indexedabsorption
"""
function convert_attribute(value::Union{Symbol, String}, k::key"algorithm")
    vals = Dict(
        :iso => IsoValue,
        :absorption => Absorption,
        :mip => MaximumIntensityProjection,
        :absorptionrgba => AbsorptionRGBA,
        :indexedabsorption => IndexedAbsorptionRGBA,
        :additive => AdditiveRGBA,
    )
    convert_attribute(get(vals, Symbol(value)) do
        error("$value is not a valid volume algorithm. It must be one of $(keys(vals))")
    end, k)
end



const _marker_map = Dict(
    :rect => '■',
    :star5 => '★',
    :diamond => '◆',
    :hexagon => '⬢',
    :cross => '✚',
    :xcross => '❌',
    :utriangle => '▲',
    :dtriangle => '▼',
    :ltriangle => '◀',
    :rtriangle => '▶',
    :pentagon => '⬟',
    :octagon => '⯄',
    :star4 => '✦',
    :star6 => '🟋',
    :star8 => '✷',
    :vline => '┃',
    :hline => '━',
    :+ => '+',
    :x => 'x',
    :circle => '●'
)

"""
    available_marker_symbols()

Displays all available marker symbols.
"""
function available_marker_symbols()
    println("Marker Symbols:")
    for (k, v) in _marker_map
        println("    ", k, " => ", v)
    end
end

"""
    FastPixel()

Use

```julia
scatter(..., marker=FastPixel())
```

For significant faster plotting times for large amount of points.
Note, that this will draw markers always as 1 pixel.
"""
struct FastPixel end

to_spritemarker(x::FastPixel) = x
to_spritemarker(x::Circle) = x
to_spritemarker(::Type{<: Circle}) = Circle(Point2f(0), 1f0)
to_spritemarker(::Type{<: Rect}) = Rect(Vec2f(0), Vec2f(1))
to_spritemarker(x::Rect) = x

"""
    to_spritemarker(b, marker::Char)

Any `Char`, including unicode
"""
to_spritemarker(marker::Char) = marker

"""
Matrix of AbstractFloat will be interpreted as a distancefield (negative numbers outside shape, positive inside)
"""
to_spritemarker(marker::Matrix{<: AbstractFloat}) = el32convert(marker)

"""
Any AbstractMatrix{<: Colorant} or other image type
"""
to_spritemarker(marker::AbstractMatrix{<: Colorant}) = marker

"""
A `Symbol` - Available options can be printed with `available_marker_symbols()`
"""
function to_spritemarker(marker::Symbol)
    if haskey(_marker_map, marker)
        return to_spritemarker(_marker_map[marker])
    else
        @warn("Unsupported marker: $marker, using ● instead")
        return '●'
    end
end

to_spritemarker(marker::String) = marker
to_spritemarker(marker::AbstractVector{Char}) = String(marker)

"""
Vector of anything that is accepted as a single marker will give each point it's own marker.
Note that it needs to be a uniform vector with the same element type!
"""
function to_spritemarker(marker::AbstractVector)
    marker = to_spritemarker.(marker)
    if isa(marker, AbstractVector{Char})
        String(marker)
    else
        marker
    end
end

convert_attribute(value, ::key"marker", ::key"scatter") = to_spritemarker(value)
convert_attribute(value, ::key"isovalue", ::key"volume") = Float32(value)
convert_attribute(value, ::key"isorange", ::key"volume") = Float32(value)

function convert_attribute(value::Symbol, ::key"marker", ::key"meshscatter")
    if value == :Sphere
        return normal_mesh(Sphere(Point3f(0), 1f0))
    else
        error("Unsupported marker: $(value)")
    end
end

function convert_attribute(value::AbstractGeometry, ::key"marker", ::key"meshscatter")
    return normal_mesh(value)
end<|MERGE_RESOLUTION|>--- conflicted
+++ resolved
@@ -942,12 +942,7 @@
     elseif N == 3
         rotation_between(Vec3f(0, 0, 1), to_ndim(Vec3f, s, 0.0))
     elseif N == 2
-<<<<<<< HEAD
         rotation_between(Vec3f0(0, 1, 0), to_ndim(Vec3f0, s, 0.0))
-=======
-
-        rotation_between(Vec3f(0, 1, 0), to_ndim(Vec3f, s, 0.0))
->>>>>>> c269f922
     else
         error("The $N dimensional vector $s can't be converted to a rotation.")
     end
