
@convert_target struct Surface{N}
    # Surfaces allow unstructured grids via matrices for x/y
    # But also allow vectors or ClosedInterval for just ranges.
    x::Union{ClosedInterval, AbstractArray{Float32, N}}
    y::Union{ClosedInterval, AbstractArray{Float32, N}}
    z::AbstractMatrix{Float32}
end

@convert_target struct Heatmap
    # Heatmap needs to have x/y on a grid.
    # Also intervals get converted, since we need for every bin an exact location
    x::AbstractVector{<: Number}
    y::AbstractVector{<: Number}
    data::AbstractMatrix{<: Union{Colorant, Number}}
end

@convert_target struct Image
    # Images are defined as just 2D quads, so for x/y we just accept an interval.
    # Heatmap/Surface should be used for irregularly gridded images
    x::ClosedInterval{Float32}
    y::ClosedInterval{Float32}
    image::AbstractMatrix{<: Union{Number, Colorant}}
end

@convert_target struct PointBased{N} # We can use the traits as well for conversion targers
    # all position based traits get converted to a simple vector of points
    positions::AbstractVector{Point{N, Float32}}
end

@convert_target struct Mesh
    # We currently allow Mesh and vector of meshes for the Mesh type.
<<<<<<< HEAD
    mesh::Union{AbstractVector{<:GeometryBasics.Mesh}, GeometryBasics.Mesh}
=======
    mesh::Union{Vector{<:GeometryBasics.TriangleMesh}, GeometryBasics.TriangleMesh}
>>>>>>> 3d6c545a
end

@convert_target struct Volume
    # Volumes also are just defined on a cube, so we only accept intervals.
    # convert_arguments will convert from ranges etc to intervals
    x::ClosedInterval
    y::ClosedInterval
    z::ClosedInterval
    volume::AbstractArray{Float32, 3}
end

################################################################################
#                               Type Conversions                               #
################################################################################
const RangeLike = Union{AbstractRange, AbstractVector, ClosedInterval}

convert_arguments(::ConversionTrait, args...; kw...) = args

function convert_arguments(T::PlotFunc, args...; kw...)
    # Try conversion trait
    ct = conversion_trait(T)
    converted1 = convert_arguments(ct, args...; kw...)
    converted1 === args || return converted1

    # Try single argument convert
    converted2 = convert_single_argument.(args)
    if converted2 === args
        return args # can't convert
    else
        # if we converted to something, we need to recurse,
        # since convert_single_argument doesn't do a complete conversion
        return convert_arguments(T, converted2...; kw...)
    end
end

################################################################################
#                          Single Argument Conversion                          #
################################################################################

convert_single_argument(@nospecialize(x)) = x

# replace missings with NaNs
function convert_single_argument(a::AbstractArray{Union{Missing, T}}) where T <: Real
    [ismissing(x) ? NaN32 : convert(Float32, x) for x in a]
end

# same for points
function convert_single_argument(a::AbstractArray{Union{Missing, T}}) where T <:Point{N} where N
    [ismissing(x) ? Point{N, Float32}(NaN32) : Point{N, Float32}(x) for x in a]
end

# Narrow type of Any arrays
convert_single_argument(a::AbstractVector{Any}) = [x for x in a]
# Leave concretely typed vectors alone (AbstractArray{<:Union{Missing, <:Real}} also dispatches for `Vector{Float32}`)
convert_single_argument(a::AbstractVector{T}) where T <: Number = a


################################################################################
#                                  PointBased                                  #
################################################################################


"""
Wrap a single point or equivalent object in a single-element array.
"""
function convert_arguments(::PointBased, x::Real, y::Real)
    ([Point2f(x, y)],)
end

function convert_arguments(::PointBased, x::Real, y::Real, z::Real)
    ([Point3f(x, y, z)],)
end

function convert_arguments(::PointBased, position::VecTypes{N, <: Number}) where N
    ([convert(Point{N, Float32}, position)],)
end

function convert_arguments(::PointBased, positions::AbstractVector{<: VecTypes{N, <: Number}}) where N
    (elconvert(Point{N, Float32}, positions),)
end

function convert_arguments(::PointBased, positions::SubArray{<: VecTypes, 1})
    # TODO figure out a good subarray solution
    (positions,)
end

"""
Enables to use scatter like a surface plot with x::Vector, y::Vector, z::Matrix
spanning z over the grid spanned by x y
"""
function convert_arguments(::PointBased, x::AbstractVector, y::AbstractVector, z::AbstractMatrix)
    (vec(Point3f.(x, y', z)),)
end

"""
    convert_arguments(P, x, y, z)::(Vector)

Takes vectors `x`, `y`, and `z` and turns it into a vector of 3D points of the values
from `x`, `y`, and `z`.
`P` is the plot Type (it is optional).
"""
convert_arguments(::PointBased, x::RealVector, y::RealVector, z::RealVector) = (Point3f.(x, y, z),)

"""
    convert_arguments(P, x)::(Vector)

Takes an input GeometryPrimitive `x` and decomposes it to points.
`P` is the plot Type (it is optional).
"""
convert_arguments(p::PointBased, x::GeometryPrimitive{Dim}) where Dim = (decompose(Point{Dim, Float32}, x),)

function convert_arguments(::PointBased, pos::AbstractMatrix{<: Number})
    (to_vertices(pos),)
end

convert_arguments(P::PointBased, x::RealVector, y::RealVector) = (Point2f.(x, y),)


"""
    convert_arguments(P, y)::Vector
Takes vector `y` and generates a range from 1 to the length of `y`, for plotting on
an arbitrary `x` axis.

`P` is the plot Type (it is optional).
"""
convert_arguments(P::PointBased, y::RealVector) = convert_arguments(P, keys(y), y)

"""
    convert_arguments(P, x, y)::Vector{Point2f}

Takes vectors `x` and `y` and turns it into a vector of 2D points of the values
from `x` and `y`.

`P` is the plot Type (it is optional).
"""
convert_arguments(P::PointBased, x::ClosedInterval, y::RealVector) = convert_arguments(P, LinRange(extrema(x)..., length(y)), y)
convert_arguments(P::PointBased, x::RealVector, y::ClosedInterval) = convert_arguments(P, x, LinRange(extrema(y)..., length(x)))


"""
    convert_arguments(P, x)::(Vector)

Takes an input `Rect` `x` and decomposes it to points.

`P` is the plot Type (it is optional).
"""
convert_arguments(P::PointBased, x::Rect2) = (decompose(Point2f, x)[[1, 2, 4, 3]],) # TODO fix the order of decompose
convert_arguments(P::PointBased, rect::Rect3) =  (decompose(Point3f, rect),)
convert_arguments(P::PointBased, mesh::AbstractMesh) = (decompose(Point3f, mesh),)

<<<<<<< HEAD
function convert_arguments(PB::PointBased, linesegments::FaceView{<:Line, P}) where {P<:AbstractPoint}
    # TODO FaceView should be natively supported by backends!
    return convert_arguments(PB, collect(reinterpret(P, linesegments)))
end
=======
# function convert_arguments(PB::PointBased, linesegments::FaceView{<:Line, P}) where {P<:AbstractPoint}
#     # TODO FaceView should be natively supported by backends!
#     return convert_arguments(PB, collect(reinterpret(P, linesegments)))
# end
>>>>>>> 3d6c545a

function convert_arguments(P::Type{<: LineSegments}, rect::Rect3)
    f = decompose(LineFace{Int}, rect)
    p = connect(decompose(Point3f, rect), f)
    return convert_arguments(P, p)
end

function convert_arguments(::Type{<: Lines}, rect::Rect3)
    points = unique(decompose(Point3f, rect))
    push!(points, Point3f(NaN)) # use to seperate linesegments
    return (points[[1, 2, 3, 4, 1, 5, 6, 2, 9, 6, 8, 3, 9, 5, 7, 4, 9, 7, 8]],)
end

"""

    convert_arguments(PB, LineString)

Takes an input `LineString` and decomposes it to points.
"""
# function convert_arguments(PB::PointBased, linestring::LineString)
#     return convert_arguments(PB, decompose(Point, linestring))
# end

"""
    convert_arguments(PB, Union{Array{<:LineString}, MultiLineString})

Takes an input `Array{LineString}` or a `MultiLineString` and decomposes it to points.
"""
# function convert_arguments(PB::PointBased, linestring::Union{Array{<:LineString}, MultiLineString})
#     arr = copy(convert_arguments(PB, linestring[1])[1])
#     for ls in 2:length(linestring)
#         push!(arr, Point2f(NaN))
#         append!(arr, convert_arguments(PB, linestring[ls])[1])
#     end
#     return (arr,)
# end

"""
    convert_arguments(PB, Polygon)

Takes an input `Polygon` and decomposes it to points.
"""
function convert_arguments(PB::PointBased, pol::Polygon)
    arr = copy(convert_arguments(PB, pol.exterior)[1])
    push!(arr, arr[1]) # close exterior
    if !isempty(pol.interiors)
        push!(arr, Point2f(NaN))
        for interior in pol.interiors
            inter = convert_arguments(PB, interior)[1]
            append!(arr, inter)
            # close interior + separate!
            push!(arr, inter[1], Point2f(NaN))
        end
    end
    return (arr,)
end

"""
    convert_arguments(PB, Union{Array{<:Polygon}, MultiPolygon})

Takes an input `Array{Polygon}` or a `MultiPolygon` and decomposes it to points.
"""
# function convert_arguments(PB::PointBased, mp::Union{Array{<:Polygon}, MultiPolygon})
#     arr = copy(convert_arguments(PB, mp[1])[1])
#     for p in 2:length(mp)
#         push!(arr, Point2f(NaN))
#         append!(arr, convert_arguments(PB, mp[p])[1])
#     end
#     return (arr,)
# end


################################################################################
#                             Function Conversions                             #
################################################################################

function convert_arguments(P::PointBased, r::AbstractVector, f::Function)
    return convert_arguments(P, r, f.(r))
end

function convert_arguments(P::PointBased, i::AbstractInterval, f::Function)
    x, y = PlotUtils.adapted_grid(f, endpoints(i))
    return convert_arguments(P, x, y)
end

# The following `tryrange` code was copied from Plots.jl
# https://github.com/JuliaPlots/Plots.jl/blob/15dc61feb57cba1df524ce5d69f68c2c4ea5b942/src/series.jl#L399-L416

# try some intervals over which the function may be defined
function tryrange(F::AbstractArray, vec)
    rets = [tryrange(f, vec) for f in F] # get the preferred for each
    maxind = maximum(indexin(rets, vec)) # get the last attempt that succeeded (most likely to fit all)
    rets .= [tryrange(f, vec[maxind:maxind]) for f in F] # ensure that all functions compute there
    rets[1]
end

function tryrange(F, vec)
    for v in vec
        try
            F(v)
            return v
        catch
        end
    end
    error("$F is not a Function, or is not defined at any of the values $vec")
end


################################################################################
#                             Function Conversions                             #
################################################################################

function convert_arguments(P::PointBased, r::AbstractVector, f::Function)
    return convert_arguments(P, r, f.(r))
end

function convert_arguments(P::PointBased, i::AbstractInterval, f::Function)
    x, y = PlotUtils.adapted_grid(f, endpoints(i))
    return convert_arguments(P, x, y)
end

# The following `tryrange` code was copied from Plots.jl
# https://github.com/JuliaPlots/Plots.jl/blob/15dc61feb57cba1df524ce5d69f68c2c4ea5b942/src/series.jl#L399-L416

# try some intervals over which the function may be defined
function tryrange(F::AbstractArray, vec)
    rets = [tryrange(f, vec) for f in F] # get the preferred for each
    maxind = maximum(indexin(rets, vec)) # get the last attempt that succeeded (most likely to fit all)
    rets .= [tryrange(f, vec[maxind:maxind]) for f in F] # ensure that all functions compute there
    rets[1]
end

function tryrange(F, vec)
    for v in vec
        try
            F(v)
            return v
        catch
        end
    end
    error("$F is not a Function, or is not defined at any of the values $vec")
end


################################################################################
#                                 SurfaceLike                                  #
################################################################################

function edges(v::AbstractVector)
    l = length(v)
    if l == 1
        return [v[1] - 0.5, v[1] + 0.5]
    else
        # Equivalent to
        # mids = 0.5 .* (v[1:end-1] .+ v[2:end])
        # borders = [2v[1] - mids[1]; mids; 2v[end] - mids[end]]
        borders = [0.5 * (v[max(1, i)] + v[min(end, i+1)]) for i in 0:length(v)]
        borders[1] = 2borders[1] - borders[2]
        borders[end] = 2borders[end] - borders[end-1]
        return borders
    end
end

adjust_axes(::SurfaceLike, x, y, z) = x, y, z
function adjust_axes(::DiscreteSurface, x::AbstractVector{<:Number}, y::AbstractVector{<:Number}, z::AbstractMatrix)
    x̂, ŷ = map((x, y), size(z)) do v, sz
        return length(v) == sz ? edges(v) : v
    end
    return x̂, ŷ, z
end

function convert_arguments(ds::DiscreteSurface, data::AbstractMatrix)
    n, m = Float32.(size(data))
    convert_arguments(ds, edges(1:n), edges(1:m), el32convert(data))
end

function convert_arguments(P::DiscreteSurface, x::ClosedInterval, y::ClosedInterval, z::AbstractMatrix)
    xedges = edges(LinRange(extrema(x)..., size(z, 1)))
    yedges = edges(LinRange(extrema(y)..., size(z, 2)))
    return (xedges, yedges, el32convert(z))
end


# OffsetArrays conversions
function convert_arguments(sl::SurfaceLike, wm::OffsetArray)
    x1, y1 = wm.offsets .+ 1
    nx, ny = size(wm)
    x = range(x1, length = nx)
    y = range(y1, length = ny)
    v = parent(wm)
    return convert_arguments(sl, x, y, v)
  end

"""
    convert_arguments(SL::SurfaceLike, x::VecOrMat, y::VecOrMat, z::Matrix)

If `SL` is `Heatmap` and `x` and `y` are vectors, infer from length of `x` and `y`
whether they represent edges or centers of the heatmap bins.
If they are centers, convert to edges. Convert eltypes to `Float32` and return
outputs as a `Tuple`.
"""
function convert_arguments(SL::SurfaceLike, x::AbstractVecOrMat{<: Number}, y::AbstractVecOrMat{<: Number}, z::AbstractMatrix{<: Union{Number, Colorant}})
    return map(el32convert, adjust_axes(SL, x, y, z))
end

function convert_arguments(SL::SurfaceLike, x::AbstractVecOrMat{<: Number}, y::AbstractVecOrMat{<: Number}, z::AbstractMatrix{<:Number})
    return map(el32convert, adjust_axes(SL, x, y, z))
end

convert_arguments(sl::SurfaceLike, x::AbstractMatrix, y::AbstractMatrix) = convert_arguments(sl, x, y, zeros(size(y)))

"""
    convert_arguments(P, x, y, z)::Tuple{ClosedInterval, ClosedInterval, Matrix}

Takes 2 ClosedIntervals's `x`, `y`, and an AbstractMatrix `z`, and converts the closed range to
linspaces with size(z, 1/2)
`P` is the plot Type (it is optional).
"""
function convert_arguments(P::SurfaceLike, x::ClosedInterval, y::ClosedInterval, z::AbstractMatrix)
    return (x, y, z)
end

"""
    convert_arguments(P, Matrix)::Tuple{ClosedInterval, ClosedInterval, Matrix}

Takes an `AbstractMatrix`, converts the dimesions `n` and `m` into `ClosedInterval`,
and stores the `ClosedInterval` to `n` and `m`, plus the original matrix in a Tuple.

`P` is the plot Type (it is optional).
"""
function convert_arguments(sl::SurfaceLike, data::AbstractMatrix)
    n, m = Float32.(size(data))
    return convert_arguments(sl, 0f0 .. n, 0f0 .. m, el32convert(data))
end

function convert_arguments(SL::SurfaceLike, x::AbstractVector{<:Number}, y::AbstractVector{<:Number}, z::AbstractVector{<:Number})
    if !(length(x) == length(y) == length(z))
        error("x, y and z need to have the same length. Lengths are $(length.((x, y, z)))")
    end

    xys = tuple.(x, y)
    if length(unique(xys)) != length(x)
        c = StatsBase.countmap(xys)
        cdup = filter(x -> x[2] > 1, c)
        error("Found duplicate x/y coordinates: $cdup")
    end

    x_centers = sort(unique(x))
    any(isnan, x_centers) && error("x must not have NaN values.")
    y_centers = sort(unique(y))
    any(isnan, y_centers) && error("x must not have NaN values.")
    zs = fill(NaN32, length(x_centers), length(y_centers))
    foreach(zip(x, y, z)) do (xi, yi, zi)
        i = searchsortedfirst(x_centers, xi)
        j = searchsortedfirst(y_centers, yi)
        @inbounds zs[i, j] = zi
    end
    convert_arguments(SL, x_centers, y_centers, zs)
end


"""
    convert_arguments(P, x, y, f)::(Vector, Vector, Matrix)

Takes vectors `x` and `y` and the function `f`, and applies `f` on the grid that `x` and `y` span.
This is equivalent to `f.(x, y')`.
`P` is the plot Type (it is optional).
"""
function convert_arguments(sl::SurfaceLike, x::AbstractVector{T1}, y::AbstractVector{T2}, f::Function) where {T1, T2}
    if !applicable(f, x[1], y[1])
        error("You need to pass a function with signature f(x::$T1, y::$T2). Found: $f")
    end
    T = typeof(f(x[1], y[1]))
    z = similar(x, T, (length(x), length(y)))
    z .= f.(x, y')
    return convert_arguments(sl, x, y, z)
end

################################################################################
#                                  Image                                       #
################################################################################

function convert_arguments(sl::Type{<: Image}, x::RangeLike, y::RangeLike, data::AbstractMatrix)
    return (to_interval(x), to_interval(y), el32convert(data))
end



################################################################################
#                                  VolumeLike                                  #
################################################################################

"""
    convert_arguments(P, Matrix)::Tuple{ClosedInterval, ClosedInterval, ClosedInterval, Matrix}

Takes an array of `{T, 3} where T`, converts the dimesions `n`, `m` and `k` into `ClosedInterval`,
and stores the `ClosedInterval` to `n`, `m` and `k`, plus the original array in a Tuple.

`P` is the plot Type (it is optional).
"""
function convert_arguments(::VolumeLike, data::AbstractArray{T, 3}) where T
    n, m, k = Float32.(size(data))
    return (0f0 .. n, 0f0 .. m, 0f0 .. k, el32convert(data))
end


to_interval(x::ClosedInterval) = x
function to_interval(range::AbstractRange)
    mini, maxi = extrema(range)
    return mini..maxi
end
function to_interval(vec::AbstractVector)
    range = regularly_spaced_array_to_range(vec)
    if range === vec # it leaves it unchanged if not possible to convert
        error("Irregular spaced vectors can't be used for a plot that only supports intervals. Use `min..max`, or a range type.")
    end
    return to_interval(r)
end

function convert_arguments(::VolumeLike, x::RangeLike, y::RangeLike, z::RangeLike, data::AbstractArray{T, 3}) where T
    return (to_interval(x), to_interval(y), to_interval(z), el32convert(data))
end


"""
    convert_arguments(P, x, y, z, f)::(Vector, Vector, Vector, Matrix)

Takes `AbstractVector` `x`, `y`, and `z` and the function `f`, evaluates `f` on the volume
spanned by `x`, `y` and `z`, and puts `x`, `y`, `z` and `f(x,y,z)` in a Tuple.

`P` is the plot Type (it is optional).
"""
function convert_arguments(V::VolumeLike, x::RangeLike, y::RangeLike, z::RangeLike, f::Function)
    if !applicable(f, x[1], y[1], z[1])
        error("You need to pass a function with signature f(x, y, z). Found: $f")
    end
    xyz = (x, y, z)
    _x, _y, _z = ntuple(3) do i
        A = xyz[i]
        reshape(A, ntuple(j-> j != i ? 1 : length(A), 3))
    end
    return convert_arguments(V, x, y, z, el32convert.(f.(_x, _y, _z)))
end

################################################################################
#                                <:Lines                                       #
################################################################################

function convert_arguments(::Type{<: Lines}, x::Rect2)
    # TODO fix the order of decompose
    points = decompose(Point2f, x)
    return (points[[1, 2, 4, 3, 1]],)
end

################################################################################
#                                <:LineSegments                                #
################################################################################

"""
Accepts a Vector of Pair of Points (e.g. `[Point(0, 0) => Point(1, 1), ...]`)
to encode e.g. linesegments or directions.
"""
function convert_arguments(::Type{<: LineSegments}, positions::AbstractVector{E}) where E <: Union{Pair{A, A}, Tuple{A, A}} where A <: VecTypes{N, T} where {N, T}
    (elconvert(Point{N, Float32}, reinterpret(Point{N, T}, positions)),)
end

function convert_arguments(::Type{<: LineSegments}, x::Rect2)
    # TODO fix the order of decompose
    points = decompose(Point2f, x)
    return (points[[1, 2, 2, 4, 4, 3, 3, 1]],)
end


################################################################################
#                                    <:Mesh                                    #
################################################################################


function convert_arguments(::Type{<:Mesh}, geom::AbstractGeometry)
    return (triangle_mesh(geom),)
end

"""
    convert_arguments(Mesh, x, y, z)::GLNormalMesh

Takes real vectors x, y, z and constructs a mesh out of those, under the assumption that
every 3 points form a triangle.
"""
function convert_arguments(
        T::Type{<:Mesh},
        x::RealVector, y::RealVector, z::RealVector
    )
    convert_arguments(T, Point3f.(x, y, z))
end
"""
    convert_arguments(Mesh, xyz::AbstractVector)::GLNormalMesh

Takes an input mesh and a vector `xyz` representing the vertices of the mesh, and
creates indices under the assumption, that each triplet in `xyz` forms a triangle.
"""
function convert_arguments(
        MT::Type{<:Mesh},
        xyz::AbstractVector
    )
    faces = connect(UInt32.(0:length(xyz)-1), GLTriangleFace)
    # TODO support faceview natively
    return convert_arguments(MT, xyz, collect(faces))
end

function convert_arguments(::Type{<:Mesh}, mesh::GeometryBasics.MetaMesh{N}) where {N}
    normals = hasproperty(mesh, :normals) ? mesh.normals : automatic
    uv = hasproperty(mesh, :uv) ? mesh.uv : automatic
    color = hasproperty(mesh, :color) ? mesh.color : automatic
    return PlotSpec{Mesh}(GeometryBasics.Mesh(mesh); normals=normals, texturecoordinates=uv, color=color)
end

function convert_arguments(
        MT::Type{<:Mesh},
        xyz::Union{AbstractPolygon, AbstractVector{<: Point{2}}}
    )
    return convert_arguments(MT, GeometryBasics.Mesh(xyz))
end

function convert_arguments(MT::Type{<:Mesh}, geom::GeometryPrimitive)
    # we convert to UV mesh as default, because otherwise the uv informations get lost
    # - we can still drop them, but we can't add them later on
    return convert_arguments(MT, GeometryBasics.uv_normal_mesh(geom))
end

"""
    convert_arguments(Mesh, x, y, z, indices)::GLNormalMesh

Takes real vectors x, y, z and constructs a triangle mesh out of those, using the
faces in `indices`, which can be integers (every 3 -> one triangle), or GeometryBasics.NgonFace{N, <: Integer}.
"""
function convert_arguments(
        T::Type{<: Mesh},
        x::RealVector, y::RealVector, z::RealVector,
        indices::AbstractVector
    )
    return convert_arguments(T, Point3f.(x, y, z), indices)
end

"""
    convert_arguments(Mesh, vertices, indices)::GLNormalMesh

Takes `vertices` and `indices`, and creates a triangle mesh out of those.
See [`to_vertices`](@ref) and [`to_triangles`](@ref) for more information about
accepted types.
"""
function convert_arguments(
        ::Type{<:Mesh},
        vertices::AbstractArray,
        indices::AbstractArray
    )
<<<<<<< HEAD
    m = GeometryBasics.Mesh(to_vertices(vertices), to_triangles(indices))
    (normal_mesh(m),)
=======
    return (GeometryBasics.Mesh(to_vertices(vertices), to_triangles(indices)),)
>>>>>>> 3d6c545a
end


################################################################################
#                               Helper Functions                               #
################################################################################

to_linspace(interval, N) = range(Float32(minimum(interval)), stop = Float32(maximum(interval)), length = N)

"""
Converts the elemen array type to `T1` without making a copy if the element type matches
"""
elconvert(::Type{T1}, x::AbstractArray{T2, N}) where {T1, T2, N} = convert(AbstractArray{T1, N}, x)
float32type(x::Type) = Float32
float32type(::Type{<: RGB}) = RGB{Float32}
float32type(::Type{<: RGBA}) = RGBA{Float32}
float32type(::Type{<: Colorant}) = RGBA{Float32}
float32type(x::AbstractArray{T}) where T = float32type(T)
float32type(x::T) where T = float32type(T)
el32convert(x::AbstractArray) = elconvert(float32type(x), x)
el32convert(x::AbstractArray{Float32}) = x
el32convert(x::Observable) = lift(el32convert, x)
el32convert(x) = convert(float32type(x), x)

function el32convert(x::AbstractArray{T, N}) where {T<:Union{Missing, <: Number}, N}
    return map(x) do elem
        return (ismissing(elem) ? NaN32 : convert(Float32, elem))::Float32
    end::Array{Float32, N}
end
"""
    to_triangles(indices)

Convert a representation of triangle point indices `indices` to its canonical representation as a `Vector{Makie.GLTriangleFace}`. `indices` can be any of the following:

- An `AbstractVector{Int}`, containing groups of 3 1-based indices,
- An `AbstractVector{UIn32}`, containing groups of 3 0-based indices,
- An `AbstractVector` of `TriangleFace` objects,
- An `AbstractMatrix` of `Integer`s, where each row is a triangle.
"""
function to_triangles(x::AbstractVector{Int})
    idx0 = UInt32.(x .- 1)
    return to_triangles(idx0)
end

function to_triangles(idx0::AbstractVector{UInt32})
    collect(reinterpret(GLTriangleFace, idx0))
end

function to_triangles(faces::AbstractVector{TriangleFace{T}}) where T
    elconvert(GLTriangleFace, faces)
end

function to_triangles(faces::AbstractMatrix{T}) where T <: Integer
    @assert size(faces, 2) == 3
    return broadcast(1:size(faces, 1), 3) do fidx, n
        GLTriangleFace(ntuple(i-> faces[fidx, i], n))
    end
end

"""
    to_vertices(v)

Converts a representation of vertices `v` to its canonical representation as a
`Vector{Point3f}`. `v` can be:

- An `AbstractVector` of 3-element `Tuple`s or `StaticVector`s,

- An `AbstractVector` of `Tuple`s or `StaticVector`s, in which case exta dimensions will
  be either truncated or padded with zeros as required,

- An `AbstractMatrix`"
  - if `v` has 2 or 3 rows, it will treat each column as a vertex,
  - otherwise if `v` has 2 or 3 columns, it will treat each row as a vertex.
"""
function to_vertices(verts::AbstractVector{<: VecTypes{N, T}}) where {N, T}
    return convert(Vector{Point{N, Float32}}, verts)
end

function to_vertices(verts::AbstractMatrix{<: Number})
    if size(verts, 1) in (2, 3)
        N = size(verts, 1)
        return [Point{N, Float32}(view(verts, :, i)) for i in 1:size(verts, 2)]
    elseif size(verts, 2) in (2, 3)
        N = size(verts, 2)
        return [Point{N, Float32}(view(verts, i, :)) for i in 1:size(verts, 1)]
    else
        error("You are using a matrix for vertices which uses neither dimension to encode the dimension of the space. Please have either size(verts, 1/2) in the range of 2-3. Found: $(size(verts))")
    end
end

################################################################################
#                            Attribute conversions                             #
################################################################################

convert_attribute(x, key::Key, ::Key) = convert_attribute(x, key)
convert_attribute(s::SceneLike, x, key::Key, ::Key) = convert_attribute(s, x, key)
convert_attribute(s::SceneLike, x, key::Key) = convert_attribute(x, key)
convert_attribute(x, key::Key) = x

"""
    to_color(color)
Converts a `color` symbol (e.g. `:blue`) to a color RGBA.
"""
convert_attribute(color, ::key"color") = to_color(color)

"""
    to_colormap(cm)

Converts a colormap `cm` symbol/string (e.g. `:Spectral`) to a colormap RGB array.
"""
convert_attribute(colormap, ::key"colormap") = to_colormap(colormap)
convert_attribute(rotation, ::key"rotation") = to_rotation(rotation)
convert_attribute(font, ::key"font") = to_font(font)
convert_attribute(align, ::key"align") = to_align(align)

convert_attribute(p, ::key"highclip") = to_color(p)
convert_attribute(p::Nothing, ::key"highclip") = p
convert_attribute(p, ::key"lowclip") = to_color(p)
convert_attribute(p::Nothing, ::key"lowclip") = p
convert_attribute(p, ::key"nan_color") = to_color(p)

struct Palette
   colors::Vector{RGBA{Float32}}
   i::Ref{Int}
   Palette(colors) = new(to_color.(colors), zero(Int))
end
Palette(name::Union{String, Symbol}, n = 8) = Palette(categorical_colors(name, n))
function to_color(p::Palette)
    N = length(p.colors)
    p.i[] = p.i[] == N ? 1 : p.i[] + 1
    return p.colors[p.i[]]
end

to_color(c::Nothing) = c # for when color is not used
to_color(c::Number) = Float32(c)
to_color(c::Colorant) = convert(RGBA{Float32}, c)
to_color(c::Symbol) = to_color(string(c))
to_color(c::String) = parse(RGBA{Float32}, c)
to_color(c::AbstractArray) = to_color.(c)
to_color(c::AbstractArray{<: Colorant, N}) where N = convert(Array{RGBAf, N}, c)
to_color(p::AbstractPattern) = p
function to_color(c::Tuple{<: Any,  <: Number})
    col = to_color(c[1])
    return RGBAf(Colors.color(col), alpha(col) * c[2])
end

convert_attribute(b::Billboard{Float32}, ::key"rotations") = to_rotation(b.rotation)
convert_attribute(b::Billboard{Vector{Float32}}, ::key"rotations") = to_rotation.(b.rotation)
convert_attribute(r::AbstractArray, ::key"rotations") = to_rotation.(r)
convert_attribute(r::StaticVector, ::key"rotations") = to_rotation(r)
convert_attribute(r, ::key"rotations") = to_rotation(r)

convert_attribute(c, ::key"markersize", ::key"scatter") = to_2d_scale(c)
convert_attribute(c, ::key"markersize", ::key"meshscatter") = to_3d_scale(c)
to_2d_scale(x::Number) = Vec2f(x)
to_2d_scale(x::VecTypes) = to_ndim(Vec2f, x, 1)
to_2d_scale(x::Tuple{<:Number, <:Number}) = to_ndim(Vec2f, x, 1)
to_2d_scale(x::AbstractVector) = to_2d_scale.(x)

to_3d_scale(x::Number) = Vec3f(x)
to_3d_scale(x::VecTypes) = to_ndim(Vec3f, x, 1)
to_3d_scale(x::AbstractVector) = to_3d_scale.(x)


convert_attribute(x, ::key"uv_offset_width") = Vec4f(x)
convert_attribute(x::AbstractVector{Vec4f}, ::key"uv_offset_width") = x


convert_attribute(c::Number, ::key"glowwidth") = Float32(c)
convert_attribute(c::Number, ::key"strokewidth") = Float32(c)

convert_attribute(c, ::key"glowcolor") = to_color(c)
convert_attribute(c, ::key"strokecolor") = to_color(c)

convert_attribute(x::Nothing, ::key"linestyle") = x

"""
    `AbstractVector{<:AbstractFloat}` for denoting sequences of fill/nofill. e.g.

[0.5, 0.8, 1.2] will result in 0.5 filled, 0.3 unfilled, 0.4 filled. 1.0 unit is one linewidth!
"""
convert_attribute(A::AbstractVector, ::key"linestyle") = A

"""
    A `Symbol` equal to `:dash`, `:dot`, `:dashdot`, `:dashdotdot`
"""
convert_attribute(ls::Union{Symbol,AbstractString}, ::key"linestyle") = line_pattern(ls, :normal)

function convert_attribute(ls::Tuple{<:Union{Symbol,AbstractString},<:Any}, ::key"linestyle")
    line_pattern(ls[1], ls[2])
end

function line_pattern(linestyle, gaps)
    pattern = line_diff_pattern(linestyle, gaps)
    isnothing(pattern) ? pattern : float.([0.0; cumsum(pattern)])
end

"The linestyle patterns are inspired by the LaTeX package tikZ as seen here https://tex.stackexchange.com/questions/45275/tikz-get-values-for-predefined-dash-patterns."

function line_diff_pattern(ls::Symbol, gaps = :normal)
    if ls == :solid
        nothing
    elseif ls == :dash
        line_diff_pattern("-", gaps)
    elseif ls == :dot
        line_diff_pattern(".", gaps)
    elseif ls == :dashdot
        line_diff_pattern("-.", gaps)
    elseif ls == :dashdotdot
        line_diff_pattern("-..", gaps)
    else
        error(
            """
            Unkown line style: $ls. Available linestyles are:
            :solid, :dash, :dot, :dashdot, :dashdotdot
            or a sequence of numbers enumerating the next transparent/opaque region.
            This sequence of numbers must be cumulative; 1 unit corresponds to 1 line width.
            """
        )
    end
end

function line_diff_pattern(ls_str::AbstractString, gaps = :normal)
    dot = 1
    dash = 3
    check_line_pattern(ls_str)

    dot_gap, dash_gap = convert_gaps(gaps)

    pattern = Float64[]
    for i in 1:length(ls_str)
        curr_char = ls_str[i]
        next_char = i == lastindex(ls_str) ? ls_str[firstindex(ls_str)] : ls_str[i+1]
        # push dash or dot
        if curr_char == '-'
            push!(pattern, dash)
        else
            push!(pattern, dot)
        end
        # push the gap (use dot_gap only between two dots)
        if (curr_char == '.') && (next_char == '.')
            push!(pattern, dot_gap)
        else
            push!(pattern, dash_gap)
        end
    end
    pattern
end

"Checks if the linestyle format provided as a string contains only dashes and dots"
function check_line_pattern(ls_str)
    isnothing(match(r"^[.-]+$", ls_str)) &&
        throw(ArgumentError("If you provide a string as linestyle, it must only consist of dashes (-) and dots (.)"))

    nothing
end

function convert_gaps(gaps)
  error_msg = "You provided the gaps modifier $gaps when specifying the linestyle. The modifier must be `∈ ([:normal, :dense, :loose])`, a real number or a collection of two real numbers."
  if gaps isa Symbol
      gaps in [:normal, :dense, :loose] || throw(ArgumentError(error_msg))
      dot_gaps  = (normal = 2, dense = 1, loose = 4)
      dash_gaps = (normal = 3, dense = 2, loose = 6)

      dot_gap  = getproperty(dot_gaps, gaps)
      dash_gap = getproperty(dash_gaps, gaps)
  elseif gaps isa Real
      dot_gap = gaps
      dash_gap = gaps
  elseif length(gaps) == 2 && eltype(gaps) <: Real
      dot_gap, dash_gap = gaps
  else
      throw(ArgumentError(error_msg))
  end
  (dot_gap = dot_gap, dash_gap = dash_gap)
end

convert_attribute(c::Tuple{<: Number, <: Number}, ::key"position") = Point2f(c[1], c[2])
convert_attribute(c::Tuple{<: Number, <: Number, <: Number}, ::key"position") = Point3f(c)
convert_attribute(c::VecTypes{N}, ::key"position") where N = Point{N, Float32}(c)

"""
    Text align, e.g.:
"""
to_align(x::Tuple{Symbol, Symbol}) = Vec2f(alignment2num.(x))
to_align(x::Vec2f) = x

const FONT_CACHE = Dict{String, NativeFont}()

"""
    font conversion

a string naming a font, e.g. helvetica
"""
function to_font(x::Union{Symbol, String})
    str = string(x)
    get!(FONT_CACHE, str) do
        str == "default" && return to_font("TeX Gyre Heros Makie")

        # check if the string points to a font file and load that
        if isfile(str)
            font = FreeTypeAbstraction.try_load(str)
            if isnothing(font)
                error("Could not load font file $str")
            else
                return font
            end
        end

        fontpath = assetpath("fonts")
        font = FreeTypeAbstraction.findfont(str; additional_fonts=fontpath)
        if font === nothing
            @warn("Could not find font $str, using TeX Gyre Heros Makie")
            if "tex gyre heros makie" == lowercase(str)
                # since we fall back to TeX Gyre Heros Makie, we need to check for recursion
                error("Recursion encountered; TeX Gyre Heros Makie cannot be located in the font path $fontpath")
            end
            return to_font("TeX Gyre Heros Makie")
        end
        return font
    end
end
to_font(x::Vector{String}) = to_font.(x)
to_font(x::NativeFont) = x
to_font(x::Vector{NativeFont}) = x

"""
    rotation accepts:
    to_rotation(b, quaternion)
    to_rotation(b, tuple_float)
    to_rotation(b, vec4)
"""
to_rotation(s::Quaternionf) = s
to_rotation(s::Quaternion) = Quaternionf(s.data...)

function to_rotation(s::VecTypes{N}) where N
    if N == 4
        Quaternionf(s...)
    elseif N == 3
        rotation_between(Vec3f(0, 0, 1), to_ndim(Vec3f, s, 0.0))
    elseif N == 2
        rotation_between(Vec3f(0, 1, 0), to_ndim(Vec3f, s, 0.0))
    else
        error("The $N dimensional vector $s can't be converted to a rotation.")
    end
end

to_rotation(s::Tuple{VecTypes, Number}) = qrotation(to_ndim(Vec3f, s[1], 0.0), s[2])
to_rotation(angle::Number) = qrotation(Vec3f(0, 0, 1), angle)
to_rotation(r::AbstractVector) = to_rotation.(r)
to_rotation(r::AbstractVector{<: Quaternionf}) = r

convert_attribute(x, ::key"colorrange") = to_colorrange(x)
to_colorrange(x) = isnothing(x) ? nothing : Vec2f(x)

convert_attribute(x, ::key"textsize") = to_textsize(x)
to_textsize(x::Number) = Float32(x)
to_textsize(x::AbstractVector{T}) where T <: Number = el32convert(x)

convert_attribute(x, ::key"linewidth") = to_linewidth(x)
to_linewidth(x) = Float32(x)
to_linewidth(x::AbstractVector) = el32convert(x)

# ColorBrewer colormaps that support only 8 colors require special handling on the backend, so we show them here.
const colorbrewer_8color_names = String.([
    :Accent,
    :Dark2,
    :Pastel2,
    :Set2
])

const plotutils_names = String.(union(
    keys(PlotUtils.ColorSchemes.colorschemes),
    keys(PlotUtils.COLORSCHEME_ALIASES),
    keys(PlotUtils.MISC_COLORSCHEMES)
))

const all_gradient_names = Set(vcat(plotutils_names, colorbrewer_8color_names))

"""
    available_gradients()

Prints all available gradient names.
"""
function available_gradients()
    println("Gradient Symbol/Strings:")
    for name in sort(collect(all_gradient_names))
        println("    ", name)
    end
end


to_colormap(cm, categories::Integer) = error("`to_colormap(cm, categories)` is deprecated. Use `Makie.categorical_colors(cm, categories)` for categorical colors, and `resample_cmap(cmap, ncolors)` for continous resampling.")

"""
    categorical_colors(colormaplike, categories::Integer)

Creates categorical colors and tries to match `categories`.
Will error if color scheme doesn't contain enough categories. Will drop the n last colors, if request less colors than contained in scheme.
"""
function categorical_colors(cols::AbstractVector{<: Colorant}, categories::Integer)
    if length(cols) < categories
        error("Not enough colors for number of categories. Categories: $(categories), colors: $(length(cols))")
    end
    return cols[1:categories]
end

function categorical_colors(cols::AbstractVector, categories::Integer)
    return categorical_colors(to_color.(cols), categories)
end

function categorical_colors(cs::Union{String, Symbol}, categories::Integer)
    cs_string = string(cs)
    if cs_string in all_gradient_names
        if haskey(ColorBrewer.colorSchemes, cs_string)
            return to_colormap(ColorBrewer.palette(cs_string, categories))
        else
            return categorical_colors(to_colormap(cs_string), categories)
        end
    else
        error(
            """
            There is no color gradient named $cs.
            See `available_gradients()` for the list of available gradients,
            or look at http://makie.juliaplots.org/dev/generated/colors#Colormap-reference.
            """
        )
    end
end

"""
Reverses the attribute T upon conversion
"""
struct Reverse{T}
    data::T
end

to_colormap(r::Reverse) = reverse(to_colormap(r.data))
to_colormap(cs::ColorScheme) = to_colormap(cs.colors)



"""
    to_colormap(b::AbstractVector)

An `AbstractVector{T}` with any object that [`to_color`](@ref) accepts.
"""
to_colormap(cm::AbstractVector)::Vector{RGBAf} = map(to_color, cm)
to_colormap(cm::AbstractVector{<: Colorant}) = convert(Vector{RGBAf}, cm)

function to_colormap(cs::Tuple{<: Union{Reverse, Symbol, AbstractString}, Real})::Vector{RGBAf}
    cmap = to_colormap(cs[1])
    return RGBAf.(color.(cmap), alpha.(cmap) .* cs[2]) # We need to rework this to conform to the backend interface.
end

"""
    to_colormap(cs::Union{String, Symbol})::Vector{RGBAf}

A Symbol/String naming the gradient. For more on what names are available please see: `available_gradients()`.
For now, we support gradients from `PlotUtils` natively.
"""
function to_colormap(cs::Union{String, Symbol})::Vector{RGBAf}
    cs_string = string(cs)
    if cs_string in all_gradient_names
        if cs_string in colorbrewer_8color_names # special handling for 8 color only
            return to_colormap(ColorBrewer.palette(cs_string, 8))
        else
            # cs_string must be in plotutils_names
            return to_colormap(PlotUtils.get_colorscheme(Symbol(cs_string)))
        end
    else
        error(
            """
            There is no color gradient named $cs.
            See `Makie.available_gradients()` for the list of available gradients,
            or look at http://makie.juliaplots.org/dev/generated/colors#Colormap-reference.
            """
        )
    end
end

# Handle inbuilt PlotUtils types
function to_colormap(cg::PlotUtils.ColorGradient)::Vector{RGBAf}
    # We sample the colormap using cg[val]. This way, we get a concrete representation of
    # the underlying gradient, like it being categorical or using a log scale.
    # 256 is just a high enough constant, without being too big to slow things down.
    return to_colormap(getindex.(Ref(cg), LinRange(first(cg.values), last(cg.values), 256)))
end

"""
    to_volume_algorithm(b, x)

Enum values: `IsoValue` `Absorption` `MaximumIntensityProjection` `AbsorptionRGBA` `AdditiveRGBA` `IndexedAbsorptionRGBA`
"""
function convert_attribute(value, ::key"algorithm")
    if isa(value, RaymarchAlgorithm)
        return Int32(value)
    elseif isa(value, Int32) && value in 0:5
        return value
    elseif value == 7
        return value # makie internal contour implementation
    else
        error("$value is not a valid volume algorithm. Please have a look at the docstring of `to_volume_algorithm` (in the REPL, `?to_volume_algorithm`).")
    end
end

"""
Symbol/String: iso, absorption, mip, absorptionrgba, indexedabsorption
"""
function convert_attribute(value::Union{Symbol, String}, k::key"algorithm")
    vals = Dict(
        :iso => IsoValue,
        :absorption => Absorption,
        :mip => MaximumIntensityProjection,
        :absorptionrgba => AbsorptionRGBA,
        :indexedabsorption => IndexedAbsorptionRGBA,
        :additive => AdditiveRGBA,
    )
    convert_attribute(get(vals, Symbol(value)) do
        error("$value is not a valid volume algorithm. It must be one of $(keys(vals))")
    end, k)
end

const _marker_map = Dict(
    :rect => '■',
    :star5 => '★',
    :diamond => '◆',
    :hexagon => '⬢',
    :cross => '✚',
    :xcross => '❌',
    :utriangle => '▲',
    :dtriangle => '▼',
    :ltriangle => '◀',
    :rtriangle => '▶',
    :pentagon => '⬟',
    :octagon => '⯄',
    :star4 => '✦',
    :star6 => '🟋',
    :star8 => '✷',
    :vline => '┃',
    :hline => '━',
    :+ => '+',
    :x => 'x',
    :circle => '●'
)

"""
    available_marker_symbols()

Displays all available marker symbols.
"""
function available_marker_symbols()
    println("Marker Symbols:")
    for (k, v) in _marker_map
        println("    ", k, " => ", v)
    end
end

"""
    FastPixel()

Use

```julia
scatter(..., marker=FastPixel())
```

For significant faster plotting times for large amount of points.
Note, that this will draw markers always as 1 pixel.
"""
struct FastPixel end

to_spritemarker(x::FastPixel) = x
to_spritemarker(x::Circle) = x
to_spritemarker(::Type{<: Circle}) = Circle(Point2f(0), 1f0)
to_spritemarker(::Type{<: Rect}) = Rect(Vec2f(0), Vec2f(1))
to_spritemarker(x::Rect) = x

"""
    to_spritemarker(b, marker::Char)

Any `Char`, including unicode
"""
to_spritemarker(marker::Char) = marker

"""
Matrix of AbstractFloat will be interpreted as a distancefield (negative numbers outside shape, positive inside)
"""
to_spritemarker(marker::Matrix{<: AbstractFloat}) = el32convert(marker)

"""
Any AbstractMatrix{<: Colorant} or other image type
"""
to_spritemarker(marker::AbstractMatrix{<: Colorant}) = marker

"""
A `Symbol` - Available options can be printed with `available_marker_symbols()`
"""
function to_spritemarker(marker::Symbol)
    if haskey(_marker_map, marker)
        return to_spritemarker(_marker_map[marker])
    else
        @warn("Unsupported marker: $marker, using ● instead")
        return '●'
    end
end

to_spritemarker(marker::String) = marker
to_spritemarker(marker::AbstractVector{Char}) = String(marker)

"""
Vector of anything that is accepted as a single marker will give each point it's own marker.
Note that it needs to be a uniform vector with the same element type!
"""
function to_spritemarker(marker::AbstractVector)
    marker = to_spritemarker.(marker)
    if isa(marker, AbstractVector{Char})
        String(marker)
    else
        marker
    end
end

convert_attribute(value, ::key"marker", ::key"scatter") = to_spritemarker(value)
convert_attribute(value, ::key"isovalue", ::key"volume") = Float32(value)
convert_attribute(value, ::key"isorange", ::key"volume") = Float32(value)

function convert_attribute(value::Symbol, ::key"marker", ::key"meshscatter")
    if value == :Sphere
        return normal_mesh(Sphere(Point3f(0), 1f0))
    else
        error("Unsupported marker: $(value)")
    end
end

function convert_attribute(value::AbstractGeometry, ::key"marker", ::key"meshscatter")
    return normal_mesh(value)
end<|MERGE_RESOLUTION|>--- conflicted
+++ resolved
@@ -30,11 +30,7 @@
 
 @convert_target struct Mesh
     # We currently allow Mesh and vector of meshes for the Mesh type.
-<<<<<<< HEAD
-    mesh::Union{AbstractVector{<:GeometryBasics.Mesh}, GeometryBasics.Mesh}
-=======
     mesh::Union{Vector{<:GeometryBasics.TriangleMesh}, GeometryBasics.TriangleMesh}
->>>>>>> 3d6c545a
 end
 
 @convert_target struct Volume
@@ -185,17 +181,10 @@
 convert_arguments(P::PointBased, rect::Rect3) =  (decompose(Point3f, rect),)
 convert_arguments(P::PointBased, mesh::AbstractMesh) = (decompose(Point3f, mesh),)
 
-<<<<<<< HEAD
-function convert_arguments(PB::PointBased, linesegments::FaceView{<:Line, P}) where {P<:AbstractPoint}
-    # TODO FaceView should be natively supported by backends!
-    return convert_arguments(PB, collect(reinterpret(P, linesegments)))
-end
-=======
 # function convert_arguments(PB::PointBased, linesegments::FaceView{<:Line, P}) where {P<:AbstractPoint}
 #     # TODO FaceView should be natively supported by backends!
 #     return convert_arguments(PB, collect(reinterpret(P, linesegments)))
 # end
->>>>>>> 3d6c545a
 
 function convert_arguments(P::Type{<: LineSegments}, rect::Rect3)
     f = decompose(LineFace{Int}, rect)
@@ -651,12 +640,7 @@
         vertices::AbstractArray,
         indices::AbstractArray
     )
-<<<<<<< HEAD
-    m = GeometryBasics.Mesh(to_vertices(vertices), to_triangles(indices))
-    (normal_mesh(m),)
-=======
     return (GeometryBasics.Mesh(to_vertices(vertices), to_triangles(indices)),)
->>>>>>> 3d6c545a
 end
 
 
