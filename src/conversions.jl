################################################################################
#                               Type Conversions                               #
################################################################################
const RangeLike = Union{AbstractVector,ClosedInterval,Tuple{Real,Real}}

function convert_arguments(CT::ConversionTrait, args...)
    expanded = expand_dimensions(CT, args...)
    if !isnothing(expanded)
        return convert_arguments(CT, expanded...)
    end
    return args
end

function convert_arguments(T::Type{<:AbstractPlot}, args...; kw...)
    # landing here means, that there is no matching `convert_arguments` method for the plot type
    # Meaning, it needs to be a conversion trait, or it needs single_convert_arguments or expand_dimensions
    CT = conversion_trait(T, args...)

    # Try single argument convert after
    arguments_converted = map(convert_single_argument, args)
    if arguments_converted !== args
        # This changed something, so we start back with convert_arguments
        return convert_arguments(T, arguments_converted...; kw...)
    end
    # next we try to convert the arguments with the conversion trait
    trait_converted = convert_arguments(CT, args...; kw...)
    trait_converted !== args && return convert_arguments(T, trait_converted...; kw...)
    # else we give up!
    return args
end

################################################################################
#                          Single Argument Conversion                          #
################################################################################

# if no specific conversion is defined, we don't convert
convert_single_argument(@nospecialize(x)) = x

# replace `missing`s with `NaN`s
function convert_single_argument(a::AbstractArray{<:Union{Missing, <:Real}})
    return float_convert(a)
end

# same for points
function convert_single_argument(a::AbstractArray{<:Union{Missing, <:Point{N, PT}}}) where {N, PT}
    T = float_type(PT)
    return Point{N,T}[ismissing(x) ? Point{N,T}(NaN) : Point{N,T}(x) for x in a]
end

function convert_single_argument(a::AbstractArray{Any})
    isempty(a) && return a
    return convert_single_argument([x for x in a])
end

# Leave concretely typed vectors alone (AbstractArray{<:Union{Missing, <:Real}} also dispatches for `Vector{Float32}`)
convert_single_argument(a::AbstractArray{T}) where {T<:Real} = a
convert_single_argument(a::AbstractArray{<:Point{N, T}}) where {N, T} = a
convert_single_argument(a::OffsetArray{<:Point}) = OffsetArrays.no_offset_view(a)


################################################################################
#                                  PointBased                                  #
################################################################################

"""
Wrap a single point or equivalent object in a single-element array.
"""
function convert_arguments(::PointBased, x::Real, y::Real)
    T = float_type(x, y)
    return ([Point{2, T}(x, y)],)
end

function convert_arguments(::PointBased, x::Real, y::Real, z::Real)
    T = float_type(x, y, z)
    return ([Point{3, T}(x, y, z)],)
end

function convert_arguments(::PointBased, position::VecTypes{N, T}) where {N, T <: Real}
    _T = @isdefined(T) ? T : Float64
    return ([Point{N,float_type(_T)}(position)],)
end

function convert_arguments(::PointBased, positions::AbstractVector{<: VecTypes{N, T}}) where {N, T <: Real}
    # VecTypes{N, T} will have T undefined if tuple has different number types
    _T = @isdefined(T) ? T : Float64
    if !(N in (2, 3))
        throw(ArgumentError("Only 2D and 3D points are supported."))
    end
    return (elconvert(Point{N, float_type(_T)}, positions),)
end

function convert_arguments(T::PointBased, positions::OffsetVector)
   return convert_arguments(T, OffsetArrays.no_offset_view(positions))
end

function convert_arguments(::PointBased, positions::SubArray{<: VecTypes, 1})
    # TODO figure out a good subarray solution
    (positions,)
end

"""
Enables to use scatter like a surface plot with x::Vector, y::Vector, z::Matrix
spanning z over the grid spanned by x y
"""
function convert_arguments(::PointBased, x::RealArray, y::RealVector, z::RealMatrix)
    T = float_type(x, y, z)
    (vec(Point{3, T}.(x, y', z)),)
end

function convert_arguments(::PointBased, x::RealVector, y::RealVector, z::RealVector)
    T = float_type(x, y, z)
    return (Point{3,T}.(x, y, z),)
end


function convert_arguments(p::PointBased, x::AbstractInterval, y::AbstractInterval, z::RealMatrix)
    return convert_arguments(p, to_linspace(x, size(z, 1)), to_linspace(y, size(z, 2)), z)
end

"""
    convert_arguments(P, x, y, z)::(Vector)

Takes vectors `x`, `y`, and `z` and turns it into a vector of 3D points of the values
from `x`, `y`, and `z`.
`P` is the plot Type (it is optional).
"""
function convert_arguments(::PointBased, x::RealArray, y::RealMatrix, z::RealMatrix)
    T = float_type(x, y, z)
    (vec(Point{3, T}.(x, y, z)),)
end


function convert_arguments(::PointBased, x::RealVector, y::RealVector)
    return (Point{2,float_type(x, y)}.(x, y),)
end

"""
    convert_arguments(P, x)::(Vector)

Takes an input GeometryPrimitive `x` and decomposes it to points.
`P` is the plot Type (it is optional).
"""
function convert_arguments(p::PointBased, x::GeometryPrimitive{Dim, T}) where {Dim, T}
    return convert_arguments(p, decompose(Point{Dim, float_type(T)}, x))
end

function convert_arguments(::PointBased, pos::RealMatrix)
    (to_vertices(pos),)
end


"""
    convert_arguments(P, x, y)::(Vector)

Takes vectors `x` and `y` and turns it into a vector of 2D points of the values
from `x` and `y`.

`P` is the plot Type (it is optional).
"""
convert_arguments(P::PointBased, x::ClosedInterval, y::RealVector) = convert_arguments(P, LinRange(extrema(x)..., length(y)), y)
convert_arguments(P::PointBased, x::RealVector, y::ClosedInterval) = convert_arguments(P, x, LinRange(extrema(y)..., length(x)))


"""
    convert_arguments(P, x)::(Vector)

Takes an input `Rect` `x` and decomposes it to points.

`P` is the plot Type (it is optional).
"""
function convert_arguments(P::PointBased, x::Rect2{T}) where T
    return convert_arguments(P, decompose(Point2{float_type(T)}, x))
end

function convert_arguments(P::PointBased, mesh::AbstractMesh)
    return convert_arguments(P, coordinates(mesh))
end

# function convert_arguments(PB::PointBased, linesegments::FaceView{<:Line, P}) where {P<:Point}
#     # TODO FaceView should be natively supported by backends!
#     return convert_arguments(PB, collect(reinterpret(P, linesegments)))
# end

function convert_arguments(::PointBased, rect::Rect3{T}) where {T}
    return (decompose(Point3{float_type(T)}, rect),)
end

function convert_arguments(P::Type{<: LineSegments}, rect::Rect3{T}) where {T}
    f = GeometryBasics.remove_duplicates(decompose(LineFace{Int}, rect))
    p = connect(decompose(Point3{float_type(T)}, rect), f)
    return convert_arguments(P, p)
end

function convert_arguments(::Type{<: Lines}, rect::Rect3{T}) where {T}
    PT = Point3{float_type(T)}
<<<<<<< HEAD
    points = decompose(PT, rect)
    push!(points, PT(NaN)) # use to seperate linesegments
=======
    points = unique(decompose(PT, rect))
    push!(points, PT(NaN)) # use to separate linesegments
>>>>>>> 743a443e
    return (points[[1, 2, 3, 4, 1, 5, 6, 2, 9, 6, 8, 3, 9, 5, 7, 4, 9, 7, 8]],)
end
"""

    convert_arguments(PB, LineString)

Takes an input `LineString` and decomposes it to points.
"""
function convert_arguments(PB::PointBased, linestring::LineString)
    return convert_arguments(PB, decompose(Point, linestring))
end

"""
    convert_arguments(PB, Union{Array{<:LineString}, MultiLineString})

Takes an input `Array{LineString}` or a `MultiLineString` and decomposes it to points.
"""
function convert_arguments(PB::PointBased, linestring::Union{<:AbstractVector{<:LineString{N, T}}, MultiLineString{N, T}}) where {N, T}
    T_out = float_type(T)
    arr = Point{N, T_out}[]; n = length(linestring)
    for idx in 1:n
        append!(arr, convert_arguments(PB, linestring[idx])[1])
        if idx != n # don't add NaN at the end
            push!(arr, Point{N, T_out}(NaN))
        end
    end
    return (arr,)
end

"""

    convert_arguments(PB, Polygon)

Takes an input `Polygon` and decomposes it to points.
"""
function convert_arguments(PB::PointBased, pol::Polygon)
    converted = convert_arguments(PB, pol.exterior)[1] # this should always be a Tuple{<: Vector{Point}}
    arr = copy(converted)
    if !isempty(arr) && arr[1] != arr[end]
        push!(arr, arr[1]) # close exterior
    end
    for interior in pol.interiors
        push!(arr, Point2(NaN))
        inter = convert_arguments(PB, interior)[1] # this should always be a Tuple{<: Vector{Point}}
        append!(arr, inter)
        if !isempty(inter) && inter[1] != inter[end]
            push!(arr, inter[1]) # close interior
        end
    end
    return (arr,)
end

"""

    convert_arguments(PB, Union{Array{<:Polygon}, MultiPolygon})

Takes an input `Array{Polygon}` or a `MultiPolygon` and decomposes it to points.
"""
function convert_arguments(PB::PointBased, mp::Union{Array{<:Polygon{N, T}}, MultiPolygon{N, T}}) where {N, T}
    arr = Point{N,float_type(T)}[]
    n = length(mp)
    for idx in 1:n
        converted = convert_arguments(PB, mp[idx])[1] # this should always be a Tuple{<: Vector{Point}}
        append!(arr, converted)
        if idx != n # don't add NaN at the end
            push!(arr, Point2(NaN))
        end
    end
    return (arr,)
end

function convert_arguments(::PointBased, b::BezierPath)
    b2 = replace_nonfreetype_commands(b)
    points = Point2d[]
    last_point = Point2d(NaN)
    last_moveto = false

    function poly3(t, p0, p1, p2, p3)
        Point2d((1-t)^3 .* p0 .+ t*p1*(3*(1-t)^2) + p2*(3*(1-t)*t^2) .+ p3*t^3)
    end

    for command in b2.commands
        if command isa MoveTo
            last_point = command.p
            last_moveto = true
        elseif command isa LineTo
            if last_moveto
                isempty(points) || push!(points, Point2d(NaN, NaN))
                push!(points, last_point)
            end
            push!(points, command.p)
            last_point = command.p
            last_moveto = false
        elseif command isa CurveTo
            if last_moveto
                isempty(points) || push!(points, Point2d(NaN, NaN))
                push!(points, last_point)
            end
            last_moveto = false
            for t in range(0, 1, length = 30)[2:end]
                push!(points, poly3(t, last_point, command.c1, command.c2, command.p))
            end
            last_point = command.p
        end
    end
    return (points,)
end


################################################################################
#                                  GridBased                                   #
################################################################################

function edges(v::AbstractVector{T}) where T
    T_out = float_type(T)
    l = length(v)
    if l == 1
        return T_out[v[1] - 0.5, v[1] + 0.5]
    else
        # Equivalent to
        # mids = 0.5 .* (v[1:end-1] .+ v[2:end])
        # borders = [2v[1] - mids[1]; mids; 2v[end] - mids[end]]
        borders = T_out[0.5 * (v[max(1, i)] + v[min(end, i+1)]) for i in 0:length(v)]
        borders[1] = 2borders[1] - borders[2]
        borders[end] = 2borders[end] - borders[end-1]
        return borders
    end
end

function adjust_axes(::CellGrid, x::RealVector, y::RealVector, z::AbstractMatrix)
    x̂, ŷ = map((x, y), size(z)) do v, sz
        return length(v) == sz ? edges(v) : v
    end
    return x̂, ŷ, z
end

adjust_axes(::VertexGrid, x, y, z) = x, y, z


"""
    convert_arguments(ct::GridBased, x::VecOrMat, y::VecOrMat, z::Matrix)

If `ct` is `Heatmap` and `x` and `y` are vectors, infer from length of `x` and `y`
whether they represent edges or centers of the heatmap bins.
If they are centers, convert to edges. Convert eltypes to `Float32` and return
outputs as a `Tuple`.
"""
function convert_arguments(ct::GridBased, x::AbstractVecOrMat{<:Real}, y::AbstractVecOrMat{<:Real},
                           z::AbstractMatrix{<:Union{Real,Colorant}})
    nx, ny, nz = adjust_axes(ct, x, y, z)
    return (float_convert(nx), float_convert(ny), el32convert(nz))
end

convert_arguments(ct::VertexGrid, x::RealMatrix, y::RealMatrix) = convert_arguments(ct, x, y, zeros(size(y)))

"""
    convert_arguments(P, x::RangeLike, y::RangeLike, z::AbstractMatrix)

Takes one or two ClosedIntervals `x` and `y` and converts them to closed ranges
with size(z, 1/2).
"""
function convert_arguments(P::GridBased, x::RangeLike, y::RangeLike, z::AbstractMatrix{<: Union{Real, Colorant}})
    convert_arguments(P, to_linspace(x, size(z, 1)), to_linspace(y, size(z, 2)), z)
end

function convert_arguments(::VertexGrid, x::EndPointsLike, y::EndPointsLike,
                           z::AbstractMatrix{<:Union{Real,Colorant}})
    return (to_linspace(x, size(z, 1)), to_linspace(y, size(z, 2)), el32convert(z))
end

function to_endpoints(x::Tuple{<:Real,<:Real})
    T = float_type(x...)
    return EndPoints(T.(x))
end
to_endpoints(x::Interval) = to_endpoints(endpoints(x))
to_endpoints(x::EndPoints) = x
to_endpoints(x::AbstractVector) = to_endpoints((first(x), last(x)))
function to_endpoints(x, dim)
    x isa AbstractVector && !(x isa EndPoints) && print_range_warning(dim, x)
    return to_endpoints(x)
end

function convert_arguments(::GridBased, x::EndPointsLike, y::EndPointsLike,
                           z::AbstractMatrix{<:Union{Real,Colorant}})
    return (to_endpoints(x), to_endpoints(y), el32convert(z))
end

function convert_arguments(::CellGrid, x::EndPoints, y::EndPoints,
                           z::AbstractMatrix{<:Union{Real,Colorant}})
    return (x, y, el32convert(z))
end

function get_step(x::EndPoints, n)
    # length 1 step should be 1
    x[1] == x[2] && n == 1 && return 1
    return step(range(x...; length = n))
end

function convert_arguments(::CellGrid, x::EndPointsLike, y::EndPointsLike,
                           z::AbstractMatrix{<:Union{Real,Colorant}})

    xe = to_endpoints(x)
    ye = to_endpoints(y)
    xstep = get_step(xe, size(z, 1)) / 2.0
    ystep = get_step(ye, size(z, 2)) / 2.0

    Tx = typeof(xe[1])
    Ty = typeof(ye[1])
    # heatmaps are centered on the edges, so we need to adjust the range
    # This is done in conversions, since it's also how we calculate the boundingbox (heatmapplot.x, heatmap.y)
    # We need the endpoint type here, since convert_arguments((0, 1), (0, 1), z), which only subtracts the step
    # Will end in a stackoverflow, since convert_arguments gets called every time the `args_in != args_out`.
    # If we return a different type with no conversion overload, it stops that recursion
    return (EndPoints{Tx}(xe[1] - xstep, xe[2] + xstep), EndPoints{Ty}(ye[1] - ystep, ye[2] + ystep), el32convert(z))
end

function print_range_warning(side::String, value)
    @warn "Encountered an `AbstractVector` with value $value on side $side in `convert_arguments` for the `ImageLike` trait.
        Using an `AbstractVector` to specify one dimension of an `ImageLike` is deprecated because `ImageLike` sides always need exactly two values, start and stop.
        Use interval notation `start .. stop` or a two-element tuple `(start, stop)` instead."
end


function convert_arguments(::ImageLike, xs::RangeLike, ys::RangeLike,
                           data::AbstractMatrix{<:Union{Real,Colorant}})
    x = to_endpoints(xs, "x")
    y = to_endpoints(ys, "y")
    return (x, y, el32convert(data))
end

function convert_arguments(ct::GridBased, x::RealVector, y::RealVector, z::RealVector)
    if !(length(x) == length(y) == length(z))
        error("x, y and z need to have the same length. Lengths are $(length.((x, y, z)))")
    end

    xys = tuple.(x, y)
    if length(unique(xys)) != length(x)
        c = StatsBase.countmap(xys)
        cdup = filter(x -> x[2] > 1, c)
        error("Found duplicate x/y coordinates: $cdup")
    end

    x_centers = sort(unique(x))
    any(isnan, x_centers) && error("x must not have NaN values.")
    y_centers = sort(unique(y))
    any(isnan, y_centers) && error("x must not have NaN values.")
    zs = fill(NaN32, length(x_centers), length(y_centers))
    foreach(zip(x, y, z)) do (xi, yi, zi)
        i = searchsortedfirst(x_centers, xi)
        j = searchsortedfirst(y_centers, yi)
        @inbounds zs[i, j] = zi
    end
    return convert_arguments(ct, x_centers, y_centers, zs)
end

"""
    convert_arguments(P, x, y, f)::(Vector, Vector, Matrix)

Takes vectors `x` and `y` and the function `f`, and applies `f` on the grid that `x` and `y` span.
This is equivalent to `f.(x, y')`.
`P` is the plot Type (it is optional).
"""
function convert_arguments(ct::Union{GridBased, ImageLike}, x::AbstractVector, y::AbstractVector, f::Function)
    if !applicable(f, x[1], y[1])
        error("You need to pass a function with signature f(x::$(eltype(x)), y::$(eltype(y))). Found: $f")
    end
    return convert_arguments(ct, x, y, f.(x, y'))
end

################################################################################
#                                  VolumeLike                                  #
################################################################################

function convert_arguments(::VolumeLike, x::RangeLike, y::RangeLike, z::RangeLike,
                           data::RealArray{3})
    return (to_endpoints(x, "x"), to_endpoints(y, "y"), to_endpoints(z, "z"), el32convert(data))
end

"""
    convert_arguments(P, x, y, z, i)::(Vector, Vector, Vector, Matrix)

Takes 3 `AbstractVector` `x`, `y`, and `z` and the `AbstractMatrix` `i`, and puts everything in a Tuple.

`P` is the plot Type (it is optional).
"""
function convert_arguments(::VolumeLike, x::RealVector, y::RealVector, z::RealVector, i::RealArray{3})
    (to_endpoints(x, "x"), to_endpoints(y, "y"), to_endpoints(z, "z"), el32convert(i))
end

################################################################################
#                                <:Lines                                       #
################################################################################

function convert_arguments(::Type{<: Lines}, x::Rect2{T}) where T
    points = decompose(Point2{float_type(T)}, x)
    return (points[[1, 2, 3, 4, 1]],)
end

################################################################################
#                                <:LineSegments                                #
################################################################################

"""
Accepts a Vector of Pair of Points (e.g. `[Point(0, 0) => Point(1, 1), ...]`)
to encode e.g. linesegments or directions.
"""
function convert_arguments(::Type{<: LineSegments}, positions::AbstractVector{E}) where E <: Union{Pair{A, A}, Tuple{A, A}} where A <: VecTypes{N, T} where {N, T}
    return (float_convert(reinterpret(Point{N,T}, positions)),)
end

function convert_arguments(::Type{<: LineSegments}, x::Rect2{T}) where T
    points = decompose(Point2{float_type(T)}, x)
    return (points[[1, 2, 2, 3, 3, 4, 4, 1]],)
end

################################################################################
#                                    <:Mesh                                    #
################################################################################

"""
    convert_arguments(Mesh, x, y, z)::GLNormalMesh

Takes real vectors x, y, z and constructs a mesh out of those, under the assumption that
every 3 points form a triangle.
"""
function convert_arguments(
        T::Type{<:Mesh},
        x::RealVector, y::RealVector, z::RealVector
    )
    convert_arguments(T, Point3{float_type(x, y, z)}.(x, y, z))
end
"""
    convert_arguments(Mesh, xyz::AbstractVector)::GLNormalMesh

Takes an input mesh and a vector `xyz` representing the vertices of the mesh, and
creates indices under the assumption, that each triplet in `xyz` forms a triangle.
"""
function convert_arguments(
        MT::Type{<:Mesh},
        xyz::AbstractVector
    )
    faces = connect(UInt32.(0:length(xyz)-1), GLTriangleFace)
    # TODO support faceview natively
    return convert_arguments(MT, xyz, collect(faces))
end

function convert_arguments(::Type{<:Mesh}, mesh::GeometryBasics.Mesh{N, T}) where {N, T}
    n = nothing
    if !hasproperty(mesh, :normal)
        n = normals(coordinates(mesh), faces(mesh), normaltype = Vec3f)
    end

    mesh = GeometryBasics.mesh(mesh, facetype = GLTriangleFace, pointtype = Point{N, float_type(T)}, normal = n)
    mesh = GeometryBasics.expand_faceviews(mesh) # TODO: can we do this (more) in-place?

    return (mesh,)
end

function convert_arguments(
        ::Type{<:Mesh},
        meshes::AbstractVector{<: Union{AbstractMesh, AbstractPolygon}}
    )
    # TODO: clear faceviews
    return (meshes,)
end

function convert_arguments(MT::Type{<:Mesh}, xyz::AbstractPolygon)
    m = GeometryBasics.mesh(xyz; pointtype=float_type(xyz), facetype=GLTriangleFace)
    return convert_arguments(MT, m)
end

# TODO GeometryBasics can't deal with this directly for Integer Points?
function convert_arguments(
        MT::Type{<:Mesh},
        xyz::AbstractVector{<: Point{2}}
    )
    ps = float_convert(xyz)
    m = GeometryBasics.mesh(ps; pointtype=eltype(ps), facetype=GLTriangleFace)
    return convert_arguments(MT, m)
end

function convert_arguments(::Type{<:Mesh}, geom::GeometryPrimitive{N, T}) where {N, T <: Real}
    # we convert to UV mesh as default, because otherwise the uv informations get lost
    # - we can still drop them, but we can't add them later on
    m = GeometryBasics.expand_faceviews(GeometryBasics.uv_normal_mesh(
        geom; pointtype = Point{N, float_type(T)}, 
        uvtype = Vec2f, normaltype = Vec3f, facetype = GLTriangleFace
    ))
    return (m,)
end

"""
    convert_arguments(Mesh, x, y, z, indices)::GLNormalMesh

Takes real vectors x, y, z and constructs a triangle mesh out of those, using the
faces in `indices`, which can be integers (every 3 -> one triangle), or GeometryBasics.NgonFace{N, <: Integer}.
"""
function convert_arguments(
        T::Type{<: Mesh},
        x::RealVector, y::RealVector, z::RealVector,
        indices::AbstractVector
    )
    return convert_arguments(T, Point3{float_type(x, y, z)}.(x, y, z), indices)
end

"""
    convert_arguments(Mesh, vertices, indices)::GLNormalMesh

Takes `vertices` and `indices`, and creates a triangle mesh out of those.
See `to_vertices` and `to_triangles` for more information about
accepted types.
"""
function convert_arguments(
        ::Type{<:Mesh},
        vertices::AbstractArray,
        indices::AbstractArray
    )
    vs = to_vertices(vertices)
    fs = to_triangles(indices)
    if eltype(vs) <: Point{3}
        ns = Vec3f.(normals(vs, fs))
        m = GeometryBasics.Mesh(vs, fs; normal = ns)
    else
        # TODO, we don't need to add normals here, but maybe nice for type stability?
        m = GeometryBasics.Mesh(vs, fs; normal = fill(Vec3f(0, 0, 1), length(vs)))
    end
    return (m,)
end


################################################################################
#                             Function Conversions                             #
################################################################################


# Allow the user to pass a function to `arrows` which determines the direction
# and magnitude of the arrows.  The function must accept `Point2f` as input.
# and return Point2f or Vec2f or some array like structure as output.
function convert_arguments(::Type{<:Arrows}, x::RealVector, y::RealVector, f::Function)
    points = Point2{float_type(x, y)}.(x, y')
    f_out = Vec2{float_type(x, y)}.(f.(points))
    return (vec(points), vec(f_out))
end

function convert_arguments(::Type{<:Arrows}, x::RealVector, y::RealVector, z::RealVector,
                           f::Function)
    points = [Point3{float_type(x, y, z)}(x, y, z) for x in x, y in y, z in z]
    f_out = Vec3{float_type(x, y, z)}.(f.(points))
    return (vec(points), vec(f_out))
end

"""
    convert_arguments(P, x, y, z, f)::(Vector, Vector, Vector, Matrix)

Takes `AbstractVector` `x`, `y`, and `z` and the function `f`, evaluates `f` on the volume
spanned by `x`, `y` and `z`, and puts `x`, `y`, `z` and `f(x,y,z)` in a Tuple.

`P` is the plot Type (it is optional).
"""
function convert_arguments(VL::VolumeLike, x::RealVector, y::RealVector, z::RealVector, f::Function)
    if !applicable(f, x[1], y[1], z[1])
        error("You need to pass a function with signature f(x, y, z). Found: $f")
    end
    _x, _y, _z = ntuple(Val(3)) do i
        A = (x, y, z)[i]
        return reshape(A, ntuple(j -> j != i ? 1 : length(A), Val(3)))
    end
    # TODO only allow  unitranges to map over since we dont support irregular x/y/z values
    return (map(to_endpoints, (x, y, z))..., el32convert.(f.(_x, _y, _z)))
end

function convert_arguments(P::Type{<:AbstractPlot}, r::RealVector, f::Function)
    return convert_arguments(P, r, map(f, r))
end

function convert_arguments(P::Type{<:AbstractPlot}, i::AbstractInterval, f::Function)
    x, y = PlotUtils.adapted_grid(f, endpoints(i))
    return convert_arguments(P, x, y)
end

function convert_arguments(P::Type{<:Union{Band,Rangebars}}, i::AbstractInterval, f::Function)
    # f() returns interval for these plottypes
    x, y = PlotUtils.adapted_grid(x -> mean(f(x)), endpoints(i))
    return convert_arguments(P, x, f.(x))
end

# OffsetArrays conversions
function convert_arguments(sl::GridBased, wm::OffsetArray)
  x1, y1 = wm.offsets .+ 1
  nx, ny = size(wm)
  x = range(x1, length = nx)
  y = range(y1, length = ny)
  v = parent(wm)
  return convert_arguments(sl, x, y, v)
end

################################################################################
#                               Helper Functions                               #
################################################################################

to_linspace(interval::Interval, N) = range(leftendpoint(interval), stop = rightendpoint(interval), length = N)
to_linspace(x, N) = range(first(x), stop = last(x), length = N)

"""
Converts the element array type to `T1` without making a copy if the element type matches
"""
function elconvert(::Type{T1}, x::AbstractArray{T2, N}) where {T1, T2, N}
    return convert(AbstractArray{T1, N}, x)
end

function elconvert(::Type{T}, x::AbstractArray{<: Union{Missing, <:Real}}) where {T}
    return map(x) do elem
        return (ismissing(elem) ? T(NaN) : convert(T, elem))
    end
end

float_type(args::Type) = error("Type $(args) not supported")
float_type(a, rest...) = float_type(typeof(a), map(typeof, rest)...)
float_type(a::AbstractArray, rest...) = float_type(float_type(a), map(float_type, rest)...)
float_type(a::AbstractPolygon, rest...) = float_type(float_type(a), map(float_type, rest)...)
float_type(a::Type, rest::Type...) = promote_type(map(float_type, (a, rest...))...)
float_type(::Type{Float64}) = Float64
float_type(::Type{Float32}) = Float32
float_type(::Type{Bool}) = Float32
float_type(::Type{<:Real}) = Float64
float_type(::Type{<:Union{Int8,UInt8,Int16,UInt16}}) = Float32
float_type(::Type{<:Union{Float16}}) = Float32
float_type(::Type{Point{N,T}}) where {N,T} = Point{N,float_type(T)}
float_type(::Type{Vec{N,T}}) where {N,T} = Vec{N,float_type(T)}
float_type(::Type{NTuple{N, T}}) where {N,T} = Point{N,float_type(T)}
float_type(::Type{Tuple{T1, T2}}) where {T1,T2} = Point2{promote_type(float_type(T1), float_type(T2))}
float_type(::Type{Tuple{T1, T2, T3}}) where {T1,T2,T3} = Point3{promote_type(float_type(T1), float_type(T2), float_type(T3))}
float_type(::Type{Union{Missing, T}}) where {T} = float_type(T)
float_type(::Type{Union{Nothing,T}}) where {T} = float_type(T)
float_type(::Type{ClosedInterval{T}}) where {T} = ClosedInterval{T}
float_type(::Type{ClosedInterval}) = ClosedInterval{Float32}
float_type(::AbstractArray{T}) where {T} = float_type(T)
float_type(::AbstractPolygon{N, T}) where {N, T} = Point{N, float_type(T)}

float_convert(x) = convert(float_type(x), x)
float_convert(x::AbstractArray{Float32}) = x
float_convert(x::AbstractArray{Float64}) = x
float_convert(x::AbstractArray) = elconvert(float_type(x), x)
float_convert(x::Observable) = lift(float_convert, x)
float_convert(x::AbstractArray{<:Union{Missing, T}}) where {T<:Real} = elconvert(float_type(T), x)

float32type(::Type{<:Real}) = Float32
float32type(::Type{Point{N,T}}) where {N,T} = Point{N,float32type(T)}
float32type(::Type{Vec{N,T}}) where {N,T} = Vec{N,float32type(T)}

# We may want to always use UInt8 for colors?
float32type(::Type{<:RGB{N0f8}}) = RGB{N0f8}
float32type(::Type{<:RGBA{N0f8}}) = RGBA{N0f8}
float32type(::Type{<:RGB}) = RGB{Float32}
float32type(::Type{<: RGBA}) = RGBA{Float32}
float32type(::Type{<: Colorant}) = RGBA{Float32}
float32type(::AbstractArray{T}) where T = float32type(T)
float32type(::T) where {T} = float32type(T)

el32convert(x::ClosedInterval) = Float32(minimum(x)) .. Float32(maximum(x))
el32convert(x::AbstractArray) = elconvert(float32type(x), x)
el32convert(x::AbstractArray{T}) where {T<:Real} = elconvert(float32type(T), x)
el32convert(x::AbstractArray{<:Union{Missing,T}}) where {T<:Real} = elconvert(float32type(T), x)
el32convert(x::AbstractArray{Float32}) = x
el32convert(x::Observable) = lift(el32convert, x)
el32convert(x) = convert(float32type(x), x)
el32convert(x::Mat{X, Y, T}) where {X, Y, T} = Mat{X, Y, Float32}(x)


"""
    to_triangles(indices)

Convert a representation of triangle point indices `indices` to its canonical representation as a `Vector{Makie.GLTriangleFace}`. `indices` can be any of the following:

- An `AbstractVector{Int}`, containing groups of 3 1-based indices,
- An `AbstractVector{UIn32}`, containing groups of 3 0-based indices,
- An `AbstractVector` of `TriangleFace` objects,
- An `AbstractMatrix` of `Integer`s, where each row is a triangle.
"""
function to_triangles(x::AbstractVector{Int})
    idx0 = UInt32.(x .- 1)
    return to_triangles(idx0)
end

function to_triangles(idx0::AbstractVector{UInt32})
    reinterpret(GLTriangleFace, idx0)
end

function to_triangles(faces::AbstractVector{TriangleFace{T}}) where T
    elconvert(GLTriangleFace, faces)
end

function to_triangles(faces::AbstractMatrix{T}) where T <: Integer
    @assert size(faces, 2) == 3
    return broadcast(1:size(faces, 1), 3) do fidx, n
        GLTriangleFace(ntuple(i-> faces[fidx, i], n))
    end
end

"""
    to_vertices(v)

Converts a representation of vertices `v` to its canonical representation as a
`Vector{Point3f}`. `v` can be:

- An `AbstractVector` of 3-element `Tuple`s or `StaticVector`s,

- An `AbstractVector` of `Tuple`s or `StaticVector`s, in which case extra dimensions will
  be either truncated or padded with zeros as required,

- An `AbstractMatrix`"
  - if `v` has 2 or 3 rows, it will treat each column as a vertex,
  - otherwise if `v` has 2 or 3 columns, it will treat each row as a vertex.
"""
function to_vertices(verts::AbstractVector{<: VecTypes{3, T}}) where T
    T_out = float_type(T)
    vert3 = T != T_out ? map(Point3{T_out}, verts) : verts
    return reinterpret(Point3{T_out}, vert3)
end

function to_vertices(verts::AbstractVector{<: VecTypes{N, T}}) where {N, T}
    return map(Point{N, float_type(T)}, verts)
end

function to_vertices(verts::AbstractMatrix{T}) where {T<:Real}
    T_out = float_type(T)
    if size(verts, 1) in (2, 3)
        to_vertices(verts, T_out, Val(1), Val(size(verts, 1)))
    elseif size(verts, 2) in (2, 3)
        to_vertices(verts, T_out, Val(2), Val(size(verts, 2)))
    else
        error("You are using a matrix for vertices which uses neither dimension to encode the dimension of the space. Please have either size(verts, 1/2) in the range of 2-3. Found: $(size(verts))")
    end
end

function to_vertices(verts::AbstractMatrix{T}, ::Type{Tout}, ::Val{1}, ::Val{N}) where {T <: Real, Tout, N}
    if T == Tout && N == 3
        return reinterpret(Point{N, T}, elconvert(T, vec(verts)))
    else
        return Point{N,Tout}[ntuple(j -> Tout(verts[j, i]), N) for i in 1:size(verts, 2)]
    end
end

function to_vertices(verts::AbstractMatrix{T}, ::Type{Tout}, ::Val{2}, ::Val{N}) where {T<:Real, Tout, N}
    return Point{N, Tout}[ntuple(j-> Tout(verts[i, j]), N) for i in 1:size(verts, 1)]
end


################################################################################
### Unused?
################################################################################

# The following `tryrange` code was copied from Plots.jl
# https://github.com/MakieOrg/Plots.jl/blob/15dc61feb57cba1df524ce5d69f68c2c4ea5b942/src/series.jl#L399-L416

# try some intervals over which the function may be defined
function tryrange(F::AbstractArray, vec)
    rets = [tryrange(f, vec) for f in F] # get the preferred for each
    maxind = maximum(indexin(rets, vec)) # get the last attempt that succeeded (most likely to fit all)
    rets .= [tryrange(f, vec[maxind:maxind]) for f in F] # ensure that all functions compute there
    rets[1]
end

function tryrange(F, vec)
    for v in vec
        try
            tmp = F(v)
            return v
        catch
        end
    end
    error("$F is not a Function, or is not defined at any of the values $vec")
end





################################################################################
#                            Attribute conversions                             #
################################################################################





convert_attribute(x, key::Key, ::Key) = convert_attribute(x, key)
convert_attribute(s::SceneLike, x, key::Key, ::Key) = convert_attribute(s, x, key)
convert_attribute(s::SceneLike, x, key::Key) = convert_attribute(x, key)
convert_attribute(x, key::Key) = x

convert_attribute(color, ::key"color") = to_color(color)

convert_attribute(colormap, ::key"colormap") = to_colormap(colormap)
convert_attribute(font, ::key"font") = to_font(font)
convert_attribute(align, ::key"align") = to_align(align)

convert_attribute(p, ::key"highclip") = to_color(p)
convert_attribute(p::Nothing, ::key"highclip") = p
convert_attribute(p, ::key"lowclip") = to_color(p)
convert_attribute(p::Nothing, ::key"lowclip") = p
convert_attribute(p, ::key"nan_color") = to_color(p)

struct Palette
   colors::Vector{RGBA{Float32}}
   i::Ref{Int}
   Palette(colors) = new(to_color.(colors), zero(Int))
end
Palette(name::Union{String, Symbol}, n = 8) = Palette(categorical_colors(name, n))

function to_color(p::Palette)
    N = length(p.colors)
    p.i[] = p.i[] == N ? 1 : p.i[] + 1
    return p.colors[p.i[]]
end

to_color(c::Nothing) = c # for when color is not used
to_color(c::Real) = Float32(c)
to_color(c::Colorant) = convert(RGBA{Float32}, c)
to_color(c::Symbol) = to_color(string(c))
to_color(c::String) = parse(RGBA{Float32}, c)
to_color(c::AbstractArray) = to_color.(c)
to_color(c::AbstractArray{<: Colorant, N}) where N = convert(Array{RGBAf, N}, c)
to_color(p::AbstractPattern) = p
function to_color(c::Tuple{<: Any,  <: Number})
    col = to_color(c[1])
    return RGBAf(Colors.color(col), alpha(col) * c[2])
end

convert_attribute(b::Billboard{Float32}, ::key"rotation") = to_rotation(b.rotation)
convert_attribute(b::Billboard{Vector{Float32}}, ::key"rotation") = to_rotation.(b.rotation)
convert_attribute(r::AbstractArray, ::key"rotation") = to_rotation.(r)
convert_attribute(r::StaticVector, ::key"rotation") = to_rotation(r)
convert_attribute(r, ::key"rotation") = to_rotation(r)

convert_attribute(c, ::key"markersize", ::key"scatter") = to_2d_scale(c)
convert_attribute(c, ::key"markersize", ::key"meshscatter") = to_3d_scale(c)
to_2d_scale(x::Number) = Vec2f(x)
to_2d_scale(x::VecTypes) = to_ndim(Vec2f, x, 1)
to_2d_scale(x::Tuple{<:Number, <:Number}) = to_ndim(Vec2f, x, 1)
to_2d_scale(x::AbstractVector) = to_2d_scale.(x)

to_3d_scale(x::Number) = Vec3f(x)
to_3d_scale(x::VecTypes) = to_ndim(Vec3f, x, 1)
to_3d_scale(x::AbstractVector) = to_3d_scale.(x)


## UV Transforms

# defaults that place a cow image the same way as the image
# convert_attribute(::Automatic, ::key"uv_transform", ::key"meshscatter") = Mat{2, 3, Float32}(0, 1, 1, 0, 0, 0)
# convert_attribute(::Automatic, ::key"uv_transform", ::key"mesh") = Mat{2, 3, Float32}(0, 1, 1, 0, 0, 0)
# convert_attribute(::Automatic, ::key"uv_transform", ::key"surface") = Mat{2, 3, Float32}(0, 1, -1, 0, 1, 0)
# convert_attribute(::Automatic, ::key"uv_transform", ::key"image") = Mat{2, 3, Float32}(0, 1, 1, 0, 0, 0)

# defaults matching master
# Note - defaults with Patterns should be identity (handled in backends)
convert_attribute(::Automatic, ::key"uv_transform", ::key"meshscatter") = Mat{2, 3, Float32}(0, 1, -1, 0, 1, 0)
convert_attribute(::Automatic, ::key"uv_transform", ::key"mesh") = Mat{2, 3, Float32}(0, 1, -1, 0, 1, 0)
convert_attribute(::Automatic, ::key"uv_transform", ::key"surface") = Mat{2, 3, Float32}(1, 0, 0, -1, 0, 1)
convert_attribute(::Automatic, ::key"uv_transform", ::key"image") = Mat{2, 3, Float32}(1, 0, 0, -1, 0, 1)

convert_attribute(x::Vector, k::key"uv_transform") = convert_attribute.(x, (k,))
convert_attribute(x, k::key"uv_transform") = convert_attribute(uv_transform(x), k)
convert_attribute(x::Mat3f, ::key"uv_transform") = x[Vec(1,2), Vec(1,2,3)]
convert_attribute(x::Mat{2, 3, Float32}, ::key"uv_transform") = x
convert_attribute(x::Nothing, ::key"uv_transform") = x

function convert_attribute(angle::Real, ::key"uv_transform")
    # To rotate an image with uvs in the 0..1 range we need to translate,
    # rotate, translate back.
    # For patterns and in terms of what's actually happening to the uvs we
    # should not translate at all.
    error("A uv_transform corresponding to a rotation by $(angle)rad is not implemented directly. Use :rotr90, :rotl90, :rot180 or Makie.uv_transform(angle).")
end

"""
    uv_transform(args::Tuple)
    uv_transform(args...)

Returns a 3x3 uv transformation matrix combinign all the given arguments. This
lowers to `mapfoldl(uv_transform, *, args)` so operations act from right to left
like matrices `(op3, op2, op1)`.

Note that `Tuple{VecTypes{2, <:Real}, VecTypes{2, <:Real}}` maps to
`uv_transform(translation, scale)` as a special case.
"""
uv_transform(packed::Tuple) = mapfoldl(uv_transform, *, packed)
uv_transform(packed...) = uv_transform(packed)
uv_transform(::UniformScaling) = Mat{3, 3, Float32}(I)


# prefer scale as single argument since it may be useful for patterns
# while just translation is mostly useless
"""
    uv_transform(scale::VecTypes{2})
    uv_transform(translation::VecTypes{2}, scale::VecTypes{2})
    uv_transform(angle::Real)

Creates a 3x3 uv transformation matrix based on the given translation and scale
or rotation angle (around z axis).
"""
uv_transform(x::Tuple{VecTypes{2, <:Real}, VecTypes{2, <:Real}}) = uv_transform(x[1], x[2])
uv_transform(scale::VecTypes{2, <: Real}) = uv_transform(Vec2f(0), scale)
function uv_transform(translation::VecTypes{2, <: Real}, scale::VecTypes{2, <: Real})
    return Mat3f(
        scale[1], 0, 0,
        0, scale[2], 0,
        translation[1], translation[2], 1
    )
end
function uv_transform(angle::Real)
    return Mat3f(
         cos(angle), sin(angle), 0,
        -sin(angle), cos(angle), 0,
        0, 0, 1
    )
end

"""
    uv_transform(action::Symbol)

Creates a 3x3 uv transformation matrix from a given named action. They assume
`0 < uv < 1` and thus may not work correctly with Patterns. The actions include
- `:rotr90` corresponding to `rotr90(texture)`
- `:rotl90` corresponding to `rotl90(texture)`
- `:rot180` corresponding to `rot180(texture)`
- `:swap_xy, :transpose` which corresponds to transposing the texture
- `:flip_x, :flip_y, :flip_xy` which flips the x/y/both axis of a texture
- `:mesh, :meshscatter, :surface, :image` which grabs the default of the corresponding plot type
"""
function uv_transform(action::Symbol)
    # TODO: do some explicitly named operations
    if action == :rotr90
        return Mat3f(0,-1,0, 1,0,0, 0,1,1)
    elseif action == :rotl90
        return Mat3f(0,1,0, -1,0,0, 1,0,1)
    elseif action == :rot180
        return Mat3f(-1,0,0, 0,-1,0, 1,1,1)
    elseif action in (:swap_xy, :transpose)
        return Mat3f(0,1,0, 1,0,0, 0,0,1)
    elseif action in (:flip_x, :invert_x)
        return Mat3f(-1,0,0, 0,1,0, 1,0,1)
    elseif action in (:flip_y, :invert_y)
        return Mat3f(1,0,0, 0,-1,0, 0,1,1)
    elseif action in (:flip_xy, :invert_xy)
        return Mat3f(-1,0,0, 0,-1,0, 1,1,1)
    elseif action in (:meshscatter, :mesh, :image, :surface)
        M = convert_attribute(automatic, key"uv_transform"(), Key{action}())
        return Mat3f(M[1,1], M[2,1], 0, M[1,2], M[2,2], 0, M[1,3], M[2,3], 1)
    # elseif action == :surface
        # return Mat3f(I)
    else
        error("Transformation :$action not recognized.")
    end
end

convert_attribute(x, ::key"uv_offset_width") = Vec4f(x)
convert_attribute(x::AbstractVector{Vec4f}, ::key"uv_offset_width") = x


convert_attribute(c::Number, ::key"glowwidth") = Float32(c)
convert_attribute(c::Number, ::key"strokewidth") = Float32(c)

convert_attribute(c, ::key"glowcolor") = to_color(c)
convert_attribute(c, ::key"strokecolor") = to_color(c)

####
## Line style conversions
####

convert_attribute(style, ::key"linestyle") = to_linestyle(style)
to_linestyle(::Nothing) = nothing
# add deprecation for old conversion
function convert_attribute(style::AbstractVector, ::key"linestyle")
    @warn "Using a `Vector{<:Real}` as a linestyle attribute is deprecated. Wrap it in a `Linestyle`."
    return to_linestyle(Linestyle(style))
end

"""
    Linestyle(value::Vector{<:Real})

A type that can be used as value for the `linestyle` keyword argument
of plotting functions to arbitrarily customize the linestyle.

The `value` is a vector specifying the boundaries of the dashes in the line.
Values 1 and 2 demarcate the first dash, values 2 and 3 the first gap, and so on.
This means that usually, a pattern should have an odd number of values so that there's
always a gap after a dash.

Here's an example in ASCII code. If we specify `[0, 3, 6, 11, 16]` then we get the following
pattern:

```
#  0  3   6   11   16  3  6   11
#   ---   -----     ---   -----
```
"""
struct Linestyle
    value::Vector{Float32}
end

to_linestyle(style::Linestyle) = Float32[x - style.value[1] for x in style.value]

# TODO only use NTuple{2, <: Real} and not any other container
const GapType = Union{Real, Symbol, Tuple, AbstractVector}

# A `Symbol` equal to `:dash`, `:dot`, `:dashdot`, `:dashdotdot`
to_linestyle(ls::Union{Symbol, AbstractString}) = line_pattern(ls, :normal)

function to_linestyle(ls::Tuple{<:Union{Symbol, AbstractString}, <: GapType})
    return line_pattern(ls[1], ls[2])
end

function line_pattern(linestyle::Symbol, gaps::GapType)
    pattern = line_diff_pattern(linestyle, gaps)
    return isnothing(pattern) ? pattern : Float32[0.0; cumsum(pattern)]
end

"The linestyle patterns are inspired by the LaTeX package tikZ as seen here https://tex.stackexchange.com/questions/45275/tikz-get-values-for-predefined-dash-patterns."

function line_diff_pattern(ls::Symbol, gaps::GapType = :normal)
    if ls === :solid
        return nothing
    elseif ls === :dash
        return line_diff_pattern("-", gaps)
    elseif ls === :dot
        return line_diff_pattern(".", gaps)
    elseif ls === :dashdot
        return line_diff_pattern("-.", gaps)
    elseif ls === :dashdotdot
        return line_diff_pattern("-..", gaps)
    else
        error(
            """
            Unknown line style: $ls. Available linestyles are:
            :solid, :dash, :dot, :dashdot, :dashdotdot
            or a sequence of numbers enumerating the next transparent/opaque region.
            This sequence of numbers must be cumulative; 1 unit corresponds to 1 line width.
            """
        )
    end
end

function line_diff_pattern(ls_str::AbstractString, gaps::GapType = :normal)
    dot = 1
    dash = 3
    check_line_pattern(ls_str)

    dot_gap, dash_gap = convert_gaps(gaps)

    pattern = Float64[]
    for i in 1:length(ls_str)
        curr_char = ls_str[i]
        next_char = i == lastindex(ls_str) ? ls_str[firstindex(ls_str)] : ls_str[i+1]
        # push dash or dot
        if curr_char == '-'
            push!(pattern, dash)
        else
            push!(pattern, dot)
        end
        # push the gap (use dot_gap only between two dots)
        if (curr_char == '.') && (next_char == '.')
            push!(pattern, dot_gap)
        else
            push!(pattern, dash_gap)
        end
    end
    pattern
end

"Checks if the linestyle format provided as a string contains only dashes and dots"
function check_line_pattern(ls_str)
    isnothing(match(r"^[.-]+$", ls_str)) &&
        throw(ArgumentError("If you provide a string as linestyle, it must only consist of dashes (-) and dots (.)"))

    nothing
end

function convert_gaps(gaps::GapType)
    error_msg = "You provided the gaps modifier $gaps when specifying the linestyle. The modifier must be one of the symbols `:normal`, `:dense` or `:loose`, a real number or a tuple of two real numbers."
    if gaps isa Symbol
        gaps in [:normal, :dense, :loose] || throw(ArgumentError(error_msg))
        dot_gaps  = (normal = 2, dense = 1, loose = 4)
        dash_gaps = (normal = 3, dense = 2, loose = 6)

        dot_gap  = getproperty(dot_gaps, gaps)
        dash_gap = getproperty(dash_gaps, gaps)
    elseif gaps isa Real
        dot_gap = gaps
        dash_gap = gaps
    elseif length(gaps) == 2 && eltype(gaps) <: Real
        dot_gap, dash_gap = gaps
    else
        throw(ArgumentError(error_msg))
    end
    return (dot_gap = dot_gap, dash_gap = dash_gap)
end

function convert_attribute(value::Symbol, ::key"linecap")
    # TODO: make this an enum?
    vals = Dict(:butt => 0, :square => 1, :round => 2)
    return get(vals, value) do
        error("$value is not a valid cap style. It must be one of $(keys(vals)).")
    end
end

function convert_attribute(value::Symbol, ::key"joinstyle")
    # TODO: make this an enum?
    # 0 and 2 are shared between this and linecap. 1 has no equivalent here
    vals = Dict(:miter => 0, :round => 2, :bevel => 3)
    return get(vals, value) do
        error("$value is not a valid joinstyle. It must be one of $(keys(vals)).")
    end
end

"""
    miter_distance_to_angle(distance[, directed = false])

Calculates the inner angle between two joined line segments corresponding to the
distance between the line point (corner at linewidth → 0) and the outer corner.
The distance is given in units of linewidth. If `directed = true` the distance
in line direction is used instead.

With respect to miter limits, a linejoin gets truncated if the corner distance
exceeds a given limit or analogously the angle falls below a certain limit. This
function calculates the angle given a distance.
"""
function miter_distance_to_angle(distance, directed = false)
    if directed
        distance < 0.0 && error("The directed distance cannot be negative.")
        return 2.0 * atan(0.5 / distance)
    else # Cairo style
        distance < 0.5 && error("The undirected distance cannot be smaller than 0.5 as the outer corner is always at least half a linewidth away from the line point.")
        return 2.0 * asin(0.5 / distance)
    end
end

"""
    miter_angle_to_distance(angle, directed = false)

Calculates the inverse of `miter_distance_to_angle` with an angle given in radians.
"""
function miter_angle_to_distance(angle, directed = false)
    0.0 < angle < pi || error("Angle must be between 0 and pi.")
    return directed ? 0.5 / tan(0.5 * angle) : 0.5 / sin(0.5 * angle)
end


convert_attribute(c::Tuple{<: Number, <: Number}, ::key"position") = Point2f(c[1], c[2])
convert_attribute(c::Tuple{<: Number, <: Number, <: Number}, ::key"position") = Point3f(c)
convert_attribute(c::VecTypes{N}, ::key"position") where N = Point{N, Float32}(c)

"""
    to_align(align[, error_prefix])

Converts the given align to a `Vec2f`. Can convert `VecTypes{2}` and two
component `Tuple`s with `Real` and `Symbol` elements.

To specify a custom error message you can add an `error_prefix` or use
`halign2num(value, error_msg)` and `valign2num(value, error_msg)` respectively.
"""
to_align(x::Tuple) = Vec2f(halign2num(x[1]), valign2num(x[2]))
to_align(x::VecTypes{2, <:Real}) = Vec2f(x)

function to_align(v, error_prefix::String)
    try
        return to_align(v)
    catch
        error(error_prefix)
    end
end

"""
    halign2num(align[, error_msg])

Attempts to convert a horizontal align to a Float32 and errors with `error_msg`
if it fails to do so.
"""
halign2num(v::Real, error_msg = "") = Float32(v)
function halign2num(v::Symbol, error_msg = "Invalid halign $v. Valid values are <:Real, :left, :center and :right.")
    if v === :left
        return 0.0f0
    elseif v === :center
        return 0.5f0
    elseif v === :right
        return 1.0f0
    else
        error(error_msg)
    end
end
function halign2num(v, error_msg = "Invalid halign $v. Valid values are <:Real, :left, :center and :right.")
    error(error_msg)
end

"""
    valign2num(align[, error_msg])

Attempts to convert a vertical align to a Float32 and errors with `error_msg`
if it fails to do so.
"""
valign2num(v::Real, error_msg = "") = Float32(v)
function valign2num(v::Symbol, error_msg = "Invalid valign $v. Valid values are <:Real, :bottom, :top, and :center.")
    if v === :top
        return 1f0
    elseif v === :bottom
        return 0f0
    elseif v === :center
        return 0.5f0
    else
        error(error_msg)
    end
end
function valign2num(v, error_msg = "Invalid valign $v. Valid values are <:Real, :bottom, :top, and :center.")
    error(error_msg)
end

"""
    angle2align(angle::Real)

Converts a given angle to an alignment by projecting the resulting direction on
a unit square and scaling the result to a 0..1 range appropriate for alignments.
"""
function angle2align(angle::Real)
    s, c = sincos(angle)
    scale = 1 / max(abs(s), abs(c))
    return Vec2f(0.5scale * c + 0.5, 0.5scale * s + 0.5)
end


const FONT_CACHE = Dict{String, NativeFont}()
const FONT_CACHE_LOCK = Base.ReentrantLock()

function load_font(filepath)
    font = FreeTypeAbstraction.try_load(filepath)
    if isnothing(font)
        error("Could not load font file \"$filepath\"")
    else
        return font
    end
end

"""
    to_font(str::String)

Loads a font specified by `str` and returns a `NativeFont` object storing the font handle.
A font can either be specified by a file path, such as "folder/with/fonts/font.otf",
or by a (partial) name such as "Helvetica", "Helvetica Bold" etc.
"""
function to_font(str::String)
    lock(FONT_CACHE_LOCK) do
        return get!(FONT_CACHE, str) do
            # load default fonts without font search to avoid latency
            if str == "default" || str == "TeX Gyre Heros Makie"
                return load_font(assetpath("fonts", "TeXGyreHerosMakie-Regular.otf"))
            elseif str == "TeX Gyre Heros Makie Bold"
                return load_font(assetpath("fonts", "TeXGyreHerosMakie-Bold.otf"))
            elseif str == "TeX Gyre Heros Makie Italic"
                return load_font(assetpath("fonts", "TeXGyreHerosMakie-Italic.otf"))
            elseif str == "TeX Gyre Heros Makie Bold Italic"
                return load_font(assetpath("fonts", "TeXGyreHerosMakie-BoldItalic.otf"))
            # load fonts directly if they are given as font paths
            elseif isfile(str)
                return load_font(str)
            end
            # for all other cases, search for the best match on the system
            fontpath = assetpath("fonts")
            font = FreeTypeAbstraction.findfont(str; additional_fonts=fontpath)
            if font === nothing
                @warn("Could not find font $str, using TeX Gyre Heros Makie")
                return to_font("TeX Gyre Heros Makie")
            end
            return font
        end
    end
end
to_font(x::Vector{String}) = to_font.(x)
to_font(x::NativeFont) = x
to_font(x::Vector{NativeFont}) = x

function to_font(fonts::Attributes, s::Symbol)
    if haskey(fonts, s)
        f = fonts[s][]
        if f isa Symbol
            error("The value for font $(repr(s)) was Symbol $(repr(f)), which is not allowed. The value for a font in the fonts collection cannot be another Symbol and must be resolvable via `to_font(x)`.")
        end
        return to_font(fonts[s][])
    end
    error("The symbol $(repr(s)) is not present in the fonts collection:\n$fonts.")
end

to_font(fonts::Attributes, x) = to_font(x)


"""
    rotation accepts:
    to_rotation(b, quaternion)
    to_rotation(b, tuple_float)
    to_rotation(b, vec4)
"""
to_rotation(s::Quaternionf) = s
to_rotation(s::Quaternion) = Quaternionf(s.data...)

function to_rotation(s::VecTypes{N}) where N
    if N == 4
        Quaternionf(s...)
    elseif N == 3
        rotation_between(Vec3f(0, 0, 1), to_ndim(Vec3f, s, 0.0))
    elseif N == 2
        rotation_between(Vec3f(0, 1, 0), to_ndim(Vec3f, s, 0.0))
    else
        error("The $N dimensional vector $s can't be converted to a rotation.")
    end
end

to_rotation(s::Tuple{VecTypes, Number}) = qrotation(to_ndim(Vec3f, s[1], 0.0), s[2])
to_rotation(angle::Number) = qrotation(Vec3f(0, 0, 1), angle)
to_rotation(r::AbstractVector) = to_rotation.(r)
to_rotation(r::AbstractVector{<: Quaternionf}) = r

convert_attribute(x, ::key"colorrange") = to_colorrange(x)
to_colorrange(x) = isnothing(x) ? nothing : Vec2f(x)

convert_attribute(x, ::key"fontsize") = to_fontsize(x)
to_fontsize(x::Number) = Float32(x)
to_fontsize(x::AbstractVector{T}) where T <: Number = el32convert(x)
to_fontsize(x::Vec2) = Vec2f(x)
to_fontsize(x::AbstractVector{T}) where T <: Vec2 = Vec2f.(x)

convert_attribute(x, ::key"linewidth") = to_linewidth(x)
to_linewidth(x) = Float32(x)
to_linewidth(x::AbstractVector) = el32convert(x)

# ColorBrewer colormaps that support only 8 colors require special handling on the backend, so we show them here.
const colorbrewer_8color_names = String.([
    :Accent,
    :Dark2,
    :Pastel2,
    :Set2
])

const plotutils_names = String.(union(
    keys(PlotUtils.ColorSchemes.colorschemes),
    keys(PlotUtils.COLORSCHEME_ALIASES),
    keys(PlotUtils.MISC_COLORSCHEMES)
))

const all_gradient_names = Set(vcat(plotutils_names, colorbrewer_8color_names))

"""
    available_gradients()

Prints all available gradient names.
"""
function available_gradients()
    println("Gradient Symbol/Strings:")
    for name in sort(collect(all_gradient_names))
        println("    ", name)
    end
end


to_colormap(cm, categories::Integer) = error("`to_colormap(cm, categories)` is deprecated. Use `Makie.categorical_colors(cm, categories)` for categorical colors, and `resample_cmap(cmap, ncolors)` for continuous resampling.")

"""
    categorical_colors(colormaplike, categories::Integer)

Creates categorical colors and tries to match `categories`.
Will error if color scheme doesn't contain enough categories. Will drop the n last colors, if request less colors than contained in scheme.
"""
function categorical_colors(cols::AbstractVector{<: Colorant}, categories::Integer)
    if length(cols) < categories
        error("Not enough colors for number of categories. Categories: $(categories), colors: $(length(cols))")
    end
    return cols[1:categories]
end

function categorical_colors(cols::AbstractVector, categories::Integer)
    return categorical_colors(to_color.(cols), categories)
end

function categorical_colors(cs::Union{String, Symbol}, categories::Integer)
    cs_string = string(cs)
    if cs_string in all_gradient_names
        if haskey(ColorBrewer.colorSchemes, cs_string)
            return to_colormap(ColorBrewer.palette(cs_string, categories))
        else
            return categorical_colors(to_colormap(cs_string), categories)
        end
    else
        error(
            """
            There is no color gradient named $cs.
            See `available_gradients()` for the list of available gradients,
            or look at http://docs.makie.org/dev/generated/colors#Colormap-reference.
            """
        )
    end
end

"""
Reverses the attribute T upon conversion
"""
struct Reverse{T}
    data::T
end

to_colormap(r::Reverse) = reverse(to_colormap(r.data))
to_colormap(cs::ColorScheme) = to_colormap(cs.colors)



"""
    to_colormap(b::AbstractVector)

An `AbstractVector{T}` with any object that `to_color` accepts.
"""
to_colormap(cm::AbstractVector)::Vector{RGBAf} = map(to_color, cm)
to_colormap(cm::AbstractVector{<: Colorant}) = convert(Vector{RGBAf}, cm)

function to_colormap(cs::Tuple{<: Union{Reverse, Symbol, AbstractString}, Real})::Vector{RGBAf}
    cmap = to_colormap(cs[1])
    return RGBAf.(color.(cmap), alpha.(cmap) .* cs[2]) # We need to rework this to conform to the backend interface.
end

"""
    to_colormap(cs::Union{String, Symbol})::Vector{RGBAf}

A Symbol/String naming the gradient. For more on what names are available please see: `available_gradients()`.
For now, we support gradients from `PlotUtils` natively.
"""
function to_colormap(cs::Union{String, Symbol})::Vector{RGBAf}
    cs_string = string(cs)
    if cs_string in all_gradient_names
        if cs_string in colorbrewer_8color_names # special handling for 8 color only
            return to_colormap(ColorBrewer.palette(cs_string, 8))
        else
            # cs_string must be in plotutils_names
            return to_colormap(PlotUtils.get_colorscheme(Symbol(cs_string)))
        end
    else
        error(
            """
            There is no color gradient named $cs.
            See `Makie.available_gradients()` for the list of available gradients,
            or look at http://docs.makie.org/dev/generated/colors#Colormap-reference.
            """
        )
    end
end

# Handle inbuilt PlotUtils types
function to_colormap(cg::PlotUtils.ColorGradient)::Vector{RGBAf}
    # We sample the colormap using cg[val]. This way, we get a concrete representation of
    # the underlying gradient, like it being categorical or using a log scale.
    # 256 is just a high enough constant, without being too big to slow things down.
    return to_colormap(getindex.(Ref(cg), LinRange(first(cg.values), last(cg.values), 256)))
end

# Enum values: `IsoValue` `Absorption` `MaximumIntensityProjection` `AbsorptionRGBA` `AdditiveRGBA` `IndexedAbsorptionRGBA`
function convert_attribute(value, ::key"algorithm")
    if isa(value, RaymarchAlgorithm)
        return Int32(value)
    elseif isa(value, Int32) && value in 0:5
        return value
    elseif value == 7
        return value # makie internal contour implementation
    else
        error("$value is not a valid volume algorithm. Please have a look at the docstring of `to_volume_algorithm` (in the REPL, `?to_volume_algorithm`).")
    end
end

# Symbol/String: iso, absorption, mip, absorptionrgba, indexedabsorption
function convert_attribute(value::Union{Symbol, String}, k::key"algorithm")
    vals = Dict(
        :iso => IsoValue,
        :absorption => Absorption,
        :mip => MaximumIntensityProjection,
        :absorptionrgba => AbsorptionRGBA,
        :indexedabsorption => IndexedAbsorptionRGBA,
        :additive => AdditiveRGBA,
    )
    convert_attribute(get(vals, Symbol(value)) do
        error("$value is not a valid volume algorithm. It must be one of $(keys(vals))")
    end, k)
end

#=
The below is the output from:
```julia
# The bezier markers should not look out of place when used together with text
# where both markers and text are given the same size, i.e. the marker and fontsizes
# should correspond approximately in a visual sense.

# All the basic bezier shapes are approximately built in a 1 by 1 square centered
# around the origin, with slight deviations to match them better to each other.

# An 'x' of DejaVu sans is only about 55pt high at 100pt font size, so if the marker
# shapes are just used as is, they look much too large in comparison.
# To me, a factor of 0.75 looks ok compared to both uppercase and lowercase letters of Dejavu.
size_factor = 0.75
DEFAULT_MARKER_MAP[:rect] = scale(BezierSquare, size_factor)
DEFAULT_MARKER_MAP[:diamond] = scale(rotate(BezierSquare, pi/4), size_factor)
DEFAULT_MARKER_MAP[:hexagon] = scale(bezier_ngon(6, 0.5, pi/2), size_factor)
DEFAULT_MARKER_MAP[:cross] = scale(BezierCross, size_factor)
DEFAULT_MARKER_MAP[:xcross] = scale(BezierX, size_factor)
DEFAULT_MARKER_MAP[:utriangle] = scale(BezierUTriangle, size_factor)
DEFAULT_MARKER_MAP[:dtriangle] = scale(BezierDTriangle, size_factor)
DEFAULT_MARKER_MAP[:ltriangle] = scale(BezierLTriangle, size_factor)
DEFAULT_MARKER_MAP[:rtriangle] = scale(BezierRTriangle, size_factor)
DEFAULT_MARKER_MAP[:pentagon] = scale(bezier_ngon(5, 0.5, pi/2), size_factor)
DEFAULT_MARKER_MAP[:octagon] = scale(bezier_ngon(8, 0.5, pi/2), size_factor)
DEFAULT_MARKER_MAP[:star4] = scale(bezier_star(4, 0.25, 0.6, pi/2), size_factor)
DEFAULT_MARKER_MAP[:star5] = scale(bezier_star(5, 0.28, 0.6, pi/2), size_factor)
DEFAULT_MARKER_MAP[:star6] = scale(bezier_star(6, 0.30, 0.6, pi/2), size_factor)
DEFAULT_MARKER_MAP[:star8] = scale(bezier_star(8, 0.33, 0.6, pi/2), size_factor)
DEFAULT_MARKER_MAP[:vline] = scale(scale(BezierSquare, (0.2, 1.0)), size_factor)
DEFAULT_MARKER_MAP[:hline] = scale(scale(BezierSquare, (1.0, 0.2)), size_factor)
DEFAULT_MARKER_MAP[:+] = scale(BezierCross, size_factor)
DEFAULT_MARKER_MAP[:x] = scale(BezierX, size_factor)
DEFAULT_MARKER_MAP[:circle] = scale(BezierCircle, size_factor)
```
We have to write this out to make sure we rotate/scale don't generate slightly different values between Julia versions.
This would create different hashes, making the caching in the texture atlas fail!
See: https://github.com/MakieOrg/Makie.jl/pull/3394
=#

const DEFAULT_MARKER_MAP = Dict(:+ => BezierPath([Makie.MoveTo([0.1245, 0.375]),
                                                  Makie.LineTo([0.1245, 0.1245]),
                                                  Makie.LineTo([0.375, 0.1245]),
                                                  Makie.LineTo([0.375, -0.12449999999999999]),
                                                  Makie.LineTo([0.1245, -0.1245]),
                                                  Makie.LineTo([0.12450000000000003, -0.375]),
                                                  Makie.LineTo([-0.12449999999999997, -0.375]),
                                                  Makie.LineTo([-0.12449999999999999, -0.12450000000000003]),
                                                  Makie.LineTo([-0.375, -0.12450000000000006]),
                                                  Makie.LineTo([-0.375, 0.12449999999999994]),
                                                  Makie.LineTo([-0.12450000000000003, 0.12449999999999999]),
                                                  Makie.LineTo([-0.12450000000000007, 0.37499999999999994]),
                                                  Makie.ClosePath()]),
                                :diamond => BezierPath([Makie.MoveTo([0.4464931614186469,
                                                                      -5.564531862779532e-17]),
                                                        Makie.LineTo([2.10398220755128e-17,
                                                                      0.4464931614186469]),
                                                        Makie.LineTo([-0.4464931614186469,
                                                                      5.564531862779532e-17]),
                                                        Makie.LineTo([-2.10398220755128e-17,
                                                                      -0.4464931614186469]),
                                                        Makie.ClosePath()]),
                                :star4 => BezierPath([Makie.MoveTo([2.7554554183166277e-17,
                                                                    0.44999999999999996]),
                                                      Makie.LineTo([-0.13258251920342445,
                                                                    0.13258251920342445]),
                                                      Makie.LineTo([-0.44999999999999996,
                                                                    5.5109108366332553e-17]),
                                                      Makie.LineTo([-0.13258251920342445,
                                                                    -0.13258251920342445]),
                                                      Makie.LineTo([-8.266365659379842e-17,
                                                                    -0.44999999999999996]),
                                                      Makie.LineTo([0.13258251920342445,
                                                                    -0.13258251920342445]),
                                                      Makie.LineTo([0.44999999999999996,
                                                                    -1.1021821673266511e-16]),
                                                      Makie.LineTo([0.13258251920342445, 0.13258251920342445]),
                                                      Makie.ClosePath()]),
                                :star8 => BezierPath([Makie.MoveTo([2.7554554183166277e-17,
                                                                    0.44999999999999996]),
                                                      Makie.LineTo([-0.09471414797008038, 0.2286601772904396]),
                                                      Makie.LineTo([-0.31819804608821867,
                                                                    0.31819804608821867]),
                                                      Makie.LineTo([-0.2286601772904396, 0.09471414797008038]),
                                                      Makie.LineTo([-0.44999999999999996,
                                                                    5.5109108366332553e-17]),
                                                      Makie.LineTo([-0.2286601772904396,
                                                                    -0.09471414797008038]),
                                                      Makie.LineTo([-0.31819804608821867,
                                                                    -0.31819804608821867]),
                                                      Makie.LineTo([-0.09471414797008038,
                                                                    -0.2286601772904396]),
                                                      Makie.LineTo([-8.266365659379842e-17,
                                                                    -0.44999999999999996]),
                                                      Makie.LineTo([0.09471414797008038, -0.2286601772904396]),
                                                      Makie.LineTo([0.31819804608821867,
                                                                    -0.31819804608821867]),
                                                      Makie.LineTo([0.2286601772904396, -0.09471414797008038]),
                                                      Makie.LineTo([0.44999999999999996,
                                                                    -1.1021821673266511e-16]),
                                                      Makie.LineTo([0.2286601772904396, 0.09471414797008038]),
                                                      Makie.LineTo([0.31819804608821867, 0.31819804608821867]),
                                                      Makie.LineTo([0.09471414797008038, 0.2286601772904396]),
                                                      Makie.ClosePath()]),
                                :star6 => BezierPath([Makie.MoveTo([2.7554554183166277e-17,
                                                                    0.44999999999999996]),
                                                      Makie.LineTo([-0.11249999999999999, 0.1948557123541832]),
                                                      Makie.LineTo([-0.3897114247083664, 0.22499999999999998]),
                                                      Makie.LineTo([-0.22499999999999998,
                                                                    2.7554554183166277e-17]),
                                                      Makie.LineTo([-0.3897114247083664,
                                                                    -0.22499999999999998]),
                                                      Makie.LineTo([-0.11249999999999999,
                                                                    -0.1948557123541832]),
                                                      Makie.LineTo([-8.266365659379842e-17,
                                                                    -0.44999999999999996]),
                                                      Makie.LineTo([0.11249999999999999, -0.1948557123541832]),
                                                      Makie.LineTo([0.3897114247083664, -0.22499999999999998]),
                                                      Makie.LineTo([0.22499999999999998,
                                                                    -5.5109108366332553e-17]),
                                                      Makie.LineTo([0.3897114247083664, 0.22499999999999998]),
                                                      Makie.LineTo([0.11249999999999999, 0.1948557123541832]),
                                                      Makie.ClosePath()]),
                                :rtriangle => BezierPath([Makie.MoveTo([0.485, -8.909305463796994e-17]),
                                                          Makie.LineTo([-0.24249999999999994, 0.36375]),
                                                          Makie.LineTo([-0.2425000000000001,
                                                                        -0.36374999999999996]),
                                                          Makie.ClosePath()]),
                                :x => BezierPath([Makie.MoveTo([-0.1771302486872301, 0.35319983720268056]),
                                                  Makie.LineTo([1.39759596452057e-17, 0.17606958851545035]),
                                                  Makie.LineTo([0.17713024868723018, 0.3531998372026805]),
                                                  Makie.LineTo([0.3531998372026805, 0.17713024868723012]),
                                                  Makie.LineTo([0.17606958851545035, -1.025465786723834e-17]),
                                                  Makie.LineTo([0.3531998372026805, -0.17713024868723015]),
                                                  Makie.LineTo([0.17713024868723015, -0.3531998372026805]),
                                                  Makie.LineTo([1.1151998010815531e-17, -0.17606958851545035]),
                                                  Makie.LineTo([-0.17713024868723015, -0.3531998372026805]),
                                                  Makie.LineTo([-0.35319983720268044, -0.17713024868723018]),
                                                  Makie.LineTo([-0.17606958851545035,
                                                                -1.4873299788782892e-17]),
                                                  Makie.LineTo([-0.3531998372026805, 0.1771302486872301]),
                                                  Makie.ClosePath()]),
                                :circle => BezierPath([Makie.MoveTo([0.3525, 0.0]),
                                                       EllipticalArc([0.0, 0.0], 0.3525, 0.3525, 0.0, 0.0,
                                                                     6.283185307179586), Makie.ClosePath()]),
                                :pentagon => BezierPath([Makie.MoveTo([2.2962128485971897e-17, 0.375]),
                                                         Makie.LineTo([-0.35664620250463486,
                                                                       0.11588137596845627]),
                                                         Makie.LineTo([-0.22041946649551392,
                                                                       -0.30338137596845627]),
                                                         Makie.LineTo([0.22041946649551392,
                                                                       -0.30338137596845627]),
                                                         Makie.LineTo([0.35664620250463486,
                                                                       0.11588137596845627]),
                                                         Makie.ClosePath()]),
                                :vline => BezierPath([Makie.MoveTo([0.063143668438509, -0.315718342192545]),
                                                      Makie.LineTo([0.063143668438509, 0.315718342192545]),
                                                      Makie.LineTo([-0.063143668438509, 0.315718342192545]),
                                                      Makie.LineTo([-0.063143668438509, -0.315718342192545]),
                                                      Makie.ClosePath()]),
                                :cross => BezierPath([Makie.MoveTo([0.1245, 0.375]),
                                                      Makie.LineTo([0.1245, 0.1245]),
                                                      Makie.LineTo([0.375, 0.1245]),
                                                      Makie.LineTo([0.375, -0.12449999999999999]),
                                                      Makie.LineTo([0.1245, -0.1245]),
                                                      Makie.LineTo([0.12450000000000003, -0.375]),
                                                      Makie.LineTo([-0.12449999999999997, -0.375]),
                                                      Makie.LineTo([-0.12449999999999999,
                                                                    -0.12450000000000003]),
                                                      Makie.LineTo([-0.375, -0.12450000000000006]),
                                                      Makie.LineTo([-0.375, 0.12449999999999994]),
                                                      Makie.LineTo([-0.12450000000000003,
                                                                    0.12449999999999999]),
                                                      Makie.LineTo([-0.12450000000000007,
                                                                    0.37499999999999994]),
                                                      Makie.ClosePath()]),
                                :xcross => BezierPath([Makie.MoveTo([-0.1771302486872301,
                                                                     0.35319983720268056]),
                                                       Makie.LineTo([1.39759596452057e-17,
                                                                     0.17606958851545035]),
                                                       Makie.LineTo([0.17713024868723018, 0.3531998372026805]),
                                                       Makie.LineTo([0.3531998372026805, 0.17713024868723012]),
                                                       Makie.LineTo([0.17606958851545035,
                                                                     -1.025465786723834e-17]),
                                                       Makie.LineTo([0.3531998372026805,
                                                                     -0.17713024868723015]),
                                                       Makie.LineTo([0.17713024868723015,
                                                                     -0.3531998372026805]),
                                                       Makie.LineTo([1.1151998010815531e-17,
                                                                     -0.17606958851545035]),
                                                       Makie.LineTo([-0.17713024868723015,
                                                                     -0.3531998372026805]),
                                                       Makie.LineTo([-0.35319983720268044,
                                                                     -0.17713024868723018]),
                                                       Makie.LineTo([-0.17606958851545035,
                                                                     -1.4873299788782892e-17]),
                                                       Makie.LineTo([-0.3531998372026805, 0.1771302486872301]),
                                                       Makie.ClosePath()]),
                                :rect => BezierPath([Makie.MoveTo([0.315718342192545, -0.315718342192545]),
                                                     Makie.LineTo([0.315718342192545, 0.315718342192545]),
                                                     Makie.LineTo([-0.315718342192545, 0.315718342192545]),
                                                     Makie.LineTo([-0.315718342192545, -0.315718342192545]),
                                                     Makie.ClosePath()]),
                                :ltriangle => BezierPath([Makie.MoveTo([-0.485, 2.969768487932331e-17]),
                                                          Makie.LineTo([0.2425, -0.36375]),
                                                          Makie.LineTo([0.24250000000000005, 0.36375]),
                                                          Makie.ClosePath()]),
                                :dtriangle => BezierPath([Makie.MoveTo([-0.0, -0.485]),
                                                          Makie.LineTo([0.36375, 0.24250000000000002]),
                                                          Makie.LineTo([-0.36375, 0.24250000000000002]),
                                                          Makie.ClosePath()]),
                                :utriangle => BezierPath([Makie.MoveTo([0.0, 0.485]),
                                                          Makie.LineTo([-0.36375, -0.24250000000000002]),
                                                          Makie.LineTo([0.36375, -0.24250000000000002]),
                                                          Makie.ClosePath()]),
                                :star5 => BezierPath([Makie.MoveTo([2.7554554183166277e-17,
                                                                    0.44999999999999996]),
                                                      Makie.LineTo([-0.12343490123748782,
                                                                    0.16989357054233553]),
                                                      Makie.LineTo([-0.4279754430055618, 0.13905765116214752]),
                                                      Makie.LineTo([-0.19972187340259556,
                                                                    -0.06489357054233552]),
                                                      Makie.LineTo([-0.2645033597946167, -0.3640576511621475]),
                                                      Makie.LineTo([-3.8576373077105933e-17,
                                                                    -0.21000000000000002]),
                                                      Makie.LineTo([0.2645033597946167, -0.3640576511621475]),
                                                      Makie.LineTo([0.19972187340259556,
                                                                    -0.06489357054233552]),
                                                      Makie.LineTo([0.4279754430055618, 0.13905765116214752]),
                                                      Makie.LineTo([0.12343490123748782, 0.16989357054233553]),
                                                      Makie.ClosePath()]),
                                :octagon => BezierPath([Makie.MoveTo([2.2962128485971897e-17, 0.375]),
                                                        Makie.LineTo([-0.2651650384068489,
                                                                      0.2651650384068489]),
                                                        Makie.LineTo([-0.375, 4.5924256971943795e-17]),
                                                        Makie.LineTo([-0.2651650384068489,
                                                                      -0.2651650384068489]),
                                                        Makie.LineTo([-6.888638049483202e-17, -0.375]),
                                                        Makie.LineTo([0.2651650384068489,
                                                                      -0.2651650384068489]),
                                                        Makie.LineTo([0.375, -9.184851394388759e-17]),
                                                        Makie.LineTo([0.2651650384068489, 0.2651650384068489]),
                                                        Makie.ClosePath()]),
                                :hline => BezierPath([Makie.MoveTo([0.315718342192545, -0.063143668438509]),
                                                      Makie.LineTo([0.315718342192545, 0.063143668438509]),
                                                      Makie.LineTo([-0.315718342192545, 0.063143668438509]),
                                                      Makie.LineTo([-0.315718342192545, -0.063143668438509]),
                                                      Makie.ClosePath()]),
                                :hexagon => BezierPath([Makie.MoveTo([2.2962128485971897e-17, 0.375]),
                                                        Makie.LineTo([-0.32475952059030533, 0.1875]),
                                                        Makie.LineTo([-0.32475952059030533, -0.1875]),
                                                        Makie.LineTo([-6.888638049483202e-17, -0.375]),
                                                        Makie.LineTo([0.32475952059030533, -0.1875]),
                                                        Makie.LineTo([0.32475952059030533, 0.1875]),
                                                        Makie.ClosePath()]))

function default_marker_map()
    return DEFAULT_MARKER_MAP
end

"""
    available_marker_symbols()

Displays all available marker symbols.
"""
function available_marker_symbols()
    println("Marker Symbols:")
    for (k, v) in default_marker_map()
        println("    :", k)
    end
end

"""
    FastPixel()

Use

```julia
scatter(..., marker=FastPixel())
```

For significantly faster plotting times for large amount of points.
Note, that this will draw markers always as 1 pixel.
"""
struct FastPixel
    marker_type::Cint
end
FastPixel() = FastPixel(1)

"""
Vector of anything that is accepted as a single marker will give each point its own marker.
Note that it needs to be a uniform vector with the same element type!
"""
to_spritemarker(marker::AbstractVector) = map(to_spritemarker, marker)
to_spritemarker(marker::AbstractVector{Char}) = marker # Don't dispatch to the above!
to_spritemarker(x::FastPixel) = x
to_spritemarker(x::Circle) = x
to_spritemarker(::Type{<: Circle}) = Circle
to_spritemarker(::Type{<: Rect}) = Rect
to_spritemarker(x::Rect) = x
to_spritemarker(b::BezierPath) = b
to_spritemarker(b::Polygon) = BezierPath(b)
to_spritemarker(b) = error("Not a valid scatter marker: $(typeof(b))")
to_spritemarker(x::Shape) = x

function to_spritemarker(str::String)
    error("Using strings for multiple char markers is deprecated. Use `collect(string)` or `['x', 'o', ...]` instead. Found: $(str)")
end

"""
    to_spritemarker(b, marker::Char)

Any `Char`, including unicode
"""
to_spritemarker(marker::Char) = marker

"""
Matrix of AbstractFloat will be interpreted as a distancefield (negative numbers outside shape, positive inside)
"""
to_spritemarker(marker::Matrix{<: AbstractFloat}) = el32convert(marker)

"""
Any AbstractMatrix{<: Colorant} or other image type
"""
to_spritemarker(marker::AbstractMatrix{<: Colorant}) = marker

"""
A `Symbol` - Available options can be printed with `available_marker_symbols()`
"""
function to_spritemarker(marker::Symbol)
    if haskey(default_marker_map(), marker)
        return to_spritemarker(default_marker_map()[marker])
    else
        @warn("Unsupported marker: $marker, using ● instead. Available options can be printed with available_marker_symbols()")
        return '●'
    end
end




convert_attribute(value, ::key"marker", ::key"scatter") = to_spritemarker(value)
convert_attribute(value, ::key"isovalue", ::key"volume") = Float32(value)
convert_attribute(value, ::key"isorange", ::key"volume") = Float32(value)
convert_attribute(value, ::key"gap", ::key"voxels") = ifelse(value <= 0.01, 0f0, Float32(value))

function convert_attribute(value::Symbol, ::key"marker", ::key"meshscatter")
    if value === :Sphere
        return normal_mesh(Sphere(Point3f(0), 1f0))
    else
        error("Unsupported marker: $(value)")
    end
end

function convert_attribute(value::AbstractGeometry, ::key"marker", ::key"meshscatter")
    return GeometryBasics.expand_faceviews(normal_mesh(value))
end

convert_attribute(value, ::key"diffuse") = Vec3f(value)
convert_attribute(value, ::key"specular") = Vec3f(value)

convert_attribute(value, ::key"backlight") = Float32(value)


# SAMPLER overloads

convert_attribute(s::ShaderAbstractions.Sampler{RGBAf}, k::key"color") = s
function convert_attribute(s::ShaderAbstractions.Sampler{T,N}, k::key"color") where {T,N}
    return ShaderAbstractions.Sampler(el32convert(s.data); minfilter=s.minfilter, magfilter=s.magfilter,
                                      x_repeat=s.repeat[1], y_repeat=s.repeat[min(2, N)],
                                      z_repeat=s.repeat[min(3, N)],
                                      anisotropic=s.anisotropic, color_swizzel=s.color_swizzel)
end

function el32convert(x::ShaderAbstractions.Sampler{T,N}) where {T,N}
    T32 = float32type(T)
    T32 === T && return x
    data = el32convert(x.data)
    return ShaderAbstractions.Sampler{T32,N,typeof(data)}(data, x.minfilter, x.magfilter,
                                       x.repeat,
                                       x.anisotropic,
                                       x.color_swizzel,
                                       ShaderAbstractions.ArrayUpdater(data, x.updates.update))
end

to_color(sampler::ShaderAbstractions.Sampler) = el32convert(sampler)

assemble_colors(::ShaderAbstractions.Sampler, color, plot) = Observable(el32convert(color[]))

# BUFFER OVERLOAD

GeometryBasics.collect_with_eltype(::Type{T}, vec::ShaderAbstractions.Buffer{T}) where {T} = vec<|MERGE_RESOLUTION|>--- conflicted
+++ resolved
@@ -193,13 +193,8 @@
 
 function convert_arguments(::Type{<: Lines}, rect::Rect3{T}) where {T}
     PT = Point3{float_type(T)}
-<<<<<<< HEAD
     points = decompose(PT, rect)
     push!(points, PT(NaN)) # use to seperate linesegments
-=======
-    points = unique(decompose(PT, rect))
-    push!(points, PT(NaN)) # use to separate linesegments
->>>>>>> 743a443e
     return (points[[1, 2, 3, 4, 1, 5, 6, 2, 9, 6, 8, 3, 9, 5, 7, 4, 9, 7, 8]],)
 end
 """
