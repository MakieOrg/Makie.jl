--- conflicted
+++ resolved
@@ -130,34 +130,20 @@
     onany(finallimits, xreversed, yreversed, scene.transformation.transform_func) do lims, xrev, yrev, t
         nearclip = -10_000f0
         farclip = 10_000f0
-<<<<<<< HEAD
-        left, bottom = Makie.apply_transform(t, Point(minimum(lims)))
-        right, top = Makie.apply_transform(t, Point(maximum(lims)))
-
+
+        tlims = Makie.apply_transform(t, lims)
+        left, bottom = minimum(tlims)
+        right, top = maximum(tlims)
         leftright = xrev ? (right, left) : (left, right)
         bottomtop = yrev ? (top, bottom) : (bottom, top)
         args = (leftright..., bottomtop...)
+
         if all(isfinite, args)
             projection = Makie.orthographicprojection(args..., nearclip, farclip)
             Makie.set_proj_view!(camera(scene), projection, Makie.Mat4f(Makie.I))
         else
             @warn("Can't set non finite limits")
         end
-=======
-
-        tlims = Makie.apply_transform(t, lims)
-
-        left, bottom = minimum(tlims)
-        right, top = maximum(tlims)
-
-        leftright = xrev ? (right, left) : (left, right)
-        bottomtop = yrev ? (top, bottom) : (bottom, top)
-
-        projection = Makie.orthographicprojection(
-            leftright...,
-            bottomtop..., nearclip, farclip)
-        Makie.set_proj_view!(camera(scene), projection, Makie.Mat4f(Makie.I))
->>>>>>> d78d872a
     end
 
     xaxis_endpoints = lift(xaxisposition, scene.px_area) do xaxisposition, area
@@ -757,18 +743,6 @@
     if !(dim in (1, 2))
         error("Dimension $dim not allowed. Only 1 or 2.")
     end
-<<<<<<< HEAD
-=======
-
-    function exclude(plot)
-        # only use plots with autolimits = true
-        to_value(get(plot, dim == 1 ? :xautolimits : :yautolimits, true)) || return true
-        # only if they use data coordinates
-        is_data_space(to_value(get(plot, :space, :data))) || return true
-        # only use visible plots for limits
-        return !to_value(get(plot, :visible, true))
-    end
->>>>>>> d78d872a
     # get all data limits, minus the excluded plots
     boundingbox = calculate_limits(ax; x = dim == 1, y = dim == 2)
     # if bbox isn't finite, `nothing` signals that no limits could be determined
@@ -891,31 +865,17 @@
     linkyaxes!(a, others...)
 end
 
-<<<<<<< HEAD
-function adjustlimits!(ax::Axis)
+function adjustlimits!(ax)
     asp = ax.autolimitaspect[]
     target = ax.targetlimits[]
+    area = ax.scene.px_area[]
 
     # in the simplest case, just update the final limits with the target limits
-    if isnothing(asp)
+    if isnothing(asp) || width(area) == 0 || height(area) == 0
         ax.finallimits[] = target
         return
     end
 
-    area = ax.scene.px_area[]
-=======
-function adjustlimits!(la)
-    asp = la.autolimitaspect[]
-    target = la.targetlimits[]
-    area = la.scene.px_area[]
-
-    # in the simplest case, just update the final limits with the target limits
-    if isnothing(asp) || width(area) == 0 || height(area) == 0
-        la.finallimits[] = target
-        return
-    end
-
->>>>>>> d78d872a
     xlims = (left(target), right(target))
     ylims = (bottom(target), top(target))
 
