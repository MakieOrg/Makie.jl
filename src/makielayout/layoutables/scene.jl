function Makie.plot!(
        lscene::LScene, P::Makie.PlotFunc,
        attributes::Makie.Attributes, args...;
        kw_attributes...)
    # We store the show_axis attribute in the LScene
    if haskey(attributes, :show_axis)
        lscene.attributes[:show_axis] = pop!(attributes, :show_axis)
    end

    if haskey(attributes, :limits)
        lscene.attributes[:limits] = pop!(attributes, :limits)
    end

    show_axis = get!(lscene.attributes, :show_axis, true)
    plot = Makie.plot!(lscene.scene, P, attributes, args...; kw_attributes...)

    function get_lims()
        return get(lscene.attributes, :limits) do
            return data_limits(lscene.scene, Makie.isaxis)
        end
    end

    if isnothing(lscene.scene[OldAxis])
        # Add axis on first plot!, if requested
        to_value(show_axis) && Makie.axis3d!(lscene.scene, get_lims())
    else
        # Update limits when plotting new objects
        axis_plot = lscene.scene[OldAxis]
        axis_plot[1] = get_lims()
    end
    # Make sure axis is always in pos 1
    sort!(lscene.scene.plots, by=!Makie.isaxis)
    center!(lscene.scene)
    plot
end

function Makie.plot!(P::Makie.PlotFunc, ls::LScene, args...; kw_attributes...)
    attributes = Makie.Attributes(kw_attributes)
    Makie.plot!(ls, P, attributes, args...)
end

function layoutable(::Type{LScene}, fig_or_scene; bbox = nothing, scenekw = NamedTuple(), kwargs...)

    topscene = get_topscene(fig_or_scene)
<<<<<<< HEAD
    attrs = merge_theme(LScene, topscene, kwargs)
    layoutobservables = LayoutObservables{LScene}(attrs.width, attrs.height, attrs.tellwidth, attrs.tellheight,
=======
    default_attrs = default_attributes(LScene, topscene).attributes
    theme_attrs = subtheme(topscene, :LScene)
    attrs = merge!(merge!(Attributes(kwargs), theme_attrs), default_attrs)
    layoutobservables = LayoutObservables(attrs.width, attrs.height, attrs.tellwidth, attrs.tellheight,
>>>>>>> a9918e3b
        attrs.halign, attrs.valign, attrs.alignmode; suggestedbbox = bbox)
    # pick a camera and draw axis.
    scenekw = merge((clear = false, camera=cam3d!), scenekw)
    scene = Scene(topscene, lift(round_to_IRect2D, layoutobservables.computedbbox); scenekw...)
    return LScene(fig_or_scene, layoutobservables, attrs, Dict{Symbol, Any}(), scene)
end

function Base.delete!(ax::LScene, plot::AbstractPlot)
    delete!(ax.scene, plot)
    ax
end

can_be_current_axis(ls::LScene) = true

Makie.cam2d!(ax::LScene; kwargs...) = Makie.cam2d!(ax.scene; kwargs...)
Makie.campixel!(ax::LScene; kwargs...) = Makie.campixel!(ax.scene; kwargs...)
Makie.cam_relative!(ax::LScene; kwargs...) = Makie.cam_relative!(ax.scene; kwargs...)
Makie.cam3d!(ax::LScene; kwargs...) = Makie.cam3d!(ax.scene; kwargs...)
Makie.cam3d_cad!(ax::LScene; kwargs...) = Makie.cam3d_cad!(ax.scene; kwargs...)
Makie.old_cam3d!(ax::LScene; kwargs...) = Makie.old_cam3d!(ax.scene; kwargs...)
Makie.old_cam3d_cad!(ax::LScene; kwargs...) = Makie.old_cam3d_cad!(ax.scene; kwargs...)<|MERGE_RESOLUTION|>--- conflicted
+++ resolved
@@ -42,15 +42,8 @@
 function layoutable(::Type{LScene}, fig_or_scene; bbox = nothing, scenekw = NamedTuple(), kwargs...)
 
     topscene = get_topscene(fig_or_scene)
-<<<<<<< HEAD
     attrs = merge_theme(LScene, topscene, kwargs)
-    layoutobservables = LayoutObservables{LScene}(attrs.width, attrs.height, attrs.tellwidth, attrs.tellheight,
-=======
-    default_attrs = default_attributes(LScene, topscene).attributes
-    theme_attrs = subtheme(topscene, :LScene)
-    attrs = merge!(merge!(Attributes(kwargs), theme_attrs), default_attrs)
     layoutobservables = LayoutObservables(attrs.width, attrs.height, attrs.tellwidth, attrs.tellheight,
->>>>>>> a9918e3b
         attrs.halign, attrs.valign, attrs.alignmode; suggestedbbox = bbox)
     # pick a camera and draw axis.
     scenekw = merge((clear = false, camera=cam3d!), scenekw)
