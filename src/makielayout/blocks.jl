--- conflicted
+++ resolved
@@ -504,26 +504,14 @@
 end
 
 function Base.delete!(block::Block)
-<<<<<<< HEAD
-    block.parent === nothing && return
-    # detach plots, cameras, transformations, px_area
-    # TODO: what about the lift of the parent scene's
-    # `px_area`, should this be cleaned up as well?
     for finalizer in block.finalizers
         finalizer()
     end
-    # Empty the complete scene, which should delete all plots etc (and remove itself from the parent)
-    empty!(block.blockscene)
-=======
-    for finalizer in block.finalizers
-        finalizer()
-    end
-    
+
     block.parent === nothing && return
     # detach plots, cameras, transformations, px_area
     empty!(block.blockscene)
-    
->>>>>>> b1319270
+
     gc = GridLayoutBase.gridcontent(block)
     if gc !== nothing
         GridLayoutBase.remove_from_gridlayout!(gc)
