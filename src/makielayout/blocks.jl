abstract type Block end

function is_attribute end
function default_attribute_values end
function attribute_default_expressions end
function _attribute_docs end
function has_forwarded_layout end


macro Block(name::Symbol, body::Expr = Expr(:block))

    body.head === :block || error("A Block needs to be defined within a `begin end` block")

    structdef = quote
        mutable struct $name <: Makie.Block
            parent::Union{Figure, Scene, Nothing}
            layoutobservables::Makie.LayoutObservables{GridLayout}
            blockscene::Scene
        end
    end

    fields_vector = structdef.args[2].args[3].args
    basefields = filter(x -> !(x isa LineNumberNode), fields_vector)

    attrs = extract_attributes!(body)

    i_forwarded_layout = findfirst(
        x -> x isa Expr && x.head === :macrocall &&
            x.args[1] == Symbol("@forwarded_layout"),
        body.args
    )
    has_forwarded_layout = i_forwarded_layout !== nothing

    if has_forwarded_layout
        splice!(body.args, i_forwarded_layout, [:(layout::GridLayout)])
    end

    # append remaining fields
    append!(fields_vector, body.args)

    if attrs !== nothing
        attribute_fields = map(attrs) do a
            :($(a.symbol)::Observable{$(a.type)})
        end
        append!(fields_vector, attribute_fields)
    end

    constructor = quote
        function $name($(basefields...))
            new($(basefields...))
        end
    end

    push!(fields_vector, constructor)

    q = quote
        """
        For information about attributes, use `attribute_help($($name))`.
        """
        $structdef

        export $name

        function Makie.is_attribute(::Type{$(name)}, sym::Symbol)
            sym in ($((attrs !== nothing ? [QuoteNode(a.symbol) for a in attrs] : [])...),)
        end

        function Makie.default_attribute_values(::Type{$(name)}, scene::Union{Scene, Nothing})
            sceneattrs = scene === nothing ? Attributes() : theme(scene)
            curdeftheme = deepcopy($(Makie).CURRENT_DEFAULT_THEME)
            $(make_attr_dict_expr(attrs, :sceneattrs, :curdeftheme))
        end

        function Makie.attribute_default_expressions(::Type{$name})
            $(
                if attrs === nothing
                    Dict{Symbol, String}()
                else
                    Dict{Symbol, String}([a.symbol => _defaultstring(a.default) for a in attrs])
                end
            )
        end

        function Makie._attribute_docs(::Type{$(name)})
            Dict(
                $(
                    (attrs !== nothing ?
                        [Expr(:call, :(=>), QuoteNode(a.symbol), a.docs) for a in attrs] :
                        [])...
                )
            )
        end

        Makie.has_forwarded_layout(::Type{$name}) = $has_forwarded_layout
    end

    esc(q)
end

_defaultstring(x) = string(x)
_defaultstring(x::String) = repr(x)

function make_attr_dict_expr(::Nothing, sceneattrsym, curthemesym)
    :(Dict())
end

block_docs(x) = ""

function Docs.getdoc(@nospecialize T::Type{<:Block})
    if T === Block
        Markdown.parse("""
            abstract type Block

        `Block` is an abstract type that groups objects which can be placed in a `Figure`
        and positioned in its `GridLayout` as rectangular objects.

        Concrete `Block` types should only be defined via the `@Block` macro.
        """)
    else
        s = """
        # `$T <: Block`

        $(block_docs(T))

        ## Attributes

        $(_attribute_list(T))
        """
        Markdown.parse(s)
    end
end

function _attribute_list(T)
    ks = sort(collect(keys(default_attribute_values(T, nothing))))
    default_exprs = attribute_default_expressions(T)
    layout_attrs = Set([:tellheight, :tellwidth, :height, :width,
        :valign, :halign, :alignmode])
    """

    **$T attributes**:

    $(join(["  - `$k`: $(_attribute_docs(T)[k]) Default: `$(default_exprs[k])`" for k in ks if k ∉ layout_attrs], "\n"))

    **Layout attributes**:

    $(join(["  - `$k`: $(_attribute_docs(T)[k]) Default: `$(default_exprs[k])`" for k in ks if k in layout_attrs], "\n"))
    """
end

function make_attr_dict_expr(attrs, sceneattrsym, curthemesym)

    pairs = map(attrs) do a

        d = a.default
        if d isa Expr && d.head === :macrocall && d.args[1] == Symbol("@inherit")
            if length(d.args) != 4
                error("@inherit works with exactly 2 arguments, expression was $d")
            end
            if !(d.args[3] isa QuoteNode)
                error("Argument 1 of @inherit must be a :symbol, got $(d.args[3])")
            end
            key, default = d.args[3:4]
            # first check scene theme
            # then current_default_theme
            # then default value
            d = quote
                if haskey($sceneattrsym, $key)
                    $sceneattrsym[$key][] # only use value of theme entry
                elseif haskey($curthemesym, $key)
                    $curthemesym[$key][] # only use value of theme entry
                else
                    $default
                end
            end
        end

        Expr(:call, :(=>), QuoteNode(a.symbol), d)
    end

    :(Dict($(pairs...)))
end

function attribute_help(T)
    println("Available attributes for $T (use attribute_help($T, key) for more information):")
    foreach(sort(collect(keys(_attribute_docs(T))))) do key
        println(key)
    end
end

function attribute_help(T, key)
    println(_attribute_docs(T)[key])
end

function extract_attributes!(body)
    i = findfirst(
        (x -> x isa Expr && x.head === :macrocall && x.args[1] == Symbol("@attributes") &&
            x.args[3] isa Expr && x.args[3].head === :block),
        body.args
    )
    if i === nothing
        return nothing
    end

    macroexpr = splice!(body.args, i)
    attrs_block = macroexpr.args[3]

    layout_related_attribute_block = quote
        "The horizontal alignment of the block in its suggested bounding box."
        halign = :center
        "The vertical alignment of the block in its suggested bounding box."
        valign = :center
        "The width setting of the block."
        width = Auto()
        "The height setting of the block."
        height = Auto()
        "Controls if the parent layout can adjust to this block's width"
        tellwidth::Bool = true
        "Controls if the parent layout can adjust to this block's height"
        tellheight::Bool = true
        "The align mode of the block in its parent GridLayout."
        alignmode = Inside()
    end
    layout_related_attributes = filter(
        x -> !(x isa LineNumberNode),
        layout_related_attribute_block.args
    )

    args = filter(x -> !(x isa LineNumberNode), attrs_block.args)

    function extract_attr(arg)
        has_docs = arg isa Expr && arg.head === :macrocall && arg.args[1] isa GlobalRef

        if has_docs
            docs = arg.args[3]
            attr = arg.args[4]
        else
            docs = nothing
            attr = arg
        end

        if !(attr isa Expr && attr.head === :(=) && length(attr.args) == 2)
            error("$attr is not a valid attribute line like :x[::Type] = default_value")
        end
        left = attr.args[1]
        default = attr.args[2]
        if left isa Symbol
            attr_symbol = left
            type = Any
        else
            if !(left isa Expr && left.head === :(::) && length(left.args) == 2)
                error("$left is not a Symbol or an expression such as x::Type")
            end
            attr_symbol = left.args[1]::Symbol
            type = left.args[2]
        end

        (docs = docs, symbol = attr_symbol, type = type, default = default)
    end

    attrs = map(extract_attr, args)

    lras = map(extract_attr, layout_related_attributes)

    for lra in lras
        i = findfirst(x -> x.symbol == lra.symbol, attrs)
        if i === nothing
            push!(attrs, extract_attr(lra))
        end
    end

    attrs
end

# intercept all block constructors and divert to _block(T, ...)
function (::Type{T})(args...; kwargs...) where {T<:Block}
    _block(T, args...; kwargs...)
end

can_be_current_axis(x) = false

get_top_parent(gp::GridPosition) = GridLayoutBase.top_parent(gp.layout)
get_top_parent(gp::GridSubposition) = get_top_parent(gp.parent)

function _block(T::Type{<:Block},
        gp::Union{GridPosition, GridSubposition}, args...; kwargs...)

    top_parent = get_top_parent(gp)
    if top_parent === nothing
        error("Found nothing as the top parent of this GridPosition. A GridPosition or GridSubposition needs to be connected to the top layout of a Figure, Scene or comparable object, either directly or through nested GridLayouts in order to plot into it.")
    end
    b = gp[] = _block(T, top_parent, args...; kwargs...)
    b
end

function _block(T::Type{<:Block}, fig_or_scene::Union{Figure, Scene},
        args...; bbox = nothing, kwargs...)

    # first sort out all user kwargs that correspond to block attributes
    kwdict = Dict(kwargs)

    if haskey(kwdict, :textsize)
        throw(ArgumentError("The attribute `textsize` has been renamed to `fontsize` in Makie v0.19. Please change all occurrences of `textsize` to `fontsize` or revert back to an earlier version."))
    end

    attribute_kwargs = Dict{Symbol, Any}()
    for (key, value) in kwdict
        if is_attribute(T, key)
            attribute_kwargs[key] = pop!(kwdict, key)
        end
    end
    # the non-attribute kwargs will be passed to the block later
    non_attribute_kwargs = kwdict

    topscene = get_topscene(fig_or_scene)
    # retrieve the default attributes for this block given the scene theme
    # and also the `Block = (...` style attributes from scene and global theme
    default_attrs = default_attribute_values(T, topscene)
    typekey_scene_attrs = get(theme(topscene), nameof(T), Attributes())::Attributes
    typekey_attrs = theme(nameof(T); default=Attributes())::Attributes
    # make a final attribute dictionary using different priorities
    # for the different themes
    attributes = Dict{Symbol, Any}()
    for (key, val) in default_attrs
        # give kwargs priority
        if haskey(attribute_kwargs, key)
            attributes[key] = attribute_kwargs[key]
        # otherwise scene theme
        elseif haskey(typekey_scene_attrs, key)
            attributes[key] = typekey_scene_attrs[key]
        # otherwise global theme
        elseif haskey(typekey_attrs, key)
            attributes[key] = typekey_attrs[key]
        # otherwise its the value from the type default theme
        else
            attributes[key] = val
        end
    end

    # create basic layout observables and connect attribute observables further down
    # after creating the block with its observable fields

    layout_width = Observable{Any}(nothing)
    layout_height = Observable{Any}(nothing)
    layout_tellwidth = Observable(true)
    layout_tellheight = Observable(true)
    layout_halign = Observable{GridLayoutBase.HorizontalAlignment}(:center)
    layout_valign = Observable{GridLayoutBase.VerticalAlignment}(:center)
    layout_alignmode = Observable{Any}(Inside())

    lobservables = LayoutObservables(
        layout_width,
        layout_height,
        layout_tellwidth,
        layout_tellheight,
        layout_halign,
        layout_valign,
        layout_alignmode,
        suggestedbbox = bbox
    )

    blockscene = Scene(topscene, clear=false, camera = campixel!)

    # create base block with otherwise undefined fields
    b = T(fig_or_scene, lobservables, blockscene)

    for (key, val) in attributes
        OT = fieldtype(T, key)
        init_observable!(b, key, OT, val)
    end

    if has_forwarded_layout(T)
        # create the gridlayout and set its parent to blockscene so that
        # one can create objects in the layout and scene more easily
        b.layout = GridLayout()
        b.layout.parent = blockscene

        # the gridlayout needs to forward its autosize and protrusions to
        # the block's layoutobservables so from the outside, it looks like
        # the block has the same layout behavior as its internal encapsulated
        # gridlayout
        connect!(lobservables.autosize, b.layout.layoutobservables.autosize)
        connect!(lobservables.protrusions, b.layout.layoutobservables.protrusions)
        # this is needed so that the update mechanism works, because the gridlayout's
        # suggestedbbox is not connected to anything
        on(b.layout.layoutobservables.suggestedbbox) do _
            notify(lobservables.suggestedbbox)
        end
        # disable the GridLayout's own computedbbox's effect
        empty!(b.layout.layoutobservables.computedbbox.listeners)
        # connect the block's layoutobservables.computedbbox to the align action that
        # usually the GridLayout executes itself
        onany(GridLayoutBase.align_to_bbox!, b.layout, lobservables.computedbbox)
    end

    # in this function, the block specific setup logic is executed and the remaining
    # uninitialized fields are filled
    initialize_block!(b, args...; non_attribute_kwargs...)
    unassigned_fields = filter(collect(fieldnames(T))) do fieldname
        try
            getfield(b, fieldname)
        catch e
            if e isa UndefRefError
                return true
            else
                rethrow(e)
            end
        end
        false
    end
    if !isempty(unassigned_fields)
        error("The following fields of $T were not assigned after `initialize_block!`: $unassigned_fields")
    end

    # forward all layout attributes to the block's layoutobservables
    connect_block_layoutobservables!(b, layout_width, layout_height, layout_tellwidth,
        layout_tellheight, layout_halign, layout_valign, layout_alignmode)

    if fig_or_scene isa Figure
        register_in_figure!(fig_or_scene, b)
        if can_be_current_axis(b)
            Makie.current_axis!(fig_or_scene, b)
        end
    end
    b
end

"""
Get the scene which blocks need from their parent to plot stuff into
"""
get_topscene(f::Figure) = f.scene
function get_topscene(s::Scene)
    if !(Makie.cameracontrols(s) isa Makie.PixelCamera)
        error("Can only use scenes with PixelCamera as topscene")
    end
    s
end

function register_in_figure!(fig::Figure, @nospecialize block::Block)
    if block.parent !== fig
        error("Can't register a block with a different parent in a figure.")
    end
    if !(block in fig.content)
        push!(fig.content, block)
    end
    nothing
end

zshift!(b::Block, z) = translate!(b.blockscene, 0, 0, z)

function connect_block_layoutobservables!(@nospecialize(block), layout_width, layout_height, layout_tellwidth, layout_tellheight, layout_halign, layout_valign, layout_alignmode)
    connect!(layout_width, block.width)
    connect!(layout_height, block.height)
    connect!(layout_tellwidth, block.tellwidth)
    connect!(layout_tellheight, block.tellheight)
    connect!(layout_halign, block.halign)
    connect!(layout_valign, block.valign)
    connect!(layout_alignmode, block.alignmode)
    return
end

@inline function Base.setproperty!(x::T, key::Symbol, value) where T <: Block
    if hasfield(T, key)
        if fieldtype(T, key) <: Observable
            if value isa Observable
                error("It is disallowed to set `$key`, an Observable field of the $T struct, to an Observable with dot notation (`setproperty!`), because this would replace the existing Observable. If you really want to do this, use `setfield!` instead.")
            end
            obs = fieldtype(T, key)
            getfield(x, key)[] = convert_for_attribute(observable_type(obs), value)
        else
        setfield!(x, key, value)
        end
    else
        # this will throw correctly
        setfield!(x, key, value)
    end
end

# treat all blocks as scalars when broadcasting
Base.Broadcast.broadcastable(l::Block) = Ref(l)

function Base.show(io::IO, ::T) where T <: Block
    print(io, "$T()")
end

# fallback if block doesn't need specific clean up
free(::Block) = nothing

function Base.delete!(block::Block)
    free(block)
    block.parent === nothing && return
<<<<<<< HEAD
=======

>>>>>>> 7ff2df7a
    # detach plots, cameras, transformations, px_area
    empty!(block.blockscene)

    gc = GridLayoutBase.gridcontent(block)
    if gc !== nothing
        GridLayoutBase.remove_from_gridlayout!(gc)
    end

    if block.parent !== nothing
        delete_from_parent!(block.parent, block)
        block.parent = nothing
    end
    return
end

# do nothing for scene and nothing
function delete_from_parent!(parent, block::Block)
end

function delete_from_parent!(figure::Figure, block::Block)
    filter!(x -> x !== block, figure.content)
    if current_axis(figure) === block
        current_axis!(figure, nothing)
    end
    nothing
end

function remove_element(x)
    delete!(x)
end

function remove_element(x::AbstractPlot)
    delete!(x.parent, x)
end

function remove_element(xs::AbstractArray)
    foreach(remove_element, xs)
end

function remove_element(::Nothing)
end

# if a non-observable is passed, its value is converted and placed into an observable of
# the correct type which is then used as the block field
function init_observable!(@nospecialize(x), key, @nospecialize(OT), @nospecialize(value))
    o = convert_for_attribute(observable_type(OT), value)
    setfield!(x, key, OT(o))
    return x
end

# if an observable is passed, a converted type is lifted off of it, so it is
# not used directly as a block field
function init_observable!(@nospecialize(x), key, @nospecialize(OT), @nospecialize(value::Observable))
    obstype = observable_type(OT)
    o = Observable{obstype}()
    map!(o, value) do v
        convert_for_attribute(obstype, v)
    end
    setfield!(x, key, o)
    return x
end

observable_type(x::Type{Observable{T}}) where T = T

convert_for_attribute(t::Any, x) = x
convert_for_attribute(t::Type{Float64}, x) = convert(Float64, x)
convert_for_attribute(t::Type{RGBAf}, x) = to_color(x)::RGBAf
convert_for_attribute(t::Type{Makie.FreeTypeAbstraction.FTFont}, x) = to_font(x)<|MERGE_RESOLUTION|>--- conflicted
+++ resolved
@@ -488,10 +488,6 @@
 function Base.delete!(block::Block)
     free(block)
     block.parent === nothing && return
-<<<<<<< HEAD
-=======
-
->>>>>>> 7ff2df7a
     # detach plots, cameras, transformations, px_area
     empty!(block.blockscene)
 
