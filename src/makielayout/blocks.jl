--- conflicted
+++ resolved
@@ -643,7 +643,6 @@
     return repl_docstring(nameof(t), s, docs, examples, default_str)
 end
 
-<<<<<<< HEAD
 """
     function tooltip!(b::Block, str::AbstractString; enabled=true, delay=0, depth=9e3, kwargs...)
 
@@ -739,8 +738,7 @@
     notify(b.blockscene.events.mouseposition)
     return tt
 end
-=======
+
 # collect() doesn't seem to be necessary but the propertynames docstring says
 # "tuple or vector" so lets not return a KeySet
-Base.propertynames(::Type{T}) where {T <: Block} = collect(keys(_attribute_docs(T)))
->>>>>>> 8334603f
+Base.propertynames(::Type{T}) where {T <: Block} = collect(keys(_attribute_docs(T)))