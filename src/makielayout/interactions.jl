# overloadable for other types that might want to offer similar interactions
function interactions end

interactions(ax::Axis) = ax.interactions
interactions(ax3::Axis3) = ax3.interactions

"""
    register_interaction!(parent, name::Symbol, interaction)

Register `interaction` with `parent` under the name `name`.
The parent will call `process_interaction(interaction, event, parent)`
whenever suitable events happen.

The interaction can be removed with `deregister_interaction!` or temporarily
toggled with `activate_interaction!` / `deactivate_interaction!`.
"""
function register_interaction!(parent, name::Symbol, interaction)
    haskey(interactions(parent), name) && error("Interaction $name already exists.")
    registration_setup!(parent, interaction)
    push!(interactions(parent), name => (true, interaction))
    return interaction
end

"""
    register_interaction!(interaction::Function, parent, name::Symbol)

Register `interaction` with `parent` under the name `name`.
The parent will call `process_interaction(interaction, event, parent)`
whenever suitable events happen.
This form with the first `Function` argument is especially intended for `do` syntax.

The interaction can be removed with `deregister_interaction!` or temporarily
toggled with `activate_interaction!` / `deactivate_interaction!`.
"""
function register_interaction!(interaction::Function, parent, name::Symbol)
    haskey(interactions(parent), name) && error("Interaction $name already exists.")
    registration_setup!(parent, interaction)
    push!(interactions(parent), name => (true, interaction))
    return interaction
end

"""
    deregister_interaction!(parent, name::Symbol)

Deregister the interaction named `name` registered in `parent`.
"""
function deregister_interaction!(parent, name::Symbol)
    !haskey(interactions(parent), name) && error("Interaction $name does not exist.")
    _, interaction = interactions(parent)[name]

    deregistration_cleanup!(parent, interaction)
    pop!(interactions(parent), name)
    return interaction
end

function registration_setup!(parent, interaction)
    # do nothing in the default case
end

function deregistration_cleanup!(parent, interaction)
    # do nothing in the default case
end

"""
    activate_interaction!(parent, name::Symbol)

Activate the interaction named `name` registered in `parent`.
"""
function activate_interaction!(parent, name::Symbol)
    !haskey(interactions(parent), name) && error("Interaction $name does not exist.")
    interactions(parent)[name] = (true, interactions(parent)[name][2])
    return nothing
end

"""
    deactivate_interaction!(parent, name::Symbol)

Deactivate the interaction named `name` registered in `parent`.
It can be reactivated with `activate_interaction!`.
"""
function deactivate_interaction!(parent, name::Symbol)
    !haskey(interactions(parent), name) && error("Interaction $name does not exist.")
    interactions(parent)[name] = (false, interactions(parent)[name][2])
    return nothing
end


function process_interaction(@nospecialize args...)
    # do nothing in the default case
    return false
end

# a generic fallback for functions to have one really simple path to getting interactivity
# without needing to define a special type first
function process_interaction(f::Function, event, parent)
    # in case f is only defined for a specific type of event
    if applicable(f, event, parent)
        # TODO this is deprecation code, make this just `return f(event, parent)` eventually
        x = f(event, parent)
        if x isa Bool
            return x
        else
            @warn "Interactions should return true if the consume the given event or false if they don't! ($f)" maxlog = 1
            return false
        end
    end
    return false
end



############################################################################
#                            Axis interactions                            #
############################################################################

function _chosen_limits(rz, ax)

    r = positivize(FRect2D(rz.from, rz.to .- rz.from))
    lims = ax.finallimits[]
    # restrict to y change
    if rz.restrict_x || !ax.xrectzoom[]
        r = FRect2D(lims.origin[1], r.origin[2], widths(lims)[1], widths(r)[2]) 
    end
    # restrict to x change
    if rz.restrict_y || !ax.yrectzoom[]
        r = FRect2D(r.origin[1], lims.origin[2], widths(r)[1], widths(lims)[2]) 
    end
    return r
end

function _selection_vertices(outer, inner)
    _clamp(p, plow, phigh) = Point2f0(clamp(p[1], plow[1], phigh[1]), clamp(p[2], plow[2], phigh[2]))

    outer = positivize(outer)
    inner = positivize(inner)

    obl = bottomleft(outer)
    obr = bottomright(outer)
    otl = topleft(outer)
    otr = topright(outer)

    ibl = _clamp(bottomleft(inner), obl, otr)
    ibr = _clamp(bottomright(inner), obl, otr)
    itl = _clamp(topleft(inner), obl, otr)
    itr = _clamp(topright(inner), obl, otr)

    vertices = [obl, obr, otr, otl, ibl, ibr, itr, itl]
end

function process_interaction(r::RectangleZoom, event::MouseEvent, ax::Axis)

    # TODO: actually, the data from the mouse event should be transformed already
    # but the problem is that these mouse events are generated all the time
    # and outside of log axes, you would quickly run into domain errors
    transf = AbstractPlotting.transform_func(ax)
    inv_transf = AbstractPlotting.inverse_transform(transf)

    if event.type === MouseEventTypes.leftdragstart
        data = AbstractPlotting.apply_transform(inv_transf, event.data)
        prev_data = AbstractPlotting.apply_transform(inv_transf, event.prev_data)

        r.from = prev_data
        r.to = data
        r.rectnode[] = _chosen_limits(r, ax)

        selection_vertices = lift(_selection_vertices, ax.finallimits, r.rectnode)

        # manually specify correct faces for a rectangle with a rectangle hole inside
        faces = [1 2 5; 5 2 6; 2 3 6; 6 3 7; 3 4 7; 7 4 8; 4 1 8; 8 1 5]

        mesh = mesh!(ax.scene, selection_vertices, faces, color = (:black, 0.2), shading = false,
            fxaa = false) # fxaa false seems necessary for correct transparency
        # wf = wireframe!(ax.scene, r.rectnode, color = (:black, 0.66), linewidth = 2)
        # translate forward so selection mesh and frame are never behind data
        translate!(mesh, 0, 0, 100)
        # translate!(wf, 0, 0, 110)
        # append!(r.plots, [mesh, wf])
        append!(r.plots, [mesh])
        r.active = true
        return true
    elseif event.type === MouseEventTypes.leftdrag
        # clamp mouse data to shown limits
        rect = AbstractPlotting.apply_transform(transf, ax.finallimits[])
        data = AbstractPlotting.apply_transform(inv_transf, rectclamp(event.data, rect))
        
        r.to = data
        r.rectnode[] = _chosen_limits(r, ax)
        return true
    elseif event.type === MouseEventTypes.leftdragstop
        newlims = r.rectnode[]
        if !(0 in widths(newlims))
            ax.targetlimits[] = newlims
        end

        while !isempty(r.plots)
            delete!(ax.scene, r.plots[1])
            deleteat!(r.plots, 1)
        end
        # remove any possible links in plotting functions
        empty!(r.rectnode.listeners)
        r.active = false
        return true
    end

    return false
end

function rectclamp(p::Point, r::Rect)
    map(p, minimum(r), maximum(r)) do pp, mi, ma
        clamp(pp, mi, ma)
    end |> Point
end

function process_interaction(r::RectangleZoom, event::KeysEvent, ax::Axis)
    r.restrict_y = Keyboard.x in event.keys
    r.restrict_x = Keyboard.y in event.keys
    r.active || return false

    r.rectnode[] = _chosen_limits(r, ax)
    return true
end


function positivize(r::FRect2D)
    negwidths = r.widths .< 0
    newori = ifelse.(negwidths, r.origin .+ r.widths, r.origin)
    newwidths = ifelse.(negwidths, -r.widths, r.widths)
    FRect2D(newori, newwidths)
end


function process_interaction(l::LimitReset, event::MouseEvent, ax::Axis)

    if event.type === MouseEventTypes.leftclick
        if ispressed(ax.scene, Keyboard.left_control)
            if ispressed(ax.scene, Keyboard.left_shift)
                autolimits!(ax)
            else
                reset_limits!(ax)
            end
            return true
        end
    end

    return false
end


function process_interaction(s::ScrollZoom, event::ScrollEvent, ax::Axis)
    # use vertical zoom
    zoom = event.y

    tlimits = ax.targetlimits
    xzoomlock = ax.xzoomlock
    yzoomlock = ax.yzoomlock
    xzoomkey = ax.xzoomkey
    yzoomkey = ax.yzoomkey

    scene = ax.scene
    e = events(scene)
    cam = camera(scene)

    if zoom != 0
        pa = pixelarea(scene)[]

        z = (1f0 - s.speed)^zoom

        mp_axscene = Vec4f0((e.mouseposition[] .- pa.origin)..., 0, 1)

        # first to normal -1..1 space
        mp_axfraction =  (cam.pixel_space[] * mp_axscene)[1:2] .*
            # now to 1..-1 if an axis is reversed to correct zoom point
            (-2 .* ((ax.xreversed[], ax.yreversed[])) .+ 1) .*
            # now to 0..1
            0.5 .+ 0.5

        xscale = ax.xscale[]
        yscale = ax.yscale[]

        transf = (xscale, yscale)
        tlimits_trans = AbstractPlotting.apply_transform(transf, tlimits[])

        xorigin = tlimits_trans.origin[1]
        yorigin = tlimits_trans.origin[2]

        xwidth = tlimits_trans.widths[1]
        ywidth = tlimits_trans.widths[2]

        newxwidth = xzoomlock[] ? xwidth : xwidth * z
        newywidth = yzoomlock[] ? ywidth : ywidth * z

        newxorigin = xzoomlock[] ? xorigin : xorigin + mp_axfraction[1] * (xwidth - newxwidth)
        newyorigin = yzoomlock[] ? yorigin : yorigin + mp_axfraction[2] * (ywidth - newywidth)

        timed_ticklabelspace_reset(ax, s.reset_timer, s.prev_xticklabelspace, s.prev_yticklabelspace, s.reset_delay)

        newrect_trans = if ispressed(scene, xzoomkey[])
            FRect(newxorigin, yorigin, newxwidth, ywidth)
        elseif ispressed(scene, yzoomkey[])
            FRect(xorigin, newyorigin, xwidth, newywidth)
        else
            FRect(newxorigin, newyorigin, newxwidth, newywidth)
        end

        inv_transf = AbstractPlotting.inverse_transform(transf)
        tlimits[] = AbstractPlotting.apply_transform(inv_transf, newrect_trans)
    end

    # NOTE this might be problematic if if we add scrolling to something like Menu
    return true
end

function process_interaction(dp::DragPan, event::MouseEvent, ax)

    if event.type !== MouseEventTypes.rightdrag
        return false
    end

    tlimits = ax.targetlimits
    xpanlock = ax.xpanlock
    ypanlock = ax.ypanlock
    xpankey = ax.xpankey
    ypankey = ax.ypankey
    panbutton = ax.panbutton

    scene = ax.scene
    cam = camera(scene)
    pa = pixelarea(scene)[]

    mp_axscene = Vec4f0((event.px .- pa.origin)..., 0, 1)
    mp_axscene_prev = Vec4f0((event.prev_px .- pa.origin)..., 0, 1)

    mp_axfraction, mp_axfraction_prev = map((mp_axscene, mp_axscene_prev)) do mp
        # first to normal -1..1 space
        (cam.pixel_space[] * mp)[1:2] .*
        # now to 1..-1 if an axis is reversed to correct zoom point
        (-2 .* ((ax.xreversed[], ax.yreversed[])) .+ 1) .*
        # now to 0..1
        0.5 .+ 0.5
    end
    
    xscale = ax.xscale[]
    yscale = ax.yscale[]

    transf = (xscale, yscale)
    tlimits_trans = AbstractPlotting.apply_transform(transf, tlimits[])

    movement_frac = mp_axfraction .- mp_axfraction_prev

    xscale = ax.xscale[]
    yscale = ax.yscale[]

    transf = (xscale, yscale)
    tlimits_trans = AbstractPlotting.apply_transform(transf, tlimits[])

    xori, yori = tlimits_trans.origin .- movement_frac .* widths(tlimits_trans)

    if xpanlock[] || ispressed(scene, ypankey[])
        xori = tlimits_trans.origin[1]
    end

    if ypanlock[] || ispressed(scene, xpankey[])
        yori = tlimits_trans.origin[2]
    end

    timed_ticklabelspace_reset(ax, dp.reset_timer, dp.prev_xticklabelspace, dp.prev_yticklabelspace, dp.reset_delay)

    inv_transf = AbstractPlotting.inverse_transform(transf)
    newrect_trans = FRect(Vec2f0(xori, yori), widths(tlimits_trans))
    tlimits[] = AbstractPlotting.apply_transform(inv_transf, newrect_trans)
           
<<<<<<< HEAD
    return true
=======
    return nothing
end


function process_interaction(dr::DragRotate, event::MouseEvent, ax3d)
    if event.type !== MouseEventTypes.leftdrag
        return nothing
    end

    dpx = event.px - event.prev_px

    ax3d.azimuth[] += -dpx[1] * 0.01
    ax3d.elevation[] = clamp(ax3d.elevation[] - dpx[2] * 0.01, -pi/2 + 0.001, pi/2 - 0.001)

    return nothing
>>>>>>> c62b398a
end<|MERGE_RESOLUTION|>--- conflicted
+++ resolved
@@ -369,10 +369,7 @@
     newrect_trans = FRect(Vec2f0(xori, yori), widths(tlimits_trans))
     tlimits[] = AbstractPlotting.apply_transform(inv_transf, newrect_trans)
            
-<<<<<<< HEAD
     return true
-=======
-    return nothing
 end
 
 
@@ -387,5 +384,4 @@
     ax3d.elevation[] = clamp(ax3d.elevation[] - dpx[2] * 0.01, -pi/2 + 0.001, pi/2 - 0.001)
 
     return nothing
->>>>>>> c62b398a
 end