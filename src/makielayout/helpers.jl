"""
Shorthand for `isnothing(optional) ? fallback : optional`
"""
@inline ifnothing(optional, fallback) = isnothing(optional) ? fallback : optional

function round_to_IRect2D(r::Rect{2})
    newori = round.(Int, minimum(r))
    othercorner = round.(Int, maximum(r))
    newwidth = othercorner .- newori
    Rect{2, Int}(newori, newwidth)
end

function sceneareanode!(finalbbox, limits, aspect)

    scenearea = Node(Recti(0, 0, 100, 100))

    onany(finalbbox, limits, aspect) do bbox, limits, aspect

        w = width(bbox)
        h = height(bbox)
        # as = mw / mh
        as = w / h
        mw, mh = w, h


        if aspect isa AxisAspect
            aspect = aspect.aspect
        elseif aspect isa DataAspect
            aspect = limits.widths[1] / limits.widths[2]
        end

        if !isnothing(aspect)
            if as >= aspect
                # too wide
                mw *= aspect / as
            else
                # too high
                mh *= as / aspect
            end
        end

        restw = w - mw
        resth = h - mh

        # l = left(bbox) + alignment[1] * restw
        # b = bottom(bbox) + alignment[2] * resth
        l = left(bbox) + 0.5f0 * restw
        b = bottom(bbox) + 0.5f0 * resth

        newbbox = BBox(l, l + mw, b, b + mh)

        # only update scene if pixel positions change
        new_scenearea = round_to_IRect2D(newbbox)
        if new_scenearea != scenearea[]
            scenearea[] = new_scenearea
        end
    end

    scenearea
end



function roundedrectvertices(rect, cornerradius, cornersegments)
    cr = cornerradius
    csegs = cornersegments

    cr = min(width(rect) / 2, height(rect) / 2, cr)

    # inner corners
    ictl = topleft(rect) .+ Point2(cr, -cr)
    ictr = topright(rect) .+ Point2(-cr, -cr)
    icbl = bottomleft(rect) .+ Point2(cr, cr)
    icbr = bottomright(rect) .+ Point2(-cr, cr)

    # check if corners touch so we can remove one vertex that is doubled
    wtouching = width(rect) / 2 == cr
    htouching = height(rect) / 2 == cr

    cstr = if wtouching
        anglepoint.(Ref(ictr), LinRange(0, pi/2, csegs), cr)
    else
        anglepoint.(Ref(ictr), LinRange(0, pi/2, csegs)[1:end-1], cr)
    end
    cstl = if htouching
        anglepoint.(Ref(ictl), LinRange(pi/2, pi, csegs), cr)
    else
        anglepoint.(Ref(ictl), LinRange(pi/2, pi, csegs)[1:end-1], cr)
    end
    csbl = if wtouching
        anglepoint.(Ref(icbl), LinRange(pi, 3pi/2, csegs), cr)
    else
        anglepoint.(Ref(icbl), LinRange(pi, 3pi/2, csegs)[1:end-1], cr)
    end
    csbr = if htouching
        anglepoint.(Ref(icbr), LinRange(3pi/2, 2pi, csegs), cr)
    else
        anglepoint.(Ref(icbr), LinRange(3pi/2, 2pi, csegs)[1:end-1], cr)
    end
    arr = [cstr; cstl; csbl; csbr]
end

"""
    tightlimits!(la::Axis)

Sets the autolimit margins to zero on all sides.
"""
function tightlimits!(la::Axis)
    la.xautolimitmargin = (0, 0)
    la.yautolimitmargin = (0, 0)
    autolimits!(la)
end

"""
    tightlimits!(la::Axis, sides::Union{Left, Right, Bottom, Top}...)

Sets the autolimit margins to zero on all given sides.

Example:

```
tightlimits!(laxis, Bottom())
```
"""
function tightlimits!(la::Axis, sides::Union{Left, Right, Bottom, Top}...)
    for s in sides
        tightlimits!(la, s)
    end
end

function tightlimits!(la::Axis, ::Left)
    la.xautolimitmargin = Base.setindex(la.xautolimitmargin[], 0.0, 1)
    autolimits!(la)
end

function tightlimits!(la::Axis, ::Right)
    la.xautolimitmargin = Base.setindex(la.xautolimitmargin[], 0.0, 2)
    autolimits!(la)
end

function tightlimits!(la::Axis, ::Bottom)
    la.yautolimitmargin = Base.setindex(la.yautolimitmargin[], 0.0, 1)
    autolimits!(la)
end

function tightlimits!(la::Axis, ::Top)
    la.yautolimitmargin = Base.setindex(la.yautolimitmargin[], 0.0, 2)
    autolimits!(la)
end

<<<<<<< HEAD
GridLayoutBase.GridLayout(scene::Scene, args...; kwargs...) = GridLayout(args...; bbox = lift(x -> FRect2D(x), pixelarea(scene)), kwargs...)
=======

"""
    layoutscene(padding = 30; kwargs...)

Create a `Scene` in `campixel!` mode and a `GridLayout` aligned to the scene's pixel area with `alignmode = Outside(padding)`.
"""
function layoutscene(padding = 30; inspectable = false, kwargs...)
    scene = Scene(; camera = campixel!, inspectable = inspectable, kwargs...)
    gl = GridLayout(scene, alignmode = Outside(padding))
    scene, gl
end

"""
    layoutscene(nrows::Int, ncols::Int, padding = 30; kwargs...)

Create a `Scene` in `campixel!` mode and a `GridLayout` aligned to the scene's pixel area with size `nrows` x `ncols` and `alignmode = Outside(padding)`.
"""
function layoutscene(nrows::Int, ncols::Int, padding = 30; inspectable = false, kwargs...)
    scene = Scene(; camera = campixel!, inspectable = inspectable, kwargs...)
    gl = GridLayout(scene, nrows, ncols, alignmode = Outside(padding))
    scene, gl
end


GridLayoutBase.GridLayout(scene::Scene, args...; kwargs...) = GridLayout(args...; bbox = lift(x -> Rect2f(x), pixelarea(scene)), kwargs...)
>>>>>>> c269f922

function axislines!(scene, rect, spinewidth, topspinevisible, rightspinevisible,
    leftspinevisible, bottomspinevisible, topspinecolor, leftspinecolor,
    rightspinecolor, bottomspinecolor)

    bottomline = lift(rect, spinewidth) do r, sw
        y = bottom(r)
        p1 = Point2(left(r) - 0.5sw, y)
        p2 = Point2(right(r) + 0.5sw, y)
        [p1, p2]
    end

    leftline = lift(rect, spinewidth) do r, sw
        x = left(r)
        p1 = Point2(x, bottom(r) - 0.5sw)
        p2 = Point2(x, top(r) + 0.5sw)
        [p1, p2]
    end

    topline = lift(rect, spinewidth) do r, sw
        y = top(r)
        p1 = Point2(left(r) - 0.5sw, y)
        p2 = Point2(right(r) + 0.5sw, y)
        [p1, p2]
    end

    rightline = lift(rect, spinewidth) do r, sw
        x = right(r)
        p1 = Point2(x, bottom(r) - 0.5sw)
        p2 = Point2(x, top(r) + 0.5sw)
        [p1, p2]
    end

    (lines!(scene, bottomline, linewidth = spinewidth,
        visible = bottomspinevisible, color = bottomspinecolor),
    lines!(scene, leftline, linewidth = spinewidth,
        visible = leftspinevisible, color = leftspinecolor),
    lines!(scene, rightline, linewidth = spinewidth,
        visible = rightspinevisible, color = rightspinecolor),
    lines!(scene, topline, linewidth = spinewidth,
        visible = topspinevisible, color = topspinecolor))
end


function interleave_vectors(vec1::Vector{T}, vec2::Vector{T}) where T
    n = length(vec1)
    @assert n == length(vec2)

    vec = Vector{T}(undef, 2 * n)
    @inbounds for i in 1:n
        k = 2(i - 1)
        vec[k + 1] = vec1[i]
        vec[k + 2] = vec2[i]
    end
    vec
end

"""
Take a sequence of variable definitions with docstrings above each and turn
them into Attributes, a Dict of varname => docstring pairs and a Dict of
varname => default_value pairs.

# Example

    attrs, docdict, defaultdict = @documented_attributes begin
        "The width."
        width = 10
        "The height."
        height = 20 + x
    end

    attrs == Attributes(
        width = 10,
        height = 20
    )

    docdict == Dict(
        width => "The width.",
        height => "The height."
    )

    defaultdict == Dict(
        width => "10",
        height => "20 + x"
    )
"""
macro documented_attributes(exp)
    if exp.head != :block
        error("Not a block")
    end

    expressions = filter(x -> !(x isa LineNumberNode), exp.args)

    vars_and_exps = map(expressions) do e
        if e.head == :macrocall && e.args[1] == GlobalRef(Core, Symbol("@doc"))
            varname = e.args[4].args[1]
            var_exp = e.args[4].args[2]
            str_exp = e.args[3]
        elseif e.head == Symbol("=")
            varname = e.args[1]
            var_exp = e.args[2]
            str_exp = "no description"
        else
            error("Neither docstringed variable nor normal variable: $e")
        end
        varname, var_exp, str_exp
    end

    # make a dictionary of :variable_name => docstring_expression
    exp_docdict = Expr(:call, :Dict,
        (Expr(:call, Symbol("=>"), QuoteNode(name), strexp)
            for (name, _, strexp) in vars_and_exps)...)

    # make a dictionary of :variable_name => docstring_expression
    defaults_dict = Expr(:call, :Dict,
        (Expr(:call, Symbol("=>"), QuoteNode(name), exp isa String ? "\"$exp\"" : string(exp))
            for (name, exp, _) in vars_and_exps)...)

    # make an Attributes instance with of variable_name = variable_expression
    exp_attrs = Expr(:call, :Attributes,
        (Expr(:kw, name, exp)
            for (name, exp, _) in vars_and_exps)...)

    esc(quote
        ($exp_attrs, $exp_docdict, $defaults_dict)
    end)
end

"""
Turn a combination of docdict and defaultdict from `@documented_attributes`
into a string to insert into a docstring.
"""
function docvarstring(docdict, defaultdict)
    buffer = IOBuffer()
    maxwidth = maximum(length ∘ string, keys(docdict))
    for (var, doc) in sort(collect(pairs(docdict)))
        print(buffer, "`$var`\\\nDefault: `$(defaultdict[var])`\\\n$doc\n\n")
    end
    String(take!(buffer))
end


function subtheme(scene, key::Symbol)
    sub = haskey(theme(scene), key) ? theme(scene, key) : Attributes()
    if !(sub isa Attributes)
        error("Subtheme is not of type Attributes but is $sub")
    end
    sub
end


"""
    labelslider!(scene, label, range; format = string, sliderkw = Dict(), labelkw = Dict(), valuekw = Dict(), layoutkw...)

Construct a horizontal GridLayout with a label, a slider and a value label in `scene`.

Returns a `NamedTuple`:

`(slider = slider, label = label, valuelabel = valuelabel, layout = layout)`

Specify a format function for the value label with the `format` keyword.
The slider is forwarded the keywords from `sliderkw`.
The label is forwarded the keywords from `labelkw`.
The value label is forwarded the keywords from `valuekw`.
All other keywords are forwarded to the `GridLayout`.

Example:

```
ls = labelslider!(scene, "Voltage:", 0:10; format = x -> "\$(x)V")
layout[1, 1] = ls.layout
```
"""
function labelslider!(scene, label, range; format = string,
        sliderkw = Dict(), labelkw = Dict(), valuekw = Dict(), layoutkw...)
    slider = Slider(scene; range = range, sliderkw...)
    label = Label(scene, label; labelkw...)
    valuelabel = Label(scene, lift(format, slider.value); valuekw...)
    layout = hbox!(label, slider, valuelabel; layoutkw...)
    (slider = slider, label = label, valuelabel = valuelabel, layout = layout)
end


"""
    labelslidergrid!(scene, labels, ranges; formats = [string],
        sliderkw = Dict(), labelkw = Dict(), valuekw = Dict(), layoutkw...)

Construct a GridLayout with a column of label, a column of sliders and a column of value labels in `scene`.
The argument values are broadcast, so you can use scalars if you want to keep labels, ranges or formats constant across rows.

Returns a `NamedTuple`:

`(sliders = sliders, labels = labels, valuelabels = valuelabels, layout = layout)`

Specify format functions for the value labels with the `formats` keyword.
The sliders are forwarded the keywords from `sliderkw`.
The labels are forwarded the keywords from `labelkw`.
The value labels are forwarded the keywords from `valuekw`.
All other keywords are forwarded to the `GridLayout`.

Example:

```
ls = labelslidergrid!(scene, ["Voltage", "Ampere"], Ref(0:0.1:100); format = x -> "\$(x)V")
layout[1, 1] = ls.layout
```
"""
function labelslidergrid!(scene, labels, ranges; formats = [string],
        sliderkw = Dict(), labelkw = Dict(), valuekw = Dict(), layoutkw...)

    elements = broadcast(labels, ranges, formats) do label, range, format
        slider = Slider(scene; range = range, sliderkw...)
        label = Label(scene, label; halign = :left, labelkw...)
        valuelabel = Label(scene, lift(format, slider.value); halign = :right, valuekw...)
        (; slider = slider, label = label, valuelabel = valuelabel)
    end

    sliders = map(x -> x.slider, elements)
    labels = map(x -> x.label, elements)
    valuelabels = map(x -> x.valuelabel, elements)

    layout = grid!(hcat(labels, sliders, valuelabels); layoutkw...)

    (sliders = sliders, labels = labels, valuelabels = valuelabels, layout = layout)
end



# helper function to create either h or vlines depending on `direction`
# this works only with LAxes because it needs to react to limit changes
function hvlines!(ax::Axis, direction::Int, datavals, axmins, axmaxs; attributes...)

    datavals, axmins, axmaxs = map(x -> x isa Observable ? x : Observable(x), (datavals, axmins, axmaxs))

    linesegs = lift(ax.finallimits, ax.scene.px_area, datavals, axmins, axmaxs) do lims, pxa,
            datavals, axmins, axmaxs

        xlims = (minimum(lims)[direction], maximum(lims)[direction])
        xfrac(f) = xlims[1] + f * (xlims[2] - xlims[1])
        segs = broadcast(datavals, axmins, axmaxs) do dataval, axmin, axmax
            if direction == 1
                (Point2f(xfrac(axmin), dataval), Point2f(xfrac(axmax), dataval))
            elseif direction == 2
                (Point2f(dataval, xfrac(axmin)), Point2f(dataval, xfrac(axmax)))
            else
                error("direction must be 1 or 2")
            end
        end
        # handle case that none of the inputs is an array, but we need an array for linesegments!
        if segs isa Tuple
            segs = [segs]
        end
        segs
    end

    linesegments!(ax, linesegs; xautolimits = direction == 2, yautolimits = direction == 1, attributes...)
end

"""
    hlines!(ax::Axis, ys; xmin = 0.0, xmax = 1.0, attrs...)

Create horizontal lines across `ax` at `ys` in data coordinates and `xmin` to `xmax`
in axis coordinates (0 to 1). All three of these can have single or multiple values because
they are broadcast to calculate the final line segments.
"""
hlines!(ax::Axis, ys; xmin = 0.0, xmax = 1.0, attrs...) =
    hvlines!(ax, 1, ys, xmin, xmax; attrs...)

"""
    vlines!(ax::Axis, xs; ymin = 0.0, ymax = 1.0, attrs...)

Create vertical lines across `ax` at `xs` in data coordinates and `ymin` to `ymax`
in axis coordinates (0 to 1). All three of these can have single or multiple values because
they are broadcast to calculate the final line segments.
"""
vlines!(ax::Axis, xs; ymin = 0.0, ymax = 1.0, attrs...) =
    hvlines!(ax, 2, xs, ymin, ymax; attrs...)

"""
    abline!(axis::Axis, a::Number, b::Number; line_kw_args...)
Adds a line defined by `f(x) = x * b + a` to the axis.
kwargs are the same as for a `line` plot and are passed directly to the line attributess.
"""
function abline!(axis::Axis, a::Number, b::Number; kwargs...)
    f(x) = x * b + a
    line = map(axis.finallimits) do limits
        xmin, xmax = first.(extrema(limits))
        return [Point2f(xmin, f(xmin)), Point2f(xmax, f(xmax))]
    end
    return linesegments!(axis, line; xautolimits=false, yautolimits=false, kwargs...)
end<|MERGE_RESOLUTION|>--- conflicted
+++ resolved
@@ -148,35 +148,7 @@
     autolimits!(la)
 end
 
-<<<<<<< HEAD
 GridLayoutBase.GridLayout(scene::Scene, args...; kwargs...) = GridLayout(args...; bbox = lift(x -> FRect2D(x), pixelarea(scene)), kwargs...)
-=======
-
-"""
-    layoutscene(padding = 30; kwargs...)
-
-Create a `Scene` in `campixel!` mode and a `GridLayout` aligned to the scene's pixel area with `alignmode = Outside(padding)`.
-"""
-function layoutscene(padding = 30; inspectable = false, kwargs...)
-    scene = Scene(; camera = campixel!, inspectable = inspectable, kwargs...)
-    gl = GridLayout(scene, alignmode = Outside(padding))
-    scene, gl
-end
-
-"""
-    layoutscene(nrows::Int, ncols::Int, padding = 30; kwargs...)
-
-Create a `Scene` in `campixel!` mode and a `GridLayout` aligned to the scene's pixel area with size `nrows` x `ncols` and `alignmode = Outside(padding)`.
-"""
-function layoutscene(nrows::Int, ncols::Int, padding = 30; inspectable = false, kwargs...)
-    scene = Scene(; camera = campixel!, inspectable = inspectable, kwargs...)
-    gl = GridLayout(scene, nrows, ncols, alignmode = Outside(padding))
-    scene, gl
-end
-
-
-GridLayoutBase.GridLayout(scene::Scene, args...; kwargs...) = GridLayout(args...; bbox = lift(x -> Rect2f(x), pixelarea(scene)), kwargs...)
->>>>>>> c269f922
 
 function axislines!(scene, rect, spinewidth, topspinevisible, rightspinevisible,
     leftspinevisible, bottomspinevisible, topspinecolor, leftspinecolor,
