--- conflicted
+++ resolved
@@ -10,7 +10,6 @@
     default_value
 end
 
-<<<<<<< HEAD
 
 
 
@@ -257,251 +256,6 @@
 #         "The y axis scale"
 #         yscale = identity
 #     end
-=======
-function default_attributes(::Type{Axis}, scene)
-    attrs, docdict, defaultdict = @documented_attributes begin
-        "Attributes with one palette per key, for example `color = [:red, :green, :blue]`"
-        palette = scene !== nothing && haskey(scene.theme, :palette) ? deepcopy(scene.theme[:palette]) : Attributes()
-        "The xlabel string."
-        xlabel = ""
-        "The ylabel string."
-        ylabel = ""
-        "The axis title string."
-        title = ""
-        "The font family of the title."
-        titlefont = lift_parent_attribute(scene, :font, "DejaVu Sans")
-        "The title's font size."
-        titlesize = lift_parent_attribute(scene, :fontsize, 16f0)
-        "The gap between axis and title."
-        titlegap = 4f0
-        "Controls if the title is visible."
-        titlevisible = true
-        "The horizontal alignment of the title."
-        titlealign = :center
-        "The color of the title"
-        titlecolor = lift_parent_attribute(scene, :textcolor, :black)
-        "The font family of the xlabel."
-        xlabelfont = lift_parent_attribute(scene, :font, "DejaVu Sans")
-        "The font family of the ylabel."
-        ylabelfont = lift_parent_attribute(scene, :font, "DejaVu Sans")
-        "The color of the xlabel."
-        xlabelcolor = lift_parent_attribute(scene, :textcolor, :black)
-        "The color of the ylabel."
-        ylabelcolor = lift_parent_attribute(scene, :textcolor, :black)
-        "The font size of the xlabel."
-        xlabelsize = lift_parent_attribute(scene, :fontsize, 16f0)
-        "The font size of the ylabel."
-        ylabelsize = lift_parent_attribute(scene, :fontsize, 16f0)
-        "Controls if the xlabel is visible."
-        xlabelvisible = true
-        "Controls if the ylabel is visible."
-        ylabelvisible = true
-        "The padding between the xlabel and the ticks or axis."
-        xlabelpadding = 3f0
-        "The padding between the ylabel and the ticks or axis."
-        ylabelpadding = 5f0 # because of boundingbox inaccuracies of ticklabels
-        "The font family of the xticklabels."
-        xticklabelfont = lift_parent_attribute(scene, :font, "DejaVu Sans")
-        "The font family of the yticklabels."
-        yticklabelfont = lift_parent_attribute(scene, :font, "DejaVu Sans")
-        "The color of xticklabels."
-        xticklabelcolor = lift_parent_attribute(scene, :textcolor, :black)
-        "The color of yticklabels."
-        yticklabelcolor = lift_parent_attribute(scene, :textcolor, :black)
-        "The font size of the xticklabels."
-        xticklabelsize = lift_parent_attribute(scene, :fontsize, 16f0)
-        "The font size of the yticklabels."
-        yticklabelsize = lift_parent_attribute(scene, :fontsize, 16f0)
-        "Controls if the xticklabels are visible."
-        xticklabelsvisible = true
-        "Controls if the yticklabels are visible."
-        yticklabelsvisible = true
-        "The space reserved for the xticklabels."
-        xticklabelspace = Makie.automatic
-        "The space reserved for the yticklabels."
-        yticklabelspace = Makie.automatic
-        "The space between xticks and xticklabels."
-        xticklabelpad = 2f0
-        "The space between yticks and yticklabels."
-        yticklabelpad = 4f0
-        "The counterclockwise rotation of the xticklabels in radians."
-        xticklabelrotation = 0f0
-        "The counterclockwise rotation of the yticklabels in radians."
-        yticklabelrotation = 0f0
-        "The horizontal and vertical alignment of the xticklabels."
-        xticklabelalign = Makie.automatic
-        "The horizontal and vertical alignment of the yticklabels."
-        yticklabelalign = Makie.automatic
-        "The size of the xtick marks."
-        xticksize = 6f0
-        "The size of the ytick marks."
-        yticksize = 6f0
-        "Controls if the xtick marks are visible."
-        xticksvisible = true
-        "Controls if the ytick marks are visible."
-        yticksvisible = true
-        "The alignment of the xtick marks relative to the axis spine (0 = out, 1 = in)."
-        xtickalign = 0f0
-        "The alignment of the ytick marks relative to the axis spine (0 = out, 1 = in)."
-        ytickalign = 0f0
-        "The width of the xtick marks."
-        xtickwidth = 1f0
-        "The width of the ytick marks."
-        ytickwidth = 1f0
-        "The color of the xtick marks."
-        xtickcolor = RGBf(0, 0, 0)
-        "The color of the ytick marks."
-        ytickcolor = RGBf(0, 0, 0)
-        "Locks interactive panning in the x direction."
-        xpanlock = false
-        "Locks interactive panning in the y direction."
-        ypanlock = false
-        "Locks interactive zooming in the x direction."
-        xzoomlock = false
-        "Locks interactive zooming in the y direction."
-        yzoomlock = false
-        "Controls if rectangle zooming affects the x dimension."
-        xrectzoom = true
-        "Controls if rectangle zooming affects the y dimension."
-        yrectzoom = true
-        "The width of the axis spines."
-        spinewidth = 1f0
-        "Controls if the x grid lines are visible."
-        xgridvisible = true
-        "Controls if the y grid lines are visible."
-        ygridvisible = true
-        "The width of the x grid lines."
-        xgridwidth = 1f0
-        "The width of the y grid lines."
-        ygridwidth = 1f0
-        "The color of the x grid lines."
-        xgridcolor = RGBAf(0, 0, 0, 0.12)
-        "The color of the y grid lines."
-        ygridcolor = RGBAf(0, 0, 0, 0.12)
-        "The linestyle of the x grid lines."
-        xgridstyle = nothing
-        "The linestyle of the y grid lines."
-        ygridstyle = nothing
-        "Controls if the x minor grid lines are visible."
-        xminorgridvisible = false
-        "Controls if the y minor grid lines are visible."
-        yminorgridvisible = false
-        "The width of the x minor grid lines."
-        xminorgridwidth = 1f0
-        "The width of the y minor grid lines."
-        yminorgridwidth = 1f0
-        "The color of the x minor grid lines."
-        xminorgridcolor = RGBAf(0, 0, 0, 0.05)
-        "The color of the y minor grid lines."
-        yminorgridcolor = RGBAf(0, 0, 0, 0.05)
-        "The linestyle of the x minor grid lines."
-        xminorgridstyle = nothing
-        "The linestyle of the y minor grid lines."
-        yminorgridstyle = nothing
-        "Controls if the bottom axis spine is visible."
-        bottomspinevisible = true
-        "Controls if the left axis spine is visible."
-        leftspinevisible = true
-        "Controls if the top axis spine is visible."
-        topspinevisible = true
-        "Controls if the right axis spine is visible."
-        rightspinevisible = true
-        "The color of the bottom axis spine."
-        bottomspinecolor = :black
-        "The color of the left axis spine."
-        leftspinecolor = :black
-        "The color of the top axis spine."
-        topspinecolor = :black
-        "The color of the right axis spine."
-        rightspinecolor = :black
-        "The forced aspect ratio of the axis. `nothing` leaves the axis unconstrained, `DataAspect()` forces the same ratio as the ratio in data limits between x and y axis, `AxisAspect(ratio)` sets a manual ratio."
-        aspect = nothing
-        "The vertical alignment of the axis within its suggested bounding box."
-        valign = :center
-        "The horizontal alignment of the axis within its suggested bounding box."
-        halign = :center
-        "The width of the axis."
-        width = nothing
-        "The height of the axis."
-        height = nothing
-        "Controls if the parent layout can adjust to this element's width"
-        tellwidth = true
-        "Controls if the parent layout can adjust to this element's height"
-        tellheight = true
-        "The relative margins added to the autolimits in x direction."
-        xautolimitmargin = (0.05f0, 0.05f0)
-        "The relative margins added to the autolimits in y direction."
-        yautolimitmargin = (0.05f0, 0.05f0)
-        "The xticks."
-        xticks = Makie.automatic
-        "Format for xticks."
-        xtickformat = Makie.automatic
-        "The yticks."
-        yticks = Makie.automatic
-        "Format for yticks."
-        ytickformat = Makie.automatic
-        "The button for panning."
-        panbutton = Makie.Mouse.right
-        "The key for limiting panning to the x direction."
-        xpankey = Makie.Keyboard.x
-        "The key for limiting panning to the y direction."
-        ypankey = Makie.Keyboard.y
-        "The key for limiting zooming to the x direction."
-        xzoomkey = Makie.Keyboard.x
-        "The key for limiting zooming to the y direction."
-        yzoomkey = Makie.Keyboard.y
-        "The position of the x axis (`:bottom` or `:top`)."
-        xaxisposition = :bottom
-        "The position of the y axis (`:left` or `:right`)."
-        yaxisposition = :left
-        "Controls if the x spine is limited to the furthest tick marks or not."
-        xtrimspine = false
-        "Controls if the y spine is limited to the furthest tick marks or not."
-        ytrimspine = false
-        "The background color of the axis."
-        backgroundcolor = :white
-        "Controls if the ylabel's rotation is flipped."
-        flip_ylabel = false
-        "Constrains the data aspect ratio (`nothing` leaves the ratio unconstrained)."
-        autolimitaspect = nothing
-        "The limits that the user has manually set. They are reinstated when calling `reset_limits!` and are set to nothing by `autolimits!`. Can be either a tuple (xlow, xhigh, ylow, high) or a tuple (nothing_or_xlims, nothing_or_ylims). Are set by `xlims!`, `ylims!` and `limits!`."
-        limits = (nothing, nothing)
-        "The align mode of the axis in its parent GridLayout."
-        alignmode = Inside()
-        "Controls if the y axis goes upwards (false) or downwards (true)"
-        yreversed = false
-        "Controls if the x axis goes rightwards (false) or leftwards (true)"
-        xreversed = false
-        "Controls if minor ticks on the x axis are visible"
-        xminorticksvisible = false
-        "The alignment of x minor ticks on the axis spine"
-        xminortickalign = 0f0
-        "The tick size of x minor ticks"
-        xminorticksize = 4f0
-        "The tick width of x minor ticks"
-        xminortickwidth = 1f0
-        "The tick color of x minor ticks"
-        xminortickcolor = :black
-        "The tick locator for the x minor ticks"
-        xminorticks = IntervalsBetween(2)
-        "Controls if minor ticks on the y axis are visible"
-        yminorticksvisible = false
-        "The alignment of y minor ticks on the axis spine"
-        yminortickalign = 0f0
-        "The tick size of y minor ticks"
-        yminorticksize = 4f0
-        "The tick width of y minor ticks"
-        yminortickwidth = 1f0
-        "The tick color of y minor ticks"
-        yminortickcolor = :black
-        "The tick locator for the y minor ticks"
-        yminorticks = IntervalsBetween(2)
-        "The x axis scale"
-        xscale = identity
-        "The y axis scale"
-        yscale = identity
-    end
->>>>>>> 78820311
 
 #     (attributes = attrs, documentation = docdict, defaults = defaultdict)
 # end
