function LineAxis(parent::Scene; kwargs...)

    attrs = merge!(Attributes(kwargs), default_attributes(LineAxis))

    decorations = Dict{Symbol, Any}()

    @extract attrs (endpoints, limits, flipped, ticksize, tickwidth,
        tickcolor, tickalign, ticks, tickformat, ticklabelalign, ticklabelrotation, ticksvisible,
        ticklabelspace, ticklabelpad, labelpadding,
        ticklabelsize, ticklabelsvisible, spinewidth, spinecolor, label, labelsize, labelcolor,
        labelfont, ticklabelfont, ticklabelcolor,
        labelvisible, spinevisible, trimspine, flip_vertical_label, reversed,
        minorticksvisible, minortickalign, minorticksize, minortickwidth, minortickcolor, minorticks)

    pos_extents_horizontal = lift(endpoints) do endpoints
        if endpoints[1][2] == endpoints[2][2]
            horizontal = true
            extents = (endpoints[1][1], endpoints[2][1])
            position = endpoints[1][2]
            return (position, extents, horizontal)
        elseif endpoints[1][1] == endpoints[2][1]
            horizontal = false
            extents = (endpoints[1][2], endpoints[2][2])
            position = endpoints[1][1]
            return (position, extents, horizontal)
        else
            error("OldAxis endpoints $(endpoints[1]) and $(endpoints[2]) are neither on a horizontal nor vertical line")
        end
    end

    ticksnode = Node(Point2f0[])
    ticklines = linesegments!(
        parent, ticksnode, linewidth = tickwidth, color = tickcolor,
        show_axis = false, visible = ticksvisible
    )
    decorations[:ticklines] = ticklines
    translate!(ticklines, 0, 0, 10)

    minorticksnode = Node(Point2f0[])
    minorticklines = linesegments!(
        parent, minorticksnode, linewidth = minortickwidth, color = minortickcolor,
        show_axis = false, visible = minorticksvisible
    )
    decorations[:minorticklines] = minorticklines

    realticklabelalign = lift(ticklabelalign, pos_extents_horizontal, flipped, ticklabelrotation, typ = Any) do al, (pos, ex, hor), fl, rot
        if al !== automatic
            return al
        end
        if rot == 0 || !(rot isa Real)
            if hor
                (:center, fl ? :bottom : :top)
            else
                (fl ? :left : :right, :center)
            end
        elseif rot ≈ pi/2
            if hor
                (fl ? :left : :right, :center)
            else
                (:center, fl ? :top : :bottom)
            end
        elseif rot ≈ -pi/2
            if hor
                (fl ? :right : :left, :center)
            else
                (:center, fl ? :bottom : :top)
            end
        elseif rot > 0
            if hor
                (fl ? :left : :right, fl ? :bottom : :top)
            else
                (fl ? :left : :right, :center)
            end
        elseif rot < 0
            if hor
                (fl ? :right : :left, fl ? :bottom : :top)
            else
                (fl ? :left : :right, :center)
            end
        end
    end

    ticklabelannosnode = Node(Tuple{String, Point2f0}[])
    ticklabels = annotations!(
        parent,
        ticklabelannosnode,
        align = realticklabelalign,
        rotation = ticklabelrotation,
        textsize = ticklabelsize,
        font = ticklabelfont,
        color = ticklabelcolor,
        show_axis = false,
        visible = ticklabelsvisible,
        space = :data)

    ticklabel_ideal_space = lift(ticklabelannosnode, ticklabelalign, ticklabelrotation, ticklabelfont, ticklabelsvisible, typ=Float32) do args...
        maxwidth = if pos_extents_horizontal[][3]
                # height
                ticklabelsvisible[] ? height(FRect2D(boundingbox(ticklabels))) : 0f0
            else
                # width
                ticklabelsvisible[] ? width(FRect2D(boundingbox(ticklabels))) : 0f0
        end
        # in case there is no string in the annotations and the boundingbox comes back all NaN
        if !isfinite(maxwidth)
            maxwidth = zero(maxwidth)
        end
        maxwidth
    end

    attrs[:actual_ticklabelspace] = 0f0
    actual_ticklabelspace = attrs[:actual_ticklabelspace]

    onany(ticklabel_ideal_space, ticklabelspace) do idealspace, space
        s = if space == automatic
            idealspace
        else
            space
        end
        if s != actual_ticklabelspace[]
            actual_ticklabelspace[] = s
        end
    end


    decorations[:ticklabels] = ticklabels

    tickspace = lift(ticksvisible, ticksize, tickalign) do ticksvisible,
            ticksize, tickalign

        ticksvisible ? max(0f0, ticksize * (1f0 - tickalign)) : 0f0
    end

    labelgap = lift(spinewidth, tickspace, ticklabelsvisible, actual_ticklabelspace,
        ticklabelpad, labelpadding) do spinewidth, tickspace, ticklabelsvisible,
            actual_ticklabelspace, ticklabelpad, labelpadding


        spinewidth + tickspace +
            (ticklabelsvisible ? actual_ticklabelspace + ticklabelpad : 0f0) +
            labelpadding
    end

    labelpos = lift(pos_extents_horizontal, flipped, labelgap) do (position, extents, horizontal), flipped, labelgap

        # fullgap = tickspace[] + labelgap

        middle = extents[1] + 0.5f0 * (extents[2] - extents[1])

        x_or_y = flipped ? position + labelgap : position - labelgap

        if horizontal
            Point2(middle, x_or_y)
        else
            Point2(x_or_y, middle)
        end
    end

    labelalign = lift(pos_extents_horizontal, flipped, flip_vertical_label) do (position, extents, horizontal), flipped, flip_vertical_label
        if horizontal
            (:center, flipped ? :bottom : :top)
        else
            (:center, if flipped
                    flip_vertical_label ? :bottom : :top
                else
                    flip_vertical_label ? :top : :bottom
                end
            )
        end
    end

    labelrotation = lift(pos_extents_horizontal, flip_vertical_label) do (position, extents, horizontal), flip_vertical_label
        if horizontal
            0f0
        else
            if flip_vertical_label
                Float32(-0.5pi)
            else
                Float32(0.5pi)
            end
        end
    end

    labeltext = text!(
        parent, label, textsize = labelsize, color = labelcolor,
        position = labelpos, show_axis = false, visible = labelvisible,
        align = labelalign, rotation = labelrotation, font = labelfont,
        space = :data,
    )

    decorations[:labeltext] = labeltext

    tickvalues = Node(Float32[])

    tickvalues_labels_unfiltered = lift(pos_extents_horizontal, limits, ticks, tickformat, attrs.scale) do (position, extents, horizontal),
            limits, ticks, tickformat, scale
        get_ticks(ticks, scale, tickformat, limits...)
    end

    tickpositions = Node(Point2f0[])
    tickstrings = Node(String[])

    onany(tickvalues_labels_unfiltered, reversed) do tickvalues_labels_unfiltered, reversed

        tickvalues_unfiltered, tickstrings_unfiltered = tickvalues_labels_unfiltered

        position, extents_uncorrected, horizontal = pos_extents_horizontal[]

        extents = reversed ? reverse(extents_uncorrected) : extents_uncorrected

        px_o = extents[1]
        px_width = extents[2] - extents[1]

        lim_o = limits[][1]
        lim_w = limits[][2] - limits[][1]

        # if labels are given manually, it's possible that some of them are outside the displayed limits
        # we only check approximately because otherwise because of floating point errors, ticks can be dismissed sometimes
        i_values_within_limits = findall(tickvalues_unfiltered) do tv
            (limits[][1] <= tv || limits[][1] ≈ tv) &&
             (tv <= limits[][2] || tv ≈ limits[][2])
        end

        tickvalues[] = tickvalues_unfiltered[i_values_within_limits]

        scale = attrs.scale[]
        tickvalues_scaled = scale.(tickvalues[])

        tick_fractions = (tickvalues_scaled .- scale(limits[][1])) ./ (scale(limits[][2]) - scale(limits[][1]))

        tick_scenecoords = px_o .+ px_width .* tick_fractions

        tickpos = if horizontal
            [Point(x, position) for x in tick_scenecoords]
        else
            [Point(position, y) for y in tick_scenecoords]
        end

        # now trigger updates
        tickpositions[] = tickpos

        tickstrings[] = tickstrings_unfiltered[i_values_within_limits]
    end

    minortickvalues = Node(Float32[])
    minortickpositions = Node(Point2f0[])

    onany(tickvalues, minorticks) do tickvalues, minorticks
        minortickvalues[] = get_minor_tickvalues(minorticks, attrs.scale[], tickvalues, limits[]...)
    end

    onany(minortickvalues) do minortickvalues
        position, extents_uncorrected, horizontal = pos_extents_horizontal[]

        extents = reversed[] ? reverse(extents_uncorrected) : extents_uncorrected

        px_o = extents[1]
        px_width = extents[2] - extents[1]

        lim_o = limits[][1]
        lim_w = limits[][2] - limits[][1]

        scale = attrs.scale[]
        tickvalues_scaled = scale.(minortickvalues)

        tick_fractions = (tickvalues_scaled .- scale(limits[][1])) ./ (scale(limits[][2]) - scale(limits[][1]))

        tick_scenecoords = px_o .+ px_width .* tick_fractions

        minortickpositions[] = if horizontal
            [Point(x, position) for x in tick_scenecoords]
        else
            [Point(position, y) for y in tick_scenecoords]
        end
    end

    onany(minortickpositions, minortickalign, minorticksize, spinewidth) do tickpositions,
        tickalign, ticksize, spinewidth

        position, extents, horizontal = pos_extents_horizontal[]

        if horizontal
            tickstarts = [tp + (flipped[] ? -1f0 : 1f0) * Point2f0(0f0, tickalign * ticksize - 0.5f0 * spinewidth) for tp in tickpositions]
            tickends = [t + (flipped[] ? -1f0 : 1f0) * Point2f0(0f0, -ticksize) for t in tickstarts]
            minorticksnode[] = interleave_vectors(tickstarts, tickends)
        else
            tickstarts = [tp + (flipped[] ? -1f0 : 1f0) * Point2f0(tickalign * ticksize - 0.5f0 * spinewidth, 0f0) for tp in tickpositions]
            tickends = [t + (flipped[] ? -1f0 : 1f0) * Point2f0(-ticksize, 0f0) for t in tickstarts]
            minorticksnode[] = interleave_vectors(tickstarts, tickends)
        end
    end

    onany(tickstrings, labelgap, flipped) do tickstrings, labelgap, flipped
        # tickspace is always updated before labelgap
        # tickpositions are always updated before tickstrings
        # so we don't need to lift those

        position, extents, horizontal = pos_extents_horizontal[]

        nticks = length(tickvalues[])

        ticklabelgap = spinewidth[] + tickspace[] + ticklabelpad[]

        shift = if horizontal
            Point2f0(0f0, flipped ? ticklabelgap : -ticklabelgap)
        else
            Point2f0(flipped ? ticklabelgap : -ticklabelgap, 0f0)
        end

        ticklabelpositions = tickpositions[] .+ Ref(shift)
        ticklabelannosnode[] = collect(zip(tickstrings, ticklabelpositions))
    end

    onany(tickpositions, tickalign, ticksize, spinewidth) do tickpositions,
            tickalign, ticksize, spinewidth

        position, extents, horizontal = pos_extents_horizontal[]

        if horizontal
            tickstarts = [tp + (flipped[] ? -1f0 : 1f0) * Point2f0(0f0, tickalign * ticksize - 0.5f0 * spinewidth) for tp in tickpositions]
            tickends = [t + (flipped[] ? -1f0 : 1f0) * Point2f0(0f0, -ticksize) for t in tickstarts]
            ticksnode[] = interleave_vectors(tickstarts, tickends)
        else
            tickstarts = [tp + (flipped[] ? -1f0 : 1f0) * Point2f0(tickalign * ticksize - 0.5f0 * spinewidth, 0f0) for tp in tickpositions]
            tickends = [t + (flipped[] ? -1f0 : 1f0) * Point2f0(-ticksize, 0f0) for t in tickstarts]
            ticksnode[] = interleave_vectors(tickstarts, tickends)
        end
    end

    linepoints = lift(pos_extents_horizontal, flipped, spinewidth, trimspine, tickpositions, tickwidth) do (position, extents, horizontal),
            flipped, sw, trimspine, tickpositions, tickwidth

        if !trimspine
            if horizontal
                y = position
                p1 = Point2f0(extents[1] - 0.5sw, y)
                p2 = Point2f0(extents[2] + 0.5sw, y)
                [p1, p2]
            else
                x = position
                p1 = Point2f0(x, extents[1] - 0.5sw)
                p2 = Point2f0(x, extents[2] + 0.5sw)
                [p1, p2]
            end
        else
            [tickpositions[1], tickpositions[end]] .+ [
                (horizontal ? Point2f0(-0.5f0 * tickwidth, 0) : Point2f0(0, -0.5f0 * tickwidth)),
                (horizontal ? Point2f0(0.5f0 * tickwidth, 0) : Point2f0(0, 0.5f0 * tickwidth)),
            ]
        end
    end

    decorations[:axisline] = lines!(parent, linepoints, linewidth = spinewidth, visible = spinevisible,
        color = spinecolor, raw = true)
    translate!(decorations[:axisline], 0, 0, 20)


    protrusion = lift(ticksvisible, label, labelvisible, labelpadding, labelsize, tickalign, tickspace, ticklabelsvisible, actual_ticklabelspace, ticklabelpad, labelfont, ticklabelfont) do ticksvisible,
            label, labelvisible, labelpadding, labelsize, tickalign, tickspace, ticklabelsvisible,
            actual_ticklabelspace, ticklabelpad, labelfont, ticklabelfont

        position, extents, horizontal = pos_extents_horizontal[]

        label_is_empty = iswhitespace(label) || isempty(label)
        real_labelsize = if label_is_empty
            0f0
        else
            horizontal ? boundingbox(labeltext).widths[2] : boundingbox(labeltext).widths[1]
        end

        labelspace = (labelvisible && !label_is_empty) ? real_labelsize + labelpadding : 0f0
        # tickspace = ticksvisible ? max(0f0, xticksize * (1f0 - xtickalign)) : 0f0
        tickspace = (ticksvisible && !isempty(ticklabelannosnode[])) ? tickspace : 0f0

        ticklabelgap = (ticklabelsvisible && actual_ticklabelspace > 0) ? actual_ticklabelspace + ticklabelpad : 0f0

        together = tickspace + ticklabelgap + labelspace
    end

    # trigger whole pipeline once to fill tickpositions and tickstrings
    # etc to avoid empty ticks bug #69
    limits[] = limits[]

    LineAxis(parent, protrusion, attrs, decorations, tickpositions, tickvalues, tickstrings, minortickpositions, minortickvalues)
end


function tight_ticklabel_spacing!(la::LineAxis)

    horizontal = if la.attributes.endpoints[][1][2] == la.attributes.endpoints[][2][2]
        true
    elseif la.attributes.endpoints[][1][1] == la.attributes.endpoints[][2][1]
        false
    else
        error("endpoints not on a horizontal or vertical line")
    end

    tls = la.elements[:ticklabels]
    maxwidth = if horizontal
            # height
            tls.visible[] ? height(FRect2D(boundingbox(tls))) : 0f0
        else
            # width
            tls.visible[] ? width(FRect2D(boundingbox(tls))) : 0f0
    end
    la.attributes.ticklabelspace = maxwidth
end

function iswhitespace(str)
    match(r"^\s+$", str) !== nothing
end


function Base.delete!(la::LineAxis)
    for (_, d) in la.elements
        if d isa AbstractPlot
            delete!(d.parent, d)
        else
            delete!(d)
        end
    end
end

"""
    get_ticks(ticks, formatter, vmin, vmax)

Base function that calls `get_tickvalues(ticks, vmin, max)` and
`get_ticklabels(formatter, ticks, tickvalues)` and returns a tuple
`(tickvalues, ticklabels)`.
For custom ticks / formatter combinations, this method can be overloaded
directly, or both `get_tickvalues` and `get_ticklabels` separately.
"""
function get_ticks(ticks, scale, formatter, vmin, vmax)
    tickvalues = get_tickvalues(ticks, scale, vmin, vmax)
    ticklabels = get_ticklabels(formatter, tickvalues)
    return tickvalues, ticklabels
end

# automatic with identity scaling uses WilkinsonTicks by default
get_tickvalues(::Automatic, ::typeof(identity), vmin, vmax) = get_tickvalues(WilkinsonTicks(5, k_min = 3), vmin, vmax)

# fall back to identity if not overloaded scale function is used with automatic
get_tickvalues(::Automatic, F, vmin, vmax) = get_tickvalues(automatic, identity, vmin, vmax)

# fall back to non-scale aware behavior if no special version is overloaded
get_tickvalues(ticks, scale, vmin, vmax) = get_tickvalues(ticks, vmin, vmax)



function get_ticks(ticks_and_labels::Tuple{Any, Any}, any_scale, ::Automatic, vmin, vmax)
    n1 = length(ticks_and_labels[1])
    n2 = length(ticks_and_labels[2])
    if n1 != n2
        error("There are $n1 tick values in $(ticks_and_labels[1]) but $n2 tick labels in $(ticks_and_labels[2]).")
    end
    ticks_and_labels
end

function get_ticks(tickfunction::Function, any_scale, formatter, vmin, vmax)
    result = tickfunction(vmin, vmax)
    if result isa Tuple{Any, Any}
        tickvalues, ticklabels = result
    else
        tickvalues = result
        ticklabels = get_ticklabels(formatter, tickvalues)
    end
    return tickvalues, ticklabels
end

_logbase(::typeof(log10)) = "10"
_logbase(::typeof(log2)) = "2"
_logbase(::typeof(log)) = "e"


function get_ticks(::Automatic, scale::Union{typeof(log10), typeof(log2), typeof(log)},
        any_formatter, vmin, vmax)
    get_ticks(LogTicks(WilkinsonTicks(5, k_min = 3)), scale, any_formatter, vmin, vmax)
end

# log ticks just use the normal pipeline but with log'd limits, then transform the labels 
function get_ticks(l::LogTicks, scale::Union{typeof(log10), typeof(log2), typeof(log)}, ::Automatic, vmin, vmax)
    ticks_scaled = get_tickvalues(l.linear_ticks, identity, scale(vmin), scale(vmax))
    
    ticks = AbstractPlotting.inverse_transform(scale).(ticks_scaled)

    labels_scaled = get_ticklabels(automatic, ticks_scaled)
    labels = _logbase(scale) .* AbstractPlotting.UnicodeFun.to_superscript.(labels_scaled)

    (ticks, labels)
end

# function get_ticks(::Automatic, scale::typeof(AbstractPlotting.logit), any_formatter, vmin, vmax)
#     get_ticks(LogitTicks(WilkinsonTicks(5, k_min = 3)), scale, any_formatter, vmin, vmax)
# end

logit_10(x) = log10(x / (1 - x))
expit_10(x) = 1 / (1 + exp10(-x))

<<<<<<< HEAD
    logit_10(x) = AbstractPlotting.logit(x) / log(10)
    logistic_10(x) = AbstractPlotting.logistic(log(10) * x)
    ticks_scaled = get_tickvalues(x, identity, logit_10(vmin), logit_10(vmax))
    
    ticks = logistic_10.(ticks_scaled)

    if any_formatter === AbstractPlotting.automatic
        base_labels = get_ticklabels(AbstractPlotting.automatic, ticks_scaled)
        
        labels = map(ticks_scaled, base_labels) do t, bl
            if t == 0
                "¹/₂"
            elseif t < 0
                "10" * AbstractPlotting.UnicodeFun.to_superscript(bl)
            else
                "1-10" * AbstractPlotting.UnicodeFun.to_superscript("-" * bl)
            end
        end
        # # here we assume that the labels are normal numbers, and we just superscript them
        # labels_scaled = get_ticklabels(AbstractPlotting.automatic, ticks_scaled)
        # labels = _logbase(scale) .* AbstractPlotting.UnicodeFun.to_superscript.(labels_scaled)
    else
        # otherwise the formatter has to handle the real tick numbers
        labels = get_ticklabels(any_formatter, ticks)
    end
=======
# function get_ticks(l::LogitTicks, scale::typeof(AbstractPlotting.logit), ::Automatic, vmin, vmax)

#     ticks_scaled = get_tickvalues(l.linear_ticks, identity, logit_10(vmin), logit_10(vmax))
    
#     ticks = expit_10.(ticks_scaled)
>>>>>>> f29c7b8d

#     base_labels = get_ticklabels(automatic, ticks_scaled)
    
#     labels = map(ticks_scaled, base_labels) do t, bl
#         if t == 0
#             "¹/₂"
#         elseif t < 0
#             "10" * AbstractPlotting.UnicodeFun.to_superscript(bl)
#         else
#             "1-10" * AbstractPlotting.UnicodeFun.to_superscript("-" * bl)
#         end
#     end

#     (ticks, labels)
# end

"""
    get_tickvalues(lt::LinearTicks, vmin, vmax)

Runs a common tick finding algorithm to as many ticks as requested by the
`LinearTicks` instance.
"""
get_tickvalues(lt::LinearTicks, vmin, vmax) = locateticks(vmin, vmax, lt.n_ideal)


"""
    get_tickvalues(tickvalues, vmin, vmax)

Convert tickvalues to a float array by default.
"""
get_tickvalues(tickvalues, vmin, vmax) = convert(Vector{Float64}, tickvalues)


# function get_tickvalues(l::LogitTicks, vmin, vmax)
#     ticks_scaled = get_tickvalues(l.linear_ticks, identity, logit_10(vmin), logit_10(vmax))
#     expit_10.(ticks_scaled)
# end

function get_tickvalues(l::LogTicks, scale, vmin, vmax)
    ticks_scaled = get_tickvalues(l.linear_ticks, scale(vmin), scale(vmax))
    AbstractPlotting.inverse_transform(scale).(ticks_scaled)
end

"""
    get_ticklabels(::Automatic, values)

Gets tick labels by applying `Showoff.showoff` to `values`.
"""
get_ticklabels(::Automatic, values) = Showoff.showoff(values)

"""
    get_ticklabels(formatfunction::Function, values)

Gets tick labels by applying `formatfunction` to `values`.
"""
get_ticklabels(formatfunction::Function, values) = formatfunction(values)

"""
    get_ticklabels(formatstring::AbstractString, values)

Gets tick labels by formatting each value in `values` according to a `Formatting.format` format string.
"""
get_ticklabels(formatstring::AbstractString, values) = [Formatting.format(formatstring, v) for v in values]


function get_ticks(m::MultiplesTicks, any_scale, ::Automatic, vmin, vmax)
    dvmin = vmin / m.multiple
    dvmax = vmax / m.multiple
    multiples = MakieLayout.get_tickvalues(LinearTicks(m.n_ideal), dvmin, dvmax)

    multiples .* m.multiple, Showoff.showoff(multiples) .* m.suffix
end


function get_minor_tickvalues(i::IntervalsBetween, scale, tickvalues, vmin, vmax)
    vals = Float64[]
    length(tickvalues) < 2 && return vals
    n = i.n

    if i.mirror
        firstinterval = tickvalues[2] - tickvalues[1]
        stepsize = firstinterval / n
        v = tickvalues[1] - stepsize
        prepend!(vals, v:-stepsize:vmin)
    end

    for (lo, hi) in zip(@view(tickvalues[1:end-1]), @view(tickvalues[2:end]))
        interval = hi - lo
        stepsize = interval / n
        v = lo
        for i in 1:n-1
            v += stepsize
            push!(vals, v)
        end
    end

    if i.mirror
        lastinterval = tickvalues[end] - tickvalues[end-1]
        stepsize = lastinterval / n
        v = tickvalues[end] + stepsize
        append!(vals, v:stepsize:vmax)
    end

    vals
end

# for log scales, we need to step in log steps at the edges
function get_minor_tickvalues(i::IntervalsBetween, scale::Union{typeof(log), typeof(log2), typeof(log10)}, tickvalues, vmin, vmax)

    vals = Float64[]
    length(tickvalues) < 2 && return vals
    n = i.n

    invscale = AbstractPlotting.inverse_transform(scale)

    if i.mirror
        firstinterval_scaled = scale(tickvalues[2]) - scale(tickvalues[1])
        stepsize = firstinterval_scaled / n
        prevtick = invscale(scale(tickvalues[1]) - firstinterval_scaled)
        stepsize = (tickvalues[1] - prevtick) / n
        v = tickvalues[1] - stepsize
        prepend!(vals, v:-stepsize:vmin)
    end

    for (lo, hi) in zip(@view(tickvalues[1:end-1]), @view(tickvalues[2:end]))
        interval = hi - lo
        stepsize = interval / n
        v = lo
        for i in 1:n-1
            v += stepsize
            push!(vals, v)
        end
    end

    if i.mirror
        lastinterval_scaled = scale(tickvalues[end]) - scale(tickvalues[end-1])
        nexttick = invscale(scale(tickvalues[end]) + lastinterval_scaled)
        stepsize = (nexttick - tickvalues[end]) / n
        v = tickvalues[end] + stepsize
        append!(vals, v:stepsize:vmax)
    end

    vals
end<|MERGE_RESOLUTION|>--- conflicted
+++ resolved
@@ -493,42 +493,14 @@
 #     get_ticks(LogitTicks(WilkinsonTicks(5, k_min = 3)), scale, any_formatter, vmin, vmax)
 # end
 
-logit_10(x) = log10(x / (1 - x))
-expit_10(x) = 1 / (1 + exp10(-x))
-
-<<<<<<< HEAD
-    logit_10(x) = AbstractPlotting.logit(x) / log(10)
-    logistic_10(x) = AbstractPlotting.logistic(log(10) * x)
-    ticks_scaled = get_tickvalues(x, identity, logit_10(vmin), logit_10(vmax))
-    
-    ticks = logistic_10.(ticks_scaled)
-
-    if any_formatter === AbstractPlotting.automatic
-        base_labels = get_ticklabels(AbstractPlotting.automatic, ticks_scaled)
-        
-        labels = map(ticks_scaled, base_labels) do t, bl
-            if t == 0
-                "¹/₂"
-            elseif t < 0
-                "10" * AbstractPlotting.UnicodeFun.to_superscript(bl)
-            else
-                "1-10" * AbstractPlotting.UnicodeFun.to_superscript("-" * bl)
-            end
-        end
-        # # here we assume that the labels are normal numbers, and we just superscript them
-        # labels_scaled = get_ticklabels(AbstractPlotting.automatic, ticks_scaled)
-        # labels = _logbase(scale) .* AbstractPlotting.UnicodeFun.to_superscript.(labels_scaled)
-    else
-        # otherwise the formatter has to handle the real tick numbers
-        labels = get_ticklabels(any_formatter, ticks)
-    end
-=======
+logit_10(x) = AbstractPlotting.logit(x) / log(10)
+expit_10(x) = AbstractPlotting.logistic(log(10) * x)
+
 # function get_ticks(l::LogitTicks, scale::typeof(AbstractPlotting.logit), ::Automatic, vmin, vmax)
 
 #     ticks_scaled = get_tickvalues(l.linear_ticks, identity, logit_10(vmin), logit_10(vmax))
     
 #     ticks = expit_10.(ticks_scaled)
->>>>>>> f29c7b8d
 
 #     base_labels = get_ticklabels(automatic, ticks_scaled)
     
