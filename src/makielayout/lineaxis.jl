--- conflicted
+++ resolved
@@ -409,11 +409,7 @@
 
     tickvalues = Observable(Float64[]; ignore_equal_values=true)
 
-<<<<<<< HEAD
-    tickvalues_labels_unfiltered = Observable{Tuple{Vector{Float64},Vector{AbstractString}}}()
-=======
-    tickvalues_labels_unfiltered = Observable{Tuple{Vector{Float32},Vector{Any}}}()
->>>>>>> 6e27645a
+    tickvalues_labels_unfiltered = Observable{Tuple{Vector{Float64},Vector{Any}}}()
     map!(tickvalues_labels_unfiltered, pos_extents_horizontal, limits, ticks, tickformat, attrs.scale) do (position, extents, horizontal),
             limits, ticks, tickformat, scale
         get_ticks(ticks, scale, tickformat, limits...)
