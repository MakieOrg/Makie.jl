const Optional{T} = Union{Nothing, T}



struct AxisAspect
    aspect::Float32
end

struct DataAspect end


struct Cycler
    counters::IdDict{Type, Int}
end

Cycler() = Cycler(IdDict{Type, Int}())


struct Cycle
    cycle::Vector{Pair{Vector{Symbol}, Symbol}}
    covary::Bool
end

Cycle(cycle; covary = false) = Cycle(to_cycle(cycle), covary)

to_cycle(single) = [to_cycle_single(single)]
to_cycle(::Nothing) = []
to_cycle(symbolvec::Vector) = map(to_cycle_single, symbolvec)
to_cycle_single(sym::Symbol) = [sym] => sym
to_cycle_single(pair::Pair{Symbol, Symbol}) = [pair[1]] => pair[2]
to_cycle_single(pair::Pair{Vector{Symbol}, Symbol}) = pair

"""
    Cycled(i::Int)

If a `Cycled` value is passed as an attribute to a plotting function,
it is replaced with the value from the cycler for this attribute (as
long as there is one defined) at the index `i`.
"""
struct Cycled
    i::Int
end

"""
LinearTicks with ideally a number of `n_ideal` tick marks.
"""
struct LinearTicks
    n_ideal::Int

    function LinearTicks(n_ideal)
        if n_ideal <= 0
            error("Ideal number of ticks can't be smaller than 0, but is $n_ideal")
        end
        new(n_ideal)
    end
end

struct WilkinsonTicks
    k_ideal::Int
    k_min::Int
    k_max::Int
    Q::Vector{Tuple{Float64, Float64}}
    granularity_weight::Float64
    simplicity_weight::Float64
    coverage_weight::Float64
    niceness_weight::Float64
    min_px_dist::Float64
end

"""
Like LinearTicks but for multiples of `multiple`.
Example where approximately 5 numbers should be found
that are multiples of pi, printed like "1π", "2π", etc.:

```
MultiplesTicks(5, pi, "π")
```
"""
struct MultiplesTicks
    n_ideal::Int
    multiple::Float64
    suffix::String
end


# """
#     LogitTicks{T}(linear_ticks::T)

# Wraps any other tick object.
# Used to apply a linear tick searching algorithm on a logit-transformed interval.
# """
# struct LogitTicks{T}
#     linear_ticks::T
# end

"""
    LogTicks{T}(linear_ticks::T)

Wraps any other tick object.
Used to apply a linear tick searching algorithm on a log-transformed interval.
"""
struct LogTicks{T}
    linear_ticks::T
end

"""
    IntervalsBetween(n::Int, mirror::Bool = true)

Indicates to create n-1 minor ticks between every pair of adjacent major ticks.
"""
struct IntervalsBetween
    n::Int
    mirror::Bool
    function IntervalsBetween(n::Int, mirror::Bool)
        n < 2 && error("You can't have $n intervals (must be at least 2 which means 1 minor tick)")
        new(n, mirror)
    end
end
IntervalsBetween(n) = IntervalsBetween(n, true)


mutable struct LineAxis
    parent::Scene
    protrusion::Observable{Float32}
    attributes::Attributes
    elements::Dict{Symbol, Any}
    tickpositions::Observable{Vector{Point2f}}
<<<<<<< HEAD
    tickvalues::Observable{Vector{Float64}}
    ticklabels::Observable{Vector{AbstractString}}
=======
    tickvalues::Observable{Vector{Float32}}
    ticklabels::Observable{Vector{Any}}
>>>>>>> 6e27645a
    minortickpositions::Observable{Vector{Point2f}}
    minortickvalues::Observable{Vector{Float64}}
end

struct LimitReset end

mutable struct RectangleZoom
    callback::Function
    active::Observable{Bool}
    restrict_x::Bool
    restrict_y::Bool
    from::Union{Nothing, Point2e}
    to::Union{Nothing, Point2e}
    rectnode::Observable{Rect2{Float64}}
end

function RectangleZoom(callback::Function; restrict_x=false, restrict_y=false)
    return RectangleZoom(callback, Observable(false), restrict_x, restrict_y,
                         nothing, nothing, Observable(Rect2{Float64}(0, 0, 1, 1)))
end

struct ScrollZoom
    speed::Float32
    reset_timer::RefValue{Union{Nothing, Timer}}
    prev_xticklabelspace::RefValue{Union{Automatic, Float64}}
    prev_yticklabelspace::RefValue{Union{Automatic, Float64}}
    reset_delay::Float32
end

function ScrollZoom(speed, reset_delay)
    return ScrollZoom(speed, RefValue{Union{Nothing, Timer}}(nothing), RefValue{Union{Automatic, Float64}}(0.0), RefValue{Union{Automatic, Float64}}(0.0), reset_delay)
end

struct DragPan
    reset_timer::RefValue{Union{Nothing, Timer}}
    prev_xticklabelspace::RefValue{Union{Automatic, Float64}}
    prev_yticklabelspace::RefValue{Union{Automatic, Float64}}
    reset_delay::Float32
end

function DragPan(reset_delay)
    return DragPan(RefValue{Union{Nothing, Timer}}(nothing), RefValue{Union{Automatic, Float64}}(0.0), RefValue{Union{Automatic, Float64}}(0.0), reset_delay)
end


struct DragRotate
end

struct ScrollEvent
    x::Float32
    y::Float32
end

struct KeysEvent
    keys::Set{Makie.Keyboard.Button}
end

@Block Axis begin
    scene::Scene
    xaxislinks::Vector{Axis}
    yaxislinks::Vector{Axis}
    targetlimits::Observable{Rect2{Float64}}
    finallimits::Observable{Rect2{Float64}}
    cycler::Cycler
    palette::Attributes
    block_limit_linking::Observable{Bool}
    mouseeventhandle::MouseEventHandle
    scrollevents::Observable{ScrollEvent}
    keysevents::Observable{KeysEvent}
    interactions::Dict{Symbol, Tuple{Bool, Any}}
    xaxis::LineAxis
    yaxis::LineAxis
    elements::Dict{Symbol, Any}
    @attributes begin
        "The xlabel string."
        xlabel = ""
        "The ylabel string."
        ylabel = ""
        "The axis title string."
        title = ""
        "The font family of the title."
        titlefont = :bold
        "The title's font size."
        titlesize::Float64 = @inherit(:fontsize, 16f0)
        "The gap between axis and title."
        titlegap::Float64 = 4f0
        "Controls if the title is visible."
        titlevisible::Bool = true
        "The horizontal alignment of the title."
        titlealign::Symbol = :center
        "The color of the title"
        titlecolor::RGBAf = @inherit(:textcolor, :black)
        "The axis title line height multiplier."
        titlelineheight::Float64 = 1
        "The axis subtitle string."
        subtitle = ""
        "The font family of the subtitle."
        subtitlefont = :regular
        "The subtitle's font size."
        subtitlesize::Float64 = @inherit(:fontsize, 16f0)
        "The gap between subtitle and title."
        subtitlegap::Float64 = 0
        "Controls if the subtitle is visible."
        subtitlevisible::Bool = true
        "The color of the subtitle"
        subtitlecolor::RGBAf = @inherit(:textcolor, :black)
        "The axis subtitle line height multiplier."
        subtitlelineheight::Float64 = 1
        "The font family of the xlabel."
        xlabelfont = :regular
        "The font family of the ylabel."
        ylabelfont = :regular
        "The color of the xlabel."
        xlabelcolor::RGBAf = @inherit(:textcolor, :black)
        "The color of the ylabel."
        ylabelcolor::RGBAf = @inherit(:textcolor, :black)
        "The font size of the xlabel."
        xlabelsize::Float64 = @inherit(:fontsize, 16f0)
        "The font size of the ylabel."
        ylabelsize::Float64 = @inherit(:fontsize, 16f0)
        "Controls if the xlabel is visible."
        xlabelvisible::Bool = true
        "Controls if the ylabel is visible."
        ylabelvisible::Bool = true
        "The padding between the xlabel and the ticks or axis."
        xlabelpadding::Float64 = 3f0
        "The padding between the ylabel and the ticks or axis."
        ylabelpadding::Float64 = 5f0 # xlabels usually have some more visual padding because of ascenders, which are larger than the hadvance gaps of ylabels
        "The xlabel rotation in radians."
        xlabelrotation = Makie.automatic
        "The ylabel rotation in radians."
        ylabelrotation = Makie.automatic
        "The font family of the xticklabels."
        xticklabelfont = :regular
        "The font family of the yticklabels."
        yticklabelfont = :regular
        "The color of xticklabels."
        xticklabelcolor::RGBAf = @inherit(:textcolor, :black)
        "The color of yticklabels."
        yticklabelcolor::RGBAf = @inherit(:textcolor, :black)
        "The font size of the xticklabels."
        xticklabelsize::Float64 = @inherit(:fontsize, 16f0)
        "The font size of the yticklabels."
        yticklabelsize::Float64 = @inherit(:fontsize, 16f0)
        "Controls if the xticklabels are visible."
        xticklabelsvisible::Bool = true
        "Controls if the yticklabels are visible."
        yticklabelsvisible::Bool = true
        "The space reserved for the xticklabels."
        xticklabelspace::Union{Makie.Automatic, Float64} = Makie.automatic
        "The space reserved for the yticklabels."
        yticklabelspace::Union{Makie.Automatic, Float64} = Makie.automatic
        "The space between xticks and xticklabels."
        xticklabelpad::Float64 = 2f0
        "The space between yticks and yticklabels."
        yticklabelpad::Float64 = 4f0
        "The counterclockwise rotation of the xticklabels in radians."
        xticklabelrotation::Float64 = 0f0
        "The counterclockwise rotation of the yticklabels in radians."
        yticklabelrotation::Float64 = 0f0
        "The horizontal and vertical alignment of the xticklabels."
        xticklabelalign::Union{Makie.Automatic, Tuple{Symbol, Symbol}} = Makie.automatic
        "The horizontal and vertical alignment of the yticklabels."
        yticklabelalign::Union{Makie.Automatic, Tuple{Symbol, Symbol}} = Makie.automatic
        "The size of the xtick marks."
        xticksize::Float64 = 6f0
        "The size of the ytick marks."
        yticksize::Float64 = 6f0
        "Controls if the xtick marks are visible."
        xticksvisible::Bool = true
        "Controls if the ytick marks are visible."
        yticksvisible::Bool = true
        "The alignment of the xtick marks relative to the axis spine (0 = out, 1 = in)."
        xtickalign::Float64 = 0f0
        "The alignment of the ytick marks relative to the axis spine (0 = out, 1 = in)."
        ytickalign::Float64 = 0f0
        "The width of the xtick marks."
        xtickwidth::Float64 = 1f0
        "The width of the ytick marks."
        ytickwidth::Float64 = 1f0
        "The color of the xtick marks."
        xtickcolor::RGBAf = RGBf(0, 0, 0)
        "The color of the ytick marks."
        ytickcolor::RGBAf = RGBf(0, 0, 0)
        "Controls if the x ticks and minor ticks are mirrored on the other side of the Axis."
        xticksmirrored::Bool = false
        "Controls if the y ticks and minor ticks are mirrored on the other side of the Axis."
        yticksmirrored::Bool = false
        "Locks interactive panning in the x direction."
        xpanlock::Bool = false
        "Locks interactive panning in the y direction."
        ypanlock::Bool = false
        "Locks interactive zooming in the x direction."
        xzoomlock::Bool = false
        "Locks interactive zooming in the y direction."
        yzoomlock::Bool = false
        "Controls if rectangle zooming affects the x dimension."
        xrectzoom::Bool = true
        "Controls if rectangle zooming affects the y dimension."
        yrectzoom::Bool = true
        "The width of the axis spines."
        spinewidth::Float64 = 1f0
        "Controls if the x grid lines are visible."
        xgridvisible::Bool = true
        "Controls if the y grid lines are visible."
        ygridvisible::Bool = true
        "The width of the x grid lines."
        xgridwidth::Float64 = 1f0
        "The width of the y grid lines."
        ygridwidth::Float64 = 1f0
        "The color of the x grid lines."
        xgridcolor::RGBAf = RGBAf(0, 0, 0, 0.12)
        "The color of the y grid lines."
        ygridcolor::RGBAf = RGBAf(0, 0, 0, 0.12)
        "The linestyle of the x grid lines."
        xgridstyle = nothing
        "The linestyle of the y grid lines."
        ygridstyle = nothing
        "Controls if the x minor grid lines are visible."
        xminorgridvisible::Bool = false
        "Controls if the y minor grid lines are visible."
        yminorgridvisible::Bool = false
        "The width of the x minor grid lines."
        xminorgridwidth::Float64 = 1f0
        "The width of the y minor grid lines."
        yminorgridwidth::Float64 = 1f0
        "The color of the x minor grid lines."
        xminorgridcolor::RGBAf = RGBAf(0, 0, 0, 0.05)
        "The color of the y minor grid lines."
        yminorgridcolor::RGBAf = RGBAf(0, 0, 0, 0.05)
        "The linestyle of the x minor grid lines."
        xminorgridstyle = nothing
        "The linestyle of the y minor grid lines."
        yminorgridstyle = nothing
        "Controls if the bottom axis spine is visible."
        bottomspinevisible::Bool = true
        "Controls if the left axis spine is visible."
        leftspinevisible::Bool = true
        "Controls if the top axis spine is visible."
        topspinevisible::Bool = true
        "Controls if the right axis spine is visible."
        rightspinevisible::Bool = true
        "The color of the bottom axis spine."
        bottomspinecolor::RGBAf = :black
        "The color of the left axis spine."
        leftspinecolor::RGBAf = :black
        "The color of the top axis spine."
        topspinecolor::RGBAf = :black
        "The color of the right axis spine."
        rightspinecolor::RGBAf = :black
        "The forced aspect ratio of the axis. `nothing` leaves the axis unconstrained, `DataAspect()` forces the same ratio as the ratio in data limits between x and y axis, `AxisAspect(ratio)` sets a manual ratio."
        aspect = nothing
        "The vertical alignment of the axis within its suggested bounding box."
        valign = :center
        "The horizontal alignment of the axis within its suggested bounding box."
        halign = :center
        "The width of the axis."
        width = nothing
        "The height of the axis."
        height = nothing
        "Controls if the parent layout can adjust to this element's width"
        tellwidth::Bool = true
        "Controls if the parent layout can adjust to this element's height"
        tellheight::Bool = true
        "The relative margins added to the autolimits in x direction."
        xautolimitmargin::Tuple{Float64, Float64} = (0.05f0, 0.05f0)
        "The relative margins added to the autolimits in y direction."
        yautolimitmargin::Tuple{Float64, Float64} = (0.05f0, 0.05f0)
        "The xticks."
        xticks = Makie.automatic
        "Format for xticks."
        xtickformat = Makie.automatic
        "The yticks."
        yticks = Makie.automatic
        "Format for yticks."
        ytickformat = Makie.automatic
        "The button for panning."
        panbutton::Makie.Mouse.Button = Makie.Mouse.right
        "The key for limiting panning to the x direction."
        xpankey::Makie.Keyboard.Button = Makie.Keyboard.x
        "The key for limiting panning to the y direction."
        ypankey::Makie.Keyboard.Button = Makie.Keyboard.y
        "The key for limiting zooming to the x direction."
        xzoomkey::Makie.Keyboard.Button = Makie.Keyboard.x
        "The key for limiting zooming to the y direction."
        yzoomkey::Makie.Keyboard.Button = Makie.Keyboard.y
        "The position of the x axis (`:bottom` or `:top`)."
        xaxisposition::Symbol = :bottom
        "The position of the y axis (`:left` or `:right`)."
        yaxisposition::Symbol = :left
        "Controls if the x spine is limited to the furthest tick marks or not."
        xtrimspine::Union{Bool, Tuple{Bool,Bool}}  = false
        "Controls if the y spine is limited to the furthest tick marks or not."
        ytrimspine::Union{Bool, Tuple{Bool,Bool}} = false
        "The background color of the axis."
        backgroundcolor::RGBAf = :white
        "Controls if the ylabel's rotation is flipped."
        flip_ylabel::Bool = false
        "Constrains the data aspect ratio (`nothing` leaves the ratio unconstrained)."
        autolimitaspect = nothing
        "The limits that the user has manually set. They are reinstated when calling `reset_limits!` and are set to nothing by `autolimits!`. Can be either a tuple (xlow, xhigh, ylow, high) or a tuple (nothing_or_xlims, nothing_or_ylims). Are set by `xlims!`, `ylims!` and `limits!`."
        limits = (nothing, nothing)
        "The align mode of the axis in its parent GridLayout."
        alignmode = Inside()
        "Controls if the y axis goes upwards (false) or downwards (true)"
        yreversed::Bool = false
        "Controls if the x axis goes rightwards (false) or leftwards (true)"
        xreversed::Bool = false
        "Controls if minor ticks on the x axis are visible"
        xminorticksvisible::Bool = false
        "The alignment of x minor ticks on the axis spine"
        xminortickalign::Float64 = 0f0
        "The tick size of x minor ticks"
        xminorticksize::Float64 = 4f0
        "The tick width of x minor ticks"
        xminortickwidth::Float64 = 1f0
        "The tick color of x minor ticks"
        xminortickcolor::RGBAf = :black
        "The tick locator for the x minor ticks"
        xminorticks = IntervalsBetween(2)
        "Controls if minor ticks on the y axis are visible"
        yminorticksvisible::Bool = false
        "The alignment of y minor ticks on the axis spine"
        yminortickalign::Float64 = 0f0
        "The tick size of y minor ticks"
        yminorticksize::Float64 = 4f0
        "The tick width of y minor ticks"
        yminortickwidth::Float64 = 1f0
        "The tick color of y minor ticks"
        yminortickcolor::RGBAf = :black
        "The tick locator for the y minor ticks"
        yminorticks = IntervalsBetween(2)
        "The x axis scale"
        xscale = identity
        "The y axis scale"
        yscale = identity
    end
end

function RectangleZoom(f::Function, ax::Axis; kw...)
    r = RectangleZoom(f; kw...)
    selection_vertices = lift(_selection_vertices, Observable(ax.scene), ax.finallimits, r.rectnode)
    # manually specify correct faces for a rectangle with a rectangle hole inside
    faces = [1 2 5; 5 2 6; 2 3 6; 6 3 7; 3 4 7; 7 4 8; 4 1 8; 8 1 5]
    # plot to blockscene, so ax.scene stays exclusive for user plots
    # That's also why we need to pass `ax.scene` to _selection_vertices, so it can project to that space
    mesh = mesh!(ax.blockscene, selection_vertices, faces, color = (:black, 0.2), shading = false,
                 inspectable = false, visible=r.active, transparency=true)
    # translate forward so selection mesh and frame are never behind data
    translate!(mesh, 0, 0, 100)
    return r
end

function RectangleZoom(ax::Axis; kw...)
    return RectangleZoom(ax; kw...) do newlims
        if !(0 in widths(newlims))
            ax.targetlimits[] = newlims
        end
        return
    end
end

@Block Colorbar begin
    axis::LineAxis
    @attributes begin
        "The color bar label string."
        label = ""
        "The label color."
        labelcolor = @inherit(:textcolor, :black)
        "The label font family."
        labelfont = :regular
        "The label font size."
        labelsize = @inherit(:fontsize, 16f0)
        "Controls if the label is visible."
        labelvisible = true
        "The gap between the label and the ticks."
        labelpadding = 5f0
        "The label rotation in radians."
        labelrotation = Makie.automatic
        "The font family of the tick labels."
        ticklabelfont = :regular
        "The font size of the tick labels."
        ticklabelsize = @inherit(:fontsize, 16f0)
        "Controls if the tick labels are visible."
        ticklabelsvisible = true
        "The color of the tick labels."
        ticklabelcolor = @inherit(:textcolor, :black)
        "The size of the tick marks."
        ticksize = 6f0
        "Controls if the tick marks are visible."
        ticksvisible = true
        "The ticks."
        ticks = Makie.automatic
        "Format for ticks."
        tickformat = Makie.automatic
        "The space reserved for the tick labels."
        ticklabelspace = Makie.automatic
        "The gap between tick labels and tick marks."
        ticklabelpad = 3f0
        "The alignment of the tick marks relative to the axis spine (0 = out, 1 = in)."
        tickalign = 0f0
        "The line width of the tick marks."
        tickwidth = 1f0
        "The color of the tick marks."
        tickcolor = RGBf(0, 0, 0)
        "The horizontal and vertical alignment of the tick labels."
        ticklabelalign = Makie.automatic
        "The rotation of the ticklabels."
        ticklabelrotation = 0f0
        "The line width of the spines."
        spinewidth = 1f0
        "Controls if the top spine is visible."
        topspinevisible = true
        "Controls if the right spine is visible."
        rightspinevisible = true
        "Controls if the left spine is visible."
        leftspinevisible = true
        "Controls if the bottom spine is visible."
        bottomspinevisible = true
        "The color of the top spine."
        topspinecolor = RGBf(0, 0, 0)
        "The color of the left spine."
        leftspinecolor = RGBf(0, 0, 0)
        "The color of the right spine."
        rightspinecolor = RGBf(0, 0, 0)
        "The color of the bottom spine."
        bottomspinecolor = RGBf(0, 0, 0)
        "The vertical alignment of the colorbar in its suggested bounding box."
        valign = :center
        "The horizontal alignment of the colorbar in its suggested bounding box."
        halign = :center
        "Controls if the colorbar is oriented vertically."
        vertical = true
        "Flips the axis to the right if vertical and to the top if horizontal."
        flipaxis = true
        "Flips the colorbar label if the axis is vertical."
        flip_vertical_label = false
        "The width setting of the colorbar. Use `size` to set width or height relative to colorbar orientation instead."
        width = Auto()
        "The height setting of the colorbar."
        height = Auto()
        "Controls if the parent layout can adjust to this element's width"
        tellwidth = true
        "Controls if the parent layout can adjust to this element's height"
        tellheight = true
        "The colormap that the colorbar uses."
        colormap = @inherit(:colormap, :viridis)
        "The range of values depicted in the colorbar."
        limits = nothing
        "The range of values depicted in the colorbar."
        colorrange = nothing
        "The align mode of the colorbar in its parent GridLayout."
        alignmode = Inside()
        "The number of steps in the heatmap underlying the colorbar gradient."
        nsteps = 100
        "The color of the high clip triangle."
        highclip = nothing
        "The color of the low clip triangle."
        lowclip = nothing
        "Controls if minor ticks are visible"
        minorticksvisible = false
        "The alignment of minor ticks on the axis spine"
        minortickalign = 0f0
        "The tick size of minor ticks"
        minorticksize = 4f0
        "The tick width of minor ticks"
        minortickwidth = 1f0
        "The tick color of minor ticks"
        minortickcolor = :black
        "The tick locator for the minor ticks"
        minorticks = IntervalsBetween(5)
        "The axis scale"
        scale = identity
        "The width or height of the colorbar, depending on if it's vertical or horizontal, unless overridden by `width` / `height`"
        size = 16
    end
end

@Block Label begin
    @attributes begin
        "The displayed text string."
        text = "Text"
        "Controls if the text is visible."
        visible::Bool = true
        "The color of the text."
        color::RGBAf = @inherit(:textcolor, :black)
        "The font size of the text."
        fontsize::Float32 = @inherit(:fontsize, 16f0)
        "The font family of the text."
        font = :regular
        "The justification of the text (:left, :right, :center)."
        justification = :center
        "The lineheight multiplier for the text."
        lineheight::Float32 = 1.0
        "The vertical alignment of the text in its suggested boundingbox"
        valign = :center
        "The horizontal alignment of the text in its suggested boundingbox"
        halign = :center
        "The counterclockwise rotation of the text in radians."
        rotation::Float32 = 0f0
        "The extra space added to the sides of the text boundingbox."
        padding = (0f0, 0f0, 0f0, 0f0)
        "The height setting of the text."
        height = Auto()
        "The width setting of the text."
        width = Auto()
        "Controls if the parent layout can adjust to this element's width"
        tellwidth::Bool = true
        "Controls if the parent layout can adjust to this element's height"
        tellheight::Bool = true
        "The align mode of the text in its parent GridLayout."
        alignmode = Inside()
        "Enable word wrapping to the suggested width of the Label."
        word_wrap::Bool = false
    end
end

@Block Box begin
    @attributes begin
        "Controls if the rectangle is visible."
        visible = true
        "The color of the rectangle."
        color = RGBf(0.9, 0.9, 0.9)
        "The vertical alignment of the rectangle in its suggested boundingbox"
        valign = :center
        "The horizontal alignment of the rectangle in its suggested boundingbox"
        halign = :center
        "The extra space added to the sides of the rectangle boundingbox."
        padding = (0f0, 0f0, 0f0, 0f0)
        "The line width of the rectangle's border."
        strokewidth = 1f0
        "Controls if the border of the rectangle is visible."
        strokevisible = true
        "The color of the border."
        strokecolor = RGBf(0, 0, 0)
        "The width setting of the rectangle."
        width = nothing
        "The height setting of the rectangle."
        height = nothing
        "Controls if the parent layout can adjust to this element's width"
        tellwidth = true
        "Controls if the parent layout can adjust to this element's height"
        tellheight = true
        "The align mode of the rectangle in its parent GridLayout."
        alignmode = Inside()
    end
end

@Block Slider begin
    selected_index::Observable{Int}
    @attributes begin
        "The horizontal alignment of the element in its suggested bounding box."
        halign = :center
        "The vertical alignment of the element in its suggested bounding box."
        valign = :center
        "The width setting of the element."
        width = Auto()
        "The height setting of the element."
        height = Auto()
        "The range of values that the slider can pick from."
        range = 0:0.01:10
        "Controls if the parent layout can adjust to this element's width"
        tellwidth::Bool = true
        "Controls if the parent layout can adjust to this element's height"
        tellheight::Bool = true
        "The start value of the slider or the value that is closest in the slider range."
        startvalue = 0
        "The current value of the slider. Don't set this manually, use the function `set_close_to!`."
        value = 0
        "The width of the slider line"
        linewidth::Float32 = 15
        "The color of the slider when the mouse hovers over it."
        color_active_dimmed::RGBAf = COLOR_ACCENT_DIMMED[]
        "The color of the slider when the mouse clicks and drags the slider."
        color_active::RGBAf = COLOR_ACCENT[]
        "The color of the slider when it is not interacted with."
        color_inactive::RGBAf = RGBf(0.94, 0.94, 0.94)
        "Controls if the slider has a horizontal orientation or not."
        horizontal::Bool = true
        "The align mode of the slider in its parent GridLayout."
        alignmode = Inside()
        "Controls if the button snaps to valid positions or moves freely"
        snap::Bool = true
    end
end

@Block SliderGrid begin
    @forwarded_layout
    sliders::Vector{Slider}
    valuelabels::Vector{Label}
    labels::Vector{Label}
    @attributes begin
        "The horizontal alignment of the block in its suggested bounding box."
        halign = :center
        "The vertical alignment of the block in its suggested bounding box."
        valign = :center
        "The width setting of the block."
        width = Auto()
        "The height setting of the block."
        height = Auto()
        "Controls if the parent layout can adjust to this block's width"
        tellwidth::Bool = true
        "Controls if the parent layout can adjust to this block's height"
        tellheight::Bool = true
        "The align mode of the block in its parent GridLayout."
        alignmode = Inside()
        "The width of the value label column. If `automatic`, the width is determined by sampling a few values from the slider ranges and picking the largest label size found."
        value_column_width = automatic
    end
end

@Block IntervalSlider begin
    selected_indices::Observable{Tuple{Int, Int}}
    displayed_sliderfractions::Observable{Tuple{Float64, Float64}}
    @attributes begin
        "The horizontal alignment of the slider in its suggested bounding box."
        halign = :center
        "The vertical alignment of the slider in its suggested bounding box."
        valign = :center
        "The width setting of the slider."
        width = Auto()
        "The height setting of the slider."
        height = Auto()
        "The range of values that the slider can pick from."
        range = 0:0.01:10
        "Controls if the parent layout can adjust to this element's width"
        tellwidth::Bool = true
        "Controls if the parent layout can adjust to this element's height"
        tellheight::Bool = true
        "The start values of the slider or the values that are closest in the slider range."
        startvalues = Makie.automatic
        "The current interval of the slider. Don't set this manually, use the function `set_close_to!`."
        interval = (0, 0)
        "The width of the slider line"
        linewidth::Float64 = 15.0
        "The color of the slider when the mouse hovers over it."
        color_active_dimmed::RGBAf = COLOR_ACCENT_DIMMED[]
        "The color of the slider when the mouse clicks and drags the slider."
        color_active::RGBAf = COLOR_ACCENT[]
        "The color of the slider when it is not interacted with."
        color_inactive::RGBAf = RGBf(0.94, 0.94, 0.94)
        "Controls if the slider has a horizontal orientation or not."
        horizontal::Bool = true
        "The align mode of the slider in its parent GridLayout."
        alignmode = Inside()
        "Controls if the buttons snap to valid positions or move freely"
        snap::Bool = true
    end
end

@Block Button begin
    @attributes begin
        "The horizontal alignment of the button in its suggested boundingbox"
        halign = :center
        "The vertical alignment of the button in its suggested boundingbox"
        valign = :center
        "The extra space added to the sides of the button label's boundingbox."
        padding = (10f0, 10f0, 10f0, 10f0)
        "The font size of the button label."
        fontsize = @inherit(:fontsize, 16f0)
        "The text of the button label."
        label = "Button"
        "The font family of the button label."
        font = :regular
        "The width setting of the button."
        width = Auto()
        "The height setting of the button."
        height = Auto()
        "Controls if the parent layout can adjust to this element's width"
        tellwidth = true
        "Controls if the parent layout can adjust to this element's height"
        tellheight = true
        "The radius of the rounded corners of the button."
        cornerradius = 4
        "The number of poly segments used for each rounded corner."
        cornersegments = 10
        "The line width of the button border."
        strokewidth = 2f0
        "The color of the button border."
        strokecolor = :transparent
        "The color of the button."
        buttoncolor = RGBf(0.94, 0.94, 0.94)
        "The color of the label."
        labelcolor = @inherit(:textcolor, :black)
        "The color of the label when the mouse hovers over the button."
        labelcolor_hover = :black
        "The color of the label when the mouse clicks the button."
        labelcolor_active = :white
        "The color of the button when the mouse clicks the button."
        buttoncolor_active = COLOR_ACCENT[]
        "The color of the button when the mouse hovers over the button."
        buttoncolor_hover = COLOR_ACCENT_DIMMED[]
        "The number of clicks that have been registered by the button."
        clicks = 0
        "The align mode of the button in its parent GridLayout."
        alignmode = Inside()
    end
end

@Block Toggle begin
    @attributes begin
        "The horizontal alignment of the toggle in its suggested bounding box."
        halign = :center
        "The vertical alignment of the toggle in its suggested bounding box."
        valign = :center
        "The width of the toggle."
        width = 60
        "The height of the toggle."
        height = 28
        "Controls if the parent layout can adjust to this element's width"
        tellwidth = true
        "Controls if the parent layout can adjust to this element's height"
        tellheight = true
        "The number of poly segments in each rounded corner."
        cornersegments = 15
        # strokewidth = 2f0
        # strokecolor = :transparent
        "The color of the border when the toggle is inactive."
        framecolor_inactive = RGBf(0.94, 0.94, 0.94)
        "The color of the border when the toggle is hovered."
        framecolor_active = COLOR_ACCENT_DIMMED[]
        # buttoncolor = RGBf(0.2, 0.2, 0.2)
        "The color of the toggle button."
        buttoncolor = COLOR_ACCENT[]
        "Indicates if the toggle is active or not."
        active = false
        "The duration of the toggle animation."
        toggleduration = 0.15
        "The border width as a fraction of the toggle height "
        rimfraction = 0.33
        "The align mode of the toggle in its parent GridLayout."
        alignmode = Inside()
    end
end

@Block Menu begin
    @attributes begin
        "The height setting of the menu."
        height = Auto()
        "The width setting of the menu."
        width = nothing
        "Controls if the parent layout can adjust to this element's width"
        tellwidth = true
        "Controls if the parent layout can adjust to this element's height"
        tellheight = true
        "The horizontal alignment of the menu in its suggested bounding box."
        halign = :center
        "The vertical alignment of the menu in its suggested bounding box."
        valign = :center
        "The alignment of the menu in its suggested bounding box."
        alignmode = Inside()
        "Index of selected item. Should not be set by the user."
        i_selected = 0
        "Selected item value. This is the output observable that you should listen to to react to menu interaction. Should not be set by the user."
        selection = nothing
        "Is the menu showing the available options"
        is_open = false
        "Cell color when hovered"
        cell_color_hover = COLOR_ACCENT_DIMMED[]
        "Cell color when active"
        cell_color_active = COLOR_ACCENT[]
        "Cell color when inactive even"
        cell_color_inactive_even = RGBf(0.97, 0.97, 0.97)
        "Cell color when inactive odd"
        cell_color_inactive_odd = RGBf(0.97, 0.97, 0.97)
        "Selection cell color when inactive"
        selection_cell_color_inactive = RGBf(0.94, 0.94, 0.94)
        "Color of the dropdown arrow"
        dropdown_arrow_color = (:black, 0.2)
        "Size of the dropdown arrow"
        dropdown_arrow_size = 20
        "The list of options selectable in the menu. This can be any iterable of a mixture of strings and containers with one string and one other value. If an entry is just a string, that string is both label and selection. If an entry is a container with one string and one other value, the string is the label and the other value is the selection."
        options = ["no options"]
        "Font size of the cell texts"
        fontsize = @inherit(:fontsize, 16f0)
        "Padding of entry texts"
        textpadding = (10, 10, 10, 10)
        "Color of entry texts"
        textcolor = :black
        "The opening direction of the menu (:up or :down)"
        direction = automatic
        "The default message prompting a selection when i == 0"
        prompt = "Select..."
    end
end


abstract type LegendElement end

struct LineElement <: LegendElement
    attributes::Attributes
end

struct MarkerElement <: LegendElement
    attributes::Attributes
end

struct PolyElement <: LegendElement
    attributes::Attributes
end

struct LegendEntry
    elements::Vector{LegendElement}
    attributes::Attributes
end

const EntryGroup = Tuple{Optional{<:AbstractString}, Vector{LegendEntry}}

@Block Legend begin
    entrygroups::Observable{Vector{EntryGroup}}
    _tellheight::Observable{Bool}
    _tellwidth::Observable{Bool}
    grid::GridLayout
    @attributes begin
        "The horizontal alignment of the legend in its suggested bounding box."
        halign = :center
        "The vertical alignment of the legend in its suggested bounding box."
        valign = :center
        "The width setting of the legend."
        width = Auto()
        "The height setting of the legend."
        height = Auto()
        "Controls if the parent layout can adjust to this element's width"
        tellwidth = automatic
        "Controls if the parent layout can adjust to this element's height"
        tellheight = automatic
        "The font family of the legend group titles."
        titlefont = :bold
        "The font size of the legend group titles."
        titlesize = @inherit(:fontsize, 16f0)
        "The horizontal alignment of the legend group titles."
        titlehalign = :center
        "The vertical alignment of the legend group titles."
        titlevalign = :center
        "Controls if the legend titles are visible."
        titlevisible = true
        "The color of the legend titles"
        titlecolor = @inherit(:textcolor, :black)
        "The group title positions relative to their groups. Can be `:top` or `:left`."
        titleposition = :top
        "The font size of the entry labels."
        labelsize = @inherit(:fontsize, 16f0)
        "The font family of the entry labels."
        labelfont = :regular
        "The color of the entry labels."
        labelcolor = @inherit(:textcolor, :black)
        "The horizontal alignment of the entry labels."
        labelhalign = :left
        "The justification of the label text. Default is `automatic`, which will set the justification to labelhalign."
        labeljustification = automatic
        "The vertical alignment of the entry labels."
        labelvalign = :center
        "The additional space between the legend content and the border."
        padding = (10f0, 10f0, 8f0, 8f0)
        "The additional space between the legend and its suggested boundingbox."
        margin = (0f0, 0f0, 0f0, 0f0)
        "The background color of the legend."
        bgcolor = :white
        "The color of the legend border."
        framecolor = :black
        "The line width of the legend border."
        framewidth = 1f0
        "Controls if the legend border is visible."
        framevisible = true
        "The size of the rectangles containing the legend markers."
        patchsize = (20f0, 20f0)
        "The color of the border of the patches containing the legend markers."
        patchstrokecolor = :transparent
        "The line width of the border of the patches containing the legend markers."
        patchstrokewidth = 1f0
        "The color of the patches containing the legend markers."
        patchcolor = :transparent
        "The default entry label."
        label = "undefined"
        "The number of banks in which the legend entries are grouped. Columns if the legend is vertically oriented, otherwise rows."
        nbanks = 1
        "The gap between the label of one legend entry and the patch of the next."
        colgap = 16
        "The gap between the entry rows."
        rowgap = 3
        "The gap between the patch and the label of each legend entry."
        patchlabelgap = 5
        "The default points used for LineElements in normalized coordinates relative to each label patch."
        linepoints = [Point2f(0, 0.5), Point2f(1, 0.5)]
        "The default line width used for LineElements."
        linewidth = theme(scene, :linewidth)
        "The default line color used for LineElements"
        linecolor = theme(scene, :linecolor)
        "The default line style used for LineElements"
        linestyle = :solid
        "The default marker color for MarkerElements"
        markercolor = theme(scene, :markercolor)
        "The default marker for MarkerElements"
        marker = theme(scene, :marker)
        "The default marker points used for MarkerElements in normalized coordinates relative to each label patch."
        markerpoints = [Point2f(0.5, 0.5)]
        "The default marker size used for MarkerElements."
        markersize = theme(scene, :markersize)
        "The default marker stroke width used for MarkerElements."
        markerstrokewidth = theme(scene, :markerstrokewidth)
        "The default marker stroke color used for MarkerElements."
        markerstrokecolor = theme(scene, :markerstrokecolor)
        "The default poly points used for PolyElements in normalized coordinates relative to each label patch."
        polypoints = [Point2f(0, 0), Point2f(1, 0), Point2f(1, 1), Point2f(0, 1)]
        "The default poly stroke width used for PolyElements."
        polystrokewidth = theme(scene, :patchstrokewidth)
        "The default poly color used for PolyElements."
        polycolor = theme(scene, :patchcolor)
        "The default poly stroke color used for PolyElements."
        polystrokecolor = theme(scene, :patchstrokecolor)
        "The orientation of the legend (:horizontal or :vertical)."
        orientation = :vertical
        "The gap between each group title and its group."
        titlegap = 8
        "The gap between each group and the next."
        groupgap = 16
        "The horizontal alignment of entry groups in their parent GridLayout."
        gridshalign = :center
        "The vertical alignment of entry groups in their parent GridLayout."
        gridsvalign = :center
        "The align mode of the legend in its parent GridLayout."
        alignmode = Inside()
    end
end

@Block LScene begin
    scene::Scene
    @attributes begin
        "The height setting of the scene."
        height = nothing
        "The width setting of the scene."
        width = nothing
        "Controls if the parent layout can adjust to this element's width"
        tellwidth = true
        "Controls if the parent layout can adjust to this element's height"
        tellheight = true
        "The horizontal alignment of the scene in its suggested bounding box."
        halign = :center
        "The vertical alignment of the scene in its suggested bounding box."
        valign = :center
        "The alignment of the scene in its suggested bounding box."
        alignmode = Inside()
        "Controls the visibility of the 3D axis plot object."
        show_axis::Bool = true
    end
end

@Block Textbox begin
    cursorindex::Observable{Int}
    cursoranimtask
    @attributes begin
        "The height setting of the textbox."
        height = Auto()
        "The width setting of the textbox."
        width = Auto()
        "Controls if the parent layout can adjust to this element's width."
        tellwidth = true
        "Controls if the parent layout can adjust to this element's height."
        tellheight = true
        "The horizontal alignment of the textbox in its suggested bounding box."
        halign = :center
        "The vertical alignment of the textbox in its suggested bounding box."
        valign = :center
        "The alignment of the textbox in its suggested bounding box."
        alignmode = Inside()
        "A placeholder text that is displayed when the saved string is nothing."
        placeholder = "Click to edit..."
        "The currently stored string."
        stored_string = nothing
        "The currently displayed string (for internal use)."
        displayed_string = nothing
        "Controls if the displayed text is reset to the stored text when defocusing the textbox without submitting."
        reset_on_defocus = false
        "Controls if the textbox is defocused when a string is submitted."
        defocus_on_submit = true
        "Text size."
        fontsize = @inherit(:fontsize, 16f0)
        "Text color."
        textcolor = @inherit(:textcolor, :black)
        "Text color for the placeholder."
        textcolor_placeholder = RGBf(0.5, 0.5, 0.5)
        "Font family."
        font = :regular
        "Color of the box."
        boxcolor = :transparent
        "Color of the box when focused."
        boxcolor_focused = :transparent
        "Color of the box when focused."
        boxcolor_focused_invalid = RGBAf(1, 0, 0, 0.3)
        "Color of the box when hovered."
        boxcolor_hover = :transparent
        "Color of the box border."
        bordercolor = RGBf(0.80, 0.80, 0.80)
        "Color of the box border when hovered."
        bordercolor_hover = COLOR_ACCENT_DIMMED[]
        "Color of the box border when focused."
        bordercolor_focused = COLOR_ACCENT[]
        "Color of the box border when focused and invalid."
        bordercolor_focused_invalid = RGBf(1, 0, 0)
        "Width of the box border."
        borderwidth = 2f0
        "Padding of the text against the box."
        textpadding = (10, 10, 10, 10)
        "If the textbox is focused and receives text input."
        focused = false
        "Corner radius of text box."
        cornerradius = 8
        "Corner segments of one rounded corner."
        cornersegments = 20
        "Validator that is called with validate_textbox(string, validator) to determine if the current string is valid. Can by default be a RegEx that needs to match the complete string, or a function taking a string as input and returning a Bool. If the validator is a type T (for example Float64), validation will be `tryparse(string, T)`."
        validator = str -> true
        "Restricts the allowed unicode input via is_allowed(char, restriction)."
        restriction = nothing
        "The color of the cursor."
        cursorcolor = :transparent
    end
end

@Block Axis3 begin
    scene::Scene
    finallimits::Observable{Rect3{Float64}}
    mouseeventhandle::MouseEventHandle
    scrollevents::Observable{ScrollEvent}
    keysevents::Observable{KeysEvent}
    interactions::Dict{Symbol, Tuple{Bool, Any}}
    cycler::Cycler
    palette::Attributes
    @attributes begin
        "The height setting of the scene."
        height = nothing
        "The width setting of the scene."
        width = nothing
        "Controls if the parent layout can adjust to this element's width"
        tellwidth = true
        "Controls if the parent layout can adjust to this element's height"
        tellheight = true
        "The horizontal alignment of the scene in its suggested bounding box."
        halign = :center
        "The vertical alignment of the scene in its suggested bounding box."
        valign = :center
        "The alignment of the scene in its suggested bounding box."
        alignmode = Inside()
        "The elevation angle of the camera"
        elevation = pi/8
        "The azimuth angle of the camera"
        azimuth = 1.275 * pi
        "A number between 0 and 1, where 0 is orthographic, and 1 full perspective"
        perspectiveness = 0f0
        "Aspects of the 3 axes with each other"
        aspect = (1.0, 1.0, 2/3) # :data :equal
        "The view mode which affects the final projection. `:fit` results in the projection that always fits the limits into the viewport, invariant to rotation. `:fitzoom` keeps the x/y ratio intact but stretches the view so the corners touch the scene viewport. `:stretch` scales separately in both x and y direction to fill the viewport, which can distort the `aspect` that is set."
        viewmode = :fitzoom # :fit :fitzoom :stretch
        "The background color"
        backgroundcolor = :transparent
        "The x label"
        xlabel = "x"
        "The y label"
        ylabel = "y"
        "The z label"
        zlabel = "z"
        "The x label color"
        xlabelcolor = @inherit(:textcolor, :black)
        "The y label color"
        ylabelcolor = @inherit(:textcolor, :black)
        "The z label color"
        zlabelcolor = @inherit(:textcolor, :black)
        "Controls if the x label is visible"
        xlabelvisible = true
        "Controls if the y label is visible"
        ylabelvisible = true
        "Controls if the z label is visible"
        zlabelvisible = true
        "Controls if the x ticklabels are visible"
        xticklabelsvisible = true
        "Controls if the y ticklabels are visible"
        yticklabelsvisible = true
        "Controls if the z ticklabels are visible"
        zticklabelsvisible = true
        "Controls if the x ticks are visible"
        xticksvisible = true
        "Controls if the y ticks are visible"
        yticksvisible = true
        "Controls if the z ticks are visible"
        zticksvisible = true
        "The x label size"
        xlabelsize = @inherit(:fontsize, 16f0)
        "The y label size"
        ylabelsize = @inherit(:fontsize, 16f0)
        "The z label size"
        zlabelsize = @inherit(:fontsize, 16f0)
        "The x label font"
        xlabelfont = :regular
        "The y label font"
        ylabelfont = :regular
        "The z label font"
        zlabelfont = :regular
        "The x label rotation in radians"
        xlabelrotation = Makie.automatic
        "The y label rotation in radians"
        ylabelrotation = Makie.automatic
        "The z label rotation in radians"
        zlabelrotation = Makie.automatic
        "The x label align"
        xlabelalign = Makie.automatic
        "The y label align"
        ylabelalign = Makie.automatic
        "The z label align"
        zlabelalign = Makie.automatic
        "The x label offset"
        xlabeloffset = 40
        "The y label offset"
        ylabeloffset = 40
        "The z label offset"
        zlabeloffset = 50
        "The x ticklabel color"
        xticklabelcolor = @inherit(:textcolor, :black)
        "The y ticklabel color"
        yticklabelcolor = @inherit(:textcolor, :black)
        "The z ticklabel color"
        zticklabelcolor = @inherit(:textcolor, :black)
        "The x ticklabel size"
        xticklabelsize = @inherit(:fontsize, 16f0)
        "The y ticklabel size"
        yticklabelsize = @inherit(:fontsize, 16f0)
        "The z ticklabel size"
        zticklabelsize = @inherit(:fontsize, 16f0)
        "The x ticklabel pad"
        xticklabelpad = 5
        "The y ticklabel pad"
        yticklabelpad = 5
        "The z ticklabel pad"
        zticklabelpad = 10
        "The x ticklabel font"
        xticklabelfont = :regular
        "The y ticklabel font"
        yticklabelfont = :regular
        "The z ticklabel font"
        zticklabelfont = :regular
        "The x grid color"
        xgridcolor = RGBAf(0, 0, 0, 0.12)
        "The y grid color"
        ygridcolor = RGBAf(0, 0, 0, 0.12)
        "The z grid color"
        zgridcolor = RGBAf(0, 0, 0, 0.12)
        "The x grid width"
        xgridwidth = 1
        "The y grid width"
        ygridwidth = 1
        "The z grid width"
        zgridwidth = 1
        "The x tick color"
        xtickcolor = :black
        "The y tick color"
        ytickcolor = :black
        "The z tick color"
        ztickcolor = :black
        "The x tick width"
        xtickwidth = 1
        "The y tick width"
        ytickwidth = 1
        "The z tick width"
        ztickwidth = 1
        "The color of x spine 1 where the ticks are displayed"
        xspinecolor_1 = :black
        "The color of y spine 1 where the ticks are displayed"
        yspinecolor_1 = :black
        "The color of z spine 1 where the ticks are displayed"
        zspinecolor_1 = :black
        "The color of x spine 2 towards the center"
        xspinecolor_2 = :black
        "The color of y spine 2 towards the center"
        yspinecolor_2 = :black
        "The color of z spine 2 towards the center"
        zspinecolor_2 = :black
        "The color of x spine 3 opposite of the ticks"
        xspinecolor_3 = :black
        "The color of y spine 3 opposite of the ticks"
        yspinecolor_3 = :black
        "The color of z spine 3 opposite of the ticks"
        zspinecolor_3 = :black
        "The x spine width"
        xspinewidth = 1
        "The y spine width"
        yspinewidth = 1
        "The z spine width"
        zspinewidth = 1
        "Controls if the x spine is visible"
        xspinesvisible = true
        "Controls if the y spine is visible"
        yspinesvisible = true
        "Controls if the z spine is visible"
        zspinesvisible = true
        "Controls if the x grid is visible"
        xgridvisible = true
        "Controls if the y grid is visible"
        ygridvisible = true
        "Controls if the z grid is visible"
        zgridvisible = true
        "The protrusions on the sides of the axis, how much gap space is reserved for labels etc."
        protrusions = 30
        "The x ticks"
        xticks = WilkinsonTicks(5; k_min = 3)
        "The y ticks"
        yticks = WilkinsonTicks(5; k_min = 3)
        "The z ticks"
        zticks = WilkinsonTicks(5; k_min = 3)
        "The x tick format"
        xtickformat = Makie.automatic
        "The y tick format"
        ytickformat = Makie.automatic
        "The z tick format"
        ztickformat = Makie.automatic
        "The axis title string."
        title = ""
        "The font family of the title."
        titlefont = :bold
        "The title's font size."
        titlesize = @inherit(:fontsize, 16f0)
        "The gap between axis and title."
        titlegap = 4f0
        "Controls if the title is visible."
        titlevisible = true
        "The horizontal alignment of the title."
        titlealign = :center
        "The color of the title"
        titlecolor = @inherit(:textcolor, :black)
        "The color of the xy panel"
        xypanelcolor = :transparent
        "The color of the yz panel"
        yzpanelcolor = :transparent
        "The color of the xz panel"
        xzpanelcolor = :transparent
        "Controls if the xy panel is visible"
        xypanelvisible = true
        "Controls if the yz panel is visible"
        yzpanelvisible = true
        "Controls if the xz panel is visible"
        xzpanelvisible = true
        "The limits that the axis tries to set given other constraints like aspect. Don't set this directly, use `xlims!`, `ylims!` or `limits!` instead."
        targetlimits = Rect3(Vec3(0.0), Vec3(1.0))
        "The limits that the user has manually set. They are reinstated when calling `reset_limits!` and are set to nothing by `autolimits!`. Can be either a tuple (xlow, xhigh, ylow, high, zlow, zhigh) or a tuple (nothing_or_xlims, nothing_or_ylims, nothing_or_zlims). Are set by `xlims!`, `ylims!`, `zlims!` and `limits!`."
        limits = (nothing, nothing, nothing)
        "The relative margins added to the autolimits in x direction."
        xautolimitmargin = (0.05, 0.05)
        "The relative margins added to the autolimits in y direction."
        yautolimitmargin = (0.05, 0.05)
        "The relative margins added to the autolimits in z direction."
        zautolimitmargin = (0.05, 0.05)
    end
end<|MERGE_RESOLUTION|>--- conflicted
+++ resolved
@@ -125,13 +125,8 @@
     attributes::Attributes
     elements::Dict{Symbol, Any}
     tickpositions::Observable{Vector{Point2f}}
-<<<<<<< HEAD
     tickvalues::Observable{Vector{Float64}}
-    ticklabels::Observable{Vector{AbstractString}}
-=======
-    tickvalues::Observable{Vector{Float32}}
     ticklabels::Observable{Vector{Any}}
->>>>>>> 6e27645a
     minortickpositions::Observable{Vector{Point2f}}
     minortickvalues::Observable{Vector{Float64}}
 end
