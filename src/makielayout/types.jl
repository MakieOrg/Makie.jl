--- conflicted
+++ resolved
@@ -172,11 +172,8 @@
     yaxislinks::Vector{Axis}
     targetlimits::Observable{Rect2f}
     finallimits::Observable{Rect2f}
-<<<<<<< HEAD
     cycler::Cycler
     palette::Attributes
-=======
->>>>>>> 78820311
     block_limit_linking::Observable{Bool}
     mouseeventhandle::MouseEventHandle
     scrollevents::Observable{ScrollEvent}
@@ -573,26 +570,16 @@
 
 const EntryGroup = Tuple{Optional{<:AbstractString}, Vector{LegendEntry}}
 
-<<<<<<< HEAD
 @Block Legend begin
-    entrygroups::Node{Vector{EntryGroup}}
-=======
-@Layoutable Legend begin
     entrygroups::Observable{Vector{EntryGroup}}
->>>>>>> 78820311
 end
 
 @Block LScene begin
     scene::Scene
 end
 
-<<<<<<< HEAD
 @Block Textbox begin
-    cursorindex::Node{Int}
-=======
-@Layoutable Textbox begin
     cursorindex::Observable{Int}
->>>>>>> 78820311
     cursoranimtask
 end
 
