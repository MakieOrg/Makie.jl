--- conflicted
+++ resolved
@@ -138,25 +138,15 @@
     active::Observable{Bool}
     restrict_x::Bool
     restrict_y::Bool
-<<<<<<< HEAD
     from::Union{Nothing, Point2e}
     to::Union{Nothing, Point2e}
     rectnode::Observable{Rect2{Float64}}
-=======
-    from::Union{Nothing, Point2f}
-    to::Union{Nothing, Point2f}
-    rectnode::Observable{Rect2f}
     modifier::Any # e.g. Keyboard.left_alt, or some other button that needs to be pressed to start rectangle... Defaults to `true`, which means no modifier needed
->>>>>>> 1f91e94d
 end
 
 function RectangleZoom(callback::Function; restrict_x=false, restrict_y=false, modifier=true)
     return RectangleZoom(callback, Observable(false), restrict_x, restrict_y,
-<<<<<<< HEAD
-                         nothing, nothing, Observable(Rect2{Float64}(0, 0, 1, 1)))
-=======
-                         nothing, nothing, Observable(Rect2f(0, 0, 1, 1)), modifier)
->>>>>>> 1f91e94d
+                         nothing, nothing, Observable(Rect2{Float64}(0, 0, 1, 1)), modifier)
 end
 
 struct ScrollZoom
