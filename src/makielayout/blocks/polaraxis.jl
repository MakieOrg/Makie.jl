################################################################################
### Main Block Intialization
################################################################################


can_be_current_axis(ax::PolarAxis) = true

function initialize_block!(po::PolarAxis; palette=nothing)
    # Setup Scenes
    cb = po.layoutobservables.computedbbox
    scenearea = map(po.blockscene, cb) do cb
        return Rect(round.(Int, minimum(cb)), round.(Int, widths(cb)))
    end

    po.scene = Scene(
        po.blockscene, scenearea, backgroundcolor = po.backgroundcolor, clear = true
    )
    map!(to_color, po.scene, po.scene.backgroundcolor, po.backgroundcolor)

    po.overlay = Scene(
        po.scene, scenearea, clear = false, backgroundcolor = :transparent,
        transformation = Transformation(po.scene, transform_func = identity)
    )


    # Setup Cycler
    po.cycler = Cycler()
    if palette === nothing
        palette = fast_deepcopy(get(po.blockscene.theme, :palette, DEFAULT_PALETTES))
    end
    po.palette = palette isa Attributes ? palette : Attributes(palette)


    # Setup camera/limits and Polar transform
    usable_fraction, radius_at_origin = setup_camera_matrices!(po)

    Observables.connect!(
        po.scene.transformation.transform_func,
        @lift(Polar($(po.theta_0), $(po.direction), $(radius_at_origin)))
    )
    Observables.connect!(
        po.overlay.transformation.transform_func,
        @lift(Polar($(po.theta_0), $(po.direction)))
    )

    # Draw clip, grid lines, spine, ticks
    rticklabelplot, thetaticklabelplot = draw_axis!(po, radius_at_origin)

    # Calculate fraction of screen usable after reserving space for theta ticks
    # TODO: Should we include rticks here?
    # OPT: only update on relevant text attributes rather than glyphcollection
    onany(
            po.blockscene,
            rticklabelplot.plots[1].text,
            rticklabelplot.plots[1].fontsize,
            rticklabelplot.plots[1].font,
            thetaticklabelplot.plots[1].text,
            thetaticklabelplot.plots[1].fontsize,
            thetaticklabelplot.plots[1].font,
            po.thetaticklabelpad, po.overlay.px_area
        ) do _, _, _, _, _, _, pad, area

        # get maximum size of tick label
        # (each boundingbox represents a string without text.position applied)
        max_widths = Vec2f(0)
        for gc in thetaticklabelplot.plots[1].plots[1][1][]
            bbox = boundingbox(gc, Quaternionf(0, 0, 0, 1)) # no rotation
            max_widths = max.(max_widths, widths(bbox)[Vec(1,2)])
        end
        for gc in rticklabelplot.plots[1].plots[1][1][]
            bbox = boundingbox(gc, Quaternionf(0, 0, 0, 1)) # no rotation
            max_widths = max.(max_widths, widths(bbox)[Vec(1,2)])
        end

        max_width, max_height = max_widths

        space_from_center = 0.5 .* widths(area)
        space_for_ticks = 2pad .+ (max_width, max_height)
        space_for_axis = space_from_center .- space_for_ticks

        # divide by width only because aspect ratios
        usable_fraction[] = space_for_axis ./ space_from_center[1]
    end

    # Set up the title position
    title_position = map(
            po.blockscene, scenearea, po.titlegap, po.titlealign
        ) do area, titlegap, titlealign
        calculate_polar_title_position(area, titlegap, titlealign)
    end

    titleplot = text!(
        po.blockscene,
        title_position;
        text = po.title,
        font = po.titlefont,
        fontsize = po.titlesize,
        color = po.titlecolor,
        align = @lift(($(po.titlealign), :center)),
        visible = po.titlevisible
    )
    translate!(titleplot, 0, 0, 9001) # Make sure this draws on top of clip

    # Protrusions are space reserved for ticks and labels outside `scenearea`.
    # Since we handle ticks within out `scenearea` this only needs to reservse
    # space for the title
    protrusions = map(
            po.blockscene, po.title, po.titlefont, po.titlegap, po.titlealign, po.titlevisible, po.titlesize
        ) do _, _, _, _, _, _
        titlespace = if po.title[] != ""
            (title_position[][2] + boundingbox(titleplot).widths[2]/2 - top(pixelarea(po.scene)[]))
        else
            0f0
        end
        return GridLayoutBase.RectSides(0f0, 0f0, 0f0, titlespace)
    end

    connect!(po.layoutobservables.protrusions, protrusions)

    return
end


################################################################################
### Camera and Controls
################################################################################


function polar2cartesian(r, angle)
    s, c = sincos(angle)
    return Point2f(r * c, r * s)
end

# Bounding box specified by limits in Cartesian coordinates
function polaraxis_bbox(rlims, thetalims, r0, dir, theta_0)
    thetamin, thetamax = thetalims
    rmin, rmax = max.(0.0, rlims .- r0)

    if abs(thetamax - thetamin) > 3pi/2
        return Rect2f(-rmax, -rmax, 2rmax, 2rmax)
    end

    @assert thetamin < thetamax # otherwise shift by 2pi I guess
    thetamin, thetamax = dir .* (thetalims .+ theta_0)

    # Normalize angles
    # keep interval in order
    if thetamin > thetamax
        thetamin, thetamax = thetamax, thetamin
    end
    # keep in -2pi .. 2pi interval
    shift = 2pi * (max(0, div(thetamin, -2pi)) - max(0, div(thetamax, 2pi)))
    thetamin += shift
    thetamax += shift

    # Initial bbox from corners
    p = polar2cartesian(rmin, thetamin)
    bb = Rect2f(p, Vec2f(0))
    bb = _update_rect(bb, polar2cartesian(rmax, thetamin))
    bb = _update_rect(bb, polar2cartesian(rmin, thetamax))
    bb = _update_rect(bb, polar2cartesian(rmax, thetamax))

    # only outer circle can update bb
    if thetamin < -3pi/2 < thetamax || thetamin < pi/2 < thetamax
        bb = _update_rect(bb, polar2cartesian(rmax, pi/2))
    end
    if thetamin < -pi < thetamax || thetamin < pi < thetamax
        bb = _update_rect(bb, polar2cartesian(rmax, pi))
    end
    if thetamin < -pi/2 < thetamax || thetamin < 3pi/2 < thetamax
        bb = _update_rect(bb, polar2cartesian(rmax, 3pi/2))
    end
    if thetamin < 0 < thetamax
        bb = _update_rect(bb, polar2cartesian(rmax, 0))
    end

    return bb
end

function setup_camera_matrices!(po::PolarAxis)
    # Initialization
    usable_fraction = Observable(Vec2f(1.0, 1.0))
    rmin, rmax = po.rlimits[]
    setfield!(po, :target_rlims, Observable{Tuple{Float64, Float64}}((rmin, isnothing(rmax) ? 10.0 : rmax)))
    setfield!(po, :target_thetalims, Observable{Tuple{Float64, Float64}}((rmin, isnothing(rmax) ? 10.0 : rmax)))
    onany((_, _) -> reset_limits!(po), po.blockscene, po.rlimits, po.thetalimits)

    # To keep the inner clip radius below a certain fraction of the outer clip
    # radius we map all r > r0 to 0. This computes that r0.
    radius_at_origin = map(po.blockscene, po.target_rlims, po.maximum_clip_radius) do (rmin, rmax), max_fraction
        # max_fraction = (rmin - r0) / (rmax - r0) solved for r0
        return max(0.0, (rmin - max_fraction * rmax) / (1 - max_fraction))
    end

    # get cartesian bbox defined by axis limits
    # OPT: target_radius update triggers radius_at_origin update
    data_bbox = map(po.blockscene, po.target_thetalims, radius_at_origin, po.direction, po.theta_0) do tlims, ro, dir, t0
        polaraxis_bbox(po.target_rlims[], tlims, ro, dir, t0)
    end

    # fit data_bbox into the usable area of PolarAxis (i.e. with tick space subtracted)
    onany(po.blockscene, usable_fraction, data_bbox) do usable_fraction, bb
        mini = minimum(bb); ws = widths(bb)
        scale = minimum(2usable_fraction ./ ws)
        trans = to_ndim(Vec3f, -scale .* (mini .+ 0.5ws), 0)
        camera(po.scene).view[] = transformationmatrix(trans, Vec3f(scale, scale, 1))
        return
    end

    # same as above, but with rmax scaled to 1
    onany(po.blockscene, usable_fraction, data_bbox) do usable_fraction, bb
        mini = minimum(bb); ws = widths(bb)
        rmax = po.target_rlims[][2] - radius_at_origin[] # both update data_bbox
        scale = minimum(2usable_fraction ./ ws)
        trans = to_ndim(Vec3f, -scale .* (mini .+ 0.5ws), 0)
        scale *= rmax
        camera(po.overlay).view[] = transformationmatrix(trans, Vec3f(scale, scale, 1))
    end

    max_z = 10_000f0

    # update projection matrices
    # this just aspect-aware clip space (-1 .. 1, -h/w ... h/w, -max_z ... max_z)
    on(po.blockscene, po.scene.px_area) do area
        aspect = Float32((/)(widths(area)...))
        w = 1f0
        h = 1f0 / aspect
        camera(po.scene).projection[] = orthographicprojection(-w, w, -h, h, -max_z, max_z)
    end

    on(po.blockscene, po.overlay.px_area) do area
        aspect = Float32((/)(widths(area)...))
        w = 1f0
        h = 1f0 / aspect
        camera(po.overlay).projection[] = orthographicprojection(-w, w, -h, h, -max_z, max_z)
    end

    # Interactivity
    e = events(po.scene)

    # scroll to zoom
    on(po.blockscene, e.scroll) do scroll
        if is_mouseinside(po.scene)
            rmin, rmax = po.target_rlims[]
            rmax = rmin + (rmax - rmin) * (1.0 - po.zoomspeed[]) ^ scroll[2]
            po.target_rlims[] = (rmin, rmax)
            return Consume(true)
        end
        return Consume(false)
    end

    # translation
    drag_state = RefValue((false, false))
    last_pos = RefValue(Point2f(0))
    on(po.blockscene, e.mousebutton) do e
        if e.action == Mouse.press && is_mouseinside(po.scene)
            drag_state[] = (
                ispressed(po.scene, po.radial_translation_button[]),
                ispressed(po.scene, po.theta_translation_button[])
            )
            last_pos[] = Point2f(mouseposition(po.scene))
            return Consume(drag_state[][1] || drag_state[][2])
        elseif e.action == Mouse.release
            drag_state[] = (
                ispressed(po.scene, po.radial_translation_button[]),
                ispressed(po.scene, po.theta_translation_button[])
            )
        end
        return Consume(false)
    end

    on(po.blockscene, e.mouseposition) do _
        if drag_state[][1] || drag_state[][2]
            pos = Point2f(mouseposition(po.scene))
            diff = pos - last_pos[]
            r = norm(last_pos[])
            u_r = last_pos[] ./ r
            u_θ = Point2f(-u_r[2], u_r[1])
            Δr = dot(u_r, diff)
            Δθ = po.direction[] * dot(u_θ, diff ./ r)
            if drag_state[][1]
                rmin, rmax = po.target_rlims[]
                if rmin > 0
                    dr = min(rmin, Δr)
                    rmin = rmin - dr
                    rmax = rmax - dr
                else
                    rmax = r * rmax / (r + Δr)
                end
                po.target_rlims[] = (rmin, rmax)
            end
            if drag_state[][2]
                thetamin, thetamax = po.target_thetalims[] .- Δθ
                shift = 2pi * (max(0, div(thetamin, -2pi)) - max(0, div(thetamax, 2pi)))
                po.target_thetalims[] = (thetamin, thetamax) .+ shift
                po.theta_0[] = mod(po.theta_0[] .+ Δθ, 0..2pi)
            end
            # Needs recomputation because target_radius may have changed
            last_pos[] = Point2f(mouseposition(po.scene))
            return Consume(true)
        end
        return Consume(false)
    end

    # Reset button
    onany(po.blockscene, e.mousebutton, e.keyboardbutton) do e1, e2
        if ispressed(e, po.reset_button[]) && is_mouseinside(po.scene) &&
            (e1.action == Mouse.press) && (e2.action == Keyboard.press)
            if ispressed(e, Keyboard.left_shift)
                autolimits!(po)
            else
                reset_limits!(po)
            end
            return Consume(true)
        end
        return Consume(false)
    end

    return usable_fraction, radius_at_origin
end

function reset_limits!(po::PolarAxis)
    if isnothing(po.rlimits[][2])
        if !isempty(po.scene.plots)
            # TODO: Why does this include child scenes by default?
            lims3d = data_limits(po.scene, p -> !(p in po.scene.plots))
            po.target_rlims[] = (po.rlimits[][1], maximum(lims3d)[1])
        end
    elseif po.target_rlims[] != po.rlimits[]
        po.target_rlims[] = po.rlimits[]
    end

    if po.target_thetalims[] != po.thetalimits[]
        po.target_thetalims[] = po.thetalimits[]
    end

    return
end


################################################################################
### Axis visualization - grid lines, clip, ticks
################################################################################


# generates large square with circle sector cutout
function _polar_clip_polygon(
        thetamin, thetamax, steps = 120, outer = 1e4,
        exterior = convert_arguments(PointBased(), Rect2f(-outer, -outer, 2outer, 2outer))[1]
    )
    # make sure we have 2+ points per arc
    interior = map(theta -> polar2cartesian(1.0, theta), LinRange(thetamin, thetamax, steps))
    (abs(thetamax - thetamin) ≈ 2pi) || push!(interior, Point2f(0))
    return [Polygon(exterior, [interior])]
end

function draw_axis!(po::PolarAxis, radius_at_origin)
    rtick_pos_lbl = Observable{Vector{<:Tuple{AbstractString, Point2f}}}()
    rtick_align = Observable{Point2f}()
    rtick_offset = Observable{Point2f}()
    rgridpoints = Observable{Vector{GeometryBasics.LineString}}()
    rminorgridpoints = Observable{Vector{GeometryBasics.LineString}}()

    function default_rtickangle(rtickangle, direction, thetalims)
        if rtickangle === automatic
            if direction == -1
                return thetalims[2]
            else
                return thetalims[1]
            end
        else
            return rtickangle
        end
    end

    # OPT: target_radius update triggers radius_at_origin update
    onany(
            po.blockscene,
            po.rticks, po.rminorticks, po.rtickformat, po.rtickangle,
            po.direction, po.target_thetalims, po.sample_density, radius_at_origin
        ) do rticks, rminorticks, rtickformat, rtickangle,
            dir, thetalims, sample_density, radius_at_origin

        # For text:
        rlims = po.target_rlims[]
        rmaxinv = 1.0 / (rlims[2] - radius_at_origin)
        _rtickvalues, _rticklabels = get_ticks(rticks, identity, rtickformat, rlims...)
        _rtickradius = (_rtickvalues .- radius_at_origin) .* rmaxinv
        _rtickangle = default_rtickangle(rtickangle, dir, thetalims)
        rtick_pos_lbl[] = tuple.(_rticklabels, Point2f.(_rtickradius, _rtickangle))

        # For grid lines
        thetas = LinRange(thetalims..., sample_density)
        rgridpoints[] = GeometryBasics.LineString.([Point2f.(r, thetas) for r in _rtickradius])

        _rminortickvalues = get_minor_tickvalues(rminorticks, identity, _rtickvalues, rlims...)
        _rminortickvalues .= (_rminortickvalues .- radius_at_origin) .* rmaxinv
        rminorgridpoints[] = GeometryBasics.LineString.([Point2f.(r, thetas) for r in _rminortickvalues])

        return
    end

    # doesn't have a lot of overlap with the inputs above so calculate this independently
    onany(
            po.blockscene,
            po.direction, po.theta_0, po.rtickangle, po.target_thetalims, po.rticklabelpad
        ) do dir, theta_0, rtickangle, thetalims, pad
        angle = default_rtickangle(rtickangle, dir, thetalims) - dir * pi/2
        s, c = sincos(dir * (angle + theta_0))
        scale = 1 / max(abs(s), abs(c)) # point on ellipse -> point on bbox
        rtick_align[] = Point2f(0.5 - 0.5scale * c, 0.5 - 0.5scale * s)
        rtick_offset[] = Point2f(pad * c, pad * s)
        return
    end


    thetatick_pos_lbl = Observable{Vector{<:Tuple{AbstractString, Point2f}}}()
    thetatick_align = Observable(Point2f[])
    thetatick_offset = Observable(Point2f[])
    thetagridpoints = Observable{Vector{Point2f}}()
    thetaminorgridpoints = Observable{Vector{Point2f}}()

    onany(
            po.blockscene,
            po.thetaticks, po.thetaminorticks, po.thetatickformat, po.thetaticklabelpad,
            po.direction, po.theta_0, po.target_rlims, po.target_thetalims, po.maximum_clip_radius
        ) do thetaticks, thetaminorticks, thetatickformat, px_pad, dir, theta_0, rlims, thetalims, max_clip

        _thetatickvalues, _thetaticklabels = get_ticks(thetaticks, identity, thetatickformat, thetalims...)

        # Since theta = 0 is at the same position as theta = 2π, we remove the last tick
        # iff the difference between the first and last tick is exactly 2π
        # This is a special case, since it's the only possible instance of colocation
        if (_thetatickvalues[end] - _thetatickvalues[begin]) == 2π
            pop!(_thetatickvalues)
            pop!(_thetaticklabels)
        end

        # Text
        resize!(thetatick_align.val, length(_thetatickvalues))
        resize!(thetatick_offset.val, length(_thetatickvalues))
        for (i, angle) in enumerate(_thetatickvalues)
            s, c = sincos(dir * (angle + theta_0))
            scale = 1 / max(abs(s), abs(c)) # point on ellipse -> point on bbox
            thetatick_align.val[i] = Point2f(0.5 - 0.5scale * c, 0.5 - 0.5scale * s)
            thetatick_offset.val[i] = Point2f(px_pad * c, px_pad * s)
        end
        foreach(notify, (thetatick_align, thetatick_offset))

        thetatick_pos_lbl[] = tuple.(_thetaticklabels, Point2f.(1, _thetatickvalues))

        # Grid lines
        rmin = min(rlims[1] / rlims[2], max_clip)
        thetagridpoints[] = [Point2f(r, theta) for theta in _thetatickvalues for r in (rmin, 1)]

        _thetaminortickvalues = get_minor_tickvalues(thetaminorticks, identity, _thetatickvalues, thetalims...)
        thetaminorgridpoints[] = [Point2f(r, theta) for theta in _thetaminortickvalues for r in (rmin, 1)]

        return
    end

    notify(po.target_thetalims)

    # plot using the created observables

    # major grids
    rgridplot = lines!(
        po.overlay, rgridpoints;
        color = po.rgridcolor,
        linestyle = po.rgridstyle,
        linewidth = po.rgridwidth,
        visible = po.rgridvisible,
    )

    thetagridplot = linesegments!(
        po.overlay, thetagridpoints;
        color = po.thetagridcolor,
        linestyle = po.thetagridstyle,
        linewidth = po.thetagridwidth,
        visible = po.thetagridvisible,
    )
    # minor grids
    rminorgridplot = lines!(
        po.overlay, rminorgridpoints;
        color = po.rminorgridcolor,
        linestyle = po.rminorgridstyle,
        linewidth = po.rminorgridwidth,
        visible = po.rminorgridvisible,
    )

    thetaminorgridplot = linesegments!(
        po.overlay, thetaminorgridpoints;
        color = po.thetaminorgridcolor,
        linestyle = po.thetaminorgridstyle,
        linewidth = po.thetaminorgridwidth,
        visible = po.thetaminorgridvisible,
    )

    # tick labels

    clipcolor = map(po.blockscene, po.clipcolor, po.backgroundcolor) do cc, bgc
        return cc === automatic ? RGBf(to_color(bgc)) : RGBf(to_color(cc))
    end

    rstrokecolor = map(po.blockscene, clipcolor, po.rticklabelstrokecolor) do bg, sc
        sc === automatic ? bg : to_color(sc)
    end

    rticklabelplot = text!(
        po.overlay, rtick_pos_lbl;
        fontsize = po.rticklabelsize,
        font = po.rticklabelfont,
        color = po.rticklabelcolor,
        strokewidth = po.rticklabelstrokewidth,
        strokecolor = rstrokecolor,
<<<<<<< HEAD
        align = rtick_align,
=======
        visible = po.rticklabelsvisible,
        align = map(po.direction, po.theta_0, po.rtickangle) do dir, theta_0, angle
            s, c = sincos(dir * (angle + theta_0))
            scale = 1 / max(abs(s), abs(c)) # point on ellipse -> point on bbox
            Point2f(0.5 - 0.5scale * c, 0.5 - 0.5scale * s)
        end
>>>>>>> a4af178f
    )
    # OPT: skip glyphcollection update on offset changes
    rticklabelplot.plots[1].plots[1].offset = rtick_offset


    thetastrokecolor = map(po.blockscene, clipcolor, po.thetaticklabelstrokecolor) do bg, sc
        sc === automatic ? bg : to_color(sc)
    end

    thetaticklabelplot = text!(
        po.overlay, thetatick_pos_lbl;
        fontsize = po.thetaticklabelsize,
        font = po.thetaticklabelfont,
        color = po.thetaticklabelcolor,
        strokewidth = po.thetaticklabelstrokewidth,
        strokecolor = thetastrokecolor,
        align = thetatick_align[],
        visible = po.thetaticklabelsvisible
    )
    thetaticklabelplot.plots[1].plots[1].offset = thetatick_offset

    # Hack to deal with synchronous update problems
    on(po.blockscene, thetatick_align) do align
        thetaticklabelplot.align.val = align
        if length(align) == length(thetatick_pos_lbl[])
            notify(thetaticklabelplot.align)
        end
        return
    end

    # Clipping

    # create large square with r=1 circle sector cutout
    # only regenerate if circle sector angle changes
    thetadiff = map(lims -> abs(lims[2] - lims[1]), po.blockscene, po.target_thetalims, ignore_equal_values = true)
    outer_clip = map(po.blockscene, thetadiff, po.sample_density) do diff, sample_density
        return _polar_clip_polygon(0, diff, sample_density)
    end
    outer_clip_plot = poly!(
        po.overlay,
        outer_clip,
        color = clipcolor,
        visible = po.clip,
        fxaa = false,
        transformation = Transformation(), # no polar transform for this
        shading = false
    )
    # handle placement with transform
    onany(po.blockscene, po.target_thetalims, po.direction, po.theta_0) do thetalims, dir, theta_0
        thetamin, thetamax = dir .* (thetalims .+ theta_0)
        rotate!(outer_clip_plot, Vec3f(0,0,1), dir > 0 ? thetamin : thetamax)
    end

    # inner clip is a plain circle which needs to be scaled to match rlimits
    inner_clip_plot = mesh!(
        po.overlay,
        Circle(Point2f(0), 1f0),
        color = clipcolor,
        visible = po.clip,
        fxaa = false,
        transformation = Transformation(),
        shading = false
    )
    onany(
            po.blockscene, po.target_rlims, po.maximum_clip_radius
        ) do lims, maxclip
        s = min(lims[1] / lims[2], maxclip)
        scale!(inner_clip_plot, Vec3f(s, s, 1))
    end
    notify(po.maximum_clip_radius)

    # spine traces circle sector - inner circle
    spine_points = map(po.blockscene,
            po.target_rlims, po.target_thetalims, po.maximum_clip_radius, po.sample_density
        ) do (rmin, rmax), thetalims, max_clip, N
        thetamin, thetamax = thetalims
        rmin = min(rmin/rmax, max_clip)
        rmax = 1.0

        # make sure we have 2+ points per arc
        if abs(thetamax - thetamin) ≈ 2pi
            ps = Point2f.(rmax, LinRange(thetamin, thetamax, N))
            if rmin > 1e-6
                push!(ps, Point2f(NaN))
                append!(ps, Point2f.(rmin, LinRange(thetamin, thetamax, N)))
            end
        else
            ps = sizehint!(Point2f[], 2N+1)
            for angle in LinRange(thetamin, thetamax, N)
                push!(ps, Point2f(rmin, angle))
            end
            for angle in LinRange(thetamax, thetamin, N)
                push!(ps, Point2f(rmax, angle))
            end
            push!(ps, first(ps))
        end
        return ps
    end
    spineplot = lines!(
        po.overlay,
        spine_points,
        strokecolor = po.spinecolor,
        strokewidth = po.spinewidth,
        linestyle = po.spinestyle,
        visible = po.spinevisible
    )

    notify(po.target_thetalims)

    translate!.((rticklabelplot, thetaticklabelplot), 0, 0, 9002)
    translate!(spineplot, 0, 0, 9001)
    translate!.((outer_clip_plot, inner_clip_plot), 0, 0, 9000)
    on(po.blockscene, po.griddepth) do depth
        translate!.((rgridplot, thetagridplot, rminorgridplot, thetaminorgridplot), 0, 0, depth)
    end
    notify(po.griddepth)

    return rticklabelplot, thetaticklabelplot
end


################################################################################
### Special sections
################################################################################


function calculate_polar_title_position(area, titlegap, align)
    w, h = area.widths

    x::Float32 = if align === :center
        area.origin[1] + w / 2
    elseif align === :left
        area.origin[1]
    elseif align === :right
        area.origin[1] + w
    else
        error("Title align $align not supported.")
    end

    # local subtitlespace::Float32 = if ax.subtitlevisible[] && !iswhitespace(ax.subtitle[])
    #     boundingbox(subtitlet).widths[2] + subtitlegap
    # else
    #     0f0
    # end

    # The scene area is a rectangle that can include a lot of empty space. With
    # this we allow the title to draw in that empty space
    mini = min(w, h)
    h = top(area) - 0.5 * (h - mini)

    yoffset::Float32 = h + titlegap

    return Point2f(x, yoffset)
end


################################################################################
### Plotting
################################################################################


function plot!(
    po::PolarAxis, P::PlotFunc,
    attributes::Attributes, args...;
    kw_attributes...)

    allattrs = merge(attributes, Attributes(kw_attributes))

    cycle = get_cycle_for_plottype(allattrs, P)
    add_cycle_attributes!(allattrs, P, cycle, po.cycler, po.palette)

    plot = plot!(po.scene, P, allattrs, args...)

    reset_limits!(po)

    plot
end


function plot!(P::PlotFunc, po::PolarAxis, args...; kw_attributes...)
    attributes = Attributes(kw_attributes)
    plot!(po, P, attributes, args...)
end


################################################################################
### Utilities
################################################################################


function autolimits!(po::PolarAxis)
    po.rlimits[] = (0.0, nothing)
    return
end

"""
    rlims!(ax::PolarAxis[, rmin = ax.rlimits[][1]], rmax)

Sets the radial limits of a given `PolarAxis`.
"""
rlims!(po::PolarAxis, r::Real) = rlims!(po, po.rlimits[][1], r)

function rlims!(po::PolarAxis, rmin::Real, rmax::Real)
    po.rlimits[] = (rmin, rmax)
    return
end

"""
    thetalims!(ax::PolarAxis, thetamin, thetamax)

Sets the angular limits of a given `PolarAxis`.
"""
function thetalims!(po::PolarAxis, thetamin::Real, thetamax::Real)
    po.target_thetalims[] = (thetamin, thetamax)
    return
end<|MERGE_RESOLUTION|>--- conflicted
+++ resolved
@@ -513,16 +513,8 @@
         color = po.rticklabelcolor,
         strokewidth = po.rticklabelstrokewidth,
         strokecolor = rstrokecolor,
-<<<<<<< HEAD
         align = rtick_align,
-=======
-        visible = po.rticklabelsvisible,
-        align = map(po.direction, po.theta_0, po.rtickangle) do dir, theta_0, angle
-            s, c = sincos(dir * (angle + theta_0))
-            scale = 1 / max(abs(s), abs(c)) # point on ellipse -> point on bbox
-            Point2f(0.5 - 0.5scale * c, 0.5 - 0.5scale * s)
-        end
->>>>>>> a4af178f
+        visible = po.rticklabelsvisible
     )
     # OPT: skip glyphcollection update on offset changes
     rticklabelplot.plots[1].plots[1].offset = rtick_offset
