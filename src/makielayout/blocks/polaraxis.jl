################################################################################
### Main Block Intialization
################################################################################


Makie.can_be_current_axis(ax::PolarAxis) = true

function Makie.initialize_block!(po::PolarAxis; palette=nothing)


    # Setup Scenes
    cb = po.layoutobservables.computedbbox
    scenearea = map(po.blockscene, cb) do cb
        return Rect(round.(Int, minimum(cb)), round.(Int, widths(cb)))
    end

    po.scene = Scene(
        po.blockscene, scenearea, backgroundcolor = po.backgroundcolor, clear = true
    )
    map!(to_color, po.scene.backgroundcolor, po.backgroundcolor)

    po.overlay = Scene(po.scene, scenearea, clear = false, backgroundcolor = :transparent)


    # Setup Cycler
    po.cycler = Cycler()
    if palette === nothing
        palette = fast_deepcopy(get(po.blockscene.theme, :palette, Makie.DEFAULT_PALETTES))
    end
    po.palette = palette isa Attributes ? palette : Attributes(palette)

    # Setup camera/limits
    axis_radius = setup_camera_matrices!(po)

    # TODO - theta_0 should affect ticks?
    Observables.connect!(
        po.scene.transformation.transform_func,
        @lift(Polar($(po.theta_0), $(po.direction)))
    )

    # Outsource to `draw_axis` function
    thetaticklabelplot = draw_axis!(po, axis_radius)

    # Handle tick label spacing by axis radius adjustments
    onany(
            po.blockscene, thetaticklabelplot.plots[1].plots[1][1],
            po.thetaticklabelpad, po.overlay.px_area
        ) do glyph_collections, pad, area

        # get maximum size of tick label (each boundingbox represents a string without text.position applied)
        max_widths = Vec2f(0)
        for gc in glyph_collections
            bbox = boundingbox(gc, Quaternionf(0, 0, 0, 1)) # no rotation
            max_widths = max.(max_widths, widths(bbox)[Vec(1,2)])
        end

        max_width, max_height = max_widths

        space_from_center = 0.5 .* widths(area)
        space_for_ticks = 2pad .+ (max_width, max_height)
        space_for_axis = space_from_center .- space_for_ticks
        axis_radius[] = max(0, minimum(space_for_axis) / space_from_center[1])
    end

    # Set up the title position
    title_position = map(
            po.blockscene, scenearea, po.titlegap, po.titlealign
        ) do area, titlegap, titlealign
        calculate_polar_title_position(area, titlegap, titlealign)
    end

    titleplot = text!(
        po.blockscene,
        title_position;
        text = po.title,
        font = po.titlefont,
        fontsize = po.titlesize,
        color = po.titlecolor,
        align = @lift(($(po.titlealign), :center)),
        visible = po.titlevisible
    )
    translate!(titleplot, 0, 0, 9001) # Make sure this draws on top of clip

    # Protrusions are space reserved for ticks and labels outside `scenearea`.
    # Since we handle ticks within out `scenearea` this only needs to reservse
    # space for the title
    protrusions = map(
            po.blockscene, po.title, po.titlefont, po.titlegap, po.titlealign, po.titlevisible, po.titlesize
        ) do _, _, _, _, _, _
        GridLayoutBase.RectSides(
            0f0, 0f0, 0f0,
            (title_position[][2] + boundingbox(titleplot).widths[2]/2 - top(pixelarea(po.scene)[])),
        )
    end

    connect!(po.layoutobservables.protrusions, protrusions)

    return
end

function draw_axis!(po::PolarAxis, axis_radius)
    thetalims = (0, 2pi)

    rtick_pos_lbl = Observable{Vector{<:Tuple{AbstractString, Point2f}}}()
    rgridpoints = Observable{Vector{Makie.GeometryBasics.LineString}}()
    rminorgridpoints = Observable{Vector{Makie.GeometryBasics.LineString}}()

    onany(
            po.blockscene,
            po.rticks, po.rminorticks, po.rtickformat, po.rticklabelpad,
            po.rtickangle, po.target_radius, axis_radius, po.sample_density,
            po.overlay.px_area
        ) do rticks, rminorticks, rtickformat, px_pad, rtickangle, data_radius, axis_radius, sample_density, pixelarea

        _rtickvalues, _rticklabels = Makie.get_ticks(rticks, identity, rtickformat, 0, data_radius)
        _rtickpos = _rtickvalues .* (axis_radius / data_radius) # we still need the values
        pad = let
            w2, h2 = (0.5 .* widths(pixelarea)).^2
            s, c = sincos(rtickangle)
            axis_radius * px_pad / sqrt(w2 * c * c + h2 * s * s)
        end
        rtick_pos_lbl[] = tuple.(_rticklabels, Point2f.(_rtickpos .+ pad, rtickangle))

        thetas = LinRange(thetalims..., sample_density)
        rgridpoints[] = Makie.GeometryBasics.LineString.([Point2f.(r, thetas) for r in _rtickpos])

        _rminortickvalues = Makie.get_minor_tickvalues(rminorticks, identity, _rtickvalues, 0, data_radius)
        _rminortickvalues .*= (axis_radius / data_radius)
        rminorgridpoints[] = Makie.GeometryBasics.LineString.([Point2f.(r, thetas) for r in _rminortickvalues])

        return
    end

    thetatick_pos_lbl = Observable{Vector{<:Tuple{AbstractString, Point2f}}}()
    thetatick_align = Observable{Vector{Point2f}}()
    thetagridpoints = Observable{Vector{Point2f}}()
    thetaminorgridpoints = Observable{Vector{Point2f}}()

    onany(
            po.blockscene,
            po.thetaticks, po.thetaminorticks, po.thetatickformat, po.thetaticklabelpad,
            po.direction, po.theta_0, axis_radius, po.overlay.px_area
        ) do thetaticks, thetaminorticks, thetatickformat, px_pad, dir, theta_0, axis_radius, pixelarea

        _thetatickvalues, _thetaticklabels = Makie.get_ticks(thetaticks, identity, thetatickformat, 0, 2pi)

        # Since theta = 0 is at the same position as theta = 2π, we remove the last tick
        # iff the difference between the first and last tick is exactly 2π
        # This is a special case, since it's the only possible instance of colocation
        if (_thetatickvalues[end] - _thetatickvalues[begin]) == 2π
            pop!(_thetatickvalues)
            pop!(_thetaticklabels)
        end

        thetatick_align[] = map(_thetatickvalues) do angle
            return angle2align(dir * (angle + theta_0) + pi)
        end

        # transform px_pad to radial pad
        w2, h2 = (0.5 .* widths(pixelarea)).^2
        tick_positions = map(_thetatickvalues) do angle
            s, c = sincos(angle)
            pad_mult = 1.0 + px_pad / sqrt(w2 * c * c + h2 * s * s)
            Point2f(pad_mult * axis_radius, angle)
        end

        thetatick_pos_lbl[] = tuple.(_thetaticklabels, tick_positions)

        thetagridpoints[] = [Point2f(r, theta) for theta in _thetatickvalues for r in (0, axis_radius)]

        _thetaminortickvalues = Makie.get_minor_tickvalues(thetaminorticks, identity, _thetatickvalues, thetalims...)
        thetaminorgridpoints[] = [Point2f(r, theta) for theta in _thetaminortickvalues for r in (0, axis_radius)]

        return
    end

    spinepoints = Observable{Vector{Point2f}}()

    onany(
            po.blockscene, po.sample_density, axis_radius
        ) do sample_density, axis_radius

        thetas = LinRange(thetalims..., sample_density)
        spinepoints[] = Point2f.(axis_radius, thetas)

        return
    end

    # TODO - compute this based on text bb (which would replace this trigger)
    notify(axis_radius)

    # plot using the created observables
    # spine
    spineplot = lines!(
        po.overlay, spinepoints;
        color = po.spinecolor,
        linestyle = po.spinestyle,
        linewidth = po.spinewidth,
        visible = po.spinevisible,
    )
    # major grids
    rgridplot = lines!(
        po.overlay, rgridpoints;
        color = po.rgridcolor,
        linestyle = po.rgridstyle,
        linewidth = po.rgridwidth,
        visible = po.rgridvisible,
    )

    thetagridplot = linesegments!(
        po.overlay, thetagridpoints;
        color = po.thetagridcolor,
        linestyle = po.thetagridstyle,
        linewidth = po.thetagridwidth,
        visible = po.thetagridvisible,
    )
    # minor grids
    rminorgridplot = lines!(
        po.overlay, rminorgridpoints;
        color = po.rminorgridcolor,
        linestyle = po.rminorgridstyle,
        linewidth = po.rminorgridwidth,
        visible = po.rminorgridvisible,
    )

    thetaminorgridplot = linesegments!(
        po.overlay, thetaminorgridpoints;
        color = po.thetaminorgridcolor,
        linestyle = po.thetaminorgridstyle,
        linewidth = po.thetaminorgridwidth,
        visible = po.thetaminorgridvisible,
    )

    # tick labels

    clipcolor = map(po.blockscene, po.backgroundcolor) do bgc
        bgc = to_color(bgc)
        if alpha(bgc) == 0f0
            return to_color(:white)
        else
            return bgc
        end
    end

    rstrokecolor = map(po.blockscene, clipcolor, po.rticklabelstrokecolor) do bg, sc
        sc === automatic ? bg : Makie.to_color(sc)
    end

    rticklabelplot = text!(
        po.overlay, rtick_pos_lbl;
        fontsize = po.rticklabelsize,
        font = po.rticklabelfont,
        color = po.rticklabelcolor,
        strokewidth = po.rticklabelstrokewidth,
        strokecolor = rstrokecolor,
        visible = po.rticklabelsvisible,
        align = map(po.direction, po.theta_0, po.rtickangle) do dir, theta_0, angle
            return angle2align(dir * (angle + theta_0) + pi)
        end
    )

    thetastrokecolor = map(po.blockscene, clipcolor, po.thetaticklabelstrokecolor) do bg, sc
        sc === automatic ? bg : Makie.to_color(sc)
    end

    thetaticklabelplot = text!(
        po.overlay, thetatick_pos_lbl;
        fontsize = po.thetaticklabelsize,
        font = po.thetaticklabelfont,
        color = po.thetaticklabelcolor,
        strokewidth = po.thetaticklabelstrokewidth,
        strokecolor = thetastrokecolor,
        align = thetatick_align[],
        visible = po.thetaticklabelsvisible
    )

    # Hack to deal with synchronous update problems
    on(thetatick_align) do align
        thetaticklabelplot.align.val = align
    end

    # inner clip
    # scatter shouldn't interfere with lines and text in GLMakie, so this should
    # look a bit cleaner
    inverse_circle =  BezierPath([
        MoveTo(Point( 1,  1)),
        LineTo(Point( 1, -1)),
        LineTo(Point(-1, -1)),
        LineTo(Point(-1,  1)),
        MoveTo(Point(1, 0)),
        EllipticalArc(Point(0.0, 0), 0.5, 0.5, 0.0, 0.0, 2pi),
        ClosePath(),
    ])

    ms = map(
        (rect, radius) -> radius * widths(rect)[1],
        po.blockscene, po.overlay.px_area, axis_radius
    )

    clipplot = scatter!(
        po.overlay,
        Point2f(0),
        color = clipcolor,
        markersize = ms,
        marker = inverse_circle,
        visible = po.clip,
    )

    # outer clip
    # for when aspect ratios get extreme (> 2) or the axis very small
    clippoints = let
        v = 1000 # should keep `scene` covered up to this aspect ratio
        exterior = Point2f[(-v, -v), (v, -v), (v, v), (-v, v)]
        v = 0.99 # at edge of scattered marker (slightly less because of AA)
        interior = Point2f[(-v, -v), (v, -v), (v, v), (-v, v)]
        GeometryBasics.Polygon(exterior, [interior])
    end

    clipouter = poly!(
        po.overlay,
        clippoints,
        color = clipcolor,
        visible = po.clip,
        fxaa = false,
        transformation = Transformation() # no polar transform for this
    )
    on(po.blockscene, axis_radius) do radius
        scale!(clipouter, 2 * Vec3f(radius, radius, 1))
    end

    translate!.((spineplot, rgridplot, thetagridplot, rminorgridplot, thetaminorgridplot, rticklabelplot, thetaticklabelplot), 0, 0, 9000)
    translate!.((clipplot, clipouter), 0, 0, 8990)

    return thetaticklabelplot
end

function calculate_polar_title_position(area, titlegap, align)
    w, h = area.widths

<<<<<<< HEAD
    align_factor = halign2num(align, "Title align $align not supported.")
=======
    align_factor = halign2num(align, "Horizontal title align $align not supported.")
>>>>>>> 48fa1f92
    x::Float32 = area.origin[1] + align_factor * w

    # local subtitlespace::Float32 = if ax.subtitlevisible[] && !iswhitespace(ax.subtitle[])
    #     boundingbox(subtitlet).widths[2] + subtitlegap
    # else
    #     0f0
    # end

    # The scene area is a rectangle that can include a lot of empty space. With
    # this we allow the title to draw in that empty space
    mini = min(w, h)
    h = top(area) - 0.5 * (h - mini)

    yoffset::Float32 = h + titlegap

    return Point2f(x, yoffset)
end


################################################################################
### Plotting
################################################################################


function Makie.plot!(
    po::PolarAxis, P::Makie.PlotFunc,
    attributes::Makie.Attributes, args...;
    kw_attributes...)

    allattrs = merge(attributes, Attributes(kw_attributes))

    cycle = get_cycle_for_plottype(allattrs, P)
    add_cycle_attributes!(allattrs, P, cycle, po.cycler, po.palette)

    plot = Makie.plot!(po.scene, P, allattrs, args...)

    reset_limits!(po)

    plot
end


function Makie.plot!(P::Makie.PlotFunc, po::PolarAxis, args...; kw_attributes...)
    attributes = Makie.Attributes(kw_attributes)
    Makie.plot!(po, P, attributes, args...)
end


################################################################################
### Limits and Camera
################################################################################


function setup_camera_matrices!(po::PolarAxis)
    # Initialization
    axis_radius = Observable(0.8)
    init = Observable{Float64}(isnothing(po.radius[]) ? 10.0 : po.radius[])
    setfield!(po, :target_radius, init)
    on(_ -> reset_limits!(po), po.blockscene, po.radius)
    camera(po.overlay).view[] = Mat4f(I)

    e = events(po.scene)

    # scroll to zoom
    on(po.blockscene, e.scroll) do scroll
        if Makie.is_mouseinside(po.scene)
            po.target_radius[] = po.target_radius[] *  (1.1 ^ (-scroll[2]))
            return Consume(true)
        end
        return Consume(false)
    end

    # Reset button
    onany(po.blockscene, e.mousebutton, e.keyboardbutton) do e1, e2
        if ispressed(e, po.reset_button[]) && is_mouseinside(po.scene) &&
            (e1.action == Mouse.press) && (e2.action == Keyboard.press)
            if ispressed(e, Keyboard.left_shift)
                autolimits!(po)
            else
                reset_limits!(po)
            end
            return Consume(true)
        end
        return Consume(false)
    end

    # update view matrix
    onany(po.blockscene, axis_radius, po.target_radius) do ar, radius
        ratio = ar / radius
        camera(po.scene).view[] = Makie.scalematrix(Vec3f(ratio, ratio, 1))
        return
    end

    max_z = 10_000f0

    # update projection matrices
    # this just aspect-aware clip space (-1 .. 1, -h/w ... h/w, -max_z ... max_z)
    on(po.blockscene, po.scene.px_area) do area
        aspect = Float32((/)(widths(area)...))
        w = 1f0
        h = 1f0 / aspect
        camera(po.scene).projection[] = Makie.orthographicprojection(-w, w, -h, h, -max_z, max_z)
    end

    on(po.blockscene, po.overlay.px_area) do area
        aspect = Float32((/)(widths(area)...))
        w = 1f0
        h = 1f0 / aspect
        camera(po.overlay).projection[] = Makie.orthographicprojection(-w, w, -h, h, -max_z, max_z)
    end

    return axis_radius
end

function reset_limits!(po::PolarAxis)
    if isnothing(po.radius[])
        if !isempty(po.scene.plots)
            # WTF, why does this include child scenes by default?
            lims3d = data_limits(po.scene, p -> !(p in po.scene.plots))
            po.target_radius[] = maximum(lims3d)[1]
        end
    elseif po.target_radius[] != po.radius[]
        po.target_radius[] = po.radius[]
    end
    return
end

function autolimits!(po::PolarAxis)
    po.radius[] = nothing
    return
end

function rlims!(po::PolarAxis, r::Real)
    po.radius[] = r
    return
end<|MERGE_RESOLUTION|>--- conflicted
+++ resolved
@@ -337,11 +337,7 @@
 function calculate_polar_title_position(area, titlegap, align)
     w, h = area.widths
 
-<<<<<<< HEAD
-    align_factor = halign2num(align, "Title align $align not supported.")
-=======
     align_factor = halign2num(align, "Horizontal title align $align not supported.")
->>>>>>> 48fa1f92
     x::Float32 = area.origin[1] + align_factor * w
 
     # local subtitlespace::Float32 = if ax.subtitlevisible[] && !iswhitespace(ax.subtitle[])
