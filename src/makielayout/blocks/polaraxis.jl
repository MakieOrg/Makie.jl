################################################################################
### Main Block Intialization
################################################################################

<<<<<<< HEAD
=======

can_be_current_axis(ax::PolarAxis) = true

>>>>>>> ed836a05
function initialize_block!(po::PolarAxis; palette=nothing)
    # Setup Scenes
    cb = po.layoutobservables.computedbbox
    scenearea = map(po.blockscene, cb) do cb
        return Rect(round.(Int, minimum(cb)), round.(Int, widths(cb)))
    end

    po.scene = Scene(
        po.blockscene, scenearea, backgroundcolor = po.backgroundcolor, clear = true
    )
    map!(to_color, po.scene, po.scene.backgroundcolor, po.backgroundcolor)

    po.overlay = Scene(
        po.scene, scenearea, clear = false, backgroundcolor = :transparent,
        transformation = Transformation(po.scene, transform_func = identity)
    )


    # Setup Cycler
    po.cycler = Cycler()
    if palette === nothing
        palette = fast_deepcopy(get(po.blockscene.theme, :palette, DEFAULT_PALETTES))
    end
    po.palette = palette isa Attributes ? palette : Attributes(palette)


    # Setup camera/limits and Polar transform
    usable_fraction, radius_at_origin = setup_camera_matrices!(po)

    Observables.connect!(
        po.scene.transformation.transform_func,
        @lift(Polar($(po.theta_as_x), $(po.target_theta_0), $(po.direction), $(radius_at_origin)))
    )
    Observables.connect!(
        po.overlay.transformation.transform_func,
        @lift(Polar(false, $(po.target_theta_0), $(po.direction)))
    )

    # Draw clip, grid lines, spine, ticks
    rticklabelplot, thetaticklabelplot = draw_axis!(po, radius_at_origin)

    # Calculate fraction of screen usable after reserving space for theta ticks
    # TODO: Should we include rticks here?
    # OPT: only update on relevant text attributes rather than glyphcollection
    onany(
            po.blockscene,
            rticklabelplot.plots[1].text,
            rticklabelplot.plots[1].fontsize,
            rticklabelplot.plots[1].font,
            po.rticklabelpad,
            thetaticklabelplot.plots[1].text,
            thetaticklabelplot.plots[1].fontsize,
            thetaticklabelplot.plots[1].font,
            po.thetaticklabelpad,
            po.overlay.px_area
        ) do _, _, _, rpad, _, _, _, tpad, area

        # get maximum size of tick label
        # (each boundingbox represents a string without text.position applied)
        max_widths = Vec2f(0)
        for gc in thetaticklabelplot.plots[1].plots[1][1][]
            bbox = boundingbox(gc, Quaternionf(0, 0, 0, 1)) # no rotation
            max_widths = max.(max_widths, widths(bbox)[Vec(1,2)])
        end
        for gc in rticklabelplot.plots[1].plots[1][1][]
            bbox = boundingbox(gc, Quaternionf(0, 0, 0, 1)) # no rotation
            max_widths = max.(max_widths, widths(bbox)[Vec(1,2)])
        end

        max_width, max_height = max_widths

        space_from_center = 0.5 .* widths(area)
        space_for_ticks = 2max(rpad, tpad) .+ (max_width, max_height)
        space_for_axis = space_from_center .- space_for_ticks

        # divide by width only because aspect ratios
        usable_fraction[] = space_for_axis ./ space_from_center[1]
    end

    # Set up the title position
    title_position = map(
            po.blockscene,
            po.target_rlims, po.target_thetalims, po.target_theta_0, po.direction,
            po.rticklabelsize, po.rticklabelpad,
            po.thetaticklabelsize, po.thetaticklabelpad,
            po.overlay.px_area, po.overlay.camera.projectionview,
            po.titlegap, po.titlesize, po.titlealign
        ) do rlims, thetalims, theta_0, dir, r_fs, r_pad, t_fs, t_pad, area, pv, gap, size, align

        # derive y position
        # transform to pixel space
        w, h = widths(area)
        m = 0.5h * pv[2, 2]
        b = 0.5h * (pv[2, 4] + 1)

        thetamin, thetamax = extrema(dir .* (thetalims .+ theta_0))
        if thetamin - div(thetamax - 0.5pi, 2pi, RoundDown) * 2pi < 0.5pi
            # clip at 1 in overlay scene
            # theta fontsize & pad relevant
            ypx = (m * 1.0 + b) + (2t_pad + t_fs + gap)
        else
            y1 = sin(thetamin); y2 = sin(thetamax)
            rscale = rlims[1] / rlims[2]
            y = max(rscale * y1, rscale * y2, y1, y2)
            ypx = (m * y + b) + (2max(t_pad, r_pad) + max(t_fs, r_fs) + gap)
        end

        xpx::Float32 = if align === :center
            area.origin[1] + w / 2
        elseif align === :left
            area.origin[1]
        elseif align === :right
            area.origin[1] + w
        elseif align isa Real
            area.origin[1] + align * w
        else
            error("Title align $align not supported.")
        end

        return Point2f(xpx, area.origin[2] + ypx)
    end

    # p = scatter!(po.blockscene, title_position, color = :red, overdraw = true)
    # translate!(p, 0, 0, 9100)
    titleplot = text!(
        po.blockscene,
        title_position;
        text = po.title,
        font = po.titlefont,
        fontsize = po.titlesize,
        color = po.titlecolor,
        align = @lift(($(po.titlealign), :bottom)),
        visible = po.titlevisible,
    )
    translate!(titleplot, 0, 0, 9100) # Make sure this draws on top of clip

    # Protrusions are space reserved for ticks and labels outside `scenearea`.
    # Since we handle ticks within out `scenearea` this only needs to reserve
    # space for the title
    protrusions = map(
            po.blockscene, po.title, po.titlegap, po.titlesize
        ) do title, gap, size
        titlespace = po.title[] == "" ? 0f0 : Float32(2gap + size)
        return GridLayoutBase.RectSides(0f0, 0f0, 0f0, titlespace)
    end

    connect!(po.layoutobservables.protrusions, protrusions)

    return
end


################################################################################
### Camera and Controls
################################################################################


function polar2cartesian(r, angle)
    s, c = sincos(angle)
    return Point2f(r * c, r * s)
end

# Bounding box specified by limits in Cartesian coordinates
function polaraxis_bbox(rlims, thetalims, r0, dir, theta_0)
    thetamin, thetamax = thetalims
    rmin, rmax = max.(0.0, rlims .- r0)

    if abs(thetamax - thetamin) > 3pi/2
        return Rect2f(-rmax, -rmax, 2rmax, 2rmax)
    end

    @assert thetamin < thetamax # otherwise shift by 2pi I guess
    thetamin, thetamax = dir .* (thetalims .+ theta_0)

    # Normalize angles
    # keep interval in order
    if thetamin > thetamax
        thetamin, thetamax = thetamax, thetamin
    end
    # keep in -2pi .. 2pi interval
    shift = 2pi * (max(0, div(thetamin, -2pi)) - max(0, div(thetamax, 2pi)))
    thetamin += shift
    thetamax += shift

    # Initial bbox from corners
    p = polar2cartesian(rmin, thetamin)
    bb = Rect2f(p, Vec2f(0))
    bb = _update_rect(bb, polar2cartesian(rmax, thetamin))
    bb = _update_rect(bb, polar2cartesian(rmin, thetamax))
    bb = _update_rect(bb, polar2cartesian(rmax, thetamax))

    # only outer circle can update bb
    if thetamin < -3pi/2 < thetamax || thetamin < pi/2 < thetamax
        bb = _update_rect(bb, polar2cartesian(rmax, pi/2))
    end
    if thetamin < -pi < thetamax || thetamin < pi < thetamax
        bb = _update_rect(bb, polar2cartesian(rmax, pi))
    end
    if thetamin < -pi/2 < thetamax || thetamin < 3pi/2 < thetamax
        bb = _update_rect(bb, polar2cartesian(rmax, 3pi/2))
    end
    if thetamin < 0 < thetamax
        bb = _update_rect(bb, polar2cartesian(rmax, 0))
    end

    return bb
end

function setup_camera_matrices!(po::PolarAxis)
    # Initialization
    usable_fraction = Observable(Vec2f(1.0, 1.0))
    setfield!(po, :target_rlims, Observable{Tuple{Float64, Float64}}((0.0, 10.0)))
    setfield!(po, :target_thetalims, Observable{Tuple{Float64, Float64}}((0.0, 2pi)))
    setfield!(po, :target_theta_0, map(identity, po.theta_0))
    reset_limits!(po)
    onany((_, _) -> reset_limits!(po), po.blockscene, po.rlimits, po.thetalimits)

    # To keep the inner clip radius below a certain fraction of the outer clip
    # radius we map all r > r0 to 0. This computes that r0.
    radius_at_origin = map(po.blockscene, po.target_rlims, po.radial_distortion_threshold) do (rmin, rmax), max_fraction
        # max_fraction = (rmin - r0) / (rmax - r0) solved for r0
        return max(0.0, (rmin - max_fraction * rmax) / (1 - max_fraction))
    end

    # get cartesian bbox defined by axis limits
    # OPT: target_radius update triggers radius_at_origin update
    data_bbox = map(po.blockscene, po.target_thetalims, radius_at_origin, po.direction, po.target_theta_0) do tlims, ro, dir, t0
        return polaraxis_bbox(po.target_rlims[], tlims, ro, dir, t0)
    end

    # fit data_bbox into the usable area of PolarAxis (i.e. with tick space subtracted)
    onany(po.blockscene, usable_fraction, data_bbox) do usable_fraction, bb
        mini = minimum(bb); ws = widths(bb)
        scale = minimum(2usable_fraction ./ ws)
        trans = to_ndim(Vec3f, -scale .* (mini .+ 0.5ws), 0)
        camera(po.scene).view[] = transformationmatrix(trans, Vec3f(scale, scale, 1))
        return
    end

    # same as above, but with rmax scaled to 1
    onany(po.blockscene, usable_fraction, data_bbox) do usable_fraction, bb
        mini = minimum(bb); ws = widths(bb)
        rmax = po.target_rlims[][2] - radius_at_origin[] # both update data_bbox
        scale = minimum(2usable_fraction ./ ws)
        trans = to_ndim(Vec3f, -scale .* (mini .+ 0.5ws), 0)
        scale *= rmax
        camera(po.overlay).view[] = transformationmatrix(trans, Vec3f(scale, scale, 1))
    end

    max_z = 10_000f0

    # update projection matrices
    # this just aspect-aware clip space (-1 .. 1, -h/w ... h/w, -max_z ... max_z)
    on(po.blockscene, po.scene.px_area) do area
        aspect = Float32((/)(widths(area)...))
        w = 1f0
        h = 1f0 / aspect
        camera(po.scene).projection[] = orthographicprojection(-w, w, -h, h, -max_z, max_z)
    end

    on(po.blockscene, po.overlay.px_area) do area
        aspect = Float32((/)(widths(area)...))
        w = 1f0
        h = 1f0 / aspect
        camera(po.overlay).projection[] = orthographicprojection(-w, w, -h, h, -max_z, max_z)
    end

    # Interactivity
    e = events(po.scene)

    # scroll to zoom
    on(po.blockscene, e.scroll) do scroll
        if is_mouseinside(po.scene) && (!po.rzoomlock[] || !po.thetazoomlock[])
            mp = mouseposition(po.scene)
            r = norm(mp)
            zoom_scale = (1.0 - po.zoomspeed[]) ^ scroll[2]
            rmin, rmax = po.target_rlims[]
            thetamin, thetamax =  po.target_thetalims[]

            # keep circumference to radial length ratio constant by default
            dtheta = thetamax - thetamin
            aspect = r * dtheta / (rmax - rmin)

            # change in radial length
            dr = (zoom_scale - 1) * (rmax - rmin)

            # to keep the point under the cursor roughly in place we keep
            # r at the same percentage between rmin and rmax
            w = (r - rmin) / (rmax - rmin)

            # keep rmin at 0 when zooming near zero
            if rmin != 0 || r > 0.1rmax
                rmin = max(0, rmin - w * dr)
            end
            rmax = max(rmin + 100eps(rmin), rmax + (1 - w) * dr)

            if !ispressed(e, po.thetazoomkey[]) && !po.rzoomlock[]
                if po.fixrmin[]
                    rmin = po.target_rlims[][1]
                    rmax = max(rmin + 100eps(rmin), rmax + dr)
                end
                po.target_rlims[] = (rmin, rmax)
            end

            if abs(thetamax - thetamin) < 2pi

                # angle of mouse position normalized to range
                theta = po.direction[] * atan(mp[2], mp[1]) - po.target_theta_0[]
                thetacenter = 0.5 * (thetamin + thetamax)
                theta = mod(theta, thetacenter-pi .. thetacenter+pi)

                w = (theta - thetamin) / (thetamax - thetamin)
                dtheta = (thetamax - thetamin) - clamp(aspect * (rmax - rmin) / r, 0, 2pi)
                thetamin = thetamin + w * dtheta
                thetamax = thetamax - (1-w) * dtheta

                if !ispressed(e, po.rzoomkey[]) && !po.thetazoomlock[]
                    if po.normalize_theta_ticks[]
                        if thetamax - thetamin < 2pi - 1e-5
                            po.target_thetalims[] = normalize_thetalims(thetamin, thetamax)
                        else
                            po.target_thetalims[] = (0.0, 2pi)
                        end
                    else
                        po.target_thetalims[] = (thetamin, thetamax)
                    end
                end

            # don't open a gap when zooming a full circle near the center
            elseif r > 0.1rmax && zoom_scale < 1

                # open angle on the opposite site of theta
                theta = po.direction[] * atan(mp[2], mp[1]) - po.target_theta_0[]
                theta = theta + pi + thetamin # (-pi, pi) -> (thetamin, thetamin+2pi)

                dtheta = (thetamax - thetamin) - clamp(aspect * (rmax - rmin) / r, 1e-6, 2pi)
                thetamin = theta + 0.5 * dtheta
                thetamax = theta + 2pi - 0.5 * dtheta

                if !ispressed(e, po.rzoomkey[]) && !po.thetazoomlock[]
                    if po.normalize_theta_ticks[]
                        po.target_thetalims[] = normalize_thetalims(thetamin, thetamax)
                    else
                        po.target_thetalims[] = (thetamin, thetamax)
                    end
                end
            end

            return Consume(true)
        end
        return Consume(false)
    end

    # translation
    drag_state = RefValue((false, false, false))
    last_pos = RefValue(Point2f(0))
    last_px_pos = RefValue(Point2f(0))
    on(po.blockscene, e.mousebutton) do e
        if e.action == Mouse.press && is_mouseinside(po.scene)
            drag_state[] = (
                ispressed(po.scene, po.r_translation_button[]),
                ispressed(po.scene, po.theta_translation_button[]),
                ispressed(po.scene, po.axis_rotation_button[])
            )
            last_px_pos[] = Point2f(mouseposition_px(po.scene))
            last_pos[] = Point2f(mouseposition(po.scene))
            return Consume(any(drag_state[]))
        elseif e.action == Mouse.release
            was_pressed = any(drag_state[])
            drag_state[] = (
                ispressed(po.scene, po.r_translation_button[]),
                ispressed(po.scene, po.theta_translation_button[]),
                ispressed(po.scene, po.axis_rotation_button[])
            )
            return Consume(was_pressed)
        end
        return Consume(false)
    end

    on(po.blockscene, e.mouseposition) do _
        if drag_state[][3]
            w = widths(po.scene.px_area[])
            p0 = (last_px_pos[] .- 0.5w) ./ w
            p1 = Point2f(mouseposition_px(po.scene) .- 0.5w) ./ w
            if norm(p0) * norm(p1) < 1e-6
                Δθ = 0.0
            else
                Δθ = mod(po.direction[] * (atan(p1[2], p1[1]) - atan(p0[2], p0[1])), -pi..pi)
            end

            po.target_theta_0[] = mod(po.target_theta_0[] + Δθ, 0..2pi)

            last_px_pos[] = Point2f(mouseposition_px(po.scene))
            last_pos[] = Point2f(mouseposition(po.scene))

        elseif drag_state[][1] || drag_state[][2]
            pos = Point2f(mouseposition(po.scene))
            diff = pos - last_pos[]
            r = norm(last_pos[])

            if r < 1e-6
                Δr = norm(pos)
                Δθ = 0.0
            else
                u_r = last_pos[] ./ r
                u_θ = Point2f(-u_r[2], u_r[1])
                Δr = dot(u_r, diff)
                Δθ = po.direction[] * dot(u_θ, diff ./ r)
            end

            if drag_state[][1] && !po.fixrmin[]
                rmin, rmax = po.target_rlims[]
                dr = min(rmin, Δr)
                po.target_rlims[] = (rmin - dr, rmax - dr)
            end
            if drag_state[][2]
                thetamin, thetamax = po.target_thetalims[]
                if thetamax - thetamin > 2pi - 1e-5
                    # full circle -> rotate view
                    po.target_theta_0[] = mod(po.target_theta_0[] + Δθ, 0..2pi)
                else
                    # partial circle -> rotate and adjust limits
                    thetamin, thetamax = (thetamin, thetamax) .- Δθ
                    if po.normalize_theta_ticks[]
                        po.target_thetalims[] = normalize_thetalims(thetamin, thetamax)
                    else
                        po.target_thetalims[] = (thetamin, thetamax)
                    end
                    po.target_theta_0[] = mod(po.target_theta_0[] + Δθ, 0..2pi)
                end
            end

            # Needs recomputation because target_radius may have changed
            last_px_pos[] = Point2f(mouseposition_px(po.scene))
            last_pos[] = Point2f(mouseposition(po.scene))
            return Consume(true)
        end
        return Consume(false)
    end

    # Reset button
    onany(po.blockscene, e.mousebutton, e.keyboardbutton) do e1, e2
        if ispressed(e, po.reset_button[]) && is_mouseinside(po.scene) &&
            (e1.action == Mouse.press) && (e2.action == Keyboard.press)
            old_thetalims = po.target_thetalims[]
            if ispressed(e, Keyboard.left_shift)
                autolimits!(po)
            else
                reset_limits!(po)
            end
            if po.reset_axis_orientation[]
                notify(po.theta_0)
            else
                diff = 0.5 * sum(po.target_thetalims[] .- old_thetalims)
                po.target_theta_0[] = mod(po.target_theta_0[] - diff, 0..2pi)
            end
            return Consume(true)
        end
        return Consume(false)
    end

    return usable_fraction, radius_at_origin
end

function reset_limits!(po::PolarAxis)
    # at least one derived limit
    if any(isnothing, po.rlimits[]) || any(isnothing, po.thetalimits[])
        if !isempty(po.scene.plots)
            # TODO: Why does this include child scenes by default?

            # Generate auto limits
            lims2d = Rect2f(data_limits(po.scene, p -> !(p in po.scene.plots)))

            if po.theta_as_x[]
                thetamin, rmin = minimum(lims2d)
                thetamax, rmax = maximum(lims2d)
            else
                rmin, thetamin = minimum(lims2d)
                rmax, thetamax = maximum(lims2d)
            end

            # cleanup autolimits (0 width, negative rmin)
            if rmin == rmax
                rmin = max(0.0, rmin - 5.0)
                rmax = rmin + 10.0
            else
                dr = rmax - rmin
                rmin = max(0.0, rmin - po.rautolimitmargin[][1] * dr)
                rmax += po.rautolimitmargin[][2] * dr
            end

            dtheta = thetamax - thetamin
            if thetamin == thetamax
                thetamin, thetamax = (0.0, 2pi)
            elseif dtheta > 1.5pi
                thetamax = thetamin + 2pi
            else
                thetamin -= po.thetaautolimitmargin[][1] * dtheta
                thetamax += po.thetaautolimitmargin[][2] * dtheta
            end

        else
            # no plot limits, use defaults
            rmin = 0.0; rmax = 10.0; thetamin = 0.0; thetamax = 2pi
        end

        # apply
        po.target_rlims[]     = ifelse.(isnothing.(po.rlimits[]),     (rmin, rmax),         po.rlimits[])
        po.target_thetalims[] = ifelse.(isnothing.(po.thetalimits[]), (thetamin, thetamax), po.thetalimits[])
    else # all limits set
        if po.target_rlims[] != po.rlimits[]
            po.target_rlims[] = po.rlimits[]
        end
        if po.target_thetalims[] != po.thetalimits[]
            po.target_thetalims[] = po.thetalimits[]
        end
    end

    return
end


################################################################################
### Axis visualization - grid lines, clip, ticks
################################################################################


# generates large square with circle sector cutout
function _polar_clip_polygon(
        thetamin, thetamax, steps = 120, outer = 1e4,
        exterior = Point2f[(-outer, -outer), (-outer, outer), (outer, outer), (outer, -outer), (-outer, -outer)]
    )
    # make sure we have 2+ points per arc
    interior = map(theta -> polar2cartesian(1.0, theta), LinRange(thetamin, thetamax, steps))
    (abs(thetamax - thetamin) ≈ 2pi) || push!(interior, Point2f(0))
    return [Polygon(exterior, [interior])]
end

function draw_axis!(po::PolarAxis, radius_at_origin)
    rtick_pos_lbl = Observable{Vector{<:Tuple{AbstractString, Point2f}}}()
    rtick_align = Observable{Point2f}()
    rtick_offset = Observable{Point2f}()
    rtick_rotation = Observable{Float32}()
    rgridpoints = Observable{Vector{GeometryBasics.LineString}}()
    rminorgridpoints = Observable{Vector{GeometryBasics.LineString}}()

    function default_rtickangle(rtickangle, direction, thetalims)
        if rtickangle === automatic
            if direction == -1
                return thetalims[2]
            else
                return thetalims[1]
            end
        else
            return rtickangle
        end
    end

    # OPT: target_radius update triggers radius_at_origin update
    onany(
            po.blockscene,
            po.rticks, po.rminorticks, po.rtickformat, po.rtickangle,
            po.direction, po.target_thetalims, po.sample_density, radius_at_origin
        ) do rticks, rminorticks, rtickformat, rtickangle,
            dir, thetalims, sample_density, radius_at_origin

        # For text:
        rlims = po.target_rlims[]
        rmaxinv = 1.0 / (rlims[2] - radius_at_origin)
        _rtickvalues, _rticklabels = get_ticks(rticks, identity, rtickformat, rlims...)
        _rtickradius = (_rtickvalues .- radius_at_origin) .* rmaxinv
        _rtickangle = default_rtickangle(rtickangle, dir, thetalims)
        rtick_pos_lbl[] = tuple.(_rticklabels, Point2f.(_rtickradius, _rtickangle))

        # For grid lines
        thetas = LinRange(thetalims..., sample_density)
        rgridpoints[] = GeometryBasics.LineString.([Point2f.(r, thetas) for r in _rtickradius])

        _rminortickvalues = get_minor_tickvalues(rminorticks, identity, _rtickvalues, rlims...)
        _rminortickvalues .= (_rminortickvalues .- radius_at_origin) .* rmaxinv
        rminorgridpoints[] = GeometryBasics.LineString.([Point2f.(r, thetas) for r in _rminortickvalues])

        return
    end

    # doesn't have a lot of overlap with the inputs above so calculate this independently
    onany(
            po.blockscene,
            po.direction, po.target_theta_0, po.rtickangle, po.target_thetalims, po.rticklabelpad,
            po.rticklabelrotation
        ) do dir, theta_0, rtickangle, thetalims, pad, rot
        angle = mod(dir * (default_rtickangle(rtickangle, dir, thetalims) + theta_0), 0..2pi)
        s, c = sincos(angle - pi/2)
        rtick_offset[] = Point2f(pad * c, pad * s)
        if rot === automatic
            rot = (thetalims[2] - thetalims[1]) > 1.9pi ? (:horizontal) : (:aligned)
        end
        if rot === :horizontal
            rtick_rotation[] = 0f0
            scale = 1 / max(abs(s), abs(c)) # point on ellipse -> point on bbox
            rtick_align[] = Point2f(0.5 - 0.5scale * c, 0.5 - 0.5scale * s)
        elseif rot === :radial
            rtick_rotation[] = angle - pi/2
            rtick_align[] = Point2f(0, 0.5)
        elseif rot === :aligned
            N = trunc(Int, div(angle + pi/4, pi/2)) % 4
            rtick_rotation[] = angle - N * pi/2 # mod(angle, -pi/4 .. pi/4)
            rtick_align[] = Point2f((0.5, 0.0, 0.5, 1.0)[N+1], (1.0, 0.5, 0.0, 0.5)[N+1])
        elseif rot isa Real
            rtick_rotation[] = rot
            scale = 1 / max(abs(s), abs(c))
            rtick_align[] = Point2f(0.5 - 0.5scale * c, 0.5 - 0.5scale * s)
        end
        return
    end


    thetatick_pos_lbl = Observable{Vector{<:Tuple{AbstractString, Point2f}}}()
    thetatick_align = Observable(Point2f[])
    thetatick_offset = Observable(Point2f[])
    thetagridpoints = Observable{Vector{Point2f}}()
    thetaminorgridpoints = Observable{Vector{Point2f}}()

    onany(
            po.blockscene,
            po.thetaticks, po.thetaminorticks, po.thetatickformat, po.thetaticklabelpad,
            po.direction, po.target_theta_0, po.target_rlims, po.target_thetalims, po.radial_distortion_threshold
        ) do thetaticks, thetaminorticks, thetatickformat, px_pad, dir, theta_0, rlims, thetalims, max_clip

        _thetatickvalues, _thetaticklabels = get_ticks(thetaticks, identity, thetatickformat, thetalims...)

        # Since theta = 0 is at the same position as theta = 2π, we remove the last tick
        # iff the difference between the first and last tick is exactly 2π
        # This is a special case, since it's the only possible instance of colocation
        if (_thetatickvalues[end] - _thetatickvalues[begin]) == 2π
            pop!(_thetatickvalues)
            pop!(_thetaticklabels)
        end

        # Text
        resize!(thetatick_align.val, length(_thetatickvalues))
        resize!(thetatick_offset.val, length(_thetatickvalues))
        for (i, angle) in enumerate(_thetatickvalues)
            s, c = sincos(dir * (angle + theta_0))
            scale = 1 / max(abs(s), abs(c)) # point on ellipse -> point on bbox
            thetatick_align.val[i] = Point2f(0.5 - 0.5scale * c, 0.5 - 0.5scale * s)
            thetatick_offset.val[i] = Point2f(px_pad * c, px_pad * s)
        end
        foreach(notify, (thetatick_align, thetatick_offset))

        thetatick_pos_lbl[] = tuple.(_thetaticklabels, Point2f.(1, _thetatickvalues))

        # Grid lines
        rmin = min(rlims[1] / rlims[2], max_clip)
        thetagridpoints[] = [Point2f(r, theta) for theta in _thetatickvalues for r in (rmin, 1)]

        _thetaminortickvalues = get_minor_tickvalues(thetaminorticks, identity, _thetatickvalues, thetalims...)
        thetaminorgridpoints[] = [Point2f(r, theta) for theta in _thetaminortickvalues for r in (rmin, 1)]

        return
    end

    notify(po.target_thetalims)

    # plot using the created observables

    # major grids
    rgridplot = lines!(
        po.overlay, rgridpoints;
        color = po.rgridcolor,
        linestyle = po.rgridstyle,
        linewidth = po.rgridwidth,
        visible = po.rgridvisible,
    )

    thetagridplot = linesegments!(
        po.overlay, thetagridpoints;
        color = po.thetagridcolor,
        linestyle = po.thetagridstyle,
        linewidth = po.thetagridwidth,
        visible = po.thetagridvisible,
    )
    # minor grids
    rminorgridplot = lines!(
        po.overlay, rminorgridpoints;
        color = po.rminorgridcolor,
        linestyle = po.rminorgridstyle,
        linewidth = po.rminorgridwidth,
        visible = po.rminorgridvisible,
    )

    thetaminorgridplot = linesegments!(
        po.overlay, thetaminorgridpoints;
        color = po.thetaminorgridcolor,
        linestyle = po.thetaminorgridstyle,
        linewidth = po.thetaminorgridwidth,
        visible = po.thetaminorgridvisible,
    )

    # tick labels

    clipcolor = map(po.blockscene, po.clipcolor, po.backgroundcolor) do cc, bgc
        return cc === automatic ? RGBf(to_color(bgc)) : RGBf(to_color(cc))
    end

    rstrokecolor = map(po.blockscene, clipcolor, po.rticklabelstrokecolor) do bg, sc
        sc === automatic ? bg : to_color(sc)
    end

    rticklabelplot = text!(
        po.overlay, rtick_pos_lbl;
        fontsize = po.rticklabelsize,
        font = po.rticklabelfont,
        color = po.rticklabelcolor,
        strokewidth = po.rticklabelstrokewidth,
        strokecolor = rstrokecolor,
        align = rtick_align,
        rotation = rtick_rotation,
        visible = po.rticklabelsvisible
    )
    # OPT: skip glyphcollection update on offset changes
    rticklabelplot.plots[1].plots[1].offset = rtick_offset


    thetastrokecolor = map(po.blockscene, clipcolor, po.thetaticklabelstrokecolor) do bg, sc
        sc === automatic ? bg : to_color(sc)
    end

    thetaticklabelplot = text!(
        po.overlay, thetatick_pos_lbl;
        fontsize = po.thetaticklabelsize,
        font = po.thetaticklabelfont,
        color = po.thetaticklabelcolor,
        strokewidth = po.thetaticklabelstrokewidth,
        strokecolor = thetastrokecolor,
        align = thetatick_align[],
        visible = po.thetaticklabelsvisible
    )
    thetaticklabelplot.plots[1].plots[1].offset = thetatick_offset

    # Hack to deal with synchronous update problems
    on(po.blockscene, thetatick_align) do align
        thetaticklabelplot.align.val = align
        if length(align) == length(thetatick_pos_lbl[])
            notify(thetaticklabelplot.align)
        end
        return
    end

    # Clipping

    # create large square with r=1 circle sector cutout
    # only regenerate if circle sector angle changes
    thetadiff = map(lims -> abs(lims[2] - lims[1]), po.blockscene, po.target_thetalims, ignore_equal_values = true)
    outer_clip = map(po.blockscene, thetadiff, po.sample_density) do diff, sample_density
        return _polar_clip_polygon(0, diff, sample_density)
    end
    outer_clip_plot = poly!(
        po.overlay,
        outer_clip,
        color = clipcolor,
        visible = po.clip,
        fxaa = false,
        transformation = Transformation(), # no polar transform for this
        shading = false
    )

    # inner clip is a (filled) circle sector which also needs to regenerate with
    # changes in thetadiff
    inner_clip = map(po.blockscene, thetadiff, po.sample_density) do diff, sample_density
        pad = diff / sample_density
        if diff > 2pi - 2pad
            ps = polar2cartesian.(1.0, LinRange(0, 2pi, sample_density))
        else
            ps = polar2cartesian.(1.0, LinRange(-pad, diff + pad, sample_density))
            push!(ps, Point2f(0))
        end
        return Polygon(ps)
    end
    inner_clip_plot = poly!(
        po.overlay,
        inner_clip,
        color = clipcolor,
        visible = po.clip,
        fxaa = false,
        transformation = Transformation(),
        shading = false
    )
<<<<<<< HEAD

    # handle placement with transform
    onany(po.blockscene, po.target_thetalims, po.direction, po.target_theta_0) do thetalims, dir, theta_0
        thetamin, thetamax = dir .* (thetalims .+ theta_0)
        angle = dir > 0 ? thetamin : thetamax
        rotate!.((outer_clip_plot, inner_clip_plot), (Vec3f(0,0,1),), angle)
    end

    onany(po.blockscene, po.target_rlims, po.radial_distortion_threshold) do lims, maxclip
        s = min(lims[1] / lims[2], maxclip)
        scale!(inner_clip_plot, Vec3f(s, s, 1))
    end
=======

    # handle placement with transform
    onany(po.blockscene, po.target_thetalims, po.direction, po.target_theta_0) do thetalims, dir, theta_0
        thetamin, thetamax = dir .* (thetalims .+ theta_0)
        angle = dir > 0 ? thetamin : thetamax
        rotate!.((outer_clip_plot, inner_clip_plot), (Vec3f(0,0,1),), angle)
    end

    onany(po.blockscene, po.target_rlims, po.radial_distortion_threshold) do lims, maxclip
        s = min(lims[1] / lims[2], maxclip)
        scale!(inner_clip_plot, Vec3f(s, s, 1))
    end

    notify(po.radial_distortion_threshold)

    # spine traces circle sector - inner circle
    spine_points = map(po.blockscene,
            po.target_rlims, po.target_thetalims, po.radial_distortion_threshold, po.sample_density
        ) do (rmin, rmax), thetalims, max_clip, N
        thetamin, thetamax = thetalims
        rmin = min(rmin/rmax, max_clip)
        rmax = 1.0

        # make sure we have 2+ points per arc
        if abs(thetamax - thetamin) ≈ 2pi
            ps = Point2f.(rmax, LinRange(thetamin, thetamax, N))
            if rmin > 1e-6
                push!(ps, Point2f(NaN))
                append!(ps, Point2f.(rmin, LinRange(thetamin, thetamax, N)))
            end
        else
            ps = sizehint!(Point2f[], 2N+1)
            for angle in LinRange(thetamin, thetamax, N)
                push!(ps, Point2f(rmin, angle))
            end
            for angle in LinRange(thetamax, thetamin, N)
                push!(ps, Point2f(rmax, angle))
            end
            push!(ps, first(ps))
        end
        return ps
    end
    spineplot = lines!(
        po.overlay,
        spine_points,
        color = po.spinecolor,
        linewidth = po.spinewidth,
        linestyle = po.spinestyle,
        visible = po.spinevisible
    )

    notify(po.target_thetalims)

    translate!.((rticklabelplot, thetaticklabelplot), 0, 0, 9002)
    translate!(spineplot, 0, 0, 9001)
    translate!.((outer_clip_plot, inner_clip_plot), 0, 0, 9000)
    on(po.blockscene, po.gridz) do depth
        translate!.((rgridplot, thetagridplot, rminorgridplot, thetaminorgridplot), 0, 0, depth)
    end
    notify(po.gridz)

    return rticklabelplot, thetaticklabelplot
end


################################################################################
### Plotting
################################################################################

# TODO: consider enabling this
# needs_tight_limits(::Surface) = true

function plot!(
    po::PolarAxis, P::PlotFunc,
    attributes::Attributes, args...;
    kw_attributes...)

    allattrs = merge(attributes, Attributes(kw_attributes))
>>>>>>> ed836a05

    notify(po.radial_distortion_threshold)

    # spine traces circle sector - inner circle
    spine_points = map(po.blockscene,
            po.target_rlims, po.target_thetalims, po.radial_distortion_threshold, po.sample_density
        ) do (rmin, rmax), thetalims, max_clip, N
        thetamin, thetamax = thetalims
        rmin = min(rmin/rmax, max_clip)
        rmax = 1.0

        # make sure we have 2+ points per arc
        if abs(thetamax - thetamin) ≈ 2pi
            ps = Point2f.(rmax, LinRange(thetamin, thetamax, N))
            if rmin > 1e-6
                push!(ps, Point2f(NaN))
                append!(ps, Point2f.(rmin, LinRange(thetamin, thetamax, N)))
            end
        else
            ps = sizehint!(Point2f[], 2N+1)
            for angle in LinRange(thetamin, thetamax, N)
                push!(ps, Point2f(rmin, angle))
            end
            for angle in LinRange(thetamax, thetamin, N)
                push!(ps, Point2f(rmax, angle))
            end
            push!(ps, first(ps))
        end
        return ps
    end
    spineplot = lines!(
        po.overlay,
        spine_points,
        color = po.spinecolor,
        linewidth = po.spinewidth,
        linestyle = po.spinestyle,
        visible = po.spinevisible
    )

<<<<<<< HEAD
    notify(po.target_thetalims)

    translate!.((rticklabelplot, thetaticklabelplot), 0, 0, 9002)
    translate!(spineplot, 0, 0, 9001)
    translate!.((outer_clip_plot, inner_clip_plot), 0, 0, 9000)
    on(po.blockscene, po.gridz) do depth
        translate!.((rgridplot, thetagridplot, rminorgridplot, thetaminorgridplot), 0, 0, depth)
    end
    notify(po.gridz)
=======
    plot = plot!(po.scene, P, allattrs, args...)

    needs_tight_limits(plot) && tightlimits!(po)

    if is_open_or_any_parent(po.scene)
        reset_limits!(po)
    end
>>>>>>> ed836a05

    return rticklabelplot, thetaticklabelplot
end

<<<<<<< HEAD
function update_state_before_display!(ax::PolarAxis)
    reset_limits!(ax)
    return
end

=======

function plot!(P::PlotFunc, po::PolarAxis, args...; kw_attributes...)
    attributes = Attributes(kw_attributes)
    plot!(po, P, attributes, args...)
end

delete!(ax::PolarAxis, p::AbstractPlot) = delete!(ax.scene, p)

function update_state_before_display!(ax::PolarAxis)
    reset_limits!(ax)
    return
end

>>>>>>> ed836a05
################################################################################
### Utilities
################################################################################


function normalize_thetalims(thetamin, thetamax)
    diff = thetamax - thetamin
    if diff < 2pi
        # displayed limits may go from -diff .. 0 to 0 .. diff
        thetamin_norm = mod(thetamin, -diff..(2pi-diff))
        thetamax_norm = thetamin_norm + clamp(diff, 0, 2pi)
        return thetamin_norm, thetamax_norm
    else
        return thetamin, thetamax
    end
end

"""
    autolimits!(ax::PolarAxis[, unlock_zoom = true])

Calling this tells the PolarAxis to derive limits freely from the plotted data,
which allows rmin > 0 and thetalimits spanning less than a full circle. If
`unlock_zoom = true` this also unlocks zooming in r and theta direction and
allows for translations in r direction.
"""
function autolimits!(po::PolarAxis, unlock_zoom = true)
    po.rlimits[] = (nothing, nothing)
    po.thetalimits[] = (nothing, nothing)
    if unlock_zoom
        po.fixrmin[] = false
        po.rzoomlock[] = false
        po.thetazoomlock[] = false
    end
    return
end

function tightlimits!(po::PolarAxis)
    po.rautolimitmargin = (0, 0)
    po.thetaautolimitmargin = (0, 0)
    reset_limits!(po)
end


"""
    rlims!(ax::PolarAxis[, rmin], rmax)

Sets the radial limits of a given `PolarAxis`.
"""
rlims!(po::PolarAxis, r::Union{Nothing, Real}) = rlims!(po, po.rlimits[][1], r)

function rlims!(po::PolarAxis, rmin::Union{Nothing, Real}, rmax::Union{Nothing, Real})
    po.rlimits[] = (rmin, rmax)
    return
end

"""
    thetalims!(ax::PolarAxis, thetamin, thetamax)

Sets the angular limits of a given `PolarAxis`.
"""
function thetalims!(po::PolarAxis, thetamin::Union{Nothing, Real}, thetamax::Union{Nothing, Real})
    po.thetalimits[] = (thetamin, thetamax)
    return
end<|MERGE_RESOLUTION|>--- conflicted
+++ resolved
@@ -2,12 +2,6 @@
 ### Main Block Intialization
 ################################################################################
 
-<<<<<<< HEAD
-=======
-
-can_be_current_axis(ax::PolarAxis) = true
-
->>>>>>> ed836a05
 function initialize_block!(po::PolarAxis; palette=nothing)
     # Setup Scenes
     cb = po.layoutobservables.computedbbox
@@ -796,20 +790,6 @@
         transformation = Transformation(),
         shading = false
     )
-<<<<<<< HEAD
-
-    # handle placement with transform
-    onany(po.blockscene, po.target_thetalims, po.direction, po.target_theta_0) do thetalims, dir, theta_0
-        thetamin, thetamax = dir .* (thetalims .+ theta_0)
-        angle = dir > 0 ? thetamin : thetamax
-        rotate!.((outer_clip_plot, inner_clip_plot), (Vec3f(0,0,1),), angle)
-    end
-
-    onany(po.blockscene, po.target_rlims, po.radial_distortion_threshold) do lims, maxclip
-        s = min(lims[1] / lims[2], maxclip)
-        scale!(inner_clip_plot, Vec3f(s, s, 1))
-    end
-=======
 
     # handle placement with transform
     onany(po.blockscene, po.target_thetalims, po.direction, po.target_theta_0) do thetalims, dir, theta_0
@@ -874,104 +854,13 @@
     return rticklabelplot, thetaticklabelplot
 end
 
-
-################################################################################
-### Plotting
-################################################################################
-
-# TODO: consider enabling this
-# needs_tight_limits(::Surface) = true
-
-function plot!(
-    po::PolarAxis, P::PlotFunc,
-    attributes::Attributes, args...;
-    kw_attributes...)
-
-    allattrs = merge(attributes, Attributes(kw_attributes))
->>>>>>> ed836a05
-
-    notify(po.radial_distortion_threshold)
-
-    # spine traces circle sector - inner circle
-    spine_points = map(po.blockscene,
-            po.target_rlims, po.target_thetalims, po.radial_distortion_threshold, po.sample_density
-        ) do (rmin, rmax), thetalims, max_clip, N
-        thetamin, thetamax = thetalims
-        rmin = min(rmin/rmax, max_clip)
-        rmax = 1.0
-
-        # make sure we have 2+ points per arc
-        if abs(thetamax - thetamin) ≈ 2pi
-            ps = Point2f.(rmax, LinRange(thetamin, thetamax, N))
-            if rmin > 1e-6
-                push!(ps, Point2f(NaN))
-                append!(ps, Point2f.(rmin, LinRange(thetamin, thetamax, N)))
-            end
-        else
-            ps = sizehint!(Point2f[], 2N+1)
-            for angle in LinRange(thetamin, thetamax, N)
-                push!(ps, Point2f(rmin, angle))
-            end
-            for angle in LinRange(thetamax, thetamin, N)
-                push!(ps, Point2f(rmax, angle))
-            end
-            push!(ps, first(ps))
-        end
-        return ps
-    end
-    spineplot = lines!(
-        po.overlay,
-        spine_points,
-        color = po.spinecolor,
-        linewidth = po.spinewidth,
-        linestyle = po.spinestyle,
-        visible = po.spinevisible
-    )
-
-<<<<<<< HEAD
-    notify(po.target_thetalims)
-
-    translate!.((rticklabelplot, thetaticklabelplot), 0, 0, 9002)
-    translate!(spineplot, 0, 0, 9001)
-    translate!.((outer_clip_plot, inner_clip_plot), 0, 0, 9000)
-    on(po.blockscene, po.gridz) do depth
-        translate!.((rgridplot, thetagridplot, rminorgridplot, thetaminorgridplot), 0, 0, depth)
-    end
-    notify(po.gridz)
-=======
-    plot = plot!(po.scene, P, allattrs, args...)
-
-    needs_tight_limits(plot) && tightlimits!(po)
-
-    if is_open_or_any_parent(po.scene)
-        reset_limits!(po)
-    end
->>>>>>> ed836a05
-
-    return rticklabelplot, thetaticklabelplot
-end
-
-<<<<<<< HEAD
 function update_state_before_display!(ax::PolarAxis)
     reset_limits!(ax)
     return
 end
 
-=======
-
-function plot!(P::PlotFunc, po::PolarAxis, args...; kw_attributes...)
-    attributes = Attributes(kw_attributes)
-    plot!(po, P, attributes, args...)
-end
-
 delete!(ax::PolarAxis, p::AbstractPlot) = delete!(ax.scene, p)
 
-function update_state_before_display!(ax::PolarAxis)
-    reset_limits!(ax)
-    return
-end
-
->>>>>>> ed836a05
 ################################################################################
 ### Utilities
 ################################################################################
