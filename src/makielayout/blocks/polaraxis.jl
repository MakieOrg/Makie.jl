--- conflicted
+++ resolved
@@ -47,22 +47,11 @@
             rticklabelplot.args[1].onchange,
             thetaticklabelplot.args[1].onchange,
             po.rticklabelpad,
-<<<<<<< HEAD
-=======
             po.rticksvisible, po.rticksize, po.rtickalign,
-            thetaticklabelplot.plots[1].text,
-            thetaticklabelplot.plots[1].fontsize,
-            thetaticklabelplot.plots[1].font,
-            thetaticklabelplot.visible,
->>>>>>> bf4101cf
             po.thetaticklabelpad,
             po.thetaticksvisible, po.thetaticksize, po.thetatickalign,
             po.overlay.viewport
-<<<<<<< HEAD
-        ) do _, _, rpad, tpad, area
-=======
-        ) do _, _, _, rvisible, rpad, rtvis, rtsize, rtalign, _, _, _, tvisible, tpad, ttvis, ttsize, ttalign, area
->>>>>>> bf4101cf
+        ) do _, _, rpad, rtvis, rtsize, rtalign, tpad, ttvis, ttsize, ttalign, area
 
         # get maximum size of tick label
         # (each boundingbox represents a string without text.position applied)
@@ -567,13 +556,12 @@
 
 function draw_axis!(po::PolarAxis)
     rtick_pos_lbl = Observable(Tuple{Any, Point2f}[])
-    rtick_align = Observable{Point2f}()
+    rticklabelalign = Observable{Point2f}()
     rticklabeloffset = Observable{Point2f}()
-    rtick_rotation = Observable{Float32}()
+    rticklabelrotation = Observable{Float32}()
     rgridpoints = Observable{Vector{Point2f}}()
     rminorgridpoints = Observable{Vector{LineString{2, Float32}}}()
 
-<<<<<<< HEAD
 
     clipcolor = map(po.blockscene, po.clipcolor, po.backgroundcolor) do cc, bgc
         return cc === automatic ? RGBf(to_color(bgc)) : RGBf(to_color(cc))
@@ -591,16 +579,13 @@
         color = po.rticklabelcolor,
         strokewidth = po.rticklabelstrokewidth,
         strokecolor = rstrokecolor,
-        align = rtick_align,
-        offset = rtick_offset,
-        rotation = rtick_rotation,
+        align = rticklabelalign,
+        offset = rticklabeloffset,
+        rotation = rticklabelrotation,
         visible = po.rticklabelsvisible
     )
 
-    function default_rtickangle(rtickangle, direction, thetalims)
-=======
     function default_rtickangle(rtickangle, direction, thetalims, rmirror)
->>>>>>> bf4101cf
         if rtickangle === automatic
             if xor(direction == -1, rmirror)
                 return thetalims[2]
@@ -659,35 +644,29 @@
         end
 
         if rot === :horizontal
-            rtick_rotation[] = 0f0
+            rticklabelrotation[] = 0f0
             scale = 1 / max(abs(s), abs(c)) # point on ellipse -> point on bbox
-            rtick_align[] = Point2f(0.5 - 0.5scale * c, 0.5 - 0.5scale * s)
+            rticklabelalign[] = Point2f(0.5 - 0.5scale * c, 0.5 - 0.5scale * s)
         elseif rot === :radial
-            rtick_rotation[] = angle
-            rtick_align[] = Point2f(0, 0.5)
+            rticklabelrotation[] = angle
+            rticklabelalign[] = Point2f(0, 0.5)
         elseif rot === :aligned
             N = trunc(Int, div(angle + 2pi + pi/4, pi/2)) % 4
-            rtick_rotation[] = angle - N * pi/2 # mod(angle, -pi/4 .. pi/4)
-            rtick_align[] = Point2f((0.0, 0.5, 1.0, 0.5)[N+1], (0.5, 0.0, 0.5, 1.0)[N+1])
+            rticklabelrotation[] = angle - N * pi/2 # mod(angle, -pi/4 .. pi/4)
+            rticklabelalign[] = Point2f((0.0, 0.5, 1.0, 0.5)[N+1], (0.5, 0.0, 0.5, 1.0)[N+1])
         elseif rot isa Real
-            rtick_rotation[] = rot
+            rticklabelrotation[] = rot
             s, c = sincos(angle - rot)
             scale = 1 / max(abs(s), abs(c))
-            rtick_align[] = Point2f(0.5 - 0.5scale * c, 0.5 - 0.5scale * s)
+            rticklabelalign[] = Point2f(0.5 - 0.5scale * c, 0.5 - 0.5scale * s)
         end
         return
     end
 
 
-<<<<<<< HEAD
     thetatick_pos_lbl = Tuple{Any, Point2f}[]
-    thetatick_align = Point2f[]
-    thetatick_offset = Point2f[]
-=======
-    thetatick_pos_lbl = Observable{Vector{<:Tuple{Any, Point2f}}}()
-    thetatick_align = Observable(Point2f[])
-    thetaticklabeloffset = Observable(Point2f[])
->>>>>>> bf4101cf
+    thetaticklabelalign = Point2f[]
+    thetaticklabeloffset = Point2f[]
     thetagridpoints = Observable{Vector{Point2f}}()
     thetaminorgridpoints = Observable{Vector{Point2f}}()
 
@@ -704,8 +683,8 @@
         color = po.thetaticklabelcolor,
         strokewidth = po.thetaticklabelstrokewidth,
         strokecolor = thetastrokecolor,
-        align = thetatick_align,
-        offset = thetatick_offset,
+        align = thetaticklabelalign,
+        offset = thetaticklabeloffset,
         visible = po.thetaticklabelsvisible
     )
 
@@ -726,44 +705,30 @@
             pop!(_thetaticklabels)
         end
 
+        # Text
+        resize!(thetaticklabelalign, length(_thetatickvalues))
+        resize!(thetaticklabeloffset, length(_thetatickvalues))
+        shift = ifelse(mirror, pi, 0)
+        for (i, angle) in enumerate(_thetatickvalues)
+            s, c = sincos(dir * (angle + theta_0) + shift)
+            scale = 1 / max(abs(s), abs(c)) # point on ellipse -> point on bbox
+            thetaticklabelalign[i] = Point2f(0.5 - 0.5scale * c, 0.5 - 0.5scale * s)
+            thetatickoffset = ifelse(tvis, (1-talign) * tlength, 0)
+            thetaticklabeloffset[i] = (thetatickoffset + px_pad) * Point2f(c, s)
+        end
+
+        r = ifelse(mirror, rmin, 1)
+        thetatick_pos_lbl = tuple.(_thetaticklabels, Point2f.(r, _thetatickvalues))
+
+        # synchronized update
+        update!(thetaticklabelplot, arg1 = thetatick_pos_lbl, align = thetaticklabelalign, offset = thetaticklabeloffset)
+
         # Grid lines
         rmin = (rlims[1] - r0) / (rlims[2] - r0)
         thetagridpoints[] = [Point2f(r, theta) for theta in _thetatickvalues for r in (rmin, 1)]
 
         _thetaminortickvalues = get_minor_tickvalues(thetaminorticks, identity, _thetatickvalues, thetalims...)
         thetaminorgridpoints[] = [Point2f(r, theta) for theta in _thetaminortickvalues for r in (rmin, 1)]
-
-        # Text
-<<<<<<< HEAD
-        resize!(thetatick_align, length(_thetatickvalues))
-        resize!(thetatick_offset, length(_thetatickvalues))
-=======
-        resize!(thetatick_align.val, length(_thetatickvalues))
-        resize!(thetaticklabeloffset.val, length(_thetatickvalues))
-        shift = ifelse(mirror, pi, 0)
->>>>>>> bf4101cf
-        for (i, angle) in enumerate(_thetatickvalues)
-            s, c = sincos(dir * (angle + theta_0) + shift)
-            scale = 1 / max(abs(s), abs(c)) # point on ellipse -> point on bbox
-<<<<<<< HEAD
-            thetatick_align[i] = Point2f(0.5 - 0.5scale * c, 0.5 - 0.5scale * s)
-            thetatick_offset[i] = Point2f(px_pad * c, px_pad * s)
-        end
-
-        thetatick_pos_lbl = tuple.(_thetaticklabels, Point2f.(1, _thetatickvalues))
-
-        # synchronized update
-        update!(thetaticklabelplot, arg1 = thetatick_pos_lbl, align = thetatick_align, offset = thetatick_offset)
-=======
-            thetatick_align.val[i] = Point2f(0.5 - 0.5scale * c, 0.5 - 0.5scale * s)
-            thetatickoffset = ifelse(tvis, (1-talign) * tlength, 0)
-            thetaticklabeloffset.val[i] = (thetatickoffset + px_pad) * Point2f(c, s)
-        end
->>>>>>> bf4101cf
-
-        r = ifelse(mirror, rmin, 1)
-        thetatick_pos_lbl[] = tuple.(_thetaticklabels, Point2f.(r, _thetatickvalues))
-        foreach(notify, (thetatick_align, thetaticklabeloffset))
 
         return
     end
@@ -894,53 +859,6 @@
         linestyle = po.spinestyle,
         visible = po.spinevisible
     )
-
-<<<<<<< HEAD
-=======
-    # tick labels
-
-    rstrokecolor = map(po.blockscene, clipcolor, po.rticklabelstrokecolor) do bg, sc
-        sc === automatic ? bg : to_color(sc)
-    end
-
-    rticklabelplot = text!(
-        po.overlay, rtick_pos_lbl;
-        fontsize = po.rticklabelsize,
-        font = po.rticklabelfont,
-        color = po.rticklabelcolor,
-        strokewidth = po.rticklabelstrokewidth,
-        strokecolor = rstrokecolor,
-        align = rtick_align,
-        rotation = rtick_rotation,
-        visible = po.rticklabelsvisible,
-        offset = rticklabeloffset
-    )
-
-
-    thetastrokecolor = map(po.blockscene, clipcolor, po.thetaticklabelstrokecolor) do bg, sc
-        sc === automatic ? bg : to_color(sc)
-    end
-
-    thetaticklabelplot = text!(
-        po.overlay, thetatick_pos_lbl;
-        fontsize = po.thetaticklabelsize,
-        font = po.thetaticklabelfont,
-        color = po.thetaticklabelcolor,
-        strokewidth = po.thetaticklabelstrokewidth,
-        strokecolor = thetastrokecolor,
-        align = thetatick_align[],
-        offset = thetaticklabeloffset,
-        visible = po.thetaticklabelsvisible,
-    )
-
-    # Hack to deal with synchronous update problems
-    on(po.blockscene, thetatick_align) do align
-        thetaticklabelplot.align.val = align
-        if length(align) == length(thetatick_pos_lbl[])
-            notify(thetaticklabelplot.align)
-        end
-        return
-    end
 
     # ticks
 
@@ -1013,7 +931,6 @@
         visible = po.thetaminorticksvisible
     )
 
->>>>>>> bf4101cf
     # updates and z order
     notify(po.target_thetalims)
 
