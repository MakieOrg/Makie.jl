################################################################################
### Main Block Intialization
################################################################################


Makie.can_be_current_axis(ax::PolarAxis) = true

function Makie.initialize_block!(po::PolarAxis; palette=nothing)


    # Setup Scenes
    cb = po.layoutobservables.computedbbox
    scenearea = map(po.blockscene, cb) do cb
        return Rect(round.(Int, minimum(cb)), round.(Int, widths(cb)))
    end

    po.scene = Scene(
        po.blockscene, scenearea, backgroundcolor = po.backgroundcolor, clear = true
    )
    map!(to_color, po.scene.backgroundcolor, po.backgroundcolor)

    po.overlay = Scene(po.scene, scenearea, clear = false, backgroundcolor = :transparent)


    # Setup Cycler
    po.cycler = Cycler()
    if palette === nothing
        palette = fast_deepcopy(get(po.blockscene.theme, :palette, Makie.DEFAULT_PALETTES))
    end
    po.palette = palette isa Attributes ? palette : Attributes(palette)

    # Setup camera/limits
    axis_radius = setup_camera_matrices!(po)

    # TODO - theta_0 should affect ticks?
    Observables.connect!(
        po.scene.transformation.transform_func,
        @lift(Polar($(po.theta_0), $(po.direction)))
    )

    # Outsource to `draw_axis` function
    thetaticklabelplot = draw_axis!(po, axis_radius)

    # Handle tick label spacing by axis radius adjustments
    onany(
            po.blockscene, thetaticklabelplot.plots[1].plots[1][1],
            po.thetaticklabelpad, po.target_radius, po.overlay.px_area
        ) do glyph_collections, pad, (rmin, rmax), area

        # get maximum size of tick label (each boundingbox represents a string without text.position applied)
        max_widths = Vec2f(0)
        for gc in glyph_collections
            bbox = boundingbox(gc, Quaternionf(0, 0, 0, 1)) # no rotation
            max_widths = max.(max_widths, widths(bbox)[Vec(1,2)])
        end

        max_width, max_height = max_widths

        space_from_center = 0.5 .* widths(area)
        space_for_ticks = 2pad .+ (max_width, max_height)
        space_for_axis = space_from_center .- space_for_ticks

        # TODO
        scale = max(0, minimum(space_for_axis) / space_from_center[1])
        axis_radius[] = scale .* (rmin / rmax, 1.0)
    end

    # Set up the title position
    title_position = map(
            po.blockscene, scenearea, po.titlegap, po.titlealign
        ) do area, titlegap, titlealign
        calculate_polar_title_position(area, titlegap, titlealign)
    end

    titleplot = text!(
        po.blockscene,
        title_position;
        text = po.title,
        font = po.titlefont,
        fontsize = po.titlesize,
        color = po.titlecolor,
        align = @lift(($(po.titlealign), :center)),
        visible = po.titlevisible
    )
    translate!(titleplot, 0, 0, 9001) # Make sure this draws on top of clip

    # Protrusions are space reserved for ticks and labels outside `scenearea`.
    # Since we handle ticks within out `scenearea` this only needs to reservse
    # space for the title
    protrusions = map(
            po.blockscene, po.title, po.titlefont, po.titlegap, po.titlealign, po.titlevisible, po.titlesize
        ) do _, _, _, _, _, _
        GridLayoutBase.RectSides(
            0f0, 0f0, 0f0,
            (title_position[][2] + boundingbox(titleplot).widths[2]/2 - top(pixelarea(po.scene)[])),
        )
    end

    connect!(po.layoutobservables.protrusions, protrusions)

    return
end

function _polar_clip_polygon(
        rmin, rmax, thetamin, thetamax; step = 2pi/360, outer = 1e4,
        exterior = Makie.convert_arguments(PointBased(), Rect2f(-outer, -outer, 2outer, 2outer))[1]
    )
    @assert thetamin < thetamax "Starting angle $thetamin must be smaller than final angle $thetamax."
    @assert rmin < rmax "Starting radius $rmin must be smaller than final radius $rmax." # TODO

    function to_cart(r, angle)
        s, c = sincos(angle)
        return Point2f(r * c, r * s)
    end

    # make sure we have 2+ points per arc
    N = max(2, ceil(Int, (thetamax - thetamin) / step) + 1)
    if thetamax - thetamin ≈ 2pi
        interior = map(theta -> to_cart(rmax, theta), LinRange(thetamin, thetamax, N))
        if rmin > 1e-6
            inner_clip = map(theta -> to_cart(rmin, theta), LinRange(thetamin, thetamax, N))
            return [Makie.Polygon(exterior, [interior]), Makie.Polygon(inner_clip)]
        end
    else
        interior = sizehint!(Point2f[], 2N)
        for angle in LinRange(thetamin, thetamax, N)
            push!(interior, to_cart(rmin, angle))
        end
        for angle in LinRange(thetamax, thetamin, N)
            push!(interior, to_cart(rmax, angle))
        end
    end
    return [Makie.Polygon(exterior, [interior])]
end

function draw_axis!(po::PolarAxis, axis_radius)
    rtick_pos_lbl = Observable{Vector{<:Tuple{AbstractString, Point2f}}}()
    rgridpoints = Observable{Vector{Makie.GeometryBasics.LineString}}()
    rminorgridpoints = Observable{Vector{Makie.GeometryBasics.LineString}}()

    onany(
            po.blockscene,
<<<<<<< HEAD
            po.rticks, po.rminorticks, po.rtickformat, po.rtickangle,
            po.target_radius, axis_radius, po.thetalimits, po.sample_density,
        ) do rticks, rminorticks, rtickformat, rtickangle, rlims, (_, axis_radius), thetalims, sample_density

        _rtickvalues, _rticklabels = Makie.get_ticks(rticks, identity, rtickformat, rlims...)
        _rtickpos = _rtickvalues .* (axis_radius / rlims[2]) # we still need the values
        _rtickangle = rtickangle === automatic ? thetalims[1] : rtickangle
        rtick_pos_lbl[] = tuple.(_rticklabels, Point2f.(_rtickpos, _rtickangle))
=======
            po.rticks, po.rminorticks, po.rtickformat, po.rticklabelpad,
            po.rtickangle, po.target_radius, axis_radius, po.sample_density,
            po.overlay.px_area
        ) do rticks, rminorticks, rtickformat, px_pad, rtickangle, data_radius, axis_radius, sample_density, pixelarea

        _rtickvalues, _rticklabels = Makie.get_ticks(rticks, identity, rtickformat, 0, data_radius)
        _rtickpos = _rtickvalues .* (axis_radius / data_radius) # we still need the values
        pad = let
            w2, h2 = (0.5 .* widths(pixelarea)).^2
            s, c = sincos(rtickangle)
            axis_radius * px_pad / sqrt(w2 * c * c + h2 * s * s)
        end
        rtick_pos_lbl[] = tuple.(_rticklabels, Point2f.(_rtickpos .+ pad, rtickangle))
>>>>>>> a3e89919

        thetas = LinRange(thetalims..., sample_density)
        rgridpoints[] = Makie.GeometryBasics.LineString.([Point2f.(r, thetas) for r in _rtickpos])

        _rminortickvalues = Makie.get_minor_tickvalues(rminorticks, identity, _rtickvalues, rlims...)
        _rminortickvalues .*= (axis_radius / rlims[2])
        rminorgridpoints[] = Makie.GeometryBasics.LineString.([Point2f.(r, thetas) for r in _rminortickvalues])

        return
    end

    thetatick_pos_lbl = Observable{Vector{<:Tuple{AbstractString, Point2f}}}()
    thetatick_align = Observable{Vector{Point2f}}()
    thetagridpoints = Observable{Vector{Point2f}}()
    thetaminorgridpoints = Observable{Vector{Point2f}}()

    onany(
            po.blockscene,
            po.thetaticks, po.thetaminorticks, po.thetatickformat, po.thetaticklabelpad,
<<<<<<< HEAD
            po.theta_0, axis_radius, po.thetalimits, po.overlay.px_area
        ) do thetaticks, thetaminorticks, thetatickformat, px_pad, theta_0, axis_radius, thetalims, pixelarea
=======
            po.direction, po.theta_0, axis_radius, po.overlay.px_area
        ) do thetaticks, thetaminorticks, thetatickformat, px_pad, dir, theta_0, axis_radius, pixelarea
>>>>>>> a3e89919

        _thetatickvalues, _thetaticklabels = Makie.get_ticks(thetaticks, identity, thetatickformat, thetalims...)

        # Since theta = 0 is at the same position as theta = 2π, we remove the last tick
        # iff the difference between the first and last tick is exactly 2π
        # This is a special case, since it's the only possible instance of colocation
        if (_thetatickvalues[end] - _thetatickvalues[begin]) == 2π
            pop!(_thetatickvalues)
            pop!(_thetaticklabels)
        end

        thetatick_align[] = map(_thetatickvalues) do angle
            s, c = sincos(dir * (angle + theta_0))
            scale = 1 / max(abs(s), abs(c)) # point on ellipse -> point on bbox
            Point2f(0.5 - 0.5scale * c, 0.5 - 0.5scale * s)
        end

        # transform px_pad to radial pad
        w2, h2 = (0.5 .* widths(pixelarea)).^2
        tick_positions = map(_thetatickvalues) do angle
            s, c = sincos(angle)
            pad_mult = 1.0 + px_pad / sqrt(w2 * c * c + h2 * s * s)
            Point2f(pad_mult * axis_radius[2], angle)
        end

        thetatick_pos_lbl[] = tuple.(_thetaticklabels, tick_positions)

        thetagridpoints[] = [Point2f(r, theta) for theta in _thetatickvalues for r in axis_radius]

        _thetaminortickvalues = Makie.get_minor_tickvalues(thetaminorticks, identity, _thetatickvalues, thetalims...)
        thetaminorgridpoints[] = [Point2f(r, theta) for theta in _thetaminortickvalues for r in axis_radius]

        return
    end

    # TODO - compute this based on text bb (which would replace this trigger)
    notify(axis_radius)

    # plot using the created observables

    # major grids
    rgridplot = lines!(
        po.overlay, rgridpoints;
        color = po.rgridcolor,
        linestyle = po.rgridstyle,
        linewidth = po.rgridwidth,
        visible = po.rgridvisible,
    )

    thetagridplot = linesegments!(
        po.overlay, thetagridpoints;
        color = po.thetagridcolor,
        linestyle = po.thetagridstyle,
        linewidth = po.thetagridwidth,
        visible = po.thetagridvisible,
    )
    # minor grids
    rminorgridplot = lines!(
        po.overlay, rminorgridpoints;
        color = po.rminorgridcolor,
        linestyle = po.rminorgridstyle,
        linewidth = po.rminorgridwidth,
        visible = po.rminorgridvisible,
    )

    thetaminorgridplot = linesegments!(
        po.overlay, thetaminorgridpoints;
        color = po.thetaminorgridcolor,
        linestyle = po.thetaminorgridstyle,
        linewidth = po.thetaminorgridwidth,
        visible = po.thetaminorgridvisible,
    )

    # tick labels

    clipcolor = map(po.blockscene, po.backgroundcolor) do bgc
        bgc = to_color(bgc)
        if alpha(bgc) == 0f0
            return to_color(:white)
        else
            return bgc
        end
    end

    rstrokecolor = map(po.blockscene, clipcolor, po.rticklabelstrokecolor) do bg, sc
        sc === automatic ? bg : Makie.to_color(sc)
    end

    rticklabelplot = text!(
        po.overlay, rtick_pos_lbl;
        fontsize = po.rticklabelsize,
        font = po.rticklabelfont,
        color = po.rticklabelcolor,
        strokewidth = po.rticklabelstrokewidth,
        strokecolor = rstrokecolor,
        align = map(po.direction, po.theta_0, po.rtickangle) do dir, theta_0, angle
            s, c = sincos(dir * (angle + theta_0))
            scale = 1 / max(abs(s), abs(c)) # point on ellipse -> point on bbox
            Point2f(0.5 - 0.5scale * c, 0.5 - 0.5scale * s)
        end
    )

    thetastrokecolor = map(po.blockscene, clipcolor, po.thetaticklabelstrokecolor) do bg, sc
        sc === automatic ? bg : Makie.to_color(sc)
    end

    thetaticklabelplot = text!(
        po.overlay, thetatick_pos_lbl;
        fontsize = po.thetaticklabelsize,
        font = po.thetaticklabelfont,
        color = po.thetaticklabelcolor,
        strokewidth = po.thetaticklabelstrokewidth,
        strokecolor = thetastrokecolor,
        align = thetatick_align[]
    )

    # Hack to deal with synchronous update problems
    on(thetatick_align) do align
        thetaticklabelplot.align.val = align
    end

    # TODO run global resizes through scale instead
    clip_poly = map(axis_radius, po.thetalimits) do (rmin, rmax), (thetamin, thetamax)
        _polar_clip_polygon(rmin, rmax, thetamin, thetamax)
    end

    clipplot = poly!(
        po.overlay,
        clip_poly,
        color = :green, # clipcolor,
        visible = po.clip,
        fxaa = true,
        transformation = Transformation(), # no polar transform for this
        strokecolor = po.spinecolor,
        strokewidth = map((v, w) -> v * w, po.spinevisible, po.spinewidth),
        linestyle = po.spinestyle
    )
    # on(po.blockscene, axis_radius) do (_, radius)
        # scale!(clipplot, Vec3f(radius, radius, 1))
    # end

    translate!.((rgridplot, thetagridplot, rminorgridplot, thetaminorgridplot, rticklabelplot, thetaticklabelplot), 0, 0, 9000)
    translate!(clipplot, 0, 0, 8990)

    return thetaticklabelplot
end

function calculate_polar_title_position(area, titlegap, align)
    w, h = area.widths

    x::Float32 = if align === :center
        area.origin[1] + w / 2
    elseif align === :left
        area.origin[1]
    elseif align === :right
        area.origin[1] + w
    else
        error("Title align $align not supported.")
    end

    # local subtitlespace::Float32 = if ax.subtitlevisible[] && !iswhitespace(ax.subtitle[])
    #     boundingbox(subtitlet).widths[2] + subtitlegap
    # else
    #     0f0
    # end

    # The scene area is a rectangle that can include a lot of empty space. With
    # this we allow the title to draw in that empty space
    mini = min(w, h)
    h = top(area) - 0.5 * (h - mini)

    yoffset::Float32 = h + titlegap

    return Point2f(x, yoffset)
end


################################################################################
### Plotting
################################################################################


function Makie.plot!(
    po::PolarAxis, P::Makie.PlotFunc,
    attributes::Makie.Attributes, args...;
    kw_attributes...)

    allattrs = merge(attributes, Attributes(kw_attributes))

    cycle = get_cycle_for_plottype(allattrs, P)
    add_cycle_attributes!(allattrs, P, cycle, po.cycler, po.palette)

    plot = Makie.plot!(po.scene, P, allattrs, args...)

    reset_limits!(po)

    plot
end


function Makie.plot!(P::Makie.PlotFunc, po::PolarAxis, args...; kw_attributes...)
    attributes = Makie.Attributes(kw_attributes)
    Makie.plot!(po, P, attributes, args...)
end


################################################################################
### Limits and Camera
################################################################################


function setup_camera_matrices!(po::PolarAxis)
    # Initialization
    axis_radius = Observable((0.0, 0.8))
    rmin, rmax = po.rlimits[]
    init = Observable{Tuple{Float64, Float64}}((rmin, isnothing(rmax) ? 10.0 : rmax))
    setfield!(po, :target_radius, init)
    on(_ -> reset_limits!(po), po.blockscene, po.rlimits)
    camera(po.overlay).view[] = Mat4f(I)

    e = events(po.scene)

    # scroll to zoom
    on(po.blockscene, e.scroll) do scroll
        if Makie.is_mouseinside(po.scene)
            po.target_radius[] = po.target_radius[] .*  (0.9, 1.1) .^ -scroll[2]
            return Consume(true)
        end
        return Consume(false)
    end

    # Reset button
    onany(po.blockscene, e.mousebutton, e.keyboardbutton) do e1, e2
        if ispressed(e, po.reset_button[]) && is_mouseinside(po.scene) &&
            (e1.action == Mouse.press) && (e2.action == Keyboard.press)
            if ispressed(e, Keyboard.left_shift)
                autolimits!(po)
            else
                reset_limits!(po)
            end
            return Consume(true)
        end
        return Consume(false)
    end

    # update view matrix
    onany(po.blockscene, axis_radius, po.target_radius) do ar, tr
        ratio = ar[2] / tr[2]
        camera(po.scene).view[] = Makie.scalematrix(Vec3f(ratio, ratio, 1))
        return
    end

    max_z = 10_000f0

    # update projection matrices
    # this just aspect-aware clip space (-1 .. 1, -h/w ... h/w, -max_z ... max_z)
    on(po.blockscene, po.scene.px_area) do area
        aspect = Float32((/)(widths(area)...))
        w = 1f0
        h = 1f0 / aspect
        camera(po.scene).projection[] = Makie.orthographicprojection(-w, w, -h, h, -max_z, max_z)
    end

    on(po.blockscene, po.overlay.px_area) do area
        aspect = Float32((/)(widths(area)...))
        w = 1f0
        h = 1f0 / aspect
        camera(po.overlay).projection[] = Makie.orthographicprojection(-w, w, -h, h, -max_z, max_z)
    end

    return axis_radius
end

function reset_limits!(po::PolarAxis)
    if isnothing(po.rlimits[][2])
        if !isempty(po.scene.plots)
            # WTF, why does this include child scenes by default?
            lims3d = data_limits(po.scene, p -> !(p in po.scene.plots))
            po.target_radius[] = (po.rlimits[][1], maximum(lims3d)[1])
        end
    elseif po.target_radius[] != po.rlimits[]
        po.target_radius[] = po.rlimits[]
    end
    return
end

function autolimits!(po::PolarAxis)
    po.rlimits[] = (0.0, nothing)
    return
end

function rlims!(po::PolarAxis, r::Real)
    po.rlimits[] = (0.0, r)
    return
end<|MERGE_RESOLUTION|>--- conflicted
+++ resolved
@@ -140,30 +140,21 @@
 
     onany(
             po.blockscene,
-<<<<<<< HEAD
-            po.rticks, po.rminorticks, po.rtickformat, po.rtickangle,
+            po.rticks, po.rminorticks, po.rtickformat, po.rtickangle, po.rticklabelpad,
             po.target_radius, axis_radius, po.thetalimits, po.sample_density,
-        ) do rticks, rminorticks, rtickformat, rtickangle, rlims, (_, axis_radius), thetalims, sample_density
+            po.overlay.px_area
+        ) do rticks, rminorticks, rtickformat, rtickangle, px_pad, rlims,
+            (_, axis_radius), thetalims, sample_density, pixelarea
 
         _rtickvalues, _rticklabels = Makie.get_ticks(rticks, identity, rtickformat, rlims...)
         _rtickpos = _rtickvalues .* (axis_radius / rlims[2]) # we still need the values
         _rtickangle = rtickangle === automatic ? thetalims[1] : rtickangle
-        rtick_pos_lbl[] = tuple.(_rticklabels, Point2f.(_rtickpos, _rtickangle))
-=======
-            po.rticks, po.rminorticks, po.rtickformat, po.rticklabelpad,
-            po.rtickangle, po.target_radius, axis_radius, po.sample_density,
-            po.overlay.px_area
-        ) do rticks, rminorticks, rtickformat, px_pad, rtickangle, data_radius, axis_radius, sample_density, pixelarea
-
-        _rtickvalues, _rticklabels = Makie.get_ticks(rticks, identity, rtickformat, 0, data_radius)
-        _rtickpos = _rtickvalues .* (axis_radius / data_radius) # we still need the values
         pad = let
             w2, h2 = (0.5 .* widths(pixelarea)).^2
-            s, c = sincos(rtickangle)
+            s, c = sincos(_rtickangle)
             axis_radius * px_pad / sqrt(w2 * c * c + h2 * s * s)
         end
-        rtick_pos_lbl[] = tuple.(_rticklabels, Point2f.(_rtickpos .+ pad, rtickangle))
->>>>>>> a3e89919
+        rtick_pos_lbl[] = tuple.(_rticklabels, Point2f.(_rtickpos .+ pad, _rtickangle))
 
         thetas = LinRange(thetalims..., sample_density)
         rgridpoints[] = Makie.GeometryBasics.LineString.([Point2f.(r, thetas) for r in _rtickpos])
@@ -183,13 +174,8 @@
     onany(
             po.blockscene,
             po.thetaticks, po.thetaminorticks, po.thetatickformat, po.thetaticklabelpad,
-<<<<<<< HEAD
-            po.theta_0, axis_radius, po.thetalimits, po.overlay.px_area
-        ) do thetaticks, thetaminorticks, thetatickformat, px_pad, theta_0, axis_radius, thetalims, pixelarea
-=======
-            po.direction, po.theta_0, axis_radius, po.overlay.px_area
-        ) do thetaticks, thetaminorticks, thetatickformat, px_pad, dir, theta_0, axis_radius, pixelarea
->>>>>>> a3e89919
+            po.direction, po.theta_0, axis_radius, po.thetalimits, po.overlay.px_area
+        ) do thetaticks, thetaminorticks, thetatickformat, px_pad, dir, theta_0, axis_radius, thetalims, pixelarea
 
         _thetatickvalues, _thetaticklabels = Makie.get_ticks(thetaticks, identity, thetatickformat, thetalims...)
 
@@ -285,7 +271,8 @@
         color = po.rticklabelcolor,
         strokewidth = po.rticklabelstrokewidth,
         strokecolor = rstrokecolor,
-        align = map(po.direction, po.theta_0, po.rtickangle) do dir, theta_0, angle
+        align = map(po.direction, po.theta_0, po.rtickangle, po.thetalimits) do dir, theta_0, rtickangle, thetalims
+            angle = rtickangle === automatic ? thetalims[1] : rtickangle
             s, c = sincos(dir * (angle + theta_0))
             scale = 1 / max(abs(s), abs(c)) # point on ellipse -> point on bbox
             Point2f(0.5 - 0.5scale * c, 0.5 - 0.5scale * s)
