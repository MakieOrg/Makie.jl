--- conflicted
+++ resolved
@@ -691,10 +691,6 @@
     end
 end
 
-<<<<<<< HEAD
-function get_cycle_for_plottype(plot)::Cycle
-    cycle_raw = plot.cycle
-=======
 function get_cycle_for_plottype(allattrs, P)::Cycle
     psym = MakieCore.plotsym(P)
 
@@ -711,7 +707,6 @@
         end
     end
 
->>>>>>> 4bebd86e
     if isnothing(cycle_raw)
         return Cycle([])
     elseif cycle_raw isa Cycle
