function block_docs(::Type{Axis})
    """
    A 2D axis which can be plotted into.

    **Constructors**

    ```julia
    Axis(fig_or_scene; palette = nothing, kwargs...)
    ```
    """
end

function update_gridlines!(grid_obs::Observable{Vector{Point2f}}, offset::Point2f, tickpositions::Vector{Point2f})
    result = grid_obs[]
    empty!(result) # reuse array for less allocations
    for gridstart in tickpositions
        opposite_tickpos = gridstart .+ offset
        push!(result, gridstart, opposite_tickpos)
    end
    notify(grid_obs)
    return
end

function process_axis_event(ax, event)
    for (active, interaction) in values(ax.interactions)
        if active
            maybe_consume = process_interaction(interaction, event, ax)
            maybe_consume == Consume(true) && return Consume(true)
        end
    end
    return Consume(false)
end

function register_events!(ax, scene)
    mouseeventhandle = addmouseevents!(scene)
    setfield!(ax, :mouseeventhandle, mouseeventhandle)
    scrollevents = Observable(ScrollEvent(0, 0))
    setfield!(ax, :scrollevents, scrollevents)
    keysevents = Observable(KeysEvent(Set()))
    setfield!(ax, :keysevents, keysevents)
    evs = events(scene)

    on(scene, evs.scroll) do s
        if is_mouseinside(scene)
            result = setindex!(scrollevents, ScrollEvent(s[1], s[2]))
            return Consume(result)
        end
        return Consume(false)
    end

    # TODO this should probably just forward KeyEvent from Makie
    on(scene, evs.keyboardbutton) do e
        keysevents[] = KeysEvent(evs.keyboardstate)
        return Consume(false)
    end

    interactions = Dict{Symbol, Tuple{Bool, Any}}()
    setfield!(ax, :interactions, interactions)

    onany(process_axis_event, scene, ax, mouseeventhandle.obs)
    onany(process_axis_event, scene, ax, scrollevents)
    onany(process_axis_event, scene, ax, keysevents)

    register_interaction!(ax, :rectanglezoom, RectangleZoom(ax))

    register_interaction!(ax, :limitreset, LimitReset())

    register_interaction!(ax, :scrollzoom, ScrollZoom(0.1, 0.2))

    register_interaction!(ax, :dragpan, DragPan(0.2))

    return
end

function update_axis_camera(scene::Scene, t, lims, xrev::Bool, yrev::Bool)
    nearclip = -10_000f0
    farclip  =  10_000f0

    # we are computing transformed camera position, so this isn't space dependent
    tlims = Makie.apply_transform(t, lims)
    camera = scene.camera

    # TODO: apply model
    update_limits!(scene.float32convert, tlims) # update float32 scaling
    lims32 = f32_convert(scene.float32convert, tlims)  # get scaled limits
    left, bottom = minimum(lims32)
    right, top   = maximum(lims32)
    leftright = xrev ? (right, left) : (left, right)
    bottomtop = yrev ? (top, bottom) : (bottom, top)

    projection = Makie.orthographicprojection(
        Float32,
        leftright...,
        bottomtop..., nearclip, farclip)

    Makie.set_proj_view!(camera, projection, Makie.Mat4f(Makie.I))
    return
end


function calculate_title_position(area, titlegap, subtitlegap, align, xaxisposition, xaxisprotrusion, _, ax, subtitlet)
    local x::Float32 = if align === :center
        area.origin[1] + area.widths[1] / 2
    elseif align === :left
        area.origin[1]
    elseif align === :right
        area.origin[1] + area.widths[1]
    else
        error("Title align $align not supported.")
    end

    local subtitlespace::Float32 = if ax.subtitlevisible[] && !iswhitespace(ax.subtitle[])
        text_boundingbox(subtitlet).widths[2] + subtitlegap
    else
        0f0
    end

    local yoffset::Float32 = top(area) + titlegap + (xaxisposition === :top ? xaxisprotrusion : 0f0) +
        subtitlespace

    return Point2f(x, yoffset)
end

function compute_protrusions(title, titlesize, titlegap, titlevisible, spinewidth,
        topspinevisible, bottomspinevisible, leftspinevisible, rightspinevisible,
        xaxisprotrusion, yaxisprotrusion, xaxisposition, yaxisposition,
        subtitle, subtitlevisible, subtitlesize, subtitlegap, titlelineheight, subtitlelineheight,
        subtitlet, titlet)

    local left::Float32, right::Float32, bottom::Float32, top::Float32 = 0f0, 0f0, 0f0, 0f0

    if xaxisposition === :bottom
        bottom = xaxisprotrusion
    else
        top = xaxisprotrusion
    end

    titleheight = text_boundingbox(titlet).widths[2] + titlegap
    subtitleheight = text_boundingbox(subtitlet).widths[2] + subtitlegap

    titlespace = if !titlevisible || iswhitespace(title)
        0f0
    else
        titleheight
    end
    subtitlespace = if !subtitlevisible || iswhitespace(subtitle)
        0f0
    else
        subtitleheight
    end

    top += titlespace + subtitlespace

    if yaxisposition === :left
        left = yaxisprotrusion
    else
        right = yaxisprotrusion
    end

    return GridLayoutBase.RectSides{Float32}(left, right, bottom, top)
end

function initialize_block!(ax::Axis; palette = nothing)

    blockscene = ax.blockscene


    elements = Dict{Symbol, Any}()
    ax.elements = elements

    # initialize either with user limits, or pick defaults based on scales
    # so that we don't immediately error
    targetlimits = Observable{Rect2d}(defaultlimits(ax.limits[], ax.xscale[], ax.yscale[]))
    finallimits = Observable{Rect2d}(targetlimits[]; ignore_equal_values=true)
    setfield!(ax, :targetlimits, targetlimits)
    setfield!(ax, :finallimits, finallimits)

    on(blockscene, targetlimits) do lims
        # this should validate the targetlimits before anything else happens with them
        # so there should be nothing before this lifting `targetlimits`
        # we don't use finallimits because that's one step later and you
        # already shouldn't set invalid targetlimits (even if they could
        # theoretically be adjusted to fit somehow later?)
        # and this way we can error pretty early
        validate_limits_for_scales(lims, ax.xscale[], ax.yscale[])
    end

    scenearea = sceneareanode!(ax.layoutobservables.computedbbox, finallimits, ax.aspect)

    scene = Scene(blockscene, viewport=scenearea)
    ax.scene = scene
    conversions = scene.conversions
    # transfer conversions from axis to scene if there are any
    merge_conversions!(conversions, ax.x_dim_convert[], ax.y_dim_convert[])
    # now transfer conversions to axis, if there were any in scene
    ax.x_dim_convert = conversions[1]
    ax.y_dim_convert = conversions[2]

    setfield!(scene, :float32convert, Float32Convert())

    if !isnothing(palette)
        # Backwards compatibility for when palette was part of axis!
        palette_attr = palette isa Attributes ? palette : Attributes(palette)
        ax.scene.theme.palette = palette_attr
    end

    # TODO: replace with mesh, however, CairoMakie needs a poly path for this signature
    # so it doesn't rasterize the scene
    background = poly!(blockscene, scenearea; color=ax.backgroundcolor, inspectable=false, shading=NoShading, strokecolor=:transparent)
    translate!(background, 0, 0, -100)
    elements[:background] = background

    block_limit_linking = Observable(false)
    setfield!(ax, :block_limit_linking, block_limit_linking)

    ax.xaxislinks = Axis[]
    ax.yaxislinks = Axis[]

    xgridnode = Observable(Point2f[]; ignore_equal_values=true)
    xgridlines = linesegments!(
        blockscene, xgridnode, linewidth = ax.xgridwidth, visible = ax.xgridvisible,
        color = ax.xgridcolor, linestyle = ax.xgridstyle, inspectable = false
    )
    # put gridlines behind the zero plane so they don't overlay plots
    translate!(xgridlines, 0, 0, -10)
    elements[:xgridlines] = xgridlines

    xminorgridnode = Observable(Point2f[]; ignore_equal_values=true)
    xminorgridlines = linesegments!(
        blockscene, xminorgridnode, linewidth = ax.xminorgridwidth, visible = ax.xminorgridvisible,
        color = ax.xminorgridcolor, linestyle = ax.xminorgridstyle, inspectable = false
    )
    # put gridlines behind the zero plane so they don't overlay plots
    translate!(xminorgridlines, 0, 0, -10)
    elements[:xminorgridlines] = xminorgridlines

    ygridnode = Observable(Point2f[]; ignore_equal_values=true)
    ygridlines = linesegments!(
        blockscene, ygridnode, linewidth = ax.ygridwidth, visible = ax.ygridvisible,
        color = ax.ygridcolor, linestyle = ax.ygridstyle, inspectable = false
    )
    # put gridlines behind the zero plane so they don't overlay plots
    translate!(ygridlines, 0, 0, -10)
    elements[:ygridlines] = ygridlines

    yminorgridnode = Observable(Point2f[]; ignore_equal_values=true)
    yminorgridlines = linesegments!(
        blockscene, yminorgridnode, linewidth = ax.yminorgridwidth, visible = ax.yminorgridvisible,
        color = ax.yminorgridcolor, linestyle = ax.yminorgridstyle, inspectable = false
    )
    # put gridlines behind the zero plane so they don't overlay plots
    translate!(yminorgridlines, 0, 0, -10)
    elements[:yminorgridlines] = yminorgridlines

    # When the transform function (xscale, yscale) of a plot changes we
    # 1. communicate this change to plots (barplot needs this to make bars
    #    compatible with the new transform function/scale)
    onany(blockscene, ax.xscale, ax.yscale) do xsc, ysc
        scene.transformation.transform_func[] = (xsc, ysc)
        return
    end

    # 2. Update the limits of the plot
    onany(blockscene, scene.transformation.transform_func, priority = -1) do _
        reset_limits!(ax)
    end

    notify(ax.xscale)

    # 3. Update the view onto the plot (camera matrices)
    onany(blockscene, scene.transformation.transform_func, finallimits,
          ax.xreversed, ax.yreversed; priority=-2) do args...
        update_axis_camera(scene, args...)
    end

    xaxis_endpoints = lift(blockscene, ax.xaxisposition, scene.viewport;
                           ignore_equal_values=true) do xaxisposition, area
        if xaxisposition === :bottom
            return bottomline(Rect2f(area))
        elseif xaxisposition === :top
            return topline(Rect2f(area))
        else
            error("Invalid xaxisposition $xaxisposition")
        end
    end

    yaxis_endpoints = lift(blockscene, ax.yaxisposition, scene.viewport;
                           ignore_equal_values=true) do yaxisposition, area
        if yaxisposition === :left
            return leftline(Rect2f(area))
        elseif yaxisposition === :right
            return rightline(Rect2f(area))
        else
            error("Invalid yaxisposition $yaxisposition")
        end
    end

    xaxis_flipped = lift(x -> x === :top, blockscene, ax.xaxisposition; ignore_equal_values=true)
    yaxis_flipped = lift(x -> x === :right, blockscene, ax.yaxisposition; ignore_equal_values=true)

    xspinevisible = lift(blockscene, xaxis_flipped, ax.bottomspinevisible, ax.topspinevisible;
                         ignore_equal_values=true) do xflip, bv, tv
        xflip ? tv : bv
    end
    xoppositespinevisible = lift(blockscene, xaxis_flipped, ax.bottomspinevisible, ax.topspinevisible;
                                 ignore_equal_values=true) do xflip, bv, tv
        xflip ? bv : tv
    end
    yspinevisible = lift(blockscene, yaxis_flipped, ax.leftspinevisible, ax.rightspinevisible;
                         ignore_equal_values=true) do yflip, lv, rv
        yflip ? rv : lv
    end
    yoppositespinevisible = lift(blockscene, yaxis_flipped, ax.leftspinevisible, ax.rightspinevisible;
                                 ignore_equal_values=true) do yflip, lv, rv
        yflip ? lv : rv
    end
    xspinecolor = lift(blockscene, xaxis_flipped, ax.bottomspinecolor, ax.topspinecolor;
                       ignore_equal_values=true) do xflip, bc, tc
        xflip ? tc : bc
    end
    xoppositespinecolor = lift(blockscene, xaxis_flipped, ax.bottomspinecolor, ax.topspinecolor;
                               ignore_equal_values=true) do xflip, bc, tc
        xflip ? bc : tc
    end
    yspinecolor = lift(blockscene, yaxis_flipped, ax.leftspinecolor, ax.rightspinecolor;
                       ignore_equal_values=true) do yflip, lc, rc
        yflip ? rc : lc
    end
    yoppositespinecolor = lift(blockscene, yaxis_flipped, ax.leftspinecolor, ax.rightspinecolor;
                               ignore_equal_values=true) do yflip, lc, rc
        yflip ? lc : rc
    end

    xlims = lift(xlimits, blockscene, finallimits; ignore_equal_values=true)
    ylims = lift(ylimits, blockscene, finallimits; ignore_equal_values=true)

    xaxis = LineAxis(blockscene, endpoints = xaxis_endpoints, limits = xlims,
        flipped = xaxis_flipped, ticklabelrotation = ax.xticklabelrotation,
        ticklabelalign = ax.xticklabelalign, labelsize = ax.xlabelsize,
        labelpadding = ax.xlabelpadding, ticklabelpad = ax.xticklabelpad, labelvisible = ax.xlabelvisible,
        label = ax.xlabel, labelfont = ax.xlabelfont, labelrotation = ax.xlabelrotation, ticklabelfont = ax.xticklabelfont, ticklabelcolor = ax.xticklabelcolor, labelcolor = ax.xlabelcolor, tickalign = ax.xtickalign,
        ticklabelspace = ax.xticklabelspace, dim_convert = ax.x_dim_convert, ticks = ax.xticks, tickformat = ax.xtickformat, ticklabelsvisible = ax.xticklabelsvisible,
        ticksvisible = ax.xticksvisible, spinevisible = xspinevisible, spinecolor = xspinecolor, spinewidth = ax.spinewidth,
        ticklabelsize = ax.xticklabelsize, trimspine = ax.xtrimspine, ticksize = ax.xticksize,
        reversed = ax.xreversed, tickwidth = ax.xtickwidth, tickcolor = ax.xtickcolor,
        minorticksvisible = ax.xminorticksvisible, minortickalign = ax.xminortickalign, minorticksize = ax.xminorticksize, minortickwidth = ax.xminortickwidth, minortickcolor = ax.xminortickcolor, minorticks = ax.xminorticks, scale = ax.xscale,
        )
    ax.xaxis = xaxis

    yaxis = LineAxis(blockscene, endpoints = yaxis_endpoints, limits = ylims,
        flipped = yaxis_flipped, ticklabelrotation = ax.yticklabelrotation,
        ticklabelalign = ax.yticklabelalign, labelsize = ax.ylabelsize,
        labelpadding = ax.ylabelpadding, ticklabelpad = ax.yticklabelpad, labelvisible = ax.ylabelvisible,
        label = ax.ylabel, labelfont = ax.ylabelfont, labelrotation = ax.ylabelrotation, ticklabelfont = ax.yticklabelfont, ticklabelcolor = ax.yticklabelcolor, labelcolor = ax.ylabelcolor, tickalign = ax.ytickalign,
        ticklabelspace = ax.yticklabelspace, dim_convert = ax.y_dim_convert, ticks = ax.yticks, tickformat = ax.ytickformat, ticklabelsvisible = ax.yticklabelsvisible,
        ticksvisible = ax.yticksvisible, spinevisible = yspinevisible, spinecolor = yspinecolor, spinewidth = ax.spinewidth,
        trimspine = ax.ytrimspine, ticklabelsize = ax.yticklabelsize, ticksize = ax.yticksize, flip_vertical_label = ax.flip_ylabel, reversed = ax.yreversed, tickwidth = ax.ytickwidth,
            tickcolor = ax.ytickcolor,
        minorticksvisible = ax.yminorticksvisible, minortickalign = ax.yminortickalign, minorticksize = ax.yminorticksize, minortickwidth = ax.yminortickwidth, minortickcolor = ax.yminortickcolor, minorticks = ax.yminorticks, scale = ax.yscale,
        )

    ax.yaxis = yaxis

    xoppositelinepoints = lift(blockscene, scene.viewport, ax.spinewidth, ax.xaxisposition;
                               ignore_equal_values=true) do r, sw, xaxpos
        if xaxpos === :top
            y = bottom(r)
            p1 = Point2f(left(r) - 0.5sw, y)
            p2 = Point2f(right(r) + 0.5sw, y)
            return [p1, p2]
        else
            y = top(r)
            p1 = Point2f(left(r) - 0.5sw, y)
            p2 = Point2f(right(r) + 0.5sw, y)
            return [p1, p2]
        end
    end

    yoppositelinepoints = lift(blockscene, scene.viewport, ax.spinewidth, ax.yaxisposition;
                               ignore_equal_values=true) do r, sw, yaxpos
        if yaxpos === :right
            x = left(r)
            p1 = Point2f(x, bottom(r) - 0.5sw)
            p2 = Point2f(x, top(r) + 0.5sw)
            return [p1, p2]
        else
            x = right(r)
            p1 = Point2f(x, bottom(r) - 0.5sw)
            p2 = Point2f(x, top(r) + 0.5sw)
            return [p1, p2]
        end
    end

    xticksmirrored = lift(mirror_ticks, blockscene, xaxis.tickpositions, ax.xticksize, ax.xtickalign,
                          scene.viewport, :x, ax.xaxisposition[], ax.spinewidth)
    xticksmirrored_lines = linesegments!(blockscene, xticksmirrored, visible = @lift($(ax.xticksmirrored) && $(ax.xticksvisible)),
        linewidth = ax.xtickwidth, color = ax.xtickcolor)
    translate!(xticksmirrored_lines, 0, 0, 10)
    yticksmirrored = lift(mirror_ticks, blockscene, yaxis.tickpositions, ax.yticksize, ax.ytickalign,
                          scene.viewport, :y, ax.yaxisposition[], ax.spinewidth)
    yticksmirrored_lines = linesegments!(blockscene, yticksmirrored, visible = @lift($(ax.yticksmirrored) && $(ax.yticksvisible)),
        linewidth = ax.ytickwidth, color = ax.ytickcolor)
    translate!(yticksmirrored_lines, 0, 0, 10)
    xminorticksmirrored = lift(mirror_ticks, blockscene, xaxis.minortickpositions, ax.xminorticksize,
                               ax.xminortickalign, scene.viewport, :x, ax.xaxisposition[], ax.spinewidth)
    xminorticksmirrored_lines = linesegments!(blockscene, xminorticksmirrored, visible = @lift($(ax.xticksmirrored) && $(ax.xminorticksvisible)),
        linewidth = ax.xminortickwidth, color = ax.xminortickcolor)
    translate!(xminorticksmirrored_lines, 0, 0, 10)
    yminorticksmirrored = lift(mirror_ticks, blockscene, yaxis.minortickpositions, ax.yminorticksize,
                               ax.yminortickalign, scene.viewport, :y, ax.yaxisposition[], ax.spinewidth)
    yminorticksmirrored_lines = linesegments!(blockscene, yminorticksmirrored, visible = @lift($(ax.yticksmirrored) && $(ax.yminorticksvisible)),
        linewidth = ax.yminortickwidth, color = ax.yminortickcolor)
    translate!(yminorticksmirrored_lines, 0, 0, 10)

    xoppositeline = linesegments!(blockscene, xoppositelinepoints, linewidth = ax.spinewidth,
        visible = xoppositespinevisible, color = xoppositespinecolor, inspectable = false,
        linestyle = nothing)
    elements[:xoppositeline] = xoppositeline
    translate!(xoppositeline, 0, 0, 20)

    yoppositeline = linesegments!(blockscene, yoppositelinepoints, linewidth = ax.spinewidth,
        visible = yoppositespinevisible, color = yoppositespinecolor, inspectable = false,
        linestyle = nothing)
    elements[:yoppositeline] = yoppositeline
    translate!(yoppositeline, 0, 0, 20)

    onany(blockscene, xaxis.tickpositions, scene.viewport) do tickpos, area
        local pxheight::Float32 = height(area)
        local offset::Float32 = ax.xaxisposition[] === :bottom ? pxheight : -pxheight
        update_gridlines!(xgridnode, Point2f(0, offset), tickpos)
    end

    onany(blockscene, yaxis.tickpositions, scene.viewport) do tickpos, area
        local pxwidth::Float32 = width(area)
        local offset::Float32 = ax.yaxisposition[] === :left ? pxwidth : -pxwidth
        update_gridlines!(ygridnode, Point2f(offset, 0), tickpos)
    end

    onany(blockscene, xaxis.minortickpositions, scene.viewport) do tickpos, area
        local pxheight::Float32 = height(scene.viewport[])
        local offset::Float32 = ax.xaxisposition[] === :bottom ? pxheight : -pxheight
        update_gridlines!(xminorgridnode, Point2f(0, offset), tickpos)
    end

    onany(blockscene, yaxis.minortickpositions, scene.viewport) do tickpos, area
        local pxwidth::Float32 = width(scene.viewport[])
        local offset::Float32 = ax.yaxisposition[] === :left ? pxwidth : -pxwidth
        update_gridlines!(yminorgridnode, Point2f(offset, 0), tickpos)
    end

    subtitlepos = lift(blockscene, scene.viewport, ax.titlegap, ax.titlealign, ax.xaxisposition,
                       xaxis.protrusion;
                       ignore_equal_values=true) do a,
        titlegap, align, xaxisposition, xaxisprotrusion

        align_factor = halign2num(align, "Horizontal title align $align not supported.")
        x = a.origin[1] + align_factor * a.widths[1]

        yoffset = top(a) + titlegap + (xaxisposition === :top ? xaxisprotrusion : 0f0)

        return Point2f(x, yoffset)
    end

    titlealignnode = lift(blockscene, ax.titlealign; ignore_equal_values=true) do align
        (align, :bottom)
    end

    subtitlet = text!(
        blockscene, subtitlepos,
        text = ax.subtitle,
        visible = ax.subtitlevisible,
        fontsize = ax.subtitlesize,
        align = titlealignnode,
        font = ax.subtitlefont,
        color = ax.subtitlecolor,
        lineheight = ax.subtitlelineheight,
        markerspace = :data,
        inspectable = false)

    titlepos = lift(calculate_title_position, blockscene, scene.viewport, ax.titlegap, ax.subtitlegap,
        ax.titlealign, ax.xaxisposition, xaxis.protrusion, ax.subtitlelineheight, ax, subtitlet; ignore_equal_values=true)

    titlet = text!(
        blockscene, titlepos,
        text = ax.title,
        visible = ax.titlevisible,
        fontsize = ax.titlesize,
        align = titlealignnode,
        font = ax.titlefont,
        color = ax.titlecolor,
        lineheight = ax.titlelineheight,
        markerspace = :data,
        inspectable = false)
    elements[:title] = titlet

    map!(compute_protrusions, blockscene, ax.layoutobservables.protrusions, ax.title, ax.titlesize,
         ax.titlegap, ax.titlevisible, ax.spinewidth,
            ax.topspinevisible, ax.bottomspinevisible, ax.leftspinevisible, ax.rightspinevisible,
            xaxis.protrusion, yaxis.protrusion, ax.xaxisposition, ax.yaxisposition,
            ax.subtitle, ax.subtitlevisible, ax.subtitlesize, ax.subtitlegap,
            ax.titlelineheight, ax.subtitlelineheight, subtitlet, titlet)
    # trigger first protrusions with one of the observables
    notify(ax.title)

    # trigger bboxnode so the axis layouts itself even if not connected to a
    # layout
    notify(ax.layoutobservables.suggestedbbox)

    register_events!(ax, scene)

    # these are the user defined limits
    on(blockscene, ax.limits) do _
        reset_limits!(ax)
    end

    # these are the limits that we try to target, but they can be changed for correct aspects
    on(blockscene, targetlimits) do tlims
        update_linked_limits!(block_limit_linking, ax.xaxislinks, ax.yaxislinks, tlims)
    end

    # compute limits that adhere to the limit aspect ratio whenever the targeted
    # limits or the scene size change, because both influence the displayed ratio
    onany(blockscene, scene.viewport, targetlimits) do pxa, lims
        adjustlimits!(ax)
    end

    # trigger limit pipeline once, with manual finallimits if they haven't changed from
    # their initial value as they need to be triggered at least once to correctly set up
    # projection matrices etc.
    fl = finallimits[]
    notify(ax.limits)
    if fl == finallimits[]
        notify(finallimits)
    end

    return ax
end

function mirror_ticks(tickpositions, ticksize, tickalign, viewport, side, axisposition, spinewidth)
    a = viewport
    if side === :x
        opp = axisposition === :bottom ? top(a) : bottom(a)
        sign =  axisposition === :bottom ? 1 : -1
    else
        opp = axisposition === :left ? right(a) : left(a)
        sign = axisposition === :left ? 1 : -1
    end
    d = ticksize * sign
    points = Vector{Point2f}(undef, 2*length(tickpositions))
    spineoffset = sign * (0.5 * spinewidth)
    if side === :x
        for (i, (x, _)) in enumerate(tickpositions)
            points[2i-1] = Point2f(x, opp - d * tickalign + spineoffset)
            points[2i] = Point2f(x, opp + d - d * tickalign + spineoffset)
        end
    else
        for (i, (_, y)) in enumerate(tickpositions)
            points[2i-1] = Point2f(opp - d * tickalign + spineoffset, y)
            points[2i] = Point2f(opp + d - d * tickalign + spineoffset, y)
        end
    end
    return points
end

"""
    reset_limits!(ax; xauto = true, yauto = true)

Resets the axis limits depending on the value of `ax.limits`.
If one of the two components of limits is nothing,
that value is either copied from the targetlimits if `xauto` or `yauto` is false,
respectively, or it is determined automatically from the plots in the axis.
If one of the components is a tuple of two numbers, those are used directly.
"""
function reset_limits!(ax; xauto = true, yauto = true, zauto = true)
    mlims = convert_limit_attribute(ax.limits[])

    if ax isa Axis
        mxlims, mylims = mlims::Tuple{Any, Any}
    elseif ax isa Axis3
        mxlims, mylims, mzlims = mlims::Tuple{Any, Any, Any}
    else
        error()
    end

    xlims = if isnothing(mxlims) || mxlims[1] === nothing || mxlims[2] === nothing
        l = if xauto
            xautolimits(ax)
        else
            minimum(ax.targetlimits[])[1], maximum(ax.targetlimits[])[1]
        end
        if mxlims === nothing
            l
        else
            lo = mxlims[1] === nothing ? l[1] : mxlims[1]
            hi = mxlims[2] === nothing ? l[2] : mxlims[2]
            (lo, hi)
        end
    else
        convert(Tuple{Float64, Float64}, tuple(mxlims...))
    end
    ylims = if isnothing(mylims) || mylims[1] === nothing || mylims[2] === nothing
        l = if yauto
            yautolimits(ax)
        else
            minimum(ax.targetlimits[])[2], maximum(ax.targetlimits[])[2]
        end
        if mylims === nothing
            l
        else
            lo = mylims[1] === nothing ? l[1] : mylims[1]
            hi = mylims[2] === nothing ? l[2] : mylims[2]
            (lo, hi)
        end
    else
        convert(Tuple{Float64, Float64}, tuple(mylims...))
    end

    if ax isa Axis3
        zlims = if isnothing(mzlims) || mzlims[1] === nothing || mzlims[2] === nothing
            l = if zauto
                zautolimits(ax)
            else
                minimum(ax.targetlimits[])[3], maximum(ax.targetlimits[])[3]
            end
            if mzlims === nothing
                l
            else
                lo = mzlims[1] === nothing ? l[1] : mzlims[1]
                hi = mzlims[2] === nothing ? l[2] : mzlims[2]
                (lo, hi)
            end
        else
            convert(Tuple{Float32, Float32}, tuple(mzlims...))
        end
    end

    if !(xlims[1] <= xlims[2])
        error("Invalid x-limits as xlims[1] <= xlims[2] is not met for $xlims.")
    end
    if !(ylims[1] <= ylims[2])
        error("Invalid y-limits as ylims[1] <= ylims[2] is not met for $ylims.")
    end
    if ax isa Axis3
        if !(zlims[1] <= zlims[2])
            error("Invalid z-limits as zlims[1] <= zlims[2] is not met for $zlims.")
        end
    end

    tlims = if ax isa Axis
        BBox(xlims..., ylims...)
    elseif ax isa Axis3
        Rect3f(
            Vec3f(xlims[1], ylims[1], zlims[1]),
            Vec3f(xlims[2] - xlims[1], ylims[2] - ylims[1], zlims[2] - zlims[1]),
        )
    end
    ax.targetlimits[] = tlims
    nothing
end

# this is so users can do limits = (left, right, bottom, top)
function convert_limit_attribute(lims::Tuple{Any, Any, Any, Any})
    (lims[1:2], lims[3:4])
end

function convert_limit_attribute(lims::Tuple{Any, Any})
    lims
end

function validate_limits_for_scales(lims::Rect, xsc, ysc)
    mi = minimum(lims)
    ma = maximum(lims)
    xlims = (mi[1], ma[1])
    ylims = (mi[2], ma[2])

    if !validate_limits_for_scale(xlims, xsc)
        error("Invalid x-limits $xlims for scale $xsc which is defined on the interval $(defined_interval(xsc))")
    end
    if !validate_limits_for_scale(ylims, ysc)
        error("Invalid y-limits $ylims for scale $ysc which is defined on the interval $(defined_interval(ysc))")
    end
    nothing
end

validate_limits_for_scale(lims, scale) = all(x -> x in defined_interval(scale), lims)

palettesyms(cycle::Cycle) = [c[2] for c in cycle.cycle]
attrsyms(cycle::Cycle) = [c[1] for c in cycle.cycle]

function get_cycler_index!(c::Cycler, P::Type)
    if !haskey(c.counters, P)
        return c.counters[P] = 1
    else
        return c.counters[P] += 1
    end
end

function get_cycle_for_plottype(cycle_raw)::Cycle
    if isnothing(cycle_raw)
        return Cycle([])
    elseif cycle_raw isa Cycle
        return cycle_raw
    else
        return Cycle(cycle_raw)
    end
end

function to_color(scene::Scene, attribute_name, cycled::Cycled)
    palettes = to_value(scene.theme.palette)
    attr_palette = to_value(palettes[attribute_name])
    index = cycled.i
    return attr_palette[mod1(index, length(attr_palette))]
end

function add_cycle_attributes!(@nospecialize(plot), cycle::Cycle, cycler::Cycler, palette::Attributes)
    # check if none of the cycled attributes of this plot
    # were passed manually, because we don't use the cycler
    # if any of the cycled attributes were specified manually
    user_attributes = plot.kw
    no_cycle_attribute_passed = !any(keys(user_attributes)) do key
        any(syms -> key in syms, attrsyms(cycle))
    end

    # check if any attributes were passed as `Cycled` entries
    # because if there were any, these are looked up directly
    # in the cycler without advancing the counter etc.
    manually_cycled_attributes = filter(keys(user_attributes)) do key
        return to_value(user_attributes[key]) isa Cycled
    end

    # if there are any manually cycled attributes, we don't do the normal
    # cycling but only look up exactly the passed attributes
    cycle_attrsyms = attrsyms(cycle)

    if !isempty(manually_cycled_attributes)
        # an attribute given as Cycled needs to be present in the cycler,
        # otherwise there's no cycle in which to look up a value
        for k in manually_cycled_attributes
            if !any(x -> k in x, cycle_attrsyms)
                error("Attribute `$k` was passed with an explicit `Cycled` value, but $k is not specified in the cycler for this plot type $(typeof(plot)).")
            end
        end

        palettes = [palette[sym][] for sym in palettesyms(cycle)]

        for sym in manually_cycled_attributes
            isym = findfirst(syms -> sym in syms, attrsyms(cycle))
            index = plot[sym][].i
            # replace the Cycled values with values from the correct palettes
            # at the index inside the Cycled object
            plot[sym] = if cycle.covary
                palettes[isym][mod1(index, length(palettes[isym]))]
            else
                cis = CartesianIndices(Tuple(length(p) for p in palettes))
                n = length(cis)
                k = mod1(index, n)
                idx = Tuple(cis[k])
                palettes[isym][idx[isym]]
            end
        end

    elseif no_cycle_attribute_passed
        index = get_cycler_index!(cycler, typeof(plot))

        palettes = [palette[sym][] for sym in palettesyms(cycle)]

        for (isym, syms) in enumerate(attrsyms(cycle))
            for sym in syms
                plot[sym] = if cycle.covary
                    palettes[isym][mod1(index, length(palettes[isym]))]
                else
                    cis = CartesianIndices(Tuple(length(p) for p in palettes))
                    n = length(cis)
                    k = mod1(index, n)
                    idx = Tuple(cis[k])
                    palettes[isym][idx[isym]]
                end
            end
        end
    end
end

is_open_or_any_parent(s::Scene) = isopen(s) || is_open_or_any_parent(s.parent)
is_open_or_any_parent(::Nothing) = false



needs_tight_limits(@nospecialize any) = false
needs_tight_limits(::Union{Heatmap, Image}) = true
function needs_tight_limits(c::Contourf)
    # we know that all values are included and the contourf is rectangular
    # otherwise here it could be in an arbitrary shape
    return c.levels[] isa Int
end
function needs_tight_limits(p::Triplot)
    return p.show_ghost_edges[]
end
function needs_tight_limits(p::Voronoiplot)
    p = p.plots[1] isa Voronoiplot ? p.plots[1] : p
    return !isempty(DelTri.get_unbounded_polygons(p[1][]))
end

function expandbboxwithfractionalmargins(bb, margins)
    newwidths = bb.widths .* (1f0 .+ margins)
    diffs = newwidths .- bb.widths
    neworigin = bb.origin .- (0.5f0 .* diffs)
    return Rect2f(neworigin, newwidths)
end

limitunion(lims1, lims2) = (min(lims1..., lims2...), max(lims1..., lims2...))

function expandlimits(lims, margin_low, margin_high, scale)
    # expand limits so that the margins are applied at the current axis scale
    limsordered = (min(lims[1], lims[2]), max(lims[1], lims[2]))
    lims_scaled = scale.(limsordered)

    w_scaled = lims_scaled[2] - lims_scaled[1]
    d_low_scaled = w_scaled * margin_low
    d_high_scaled = w_scaled * margin_high
    inverse = Makie.inverse_transform(scale)
    lims = inverse.((lims_scaled[1] - d_low_scaled, lims_scaled[2] + d_high_scaled))

    # guard against singular limits from something like a vline or hline
    if lims[2] - lims[1] ≈ 0
        # this works for log as well
        # we look at the distance to zero in scaled space
        # then try to center the value between that zero and the value
        # that is the same scaled distance away on the other side
        # which centers the singular value optically
        zerodist = abs(scale(lims[1]))

        # for 0 in linear space this doesn't work so here we just expand to -1, 1
        if zerodist ≈ 0 && scale === identity
            lims = (-one(lims[1]), one(lims[1]))
        else
            lims = inverse.(scale.(lims) .+ (-zerodist, zerodist))
        end
    end
    lims
end

function getlimits(la::Axis, dim)
    # find all plots that don't have exclusion attributes set
    # for this dimension
    if !(dim in (1, 2))
        error("Dimension $dim not allowed. Only 1 or 2.")
    end

    function exclude(plot)
        # only use plots with autolimits = true
        to_value(get(plot, dim == 1 ? :xautolimits : :yautolimits, true)) || return true
        # only if they use data coordinates
        is_data_space(to_value(get(plot, :space, :data))) || return true
        # only use visible plots for limits
        return !to_value(get(plot, :visible, true))
    end

    # TODO:
    # We used to include scale! and rotate! in data_limits. For compat we include
    # them here again until we implement a full solution

    # # get all data limits, minus the excluded plots
    # boundingbox = Makie.data_limits(la.scene, exclude)
    bb_ref = Base.RefValue(Rect3d())
    for plot in la.scene
        if !exclude(plot)
            bb = data_limits(plot)
            model = plot.model[][Vec(1,2,3), Vec(1,2,3)]
            bb = Rect3d(map(p -> model * to_ndim(Point3d, p, 0), coordinates(bb)))
            update_boundingbox!(bb_ref, bb)
        end
    end
    boundingbox = bb_ref[]

    # if there are no bboxes remaining, `nothing` signals that no limits could be determined
    Makie.isfinite_rect(boundingbox) || return nothing

    # otherwise start with the first box
    mini, maxi = minimum(boundingbox), maximum(boundingbox)
    return (mini[dim], maxi[dim])
end

getxlimits(la::Axis) = getlimits(la, 1)
getylimits(la::Axis) = getlimits(la, 2)

function update_linked_limits!(block_limit_linking, xaxislinks, yaxislinks, tlims)

    thisxlims = xlimits(tlims)
    thisylims = ylimits(tlims)

    # only change linked axis if not prohibited from doing so because
    # we're currently being updated by another axis' link
    if !block_limit_linking[]

        bothlinks = intersect(xaxislinks, yaxislinks)
        xlinks = setdiff(xaxislinks, yaxislinks)
        ylinks = setdiff(yaxislinks, xaxislinks)

        for link in bothlinks
            otherlims = link.targetlimits[]
            if tlims != otherlims
                link.block_limit_linking[] = true
                link.targetlimits[] = tlims
                link.block_limit_linking[] = false
            end
        end

        for xlink in xlinks
            otherlims = xlink.targetlimits[]
            otherxlims = limits(otherlims, 1)
            otherylims = limits(otherlims, 2)
            if thisxlims != otherxlims
                xlink.block_limit_linking[] = true
                xlink.targetlimits[] = BBox(thisxlims[1], thisxlims[2], otherylims[1], otherylims[2])
                xlink.block_limit_linking[] = false
            end
        end

        for ylink in ylinks
            otherlims = ylink.targetlimits[]
            otherxlims = limits(otherlims, 1)
            otherylims = limits(otherlims, 2)
            if thisylims != otherylims
                ylink.block_limit_linking[] = true
                ylink.targetlimits[] = BBox(otherxlims[1], otherxlims[2], thisylims[1], thisylims[2])
                ylink.block_limit_linking[] = false
            end
        end
    end
end

"""
    autolimits!()
    autolimits!(la::Axis)

Reset manually specified limits of `la` to an automatically determined rectangle, that depends on the data limits of all plot objects in the axis, as well as the autolimit margins for x and y axis.
The argument `la` defaults to `current_axis()`.
"""
function autolimits!(ax::Axis)
    ax.limits[] = (nothing, nothing)
    return
end
function autolimits!()
    curr_ax = current_axis()
    isnothing(curr_ax)  &&  throw(ArgumentError("Attempted to call `autolimits!` on `current_axis()`, but `current_axis()` returned nothing."))
    autolimits!(curr_ax)
end

function autolimits(ax::Axis, dim::Integer)
    # try getting x limits for the axis and then union them with linked axes
    lims = getlimits(ax, dim)

    links = dim == 1 ? ax.xaxislinks : ax.yaxislinks
    for link in links
        if isnothing(lims)
            lims = getlimits(link, dim)
        else
            newlims = getlimits(link, dim)
            if !isnothing(newlims)
                lims = limitunion(lims, newlims)
            end
        end
    end

    dimsym = dim == 1 ? :x : :y
    scale = getproperty(ax, Symbol(dimsym, :scale))[]
    margin = getproperty(ax, Symbol(dimsym, :autolimitmargin))[]
    if !isnothing(lims)
        if !validate_limits_for_scale(lims, scale)
            error("Found invalid $(dimsym)-limits $lims for scale $(scale) which is defined on the interval $(defined_interval(scale))")
        end
        lims = expandlimits(lims, margin[1], margin[2], scale)
    end

    # if no limits have been found, use the targetlimits directly
    if isnothing(lims)
        lims = limits(ax.targetlimits[], dim)
    end
    return lims
end

xautolimits(ax::Axis) = autolimits(ax, 1)
yautolimits(ax::Axis) = autolimits(ax, 2)

"""
    linkaxes!(a::Axis, others...)

Link both x and y axes of all given `Axis` so that they stay synchronized.
"""
function linkaxes!(a::Axis, others...)
    linkxaxes!(a, others...)
    linkyaxes!(a, others...)
end

function adjustlimits!(la)
    asp = la.autolimitaspect[]
    target = la.targetlimits[]
    area = la.scene.viewport[]

    # in the simplest case, just update the final limits with the target limits
    if isnothing(asp) || width(area) == 0 || height(area) == 0
        la.finallimits[] = target
        return
    end

    xlims = (left(target), right(target))
    ylims = (bottom(target), top(target))

    size_aspect = width(area) / height(area)
    data_aspect = (xlims[2] - xlims[1]) / (ylims[2] - ylims[1])

    aspect_ratio = data_aspect / size_aspect

    correction_factor = asp / aspect_ratio

    if correction_factor > 1
        # need to go wider

        marginsum = sum(la.xautolimitmargin[])
        ratios = if marginsum == 0
            (0.5, 0.5)
        else
            (la.xautolimitmargin[] ./ marginsum)
        end

        xlims = expandlimits(xlims, ((correction_factor - 1) .* ratios)..., identity) # don't use scale here?
    elseif correction_factor < 1
        # need to go taller

        marginsum = sum(la.yautolimitmargin[])
        ratios = if marginsum == 0
            (0.5, 0.5)
        else
            (la.yautolimitmargin[] ./ marginsum)
        end
        ylims = expandlimits(ylims, (((1 / correction_factor) - 1) .* ratios)..., identity) # don't use scale here?
    end

    bbox = BBox(xlims[1], xlims[2], ylims[1], ylims[2])
    la.finallimits[] = bbox
    return
end

function linkaxes!(dir::Union{Val{:x}, Val{:y}}, a::Axis, others...)
    axes = Axis[a; others...]

    all_links = Set{Axis}(axes)
    for ax in axes
        links = dir isa Val{:x} ? ax.xaxislinks : ax.yaxislinks
        for ax in links
            push!(all_links, ax)
        end
    end

    for ax in all_links
        links = (dir isa Val{:x} ? ax.xaxislinks : ax.yaxislinks)
        for linked_ax in all_links
            if linked_ax !== ax && linked_ax ∉ links
                push!(links, linked_ax)
            end
        end
    end
    reset_limits!(a)
end

"""
    linkxaxes!(a::Axis, others...)

Link the x axes of all given `Axis` so that they stay synchronized.
"""
linkxaxes!(a::Axis, others...) = linkaxes!(Val(:x), a, others...)

"""
    linkyaxes!(a::Axis, others...)

Link the y axes of all given `Axis` so that they stay synchronized.
"""
linkyaxes!(a::Axis, others...) = linkaxes!(Val(:y), a, others...)

"""
Keeps the ticklabelspace static for a short duration and then resets it to its previous
value. If that value is Makie.automatic, the reset will trigger new
protrusions for the axis and the layout will adjust. This is so the layout doesn't
immediately readjust during interaction, which would let the whole layout jitter around.
"""
function timed_ticklabelspace_reset(ax::Axis, reset_timer::Ref,
        prev_xticklabelspace::Ref, prev_yticklabelspace::Ref, threshold_sec::Real)

    if !isnothing(reset_timer[])
        close(reset_timer[])
    else
        prev_xticklabelspace[] = ax.xticklabelspace[]
        prev_yticklabelspace[] = ax.yticklabelspace[]

        ax.xticklabelspace = Float64(ax.xaxis.attributes.actual_ticklabelspace[])
        ax.yticklabelspace = Float64(ax.yaxis.attributes.actual_ticklabelspace[])
    end

    reset_timer[] = Timer(threshold_sec) do t
        reset_timer[] = nothing

        ax.xticklabelspace = prev_xticklabelspace[]
        ax.yticklabelspace = prev_yticklabelspace[]
    end

end


"""
    hidexdecorations!(la::Axis; label = true, ticklabels = true, ticks = true, grid = true,
        minorgrid = true, minorticks = true)

Hide decorations of the x-axis: label, ticklabels, ticks and grid. Keyword
arguments can be used to disable hiding of certain types of decorations.
"""
function hidexdecorations!(la::Axis; label = true, ticklabels = true, ticks = true, grid = true,
        minorgrid = true, minorticks = true)
    if label
        la.xlabelvisible = false
    end
    if ticklabels
        la.xticklabelsvisible = false
    end
    if ticks
        la.xticksvisible = false
    end
    if grid
        la.xgridvisible = false
    end
    if minorgrid
        la.xminorgridvisible = false
    end
    if minorticks
        la.xminorticksvisible = false
    end
end

"""
    hideydecorations!(la::Axis; label = true, ticklabels = true, ticks = true, grid = true,
        minorgrid = true, minorticks = true)

Hide decorations of the y-axis: label, ticklabels, ticks and grid. Keyword
arguments can be used to disable hiding of certain types of decorations.
"""
function hideydecorations!(la::Axis; label = true, ticklabels = true, ticks = true, grid = true,
        minorgrid = true, minorticks = true)
    if label
        la.ylabelvisible = false
    end
    if ticklabels
        la.yticklabelsvisible = false
    end
    if ticks
        la.yticksvisible = false
    end
    if grid
        la.ygridvisible = false
    end
    if minorgrid
        la.yminorgridvisible = false
    end
    if minorticks
        la.yminorticksvisible = false
    end
end

"""
    hidedecorations!(la::Axis; label = true, ticklabels = true, ticks = true,
                     grid = true, minorgrid = true, minorticks = true)

Hide decorations of both x and y-axis: label, ticklabels, ticks and grid.
Keyword arguments can be used to disable hiding of certain types of decorations.

See also [`hidexdecorations!`], [`hideydecorations!`], [`hidezdecorations!`]
"""
function hidedecorations!(la::Axis; label = true, ticklabels = true, ticks = true, grid = true,
        minorgrid = true, minorticks = true)
    hidexdecorations!(la; label = label, ticklabels = ticklabels, ticks = ticks, grid = grid,
        minorgrid = minorgrid, minorticks = minorticks)
    hideydecorations!(la; label = label, ticklabels = ticklabels, ticks = ticks, grid = grid,
        minorgrid = minorgrid, minorticks = minorticks)
end

"""
    hidespines!(la::Axis, spines::Symbol... = (:l, :r, :b, :t)...)

Hide all specified axis spines. Hides all spines by default, otherwise choose
which sides to hide with the symbols :l (left), :r (right), :b (bottom) and
:t (top).
"""
function hidespines!(la::Axis, spines::Symbol... = (:l, :r, :b, :t)...)
    for s in spines
        if s === :l
            la.leftspinevisible = false
        elseif s === :r
            la.rightspinevisible = false
        elseif s === :b
            la.bottomspinevisible = false
        elseif s === :t
            la.topspinevisible = false
        else
            error("Invalid spine identifier $s. Valid options are :l, :r, :b and :t.")
        end
    end
end

"""
    space = tight_yticklabel_spacing!(ax::Axis)

Sets the space allocated for the yticklabels of the `Axis` to the minimum that is needed and returns that value.
"""
function tight_yticklabel_spacing!(ax::Axis)
    space = tight_ticklabel_spacing!(ax.yaxis)
    return space
end

"""
    space = tight_xticklabel_spacing!(ax::Axis)

Sets the space allocated for the xticklabels of the `Axis` to the minimum that is needed and returns that value.
"""
function tight_xticklabel_spacing!(ax::Axis)
    space = tight_ticklabel_spacing!(ax.xaxis)
    return space
end

"""
    tight_ticklabel_spacing!(ax::Axis)

Sets the space allocated for the xticklabels and yticklabels of the `Axis` to the minimum that is needed.
"""
function tight_ticklabel_spacing!(ax::Axis)
    tight_xticklabel_spacing!(ax)
    tight_yticklabel_spacing!(ax)
    return
end

function Base.show(io::IO, ::MIME"text/plain", ax::Axis)
    nplots = length(ax.scene.plots)
    println(io, "Axis with $nplots plots:")

    for (i, p) in enumerate(ax.scene.plots)
        println(io, (i == nplots ? " ┗━ " : " ┣━ ") * string(typeof(p)))
    end
end

function Base.show(io::IO, ax::Axis)
    nplots = length(ax.scene.plots)
    print(io, "Axis ($nplots plots)")
end

function Makie.xlims!(ax::Axis, xlims)
    if length(xlims) != 2
        error("Invalid xlims length of $(length(xlims)), must be 2.")
    elseif xlims[1] == xlims[2] && xlims[1] !== nothing
        error("Can't set x limits to the same value $(xlims[1]).")
    elseif all(x -> x isa Real, xlims) && xlims[1] > xlims[2]
        xlims = reverse(xlims)
        ax.xreversed[] = true
    else
        ax.xreversed[] = false
    end
<<<<<<< HEAD

    mlims = convert_limit_attribute(ax.limits[])
    xlims = map(x-> convert_axis_value(ax, 1, x), xlims)
=======
    mlims = convert_limit_attribute(ax.limits[])
>>>>>>> 2176f0ff
    ax.limits.val = (xlims, mlims[2])
    reset_limits!(ax, yauto = false)
    nothing
end

function Makie.ylims!(ax::Axis, ylims)
    ylims = map(x -> convert_axis_value(ax, 2, x), ylims)
    if length(ylims) != 2
        error("Invalid ylims length of $(length(ylims)), must be 2.")
    elseif ylims[1] == ylims[2] && ylims[1] !== nothing
        error("Can't set y limits to the same value $(ylims[1]).")
    elseif all(x -> x isa Real, ylims) && ylims[1] > ylims[2]
        ylims = reverse(ylims)
        ax.yreversed[] = true
    else
        ax.yreversed[] = false
    end
<<<<<<< HEAD

=======
>>>>>>> 2176f0ff
    mlims = convert_limit_attribute(ax.limits[])
    ax.limits.val = (mlims[1], ylims)
    reset_limits!(ax, xauto = false)
    nothing
end

"""
    xlims!(ax, low, high)
    xlims!(ax; low = nothing, high = nothing)
    xlims!(ax, xlims)

Set the x-axis limits of axis `ax` to `low` and `high` or a tuple
`xlims = (low,high)`. If the limits are ordered high-low, the axis orientation
will be reversed. If a limit is `nothing` it will be determined automatically
from the plots in the axis.
"""
Makie.xlims!(ax, low, high) = Makie.xlims!(ax, (low, high))
"""
    ylims!(ax, low, high)
    ylims!(ax; low = nothing, high = nothing)
    ylims!(ax, ylims)

Set the y-axis limits of axis `ax` to `low` and `high` or a tuple
`ylims = (low,high)`. If the limits are ordered high-low, the axis orientation
will be reversed. If a limit is `nothing` it will be determined automatically
from the plots in the axis.
"""
Makie.ylims!(ax, low, high) = Makie.ylims!(ax, (low, high))
"""
    zlims!(ax, low, high)
    zlims!(ax; low = nothing, high = nothing)
    zlims!(ax, zlims)

Set the z-axis limits of axis `ax` to `low` and `high` or a tuple
`zlims = (low,high)`. If the limits are ordered high-low, the axis orientation
will be reversed. If a limit is `nothing` it will be determined automatically
from the plots in the axis.
"""
Makie.zlims!(ax, low, high) = Makie.zlims!(ax, (low, high))

"""
    xlims!(low, high)
    xlims!(; low = nothing, high = nothing)

Set the x-axis limits of the current axis to `low` and `high`. If the limits
are ordered high-low, this reverses the axis orientation. A limit set to
`nothing` will be determined automatically from the plots in the axis.
"""
Makie.xlims!(low::Optional{<:Real}, high::Optional{<:Real}) = Makie.xlims!(current_axis(), low, high)
"""
    ylims!(low, high)
    ylims!(; low = nothing, high = nothing)

Set the y-axis limits of the current axis to `low` and `high`. If the limits
are ordered high-low, this reverses the axis orientation. A limit set to
`nothing` will be determined automatically from the plots in the axis.
"""
Makie.ylims!(low::Optional{<:Real}, high::Optional{<:Real}) = Makie.ylims!(current_axis(), low, high)
"""
    zlims!(low, high)
    zlims!(; low = nothing, high = nothing)

Set the z-axis limits of the current axis to `low` and `high`. If the limits
are ordered high-low, this reverses the axis orientation. A limit set to
`nothing` will be determined automatically from the plots in the axis.
"""
Makie.zlims!(low::Optional{<:Real}, high::Optional{<:Real}) = Makie.zlims!(current_axis(), low, high)

"""
    xlims!(ax = current_axis())

Reset the x-axis limits to be determined automatically from the plots in the
axis.
"""
Makie.xlims!(ax = current_axis(); low = nothing, high = nothing) = Makie.xlims!(ax, low, high)
"""
    ylims!(ax = current_axis())

Reset the y-axis limits to be determined automatically from the plots in the
axis.
"""
Makie.ylims!(ax = current_axis(); low = nothing, high = nothing) = Makie.ylims!(ax, low, high)
"""
    zlims!(ax = current_axis())

Reset the z-axis limits to be determined automatically from the plots in the
axis.
"""
Makie.zlims!(ax = current_axis(); low = nothing, high = nothing) = Makie.zlims!(ax, low, high)

"""
    limits!(ax::Axis, xlims, ylims)

Set the axis limits to `xlims` and `ylims`.
If limits are ordered high-low, this reverses the axis orientation.
"""
function limits!(ax::Axis, xlims, ylims)
    Makie.xlims!(ax, xlims)
    Makie.ylims!(ax, ylims)
end

"""
    limits!(ax::Axis, x1, x2, y1, y2)

Set the axis x-limits to `x1` and `x2` and the y-limits to `y1` and `y2`.
If limits are ordered high-low, this reverses the axis orientation.
"""
function limits!(ax::Axis, x1, x2, y1, y2)
    Makie.xlims!(ax, x1, x2)
    Makie.ylims!(ax, y1, y2)
end

"""
    limits!(ax::Axis, rect::Rect2)

Set the axis limits to `rect`.
If limits are ordered high-low, this reverses the axis orientation.
"""
function limits!(ax::Axis, rect::Rect2)
    xmin, ymin = minimum(rect)
    xmax, ymax = maximum(rect)
    Makie.xlims!(ax, xmin, xmax)
    Makie.ylims!(ax, ymin, ymax)
end

function limits!(args::Union{Nothing, Real, HyperRectangle}...)
    axis = current_axis()
    axis isa Nothing && error("There is no currently active axis!")
    limits!(axis, args...)
end

Makie.transform_func(ax::Axis) = Makie.transform_func(ax.scene)

# these functions pick limits for different x and y scales, so that
# we don't pick values that are invalid, such as 0 for log etc.
function defaultlimits(userlimits::Tuple{Real, Real, Real, Real}, xscale, yscale)
    BBox(Float64.(userlimits)...)
end

defaultlimits(l::Tuple{Any, Any, Any, Any}, xscale, yscale) = defaultlimits(((l[1], l[2]), (l[3], l[4])), xscale, yscale)

function defaultlimits(userlimits::Tuple{Any, Any}, xscale, yscale)
    xl = Float64.(defaultlimits(userlimits[1], xscale))
    yl = Float64.(defaultlimits(userlimits[2], yscale))
    return BBox(xl..., yl...)
end

defaultlimits(limits::Nothing, scale) = defaultlimits(scale)
defaultlimits(limits::Tuple{Real, Real}, scale) = limits
defaultlimits(limits::Tuple{Real, Nothing}, scale) = (limits[1], defaultlimits(scale)[2])
defaultlimits(limits::Tuple{Nothing, Real}, scale) = (defaultlimits(scale)[1], limits[2])
defaultlimits(limits::Tuple{Nothing, Nothing}, scale) = defaultlimits(scale)

defaultlimits(scale::ReversibleScale) = inverse_transform(scale).(scale.limits)
defaultlimits(scale::LogFunctions) = let inv_scale = inverse_transform(scale)
    (inv_scale(0.0), inv_scale(3.0))
end
defaultlimits(::typeof(identity)) = (0.0, 10.0)
defaultlimits(::typeof(sqrt)) = (0.0, 100.0)
defaultlimits(::typeof(Makie.logit)) = (0.01, 0.99)

defined_interval(scale::ReversibleScale) = scale.interval
defined_interval(::typeof(identity)) = OpenInterval(-Inf, Inf)
defined_interval(::LogFunctions) = OpenInterval(0.0, Inf)
defined_interval(::typeof(sqrt)) = Interval{:closed,:open}(0, Inf)
defined_interval(::typeof(Makie.logit)) = OpenInterval(0.0, 1.0)


function attribute_examples(::Type{Axis})
    Dict(
        :xticks => [
            Example(
                name = "Common tick types",
                code = """
                    fig = Figure()
                    Axis(fig[1, 1], xticks = 1:10)
                    Axis(fig[2, 1], xticks = (1:2:9, ["A", "B", "C", "D", "E"]))
                    Axis(fig[3, 1], xticks = WilkinsonTicks(5))
                    fig
                    """
            )
        ],
        :yticks => [
            Example(
                name = "Common tick types",
                code = """
                    fig = Figure()
                    Axis(fig[1, 1], yticks = 1:10)
                    Axis(fig[1, 2], yticks = (1:2:9, ["A", "B", "C", "D", "E"]))
                    Axis(fig[1, 3], yticks = WilkinsonTicks(5))
                    fig
                    """
            )
        ],
        :aspect => [
            Example(
                name = "Common aspect ratios",
                code = """
                    using FileIO

                    f = Figure()

                    ax1 = Axis(f[1, 1], aspect = nothing, title = "nothing")
                    ax2 = Axis(f[1, 2], aspect = DataAspect(), title = "DataAspect()")
                    ax3 = Axis(f[2, 1], aspect = AxisAspect(1), title = "AxisAspect(1)")
                    ax4 = Axis(f[2, 2], aspect = AxisAspect(2), title = "AxisAspect(2)")

                    img = rotr90(load(assetpath("cow.png")))
                    for ax in [ax1, ax2, ax3, ax4]
                        image!(ax, img)
                    end

                    f
                    """
            )
        ],
        :autolimitaspect => [
            Example(
                name = "Using `autolimitaspect`",
                code = """
                    f = Figure()

                    ax1 = Axis(f[1, 1], autolimitaspect = nothing)
                    ax2 = Axis(f[1, 2], autolimitaspect = 1)

                    for ax in [ax1, ax2]
                        lines!(ax, 0..10, sin)
                    end

                    f
                    """
            )
        ],
        :title => [
            Example(
                name = "`title` variants",
                code = """
                    f = Figure()

                    Axis(f[1, 1], title = "Title")
                    Axis(f[2, 1], title = L"\\sum_i{x_i \\times y_i}")
                    Axis(f[3, 1], title = rich(
                        "Rich text title",
                        subscript(" with subscript", color = :slategray)
                    ))

                    f
                    """
            )
        ],
        :titlealign => [
            Example(
                name = "`titlealign` variants",
                code = """
                    f = Figure()

                    Axis(f[1, 1], titlealign = :left, title = "Left aligned title")
                    Axis(f[2, 1], titlealign = :center, title = "Center aligned title")
                    Axis(f[3, 1], titlealign = :right, title = "Right aligned title")

                    f
                    """
            )
        ],
        :subtitle => [
            Example(
                name = "`subtitle` variants",
                code = """
                    f = Figure()

                    Axis(f[1, 1], title = "Title", subtitle = "Subtitle")
                    Axis(f[2, 1], title = "Title", subtitle = L"\\sum_i{x_i \\times y_i}")
                    Axis(f[3, 1], title = "Title", subtitle = rich(
                        "Rich text subtitle",
                        subscript(" with subscript", color = :slategray)
                    ))

                    f
                    """
            )
        ],
        :xlabel => [
            Example(
                name = "`xlabel` variants",
                code = """
                    f = Figure()

                    Axis(f[1, 1], xlabel = "X Label")
                    Axis(f[2, 1], xlabel = L"\\sum_i{x_i \\times y_i}")
                    Axis(f[3, 1], xlabel = rich(
                        "X Label",
                        subscript(" with subscript", color = :slategray)
                    ))

                    f
                    """
            )
        ],
        :ylabel => [
            Example(
                name = "`ylabel` variants",
                code = """
                    f = Figure()

                    Axis(f[1, 1], ylabel = "Y Label")
                    Axis(f[2, 1], ylabel = L"\\sum_i{x_i \\times y_i}")
                    Axis(f[3, 1], ylabel = rich(
                        "Y Label",
                        subscript(" with subscript", color = :slategray)
                    ))

                    f
                    """
            )
        ],
        :xtrimspine => [
            Example(
                name = "`xtrimspine` variants",
                code = """
                    f = Figure()

                    ax1 = Axis(f[1, 1], xtrimspine = false)
                    ax2 = Axis(f[2, 1], xtrimspine = true)
                    ax3 = Axis(f[3, 1], xtrimspine = (true, false))
                    ax4 = Axis(f[4, 1], xtrimspine = (false, true))

                    for ax in [ax1, ax2, ax3, ax4]
                        ax.xgridvisible = false
                        ax.ygridvisible = false
                        ax.rightspinevisible = false
                        ax.topspinevisible = false
                        xlims!(ax, 0.5, 5.5)
                    end

                    f
                    """
            )
        ],
        :ytrimspine => [
            Example(
                name = "`ytrimspine` variants",
                code = """
                    f = Figure()

                    ax1 = Axis(f[1, 1], ytrimspine = false)
                    ax2 = Axis(f[1, 2], ytrimspine = true)
                    ax3 = Axis(f[1, 3], ytrimspine = (true, false))
                    ax4 = Axis(f[1, 4], ytrimspine = (false, true))

                    for ax in [ax1, ax2, ax3, ax4]
                        ax.xgridvisible = false
                        ax.ygridvisible = false
                        ax.rightspinevisible = false
                        ax.topspinevisible = false
                        ylims!(ax, 0.5, 5.5)
                    end

                    f
                    """
            )
        ],
        :xaxisposition => [
            Example(
                name = "`xaxisposition` variants",
                code = """
                    f = Figure()

                    Axis(f[1, 1], xaxisposition = :bottom)
                    Axis(f[1, 2], xaxisposition = :top)

                    f
                    """
            )
        ],
        :yaxisposition => [
            Example(
                name = "`yaxisposition` variants",
                code = """
                    f = Figure()

                    Axis(f[1, 1], yaxisposition = :left)
                    Axis(f[2, 1], yaxisposition = :right)

                    f
                    """
            )
        ],
        :limits => [
            Example(
                name = "`limits` variants",
                code = """
                    f = Figure()

                    ax1 = Axis(f[1, 1], limits = (nothing, nothing), title = "(nothing, nothing)")
                    ax2 = Axis(f[1, 2], limits = (0, 4pi, -1, 1), title = "(0, 4pi, -1, 1)")
                    ax3 = Axis(f[2, 1], limits = ((0, 4pi), nothing), title = "((0, 4pi), nothing)")
                    ax4 = Axis(f[2, 2], limits = (nothing, 4pi, nothing, 1), title = "(nothing, 4pi, nothing, 1)")

                    for ax in [ax1, ax2, ax3, ax4]
                        lines!(ax, 0..4pi, sin)
                    end

                    f
                    """
            )
        ],
        :yscale => [
            Example(
                name = "`yscale` variants",
                code = """
                    f = Figure()

                    for (i, scale) in enumerate([identity, log10, log2, log, sqrt, Makie.logit])
                        row, col = fldmod1(i, 3)
                        Axis(f[row, col], yscale = scale, title = string(scale),
                            yminorticksvisible = true, yminorgridvisible = true,
                            yminorticks = IntervalsBetween(5))

                        lines!(range(0.01, 0.99, length = 200))
                    end

                    f
                    """
            ),
            Example(
                name = "Pseudo-log scales",
                code = """
                    f = Figure()

                    ax1 = Axis(f[1, 1],
                        yscale = Makie.pseudolog10,
                        title = "Pseudolog scale",
                        yticks = [-100, -10, -1, 0, 1, 10, 100]
                    )

                    ax2 = Axis(f[2, 1],
                        yscale = Makie.Symlog10(10.0),
                        title = "Symlog10 with linear scaling between -10 and 10",
                        yticks = [-100, -10, 0, 10, 100]
                    )

                    for ax in [ax1, ax2]
                        lines!(ax, -100:0.1:100)
                    end

                    f
                    """
            ),
        ],
        :xscale => [
            Example(
                name = "`xscale` variants",
                code = """
                    f = Figure()

                    for (i, scale) in enumerate([identity, log10, log2, log, sqrt, Makie.logit])
                        row, col = fldmod1(i, 2)
                        Axis(f[row, col], xscale = scale, title = string(scale),
                            xminorticksvisible = true, xminorgridvisible = true,
                            xminorticks = IntervalsBetween(5))

                        lines!(range(0.01, 0.99, length = 200), 1:200)
                    end

                    f
                    """
            ),
            Example(
                name = "Pseudo-log scales",
                code = """
                    f = Figure()

                    ax1 = Axis(f[1, 1],
                        xscale = Makie.pseudolog10,
                        title = "Pseudolog scale",
                        xticks = [-100, -10, -1, 0, 1, 10, 100]
                    )

                    ax2 = Axis(f[1, 2],
                        xscale = Makie.Symlog10(10.0),
                        title = "Symlog10 with linear scaling\nbetween -10 and 10",
                        xticks = [-100, -10, 0, 10, 100]
                    )

                    for ax in [ax1, ax2]
                        lines!(ax, -100:0.1:100, -100:0.1:100)
                    end

                    f
                    """
            ),
        ],
        :xtickformat => [
            Example(
                name = "`xtickformat` variants",
                code = """
                    f = Figure(figure_padding = 50)

                    Axis(f[1, 1], xtickformat = values -> ["\$(value)kg" for value in values])
                    Axis(f[2, 1], xtickformat = "{:.2f}ms")
                    Axis(f[3, 1], xtickformat = values -> [L"\\sqrt{%\$(value^2)}" for value in values])
                    Axis(f[4, 1], xtickformat = values -> [rich("\$value", superscript("XY", color = :red))
                                                           for value in values])

                    f
                    """
            )
        ],
        :ytickformat => [
            Example(
                name = "`ytickformat` variants",
                code = """
                    f = Figure()

                    Axis(f[1, 1], ytickformat = values -> ["\$(value)kg" for value in values])
                    Axis(f[1, 2], ytickformat = "{:.2f}ms")
                    Axis(f[1, 3], ytickformat = values -> [L"\\sqrt{%\$(value^2)}" for value in values])
                    Axis(f[1, 4], ytickformat = values -> [rich("\$value", superscript("XY", color = :red))
                                                           for value in values])

                    f
                    """
            )
        ],
        :xticksmirrored => [
            Example(
                name = "`xticksmirrored` on and off",
                code = """
                    f = Figure()

                    Axis(f[1, 1], xticksmirrored = false, xminorticksvisible = true)
                    Axis(f[1, 2], xticksmirrored = true, xminorticksvisible = true)

                    f
                    """
            )
        ],
        :yticksmirrored => [
            Example(
                name = "`yticksmirrored` on and off",
                code = """
                    f = Figure()

                    Axis(f[1, 1], yticksmirrored = false, yminorticksvisible = true)
                    Axis(f[2, 1], yticksmirrored = true, yminorticksvisible = true)

                    f
                    """
            )
        ],
        :xminorticks => [
            Example(
                name = "`xminorticks` variants",
                code = """
                    f = Figure()

                    kwargs = (; xminorticksvisible = true, xminorgridvisible = true)
                    Axis(f[1, 1]; xminorticks = IntervalsBetween(2), kwargs...)
                    Axis(f[2, 1]; xminorticks = IntervalsBetween(5), kwargs...)
                    Axis(f[3, 1]; xminorticks = [1, 2, 3, 4], kwargs...)

                    f
                    """
            )
        ],
        :yminorticks => [
            Example(
                name = "`yminorticks` variants",
                code = """
                    f = Figure()

                    kwargs = (; yminorticksvisible = true, yminorgridvisible = true)
                    Axis(f[1, 1]; yminorticks = IntervalsBetween(2), kwargs...)
                    Axis(f[1, 2]; yminorticks = IntervalsBetween(5), kwargs...)
                    Axis(f[1, 3]; yminorticks = [1, 2, 3, 4], kwargs...)

                    f
                    """
            )
        ],
    )
end

function axis_bounds_with_decoration(axis::Axis)
    # Filter out the zoomrect + background plot
    lims = Makie.data_limits(axis.blockscene.plots, p -> p isa Mesh || p isa Poly)
    return Makie.parent_transform(axis.blockscene) * lims
end

"""
    colorbuffer(ax::Axis; include_decorations=true, colorbuffer_kws...)

Gets the colorbuffer of the `Axis` in `JuliaNative` image format.
If `include_decorations=false`, only the inside of the axis is fetched.
"""
function colorbuffer(ax::Axis; include_decorations=true, update=true, colorbuffer_kws...)
    if update
        update_state_before_display!(ax)
    end
    bb = if include_decorations
        bb = axis_bounds_with_decoration(ax)
        Rect2{Int}(round.(Int, minimum(bb)) .+ 1, round.(Int, widths(bb)))
    else
        viewport(ax.scene)[]
    end

    img = colorbuffer(root(ax.scene); update=false, colorbuffer_kws...)
    return get_sub_picture(img, JuliaNative, bb)
end<|MERGE_RESOLUTION|>--- conflicted
+++ resolved
@@ -1250,6 +1250,7 @@
 end
 
 function Makie.xlims!(ax::Axis, xlims)
+    xlims = map(x -> convert_axis_value(ax, 1, x), xlims)
     if length(xlims) != 2
         error("Invalid xlims length of $(length(xlims)), must be 2.")
     elseif xlims[1] == xlims[2] && xlims[1] !== nothing
@@ -1260,13 +1261,8 @@
     else
         ax.xreversed[] = false
     end
-<<<<<<< HEAD
 
     mlims = convert_limit_attribute(ax.limits[])
-    xlims = map(x-> convert_axis_value(ax, 1, x), xlims)
-=======
-    mlims = convert_limit_attribute(ax.limits[])
->>>>>>> 2176f0ff
     ax.limits.val = (xlims, mlims[2])
     reset_limits!(ax, yauto = false)
     nothing
@@ -1284,10 +1280,6 @@
     else
         ax.yreversed[] = false
     end
-<<<<<<< HEAD
-
-=======
->>>>>>> 2176f0ff
     mlims = convert_limit_attribute(ax.limits[])
     ax.limits.val = (mlims[1], ylims)
     reset_limits!(ax, xauto = false)
