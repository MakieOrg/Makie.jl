function block_docs(::Type{Axis})
    """
    A 2D axis which can be plotted into.

    ## Constructors

    ```julia
    Axis(fig_or_scene; palette = nothing, kwargs...)
    ```

    ## Examples

    ```julia
    ax = Axis(fig[1, 1])
    ```
    """
end

function update_gridlines!(grid_obs::Observable{Vector{Point2f}}, offset::Point2f, tickpositions::Vector{Point2f})
    result = grid_obs[]
    empty!(result) # reuse array for less allocations
    for gridstart in tickpositions
        opposite_tickpos = gridstart .+ offset
        push!(result, gridstart, opposite_tickpos)
    end
    notify(grid_obs)
    return
end

function process_axis_event(ax, event)
    for (active, interaction) in values(ax.interactions)
        if active
            maybe_consume = process_interaction(interaction, event, ax)
            maybe_consume == Consume(true) && return Consume(true)
        end
    end
    return Consume(false)
end

function register_events!(ax, scene)

    mouseeventhandle = addmouseevents!(scene)
    setfield!(ax, :mouseeventhandle, mouseeventhandle)
    scrollevents = Observable(ScrollEvent(0, 0))
    setfield!(ax, :scrollevents, scrollevents)
    keysevents = Observable(KeysEvent(Set()))
    setfield!(ax, :keysevents, keysevents)
    evs = events(scene)
    on(evs.scroll) do s
        if is_mouseinside(scene)
            scrollevents[] = ScrollEvent(s[1], s[2])
            return Consume(true)
        end
        return Consume(false)
    end

    # TODO this should probably just forward KeyEvent from Makie
    on(evs.keyboardbutton) do e
        keysevents[] = KeysEvent(evs.keyboardstate)
        return Consume(false)
    end

    interactions = Dict{Symbol, Tuple{Bool, Any}}()
    setfield!(ax, :interactions, interactions)

    onany(process_axis_event, ax, mouseeventhandle.obs)
    onany(process_axis_event, ax, scrollevents)
    onany(process_axis_event, ax, keysevents)

    register_interaction!(ax, :rectanglezoom, RectangleZoom(ax))

    register_interaction!(ax, :limitreset, LimitReset())

    register_interaction!(ax, :scrollzoom, ScrollZoom(0.1, 0.2))

    register_interaction!(ax, :dragpan, DragPan(0.2))

    return
end

function update_axis_camera(camera::Camera, t, lims, xrev::Bool, yrev::Bool)
    nearclip = -10_000.0
    farclip  =  10_000.0

    # we are computing transformed camera position, so this isn't space dependent
<<<<<<< HEAD
    tlims = Makie.apply_transform(t, lims) 
=======
    tlims = Makie.apply_transform(t, lims)

>>>>>>> 156e651f
    left, bottom = minimum(tlims)
    right, top = maximum(tlims)

    leftright = xrev ? (right, left) : (left, right)
    bottomtop = yrev ? (top, bottom) : (bottom, top)

    projection = Makie.orthographicprojection(
        Float64,
        leftright...,
        bottomtop..., nearclip, farclip)

    Makie.set_proj_view!(camera, projection, Makie.Mat4{Float64}(Makie.I))
    return
end


function calculate_title_position(area, titlegap, subtitlegap, align, xaxisposition, xaxisprotrusion, _, ax, subtitlet)
    local x::Float32 = if align === :center
        area.origin[1] + area.widths[1] / 2
    elseif align === :left
        area.origin[1]
    elseif align === :right
        area.origin[1] + area.widths[1]
    else
        error("Title align $align not supported.")
    end

    local subtitlespace::Float32 = if ax.subtitlevisible[] && !iswhitespace(ax.subtitle[])
        boundingbox(subtitlet).widths[2] + subtitlegap
    else
        0f0
    end

    local yoffset::Float32 = top(area) + titlegap + (xaxisposition === :top ? xaxisprotrusion : 0f0) +
        subtitlespace

    return Point2f(x, yoffset)
end

function compute_protrusions(title, titlesize, titlegap, titlevisible, spinewidth,
        topspinevisible, bottomspinevisible, leftspinevisible, rightspinevisible,
        xaxisprotrusion, yaxisprotrusion, xaxisposition, yaxisposition,
        subtitle, subtitlevisible, subtitlesize, subtitlegap, titlelineheight, subtitlelineheight,
        subtitlet, titlet)

    local left::Float32, right::Float32, bottom::Float32, top::Float32 = 0f0, 0f0, 0f0, 0f0

    if xaxisposition === :bottom
        bottom = xaxisprotrusion
    else
        top = xaxisprotrusion
    end

    titleheight = boundingbox(titlet).widths[2] + titlegap
    subtitleheight = boundingbox(subtitlet).widths[2] + subtitlegap

    titlespace = if !titlevisible || iswhitespace(title)
        0f0
    else
        titleheight
    end
    subtitlespace = if !subtitlevisible || iswhitespace(subtitle)
        0f0
    else
        subtitleheight
    end

    top += titlespace + subtitlespace

    if yaxisposition === :left
        left = yaxisprotrusion
    else
        right = yaxisprotrusion
    end

    return GridLayoutBase.RectSides{Float32}(left, right, bottom, top)
end

function initialize_block!(ax::Axis; palette = nothing)

    topscene = ax.blockscene

    elements = Dict{Symbol, Any}()
    ax.elements = elements

    if palette === nothing
        palette = haskey(topscene.theme, :palette) ? deepcopy(topscene.theme[:palette]) : copy(Makie.default_palettes)
    end
    ax.palette = palette isa Attributes ? palette : Attributes(palette)

    # initialize either with user limits, or pick defaults based on scales
    # so that we don't immediately error
    targetlimits = Observable{Rect2{Float64}}(defaultlimits(ax.limits[], ax.xscale[], ax.yscale[]))
    finallimits = Observable{Rect2{Float64}}(targetlimits[]; ignore_equal_values=true)
    setfield!(ax, :targetlimits, targetlimits)
    setfield!(ax, :finallimits, finallimits)

    ax.cycler = Cycler()

    # the first thing to do when setting a new scale is
    # resetting the limits because simply through expanding they might be invalid for log
    onany(ax.xscale, ax.yscale) do _, _
        reset_limits!(ax)
    end

    on(targetlimits) do lims
        # this should validate the targetlimits before anything else happens with them
        # so there should be nothing before this lifting `targetlimits`
        # we don't use finallimits because that's one step later and you
        # already shouldn't set invalid targetlimits (even if they could
        # theoretically be adjusted to fit somehow later?)
        # and this way we can error pretty early
        validate_limits_for_scales(lims, ax.xscale[], ax.yscale[])
    end

    scenearea = sceneareanode!(ax.layoutobservables.computedbbox, finallimits, ax.aspect)

    scene = Scene(topscene, px_area=scenearea)
    ax.scene = scene

    # TODO: replace with mesh, however, CairoMakie needs a poly path for this signature
    # so it doesn't rasterize the scene
    background = poly!(topscene, scenearea; color=ax.backgroundcolor, inspectable=false, shading=false, strokecolor=:transparent)
    translate!(background, 0, 0, -100)
    elements[:background] = background

    block_limit_linking = Observable(false)
    setfield!(ax, :block_limit_linking, block_limit_linking)

    ax.xaxislinks = Axis[]
    ax.yaxislinks = Axis[]

    xgridnode = Observable(Point2f[]; ignore_equal_values=true)
    xgridlines = linesegments!(
        topscene, xgridnode, linewidth = ax.xgridwidth, visible = ax.xgridvisible,
        color = ax.xgridcolor, linestyle = ax.xgridstyle, inspectable = false
    )
    # put gridlines behind the zero plane so they don't overlay plots
    translate!(xgridlines, 0, 0, -10)
    elements[:xgridlines] = xgridlines

    xminorgridnode = Observable(Point2f[]; ignore_equal_values=true)
    xminorgridlines = linesegments!(
        topscene, xminorgridnode, linewidth = ax.xminorgridwidth, visible = ax.xminorgridvisible,
        color = ax.xminorgridcolor, linestyle = ax.xminorgridstyle, inspectable = false
    )
    # put gridlines behind the zero plane so they don't overlay plots
    translate!(xminorgridlines, 0, 0, -10)
    elements[:xminorgridlines] = xminorgridlines

    ygridnode = Observable(Point2f[]; ignore_equal_values=true)
    ygridlines = linesegments!(
        topscene, ygridnode, linewidth = ax.ygridwidth, visible = ax.ygridvisible,
        color = ax.ygridcolor, linestyle = ax.ygridstyle, inspectable = false
    )
    # put gridlines behind the zero plane so they don't overlay plots
    translate!(ygridlines, 0, 0, -10)
    elements[:ygridlines] = ygridlines

    yminorgridnode = Observable(Point2f[]; ignore_equal_values=true)
    yminorgridlines = linesegments!(
        topscene, yminorgridnode, linewidth = ax.yminorgridwidth, visible = ax.yminorgridvisible,
        color = ax.yminorgridcolor, linestyle = ax.yminorgridstyle, inspectable = false
    )
    # put gridlines behind the zero plane so they don't overlay plots
    translate!(yminorgridlines, 0, 0, -10)
    elements[:yminorgridlines] = yminorgridlines

    onany(ax.xscale, ax.yscale) do xsc, ysc
        scene.transformation.transform_func[] = (xsc, ysc)
        return
    end

    notify(ax.xscale)

    onany(update_axis_camera, camera(scene), scene.transformation.transform_func, finallimits, ax.xreversed, ax.yreversed)

    xaxis_endpoints = lift(ax.xaxisposition, scene.px_area; ignore_equal_values=true) do xaxisposition, area
        if xaxisposition === :bottom
            return bottomline(Rect2f(area))
        elseif xaxisposition === :top
            return topline(Rect2f(area))
        else
            error("Invalid xaxisposition $xaxisposition")
        end
    end

    yaxis_endpoints = lift(ax.yaxisposition, scene.px_area; ignore_equal_values=true) do yaxisposition, area
        if yaxisposition === :left
            return leftline(Rect2f(area))
        elseif yaxisposition === :right
            return rightline(Rect2f(area))
        else
            error("Invalid yaxisposition $yaxisposition")
        end
    end

    xaxis_flipped = lift(x->x === :top, ax.xaxisposition; ignore_equal_values=true)
    yaxis_flipped = lift(x->x === :right, ax.yaxisposition; ignore_equal_values=true)

    xspinevisible = lift(xaxis_flipped, ax.bottomspinevisible, ax.topspinevisible; ignore_equal_values=true) do xflip, bv, tv
        xflip ? tv : bv
    end
    xoppositespinevisible = lift(xaxis_flipped, ax.bottomspinevisible, ax.topspinevisible; ignore_equal_values=true) do xflip, bv, tv
        xflip ? bv : tv
    end
    yspinevisible = lift(yaxis_flipped, ax.leftspinevisible, ax.rightspinevisible; ignore_equal_values=true) do yflip, lv, rv
        yflip ? rv : lv
    end
    yoppositespinevisible = lift(yaxis_flipped, ax.leftspinevisible, ax.rightspinevisible; ignore_equal_values=true) do yflip, lv, rv
        yflip ? lv : rv
    end
    xspinecolor = lift(xaxis_flipped, ax.bottomspinecolor, ax.topspinecolor; ignore_equal_values=true) do xflip, bc, tc
        xflip ? tc : bc
    end
    xoppositespinecolor = lift(xaxis_flipped, ax.bottomspinecolor, ax.topspinecolor; ignore_equal_values=true) do xflip, bc, tc
        xflip ? bc : tc
    end
    yspinecolor = lift(yaxis_flipped, ax.leftspinecolor, ax.rightspinecolor; ignore_equal_values=true) do yflip, lc, rc
        yflip ? rc : lc
    end
    yoppositespinecolor = lift(yaxis_flipped, ax.leftspinecolor, ax.rightspinecolor; ignore_equal_values=true) do yflip, lc, rc
        yflip ? lc : rc
    end

    xlims = lift(xlimits, finallimits; ignore_equal_values=true)
    ylims = lift(ylimits, finallimits; ignore_equal_values=true)

    xaxis = LineAxis(topscene, endpoints = xaxis_endpoints, limits = xlims,
        flipped = xaxis_flipped, ticklabelrotation = ax.xticklabelrotation,
        ticklabelalign = ax.xticklabelalign, labelsize = ax.xlabelsize,
        labelpadding = ax.xlabelpadding, ticklabelpad = ax.xticklabelpad, labelvisible = ax.xlabelvisible,
        label = ax.xlabel, labelfont = ax.xlabelfont, labelrotation = ax.xlabelrotation, ticklabelfont = ax.xticklabelfont, ticklabelcolor = ax.xticklabelcolor, labelcolor = ax.xlabelcolor, tickalign = ax.xtickalign,
        ticklabelspace = ax.xticklabelspace, ticks = ax.xticks, tickformat = ax.xtickformat, ticklabelsvisible = ax.xticklabelsvisible,
        ticksvisible = ax.xticksvisible, spinevisible = xspinevisible, spinecolor = xspinecolor, spinewidth = ax.spinewidth,
        ticklabelsize = ax.xticklabelsize, trimspine = ax.xtrimspine, ticksize = ax.xticksize,
        reversed = ax.xreversed, tickwidth = ax.xtickwidth, tickcolor = ax.xtickcolor,
        minorticksvisible = ax.xminorticksvisible, minortickalign = ax.xminortickalign, minorticksize = ax.xminorticksize, minortickwidth = ax.xminortickwidth, minortickcolor = ax.xminortickcolor, minorticks = ax.xminorticks, scale = ax.xscale,
        )
    ax.xaxis = xaxis

    yaxis = LineAxis(topscene, endpoints = yaxis_endpoints, limits = ylims,
        flipped = yaxis_flipped, ticklabelrotation = ax.yticklabelrotation,
        ticklabelalign = ax.yticklabelalign, labelsize = ax.ylabelsize,
        labelpadding = ax.ylabelpadding, ticklabelpad = ax.yticklabelpad, labelvisible = ax.ylabelvisible,
        label = ax.ylabel, labelfont = ax.ylabelfont, labelrotation = ax.ylabelrotation, ticklabelfont = ax.yticklabelfont, ticklabelcolor = ax.yticklabelcolor, labelcolor = ax.ylabelcolor, tickalign = ax.ytickalign,
        ticklabelspace = ax.yticklabelspace, ticks = ax.yticks, tickformat = ax.ytickformat, ticklabelsvisible = ax.yticklabelsvisible,
        ticksvisible = ax.yticksvisible, spinevisible = yspinevisible, spinecolor = yspinecolor, spinewidth = ax.spinewidth,
        trimspine = ax.ytrimspine, ticklabelsize = ax.yticklabelsize, ticksize = ax.yticksize, flip_vertical_label = ax.flip_ylabel, reversed = ax.yreversed, tickwidth = ax.ytickwidth,
            tickcolor = ax.ytickcolor,
        minorticksvisible = ax.yminorticksvisible, minortickalign = ax.yminortickalign, minorticksize = ax.yminorticksize, minortickwidth = ax.yminortickwidth, minortickcolor = ax.yminortickcolor, minorticks = ax.yminorticks, scale = ax.yscale,
        )

    ax.yaxis = yaxis

    xoppositelinepoints = lift(scene.px_area, ax.spinewidth, ax.xaxisposition; ignore_equal_values=true) do r, sw, xaxpos
        if xaxpos === :top
            y = bottom(r)
            p1 = Point2f(left(r) - 0.5sw, y)
            p2 = Point2f(right(r) + 0.5sw, y)
            return [p1, p2]
        else
            y = top(r)
            p1 = Point2f(left(r) - 0.5sw, y)
            p2 = Point2f(right(r) + 0.5sw, y)
            return [p1, p2]
        end
    end

    yoppositelinepoints = lift(scene.px_area, ax.spinewidth, ax.yaxisposition; ignore_equal_values=true) do r, sw, yaxpos
        if yaxpos === :right
            x = left(r)
            p1 = Point2f(x, bottom(r) - 0.5sw)
            p2 = Point2f(x, top(r) + 0.5sw)
            return [p1, p2]
        else
            x = right(r)
            p1 = Point2f(x, bottom(r) - 0.5sw)
            p2 = Point2f(x, top(r) + 0.5sw)
            return [p1, p2]
        end
    end

    xticksmirrored = lift(mirror_ticks, xaxis.tickpositions, ax.xticksize, ax.xtickalign, Ref(scene.px_area), :x, ax.xaxisposition[])
    xticksmirrored_lines = linesegments!(topscene, xticksmirrored, visible = @lift($(ax.xticksmirrored) && $(ax.xticksvisible)),
        linewidth = ax.xtickwidth, color = ax.xtickcolor)
    translate!(xticksmirrored_lines, 0, 0, 10)
    yticksmirrored = lift(mirror_ticks, yaxis.tickpositions, ax.yticksize, ax.ytickalign, Ref(scene.px_area), :y, ax.yaxisposition[])
    yticksmirrored_lines = linesegments!(topscene, yticksmirrored, visible = @lift($(ax.yticksmirrored) && $(ax.yticksvisible)),
        linewidth = ax.ytickwidth, color = ax.ytickcolor)
    translate!(yticksmirrored_lines, 0, 0, 10)
    xminorticksmirrored = lift(mirror_ticks, xaxis.minortickpositions, ax.xminorticksize, ax.xminortickalign, Ref(scene.px_area), :x, ax.xaxisposition[])
    xminorticksmirrored_lines = linesegments!(topscene, xminorticksmirrored, visible = @lift($(ax.xticksmirrored) && $(ax.xminorticksvisible)),
        linewidth = ax.xminortickwidth, color = ax.xminortickcolor)
    translate!(xminorticksmirrored_lines, 0, 0, 10)
    yminorticksmirrored = lift(mirror_ticks, yaxis.minortickpositions, ax.yminorticksize, ax.yminortickalign, Ref(scene.px_area), :y, ax.yaxisposition[])
    yminorticksmirrored_lines = linesegments!(topscene, yminorticksmirrored, visible = @lift($(ax.yticksmirrored) && $(ax.yminorticksvisible)),
        linewidth = ax.yminortickwidth, color = ax.yminortickcolor)
    translate!(yminorticksmirrored_lines, 0, 0, 10)

    xoppositeline = linesegments!(topscene, xoppositelinepoints, linewidth = ax.spinewidth,
        visible = xoppositespinevisible, color = xoppositespinecolor, inspectable = false,
        linestyle = nothing)
    elements[:xoppositeline] = xoppositeline
    translate!(xoppositeline, 0, 0, 20)

    yoppositeline = linesegments!(topscene, yoppositelinepoints, linewidth = ax.spinewidth,
        visible = yoppositespinevisible, color = yoppositespinecolor, inspectable = false,
        linestyle = nothing)
    elements[:yoppositeline] = yoppositeline
    translate!(yoppositeline, 0, 0, 20)

    onany(xaxis.tickpositions, scene.px_area) do tickpos, area
        local pxheight::Float32 = height(area)
        local offset::Float32 = ax.xaxisposition[] === :bottom ? pxheight : -pxheight
        update_gridlines!(xgridnode, Point2f(0, offset), tickpos)
    end

    onany(yaxis.tickpositions, scene.px_area) do tickpos, area
        local pxwidth::Float32 = width(area)
        local offset::Float32 = ax.yaxisposition[] === :left ? pxwidth : -pxwidth
        update_gridlines!(ygridnode, Point2f(offset, 0), tickpos)
    end

    onany(xaxis.minortickpositions, scene.px_area) do tickpos, area
        local pxheight::Float32 = height(scene.px_area[])
        local offset::Float32 = ax.xaxisposition[] === :bottom ? pxheight : -pxheight
        update_gridlines!(xminorgridnode, Point2f(0, offset), tickpos)
    end

    onany(yaxis.minortickpositions, scene.px_area) do tickpos, area
        local pxwidth::Float32 = width(scene.px_area[])
        local offset::Float32 = ax.yaxisposition[] === :left ? pxwidth : -pxwidth
        update_gridlines!(yminorgridnode, Point2f(offset, 0), tickpos)
    end

    subtitlepos = lift(scene.px_area, ax.titlegap, ax.titlealign, ax.xaxisposition, xaxis.protrusion; ignore_equal_values=true) do a,
        titlegap, align, xaxisposition, xaxisprotrusion

        x = if align === :center
            a.origin[1] + a.widths[1] / 2
        elseif align === :left
            a.origin[1]
        elseif align === :right
            a.origin[1] + a.widths[1]
        else
            error("Title align $align not supported.")
        end

        yoffset = top(a) + titlegap + (xaxisposition === :top ? xaxisprotrusion : 0f0)

        return Point2f(x, yoffset)
    end

    titlealignnode = lift(ax.titlealign; ignore_equal_values=true) do align
        (align, :bottom)
    end

    subtitlet = text!(
        topscene, subtitlepos,
        text = ax.subtitle,
        visible = ax.subtitlevisible,
        fontsize = ax.subtitlesize,
        align = titlealignnode,
        font = ax.subtitlefont,
        color = ax.subtitlecolor,
        lineheight = ax.subtitlelineheight,
        markerspace = :data,
        inspectable = false)

    titlepos = lift(calculate_title_position, scene.px_area, ax.titlegap, ax.subtitlegap,
        ax.titlealign, ax.xaxisposition, xaxis.protrusion, ax.subtitlelineheight, ax, subtitlet; ignore_equal_values=true)

    titlet = text!(
        topscene, titlepos,
        text = ax.title,
        visible = ax.titlevisible,
        fontsize = ax.titlesize,
        align = titlealignnode,
        font = ax.titlefont,
        color = ax.titlecolor,
        lineheight = ax.titlelineheight,
        markerspace = :data,
        inspectable = false)
    elements[:title] = titlet

    map!(compute_protrusions, ax.layoutobservables.protrusions, ax.title, ax.titlesize, ax.titlegap, ax.titlevisible, ax.spinewidth,
            ax.topspinevisible, ax.bottomspinevisible, ax.leftspinevisible, ax.rightspinevisible,
            xaxis.protrusion, yaxis.protrusion, ax.xaxisposition, ax.yaxisposition,
            ax.subtitle, ax.subtitlevisible, ax.subtitlesize, ax.subtitlegap,
            ax.titlelineheight, ax.subtitlelineheight, subtitlet, titlet)
    # trigger first protrusions with one of the observables
    notify(ax.title)

    # trigger bboxnode so the axis layouts itself even if not connected to a
    # layout
    notify(ax.layoutobservables.suggestedbbox)

    register_events!(ax, scene)

    # these are the user defined limits
    on(ax.limits) do mlims
        reset_limits!(ax)
    end

    # these are the limits that we try to target, but they can be changed for correct aspects
    on(targetlimits) do tlims
        update_linked_limits!(block_limit_linking, ax.xaxislinks, ax.yaxislinks, tlims)
    end

    # compute limits that adhere to the limit aspect ratio whenever the targeted
    # limits or the scene size change, because both influence the displayed ratio
    onany(scene.px_area, targetlimits) do pxa, lims
        adjustlimits!(ax)
    end

    # trigger limit pipeline once, with manual finallimits if they haven't changed from
    # their initial value as they need to be triggered at least once to correctly set up
    # projection matrices etc.
    fl = finallimits[]
    notify(ax.limits)
    if fl == finallimits[]
        notify(finallimits)
    end

    return ax
end

function mirror_ticks(tickpositions, ticksize, tickalign, px_area, side, axisposition)
    a = px_area[][]
    if side === :x
        opp = axisposition === :bottom ? top(a) : bottom(a)
        sign =  axisposition === :bottom ? 1 : -1
    else
        opp = axisposition === :left ? right(a) : left(a)
        sign = axisposition === :left ? 1 : -1
    end
    d = ticksize * sign
    points = Vector{Point2f}(undef, 2*length(tickpositions))
    if side === :x
        for (i, (x, _)) in enumerate(tickpositions)
            points[2i-1] = Point2f(x, opp - d * tickalign)
            points[2i] = Point2f(x, opp + d - d * tickalign)
        end
    else
        for (i, (_, y)) in enumerate(tickpositions)
            points[2i-1] = Point2f(opp - d * tickalign, y)
            points[2i] = Point2f(opp + d - d * tickalign, y)
        end
    end
    return points
end

"""
    reset_limits!(ax; xauto = true, yauto = true)

Resets the axis limits depending on the value of `ax.limits`.
If one of the two components of limits is nothing,
that value is either copied from the targetlimits if `xauto` or `yauto` is false,
respectively, or it is determined automatically from the plots in the axis.
If one of the components is a tuple of two numbers, those are used directly.
"""
function reset_limits!(ax; xauto = true, yauto = true, zauto = true)
    mlims = convert_limit_attribute(ax.limits[])

    if ax isa Axis
        mxlims, mylims = mlims::Tuple{Any, Any}
    elseif ax isa Axis3
        mxlims, mylims, mzlims = mlims::Tuple{Any, Any, Any}
    else
        error()
    end

    xlims = if isnothing(mxlims) || mxlims[1] === nothing || mxlims[2] === nothing
        l = if xauto
            xautolimits(ax)
        else
            minimum(ax.targetlimits[])[1], maximum(ax.targetlimits[])[1]
        end
        if mxlims === nothing
            l
        else
            lo = mxlims[1] === nothing ? l[1] : mxlims[1]
            hi = mxlims[2] === nothing ? l[2] : mxlims[2]
            (lo, hi)
        end
    else
        convert(Tuple{Float64, Float64}, tuple(mxlims...))
    end
    ylims = if isnothing(mylims) || mylims[1] === nothing || mylims[2] === nothing
        l = if yauto
            yautolimits(ax)
        else
            minimum(ax.targetlimits[])[2], maximum(ax.targetlimits[])[2]
        end
        if mylims === nothing
            l
        else
            lo = mylims[1] === nothing ? l[1] : mylims[1]
            hi = mylims[2] === nothing ? l[2] : mylims[2]
            (lo, hi)
        end
    else
        convert(Tuple{Float64, Float64}, tuple(mylims...))
    end

    if ax isa Axis3
        zlims = if isnothing(mzlims) || mzlims[1] === nothing || mzlims[2] === nothing
            l = if zauto
                zautolimits(ax)
            else
                minimum(ax.targetlimits[])[3], maximum(ax.targetlimits[])[3]
            end
            if mzlims === nothing
                l
            else
                lo = mzlims[1] === nothing ? l[1] : mzlims[1]
                hi = mzlims[2] === nothing ? l[2] : mzlims[2]
                (lo, hi)
            end
        else
            convert(Tuple{Float64, Float64}, tuple(mzlims...))
        end
    end

    if !(xlims[1] <= xlims[2])
        error("Invalid x-limits as xlims[1] <= xlims[2] is not met for $xlims.")
    end
    if !(ylims[1] <= ylims[2])
        error("Invalid y-limits as ylims[1] <= ylims[2] is not met for $ylims.")
    end
    if ax isa Axis3
        if !(zlims[1] <= zlims[2])
            error("Invalid z-limits as zlims[1] <= zlims[2] is not met for $zlims.")
        end
    end

    if ax isa Axis
        ax.targetlimits[] = BBox64(xlims[1], xlims[2], ylims[1], ylims[2])
    elseif ax isa Axis3
        ax.targetlimits[] = Rect3(
            Vec3(xlims[1], ylims[1], zlims[1]),
            Vec3(xlims[2] - xlims[1], ylims[2] - ylims[1], zlims[2] - zlims[1]),
        )
    end
    nothing
end

# this is so users can do limits = (left, right, bottom, top)
function convert_limit_attribute(lims::Tuple{Any, Any, Any, Any})
    (lims[1:2], lims[3:4])
end

function convert_limit_attribute(lims::Tuple{Any, Any})
    lims
end
can_be_current_axis(ax::Axis) = true

function validate_limits_for_scales(lims::Rect, xsc, ysc)
    mi = minimum(lims)
    ma = maximum(lims)
    xlims = (mi[1], ma[1])
    ylims = (mi[2], ma[2])

    if !validate_limits_for_scale(xlims, xsc)
        error("Invalid x-limits $xlims for scale $xsc which is defined on the interval $(defined_interval(xsc))")
    end
    if !validate_limits_for_scale(ylims, ysc)
        error("Invalid y-limits $ylims for scale $ysc which is defined on the interval $(defined_interval(ysc))")
    end
    nothing
end

validate_limits_for_scale(lims, scale) = all(x -> x in defined_interval(scale), lims)

palettesyms(cycle::Cycle) = [c[2] for c in cycle.cycle]
attrsyms(cycle::Cycle) = [c[1] for c in cycle.cycle]

function get_cycler_index!(c::Cycler, P::Type)
    if !haskey(c.counters, P)
        c.counters[P] = 1
    else
        c.counters[P] += 1
    end
end

function get_cycle_for_plottype(allattrs, P)::Cycle
    psym = MakieCore.plotsym(P)

    plottheme = Makie.default_theme(nothing, P)

    cycle_raw = if haskey(allattrs, :cycle)
        allattrs.cycle[]
    else
        global_theme_cycle = theme(psym)
        if !isnothing(global_theme_cycle) && haskey(global_theme_cycle, :cycle)
            global_theme_cycle.cycle[]
        else
            haskey(plottheme, :cycle) ? plottheme.cycle[] : nothing
        end
    end

    if isnothing(cycle_raw)
        Cycle([])
    elseif cycle_raw isa Cycle
        cycle_raw
    else
        Cycle(cycle_raw)
    end
end

function add_cycle_attributes!(allattrs, P, cycle::Cycle, cycler::Cycler, palette::Attributes)
    # check if none of the cycled attributes of this plot
    # were passed manually, because we don't use the cycler
    # if any of the cycled attributes were specified manually
    no_cycle_attribute_passed = !any(keys(allattrs)) do key
        any(syms -> key in syms, attrsyms(cycle))
    end

    # check if any attributes were passed as `Cycled` entries
    # because if there were any, these are looked up directly
    # in the cycler without advancing the counter etc.
    manually_cycled_attributes = filter(keys(allattrs)) do key
        to_value(allattrs[key]) isa Cycled
    end

    # if there are any manually cycled attributes, we don't do the normal
    # cycling but only look up exactly the passed attributes
    cycle_attrsyms = attrsyms(cycle)
    if !isempty(manually_cycled_attributes)
        # an attribute given as Cycled needs to be present in the cycler,
        # otherwise there's no cycle in which to look up a value
        for k in manually_cycled_attributes
            if !any(x -> k in x, cycle_attrsyms)
                error("Attribute `$k` was passed with an explicit `Cycled` value, but $k is not specified in the cycler for this plot type $P.")
            end
        end

        palettes = [palette[sym][] for sym in palettesyms(cycle)]

        for sym in manually_cycled_attributes
            isym = findfirst(syms -> sym in syms, attrsyms(cycle))
            index = allattrs[sym][].i
            # replace the Cycled values with values from the correct palettes
            # at the index inside the Cycled object
            allattrs[sym] = if cycle.covary
                palettes[isym][mod1(index, length(palettes[isym]))]
            else
                cis = CartesianIndices(Tuple(length(p) for p in palettes))
                n = length(cis)
                k = mod1(index, n)
                idx = Tuple(cis[k])
                palettes[isym][idx[isym]]
            end
        end

    elseif no_cycle_attribute_passed
        index = get_cycler_index!(cycler, P)

        palettes = [palette[sym][] for sym in palettesyms(cycle)]

        for (isym, syms) in enumerate(attrsyms(cycle))
            for sym in syms
                allattrs[sym] = if cycle.covary
                    palettes[isym][mod1(index, length(palettes[isym]))]
                else
                    cis = CartesianIndices(Tuple(length(p) for p in palettes))
                    n = length(cis)
                    k = mod1(index, n)
                    idx = Tuple(cis[k])
                    palettes[isym][idx[isym]]
                end
            end
        end
    end
end

function Makie.plot!(
        la::Axis, P::Makie.PlotFunc,
        attributes::Makie.Attributes, args...;
        kw_attributes...)

    allattrs = merge(attributes, Attributes(kw_attributes))

    _disallow_keyword(:axis, allattrs)
    _disallow_keyword(:figure, allattrs)

    cycle = get_cycle_for_plottype(allattrs, P)
    add_cycle_attributes!(allattrs, P, cycle, la.cycler, la.palette)

    plot = Makie.plot!(la.scene, P, allattrs, args...)

    # some area-like plots basically always look better if they cover the whole plot area.
    # adjust the limit margins in those cases automatically.
    needs_tight_limits(plot) && tightlimits!(la)

    if is_open_or_any_parent(la.scene)
        reset_limits!(la)
    end
    plot
end

is_open_or_any_parent(s::Scene) = isopen(s) || is_open_or_any_parent(s.parent)
is_open_or_any_parent(::Nothing) = false

function Makie.plot!(P::Makie.PlotFunc, ax::Axis, args...; kw_attributes...)
    attributes = Makie.Attributes(kw_attributes)
    Makie.plot!(ax, P, attributes, args...)
end

needs_tight_limits(@nospecialize any) = false
needs_tight_limits(::Union{Heatmap, Image}) = true
function needs_tight_limits(c::Contourf)
    # we know that all values are included and the contourf is rectangular
    # otherwise here it could be in an arbitrary shape
    return c.levels[] isa Int
end

function expandbboxwithfractionalmargins(bb, margins)
    newwidths = bb.widths .* (1f0 .+ margins)
    diffs = newwidths .- bb.widths
    neworigin = bb.origin .- (0.5f0 .* diffs)
    return Rect2f(neworigin, newwidths)
end

limitunion(lims1, lims2) = (min(lims1..., lims2...), max(lims1..., lims2...))

function expandlimits(lims, margin_low, margin_high, scale)
    # expand limits so that the margins are applied at the current axis scale
    limsordered = (min(lims[1], lims[2]), max(lims[1], lims[2]))
    lims_scaled = scale.(limsordered)

    w_scaled = lims_scaled[2] - lims_scaled[1]
    d_low_scaled = w_scaled * margin_low
    d_high_scaled = w_scaled * margin_high
    inverse = Makie.inverse_transform(scale)
    lims = inverse.((lims_scaled[1] - d_low_scaled, lims_scaled[2] + d_high_scaled))

    # guard against singular limits from something like a vline or hline
    if lims[2] - lims[1] ≈ 0
        # this works for log as well
        # we look at the distance to zero in scaled space
        # then try to center the value between that zero and the value
        # that is the same scaled distance away on the other side
        # which centers the singular value optically
        zerodist = abs(scale(lims[1]))

        # for 0 in linear space this doesn't work so here we just expand to -1, 1
        if zerodist ≈ 0 && scale === identity
            lims = (-one(lims[1]), one(lims[1]))
        else
            lims = inverse.(scale.(lims) .+ (-zerodist, zerodist))
        end
    end
    lims
end

function getlimits(la::Axis, dim)
    # find all plots that don't have exclusion attributes set
    # for this dimension
    if !(dim in (1, 2))
        error("Dimension $dim not allowed. Only 1 or 2.")
    end

    function exclude(plot)
        # only use plots with autolimits = true
        to_value(get(plot, dim == 1 ? :xautolimits : :yautolimits, true)) || return true
        # only if they use data coordinates
        is_data_space(to_value(get(plot, :space, :data))) || return true
        # only use visible plots for limits
        return !to_value(get(plot, :visible, true))
    end
    # get all data limits, minus the excluded plots
    boundingbox = Makie.data_limits(la.scene, exclude)
    # if there are no bboxes remaining, `nothing` signals that no limits could be determined
    Makie.isfinite_rect(boundingbox) || return nothing

    # otherwise start with the first box
    mini, maxi = minimum(boundingbox), maximum(boundingbox)
    return (mini[dim], maxi[dim])
end

getxlimits(la::Axis) = getlimits(la, 1)
getylimits(la::Axis) = getlimits(la, 2)

function update_linked_limits!(block_limit_linking, xaxislinks, yaxislinks, tlims)

    thisxlims = xlimits(tlims)
    thisylims = ylimits(tlims)

    # only change linked axis if not prohibited from doing so because
    # we're currently being updated by another axis' link
    if !block_limit_linking[]

        bothlinks = intersect(xaxislinks, yaxislinks)
        xlinks = setdiff(xaxislinks, yaxislinks)
        ylinks = setdiff(yaxislinks, xaxislinks)

        for link in bothlinks
            otherlims = link.targetlimits[]
            if tlims != otherlims
                link.block_limit_linking[] = true
                link.targetlimits[] = tlims
                link.block_limit_linking[] = false
            end
        end

        for xlink in xlinks
            otherlims = xlink.targetlimits[]
            otherxlims = limits(otherlims, 1)
            otherylims = limits(otherlims, 2)
            if thisxlims != otherxlims
                xlink.block_limit_linking[] = true
                xlink.targetlimits[] = BBox64(thisxlims[1], thisxlims[2], otherylims[1], otherylims[2])
                xlink.block_limit_linking[] = false
            end
        end

        for ylink in ylinks
            otherlims = ylink.targetlimits[]
            otherxlims = limits(otherlims, 1)
            otherylims = limits(otherlims, 2)
            if thisylims != otherylims
                ylink.block_limit_linking[] = true
                ylink.targetlimits[] = BBox64(otherxlims[1], otherxlims[2], thisylims[1], thisylims[2])
                ylink.block_limit_linking[] = false
            end
        end
    end
end

"""
    autolimits!(la::Axis)

Reset manually specified limits of `la` to an automatically determined rectangle, that depends on the data limits of all plot objects in the axis, as well as the autolimit margins for x and y axis.
"""
function autolimits!(ax::Axis)
    ax.limits[] = (nothing, nothing)
    return
end

function autolimits(ax::Axis, dim::Integer)
    # try getting x limits for the axis and then union them with linked axes
    lims = getlimits(ax, dim)

    links = dim == 1 ? ax.xaxislinks : ax.yaxislinks
    for link in links
        if isnothing(lims)
            lims = getlimits(link, dim)
        else
            newlims = getlimits(link, dim)
            if !isnothing(newlims)
                lims = limitunion(lims, newlims)
            end
        end
    end

    dimsym = dim == 1 ? :x : :y
    scale = getproperty(ax, Symbol(dimsym, :scale))[]
    margin = getproperty(ax, Symbol(dimsym, :autolimitmargin))[]
    if !isnothing(lims)
        if !validate_limits_for_scale(lims, scale)
            error("Found invalid x-limits $lims for scale $(scale) which is defined on the interval $(defined_interval(scale))")
        end
        lims = expandlimits(lims, margin[1], margin[2], scale)
    end

    # if no limits have been found, use the targetlimits directly
    if isnothing(lims)
        lims = limits(ax.targetlimits[], dim)
    end
    return lims
end

xautolimits(ax::Axis) = autolimits(ax, 1)
yautolimits(ax::Axis) = autolimits(ax, 2)

"""
    linkaxes!(a::Axis, others...)

Link both x and y axes of all given `Axis` so that they stay synchronized.
"""
function linkaxes!(a::Axis, others...)
    linkxaxes!(a, others...)
    linkyaxes!(a, others...)
end

function adjustlimits!(la)
    asp = la.autolimitaspect[]
    target = la.targetlimits[]
    area = la.scene.px_area[]

    # in the simplest case, just update the final limits with the target limits
    if isnothing(asp) || width(area) == 0 || height(area) == 0
        la.finallimits[] = target
        return
    end

    xlims = (left(target), right(target))
    ylims = (bottom(target), top(target))

    size_aspect = width(area) / height(area)
    data_aspect = (xlims[2] - xlims[1]) / (ylims[2] - ylims[1])

    aspect_ratio = data_aspect / size_aspect

    correction_factor = asp / aspect_ratio

    if correction_factor > 1
        # need to go wider

        marginsum = sum(la.xautolimitmargin[])
        ratios = if marginsum == 0
            (0.5, 0.5)
        else
            (la.xautolimitmargin[] ./ marginsum)
        end

        xlims = expandlimits(xlims, ((correction_factor - 1) .* ratios)..., identity) # don't use scale here?
    elseif correction_factor < 1
        # need to go taller

        marginsum = sum(la.yautolimitmargin[])
        ratios = if marginsum == 0
            (0.5, 0.5)
        else
            (la.yautolimitmargin[] ./ marginsum)
        end
        ylims = expandlimits(ylims, (((1 / correction_factor) - 1) .* ratios)..., identity) # don't use scale here?
    end

    bbox = BBox64(xlims[1], xlims[2], ylims[1], ylims[2])
    la.finallimits[] = bbox
    return
end

function linkaxes!(dir::Union{Val{:x}, Val{:y}}, a::Axis, others...)
    axes = Axis[a; others...]

    all_links = Set{Axis}(axes)
    for ax in axes
        links = dir isa Val{:x} ? ax.xaxislinks : ax.yaxislinks
        for ax in links
            push!(all_links, ax)
        end
    end

    for ax in all_links
        links = (dir isa Val{:x} ? ax.xaxislinks : ax.yaxislinks)
        for linked_ax in all_links
            if linked_ax !== ax && linked_ax ∉ links
                push!(links, linked_ax)
            end
        end
    end
    reset_limits!(a)
end

"""
    linkxaxes!(a::Axis, others...)

Link the x axes of all given `Axis` so that they stay synchronized.
"""
linkxaxes!(a::Axis, others...) = linkaxes!(Val(:x), a, others...)

"""
    linkyaxes!(a::Axis, others...)

Link the y axes of all given `Axis` so that they stay synchronized.
"""
linkyaxes!(a::Axis, others...) = linkaxes!(Val(:y), a, others...)

"""
Keeps the ticklabelspace static for a short duration and then resets it to its previous
value. If that value is Makie.automatic, the reset will trigger new
protrusions for the axis and the layout will adjust. This is so the layout doesn't
immediately readjust during interaction, which would let the whole layout jitter around.
"""
function timed_ticklabelspace_reset(ax::Axis, reset_timer::Ref,
        prev_xticklabelspace::Ref, prev_yticklabelspace::Ref, threshold_sec::Real)

    if !isnothing(reset_timer[])
        close(reset_timer[])
    else
        prev_xticklabelspace[] = ax.xticklabelspace[]
        prev_yticklabelspace[] = ax.yticklabelspace[]

        ax.xticklabelspace = Float64(ax.xaxis.attributes.actual_ticklabelspace[])
        ax.yticklabelspace = Float64(ax.yaxis.attributes.actual_ticklabelspace[])
    end

    reset_timer[] = Timer(threshold_sec) do t
        reset_timer[] = nothing

        ax.xticklabelspace = prev_xticklabelspace[]
        ax.yticklabelspace = prev_yticklabelspace[]
    end

end


"""
    hidexdecorations!(la::Axis; label = true, ticklabels = true, ticks = true, grid = true,
        minorgrid = true, minorticks = true)

Hide decorations of the x-axis: label, ticklabels, ticks and grid.
"""
function hidexdecorations!(la::Axis; label = true, ticklabels = true, ticks = true, grid = true,
        minorgrid = true, minorticks = true)
    if label
        la.xlabelvisible = false
    end
    if ticklabels
        la.xticklabelsvisible = false
    end
    if ticks
        la.xticksvisible = false
    end
    if grid
        la.xgridvisible = false
    end
    if minorgrid
        la.xminorgridvisible = false
    end
    if minorticks
        la.xminorticksvisible = false
    end
end

"""
    hideydecorations!(la::Axis; label = true, ticklabels = true, ticks = true, grid = true,
        minorgrid = true, minorticks = true)

Hide decorations of the y-axis: label, ticklabels, ticks and grid.
"""
function hideydecorations!(la::Axis; label = true, ticklabels = true, ticks = true, grid = true,
        minorgrid = true, minorticks = true)
    if label
        la.ylabelvisible = false
    end
    if ticklabels
        la.yticklabelsvisible = false
    end
    if ticks
        la.yticksvisible = false
    end
    if grid
        la.ygridvisible = false
    end
    if minorgrid
        la.yminorgridvisible = false
    end
    if minorticks
        la.yminorticksvisible = false
    end
end

"""
    hidedecorations!(la::Axis)

Hide decorations of both x and y-axis: label, ticklabels, ticks and grid.
"""
function hidedecorations!(la::Axis; label = true, ticklabels = true, ticks = true, grid = true,
        minorgrid = true, minorticks = true)
    hidexdecorations!(la; label = label, ticklabels = ticklabels, ticks = ticks, grid = grid,
        minorgrid = minorgrid, minorticks = minorticks)
    hideydecorations!(la; label = label, ticklabels = ticklabels, ticks = ticks, grid = grid,
        minorgrid = minorgrid, minorticks = minorticks)
end

"""
    hidespines!(la::Axis, spines::Symbol... = (:l, :r, :b, :t)...)

Hide all specified axis spines. Hides all spines by default, otherwise choose
with the symbols :l, :r, :b and :t.
"""
function hidespines!(la::Axis, spines::Symbol... = (:l, :r, :b, :t)...)
    for s in spines
        @match s begin
            :l => (la.leftspinevisible = false)
            :r => (la.rightspinevisible = false)
            :b => (la.bottomspinevisible = false)
            :t => (la.topspinevisible = false)
            x => error("Invalid spine identifier $x. Valid options are :l, :r, :b and :t.")
        end
    end
end

"""
    space = tight_xticklabel_spacing!(ax::Axis)

Sets the space allocated for the xticklabels of the `Axis` to the minimum that is needed and returns that value.
"""
function tight_yticklabel_spacing!(ax::Axis)
    space = tight_ticklabel_spacing!(ax.yaxis)
    return space
end

"""
    space = tight_xticklabel_spacing!(ax::Axis)

Sets the space allocated for the yticklabels of the `Axis` to the minimum that is needed and returns that value.
"""
function tight_xticklabel_spacing!(ax::Axis)
    space = tight_ticklabel_spacing!(ax.xaxis)
    return space
end

"""
Sets the space allocated for the xticklabels and yticklabels of the `Axis` to the minimum that is needed.
"""
function tight_ticklabel_spacing!(ax::Axis)
    tight_xticklabel_spacing!(ax)
    tight_yticklabel_spacing!(ax)
    return
end

function Base.show(io::IO, ::MIME"text/plain", ax::Axis)
    nplots = length(ax.scene.plots)
    println(io, "Axis with $nplots plots:")

    for (i, p) in enumerate(ax.scene.plots)
        println(io, (i == nplots ? " ┗━ " : " ┣━ ") * string(typeof(p)))
    end
end

function Base.show(io::IO, ax::Axis)
    nplots = length(ax.scene.plots)
    print(io, "Axis ($nplots plots)")
end

function Makie.xlims!(ax::Axis, xlims)
    if length(xlims) != 2
        error("Invalid xlims length of $(length(xlims)), must be 2.")
    elseif xlims[1] == xlims[2]
        error("Can't set x limits to the same value $(xlims[1]).")
    elseif all(x -> x isa Real, xlims) && xlims[1] > xlims[2]
        xlims = reverse(xlims)
        ax.xreversed[] = true
    else
        ax.xreversed[] = false
    end

    ax.limits.val = (xlims, ax.limits[][2])
    reset_limits!(ax, yauto = false)
    nothing
end

function Makie.ylims!(ax::Axis, ylims)
    if length(ylims) != 2
        error("Invalid ylims length of $(length(ylims)), must be 2.")
    elseif ylims[1] == ylims[2]
        error("Can't set y limits to the same value $(ylims[1]).")
    elseif all(x -> x isa Real, ylims) && ylims[1] > ylims[2]
        ylims = reverse(ylims)
        ax.yreversed[] = true
    else
        ax.yreversed[] = false
    end

    ax.limits.val = (ax.limits[][1], ylims)
    reset_limits!(ax, xauto = false)
    nothing
end

Makie.xlims!(ax, low, high) = Makie.xlims!(ax, (low, high))
Makie.ylims!(ax, low, high) = Makie.ylims!(ax, (low, high))
Makie.zlims!(ax, low, high) = Makie.zlims!(ax, (low, high))

Makie.xlims!(low::Optional{<:Real}, high::Optional{<:Real}) = Makie.xlims!(current_axis(), low, high)
Makie.ylims!(low::Optional{<:Real}, high::Optional{<:Real}) = Makie.ylims!(current_axis(), low, high)
Makie.zlims!(low::Optional{<:Real}, high::Optional{<:Real}) = Makie.zlims!(current_axis(), low, high)

Makie.xlims!(ax = current_axis(); low = nothing, high = nothing) = Makie.xlims!(ax, low, high)
Makie.ylims!(ax = current_axis(); low = nothing, high = nothing) = Makie.ylims!(ax, low, high)
Makie.zlims!(ax = current_axis(); low = nothing, high = nothing) = Makie.zlims!(ax, low, high)

"""
    limits!(ax::Axis, xlims, ylims)

Set the axis limits to `xlims` and `ylims`.
If limits are ordered high-low, this reverses the axis orientation.
"""
function limits!(ax::Axis, xlims, ylims)
    Makie.xlims!(ax, xlims)
    Makie.ylims!(ax, ylims)
end

"""
    limits!(ax::Axis, x1, x2, y1, y2)

Set the axis x-limits to `x1` and `x2` and the y-limits to `y1` and `y2`.
If limits are ordered high-low, this reverses the axis orientation.
"""
function limits!(ax::Axis, x1, x2, y1, y2)
    Makie.xlims!(ax, x1, x2)
    Makie.ylims!(ax, y1, y2)
end

"""
    limits!(ax::Axis, rect::Rect2)

Set the axis limits to `rect`.
If limits are ordered high-low, this reverses the axis orientation.
"""
function limits!(ax::Axis, rect::Rect2)
    xmin, ymin = minimum(rect)
    xmax, ymax = maximum(rect)
    Makie.xlims!(ax, xmin, xmax)
    Makie.ylims!(ax, ymin, ymax)
end

function limits!(args...)
    limits!(current_axis(), args...)
end

function Base.delete!(ax::Axis, plot::AbstractPlot)
    delete!(ax.scene, plot)
    ax
end

function Base.empty!(ax::Axis)
    while !isempty(ax.scene.plots)
        delete!(ax, ax.scene.plots[end])
    end
    ax
end

Makie.transform_func(ax::Axis) = Makie.transform_func(ax.scene)

# these functions pick limits for different x and y scales, so that
# we don't pick values that are invalid, such as 0 for log etc.
function defaultlimits(userlimits::Tuple{Real, Real, Real, Real}, xscale, yscale)
    BBox64(userlimits...)
end

defaultlimits(l::Tuple{Any, Any, Any, Any}, xscale, yscale) = defaultlimits(((l[1], l[2]), (l[3], l[4])), xscale, yscale)

function defaultlimits(userlimits::Tuple{Any, Any}, xscale, yscale)
    xl = defaultlimits(userlimits[1], xscale)
    yl = defaultlimits(userlimits[2], yscale)
    BBox64(xl..., yl...)
end

defaultlimits(limits::Nothing, scale) = defaultlimits(scale)
defaultlimits(limits::Tuple{Real, Real}, scale) = limits
defaultlimits(limits::Tuple{Real, Nothing}, scale) = (limits[1], defaultlimits(scale)[2])
defaultlimits(limits::Tuple{Nothing, Real}, scale) = (defaultlimits(scale)[1], limits[2])
defaultlimits(limits::Tuple{Nothing, Nothing}, scale) = defaultlimits(scale)


defaultlimits(::typeof(log10)) = (1.0, 1000.0)
defaultlimits(::typeof(log2)) = (1.0, 8.0)
defaultlimits(::typeof(log)) = (1.0, exp(3.0))
defaultlimits(::typeof(identity)) = (0.0, 10.0)
defaultlimits(::typeof(sqrt)) = (0.0, 100.0)
defaultlimits(::typeof(Makie.logit)) = (0.01, 0.99)
defaultlimits(::typeof(Makie.pseudolog10)) = (0.0, 100.0)
defaultlimits(::Makie.Symlog10) = (0.0, 100.0)

defined_interval(::typeof(identity)) = OpenInterval(-Inf, Inf)
defined_interval(::Union{typeof(log2), typeof(log10), typeof(log)}) = OpenInterval(0.0, Inf)
defined_interval(::typeof(sqrt)) = Interval{:closed,:open}(0, Inf)
defined_interval(::typeof(Makie.logit)) = OpenInterval(0.0, 1.0)
defined_interval(::typeof(Makie.pseudolog10)) = OpenInterval(-Inf, Inf)
defined_interval(::Makie.Symlog10) = OpenInterval(-Inf, Inf)

function update_state_before_display!(ax::Axis)
    reset_limits!(ax)
    return
end<|MERGE_RESOLUTION|>--- conflicted
+++ resolved
@@ -83,12 +83,8 @@
     farclip  =  10_000.0
 
     # we are computing transformed camera position, so this isn't space dependent
-<<<<<<< HEAD
     tlims = Makie.apply_transform(t, lims) 
-=======
-    tlims = Makie.apply_transform(t, lims)
-
->>>>>>> 156e651f
+
     left, bottom = minimum(tlims)
     right, top = maximum(tlims)
 
