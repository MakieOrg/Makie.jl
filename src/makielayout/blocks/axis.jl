function update_gridlines!(grid_obs::Observable{Vector{Point2f}}, offset::Point2f, tickpositions::Vector{Point2f})
    result = grid_obs[]
    empty!(result) # reuse array for less allocations
    for gridstart in tickpositions
        opposite_tickpos = gridstart .+ offset
        push!(result, gridstart, opposite_tickpos)
    end
    notify(grid_obs)
    return
end

function process_axis_event(ax, event)
    for (active, interaction) in values(ax.interactions)
        if active
            maybe_consume = process_interaction(interaction, event, ax)
            maybe_consume == Consume(true) && return Consume(true)
        end
    end
    return Consume(false)
end

function register_events!(ax, scene)
    mouseeventhandle = addmouseevents!(scene)
    setfield!(ax, :mouseeventhandle, mouseeventhandle)
    scrollevents = Observable(ScrollEvent(0, 0))
    setfield!(ax, :scrollevents, scrollevents)
    keysevents = Observable(KeysEvent(Set()))
    setfield!(ax, :keysevents, keysevents)
    evs = events(scene)

    on(scene, evs.scroll) do s
        if is_mouseinside(scene)
            result = setindex!(scrollevents, ScrollEvent(s[1], s[2]))
            return Consume(result)
        end
        return Consume(false)
    end

    # TODO this should probably just forward KeyEvent from Makie
    on(scene, evs.keyboardbutton) do e
        keysevents[] = KeysEvent(evs.keyboardstate)
        return Consume(false)
    end

    interactions = Dict{Symbol, Tuple{Bool, Any}}()
    setfield!(ax, :interactions, interactions)

    onany(process_axis_event, scene, ax, mouseeventhandle.obs)
    onany(process_axis_event, scene, ax, scrollevents)
    onany(process_axis_event, scene, ax, keysevents)

    register_interaction!(ax, :rectanglezoom, RectangleZoom(ax))

    register_interaction!(ax, :limitreset, LimitReset())

    register_interaction!(ax, :scrollzoom, ScrollZoom(0.1, 0.2))

    register_interaction!(ax, :dragpan, DragPan(0.2))

    return
end

function update_axis_camera(scene::Scene, t, lims, xrev::Bool, yrev::Bool)
    nearclip = -10_000f0
    farclip  =  10_000f0

    # we are computing transformed camera position, so this isn't space dependent
    tlims = Makie.apply_transform(t, lims)
    camera = scene.camera

    update_limits!(scene.float32convert, tlims) # update float32 scaling
    lims32 = f32_convert(scene.float32convert, tlims)  # get scaled limits
    left, bottom = minimum(lims32)
    right, top   = maximum(lims32)
    leftright = xrev ? (right, left) : (left, right)
    bottomtop = yrev ? (top, bottom) : (bottom, top)

    projection = Makie.orthographicprojection(
        Float32,
        leftright...,
        bottomtop..., nearclip, farclip)

    Makie.set_proj_view!(camera, projection, Makie.Mat4f(Makie.I))
    return
end


function calculate_title_position(area, titlegap, subtitlegap, align, xaxisposition, xaxisprotrusion, _, ax, subtitlet)
    local x::Float32 = if align === :center
        area.origin[1] + area.widths[1] / 2
    elseif align === :left
        area.origin[1]
    elseif align === :right
        area.origin[1] + area.widths[1]
    else
        error("Title align $align not supported.")
    end

    local subtitlespace::Float32 = if ax.subtitlevisible[] && !iswhitespace(ax.subtitle[])
        boundingbox(subtitlet, :data).widths[2] + subtitlegap
    else
        0f0
    end

    local yoffset::Float32 = top(area) + titlegap + (xaxisposition === :top ? xaxisprotrusion : 0f0) +
        subtitlespace

    return Point2f(x, yoffset)
end

function compute_protrusions(title, titlesize, titlegap, titlevisible, spinewidth,
        topspinevisible, bottomspinevisible, leftspinevisible, rightspinevisible,
        xaxisprotrusion, yaxisprotrusion, xaxisposition, yaxisposition,
        subtitle, subtitlevisible, subtitlesize, subtitlegap, titlelineheight, subtitlelineheight,
        subtitlet, titlet)

    local left::Float32, right::Float32, bottom::Float32, top::Float32 = 0f0, 0f0, 0f0, 0f0

    if xaxisposition === :bottom
        bottom = xaxisprotrusion
    else
        top = xaxisprotrusion
    end

    titleheight = boundingbox(titlet, :data).widths[2] + titlegap
    subtitleheight = boundingbox(subtitlet, :data).widths[2] + subtitlegap

    titlespace = if !titlevisible || iswhitespace(title)
        0f0
    else
        titleheight
    end
    subtitlespace = if !subtitlevisible || iswhitespace(subtitle)
        0f0
    else
        subtitleheight
    end

    top += titlespace + subtitlespace

    if yaxisposition === :left
        left = yaxisprotrusion
    else
        right = yaxisprotrusion
    end

    return GridLayoutBase.RectSides{Float32}(left, right, bottom, top)
end

function initialize_block!(ax::Axis; palette = nothing)

    blockscene = ax.blockscene
    elements = Dict{Symbol, Any}()
    ax.elements = elements

    # initialize either with user limits, or pick defaults based on scales
    # so that we don't immediately error
    targetlimits = Observable{Rect2d}(defaultlimits(ax.limits[], ax.xscale[], ax.yscale[]))
    finallimits = Observable{Rect2d}(targetlimits[]; ignore_equal_values=true)
    setfield!(ax, :targetlimits, targetlimits)
    setfield!(ax, :finallimits, finallimits)

    on(blockscene, targetlimits) do lims
        # this should validate the targetlimits before anything else happens with them
        # so there should be nothing before this lifting `targetlimits`
        # we don't use finallimits because that's one step later and you
        # already shouldn't set invalid targetlimits (even if they could
        # theoretically be adjusted to fit somehow later?)
        # and this way we can error pretty early
        validate_limits_for_scales(lims, ax.xscale[], ax.yscale[])
    end

    scenearea = sceneareanode!(ax.layoutobservables.computedbbox, finallimits, ax.aspect)

    scene = Scene(blockscene, viewport=scenearea)
    ax.scene = scene
    # transfer conversions from axis to scene if there are any
    # or the other way around
    connect_conversions!(scene.conversions, ax)

    setfield!(scene, :float32convert, Float32Convert())

    if !isnothing(palette)
        # Backwards compatibility for when palette was part of axis!
        palette_attr = palette isa Attributes ? palette : Attributes(palette)
        ax.scene.theme.palette = palette_attr
    end

    # TODO: replace with mesh, however, CairoMakie needs a poly path for this signature
    # so it doesn't rasterize the scene
    background = poly!(blockscene, scenearea; color=ax.backgroundcolor, inspectable=false, shading=NoShading, strokecolor=:transparent)
    translate!(background, 0, 0, -100)
    elements[:background] = background

    block_limit_linking = Observable(false)
    setfield!(ax, :block_limit_linking, block_limit_linking)

    ax.xaxislinks = Axis[]
    ax.yaxislinks = Axis[]

    xgridnode = Observable(Point2f[]; ignore_equal_values=true)
    xgridlines = linesegments!(
        blockscene, xgridnode, linewidth = ax.xgridwidth, visible = ax.xgridvisible,
        color = ax.xgridcolor, linestyle = ax.xgridstyle, inspectable = false
    )
    # put gridlines behind the zero plane so they don't overlay plots
    translate!(xgridlines, 0, 0, -10)
    elements[:xgridlines] = xgridlines

    xminorgridnode = Observable(Point2f[]; ignore_equal_values=true)
    xminorgridlines = linesegments!(
        blockscene, xminorgridnode, linewidth = ax.xminorgridwidth, visible = ax.xminorgridvisible,
        color = ax.xminorgridcolor, linestyle = ax.xminorgridstyle, inspectable = false
    )
    # put gridlines behind the zero plane so they don't overlay plots
    translate!(xminorgridlines, 0, 0, -10)
    elements[:xminorgridlines] = xminorgridlines

    ygridnode = Observable(Point2f[]; ignore_equal_values=true)
    ygridlines = linesegments!(
        blockscene, ygridnode, linewidth = ax.ygridwidth, visible = ax.ygridvisible,
        color = ax.ygridcolor, linestyle = ax.ygridstyle, inspectable = false
    )
    # put gridlines behind the zero plane so they don't overlay plots
    translate!(ygridlines, 0, 0, -10)
    elements[:ygridlines] = ygridlines

    yminorgridnode = Observable(Point2f[]; ignore_equal_values=true)
    yminorgridlines = linesegments!(
        blockscene, yminorgridnode, linewidth = ax.yminorgridwidth, visible = ax.yminorgridvisible,
        color = ax.yminorgridcolor, linestyle = ax.yminorgridstyle, inspectable = false
    )
    # put gridlines behind the zero plane so they don't overlay plots
    translate!(yminorgridlines, 0, 0, -10)
    elements[:yminorgridlines] = yminorgridlines

    # When the transform function (xscale, yscale) of a plot changes we
    # 1. communicate this change to plots (barplot needs this to make bars
    #    compatible with the new transform function/scale)
    onany(blockscene, ax.xscale, ax.yscale) do xsc, ysc
        scene.transformation.transform_func[] = (xsc, ysc)
        return
    end

    # 2. Update the limits of the plot
    onany(blockscene, scene.transformation.transform_func, priority = -1) do _
        reset_limits!(ax)
    end

    notify(ax.xscale)

    # 3. Update the view onto the plot (camera matrices)
    onany(blockscene, scene.transformation.transform_func, finallimits,
          ax.xreversed, ax.yreversed; priority=-2) do args...
        update_axis_camera(scene, args...)
    end

    xaxis_endpoints = lift(blockscene, ax.xaxisposition, scene.viewport;
                           ignore_equal_values=true) do xaxisposition, area
        if xaxisposition === :bottom
            return bottomline(Rect2f(area))
        elseif xaxisposition === :top
            return topline(Rect2f(area))
        else
            error("Invalid xaxisposition $xaxisposition")
        end
    end

    yaxis_endpoints = lift(blockscene, ax.yaxisposition, scene.viewport;
                           ignore_equal_values=true) do yaxisposition, area
        if yaxisposition === :left
            return leftline(Rect2f(area))
        elseif yaxisposition === :right
            return rightline(Rect2f(area))
        else
            error("Invalid yaxisposition $yaxisposition")
        end
    end

    xaxis_flipped = lift(x -> x === :top, blockscene, ax.xaxisposition; ignore_equal_values=true)
    yaxis_flipped = lift(x -> x === :right, blockscene, ax.yaxisposition; ignore_equal_values=true)

    xspinevisible = lift(blockscene, xaxis_flipped, ax.bottomspinevisible, ax.topspinevisible;
                         ignore_equal_values=true) do xflip, bv, tv
        xflip ? tv : bv
    end
    xoppositespinevisible = lift(blockscene, xaxis_flipped, ax.bottomspinevisible, ax.topspinevisible;
                                 ignore_equal_values=true) do xflip, bv, tv
        xflip ? bv : tv
    end
    yspinevisible = lift(blockscene, yaxis_flipped, ax.leftspinevisible, ax.rightspinevisible;
                         ignore_equal_values=true) do yflip, lv, rv
        yflip ? rv : lv
    end
    yoppositespinevisible = lift(blockscene, yaxis_flipped, ax.leftspinevisible, ax.rightspinevisible;
                                 ignore_equal_values=true) do yflip, lv, rv
        yflip ? lv : rv
    end
    xspinecolor = lift(blockscene, xaxis_flipped, ax.bottomspinecolor, ax.topspinecolor;
                       ignore_equal_values=true) do xflip, bc, tc
        xflip ? tc : bc
    end
    xoppositespinecolor = lift(blockscene, xaxis_flipped, ax.bottomspinecolor, ax.topspinecolor;
                               ignore_equal_values=true) do xflip, bc, tc
        xflip ? bc : tc
    end
    yspinecolor = lift(blockscene, yaxis_flipped, ax.leftspinecolor, ax.rightspinecolor;
                       ignore_equal_values=true) do yflip, lc, rc
        yflip ? rc : lc
    end
    yoppositespinecolor = lift(blockscene, yaxis_flipped, ax.leftspinecolor, ax.rightspinecolor;
                               ignore_equal_values=true) do yflip, lc, rc
        yflip ? lc : rc
    end

    xlims = lift(xlimits, blockscene, finallimits; ignore_equal_values=true)
    ylims = lift(ylimits, blockscene, finallimits; ignore_equal_values=true)

    xaxis = LineAxis(blockscene, endpoints = xaxis_endpoints, limits = xlims,
        flipped = xaxis_flipped, ticklabelrotation = ax.xticklabelrotation,
        ticklabelalign = ax.xticklabelalign, labelsize = ax.xlabelsize,
        labelpadding = ax.xlabelpadding, ticklabelpad = ax.xticklabelpad, labelvisible = ax.xlabelvisible,
        label = ax.xlabel, labelfont = ax.xlabelfont, labelrotation = ax.xlabelrotation, ticklabelfont = ax.xticklabelfont, ticklabelcolor = ax.xticklabelcolor, labelcolor = ax.xlabelcolor, tickalign = ax.xtickalign,
        ticklabelspace = ax.xticklabelspace, dim_convert = ax.dim1_conversion, ticks = ax.xticks, tickformat = ax.xtickformat, ticklabelsvisible = ax.xticklabelsvisible,
        ticksvisible = ax.xticksvisible, spinevisible = xspinevisible, spinecolor = xspinecolor, spinewidth = ax.spinewidth,
        ticklabelsize = ax.xticklabelsize, trimspine = ax.xtrimspine, ticksize = ax.xticksize,
        reversed = ax.xreversed, tickwidth = ax.xtickwidth, tickcolor = ax.xtickcolor,
        minorticksvisible = ax.xminorticksvisible, minortickalign = ax.xminortickalign, minorticksize = ax.xminorticksize, minortickwidth = ax.xminortickwidth, minortickcolor = ax.xminortickcolor, minorticks = ax.xminorticks, scale = ax.xscale,
        )

    ax.xaxis = xaxis

    yaxis = LineAxis(blockscene, endpoints = yaxis_endpoints, limits = ylims,
        flipped = yaxis_flipped, ticklabelrotation = ax.yticklabelrotation,
        ticklabelalign = ax.yticklabelalign, labelsize = ax.ylabelsize,
        labelpadding = ax.ylabelpadding, ticklabelpad = ax.yticklabelpad, labelvisible = ax.ylabelvisible,
        label = ax.ylabel, labelfont = ax.ylabelfont, labelrotation = ax.ylabelrotation, ticklabelfont = ax.yticklabelfont, ticklabelcolor = ax.yticklabelcolor, labelcolor = ax.ylabelcolor, tickalign = ax.ytickalign,
        ticklabelspace = ax.yticklabelspace, dim_convert = ax.dim2_conversion, ticks = ax.yticks, tickformat = ax.ytickformat, ticklabelsvisible = ax.yticklabelsvisible,
        ticksvisible = ax.yticksvisible, spinevisible = yspinevisible, spinecolor = yspinecolor, spinewidth = ax.spinewidth,
        trimspine = ax.ytrimspine, ticklabelsize = ax.yticklabelsize, ticksize = ax.yticksize, flip_vertical_label = ax.flip_ylabel, reversed = ax.yreversed, tickwidth = ax.ytickwidth,
            tickcolor = ax.ytickcolor,
        minorticksvisible = ax.yminorticksvisible, minortickalign = ax.yminortickalign, minorticksize = ax.yminorticksize, minortickwidth = ax.yminortickwidth, minortickcolor = ax.yminortickcolor, minorticks = ax.yminorticks, scale = ax.yscale,
        )

    ax.yaxis = yaxis

    xoppositelinepoints = lift(blockscene, scene.viewport, ax.spinewidth, ax.xaxisposition;
                               ignore_equal_values=true) do r, sw, xaxpos
        if xaxpos === :top
            y = bottom(r)
            p1 = Point2f(left(r) - 0.5sw, y)
            p2 = Point2f(right(r) + 0.5sw, y)
            return [p1, p2]
        else
            y = top(r)
            p1 = Point2f(left(r) - 0.5sw, y)
            p2 = Point2f(right(r) + 0.5sw, y)
            return [p1, p2]
        end
    end

    yoppositelinepoints = lift(blockscene, scene.viewport, ax.spinewidth, ax.yaxisposition;
                               ignore_equal_values=true) do r, sw, yaxpos
        if yaxpos === :right
            x = left(r)
            p1 = Point2f(x, bottom(r) - 0.5sw)
            p2 = Point2f(x, top(r) + 0.5sw)
            return [p1, p2]
        else
            x = right(r)
            p1 = Point2f(x, bottom(r) - 0.5sw)
            p2 = Point2f(x, top(r) + 0.5sw)
            return [p1, p2]
        end
    end

    xticksmirrored = lift(mirror_ticks, blockscene, xaxis.tickpositions, ax.xticksize, ax.xtickalign,
                          scene.viewport, :x, ax.xaxisposition[], ax.spinewidth)
    xticksmirrored_lines = linesegments!(blockscene, xticksmirrored, visible = @lift($(ax.xticksmirrored) && $(ax.xticksvisible)),
        linewidth = ax.xtickwidth, color = ax.xtickcolor)
    translate!(xticksmirrored_lines, 0, 0, 10)
    yticksmirrored = lift(mirror_ticks, blockscene, yaxis.tickpositions, ax.yticksize, ax.ytickalign,
                          scene.viewport, :y, ax.yaxisposition[], ax.spinewidth)
    yticksmirrored_lines = linesegments!(blockscene, yticksmirrored, visible = @lift($(ax.yticksmirrored) && $(ax.yticksvisible)),
        linewidth = ax.ytickwidth, color = ax.ytickcolor)
    translate!(yticksmirrored_lines, 0, 0, 10)
    xminorticksmirrored = lift(mirror_ticks, blockscene, xaxis.minortickpositions, ax.xminorticksize,
                               ax.xminortickalign, scene.viewport, :x, ax.xaxisposition[], ax.spinewidth)
    xminorticksmirrored_lines = linesegments!(blockscene, xminorticksmirrored, visible = @lift($(ax.xticksmirrored) && $(ax.xminorticksvisible)),
        linewidth = ax.xminortickwidth, color = ax.xminortickcolor)
    translate!(xminorticksmirrored_lines, 0, 0, 10)
    yminorticksmirrored = lift(mirror_ticks, blockscene, yaxis.minortickpositions, ax.yminorticksize,
                               ax.yminortickalign, scene.viewport, :y, ax.yaxisposition[], ax.spinewidth)
    yminorticksmirrored_lines = linesegments!(blockscene, yminorticksmirrored, visible = @lift($(ax.yticksmirrored) && $(ax.yminorticksvisible)),
        linewidth = ax.yminortickwidth, color = ax.yminortickcolor)
    translate!(yminorticksmirrored_lines, 0, 0, 10)

    xoppositeline = linesegments!(blockscene, xoppositelinepoints, linewidth = ax.spinewidth,
        visible = xoppositespinevisible, color = xoppositespinecolor, inspectable = false,
        linestyle = nothing)
    elements[:xoppositeline] = xoppositeline
    translate!(xoppositeline, 0, 0, 20)

    yoppositeline = linesegments!(blockscene, yoppositelinepoints, linewidth = ax.spinewidth,
        visible = yoppositespinevisible, color = yoppositespinecolor, inspectable = false,
        linestyle = nothing)
    elements[:yoppositeline] = yoppositeline
    translate!(yoppositeline, 0, 0, 20)

    onany(blockscene, xaxis.tickpositions, scene.viewport) do tickpos, area
        local pxheight::Float32 = height(area)
        local offset::Float32 = ax.xaxisposition[] === :bottom ? pxheight : -pxheight
        update_gridlines!(xgridnode, Point2f(0, offset), tickpos)
    end

    onany(blockscene, yaxis.tickpositions, scene.viewport) do tickpos, area
        local pxwidth::Float32 = width(area)
        local offset::Float32 = ax.yaxisposition[] === :left ? pxwidth : -pxwidth
        update_gridlines!(ygridnode, Point2f(offset, 0), tickpos)
    end

    onany(blockscene, xaxis.minortickpositions, scene.viewport) do tickpos, area
        local pxheight::Float32 = height(scene.viewport[])
        local offset::Float32 = ax.xaxisposition[] === :bottom ? pxheight : -pxheight
        update_gridlines!(xminorgridnode, Point2f(0, offset), tickpos)
    end

    onany(blockscene, yaxis.minortickpositions, scene.viewport) do tickpos, area
        local pxwidth::Float32 = width(scene.viewport[])
        local offset::Float32 = ax.yaxisposition[] === :left ? pxwidth : -pxwidth
        update_gridlines!(yminorgridnode, Point2f(offset, 0), tickpos)
    end

    subtitlepos = lift(blockscene, scene.viewport, ax.titlegap, ax.titlealign, ax.xaxisposition,
                       xaxis.protrusion;
                       ignore_equal_values=true) do a,
        titlegap, align, xaxisposition, xaxisprotrusion

        align_factor = halign2num(align, "Horizontal title align $align not supported.")
        x = a.origin[1] + align_factor * a.widths[1]

        yoffset = top(a) + titlegap + (xaxisposition === :top ? xaxisprotrusion : 0f0)

        return Point2f(x, yoffset)
    end

    titlealignnode = lift(blockscene, ax.titlealign; ignore_equal_values=true) do align
        (align, :bottom)
    end

    subtitlet = text!(
        blockscene, subtitlepos,
        text = ax.subtitle,
        visible = ax.subtitlevisible,
        fontsize = ax.subtitlesize,
        align = titlealignnode,
        font = ax.subtitlefont,
        color = ax.subtitlecolor,
        lineheight = ax.subtitlelineheight,
        markerspace = :data,
        inspectable = false)

    titlepos = lift(calculate_title_position, blockscene, scene.viewport, ax.titlegap, ax.subtitlegap,
        ax.titlealign, ax.xaxisposition, xaxis.protrusion, ax.subtitlelineheight, ax, subtitlet; ignore_equal_values=true)

    titlet = text!(
        blockscene, titlepos,
        text = ax.title,
        visible = ax.titlevisible,
        fontsize = ax.titlesize,
        align = titlealignnode,
        font = ax.titlefont,
        color = ax.titlecolor,
        lineheight = ax.titlelineheight,
        markerspace = :data,
        inspectable = false)
    elements[:title] = titlet

    map!(compute_protrusions, blockscene, ax.layoutobservables.protrusions, ax.title, ax.titlesize,
         ax.titlegap, ax.titlevisible, ax.spinewidth,
            ax.topspinevisible, ax.bottomspinevisible, ax.leftspinevisible, ax.rightspinevisible,
            xaxis.protrusion, yaxis.protrusion, ax.xaxisposition, ax.yaxisposition,
            ax.subtitle, ax.subtitlevisible, ax.subtitlesize, ax.subtitlegap,
            ax.titlelineheight, ax.subtitlelineheight, subtitlet, titlet)
    # trigger first protrusions with one of the observables
    notify(ax.title)

    # trigger bboxnode so the axis layouts itself even if not connected to a
    # layout
    notify(ax.layoutobservables.suggestedbbox)

    register_events!(ax, scene)

    # these are the user defined limits
    on(blockscene, ax.limits) do _
        reset_limits!(ax)
    end

    # these are the limits that we try to target, but they can be changed for correct aspects
    on(blockscene, targetlimits) do tlims
        update_linked_limits!(block_limit_linking, ax.xaxislinks, ax.yaxislinks, tlims)
    end

    # compute limits that adhere to the limit aspect ratio whenever the targeted
    # limits or the scene size change, because both influence the displayed ratio
    onany(blockscene, scene.viewport, targetlimits) do pxa, lims
        adjustlimits!(ax)
    end

    # trigger limit pipeline once, with manual finallimits if they haven't changed from
    # their initial value as they need to be triggered at least once to correctly set up
    # projection matrices etc.
    fl = finallimits[]
    notify(ax.limits)
    if fl == finallimits[]
        notify(finallimits)
    end

    return ax
end

function mirror_ticks(tickpositions, ticksize, tickalign, viewport, side, axisposition, spinewidth)
    a = viewport
    if side === :x
        opp = axisposition === :bottom ? top(a) : bottom(a)
        sign =  axisposition === :bottom ? 1 : -1
    else
        opp = axisposition === :left ? right(a) : left(a)
        sign = axisposition === :left ? 1 : -1
    end
    d = ticksize * sign
    points = Vector{Point2f}(undef, 2*length(tickpositions))
    spineoffset = sign * (0.5 * spinewidth)
    if side === :x
        for (i, (x, _)) in enumerate(tickpositions)
            points[2i-1] = Point2f(x, opp - d * tickalign + spineoffset)
            points[2i] = Point2f(x, opp + d - d * tickalign + spineoffset)
        end
    else
        for (i, (_, y)) in enumerate(tickpositions)
            points[2i-1] = Point2f(opp - d * tickalign + spineoffset, y)
            points[2i] = Point2f(opp + d - d * tickalign + spineoffset, y)
        end
    end
    return points
end

"""
    reset_limits!(ax; xauto = true, yauto = true)

Resets the axis limits depending on the value of `ax.limits`.
If one of the two components of limits is nothing,
that value is either copied from the targetlimits if `xauto` or `yauto` is false,
respectively, or it is determined automatically from the plots in the axis.
If one of the components is a tuple of two numbers, those are used directly.
"""
function reset_limits!(ax; xauto = true, yauto = true, zauto = true)
    mlims = convert_limit_attribute(ax.limits[])

    if ax isa Axis
        mxlims, mylims = mlims::Tuple{Any, Any}
    elseif ax isa Axis3
        mxlims, mylims, mzlims = mlims::Tuple{Any, Any, Any}
    else
        error()
    end

    xlims = if isnothing(mxlims) || mxlims[1] === nothing || mxlims[2] === nothing
        l = if xauto
            xautolimits(ax)
        else
            minimum(ax.targetlimits[])[1], maximum(ax.targetlimits[])[1]
        end
        if mxlims === nothing
            l
        else
            lo = mxlims[1] === nothing ? l[1] : mxlims[1]
            hi = mxlims[2] === nothing ? l[2] : mxlims[2]
            (lo, hi)
        end
    else
        convert(Tuple{Float64, Float64}, tuple(mxlims...))
    end
    ylims = if isnothing(mylims) || mylims[1] === nothing || mylims[2] === nothing
        l = if yauto
            yautolimits(ax)
        else
            minimum(ax.targetlimits[])[2], maximum(ax.targetlimits[])[2]
        end
        if mylims === nothing
            l
        else
            lo = mylims[1] === nothing ? l[1] : mylims[1]
            hi = mylims[2] === nothing ? l[2] : mylims[2]
            (lo, hi)
        end
    else
        convert(Tuple{Float64, Float64}, tuple(mylims...))
    end

    if ax isa Axis3
        zlims = if isnothing(mzlims) || mzlims[1] === nothing || mzlims[2] === nothing
            l = if zauto
                zautolimits(ax)
            else
                minimum(ax.targetlimits[])[3], maximum(ax.targetlimits[])[3]
            end
            if mzlims === nothing
                l
            else
                lo = mzlims[1] === nothing ? l[1] : mzlims[1]
                hi = mzlims[2] === nothing ? l[2] : mzlims[2]
                (lo, hi)
            end
        else
            convert(Tuple{Float32, Float32}, tuple(mzlims...))
        end
    end

    if !(xlims[1] <= xlims[2])
        error("Invalid x-limits as xlims[1] <= xlims[2] is not met for $xlims.")
    end
    if !(ylims[1] <= ylims[2])
        error("Invalid y-limits as ylims[1] <= ylims[2] is not met for $ylims.")
    end
    if ax isa Axis3
        if !(zlims[1] <= zlims[2])
            error("Invalid z-limits as zlims[1] <= zlims[2] is not met for $zlims.")
        end
    end

    tlims = if ax isa Axis
        BBox(xlims..., ylims...)
    elseif ax isa Axis3
        Rect3f(
            Vec3f(xlims[1], ylims[1], zlims[1]),
            Vec3f(xlims[2] - xlims[1], ylims[2] - ylims[1], zlims[2] - zlims[1]),
        )
    end
    ax.targetlimits[] = tlims
    nothing
end

# this is so users can do limits = (left, right, bottom, top)
function convert_limit_attribute(lims::Tuple{Any, Any, Any, Any})
    (lims[1:2], lims[3:4])
end

function convert_limit_attribute(lims::Tuple{Any, Any})
    _convert_single_limit(x) = x
    _convert_single_limit(x::Interval) = endpoints(x)
    map(_convert_single_limit, lims)
end

function validate_limits_for_scales(lims::Rect, xsc, ysc)
    mi = minimum(lims)
    ma = maximum(lims)
    xlims = (mi[1], ma[1])
    ylims = (mi[2], ma[2])

    if !validate_limits_for_scale(xlims, xsc)
        error("Invalid x-limits $xlims for scale $xsc which is defined on the interval $(defined_interval(xsc))")
    end
    if !validate_limits_for_scale(ylims, ysc)
        error("Invalid y-limits $ylims for scale $ysc which is defined on the interval $(defined_interval(ysc))")
    end
    nothing
end

validate_limits_for_scale(lims, scale) = all(x -> x in defined_interval(scale), lims)

palettesyms(cycle::Cycle) = [c[2] for c in cycle.cycle]
attrsyms(cycle::Cycle) = [c[1] for c in cycle.cycle]

function get_cycler_index!(c::Cycler, P::Type)
    if !haskey(c.counters, P)
        return c.counters[P] = 1
    else
        return c.counters[P] += 1
    end
end

function get_cycle_for_plottype(cycle_raw)::Cycle
    if isnothing(cycle_raw)
        return Cycle([])
    elseif cycle_raw isa Cycle
        return cycle_raw
    else
        return Cycle(cycle_raw)
    end
end

function to_color(scene::Scene, attribute_name, cycled::Cycled)
    palettes = to_value(scene.theme.palette)
    attr_palette = to_value(palettes[attribute_name])
    index = cycled.i
    return attr_palette[mod1(index, length(attr_palette))]
end

function add_cycle_attributes!(@nospecialize(plot), cycle::Cycle, cycler::Cycler, palette::Attributes)
    # check if none of the cycled attributes of this plot
    # were passed manually, because we don't use the cycler
    # if any of the cycled attributes were specified manually
    user_attributes = plot.kw
    no_cycle_attribute_passed = !any(keys(user_attributes)) do key
        any(syms -> key in syms, attrsyms(cycle))
    end

    # check if any attributes were passed as `Cycled` entries
    # because if there were any, these are looked up directly
    # in the cycler without advancing the counter etc.
    manually_cycled_attributes = filter(keys(user_attributes)) do key
        return to_value(user_attributes[key]) isa Cycled
    end

    # if there are any manually cycled attributes, we don't do the normal
    # cycling but only look up exactly the passed attributes
    cycle_attrsyms = attrsyms(cycle)

    if !isempty(manually_cycled_attributes)
        # an attribute given as Cycled needs to be present in the cycler,
        # otherwise there's no cycle in which to look up a value
        for k in manually_cycled_attributes
            if !any(x -> k in x, cycle_attrsyms)
                error("Attribute `$k` was passed with an explicit `Cycled` value, but $k is not specified in the cycler for this plot type $(typeof(plot)).")
            end
        end

        palettes = [palette[sym][] for sym in palettesyms(cycle)]

        for sym in manually_cycled_attributes
            isym = findfirst(syms -> sym in syms, attrsyms(cycle))
            index = plot[sym][].i
            # replace the Cycled values with values from the correct palettes
            # at the index inside the Cycled object
            plot[sym] = if cycle.covary
                palettes[isym][mod1(index, length(palettes[isym]))]
            else
                cis = CartesianIndices(Tuple(length(p) for p in palettes))
                n = length(cis)
                k = mod1(index, n)
                idx = Tuple(cis[k])
                palettes[isym][idx[isym]]
            end
        end

    elseif no_cycle_attribute_passed
        index = get_cycler_index!(cycler, typeof(plot))

        palettes = [palette[sym][] for sym in palettesyms(cycle)]

        for (isym, syms) in enumerate(attrsyms(cycle))
            for sym in syms
                plot[sym] = if cycle.covary
                    palettes[isym][mod1(index, length(palettes[isym]))]
                else
                    cis = CartesianIndices(Tuple(length(p) for p in palettes))
                    n = length(cis)
                    k = mod1(index, n)
                    idx = Tuple(cis[k])
                    palettes[isym][idx[isym]]
                end
            end
        end
    end
end

is_open_or_any_parent(s::Scene) = isopen(s) || is_open_or_any_parent(s.parent)
is_open_or_any_parent(::Nothing) = false



needs_tight_limits(@nospecialize any) = false
needs_tight_limits(::Union{Heatmap, Image}) = true
function needs_tight_limits(c::Contourf)
    # we know that all values are included and the contourf is rectangular
    # otherwise here it could be in an arbitrary shape
    return c.levels[] isa Int
end
function needs_tight_limits(p::Triplot)
    return p.show_ghost_edges[]
end
function needs_tight_limits(p::Voronoiplot)
    p = p.plots[1] isa Voronoiplot ? p.plots[1] : p
    return !isempty(DelTri.get_unbounded_polygons(p[1][]))
end

function expandbboxwithfractionalmargins(bb, margins)
    newwidths = bb.widths .* (1f0 .+ margins)
    diffs = newwidths .- bb.widths
    neworigin = bb.origin .- (0.5f0 .* diffs)
    return Rect2f(neworigin, newwidths)
end

limitunion(lims1, lims2) = (min(lims1..., lims2...), max(lims1..., lims2...))

function expandlimits(lims, margin_low, margin_high, scale)
    # expand limits so that the margins are applied at the current axis scale
    limsordered = (min(lims[1], lims[2]), max(lims[1], lims[2]))
    lims_scaled = scale.(limsordered)

    w_scaled = lims_scaled[2] - lims_scaled[1]
    d_low_scaled = w_scaled * margin_low
    d_high_scaled = w_scaled * margin_high
    inverse = Makie.inverse_transform(scale)
    lims = inverse.((lims_scaled[1] - d_low_scaled, lims_scaled[2] + d_high_scaled))

    # guard against singular limits from something like a vline or hline
    if lims[2] - lims[1] ≈ 0
        # this works for log as well
        # we look at the distance to zero in scaled space
        # then try to center the value between that zero and the value
        # that is the same scaled distance away on the other side
        # which centers the singular value optically
        zerodist = abs(scale(lims[1]))

        # for 0 in linear space this doesn't work so here we just expand to -1, 1
        if zerodist ≈ 0 && scale === identity
            lims = (-one(lims[1]), one(lims[1]))
        else
            lims = inverse.(scale.(lims) .+ (-zerodist, zerodist))
        end
    end
    lims
end

function getlimits(la::Axis, dim)
    # find all plots that don't have exclusion attributes set
    # for this dimension
    if !(dim in (1, 2))
        error("Dimension $dim not allowed. Only 1 or 2.")
    end

    function exclude(plot)
        # only use plots with autolimits = true
        to_value(get(plot, dim == 1 ? :xautolimits : :yautolimits, true)) || return true
        # only if they use data coordinates
        is_data_space(to_value(get(plot, :space, :data))) || return true
        # only use visible plots for limits
        return !to_value(get(plot, :visible, true))
    end

    # get all data limits, minus the excluded plots
    tf = la.scene.transformation.transform_func[]
    itf = inverse_transform(tf)
    if itf === nothing
        @warn "Axis transformation $tf does not define an `inverse_transform()`. This may result in a bad choice of limits due to model transformations being ignored." maxlog = 1
        bb = data_limits(la.scene, exclude)
    else
        # get limits with transform_func and model applied
        bb = boundingbox(la.scene, exclude)
        # then undo transform_func so that ticks can handle transform_func
        # without ignoring translations, scaling or rotations from model
        try
            bb = apply_transform(itf, bb)
        catch e
            # TODO: Is this necessary?
            @warn "Failed to apply inverse transform $itf to bounding box $bb. Falling back on data_limits()." exception = e
            bb = data_limits(la.scene, exclude)
        end
    end

    # if there are no bboxes remaining, `nothing` signals that no limits could be determined
    isfinite_rect(bb, dim) || return nothing

    # otherwise start with the first box
    mini, maxi = minimum(bb), maximum(bb)
    return (mini[dim], maxi[dim])
end

getxlimits(la::Axis) = getlimits(la, 1)
getylimits(la::Axis) = getlimits(la, 2)

function update_linked_limits!(block_limit_linking, xaxislinks, yaxislinks, tlims)

    thisxlims = xlimits(tlims)
    thisylims = ylimits(tlims)

    # only change linked axis if not prohibited from doing so because
    # we're currently being updated by another axis' link
    if !block_limit_linking[]

        bothlinks = intersect(xaxislinks, yaxislinks)
        xlinks = setdiff(xaxislinks, yaxislinks)
        ylinks = setdiff(yaxislinks, xaxislinks)

        for link in bothlinks
            otherlims = link.targetlimits[]
            if tlims != otherlims
                link.block_limit_linking[] = true
                link.targetlimits[] = tlims
                link.block_limit_linking[] = false
            end
        end

        for xlink in xlinks
            otherlims = xlink.targetlimits[]
            otherxlims = limits(otherlims, 1)
            otherylims = limits(otherlims, 2)
            if thisxlims != otherxlims
                xlink.block_limit_linking[] = true
                xlink.targetlimits[] = BBox(thisxlims[1], thisxlims[2], otherylims[1], otherylims[2])
                xlink.block_limit_linking[] = false
            end
        end

        for ylink in ylinks
            otherlims = ylink.targetlimits[]
            otherxlims = limits(otherlims, 1)
            otherylims = limits(otherlims, 2)
            if thisylims != otherylims
                ylink.block_limit_linking[] = true
                ylink.targetlimits[] = BBox(otherxlims[1], otherxlims[2], thisylims[1], thisylims[2])
                ylink.block_limit_linking[] = false
            end
        end
    end
end

"""
    autolimits!()
    autolimits!(la::Axis)

<<<<<<< HEAD
Reset manually specified limits of `la` to an automatically determined rectangle, that depends on the 
data limits of all plot objects in the axis, as well as the autolimit margins for x and y axis.

If no axis is provided, `la` defaults to `current_axis()`.
=======
Reset manually specified limits of `la` to an automatically determined rectangle, that depends on the data limits of all plot objects in the axis, as well as the autolimit margins for x and y axis.
The argument `la` defaults to `current_axis()`.
>>>>>>> 12d0e67a
"""
function autolimits!(ax::Axis=current_axis())
    ax.limits[] = (nothing, nothing)
    return
end
function autolimits!()
    curr_ax = current_axis()
    isnothing(curr_ax)  &&  throw(ArgumentError("Attempted to call `autolimits!` on `current_axis()`, but `current_axis()` returned nothing."))
    autolimits!(curr_ax)
end

function autolimits(ax::Axis, dim::Integer)
    # try getting x limits for the axis and then union them with linked axes
    lims = getlimits(ax, dim)

    links = dim == 1 ? ax.xaxislinks : ax.yaxislinks
    for link in links
        if isnothing(lims)
            lims = getlimits(link, dim)
        else
            newlims = getlimits(link, dim)
            if !isnothing(newlims)
                lims = limitunion(lims, newlims)
            end
        end
    end

    dimsym = dim == 1 ? :x : :y
    scale = getproperty(ax, Symbol(dimsym, :scale))[]
    margin = getproperty(ax, Symbol(dimsym, :autolimitmargin))[]
    if !isnothing(lims)
        if !validate_limits_for_scale(lims, scale)
            error("Found invalid $(dimsym)-limits $lims for scale $(scale) which is defined on the interval $(defined_interval(scale))")
        end
        lims = expandlimits(lims, margin[1], margin[2], scale)
    end

    # if no limits have been found, use the targetlimits directly
    if isnothing(lims)
        lims = limits(ax.targetlimits[], dim)
    end
    return lims
end

xautolimits(ax::Axis) = autolimits(ax, 1)
yautolimits(ax::Axis) = autolimits(ax, 2)

"""
    linkaxes!(a::Axis, others...)

Link both x and y axes of all given `Axis` so that they stay synchronized.
"""
function linkaxes!(a::Axis, others...)
    linkxaxes!(a, others...)
    linkyaxes!(a, others...)
end

function adjustlimits!(la)
    asp = la.autolimitaspect[]
    target = la.targetlimits[]
    area = la.scene.viewport[]

    # in the simplest case, just update the final limits with the target limits
    if isnothing(asp) || width(area) == 0 || height(area) == 0
        la.finallimits[] = target
        return
    end

    xlims = (left(target), right(target))
    ylims = (bottom(target), top(target))

    size_aspect = width(area) / height(area)
    data_aspect = (xlims[2] - xlims[1]) / (ylims[2] - ylims[1])

    aspect_ratio = data_aspect / size_aspect

    correction_factor = asp / aspect_ratio

    if correction_factor > 1
        # need to go wider

        marginsum = sum(la.xautolimitmargin[])
        ratios = if marginsum == 0
            (0.5, 0.5)
        else
            (la.xautolimitmargin[] ./ marginsum)
        end

        xlims = expandlimits(xlims, ((correction_factor - 1) .* ratios)..., identity) # don't use scale here?
    elseif correction_factor < 1
        # need to go taller

        marginsum = sum(la.yautolimitmargin[])
        ratios = if marginsum == 0
            (0.5, 0.5)
        else
            (la.yautolimitmargin[] ./ marginsum)
        end
        ylims = expandlimits(ylims, (((1 / correction_factor) - 1) .* ratios)..., identity) # don't use scale here?
    end

    bbox = BBox(xlims[1], xlims[2], ylims[1], ylims[2])
    la.finallimits[] = bbox
    return
end

function linkaxes!(dir::Union{Val{:x}, Val{:y}}, a::Axis, others...)
    axes = Axis[a; others...]

    all_links = Set{Axis}(axes)
    for ax in axes
        links = dir isa Val{:x} ? ax.xaxislinks : ax.yaxislinks
        for ax in links
            push!(all_links, ax)
        end
    end

    for ax in all_links
        links = (dir isa Val{:x} ? ax.xaxislinks : ax.yaxislinks)
        for linked_ax in all_links
            if linked_ax !== ax && linked_ax ∉ links
                push!(links, linked_ax)
            end
        end
    end
    reset_limits!(a)
end

"""
    linkxaxes!(a::Axis, others...)

Link the x axes of all given `Axis` so that they stay synchronized.
"""
linkxaxes!(a::Axis, others...) = linkaxes!(Val(:x), a, others...)

"""
    linkyaxes!(a::Axis, others...)

Link the y axes of all given `Axis` so that they stay synchronized.
"""
linkyaxes!(a::Axis, others...) = linkaxes!(Val(:y), a, others...)

"""
Keeps the ticklabelspace static for a short duration and then resets it to its previous
value. If that value is Makie.automatic, the reset will trigger new
protrusions for the axis and the layout will adjust. This is so the layout doesn't
immediately readjust during interaction, which would let the whole layout jitter around.
"""
function timed_ticklabelspace_reset(ax::Axis, reset_timer::Ref,
        prev_xticklabelspace::Ref, prev_yticklabelspace::Ref, threshold_sec::Real)

    if !isnothing(reset_timer[])
        close(reset_timer[])
    else
        prev_xticklabelspace[] = ax.xticklabelspace[]
        prev_yticklabelspace[] = ax.yticklabelspace[]

        ax.xticklabelspace = Float64(ax.xaxis.attributes.actual_ticklabelspace[])
        ax.yticklabelspace = Float64(ax.yaxis.attributes.actual_ticklabelspace[])
    end

    reset_timer[] = Timer(threshold_sec) do t
        reset_timer[] = nothing

        ax.xticklabelspace = prev_xticklabelspace[]
        ax.yticklabelspace = prev_yticklabelspace[]
    end

end


"""
    hidexdecorations!(la::Axis; label = true, ticklabels = true, ticks = true, grid = true,
        minorgrid = true, minorticks = true)

Hide decorations of the x-axis: label, ticklabels, ticks and grid. Keyword
arguments can be used to disable hiding of certain types of decorations.
"""
function hidexdecorations!(la::Axis; label = true, ticklabels = true, ticks = true, grid = true,
        minorgrid = true, minorticks = true)
    if label
        la.xlabelvisible = false
    end
    if ticklabels
        la.xticklabelsvisible = false
    end
    if ticks
        la.xticksvisible = false
    end
    if grid
        la.xgridvisible = false
    end
    if minorgrid
        la.xminorgridvisible = false
    end
    if minorticks
        la.xminorticksvisible = false
    end
end

"""
    hideydecorations!(la::Axis; label = true, ticklabels = true, ticks = true, grid = true,
        minorgrid = true, minorticks = true)

Hide decorations of the y-axis: label, ticklabels, ticks and grid. Keyword
arguments can be used to disable hiding of certain types of decorations.
"""
function hideydecorations!(la::Axis; label = true, ticklabels = true, ticks = true, grid = true,
        minorgrid = true, minorticks = true)
    if label
        la.ylabelvisible = false
    end
    if ticklabels
        la.yticklabelsvisible = false
    end
    if ticks
        la.yticksvisible = false
    end
    if grid
        la.ygridvisible = false
    end
    if minorgrid
        la.yminorgridvisible = false
    end
    if minorticks
        la.yminorticksvisible = false
    end
end

"""
    hidedecorations!(la::Axis; label = true, ticklabels = true, ticks = true,
                     grid = true, minorgrid = true, minorticks = true)

Hide decorations of both x and y-axis: label, ticklabels, ticks and grid.
Keyword arguments can be used to disable hiding of certain types of decorations.

See also [`hidexdecorations!`], [`hideydecorations!`], [`hidezdecorations!`]
"""
function hidedecorations!(la::Axis; label = true, ticklabels = true, ticks = true, grid = true,
        minorgrid = true, minorticks = true)
    hidexdecorations!(la; label = label, ticklabels = ticklabels, ticks = ticks, grid = grid,
        minorgrid = minorgrid, minorticks = minorticks)
    hideydecorations!(la; label = label, ticklabels = ticklabels, ticks = ticks, grid = grid,
        minorgrid = minorgrid, minorticks = minorticks)
end

"""
    hidespines!(la::Axis, spines::Symbol... = (:l, :r, :b, :t)...)

Hide all specified axis spines. Hides all spines by default, otherwise choose
which sides to hide with the symbols :l (left), :r (right), :b (bottom) and
:t (top).
"""
function hidespines!(la::Axis, spines::Symbol... = (:l, :r, :b, :t)...)
    for s in spines
        if s === :l
            la.leftspinevisible = false
        elseif s === :r
            la.rightspinevisible = false
        elseif s === :b
            la.bottomspinevisible = false
        elseif s === :t
            la.topspinevisible = false
        else
            error("Invalid spine identifier $s. Valid options are :l, :r, :b and :t.")
        end
    end
end

"""
    space = tight_yticklabel_spacing!(ax::Axis)

Sets the space allocated for the yticklabels of the `Axis` to the minimum that is needed and returns that value.
"""
function tight_yticklabel_spacing!(ax::Axis)
    space = tight_ticklabel_spacing!(ax.yaxis)
    return space
end

"""
    space = tight_xticklabel_spacing!(ax::Axis)

Sets the space allocated for the xticklabels of the `Axis` to the minimum that is needed and returns that value.
"""
function tight_xticklabel_spacing!(ax::Axis)
    space = tight_ticklabel_spacing!(ax.xaxis)
    return space
end

"""
    tight_ticklabel_spacing!(ax::Axis)

Sets the space allocated for the xticklabels and yticklabels of the `Axis` to the minimum that is needed.
"""
function tight_ticklabel_spacing!(ax::Axis)
    tight_xticklabel_spacing!(ax)
    tight_yticklabel_spacing!(ax)
    return
end

function Base.show(io::IO, ::MIME"text/plain", ax::Axis)
    nplots = length(ax.scene.plots)
    println(io, "Axis with $nplots plots:")

    for (i, p) in enumerate(ax.scene.plots)
        println(io, (i == nplots ? " ┗━ " : " ┣━ ") * string(typeof(p)))
    end
end

function Base.show(io::IO, ax::Axis)
    nplots = length(ax.scene.plots)
    print(io, "Axis ($nplots plots)")
end

Makie.xlims!(ax::Axis, xlims::Interval) = Makie.xlims!(ax, endpoints(xlims))
Makie.ylims!(ax::Axis, ylims::Interval) = Makie.ylims!(ax, endpoints(ylims))

function Makie.xlims!(ax::Axis, xlims)
    xlims = map(x -> convert_dim_value(ax, 1, x), xlims)
    if length(xlims) != 2
        error("Invalid xlims length of $(length(xlims)), must be 2.")
    elseif xlims[1] == xlims[2] && xlims[1] !== nothing
        error("Can't set x limits to the same value $(xlims[1]).")
    elseif all(x -> x isa Real, xlims) && xlims[1] > xlims[2]
        xlims = reverse(xlims)
        ax.xreversed[] = true
    else
        ax.xreversed[] = false
    end

    mlims = convert_limit_attribute(ax.limits[])
    ax.limits.val = (xlims, mlims[2])
    reset_limits!(ax, yauto = false)
    nothing
end

function Makie.ylims!(ax::Axis, ylims)
    ylims = map(x -> convert_dim_value(ax, 2, x), ylims)
    if length(ylims) != 2
        error("Invalid ylims length of $(length(ylims)), must be 2.")
    elseif ylims[1] == ylims[2] && ylims[1] !== nothing
        error("Can't set y limits to the same value $(ylims[1]).")
    elseif all(x -> x isa Real, ylims) && ylims[1] > ylims[2]
        ylims = reverse(ylims)
        ax.yreversed[] = true
    else
        ax.yreversed[] = false
    end
    mlims = convert_limit_attribute(ax.limits[])
    ax.limits.val = (mlims[1], ylims)
    reset_limits!(ax, xauto = false)
    nothing
end

"""
    xlims!(ax, low, high)
    xlims!(ax; low = nothing, high = nothing)
    xlims!(ax, (low, high))
    xlims!(ax, low..high)

Set the x-axis limits of axis `ax` to `low` and `high` or a tuple
`xlims = (low,high)`. If the limits are ordered high-low, the axis orientation
will be reversed. If a limit is `nothing` it will be determined automatically
from the plots in the axis.
"""
Makie.xlims!(ax, low, high) = Makie.xlims!(ax, (low, high))
"""
    ylims!(ax, low, high)
    ylims!(ax; low = nothing, high = nothing)
    ylims!(ax, (low, high))
    ylims!(ax, low..high)

Set the y-axis limits of axis `ax` to `low` and `high` or a tuple
`ylims = (low,high)`. If the limits are ordered high-low, the axis orientation
will be reversed. If a limit is `nothing` it will be determined automatically
from the plots in the axis.
"""
Makie.ylims!(ax, low, high) = Makie.ylims!(ax, (low, high))
"""
    zlims!(ax, low, high)
    zlims!(ax; low = nothing, high = nothing)
    zlims!(ax, (low, high))
    zlims!(ax, low..high)

Set the z-axis limits of axis `ax` to `low` and `high` or a tuple
`zlims = (low,high)`. If the limits are ordered high-low, the axis orientation
will be reversed. If a limit is `nothing` it will be determined automatically
from the plots in the axis.
"""
Makie.zlims!(ax, low, high) = Makie.zlims!(ax, (low, high))

"""
    xlims!(low, high)
    xlims!(; low = nothing, high = nothing)

Set the x-axis limits of the current axis to `low` and `high`. If the limits
are ordered high-low, this reverses the axis orientation. A limit set to
`nothing` will be determined automatically from the plots in the axis.
"""
Makie.xlims!(low::Optional{<:Real}, high::Optional{<:Real}) = Makie.xlims!(current_axis(), low, high)
"""
    ylims!(low, high)
    ylims!(; low = nothing, high = nothing)

Set the y-axis limits of the current axis to `low` and `high`. If the limits
are ordered high-low, this reverses the axis orientation. A limit set to
`nothing` will be determined automatically from the plots in the axis.
"""
Makie.ylims!(low::Optional{<:Real}, high::Optional{<:Real}) = Makie.ylims!(current_axis(), low, high)
"""
    zlims!(low, high)
    zlims!(; low = nothing, high = nothing)

Set the z-axis limits of the current axis to `low` and `high`. If the limits
are ordered high-low, this reverses the axis orientation. A limit set to
`nothing` will be determined automatically from the plots in the axis.
"""
Makie.zlims!(low::Optional{<:Real}, high::Optional{<:Real}) = Makie.zlims!(current_axis(), low, high)

"""
    xlims!(ax = current_axis())

Reset the x-axis limits to be determined automatically from the plots in the
axis.
"""
Makie.xlims!(ax = current_axis(); low = nothing, high = nothing) = Makie.xlims!(ax, low, high)
"""
    ylims!(ax = current_axis())

Reset the y-axis limits to be determined automatically from the plots in the
axis.
"""
Makie.ylims!(ax = current_axis(); low = nothing, high = nothing) = Makie.ylims!(ax, low, high)
"""
    zlims!(ax = current_axis())

Reset the z-axis limits to be determined automatically from the plots in the
axis.
"""
Makie.zlims!(ax = current_axis(); low = nothing, high = nothing) = Makie.zlims!(ax, low, high)

"""
    limits!(ax::Axis, xlims, ylims)

Set the axis limits to `xlims` and `ylims`.
If limits are ordered high-low, this reverses the axis orientation.
"""
function limits!(ax::Axis, xlims, ylims)
    Makie.xlims!(ax, xlims)
    Makie.ylims!(ax, ylims)
end

"""
    limits!(ax::Axis, x1, x2, y1, y2)

Set the axis x-limits to `x1` and `x2` and the y-limits to `y1` and `y2`.
If limits are ordered high-low, this reverses the axis orientation.
"""
function limits!(ax::Axis, x1, x2, y1, y2)
    Makie.xlims!(ax, x1, x2)
    Makie.ylims!(ax, y1, y2)
end

"""
    limits!(ax::Axis, rect::Rect2)

Set the axis limits to `rect`.
If limits are ordered high-low, this reverses the axis orientation.
"""
function limits!(ax::Axis, rect::Rect2)
    xmin, ymin = minimum(rect)
    xmax, ymax = maximum(rect)
    Makie.xlims!(ax, xmin, xmax)
    Makie.ylims!(ax, ymin, ymax)
end

function limits!(args::Union{Nothing, Real, HyperRectangle}...)
    axis = current_axis()
    axis isa Nothing && error("There is no currently active axis!")
    limits!(axis, args...)
end

Makie.transform_func(ax::Axis) = Makie.transform_func(ax.scene)

# these functions pick limits for different x and y scales, so that
# we don't pick values that are invalid, such as 0 for log etc.
function defaultlimits(userlimits::Tuple{Real, Real, Real, Real}, xscale, yscale)
    BBox(Float64.(userlimits)...)
end

defaultlimits(l::Tuple{Any, Any, Any, Any}, xscale, yscale) = defaultlimits(((l[1], l[2]), (l[3], l[4])), xscale, yscale)

function defaultlimits(userlimits::Tuple{Any, Any}, xscale, yscale)
    xl = Float64.(defaultlimits(userlimits[1], xscale))
    yl = Float64.(defaultlimits(userlimits[2], yscale))
    return BBox(xl..., yl...)
end

defaultlimits(limits::Nothing, scale) = defaultlimits(scale)
defaultlimits(limits::Tuple{Real, Real}, scale) = limits
defaultlimits(limits::Interval, scale) = endpoints(limits)
defaultlimits(limits::Tuple{Real, Nothing}, scale) = (limits[1], defaultlimits(scale)[2])
defaultlimits(limits::Tuple{Nothing, Real}, scale) = (defaultlimits(scale)[1], limits[2])
defaultlimits(limits::Tuple{Nothing, Nothing}, scale) = defaultlimits(scale)

defaultlimits(scale::ReversibleScale) = inverse_transform(scale).(scale.limits)
defaultlimits(scale::LogFunctions) = let inv_scale = inverse_transform(scale)
    (inv_scale(0.0), inv_scale(3.0))
end
defaultlimits(::typeof(identity)) = (0.0, 10.0)
defaultlimits(::typeof(sqrt)) = (0.0, 100.0)
defaultlimits(::typeof(Makie.logit)) = (0.01, 0.99)

defined_interval(scale::ReversibleScale) = scale.interval
defined_interval(::typeof(identity)) = OpenInterval(-Inf, Inf)
defined_interval(::LogFunctions) = OpenInterval(0.0, Inf)
defined_interval(::typeof(sqrt)) = Interval{:closed,:open}(0, Inf)
defined_interval(::typeof(Makie.logit)) = OpenInterval(0.0, 1.0)


function attribute_examples(::Type{Axis})
    Dict(
        :xticks => [
            Example(
                code = """
                    fig = Figure()
                    Axis(fig[1, 1], xticks = 1:10)
                    Axis(fig[2, 1], xticks = (1:2:9, ["A", "B", "C", "D", "E"]))
                    Axis(fig[3, 1], xticks = WilkinsonTicks(5))
                    fig
                    """
            )
        ],
        :yticks => [
            Example(
                code = """
                    fig = Figure()
                    Axis(fig[1, 1], yticks = 1:10)
                    Axis(fig[1, 2], yticks = (1:2:9, ["A", "B", "C", "D", "E"]))
                    Axis(fig[1, 3], yticks = WilkinsonTicks(5))
                    fig
                    """
            )
        ],
        :aspect => [
            Example(
                code = """
                    using FileIO

                    f = Figure()

                    ax1 = Axis(f[1, 1], aspect = nothing, title = "nothing")
                    ax2 = Axis(f[1, 2], aspect = DataAspect(), title = "DataAspect()")
                    ax3 = Axis(f[2, 1], aspect = AxisAspect(1), title = "AxisAspect(1)")
                    ax4 = Axis(f[2, 2], aspect = AxisAspect(2), title = "AxisAspect(2)")

                    img = rotr90(load(assetpath("cow.png")))
                    for ax in [ax1, ax2, ax3, ax4]
                        image!(ax, img)
                    end

                    f
                    """
            )
        ],
        :autolimitaspect => [
            Example(
                code = """
                    f = Figure()

                    ax1 = Axis(f[1, 1], autolimitaspect = nothing)
                    ax2 = Axis(f[1, 2], autolimitaspect = 1)

                    for ax in [ax1, ax2]
                        lines!(ax, 0..10, sin)
                    end

                    f
                    """
            )
        ],
        :title => [
            Example(
                code = """
                    f = Figure()

                    Axis(f[1, 1], title = "Title")
                    Axis(f[2, 1], title = L"\\sum_i{x_i \\times y_i}")
                    Axis(f[3, 1], title = rich(
                        "Rich text title",
                        subscript(" with subscript", color = :slategray)
                    ))

                    f
                    """
            )
        ],
        :titlealign => [
            Example(
                code = """
                    f = Figure()

                    Axis(f[1, 1], titlealign = :left, title = "Left aligned title")
                    Axis(f[2, 1], titlealign = :center, title = "Center aligned title")
                    Axis(f[3, 1], titlealign = :right, title = "Right aligned title")

                    f
                    """
            )
        ],
        :subtitle => [
            Example(
                code = """
                    f = Figure()

                    Axis(f[1, 1], title = "Title", subtitle = "Subtitle")
                    Axis(f[2, 1], title = "Title", subtitle = L"\\sum_i{x_i \\times y_i}")
                    Axis(f[3, 1], title = "Title", subtitle = rich(
                        "Rich text subtitle",
                        subscript(" with subscript", color = :slategray)
                    ))

                    f
                    """
            )
        ],
        :xlabel => [
            Example(
                code = """
                    f = Figure()

                    Axis(f[1, 1], xlabel = "X Label")
                    Axis(f[2, 1], xlabel = L"\\sum_i{x_i \\times y_i}")
                    Axis(f[3, 1], xlabel = rich(
                        "X Label",
                        subscript(" with subscript", color = :slategray)
                    ))

                    f
                    """
            )
        ],
        :ylabel => [
            Example(
                code = """
                    f = Figure()

                    Axis(f[1, 1], ylabel = "Y Label")
                    Axis(f[2, 1], ylabel = L"\\sum_i{x_i \\times y_i}")
                    Axis(f[3, 1], ylabel = rich(
                        "Y Label",
                        subscript(" with subscript", color = :slategray)
                    ))

                    f
                    """
            )
        ],
        :xtrimspine => [
            Example(
                code = """
                    f = Figure()

                    ax1 = Axis(f[1, 1], xtrimspine = false)
                    ax2 = Axis(f[2, 1], xtrimspine = true)
                    ax3 = Axis(f[3, 1], xtrimspine = (true, false))
                    ax4 = Axis(f[4, 1], xtrimspine = (false, true))

                    for ax in [ax1, ax2, ax3, ax4]
                        ax.xgridvisible = false
                        ax.ygridvisible = false
                        ax.rightspinevisible = false
                        ax.topspinevisible = false
                        xlims!(ax, 0.5, 5.5)
                    end

                    f
                    """
            )
        ],
        :ytrimspine => [
            Example(
                code = """
                    f = Figure()

                    ax1 = Axis(f[1, 1], ytrimspine = false)
                    ax2 = Axis(f[1, 2], ytrimspine = true)
                    ax3 = Axis(f[1, 3], ytrimspine = (true, false))
                    ax4 = Axis(f[1, 4], ytrimspine = (false, true))

                    for ax in [ax1, ax2, ax3, ax4]
                        ax.xgridvisible = false
                        ax.ygridvisible = false
                        ax.rightspinevisible = false
                        ax.topspinevisible = false
                        ylims!(ax, 0.5, 5.5)
                    end

                    f
                    """
            )
        ],
        :xaxisposition => [
            Example(
                code = """
                    f = Figure()

                    Axis(f[1, 1], xaxisposition = :bottom)
                    Axis(f[1, 2], xaxisposition = :top)

                    f
                    """
            )
        ],
        :yaxisposition => [
            Example(
                code = """
                    f = Figure()

                    Axis(f[1, 1], yaxisposition = :left)
                    Axis(f[2, 1], yaxisposition = :right)

                    f
                    """
            )
        ],
        :limits => [
            Example(
                code = """
                    f = Figure()

                    ax1 = Axis(f[1, 1], limits = (nothing, nothing), title = "(nothing, nothing)")
                    ax2 = Axis(f[1, 2], limits = (0, 4pi, -1, 1), title = "(0, 4pi, -1, 1)")
                    ax3 = Axis(f[2, 1], limits = ((0, 4pi), nothing), title = "((0, 4pi), nothing)")
                    ax4 = Axis(f[2, 2], limits = (nothing, 4pi, nothing, 1), title = "(nothing, 4pi, nothing, 1)")

                    for ax in [ax1, ax2, ax3, ax4]
                        lines!(ax, 0..4pi, sin)
                    end

                    f
                    """
            )
        ],
        :yscale => [
            Example(
                code = """
                    f = Figure()

                    for (i, scale) in enumerate([identity, log10, log2, log, sqrt, Makie.logit])
                        row, col = fldmod1(i, 3)
                        Axis(f[row, col], yscale = scale, title = string(scale),
                            yminorticksvisible = true, yminorgridvisible = true,
                            yminorticks = IntervalsBetween(5))

                        lines!(range(0.01, 0.99, length = 200))
                    end

                    f
                    """
            ),
            Example(
                code = """
                    f = Figure()

                    ax1 = Axis(f[1, 1],
                        yscale = Makie.pseudolog10,
                        title = "Pseudolog scale",
                        yticks = [-100, -10, -1, 0, 1, 10, 100]
                    )

                    ax2 = Axis(f[2, 1],
                        yscale = Makie.Symlog10(10.0),
                        title = "Symlog10 with linear scaling between -10 and 10",
                        yticks = [-100, -10, 0, 10, 100]
                    )

                    for ax in [ax1, ax2]
                        lines!(ax, -100:0.1:100)
                    end

                    f
                    """
            ),
        ],
        :xscale => [
            Example(
                code = """
                    f = Figure()

                    for (i, scale) in enumerate([identity, log10, log2, log, sqrt, Makie.logit])
                        row, col = fldmod1(i, 2)
                        Axis(f[row, col], xscale = scale, title = string(scale),
                            xminorticksvisible = true, xminorgridvisible = true,
                            xminorticks = IntervalsBetween(5))

                        lines!(range(0.01, 0.99, length = 200), 1:200)
                    end

                    f
                    """
            ),
            Example(
                code = """
                    f = Figure()

                    ax1 = Axis(f[1, 1],
                        xscale = Makie.pseudolog10,
                        title = "Pseudolog scale",
                        xticks = [-100, -10, -1, 0, 1, 10, 100]
                    )

                    ax2 = Axis(f[1, 2],
                        xscale = Makie.Symlog10(10.0),
                        title = "Symlog10 with linear scaling\nbetween -10 and 10",
                        xticks = [-100, -10, 0, 10, 100]
                    )

                    for ax in [ax1, ax2]
                        lines!(ax, -100:0.1:100, -100:0.1:100)
                    end

                    f
                    """
            ),
        ],
        :xtickformat => [
            Example(
                code = """
                    f = Figure(figure_padding = 50)

                    Axis(f[1, 1], xtickformat = values -> ["\$(value)kg" for value in values])
                    Axis(f[2, 1], xtickformat = "{:.2f}ms")
                    Axis(f[3, 1], xtickformat = values -> [L"\\sqrt{%\$(value^2)}" for value in values])
                    Axis(f[4, 1], xtickformat = values -> [rich("\$value", superscript("XY", color = :red))
                                                           for value in values])

                    f
                    """
            )
        ],
        :ytickformat => [
            Example(
                code = """
                    f = Figure()

                    Axis(f[1, 1], ytickformat = values -> ["\$(value)kg" for value in values])
                    Axis(f[1, 2], ytickformat = "{:.2f}ms")
                    Axis(f[1, 3], ytickformat = values -> [L"\\sqrt{%\$(value^2)}" for value in values])
                    Axis(f[1, 4], ytickformat = values -> [rich("\$value", superscript("XY", color = :red))
                                                           for value in values])

                    f
                    """
            )
        ],
        :xticksmirrored => [
            Example(
                code = """
                    f = Figure()

                    Axis(f[1, 1], xticksmirrored = false, xminorticksvisible = true)
                    Axis(f[1, 2], xticksmirrored = true, xminorticksvisible = true)

                    f
                    """
            )
        ],
        :yticksmirrored => [
            Example(
                code = """
                    f = Figure()

                    Axis(f[1, 1], yticksmirrored = false, yminorticksvisible = true)
                    Axis(f[2, 1], yticksmirrored = true, yminorticksvisible = true)

                    f
                    """
            )
        ],
        :xminorticks => [
            Example(
                code = """
                    f = Figure()

                    kwargs = (; xminorticksvisible = true, xminorgridvisible = true)
                    Axis(f[1, 1]; xminorticks = IntervalsBetween(2), kwargs...)
                    Axis(f[2, 1]; xminorticks = IntervalsBetween(5), kwargs...)
                    Axis(f[3, 1]; xminorticks = [1, 2, 3, 4], kwargs...)

                    f
                    """
            )
        ],
        :yminorticks => [
            Example(
                code = """
                    f = Figure()

                    kwargs = (; yminorticksvisible = true, yminorgridvisible = true)
                    Axis(f[1, 1]; yminorticks = IntervalsBetween(2), kwargs...)
                    Axis(f[1, 2]; yminorticks = IntervalsBetween(5), kwargs...)
                    Axis(f[1, 3]; yminorticks = [1, 2, 3, 4], kwargs...)

                    f
                    """
            )
        ],
    )
end

function axis_bounds_with_decoration(axis::Axis)
    # Filter out the zoomrect + background plot
    lims = Makie.data_limits(axis.blockscene.plots, p -> p isa Mesh || p isa Poly)
    return Makie.parent_transform(axis.blockscene) * lims
end

"""
    colorbuffer(ax::Axis; include_decorations=true, colorbuffer_kws...)

Gets the colorbuffer of the `Axis` in `JuliaNative` image format.
If `include_decorations=false`, only the inside of the axis is fetched.
"""
function colorbuffer(ax::Axis; include_decorations=true, update=true, colorbuffer_kws...)
    if update
        update_state_before_display!(ax)
    end
    bb = if include_decorations
        bb = axis_bounds_with_decoration(ax)
        Rect2{Int}(round.(Int, minimum(bb)) .+ 1, round.(Int, widths(bb)))
    else
        viewport(ax.scene)[]
    end

    img = colorbuffer(root(ax.scene); update=false, colorbuffer_kws...)
    return get_sub_picture(img, JuliaNative, bb)
end<|MERGE_RESOLUTION|>--- conflicted
+++ resolved
@@ -918,27 +918,14 @@
 end
 
 """
-    autolimits!()
-    autolimits!(la::Axis)
-
-<<<<<<< HEAD
-Reset manually specified limits of `la` to an automatically determined rectangle, that depends on the 
-data limits of all plot objects in the axis, as well as the autolimit margins for x and y axis.
-
-If no axis is provided, `la` defaults to `current_axis()`.
-=======
-Reset manually specified limits of `la` to an automatically determined rectangle, that depends on the data limits of all plot objects in the axis, as well as the autolimit margins for x and y axis.
-The argument `la` defaults to `current_axis()`.
->>>>>>> 12d0e67a
-"""
-function autolimits!(ax::Axis=current_axis())
+    autolimits!(ax::Axis)
+
+Reset manually specified limits of `ax` to an automatically determined rectangle, that depends on the data limits of 
+all plot objects in the axis, as well as the autolimit margins for x and y axis.
+"""
+function autolimits!(ax::Axis)
     ax.limits[] = (nothing, nothing)
     return
-end
-function autolimits!()
-    curr_ax = current_axis()
-    isnothing(curr_ax)  &&  throw(ArgumentError("Attempted to call `autolimits!` on `current_axis()`, but `current_axis()` returned nothing."))
-    autolimits!(curr_ax)
 end
 
 function autolimits(ax::Axis, dim::Integer)
