function block_docs(::Type{Axis})
    """
    A 2D axis which can be plotted into.

    ## Constructors

    ```julia
    Axis(fig_or_scene; palette = nothing, kwargs...)
    ```

    ## Examples

    ```julia
    ax = Axis(fig[1, 1])
    ```
    """
end

function update_gridlines!(grid_obs::Observable{Vector{Point2f}}, offset::Point2f, tickpositions::Vector{Point2f})
    result = grid_obs[]
    empty!(result) # reuse array for less allocations
    for gridstart in tickpositions
        opposite_tickpos = gridstart .+ offset
        push!(result, gridstart, opposite_tickpos)
    end
    notify(grid_obs)
    return
end

function process_axis_event(ax, event)
    for (active, interaction) in values(ax.interactions)
        if active
            maybe_consume = process_interaction(interaction, event, ax)
            maybe_consume == Consume(true) && return Consume(true)
        end
    end
    return Consume(false)
end

function register_events!(ax, scene)

    mouseeventhandle = addmouseevents!(scene)
    setfield!(ax, :mouseeventhandle, mouseeventhandle)
    scrollevents = Observable(ScrollEvent(0, 0))
    setfield!(ax, :scrollevents, scrollevents)
    keysevents = Observable(KeysEvent(Set()))
    setfield!(ax, :keysevents, keysevents)
    evs = events(scene)
    on(evs.scroll) do s
        if is_mouseinside(scene)
            scrollevents[] = ScrollEvent(s[1], s[2])
            return Consume(true)
        end
        return Consume(false)
    end

    # TODO this should probably just forward KeyEvent from Makie
    on(evs.keyboardbutton) do e
        keysevents[] = KeysEvent(evs.keyboardstate)
        return Consume(false)
    end

    interactions = Dict{Symbol, Tuple{Bool, Any}}()
    setfield!(ax, :interactions, interactions)

    onany(process_axis_event, ax, mouseeventhandle.obs)
    onany(process_axis_event, ax, scrollevents)
    onany(process_axis_event, ax, keysevents)

    register_interaction!(ax, :rectanglezoom, RectangleZoom(ax))

    register_interaction!(ax, :limitreset, LimitReset())

    register_interaction!(ax,
        :scrollzoom,
        ScrollZoom(0.1, Ref{Any}(nothing), Ref{Any}(0), Ref{Any}(0), 0.2))

    register_interaction!(ax,
        :dragpan,
        DragPan(Ref{Any}(nothing), Ref{Any}(0), Ref{Any}(0), 0.2))

    return
end

function update_axis_camera(camera::Camera, t, lims, xrev::Bool, yrev::Bool)
    nearclip = -10_000f0
    farclip = 10_000f0

    tlims = Makie.apply_transform(t, lims)

    left, bottom = minimum(tlims)
    right, top = maximum(tlims)

    leftright = xrev ? (right, left) : (left, right)
    bottomtop = yrev ? (top, bottom) : (bottom, top)

    projection = Makie.orthographicprojection(
        leftright...,
        bottomtop..., nearclip, farclip)

    Makie.set_proj_view!(camera, projection, Makie.Mat4f(Makie.I))
    return
end


function calculate_title_position(area, titlegap, subtitlegap, align, xaxisposition, xaxisprotrusion, _, ax, subtitlet)
    local x::Float32 = if align === :center
        area.origin[1] + area.widths[1] / 2
    elseif align === :left
        area.origin[1]
    elseif align === :right
        area.origin[1] + area.widths[1]
    else
        error("Title align $align not supported.")
    end

    local subtitlespace::Float32 = if ax.subtitlevisible[] && !iswhitespace(ax.subtitle[])
        boundingbox(subtitlet).widths[2] + subtitlegap
    else
        0f0
    end

    local yoffset::Float32 = top(area) + titlegap + (xaxisposition === :top ? xaxisprotrusion : 0f0) +
        subtitlespace

    return Point2f(x, yoffset)
end

function compute_protrusions(title, titlesize, titlegap, titlevisible, spinewidth,
        topspinevisible, bottomspinevisible, leftspinevisible, rightspinevisible,
        xaxisprotrusion, yaxisprotrusion, xaxisposition, yaxisposition,
        subtitle, subtitlevisible, subtitlesize, subtitlegap, titlelineheight, subtitlelineheight,
        subtitlet, titlet)

    local left::Float32, right::Float32, bottom::Float32, top::Float32 = 0f0, 0f0, 0f0, 0f0

    if xaxisposition === :bottom
        bottom = xaxisprotrusion
    else
        top = xaxisprotrusion
    end

    titleheight = boundingbox(titlet).widths[2] + titlegap
    subtitleheight = boundingbox(subtitlet).widths[2] + subtitlegap

    titlespace = if !titlevisible || iswhitespace(title)
        0f0
    else
        titleheight
    end
    subtitlespace = if !subtitlevisible || iswhitespace(subtitle)
        0f0
    else
        subtitleheight
    end

    top += titlespace + subtitlespace

    if yaxisposition == :left
        left = yaxisprotrusion
    else
        right = yaxisprotrusion
    end

    return GridLayoutBase.RectSides{Float32}(left, right, bottom, top)
end

function initialize_block!(ax::Axis; palette = nothing)

    topscene = ax.blockscene

    decorations = Dict{Symbol, Any}()

    if palette === nothing
        palette = haskey(topscene.theme, :palette) ? deepcopy(topscene.theme[:palette]) : copy(Makie.default_palettes)
    end
    ax.palette = palette isa Attributes ? palette : Attributes(palette)

    # initialize either with user limits, or pick defaults based on scales
    # so that we don't immediately error
    targetlimits = Observable{Rect2f}(defaultlimits(ax.limits[], ax.xscale[], ax.yscale[]))
    finallimits = Observable{Rect2f}(targetlimits[]; ignore_equal_values=true)
    setfield!(ax, :targetlimits, targetlimits)
    setfield!(ax, :finallimits, finallimits)

    ax.cycler = Cycler()

    # the first thing to do when setting a new scale is
    # resetting the limits because simply through expanding they might be invalid for log
    onany(ax.xscale, ax.yscale) do _, _
        reset_limits!(ax)
    end

    on(targetlimits) do lims
        # this should validate the targetlimits before anything else happens with them
        # so there should be nothing before this lifting `targetlimits`
        # we don't use finallimits because that's one step later and you
        # already shouldn't set invalid targetlimits (even if they could
        # theoretically be adjusted to fit somehow later?)
        # and this way we can error pretty early
        validate_limits_for_scales(lims, ax.xscale[], ax.yscale[])
    end

    scenearea = sceneareanode!(ax.layoutobservables.computedbbox, finallimits, ax.aspect)

    scene = Scene(topscene, px_area=scenearea)
    ax.scene = scene

    # TODO: replace with mesh, however, CairoMakie needs a poly path for this signature
    # so it doesn't rasterize the scene
    background = poly!(topscene, scenearea; color=ax.backgroundcolor, inspectable=false, shading=false, strokecolor=:transparent)
    translate!(background, 0, 0, -100)
    decorations[:background] = background

    block_limit_linking = Observable(false)
    setfield!(ax, :block_limit_linking, block_limit_linking)

    ax.xaxislinks = Axis[]
    ax.yaxislinks = Axis[]

    xgridnode = Observable(Point2f[]; ignore_equal_values=true)
    xgridlines = linesegments!(
        topscene, xgridnode, linewidth = ax.xgridwidth, visible = ax.xgridvisible,
        color = ax.xgridcolor, linestyle = ax.xgridstyle, inspectable = false
    )
    # put gridlines behind the zero plane so they don't overlay plots
    translate!(xgridlines, 0, 0, -10)
    decorations[:xgridlines] = xgridlines

    xminorgridnode = Observable(Point2f[]; ignore_equal_values=true)
    xminorgridlines = linesegments!(
        topscene, xminorgridnode, linewidth = ax.xminorgridwidth, visible = ax.xminorgridvisible,
        color = ax.xminorgridcolor, linestyle = ax.xminorgridstyle, inspectable = false
    )
    # put gridlines behind the zero plane so they don't overlay plots
    translate!(xminorgridlines, 0, 0, -10)
    decorations[:xminorgridlines] = xminorgridlines

    ygridnode = Observable(Point2f[]; ignore_equal_values=true)
    ygridlines = linesegments!(
        topscene, ygridnode, linewidth = ax.ygridwidth, visible = ax.ygridvisible,
        color = ax.ygridcolor, linestyle = ax.ygridstyle, inspectable = false
    )
    # put gridlines behind the zero plane so they don't overlay plots
    translate!(ygridlines, 0, 0, -10)
    decorations[:ygridlines] = ygridlines

    yminorgridnode = Observable(Point2f[]; ignore_equal_values=true)
    yminorgridlines = linesegments!(
        topscene, yminorgridnode, linewidth = ax.yminorgridwidth, visible = ax.yminorgridvisible,
        color = ax.yminorgridcolor, linestyle = ax.yminorgridstyle, inspectable = false
    )
    # put gridlines behind the zero plane so they don't overlay plots
    translate!(yminorgridlines, 0, 0, -10)
    decorations[:yminorgridlines] = yminorgridlines

    onany(ax.xscale, ax.yscale) do xsc, ysc
        scene.transformation.transform_func[] = (xsc, ysc)
        return
    end

    notify(ax.xscale)

    onany(update_axis_camera, camera(scene), scene.transformation.transform_func, finallimits, ax.xreversed, ax.yreversed)

    xaxis_endpoints = lift(ax.xaxisposition, scene.px_area; ignore_equal_values=true) do xaxisposition, area
        if xaxisposition == :bottom
            return bottomline(Rect2f(area))
        elseif xaxisposition == :top
            return topline(Rect2f(area))
        else
            error("Invalid xaxisposition $xaxisposition")
        end
    end

    yaxis_endpoints = lift(ax.yaxisposition, scene.px_area; ignore_equal_values=true) do yaxisposition, area
        if yaxisposition == :left
            return leftline(Rect2f(area))
        elseif yaxisposition == :right
            return rightline(Rect2f(area))
        else
            error("Invalid yaxisposition $yaxisposition")
        end
    end

    xaxis_flipped = lift(x->x == :top, ax.xaxisposition; ignore_equal_values=true)
    yaxis_flipped = lift(x->x == :right, ax.yaxisposition; ignore_equal_values=true)

    xspinevisible = lift(xaxis_flipped, ax.bottomspinevisible, ax.topspinevisible; ignore_equal_values=true) do xflip, bv, tv
        xflip ? tv : bv
    end
    xoppositespinevisible = lift(xaxis_flipped, ax.bottomspinevisible, ax.topspinevisible; ignore_equal_values=true) do xflip, bv, tv
        xflip ? bv : tv
    end
    yspinevisible = lift(yaxis_flipped, ax.leftspinevisible, ax.rightspinevisible; ignore_equal_values=true) do yflip, lv, rv
        yflip ? rv : lv
    end
    yoppositespinevisible = lift(yaxis_flipped, ax.leftspinevisible, ax.rightspinevisible; ignore_equal_values=true) do yflip, lv, rv
        yflip ? lv : rv
    end
    xspinecolor = lift(xaxis_flipped, ax.bottomspinecolor, ax.topspinecolor; ignore_equal_values=true) do xflip, bc, tc
        xflip ? tc : bc
    end
    xoppositespinecolor = lift(xaxis_flipped, ax.bottomspinecolor, ax.topspinecolor; ignore_equal_values=true) do xflip, bc, tc
        xflip ? bc : tc
    end
    yspinecolor = lift(yaxis_flipped, ax.leftspinecolor, ax.rightspinecolor; ignore_equal_values=true) do yflip, lc, rc
        yflip ? rc : lc
    end
    yoppositespinecolor = lift(yaxis_flipped, ax.leftspinecolor, ax.rightspinecolor; ignore_equal_values=true) do yflip, lc, rc
        yflip ? lc : rc
    end

    xlims = lift(xlimits, finallimits; ignore_equal_values=true)
    ylims = lift(ylimits, finallimits; ignore_equal_values=true)

    xaxis = LineAxis(topscene, endpoints = xaxis_endpoints, limits = xlims,
        flipped = xaxis_flipped, ticklabelrotation = ax.xticklabelrotation,
        ticklabelalign = ax.xticklabelalign, labelsize = ax.xlabelsize,
        labelpadding = ax.xlabelpadding, ticklabelpad = ax.xticklabelpad, labelvisible = ax.xlabelvisible,
        label = ax.xlabel, labelfont = ax.xlabelfont, ticklabelfont = ax.xticklabelfont, ticklabelcolor = ax.xticklabelcolor, labelcolor = ax.xlabelcolor, tickalign = ax.xtickalign,
        ticklabelspace = ax.xticklabelspace, ticks = ax.xticks, tickformat = ax.xtickformat, ticklabelsvisible = ax.xticklabelsvisible,
        ticksvisible = ax.xticksvisible, spinevisible = xspinevisible, spinecolor = xspinecolor, spinewidth = ax.spinewidth,
        ticklabelsize = ax.xticklabelsize, trimspine = ax.xtrimspine, ticksize = ax.xticksize,
        reversed = ax.xreversed, tickwidth = ax.xtickwidth, tickcolor = ax.xtickcolor,
        minorticksvisible = ax.xminorticksvisible, minortickalign = ax.xminortickalign, minorticksize = ax.xminorticksize, minortickwidth = ax.xminortickwidth, minortickcolor = ax.xminortickcolor, minorticks = ax.xminorticks, scale = ax.xscale,
        )
    ax.xaxis = xaxis

    yaxis = LineAxis(topscene, endpoints = yaxis_endpoints, limits = ylims,
        flipped = yaxis_flipped, ticklabelrotation = ax.yticklabelrotation,
        ticklabelalign = ax.yticklabelalign, labelsize = ax.ylabelsize,
        labelpadding = ax.ylabelpadding, ticklabelpad = ax.yticklabelpad, labelvisible = ax.ylabelvisible,
        label = ax.ylabel, labelfont = ax.ylabelfont, ticklabelfont = ax.yticklabelfont, ticklabelcolor = ax.yticklabelcolor, labelcolor = ax.ylabelcolor, tickalign = ax.ytickalign,
        ticklabelspace = ax.yticklabelspace, ticks = ax.yticks, tickformat = ax.ytickformat, ticklabelsvisible = ax.yticklabelsvisible,
        ticksvisible = ax.yticksvisible, spinevisible = yspinevisible, spinecolor = yspinecolor, spinewidth = ax.spinewidth,
        trimspine = ax.ytrimspine, ticklabelsize = ax.yticklabelsize, ticksize = ax.yticksize, flip_vertical_label = ax.flip_ylabel, reversed = ax.yreversed, tickwidth = ax.ytickwidth,
            tickcolor = ax.ytickcolor,
        minorticksvisible = ax.yminorticksvisible, minortickalign = ax.yminortickalign, minorticksize = ax.yminorticksize, minortickwidth = ax.yminortickwidth, minortickcolor = ax.yminortickcolor, minorticks = ax.yminorticks, scale = ax.yscale,
        )

    ax.yaxis = yaxis

    xoppositelinepoints = lift(scene.px_area, ax.spinewidth, ax.xaxisposition; ignore_equal_values=true) do r, sw, xaxpos
        if xaxpos == :top
            y = bottom(r)
            p1 = Point2f(left(r) - 0.5sw, y)
            p2 = Point2f(right(r) + 0.5sw, y)
            return [p1, p2]
        else
            y = top(r)
            p1 = Point2f(left(r) - 0.5sw, y)
            p2 = Point2f(right(r) + 0.5sw, y)
            return [p1, p2]
        end
    end

    yoppositelinepoints = lift(scene.px_area, ax.spinewidth, ax.yaxisposition; ignore_equal_values=true) do r, sw, yaxpos
        if yaxpos == :right
            x = left(r)
            p1 = Point2f(x, bottom(r) - 0.5sw)
            p2 = Point2f(x, top(r) + 0.5sw)
            return [p1, p2]
        else
            x = right(r)
            p1 = Point2f(x, bottom(r) - 0.5sw)
            p2 = Point2f(x, top(r) + 0.5sw)
            return [p1, p2]
        end
    end

    xticksmirrored = lift(mirror_ticks, xaxis.tickpositions, ax.xticksize, ax.xtickalign, Ref(scene.px_area), :x, ax.xaxisposition[])
    linesegments!(topscene, xticksmirrored, visible = @lift($(ax.xticksmirrored) && $(ax.xticksvisible)),
        linewidth = ax.xtickwidth, color = ax.xtickcolor)
    yticksmirrored = lift(mirror_ticks, yaxis.tickpositions, ax.yticksize, ax.ytickalign, Ref(scene.px_area), :y, ax.yaxisposition[])
    linesegments!(topscene, yticksmirrored, visible = @lift($(ax.yticksmirrored) && $(ax.yticksvisible)),
        linewidth = ax.ytickwidth, color = ax.ytickcolor)
    xminorticksmirrored = lift(mirror_ticks, xaxis.minortickpositions, ax.xminorticksize, ax.xminortickalign, Ref(scene.px_area), :x, ax.xaxisposition[])
    linesegments!(topscene, xminorticksmirrored, visible = @lift($(ax.xticksmirrored) && $(ax.xminorticksvisible)),
        linewidth = ax.xminortickwidth, color = ax.xminortickcolor)
    yminorticksmirrored = lift(mirror_ticks, yaxis.minortickpositions, ax.yminorticksize, ax.yminortickalign, Ref(scene.px_area), :y, ax.yaxisposition[])
    linesegments!(topscene, yminorticksmirrored, visible = @lift($(ax.yticksmirrored) && $(ax.yminorticksvisible)),
        linewidth = ax.yminortickwidth, color = ax.yminortickcolor)

    xoppositeline = linesegments!(topscene, xoppositelinepoints, linewidth = ax.spinewidth,
        visible = xoppositespinevisible, color = xoppositespinecolor, inspectable = false,
        linestyle = nothing)
    decorations[:xoppositeline] = xoppositeline
    translate!(xoppositeline, 0, 0, 20)

    yoppositeline = linesegments!(topscene, yoppositelinepoints, linewidth = ax.spinewidth,
        visible = yoppositespinevisible, color = yoppositespinecolor, inspectable = false,
        linestyle = nothing)
    decorations[:yoppositeline] = yoppositeline
    translate!(yoppositeline, 0, 0, 20)

    onany(xaxis.tickpositions, scene.px_area) do tickpos, area
        local pxheight::Float32 = height(area)
        local offset::Float32 = ax.xaxisposition[] === :bottom ? pxheight : -pxheight
        update_gridlines!(xgridnode, Point2f(0, offset), tickpos)
    end

    onany(yaxis.tickpositions, scene.px_area) do tickpos, area
        local pxwidth::Float32 = width(area)
        local offset::Float32 = ax.yaxisposition[] === :left ? pxwidth : -pxwidth
        update_gridlines!(ygridnode, Point2f(offset, 0), tickpos)
    end

    onany(xaxis.minortickpositions, scene.px_area) do tickpos, area
        local pxheight::Float32 = height(scene.px_area[])
        local offset::Float32 = ax.xaxisposition[] == :bottom ? pxheight : -pxheight
        update_gridlines!(xminorgridnode, Point2f(0, offset), tickpos)
    end

    onany(yaxis.minortickpositions, scene.px_area) do tickpos, area
        local pxwidth::Float32 = width(scene.px_area[])
        local offset::Float32 = ax.yaxisposition[] == :left ? pxwidth : -pxwidth
        update_gridlines!(yminorgridnode, Point2f(offset, 0), tickpos)
    end

    subtitlepos = lift(scene.px_area, ax.titlegap, ax.titlealign, ax.xaxisposition, xaxis.protrusion; ignore_equal_values=true) do a,
        titlegap, align, xaxisposition, xaxisprotrusion

        x = if align == :center
            a.origin[1] + a.widths[1] / 2
        elseif align == :left
            a.origin[1]
        elseif align == :right
            a.origin[1] + a.widths[1]
        else
            error("Title align $align not supported.")
        end

        yoffset = top(a) + titlegap + (xaxisposition == :top ? xaxisprotrusion : 0f0)

        return Point2f(x, yoffset)
    end

    titlealignnode = lift(ax.titlealign; ignore_equal_values=true) do align
        (align, :bottom)
    end

    subtitlet = text!(
        topscene, subtitlepos,
        text = ax.subtitle,
        visible = ax.subtitlevisible,
        textsize = ax.subtitlesize,
        align = titlealignnode,
        font = ax.subtitlefont,
        color = ax.subtitlecolor,
        lineheight = ax.subtitlelineheight,
        markerspace = :data,
        inspectable = false)

    titlepos = lift(calculate_title_position, scene.px_area, ax.titlegap, ax.subtitlegap,
        ax.titlealign, ax.xaxisposition, xaxis.protrusion, ax.subtitlelineheight, ax, subtitlet; ignore_equal_values=true)

    titlet = text!(
        topscene, titlepos,
        text = ax.title,
        visible = ax.titlevisible,
        textsize = ax.titlesize,
        align = titlealignnode,
        font = ax.titlefont,
        color = ax.titlecolor,
        lineheight = ax.titlelineheight,
        markerspace = :data,
        inspectable = false)
    decorations[:title] = titlet

    map!(compute_protrusions, ax.layoutobservables.protrusions, ax.title, ax.titlesize, ax.titlegap, ax.titlevisible, ax.spinewidth,
            ax.topspinevisible, ax.bottomspinevisible, ax.leftspinevisible, ax.rightspinevisible,
            xaxis.protrusion, yaxis.protrusion, ax.xaxisposition, ax.yaxisposition,
            ax.subtitle, ax.subtitlevisible, ax.subtitlesize, ax.subtitlegap,
            ax.titlelineheight, ax.subtitlelineheight, subtitlet, titlet)
    # trigger first protrusions with one of the observables
    notify(ax.title)

    # trigger bboxnode so the axis layouts itself even if not connected to a
    # layout
    notify(ax.layoutobservables.suggestedbbox)

    register_events!(ax, scene)

    # these are the user defined limits
    on(ax.limits) do mlims
        reset_limits!(ax)
    end

    # these are the limits that we try to target, but they can be changed for correct aspects
    on(targetlimits) do tlims
        update_linked_limits!(block_limit_linking, ax.xaxislinks, ax.yaxislinks, tlims)
    end

    # compute limits that adhere to the limit aspect ratio whenever the targeted
    # limits or the scene size change, because both influence the displayed ratio
    onany(scene.px_area, targetlimits) do pxa, lims
        adjustlimits!(ax)
    end

    # trigger limit pipeline once, with manual finallimits if they haven't changed from
    # their initial value as they need to be triggered at least once to correctly set up
    # projection matrices etc.
    fl = finallimits[]
    notify(ax.limits)
    if fl == finallimits[]
        notify(finallimits)
    end

    return ax
end

function mirror_ticks(tickpositions, ticksize, tickalign, px_area, side, axisposition)
    a = px_area[][]
    if side == :x
        opp = axisposition == :bottom ? top(a) : bottom(a)
        sign =  axisposition == :bottom ? 1 : -1
    else
        opp = axisposition == :left ? right(a) : left(a)
        sign = axisposition == :left ? 1 : -1
    end
    d = ticksize * sign
    points = Vector{Point2f}(undef, 2*length(tickpositions))
    if side == :x
        for (i, (x, _)) in enumerate(tickpositions)
            points[2i-1] = Point2f(x, opp - d * tickalign)
            points[2i] = Point2f(x, opp + d - d * tickalign)
        end
    else
        for (i, (_, y)) in enumerate(tickpositions)
            points[2i-1] = Point2f(opp - d * tickalign, y)
            points[2i] = Point2f(opp + d - d * tickalign, y)
        end
    end
    return points
end

"""
    reset_limits!(ax; xauto = true, yauto = true)

Resets the axis limits depending on the value of `ax.limits`.
If one of the two components of limits is nothing,
that value is either copied from the targetlimits if `xauto` or `yauto` is false,
respectively, or it is determined automatically from the plots in the axis.
If one of the components is a tuple of two numbers, those are used directly.
"""
function reset_limits!(ax; xauto = true, yauto = true, zauto = true)
    mlims = convert_limit_attribute(ax.limits[])

    if ax isa Axis
        mxlims, mylims = mlims::Tuple{Any, Any}
    elseif ax isa Axis3
        mxlims, mylims, mzlims = mlims::Tuple{Any, Any, Any}
    else
        error()
    end

    xlims = if isnothing(mxlims) || mxlims[1] === nothing || mxlims[2] === nothing
        l = if xauto
            xautolimits(ax)
        else
            minimum(ax.targetlimits[])[1], maximum(ax.targetlimits[])[1]
        end
        if mxlims === nothing
            l
        else
            lo = mxlims[1] === nothing ? l[1] : mxlims[1]
            hi = mxlims[2] === nothing ? l[2] : mxlims[2]
            (lo, hi)
        end
    else
        convert(Tuple{Float32, Float32}, tuple(mxlims...))
    end
    ylims = if isnothing(mylims) || mylims[1] === nothing || mylims[2] === nothing
        l = if yauto
            yautolimits(ax)
        else
            minimum(ax.targetlimits[])[2], maximum(ax.targetlimits[])[2]
        end
        if mylims === nothing
            l
        else
            lo = mylims[1] === nothing ? l[1] : mylims[1]
            hi = mylims[2] === nothing ? l[2] : mylims[2]
            (lo, hi)
        end
    else
        convert(Tuple{Float32, Float32}, tuple(mylims...))
    end

    if ax isa Axis3
        zlims = if isnothing(mzlims) || mzlims[1] === nothing || mzlims[2] === nothing
            l = if zauto
                zautolimits(ax)
            else
                minimum(ax.targetlimits[])[3], maximum(ax.targetlimits[])[3]
            end
            if mzlims === nothing
                l
            else
                lo = mzlims[1] === nothing ? l[1] : mzlims[1]
                hi = mzlims[2] === nothing ? l[2] : mzlims[2]
                (lo, hi)
            end
        else
            convert(Tuple{Float32, Float32}, tuple(mzlims...))
        end
    end

    if !(xlims[1] <= xlims[2])
        error("Invalid x-limits as xlims[1] <= xlims[2] is not met for $xlims.")
    end
    if !(ylims[1] <= ylims[2])
        error("Invalid y-limits as ylims[1] <= ylims[2] is not met for $ylims.")
    end
    if ax isa Axis3
        if !(zlims[1] <= zlims[2])
            error("Invalid z-limits as zlims[1] <= zlims[2] is not met for $zlims.")
        end
    end

    if ax isa Axis
        ax.targetlimits[] = BBox(xlims..., ylims...)
    elseif ax isa Axis3
        ax.targetlimits[] = Rect3f(
            Vec3f(xlims[1], ylims[1], zlims[1]),
            Vec3f(xlims[2] - xlims[1], ylims[2] - ylims[1], zlims[2] - zlims[1]),
        )
    end
    nothing
end

# this is so users can do limits = (left, right, bottom, top)
function convert_limit_attribute(lims::Tuple{Any, Any, Any, Any})
    (lims[1:2], lims[3:4])
end

function convert_limit_attribute(lims::Tuple{Any, Any})
    lims
end
can_be_current_axis(ax::Axis) = true

function validate_limits_for_scales(lims::Rect, xsc, ysc)
    mi = minimum(lims)
    ma = maximum(lims)
    xlims = (mi[1], ma[1])
    ylims = (mi[2], ma[2])

    if !validate_limits_for_scale(xlims, xsc)
        error("Invalid x-limits $xlims for scale $xsc which is defined on the interval $(defined_interval(xsc))")
    end
    if !validate_limits_for_scale(ylims, ysc)
        error("Invalid y-limits $ylims for scale $ysc which is defined on the interval $(defined_interval(ysc))")
    end
    nothing
end

validate_limits_for_scale(lims, scale) = all(x -> x in defined_interval(scale), lims)

palettesyms(cycle::Cycle) = [c[2] for c in cycle.cycle]
attrsyms(cycle::Cycle) = [c[1] for c in cycle.cycle]

function get_cycler_index!(c::Cycler, P::Type)
    if !haskey(c.counters, P)
        c.counters[P] = 1
    else
        c.counters[P] += 1
    end
end

function get_cycle_for_plottype(plot)::Cycle
    cycle_raw = plot.cycle
    if isnothing(cycle_raw)
        return Cycle([])
    elseif cycle_raw isa Cycle
        return cycle_raw
    else
        return Cycle(cycle_raw)
    end
end

function add_cycle_attributes!(allattrs, P, cycle::Cycle, cycler::Cycler, palette::Attributes)
    # check if none of the cycled attributes of this plot
    # were passed manually, because we don't use the cycler
    # if any of the cycled attributes were specified manually
    no_cycle_attribute_passed = !any(keys(allattrs)) do key
        any(syms -> key in syms, attrsyms(cycle))
    end

    # check if any attributes were passed as `Cycled` entries
    # because if there were any, these are looked up directly
    # in the cycler without advancing the counter etc.
    manually_cycled_attributes = filter(keys(allattrs)) do key
        to_value(allattrs[key]) isa Cycled
    end

    # if there are any manually cycled attributes, we don't do the normal
    # cycling but only look up exactly the passed attributes
    cycle_attrsyms = attrsyms(cycle)
    if !isempty(manually_cycled_attributes)
        # an attribute given as Cycled needs to be present in the cycler,
        # otherwise there's no cycle in which to look up a value
        for k in manually_cycled_attributes
            if !any(x -> k in x, cycle_attrsyms)
                error("Attribute `$k` was passed with an explicit `Cycled` value, but $k is not specified in the cycler for this plot type $P.")
            end
        end

        palettes = [palette[sym][] for sym in palettesyms(cycle)]

        for sym in manually_cycled_attributes
            isym = findfirst(syms -> sym in syms, attrsyms(cycle))
            index = allattrs[sym][].i
            # replace the Cycled values with values from the correct palettes
            # at the index inside the Cycled object
            allattrs[sym] = if cycle.covary
                palettes[isym][mod1(index, length(palettes[isym]))]
            else
                cis = CartesianIndices(Tuple(length(p) for p in palettes))
                n = length(cis)
                k = mod1(index, n)
                idx = Tuple(cis[k])
                palettes[isym][idx[isym]]
            end
        end

    elseif no_cycle_attribute_passed
        index = get_cycler_index!(cycler, P)

        palettes = [palette[sym][] for sym in palettesyms(cycle)]

        for (isym, syms) in enumerate(attrsyms(cycle))
            for sym in syms
                allattrs[sym] = if cycle.covary
                    palettes[isym][mod1(index, length(palettes[isym]))]
                else
                    cis = CartesianIndices(Tuple(length(p) for p in palettes))
                    n = length(cis)
                    k = mod1(index, n)
                    idx = Tuple(cis[k])
                    palettes[isym][idx[isym]]
                end
            end
        end
    end
end

function Makie.plot!(ax::Axis, plot::P) where P

    # cycle = get_cycle_for_plottype(plot)
    # add_cycle_attributes!(plot, cycle, ax.cycler, ax.palette)
    # _disallow_keyword(:axis, allattrs)
    # _disallow_keyword(:figure, allattrs)
    Makie.plot!(ax.scene, plot)

    # some area-like plots basically always look better if they cover the whole plot area.
    # adjust the limit margins in those cases automatically.
<<<<<<< HEAD
    needs_tight_limits(plot) && tightlimits!(la)

    if is_open_or_any_parent(la.scene)
        reset_limits!(la)
    end
    plot
end

is_open_or_any_parent(s::Scene) = isopen(s) || is_open_or_any_parent(s.parent)
is_open_or_any_parent(::Nothing) = false

function Makie.plot!(P::Makie.PlotFunc, ax::Axis, args...; kw_attributes...)
    attributes = Makie.Attributes(kw_attributes)
    Makie.plot!(ax, P, attributes, args...)
=======
    needs_tight_limits(plot) && tightlimits!(ax)

    reset_limits!(ax)
    return plot
>>>>>>> b57a9da5
end

needs_tight_limits(@nospecialize any) = false
needs_tight_limits(::Union{Heatmap, Image}) = true
# function needs_tight_limits(c::Contourf)
#     # we know that all values are included and the contourf is rectangular
#     # otherwise here it could be in an arbitrary shape
#     return c.levels[] isa Int
# end

function expandbboxwithfractionalmargins(bb, margins)
    newwidths = bb.widths .* (1f0 .+ margins)
    diffs = newwidths .- bb.widths
    neworigin = bb.origin .- (0.5f0 .* diffs)
    return Rect2f(neworigin, newwidths)
end

limitunion(lims1, lims2) = (min(lims1..., lims2...), max(lims1..., lims2...))

function expandlimits(lims, margin_low, margin_high, scale)
    # expand limits so that the margins are applied at the current axis scale
    limsordered = (min(lims[1], lims[2]), max(lims[1], lims[2]))
    lims_scaled = scale.(limsordered)

    w_scaled = lims_scaled[2] - lims_scaled[1]
    d_low_scaled = w_scaled * margin_low
    d_high_scaled = w_scaled * margin_high
    inverse = Makie.inverse_transform(scale)
    lims = inverse.((lims_scaled[1] - d_low_scaled, lims_scaled[2] + d_high_scaled))

    # guard against singular limits from something like a vline or hline
    if lims[2] - lims[1] ≈ 0
        # this works for log as well
        # we look at the distance to zero in scaled space
        # then try to center the value between that zero and the value
        # that is the same scaled distance away on the other side
        # which centers the singular value optically
        zerodist = abs(scale(lims[1]))

        # for 0 in linear space this doesn't work so here we just expand to -1, 1
        if zerodist ≈ 0 && scale === identity
            lims = (-one(lims[1]), one(lims[1]))
        else
            lims = inverse.(scale.(lims) .+ (-zerodist, zerodist))
        end
    end
    lims
end

function getlimits(la::Axis, dim)
    # find all plots that don't have exclusion attributes set
    # for this dimension
    if !(dim in (1, 2))
        error("Dimension $dim not allowed. Only 1 or 2.")
    end

    function exclude(plot)
        # only use plots with autolimits = true
        to_value(get(plot, dim == 1 ? :xautolimits : :yautolimits, true)) || return true
        # only if they use data coordinates
        is_data_space(to_value(get(plot, :space, :data))) || return true
        # only use visible plots for limits
        return !to_value(get(plot, :visible, true))
    end
    # get all data limits, minus the excluded plots
    boundingbox = Makie.data_limits(la.scene; exclude=exclude)
    # if there are no bboxes remaining, `nothing` signals that no limits could be determined
    Makie.isfinite_rect(boundingbox) || return nothing

    # otherwise start with the first box
    mini, maxi = minimum(boundingbox), maximum(boundingbox)
    return (mini[dim], maxi[dim])
end

getxlimits(la::Axis) = getlimits(la, 1)
getylimits(la::Axis) = getlimits(la, 2)

function update_linked_limits!(block_limit_linking, xaxislinks, yaxislinks, tlims)

    thisxlims = xlimits(tlims)
    thisylims = ylimits(tlims)

    # only change linked axis if not prohibited from doing so because
    # we're currently being updated by another axis' link
    if !block_limit_linking[]

        bothlinks = intersect(xaxislinks, yaxislinks)
        xlinks = setdiff(xaxislinks, yaxislinks)
        ylinks = setdiff(yaxislinks, xaxislinks)

        for link in bothlinks
            otherlims = link.targetlimits[]
            if tlims != otherlims
                link.block_limit_linking[] = true
                link.targetlimits[] = tlims
                link.block_limit_linking[] = false
            end
        end

        for xlink in xlinks
            otherlims = xlink.targetlimits[]
            otherxlims = limits(otherlims, 1)
            otherylims = limits(otherlims, 2)
            if thisxlims != otherxlims
                xlink.block_limit_linking[] = true
                xlink.targetlimits[] = BBox(thisxlims[1], thisxlims[2], otherylims[1], otherylims[2])
                xlink.block_limit_linking[] = false
            end
        end

        for ylink in ylinks
            otherlims = ylink.targetlimits[]
            otherxlims = limits(otherlims, 1)
            otherylims = limits(otherlims, 2)
            if thisylims != otherylims
                ylink.block_limit_linking[] = true
                ylink.targetlimits[] = BBox(otherxlims[1], otherxlims[2], thisylims[1], thisylims[2])
                ylink.block_limit_linking[] = false
            end
        end
    end
end

"""
    autolimits!(la::Axis)

Reset manually specified limits of `la` to an automatically determined rectangle, that depends on the data limits of all plot objects in the axis, as well as the autolimit margins for x and y axis.
"""
function autolimits!(ax::Axis)
    ax.limits[] = (nothing, nothing)
    return
end

function autolimits(ax::Axis, dim::Integer)
    # try getting x limits for the axis and then union them with linked axes
    lims = getlimits(ax, dim)

    links = dim == 1 ? ax.xaxislinks : ax.yaxislinks
    for link in links
        if isnothing(lims)
            lims = getlimits(link, dim)
        else
            newlims = getlimits(link, dim)
            if !isnothing(newlims)
                lims = limitunion(lims, newlims)
            end
        end
    end

    dimsym = dim == 1 ? :x : :y
    scale = getproperty(ax, Symbol(dimsym, :scale))[]
    margin = getproperty(ax, Symbol(dimsym, :autolimitmargin))[]
    if !isnothing(lims)
        if !validate_limits_for_scale(lims, scale)
            error("Found invalid x-limits $lims for scale $(scale) which is defined on the interval $(defined_interval(scale))")
        end
        lims = expandlimits(lims, margin[1], margin[2], scale)
    end

    # if no limits have been found, use the targetlimits directly
    if isnothing(lims)
        lims = limits(ax.targetlimits[], dim)
    end
    return lims
end

xautolimits(ax::Axis) = autolimits(ax, 1)
yautolimits(ax::Axis) = autolimits(ax, 2)

"""
    linkaxes!(a::Axis, others...)

Link both x and y axes of all given `Axis` so that they stay synchronized.
"""
function linkaxes!(a::Axis, others...)
    linkxaxes!(a, others...)
    linkyaxes!(a, others...)
end

function adjustlimits!(la)
    asp = la.autolimitaspect[]
    target = la.targetlimits[]
    area = la.scene.px_area[]

    # in the simplest case, just update the final limits with the target limits
    if isnothing(asp) || width(area) == 0 || height(area) == 0
        la.finallimits[] = target
        return
    end

    xlims = (left(target), right(target))
    ylims = (bottom(target), top(target))

    size_aspect = width(area) / height(area)
    data_aspect = (xlims[2] - xlims[1]) / (ylims[2] - ylims[1])

    aspect_ratio = data_aspect / size_aspect

    correction_factor = asp / aspect_ratio

    if correction_factor > 1
        # need to go wider

        marginsum = sum(la.xautolimitmargin[])
        ratios = if marginsum == 0
            (0.5, 0.5)
        else
            (la.xautolimitmargin[] ./ marginsum)
        end

        xlims = expandlimits(xlims, ((correction_factor - 1) .* ratios)..., identity) # don't use scale here?
    elseif correction_factor < 1
        # need to go taller

        marginsum = sum(la.yautolimitmargin[])
        ratios = if marginsum == 0
            (0.5, 0.5)
        else
            (la.yautolimitmargin[] ./ marginsum)
        end
        ylims = expandlimits(ylims, (((1 / correction_factor) - 1) .* ratios)..., identity) # don't use scale here?
    end

    bbox = BBox(xlims[1], xlims[2], ylims[1], ylims[2])
    la.finallimits[] = bbox
    return
end

function linkaxes!(dir::Union{Val{:x}, Val{:y}}, a::Axis, others...)
    axes = Axis[a; others...]

    all_links = Set{Axis}(axes)
    for ax in axes
        links = dir isa Val{:x} ? ax.xaxislinks : ax.yaxislinks
        for ax in links
            push!(all_links, ax)
        end
    end

    for ax in all_links
        links = (dir isa Val{:x} ? ax.xaxislinks : ax.yaxislinks)
        for linked_ax in all_links
            if linked_ax !== ax && linked_ax ∉ links
                push!(links, linked_ax)
            end
        end
    end
    reset_limits!(a)
end

"""
    linkxaxes!(a::Axis, others...)

Link the x axes of all given `Axis` so that they stay synchronized.
"""
linkxaxes!(a::Axis, others...) = linkaxes!(Val(:x), a, others...)

"""
    linkyaxes!(a::Axis, others...)

Link the y axes of all given `Axis` so that they stay synchronized.
"""
linkyaxes!(a::Axis, others...) = linkaxes!(Val(:y), a, others...)

"""
Keeps the ticklabelspace static for a short duration and then resets it to its previous
value. If that value is Makie.automatic, the reset will trigger new
protrusions for the axis and the layout will adjust. This is so the layout doesn't
immediately readjust during interaction, which would let the whole layout jitter around.
"""
function timed_ticklabelspace_reset(ax::Axis, reset_timer::Ref,
        prev_xticklabelspace::Ref, prev_yticklabelspace::Ref, threshold_sec::Real)

    if !isnothing(reset_timer[])
        close(reset_timer[])
    else
        prev_xticklabelspace[] = ax.xticklabelspace[]
        prev_yticklabelspace[] = ax.yticklabelspace[]

        ax.xticklabelspace = Float64(ax.xaxis.attributes.actual_ticklabelspace[])
        ax.yticklabelspace = Float64(ax.yaxis.attributes.actual_ticklabelspace[])
    end

    reset_timer[] = Timer(threshold_sec) do t
        reset_timer[] = nothing

        ax.xticklabelspace = prev_xticklabelspace[]
        ax.yticklabelspace = prev_yticklabelspace[]
    end

end


"""
    hidexdecorations!(la::Axis; label = true, ticklabels = true, ticks = true, grid = true,
        minorgrid = true, minorticks = true)

Hide decorations of the x-axis: label, ticklabels, ticks and grid.
"""
function hidexdecorations!(la::Axis; label = true, ticklabels = true, ticks = true, grid = true,
        minorgrid = true, minorticks = true)
    if label
        la.xlabelvisible = false
    end
    if ticklabels
        la.xticklabelsvisible = false
    end
    if ticks
        la.xticksvisible = false
    end
    if grid
        la.xgridvisible = false
    end
    if minorgrid
        la.xminorgridvisible = false
    end
    if minorticks
        la.xminorticksvisible = false
    end
end

"""
    hideydecorations!(la::Axis; label = true, ticklabels = true, ticks = true, grid = true,
        minorgrid = true, minorticks = true)

Hide decorations of the y-axis: label, ticklabels, ticks and grid.
"""
function hideydecorations!(la::Axis; label = true, ticklabels = true, ticks = true, grid = true,
        minorgrid = true, minorticks = true)
    if label
        la.ylabelvisible = false
    end
    if ticklabels
        la.yticklabelsvisible = false
    end
    if ticks
        la.yticksvisible = false
    end
    if grid
        la.ygridvisible = false
    end
    if minorgrid
        la.yminorgridvisible = false
    end
    if minorticks
        la.yminorticksvisible = false
    end
end

"""
    hidedecorations!(la::Axis)

Hide decorations of both x and y-axis: label, ticklabels, ticks and grid.
"""
function hidedecorations!(la::Axis; label = true, ticklabels = true, ticks = true, grid = true,
        minorgrid = true, minorticks = true)
    hidexdecorations!(la; label = label, ticklabels = ticklabels, ticks = ticks, grid = grid,
        minorgrid = minorgrid, minorticks = minorticks)
    hideydecorations!(la; label = label, ticklabels = ticklabels, ticks = ticks, grid = grid,
        minorgrid = minorgrid, minorticks = minorticks)
end

"""
    hidespines!(la::Axis, spines::Symbol... = (:l, :r, :b, :t)...)

Hide all specified axis spines. Hides all spines by default, otherwise choose
with the symbols :l, :r, :b and :t.
"""
function hidespines!(la::Axis, spines::Symbol... = (:l, :r, :b, :t)...)
    for s in spines
        @match s begin
            :l => (la.leftspinevisible = false)
            :r => (la.rightspinevisible = false)
            :b => (la.bottomspinevisible = false)
            :t => (la.topspinevisible = false)
            x => error("Invalid spine identifier $x. Valid options are :l, :r, :b and :t.")
        end
    end
end

"""
    space = tight_xticklabel_spacing!(ax::Axis)

Sets the space allocated for the xticklabels of the `Axis` to the minimum that is needed and returns that value.
"""
function tight_yticklabel_spacing!(ax::Axis)
    space = tight_ticklabel_spacing!(ax.yaxis)
    return space
end

"""
    space = tight_xticklabel_spacing!(ax::Axis)

Sets the space allocated for the yticklabels of the `Axis` to the minimum that is needed and returns that value.
"""
function tight_xticklabel_spacing!(ax::Axis)
    space = tight_ticklabel_spacing!(ax.xaxis)
    return space
end

"""
Sets the space allocated for the xticklabels and yticklabels of the `Axis` to the minimum that is needed.
"""
function tight_ticklabel_spacing!(ax::Axis)
    tight_xticklabel_spacing!(ax)
    tight_yticklabel_spacing!(ax)
    return
end

function Base.show(io::IO, ::MIME"text/plain", ax::Axis)
    nplots = length(ax.scene.plots)
    println(io, "Axis with $nplots plots:")

    for (i, p) in enumerate(ax.scene.plots)
        println(io, (i == nplots ? " ┗━ " : " ┣━ ") * string(typeof(p)))
    end
end

function Base.show(io::IO, ax::Axis)
    nplots = length(ax.scene.plots)
    print(io, "Axis ($nplots plots)")
end

function Makie.xlims!(ax::Axis, xlims)
    if length(xlims) != 2
        error("Invalid xlims length of $(length(xlims)), must be 2.")
    elseif xlims[1] == xlims[2]
        error("Can't set x limits to the same value $(xlims[1]).")
    elseif all(x -> x isa Real, xlims) && xlims[1] > xlims[2]
        xlims = reverse(xlims)
        ax.xreversed[] = true
    else
        ax.xreversed[] = false
    end

    ax.limits.val = (xlims, ax.limits[][2])
    reset_limits!(ax, yauto = false)
    nothing
end

function Makie.ylims!(ax::Axis, ylims)
    if length(ylims) != 2
        error("Invalid ylims length of $(length(ylims)), must be 2.")
    elseif ylims[1] == ylims[2]
        error("Can't set y limits to the same value $(ylims[1]).")
    elseif all(x -> x isa Real, ylims) && ylims[1] > ylims[2]
        ylims = reverse(ylims)
        ax.yreversed[] = true
    else
        ax.yreversed[] = false
    end

    ax.limits.val = (ax.limits[][1], ylims)
    reset_limits!(ax, xauto = false)
    nothing
end

Makie.xlims!(ax, low, high) = Makie.xlims!(ax, (low, high))
Makie.ylims!(ax, low, high) = Makie.ylims!(ax, (low, high))
Makie.zlims!(ax, low, high) = Makie.zlims!(ax, (low, high))

Makie.xlims!(low::Optional{<:Real}, high::Optional{<:Real}) = Makie.xlims!(current_axis(), low, high)
Makie.ylims!(low::Optional{<:Real}, high::Optional{<:Real}) = Makie.ylims!(current_axis(), low, high)
Makie.zlims!(low::Optional{<:Real}, high::Optional{<:Real}) = Makie.zlims!(current_axis(), low, high)

Makie.xlims!(ax = current_axis(); low = nothing, high = nothing) = Makie.xlims!(ax, low, high)
Makie.ylims!(ax = current_axis(); low = nothing, high = nothing) = Makie.ylims!(ax, low, high)
Makie.zlims!(ax = current_axis(); low = nothing, high = nothing) = Makie.zlims!(ax, low, high)

"""
    limits!(ax::Axis, xlims, ylims)

Set the axis limits to `xlims` and `ylims`.
If limits are ordered high-low, this reverses the axis orientation.
"""
function limits!(ax::Axis, xlims, ylims)
    Makie.xlims!(ax, xlims)
    Makie.ylims!(ax, ylims)
end

"""
    limits!(ax::Axis, x1, x2, y1, y2)

Set the axis x-limits to `x1` and `x2` and the y-limits to `y1` and `y2`.
If limits are ordered high-low, this reverses the axis orientation.
"""
function limits!(ax::Axis, x1, x2, y1, y2)
    Makie.xlims!(ax, x1, x2)
    Makie.ylims!(ax, y1, y2)
end

"""
    limits!(ax::Axis, rect::Rect2)

Set the axis limits to `rect`.
If limits are ordered high-low, this reverses the axis orientation.
"""
function limits!(ax::Axis, rect::Rect2)
    xmin, ymin = minimum(rect)
    xmax, ymax = maximum(rect)
    Makie.xlims!(ax, xmin, xmax)
    Makie.ylims!(ax, ymin, ymax)
end

function limits!(args...)
    limits!(current_axis(), args...)
end

function Base.delete!(ax::Axis, plot::AbstractPlot)
    delete!(ax.scene, plot)
    ax
end

function Base.empty!(ax::Axis)
    for plot in copy(ax.scene.plots)
        delete!(ax, plot)
    end
    ax
end

Makie.transform_func(ax::Axis) = Makie.transform_func(ax.scene)

# these functions pick limits for different x and y scales, so that
# we don't pick values that are invalid, such as 0 for log etc.
function defaultlimits(userlimits::Tuple{Real, Real, Real, Real}, xscale, yscale)
    BBox(userlimits...)
end

defaultlimits(l::Tuple{Any, Any, Any, Any}, xscale, yscale) = defaultlimits(((l[1], l[2]), (l[3], l[4])), xscale, yscale)

function defaultlimits(userlimits::Tuple{Any, Any}, xscale, yscale)
    xl = defaultlimits(userlimits[1], xscale)
    yl = defaultlimits(userlimits[2], yscale)
    BBox(xl..., yl...)
end

defaultlimits(limits::Nothing, scale) = defaultlimits(scale)
defaultlimits(limits::Tuple{Real, Real}, scale) = limits
defaultlimits(limits::Tuple{Real, Nothing}, scale) = (limits[1], defaultlimits(scale)[2])
defaultlimits(limits::Tuple{Nothing, Real}, scale) = (defaultlimits(scale)[1], limits[2])
defaultlimits(limits::Tuple{Nothing, Nothing}, scale) = defaultlimits(scale)


defaultlimits(::typeof(log10)) = (1.0, 1000.0)
defaultlimits(::typeof(log2)) = (1.0, 8.0)
defaultlimits(::typeof(log)) = (1.0, exp(3.0))
defaultlimits(::typeof(identity)) = (0.0, 10.0)
defaultlimits(::typeof(sqrt)) = (0.0, 100.0)
defaultlimits(::typeof(Makie.logit)) = (0.01, 0.99)
defaultlimits(::typeof(Makie.pseudolog10)) = (0.0, 100.0)
defaultlimits(::Makie.Symlog10) = (0.0, 100.0)

defined_interval(::typeof(identity)) = OpenInterval(-Inf, Inf)
defined_interval(::Union{typeof(log2), typeof(log10), typeof(log)}) = OpenInterval(0.0, Inf)
defined_interval(::typeof(sqrt)) = Interval{:closed,:open}(0, Inf)
defined_interval(::typeof(Makie.logit)) = OpenInterval(0.0, 1.0)
defined_interval(::typeof(Makie.pseudolog10)) = OpenInterval(-Inf, Inf)
defined_interval(::Makie.Symlog10) = OpenInterval(-Inf, Inf)

function update_state_before_display!(ax::Axis)
    reset_limits!(ax)
    return
end<|MERGE_RESOLUTION|>--- conflicted
+++ resolved
@@ -755,7 +755,6 @@
 
     # some area-like plots basically always look better if they cover the whole plot area.
     # adjust the limit margins in those cases automatically.
-<<<<<<< HEAD
     needs_tight_limits(plot) && tightlimits!(la)
 
     if is_open_or_any_parent(la.scene)
@@ -770,12 +769,6 @@
 function Makie.plot!(P::Makie.PlotFunc, ax::Axis, args...; kw_attributes...)
     attributes = Makie.Attributes(kw_attributes)
     Makie.plot!(ax, P, attributes, args...)
-=======
-    needs_tight_limits(plot) && tightlimits!(ax)
-
-    reset_limits!(ax)
-    return plot
->>>>>>> b57a9da5
 end
 
 needs_tight_limits(@nospecialize any) = false
