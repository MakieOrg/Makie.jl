function block_docs(::Type{Axis})
    """
    A 2D axis which can be plotted into.

    **Constructors**

    ```julia
    Axis(fig_or_scene; palette = nothing, kwargs...)
    ```
    """
end

function update_gridlines!(grid_obs::Observable{Vector{Point2f}}, offset::Point2f, tickpositions::Vector{Point2f})
    result = grid_obs[]
    empty!(result) # reuse array for less allocations
    for gridstart in tickpositions
        opposite_tickpos = gridstart .+ offset
        push!(result, gridstart, opposite_tickpos)
    end
    notify(grid_obs)
    return
end

function process_axis_event(ax, event)
    for (active, interaction) in values(ax.interactions)
        if active
            maybe_consume = process_interaction(interaction, event, ax)
            maybe_consume == Consume(true) && return Consume(true)
        end
    end
    return Consume(false)
end

function register_events!(ax, scene)
    mouseeventhandle = addmouseevents!(scene)
    setfield!(ax, :mouseeventhandle, mouseeventhandle)
    scrollevents = Observable(ScrollEvent(0, 0))
    setfield!(ax, :scrollevents, scrollevents)
    keysevents = Observable(KeysEvent(Set()))
    setfield!(ax, :keysevents, keysevents)
    evs = events(scene)

    on(scene, evs.scroll) do s
        if is_mouseinside(scene)
            result = setindex!(scrollevents, ScrollEvent(s[1], s[2]))
            return Consume(result)
        end
        return Consume(false)
    end

    # TODO this should probably just forward KeyEvent from Makie
    on(scene, evs.keyboardbutton) do e
        keysevents[] = KeysEvent(evs.keyboardstate)
        return Consume(false)
    end

    interactions = Dict{Symbol, Tuple{Bool, Any}}()
    setfield!(ax, :interactions, interactions)

    onany(process_axis_event, scene, ax, mouseeventhandle.obs)
    onany(process_axis_event, scene, ax, scrollevents)
    onany(process_axis_event, scene, ax, keysevents)

    register_interaction!(ax, :rectanglezoom, RectangleZoom(ax))

    register_interaction!(ax, :limitreset, LimitReset())

    register_interaction!(ax, :scrollzoom, ScrollZoom(0.1, 0.2))

    register_interaction!(ax, :dragpan, DragPan(0.2))

    return
end

function update_axis_camera(scene::Scene, t, lims, xrev::Bool, yrev::Bool)
    nearclip = -10_000f0
    farclip  =  10_000f0

    # we are computing transformed camera position, so this isn't space dependent
    tlims = Makie.apply_transform(t, lims)
    camera = scene.camera

    # TODO: apply model
    update_limits!(scene.float32convert, tlims) # update float32 scaling
    lims32 = f32_convert(scene.float32convert, tlims)  # get scaled limits
    left, bottom = minimum(lims32)
    right, top   = maximum(lims32)
    leftright = xrev ? (right, left) : (left, right)
    bottomtop = yrev ? (top, bottom) : (bottom, top)

    projection = Makie.orthographicprojection(
        Float32,
        leftright...,
        bottomtop..., nearclip, farclip)

    Makie.set_proj_view!(camera, projection, Makie.Mat4f(Makie.I))
    return
end


function calculate_title_position(area, titlegap, subtitlegap, align, xaxisposition, xaxisprotrusion, _, ax, subtitlet)
    local x::Float32 = if align === :center
        area.origin[1] + area.widths[1] / 2
    elseif align === :left
        area.origin[1]
    elseif align === :right
        area.origin[1] + area.widths[1]
    else
        error("Title align $align not supported.")
    end

    local subtitlespace::Float32 = if ax.subtitlevisible[] && !iswhitespace(ax.subtitle[])
        boundingbox(subtitlet, :data).widths[2] + subtitlegap
    else
        0f0
    end

    local yoffset::Float32 = top(area) + titlegap + (xaxisposition === :top ? xaxisprotrusion : 0f0) +
        subtitlespace

    return Point2f(x, yoffset)
end

function compute_protrusions(title, titlesize, titlegap, titlevisible, spinewidth,
        topspinevisible, bottomspinevisible, leftspinevisible, rightspinevisible,
        xaxisprotrusion, yaxisprotrusion, xaxisposition, yaxisposition,
        subtitle, subtitlevisible, subtitlesize, subtitlegap, titlelineheight, subtitlelineheight,
        subtitlet, titlet)

    local left::Float32, right::Float32, bottom::Float32, top::Float32 = 0f0, 0f0, 0f0, 0f0

    if xaxisposition === :bottom
        bottom = xaxisprotrusion
    else
        top = xaxisprotrusion
    end

    titleheight = boundingbox(titlet, :data).widths[2] + titlegap
    subtitleheight = boundingbox(subtitlet, :data).widths[2] + subtitlegap

    titlespace = if !titlevisible || iswhitespace(title)
        0f0
    else
        titleheight
    end
    subtitlespace = if !subtitlevisible || iswhitespace(subtitle)
        0f0
    else
        subtitleheight
    end

    top += titlespace + subtitlespace

    if yaxisposition === :left
        left = yaxisprotrusion
    else
        right = yaxisprotrusion
    end

    return GridLayoutBase.RectSides{Float32}(left, right, bottom, top)
end

function initialize_block!(ax::Axis; palette = nothing)

    blockscene = ax.blockscene
    elements = Dict{Symbol, Any}()
    ax.elements = elements

    # initialize either with user limits, or pick defaults based on scales
    # so that we don't immediately error
    targetlimits = Observable{Rect2d}(defaultlimits(ax.limits[], ax.xscale[], ax.yscale[]))
    finallimits = Observable{Rect2d}(targetlimits[]; ignore_equal_values=true)
    setfield!(ax, :targetlimits, targetlimits)
    setfield!(ax, :finallimits, finallimits)

    on(blockscene, targetlimits) do lims
        # this should validate the targetlimits before anything else happens with them
        # so there should be nothing before this lifting `targetlimits`
        # we don't use finallimits because that's one step later and you
        # already shouldn't set invalid targetlimits (even if they could
        # theoretically be adjusted to fit somehow later?)
        # and this way we can error pretty early
        validate_limits_for_scales(lims, ax.xscale[], ax.yscale[])
    end

    scenearea = sceneareanode!(ax.layoutobservables.computedbbox, finallimits, ax.aspect)

    scene = Scene(blockscene, viewport=scenearea)
    ax.scene = scene
    # transfer conversions from axis to scene if there are any
    # or the other way around
    merge_conversions!(scene.conversions, ax)

    setfield!(scene, :float32convert, Float32Convert())

    if !isnothing(palette)
        # Backwards compatibility for when palette was part of axis!
        palette_attr = palette isa Attributes ? palette : Attributes(palette)
        ax.scene.theme.palette = palette_attr
    end

    # TODO: replace with mesh, however, CairoMakie needs a poly path for this signature
    # so it doesn't rasterize the scene
    background = poly!(blockscene, scenearea; color=ax.backgroundcolor, inspectable=false, shading=NoShading, strokecolor=:transparent)
    translate!(background, 0, 0, -100)
    elements[:background] = background

    block_limit_linking = Observable(false)
    setfield!(ax, :block_limit_linking, block_limit_linking)

    ax.xaxislinks = Axis[]
    ax.yaxislinks = Axis[]

    xgridnode = Observable(Point2f[]; ignore_equal_values=true)
    xgridlines = linesegments!(
        blockscene, xgridnode, linewidth = ax.xgridwidth, visible = ax.xgridvisible,
        color = ax.xgridcolor, linestyle = ax.xgridstyle, inspectable = false
    )
    # put gridlines behind the zero plane so they don't overlay plots
    translate!(xgridlines, 0, 0, -10)
    elements[:xgridlines] = xgridlines

    xminorgridnode = Observable(Point2f[]; ignore_equal_values=true)
    xminorgridlines = linesegments!(
        blockscene, xminorgridnode, linewidth = ax.xminorgridwidth, visible = ax.xminorgridvisible,
        color = ax.xminorgridcolor, linestyle = ax.xminorgridstyle, inspectable = false
    )
    # put gridlines behind the zero plane so they don't overlay plots
    translate!(xminorgridlines, 0, 0, -10)
    elements[:xminorgridlines] = xminorgridlines

    ygridnode = Observable(Point2f[]; ignore_equal_values=true)
    ygridlines = linesegments!(
        blockscene, ygridnode, linewidth = ax.ygridwidth, visible = ax.ygridvisible,
        color = ax.ygridcolor, linestyle = ax.ygridstyle, inspectable = false
    )
    # put gridlines behind the zero plane so they don't overlay plots
    translate!(ygridlines, 0, 0, -10)
    elements[:ygridlines] = ygridlines

    yminorgridnode = Observable(Point2f[]; ignore_equal_values=true)
    yminorgridlines = linesegments!(
        blockscene, yminorgridnode, linewidth = ax.yminorgridwidth, visible = ax.yminorgridvisible,
        color = ax.yminorgridcolor, linestyle = ax.yminorgridstyle, inspectable = false
    )
    # put gridlines behind the zero plane so they don't overlay plots
    translate!(yminorgridlines, 0, 0, -10)
    elements[:yminorgridlines] = yminorgridlines

    # When the transform function (xscale, yscale) of a plot changes we
    # 1. communicate this change to plots (barplot needs this to make bars
    #    compatible with the new transform function/scale)
    onany(blockscene, ax.xscale, ax.yscale) do xsc, ysc
        scene.transformation.transform_func[] = (xsc, ysc)
        return
    end

    # 2. Update the limits of the plot
    onany(blockscene, scene.transformation.transform_func, priority = -1) do _
        reset_limits!(ax)
    end

    notify(ax.xscale)

    # 3. Update the view onto the plot (camera matrices)
    onany(blockscene, scene.transformation.transform_func, finallimits,
          ax.xreversed, ax.yreversed; priority=-2) do args...
        update_axis_camera(scene, args...)
    end

    xaxis_endpoints = lift(blockscene, ax.xaxisposition, scene.viewport;
                           ignore_equal_values=true) do xaxisposition, area
        if xaxisposition === :bottom
            return bottomline(Rect2f(area))
        elseif xaxisposition === :top
            return topline(Rect2f(area))
        else
            error("Invalid xaxisposition $xaxisposition")
        end
    end

    yaxis_endpoints = lift(blockscene, ax.yaxisposition, scene.viewport;
                           ignore_equal_values=true) do yaxisposition, area
        if yaxisposition === :left
            return leftline(Rect2f(area))
        elseif yaxisposition === :right
            return rightline(Rect2f(area))
        else
            error("Invalid yaxisposition $yaxisposition")
        end
    end

    xaxis_flipped = lift(x -> x === :top, blockscene, ax.xaxisposition; ignore_equal_values=true)
    yaxis_flipped = lift(x -> x === :right, blockscene, ax.yaxisposition; ignore_equal_values=true)

    xspinevisible = lift(blockscene, xaxis_flipped, ax.bottomspinevisible, ax.topspinevisible;
                         ignore_equal_values=true) do xflip, bv, tv
        xflip ? tv : bv
    end
    xoppositespinevisible = lift(blockscene, xaxis_flipped, ax.bottomspinevisible, ax.topspinevisible;
                                 ignore_equal_values=true) do xflip, bv, tv
        xflip ? bv : tv
    end
    yspinevisible = lift(blockscene, yaxis_flipped, ax.leftspinevisible, ax.rightspinevisible;
                         ignore_equal_values=true) do yflip, lv, rv
        yflip ? rv : lv
    end
    yoppositespinevisible = lift(blockscene, yaxis_flipped, ax.leftspinevisible, ax.rightspinevisible;
                                 ignore_equal_values=true) do yflip, lv, rv
        yflip ? lv : rv
    end
    xspinecolor = lift(blockscene, xaxis_flipped, ax.bottomspinecolor, ax.topspinecolor;
                       ignore_equal_values=true) do xflip, bc, tc
        xflip ? tc : bc
    end
    xoppositespinecolor = lift(blockscene, xaxis_flipped, ax.bottomspinecolor, ax.topspinecolor;
                               ignore_equal_values=true) do xflip, bc, tc
        xflip ? bc : tc
    end
    yspinecolor = lift(blockscene, yaxis_flipped, ax.leftspinecolor, ax.rightspinecolor;
                       ignore_equal_values=true) do yflip, lc, rc
        yflip ? rc : lc
    end
    yoppositespinecolor = lift(blockscene, yaxis_flipped, ax.leftspinecolor, ax.rightspinecolor;
                               ignore_equal_values=true) do yflip, lc, rc
        yflip ? lc : rc
    end

    xlims = lift(xlimits, blockscene, finallimits; ignore_equal_values=true)
    ylims = lift(ylimits, blockscene, finallimits; ignore_equal_values=true)
    convert_dim_1 = dim_observable(ax.scene.conversions, 1)
    xaxis = LineAxis(blockscene, endpoints = xaxis_endpoints, limits = xlims,
        flipped = xaxis_flipped, ticklabelrotation = ax.xticklabelrotation,
        ticklabelalign = ax.xticklabelalign, labelsize = ax.xlabelsize,
        labelpadding = ax.xlabelpadding, ticklabelpad = ax.xticklabelpad, labelvisible = ax.xlabelvisible,
        label = ax.xlabel, labelfont = ax.xlabelfont, labelrotation = ax.xlabelrotation, ticklabelfont = ax.xticklabelfont, ticklabelcolor = ax.xticklabelcolor, labelcolor = ax.xlabelcolor, tickalign = ax.xtickalign,
<<<<<<< HEAD
        ticklabelspace = ax.xticklabelspace, dim_convert = convert_dim_1, ticks = ax.xticks, tickformat = ax.xtickformat, ticklabelsvisible = ax.xticklabelsvisible,
=======
        ticklabelspace = ax.xticklabelspace, dim_convert = ax.convert_dim_1, ticks = ax.xticks, tickformat = ax.xtickformat, ticklabelsvisible = ax.xticklabelsvisible,
>>>>>>> 92c98086
        ticksvisible = ax.xticksvisible, spinevisible = xspinevisible, spinecolor = xspinecolor, spinewidth = ax.spinewidth,
        ticklabelsize = ax.xticklabelsize, trimspine = ax.xtrimspine, ticksize = ax.xticksize,
        reversed = ax.xreversed, tickwidth = ax.xtickwidth, tickcolor = ax.xtickcolor,
        minorticksvisible = ax.xminorticksvisible, minortickalign = ax.xminortickalign, minorticksize = ax.xminorticksize, minortickwidth = ax.xminortickwidth, minortickcolor = ax.xminortickcolor, minorticks = ax.xminorticks, scale = ax.xscale,
        )

    ax.xaxis = xaxis

    convert_dim_2 = dim_observable(ax.scene.conversions, 2)

    yaxis = LineAxis(blockscene, endpoints = yaxis_endpoints, limits = ylims,
        flipped = yaxis_flipped, ticklabelrotation = ax.yticklabelrotation,
        ticklabelalign = ax.yticklabelalign, labelsize = ax.ylabelsize,
        labelpadding = ax.ylabelpadding, ticklabelpad = ax.yticklabelpad, labelvisible = ax.ylabelvisible,
        label = ax.ylabel, labelfont = ax.ylabelfont, labelrotation = ax.ylabelrotation, ticklabelfont = ax.yticklabelfont, ticklabelcolor = ax.yticklabelcolor, labelcolor = ax.ylabelcolor, tickalign = ax.ytickalign,
<<<<<<< HEAD
        ticklabelspace = ax.yticklabelspace, dim_convert = convert_dim_2, ticks = ax.yticks, tickformat = ax.ytickformat, ticklabelsvisible = ax.yticklabelsvisible,
=======
        ticklabelspace = ax.yticklabelspace, dim_convert = ax.convert_dim_2, ticks = ax.yticks, tickformat = ax.ytickformat, ticklabelsvisible = ax.yticklabelsvisible,
>>>>>>> 92c98086
        ticksvisible = ax.yticksvisible, spinevisible = yspinevisible, spinecolor = yspinecolor, spinewidth = ax.spinewidth,
        trimspine = ax.ytrimspine, ticklabelsize = ax.yticklabelsize, ticksize = ax.yticksize, flip_vertical_label = ax.flip_ylabel, reversed = ax.yreversed, tickwidth = ax.ytickwidth,
            tickcolor = ax.ytickcolor,
        minorticksvisible = ax.yminorticksvisible, minortickalign = ax.yminortickalign, minorticksize = ax.yminorticksize, minortickwidth = ax.yminortickwidth, minortickcolor = ax.yminortickcolor, minorticks = ax.yminorticks, scale = ax.yscale,
        )

    ax.yaxis = yaxis

    xoppositelinepoints = lift(blockscene, scene.viewport, ax.spinewidth, ax.xaxisposition;
                               ignore_equal_values=true) do r, sw, xaxpos
        if xaxpos === :top
            y = bottom(r)
            p1 = Point2f(left(r) - 0.5sw, y)
            p2 = Point2f(right(r) + 0.5sw, y)
            return [p1, p2]
        else
            y = top(r)
            p1 = Point2f(left(r) - 0.5sw, y)
            p2 = Point2f(right(r) + 0.5sw, y)
            return [p1, p2]
        end
    end

    yoppositelinepoints = lift(blockscene, scene.viewport, ax.spinewidth, ax.yaxisposition;
                               ignore_equal_values=true) do r, sw, yaxpos
        if yaxpos === :right
            x = left(r)
            p1 = Point2f(x, bottom(r) - 0.5sw)
            p2 = Point2f(x, top(r) + 0.5sw)
            return [p1, p2]
        else
            x = right(r)
            p1 = Point2f(x, bottom(r) - 0.5sw)
            p2 = Point2f(x, top(r) + 0.5sw)
            return [p1, p2]
        end
    end

    xticksmirrored = lift(mirror_ticks, blockscene, xaxis.tickpositions, ax.xticksize, ax.xtickalign,
                          scene.viewport, :x, ax.xaxisposition[], ax.spinewidth)
    xticksmirrored_lines = linesegments!(blockscene, xticksmirrored, visible = @lift($(ax.xticksmirrored) && $(ax.xticksvisible)),
        linewidth = ax.xtickwidth, color = ax.xtickcolor)
    translate!(xticksmirrored_lines, 0, 0, 10)
    yticksmirrored = lift(mirror_ticks, blockscene, yaxis.tickpositions, ax.yticksize, ax.ytickalign,
                          scene.viewport, :y, ax.yaxisposition[], ax.spinewidth)
    yticksmirrored_lines = linesegments!(blockscene, yticksmirrored, visible = @lift($(ax.yticksmirrored) && $(ax.yticksvisible)),
        linewidth = ax.ytickwidth, color = ax.ytickcolor)
    translate!(yticksmirrored_lines, 0, 0, 10)
    xminorticksmirrored = lift(mirror_ticks, blockscene, xaxis.minortickpositions, ax.xminorticksize,
                               ax.xminortickalign, scene.viewport, :x, ax.xaxisposition[], ax.spinewidth)
    xminorticksmirrored_lines = linesegments!(blockscene, xminorticksmirrored, visible = @lift($(ax.xticksmirrored) && $(ax.xminorticksvisible)),
        linewidth = ax.xminortickwidth, color = ax.xminortickcolor)
    translate!(xminorticksmirrored_lines, 0, 0, 10)
    yminorticksmirrored = lift(mirror_ticks, blockscene, yaxis.minortickpositions, ax.yminorticksize,
                               ax.yminortickalign, scene.viewport, :y, ax.yaxisposition[], ax.spinewidth)
    yminorticksmirrored_lines = linesegments!(blockscene, yminorticksmirrored, visible = @lift($(ax.yticksmirrored) && $(ax.yminorticksvisible)),
        linewidth = ax.yminortickwidth, color = ax.yminortickcolor)
    translate!(yminorticksmirrored_lines, 0, 0, 10)

    xoppositeline = linesegments!(blockscene, xoppositelinepoints, linewidth = ax.spinewidth,
        visible = xoppositespinevisible, color = xoppositespinecolor, inspectable = false,
        linestyle = nothing)
    elements[:xoppositeline] = xoppositeline
    translate!(xoppositeline, 0, 0, 20)

    yoppositeline = linesegments!(blockscene, yoppositelinepoints, linewidth = ax.spinewidth,
        visible = yoppositespinevisible, color = yoppositespinecolor, inspectable = false,
        linestyle = nothing)
    elements[:yoppositeline] = yoppositeline
    translate!(yoppositeline, 0, 0, 20)

    onany(blockscene, xaxis.tickpositions, scene.viewport) do tickpos, area
        local pxheight::Float32 = height(area)
        local offset::Float32 = ax.xaxisposition[] === :bottom ? pxheight : -pxheight
        update_gridlines!(xgridnode, Point2f(0, offset), tickpos)
    end

    onany(blockscene, yaxis.tickpositions, scene.viewport) do tickpos, area
        local pxwidth::Float32 = width(area)
        local offset::Float32 = ax.yaxisposition[] === :left ? pxwidth : -pxwidth
        update_gridlines!(ygridnode, Point2f(offset, 0), tickpos)
    end

    onany(blockscene, xaxis.minortickpositions, scene.viewport) do tickpos, area
        local pxheight::Float32 = height(scene.viewport[])
        local offset::Float32 = ax.xaxisposition[] === :bottom ? pxheight : -pxheight
        update_gridlines!(xminorgridnode, Point2f(0, offset), tickpos)
    end

    onany(blockscene, yaxis.minortickpositions, scene.viewport) do tickpos, area
        local pxwidth::Float32 = width(scene.viewport[])
        local offset::Float32 = ax.yaxisposition[] === :left ? pxwidth : -pxwidth
        update_gridlines!(yminorgridnode, Point2f(offset, 0), tickpos)
    end

    subtitlepos = lift(blockscene, scene.viewport, ax.titlegap, ax.titlealign, ax.xaxisposition,
                       xaxis.protrusion;
                       ignore_equal_values=true) do a,
        titlegap, align, xaxisposition, xaxisprotrusion

        align_factor = halign2num(align, "Horizontal title align $align not supported.")
        x = a.origin[1] + align_factor * a.widths[1]

        yoffset = top(a) + titlegap + (xaxisposition === :top ? xaxisprotrusion : 0f0)

        return Point2f(x, yoffset)
    end

    titlealignnode = lift(blockscene, ax.titlealign; ignore_equal_values=true) do align
        (align, :bottom)
    end

    subtitlet = text!(
        blockscene, subtitlepos,
        text = ax.subtitle,
        visible = ax.subtitlevisible,
        fontsize = ax.subtitlesize,
        align = titlealignnode,
        font = ax.subtitlefont,
        color = ax.subtitlecolor,
        lineheight = ax.subtitlelineheight,
        markerspace = :data,
        inspectable = false)

    titlepos = lift(calculate_title_position, blockscene, scene.viewport, ax.titlegap, ax.subtitlegap,
        ax.titlealign, ax.xaxisposition, xaxis.protrusion, ax.subtitlelineheight, ax, subtitlet; ignore_equal_values=true)

    titlet = text!(
        blockscene, titlepos,
        text = ax.title,
        visible = ax.titlevisible,
        fontsize = ax.titlesize,
        align = titlealignnode,
        font = ax.titlefont,
        color = ax.titlecolor,
        lineheight = ax.titlelineheight,
        markerspace = :data,
        inspectable = false)
    elements[:title] = titlet

    map!(compute_protrusions, blockscene, ax.layoutobservables.protrusions, ax.title, ax.titlesize,
         ax.titlegap, ax.titlevisible, ax.spinewidth,
            ax.topspinevisible, ax.bottomspinevisible, ax.leftspinevisible, ax.rightspinevisible,
            xaxis.protrusion, yaxis.protrusion, ax.xaxisposition, ax.yaxisposition,
            ax.subtitle, ax.subtitlevisible, ax.subtitlesize, ax.subtitlegap,
            ax.titlelineheight, ax.subtitlelineheight, subtitlet, titlet)
    # trigger first protrusions with one of the observables
    notify(ax.title)

    # trigger bboxnode so the axis layouts itself even if not connected to a
    # layout
    notify(ax.layoutobservables.suggestedbbox)

    register_events!(ax, scene)

    # these are the user defined limits
    on(blockscene, ax.limits) do _
        reset_limits!(ax)
    end

    # these are the limits that we try to target, but they can be changed for correct aspects
    on(blockscene, targetlimits) do tlims
        update_linked_limits!(block_limit_linking, ax.xaxislinks, ax.yaxislinks, tlims)
    end

    # compute limits that adhere to the limit aspect ratio whenever the targeted
    # limits or the scene size change, because both influence the displayed ratio
    onany(blockscene, scene.viewport, targetlimits) do pxa, lims
        adjustlimits!(ax)
    end

    # trigger limit pipeline once, with manual finallimits if they haven't changed from
    # their initial value as they need to be triggered at least once to correctly set up
    # projection matrices etc.
    fl = finallimits[]
    notify(ax.limits)
    if fl == finallimits[]
        notify(finallimits)
    end

    return ax
end

function mirror_ticks(tickpositions, ticksize, tickalign, viewport, side, axisposition, spinewidth)
    a = viewport
    if side === :x
        opp = axisposition === :bottom ? top(a) : bottom(a)
        sign =  axisposition === :bottom ? 1 : -1
    else
        opp = axisposition === :left ? right(a) : left(a)
        sign = axisposition === :left ? 1 : -1
    end
    d = ticksize * sign
    points = Vector{Point2f}(undef, 2*length(tickpositions))
    spineoffset = sign * (0.5 * spinewidth)
    if side === :x
        for (i, (x, _)) in enumerate(tickpositions)
            points[2i-1] = Point2f(x, opp - d * tickalign + spineoffset)
            points[2i] = Point2f(x, opp + d - d * tickalign + spineoffset)
        end
    else
        for (i, (_, y)) in enumerate(tickpositions)
            points[2i-1] = Point2f(opp - d * tickalign + spineoffset, y)
            points[2i] = Point2f(opp + d - d * tickalign + spineoffset, y)
        end
    end
    return points
end

"""
    reset_limits!(ax; xauto = true, yauto = true)

Resets the axis limits depending on the value of `ax.limits`.
If one of the two components of limits is nothing,
that value is either copied from the targetlimits if `xauto` or `yauto` is false,
respectively, or it is determined automatically from the plots in the axis.
If one of the components is a tuple of two numbers, those are used directly.
"""
function reset_limits!(ax; xauto = true, yauto = true, zauto = true)
    mlims = convert_limit_attribute(ax.limits[])

    if ax isa Axis
        mxlims, mylims = mlims::Tuple{Any, Any}
    elseif ax isa Axis3
        mxlims, mylims, mzlims = mlims::Tuple{Any, Any, Any}
    else
        error()
    end

    xlims = if isnothing(mxlims) || mxlims[1] === nothing || mxlims[2] === nothing
        l = if xauto
            xautolimits(ax)
        else
            minimum(ax.targetlimits[])[1], maximum(ax.targetlimits[])[1]
        end
        if mxlims === nothing
            l
        else
            lo = mxlims[1] === nothing ? l[1] : mxlims[1]
            hi = mxlims[2] === nothing ? l[2] : mxlims[2]
            (lo, hi)
        end
    else
        convert(Tuple{Float64, Float64}, tuple(mxlims...))
    end
    ylims = if isnothing(mylims) || mylims[1] === nothing || mylims[2] === nothing
        l = if yauto
            yautolimits(ax)
        else
            minimum(ax.targetlimits[])[2], maximum(ax.targetlimits[])[2]
        end
        if mylims === nothing
            l
        else
            lo = mylims[1] === nothing ? l[1] : mylims[1]
            hi = mylims[2] === nothing ? l[2] : mylims[2]
            (lo, hi)
        end
    else
        convert(Tuple{Float64, Float64}, tuple(mylims...))
    end

    if ax isa Axis3
        zlims = if isnothing(mzlims) || mzlims[1] === nothing || mzlims[2] === nothing
            l = if zauto
                zautolimits(ax)
            else
                minimum(ax.targetlimits[])[3], maximum(ax.targetlimits[])[3]
            end
            if mzlims === nothing
                l
            else
                lo = mzlims[1] === nothing ? l[1] : mzlims[1]
                hi = mzlims[2] === nothing ? l[2] : mzlims[2]
                (lo, hi)
            end
        else
            convert(Tuple{Float32, Float32}, tuple(mzlims...))
        end
    end

    if !(xlims[1] <= xlims[2])
        error("Invalid x-limits as xlims[1] <= xlims[2] is not met for $xlims.")
    end
    if !(ylims[1] <= ylims[2])
        error("Invalid y-limits as ylims[1] <= ylims[2] is not met for $ylims.")
    end
    if ax isa Axis3
        if !(zlims[1] <= zlims[2])
            error("Invalid z-limits as zlims[1] <= zlims[2] is not met for $zlims.")
        end
    end

    tlims = if ax isa Axis
        BBox(xlims..., ylims...)
    elseif ax isa Axis3
        Rect3f(
            Vec3f(xlims[1], ylims[1], zlims[1]),
            Vec3f(xlims[2] - xlims[1], ylims[2] - ylims[1], zlims[2] - zlims[1]),
        )
    end
    ax.targetlimits[] = tlims
    nothing
end

# this is so users can do limits = (left, right, bottom, top)
function convert_limit_attribute(lims::Tuple{Any, Any, Any, Any})
    (lims[1:2], lims[3:4])
end

function convert_limit_attribute(lims::Tuple{Any, Any})
    lims
end

function validate_limits_for_scales(lims::Rect, xsc, ysc)
    mi = minimum(lims)
    ma = maximum(lims)
    xlims = (mi[1], ma[1])
    ylims = (mi[2], ma[2])

    if !validate_limits_for_scale(xlims, xsc)
        error("Invalid x-limits $xlims for scale $xsc which is defined on the interval $(defined_interval(xsc))")
    end
    if !validate_limits_for_scale(ylims, ysc)
        error("Invalid y-limits $ylims for scale $ysc which is defined on the interval $(defined_interval(ysc))")
    end
    nothing
end

validate_limits_for_scale(lims, scale) = all(x -> x in defined_interval(scale), lims)

palettesyms(cycle::Cycle) = [c[2] for c in cycle.cycle]
attrsyms(cycle::Cycle) = [c[1] for c in cycle.cycle]

function get_cycler_index!(c::Cycler, P::Type)
    if !haskey(c.counters, P)
        return c.counters[P] = 1
    else
        return c.counters[P] += 1
    end
end

function get_cycle_for_plottype(cycle_raw)::Cycle
    if isnothing(cycle_raw)
        return Cycle([])
    elseif cycle_raw isa Cycle
        return cycle_raw
    else
        return Cycle(cycle_raw)
    end
end

function to_color(scene::Scene, attribute_name, cycled::Cycled)
    palettes = to_value(scene.theme.palette)
    attr_palette = to_value(palettes[attribute_name])
    index = cycled.i
    return attr_palette[mod1(index, length(attr_palette))]
end

function add_cycle_attributes!(@nospecialize(plot), cycle::Cycle, cycler::Cycler, palette::Attributes)
    # check if none of the cycled attributes of this plot
    # were passed manually, because we don't use the cycler
    # if any of the cycled attributes were specified manually
    user_attributes = plot.kw
    no_cycle_attribute_passed = !any(keys(user_attributes)) do key
        any(syms -> key in syms, attrsyms(cycle))
    end

    # check if any attributes were passed as `Cycled` entries
    # because if there were any, these are looked up directly
    # in the cycler without advancing the counter etc.
    manually_cycled_attributes = filter(keys(user_attributes)) do key
        return to_value(user_attributes[key]) isa Cycled
    end

    # if there are any manually cycled attributes, we don't do the normal
    # cycling but only look up exactly the passed attributes
    cycle_attrsyms = attrsyms(cycle)

    if !isempty(manually_cycled_attributes)
        # an attribute given as Cycled needs to be present in the cycler,
        # otherwise there's no cycle in which to look up a value
        for k in manually_cycled_attributes
            if !any(x -> k in x, cycle_attrsyms)
                error("Attribute `$k` was passed with an explicit `Cycled` value, but $k is not specified in the cycler for this plot type $(typeof(plot)).")
            end
        end

        palettes = [palette[sym][] for sym in palettesyms(cycle)]

        for sym in manually_cycled_attributes
            isym = findfirst(syms -> sym in syms, attrsyms(cycle))
            index = plot[sym][].i
            # replace the Cycled values with values from the correct palettes
            # at the index inside the Cycled object
            plot[sym] = if cycle.covary
                palettes[isym][mod1(index, length(palettes[isym]))]
            else
                cis = CartesianIndices(Tuple(length(p) for p in palettes))
                n = length(cis)
                k = mod1(index, n)
                idx = Tuple(cis[k])
                palettes[isym][idx[isym]]
            end
        end

    elseif no_cycle_attribute_passed
        index = get_cycler_index!(cycler, typeof(plot))

        palettes = [palette[sym][] for sym in palettesyms(cycle)]

        for (isym, syms) in enumerate(attrsyms(cycle))
            for sym in syms
                plot[sym] = if cycle.covary
                    palettes[isym][mod1(index, length(palettes[isym]))]
                else
                    cis = CartesianIndices(Tuple(length(p) for p in palettes))
                    n = length(cis)
                    k = mod1(index, n)
                    idx = Tuple(cis[k])
                    palettes[isym][idx[isym]]
                end
            end
        end
    end
end

is_open_or_any_parent(s::Scene) = isopen(s) || is_open_or_any_parent(s.parent)
is_open_or_any_parent(::Nothing) = false



needs_tight_limits(@nospecialize any) = false
needs_tight_limits(::Union{Heatmap, Image}) = true
function needs_tight_limits(c::Contourf)
    # we know that all values are included and the contourf is rectangular
    # otherwise here it could be in an arbitrary shape
    return c.levels[] isa Int
end
function needs_tight_limits(p::Triplot)
    return p.show_ghost_edges[]
end
function needs_tight_limits(p::Voronoiplot)
    p = p.plots[1] isa Voronoiplot ? p.plots[1] : p
    return !isempty(DelTri.get_unbounded_polygons(p[1][]))
end

function expandbboxwithfractionalmargins(bb, margins)
    newwidths = bb.widths .* (1f0 .+ margins)
    diffs = newwidths .- bb.widths
    neworigin = bb.origin .- (0.5f0 .* diffs)
    return Rect2f(neworigin, newwidths)
end

limitunion(lims1, lims2) = (min(lims1..., lims2...), max(lims1..., lims2...))

function expandlimits(lims, margin_low, margin_high, scale)
    # expand limits so that the margins are applied at the current axis scale
    limsordered = (min(lims[1], lims[2]), max(lims[1], lims[2]))
    lims_scaled = scale.(limsordered)

    w_scaled = lims_scaled[2] - lims_scaled[1]
    d_low_scaled = w_scaled * margin_low
    d_high_scaled = w_scaled * margin_high
    inverse = Makie.inverse_transform(scale)
    lims = inverse.((lims_scaled[1] - d_low_scaled, lims_scaled[2] + d_high_scaled))

    # guard against singular limits from something like a vline or hline
    if lims[2] - lims[1] ≈ 0
        # this works for log as well
        # we look at the distance to zero in scaled space
        # then try to center the value between that zero and the value
        # that is the same scaled distance away on the other side
        # which centers the singular value optically
        zerodist = abs(scale(lims[1]))

        # for 0 in linear space this doesn't work so here we just expand to -1, 1
        if zerodist ≈ 0 && scale === identity
            lims = (-one(lims[1]), one(lims[1]))
        else
            lims = inverse.(scale.(lims) .+ (-zerodist, zerodist))
        end
    end
    lims
end

function getlimits(la::Axis, dim)
    # find all plots that don't have exclusion attributes set
    # for this dimension
    if !(dim in (1, 2))
        error("Dimension $dim not allowed. Only 1 or 2.")
    end

    function exclude(plot)
        # only use plots with autolimits = true
        to_value(get(plot, dim == 1 ? :xautolimits : :yautolimits, true)) || return true
        # only if they use data coordinates
        is_data_space(to_value(get(plot, :space, :data))) || return true
        # only use visible plots for limits
        return !to_value(get(plot, :visible, true))
    end

    # TODO:
    # We used to include scale! and rotate! in data_limits. For compat we include
    # them here again until we implement a full solution

    # # get all data limits, minus the excluded plots
    # boundingbox = Makie.data_limits(la.scene, exclude)
    bb_ref = Base.RefValue(Rect3d())
    for plot in la.scene
        if !exclude(plot)
            bb = data_limits(plot)
<<<<<<< HEAD
            model = plot.model[][Vec(1,2,3), Vec(1,2,3)]
            bb = Rect3d(map(p -> model * to_ndim(Point3d, p, 0), coordinates(bb)))
=======
            # Limits can be one dimensional (partially NaN) e.g. for hlines
            # which results in every model * point to become NaN. For now we skip
            # model application if the model matrix is identity to avoid this...
            model = plot.model[][Vec(1,2,3), Vec(1,2,3)]
            if !(model ≈ I)
                bb = Rect3d(map(p -> model * to_ndim(Point3d, p, 0), coordinates(bb)))
            end
>>>>>>> 92c98086
            update_boundingbox!(bb_ref, bb)
        end
    end
    boundingbox = bb_ref[]

    # if there are no bboxes remaining, `nothing` signals that no limits could be determined
    isfinite_rect(boundingbox, dim) || return nothing

    # otherwise start with the first box
    mini, maxi = minimum(boundingbox), maximum(boundingbox)
    return (mini[dim], maxi[dim])
end

getxlimits(la::Axis) = getlimits(la, 1)
getylimits(la::Axis) = getlimits(la, 2)

function update_linked_limits!(block_limit_linking, xaxislinks, yaxislinks, tlims)

    thisxlims = xlimits(tlims)
    thisylims = ylimits(tlims)

    # only change linked axis if not prohibited from doing so because
    # we're currently being updated by another axis' link
    if !block_limit_linking[]

        bothlinks = intersect(xaxislinks, yaxislinks)
        xlinks = setdiff(xaxislinks, yaxislinks)
        ylinks = setdiff(yaxislinks, xaxislinks)

        for link in bothlinks
            otherlims = link.targetlimits[]
            if tlims != otherlims
                link.block_limit_linking[] = true
                link.targetlimits[] = tlims
                link.block_limit_linking[] = false
            end
        end

        for xlink in xlinks
            otherlims = xlink.targetlimits[]
            otherxlims = limits(otherlims, 1)
            otherylims = limits(otherlims, 2)
            if thisxlims != otherxlims
                xlink.block_limit_linking[] = true
                xlink.targetlimits[] = BBox(thisxlims[1], thisxlims[2], otherylims[1], otherylims[2])
                xlink.block_limit_linking[] = false
            end
        end

        for ylink in ylinks
            otherlims = ylink.targetlimits[]
            otherxlims = limits(otherlims, 1)
            otherylims = limits(otherlims, 2)
            if thisylims != otherylims
                ylink.block_limit_linking[] = true
                ylink.targetlimits[] = BBox(otherxlims[1], otherxlims[2], thisylims[1], thisylims[2])
                ylink.block_limit_linking[] = false
            end
        end
    end
end

"""
    autolimits!()
    autolimits!(la::Axis)

Reset manually specified limits of `la` to an automatically determined rectangle, that depends on the data limits of all plot objects in the axis, as well as the autolimit margins for x and y axis.
The argument `la` defaults to `current_axis()`.
"""
function autolimits!(ax::Axis)
    ax.limits[] = (nothing, nothing)
    return
end
function autolimits!()
    curr_ax = current_axis()
    isnothing(curr_ax)  &&  throw(ArgumentError("Attempted to call `autolimits!` on `current_axis()`, but `current_axis()` returned nothing."))
    autolimits!(curr_ax)
end

function autolimits(ax::Axis, dim::Integer)
    # try getting x limits for the axis and then union them with linked axes
    lims = getlimits(ax, dim)

    links = dim == 1 ? ax.xaxislinks : ax.yaxislinks
    for link in links
        if isnothing(lims)
            lims = getlimits(link, dim)
        else
            newlims = getlimits(link, dim)
            if !isnothing(newlims)
                lims = limitunion(lims, newlims)
            end
        end
    end

    dimsym = dim == 1 ? :x : :y
    scale = getproperty(ax, Symbol(dimsym, :scale))[]
    margin = getproperty(ax, Symbol(dimsym, :autolimitmargin))[]
    if !isnothing(lims)
        if !validate_limits_for_scale(lims, scale)
            error("Found invalid $(dimsym)-limits $lims for scale $(scale) which is defined on the interval $(defined_interval(scale))")
        end
        lims = expandlimits(lims, margin[1], margin[2], scale)
    end

    # if no limits have been found, use the targetlimits directly
    if isnothing(lims)
        lims = limits(ax.targetlimits[], dim)
    end
    return lims
end

xautolimits(ax::Axis) = autolimits(ax, 1)
yautolimits(ax::Axis) = autolimits(ax, 2)

"""
    linkaxes!(a::Axis, others...)

Link both x and y axes of all given `Axis` so that they stay synchronized.
"""
function linkaxes!(a::Axis, others...)
    linkxaxes!(a, others...)
    linkyaxes!(a, others...)
end

function adjustlimits!(la)
    asp = la.autolimitaspect[]
    target = la.targetlimits[]
    area = la.scene.viewport[]

    # in the simplest case, just update the final limits with the target limits
    if isnothing(asp) || width(area) == 0 || height(area) == 0
        la.finallimits[] = target
        return
    end

    xlims = (left(target), right(target))
    ylims = (bottom(target), top(target))

    size_aspect = width(area) / height(area)
    data_aspect = (xlims[2] - xlims[1]) / (ylims[2] - ylims[1])

    aspect_ratio = data_aspect / size_aspect

    correction_factor = asp / aspect_ratio

    if correction_factor > 1
        # need to go wider

        marginsum = sum(la.xautolimitmargin[])
        ratios = if marginsum == 0
            (0.5, 0.5)
        else
            (la.xautolimitmargin[] ./ marginsum)
        end

        xlims = expandlimits(xlims, ((correction_factor - 1) .* ratios)..., identity) # don't use scale here?
    elseif correction_factor < 1
        # need to go taller

        marginsum = sum(la.yautolimitmargin[])
        ratios = if marginsum == 0
            (0.5, 0.5)
        else
            (la.yautolimitmargin[] ./ marginsum)
        end
        ylims = expandlimits(ylims, (((1 / correction_factor) - 1) .* ratios)..., identity) # don't use scale here?
    end

    bbox = BBox(xlims[1], xlims[2], ylims[1], ylims[2])
    la.finallimits[] = bbox
    return
end

function linkaxes!(dir::Union{Val{:x}, Val{:y}}, a::Axis, others...)
    axes = Axis[a; others...]

    all_links = Set{Axis}(axes)
    for ax in axes
        links = dir isa Val{:x} ? ax.xaxislinks : ax.yaxislinks
        for ax in links
            push!(all_links, ax)
        end
    end

    for ax in all_links
        links = (dir isa Val{:x} ? ax.xaxislinks : ax.yaxislinks)
        for linked_ax in all_links
            if linked_ax !== ax && linked_ax ∉ links
                push!(links, linked_ax)
            end
        end
    end
    reset_limits!(a)
end

"""
    linkxaxes!(a::Axis, others...)

Link the x axes of all given `Axis` so that they stay synchronized.
"""
linkxaxes!(a::Axis, others...) = linkaxes!(Val(:x), a, others...)

"""
    linkyaxes!(a::Axis, others...)

Link the y axes of all given `Axis` so that they stay synchronized.
"""
linkyaxes!(a::Axis, others...) = linkaxes!(Val(:y), a, others...)

"""
Keeps the ticklabelspace static for a short duration and then resets it to its previous
value. If that value is Makie.automatic, the reset will trigger new
protrusions for the axis and the layout will adjust. This is so the layout doesn't
immediately readjust during interaction, which would let the whole layout jitter around.
"""
function timed_ticklabelspace_reset(ax::Axis, reset_timer::Ref,
        prev_xticklabelspace::Ref, prev_yticklabelspace::Ref, threshold_sec::Real)

    if !isnothing(reset_timer[])
        close(reset_timer[])
    else
        prev_xticklabelspace[] = ax.xticklabelspace[]
        prev_yticklabelspace[] = ax.yticklabelspace[]

        ax.xticklabelspace = Float64(ax.xaxis.attributes.actual_ticklabelspace[])
        ax.yticklabelspace = Float64(ax.yaxis.attributes.actual_ticklabelspace[])
    end

    reset_timer[] = Timer(threshold_sec) do t
        reset_timer[] = nothing

        ax.xticklabelspace = prev_xticklabelspace[]
        ax.yticklabelspace = prev_yticklabelspace[]
    end

end


"""
    hidexdecorations!(la::Axis; label = true, ticklabels = true, ticks = true, grid = true,
        minorgrid = true, minorticks = true)

Hide decorations of the x-axis: label, ticklabels, ticks and grid. Keyword
arguments can be used to disable hiding of certain types of decorations.
"""
function hidexdecorations!(la::Axis; label = true, ticklabels = true, ticks = true, grid = true,
        minorgrid = true, minorticks = true)
    if label
        la.xlabelvisible = false
    end
    if ticklabels
        la.xticklabelsvisible = false
    end
    if ticks
        la.xticksvisible = false
    end
    if grid
        la.xgridvisible = false
    end
    if minorgrid
        la.xminorgridvisible = false
    end
    if minorticks
        la.xminorticksvisible = false
    end
end

"""
    hideydecorations!(la::Axis; label = true, ticklabels = true, ticks = true, grid = true,
        minorgrid = true, minorticks = true)

Hide decorations of the y-axis: label, ticklabels, ticks and grid. Keyword
arguments can be used to disable hiding of certain types of decorations.
"""
function hideydecorations!(la::Axis; label = true, ticklabels = true, ticks = true, grid = true,
        minorgrid = true, minorticks = true)
    if label
        la.ylabelvisible = false
    end
    if ticklabels
        la.yticklabelsvisible = false
    end
    if ticks
        la.yticksvisible = false
    end
    if grid
        la.ygridvisible = false
    end
    if minorgrid
        la.yminorgridvisible = false
    end
    if minorticks
        la.yminorticksvisible = false
    end
end

"""
    hidedecorations!(la::Axis; label = true, ticklabels = true, ticks = true,
                     grid = true, minorgrid = true, minorticks = true)

Hide decorations of both x and y-axis: label, ticklabels, ticks and grid.
Keyword arguments can be used to disable hiding of certain types of decorations.

See also [`hidexdecorations!`], [`hideydecorations!`], [`hidezdecorations!`]
"""
function hidedecorations!(la::Axis; label = true, ticklabels = true, ticks = true, grid = true,
        minorgrid = true, minorticks = true)
    hidexdecorations!(la; label = label, ticklabels = ticklabels, ticks = ticks, grid = grid,
        minorgrid = minorgrid, minorticks = minorticks)
    hideydecorations!(la; label = label, ticklabels = ticklabels, ticks = ticks, grid = grid,
        minorgrid = minorgrid, minorticks = minorticks)
end

"""
    hidespines!(la::Axis, spines::Symbol... = (:l, :r, :b, :t)...)

Hide all specified axis spines. Hides all spines by default, otherwise choose
which sides to hide with the symbols :l (left), :r (right), :b (bottom) and
:t (top).
"""
function hidespines!(la::Axis, spines::Symbol... = (:l, :r, :b, :t)...)
    for s in spines
        if s === :l
            la.leftspinevisible = false
        elseif s === :r
            la.rightspinevisible = false
        elseif s === :b
            la.bottomspinevisible = false
        elseif s === :t
            la.topspinevisible = false
        else
            error("Invalid spine identifier $s. Valid options are :l, :r, :b and :t.")
        end
    end
end

"""
    space = tight_yticklabel_spacing!(ax::Axis)

Sets the space allocated for the yticklabels of the `Axis` to the minimum that is needed and returns that value.
"""
function tight_yticklabel_spacing!(ax::Axis)
    space = tight_ticklabel_spacing!(ax.yaxis)
    return space
end

"""
    space = tight_xticklabel_spacing!(ax::Axis)

Sets the space allocated for the xticklabels of the `Axis` to the minimum that is needed and returns that value.
"""
function tight_xticklabel_spacing!(ax::Axis)
    space = tight_ticklabel_spacing!(ax.xaxis)
    return space
end

"""
    tight_ticklabel_spacing!(ax::Axis)

Sets the space allocated for the xticklabels and yticklabels of the `Axis` to the minimum that is needed.
"""
function tight_ticklabel_spacing!(ax::Axis)
    tight_xticklabel_spacing!(ax)
    tight_yticklabel_spacing!(ax)
    return
end

function Base.show(io::IO, ::MIME"text/plain", ax::Axis)
    nplots = length(ax.scene.plots)
    println(io, "Axis with $nplots plots:")

    for (i, p) in enumerate(ax.scene.plots)
        println(io, (i == nplots ? " ┗━ " : " ┣━ ") * string(typeof(p)))
    end
end

function Base.show(io::IO, ax::Axis)
    nplots = length(ax.scene.plots)
    print(io, "Axis ($nplots plots)")
end

function Makie.xlims!(ax::Axis, xlims)
    xlims = map(x -> convert_dim_value(ax, 1, x), xlims)
    if length(xlims) != 2
        error("Invalid xlims length of $(length(xlims)), must be 2.")
    elseif xlims[1] == xlims[2] && xlims[1] !== nothing
        error("Can't set x limits to the same value $(xlims[1]).")
    elseif all(x -> x isa Real, xlims) && xlims[1] > xlims[2]
        xlims = reverse(xlims)
        ax.xreversed[] = true
    else
        ax.xreversed[] = false
    end

    mlims = convert_limit_attribute(ax.limits[])
    ax.limits.val = (xlims, mlims[2])
    reset_limits!(ax, yauto = false)
    nothing
end

function Makie.ylims!(ax::Axis, ylims)
    ylims = map(x -> convert_dim_value(ax, 2, x), ylims)
    if length(ylims) != 2
        error("Invalid ylims length of $(length(ylims)), must be 2.")
    elseif ylims[1] == ylims[2] && ylims[1] !== nothing
        error("Can't set y limits to the same value $(ylims[1]).")
    elseif all(x -> x isa Real, ylims) && ylims[1] > ylims[2]
        ylims = reverse(ylims)
        ax.yreversed[] = true
    else
        ax.yreversed[] = false
    end
    mlims = convert_limit_attribute(ax.limits[])
    ax.limits.val = (mlims[1], ylims)
    reset_limits!(ax, xauto = false)
    nothing
end

"""
    xlims!(ax, low, high)
    xlims!(ax; low = nothing, high = nothing)
    xlims!(ax, xlims)

Set the x-axis limits of axis `ax` to `low` and `high` or a tuple
`xlims = (low,high)`. If the limits are ordered high-low, the axis orientation
will be reversed. If a limit is `nothing` it will be determined automatically
from the plots in the axis.
"""
Makie.xlims!(ax, low, high) = Makie.xlims!(ax, (low, high))
"""
    ylims!(ax, low, high)
    ylims!(ax; low = nothing, high = nothing)
    ylims!(ax, ylims)

Set the y-axis limits of axis `ax` to `low` and `high` or a tuple
`ylims = (low,high)`. If the limits are ordered high-low, the axis orientation
will be reversed. If a limit is `nothing` it will be determined automatically
from the plots in the axis.
"""
Makie.ylims!(ax, low, high) = Makie.ylims!(ax, (low, high))
"""
    zlims!(ax, low, high)
    zlims!(ax; low = nothing, high = nothing)
    zlims!(ax, zlims)

Set the z-axis limits of axis `ax` to `low` and `high` or a tuple
`zlims = (low,high)`. If the limits are ordered high-low, the axis orientation
will be reversed. If a limit is `nothing` it will be determined automatically
from the plots in the axis.
"""
Makie.zlims!(ax, low, high) = Makie.zlims!(ax, (low, high))

"""
    xlims!(low, high)
    xlims!(; low = nothing, high = nothing)

Set the x-axis limits of the current axis to `low` and `high`. If the limits
are ordered high-low, this reverses the axis orientation. A limit set to
`nothing` will be determined automatically from the plots in the axis.
"""
Makie.xlims!(low::Optional{<:Real}, high::Optional{<:Real}) = Makie.xlims!(current_axis(), low, high)
"""
    ylims!(low, high)
    ylims!(; low = nothing, high = nothing)

Set the y-axis limits of the current axis to `low` and `high`. If the limits
are ordered high-low, this reverses the axis orientation. A limit set to
`nothing` will be determined automatically from the plots in the axis.
"""
Makie.ylims!(low::Optional{<:Real}, high::Optional{<:Real}) = Makie.ylims!(current_axis(), low, high)
"""
    zlims!(low, high)
    zlims!(; low = nothing, high = nothing)

Set the z-axis limits of the current axis to `low` and `high`. If the limits
are ordered high-low, this reverses the axis orientation. A limit set to
`nothing` will be determined automatically from the plots in the axis.
"""
Makie.zlims!(low::Optional{<:Real}, high::Optional{<:Real}) = Makie.zlims!(current_axis(), low, high)

"""
    xlims!(ax = current_axis())

Reset the x-axis limits to be determined automatically from the plots in the
axis.
"""
Makie.xlims!(ax = current_axis(); low = nothing, high = nothing) = Makie.xlims!(ax, low, high)
"""
    ylims!(ax = current_axis())

Reset the y-axis limits to be determined automatically from the plots in the
axis.
"""
Makie.ylims!(ax = current_axis(); low = nothing, high = nothing) = Makie.ylims!(ax, low, high)
"""
    zlims!(ax = current_axis())

Reset the z-axis limits to be determined automatically from the plots in the
axis.
"""
Makie.zlims!(ax = current_axis(); low = nothing, high = nothing) = Makie.zlims!(ax, low, high)

"""
    limits!(ax::Axis, xlims, ylims)

Set the axis limits to `xlims` and `ylims`.
If limits are ordered high-low, this reverses the axis orientation.
"""
function limits!(ax::Axis, xlims, ylims)
    Makie.xlims!(ax, xlims)
    Makie.ylims!(ax, ylims)
end

"""
    limits!(ax::Axis, x1, x2, y1, y2)

Set the axis x-limits to `x1` and `x2` and the y-limits to `y1` and `y2`.
If limits are ordered high-low, this reverses the axis orientation.
"""
function limits!(ax::Axis, x1, x2, y1, y2)
    Makie.xlims!(ax, x1, x2)
    Makie.ylims!(ax, y1, y2)
end

"""
    limits!(ax::Axis, rect::Rect2)

Set the axis limits to `rect`.
If limits are ordered high-low, this reverses the axis orientation.
"""
function limits!(ax::Axis, rect::Rect2)
    xmin, ymin = minimum(rect)
    xmax, ymax = maximum(rect)
    Makie.xlims!(ax, xmin, xmax)
    Makie.ylims!(ax, ymin, ymax)
end

function limits!(args::Union{Nothing, Real, HyperRectangle}...)
    axis = current_axis()
    axis isa Nothing && error("There is no currently active axis!")
    limits!(axis, args...)
end

Makie.transform_func(ax::Axis) = Makie.transform_func(ax.scene)

# these functions pick limits for different x and y scales, so that
# we don't pick values that are invalid, such as 0 for log etc.
function defaultlimits(userlimits::Tuple{Real, Real, Real, Real}, xscale, yscale)
    BBox(Float64.(userlimits)...)
end

defaultlimits(l::Tuple{Any, Any, Any, Any}, xscale, yscale) = defaultlimits(((l[1], l[2]), (l[3], l[4])), xscale, yscale)

function defaultlimits(userlimits::Tuple{Any, Any}, xscale, yscale)
    xl = Float64.(defaultlimits(userlimits[1], xscale))
    yl = Float64.(defaultlimits(userlimits[2], yscale))
    return BBox(xl..., yl...)
end

defaultlimits(limits::Nothing, scale) = defaultlimits(scale)
defaultlimits(limits::Tuple{Real, Real}, scale) = limits
defaultlimits(limits::Tuple{Real, Nothing}, scale) = (limits[1], defaultlimits(scale)[2])
defaultlimits(limits::Tuple{Nothing, Real}, scale) = (defaultlimits(scale)[1], limits[2])
defaultlimits(limits::Tuple{Nothing, Nothing}, scale) = defaultlimits(scale)

defaultlimits(scale::ReversibleScale) = inverse_transform(scale).(scale.limits)
defaultlimits(scale::LogFunctions) = let inv_scale = inverse_transform(scale)
    (inv_scale(0.0), inv_scale(3.0))
end
defaultlimits(::typeof(identity)) = (0.0, 10.0)
defaultlimits(::typeof(sqrt)) = (0.0, 100.0)
defaultlimits(::typeof(Makie.logit)) = (0.01, 0.99)

defined_interval(scale::ReversibleScale) = scale.interval
defined_interval(::typeof(identity)) = OpenInterval(-Inf, Inf)
defined_interval(::LogFunctions) = OpenInterval(0.0, Inf)
defined_interval(::typeof(sqrt)) = Interval{:closed,:open}(0, Inf)
defined_interval(::typeof(Makie.logit)) = OpenInterval(0.0, 1.0)


function attribute_examples(::Type{Axis})
    Dict(
        :xticks => [
            Example(
                name = "Common tick types",
                code = """
                    fig = Figure()
                    Axis(fig[1, 1], xticks = 1:10)
                    Axis(fig[2, 1], xticks = (1:2:9, ["A", "B", "C", "D", "E"]))
                    Axis(fig[3, 1], xticks = WilkinsonTicks(5))
                    fig
                    """
            )
        ],
        :yticks => [
            Example(
                name = "Common tick types",
                code = """
                    fig = Figure()
                    Axis(fig[1, 1], yticks = 1:10)
                    Axis(fig[1, 2], yticks = (1:2:9, ["A", "B", "C", "D", "E"]))
                    Axis(fig[1, 3], yticks = WilkinsonTicks(5))
                    fig
                    """
            )
        ],
        :aspect => [
            Example(
                name = "Common aspect ratios",
                code = """
                    using FileIO

                    f = Figure()

                    ax1 = Axis(f[1, 1], aspect = nothing, title = "nothing")
                    ax2 = Axis(f[1, 2], aspect = DataAspect(), title = "DataAspect()")
                    ax3 = Axis(f[2, 1], aspect = AxisAspect(1), title = "AxisAspect(1)")
                    ax4 = Axis(f[2, 2], aspect = AxisAspect(2), title = "AxisAspect(2)")

                    img = rotr90(load(assetpath("cow.png")))
                    for ax in [ax1, ax2, ax3, ax4]
                        image!(ax, img)
                    end

                    f
                    """
            )
        ],
        :autolimitaspect => [
            Example(
                name = "Using `autolimitaspect`",
                code = """
                    f = Figure()

                    ax1 = Axis(f[1, 1], autolimitaspect = nothing)
                    ax2 = Axis(f[1, 2], autolimitaspect = 1)

                    for ax in [ax1, ax2]
                        lines!(ax, 0..10, sin)
                    end

                    f
                    """
            )
        ],
        :title => [
            Example(
                name = "`title` variants",
                code = """
                    f = Figure()

                    Axis(f[1, 1], title = "Title")
                    Axis(f[2, 1], title = L"\\sum_i{x_i \\times y_i}")
                    Axis(f[3, 1], title = rich(
                        "Rich text title",
                        subscript(" with subscript", color = :slategray)
                    ))

                    f
                    """
            )
        ],
        :titlealign => [
            Example(
                name = "`titlealign` variants",
                code = """
                    f = Figure()

                    Axis(f[1, 1], titlealign = :left, title = "Left aligned title")
                    Axis(f[2, 1], titlealign = :center, title = "Center aligned title")
                    Axis(f[3, 1], titlealign = :right, title = "Right aligned title")

                    f
                    """
            )
        ],
        :subtitle => [
            Example(
                name = "`subtitle` variants",
                code = """
                    f = Figure()

                    Axis(f[1, 1], title = "Title", subtitle = "Subtitle")
                    Axis(f[2, 1], title = "Title", subtitle = L"\\sum_i{x_i \\times y_i}")
                    Axis(f[3, 1], title = "Title", subtitle = rich(
                        "Rich text subtitle",
                        subscript(" with subscript", color = :slategray)
                    ))

                    f
                    """
            )
        ],
        :xlabel => [
            Example(
                name = "`xlabel` variants",
                code = """
                    f = Figure()

                    Axis(f[1, 1], xlabel = "X Label")
                    Axis(f[2, 1], xlabel = L"\\sum_i{x_i \\times y_i}")
                    Axis(f[3, 1], xlabel = rich(
                        "X Label",
                        subscript(" with subscript", color = :slategray)
                    ))

                    f
                    """
            )
        ],
        :ylabel => [
            Example(
                name = "`ylabel` variants",
                code = """
                    f = Figure()

                    Axis(f[1, 1], ylabel = "Y Label")
                    Axis(f[2, 1], ylabel = L"\\sum_i{x_i \\times y_i}")
                    Axis(f[3, 1], ylabel = rich(
                        "Y Label",
                        subscript(" with subscript", color = :slategray)
                    ))

                    f
                    """
            )
        ],
        :xtrimspine => [
            Example(
                name = "`xtrimspine` variants",
                code = """
                    f = Figure()

                    ax1 = Axis(f[1, 1], xtrimspine = false)
                    ax2 = Axis(f[2, 1], xtrimspine = true)
                    ax3 = Axis(f[3, 1], xtrimspine = (true, false))
                    ax4 = Axis(f[4, 1], xtrimspine = (false, true))

                    for ax in [ax1, ax2, ax3, ax4]
                        ax.xgridvisible = false
                        ax.ygridvisible = false
                        ax.rightspinevisible = false
                        ax.topspinevisible = false
                        xlims!(ax, 0.5, 5.5)
                    end

                    f
                    """
            )
        ],
        :ytrimspine => [
            Example(
                name = "`ytrimspine` variants",
                code = """
                    f = Figure()

                    ax1 = Axis(f[1, 1], ytrimspine = false)
                    ax2 = Axis(f[1, 2], ytrimspine = true)
                    ax3 = Axis(f[1, 3], ytrimspine = (true, false))
                    ax4 = Axis(f[1, 4], ytrimspine = (false, true))

                    for ax in [ax1, ax2, ax3, ax4]
                        ax.xgridvisible = false
                        ax.ygridvisible = false
                        ax.rightspinevisible = false
                        ax.topspinevisible = false
                        ylims!(ax, 0.5, 5.5)
                    end

                    f
                    """
            )
        ],
        :xaxisposition => [
            Example(
                name = "`xaxisposition` variants",
                code = """
                    f = Figure()

                    Axis(f[1, 1], xaxisposition = :bottom)
                    Axis(f[1, 2], xaxisposition = :top)

                    f
                    """
            )
        ],
        :yaxisposition => [
            Example(
                name = "`yaxisposition` variants",
                code = """
                    f = Figure()

                    Axis(f[1, 1], yaxisposition = :left)
                    Axis(f[2, 1], yaxisposition = :right)

                    f
                    """
            )
        ],
        :limits => [
            Example(
                name = "`limits` variants",
                code = """
                    f = Figure()

                    ax1 = Axis(f[1, 1], limits = (nothing, nothing), title = "(nothing, nothing)")
                    ax2 = Axis(f[1, 2], limits = (0, 4pi, -1, 1), title = "(0, 4pi, -1, 1)")
                    ax3 = Axis(f[2, 1], limits = ((0, 4pi), nothing), title = "((0, 4pi), nothing)")
                    ax4 = Axis(f[2, 2], limits = (nothing, 4pi, nothing, 1), title = "(nothing, 4pi, nothing, 1)")

                    for ax in [ax1, ax2, ax3, ax4]
                        lines!(ax, 0..4pi, sin)
                    end

                    f
                    """
            )
        ],
        :yscale => [
            Example(
                name = "`yscale` variants",
                code = """
                    f = Figure()

                    for (i, scale) in enumerate([identity, log10, log2, log, sqrt, Makie.logit])
                        row, col = fldmod1(i, 3)
                        Axis(f[row, col], yscale = scale, title = string(scale),
                            yminorticksvisible = true, yminorgridvisible = true,
                            yminorticks = IntervalsBetween(5))

                        lines!(range(0.01, 0.99, length = 200))
                    end

                    f
                    """
            ),
            Example(
                name = "Pseudo-log scales",
                code = """
                    f = Figure()

                    ax1 = Axis(f[1, 1],
                        yscale = Makie.pseudolog10,
                        title = "Pseudolog scale",
                        yticks = [-100, -10, -1, 0, 1, 10, 100]
                    )

                    ax2 = Axis(f[2, 1],
                        yscale = Makie.Symlog10(10.0),
                        title = "Symlog10 with linear scaling between -10 and 10",
                        yticks = [-100, -10, 0, 10, 100]
                    )

                    for ax in [ax1, ax2]
                        lines!(ax, -100:0.1:100)
                    end

                    f
                    """
            ),
        ],
        :xscale => [
            Example(
                name = "`xscale` variants",
                code = """
                    f = Figure()

                    for (i, scale) in enumerate([identity, log10, log2, log, sqrt, Makie.logit])
                        row, col = fldmod1(i, 2)
                        Axis(f[row, col], xscale = scale, title = string(scale),
                            xminorticksvisible = true, xminorgridvisible = true,
                            xminorticks = IntervalsBetween(5))

                        lines!(range(0.01, 0.99, length = 200), 1:200)
                    end

                    f
                    """
            ),
            Example(
                name = "Pseudo-log scales",
                code = """
                    f = Figure()

                    ax1 = Axis(f[1, 1],
                        xscale = Makie.pseudolog10,
                        title = "Pseudolog scale",
                        xticks = [-100, -10, -1, 0, 1, 10, 100]
                    )

                    ax2 = Axis(f[1, 2],
                        xscale = Makie.Symlog10(10.0),
                        title = "Symlog10 with linear scaling\nbetween -10 and 10",
                        xticks = [-100, -10, 0, 10, 100]
                    )

                    for ax in [ax1, ax2]
                        lines!(ax, -100:0.1:100, -100:0.1:100)
                    end

                    f
                    """
            ),
        ],
        :xtickformat => [
            Example(
                name = "`xtickformat` variants",
                code = """
                    f = Figure(figure_padding = 50)

                    Axis(f[1, 1], xtickformat = values -> ["\$(value)kg" for value in values])
                    Axis(f[2, 1], xtickformat = "{:.2f}ms")
                    Axis(f[3, 1], xtickformat = values -> [L"\\sqrt{%\$(value^2)}" for value in values])
                    Axis(f[4, 1], xtickformat = values -> [rich("\$value", superscript("XY", color = :red))
                                                           for value in values])

                    f
                    """
            )
        ],
        :ytickformat => [
            Example(
                name = "`ytickformat` variants",
                code = """
                    f = Figure()

                    Axis(f[1, 1], ytickformat = values -> ["\$(value)kg" for value in values])
                    Axis(f[1, 2], ytickformat = "{:.2f}ms")
                    Axis(f[1, 3], ytickformat = values -> [L"\\sqrt{%\$(value^2)}" for value in values])
                    Axis(f[1, 4], ytickformat = values -> [rich("\$value", superscript("XY", color = :red))
                                                           for value in values])

                    f
                    """
            )
        ],
        :xticksmirrored => [
            Example(
                name = "`xticksmirrored` on and off",
                code = """
                    f = Figure()

                    Axis(f[1, 1], xticksmirrored = false, xminorticksvisible = true)
                    Axis(f[1, 2], xticksmirrored = true, xminorticksvisible = true)

                    f
                    """
            )
        ],
        :yticksmirrored => [
            Example(
                name = "`yticksmirrored` on and off",
                code = """
                    f = Figure()

                    Axis(f[1, 1], yticksmirrored = false, yminorticksvisible = true)
                    Axis(f[2, 1], yticksmirrored = true, yminorticksvisible = true)

                    f
                    """
            )
        ],
        :xminorticks => [
            Example(
                name = "`xminorticks` variants",
                code = """
                    f = Figure()

                    kwargs = (; xminorticksvisible = true, xminorgridvisible = true)
                    Axis(f[1, 1]; xminorticks = IntervalsBetween(2), kwargs...)
                    Axis(f[2, 1]; xminorticks = IntervalsBetween(5), kwargs...)
                    Axis(f[3, 1]; xminorticks = [1, 2, 3, 4], kwargs...)

                    f
                    """
            )
        ],
        :yminorticks => [
            Example(
                name = "`yminorticks` variants",
                code = """
                    f = Figure()

                    kwargs = (; yminorticksvisible = true, yminorgridvisible = true)
                    Axis(f[1, 1]; yminorticks = IntervalsBetween(2), kwargs...)
                    Axis(f[1, 2]; yminorticks = IntervalsBetween(5), kwargs...)
                    Axis(f[1, 3]; yminorticks = [1, 2, 3, 4], kwargs...)

                    f
                    """
            )
        ],
    )
end

function axis_bounds_with_decoration(axis::Axis)
    # Filter out the zoomrect + background plot
    lims = Makie.data_limits(axis.blockscene.plots, p -> p isa Mesh || p isa Poly)
    return Makie.parent_transform(axis.blockscene) * lims
end

"""
    colorbuffer(ax::Axis; include_decorations=true, colorbuffer_kws...)

Gets the colorbuffer of the `Axis` in `JuliaNative` image format.
If `include_decorations=false`, only the inside of the axis is fetched.
"""
function colorbuffer(ax::Axis; include_decorations=true, update=true, colorbuffer_kws...)
    if update
        update_state_before_display!(ax)
    end
    bb = if include_decorations
        bb = axis_bounds_with_decoration(ax)
        Rect2{Int}(round.(Int, minimum(bb)) .+ 1, round.(Int, widths(bb)))
    else
        viewport(ax.scene)[]
    end

    img = colorbuffer(root(ax.scene); update=false, colorbuffer_kws...)
    return get_sub_picture(img, JuliaNative, bb)
end<|MERGE_RESOLUTION|>--- conflicted
+++ resolved
@@ -328,17 +328,13 @@
 
     xlims = lift(xlimits, blockscene, finallimits; ignore_equal_values=true)
     ylims = lift(ylimits, blockscene, finallimits; ignore_equal_values=true)
-    convert_dim_1 = dim_observable(ax.scene.conversions, 1)
+
     xaxis = LineAxis(blockscene, endpoints = xaxis_endpoints, limits = xlims,
         flipped = xaxis_flipped, ticklabelrotation = ax.xticklabelrotation,
         ticklabelalign = ax.xticklabelalign, labelsize = ax.xlabelsize,
         labelpadding = ax.xlabelpadding, ticklabelpad = ax.xticklabelpad, labelvisible = ax.xlabelvisible,
         label = ax.xlabel, labelfont = ax.xlabelfont, labelrotation = ax.xlabelrotation, ticklabelfont = ax.xticklabelfont, ticklabelcolor = ax.xticklabelcolor, labelcolor = ax.xlabelcolor, tickalign = ax.xtickalign,
-<<<<<<< HEAD
-        ticklabelspace = ax.xticklabelspace, dim_convert = convert_dim_1, ticks = ax.xticks, tickformat = ax.xtickformat, ticklabelsvisible = ax.xticklabelsvisible,
-=======
         ticklabelspace = ax.xticklabelspace, dim_convert = ax.convert_dim_1, ticks = ax.xticks, tickformat = ax.xtickformat, ticklabelsvisible = ax.xticklabelsvisible,
->>>>>>> 92c98086
         ticksvisible = ax.xticksvisible, spinevisible = xspinevisible, spinecolor = xspinecolor, spinewidth = ax.spinewidth,
         ticklabelsize = ax.xticklabelsize, trimspine = ax.xtrimspine, ticksize = ax.xticksize,
         reversed = ax.xreversed, tickwidth = ax.xtickwidth, tickcolor = ax.xtickcolor,
@@ -347,18 +343,12 @@
 
     ax.xaxis = xaxis
 
-    convert_dim_2 = dim_observable(ax.scene.conversions, 2)
-
     yaxis = LineAxis(blockscene, endpoints = yaxis_endpoints, limits = ylims,
         flipped = yaxis_flipped, ticklabelrotation = ax.yticklabelrotation,
         ticklabelalign = ax.yticklabelalign, labelsize = ax.ylabelsize,
         labelpadding = ax.ylabelpadding, ticklabelpad = ax.yticklabelpad, labelvisible = ax.ylabelvisible,
         label = ax.ylabel, labelfont = ax.ylabelfont, labelrotation = ax.ylabelrotation, ticklabelfont = ax.yticklabelfont, ticklabelcolor = ax.yticklabelcolor, labelcolor = ax.ylabelcolor, tickalign = ax.ytickalign,
-<<<<<<< HEAD
-        ticklabelspace = ax.yticklabelspace, dim_convert = convert_dim_2, ticks = ax.yticks, tickformat = ax.ytickformat, ticklabelsvisible = ax.yticklabelsvisible,
-=======
         ticklabelspace = ax.yticklabelspace, dim_convert = ax.convert_dim_2, ticks = ax.yticks, tickformat = ax.ytickformat, ticklabelsvisible = ax.yticklabelsvisible,
->>>>>>> 92c98086
         ticksvisible = ax.yticksvisible, spinevisible = yspinevisible, spinecolor = yspinecolor, spinewidth = ax.spinewidth,
         trimspine = ax.ytrimspine, ticklabelsize = ax.yticklabelsize, ticksize = ax.yticksize, flip_vertical_label = ax.flip_ylabel, reversed = ax.yreversed, tickwidth = ax.ytickwidth,
             tickcolor = ax.ytickcolor,
@@ -871,10 +861,6 @@
     for plot in la.scene
         if !exclude(plot)
             bb = data_limits(plot)
-<<<<<<< HEAD
-            model = plot.model[][Vec(1,2,3), Vec(1,2,3)]
-            bb = Rect3d(map(p -> model * to_ndim(Point3d, p, 0), coordinates(bb)))
-=======
             # Limits can be one dimensional (partially NaN) e.g. for hlines
             # which results in every model * point to become NaN. For now we skip
             # model application if the model matrix is identity to avoid this...
@@ -882,7 +868,6 @@
             if !(model ≈ I)
                 bb = Rect3d(map(p -> model * to_ndim(Point3d, p, 0), coordinates(bb)))
             end
->>>>>>> 92c98086
             update_boundingbox!(bb_ref, bb)
         end
     end
