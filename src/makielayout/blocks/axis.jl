--- conflicted
+++ resolved
@@ -439,11 +439,7 @@
                        ignore_equal_values=true) do a,
         titlegap, align, xaxisposition, xaxisprotrusion
 
-<<<<<<< HEAD
-        align_factor = halign2num(align, "Title align $align not supported.")
-=======
         align_factor = halign2num(align, "Horizontal title align $align not supported.")
->>>>>>> 48fa1f92
         x = a.origin[1] + align_factor * a.widths[1]
 
         yoffset = top(a) + titlegap + (xaxisposition === :top ? xaxisprotrusion : 0f0)
