function block_docs(::Type{Axis})
    """
    A 2D axis which can be plotted into.

    ## Constructors

    ```julia
    Axis(fig_or_scene; palette = nothing, kwargs...)
    ```

    ## Examples

    ```julia
    ax = Axis(fig[1, 1])
    ```
    """
end

function update_gridlines!(grid_obs::Observable{Vector{Point2f}}, offset::Point2f, tickpositions::Vector{Point2f})
    result = grid_obs[]
    empty!(result) # reuse array for less allocations
    for gridstart in tickpositions
        opposite_tickpos = gridstart .+ offset
        push!(result, gridstart, opposite_tickpos)
    end
    notify(grid_obs)
    return
end

function process_axis_event(ax, event)
    for (active, interaction) in values(ax.interactions)
        if active
            maybe_consume = process_interaction(interaction, event, ax)
            maybe_consume == Consume(true) && return Consume(true)
        end
    end
    return Consume(false)
end

function register_events!(ax, scene)
    mouseeventhandle = addmouseevents!(scene)
    setfield!(ax, :mouseeventhandle, mouseeventhandle)
    scrollevents = Observable(ScrollEvent(0, 0))
    setfield!(ax, :scrollevents, scrollevents)
    keysevents = Observable(KeysEvent(Set()))
    setfield!(ax, :keysevents, keysevents)
    evs = events(scene)

    on(scene, evs.scroll) do s
        if is_mouseinside(scene)
            scrollevents[] = ScrollEvent(s[1], s[2])
            return Consume(true)
        end
        return Consume(false)
    end

    # TODO this should probably just forward KeyEvent from Makie
    on(scene, evs.keyboardbutton) do e
        keysevents[] = KeysEvent(evs.keyboardstate)
        return Consume(false)
    end

    interactions = Dict{Symbol, Tuple{Bool, Any}}()
    setfield!(ax, :interactions, interactions)

    onany(process_axis_event, scene, ax, mouseeventhandle.obs)
    onany(process_axis_event, scene, ax, scrollevents)
    onany(process_axis_event, scene, ax, keysevents)

    register_interaction!(ax, :rectanglezoom, RectangleZoom(ax))

    register_interaction!(ax, :limitreset, LimitReset())

    register_interaction!(ax, :scrollzoom, ScrollZoom(0.1, 0.2))

    register_interaction!(ax, :dragpan, DragPan(0.2))

    return
end

function update_axis_camera(camera::Camera, t, lims, xrev::Bool, yrev::Bool)
    nearclip = -10_000.0
    farclip  =  10_000.0

    # we are computing transformed camera position, so this isn't space dependent
    tlims = Makie.apply_transform(t, lims) 

    left, bottom = minimum(tlims)
    right, top = maximum(tlims)

    leftright = xrev ? (right, left) : (left, right)
    bottomtop = yrev ? (top, bottom) : (bottom, top)

    projection = Makie.orthographicprojection(
        Float64,
        leftright...,
        bottomtop..., nearclip, farclip)

    Makie.set_proj_view!(camera, projection, Makie.Mat4{Float64}(Makie.I))
    return
end


function calculate_title_position(area, titlegap, subtitlegap, align, xaxisposition, xaxisprotrusion, _, ax, subtitlet)
    local x::Float32 = if align === :center
        area.origin[1] + area.widths[1] / 2
    elseif align === :left
        area.origin[1]
    elseif align === :right
        area.origin[1] + area.widths[1]
    else
        error("Title align $align not supported.")
    end

    local subtitlespace::Float32 = if ax.subtitlevisible[] && !iswhitespace(ax.subtitle[])
        boundingbox(subtitlet).widths[2] + subtitlegap
    else
        0f0
    end

    local yoffset::Float32 = top(area) + titlegap + (xaxisposition === :top ? xaxisprotrusion : 0f0) +
        subtitlespace

    return Point2f(x, yoffset)
end

function compute_protrusions(title, titlesize, titlegap, titlevisible, spinewidth,
        topspinevisible, bottomspinevisible, leftspinevisible, rightspinevisible,
        xaxisprotrusion, yaxisprotrusion, xaxisposition, yaxisposition,
        subtitle, subtitlevisible, subtitlesize, subtitlegap, titlelineheight, subtitlelineheight,
        subtitlet, titlet)

    local left::Float32, right::Float32, bottom::Float32, top::Float32 = 0f0, 0f0, 0f0, 0f0

    if xaxisposition === :bottom
        bottom = xaxisprotrusion
    else
        top = xaxisprotrusion
    end

    titleheight = boundingbox(titlet).widths[2] + titlegap
    subtitleheight = boundingbox(subtitlet).widths[2] + subtitlegap

    titlespace = if !titlevisible || iswhitespace(title)
        0f0
    else
        titleheight
    end
    subtitlespace = if !subtitlevisible || iswhitespace(subtitle)
        0f0
    else
        subtitleheight
    end

    top += titlespace + subtitlespace

    if yaxisposition === :left
        left = yaxisprotrusion
    else
        right = yaxisprotrusion
    end

    return GridLayoutBase.RectSides{Float32}(left, right, bottom, top)
end

function initialize_block!(ax::Axis; palette = nothing)

    blockscene = ax.blockscene

    elements = Dict{Symbol, Any}()
    ax.elements = elements

    if palette === nothing
        palette = haskey(blockscene.theme, :palette) ? deepcopy(blockscene.theme[:palette]) : copy(Makie.default_palettes)
    end
    ax.palette = palette isa Attributes ? palette : Attributes(palette)

    # initialize either with user limits, or pick defaults based on scales
    # so that we don't immediately error
    targetlimits = Observable{Rect2{Float64}}(defaultlimits(ax.limits[], ax.xscale[], ax.yscale[]))
    finallimits = Observable{Rect2{Float64}}(targetlimits[]; ignore_equal_values=true)
    setfield!(ax, :targetlimits, targetlimits)
    setfield!(ax, :finallimits, finallimits)

    ax.cycler = Cycler()

    # the first thing to do when setting a new scale is
    # resetting the limits because simply through expanding they might be invalid for log
    onany(blockscene, ax.xscale, ax.yscale) do _, _
        reset_limits!(ax)
    end

    on(blockscene, targetlimits) do lims
        # this should validate the targetlimits before anything else happens with them
        # so there should be nothing before this lifting `targetlimits`
        # we don't use finallimits because that's one step later and you
        # already shouldn't set invalid targetlimits (even if they could
        # theoretically be adjusted to fit somehow later?)
        # and this way we can error pretty early
        validate_limits_for_scales(lims, ax.xscale[], ax.yscale[])
    end

    scenearea = sceneareanode!(ax.layoutobservables.computedbbox, finallimits, ax.aspect)

    scene = Scene(blockscene, px_area=scenearea)
    ax.scene = scene

    # TODO: replace with mesh, however, CairoMakie needs a poly path for this signature
    # so it doesn't rasterize the scene
    background = poly!(blockscene, scenearea; color=ax.backgroundcolor, inspectable=false, shading=false, strokecolor=:transparent)
    translate!(background, 0, 0, -100)
    elements[:background] = background

    block_limit_linking = Observable(false)
    setfield!(ax, :block_limit_linking, block_limit_linking)

    ax.xaxislinks = Axis[]
    ax.yaxislinks = Axis[]

    xgridnode = Observable(Point2f[]; ignore_equal_values=true)
    xgridlines = linesegments!(
        blockscene, xgridnode, linewidth = ax.xgridwidth, visible = ax.xgridvisible,
        color = ax.xgridcolor, linestyle = ax.xgridstyle, inspectable = false
    )
    # put gridlines behind the zero plane so they don't overlay plots
    translate!(xgridlines, 0, 0, -10)
    elements[:xgridlines] = xgridlines

    xminorgridnode = Observable(Point2f[]; ignore_equal_values=true)
    xminorgridlines = linesegments!(
        blockscene, xminorgridnode, linewidth = ax.xminorgridwidth, visible = ax.xminorgridvisible,
        color = ax.xminorgridcolor, linestyle = ax.xminorgridstyle, inspectable = false
    )
    # put gridlines behind the zero plane so they don't overlay plots
    translate!(xminorgridlines, 0, 0, -10)
    elements[:xminorgridlines] = xminorgridlines

    ygridnode = Observable(Point2f[]; ignore_equal_values=true)
    ygridlines = linesegments!(
        blockscene, ygridnode, linewidth = ax.ygridwidth, visible = ax.ygridvisible,
        color = ax.ygridcolor, linestyle = ax.ygridstyle, inspectable = false
    )
    # put gridlines behind the zero plane so they don't overlay plots
    translate!(ygridlines, 0, 0, -10)
    elements[:ygridlines] = ygridlines

    yminorgridnode = Observable(Point2f[]; ignore_equal_values=true)
    yminorgridlines = linesegments!(
        blockscene, yminorgridnode, linewidth = ax.yminorgridwidth, visible = ax.yminorgridvisible,
        color = ax.yminorgridcolor, linestyle = ax.yminorgridstyle, inspectable = false
    )
    # put gridlines behind the zero plane so they don't overlay plots
    translate!(yminorgridlines, 0, 0, -10)
    elements[:yminorgridlines] = yminorgridlines

    onany(blockscene, ax.xscale, ax.yscale) do xsc, ysc
        scene.transformation.transform_func[] = (xsc, ysc)
        return
    end

    notify(ax.xscale)

    onany(update_axis_camera, camera(scene), scene.transformation.transform_func, finallimits, ax.xreversed, ax.yreversed)

    xaxis_endpoints = lift(blockscene, ax.xaxisposition, scene.px_area;
                           ignore_equal_values=true) do xaxisposition, area
        if xaxisposition === :bottom
            return bottomline(Rect2f(area))
        elseif xaxisposition === :top
            return topline(Rect2f(area))
        else
            error("Invalid xaxisposition $xaxisposition")
        end
    end

    yaxis_endpoints = lift(blockscene, ax.yaxisposition, scene.px_area;
                           ignore_equal_values=true) do yaxisposition, area
        if yaxisposition === :left
            return leftline(Rect2f(area))
        elseif yaxisposition === :right
            return rightline(Rect2f(area))
        else
            error("Invalid yaxisposition $yaxisposition")
        end
    end

    xaxis_flipped = lift(x -> x === :top, blockscene, ax.xaxisposition; ignore_equal_values=true)
    yaxis_flipped = lift(x -> x === :right, blockscene, ax.yaxisposition; ignore_equal_values=true)

    xspinevisible = lift(blockscene, xaxis_flipped, ax.bottomspinevisible, ax.topspinevisible;
                         ignore_equal_values=true) do xflip, bv, tv
        xflip ? tv : bv
    end
    xoppositespinevisible = lift(blockscene, xaxis_flipped, ax.bottomspinevisible, ax.topspinevisible;
                                 ignore_equal_values=true) do xflip, bv, tv
        xflip ? bv : tv
    end
    yspinevisible = lift(blockscene, yaxis_flipped, ax.leftspinevisible, ax.rightspinevisible;
                         ignore_equal_values=true) do yflip, lv, rv
        yflip ? rv : lv
    end
    yoppositespinevisible = lift(blockscene, yaxis_flipped, ax.leftspinevisible, ax.rightspinevisible;
                                 ignore_equal_values=true) do yflip, lv, rv
        yflip ? lv : rv
    end
    xspinecolor = lift(blockscene, xaxis_flipped, ax.bottomspinecolor, ax.topspinecolor;
                       ignore_equal_values=true) do xflip, bc, tc
        xflip ? tc : bc
    end
    xoppositespinecolor = lift(blockscene, xaxis_flipped, ax.bottomspinecolor, ax.topspinecolor;
                               ignore_equal_values=true) do xflip, bc, tc
        xflip ? bc : tc
    end
    yspinecolor = lift(blockscene, yaxis_flipped, ax.leftspinecolor, ax.rightspinecolor;
                       ignore_equal_values=true) do yflip, lc, rc
        yflip ? rc : lc
    end
    yoppositespinecolor = lift(blockscene, yaxis_flipped, ax.leftspinecolor, ax.rightspinecolor;
                               ignore_equal_values=true) do yflip, lc, rc
        yflip ? lc : rc
    end

    xlims = lift(xlimits, blockscene, finallimits; ignore_equal_values=true)
    ylims = lift(ylimits, blockscene, finallimits; ignore_equal_values=true)

    xaxis = LineAxis(blockscene, endpoints = xaxis_endpoints, limits = xlims,
        flipped = xaxis_flipped, ticklabelrotation = ax.xticklabelrotation,
        ticklabelalign = ax.xticklabelalign, labelsize = ax.xlabelsize,
        labelpadding = ax.xlabelpadding, ticklabelpad = ax.xticklabelpad, labelvisible = ax.xlabelvisible,
        label = ax.xlabel, labelfont = ax.xlabelfont, labelrotation = ax.xlabelrotation, ticklabelfont = ax.xticklabelfont, ticklabelcolor = ax.xticklabelcolor, labelcolor = ax.xlabelcolor, tickalign = ax.xtickalign,
        ticklabelspace = ax.xticklabelspace, ticks = ax.xticks, tickformat = ax.xtickformat, ticklabelsvisible = ax.xticklabelsvisible,
        ticksvisible = ax.xticksvisible, spinevisible = xspinevisible, spinecolor = xspinecolor, spinewidth = ax.spinewidth,
        ticklabelsize = ax.xticklabelsize, trimspine = ax.xtrimspine, ticksize = ax.xticksize,
        reversed = ax.xreversed, tickwidth = ax.xtickwidth, tickcolor = ax.xtickcolor,
        minorticksvisible = ax.xminorticksvisible, minortickalign = ax.xminortickalign, minorticksize = ax.xminorticksize, minortickwidth = ax.xminortickwidth, minortickcolor = ax.xminortickcolor, minorticks = ax.xminorticks, scale = ax.xscale,
        )
    ax.xaxis = xaxis

    yaxis = LineAxis(blockscene, endpoints = yaxis_endpoints, limits = ylims,
        flipped = yaxis_flipped, ticklabelrotation = ax.yticklabelrotation,
        ticklabelalign = ax.yticklabelalign, labelsize = ax.ylabelsize,
        labelpadding = ax.ylabelpadding, ticklabelpad = ax.yticklabelpad, labelvisible = ax.ylabelvisible,
        label = ax.ylabel, labelfont = ax.ylabelfont, labelrotation = ax.ylabelrotation, ticklabelfont = ax.yticklabelfont, ticklabelcolor = ax.yticklabelcolor, labelcolor = ax.ylabelcolor, tickalign = ax.ytickalign,
        ticklabelspace = ax.yticklabelspace, ticks = ax.yticks, tickformat = ax.ytickformat, ticklabelsvisible = ax.yticklabelsvisible,
        ticksvisible = ax.yticksvisible, spinevisible = yspinevisible, spinecolor = yspinecolor, spinewidth = ax.spinewidth,
        trimspine = ax.ytrimspine, ticklabelsize = ax.yticklabelsize, ticksize = ax.yticksize, flip_vertical_label = ax.flip_ylabel, reversed = ax.yreversed, tickwidth = ax.ytickwidth,
            tickcolor = ax.ytickcolor,
        minorticksvisible = ax.yminorticksvisible, minortickalign = ax.yminortickalign, minorticksize = ax.yminorticksize, minortickwidth = ax.yminortickwidth, minortickcolor = ax.yminortickcolor, minorticks = ax.yminorticks, scale = ax.yscale,
        )

    ax.yaxis = yaxis

    xoppositelinepoints = lift(blockscene, scene.px_area, ax.spinewidth, ax.xaxisposition;
                               ignore_equal_values=true) do r, sw, xaxpos
        if xaxpos === :top
            y = bottom(r)
            p1 = Point2f(left(r) - 0.5sw, y)
            p2 = Point2f(right(r) + 0.5sw, y)
            return [p1, p2]
        else
            y = top(r)
            p1 = Point2f(left(r) - 0.5sw, y)
            p2 = Point2f(right(r) + 0.5sw, y)
            return [p1, p2]
        end
    end

    yoppositelinepoints = lift(blockscene, scene.px_area, ax.spinewidth, ax.yaxisposition;
                               ignore_equal_values=true) do r, sw, yaxpos
        if yaxpos === :right
            x = left(r)
            p1 = Point2f(x, bottom(r) - 0.5sw)
            p2 = Point2f(x, top(r) + 0.5sw)
            return [p1, p2]
        else
            x = right(r)
            p1 = Point2f(x, bottom(r) - 0.5sw)
            p2 = Point2f(x, top(r) + 0.5sw)
            return [p1, p2]
        end
    end

    xticksmirrored = lift(mirror_ticks, blockscene, xaxis.tickpositions, ax.xticksize, ax.xtickalign,
                          Ref(scene.px_area), :x, ax.xaxisposition[])
    xticksmirrored_lines = linesegments!(blockscene, xticksmirrored, visible = @lift($(ax.xticksmirrored) && $(ax.xticksvisible)),
        linewidth = ax.xtickwidth, color = ax.xtickcolor)
    translate!(xticksmirrored_lines, 0, 0, 10)
    yticksmirrored = lift(mirror_ticks, blockscene, yaxis.tickpositions, ax.yticksize, ax.ytickalign,
                          Ref(scene.px_area), :y, ax.yaxisposition[])
    yticksmirrored_lines = linesegments!(blockscene, yticksmirrored, visible = @lift($(ax.yticksmirrored) && $(ax.yticksvisible)),
        linewidth = ax.ytickwidth, color = ax.ytickcolor)
    translate!(yticksmirrored_lines, 0, 0, 10)
    xminorticksmirrored = lift(mirror_ticks, blockscene, xaxis.minortickpositions, ax.xminorticksize,
                               ax.xminortickalign, Ref(scene.px_area), :x, ax.xaxisposition[])
    xminorticksmirrored_lines = linesegments!(blockscene, xminorticksmirrored, visible = @lift($(ax.xticksmirrored) && $(ax.xminorticksvisible)),
        linewidth = ax.xminortickwidth, color = ax.xminortickcolor)
    translate!(xminorticksmirrored_lines, 0, 0, 10)
    yminorticksmirrored = lift(mirror_ticks, blockscene, yaxis.minortickpositions, ax.yminorticksize,
                               ax.yminortickalign, Ref(scene.px_area), :y, ax.yaxisposition[])
    yminorticksmirrored_lines = linesegments!(blockscene, yminorticksmirrored, visible = @lift($(ax.yticksmirrored) && $(ax.yminorticksvisible)),
        linewidth = ax.yminortickwidth, color = ax.yminortickcolor)
    translate!(yminorticksmirrored_lines, 0, 0, 10)

    xoppositeline = linesegments!(blockscene, xoppositelinepoints, linewidth = ax.spinewidth,
        visible = xoppositespinevisible, color = xoppositespinecolor, inspectable = false,
        linestyle = nothing)
    elements[:xoppositeline] = xoppositeline
    translate!(xoppositeline, 0, 0, 20)

    yoppositeline = linesegments!(blockscene, yoppositelinepoints, linewidth = ax.spinewidth,
        visible = yoppositespinevisible, color = yoppositespinecolor, inspectable = false,
        linestyle = nothing)
    elements[:yoppositeline] = yoppositeline
    translate!(yoppositeline, 0, 0, 20)

    onany(blockscene, xaxis.tickpositions, scene.px_area) do tickpos, area
        local pxheight::Float32 = height(area)
        local offset::Float32 = ax.xaxisposition[] === :bottom ? pxheight : -pxheight
        update_gridlines!(xgridnode, Point2f(0, offset), tickpos)
    end

    onany(blockscene, yaxis.tickpositions, scene.px_area) do tickpos, area
        local pxwidth::Float32 = width(area)
        local offset::Float32 = ax.yaxisposition[] === :left ? pxwidth : -pxwidth
        update_gridlines!(ygridnode, Point2f(offset, 0), tickpos)
    end

    onany(blockscene, xaxis.minortickpositions, scene.px_area) do tickpos, area
        local pxheight::Float32 = height(scene.px_area[])
        local offset::Float32 = ax.xaxisposition[] === :bottom ? pxheight : -pxheight
        update_gridlines!(xminorgridnode, Point2f(0, offset), tickpos)
    end

    onany(blockscene, yaxis.minortickpositions, scene.px_area) do tickpos, area
        local pxwidth::Float32 = width(scene.px_area[])
        local offset::Float32 = ax.yaxisposition[] === :left ? pxwidth : -pxwidth
        update_gridlines!(yminorgridnode, Point2f(offset, 0), tickpos)
    end

    subtitlepos = lift(blockscene, scene.px_area, ax.titlegap, ax.titlealign, ax.xaxisposition,
                       xaxis.protrusion;
                       ignore_equal_values=true) do a,
        titlegap, align, xaxisposition, xaxisprotrusion

        x = if align === :center
            a.origin[1] + a.widths[1] / 2
        elseif align === :left
            a.origin[1]
        elseif align === :right
            a.origin[1] + a.widths[1]
        else
            error("Title align $align not supported.")
        end

        yoffset = top(a) + titlegap + (xaxisposition === :top ? xaxisprotrusion : 0f0)

        return Point2f(x, yoffset)
    end

    titlealignnode = lift(blockscene, ax.titlealign; ignore_equal_values=true) do align
        (align, :bottom)
    end

    subtitlet = text!(
        blockscene, subtitlepos,
        text = ax.subtitle,
        visible = ax.subtitlevisible,
        fontsize = ax.subtitlesize,
        align = titlealignnode,
        font = ax.subtitlefont,
        color = ax.subtitlecolor,
        lineheight = ax.subtitlelineheight,
        markerspace = :data,
        inspectable = false)

    titlepos = lift(calculate_title_position, blockscene, scene.px_area, ax.titlegap, ax.subtitlegap,
        ax.titlealign, ax.xaxisposition, xaxis.protrusion, ax.subtitlelineheight, ax, subtitlet; ignore_equal_values=true)

    titlet = text!(
        blockscene, titlepos,
        text = ax.title,
        visible = ax.titlevisible,
        fontsize = ax.titlesize,
        align = titlealignnode,
        font = ax.titlefont,
        color = ax.titlecolor,
        lineheight = ax.titlelineheight,
        markerspace = :data,
        inspectable = false)
    elements[:title] = titlet

    map!(compute_protrusions, blockscene, ax.layoutobservables.protrusions, ax.title, ax.titlesize,
         ax.titlegap, ax.titlevisible, ax.spinewidth,
            ax.topspinevisible, ax.bottomspinevisible, ax.leftspinevisible, ax.rightspinevisible,
            xaxis.protrusion, yaxis.protrusion, ax.xaxisposition, ax.yaxisposition,
            ax.subtitle, ax.subtitlevisible, ax.subtitlesize, ax.subtitlegap,
            ax.titlelineheight, ax.subtitlelineheight, subtitlet, titlet)
    # trigger first protrusions with one of the observables
    notify(ax.title)

    # trigger bboxnode so the axis layouts itself even if not connected to a
    # layout
    notify(ax.layoutobservables.suggestedbbox)

    register_events!(ax, scene)

    # these are the user defined limits
    on(blockscene, ax.limits) do mlims
        reset_limits!(ax)
    end

    # these are the limits that we try to target, but they can be changed for correct aspects
    on(blockscene, targetlimits) do tlims
        update_linked_limits!(block_limit_linking, ax.xaxislinks, ax.yaxislinks, tlims)
    end

    # compute limits that adhere to the limit aspect ratio whenever the targeted
    # limits or the scene size change, because both influence the displayed ratio
    onany(blockscene, scene.px_area, targetlimits) do pxa, lims
        adjustlimits!(ax)
    end

    # trigger limit pipeline once, with manual finallimits if they haven't changed from
    # their initial value as they need to be triggered at least once to correctly set up
    # projection matrices etc.
    fl = finallimits[]
    notify(ax.limits)
    if fl == finallimits[]
        notify(finallimits)
    end

    return ax
end

function mirror_ticks(tickpositions, ticksize, tickalign, px_area, side, axisposition)
    a = px_area[][]
    if side === :x
        opp = axisposition === :bottom ? top(a) : bottom(a)
        sign =  axisposition === :bottom ? 1 : -1
    else
        opp = axisposition === :left ? right(a) : left(a)
        sign = axisposition === :left ? 1 : -1
    end
    d = ticksize * sign
    points = Vector{Point2f}(undef, 2*length(tickpositions))
    if side === :x
        for (i, (x, _)) in enumerate(tickpositions)
            points[2i-1] = Point2f(x, opp - d * tickalign)
            points[2i] = Point2f(x, opp + d - d * tickalign)
        end
    else
        for (i, (_, y)) in enumerate(tickpositions)
            points[2i-1] = Point2f(opp - d * tickalign, y)
            points[2i] = Point2f(opp + d - d * tickalign, y)
        end
    end
    return points
end

"""
    reset_limits!(ax; xauto = true, yauto = true)

Resets the axis limits depending on the value of `ax.limits`.
If one of the two components of limits is nothing,
that value is either copied from the targetlimits if `xauto` or `yauto` is false,
respectively, or it is determined automatically from the plots in the axis.
If one of the components is a tuple of two numbers, those are used directly.
"""
function reset_limits!(ax; xauto = true, yauto = true, zauto = true)
    mlims = convert_limit_attribute(ax.limits[])

    if ax isa Axis
        mxlims, mylims = mlims::Tuple{Any, Any}
    elseif ax isa Axis3
        mxlims, mylims, mzlims = mlims::Tuple{Any, Any, Any}
    else
        error()
    end

    xlims = if isnothing(mxlims) || mxlims[1] === nothing || mxlims[2] === nothing
        l = if xauto
            xautolimits(ax)
        else
            minimum(ax.targetlimits[])[1], maximum(ax.targetlimits[])[1]
        end
        if mxlims === nothing
            l
        else
            lo = mxlims[1] === nothing ? l[1] : mxlims[1]
            hi = mxlims[2] === nothing ? l[2] : mxlims[2]
            (lo, hi)
        end
    else
        convert(Tuple{Float64, Float64}, tuple(mxlims...))
    end
    ylims = if isnothing(mylims) || mylims[1] === nothing || mylims[2] === nothing
        l = if yauto
            yautolimits(ax)
        else
            minimum(ax.targetlimits[])[2], maximum(ax.targetlimits[])[2]
        end
        if mylims === nothing
            l
        else
            lo = mylims[1] === nothing ? l[1] : mylims[1]
            hi = mylims[2] === nothing ? l[2] : mylims[2]
            (lo, hi)
        end
    else
        convert(Tuple{Float64, Float64}, tuple(mylims...))
    end

    if ax isa Axis3
        zlims = if isnothing(mzlims) || mzlims[1] === nothing || mzlims[2] === nothing
            l = if zauto
                zautolimits(ax)
            else
                minimum(ax.targetlimits[])[3], maximum(ax.targetlimits[])[3]
            end
            if mzlims === nothing
                l
            else
                lo = mzlims[1] === nothing ? l[1] : mzlims[1]
                hi = mzlims[2] === nothing ? l[2] : mzlims[2]
                (lo, hi)
            end
        else
            convert(Tuple{Float64, Float64}, tuple(mzlims...))
        end
    end

    if !(xlims[1] <= xlims[2])
        error("Invalid x-limits as xlims[1] <= xlims[2] is not met for $xlims.")
    end
    if !(ylims[1] <= ylims[2])
        error("Invalid y-limits as ylims[1] <= ylims[2] is not met for $ylims.")
    end
    if ax isa Axis3
        if !(zlims[1] <= zlims[2])
            error("Invalid z-limits as zlims[1] <= zlims[2] is not met for $zlims.")
        end
    end

<<<<<<< HEAD
    if ax isa Axis
        ax.targetlimits[] = BBox64(xlims[1], xlims[2], ylims[1], ylims[2])
    elseif ax isa Axis3
        ax.targetlimits[] = Rect3(
            Vec3(xlims[1], ylims[1], zlims[1]),
            Vec3(xlims[2] - xlims[1], ylims[2] - ylims[1], zlims[2] - zlims[1]),
=======
    tlims = if ax isa Axis
        BBox(xlims..., ylims...)
    elseif ax isa Axis3
        Rect3f(
            Vec3f(xlims[1], ylims[1], zlims[1]),
            Vec3f(xlims[2] - xlims[1], ylims[2] - ylims[1], zlims[2] - zlims[1]),
>>>>>>> cdad6dd7
        )
    end
    ax.targetlimits[] = tlims
    nothing
end

# this is so users can do limits = (left, right, bottom, top)
function convert_limit_attribute(lims::Tuple{Any, Any, Any, Any})
    (lims[1:2], lims[3:4])
end

function convert_limit_attribute(lims::Tuple{Any, Any})
    lims
end
can_be_current_axis(ax::Axis) = true

function validate_limits_for_scales(lims::Rect, xsc, ysc)
    mi = minimum(lims)
    ma = maximum(lims)
    xlims = (mi[1], ma[1])
    ylims = (mi[2], ma[2])

    if !validate_limits_for_scale(xlims, xsc)
        error("Invalid x-limits $xlims for scale $xsc which is defined on the interval $(defined_interval(xsc))")
    end
    if !validate_limits_for_scale(ylims, ysc)
        error("Invalid y-limits $ylims for scale $ysc which is defined on the interval $(defined_interval(ysc))")
    end
    nothing
end

validate_limits_for_scale(lims, scale) = all(x -> x in defined_interval(scale), lims)

palettesyms(cycle::Cycle) = [c[2] for c in cycle.cycle]
attrsyms(cycle::Cycle) = [c[1] for c in cycle.cycle]

function get_cycler_index!(c::Cycler, P::Type)
    if !haskey(c.counters, P)
        c.counters[P] = 1
    else
        c.counters[P] += 1
    end
end

function get_cycle_for_plottype(allattrs, P)::Cycle
    psym = MakieCore.plotsym(P)

    plottheme = Makie.default_theme(nothing, P)

    cycle_raw = if haskey(allattrs, :cycle)
        allattrs.cycle[]
    else
        global_theme_cycle = theme(psym)
        if !isnothing(global_theme_cycle) && haskey(global_theme_cycle, :cycle)
            global_theme_cycle.cycle[]
        else
            haskey(plottheme, :cycle) ? plottheme.cycle[] : nothing
        end
    end

    if isnothing(cycle_raw)
        Cycle([])
    elseif cycle_raw isa Cycle
        cycle_raw
    else
        Cycle(cycle_raw)
    end
end

function add_cycle_attributes!(allattrs, P, cycle::Cycle, cycler::Cycler, palette::Attributes)
    # check if none of the cycled attributes of this plot
    # were passed manually, because we don't use the cycler
    # if any of the cycled attributes were specified manually
    no_cycle_attribute_passed = !any(keys(allattrs)) do key
        any(syms -> key in syms, attrsyms(cycle))
    end

    # check if any attributes were passed as `Cycled` entries
    # because if there were any, these are looked up directly
    # in the cycler without advancing the counter etc.
    manually_cycled_attributes = filter(keys(allattrs)) do key
        to_value(allattrs[key]) isa Cycled
    end

    # if there are any manually cycled attributes, we don't do the normal
    # cycling but only look up exactly the passed attributes
    cycle_attrsyms = attrsyms(cycle)
    if !isempty(manually_cycled_attributes)
        # an attribute given as Cycled needs to be present in the cycler,
        # otherwise there's no cycle in which to look up a value
        for k in manually_cycled_attributes
            if !any(x -> k in x, cycle_attrsyms)
                error("Attribute `$k` was passed with an explicit `Cycled` value, but $k is not specified in the cycler for this plot type $P.")
            end
        end

        palettes = [palette[sym][] for sym in palettesyms(cycle)]

        for sym in manually_cycled_attributes
            isym = findfirst(syms -> sym in syms, attrsyms(cycle))
            index = allattrs[sym][].i
            # replace the Cycled values with values from the correct palettes
            # at the index inside the Cycled object
            allattrs[sym] = if cycle.covary
                palettes[isym][mod1(index, length(palettes[isym]))]
            else
                cis = CartesianIndices(Tuple(length(p) for p in palettes))
                n = length(cis)
                k = mod1(index, n)
                idx = Tuple(cis[k])
                palettes[isym][idx[isym]]
            end
        end

    elseif no_cycle_attribute_passed
        index = get_cycler_index!(cycler, P)

        palettes = [palette[sym][] for sym in palettesyms(cycle)]

        for (isym, syms) in enumerate(attrsyms(cycle))
            for sym in syms
                allattrs[sym] = if cycle.covary
                    palettes[isym][mod1(index, length(palettes[isym]))]
                else
                    cis = CartesianIndices(Tuple(length(p) for p in palettes))
                    n = length(cis)
                    k = mod1(index, n)
                    idx = Tuple(cis[k])
                    palettes[isym][idx[isym]]
                end
            end
        end
    end
end

function Makie.plot!(
        la::Axis, P::Makie.PlotFunc,
        attributes::Makie.Attributes, args...;
        kw_attributes...)

    allattrs = merge(attributes, Attributes(kw_attributes))

    _disallow_keyword(:axis, allattrs)
    _disallow_keyword(:figure, allattrs)

    cycle = get_cycle_for_plottype(allattrs, P)
    add_cycle_attributes!(allattrs, P, cycle, la.cycler, la.palette)

    plot = Makie.plot!(la.scene, P, allattrs, args...)

    # some area-like plots basically always look better if they cover the whole plot area.
    # adjust the limit margins in those cases automatically.
    needs_tight_limits(plot) && tightlimits!(la)

    if is_open_or_any_parent(la.scene)
        reset_limits!(la)
    end
    plot
end

is_open_or_any_parent(s::Scene) = isopen(s) || is_open_or_any_parent(s.parent)
is_open_or_any_parent(::Nothing) = false

function Makie.plot!(P::Makie.PlotFunc, ax::Axis, args...; kw_attributes...)
    attributes = Makie.Attributes(kw_attributes)
    Makie.plot!(ax, P, attributes, args...)
end

needs_tight_limits(@nospecialize any) = false
needs_tight_limits(::Union{Heatmap, Image}) = true
function needs_tight_limits(c::Contourf)
    # we know that all values are included and the contourf is rectangular
    # otherwise here it could be in an arbitrary shape
    return c.levels[] isa Int
end

function expandbboxwithfractionalmargins(bb, margins)
    newwidths = bb.widths .* (1f0 .+ margins)
    diffs = newwidths .- bb.widths
    neworigin = bb.origin .- (0.5f0 .* diffs)
    return Rect2f(neworigin, newwidths)
end

limitunion(lims1, lims2) = (min(lims1..., lims2...), max(lims1..., lims2...))

function expandlimits(lims, margin_low, margin_high, scale)
    # expand limits so that the margins are applied at the current axis scale
    limsordered = (min(lims[1], lims[2]), max(lims[1], lims[2]))
    lims_scaled = scale.(limsordered)

    w_scaled = lims_scaled[2] - lims_scaled[1]
    d_low_scaled = w_scaled * margin_low
    d_high_scaled = w_scaled * margin_high
    inverse = Makie.inverse_transform(scale)
    lims = inverse.((lims_scaled[1] - d_low_scaled, lims_scaled[2] + d_high_scaled))

    # guard against singular limits from something like a vline or hline
    if lims[2] - lims[1] ≈ 0
        # this works for log as well
        # we look at the distance to zero in scaled space
        # then try to center the value between that zero and the value
        # that is the same scaled distance away on the other side
        # which centers the singular value optically
        zerodist = abs(scale(lims[1]))

        # for 0 in linear space this doesn't work so here we just expand to -1, 1
        if zerodist ≈ 0 && scale === identity
            lims = (-one(lims[1]), one(lims[1]))
        else
            lims = inverse.(scale.(lims) .+ (-zerodist, zerodist))
        end
    end
    lims
end

function getlimits(la::Axis, dim)
    # find all plots that don't have exclusion attributes set
    # for this dimension
    if !(dim in (1, 2))
        error("Dimension $dim not allowed. Only 1 or 2.")
    end

    function exclude(plot)
        # only use plots with autolimits = true
        to_value(get(plot, dim == 1 ? :xautolimits : :yautolimits, true)) || return true
        # only if they use data coordinates
        is_data_space(to_value(get(plot, :space, :data))) || return true
        # only use visible plots for limits
        return !to_value(get(plot, :visible, true))
    end
    # get all data limits, minus the excluded plots
    boundingbox = Makie.data_limits(la.scene, exclude)
    # if there are no bboxes remaining, `nothing` signals that no limits could be determined
    Makie.isfinite_rect(boundingbox) || return nothing

    # otherwise start with the first box
    mini, maxi = minimum(boundingbox), maximum(boundingbox)
    return (mini[dim], maxi[dim])
end

getxlimits(la::Axis) = getlimits(la, 1)
getylimits(la::Axis) = getlimits(la, 2)

function update_linked_limits!(block_limit_linking, xaxislinks, yaxislinks, tlims)

    thisxlims = xlimits(tlims)
    thisylims = ylimits(tlims)

    # only change linked axis if not prohibited from doing so because
    # we're currently being updated by another axis' link
    if !block_limit_linking[]

        bothlinks = intersect(xaxislinks, yaxislinks)
        xlinks = setdiff(xaxislinks, yaxislinks)
        ylinks = setdiff(yaxislinks, xaxislinks)

        for link in bothlinks
            otherlims = link.targetlimits[]
            if tlims != otherlims
                link.block_limit_linking[] = true
                link.targetlimits[] = tlims
                link.block_limit_linking[] = false
            end
        end

        for xlink in xlinks
            otherlims = xlink.targetlimits[]
            otherxlims = limits(otherlims, 1)
            otherylims = limits(otherlims, 2)
            if thisxlims != otherxlims
                xlink.block_limit_linking[] = true
                xlink.targetlimits[] = BBox64(thisxlims[1], thisxlims[2], otherylims[1], otherylims[2])
                xlink.block_limit_linking[] = false
            end
        end

        for ylink in ylinks
            otherlims = ylink.targetlimits[]
            otherxlims = limits(otherlims, 1)
            otherylims = limits(otherlims, 2)
            if thisylims != otherylims
                ylink.block_limit_linking[] = true
                ylink.targetlimits[] = BBox64(otherxlims[1], otherxlims[2], thisylims[1], thisylims[2])
                ylink.block_limit_linking[] = false
            end
        end
    end
end

"""
    autolimits!(la::Axis)

Reset manually specified limits of `la` to an automatically determined rectangle, that depends on the data limits of all plot objects in the axis, as well as the autolimit margins for x and y axis.
"""
function autolimits!(ax::Axis)
    ax.limits[] = (nothing, nothing)
    return
end

function autolimits(ax::Axis, dim::Integer)
    # try getting x limits for the axis and then union them with linked axes
    lims = getlimits(ax, dim)

    links = dim == 1 ? ax.xaxislinks : ax.yaxislinks
    for link in links
        if isnothing(lims)
            lims = getlimits(link, dim)
        else
            newlims = getlimits(link, dim)
            if !isnothing(newlims)
                lims = limitunion(lims, newlims)
            end
        end
    end

    dimsym = dim == 1 ? :x : :y
    scale = getproperty(ax, Symbol(dimsym, :scale))[]
    margin = getproperty(ax, Symbol(dimsym, :autolimitmargin))[]
    if !isnothing(lims)
        if !validate_limits_for_scale(lims, scale)
            error("Found invalid x-limits $lims for scale $(scale) which is defined on the interval $(defined_interval(scale))")
        end
        lims = expandlimits(lims, margin[1], margin[2], scale)
    end

    # if no limits have been found, use the targetlimits directly
    if isnothing(lims)
        lims = limits(ax.targetlimits[], dim)
    end
    return lims
end

xautolimits(ax::Axis) = autolimits(ax, 1)
yautolimits(ax::Axis) = autolimits(ax, 2)

"""
    linkaxes!(a::Axis, others...)

Link both x and y axes of all given `Axis` so that they stay synchronized.
"""
function linkaxes!(a::Axis, others...)
    linkxaxes!(a, others...)
    linkyaxes!(a, others...)
end

function adjustlimits!(la)
    asp = la.autolimitaspect[]
    target = la.targetlimits[]
    area = la.scene.px_area[]

    # in the simplest case, just update the final limits with the target limits
    if isnothing(asp) || width(area) == 0 || height(area) == 0
        la.finallimits[] = target
        return
    end

    xlims = (left(target), right(target))
    ylims = (bottom(target), top(target))

    size_aspect = width(area) / height(area)
    data_aspect = (xlims[2] - xlims[1]) / (ylims[2] - ylims[1])

    aspect_ratio = data_aspect / size_aspect

    correction_factor = asp / aspect_ratio

    if correction_factor > 1
        # need to go wider

        marginsum = sum(la.xautolimitmargin[])
        ratios = if marginsum == 0
            (0.5, 0.5)
        else
            (la.xautolimitmargin[] ./ marginsum)
        end

        xlims = expandlimits(xlims, ((correction_factor - 1) .* ratios)..., identity) # don't use scale here?
    elseif correction_factor < 1
        # need to go taller

        marginsum = sum(la.yautolimitmargin[])
        ratios = if marginsum == 0
            (0.5, 0.5)
        else
            (la.yautolimitmargin[] ./ marginsum)
        end
        ylims = expandlimits(ylims, (((1 / correction_factor) - 1) .* ratios)..., identity) # don't use scale here?
    end

    bbox = BBox64(xlims[1], xlims[2], ylims[1], ylims[2])
    la.finallimits[] = bbox
    return
end

function linkaxes!(dir::Union{Val{:x}, Val{:y}}, a::Axis, others...)
    axes = Axis[a; others...]

    all_links = Set{Axis}(axes)
    for ax in axes
        links = dir isa Val{:x} ? ax.xaxislinks : ax.yaxislinks
        for ax in links
            push!(all_links, ax)
        end
    end

    for ax in all_links
        links = (dir isa Val{:x} ? ax.xaxislinks : ax.yaxislinks)
        for linked_ax in all_links
            if linked_ax !== ax && linked_ax ∉ links
                push!(links, linked_ax)
            end
        end
    end
    reset_limits!(a)
end

"""
    linkxaxes!(a::Axis, others...)

Link the x axes of all given `Axis` so that they stay synchronized.
"""
linkxaxes!(a::Axis, others...) = linkaxes!(Val(:x), a, others...)

"""
    linkyaxes!(a::Axis, others...)

Link the y axes of all given `Axis` so that they stay synchronized.
"""
linkyaxes!(a::Axis, others...) = linkaxes!(Val(:y), a, others...)

"""
Keeps the ticklabelspace static for a short duration and then resets it to its previous
value. If that value is Makie.automatic, the reset will trigger new
protrusions for the axis and the layout will adjust. This is so the layout doesn't
immediately readjust during interaction, which would let the whole layout jitter around.
"""
function timed_ticklabelspace_reset(ax::Axis, reset_timer::Ref,
        prev_xticklabelspace::Ref, prev_yticklabelspace::Ref, threshold_sec::Real)

    if !isnothing(reset_timer[])
        close(reset_timer[])
    else
        prev_xticklabelspace[] = ax.xticklabelspace[]
        prev_yticklabelspace[] = ax.yticklabelspace[]

        ax.xticklabelspace = Float64(ax.xaxis.attributes.actual_ticklabelspace[])
        ax.yticklabelspace = Float64(ax.yaxis.attributes.actual_ticklabelspace[])
    end

    reset_timer[] = Timer(threshold_sec) do t
        reset_timer[] = nothing

        ax.xticklabelspace = prev_xticklabelspace[]
        ax.yticklabelspace = prev_yticklabelspace[]
    end

end


"""
    hidexdecorations!(la::Axis; label = true, ticklabels = true, ticks = true, grid = true,
        minorgrid = true, minorticks = true)

Hide decorations of the x-axis: label, ticklabels, ticks and grid.
"""
function hidexdecorations!(la::Axis; label = true, ticklabels = true, ticks = true, grid = true,
        minorgrid = true, minorticks = true)
    if label
        la.xlabelvisible = false
    end
    if ticklabels
        la.xticklabelsvisible = false
    end
    if ticks
        la.xticksvisible = false
    end
    if grid
        la.xgridvisible = false
    end
    if minorgrid
        la.xminorgridvisible = false
    end
    if minorticks
        la.xminorticksvisible = false
    end
end

"""
    hideydecorations!(la::Axis; label = true, ticklabels = true, ticks = true, grid = true,
        minorgrid = true, minorticks = true)

Hide decorations of the y-axis: label, ticklabels, ticks and grid.
"""
function hideydecorations!(la::Axis; label = true, ticklabels = true, ticks = true, grid = true,
        minorgrid = true, minorticks = true)
    if label
        la.ylabelvisible = false
    end
    if ticklabels
        la.yticklabelsvisible = false
    end
    if ticks
        la.yticksvisible = false
    end
    if grid
        la.ygridvisible = false
    end
    if minorgrid
        la.yminorgridvisible = false
    end
    if minorticks
        la.yminorticksvisible = false
    end
end

"""
    hidedecorations!(la::Axis)

Hide decorations of both x and y-axis: label, ticklabels, ticks and grid.
"""
function hidedecorations!(la::Axis; label = true, ticklabels = true, ticks = true, grid = true,
        minorgrid = true, minorticks = true)
    hidexdecorations!(la; label = label, ticklabels = ticklabels, ticks = ticks, grid = grid,
        minorgrid = minorgrid, minorticks = minorticks)
    hideydecorations!(la; label = label, ticklabels = ticklabels, ticks = ticks, grid = grid,
        minorgrid = minorgrid, minorticks = minorticks)
end

"""
    hidespines!(la::Axis, spines::Symbol... = (:l, :r, :b, :t)...)

Hide all specified axis spines. Hides all spines by default, otherwise choose
with the symbols :l, :r, :b and :t.
"""
function hidespines!(la::Axis, spines::Symbol... = (:l, :r, :b, :t)...)
    for s in spines
        @match s begin
            :l => (la.leftspinevisible = false)
            :r => (la.rightspinevisible = false)
            :b => (la.bottomspinevisible = false)
            :t => (la.topspinevisible = false)
            x => error("Invalid spine identifier $x. Valid options are :l, :r, :b and :t.")
        end
    end
end

"""
    space = tight_xticklabel_spacing!(ax::Axis)

Sets the space allocated for the xticklabels of the `Axis` to the minimum that is needed and returns that value.
"""
function tight_yticklabel_spacing!(ax::Axis)
    space = tight_ticklabel_spacing!(ax.yaxis)
    return space
end

"""
    space = tight_xticklabel_spacing!(ax::Axis)

Sets the space allocated for the yticklabels of the `Axis` to the minimum that is needed and returns that value.
"""
function tight_xticklabel_spacing!(ax::Axis)
    space = tight_ticklabel_spacing!(ax.xaxis)
    return space
end

"""
Sets the space allocated for the xticklabels and yticklabels of the `Axis` to the minimum that is needed.
"""
function tight_ticklabel_spacing!(ax::Axis)
    tight_xticklabel_spacing!(ax)
    tight_yticklabel_spacing!(ax)
    return
end

function Base.show(io::IO, ::MIME"text/plain", ax::Axis)
    nplots = length(ax.scene.plots)
    println(io, "Axis with $nplots plots:")

    for (i, p) in enumerate(ax.scene.plots)
        println(io, (i == nplots ? " ┗━ " : " ┣━ ") * string(typeof(p)))
    end
end

function Base.show(io::IO, ax::Axis)
    nplots = length(ax.scene.plots)
    print(io, "Axis ($nplots plots)")
end

function Makie.xlims!(ax::Axis, xlims)
    if length(xlims) != 2
        error("Invalid xlims length of $(length(xlims)), must be 2.")
    elseif xlims[1] == xlims[2]
        error("Can't set x limits to the same value $(xlims[1]).")
    elseif all(x -> x isa Real, xlims) && xlims[1] > xlims[2]
        xlims = reverse(xlims)
        ax.xreversed[] = true
    else
        ax.xreversed[] = false
    end

    ax.limits.val = (xlims, ax.limits[][2])
    reset_limits!(ax, yauto = false)
    nothing
end

function Makie.ylims!(ax::Axis, ylims)
    if length(ylims) != 2
        error("Invalid ylims length of $(length(ylims)), must be 2.")
    elseif ylims[1] == ylims[2]
        error("Can't set y limits to the same value $(ylims[1]).")
    elseif all(x -> x isa Real, ylims) && ylims[1] > ylims[2]
        ylims = reverse(ylims)
        ax.yreversed[] = true
    else
        ax.yreversed[] = false
    end

    ax.limits.val = (ax.limits[][1], ylims)
    reset_limits!(ax, xauto = false)
    nothing
end

Makie.xlims!(ax, low, high) = Makie.xlims!(ax, (low, high))
Makie.ylims!(ax, low, high) = Makie.ylims!(ax, (low, high))
Makie.zlims!(ax, low, high) = Makie.zlims!(ax, (low, high))

Makie.xlims!(low::Optional{<:Real}, high::Optional{<:Real}) = Makie.xlims!(current_axis(), low, high)
Makie.ylims!(low::Optional{<:Real}, high::Optional{<:Real}) = Makie.ylims!(current_axis(), low, high)
Makie.zlims!(low::Optional{<:Real}, high::Optional{<:Real}) = Makie.zlims!(current_axis(), low, high)

Makie.xlims!(ax = current_axis(); low = nothing, high = nothing) = Makie.xlims!(ax, low, high)
Makie.ylims!(ax = current_axis(); low = nothing, high = nothing) = Makie.ylims!(ax, low, high)
Makie.zlims!(ax = current_axis(); low = nothing, high = nothing) = Makie.zlims!(ax, low, high)

"""
    limits!(ax::Axis, xlims, ylims)

Set the axis limits to `xlims` and `ylims`.
If limits are ordered high-low, this reverses the axis orientation.
"""
function limits!(ax::Axis, xlims, ylims)
    Makie.xlims!(ax, xlims)
    Makie.ylims!(ax, ylims)
end

"""
    limits!(ax::Axis, x1, x2, y1, y2)

Set the axis x-limits to `x1` and `x2` and the y-limits to `y1` and `y2`.
If limits are ordered high-low, this reverses the axis orientation.
"""
function limits!(ax::Axis, x1, x2, y1, y2)
    Makie.xlims!(ax, x1, x2)
    Makie.ylims!(ax, y1, y2)
end

"""
    limits!(ax::Axis, rect::Rect2)

Set the axis limits to `rect`.
If limits are ordered high-low, this reverses the axis orientation.
"""
function limits!(ax::Axis, rect::Rect2)
    xmin, ymin = minimum(rect)
    xmax, ymax = maximum(rect)
    Makie.xlims!(ax, xmin, xmax)
    Makie.ylims!(ax, ymin, ymax)
end

function limits!(args...)
    limits!(current_axis(), args...)
end

function Base.delete!(ax::Axis, plot::AbstractPlot)
    delete!(ax.scene, plot)
    ax
end

function Base.empty!(ax::Axis)
    while !isempty(ax.scene.plots)
        delete!(ax, ax.scene.plots[end])
    end
    ax
end

Makie.transform_func(ax::Axis) = Makie.transform_func(ax.scene)

# these functions pick limits for different x and y scales, so that
# we don't pick values that are invalid, such as 0 for log etc.
function defaultlimits(userlimits::Tuple{Real, Real, Real, Real}, xscale, yscale)
    BBox64(userlimits...)
end

defaultlimits(l::Tuple{Any, Any, Any, Any}, xscale, yscale) = defaultlimits(((l[1], l[2]), (l[3], l[4])), xscale, yscale)

function defaultlimits(userlimits::Tuple{Any, Any}, xscale, yscale)
    xl = defaultlimits(userlimits[1], xscale)
    yl = defaultlimits(userlimits[2], yscale)
    BBox64(xl..., yl...)
end

defaultlimits(limits::Nothing, scale) = defaultlimits(scale)
defaultlimits(limits::Tuple{Real, Real}, scale) = limits
defaultlimits(limits::Tuple{Real, Nothing}, scale) = (limits[1], defaultlimits(scale)[2])
defaultlimits(limits::Tuple{Nothing, Real}, scale) = (defaultlimits(scale)[1], limits[2])
defaultlimits(limits::Tuple{Nothing, Nothing}, scale) = defaultlimits(scale)


defaultlimits(::typeof(log10)) = (1.0, 1000.0)
defaultlimits(::typeof(log2)) = (1.0, 8.0)
defaultlimits(::typeof(log)) = (1.0, exp(3.0))
defaultlimits(::typeof(identity)) = (0.0, 10.0)
defaultlimits(::typeof(sqrt)) = (0.0, 100.0)
defaultlimits(::typeof(Makie.logit)) = (0.01, 0.99)
defaultlimits(::typeof(Makie.pseudolog10)) = (0.0, 100.0)
defaultlimits(::Makie.Symlog10) = (0.0, 100.0)

defined_interval(::typeof(identity)) = OpenInterval(-Inf, Inf)
defined_interval(::Union{typeof(log2), typeof(log10), typeof(log)}) = OpenInterval(0.0, Inf)
defined_interval(::typeof(sqrt)) = Interval{:closed,:open}(0, Inf)
defined_interval(::typeof(Makie.logit)) = OpenInterval(0.0, 1.0)
defined_interval(::typeof(Makie.pseudolog10)) = OpenInterval(-Inf, Inf)
defined_interval(::Makie.Symlog10) = OpenInterval(-Inf, Inf)

function update_state_before_display!(ax::Axis)
    reset_limits!(ax)
    return
end<|MERGE_RESOLUTION|>--- conflicted
+++ resolved
@@ -641,24 +641,14 @@
         end
     end
 
-<<<<<<< HEAD
     if ax isa Axis
         ax.targetlimits[] = BBox64(xlims[1], xlims[2], ylims[1], ylims[2])
     elseif ax isa Axis3
         ax.targetlimits[] = Rect3(
             Vec3(xlims[1], ylims[1], zlims[1]),
             Vec3(xlims[2] - xlims[1], ylims[2] - ylims[1], zlims[2] - zlims[1]),
-=======
-    tlims = if ax isa Axis
-        BBox(xlims..., ylims...)
-    elseif ax isa Axis3
-        Rect3f(
-            Vec3f(xlims[1], ylims[1], zlims[1]),
-            Vec3f(xlims[2] - xlims[1], ylims[2] - ylims[1], zlims[2] - zlims[1]),
->>>>>>> cdad6dd7
         )
     end
-    ax.targetlimits[] = tlims
     nothing
 end
 
