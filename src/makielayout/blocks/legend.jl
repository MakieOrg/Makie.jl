--- conflicted
+++ resolved
@@ -94,13 +94,8 @@
                 end
             end
 
-<<<<<<< HEAD
             for (n, (et, er, es, ehs)) in enumerate(zip(etexts, erects, eshades, ehalfshades))
-                i, j = leg.orientation[] == :vertical ? rowcol(n) : reverse(rowcol(n))
-=======
-            for (n, (et, er)) in enumerate(zip(etexts, erects))
                 i, j = leg.orientation[] === :vertical ? rowcol(n) : reverse(rowcol(n))
->>>>>>> e85847b3
                 subgl[i, 2j-1] = er
                 subgl[i, 2j] = et
                 subgl[i, 2j-1:2j] = es
