--- conflicted
+++ resolved
@@ -625,19 +625,15 @@
     _legendelement(PolyElement, plots, Attributes(kwargs))
 end
 
-<<<<<<< HEAD
-ImageElement(; kwargs...) = _legendelement(ImageElement, Attributes(kwargs))
-MeshScatterElement(; kwargs...) = _legendelement(MeshScatterElement, Attributes(kwargs))
-MeshElement(; kwargs...) = _legendelement(MeshElement, Attributes(kwargs))
-
-function _legendelement(T::Type{<:LegendElement}, a::Attributes)
-=======
+ImageElement(; plots=Plot[], kwargs...) = _legendelement(ImageElement, plots, Attributes(kwargs))
+MeshScatterElement(; plots=Plot[], kwargs...) = _legendelement(MeshScatterElement, plots, Attributes(kwargs))
+MeshElement(; plots=Plot[], kwargs...) = _legendelement(MeshElement, plots, Attributes(kwargs))
+
 function _legendelement(T::Type{<:LegendElement}, plot, a::Attributes)
     if !(plot isa AbstractVector{Plot} || plot isa Plot)
         error("plot needs to be a Plot or a Vector of Plots. `Plot[]` is allowed as well. Found: $(typeof(plot))")
     end
     ps = plot isa AbstractVector ? plot : [plot]
->>>>>>> e6e06088
     _rename_attributes!(T, a)
     T(ps, a)
 end
