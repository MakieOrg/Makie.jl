function initialize_block!(leg::Legend,
        entry_groups::Observable{Vector{Tuple{Optional{<:AbstractString}, Vector{LegendEntry}}}})

    blockscene = leg.blockscene

    # by default, `tellwidth = true` and `tellheight = false` for vertical legends
    # and vice versa for horizontal legends
    real_tellwidth = @lift $(leg.tellwidth) === automatic ? $(leg.orientation) === :vertical : $(leg.tellwidth)
    real_tellheight = @lift $(leg.tellheight) === automatic ? $(leg.orientation) === :horizontal : $(leg.tellheight)
    setfield!(leg, :_tellheight, real_tellheight)
    setfield!(leg, :_tellwidth, real_tellwidth)

    legend_area = lift(round_to_IRect2D, blockscene, leg.layoutobservables.computedbbox)

    scene = Scene(blockscene, blockscene.px_area, camera = campixel!)

    # the rectangle in which the legend is drawn when margins are removed
    legendrect = lift(blockscene, legend_area, leg.margin) do la, lm
        enlarge(la, -lm[1], -lm[2], -lm[3], -lm[4])
    end

    bg = poly!(scene,
        legendrect,
        color = leg.bgcolor, strokewidth = leg.framewidth, visible = leg.framevisible,
        strokecolor = leg.framecolor, inspectable = false)
    translate!(bg, 0, 0, -7) # bg behind patches but before content at 0 (legend is at +10)

    # the grid containing all content
    grid = GridLayout(bbox = legendrect, alignmode = Outside(leg.padding[]...))
    leg.grid = grid

    # while the entries are being manipulated through code, this Ref value is set to
    # true so the GridLayout doesn't update itself to save time
    manipulating_grid = Ref(false)

    on(blockscene, leg.padding) do p
        grid.alignmode = Outside(p...)
        relayout()
        return
    end

    update_grid = Observable(true)
    onany(blockscene, update_grid, leg.margin) do _, margin
        if manipulating_grid[]
            return
        end
        w = GridLayoutBase.determinedirsize(grid, GridLayoutBase.Col())
        h = GridLayoutBase.determinedirsize(grid, GridLayoutBase.Row())
        if !any(isnothing.((w, h)))
            leg.layoutobservables.autosize[] = (w + sum(margin[1:2]), h + sum(margin[3:4]))
        end
        return
    end

    # these arrays store all the plot objects that the legend entries need
    titletexts = Optional{Label}[]
    entrytexts = [Label[]]
    entryplots = [[AbstractPlot[]]]
    entryrects = [Box[]]

    function relayout()
        manipulating_grid[] = true

        rowcol(n) = ((n - 1) ÷ leg.nbanks[] + 1, (n - 1) % leg.nbanks[] + 1)

        for i in length(grid.content):-1:1
            GridLayoutBase.remove_from_gridlayout!(grid.content[i])
        end

        # loop through groups
        for g in 1:length(entry_groups[])
            title = titletexts[g]
            etexts = entrytexts[g]
            erects = entryrects[g]

            subgl = if leg.orientation[] === :vertical
                if leg.titleposition[] === :left
                    isnothing(title) || (grid[g, 1] = title)
                    grid[g, 2] = GridLayout(halign = leg.gridshalign[], valign = leg.gridsvalign[])
                elseif leg.titleposition[] === :top
                    isnothing(title) || (grid[2g - 1, 1] = title)
                    grid[2g, 1] = GridLayout(halign = leg.gridshalign[], valign = leg.gridsvalign[])
                end
            elseif leg.orientation[] === :horizontal
                if leg.titleposition[] === :left
                    isnothing(title) || (grid[1, 2g-1] = title)
                    grid[1, 2g] = GridLayout(halign = leg.gridshalign[], valign = leg.gridsvalign[])
                elseif leg.titleposition[] === :top
                    isnothing(title) || (grid[1, g] = title)
                    grid[2, g] = GridLayout(halign = leg.gridshalign[], valign = leg.gridsvalign[])
                end
            end

            for (n, (et, er)) in enumerate(zip(etexts, erects))
                i, j = leg.orientation[] === :vertical ? rowcol(n) : reverse(rowcol(n))
                subgl[i, 2j-1] = er
                subgl[i, 2j] = et
            end

            rowgap!(subgl, leg.rowgap[])
            for c in 1:ncols(subgl)-1
                colgap!(subgl, c, c % 2 == 1 ? leg.patchlabelgap[] : leg.colgap[])
            end
        end

        for r in 1:nrows(grid)-1
            if leg.orientation[] === :horizontal
                if leg.titleposition[] === :left
                    # nothing
                elseif leg.titleposition[] === :top
                    rowgap!(grid, r, leg.titlegap[])
                end
            elseif leg.orientation[] === :vertical
                if leg.titleposition[] === :left
                    rowgap!(grid, r, leg.groupgap[])
                elseif leg.titleposition[] === :top
                    rowgap!(grid, r, r % 2 == 1 ? leg.titlegap[] : leg.groupgap[])
                end
            end
        end
        for c in 1:ncols(grid)-1
            if leg.orientation[] === :horizontal
                if leg.titleposition[] === :left
                    colgap!(grid, c, c % 2 == 1 ? leg.titlegap[] : leg.groupgap[])
                elseif leg.titleposition[] === :top
                    colgap!(grid, c, leg.groupgap[])
                end
            elseif leg.orientation[] === :vertical
                if leg.titleposition[] === :left
                    colgap!(grid, c, leg.titlegap[])
                elseif leg.titleposition[] === :top
                    # nothing here
                end
            end
        end


        # delete unused rows and columns
        trim!(grid)


        manipulating_grid[] = false
        notify(update_grid)

        # translate the legend forward so it is above the standard axis content
        # which is at zero. this will not really work if the legend should be
        # above a 3d plot, but for now this hack is ok.
        translate!(scene, (0, 0, 10))
        return
    end

    onany(blockscene, leg.nbanks, leg.titleposition, leg.rowgap, leg.colgap, leg.patchlabelgap, leg.groupgap,
          leg.titlegap,
            leg.titlevisible, leg.orientation, leg.gridshalign, leg.gridsvalign) do args...
        relayout()
        return
    end

    on(blockscene, entry_groups) do entry_groups
        # first delete all existing labels and patches

        for t in titletexts
            !isnothing(t) && delete!(t)
        end
        empty!(titletexts)

        [delete!.(etexts) for etexts in entrytexts]
        empty!(entrytexts)

        [delete!.(erects) for erects in entrytexts]
        empty!(entryrects)

        # delete patch plots
        for eplotgroup in entryplots
            for eplots in eplotgroup
                # each entry can have a vector of patch plots
                delete!.(scene, eplots)
            end
        end
        empty!(entryplots)

        # the attributes for legend entries that the legend itself carries
        # these serve as defaults unless the legendentry gets its own value set
        # TODO: Fix
        preset_attrs = extractattributes(leg, LegendEntry)

        for (title, entries) in entry_groups

            if isnothing(title)
                # in case a group has no title
                push!(titletexts, nothing)
            else
                push!(titletexts, Label(scene, text = title, font = leg.titlefont, color = leg.titlecolor,
                    fontsize = leg.titlesize, halign = leg.titlehalign, valign = leg.titlevalign))
            end

            etexts = []
            erects = []
            eplots = []
            for (i, e) in enumerate(entries)
                # fill missing entry attributes with those carried by the legend
                merge!(e.attributes, preset_attrs)

                isnothing(e.label[]) && continue

                # create the label
                justification = map(leg.labeljustification, e.labelhalign) do lj, lha
                    return lj isa Automatic ? lha : lj
                end
                push!(etexts,
                      Label(scene; text=e.label, fontsize=e.labelsize, font=e.labelfont, justification=justification,
                            color=e.labelcolor, halign=e.labelhalign, valign=e.labelvalign))

                # create the patch rectangle
                rect = Box(scene; color=e.patchcolor, strokecolor=e.patchstrokecolor, strokewidth=e.patchstrokewidth,
                           width=lift(x -> x[1], blockscene, e.patchsize), height=lift(x -> x[2], blockscene, e.patchsize))
                push!(erects, rect)
                translate!(rect.blockscene, 0, 0, -5) # patches before background but behind legend elements (legend is at +10)

                # plot the symbols belonging to this entry
                symbolplots = AbstractPlot[]
                for element in e.elements
                    append!(symbolplots,
                            legendelement_plots!(scene, element, rect.layoutobservables.computedbbox, e.attributes))
                end

                push!(eplots, symbolplots)
            end
            push!(entrytexts, etexts)
            push!(entryrects, erects)
            push!(entryplots, eplots)
        end
        relayout()
    end


    # trigger suggestedbbox
    notify(leg.layoutobservables.suggestedbbox)

    setfield!(leg, :entrygroups, entry_groups)
    notify(entry_groups)

    return
end

function connect_block_layoutobservables!(leg::Legend, layout_width, layout_height, layout_tellwidth, layout_tellheight, layout_halign, layout_valign, layout_alignmode)
    connect!(layout_width, leg.width)
    connect!(layout_height, leg.height)
    # Legend has special logic for automatic tellwidth and tellheight
    connect!(layout_tellwidth, leg._tellwidth)
    connect!(layout_tellheight, leg._tellheight)

    connect!(layout_halign, leg.halign)
    connect!(layout_valign, leg.valign)
    connect!(layout_alignmode, leg.alignmode)
    return
end


function legendelement_plots!(scene, element::MarkerElement, bbox::Observable{Rect2f}, defaultattrs::Attributes)
    merge!(element.attributes, defaultattrs)
    attrs = element.attributes

    fracpoints = attrs.markerpoints
    points = lift((bb, fp) -> fractionpoint.(Ref(bb), fp), scene, bbox, fracpoints)
    scat = scatter!(scene, points, color = attrs.markercolor, marker = attrs.marker,
        markersize = attrs.markersize,
        strokewidth = attrs.markerstrokewidth,
        strokecolor = attrs.markerstrokecolor, inspectable = false)

    return [scat]
end

function legendelement_plots!(scene, element::LineElement, bbox::Observable{Rect2f}, defaultattrs::Attributes)
    merge!(element.attributes, defaultattrs)
    attrs = element.attributes

    fracpoints = attrs.linepoints
    points = lift((bb, fp) -> fractionpoint.(Ref(bb), fp), scene, bbox, fracpoints)
    lin = lines!(scene, points, linewidth = attrs.linewidth, color = attrs.linecolor,
        linestyle = attrs.linestyle, inspectable = false)

    return [lin]
end

function legendelement_plots!(scene, element::PolyElement, bbox::Observable{Rect2f}, defaultattrs::Attributes)
    merge!(element.attributes, defaultattrs)
    attrs = element.attributes
    fracpoints = attrs.polypoints
    points = lift((bb, fp) -> fractionpoint.(Ref(bb), fp), scene, bbox, fracpoints)
    pol = poly!(scene, points, strokewidth = attrs.polystrokewidth, color = attrs.polycolor,
        strokecolor = attrs.polystrokecolor, inspectable = false)

    return [pol]
end

function Base.getproperty(lentry::LegendEntry, s::Symbol)
    if s in fieldnames(LegendEntry)
        getfield(lentry, s)
    else
        lentry.attributes[s]
    end
end

function Base.setproperty!(lentry::LegendEntry, s::Symbol, value)
    if s in fieldnames(LegendEntry)
        setfield!(lentry, s, value)
    else
        lentry.attributes[s][] = value
    end
end

function Base.propertynames(lentry::LegendEntry)
    [fieldnames(T)..., keys(lentry.attributes)...]
end

legendelements(le::LegendElement, legend) = LegendElement[le]
legendelements(les::AbstractArray{<:LegendElement}, legend) = LegendElement[les...]


function LegendEntry(label::Optional{AbstractString}, contentelements::AbstractArray, legend; kwargs...)
    attrs = Attributes(label = label)

    kwargattrs = Attributes(kwargs)
    merge!(attrs, kwargattrs)

    elems = vcat(legendelements.(contentelements, Ref(legend))...)
    LegendEntry(elems, attrs)
end

function LegendEntry(label::Optional{AbstractString}, contentelement, legend; kwargs...)
    attrs = Attributes(label = label)

    kwargattrs = Attributes(kwargs)
    merge!(attrs, kwargattrs)

    elems = legendelements(contentelement, legend)
    LegendEntry(elems, attrs)
end


function LineElement(;kwargs...)
    _legendelement(LineElement, Attributes(kwargs))
end

function MarkerElement(;kwargs...)
    _legendelement(MarkerElement, Attributes(kwargs))
end

function PolyElement(;kwargs...)
    _legendelement(PolyElement, Attributes(kwargs))
end

function _legendelement(T::Type{<:LegendElement}, a::Attributes)
    _rename_attributes!(T, a)
    T(a)
end

_renaming_mapping(::Type{LineElement}) = Dict(
    :points => :linepoints,
    :color => :linecolor,
)
_renaming_mapping(::Type{MarkerElement}) = Dict(
    :points => :markerpoints,
    :color => :markercolor,
    :strokewidth => :markerstrokewidth,
    :strokecolor => :markerstrokecolor,
)
_renaming_mapping(::Type{PolyElement}) = Dict(
    :points => :polypoints,
    :color => :polycolor,
    :strokewidth => :polystrokewidth,
    :strokecolor => :polystrokecolor,
)

function _rename_attributes!(T, a)
    m = _renaming_mapping(T)
    for (key, val) in pairs(a)
        if haskey(m, key)
            newkey = m[key]
            if haskey(a, newkey)
                error("Can't rename $key to $newkey as $newkey already exists in attributes.")
            end
            a[newkey] = pop!(a, key)
        end
    end
    a
end


function scalar_lift(plot, attr, default)
    observable = Observable{Any}()
    map!(plot, observable, attr, default) do at, def
        Makie.is_scalar_attribute(at) ? at : def
    end
    return observable
end

function legendelements(plot::Union{Lines, LineSegments}, legend)
    LegendElement[LineElement(
        color = scalar_lift(plot, plot.color, legend.linecolor),
        linestyle = scalar_lift(plot, plot.linestyle, legend.linestyle),
        linewidth = scalar_lift(plot, plot.linewidth, legend.linewidth))]
end


function legendelements(plot::Scatter, legend)
    LegendElement[MarkerElement(
        color = scalar_lift(plot, plot.color, legend.markercolor),
        marker = scalar_lift(plot, plot.marker, legend.marker),
        markersize = scalar_lift(plot, plot.markersize, legend.markersize),
        strokewidth = scalar_lift(plot, plot.strokewidth, legend.markerstrokewidth),
        strokecolor = scalar_lift(plot, plot.strokecolor, legend.markerstrokecolor),
    )]
end

<<<<<<< HEAD
# function legendelements(plot::Union{Poly, Violin, BoxPlot, CrossBar, Density}, legend)
#     LegendElement[PolyElement(
#         color = scalar_lift(plot.color, legend.polycolor),
#         strokecolor = scalar_lift(plot.strokecolor, legend.polystrokecolor),
#         strokewidth = scalar_lift(plot.strokewidth, legend.polystrokewidth),
#     )]
# end

# function legendelements(plot::Band, legend)
#     # there seems to be no stroke for Band, so we set it invisible
#     LegendElement[PolyElement(polycolor = scalar_lift(plot.color, legend.polystrokecolor), polystrokecolor = :transparent, polystrokewidth = 0)]
# end
=======
function legendelements(plot::Union{Poly, Violin, BoxPlot, CrossBar, Density}, legend)
    LegendElement[PolyElement(
        color = scalar_lift(plot, plot.color, legend.polycolor),
        strokecolor = scalar_lift(plot, plot.strokecolor, legend.polystrokecolor),
        strokewidth = scalar_lift(plot, plot.strokewidth, legend.polystrokewidth),
    )]
end

function legendelements(plot::Band, legend)
    # there seems to be no stroke for Band, so we set it invisible
    LegendElement[PolyElement(polycolor = scalar_lift(plot, plot.color, legend.polystrokecolor), polystrokecolor = :transparent, polystrokewidth = 0)]
end
>>>>>>> 4bebd86e

# if there is no specific overload available, we go through the child plots and just stack
# those together as a simple fallback
function legendelements(plot, legend)::Vector{LegendElement}
    if isempty(plot.plots)
        error("No child plot elements found in plot of type $(typeof(plot)) but also no `legendelements` method defined.")
    end
    reduce(vcat, [legendelements(childplot, legend) for childplot in plot.plots])
end

function Base.getproperty(legendelement::T, s::Symbol) where T <: LegendElement
    if s in fieldnames(T)
        getfield(legendelement, s)
    else
        legendelement.attributes[s]
    end
end

function Base.setproperty!(legendelement::T, s::Symbol, value) where T <: LegendElement
    if s in fieldnames(T)
        setfield!(legendelement, s, value)
    else
        legendelement.attributes[s][] = value
    end
end

function Base.propertynames(legendelement::T) where T <: LegendElement
    [fieldnames(T)..., keys(legendelement.attributes)...]
end



"""
    Legend(
        fig_or_scene,
        contents::AbstractArray,
        labels::AbstractArray{<:AbstractString},
        title::Optional{<:AbstractString} = nothing;
        kwargs...)

Create a legend from `contents` and `labels` where each label is associated to
one content element. A content element can be an `AbstractPlot`, an array of
`AbstractPlots`, a `LegendElement`, or any other object for which the
`legendelements` method is defined.
"""
function Legend(fig_or_scene,
        contents::AbstractArray,
        labels::AbstractArray{<:Optional{AbstractString}},
        title::Optional{<:AbstractString} = nothing;
        kwargs...)

    if length(contents) != length(labels)
        error("Number of elements not equal: $(length(contents)) content elements and $(length(labels)) labels.")
    end

    entrygroups = Observable{Vector{EntryGroup}}([])
    legend = Legend(fig_or_scene, entrygroups; kwargs...)
    entries = [LegendEntry(label, content, legend) for (content, label) in zip(contents, labels)]
    entrygroups[] = [(title, entries)]
    legend
end



"""
    Legend(
        fig_or_scene,
        contentgroups::AbstractArray{<:AbstractArray},
        labelgroups::AbstractArray{<:AbstractArray},
        titles::AbstractArray{<:Optional{<:AbstractString}};
        kwargs...)

Create a multi-group legend from `contentgroups`, `labelgroups` and `titles`.
Each group from `contentgroups` and `labelgroups` is associated with one title
from `titles` (a title can be `nothing` to hide it).

Within each group, each content element is associated with one label. A content
element can be an `AbstractPlot`, an array of `AbstractPlots`, a `LegendElement`,
or any other object for which the `legendelements` method is defined.
"""
function Legend(fig_or_scene,
        contentgroups::AbstractArray{<:AbstractArray},
        labelgroups::AbstractArray{<:AbstractArray},
        titles::AbstractArray{<:Optional{<:AbstractString}};
        kwargs...)

    if !(length(titles) == length(contentgroups) == length(labelgroups))
        error("Number of elements not equal: $(length(titles)) titles, $(length(contentgroups)) content groups and $(length(labelgroups)) label groups.")
    end


    entrygroups = Observable{Vector{EntryGroup}}([])
    legend = Legend(fig_or_scene, entrygroups; kwargs...)
    entries = [[LegendEntry(l, pg, legend) for (l, pg) in zip(labelgroup, contentgroup)]
        for (labelgroup, contentgroup) in zip(labelgroups, contentgroups)]
    entrygroups[] = [(t, en) for (t, en) in zip(titles, entries)]
    legend
end


"""
    Legend(fig_or_scene, axis::Union{Axis, Scene, LScene}, title = nothing; merge = false, unique = false, kwargs...)

Create a single-group legend with all plots from `axis` that have the
attribute `label` set.

If `merge` is `true`, all plot objects with the same label will be layered on top of each other into one legend entry.
If `unique` is `true`, all plot objects with the same plot type and label will be reduced to one occurrence.
"""
function Legend(fig_or_scene, axis::Union{Axis, Axis3, Scene, LScene}, title = nothing; merge = false, unique = false, kwargs...)
    plots, labels = get_labeled_plots(axis, merge = merge, unique = unique)
    isempty(plots) && error("There are no plots with labels in the given axis that can be put in the legend. Supply labels to plotting functions like `plot(args...; label = \"My label\")`")
    Legend(fig_or_scene, plots, labels, title; kwargs...)
end

function get_labeled_plots(ax; merge::Bool, unique::Bool)
    lplots = filter(get_plots(ax)) do plot
        haskey(plot.attributes, :label)
    end
    labels = map(lplots) do l
        l.label[]
    end

    # filter out plots with same plot type and label
    if unique
        plots_labels = Base.unique(((p, l),) -> (typeof(p), l), zip(lplots, labels))
        lplots = first.(plots_labels)
        labels = last.(plots_labels)
    end

    if merge
        ulabels = Base.unique(labels)
        mergedplots = [[lp for (i, lp) in enumerate(lplots) if labels[i] == ul]
            for ul in ulabels]

        lplots, labels = mergedplots, ulabels
    end

    lplots, labels
end

get_plots(p::AbstractPlot) = [p]
get_plots(ax::Union{Axis, Axis3}) = get_plots(ax.scene)
get_plots(lscene::LScene) = get_plots(lscene.scene)
function get_plots(scene::Scene)
    plots = AbstractPlot[]
    for p in scene.plots
        append!(plots, get_plots(p))
    end
    return plots
end

# convenience constructor for axis legend
axislegend(ax = current_axis(); kwargs...) = axislegend(ax, ax; kwargs...)

axislegend(title::AbstractString; kwargs...) = axislegend(current_axis(), current_axis(), title; kwargs...)

"""
    axislegend(ax, args...; position = :rt, kwargs...)
    axislegend(ax, args...; position = (1, 1), kwargs...)
    axislegend(ax = current_axis(); kwargs...)
    axislegend(title::AbstractString; kwargs...)

Create a legend that sits inside an Axis's plot area.

The position can be a Symbol where the first letter controls the horizontal
alignment and can be l, r or c, and the second letter controls the vertical
alignment and can be t, b or c. Or it can be a tuple where the first
element is set as the Legend's halign and the second element as its valign.

With the keywords merge and unique you can control how plot objects with the
same labels are treated. If merge is true, all plot objects with the same
label will be layered on top of each other into one legend entry. If unique
is true, all plot objects with the same plot type and label will be reduced
to one occurrence.
"""
function axislegend(ax, args...; position = :rt, kwargs...)
    Legend(ax.parent, args...;
        bbox = ax.scene.px_area,
        margin = (10, 10, 10, 10),
        legend_position_to_aligns(position)...,
        kwargs...)
end

function legend_position_to_aligns(s::Symbol)
    p = string(s)
    length(p) != 2 && throw(ArgumentError("Position symbol must have length == 2"))

    haligns = Dict(
        'l' => :left,
        'r' => :right,
        'c' => :center,
    )
    haskey(haligns, p[1]) || throw(ArgumentError("First letter can be l, r or c, not $(p[1])."))

    valigns = Dict(
        't' => :top,
        'b' => :bottom,
        'c' => :center,
    )
    haskey(valigns, p[2]) || throw(ArgumentError("Second letter can be b, t or c, not $(p[2])."))

    (halign = haligns[p[1]], valign = valigns[p[2]])
end

function legend_position_to_aligns(t::Tuple{Any, Any})
    (halign = t[1], valign = t[2])
end<|MERGE_RESOLUTION|>--- conflicted
+++ resolved
@@ -414,20 +414,6 @@
     )]
 end
 
-<<<<<<< HEAD
-# function legendelements(plot::Union{Poly, Violin, BoxPlot, CrossBar, Density}, legend)
-#     LegendElement[PolyElement(
-#         color = scalar_lift(plot.color, legend.polycolor),
-#         strokecolor = scalar_lift(plot.strokecolor, legend.polystrokecolor),
-#         strokewidth = scalar_lift(plot.strokewidth, legend.polystrokewidth),
-#     )]
-# end
-
-# function legendelements(plot::Band, legend)
-#     # there seems to be no stroke for Band, so we set it invisible
-#     LegendElement[PolyElement(polycolor = scalar_lift(plot.color, legend.polystrokecolor), polystrokecolor = :transparent, polystrokewidth = 0)]
-# end
-=======
 function legendelements(plot::Union{Poly, Violin, BoxPlot, CrossBar, Density}, legend)
     LegendElement[PolyElement(
         color = scalar_lift(plot, plot.color, legend.polycolor),
@@ -440,7 +426,6 @@
     # there seems to be no stroke for Band, so we set it invisible
     LegendElement[PolyElement(polycolor = scalar_lift(plot, plot.color, legend.polystrokecolor), polystrokecolor = :transparent, polystrokewidth = 0)]
 end
->>>>>>> 4bebd86e
 
 # if there is no specific overload available, we go through the child plots and just stack
 # those together as a simple fallback
