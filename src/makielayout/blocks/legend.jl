--- conflicted
+++ resolved
@@ -169,16 +169,12 @@
         return
     end
 
-<<<<<<< HEAD
     shade_color = RGBAf(0.9,0.9,0.9,0.65)
     hatch_width = leg.labelsize[]
     halfshade_color = LinePattern(direction=Vec2f(1), width=hatch_width/2,
             tilesize=(hatch_width,hatch_width), linecolor=shade_color)
 
-    on(entry_groups) do entry_groups
-=======
     on(blockscene, entry_groups) do entry_groups
->>>>>>> 5f0fc3ef
         # first delete all existing labels and patches
 
         for t in titletexts
@@ -566,32 +562,30 @@
 
 function legendelements(plot::Union{Lines, LineSegments}, legend)
     LegendElement[LineElement(
-<<<<<<< HEAD
         plots = plot,
-        color = scalar_lift(plot.color, legend.linecolor),
-        linestyle = scalar_lift(plot.linestyle, legend.linestyle),
-        linewidth = scalar_lift(plot.linewidth, legend.linewidth))]
-=======
         color = extract_color(plot, legend[:linecolor]),
         linestyle = choose_scalar(plot.linestyle, legend[:linestyle]),
         linewidth = choose_scalar(plot.linewidth, legend[:linewidth]),
         colormap = plot.colormap,
         colorrange = plot.colorrange,
-        alpha = plot.alpha,
+        alpha = plot.alpha
     )]
->>>>>>> 5f0fc3ef
-end
+end
+
 
 function legendelements(plot::Scatter, legend)
     LegendElement[MarkerElement(
-<<<<<<< HEAD
         plots = plot,
-        color = scalar_lift(plot.color, legend.markercolor),
-        marker = scalar_lift(plot.marker, legend.marker),
-        markersize = scalar_lift(plot.markersize, legend.markersize),
-        strokewidth = scalar_lift(plot.strokewidth, legend.markerstrokewidth),
-        strokecolor = scalar_lift(plot.strokecolor, legend.markerstrokecolor),
-=======
+        color = choose_scalar(plot.color, legend[:markercolor]),
+        marker = choose_scalar(plot.marker, legend[:marker]),
+        markersize = choose_scalar(plot.markersize, legend[:markersize]),
+        strokewidth = choose_scalar(plot.strokewidth, legend[:markerstrokewidth]),
+        strokecolor = choose_scalar(plot.strokecolor, legend[:markerstrokecolor]),
+    )]
+end
+
+function legendelements(plot::Scatter, legend)
+    LegendElement[MarkerElement(
         color = extract_color(plot, legend[:markercolor]),
         marker = choose_scalar(plot.marker, legend[:marker]),
         markersize = choose_scalar(plot.markersize, legend[:markersize]),
@@ -600,38 +594,26 @@
         colormap = plot.colormap,
         colorrange = plot.colorrange,
         alpha = plot.alpha,
->>>>>>> 5f0fc3ef
     )]
 end
 
 function legendelements(plot::Union{Violin, BoxPlot, CrossBar}, legend)
     color = extract_color(plot, legend[:polycolor])
     LegendElement[PolyElement(
-<<<<<<< HEAD
         plots = plot,
-        color = scalar_lift(plot.color, legend.polycolor),
-        strokecolor = scalar_lift(plot.strokecolor, legend.polystrokecolor),
-        strokewidth = scalar_lift(plot.strokewidth, legend.polystrokewidth),
-=======
         color = color,
         strokecolor = choose_scalar(plot.strokecolor, legend[:polystrokecolor]),
         strokewidth = choose_scalar(plot.strokewidth, legend[:polystrokewidth]),
         colormap = get(plot, :colormap, :viridis),
         colorrange = get(plot, :colorrange, automatic),
         alpha = get(plot, :alpha, 1f0),
->>>>>>> 5f0fc3ef
     )]
 end
 
 function legendelements(plot::Band, legend)
     # there seems to be no stroke for Band, so we set it invisible
-<<<<<<< HEAD
-    LegendElement[PolyElement(
+    return LegendElement[PolyElement(;
         plots = plot,
-        polycolor = scalar_lift(plot.color, legend.polystrokecolor),
-        polystrokecolor = :transparent, polystrokewidth = 0
-=======
-    return LegendElement[PolyElement(;
         polycolor = choose_scalar(
             plot.color,
             legend[:polystrokecolor]
@@ -654,7 +636,6 @@
         colorrange = plot.colorrange,
         linestyle = plot.linestyle,
         alpha = get(plot, :alpha, 1f0)
->>>>>>> 5f0fc3ef
     )]
 end
 
@@ -915,7 +896,6 @@
     (halign = t[1], valign = t[2])
 end
 
-<<<<<<< HEAD
 function toggle_visibility!(entry::LegendEntry, sync=false)
     for el in entry.elements
         isnothing(el) && continue
@@ -949,7 +929,8 @@
     n_visible == 0 && return :show
     # partly show shade if some but not all are visible
     return :halfshow
-=======
+end
+
 function attribute_examples(::Type{Legend})
     Dict(
         :colgap => [
@@ -1094,5 +1075,4 @@
             ),
         ],
     )
->>>>>>> 5f0fc3ef
 end