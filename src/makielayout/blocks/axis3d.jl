--- conflicted
+++ resolved
@@ -428,8 +428,11 @@
         # we are going to transform the 3d frame points into 2d of the topscene
         # because otherwise the frame lines can
         # be cut when they lie directly on the scene boundary
-<<<<<<< HEAD
-        to_topscene_small_z_2d.([p1, p2, p3, p4, p5, p6], Ref(scene))
+        return map([p1, p2, p3, p4, p5, p6]) do p3d
+            # This strip z here (set it to 0) and translate to coerce z sorting
+            # to be correct in CairoMakie (which is based on plot.transformation)
+            return Point2f(o + Makie.project(scene, p3d))
+        end
     end
     framepoints_front_spines = lift(limits, scene.camera.projectionview, scene.viewport, min1, min2, xreversed, yreversed, zreversed
             ) do lims, _, pxa, mi1, mi2, xrev, yrev, zrev
@@ -450,56 +453,30 @@
         # because otherwise the frame lines can
         # be cut when they lie directly on the scene boundary
         to_topscene_big_z_2d.([p7, p8], Ref(scene))
-=======
         o = scene.viewport[].origin
-        return map([p1, p2, p3, p4, p5, p6]) do p3d
+        return map([p7, p8]) do p3d
             # This strip z here (set it to 0) and translate to coerce z sorting
             # to be correct in CairoMakie (which is based on plot.transformation)
             return Point2f(o + Makie.project(scene, p3d))
         end
->>>>>>> d9e786fa
     end
     colors = Observable{Any}()
     map!(vcat, colors, attr(:spinecolor_1), attr(:spinecolor_2), attr(:spinecolor_3))
     framelines = linesegments!(topscene, framepoints_main, color = colors, linewidth = attr(:spinewidth),
         # transparency = true,
         visible = attr(:spinesvisible), inspectable = false)
-<<<<<<< HEAD
+    # -10000 is the far value in campixel
+    translate!(framelines, 0, 0, -10000)
        
     framelines = linesegments!(topscene, framepoints_front_spines, color = attr(:spinecolor_4), linewidth = attr(:spinewidth),
         # transparency = true,
-        visible = ax.front_spines[] && attr(:spinesvisible), inspectable = false)
-        
+        visible = ax.front_spines[] && attr(:spinesvisible), inspectable = false, overdraw = true)
+    # -10000 is the far value in campixel
+    translate!(framelines, 0, 0, +10000)
+    
     return gridline1, gridline2, framelines
 end
 
-# this function projects a point from a 3d subscene into the parent space with a really
-# small z value
-function to_topscene_small_z_2d(p3d, scene)
-    o = scene.viewport[].origin
-    p2d = Point2f(o + Makie.project(scene, p3d))
-    # -10000 is an arbitrary weird constant that in preliminary testing didn't seem
-    # to clip into plot objects anymore
-    Point3f(p2d..., -10000)
-end
-
-# this function projects a point from a 3d subscene into the parent space with a really
-# big z value
-function to_topscene_big_z_2d(p3d, scene)
-    o = scene.viewport[].origin
-    p2d = Point2f(o + Makie.project(scene, p3d))
-    Point3f(p2d..., 10000)
-end
-
-
-=======
-    # -10000 is the far value in campixel
-    translate!(framelines, 0, 0, -10000)
-
-    return gridline1, gridline2, framelines
-end
-
->>>>>>> d9e786fa
 function add_ticks_and_ticklabels!(topscene, scene, ax, dim::Int, limits, ticknode, miv, min1, min2, azimuth, xreversed, yreversed, zreversed)
 
     dimsym(sym) = Symbol(string((:x, :y, :z)[dim]) * string(sym))
@@ -554,17 +531,6 @@
             return (pp1, pp1 .+ Float32(tsize) .* diff_pp)
          end
     end
-<<<<<<< HEAD
-    # we are going to transform the 3d tick segments into 2d of the topscene
-    # because otherwise they
-    # be cut when they extend beyond the scene boundary
-    tick_segments_2dz = lift(topscene, tick_segments, scene.camera.projectionview, scene.viewport) do ts, _, _
-        map(ts) do p1_p2
-            to_topscene_small_z_2d.(p1_p2, Ref(scene))
-        end
-    end
-=======
->>>>>>> d9e786fa
 
     ticks = linesegments!(topscene, tick_segments,
         xautolimits = false, yautolimits = false, zautolimits = false,
