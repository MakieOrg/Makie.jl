--- conflicted
+++ resolved
@@ -473,23 +473,15 @@
     d2 = dim2(dim)
 
     tickvalues = @lift($ticknode[1])
-<<<<<<< HEAD
-    ticklabels = @lift($ticknode[2])
-    ticksize = attr(:ticksize)
-
-    tick_segments = lift(limits, tickvalues, miv, min1, min2,
-            scene.camera.projectionview, scene.px_area, ticksize) do lims, ticks, miv, min1, min2,
-                pview, pxa, tsize
-=======
     ticklabels = Observable{Any}()
     map!(ticklabels, ticknode) do (values, labels)
         labels
     end
+    ticksize = attr(:ticksize)
 
     tick_segments = lift(topscene, limits, tickvalues, miv, min1, min2,
-            scene.camera.projectionview, scene.px_area) do lims, ticks, miv, min1, min2,
-                pview, pxa
->>>>>>> 51cbc990
+            scene.camera.projectionview, scene.px_area, ticksize) do lims, ticks, miv, min1, min2,
+                pview, pxa, tsize
         f1 = !min1 ? minimum(lims)[d1] : maximum(lims)[d1]
         f2 = min2 ? minimum(lims)[d2] : maximum(lims)[d2]
 
@@ -501,7 +493,7 @@
 
         o = pxa.origin
 
-        map(ticks) do t
+        return map(ticks) do t
             p1 = dpoint(t, f1, f2)
             p2 = if dim == 3
                 # special case the z axis, here it depends on azimuth in which direction the ticks go
@@ -518,16 +510,15 @@
             pp2 = Point2f(o + Makie.project(scene, p2))
             diff_pp = Makie.GeometryBasics.normalize(Point2f(pp2 - pp1))
 
-<<<<<<< HEAD
-            (pp1, pp1 .+ Float32(tsize) .* diff_pp)
-=======
+            return (pp1, pp1 .+ Float32(tsize) .* diff_pp)
+         end
+    end
     # we are going to transform the 3d tick segments into 2d of the topscene
     # because otherwise they
     # be cut when they extend beyond the scene boundary
     tick_segments_2dz = lift(topscene, tick_segments, scene.camera.projectionview, scene.px_area) do ts, _, _
         map(ts) do p1_p2
             to_topscene_z_2d.(p1_p2, Ref(scene))
->>>>>>> 51cbc990
         end
     end
 
