--- conflicted
+++ resolved
@@ -181,19 +181,11 @@
     on(process_event, scene, ax.scrollevents)
     on(process_event, scene, ax.keysevents)
 
-<<<<<<< HEAD
     for (name, (active, interaction)) in interactions(Axis3)
         active && register_interaction!(ax, name,
             interaction isa Function ? interaction : deepcopy(interaction),
         )
     end
-=======
-    register_interaction!(ax, :dragrotate, DragRotate())
-    register_interaction!(ax, :limitreset, LimitReset())
-    register_interaction!(ax, :scrollzoom, ScrollZoom(0.05, NaN))
-    register_interaction!(ax, :translation, DragPan(NaN))
-    register_interaction!(ax, :cursorfocus, FocusOnCursor(length(ax.scene.plots)))
->>>>>>> 158fe665
 
     # in case the user set limits already
     notify(ax.limits)
