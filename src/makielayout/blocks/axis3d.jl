struct OrthographicCamera <: AbstractCamera end

function initialize_block!(ax::Axis3)

    blockscene = ax.blockscene

    on(blockscene, ax.protrusions) do prot
        ax.layoutobservables.protrusions[] = to_protrusions(prot)
    end
    notify(ax.protrusions)

    finallimits = Observable(Rect3f(Vec3f(0f0, 0f0, 0f0), Vec3f(100f0, 100f0, 100f0)))
    setfield!(ax, :finallimits, finallimits)

    scenearea = lift(round_to_IRect2D, blockscene, ax.layoutobservables.computedbbox)

    scene = Scene(blockscene, scenearea, clear = false, backgroundcolor = ax.backgroundcolor)
    ax.scene = scene
    cam = OrthographicCamera()
    cameracontrols!(scene, cam)

    mi1 = Observable(!(pi/2 <= mod1(ax.azimuth[], 2pi) < 3pi/2))
    mi2 = Observable(0 <= mod1(ax.azimuth[], 2pi) < pi)
    mi3 = Observable(ax.elevation[] > 0)

    on(scene, ax.azimuth) do x
        b = !(pi/2 <= mod1(x, 2pi) < 3pi/2)
        mi1.val == b || (mi1[] = b)
        return
    end
    on(scene, ax.azimuth) do x
        b = 0 <= mod1(x, 2pi) < pi
        mi2.val == b || (mi2[] = b)
        return
    end
    on(scene, ax.elevation) do x
        mi3.val == (x > 0) || (mi3[] = x > 0)
        return
    end

    matrices = lift(calculate_matrices, scene, finallimits, scene.px_area, ax.elevation, ax.azimuth,
                    ax.perspectiveness, ax.aspect, ax.viewmode, ax.xreversed, ax.yreversed, ax.zreversed)

    on(scene, matrices) do (view, proj, eyepos)
        cam = camera(scene)
        Makie.set_proj_view!(cam, proj, view)
        cam.eyeposition[] = eyepos
    end

    ticknode_1 = Observable{Any}()
    map!(scene, ticknode_1, finallimits, ax.xticks, ax.xtickformat) do lims, ticks, format
        get_ticks(ticks, identity, format, minimum(lims)[1], maximum(lims)[1])
    end

    ticknode_2 = Observable{Any}()
    map!(scene, ticknode_2, finallimits, ax.yticks, ax.ytickformat) do lims, ticks, format
        get_ticks(ticks, identity, format, minimum(lims)[2], maximum(lims)[2])
    end

    ticknode_3 = Observable{Any}()
    map!(scene, ticknode_3, finallimits, ax.zticks, ax.ztickformat) do lims, ticks, format
        get_ticks(ticks, identity, format, minimum(lims)[3], maximum(lims)[3])
    end

    add_panel!(scene, ax, 1, 2, 3, finallimits, mi3)
    add_panel!(scene, ax, 2, 3, 1, finallimits, mi1)
    add_panel!(scene, ax, 1, 3, 2, finallimits, mi2)

    xgridline1, xgridline2, xframelines =
        add_gridlines_and_frames!(blockscene, scene, ax, 1, finallimits, ticknode_1, mi1, mi2, mi3, ax.xreversed, ax.yreversed, ax.zreversed)
    ygridline1, ygridline2, yframelines =
        add_gridlines_and_frames!(blockscene, scene, ax, 2, finallimits, ticknode_2, mi2, mi1, mi3, ax.xreversed, ax.yreversed, ax.zreversed)
    zgridline1, zgridline2, zframelines =
        add_gridlines_and_frames!(blockscene, scene, ax, 3, finallimits, ticknode_3, mi3, mi1, mi2, ax.xreversed, ax.yreversed, ax.zreversed)

    xticks, xticklabels, xlabel =
        add_ticks_and_ticklabels!(blockscene, scene, ax, 1, finallimits, ticknode_1, mi1, mi2, mi3, ax.azimuth, ax.xreversed, ax.yreversed, ax.zreversed)
    yticks, yticklabels, ylabel =
        add_ticks_and_ticklabels!(blockscene, scene, ax, 2, finallimits, ticknode_2, mi2, mi1, mi3, ax.azimuth, ax.xreversed, ax.yreversed, ax.zreversed)
    zticks, zticklabels, zlabel =
        add_ticks_and_ticklabels!(blockscene, scene, ax, 3, finallimits, ticknode_3, mi3, mi1, mi2, ax.azimuth, ax.xreversed, ax.yreversed, ax.zreversed)

    titlepos = lift(scene, scene.px_area, ax.titlegap, ax.titlealign) do a, titlegap, align

<<<<<<< HEAD
        align_factor = halign2num(align, "Title align $align not supported.")
=======
        align_factor = halign2num(align, "Horizontal title align $align not supported.")
>>>>>>> 48fa1f92
        x = a.origin[1] + align_factor * a.widths[1]

        yoffset = top(a) + titlegap

        Point2(x, yoffset)
    end

    titlealignnode = lift(scene, ax.titlealign) do align
        (align, :bottom)
    end

    titlet = text!(
        blockscene, ax.title,
        position = titlepos,
        visible = ax.titlevisible,
        fontsize = ax.titlesize,
        align = titlealignnode,
        font = ax.titlefont,
        color = ax.titlecolor,
        markerspace = :data,
        inspectable = false)

    ax.cycler = Cycler()
    ax.palette = Makie.DEFAULT_PALETTES

    ax.mouseeventhandle = addmouseevents!(scene)
    scrollevents = Observable(ScrollEvent(0, 0))
    setfield!(ax, :scrollevents, scrollevents)
    keysevents = Observable(KeysEvent(Set()))
    setfield!(ax, :keysevents, keysevents)

    on(scene, scene.events.scroll) do s
        if is_mouseinside(scene)
            ax.scrollevents[] = ScrollEvent(s[1], s[2])
            return Consume(true)
        end
        return Consume(false)
    end

    on(scene, scene.events.keyboardbutton) do e
        ax.keysevents[] = KeysEvent(scene.events.keyboardstate)
        return Consume(false)
    end

    ax.interactions = Dict{Symbol, Tuple{Bool, Any}}()

    on(scene, ax.limits) do lims
        reset_limits!(ax)
    end

    on(scene, ax.targetlimits) do lims
        # adjustlimits!(ax)
        # we have no aspect constraints here currently, so just update final limits
        ax.finallimits[] = lims
    end

    function process_event(event)
        for (active, interaction) in values(ax.interactions)
            if active
                maybe_consume = process_interaction(interaction, event, ax)
                maybe_consume == Consume(true) && return Consume(true)
            end
        end
        return Consume(false)
    end

    on(process_event, scene, ax.mouseeventhandle.obs)
    on(process_event, scene, ax.scrollevents)
    on(process_event, scene, ax.keysevents)

    register_interaction!(ax,
        :dragrotate,
        DragRotate())


    # in case the user set limits already
    notify(ax.limits)

    return
end

can_be_current_axis(ax3::Axis3) = true

function calculate_matrices(limits, px_area, elev, azim, perspectiveness, aspect,
    viewmode, xreversed, yreversed, zreversed)

    ori = limits.origin
    ws = widths(limits)

    limits = Rect3f(
        (
            ori[1] + (xreversed ? ws[1] : zero(ws[1])),
            ori[2] + (yreversed ? ws[2] : zero(ws[2])),
            ori[3] + (zreversed ? ws[3] : zero(ws[3])),
        ),
        (
            ws[1] * (xreversed ? -1 : 1),
            ws[2] * (yreversed ? -1 : 1),
            ws[3] * (zreversed ? -1 : 1),
        )
    )

    ws = widths(limits)

    t = Makie.translationmatrix(-Float64.(limits.origin))
    s = if aspect === :equal
        scales = 2 ./ Float64.(ws)
    elseif aspect === :data
        scales = 2 ./ max.(maximum(ws), Float64.(ws))
    elseif aspect isa VecTypes{3}
        scales = 2 ./ Float64.(ws) .* Float64.(aspect) ./ maximum(aspect)
    else
        error("Invalid aspect $aspect")
    end |> Makie.scalematrix

    t2 = Makie.translationmatrix(-0.5 .* ws .* scales)
    scale_matrix = t2 * s * t

    ang_max = 90
    ang_min = 0.5

    @assert 0 <= perspectiveness <= 1

    angle = ang_min + (ang_max - ang_min) * perspectiveness

    # vFOV = 2 * Math.asin(sphereRadius / distance);
    # distance = sphere_radius / Math.sin(vFov / 2)

    # radius = sqrt(3) / tand(angle / 2)
    radius = sqrt(3) / sind(angle / 2)

    x = radius * cos(elev) * cos(azim)
    y = radius * cos(elev) * sin(azim)
    z = radius * sin(elev)

    eyepos = Vec3{Float64}(x, y, z)

    lookat_matrix = Makie.lookat(
        eyepos,
        Vec3{Float64}(0, 0, 0),
        Vec3{Float64}(0, 0, 1))

    w = width(px_area)
    h = height(px_area)

    view_matrix = lookat_matrix * scale_matrix

    projection_matrix = projectionmatrix(view_matrix, limits, eyepos, radius, azim, elev, angle, w, h, scales, viewmode)

    # for eyeposition dependent algorithms, we need to present the position as if
    # there was no scaling applied
    eyeposition = Vec3f(inv(scale_matrix) * Vec4f(eyepos..., 1))

    view_matrix, projection_matrix, eyeposition
end

function projectionmatrix(viewmatrix, limits, eyepos, radius, azim, elev, angle, width, height, scales, viewmode)
    near = 0.5 * (radius - sqrt(3))
    far = radius + 2 * sqrt(3)

    aspect_ratio = width / height

    projection_matrix = if viewmode in (:fit, :fitzoom, :stretch)
        if height > width
            angle = angle / aspect_ratio
        end

        pm = Makie.perspectiveprojection(Float64, angle, aspect_ratio, near, far)

        if viewmode in (:fitzoom, :stretch)
            points = decompose(Point3f, limits)
            projpoints = Ref(pm * viewmatrix) .* to_ndim.(Point4f, points, 1)

            maxx = maximum(x -> abs(x[1] / x[4]), projpoints)
            maxy = maximum(x -> abs(x[2] / x[4]), projpoints)

            ratio_x = maxx
            ratio_y = maxy

            if viewmode === :fitzoom
                if ratio_y > ratio_x
                    pm = Makie.scalematrix(Vec3(1/ratio_y, 1/ratio_y, 1)) * pm
                else
                    pm = Makie.scalematrix(Vec3(1/ratio_x, 1/ratio_x, 1)) * pm
                end
            else
                pm = Makie.scalematrix(Vec3(1/ratio_x, 1/ratio_y, 1)) * pm
            end
        end
        pm
    else
        error("Invalid viewmode $viewmode")
    end
end


function Makie.plot!(
    ax::Axis3, P::Makie.PlotFunc,
    attributes::Makie.Attributes, args...;
    kw_attributes...)

    allattrs = merge(attributes, Attributes(kw_attributes))

    _disallow_keyword(:axis, allattrs)
    _disallow_keyword(:figure, allattrs)

    cycle = get_cycle_for_plottype(allattrs, P)
    add_cycle_attributes!(allattrs, P, cycle, ax.cycler, ax.palette)

    plot = Makie.plot!(ax.scene, P, allattrs, args...)

    if is_open_or_any_parent(ax.scene)
        reset_limits!(ax)
    end
    plot
end

function Makie.plot!(P::Makie.PlotFunc, ax::Axis3, args...; kw_attributes...)
    attributes = Makie.Attributes(kw_attributes)
    Makie.plot!(ax, P, attributes, args...)
end

function update_state_before_display!(ax::Axis3)
    reset_limits!(ax)
    return
end

function autolimits!(ax::Axis3)
    xlims = getlimits(ax, 1)
    ylims = getlimits(ax, 2)
    zlims = getlimits(ax, 3)

    ori = Vec3f(xlims[1], ylims[1], zlims[1])
    widths = Vec3f(xlims[2] - xlims[1], ylims[2] - ylims[1], zlims[2] - zlims[1])

    enlarge_factor = 0.1

    nori = ori .- (0.5 * enlarge_factor) * widths
    nwidths = widths .* (1 + enlarge_factor)

    lims = Rect3f(nori, nwidths)

    ax.finallimits[] = lims
    nothing
end

to_protrusions(x::Number) = GridLayoutBase.RectSides{Float32}(x, x, x, x)
to_protrusions(x::Tuple{Any, Any, Any, Any}) = GridLayoutBase.RectSides{Float32}(x...)

function getlimits(ax::Axis3, dim)
    dim in (1, 2, 3) || error("Dimension $dim not allowed. Only 1, 2 or 3.")

    filtered_plots = filter(ax.scene.plots) do p
        attr = p.attributes
        to_value(get(attr, :visible, true)) &&
        is_data_space(to_value(get(attr, :space, :data))) &&
        ifelse(dim == 1, to_value(get(attr, :xautolimits, true)), true) &&
        ifelse(dim == 2, to_value(get(attr, :yautolimits, true)), true) &&
        ifelse(dim == 3, to_value(get(attr, :zautolimits, true)), true)
    end

    bboxes = Makie.data_limits.(filtered_plots)
    finite_bboxes = filter(Makie.isfinite_rect, bboxes)

    isempty(finite_bboxes) && return nothing

    templim = (finite_bboxes[1].origin[dim], finite_bboxes[1].origin[dim] + finite_bboxes[1].widths[dim])

    for bb in finite_bboxes[2:end]
        templim = limitunion(templim, (bb.origin[dim], bb.origin[dim] + bb.widths[dim]))
    end

    templim
end

# mutable struct LineAxis3D

# end

function dimpoint(dim, v, v1, v2)
    if dim == 1
        Point(v, v1, v2)
    elseif dim == 2
        Point(v1, v, v2)
    elseif dim == 3
        Point(v1, v2, v)
    end
end

function dim1(dim)
    if dim == 1
        2
    elseif dim == 2
        1
    elseif dim == 3
        1
    end
end

function dim2(dim)
    if dim == 1
        3
    elseif dim == 2
        3
    elseif dim == 3
        2
    end
end

function add_gridlines_and_frames!(topscene, scene, ax, dim::Int, limits, ticknode, miv, min1, min2, xreversed, yreversed, zreversed)

    dimsym(sym) = Symbol(string((:x, :y, :z)[dim]) * string(sym))
    attr(sym) = getproperty(ax, dimsym(sym))

    dpoint = (v, v1, v2) -> dimpoint(dim, v, v1, v2)
    d1 = dim1(dim)
    d2 = dim2(dim)


    tickvalues = @lift($ticknode[1])

    endpoints = lift(limits, tickvalues, min1, min2, xreversed, yreversed, zreversed) do lims, ticks, min1, min2, xrev, yrev, zrev
        rev1 = (xrev, yrev, zrev)[d1]
        rev2 = (xrev, yrev, zrev)[d2]
        f1 = min1 ⊻ rev1 ? minimum(lims)[d1] : maximum(lims)[d1]
        f2 = min2 ⊻ rev2 ? minimum(lims)[d2] : maximum(lims)[d2]
        # from tickvalues and f1 and min2:max2
        mi = minimum(lims)
        ma = maximum(lims)
        map(filter(x -> !any(y -> x ≈ y[dim], extrema(lims)), ticks)) do t
            dpoint(t, f1, mi[d2]), dpoint(t, f1, ma[d2])
        end
    end
    gridline1 = linesegments!(scene, endpoints, color = attr(:gridcolor),
        linewidth = attr(:gridwidth),
        xautolimits = false, yautolimits = false, zautolimits = false, transparency = true,
        visible = attr(:gridvisible), inspectable = false)

    endpoints2 = lift(limits, tickvalues, min1, min2, xreversed, yreversed, zreversed) do lims, ticks, min1, min2, xrev, yrev, zrev
        rev1 = (xrev, yrev, zrev)[d1]
        rev2 = (xrev, yrev, zrev)[d2]
        f1 = min1 ⊻ rev1 ? minimum(lims)[d1] : maximum(lims)[d1]
        f2 = min2 ⊻ rev2 ? minimum(lims)[d2] : maximum(lims)[d2]
        # from tickvalues and f1 and min2:max2
        mi = minimum(lims)
        ma = maximum(lims)
        map(filter(x -> !any(y -> x ≈ y[dim], extrema(lims)), ticks)) do t
            dpoint(t, mi[d1], f2), dpoint(t, ma[d1], f2)
        end
    end
    gridline2 = linesegments!(scene, endpoints2, color = attr(:gridcolor),
        linewidth = attr(:gridwidth),
        xautolimits = false, yautolimits = false, zautolimits = false, transparency = true,
        visible = attr(:gridvisible), inspectable = false)


    framepoints = lift(limits, scene.camera.projectionview, scene.px_area, min1, min2, xreversed, yreversed, zreversed
            ) do lims, _, pxa, mi1, mi2, xrev, yrev, zrev
        o = pxa.origin

        rev1 = (xrev, yrev, zrev)[d1]
        rev2 = (xrev, yrev, zrev)[d2]

        mi1 = mi1 ⊻ rev1
        mi2 = mi2 ⊻ rev2

        f(mi) = mi ? minimum : maximum
        p1 = dpoint(minimum(lims)[dim], f(!mi1)(lims)[d1], f(mi2)(lims)[d2])
        p2 = dpoint(maximum(lims)[dim], f(!mi1)(lims)[d1], f(mi2)(lims)[d2])
        p3 = dpoint(minimum(lims)[dim], f(mi1)(lims)[d1], f(mi2)(lims)[d2])
        p4 = dpoint(maximum(lims)[dim], f(mi1)(lims)[d1], f(mi2)(lims)[d2])
        p5 = dpoint(minimum(lims)[dim], f(mi1)(lims)[d1], f(!mi2)(lims)[d2])
        p6 = dpoint(maximum(lims)[dim], f(mi1)(lims)[d1], f(!mi2)(lims)[d2])
        # p7 = dpoint(minimum(lims)[dim], f(!mi1)(lims)[d1], f(!mi2)(lims)[d2])
        # p8 = dpoint(maximum(lims)[dim], f(!mi1)(lims)[d1], f(!mi2)(lims)[d2])

        # we are going to transform the 3d frame points into 2d of the topscene
        # because otherwise the frame lines can
        # be cut when they lie directly on the scene boundary
        to_topscene_z_2d.([p1, p2, p3, p4, p5, p6], Ref(scene))
    end
    colors = Observable{Any}()
    map!(vcat, colors, attr(:spinecolor_1), attr(:spinecolor_2), attr(:spinecolor_3))
    framelines = linesegments!(topscene, framepoints, color = colors, linewidth = attr(:spinewidth),
        # transparency = true,
        visible = attr(:spinesvisible), inspectable = false)

    return gridline1, gridline2, framelines
end

# this function projects a point from a 3d subscene into the parent space with a really
# small z value
function to_topscene_z_2d(p3d, scene)
    o = scene.px_area[].origin
    p2d = Point2f(o + Makie.project(scene, p3d))
    # -10000 is an arbitrary weird constant that in preliminary testing didn't seem
    # to clip into plot objects anymore
    Point3f(p2d..., -10000)
end

function add_ticks_and_ticklabels!(topscene, scene, ax, dim::Int, limits, ticknode, miv, min1, min2, azimuth, xreversed, yreversed, zreversed)

    dimsym(sym) = Symbol(string((:x, :y, :z)[dim]) * string(sym))
    attr(sym) = getproperty(ax, dimsym(sym))

    dpoint = (v, v1, v2) -> dimpoint(dim, v, v1, v2)
    d1 = dim1(dim)
    d2 = dim2(dim)

    tickvalues = @lift($ticknode[1])
    ticklabels = Observable{Any}()
    map!(ticklabels, ticknode) do (values, labels)
        labels
    end
    ticksize = attr(:ticksize)

    tick_segments = lift(topscene, limits, tickvalues, miv, min1, min2,
            scene.camera.projectionview, scene.px_area, ticksize, xreversed, yreversed, zreversed) do lims, ticks, miv, min1, min2,
                pview, pxa, tsize, xrev, yrev, zrev

        rev1 = (xrev, yrev, zrev)[d1]
        rev2 = (xrev, yrev, zrev)[d2]

        f1 = !(min1 ⊻ rev1) ? minimum(lims)[d1] : maximum(lims)[d1]
        f2 = (min2 ⊻ rev2) ? minimum(lims)[d2] : maximum(lims)[d2]

        f1_oppo = (min1 ⊻ rev1) ? minimum(lims)[d1] : maximum(lims)[d1]
        f2_oppo = !(min2 ⊻ rev2) ? minimum(lims)[d2] : maximum(lims)[d2]

        diff_f1 = f1 - f1_oppo
        diff_f2 = f2 - f2_oppo

        o = pxa.origin

        return map(ticks) do t
            p1 = dpoint(t, f1, f2)
            p2 = if dim == 3
                # special case the z axis, here it depends on azimuth in which direction the ticks go
                if 45 <= mod1(rad2deg(azimuth[]), 180) <= 135
                    dpoint(t, f1 + diff_f1, f2)
                else
                    dpoint(t, f1, f2 + diff_f2)
                end
            else
                dpoint(t, f1 + diff_f1, f2)
            end

            pp1 = Point2f(o + Makie.project(scene, p1))
            pp2 = Point2f(o + Makie.project(scene, p2))
            diff_pp = Makie.GeometryBasics.normalize(Point2f(pp2 - pp1))

            return (pp1, pp1 .+ Float32(tsize) .* diff_pp)
         end
    end
    # we are going to transform the 3d tick segments into 2d of the topscene
    # because otherwise they
    # be cut when they extend beyond the scene boundary
    tick_segments_2dz = lift(topscene, tick_segments, scene.camera.projectionview, scene.px_area) do ts, _, _
        map(ts) do p1_p2
            to_topscene_z_2d.(p1_p2, Ref(scene))
        end
    end

    ticks = linesegments!(topscene, tick_segments,
        xautolimits = false, yautolimits = false, zautolimits = false,
        transparency = true, inspectable = false,
        color = attr(:tickcolor), linewidth = attr(:tickwidth), visible = attr(:ticksvisible))
    # -10000 is an arbitrary weird constant that in preliminary testing didn't seem
    # to clip into plot objects anymore
    translate!(ticks, 0, 0, -10000)

    labels_positions = Observable{Any}()
    map!(topscene, labels_positions, scene.px_area, scene.camera.projectionview,
            tick_segments, ticklabels, attr(:ticklabelpad)) do pxa, pv, ticksegs, ticklabs, pad

        o = pxa.origin

        points = map(ticksegs) do (tstart, tend)
            offset = pad * Makie.GeometryBasics.normalize(Point2f(tend - tstart))
            tend + offset
        end

        N = min(length(ticklabs), length(points))
        Tuple{Any,Point2f}[(ticklabs[i], points[i]) for i in 1:N]
    end

    align = lift(topscene, miv, min1, min2) do mv, m1, m2
        if dim == 1
            (mv ⊻ m1 ? :right : :left, m2 ? :top : :bottom)
        elseif dim == 2
            (mv ⊻ m1 ? :left : :right, m2 ? :top : :bottom)
        elseif dim == 3
            (m1 ⊻ m2 ? :left : :right, :center)
        end
    end

    ticklabels_text = text!(topscene, labels_positions, align = align,
        color = attr(:ticklabelcolor), fontsize = attr(:ticklabelsize),
        font = attr(:ticklabelfont), visible = attr(:ticklabelsvisible), inspectable = false
    )

    translate!(ticklabels_text, 0, 0, 1000)

    label_position = Observable(Point2f(0))
    label_rotation = Observable(0f0)
    label_align = Observable((:center, :top))

    onany(topscene,
            scene.px_area, scene.camera.projectionview, limits, miv, min1, min2,
            attr(:labeloffset), attr(:labelrotation), attr(:labelalign), xreversed, yreversed, zreversed
            ) do pxa, pv, lims, miv, min1, min2, labeloffset, lrotation, lalign, xrev, yrev, zrev

        o = pxa.origin

        rev1 = (xrev, yrev, zrev)[d1]
        rev2 = (xrev, yrev, zrev)[d2]
        revdim = (xrev, yrev, zrev)[dim]

        minr1 = min1 ⊻ rev1
        minr2 = min2 ⊻ rev2

        f1 = !minr1 ? minimum(lims)[d1] : maximum(lims)[d1]
        f2 = minr2 ? minimum(lims)[d2] : maximum(lims)[d2]

        # get end points of axis
        p1 = dpoint(minimum(lims)[dim], f1, f2)
        p2 = dpoint(maximum(lims)[dim], f1, f2)

        # project them into screen space
        pp1 = Point2f(o + Makie.project(scene, p1))
        pp2 = Point2f(o + Makie.project(scene, p2))

        # find the midpoint
        midpoint = (pp1 + pp2) ./ 2

        # and the difference vector
        diff = pp2 - pp1

        diffsign = if dim == 1 || dim == 3
            !(min1 ⊻ min2 ⊻ revdim) ? 1 : -1
        else
            (min1 ⊻ min2 ⊻ revdim) ? 1 : -1
        end

        a = pi/2

        # get the vector pointing from the axis in the direction of the label anchor
        offset_vec = (Makie.Mat2f(cos(a), sin(a), -sin(a), cos(a)) *
            Makie.GeometryBasics.normalize(diffsign * diff))

        # calculate the label offset from the axis midpoint
        plus_offset = midpoint + labeloffset * offset_vec

        offset_ang = atan(offset_vec[2], offset_vec[1])
        offset_ang_90deg = offset_ang + pi/2
        offset_ang_90deg_alwaysup = ((offset_ang + pi/2 + pi/2) % pi) - pi/2

        # # prefer rotated left 90deg to rotated right 90deg
        slight_flip = offset_ang_90deg_alwaysup < -deg2rad(88)
        if slight_flip
            offset_ang_90deg_alwaysup += pi
        end

        labelrotation = if lrotation == Makie.automatic
            offset_ang_90deg_alwaysup
        else
            lrotation
        end

        valign = offset_vec[2] > 0 || slight_flip ? :bottom : :top
        align = if lalign == Makie.automatic
            (:center, valign)
        else
            lalign
        end

        label_align[] != align && (label_align[] = align)
        label_rotation[] != labelrotation && (label_rotation[] = labelrotation)
        label_position[] = plus_offset

        return
    end
    notify(attr(:labelalign))

    label = text!(topscene, label_position,
        text = attr(:label),
        color = attr(:labelcolor),
        fontsize = attr(:labelsize),
        font = attr(:labelfont),
        rotation = label_rotation,
        align = label_align,
        visible = attr(:labelvisible),
        inspectable = false
    )

    return ticks, ticklabels_text, label
end

function dim3point(dim1, dim2, dim3, v1, v2, v3)
    if (dim1, dim2, dim3) == (1, 2, 3)
        Point(v1, v2, v3)
    elseif (dim1, dim2, dim3) == (2, 3, 1)
        Point(v3, v1, v2)
    elseif (dim1, dim2, dim3) == (1, 3, 2)
        Point(v1, v3, v2)
    else
        error("Invalid dim order $dim1, $dim2, $dim3")
    end
end

function add_panel!(scene, ax, dim1, dim2, dim3, limits, min3)

    dimsym(sym) = Symbol(string((:x, :y, :z)[dim1]) *
        string((:x, :y, :z)[dim2]) * string(sym))
    attr(sym) = getproperty(ax, dimsym(sym))

    vertices = lift(limits, min3) do lims, mi3

        mi = minimum(lims)
        ma = maximum(lims)

        v3 = if mi3
            mi[dim3] + 0.005 * (mi[dim3] - ma[dim3])
        else
            ma[dim3] + 0.005 * (ma[dim3] - mi[dim3])
        end

        p1 = dim3point(dim1, dim2, dim3, mi[dim1], mi[dim2], v3)
        p2 = dim3point(dim1, dim2, dim3, mi[dim1], ma[dim2], v3)
        p3 = dim3point(dim1, dim2, dim3, ma[dim1], ma[dim2], v3)
        p4 = dim3point(dim1, dim2, dim3, ma[dim1], mi[dim2], v3)
        [p1, p2, p3, p4]
    end

    faces = [1 2 3; 3 4 1]

    panel = mesh!(scene, vertices, faces, shading = false, inspectable = false,
        xautolimits = false, yautolimits = false, zautolimits = false,
        color = attr(:panelcolor), visible = attr(:panelvisible))
    return panel
end

function hidexdecorations!(ax::Axis3;
    label = true, ticklabels = true, ticks = true, grid = true)

    if label
        ax.xlabelvisible = false
    end
    if ticklabels
        ax.xticklabelsvisible = false
    end
    if ticks
        ax.xticksvisible = false
    end
    if grid
        ax.xgridvisible = false
    end
    # if minorgrid
    #     ax.xminorgridvisible = false
    # end
    # if minorticks
    #     ax.xminorticksvisible = false
    # end

    ax
end

function hideydecorations!(ax::Axis3;
    label = true, ticklabels = true, ticks = true, grid = true)

    if label
        ax.ylabelvisible = false
    end
    if ticklabels
        ax.yticklabelsvisible = false
    end
    if ticks
        ax.yticksvisible = false
    end
    if grid
        ax.ygridvisible = false
    end
    # if minorgrid
    #     ax.yminorgridvisible = false
    # end
    # if minorticks
    #     ax.yminorticksvisible = false
    # end

    ax
end

function hidezdecorations!(ax::Axis3;
    label = true, ticklabels = true, ticks = true, grid = true)

    if label
        ax.zlabelvisible = false
    end
    if ticklabels
        ax.zticklabelsvisible = false
    end
    if ticks
        ax.zticksvisible = false
    end
    if grid
        ax.zgridvisible = false
    end
    # if minorgrid
    #     ax.zminorgridvisible = false
    # end
    # if minorticks
    #     ax.zminorticksvisible = false
    # end

    ax
end

function hidedecorations!(ax::Axis3;
    label = true, ticklabels = true, ticks = true, grid = true)

    hidexdecorations!(ax; label = label, ticklabels = ticklabels,
        ticks = ticks, grid = grid)
    hideydecorations!(ax; label = label, ticklabels = ticklabels,
        ticks = ticks, grid = grid)
    hidezdecorations!(ax; label = label, ticklabels = ticklabels,
        ticks = ticks, grid = grid)

    ax
end

function hidespines!(ax::Axis3)
    ax.xspinesvisible = false
    ax.yspinesvisible = false
    ax.zspinesvisible = false
    ax
end



# this is so users can do limits = (x1, x2, y1, y2, z1, z2)
function convert_limit_attribute(lims::Tuple{Any, Any, Any, Any, Any, Any})
    (lims[1:2], lims[3:4], lims[5:6])
end

function convert_limit_attribute(lims::Tuple{Any, Any, Any})
    lims
end


function xautolimits(ax::Axis3)
    xlims = getlimits(ax, 1)

    if isnothing(xlims)
        xlims = (ax.targetlimits[].origin[1], ax.targetlimits[].origin[1] + ax.targetlimits[].widths[1])
    else
        xlims = expandlimits(xlims,
            ax.xautolimitmargin[][1],
            ax.xautolimitmargin[][2],
            identity)
    end
    xlims
end

function yautolimits(ax::Axis3)
    ylims = getlimits(ax, 2)

    if isnothing(ylims)
        ylims = (ax.targetlimits[].origin[2], ax.targetlimits[].origin[2] + ax.targetlimits[].widths[2])
    else
        ylims = expandlimits(ylims,
            ax.yautolimitmargin[][1],
            ax.yautolimitmargin[][2],
            identity)
    end
    ylims
end

function zautolimits(ax::Axis3)
    zlims = getlimits(ax, 3)

    if isnothing(zlims)
        zlims = (ax.targetlimits[].origin[3], ax.targetlimits[].origin[3] + ax.targetlimits[].widths[3])
    else
        zlims = expandlimits(zlims,
            ax.zautolimitmargin[][1],
            ax.zautolimitmargin[][2],
            identity)
    end
    zlims
end

function Makie.xlims!(ax::Axis3, xlims::Tuple{Union{Real, Nothing}, Union{Real, Nothing}})
    if length(xlims) != 2
        error("Invalid xlims length of $(length(xlims)), must be 2.")
    elseif xlims[1] == xlims[2]
        error("Can't set x limits to the same value $(xlims[1]).")
    elseif all(x -> x isa Real, xlims) && xlims[1] > xlims[2]
        xlims = reverse(xlims)
        ax.xreversed[] = true
    else
        ax.xreversed[] = false
    end

    ax.limits.val = (xlims, ax.limits[][2], ax.limits[][3])
    reset_limits!(ax, yauto = false, zauto = false)
    nothing
end

function Makie.ylims!(ax::Axis3, ylims::Tuple{Union{Real, Nothing}, Union{Real, Nothing}})
    if length(ylims) != 2
        error("Invalid ylims length of $(length(ylims)), must be 2.")
    elseif ylims[1] == ylims[2]
        error("Can't set y limits to the same value $(ylims[1]).")
    elseif all(x -> x isa Real, ylims) && ylims[1] > ylims[2]
        ylims = reverse(ylims)
        ax.yreversed[] = true
    else
        ax.yreversed[] = false
    end

    ax.limits.val = (ax.limits[][1], ylims, ax.limits[][3])
    reset_limits!(ax, xauto = false, zauto = false)
    nothing
end

function Makie.zlims!(ax::Axis3, zlims)
    if length(zlims) != 2
        error("Invalid zlims length of $(length(zlims)), must be 2.")
    elseif zlims[1] == zlims[2]
        error("Can't set y limits to the same value $(zlims[1]).")
    elseif all(x -> x isa Real, zlims) && zlims[1] > zlims[2]
        zlims = reverse(zlims)
        ax.zreversed[] = true
    else
        ax.zreversed[] = false
    end

    ax.limits.val = (ax.limits[][1], ax.limits[][2], zlims)
    reset_limits!(ax, xauto = false, yauto = false)
    nothing
end


"""
    limits!(ax::Axis3, xlims, ylims)

Set the axis limits to `xlims` and `ylims`.
If limits are ordered high-low, this reverses the axis orientation.
"""
function limits!(ax::Axis3, xlims, ylims, zlims)
    Makie.xlims!(ax, xlims)
    Makie.ylims!(ax, ylims)
    Makie.zlims!(ax, zlims)
end

"""
    limits!(ax::Axis3, x1, x2, y1, y2, z1, z2)

Set the axis x-limits to `x1` and `x2` and the y-limits to `y1` and `y2`.
If limits are ordered high-low, this reverses the axis orientation.
"""
function limits!(ax::Axis3, x1, x2, y1, y2, z1, z2)
    Makie.xlims!(ax, x1, x2)
    Makie.ylims!(ax, y1, y2)
    Makie.zlims!(ax, z1, z2)
end

"""
    limits!(ax::Axis3, rect::Rect3)

Set the axis limits to `rect`.
If limits are ordered high-low, this reverses the axis orientation.
"""
function limits!(ax::Axis3, rect::Rect3)
    xmin, ymin, zmin = minimum(rect)
    xmax, ymax, zmax = maximum(rect)
    Makie.xlims!(ax, xmin, xmax)
    Makie.ylims!(ax, ymin, ymax)
    Makie.zlims!(ax, zmin, zmax)
end

function attribute_examples(::Type{Axis3})
    Dict(
        :aspect => [
            Example(
                name = "Three-tuple aspects",
                code = """
                    fig = Figure()

                    Axis3(fig[1, 1], aspect = (1, 1, 1), title = "aspect = (1, 1, 1)")
                    Axis3(fig[1, 2], aspect = (2, 1, 1), title = "aspect = (2, 1, 1)")
                    Axis3(fig[2, 1], aspect = (1, 2, 1), title = "aspect = (1, 2, 1)")
                    Axis3(fig[2, 2], aspect = (1, 1, 2), title = "aspect = (1, 1, 2)")

                    fig
                    """
            ),
            Example(
                name = "`:data` and `:equal` aspects",
                code = """
                    using FileIO

                    fig = Figure()

                    brain = load(assetpath("brain.stl"))

                    ax1 = Axis3(fig[1, 1], aspect = :equal, title = "aspect = :equal")
                    ax2 = Axis3(fig[1, 2], aspect = :data, title = "aspect = :data")

                    for ax in [ax1, ax2]
                        mesh!(ax, brain, color = :gray80)
                    end

                    fig
                    """
            ),
        ],
        :viewmode => [
            Example(
                name = "`viewmode` variants",
                code = """
                    fig = Figure()

                    for (i, viewmode) in enumerate([:fit, :fitzoom, :stretch])
                        for (j, elevation) in enumerate([0.1, 0.2, 0.3] .* pi)

                            Label(fig[i, 1:3, Top()], "viewmode = \$(repr(viewmode))", font = :bold)

                            # show the extent of each cell using a box
                            Box(fig[i, j], strokewidth = 0, color = :gray95)

                            ax = Axis3(fig[i, j]; viewmode, elevation, protrusions = 0, aspect = :equal)
                            hidedecorations!(ax)

                        end
                    end

                    fig
                    """
            ),
        ],
        :perspectiveness => [
            Example(
                name = "`perspectiveness` values",
                code = """
                    fig = Figure()

                    for (i, perspectiveness) in enumerate(range(0, 1, length = 6))
                        ax = Axis3(fig[fldmod1(i, 3)...]; perspectiveness, protrusions = (0, 0, 0, 15),
                            title = ":perspectiveness = \$(perspectiveness)")
                        hidedecorations!(ax)
                    end

                    fig
                    """
            ),
        ],
        :azimuth => [
            Example(
                name = "`azimuth` values",
                code = """
                    fig = Figure()

                    for (i, azimuth) in enumerate([0, 0.1, 0.2, 0.3, 0.4, 0.5])
                        Axis3(fig[fldmod1(i, 3)...], azimuth = azimuth * pi,
                            title = "azimuth = \$(azimuth)π", viewmode = :fit)
                    end

                    fig
                    """
            ),
        ],
        :elevation => [
            Example(
                name = "`elevation` values",
                code = """
                    fig = Figure()

                    for (i, elevation) in enumerate([0, 0.05, 0.1, 0.15, 0.2, 0.25])
                        Axis3(fig[fldmod1(i, 3)...], elevation = elevation * pi,
                            title = "elevation = \$(elevation)π", viewmode = :fit)
                    end

                    fig
                    """
            ),
        ],
        :xreversed => [
            Example(
                name = "`xreversed` on and off",
                code = """
                using FileIO

                fig = Figure()

                brain = load(assetpath("brain.stl"))

                ax1 = Axis3(fig[1, 1], title = "xreversed = false")
                ax2 = Axis3(fig[2, 1], title = "xreversed = true", xreversed = true)
                for ax in [ax1, ax2]
                    mesh!(ax, brain, color = getindex.(brain.position, 1))
                end

                fig
                    """
            ),
        ],
        :yreversed => [
            Example(
                name = "`yreversed` on and off",
                code = """
                    using FileIO

                    fig = Figure()

                    brain = load(assetpath("brain.stl"))

                    ax1 = Axis3(fig[1, 1], title = "yreversed = false")
                    ax2 = Axis3(fig[2, 1], title = "yreversed = true", yreversed = true)
                    for ax in [ax1, ax2]
                        mesh!(ax, brain, color = getindex.(brain.position, 2))
                    end

                    fig
                    """
            ),
        ],
        :zreversed => [
            Example(
                name = "`zreversed` on and off",
                code = """
                    using FileIO

                    fig = Figure()

                    brain = load(assetpath("brain.stl"))

                    ax1 = Axis3(fig[1, 1], title = "zreversed = false")
                    ax2 = Axis3(fig[2, 1], title = "zreversed = true", zreversed = true)
                    for ax in [ax1, ax2]
                        mesh!(ax, brain, color = getindex.(brain.position, 3))
                    end

                    fig
                    """
            ),
        ],
        :protrusions => [
            Example(
                name = "Single protrusion",
                code = """
                    fig = Figure(backgroundcolor = :gray97)
                    Box(fig[1, 1], strokewidth = 0) # visualizes the layout cell
                    Axis3(fig[1, 1], protrusions = 100, viewmode = :stretch,
                        title = "protrusions = 100")
                    fig
                """
            ),
            Example(
                name = "Removing protrusions",
                code = """
                    fig = Figure(backgroundcolor = :gray97)
                    Box(fig[1, 1], strokewidth = 0) # visualizes the layout cell
                    ax = Axis3(fig[1, 1], protrusions = (0, 0, 0, 20), viewmode = :stretch,
                        title = "protrusions = (0, 0, 0, 20)")
                    hidedecorations!(ax)
                    fig
                """
            ),
        ]
    )
end<|MERGE_RESOLUTION|>--- conflicted
+++ resolved
@@ -82,11 +82,7 @@
 
     titlepos = lift(scene, scene.px_area, ax.titlegap, ax.titlealign) do a, titlegap, align
 
-<<<<<<< HEAD
-        align_factor = halign2num(align, "Title align $align not supported.")
-=======
         align_factor = halign2num(align, "Horizontal title align $align not supported.")
->>>>>>> 48fa1f92
         x = a.origin[1] + align_factor * a.widths[1]
 
         yoffset = top(a) + titlegap
