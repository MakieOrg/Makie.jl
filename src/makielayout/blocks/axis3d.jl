struct Axis3Camera <: AbstractCamera end

function initialize_block!(ax::Axis3)

    blockscene = ax.blockscene

    on(blockscene, ax.protrusions) do prot
        ax.layoutobservables.protrusions[] = to_protrusions(prot)
    end
    notify(ax.protrusions)

    finallimits = Observable(Rect3d(Vec3d(0.0), Vec3d(100.0)))
    setfield!(ax, :finallimits, finallimits)

    scenearea = lift(blockscene, ax.layoutobservables.computedbbox, ax.layoutobservables.protrusions) do bbox, prot
        mini = minimum(bbox) - Vec2(prot.left, prot.bottom)
        maxi = maximum(bbox) + Vec2(prot.right, prot.top)
        return round_to_IRect2D(Rect2f(mini, maxi - mini))
    end

    onany(blockscene, scenearea, ax.clip_decorations) do area, clip
        if clip
            blockscene.viewport[] = area
        elseif blockscene.viewport[] != root(blockscene).viewport[]
            blockscene.viewport[] = root(blockscene).viewport[]
        end
    end

    scene = Scene(blockscene, scenearea, clear = false, backgroundcolor = ax.backgroundcolor)
    ax.scene = scene
    cam = Axis3Camera()
    cameracontrols!(scene, cam)
    scene.theme.clip_planes = map(scene, scene.transformation.model, ax.finallimits) do model, lims
        _planes = planes(lims)
        return apply_transform.(Ref(model), _planes)
    end

    mi1 = Observable(!(pi/2 <= mod1(ax.azimuth[], 2pi) < 3pi/2))
    mi2 = Observable(0 <= mod1(ax.azimuth[], 2pi) < pi)
    mi3 = Observable(ax.elevation[] > 0)

    on(scene, ax.azimuth) do x
        b = !(pi/2 <= mod1(x, 2pi) < 3pi/2)
        mi1.val == b || (mi1[] = b)
        return
    end
    on(scene, ax.azimuth) do x
        b = 0 <= mod1(x, 2pi) < pi
        mi2.val == b || (mi2[] = b)
        return
    end
    on(scene, ax.elevation) do x
        mi3.val == (x > 0) || (mi3[] = x > 0)
        return
    end

    setfield!(ax, :axis_offset, Observable(Vec2d(0)))
    setfield!(ax, :zoom_mult, Observable(1.0))

    matrices = lift(calculate_matrices, scene, finallimits, scene.viewport, ax.protrusions,
                    ax.elevation, ax.azimuth, ax.perspectiveness, ax.aspect, ax.viewmode,
                    ax.xreversed, ax.yreversed, ax.zreversed,
                    ax.zoom_mult, ax.axis_offset, ax.near)

    on(scene, matrices) do (model, view, proj, lookat, eyepos)
        cam = camera(scene)
        Makie.set_proj_view!(cam, proj, view)
        scene.transformation.model[] = model

        viewdir = normalize(lookat - eyepos)
        up = Vec3d(0, 0, 1)
        u_z = -viewdir
        u_x = normalize(cross(up, u_z))
        cam.eyeposition[] = eyepos
        cam.upvector[] = cross(u_z, u_x)
        cam.view_direction[] = viewdir
    end

    ticknode_1 = Observable{Any}()
    map!(scene, ticknode_1, finallimits, ax.xticks, ax.xtickformat) do lims, ticks, format
        get_ticks(ticks, identity, format, minimum(lims)[1], maximum(lims)[1])
    end

    ticknode_2 = Observable{Any}()
    map!(scene, ticknode_2, finallimits, ax.yticks, ax.ytickformat) do lims, ticks, format
        get_ticks(ticks, identity, format, minimum(lims)[2], maximum(lims)[2])
    end

    ticknode_3 = Observable{Any}()
    map!(scene, ticknode_3, finallimits, ax.zticks, ax.ztickformat) do lims, ticks, format
        get_ticks(ticks, identity, format, minimum(lims)[3], maximum(lims)[3])
    end

    add_panel!(scene, ax, 1, 2, 3, finallimits, mi3)
    add_panel!(scene, ax, 2, 3, 1, finallimits, mi1)
    add_panel!(scene, ax, 1, 3, 2, finallimits, mi2)

    xgridline1, xgridline2, xframelines =
        add_gridlines_and_frames!(blockscene, scene, ax, 1, finallimits, ticknode_1, mi1, mi2, mi3, ax.xreversed, ax.yreversed, ax.zreversed)
    ygridline1, ygridline2, yframelines =
        add_gridlines_and_frames!(blockscene, scene, ax, 2, finallimits, ticknode_2, mi2, mi1, mi3, ax.xreversed, ax.yreversed, ax.zreversed)
    zgridline1, zgridline2, zframelines =
        add_gridlines_and_frames!(blockscene, scene, ax, 3, finallimits, ticknode_3, mi3, mi1, mi2, ax.xreversed, ax.yreversed, ax.zreversed)

    xticks, xticklabels, xlabel =
        add_ticks_and_ticklabels!(blockscene, scene, ax, 1, finallimits, ticknode_1, mi1, mi2, mi3, ax.azimuth, ax.xreversed, ax.yreversed, ax.zreversed)
    yticks, yticklabels, ylabel =
        add_ticks_and_ticklabels!(blockscene, scene, ax, 2, finallimits, ticknode_2, mi2, mi1, mi3, ax.azimuth, ax.xreversed, ax.yreversed, ax.zreversed)
    zticks, zticklabels, zlabel =
        add_ticks_and_ticklabels!(blockscene, scene, ax, 3, finallimits, ticknode_3, mi3, mi1, mi2, ax.azimuth, ax.xreversed, ax.yreversed, ax.zreversed)

    titlepos = lift(scene, ax.layoutobservables.computedbbox, ax.titlegap, ax.titlealign) do a, titlegap, align

        align_factor = halign2num(align, "Horizontal title align $align not supported.")
        x = a.origin[1] + align_factor * a.widths[1]

        yoffset = top(a) + titlegap

        Point2(x, yoffset)
    end

    titlealignnode = lift(scene, ax.titlealign) do align
        (align, :bottom)
    end

    titlet = text!(
        blockscene, ax.title,
        position = titlepos,
        visible = ax.titlevisible,
        fontsize = ax.titlesize,
        align = titlealignnode,
        font = ax.titlefont,
        color = ax.titlecolor,
        markerspace = :data,
        inspectable = false)

    ax.mouseeventhandle = addmouseevents!(scene)
    scrollevents = Observable(ScrollEvent(0, 0))
    setfield!(ax, :scrollevents, scrollevents)
    keysevents = Observable(KeysEvent(Set()))
    setfield!(ax, :keysevents, keysevents)

    on(scene, scene.events.scroll) do s
        if is_mouseinside(scene)
            ax.scrollevents[] = ScrollEvent(s[1], s[2])
            return Consume(true)
        end
        return Consume(false)
    end

    on(scene, scene.events.keyboardbutton) do e
        ax.keysevents[] = KeysEvent(scene.events.keyboardstate)
        return Consume(false)
    end

    ax.interactions = Dict{Symbol, Tuple{Bool, Any}}()

    on(scene, ax.limits) do lims
        reset_limits!(ax)
    end

    on(scene, ax.targetlimits) do lims
        # adjustlimits!(ax)
        # we have no aspect constraints here currently, so just update final limits
        ax.finallimits[] = lims
        return
    end

    function process_event(event)
        ax.scene.visible[] || return Consume(false)
        for (active, interaction) in values(ax.interactions)
            if active
                maybe_consume = process_interaction(interaction, event, ax)
                maybe_consume == Consume(true) && return Consume(true)
            end
        end
        return Consume(false)
    end

    on(process_event, scene, ax.mouseeventhandle.obs)
    on(process_event, scene, ax.scrollevents)
    on(process_event, scene, ax.keysevents)

    register_interaction!(ax, :dragrotate, DragRotate())
    register_interaction!(ax, :limitreset, LimitReset())
    register_interaction!(ax, :scrollzoom, ScrollZoom(0.05, NaN))
    register_interaction!(ax, :translation, DragPan(NaN))
    register_interaction!(ax, :cursorfocus, FocusOnCursor(length(ax.scene.plots)))

    # in case the user set limits already
    notify(ax.limits)

    return
end

function calculate_matrices(limits, viewport, protrusions, elev, azim, perspectiveness, aspect,
    viewmode, xreversed, yreversed, zreversed, zoom_mult, scene_offset, near)

    ori = limits.origin
    ws = widths(limits)

    limits = Rect3d(
        (
            ori[1] + (xreversed ? ws[1] : zero(ws[1])),
            ori[2] + (yreversed ? ws[2] : zero(ws[2])),
            ori[3] + (zreversed ? ws[3] : zero(ws[3])),
        ),
        (
            ws[1] * (xreversed ? -1 : 1),
            ws[2] * (yreversed ? -1 : 1),
            ws[3] * (zreversed ? -1 : 1),
        )
    )

    ws = widths(limits)

    if aspect === :equal
        scales = 2 ./ Float64.(ws)
    elseif aspect === :data
        scales = 2 .* sign.(ws) ./ max.(maximum(ws), Float64.(ws))
    elseif aspect isa VecTypes{3}
        scales = 2 ./ Float64.(ws) .* Float64.(aspect) ./ maximum(aspect)
    else
        error("Invalid aspect $aspect")
    end

    # center and scale axis bbox so that the longest side is -1..1
    # then rotate (and permute axes) according to azimuth and elevation
    model =
        translationmatrix(-0.5 .* ws .* scales) *
        scalematrix(scales) *
        translationmatrix(-Float64.(limits.origin))

    ang_max = 90
    ang_min = 0.5

    @assert 0 <= perspectiveness <= 1

    fov = ang_min + (ang_max - ang_min) * perspectiveness

    # After model content is normalized to a -1..1^3 box, i.e. within radius sqrt(3)
    radius = zoom_mult * sqrt(3) / sind(fov / 2)
    camdir = Vec3d(cos(elev) * cos(azim), cos(elev) * sin(azim), sin(elev))
    eyepos = radius * camdir

    if viewmode == :free
        up = Vec3d(0, 0, 1)
        u_z = camdir
        u_x = normalize(cross(up, u_z))
        u_y = cross(u_z, u_x)

        lookat = zoom_mult * sqrt(3) * (scene_offset[1] * u_x + scene_offset[2] * u_y)
        eyepos += lookat
    else
        lookat = Vec3d(0)
    end

    lookat_matrix = Makie.lookat(eyepos, lookat, Vec3d(0,0,1))

    w = width(viewport)
    h = height(viewport)

    projection_matrix = projectionmatrix(
        lookat_matrix * model, limits, radius, fov,
        w, h, to_protrusions(protrusions), viewmode, near)

    return model, lookat_matrix, projection_matrix, lookat, eyepos
end

function projectionmatrix(viewmatrix, limits, radius,  fov, width, height, protrusions, viewmode, near_limit)
    # model normalizes the the longest axis of the axis bbox to -1..1, so its
    # bounding sphere has a radius of sqrt(3)
    # The distance of the camera to the center of the bounding sphere is "radius"
    near_limit > 0.0 || error("near value must be > 0, but is $near_limit.")
    near = max(near_limit,        radius - sqrt(3))
    far  = max((1 + 1e-3) * near, radius + sqrt(3))

    aspect_ratio = width / height

    projection_matrix = if viewmode in (:free, :fit, :fitzoom, :stretch)
        if height > width
            fov = fov / aspect_ratio
        end

        # this transforms w.r.t scene viewport, i.e. protrusions are not yet
        # included
        pm = Makie.perspectiveprojection(Float64, fov, aspect_ratio, near, far)

        # protrusions shrink the effective viewport which causes clip space
        # coordinates in the real viewport to grow
        dx = (protrusions.left - protrusions.right) / width
        dy = (protrusions.bottom - protrusions.top) / height
        w = (width - protrusions.left - protrusions.right)
        h = (height - protrusions.bottom - protrusions.top)

        if viewmode in (:fitzoom, :stretch)
            # coordinates of axis rect w.r.t real viewport
            points = decompose(Point3d, limits)
            projpoints = Ref(pm * viewmatrix) .* to_ndim.(Point4d, points, 1)

            # convert to effective viewport
            w = w/width; h = h/height
            maxx = maximum(x -> abs(x[1] / (w * x[4])), projpoints)
            maxy = maximum(x -> abs(x[2] / (h * x[4])), projpoints)

            # normalization to map max x/y to 1 in effective viewport
            ratio_x = 1.0 / maxx
            ratio_y = 1.0 / maxy

            if viewmode === :fitzoom
                s = min(ratio_x, ratio_y)
                pm = transformationmatrix(Vec3(dx, dy, 0), Vec3(s, s, 1)) * pm
            else
                pm = transformationmatrix(Vec3(dx, dy, 0), Vec3(ratio_x, ratio_y, 1)) * pm
            end
        else
            wh = min(w, h) / min(width, height) # works for :fit
            pm = transformationmatrix(Vec3(dx, dy, 0), Vec3(wh, wh, 1)) * pm
        end

        pm
    else
        error("Invalid viewmode $viewmode")
    end
end

function update_state_before_display!(ax::Axis3)
    reset_limits!(ax)
    return
end

function autolimits!(ax::Axis3)
    ax.limits[] = (nothing, nothing, nothing)
    return
end

to_protrusions(x::Number) = GridLayoutBase.RectSides{Float32}(x, x, x, x)
to_protrusions(x::Tuple{Any, Any, Any, Any}) = GridLayoutBase.RectSides{Float32}(x...)

function getlimits(ax::Axis3, dim)
    dim in (1, 2, 3) || error("Dimension $dim not allowed. Only 1, 2 or 3.")

    filtered_plots = filter(ax.scene.plots) do p
        attr = p.attributes
        to_value(get(attr, :visible, true)) &&
        is_data_space(to_value(get(attr, :space, :data))) &&
        ifelse(dim == 1, to_value(get(attr, :xautolimits, true)), true) &&
        ifelse(dim == 2, to_value(get(attr, :yautolimits, true)), true) &&
        ifelse(dim == 3, to_value(get(attr, :zautolimits, true)), true)
    end

    bboxes = Makie.data_limits.(filtered_plots)
    finite_bboxes = filter(Makie.isfinite_rect, bboxes)

    isempty(finite_bboxes) && return nothing

    templim = (finite_bboxes[1].origin[dim], finite_bboxes[1].origin[dim] + finite_bboxes[1].widths[dim])

    for bb in finite_bboxes[2:end]
        templim = limitunion(templim, (bb.origin[dim], bb.origin[dim] + bb.widths[dim]))
    end

    templim
end

function dimpoint(dim, v, v1, v2)
    if dim == 1
        Point(v, v1, v2)
    elseif dim == 2
        Point(v1, v, v2)
    elseif dim == 3
        Point(v1, v2, v)
    end
end

function dim1(dim)
    if dim == 1
        2
    elseif dim == 2
        1
    elseif dim == 3
        1
    end
end

function dim2(dim)
    if dim == 1
        3
    elseif dim == 2
        3
    elseif dim == 3
        2
    end
end

function add_gridlines_and_frames!(topscene, scene, ax, dim::Int, limits, ticknode, miv, min1, min2, xreversed, yreversed, zreversed)

    dimsym(sym) = Symbol(string((:x, :y, :z)[dim]) * string(sym))
    attr(sym) = getproperty(ax, dimsym(sym))

    dpoint = (v, v1, v2) -> dimpoint(dim, v, v1, v2)
    d1 = dim1(dim)
    d2 = dim2(dim)


    tickvalues = @lift($ticknode[1])

    endpoints = lift(limits, tickvalues, min1, min2, xreversed, yreversed, zreversed) do lims, ticks, min1, min2, xrev, yrev, zrev
        rev1 = (xrev, yrev, zrev)[d1]
        rev2 = (xrev, yrev, zrev)[d2]
        f1 = min1 ⊻ rev1 ? minimum(lims)[d1] : maximum(lims)[d1]
        f2 = min2 ⊻ rev2 ? minimum(lims)[d2] : maximum(lims)[d2]
        # from tickvalues and f1 and min2:max2
        mi = minimum(lims)
        ma = maximum(lims)
        map(filter(x -> !any(y -> x ≈ y[dim], extrema(lims)), ticks)) do t
            dpoint(t, f1, mi[d2]), dpoint(t, f1, ma[d2])
        end
    end
    gridline1 = linesegments!(scene, endpoints, color = attr(:gridcolor),
        linewidth = attr(:gridwidth), clip_planes = Plane3f[],
        xautolimits = false, yautolimits = false, zautolimits = false, transparency = true,
        visible = attr(:gridvisible), inspectable = false)

    endpoints2 = lift(limits, tickvalues, min1, min2, xreversed, yreversed, zreversed) do lims, ticks, min1, min2, xrev, yrev, zrev
        rev1 = (xrev, yrev, zrev)[d1]
        rev2 = (xrev, yrev, zrev)[d2]
        f1 = min1 ⊻ rev1 ? minimum(lims)[d1] : maximum(lims)[d1]
        f2 = min2 ⊻ rev2 ? minimum(lims)[d2] : maximum(lims)[d2]
        # from tickvalues and f1 and min2:max2
        mi = minimum(lims)
        ma = maximum(lims)
        map(filter(x -> !any(y -> x ≈ y[dim], extrema(lims)), ticks)) do t
            dpoint(t, mi[d1], f2), dpoint(t, ma[d1], f2)
        end
    end
    gridline2 = linesegments!(scene, endpoints2, color = attr(:gridcolor),
        linewidth = attr(:gridwidth), clip_planes = Plane3f[],
        xautolimits = false, yautolimits = false, zautolimits = false, transparency = true,
        visible = attr(:gridvisible), inspectable = false)


<<<<<<< HEAD
    framepoints_main = lift(limits, scene.camera.projectionview, scene.viewport, min1, min2, xreversed, yreversed, zreversed
            ) do lims, _, pxa, mi1, mi2, xrev, yrev, zrev
        o = pxa.origin
=======
    framepoints = lift(limits, min1, min2, xreversed, yreversed, zreversed
            ) do lims, mi1, mi2, xrev, yrev, zrev
>>>>>>> 1a6ff6c7

        rev1 = (xrev, yrev, zrev)[d1]
        rev2 = (xrev, yrev, zrev)[d2]

        mi1 = mi1 ⊻ rev1
        mi2 = mi2 ⊻ rev2

        f(mi) = mi ? minimum : maximum
        p1 = dpoint(minimum(lims)[dim], f(!mi1)(lims)[d1], f(mi2)(lims)[d2])
        p2 = dpoint(maximum(lims)[dim], f(!mi1)(lims)[d1], f(mi2)(lims)[d2])
        p3 = dpoint(minimum(lims)[dim], f(mi1)(lims)[d1], f(mi2)(lims)[d2])
        p4 = dpoint(maximum(lims)[dim], f(mi1)(lims)[d1], f(mi2)(lims)[d2])
        p5 = dpoint(minimum(lims)[dim], f(mi1)(lims)[d1], f(!mi2)(lims)[d2])
        p6 = dpoint(maximum(lims)[dim], f(mi1)(lims)[d1], f(!mi2)(lims)[d2])
        # p7 = dpoint(minimum(lims)[dim], f(!mi1)(lims)[d1], f(!mi2)(lims)[d2])
        # p8 = dpoint(maximum(lims)[dim], f(!mi1)(lims)[d1], f(!mi2)(lims)[d2])

<<<<<<< HEAD
        # we are going to transform the 3d frame points into 2d of the topscene
        # because otherwise the frame lines can
        # be cut when they lie directly on the scene boundary
        return map([p1, p2, p3, p4, p5, p6]) do p3d
            # This strip z here (set it to 0) and translate to coerce z sorting
            # to be correct in CairoMakie (which is based on plot.transformation)
            return Point2f(o + Makie.project(scene, p3d))
        end
=======
        return [p1, p2, p3, p4, p5, p6]
>>>>>>> 1a6ff6c7
    end
    framepoints_front_spines = lift(limits, scene.camera.projectionview, scene.viewport, min1, min2, xreversed, yreversed, zreversed
            ) do lims, _, pxa, mi1, mi2, xrev, yrev, zrev
        o = pxa.origin

        rev1 = (xrev, yrev, zrev)[d1]
        rev2 = (xrev, yrev, zrev)[d2]

        mi1 = mi1 ⊻ rev1
        mi2 = mi2 ⊻ rev2

        f(mi) = mi ? minimum : maximum
    
        p7 = dpoint(minimum(lims)[dim], f(!mi1)(lims)[d1], f(!mi2)(lims)[d2])
        p8 = dpoint(maximum(lims)[dim], f(!mi1)(lims)[d1], f(!mi2)(lims)[d2])

        # we are going to transform the 3d frame points into 2d of the topscene
        # because otherwise the frame lines can
        # be cut when they lie directly on the scene boundary
        to_topscene_big_z_2d.([p7, p8], Ref(scene))
        o = scene.viewport[].origin
        return map([p7, p8]) do p3d
            # This strip z here (set it to 0) and translate to coerce z sorting
            # to be correct in CairoMakie (which is based on plot.transformation)
            return Point2f(o + Makie.project(scene, p3d))
        end
    end
    colors = Observable{Any}()
    map!(vcat, colors, attr(:spinecolor_1), attr(:spinecolor_2), attr(:spinecolor_3))
<<<<<<< HEAD
    framelines = linesegments!(topscene, framepoints_main, color = colors, linewidth = attr(:spinewidth),
        # transparency = true,
        visible = attr(:spinesvisible), inspectable = false)
    # -10000 is the far value in campixel
    translate!(framelines, 0, 0, -10000)
       
    framelines = linesegments!(topscene, framepoints_front_spines, color = attr(:spinecolor_4), linewidth = attr(:spinewidth),
        # transparency = true,
        visible = ax.front_spines[] && attr(:spinesvisible), inspectable = false, overdraw = true)
    # -10000 is the far value in campixel
    translate!(framelines, 0, 0, +10000)
    
=======
    framelines = linesegments!(scene, framepoints, color = colors, linewidth = attr(:spinewidth),
        transparency = true, visible = attr(:spinesvisible), inspectable = false,
        xautolimits = false, yautolimits = false, zautolimits = false, clip_planes = Plane3f[])

>>>>>>> 1a6ff6c7
    return gridline1, gridline2, framelines
end

function add_ticks_and_ticklabels!(topscene, scene, ax, dim::Int, limits, ticknode, miv, min1, min2, azimuth, xreversed, yreversed, zreversed)

    dimsym(sym) = Symbol(string((:x, :y, :z)[dim]) * string(sym))
    attr(sym) = getproperty(ax, dimsym(sym))

    dpoint = (v, v1, v2) -> dimpoint(dim, v, v1, v2)
    d1 = dim1(dim)
    d2 = dim2(dim)

    tickvalues = @lift($ticknode[1])
    ticklabels = Observable{Any}()
    map!(ticklabels, ticknode) do (values, labels)
        labels
    end
    ticksize = attr(:ticksize)

    tick_segments = lift(topscene, limits, tickvalues, miv, min1, min2,
            scene.camera.projectionview, scene.viewport, ticksize, xreversed, yreversed, zreversed) do lims, ticks, miv, min1, min2,
                pview, pxa, tsize, xrev, yrev, zrev

        rev1 = (xrev, yrev, zrev)[d1]
        rev2 = (xrev, yrev, zrev)[d2]

        f1 = !(min1 ⊻ rev1) ? minimum(lims)[d1] : maximum(lims)[d1]
        f2 = (min2 ⊻ rev2) ? minimum(lims)[d2] : maximum(lims)[d2]

        f1_oppo = (min1 ⊻ rev1) ? minimum(lims)[d1] : maximum(lims)[d1]
        f2_oppo = !(min2 ⊻ rev2) ? minimum(lims)[d2] : maximum(lims)[d2]

        diff_f1 = f1 - f1_oppo
        diff_f2 = f2 - f2_oppo

        o = (origin(pxa) - origin(topscene.viewport[]))

        return map(ticks) do t
            p1 = dpoint(t, f1, f2)
            p2 = if dim == 3
                # special case the z axis, here it depends on azimuth in which direction the ticks go
                if 45 <= mod1(rad2deg(azimuth[]), 180) <= 135
                    dpoint(t, f1 + diff_f1, f2)
                else
                    dpoint(t, f1, f2 + diff_f2)
                end
            else
                dpoint(t, f1 + diff_f1, f2)
            end

            pp1 = Point2f(o + Makie.project(scene, p1))
            pp2 = Point2f(o + Makie.project(scene, p2))
            diff_pp = Makie.GeometryBasics.normalize(Point2f(pp2 - pp1))

            return (pp1, pp1 .+ Float32(tsize) .* diff_pp)
         end
    end

    ticks = linesegments!(topscene, tick_segments,
        transparency = true, inspectable = false,
        color = attr(:tickcolor), linewidth = attr(:tickwidth), visible = attr(:ticksvisible))
    # move ticks behind plots, -10000 is the far value in campixel
    translate!(ticks, 0, 0, -10000)

    labels_positions = Observable{Any}()
    map!(topscene, labels_positions, scene.viewport, scene.camera.projectionview,
            tick_segments, ticklabels, attr(:ticklabelpad)) do pxa, pv, ticksegs, ticklabs, pad

        o = (origin(pxa) - origin(topscene.viewport[]))

        points = map(ticksegs) do (tstart, tend)
            offset = pad * Makie.GeometryBasics.normalize(Point2f(tend - tstart))
            tend + offset
        end

        N = min(length(ticklabs), length(points))
        Tuple{Any,Point2f}[(ticklabs[i], points[i]) for i in 1:N]
    end

    align = lift(topscene, miv, min1, min2) do mv, m1, m2
        if dim == 1
            (mv ⊻ m1 ? :right : :left, m2 ? :top : :bottom)
        elseif dim == 2
            (mv ⊻ m1 ? :left : :right, m2 ? :top : :bottom)
        elseif dim == 3
            (m1 ⊻ m2 ? :left : :right, :center)
        end
    end

    ticklabels_text = text!(topscene, labels_positions, align = align,
        color = attr(:ticklabelcolor), fontsize = attr(:ticklabelsize),
        font = attr(:ticklabelfont), visible = attr(:ticklabelsvisible), inspectable = false
    )

    translate!(ticklabels_text, 0, 0, 1000)

    label_position = Observable(Point2f(0))
    label_rotation = Observable(0f0)
    label_align = Observable((:center, :top))

    onany(topscene,
            scene.viewport, scene.camera.projectionview, limits, miv, min1, min2,
            attr(:labeloffset), attr(:labelrotation), attr(:labelalign), xreversed, yreversed, zreversed
            ) do pxa, pv, lims, miv, min1, min2, labeloffset, lrotation, lalign, xrev, yrev, zrev

        o = (origin(pxa) - origin(topscene.viewport[]))

        rev1 = (xrev, yrev, zrev)[d1]
        rev2 = (xrev, yrev, zrev)[d2]
        revdim = (xrev, yrev, zrev)[dim]

        minr1 = min1 ⊻ rev1
        minr2 = min2 ⊻ rev2

        f1 = !minr1 ? minimum(lims)[d1] : maximum(lims)[d1]
        f2 = minr2 ? minimum(lims)[d2] : maximum(lims)[d2]

        # get end points of axis
        p1 = dpoint(minimum(lims)[dim], f1, f2)
        p2 = dpoint(maximum(lims)[dim], f1, f2)

        # project them into screen space
        pp1 = Point2f(o + Makie.project(scene, p1))
        pp2 = Point2f(o + Makie.project(scene, p2))

        # find the midpoint
        midpoint = (pp1 + pp2) ./ 2

        # and the difference vector
        diff = pp2 - pp1

        diffsign = if dim == 1 || dim == 3
            !(min1 ⊻ min2 ⊻ revdim) ? 1 : -1
        else
            (min1 ⊻ min2 ⊻ revdim) ? 1 : -1
        end

        a = pi/2

        # get the vector pointing from the axis in the direction of the label anchor
        offset_vec = (Makie.Mat2f(cos(a), sin(a), -sin(a), cos(a)) *
            Makie.GeometryBasics.normalize(diffsign * diff))

        # calculate the label offset from the axis midpoint
        plus_offset = midpoint + labeloffset * offset_vec

        offset_ang = atan(offset_vec[2], offset_vec[1])
        offset_ang_90deg = offset_ang + pi/2
        offset_ang_90deg_alwaysup = ((offset_ang + pi/2 + pi/2) % pi) - pi/2

        # # prefer rotated left 90deg to rotated right 90deg
        slight_flip = offset_ang_90deg_alwaysup < -deg2rad(88)
        if slight_flip
            offset_ang_90deg_alwaysup += pi
        end

        labelrotation = if lrotation == Makie.automatic
            offset_ang_90deg_alwaysup
        else
            lrotation
        end

        valign = offset_vec[2] > 0 || slight_flip ? :bottom : :top
        align = if lalign == Makie.automatic
            (:center, valign)
        else
            lalign
        end

        label_align[] != align && (label_align[] = align)
        label_rotation[] != labelrotation && (label_rotation[] = labelrotation)
        label_position[] = plus_offset

        return
    end
    notify(attr(:labelalign))

    label = text!(topscene, label_position,
        text = attr(:label),
        color = attr(:labelcolor),
        fontsize = attr(:labelsize),
        font = attr(:labelfont),
        rotation = label_rotation,
        align = label_align,
        visible = attr(:labelvisible),
        inspectable = false
    )

    return ticks, ticklabels_text, label
end

function dim3point(dim1, dim2, dim3, v1, v2, v3)
    if (dim1, dim2, dim3) == (1, 2, 3)
        Point(v1, v2, v3)
    elseif (dim1, dim2, dim3) == (2, 3, 1)
        Point(v3, v1, v2)
    elseif (dim1, dim2, dim3) == (1, 3, 2)
        Point(v1, v3, v2)
    else
        error("Invalid dim order $dim1, $dim2, $dim3")
    end
end

function add_panel!(scene, ax, dim1, dim2, dim3, limits, min3)

    dimsym(sym) = Symbol(string((:x, :y, :z)[dim1]) *
        string((:x, :y, :z)[dim2]) * string(sym))
    attr(sym) = getproperty(ax, dimsym(sym))

    rect = lift(limits) do lims
        mi = minimum(lims)
        ma = maximum(lims)
        Polygon([
            Point2(mi[dim1], mi[dim2]),
            Point2(ma[dim1], mi[dim2]),
            Point2(ma[dim1], ma[dim2]),
            Point2(mi[dim1], ma[dim2])
        ])
    end

    plane_offset = lift(limits, min3) do lims, mi3
        mi = minimum(lims)
        ma = maximum(lims)

        mi3 ? mi[dim3] : ma[dim3]
    end

    plane = Symbol((:x, :y, :z)[dim1], (:x, :y, :z)[dim2])

    panel = poly!(scene, rect, inspectable = false,
        xautolimits = false, yautolimits = false, zautolimits = false,
        color = attr(:panelcolor), visible = attr(:panelvisible),
        strokecolor = :transparent, strokewidth = 0,
        transformation = (plane, 0),
    )

    on(plane_offset) do offset
        translate!(
            panel,
            dim3 == 1 ? offset : zero(offset),
            dim3 == 2 ? offset : zero(offset),
            dim3 == 3 ? offset : zero(offset),
        )
    end

    return panel
end

function hidexdecorations!(ax::Axis3;
    label = true, ticklabels = true, ticks = true, grid = true)

    if label
        ax.xlabelvisible = false
    end
    if ticklabels
        ax.xticklabelsvisible = false
    end
    if ticks
        ax.xticksvisible = false
    end
    if grid
        ax.xgridvisible = false
    end
    # if minorgrid
    #     ax.xminorgridvisible = false
    # end
    # if minorticks
    #     ax.xminorticksvisible = false
    # end

    ax
end

function hideydecorations!(ax::Axis3;
    label = true, ticklabels = true, ticks = true, grid = true)

    if label
        ax.ylabelvisible = false
    end
    if ticklabels
        ax.yticklabelsvisible = false
    end
    if ticks
        ax.yticksvisible = false
    end
    if grid
        ax.ygridvisible = false
    end
    # if minorgrid
    #     ax.yminorgridvisible = false
    # end
    # if minorticks
    #     ax.yminorticksvisible = false
    # end

    ax
end

"""
    hidezdecorations!(ax::Axis3; label = true, ticklabels = true, ticks = true, grid = true)

Hide decorations of the z-axis: label, ticklabels, ticks and grid. Keyword
arguments can be used to disable hiding of certain types of decorations.
"""
function hidezdecorations!(ax::Axis3;
    label = true, ticklabels = true, ticks = true, grid = true)

    if label
        ax.zlabelvisible = false
    end
    if ticklabels
        ax.zticklabelsvisible = false
    end
    if ticks
        ax.zticksvisible = false
    end
    if grid
        ax.zgridvisible = false
    end
    # if minorgrid
    #     ax.zminorgridvisible = false
    # end
    # if minorticks
    #     ax.zminorticksvisible = false
    # end

    ax
end

function hidedecorations!(ax::Axis3;
    label = true, ticklabels = true, ticks = true, grid = true)

    hidexdecorations!(ax; label = label, ticklabels = ticklabels,
        ticks = ticks, grid = grid)
    hideydecorations!(ax; label = label, ticklabels = ticklabels,
        ticks = ticks, grid = grid)
    hidezdecorations!(ax; label = label, ticklabels = ticklabels,
        ticks = ticks, grid = grid)

    ax
end

function hidespines!(ax::Axis3)
    ax.xspinesvisible = false
    ax.yspinesvisible = false
    ax.zspinesvisible = false
    ax
end



# this is so users can do limits = (x1, x2, y1, y2, z1, z2)
function convert_limit_attribute(lims::Tuple{Any, Any, Any, Any, Any, Any})
    (lims[1:2], lims[3:4], lims[5:6])
end

function convert_limit_attribute(lims::Tuple{Any, Any, Any})
    _convert_single_limit(x) = x
    _convert_single_limit(x::Interval) = endpoints(x)
    map(_convert_single_limit, lims)
end


function xautolimits(ax::Axis3)
    xlims = getlimits(ax, 1)

    if isnothing(xlims)
        xlims = (ax.targetlimits[].origin[1], ax.targetlimits[].origin[1] + ax.targetlimits[].widths[1])
    else
        xlims = expandlimits(xlims,
            ax.xautolimitmargin[][1],
            ax.xautolimitmargin[][2],
            identity)
    end
    xlims
end

function yautolimits(ax::Axis3)
    ylims = getlimits(ax, 2)

    if isnothing(ylims)
        ylims = (ax.targetlimits[].origin[2], ax.targetlimits[].origin[2] + ax.targetlimits[].widths[2])
    else
        ylims = expandlimits(ylims,
            ax.yautolimitmargin[][1],
            ax.yautolimitmargin[][2],
            identity)
    end
    ylims
end

function zautolimits(ax::Axis3)
    zlims = getlimits(ax, 3)

    if isnothing(zlims)
        zlims = (ax.targetlimits[].origin[3], ax.targetlimits[].origin[3] + ax.targetlimits[].widths[3])
    else
        zlims = expandlimits(zlims,
            ax.zautolimitmargin[][1],
            ax.zautolimitmargin[][2],
            identity)
    end
    zlims
end

Makie.xlims!(ax::Axis3, xlims::Interval) = Makie.xlims!(ax, endpoints(xlims))
Makie.ylims!(ax::Axis3, ylims::Interval) = Makie.ylims!(ax, endpoints(ylims))
Makie.zlims!(ax::Axis3, zlims::Interval) = Makie.zlims!(ax, endpoints(zlims))

function Makie.xlims!(ax::Axis3, xlims::Tuple{Union{Real, Nothing}, Union{Real, Nothing}})
    if length(xlims) != 2
        error("Invalid xlims length of $(length(xlims)), must be 2.")
    elseif xlims[1] == xlims[2] && xlims[1] !== nothing
        error("Can't set x limits to the same value $(xlims[1]).")
    elseif all(x -> x isa Real, xlims) && xlims[1] > xlims[2]
        xlims = reverse(xlims)
        ax.xreversed[] = true
    else
        ax.xreversed[] = false
    end
    mlims = convert_limit_attribute(ax.limits[])

    ax.limits.val = (xlims, mlims[2], mlims[3])
    reset_limits!(ax, yauto = false, zauto = false)
    nothing
end

function Makie.ylims!(ax::Axis3, ylims::Tuple{Union{Real, Nothing}, Union{Real, Nothing}})
    if length(ylims) != 2
        error("Invalid ylims length of $(length(ylims)), must be 2.")
    elseif ylims[1] == ylims[2] && ylims[1] !== nothing
        error("Can't set y limits to the same value $(ylims[1]).")
    elseif all(x -> x isa Real, ylims) && ylims[1] > ylims[2]
        ylims = reverse(ylims)
        ax.yreversed[] = true
    else
        ax.yreversed[] = false
    end
    mlims = convert_limit_attribute(ax.limits[])

    ax.limits.val = (mlims[1], ylims, mlims[3])
    reset_limits!(ax, xauto = false, zauto = false)
    nothing
end

function Makie.zlims!(ax::Axis3, zlims)
    if length(zlims) != 2
        error("Invalid zlims length of $(length(zlims)), must be 2.")
    elseif zlims[1] == zlims[2] && zlims[1] !== nothing
        error("Can't set z limits to the same value $(zlims[1]).")
    elseif all(x -> x isa Real, zlims) && zlims[1] > zlims[2]
        zlims = reverse(zlims)
        ax.zreversed[] = true
    else
        ax.zreversed[] = false
    end
    mlims = convert_limit_attribute(ax.limits[])

    ax.limits.val = (mlims[1], mlims[2], zlims)
    reset_limits!(ax, xauto = false, yauto = false)
    nothing
end


"""
    limits!(ax::Axis3, xlims, ylims, zlims)

Set the axis limits to `xlims`, `ylims`, and `zlims`.
If limits are ordered high-low, this reverses the axis orientation.
"""
function limits!(ax::Axis3, xlims, ylims, zlims)
    Makie.xlims!(ax, xlims)
    Makie.ylims!(ax, ylims)
    Makie.zlims!(ax, zlims)
end

"""
    limits!(ax::Axis3, x1, x2, y1, y2, z1, z2)

Set the axis x-limits to `x1` and `x2`, the y-limits to `y1` and `y2`, and the
z-limits to `z1` and `z2`.
If limits are ordered high-low, this reverses the axis orientation.
"""
function limits!(ax::Axis3, x1, x2, y1, y2, z1, z2)
    Makie.xlims!(ax, x1, x2)
    Makie.ylims!(ax, y1, y2)
    Makie.zlims!(ax, z1, z2)
end

"""
    limits!(ax::Axis3, rect::Rect3)

Set the axis limits to `rect`.
If limits are ordered high-low, this reverses the axis orientation.
"""
function limits!(ax::Axis3, rect::Rect3)
    xmin, ymin, zmin = minimum(rect)
    xmax, ymax, zmax = maximum(rect)
    Makie.xlims!(ax, xmin, xmax)
    Makie.ylims!(ax, ymin, ymax)
    Makie.zlims!(ax, zmin, zmax)
end

function attribute_examples(::Type{Axis3})
    Dict(
        :aspect => [
            Example(
                code = """
                    fig = Figure()

                    Axis3(fig[1, 1], aspect = (1, 1, 1), title = "aspect = (1, 1, 1)")
                    Axis3(fig[1, 2], aspect = (2, 1, 1), title = "aspect = (2, 1, 1)")
                    Axis3(fig[2, 1], aspect = (1, 2, 1), title = "aspect = (1, 2, 1)")
                    Axis3(fig[2, 2], aspect = (1, 1, 2), title = "aspect = (1, 1, 2)")

                    fig
                    """
            ),
            Example(
                code = """
                    using FileIO

                    fig = Figure()

                    brain = load(assetpath("brain.stl"))

                    ax1 = Axis3(fig[1, 1], aspect = :equal, title = "aspect = :equal")
                    ax2 = Axis3(fig[1, 2], aspect = :data, title = "aspect = :data")

                    for ax in [ax1, ax2]
                        mesh!(ax, brain, color = :gray80)
                    end

                    fig
                    """
            ),
        ],
        :viewmode => [
            Example(
                code = """
                    fig = Figure()

                    for (i, viewmode) in enumerate([:fit, :fitzoom, :stretch])
                        for (j, elevation) in enumerate([0.1, 0.2, 0.3] .* pi)

                            Label(fig[i, 1:3, Top()], "viewmode = \$(repr(viewmode))", font = :bold)

                            # show the extent of each cell using a box
                            Box(fig[i, j], strokewidth = 0, color = :gray95)

                            ax = Axis3(fig[i, j]; viewmode, elevation, protrusions = 0, aspect = :equal)
                            hidedecorations!(ax)

                        end
                    end

                    fig
                    """
            ),
        ],
        :perspectiveness => [
            Example(
                code = """
                    fig = Figure()

                    for (i, perspectiveness) in enumerate(range(0, 1, length = 6))
                        ax = Axis3(fig[fldmod1(i, 3)...]; perspectiveness, protrusions = (0, 0, 0, 15),
                            title = ":perspectiveness = \$(perspectiveness)")
                        hidedecorations!(ax)
                    end

                    fig
                    """
            ),
        ],
        :azimuth => [
            Example(
                code = """
                    fig = Figure()

                    for (i, azimuth) in enumerate([0, 0.1, 0.2, 0.3, 0.4, 0.5])
                        Axis3(fig[fldmod1(i, 3)...], azimuth = azimuth * pi,
                            title = "azimuth = \$(azimuth)π", viewmode = :fit)
                    end

                    fig
                    """
            ),
        ],
        :elevation => [
            Example(
                code = """
                    fig = Figure()

                    for (i, elevation) in enumerate([0, 0.05, 0.1, 0.15, 0.2, 0.25])
                        Axis3(fig[fldmod1(i, 3)...], elevation = elevation * pi,
                            title = "elevation = \$(elevation)π", viewmode = :fit)
                    end

                    fig
                    """
            ),
        ],
        :xreversed => [
            Example(
                code = """
                using FileIO

                fig = Figure()

                brain = load(assetpath("brain.stl"))

                ax1 = Axis3(fig[1, 1], title = "xreversed = false")
                ax2 = Axis3(fig[2, 1], title = "xreversed = true", xreversed = true)
                for ax in [ax1, ax2]
                    mesh!(ax, brain, color = getindex.(brain.position, 1))
                end

                fig
                    """
            ),
        ],
        :yreversed => [
            Example(
                code = """
                    using FileIO

                    fig = Figure()

                    brain = load(assetpath("brain.stl"))

                    ax1 = Axis3(fig[1, 1], title = "yreversed = false")
                    ax2 = Axis3(fig[2, 1], title = "yreversed = true", yreversed = true)
                    for ax in [ax1, ax2]
                        mesh!(ax, brain, color = getindex.(brain.position, 2))
                    end

                    fig
                    """
            ),
        ],
        :zreversed => [
            Example(
                code = """
                    using FileIO

                    fig = Figure()

                    brain = load(assetpath("brain.stl"))

                    ax1 = Axis3(fig[1, 1], title = "zreversed = false")
                    ax2 = Axis3(fig[2, 1], title = "zreversed = true", zreversed = true)
                    for ax in [ax1, ax2]
                        mesh!(ax, brain, color = getindex.(brain.position, 3))
                    end

                    fig
                    """
            ),
        ],
        :protrusions => [
            Example(
                code = """
                    fig = Figure(backgroundcolor = :gray97)
                    Box(fig[1, 1], strokewidth = 0) # visualizes the layout cell
                    Axis3(fig[1, 1], protrusions = 100, viewmode = :stretch,
                        title = "protrusions = 100")
                    fig
                """
            ),
            Example(
                code = """
                    fig = Figure(backgroundcolor = :gray97)
                    Box(fig[1, 1], strokewidth = 0) # visualizes the layout cell
                    ax = Axis3(fig[1, 1], protrusions = (0, 0, 0, 20), viewmode = :stretch,
                        title = "protrusions = (0, 0, 0, 20)")
                    hidedecorations!(ax)
                    fig
                """
            ),
        ]
    )
end


# Axis interface

tightlimits!(ax::Axis3) = nothing # TODO, not implemented yet<|MERGE_RESOLUTION|>--- conflicted
+++ resolved
@@ -440,14 +440,8 @@
         visible = attr(:gridvisible), inspectable = false)
 
 
-<<<<<<< HEAD
-    framepoints_main = lift(limits, scene.camera.projectionview, scene.viewport, min1, min2, xreversed, yreversed, zreversed
-            ) do lims, _, pxa, mi1, mi2, xrev, yrev, zrev
-        o = pxa.origin
-=======
     framepoints = lift(limits, min1, min2, xreversed, yreversed, zreversed
             ) do lims, mi1, mi2, xrev, yrev, zrev
->>>>>>> 1a6ff6c7
 
         rev1 = (xrev, yrev, zrev)[d1]
         rev2 = (xrev, yrev, zrev)[d2]
@@ -465,22 +459,10 @@
         # p7 = dpoint(minimum(lims)[dim], f(!mi1)(lims)[d1], f(!mi2)(lims)[d2])
         # p8 = dpoint(maximum(lims)[dim], f(!mi1)(lims)[d1], f(!mi2)(lims)[d2])
 
-<<<<<<< HEAD
-        # we are going to transform the 3d frame points into 2d of the topscene
-        # because otherwise the frame lines can
-        # be cut when they lie directly on the scene boundary
-        return map([p1, p2, p3, p4, p5, p6]) do p3d
-            # This strip z here (set it to 0) and translate to coerce z sorting
-            # to be correct in CairoMakie (which is based on plot.transformation)
-            return Point2f(o + Makie.project(scene, p3d))
-        end
-=======
         return [p1, p2, p3, p4, p5, p6]
->>>>>>> 1a6ff6c7
-    end
-    framepoints_front_spines = lift(limits, scene.camera.projectionview, scene.viewport, min1, min2, xreversed, yreversed, zreversed
-            ) do lims, _, pxa, mi1, mi2, xrev, yrev, zrev
-        o = pxa.origin
+    end
+    framepoints = lift(limits, min1, min2, xreversed, yreversed, zreversed
+            ) do lims, mi1, mi2, xrev, yrev, zrev
 
         rev1 = (xrev, yrev, zrev)[d1]
         rev2 = (xrev, yrev, zrev)[d2]
@@ -493,38 +475,19 @@
         p7 = dpoint(minimum(lims)[dim], f(!mi1)(lims)[d1], f(!mi2)(lims)[d2])
         p8 = dpoint(maximum(lims)[dim], f(!mi1)(lims)[d1], f(!mi2)(lims)[d2])
 
-        # we are going to transform the 3d frame points into 2d of the topscene
-        # because otherwise the frame lines can
-        # be cut when they lie directly on the scene boundary
-        to_topscene_big_z_2d.([p7, p8], Ref(scene))
-        o = scene.viewport[].origin
-        return map([p7, p8]) do p3d
-            # This strip z here (set it to 0) and translate to coerce z sorting
-            # to be correct in CairoMakie (which is based on plot.transformation)
-            return Point2f(o + Makie.project(scene, p3d))
-        end
+        return [p7, p8]
     end
     colors = Observable{Any}()
     map!(vcat, colors, attr(:spinecolor_1), attr(:spinecolor_2), attr(:spinecolor_3))
-<<<<<<< HEAD
-    framelines = linesegments!(topscene, framepoints_main, color = colors, linewidth = attr(:spinewidth),
-        # transparency = true,
-        visible = attr(:spinesvisible), inspectable = false)
-    # -10000 is the far value in campixel
-    translate!(framelines, 0, 0, -10000)
-       
-    framelines = linesegments!(topscene, framepoints_front_spines, color = attr(:spinecolor_4), linewidth = attr(:spinewidth),
-        # transparency = true,
-        visible = ax.front_spines[] && attr(:spinesvisible), inspectable = false, overdraw = true)
-    # -10000 is the far value in campixel
-    translate!(framelines, 0, 0, +10000)
-    
-=======
+
     framelines = linesegments!(scene, framepoints, color = colors, linewidth = attr(:spinewidth),
         transparency = true, visible = attr(:spinesvisible), inspectable = false,
         xautolimits = false, yautolimits = false, zautolimits = false, clip_planes = Plane3f[])
 
->>>>>>> 1a6ff6c7
+    framelines = linesegments!(scene, framepoints_front_spines, color = attr(:spinecolor_4), linewidth = attr(:spinewidth),
+        transparency = true, visible = ax.front_spines[] && attr(:spinesvisible), inspectable = false,
+        xautolimits = false, yautolimits = false, zautolimits = false, clip_planes = Plane3f[])
+  
     return gridline1, gridline2, framelines
 end
 
