struct Axis3Camera <: AbstractCamera end

function initialize_block!(ax::Axis3)

    blockscene = ax.blockscene

    on(blockscene, ax.protrusions) do prot
        ax.layoutobservables.protrusions[] = to_protrusions(prot)
    end
    notify(ax.protrusions)

    finallimits = Observable(Rect3d(Vec3d(0.0), Vec3d(100.0)))
    setfield!(ax, :finallimits, finallimits)

    scenearea = lift(blockscene, ax.layoutobservables.computedbbox, ax.layoutobservables.protrusions) do bbox, prot
        mini = minimum(bbox) - Vec2(prot.left, prot.bottom)
        maxi = maximum(bbox) + Vec2(prot.right, prot.top)
        return round_to_IRect2D(Rect2f(mini, maxi - mini))
    end

    onany(blockscene, scenearea, ax.clip_decorations) do area, clip
        if clip
            blockscene.viewport[] = area
        elseif blockscene.viewport[] != root(blockscene).viewport[]
            blockscene.viewport[] = root(blockscene).viewport[]
        end
    end

    scene = Scene(blockscene, scenearea, clear = false, backgroundcolor = ax.backgroundcolor)
    ax.scene = scene
    cam = Axis3Camera()
    cameracontrols!(scene, cam)
    scene.theme.clip_planes = map(scene, scene.transformation.model, ax.finallimits, ax.clip) do model, lims, clip
        if clip
            _planes = planes(lims)
            _planes = apply_transform.(Ref(model), _planes)
            nudge = 1f0 + 1f-5 # clip slightly outside to avoid float precision issues with 0 margin
            return map(plane -> Plane3f(plane.normal, nudge * plane.distance), _planes)
        else
            return Plane3f[]
        end
    end

    mi1 = Observable(!(pi/2 <= mod1(ax.azimuth[], 2pi) < 3pi/2))
    mi2 = Observable(0 <= mod1(ax.azimuth[], 2pi) < pi)
    mi3 = Observable(ax.elevation[] > 0)

    on(scene, ax.azimuth) do x
        b = !(pi/2 <= mod1(x, 2pi) < 3pi/2)
        mi1.val == b || (mi1[] = b)
        return
    end
    on(scene, ax.azimuth) do x
        b = 0 <= mod1(x, 2pi) < pi
        mi2.val == b || (mi2[] = b)
        return
    end
    on(scene, ax.elevation) do x
        mi3.val == (x > 0) || (mi3[] = x > 0)
        return
    end

    setfield!(ax, :axis_offset, Observable(Vec2d(0)))
    setfield!(ax, :zoom_mult, Observable(1.0))

    matrices = lift(calculate_matrices, scene, finallimits, scene.viewport, ax.protrusions,
                    ax.elevation, ax.azimuth, ax.perspectiveness, ax.aspect, ax.viewmode,
                    ax.xreversed, ax.yreversed, ax.zreversed,
                    ax.zoom_mult, ax.axis_offset, ax.near)

    on(scene, matrices) do (model, view, proj, lookat, eyepos)
        cam = camera(scene)
        Makie.set_proj_view!(cam, proj, view)
        scene.transformation.model[] = model

        viewdir = normalize(lookat - eyepos)
        up = Vec3d(0, 0, 1)
        u_z = -viewdir
        u_x = normalize(cross(up, u_z))
        cam.eyeposition[] = eyepos
        cam.upvector[] = cross(u_z, u_x)
        cam.view_direction[] = viewdir
    end

    ticknode_1 = Observable{Any}()
    map!(scene, ticknode_1, finallimits, ax.xticks, ax.xtickformat) do lims, ticks, format
        get_ticks(ticks, identity, format, minimum(lims)[1], maximum(lims)[1])
    end

    ticknode_2 = Observable{Any}()
    map!(scene, ticknode_2, finallimits, ax.yticks, ax.ytickformat) do lims, ticks, format
        get_ticks(ticks, identity, format, minimum(lims)[2], maximum(lims)[2])
    end

    ticknode_3 = Observable{Any}()
    map!(scene, ticknode_3, finallimits, ax.zticks, ax.ztickformat) do lims, ticks, format
        get_ticks(ticks, identity, format, minimum(lims)[3], maximum(lims)[3])
    end

    add_panel!(scene, ax, 1, 2, 3, finallimits, mi3)
    add_panel!(scene, ax, 2, 3, 1, finallimits, mi1)
    add_panel!(scene, ax, 1, 3, 2, finallimits, mi2)

    # This exists as a bandaid for WGLMakie. See add_gridlines_and_frames!()
    overlay = Scene(
        blockscene, scenearea, clear = false, backgroundcolor = :transparent,
        camera = scene.camera, transformation = scene.transformation)

    xgridline1, xgridline2, xframelines = add_gridlines_and_frames!(
        blockscene, scene, overlay, ax, 1, finallimits, ticknode_1, mi1, mi2, mi3,
        ax.xreversed, ax.yreversed, ax.zreversed)
    ygridline1, ygridline2, yframelines = add_gridlines_and_frames!(
        blockscene, scene, overlay, ax, 2, finallimits, ticknode_2, mi2, mi1, mi3,
        ax.xreversed, ax.yreversed, ax.zreversed)
    zgridline1, zgridline2, zframelines = add_gridlines_and_frames!(
        blockscene, scene, overlay, ax, 3, finallimits, ticknode_3, mi3, mi1, mi2,
        ax.xreversed, ax.yreversed, ax.zreversed)

    xticks, xticklabels, xlabel =
        add_ticks_and_ticklabels!(blockscene, scene, ax, 1, finallimits, ticknode_1, mi1, mi2, mi3, ax.azimuth, ax.xreversed, ax.yreversed, ax.zreversed)
    yticks, yticklabels, ylabel =
        add_ticks_and_ticklabels!(blockscene, scene, ax, 2, finallimits, ticknode_2, mi2, mi1, mi3, ax.azimuth, ax.xreversed, ax.yreversed, ax.zreversed)
    zticks, zticklabels, zlabel =
        add_ticks_and_ticklabels!(blockscene, scene, ax, 3, finallimits, ticknode_3, mi3, mi1, mi2, ax.azimuth, ax.xreversed, ax.yreversed, ax.zreversed)

    titlepos = lift(scene, ax.layoutobservables.computedbbox, ax.titlegap, ax.titlealign) do a, titlegap, align

        align_factor = halign2num(align, "Horizontal title align $align not supported.")
        x = a.origin[1] + align_factor * a.widths[1]

        yoffset = top(a) + titlegap

        Point2(x, yoffset)
    end

    titlealignnode = lift(scene, ax.titlealign) do align
        (align, :bottom)
    end

    titlet = text!(
        blockscene, ax.title,
        position = titlepos,
        visible = ax.titlevisible,
        fontsize = ax.titlesize,
        align = titlealignnode,
        font = ax.titlefont,
        color = ax.titlecolor,
        markerspace = :data,
        inspectable = false)

    ax.mouseeventhandle = addmouseevents!(scene)
    scrollevents = Observable(ScrollEvent(0, 0))
    setfield!(ax, :scrollevents, scrollevents)
    keysevents = Observable(KeysEvent(Set()))
    setfield!(ax, :keysevents, keysevents)

    on(scene, scene.events.scroll) do s
        if is_mouseinside(scene)
            ax.scrollevents[] = ScrollEvent(s[1], s[2])
            return Consume(true)
        end
        return Consume(false)
    end

    on(scene, scene.events.keyboardbutton) do e
        ax.keysevents[] = KeysEvent(scene.events.keyboardstate)
        return Consume(false)
    end

    ax.interactions = Dict{Symbol, Tuple{Bool, Any}}()

    on(scene, ax.limits) do lims
        reset_limits!(ax)
    end

    on(scene, ax.targetlimits) do lims
        # adjustlimits!(ax)
        # we have no aspect constraints here currently, so just update final limits
        ax.finallimits[] = lims
        return
    end

    function process_event(event)
        ax.scene.visible[] || return Consume(false)
        for (active, interaction) in values(ax.interactions)
            if active
                maybe_consume = process_interaction(interaction, event, ax)
                maybe_consume == Consume(true) && return Consume(true)
            end
        end
        return Consume(false)
    end

    on(process_event, scene, ax.mouseeventhandle.obs)
    on(process_event, scene, ax.scrollevents)
    on(process_event, scene, ax.keysevents)

    register_interaction!(ax, :dragrotate, DragRotate())
    register_interaction!(ax, :limitreset, LimitReset())
    register_interaction!(ax, :scrollzoom, ScrollZoom(0.05, NaN))
    register_interaction!(ax, :translation, DragPan(NaN))
    register_interaction!(ax, :cursorfocus, FocusOnCursor(length(ax.scene.plots)))

    # in case the user set limits already
    notify(ax.limits)

    return
end

function calculate_matrices(limits, viewport, protrusions, elev, azim, perspectiveness, aspect,
    viewmode, xreversed, yreversed, zreversed, zoom_mult, scene_offset, near)

    ori = limits.origin
    ws = widths(limits)

    limits = Rect3d(
        (
            ori[1] + (xreversed ? ws[1] : zero(ws[1])),
            ori[2] + (yreversed ? ws[2] : zero(ws[2])),
            ori[3] + (zreversed ? ws[3] : zero(ws[3])),
        ),
        (
            ws[1] * (xreversed ? -1 : 1),
            ws[2] * (yreversed ? -1 : 1),
            ws[3] * (zreversed ? -1 : 1),
        )
    )

    ws = widths(limits)

    if aspect === :equal
        scales = 2 ./ Float64.(ws)
    elseif aspect === :data
        scales = 2 .* sign.(ws) ./ max.(maximum(ws), Float64.(ws))
    elseif aspect isa VecTypes{3}
        scales = 2 ./ Float64.(ws) .* Float64.(aspect) ./ maximum(aspect)
    else
        error("Invalid aspect $aspect")
    end

    # center and scale axis bbox so that the longest side is -1..1
    # then rotate (and permute axes) according to azimuth and elevation
    model =
        translationmatrix(-0.5 .* ws .* scales) *
        scalematrix(scales) *
        translationmatrix(-Float64.(limits.origin))

    ang_max = 90
    ang_min = 0.5

    @assert 0 <= perspectiveness <= 1

    fov = ang_min + (ang_max - ang_min) * perspectiveness

    # After model content is normalized to a -1..1^3 box, i.e. within radius sqrt(3)
    radius = zoom_mult * sqrt(3) / sind(fov / 2)
    camdir = Vec3d(cos(elev) * cos(azim), cos(elev) * sin(azim), sin(elev))
    eyepos = radius * camdir

    if viewmode == :free
        up = Vec3d(0, 0, 1)
        u_z = camdir
        u_x = normalize(cross(up, u_z))
        u_y = cross(u_z, u_x)

        lookat = zoom_mult * sqrt(3) * (scene_offset[1] * u_x + scene_offset[2] * u_y)
        eyepos += lookat
    else
        lookat = Vec3d(0)
    end

    lookat_matrix = Makie.lookat(eyepos, lookat, Vec3d(0,0,1))

    w = width(viewport)
    h = height(viewport)

    projection_matrix = projectionmatrix(
        lookat_matrix * model, limits, radius, fov,
        w, h, to_protrusions(protrusions), viewmode, near)

    return model, lookat_matrix, projection_matrix, lookat, eyepos
end

function projectionmatrix(viewmatrix, limits, radius,  fov, width, height, protrusions, viewmode, near_limit)
    # model normalizes the the longest axis of the axis bbox to -1..1, so its
    # bounding sphere has a radius of sqrt(3)
    # The distance of the camera to the center of the bounding sphere is "radius"
    near_limit > 0.0 || error("near value must be > 0, but is $near_limit.")
    near = max(near_limit,        radius - sqrt(3))
    far  = max((1 + 1e-3) * near, radius + sqrt(3))

    aspect_ratio = width / height

    projection_matrix = if viewmode in (:free, :fit, :fitzoom, :stretch)
        if height > width
            fov = fov / aspect_ratio
        end

        # this transforms w.r.t scene viewport, i.e. protrusions are not yet
        # included
        pm = Makie.perspectiveprojection(Float64, fov, aspect_ratio, near, far)

        # protrusions shrink the effective viewport which causes clip space
        # coordinates in the real viewport to grow
        dx = (protrusions.left - protrusions.right) / width
        dy = (protrusions.bottom - protrusions.top) / height
        w = (width - protrusions.left - protrusions.right)
        h = (height - protrusions.bottom - protrusions.top)

        if viewmode in (:fitzoom, :stretch)
            # coordinates of axis rect w.r.t real viewport
            points = decompose(Point3d, limits)
            projpoints = Ref(pm * viewmatrix) .* to_ndim.(Point4d, points, 1)

            # convert to effective viewport
            w = w/width; h = h/height
            maxx = maximum(x -> abs(x[1] / (w * x[4])), projpoints)
            maxy = maximum(x -> abs(x[2] / (h * x[4])), projpoints)

            # normalization to map max x/y to 1 in effective viewport
            ratio_x = 1.0 / maxx
            ratio_y = 1.0 / maxy

            if viewmode === :fitzoom
                s = min(ratio_x, ratio_y)
                pm = transformationmatrix(Vec3(dx, dy, 0), Vec3(s, s, 1)) * pm
            else
                pm = transformationmatrix(Vec3(dx, dy, 0), Vec3(ratio_x, ratio_y, 1)) * pm
            end
        else
            wh = min(w, h) / min(width, height) # works for :fit
            pm = transformationmatrix(Vec3(dx, dy, 0), Vec3(wh, wh, 1)) * pm
        end

        pm
    else
        error("Invalid viewmode $viewmode")
    end
end

function update_state_before_display!(ax::Axis3)
    reset_limits!(ax)
    return
end

function autolimits!(ax::Axis3)
    ax.limits[] = (nothing, nothing, nothing)
    return
end

to_protrusions(x::Number) = GridLayoutBase.RectSides{Float32}(x, x, x, x)
to_protrusions(x::Tuple{Any, Any, Any, Any}) = GridLayoutBase.RectSides{Float32}(x...)

function getlimits(ax::Axis3, dim)
    dim in (1, 2, 3) || error("Dimension $dim not allowed. Only 1, 2 or 3.")

    filtered_plots = filter(ax.scene.plots) do p
<<<<<<< HEAD
        to_value(get(p, :visible, true)) &&
        is_data_space(to_value(get(p, :space, :data))) &&
        ifelse(dim == 1, to_value(get(p, :xautolimits, true)), true) &&
        ifelse(dim == 2, to_value(get(p, :yautolimits, true)), true) &&
        ifelse(dim == 3, to_value(get(p, :zautolimits, true)), true)
=======
        attr = p.attributes
        to_value(get(attr, :visible, true)) &&
        is_data_space(p) &&
        ifelse(dim == 1, to_value(get(attr, :xautolimits, true)), true) &&
        ifelse(dim == 2, to_value(get(attr, :yautolimits, true)), true) &&
        ifelse(dim == 3, to_value(get(attr, :zautolimits, true)), true)
>>>>>>> 1855f9ac
    end

    bboxes = Makie.data_limits.(filtered_plots)
    finite_bboxes = filter(Makie.isfinite_rect, bboxes)

    isempty(finite_bboxes) && return nothing

    templim = (finite_bboxes[1].origin[dim], finite_bboxes[1].origin[dim] + finite_bboxes[1].widths[dim])

    for bb in finite_bboxes[2:end]
        templim = limitunion(templim, (bb.origin[dim], bb.origin[dim] + bb.widths[dim]))
    end

    templim
end

function dimpoint(dim, v, v1, v2)
    if dim == 1
        Point(v, v1, v2)
    elseif dim == 2
        Point(v1, v, v2)
    elseif dim == 3
        Point(v1, v2, v)
    end
end

function dim1(dim)
    if dim == 1
        2
    elseif dim == 2
        1
    elseif dim == 3
        1
    end
end

function dim2(dim)
    if dim == 1
        3
    elseif dim == 2
        3
    elseif dim == 3
        2
    end
end

function add_gridlines_and_frames!(topscene, scene, overlay, ax, dim::Int, limits, ticknode, miv, min1, min2, xreversed, yreversed, zreversed)

    dimsym(sym) = Symbol(string((:x, :y, :z)[dim]) * string(sym))
    attr(sym) = getproperty(ax, dimsym(sym))

    dpoint = (v, v1, v2) -> dimpoint(dim, v, v1, v2)
    d1 = dim1(dim)
    d2 = dim2(dim)


    tickvalues = @lift($ticknode[1])

    endpoints = lift(limits, tickvalues, min1, min2, xreversed, yreversed, zreversed) do lims, ticks, min1, min2, xrev, yrev, zrev
        rev1 = (xrev, yrev, zrev)[d1]
        rev2 = (xrev, yrev, zrev)[d2]
        f1 = min1 ⊻ rev1 ? minimum(lims)[d1] : maximum(lims)[d1]
        f2 = min2 ⊻ rev2 ? minimum(lims)[d2] : maximum(lims)[d2]
        # from tickvalues and f1 and min2:max2
        mi = minimum(lims)
        ma = maximum(lims)
        map(filter(x -> !any(y -> x ≈ y[dim], extrema(lims)), ticks)) do t
            dpoint(t, f1, mi[d2]), dpoint(t, f1, ma[d2])
        end
    end
    gridline1 = linesegments!(scene, endpoints, color = attr(:gridcolor),
        linewidth = attr(:gridwidth), clip_planes = Plane3f[],
        xautolimits = false, yautolimits = false, zautolimits = false, transparency = true,
        visible = attr(:gridvisible), inspectable = false)

    endpoints2 = lift(limits, tickvalues, min1, min2, xreversed, yreversed, zreversed) do lims, ticks, min1, min2, xrev, yrev, zrev
        rev1 = (xrev, yrev, zrev)[d1]
        rev2 = (xrev, yrev, zrev)[d2]
        f1 = min1 ⊻ rev1 ? minimum(lims)[d1] : maximum(lims)[d1]
        f2 = min2 ⊻ rev2 ? minimum(lims)[d2] : maximum(lims)[d2]
        # from tickvalues and f1 and min2:max2
        mi = minimum(lims)
        ma = maximum(lims)
        map(filter(x -> !any(y -> x ≈ y[dim], extrema(lims)), ticks)) do t
            dpoint(t, mi[d1], f2), dpoint(t, ma[d1], f2)
        end
    end
    gridline2 = linesegments!(scene, endpoints2, color = attr(:gridcolor),
        linewidth = attr(:gridwidth), clip_planes = Plane3f[],
        xautolimits = false, yautolimits = false, zautolimits = false, transparency = true,
        visible = attr(:gridvisible), inspectable = false)


    framepoints = lift(limits, min1, min2, xreversed, yreversed, zreversed
            ) do lims, mi1, mi2, xrev, yrev, zrev

        rev1 = (xrev, yrev, zrev)[d1]
        rev2 = (xrev, yrev, zrev)[d2]

        mi1 = mi1 ⊻ rev1
        mi2 = mi2 ⊻ rev2

        f(mi) = mi ? minimum : maximum
        p1 = dpoint(minimum(lims)[dim], f(!mi1)(lims)[d1], f(mi2)(lims)[d2])
        p2 = dpoint(maximum(lims)[dim], f(!mi1)(lims)[d1], f(mi2)(lims)[d2])
        p3 = dpoint(minimum(lims)[dim], f(mi1)(lims)[d1], f(mi2)(lims)[d2])
        p4 = dpoint(maximum(lims)[dim], f(mi1)(lims)[d1], f(mi2)(lims)[d2])
        p5 = dpoint(minimum(lims)[dim], f(mi1)(lims)[d1], f(!mi2)(lims)[d2])
        p6 = dpoint(maximum(lims)[dim], f(mi1)(lims)[d1], f(!mi2)(lims)[d2])

        return [p1, p2, p3, p4, p5, p6]
    end
    framepoints_front_spines = lift(limits, min1, min2, xreversed, yreversed, zreversed
            ) do lims, mi1, mi2, xrev, yrev, zrev

        rev1 = (xrev, yrev, zrev)[d1]
        rev2 = (xrev, yrev, zrev)[d2]

        mi1 = mi1 ⊻ rev1
        mi2 = mi2 ⊻ rev2

        f(mi) = mi ? minimum : maximum

        p7 = dpoint(minimum(lims)[dim], f(!mi1)(lims)[d1], f(!mi2)(lims)[d2])
        p8 = dpoint(maximum(lims)[dim], f(!mi1)(lims)[d1], f(!mi2)(lims)[d2])

        return [p7, p8]
    end
    colors = Observable{Any}()
    map!(vcat, colors, attr(:spinecolor_1), attr(:spinecolor_2), attr(:spinecolor_3))

    framelines = linesegments!(scene, framepoints, color = colors, linewidth = attr(:spinewidth),
        transparency = true, visible = attr(:spinesvisible), inspectable = false,
        xautolimits = false, yautolimits = false, zautolimits = false, clip_planes = Plane3f[])

    front_framelines = linesegments!(overlay, framepoints_front_spines, color = attr(:spinecolor_4),
        linewidth = attr(:spinewidth), visible = map((a,b) -> a && b, ax.front_spines, attr(:spinesvisible)),
        transparency = true, inspectable = false,
        xautolimits = false, yautolimits = false, zautolimits = false, clip_planes = Plane3f[])

    #= On transparency and render order
    We have transparency = true here mostly for render order and depth testing
    reasons.
    In GLMakie:
    - transparency = true gets rendered after transparency = false. This fixes
      artifacts of the line AA, which mixes with the current background. (I.e.
      if lines render first they will mix with the scene background color rather
      than plots)
    - transparency = true turns off depth writes which means the frame lines don't
      see the grid lines and draw over them. This fixes grid lines poking through
      frame lines, and also fixes mixing issues where frame lines meet. This
      could also be fixed by explicit order with overdraw = true
    - Note that transparency = true causes frame lines to never be 100% opaque
      in GLMakie
    In WGLMakie:
    - transparency = true also turns off depth writes, see above
    - transparency = true does not affect render order. Since it does turn off
      depth writes other things will draw over the front frame lines. To fix this
      we add an overlay scene which renders after the main scene, i.e. after
      grid lines, back frame lines and user plots.
    In CairoMakie:
    - transparency does not matter, only plot order does. The overlay scene
      forces does the same as in WGLMakie
    =#

    return gridline1, gridline2, framelines
end

function add_ticks_and_ticklabels!(topscene, scene, ax, dim::Int, limits, ticknode, miv, min1, min2, azimuth, xreversed, yreversed, zreversed)

    dimsym(sym) = Symbol(string((:x, :y, :z)[dim]) * string(sym))
    attr(sym) = getproperty(ax, dimsym(sym))

    dpoint = (v, v1, v2) -> dimpoint(dim, v, v1, v2)
    d1 = dim1(dim)
    d2 = dim2(dim)

    tickvalues = @lift($ticknode[1])
    ticklabels = Observable{Any}()
    map!(ticklabels, ticknode) do (values, labels)
        labels
    end
    ticksize = attr(:ticksize)

    tick_segments = lift(topscene, limits, tickvalues, miv, min1, min2,
            scene.camera.projectionview, scene.viewport, ticksize, xreversed, yreversed, zreversed) do lims, ticks, miv, min1, min2,
                pview, pxa, tsize, xrev, yrev, zrev

        rev1 = (xrev, yrev, zrev)[d1]
        rev2 = (xrev, yrev, zrev)[d2]

        f1 = !(min1 ⊻ rev1) ? minimum(lims)[d1] : maximum(lims)[d1]
        f2 = (min2 ⊻ rev2) ? minimum(lims)[d2] : maximum(lims)[d2]

        f1_oppo = (min1 ⊻ rev1) ? minimum(lims)[d1] : maximum(lims)[d1]
        f2_oppo = !(min2 ⊻ rev2) ? minimum(lims)[d2] : maximum(lims)[d2]

        diff_f1 = f1 - f1_oppo
        diff_f2 = f2 - f2_oppo

        o = (origin(pxa) - origin(topscene.viewport[]))

        return map(ticks) do t
            p1 = dpoint(t, f1, f2)
            p2 = if dim == 3
                # special case the z axis, here it depends on azimuth in which direction the ticks go
                if 45 <= mod1(rad2deg(azimuth[]), 180) <= 135
                    dpoint(t, f1 + diff_f1, f2)
                else
                    dpoint(t, f1, f2 + diff_f2)
                end
            else
                dpoint(t, f1 + diff_f1, f2)
            end

            pp1 = Point2f(o + Makie.project(scene, p1))
            pp2 = Point2f(o + Makie.project(scene, p2))
            diff_pp = Makie.GeometryBasics.normalize(Point2f(pp2 - pp1))

            return (pp1, pp1 .+ Float32(tsize) .* diff_pp)
         end
    end

    ticks = linesegments!(topscene, tick_segments,
        transparency = true, inspectable = false,
        color = attr(:tickcolor), linewidth = attr(:tickwidth), visible = attr(:ticksvisible))
    # move ticks behind plots, -10000 is the far value in campixel
    translate!(ticks, 0, 0, -10000)

    labels_positions = Observable{Any}()
    map!(topscene, labels_positions, scene.viewport, scene.camera.projectionview,
            tick_segments, ticklabels, attr(:ticklabelpad)) do pxa, pv, ticksegs, ticklabs, pad

        o = (origin(pxa) - origin(topscene.viewport[]))

        points = map(ticksegs) do (tstart, tend)
            offset = pad * Makie.GeometryBasics.normalize(Point2f(tend - tstart))
            tend + offset
        end

        N = min(length(ticklabs), length(points))
        Tuple{Any,Point2f}[(ticklabs[i], points[i]) for i in 1:N]
    end

    align = lift(topscene, miv, min1, min2) do mv, m1, m2
        if dim == 1
            (mv ⊻ m1 ? :right : :left, m2 ? :top : :bottom)
        elseif dim == 2
            (mv ⊻ m1 ? :left : :right, m2 ? :top : :bottom)
        elseif dim == 3
            (m1 ⊻ m2 ? :left : :right, :center)
        end
    end

    ticklabels_text = text!(topscene, labels_positions, align = align,
        color = attr(:ticklabelcolor), fontsize = attr(:ticklabelsize),
        font = attr(:ticklabelfont), visible = attr(:ticklabelsvisible), inspectable = false
    )

    translate!(ticklabels_text, 0, 0, 1000)

    label_position = Observable(Point2f(0))
    label_rotation = Observable(0f0)
    label_align = Observable((:center, :top))

    onany(topscene,
            scene.viewport, scene.camera.projectionview, limits, miv, min1, min2,
            attr(:labeloffset), attr(:labelrotation), attr(:labelalign), xreversed, yreversed, zreversed
            ) do pxa, pv, lims, miv, min1, min2, labeloffset, lrotation, lalign, xrev, yrev, zrev

        o = (origin(pxa) - origin(topscene.viewport[]))

        rev1 = (xrev, yrev, zrev)[d1]
        rev2 = (xrev, yrev, zrev)[d2]
        revdim = (xrev, yrev, zrev)[dim]

        minr1 = min1 ⊻ rev1
        minr2 = min2 ⊻ rev2

        f1 = !minr1 ? minimum(lims)[d1] : maximum(lims)[d1]
        f2 = minr2 ? minimum(lims)[d2] : maximum(lims)[d2]

        # get end points of axis
        p1 = dpoint(minimum(lims)[dim], f1, f2)
        p2 = dpoint(maximum(lims)[dim], f1, f2)

        # project them into screen space
        pp1 = Point2f(o + Makie.project(scene, p1))
        pp2 = Point2f(o + Makie.project(scene, p2))

        # find the midpoint
        midpoint = (pp1 + pp2) ./ 2

        # and the difference vector
        diff = pp2 - pp1

        diffsign = if dim == 1 || dim == 3
            !(min1 ⊻ min2 ⊻ revdim) ? 1 : -1
        else
            (min1 ⊻ min2 ⊻ revdim) ? 1 : -1
        end

        a = pi/2

        # get the vector pointing from the axis in the direction of the label anchor
        offset_vec = (Makie.Mat2f(cos(a), sin(a), -sin(a), cos(a)) *
            Makie.GeometryBasics.normalize(diffsign * diff))

        # calculate the label offset from the axis midpoint
        plus_offset = midpoint + labeloffset * offset_vec

        offset_ang = atan(offset_vec[2], offset_vec[1])
        offset_ang_90deg = offset_ang + pi/2
        offset_ang_90deg_alwaysup = ((offset_ang + pi/2 + pi/2) % pi) - pi/2

        # # prefer rotated left 90deg to rotated right 90deg
        slight_flip = offset_ang_90deg_alwaysup < -deg2rad(88)
        if slight_flip
            offset_ang_90deg_alwaysup += pi
        end

        labelrotation = if lrotation == Makie.automatic
            offset_ang_90deg_alwaysup
        else
            lrotation
        end

        valign = offset_vec[2] > 0 || slight_flip ? :bottom : :top
        align = if lalign == Makie.automatic
            (:center, valign)
        else
            lalign
        end

        label_align[] != align && (label_align[] = align)
        label_rotation[] != labelrotation && (label_rotation[] = labelrotation)
        label_position[] = plus_offset

        return
    end
    notify(attr(:labelalign))

    label = text!(topscene, label_position,
        text = attr(:label),
        color = attr(:labelcolor),
        fontsize = attr(:labelsize),
        font = attr(:labelfont),
        rotation = label_rotation,
        align = label_align,
        visible = attr(:labelvisible),
        inspectable = false
    )

    return ticks, ticklabels_text, label
end

function dim3point(dim1, dim2, dim3, v1, v2, v3)
    if (dim1, dim2, dim3) == (1, 2, 3)
        Point(v1, v2, v3)
    elseif (dim1, dim2, dim3) == (2, 3, 1)
        Point(v3, v1, v2)
    elseif (dim1, dim2, dim3) == (1, 3, 2)
        Point(v1, v3, v2)
    else
        error("Invalid dim order $dim1, $dim2, $dim3")
    end
end

function add_panel!(scene, ax, dim1, dim2, dim3, limits, min3)

    dimsym(sym) = Symbol(string((:x, :y, :z)[dim1]) *
        string((:x, :y, :z)[dim2]) * string(sym))
    attr(sym) = getproperty(ax, dimsym(sym))

    rect = lift(limits) do lims
        mi = minimum(lims)
        ma = maximum(lims)
        Polygon([
            Point2(mi[dim1], mi[dim2]),
            Point2(ma[dim1], mi[dim2]),
            Point2(ma[dim1], ma[dim2]),
            Point2(mi[dim1], ma[dim2])
        ])
    end

    plane_offset = lift(limits, min3) do lims, mi3
        mi = minimum(lims)
        ma = maximum(lims)

        mi3 ? mi[dim3] : ma[dim3]
    end

    plane = Symbol((:x, :y, :z)[dim1], (:x, :y, :z)[dim2])

    panel = poly!(scene, rect, inspectable = false,
        xautolimits = false, yautolimits = false, zautolimits = false,
        color = attr(:panelcolor), visible = attr(:panelvisible),
        strokecolor = :transparent, strokewidth = 0,
        transformation = (plane, 0),
    )

    on(plane_offset) do offset
        translate!(
            panel,
            dim3 == 1 ? offset : zero(offset),
            dim3 == 2 ? offset : zero(offset),
            dim3 == 3 ? offset : zero(offset),
        )
    end

    return panel
end

function hidexdecorations!(ax::Axis3;
    label = true, ticklabels = true, ticks = true, grid = true)

    if label
        ax.xlabelvisible = false
    end
    if ticklabels
        ax.xticklabelsvisible = false
    end
    if ticks
        ax.xticksvisible = false
    end
    if grid
        ax.xgridvisible = false
    end
    # if minorgrid
    #     ax.xminorgridvisible = false
    # end
    # if minorticks
    #     ax.xminorticksvisible = false
    # end

    ax
end

function hideydecorations!(ax::Axis3;
    label = true, ticklabels = true, ticks = true, grid = true)

    if label
        ax.ylabelvisible = false
    end
    if ticklabels
        ax.yticklabelsvisible = false
    end
    if ticks
        ax.yticksvisible = false
    end
    if grid
        ax.ygridvisible = false
    end
    # if minorgrid
    #     ax.yminorgridvisible = false
    # end
    # if minorticks
    #     ax.yminorticksvisible = false
    # end

    ax
end

"""
    hidezdecorations!(ax::Axis3; label = true, ticklabels = true, ticks = true, grid = true)

Hide decorations of the z-axis: label, ticklabels, ticks and grid. Keyword
arguments can be used to disable hiding of certain types of decorations.
"""
function hidezdecorations!(ax::Axis3;
    label = true, ticklabels = true, ticks = true, grid = true)

    if label
        ax.zlabelvisible = false
    end
    if ticklabels
        ax.zticklabelsvisible = false
    end
    if ticks
        ax.zticksvisible = false
    end
    if grid
        ax.zgridvisible = false
    end
    # if minorgrid
    #     ax.zminorgridvisible = false
    # end
    # if minorticks
    #     ax.zminorticksvisible = false
    # end

    ax
end

function hidedecorations!(ax::Axis3;
    label = true, ticklabels = true, ticks = true, grid = true)

    hidexdecorations!(ax; label = label, ticklabels = ticklabels,
        ticks = ticks, grid = grid)
    hideydecorations!(ax; label = label, ticklabels = ticklabels,
        ticks = ticks, grid = grid)
    hidezdecorations!(ax; label = label, ticklabels = ticklabels,
        ticks = ticks, grid = grid)

    ax
end

function hidespines!(ax::Axis3)
    ax.xspinesvisible = false
    ax.yspinesvisible = false
    ax.zspinesvisible = false
    ax
end



# this is so users can do limits = (x1, x2, y1, y2, z1, z2)
function convert_limit_attribute(lims::Tuple{Any, Any, Any, Any, Any, Any})
    (lims[1:2], lims[3:4], lims[5:6])
end

function convert_limit_attribute(lims::Tuple{Any, Any, Any})
    _convert_single_limit(x) = x
    _convert_single_limit(x::Interval) = endpoints(x)
    map(_convert_single_limit, lims)
end


function xautolimits(ax::Axis3)
    xlims = getlimits(ax, 1)

    if isnothing(xlims)
        xlims = (ax.targetlimits[].origin[1], ax.targetlimits[].origin[1] + ax.targetlimits[].widths[1])
    else
        xlims = expandlimits(xlims,
            ax.xautolimitmargin[][1],
            ax.xautolimitmargin[][2],
            identity)
    end
    xlims
end

function yautolimits(ax::Axis3)
    ylims = getlimits(ax, 2)

    if isnothing(ylims)
        ylims = (ax.targetlimits[].origin[2], ax.targetlimits[].origin[2] + ax.targetlimits[].widths[2])
    else
        ylims = expandlimits(ylims,
            ax.yautolimitmargin[][1],
            ax.yautolimitmargin[][2],
            identity)
    end
    ylims
end

function zautolimits(ax::Axis3)
    zlims = getlimits(ax, 3)

    if isnothing(zlims)
        zlims = (ax.targetlimits[].origin[3], ax.targetlimits[].origin[3] + ax.targetlimits[].widths[3])
    else
        zlims = expandlimits(zlims,
            ax.zautolimitmargin[][1],
            ax.zautolimitmargin[][2],
            identity)
    end
    zlims
end

Makie.xlims!(ax::Axis3, xlims::Interval) = Makie.xlims!(ax, endpoints(xlims))
Makie.ylims!(ax::Axis3, ylims::Interval) = Makie.ylims!(ax, endpoints(ylims))
Makie.zlims!(ax::Axis3, zlims::Interval) = Makie.zlims!(ax, endpoints(zlims))

function Makie.xlims!(ax::Axis3, xlims::Tuple{Union{Real, Nothing}, Union{Real, Nothing}})
    if length(xlims) != 2
        error("Invalid xlims length of $(length(xlims)), must be 2.")
    elseif xlims[1] == xlims[2] && xlims[1] !== nothing
        error("Can't set x limits to the same value $(xlims[1]).")
    elseif all(x -> x isa Real, xlims) && xlims[1] > xlims[2]
        xlims = reverse(xlims)
        ax.xreversed[] = true
    else
        ax.xreversed[] = false
    end
    mlims = convert_limit_attribute(ax.limits[])

    ax.limits.val = (xlims, mlims[2], mlims[3])
    reset_limits!(ax, yauto = false, zauto = false)
    nothing
end

function Makie.ylims!(ax::Axis3, ylims::Tuple{Union{Real, Nothing}, Union{Real, Nothing}})
    if length(ylims) != 2
        error("Invalid ylims length of $(length(ylims)), must be 2.")
    elseif ylims[1] == ylims[2] && ylims[1] !== nothing
        error("Can't set y limits to the same value $(ylims[1]).")
    elseif all(x -> x isa Real, ylims) && ylims[1] > ylims[2]
        ylims = reverse(ylims)
        ax.yreversed[] = true
    else
        ax.yreversed[] = false
    end
    mlims = convert_limit_attribute(ax.limits[])

    ax.limits.val = (mlims[1], ylims, mlims[3])
    reset_limits!(ax, xauto = false, zauto = false)
    nothing
end

function Makie.zlims!(ax::Axis3, zlims)
    if length(zlims) != 2
        error("Invalid zlims length of $(length(zlims)), must be 2.")
    elseif zlims[1] == zlims[2] && zlims[1] !== nothing
        error("Can't set z limits to the same value $(zlims[1]).")
    elseif all(x -> x isa Real, zlims) && zlims[1] > zlims[2]
        zlims = reverse(zlims)
        ax.zreversed[] = true
    else
        ax.zreversed[] = false
    end
    mlims = convert_limit_attribute(ax.limits[])

    ax.limits.val = (mlims[1], mlims[2], zlims)
    reset_limits!(ax, xauto = false, yauto = false)
    nothing
end


"""
    limits!(ax::Axis3, xlims, ylims, zlims)

Set the axis limits to `xlims`, `ylims`, and `zlims`.
If limits are ordered high-low, this reverses the axis orientation.
"""
function limits!(ax::Axis3, xlims, ylims, zlims)
    Makie.xlims!(ax, xlims)
    Makie.ylims!(ax, ylims)
    Makie.zlims!(ax, zlims)
end

"""
    limits!(ax::Axis3, x1, x2, y1, y2, z1, z2)

Set the axis x-limits to `x1` and `x2`, the y-limits to `y1` and `y2`, and the
z-limits to `z1` and `z2`.
If limits are ordered high-low, this reverses the axis orientation.
"""
function limits!(ax::Axis3, x1, x2, y1, y2, z1, z2)
    Makie.xlims!(ax, x1, x2)
    Makie.ylims!(ax, y1, y2)
    Makie.zlims!(ax, z1, z2)
end

"""
    limits!(ax::Axis3, rect::Rect3)

Set the axis limits to `rect`.
If limits are ordered high-low, this reverses the axis orientation.
"""
function limits!(ax::Axis3, rect::Rect3)
    xmin, ymin, zmin = minimum(rect)
    xmax, ymax, zmax = maximum(rect)
    Makie.xlims!(ax, xmin, xmax)
    Makie.ylims!(ax, ymin, ymax)
    Makie.zlims!(ax, zmin, zmax)
end

function attribute_examples(::Type{Axis3})
    Dict(
        :aspect => [
            Example(
                code = """
                    fig = Figure()

                    Axis3(fig[1, 1], aspect = (1, 1, 1), title = "aspect = (1, 1, 1)")
                    Axis3(fig[1, 2], aspect = (2, 1, 1), title = "aspect = (2, 1, 1)")
                    Axis3(fig[2, 1], aspect = (1, 2, 1), title = "aspect = (1, 2, 1)")
                    Axis3(fig[2, 2], aspect = (1, 1, 2), title = "aspect = (1, 1, 2)")

                    fig
                    """
            ),
            Example(
                code = """
                    using FileIO

                    fig = Figure()

                    brain = load(assetpath("brain.stl"))

                    ax1 = Axis3(fig[1, 1], aspect = :equal, title = "aspect = :equal")
                    ax2 = Axis3(fig[1, 2], aspect = :data, title = "aspect = :data")

                    for ax in [ax1, ax2]
                        mesh!(ax, brain, color = :gray80)
                    end

                    fig
                    """
            ),
        ],
        :viewmode => [
            Example(
                code = """
                    fig = Figure()

                    for (i, viewmode) in enumerate([:fit, :fitzoom, :stretch])
                        for (j, elevation) in enumerate([0.1, 0.2, 0.3] .* pi)

                            Label(fig[i, 1:3, Top()], "viewmode = \$(repr(viewmode))", font = :bold)

                            # show the extent of each cell using a box
                            Box(fig[i, j], strokewidth = 0, color = :gray95)

                            ax = Axis3(fig[i, j]; viewmode, elevation, protrusions = 0, aspect = :equal)
                            hidedecorations!(ax)

                        end
                    end

                    fig
                    """
            ),
        ],
        :perspectiveness => [
            Example(
                code = """
                    fig = Figure()

                    for (i, perspectiveness) in enumerate(range(0, 1, length = 6))
                        ax = Axis3(fig[fldmod1(i, 3)...]; perspectiveness, protrusions = (0, 0, 0, 15),
                            title = ":perspectiveness = \$(perspectiveness)")
                        hidedecorations!(ax)
                    end

                    fig
                    """
            ),
        ],
        :azimuth => [
            Example(
                code = """
                    fig = Figure()

                    for (i, azimuth) in enumerate([0, 0.1, 0.2, 0.3, 0.4, 0.5])
                        Axis3(fig[fldmod1(i, 3)...], azimuth = azimuth * pi,
                            title = "azimuth = \$(azimuth)π", viewmode = :fit)
                    end

                    fig
                    """
            ),
        ],
        :elevation => [
            Example(
                code = """
                    fig = Figure()

                    for (i, elevation) in enumerate([0, 0.05, 0.1, 0.15, 0.2, 0.25])
                        Axis3(fig[fldmod1(i, 3)...], elevation = elevation * pi,
                            title = "elevation = \$(elevation)π", viewmode = :fit)
                    end

                    fig
                    """
            ),
        ],
        :xreversed => [
            Example(
                code = """
                using FileIO

                fig = Figure()

                brain = load(assetpath("brain.stl"))

                ax1 = Axis3(fig[1, 1], title = "xreversed = false")
                ax2 = Axis3(fig[2, 1], title = "xreversed = true", xreversed = true)
                for ax in [ax1, ax2]
                    mesh!(ax, brain, color = getindex.(brain.position, 1))
                end

                fig
                    """
            ),
        ],
        :yreversed => [
            Example(
                code = """
                    using FileIO

                    fig = Figure()

                    brain = load(assetpath("brain.stl"))

                    ax1 = Axis3(fig[1, 1], title = "yreversed = false")
                    ax2 = Axis3(fig[2, 1], title = "yreversed = true", yreversed = true)
                    for ax in [ax1, ax2]
                        mesh!(ax, brain, color = getindex.(brain.position, 2))
                    end

                    fig
                    """
            ),
        ],
        :zreversed => [
            Example(
                code = """
                    using FileIO

                    fig = Figure()

                    brain = load(assetpath("brain.stl"))

                    ax1 = Axis3(fig[1, 1], title = "zreversed = false")
                    ax2 = Axis3(fig[2, 1], title = "zreversed = true", zreversed = true)
                    for ax in [ax1, ax2]
                        mesh!(ax, brain, color = getindex.(brain.position, 3))
                    end

                    fig
                    """
            ),
        ],
        :protrusions => [
            Example(
                code = """
                    fig = Figure(backgroundcolor = :gray97)
                    Box(fig[1, 1], strokewidth = 0) # visualizes the layout cell
                    Axis3(fig[1, 1], protrusions = 100, viewmode = :stretch,
                        title = "protrusions = 100")
                    fig
                """
            ),
            Example(
                code = """
                    fig = Figure(backgroundcolor = :gray97)
                    Box(fig[1, 1], strokewidth = 0) # visualizes the layout cell
                    ax = Axis3(fig[1, 1], protrusions = (0, 0, 0, 20), viewmode = :stretch,
                        title = "protrusions = (0, 0, 0, 20)")
                    hidedecorations!(ax)
                    fig
                """
            ),
        ]
    )
end


# Axis interface

tightlimits!(ax::Axis3) = nothing # TODO, not implemented yet<|MERGE_RESOLUTION|>--- conflicted
+++ resolved
@@ -355,20 +355,12 @@
     dim in (1, 2, 3) || error("Dimension $dim not allowed. Only 1, 2 or 3.")
 
     filtered_plots = filter(ax.scene.plots) do p
-<<<<<<< HEAD
-        to_value(get(p, :visible, true)) &&
-        is_data_space(to_value(get(p, :space, :data))) &&
-        ifelse(dim == 1, to_value(get(p, :xautolimits, true)), true) &&
-        ifelse(dim == 2, to_value(get(p, :yautolimits, true)), true) &&
-        ifelse(dim == 3, to_value(get(p, :zautolimits, true)), true)
-=======
         attr = p.attributes
         to_value(get(attr, :visible, true)) &&
         is_data_space(p) &&
         ifelse(dim == 1, to_value(get(attr, :xautolimits, true)), true) &&
         ifelse(dim == 2, to_value(get(attr, :yautolimits, true)), true) &&
         ifelse(dim == 3, to_value(get(attr, :zautolimits, true)), true)
->>>>>>> 1855f9ac
     end
 
     bboxes = Makie.data_limits.(filtered_plots)
