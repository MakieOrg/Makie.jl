struct Axis3Camera <: AbstractCamera end

function initialize_block!(ax::Axis3)

    blockscene = ax.blockscene

    on(blockscene, ax.protrusions) do prot
        ax.layoutobservables.protrusions[] = to_protrusions(prot)
    end
    notify(ax.protrusions)

    finallimits = Observable(Rect3f(Vec3f(0f0, 0f0, 0f0), Vec3f(100f0, 100f0, 100f0)))
    setfield!(ax, :finallimits, finallimits)

    scenearea = lift(round_to_IRect2D, blockscene, ax.layoutobservables.computedbbox)

    scene = Scene(blockscene, scenearea, clear = false, backgroundcolor = ax.backgroundcolor)
    ax.scene = scene
    cam = Axis3Camera()
    cameracontrols!(scene, cam)
    scene.theme.clip_planes = map(
            scene, scene.transformation.model, ax.finallimits,
            ax.xreversed, ax.yreversed, ax.zreversed
            ) do model, lims, xrev, yrev, zrev
        mini = Point3f(model * to_ndim(Point4f, minimum(lims), 1))
        maxi = Point3f(model * to_ndim(Point4f, maximum(lims), 1))
        x = ifelse(xrev, -1f0, 1f0)
        y = ifelse(yrev, -1f0, 1f0)
        z = ifelse(zrev, -1f0, 1f0)
        return [
            Plane3f(Vec3f( x,  0,  0),  x * mini[1]),
            Plane3f(Vec3f( 0,  y,  0),  y * mini[2]),
            Plane3f(Vec3f( 0,  0,  z),  z * mini[3]),
            Plane3f(Vec3f(-x,  0,  0), -x * maxi[1]),
            Plane3f(Vec3f( 0, -y,  0), -y * maxi[2]),
            Plane3f(Vec3f( 0,  0, -z), -z * maxi[3])
        ]
    end

    mi1 = Observable(!(pi/2 <= mod1(ax.azimuth[], 2pi) < 3pi/2))
    mi2 = Observable(0 <= mod1(ax.azimuth[], 2pi) < pi)
    mi3 = Observable(ax.elevation[] > 0)

    on(scene, ax.azimuth) do x
        b = !(pi/2 <= mod1(x, 2pi) < 3pi/2)
        mi1.val == b || (mi1[] = b)
        return
    end
    on(scene, ax.azimuth) do x
        b = 0 <= mod1(x, 2pi) < pi
        mi2.val == b || (mi2[] = b)
        return
    end
    on(scene, ax.elevation) do x
        mi3.val == (x > 0) || (mi3[] = x > 0)
        return
    end

    setfield!(ax, :lookat, Observable(Vec3d(0)))
    setfield!(ax, :zoom_mult, Observable(1.0))

    matrices = lift(calculate_matrices, scene, finallimits, scene.viewport, ax.elevation, ax.azimuth,
                    ax.perspectiveness, ax.aspect, ax.viewmode, ax.xreversed, ax.yreversed, ax.zreversed,
                    ax.zoom_mult, ax.lookat)

    on(scene, matrices) do (model, view, proj, eyepos)
        cam = camera(scene)
        Makie.set_proj_view!(cam, proj, view)
        scene.transformation.model[] = model
        cam.eyeposition[] = eyepos
        viewdir = -normalize(eyepos)
        up = Vec3d(0, 0, 1)
        lookat = Vec3d(0)
        u_z = normalize(eyepos .- lookat)
        u_x = normalize(cross(up, u_z))
        cam.upvector[] = cross(u_z, u_x)
        cam.view_direction[] = viewdir
    end

    ticknode_1 = Observable{Any}()
    map!(scene, ticknode_1, finallimits, ax.xticks, ax.xtickformat) do lims, ticks, format
        get_ticks(ticks, identity, format, minimum(lims)[1], maximum(lims)[1])
    end

    ticknode_2 = Observable{Any}()
    map!(scene, ticknode_2, finallimits, ax.yticks, ax.ytickformat) do lims, ticks, format
        get_ticks(ticks, identity, format, minimum(lims)[2], maximum(lims)[2])
    end

    ticknode_3 = Observable{Any}()
    map!(scene, ticknode_3, finallimits, ax.zticks, ax.ztickformat) do lims, ticks, format
        get_ticks(ticks, identity, format, minimum(lims)[3], maximum(lims)[3])
    end

    add_panel!(scene, ax, 1, 2, 3, finallimits, mi3)
    add_panel!(scene, ax, 2, 3, 1, finallimits, mi1)
    add_panel!(scene, ax, 1, 3, 2, finallimits, mi2)

    xgridline1, xgridline2, xframelines =
        add_gridlines_and_frames!(blockscene, scene, ax, 1, finallimits, ticknode_1, mi1, mi2, mi3, ax.xreversed, ax.yreversed, ax.zreversed)
    ygridline1, ygridline2, yframelines =
        add_gridlines_and_frames!(blockscene, scene, ax, 2, finallimits, ticknode_2, mi2, mi1, mi3, ax.xreversed, ax.yreversed, ax.zreversed)
    zgridline1, zgridline2, zframelines =
        add_gridlines_and_frames!(blockscene, scene, ax, 3, finallimits, ticknode_3, mi3, mi1, mi2, ax.xreversed, ax.yreversed, ax.zreversed)

    xticks, xticklabels, xlabel =
        add_ticks_and_ticklabels!(blockscene, scene, ax, 1, finallimits, ticknode_1, mi1, mi2, mi3, ax.azimuth, ax.xreversed, ax.yreversed, ax.zreversed)
    yticks, yticklabels, ylabel =
        add_ticks_and_ticklabels!(blockscene, scene, ax, 2, finallimits, ticknode_2, mi2, mi1, mi3, ax.azimuth, ax.xreversed, ax.yreversed, ax.zreversed)
    zticks, zticklabels, zlabel =
        add_ticks_and_ticklabels!(blockscene, scene, ax, 3, finallimits, ticknode_3, mi3, mi1, mi2, ax.azimuth, ax.xreversed, ax.yreversed, ax.zreversed)

    titlepos = lift(scene, scene.viewport, ax.titlegap, ax.titlealign) do a, titlegap, align

        align_factor = halign2num(align, "Horizontal title align $align not supported.")
        x = a.origin[1] + align_factor * a.widths[1]

        yoffset = top(a) + titlegap

        Point2(x, yoffset)
    end

    titlealignnode = lift(scene, ax.titlealign) do align
        (align, :bottom)
    end

    titlet = text!(
        blockscene, ax.title,
        position = titlepos,
        visible = ax.titlevisible,
        fontsize = ax.titlesize,
        align = titlealignnode,
        font = ax.titlefont,
        color = ax.titlecolor,
        markerspace = :data,
        clip_planes = Plane3f[],
        inspectable = false)

    ax.mouseeventhandle = addmouseevents!(scene)
    scrollevents = Observable(ScrollEvent(0, 0))
    setfield!(ax, :scrollevents, scrollevents)
    keysevents = Observable(KeysEvent(Set()))
    setfield!(ax, :keysevents, keysevents)

    on(scene, scene.events.scroll) do s
        if is_mouseinside(scene)
            ax.scrollevents[] = ScrollEvent(s[1], s[2])
            return Consume(true)
        end
        return Consume(false)
    end

    on(scene, scene.events.keyboardbutton) do e
        ax.keysevents[] = KeysEvent(scene.events.keyboardstate)
        return Consume(false)
    end

    ax.interactions = Dict{Symbol, Tuple{Bool, Any}}()

    on(scene, ax.limits) do lims
        reset_limits!(ax)
    end

    on(scene, ax.targetlimits) do lims
        # adjustlimits!(ax)
        # we have no aspect constraints here currently, so just update final limits
        ax.finallimits[] = lims
        return
    end

    function process_event(event)
        for (active, interaction) in values(ax.interactions)
            if active
                maybe_consume = process_interaction(interaction, event, ax)
                maybe_consume == Consume(true) && return Consume(true)
            end
        end
        return Consume(false)
    end

    on(process_event, scene, ax.mouseeventhandle.obs)
    on(process_event, scene, ax.scrollevents)
    on(process_event, scene, ax.keysevents)

    register_interaction!(ax, :dragrotate, DragRotate())
    register_interaction!(ax, :limitreset, LimitReset())
    register_interaction!(ax, :scrollzoom, ScrollZoom(0.05, NaN))
    register_interaction!(ax, :translation, DragPan(NaN))

    # in case the user set limits already
    notify(ax.limits)

    return
end

function calculate_matrices(limits, viewport, elev, azim, perspectiveness, aspect,
    viewmode, xreversed, yreversed, zreversed, zoom_mult, lookat)

    # This produces:
    # - standard model matrix                  (scaling + translation)
    # - standard view/lookat matrix            (basis transform + translation)
    # - standard perspective projection matrix (scaling + perspective projection)

    if !(0 <= perspectiveness <= 1)
        throw(ArgumentError("perspectiveness is limited to a 0..1 range!"))
    end

    # Raw limits (no rescaling)
    ori = limits.origin
    ws = widths(limits)

    limits = Rect3f(
        (
            ifelse(xreversed, ori[1] + ws[1], ori[1]),
            ifelse(yreversed, ori[2] + ws[2], ori[2]),
            ifelse(zreversed, ori[3] + ws[3], ori[3]),
        ),
        (
            ifelse(xreversed, -ws[1], ws[1]),
            ifelse(yreversed, -ws[2], ws[2]),
            ifelse(zreversed, -ws[3], ws[3]),
        )
    )

    # Data normalization (model matrix)
    o = origin(limits)
    ws = widths(limits)
    if aspect == :equal || viewmode == :stretch
        # normalize to -1..1 cube
        scaling = 2.0 ./ ws
    elseif aspect == :data
        # normalize to -1..1 for the longest side, keep data aspect
        scaling = Vec3f(2.0 / maximum(ws))
    elseif aspect isa VecTypes{3}
        # normalize aspect (max 1), then normalize data to -aspect..aspect
        scaling = aspect ./ maximum(aspect) .* 2.0 ./ ws
    else
        throw(ArgumentError("aspect must be :equal, :data or a 3D Vector"))
    end

<<<<<<< HEAD
    # radius = sqrt(3) / tand(angle / 2)
    radius = zoom_mult * sqrt(3) / sind(angle / 2)
=======
    center = scaling .* (o + 0.5 * ws) # after scaling
    model = transformationmatrix(-center, scaling)
>>>>>>> 5b967b9d

    # view & projection matrix

<<<<<<< HEAD
    eyepos = Vec3{Float64}(x, y, z) + lookat

    lookat_matrix = Makie.lookat(eyepos, lookat, Vec3{Float64}(0, 0, 1))
    # lookat_matrix = lookat(eyepos, Vec3{Float64}(0), Vec3{Float64}(0, 0, 1))
=======
    fov_max = 90
    fov_min = 0.5
    fov = fov_min + (fov_max - fov_min) * perspectiveness

    aspect_ratio = width(viewport) / height(viewport)
>>>>>>> 5b967b9d

    # Get basis transform
    # change to coordinate system of camera, but don't move origin yet

    eyeposition = Vec3f(
        cos(elev) * cos(azim),
        cos(elev) * sin(azim),
        sin(elev)
    )

    view = lookat_basis(eyeposition, Vec3f(0), Vec3f(0, 0, 1))


    zmin = zmax = 0.0
    if viewmode == :fit
        # Get the radius of the bounding sphere encompassing the bbox post model
        radius = norm(0.5 .* scaling .* ws)

        # Next find the distance from the bounding sphere origin which is needed
        # to not clip the sphere at a given fov.
        #                       _.--'
        #                  .--:' ':
        #  0.5fov     .--'   :     :  radius
        #        .--'       :       :
        #  cam -*-----------|--------x
        #      | <--      d       -> |
        # sin(0.5fov) = radius / d

        aspect_scaling = max(1.0, 1.0 ./ aspect_ratio) # viewport scaling
        distance = aspect_scaling * radius / sind(0.5 * fov)
        zmin = -radius; zmax = radius #  for near, far

    elseif viewmode == :fitzoom

        # Get bbox after model
        whd = 0.5 .* scaling .* ws

        # width, height, depth vector of bbos transform to these in view basis
        x_vec = whd[1] * view[Vec(1,2,3), 1]
        y_vec = whd[2] * view[Vec(1,2,3), 2]
        z_vec = whd[3] * view[Vec(1,2,3), 3]

        # Find zmin, zmax of the bbox corners in view basis.
        # Find distance required to not clip any bbox corners after projection.
        # For this we solve abs(projection * Point4f(corner, 1))[i] = 1 with
        # i = 1, 2 for a given fov and (viewport) aspect_ratio. This results in
        #   corner[i] / (aspect[i] * tand(0.5 * fov)) - corner[3]
        # with a = (aspect_ratio, 1.0).
        distance = 0.0
        fy = 1.0 / tand(0.5 * fov)
        fx = fy / aspect_ratio
        for i in (-1.0, 1.0), j in (-1.0, 1.0), k in (-1.0, 1.0)
            p = i * x_vec + j * y_vec + k * z_vec
            distance = max(distance, abs(p[1]) * fx - p[3])
            distance = max(distance, abs(p[2]) * fy - p[3])
            zmin = min(zmin, p[3])
            zmax = max(zmax, p[3])
        end

    elseif viewmode == :stretch

        # For :stretch model always generates a -1..1^3 cube, so the width,
        # height and depth vectors in view basis simplify to
        x_vec = view[Vec(1,2,3), 1]
        y_vec = view[Vec(1,2,3), 2]
        z_vec = view[Vec(1,2,3), 3]

        # To stretch the visualization to full viewport we solve the same
        # equation as for :fitzoom in one dimension and then adjust
        # `aspect_ratio` such that the other dimension is mapped to a -1..1
        # range. Here get distance from Y and get aspect_ratio from the ratio
        # of distances.
        x_dist_max = y_dist_max = 0.0
        f = 1.0 / tand(0.5 * fov)
        for i in (-1.0, 1.0), j in (-1.0, 1.0), k in (-1.0, 1.0)
            p = i * x_vec + j * y_vec + k * z_vec
            x_dist_max = max(x_dist_max, abs(p[1]) * f - p[3])
            y_dist_max = max(y_dist_max, abs(p[2]) * f - p[3])
            zmin = min(zmin, p[3])
            zmax = max(zmax, p[3])
        end

        distance = y_dist_max
        aspect_ratio = x_dist_max / y_dist_max

    else
        throw(ArgumentError("$viewmode is not a valid viewmode. Use :fit, :fitzoom or :stretch."))
    end

    # Note:
    # The distance is currently set to clip exactly at the extrema of the
    # limits/bounding box. If this causes any clipping issues we can simplify
    # slightly increase distance.
    # We could get minor near and far clipping issues for the same reason,
    # wich can be fixed by multiplying with zmin, zmax by (1.0 + epsilon).
    # (This may also require increasing distance to avoid near <= 0.0.)

    # move camera coordinate system to eyeposition
    eyeposition = distance * eyeposition
    view = view * translationmatrix(-eyeposition)

    # Generate projection matrix
    near = distance + zmin # closest rendered point of bounding box/sphere
    far  = distance + zmax # farthest rendered point of bounding box/sphere
    projection = perspectiveprojection(Float32, fov, aspect_ratio, near, far)

<<<<<<< HEAD
            # ratio_x = maxx
            # ratio_y = maxy

            # if viewmode === :fitzoom
            #     if ratio_y > ratio_x
            #         pm = Makie.scalematrix(Vec3(1/ratio_y, 1/ratio_y, 1)) * pm
            #     else
            #         pm = Makie.scalematrix(Vec3(1/ratio_x, 1/ratio_x, 1)) * pm
            #     end
            # else
            #     pm = Makie.scalematrix(Vec3(1/ratio_x, 1/ratio_y, 1)) * pm
            # end
        end
        pm
    else
        error("Invalid viewmode $viewmode")
    end
=======
    return model, view, projection, eyeposition

>>>>>>> 5b967b9d
end

function update_state_before_display!(ax::Axis3)
    reset_limits!(ax)
    return
end

function autolimits!(ax::Axis3)
    xlims = getlimits(ax, 1)
    ylims = getlimits(ax, 2)
    zlims = getlimits(ax, 3)

    ori = Vec3f(xlims[1], ylims[1], zlims[1])
    widths = Vec3f(xlims[2] - xlims[1], ylims[2] - ylims[1], zlims[2] - zlims[1])

    enlarge_factor = 0.1

    nori = ori .- (0.5 * enlarge_factor) * widths
    nwidths = widths .* (1 + enlarge_factor)

    lims = Rect3f(nori, nwidths)

    ax.finallimits[] = lims
    nothing
end

to_protrusions(x::Number) = GridLayoutBase.RectSides{Float32}(x, x, x, x)
to_protrusions(x::Tuple{Any, Any, Any, Any}) = GridLayoutBase.RectSides{Float32}(x...)

function getlimits(ax::Axis3, dim)
    dim in (1, 2, 3) || error("Dimension $dim not allowed. Only 1, 2 or 3.")

    filtered_plots = filter(ax.scene.plots) do p
        attr = p.attributes
        to_value(get(attr, :visible, true)) &&
        is_data_space(to_value(get(attr, :space, :data))) &&
        ifelse(dim == 1, to_value(get(attr, :xautolimits, true)), true) &&
        ifelse(dim == 2, to_value(get(attr, :yautolimits, true)), true) &&
        ifelse(dim == 3, to_value(get(attr, :zautolimits, true)), true)
    end

    bboxes = Makie.data_limits.(filtered_plots)
    finite_bboxes = filter(Makie.isfinite_rect, bboxes)

    isempty(finite_bboxes) && return nothing

    templim = (finite_bboxes[1].origin[dim], finite_bboxes[1].origin[dim] + finite_bboxes[1].widths[dim])

    for bb in finite_bboxes[2:end]
        templim = limitunion(templim, (bb.origin[dim], bb.origin[dim] + bb.widths[dim]))
    end

    templim
end

function dimpoint(dim, v, v1, v2)
    if dim == 1
        Point(v, v1, v2)
    elseif dim == 2
        Point(v1, v, v2)
    elseif dim == 3
        Point(v1, v2, v)
    end
end

function dim1(dim)
    if dim == 1
        2
    elseif dim == 2
        1
    elseif dim == 3
        1
    end
end

function dim2(dim)
    if dim == 1
        3
    elseif dim == 2
        3
    elseif dim == 3
        2
    end
end

function add_gridlines_and_frames!(topscene, scene, ax, dim::Int, limits, ticknode, miv, min1, min2, xreversed, yreversed, zreversed)

    dimsym(sym) = Symbol(string((:x, :y, :z)[dim]) * string(sym))
    attr(sym) = getproperty(ax, dimsym(sym))

    dpoint = (v, v1, v2) -> dimpoint(dim, v, v1, v2)
    d1 = dim1(dim)
    d2 = dim2(dim)


    tickvalues = @lift($ticknode[1])

    endpoints = lift(limits, tickvalues, min1, min2, xreversed, yreversed, zreversed) do lims, ticks, min1, min2, xrev, yrev, zrev
        rev1 = (xrev, yrev, zrev)[d1]
        rev2 = (xrev, yrev, zrev)[d2]
        f1 = min1 ⊻ rev1 ? minimum(lims)[d1] : maximum(lims)[d1]
        f2 = min2 ⊻ rev2 ? minimum(lims)[d2] : maximum(lims)[d2]
        # from tickvalues and f1 and min2:max2
        mi = minimum(lims)
        ma = maximum(lims)
        map(filter(x -> !any(y -> x ≈ y[dim], extrema(lims)), ticks)) do t
            dpoint(t, f1, mi[d2]), dpoint(t, f1, ma[d2])
        end
    end
    gridline1 = linesegments!(scene, endpoints, color = attr(:gridcolor),
        linewidth = attr(:gridwidth), clip_planes = Plane3f[],
        xautolimits = false, yautolimits = false, zautolimits = false, transparency = true,
        visible = attr(:gridvisible), inspectable = false)

    endpoints2 = lift(limits, tickvalues, min1, min2, xreversed, yreversed, zreversed) do lims, ticks, min1, min2, xrev, yrev, zrev
        rev1 = (xrev, yrev, zrev)[d1]
        rev2 = (xrev, yrev, zrev)[d2]
        f1 = min1 ⊻ rev1 ? minimum(lims)[d1] : maximum(lims)[d1]
        f2 = min2 ⊻ rev2 ? minimum(lims)[d2] : maximum(lims)[d2]
        # from tickvalues and f1 and min2:max2
        mi = minimum(lims)
        ma = maximum(lims)
        map(filter(x -> !any(y -> x ≈ y[dim], extrema(lims)), ticks)) do t
            dpoint(t, mi[d1], f2), dpoint(t, ma[d1], f2)
        end
    end
    gridline2 = linesegments!(scene, endpoints2, color = attr(:gridcolor),
        linewidth = attr(:gridwidth), clip_planes = Plane3f[],
        xautolimits = false, yautolimits = false, zautolimits = false, transparency = true,
        visible = attr(:gridvisible), inspectable = false)


    framepoints = lift(limits, scene.camera.projectionview, scene.viewport, min1, min2, xreversed, yreversed, zreversed
            ) do lims, _, pxa, mi1, mi2, xrev, yrev, zrev
        o = pxa.origin

        rev1 = (xrev, yrev, zrev)[d1]
        rev2 = (xrev, yrev, zrev)[d2]

        mi1 = mi1 ⊻ rev1
        mi2 = mi2 ⊻ rev2

        f(mi) = mi ? minimum : maximum
        p1 = dpoint(minimum(lims)[dim], f(!mi1)(lims)[d1], f(mi2)(lims)[d2])
        p2 = dpoint(maximum(lims)[dim], f(!mi1)(lims)[d1], f(mi2)(lims)[d2])
        p3 = dpoint(minimum(lims)[dim], f(mi1)(lims)[d1], f(mi2)(lims)[d2])
        p4 = dpoint(maximum(lims)[dim], f(mi1)(lims)[d1], f(mi2)(lims)[d2])
        p5 = dpoint(minimum(lims)[dim], f(mi1)(lims)[d1], f(!mi2)(lims)[d2])
        p6 = dpoint(maximum(lims)[dim], f(mi1)(lims)[d1], f(!mi2)(lims)[d2])
        # p7 = dpoint(minimum(lims)[dim], f(!mi1)(lims)[d1], f(!mi2)(lims)[d2])
        # p8 = dpoint(maximum(lims)[dim], f(!mi1)(lims)[d1], f(!mi2)(lims)[d2])

        # we are going to transform the 3d frame points into 2d of the topscene
        # because otherwise the frame lines can
        # be cut when they lie directly on the scene boundary
        # to_topscene_z_2d.([p1, p2, p3, p4, p5, p6], Ref(scene))
        return [p1, p2, p3, p4, p5, p6]
    end
    colors = Observable{Any}()
    map!(vcat, colors, attr(:spinecolor_1), attr(:spinecolor_2), attr(:spinecolor_3))
    framelines = linesegments!(scene, framepoints, color = colors, linewidth = attr(:spinewidth),
        xautolimits = false, yautolimits = false, zautolimits = false, transparency = false,
        # transparency = true,
        clip_planes = Plane3f[], visible = attr(:spinesvisible), inspectable = false)

    return gridline1, gridline2, framelines
end

# this function projects a point from a 3d subscene into the parent space with a really
# small z value
function to_topscene_z_2d(p3d, scene)
    o = scene.viewport[].origin
    p2d = Point2f(o + Makie.project(scene, p3d))
    # -10000 is an arbitrary weird constant that in preliminary testing didn't seem
    # to clip into plot objects anymore
    Point3f(p2d..., -10000)
end

function add_ticks_and_ticklabels!(topscene, scene, ax, dim::Int, limits, ticknode, miv, min1, min2, azimuth, xreversed, yreversed, zreversed)

    dimsym(sym) = Symbol(string((:x, :y, :z)[dim]) * string(sym))
    attr(sym) = getproperty(ax, dimsym(sym))

    dpoint = (v, v1, v2) -> dimpoint(dim, v, v1, v2)
    d1 = dim1(dim)
    d2 = dim2(dim)

    tickvalues = @lift($ticknode[1])
    ticklabels = Observable{Any}()
    map!(ticklabels, ticknode) do (values, labels)
        labels
    end
    ticksize = attr(:ticksize)

    tick_segments = lift(scene, limits, tickvalues, miv, min1, min2,
            scene.camera.projectionview, scene.viewport, ticksize, xreversed, yreversed, zreversed) do lims, ticks, miv, min1, min2,
                pview, pxa, tsize, xrev, yrev, zrev

        rev1 = (xrev, yrev, zrev)[d1]
        rev2 = (xrev, yrev, zrev)[d2]

        f1 = !(min1 ⊻ rev1) ? minimum(lims)[d1] : maximum(lims)[d1]
        f2 = (min2 ⊻ rev2) ? minimum(lims)[d2] : maximum(lims)[d2]

        f1_oppo = (min1 ⊻ rev1) ? minimum(lims)[d1] : maximum(lims)[d1]
        f2_oppo = !(min2 ⊻ rev2) ? minimum(lims)[d2] : maximum(lims)[d2]

        diff_f1 = f1 - f1_oppo
        diff_f2 = f2 - f2_oppo

        # o = pxa.origin
        o = Vec2f(0)

        return map(ticks) do t
            p1 = dpoint(t, f1, f2)
            p2 = if dim == 3
                # special case the z axis, here it depends on azimuth in which direction the ticks go
                if 45 <= mod1(rad2deg(azimuth[]), 180) <= 135
                    dpoint(t, f1 + diff_f1, f2)
                else
                    dpoint(t, f1, f2 + diff_f2)
                end
            else
                dpoint(t, f1 + diff_f1, f2)
            end

            pp1 = Point2f(o + Makie.project(scene, p1))
            pp2 = Point2f(o + Makie.project(scene, p2))
            diff_pp = Makie.GeometryBasics.normalize(Point2f(pp2 - pp1))

            return (pp1, pp1 .+ Float32(tsize) .* diff_pp)
         end
    end
    # we are going to transform the 3d tick segments into 2d of the topscene
    # because otherwise they
    # be cut when they extend beyond the scene boundary
    tick_segments_2dz = lift(topscene, tick_segments, scene.camera.projectionview, scene.viewport) do ts, _, _
        map(ts) do p1_p2
            to_topscene_z_2d.(p1_p2, Ref(scene))
        end
    end

    ticks = linesegments!(scene, tick_segments, space = :pixel,
        xautolimits = false, yautolimits = false, zautolimits = false,
        transparency = true, inspectable = false, clip_planes = Plane3f[],
        color = attr(:tickcolor), linewidth = attr(:tickwidth), visible = attr(:ticksvisible))
    # -10000 is an arbitrary weird constant that in preliminary testing didn't seem
    # to clip into plot objects anymore
    translate!(ticks, 0, 0, -10000)

    labels_positions = Observable{Any}()
    map!(scene, labels_positions, scene.viewport, scene.camera.projectionview,
            tick_segments, ticklabels, attr(:ticklabelpad)) do pxa, pv, ticksegs, ticklabs, pad

        # o = pxa.origin
        o = Vec2f(0)

        points = map(ticksegs) do (tstart, tend)
            offset = pad * Makie.GeometryBasics.normalize(Point2f(tend - tstart))
            tend + offset
        end

        N = min(length(ticklabs), length(points))
        Tuple{Any,Point2f}[(ticklabs[i], points[i]) for i in 1:N]
    end

    align = lift(topscene, miv, min1, min2) do mv, m1, m2
        if dim == 1
            (mv ⊻ m1 ? :right : :left, m2 ? :top : :bottom)
        elseif dim == 2
            (mv ⊻ m1 ? :left : :right, m2 ? :top : :bottom)
        elseif dim == 3
            (m1 ⊻ m2 ? :left : :right, :center)
        end
    end

    ticklabels_text = text!(scene, labels_positions, align = align, space = :pixel,
        color = attr(:ticklabelcolor), fontsize = attr(:ticklabelsize), clip_planes = Plane3f[],
        font = attr(:ticklabelfont), visible = attr(:ticklabelsvisible), inspectable = false
    )

    translate!(ticklabels_text, 0, 0, 1000)

    label_position = Observable(Point2f(0))
    label_rotation = Observable(0f0)
    label_align = Observable((:center, :top))

    onany(topscene,
            scene.viewport, scene.camera.projectionview, limits, miv, min1, min2,
            attr(:labeloffset), attr(:labelrotation), attr(:labelalign), xreversed, yreversed, zreversed
            ) do pxa, pv, lims, miv, min1, min2, labeloffset, lrotation, lalign, xrev, yrev, zrev

        # o = pxa.origin
        o = Vec2f(0)

        rev1 = (xrev, yrev, zrev)[d1]
        rev2 = (xrev, yrev, zrev)[d2]
        revdim = (xrev, yrev, zrev)[dim]

        minr1 = min1 ⊻ rev1
        minr2 = min2 ⊻ rev2

        f1 = !minr1 ? minimum(lims)[d1] : maximum(lims)[d1]
        f2 = minr2 ? minimum(lims)[d2] : maximum(lims)[d2]

        # get end points of axis
        p1 = dpoint(minimum(lims)[dim], f1, f2)
        p2 = dpoint(maximum(lims)[dim], f1, f2)

        # project them into screen space
        pp1 = Point2f(o + Makie.project(scene, p1))
        pp2 = Point2f(o + Makie.project(scene, p2))

        # find the midpoint
        midpoint = (pp1 + pp2) ./ 2

        # and the difference vector
        diff = pp2 - pp1

        diffsign = if dim == 1 || dim == 3
            !(min1 ⊻ min2 ⊻ revdim) ? 1 : -1
        else
            (min1 ⊻ min2 ⊻ revdim) ? 1 : -1
        end

        a = pi/2

        # get the vector pointing from the axis in the direction of the label anchor
        offset_vec = (Makie.Mat2f(cos(a), sin(a), -sin(a), cos(a)) *
            Makie.GeometryBasics.normalize(diffsign * diff))

        # calculate the label offset from the axis midpoint
        plus_offset = midpoint + labeloffset * offset_vec

        offset_ang = atan(offset_vec[2], offset_vec[1])
        offset_ang_90deg = offset_ang + pi/2
        offset_ang_90deg_alwaysup = ((offset_ang + pi/2 + pi/2) % pi) - pi/2

        # # prefer rotated left 90deg to rotated right 90deg
        slight_flip = offset_ang_90deg_alwaysup < -deg2rad(88)
        if slight_flip
            offset_ang_90deg_alwaysup += pi
        end

        labelrotation = if lrotation == Makie.automatic
            offset_ang_90deg_alwaysup
        else
            lrotation
        end

        valign = offset_vec[2] > 0 || slight_flip ? :bottom : :top
        align = if lalign == Makie.automatic
            (:center, valign)
        else
            lalign
        end

        label_align[] != align && (label_align[] = align)
        label_rotation[] != labelrotation && (label_rotation[] = labelrotation)
        label_position[] = plus_offset

        return
    end
    notify(attr(:labelalign))

    label = text!(scene, label_position, space = :pixel,
        text = attr(:label), clip_planes = Plane3f[],
        color = attr(:labelcolor),
        fontsize = attr(:labelsize),
        font = attr(:labelfont),
        rotation = label_rotation,
        align = label_align,
        visible = attr(:labelvisible),
        inspectable = false
    )

    return ticks, ticklabels_text, label
end

function dim3point(dim1, dim2, dim3, v1, v2, v3)
    if (dim1, dim2, dim3) == (1, 2, 3)
        Point(v1, v2, v3)
    elseif (dim1, dim2, dim3) == (2, 3, 1)
        Point(v3, v1, v2)
    elseif (dim1, dim2, dim3) == (1, 3, 2)
        Point(v1, v3, v2)
    else
        error("Invalid dim order $dim1, $dim2, $dim3")
    end
end

function add_panel!(scene, ax, dim1, dim2, dim3, limits, min3)

    dimsym(sym) = Symbol(string((:x, :y, :z)[dim1]) *
        string((:x, :y, :z)[dim2]) * string(sym))
    attr(sym) = getproperty(ax, dimsym(sym))

    vertices = lift(limits, min3) do lims, mi3

        mi = minimum(lims)
        ma = maximum(lims)

        v3 = if mi3
            mi[dim3] + 0.005 * (mi[dim3] - ma[dim3])
        else
            ma[dim3] + 0.005 * (ma[dim3] - mi[dim3])
        end

        p1 = dim3point(dim1, dim2, dim3, mi[dim1], mi[dim2], v3)
        p2 = dim3point(dim1, dim2, dim3, mi[dim1], ma[dim2], v3)
        p3 = dim3point(dim1, dim2, dim3, ma[dim1], ma[dim2], v3)
        p4 = dim3point(dim1, dim2, dim3, ma[dim1], mi[dim2], v3)
        [p1, p2, p3, p4]
    end

    faces = [1 2 3; 3 4 1]

    panel = mesh!(scene, vertices, faces, shading = NoShading, inspectable = false,
        xautolimits = false, yautolimits = false, zautolimits = false,
        color = attr(:panelcolor), visible = attr(:panelvisible))
    return panel
end

function hidexdecorations!(ax::Axis3;
    label = true, ticklabels = true, ticks = true, grid = true)

    if label
        ax.xlabelvisible = false
    end
    if ticklabels
        ax.xticklabelsvisible = false
    end
    if ticks
        ax.xticksvisible = false
    end
    if grid
        ax.xgridvisible = false
    end
    # if minorgrid
    #     ax.xminorgridvisible = false
    # end
    # if minorticks
    #     ax.xminorticksvisible = false
    # end

    ax
end

function hideydecorations!(ax::Axis3;
    label = true, ticklabels = true, ticks = true, grid = true)

    if label
        ax.ylabelvisible = false
    end
    if ticklabels
        ax.yticklabelsvisible = false
    end
    if ticks
        ax.yticksvisible = false
    end
    if grid
        ax.ygridvisible = false
    end
    # if minorgrid
    #     ax.yminorgridvisible = false
    # end
    # if minorticks
    #     ax.yminorticksvisible = false
    # end

    ax
end

"""
    hidezdecorations!(ax::Axis3; label = true, ticklabels = true, ticks = true, grid = true)

Hide decorations of the z-axis: label, ticklabels, ticks and grid. Keyword
arguments can be used to disable hiding of certain types of decorations.
"""
function hidezdecorations!(ax::Axis3;
    label = true, ticklabels = true, ticks = true, grid = true)

    if label
        ax.zlabelvisible = false
    end
    if ticklabels
        ax.zticklabelsvisible = false
    end
    if ticks
        ax.zticksvisible = false
    end
    if grid
        ax.zgridvisible = false
    end
    # if minorgrid
    #     ax.zminorgridvisible = false
    # end
    # if minorticks
    #     ax.zminorticksvisible = false
    # end

    ax
end

function hidedecorations!(ax::Axis3;
    label = true, ticklabels = true, ticks = true, grid = true)

    hidexdecorations!(ax; label = label, ticklabels = ticklabels,
        ticks = ticks, grid = grid)
    hideydecorations!(ax; label = label, ticklabels = ticklabels,
        ticks = ticks, grid = grid)
    hidezdecorations!(ax; label = label, ticklabels = ticklabels,
        ticks = ticks, grid = grid)

    ax
end

function hidespines!(ax::Axis3)
    ax.xspinesvisible = false
    ax.yspinesvisible = false
    ax.zspinesvisible = false
    ax
end



# this is so users can do limits = (x1, x2, y1, y2, z1, z2)
function convert_limit_attribute(lims::Tuple{Any, Any, Any, Any, Any, Any})
    (lims[1:2], lims[3:4], lims[5:6])
end

function convert_limit_attribute(lims::Tuple{Any, Any, Any})
    _convert_single_limit(x) = x
    _convert_single_limit(x::Interval) = endpoints(x)
    map(_convert_single_limit, lims)
end


function xautolimits(ax::Axis3)
    xlims = getlimits(ax, 1)

    if isnothing(xlims)
        xlims = (ax.targetlimits[].origin[1], ax.targetlimits[].origin[1] + ax.targetlimits[].widths[1])
    else
        xlims = expandlimits(xlims,
            ax.xautolimitmargin[][1],
            ax.xautolimitmargin[][2],
            identity)
    end
    xlims
end

function yautolimits(ax::Axis3)
    ylims = getlimits(ax, 2)

    if isnothing(ylims)
        ylims = (ax.targetlimits[].origin[2], ax.targetlimits[].origin[2] + ax.targetlimits[].widths[2])
    else
        ylims = expandlimits(ylims,
            ax.yautolimitmargin[][1],
            ax.yautolimitmargin[][2],
            identity)
    end
    ylims
end

function zautolimits(ax::Axis3)
    zlims = getlimits(ax, 3)

    if isnothing(zlims)
        zlims = (ax.targetlimits[].origin[3], ax.targetlimits[].origin[3] + ax.targetlimits[].widths[3])
    else
        zlims = expandlimits(zlims,
            ax.zautolimitmargin[][1],
            ax.zautolimitmargin[][2],
            identity)
    end
    zlims
end

Makie.xlims!(ax::Axis3, xlims::Interval) = Makie.xlims!(ax, endpoints(xlims))
Makie.ylims!(ax::Axis3, ylims::Interval) = Makie.ylims!(ax, endpoints(ylims))
Makie.zlims!(ax::Axis3, zlims::Interval) = Makie.zlims!(ax, endpoints(zlims))

function Makie.xlims!(ax::Axis3, xlims::Tuple{Union{Real, Nothing}, Union{Real, Nothing}})
    if length(xlims) != 2
        error("Invalid xlims length of $(length(xlims)), must be 2.")
    elseif xlims[1] == xlims[2] && xlims[1] !== nothing
        error("Can't set x limits to the same value $(xlims[1]).")
    elseif all(x -> x isa Real, xlims) && xlims[1] > xlims[2]
        xlims = reverse(xlims)
        ax.xreversed[] = true
    else
        ax.xreversed[] = false
    end
    mlims = convert_limit_attribute(ax.limits[])

    ax.limits.val = (xlims, mlims[2], mlims[3])
    reset_limits!(ax, yauto = false, zauto = false)
    nothing
end

function Makie.ylims!(ax::Axis3, ylims::Tuple{Union{Real, Nothing}, Union{Real, Nothing}})
    if length(ylims) != 2
        error("Invalid ylims length of $(length(ylims)), must be 2.")
    elseif ylims[1] == ylims[2] && ylims[1] !== nothing
        error("Can't set y limits to the same value $(ylims[1]).")
    elseif all(x -> x isa Real, ylims) && ylims[1] > ylims[2]
        ylims = reverse(ylims)
        ax.yreversed[] = true
    else
        ax.yreversed[] = false
    end
    mlims = convert_limit_attribute(ax.limits[])

    ax.limits.val = (mlims[1], ylims, mlims[3])
    reset_limits!(ax, xauto = false, zauto = false)
    nothing
end

function Makie.zlims!(ax::Axis3, zlims)
    if length(zlims) != 2
        error("Invalid zlims length of $(length(zlims)), must be 2.")
    elseif zlims[1] == zlims[2] && zlims[1] !== nothing
        error("Can't set z limits to the same value $(zlims[1]).")
    elseif all(x -> x isa Real, zlims) && zlims[1] > zlims[2]
        zlims = reverse(zlims)
        ax.zreversed[] = true
    else
        ax.zreversed[] = false
    end
    mlims = convert_limit_attribute(ax.limits[])

    ax.limits.val = (mlims[1], mlims[2], zlims)
    reset_limits!(ax, xauto = false, yauto = false)
    nothing
end


"""
    limits!(ax::Axis3, xlims, ylims, zlims)

Set the axis limits to `xlims`, `ylims`, and `zlims`.
If limits are ordered high-low, this reverses the axis orientation.
"""
function limits!(ax::Axis3, xlims, ylims, zlims)
    Makie.xlims!(ax, xlims)
    Makie.ylims!(ax, ylims)
    Makie.zlims!(ax, zlims)
end

"""
    limits!(ax::Axis3, x1, x2, y1, y2, z1, z2)

Set the axis x-limits to `x1` and `x2`, the y-limits to `y1` and `y2`, and the
z-limits to `z1` and `z2`.
If limits are ordered high-low, this reverses the axis orientation.
"""
function limits!(ax::Axis3, x1, x2, y1, y2, z1, z2)
    Makie.xlims!(ax, x1, x2)
    Makie.ylims!(ax, y1, y2)
    Makie.zlims!(ax, z1, z2)
end

"""
    limits!(ax::Axis3, rect::Rect3)

Set the axis limits to `rect`.
If limits are ordered high-low, this reverses the axis orientation.
"""
function limits!(ax::Axis3, rect::Rect3)
    xmin, ymin, zmin = minimum(rect)
    xmax, ymax, zmax = maximum(rect)
    Makie.xlims!(ax, xmin, xmax)
    Makie.ylims!(ax, ymin, ymax)
    Makie.zlims!(ax, zmin, zmax)
end

function attribute_examples(::Type{Axis3})
    Dict(
        :aspect => [
            Example(
                code = """
                    fig = Figure()

                    Axis3(fig[1, 1], aspect = (1, 1, 1), title = "aspect = (1, 1, 1)")
                    Axis3(fig[1, 2], aspect = (2, 1, 1), title = "aspect = (2, 1, 1)")
                    Axis3(fig[2, 1], aspect = (1, 2, 1), title = "aspect = (1, 2, 1)")
                    Axis3(fig[2, 2], aspect = (1, 1, 2), title = "aspect = (1, 1, 2)")

                    fig
                    """
            ),
            Example(
                code = """
                    using FileIO

                    fig = Figure()

                    brain = load(assetpath("brain.stl"))

                    ax1 = Axis3(fig[1, 1], aspect = :equal, title = "aspect = :equal")
                    ax2 = Axis3(fig[1, 2], aspect = :data, title = "aspect = :data")

                    for ax in [ax1, ax2]
                        mesh!(ax, brain, color = :gray80)
                    end

                    fig
                    """
            ),
        ],
        :viewmode => [
            Example(
                code = """
                    fig = Figure()

                    for (i, viewmode) in enumerate([:fit, :fitzoom, :stretch])
                        Label(fig[i, 1:3, Top()], "viewmode = \$(repr(viewmode))", font = :bold)

                        for (j, elevation) in enumerate([0.1, 0.2, 0.3] .* pi)

                            # show the extent of each cell using a box
                            b = Box(fig[i, j], strokewidth = 0, color = :gray95)
                            translate!(b.blockscene, Vec3f(0,0,-10_000)) # move behind Axis3

                            ax = Axis3(fig[i, j]; viewmode, elevation, protrusions = 0, aspect = :equal)
                            hidedecorations!(ax)

                        end
                    end

                    fig
                    """
            ),
        ],
        :perspectiveness => [
            Example(
                code = """
                    fig = Figure()

                    for (i, perspectiveness) in enumerate(range(0, 1, length = 6))
                        ax = Axis3(fig[fldmod1(i, 3)...]; perspectiveness, protrusions = (0, 0, 0, 15),
                            title = ":perspectiveness = \$(perspectiveness)")
                        hidedecorations!(ax)
                    end

                    fig
                    """
            ),
        ],
        :azimuth => [
            Example(
                code = """
                    fig = Figure()

                    for (i, azimuth) in enumerate([0, 0.1, 0.2, 0.3, 0.4, 0.5])
                        Axis3(fig[fldmod1(i, 3)...], azimuth = azimuth * pi,
                            title = "azimuth = \$(azimuth)π", viewmode = :fit)
                    end

                    fig
                    """
            ),
        ],
        :elevation => [
            Example(
                code = """
                    fig = Figure()

                    for (i, elevation) in enumerate([0, 0.05, 0.1, 0.15, 0.2, 0.25])
                        Axis3(fig[fldmod1(i, 3)...], elevation = elevation * pi,
                            title = "elevation = \$(elevation)π", viewmode = :fit)
                    end

                    fig
                    """
            ),
        ],
        :xreversed => [
            Example(
                code = """
                using FileIO

                fig = Figure()

                brain = load(assetpath("brain.stl"))

                ax1 = Axis3(fig[1, 1], title = "xreversed = false")
                ax2 = Axis3(fig[2, 1], title = "xreversed = true", xreversed = true)
                for ax in [ax1, ax2]
                    mesh!(ax, brain, color = getindex.(brain.position, 1))
                end

                fig
                    """
            ),
        ],
        :yreversed => [
            Example(
                code = """
                    using FileIO

                    fig = Figure()

                    brain = load(assetpath("brain.stl"))

                    ax1 = Axis3(fig[1, 1], title = "yreversed = false")
                    ax2 = Axis3(fig[2, 1], title = "yreversed = true", yreversed = true)
                    for ax in [ax1, ax2]
                        mesh!(ax, brain, color = getindex.(brain.position, 2))
                    end

                    fig
                    """
            ),
        ],
        :zreversed => [
            Example(
                code = """
                    using FileIO

                    fig = Figure()

                    brain = load(assetpath("brain.stl"))

                    ax1 = Axis3(fig[1, 1], title = "zreversed = false")
                    ax2 = Axis3(fig[2, 1], title = "zreversed = true", zreversed = true)
                    for ax in [ax1, ax2]
                        mesh!(ax, brain, color = getindex.(brain.position, 3))
                    end

                    fig
                    """
            ),
        ],
        :protrusions => [
            Example(
                code = """
                fig = Figure(backgroundcolor = :gray97)
                b = Box(fig[1, 1], strokewidth = 0) # visualizes the layout cell
                translate!(b.blockscene, Vec3f(0,0,-10_000)) # move behind Axis3
                Axis3(fig[1, 1], protrusions = 100, viewmode = :stretch,
                    title = "protrusions = 100")
                fig
                """
            ),
            Example(
                code = """
                fig = Figure(backgroundcolor = :gray97)
                b = Box(fig[1, 1], strokewidth = 0) # visualizes the layout cell
                translate!(b.blockscene, Vec3f(0,0,-10_000)) # move behind Axis3
                ax = Axis3(fig[1, 1], protrusions = (0, 0, 0, 20), viewmode = :stretch,
                    title = "protrusions = (0, 0, 0, 20)")
                hidedecorations!(ax)
                fig
                """
            ),
        ]
    )
end


# Axis interface

tightlimits!(ax::Axis3) = nothing # TODO, not implemented yet<|MERGE_RESOLUTION|>--- conflicted
+++ resolved
@@ -238,28 +238,16 @@
         throw(ArgumentError("aspect must be :equal, :data or a 3D Vector"))
     end
 
-<<<<<<< HEAD
-    # radius = sqrt(3) / tand(angle / 2)
-    radius = zoom_mult * sqrt(3) / sind(angle / 2)
-=======
     center = scaling .* (o + 0.5 * ws) # after scaling
     model = transformationmatrix(-center, scaling)
->>>>>>> 5b967b9d
 
     # view & projection matrix
 
-<<<<<<< HEAD
-    eyepos = Vec3{Float64}(x, y, z) + lookat
-
-    lookat_matrix = Makie.lookat(eyepos, lookat, Vec3{Float64}(0, 0, 1))
-    # lookat_matrix = lookat(eyepos, Vec3{Float64}(0), Vec3{Float64}(0, 0, 1))
-=======
     fov_max = 90
     fov_min = 0.5
     fov = fov_min + (fov_max - fov_min) * perspectiveness
 
     aspect_ratio = width(viewport) / height(viewport)
->>>>>>> 5b967b9d
 
     # Get basis transform
     # change to coordinate system of camera, but don't move origin yet
@@ -358,7 +346,8 @@
     # (This may also require increasing distance to avoid near <= 0.0.)
 
     # move camera coordinate system to eyeposition
-    eyeposition = distance * eyeposition
+    distance = zoom_mult * distance
+    eyeposition = distance * eyeposition + lookat
     view = view * translationmatrix(-eyeposition)
 
     # Generate projection matrix
@@ -366,28 +355,8 @@
     far  = distance + zmax # farthest rendered point of bounding box/sphere
     projection = perspectiveprojection(Float32, fov, aspect_ratio, near, far)
 
-<<<<<<< HEAD
-            # ratio_x = maxx
-            # ratio_y = maxy
-
-            # if viewmode === :fitzoom
-            #     if ratio_y > ratio_x
-            #         pm = Makie.scalematrix(Vec3(1/ratio_y, 1/ratio_y, 1)) * pm
-            #     else
-            #         pm = Makie.scalematrix(Vec3(1/ratio_x, 1/ratio_x, 1)) * pm
-            #     end
-            # else
-            #     pm = Makie.scalematrix(Vec3(1/ratio_x, 1/ratio_y, 1)) * pm
-            # end
-        end
-        pm
-    else
-        error("Invalid viewmode $viewmode")
-    end
-=======
     return model, view, projection, eyeposition
 
->>>>>>> 5b967b9d
 end
 
 function update_state_before_display!(ax::Axis3)
