function block_docs(::Type{Colorbar})
    """
    Create a colorbar that shows a continuous or categorical colormap with ticks
    chosen according to the colorrange.

    You can set colorrange and colormap manually, or pass a plot object as the second argument
    to copy its respective attributes.

    ## Constructors

    ```julia
    Colorbar(fig_or_scene; kwargs...)
    Colorbar(fig_or_scene, plot::AbstractPlot; kwargs...)
    Colorbar(fig_or_scene, heatmap::Union{Heatmap, Image}; kwargs...)
    Colorbar(fig_or_scene, contourf::Makie.Contourf; kwargs...)
    ```
    """
end

function colorbar_check(keys, kwargs_keys)
    for key in keys
        if key in kwargs_keys
            error("You should not pass the `$key` attribute to the colorbar when constructing it using an existing plot object. This attribute is copied from the plot object, and setting it from the colorbar will make the plot object and the colorbar go out of sync.")
        end
    end
end

function Colorbar(fig_or_scene, plot::AbstractPlot; kwargs...)
    colorbar_check((:colormap, :limits), keys(kwargs))

    Colorbar(
        fig_or_scene;
        colormap = plot.colormap,
        limits = plot.colorrange,
        scale = plot.colorscale,
        kwargs...
    )
end

function Colorbar(fig_or_scene, heatmap::Union{Heatmap, Image}; kwargs...)
    colorbar_check((:colormap, :limits, :highclip, :lowclip), keys(kwargs))

    Colorbar(
        fig_or_scene;
        colormap = heatmap.colormap,
        limits = heatmap.colorrange,
        highclip = heatmap.highclip,
        lowclip = heatmap.lowclip,
        scale = heatmap.colorscale,
        kwargs...
    )
end

function Colorbar(fig_or_scene, contourf::Union{Contourf, Tricontourf}; kwargs...)
    colorbar_check((:colormap, :limits, :highclip, :lowclip), keys(kwargs))

    steps = contourf._computed_levels

    limits = lift(steps) do steps
        steps[1], steps[end]
    end

    Colorbar(
        fig_or_scene;
        colormap = contourf._computed_colormap,
        limits = limits,
        lowclip = contourf._computed_extendlow,
        highclip = contourf._computed_extendhigh,
        scale = contourf.colorscale,
        kwargs...
    )

end

colorbar_range(start, stop, length, _) = LinRange(start, stop, length)  # noop
function colorbar_range(start, stop, length, scale::REVERSIBLE_SCALES)
    inverse_transform(scale).(range(start, stop; length))
end

function initialize_block!(cb::Colorbar)
    blockscene = cb.blockscene
    limits = lift(blockscene, cb.limits, cb.colorrange) do limits, colorrange
        if all(!isnothing, (limits, colorrange))
            error("Both colorrange + limits are set, please only set one, they're aliases. colorrange: $(colorrange), limits: $(limits)")
        end
        return something(limits, colorrange, (0, 1))
    end

    onany(blockscene, cb.size, cb.vertical) do sz, vertical
        if vertical
            cb.layoutobservables.autosize[] = (sz, nothing)
        else
            cb.layoutobservables.autosize[] = (nothing, sz)
        end
    end

    framebox = lift(round_to_IRect2D, blockscene, cb.layoutobservables.computedbbox)

    cgradient = Observable{PlotUtils.ColorGradient}()
    map!(blockscene, cgradient, cb.colormap) do cmap
        if cmap isa PlotUtils.ColorGradient
            # if we have a colorgradient directly, we want to keep it intact
            # to enable correct categorical colormap behavior etc
            return cmap
        else
            # this is a bit weird, first convert to a vector of colors,
            # then use cgrad, but at least I can use `get` on that later
            converted = Makie.to_colormap(cmap)
            return cgrad(converted)
        end
    end

    function isvisible(x, compare)
        x isa Automatic && return false
        x isa Nothing && return false
        c = to_color(x)
        alpha(c) <= 0.0 && return false
        return c != compare
    end

    lowclip_tri_visible = lift(isvisible, blockscene, cb.lowclip, lift(x-> get(x, 0), blockscene, cgradient))
    highclip_tri_visible = lift(isvisible, blockscene, cb.highclip, lift(x-> get(x, 1), blockscene, cgradient))

    tri_heights = lift(blockscene, highclip_tri_visible, lowclip_tri_visible, framebox) do hv, lv, box
        if cb.vertical[]
            (lv * width(box), hv * width(box))
        else
            (lv * height(box), hv * height(box))
        end .* sin(pi/3)
    end

    barsize = lift(blockscene, tri_heights) do heights
        if cb.vertical[]
            max(1, height(framebox[]) - sum(heights))
        else
            max(1, width(framebox[]) - sum(heights))
        end
    end

    barbox = lift(blockscene, barsize) do sz
        fbox = framebox[]
        if cb.vertical[]
            BBox(left(fbox), right(fbox), bottom(fbox) + tri_heights[][1], top(fbox) - tri_heights[][2])
        else
            BBox(left(fbox) + tri_heights[][1], right(fbox) - tri_heights[][2], bottom(fbox), top(fbox))
        end
    end


    map_is_categorical = lift(x -> x isa PlotUtils.CategoricalColorGradient, blockscene, cgradient)

<<<<<<< HEAD
    steps = lift(cgradient, cb.nsteps, cb.scale) do cgradient, n, scale
=======
    steps = lift(blockscene, cgradient, cb.nsteps) do cgradient, n
>>>>>>> fb1f7f72
        s = if cgradient isa PlotUtils.CategoricalColorGradient
            cgradient.values
        else
            collect(colorbar_range(0, 1, n, scale))
        end::Vector{Float64}
    end

    # it's hard to draw categorical and continous colormaps well
    # with the same primitives

    # therefore we make one interpolated image for continous
    # colormaps and number of polys for categorical colormaps
    # at the same time, then we just set one of them invisible
    # depending on the type of colormap
    # this should solve most white-line issues

    # for categorical colormaps we make a number of rectangle polys

    rects_and_colors = lift(blockscene, barbox, cb.vertical, steps, cgradient, cb.scale,
                            limits) do bbox, v, steps, gradient, scale, lims

        # we need to convert the 0 to 1 steps into rescaled 0 to 1 steps given the
        # colormap's `scale` attribute

        s_scaled = scaled_steps(steps, scale, lims)

        xmin, ymin = minimum(bbox)
        xmax, ymax = maximum(bbox)

        rects = if v
            yvals = s_scaled .* (ymax - ymin) .+ ymin
            [BBox(xmin, xmax, b, t)
                for (b, t) in zip(yvals[1:end-1], yvals[2:end])]
        else
            xvals = s_scaled .* (xmax - xmin) .+ xmin
            [BBox(l, r, ymin, ymax)
                for (l, r) in zip(xvals[1:end-1], xvals[2:end])]
        end

        colors = get.(Ref(gradient), (steps[1:end-1] .+ steps[2:end]) ./2)
        rects, colors
    end

    colors = lift(x -> getindex(x, 2), blockscene, rects_and_colors)
    rects = poly!(blockscene,
        lift(x -> getindex(x, 1), blockscene, rects_and_colors);
        color = colors,
        visible = map_is_categorical,
        inspectable = false
    )

    # for continous colormaps we sample a 1d image
    # to avoid white lines when rendering vector graphics

    continous_pixels = lift(blockscene, cb.vertical, cb.nsteps, cgradient, limits,
                            cb.scale) do v, n, grad, lims, scale

        s_steps = scaled_steps(colorbar_range(0, 1, n, scale), scale, lims)
        px = get.(Ref(grad), s_steps)
        return v ? reshape(px, 1, n) : reshape(px, n, 1)
    end

    cont_image = image!(blockscene,
        lift(bb -> range(left(bb), right(bb); length=2), blockscene, barbox),
        lift(bb -> range(bottom(bb), top(bb); length=2), blockscene, barbox),
        continous_pixels,
        visible=lift(!, blockscene, map_is_categorical),
        interpolate = true,
        inspectable = false
    )


    highclip_tri = lift(blockscene, barbox, cb.spinewidth) do box, spinewidth
        if cb.vertical[]
            lb, rb = topline(box)
            l = lb
            r = rb
            t = ((l .+ r) ./ 2) .+ Point2f(0, sqrt(sum((r .- l) .^ 2)) * sin(pi/3))
            [l, r, t]
        else
            b, t = rightline(box)
            r = ((b .+ t) ./ 2) .+ Point2f(sqrt(sum((t .- b) .^ 2)) * sin(pi/3), 0)
            [t, b, r]
        end
    end

    highclip_tri_color = lift(blockscene, cb.highclip) do hc
        to_color(isnothing(hc) ? :transparent : hc)
    end

    highclip_tri_poly = poly!(blockscene, highclip_tri, color = highclip_tri_color,
        strokecolor = :transparent,
        visible = highclip_tri_visible, inspectable = false)

    lowclip_tri = lift(blockscene, barbox, cb.spinewidth) do box, spinewidth
        if cb.vertical[]
            lb, rb = bottomline(box)
            l = lb
            r = rb
            t = ((l .+ r) ./ 2) .- Point2f(0, sqrt(sum((r .- l) .^ 2)) * sin(pi/3))
            [l, r, t]
        else
            b, t = leftline(box)
            l = ((b .+ t) ./ 2) .- Point2f(sqrt(sum((t .- b) .^ 2)) * sin(pi/3), 0)
            [b, t, l]
        end
    end

    lowclip_tri_color = lift(blockscene, cb.lowclip) do lc
        to_color(isnothing(lc) ? :transparent : lc)
    end

    lowclip_tri_poly = poly!(blockscene, lowclip_tri, color = lowclip_tri_color,
        strokecolor = :transparent,
        visible = lowclip_tri_visible, inspectable = false)

    borderpoints = lift(blockscene, barbox, highclip_tri_visible, lowclip_tri_visible) do bb, hcv, lcv
        if cb.vertical[]
            points = [bottomright(bb), topright(bb)]
            if hcv
                push!(points, highclip_tri[][3])
            end
            append!(points, [topleft(bb), bottomleft(bb)])
            if lcv
                push!(points, lowclip_tri[][3])
            end
            push!(points, bottomright(bb))
            points
        else
            points = [bottomleft(bb), bottomright(bb)]
            if hcv
                push!(points, highclip_tri[][3])
            end
            append!(points, [topright(bb), topleft(bb)])
            if lcv
                push!(points, lowclip_tri[][3])
            end
            push!(points, bottomleft(bb))
            points
        end
    end

    lines!(blockscene, borderpoints, linewidth = cb.spinewidth, color = cb.topspinecolor, inspectable = false)

    axispoints = lift(blockscene, barbox, cb.vertical, cb.flipaxis) do scenearea,
            vertical, flipaxis

        if vertical
            if flipaxis
                (bottomright(scenearea), topright(scenearea))
            else
                (bottomleft(scenearea), topleft(scenearea))
            end
        else
            if flipaxis
                (topleft(scenearea), topright(scenearea))
            else
                (bottomleft(scenearea), bottomright(scenearea))
            end
        end

    end

    axis = LineAxis(blockscene, endpoints = axispoints, flipped = cb.flipaxis,
        limits = limits, ticklabelalign = cb.ticklabelalign, label = cb.label,
        labelpadding = cb.labelpadding, labelvisible = cb.labelvisible, labelsize = cb.labelsize,
        labelcolor = cb.labelcolor, labelrotation = cb.labelrotation,
        labelfont = cb.labelfont, ticklabelfont = cb.ticklabelfont, ticks = cb.ticks, tickformat = cb.tickformat,
        ticklabelsize = cb.ticklabelsize, ticklabelsvisible = cb.ticklabelsvisible, ticksize = cb.ticksize,
        ticksvisible = cb.ticksvisible, ticklabelpad = cb.ticklabelpad, tickalign = cb.tickalign,
        ticklabelrotation = cb.ticklabelrotation,
        tickwidth = cb.tickwidth, tickcolor = cb.tickcolor, spinewidth = cb.spinewidth,
        ticklabelspace = cb.ticklabelspace, ticklabelcolor = cb.ticklabelcolor,
        spinecolor = :transparent, spinevisible = :false, flip_vertical_label = cb.flip_vertical_label,
        minorticksvisible = cb.minorticksvisible, minortickalign = cb.minortickalign,
        minorticksize = cb.minorticksize, minortickwidth = cb.minortickwidth,
        minortickcolor = cb.minortickcolor, minorticks = cb.minorticks, scale = cb.scale)

    cb.axis = axis


    onany(blockscene, axis.protrusion, cb.vertical, cb.flipaxis) do axprotrusion,
            vertical, flipaxis


        left, right, top, bottom = 0f0, 0f0, 0f0, 0f0

        if vertical
            if flipaxis
                right += axprotrusion
            else
                left += axprotrusion
            end
        else
            if flipaxis
                top += axprotrusion
            else
                bottom += axprotrusion
            end
        end

        cb.layoutobservables.protrusions[] = GridLayoutBase.RectSides{Float32}(left, right, bottom, top)
    end

    # trigger protrusions with one of the attributes
    notify(cb.vertical)

    # trigger bbox
    notify(cb.layoutobservables.suggestedbbox)

    return
end

"""
    space = tight_ticklabel_spacing!(cb::Colorbar)

Sets the space allocated for the ticklabels of the `Colorbar` to the minimum that is needed and returns that value.
"""
function tight_ticklabel_spacing!(cb::Colorbar)
    space = tight_ticklabel_spacing!(cb.axis)
    return space
end

function scaled_steps(steps, scale, lims)
    # first scale to limits so we can actually apply the scale to the values
    # (log(0) doesn't work etc.)
    s_limits = steps .* (lims[2] - lims[1]) .+ lims[1]
    # scale with scaling function
    s_limits_scaled = scale.(s_limits)
    # then rescale to 0 to 1
    s_scaled = (s_limits_scaled .- s_limits_scaled[1]) ./ (s_limits_scaled[end] - s_limits_scaled[1])
end<|MERGE_RESOLUTION|>--- conflicted
+++ resolved
@@ -149,11 +149,7 @@
 
     map_is_categorical = lift(x -> x isa PlotUtils.CategoricalColorGradient, blockscene, cgradient)
 
-<<<<<<< HEAD
-    steps = lift(cgradient, cb.nsteps, cb.scale) do cgradient, n, scale
-=======
-    steps = lift(blockscene, cgradient, cb.nsteps) do cgradient, n
->>>>>>> fb1f7f72
+    steps = lift(blockscene, cgradient, cb.nsteps, cb.scale) do cgradient, n, scale
         s = if cgradient isa PlotUtils.CategoricalColorGradient
             cgradient.values
         else
