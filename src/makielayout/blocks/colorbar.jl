--- conflicted
+++ resolved
@@ -29,7 +29,7 @@
     has_colorrange = haskey(plot, :colorrange) && !(plot.colorrange[] isa Makie.Automatic)
     if haskey(plot, :calculated_colors) && plot.calculated_colors[] isa Makie.ColorMap
         return plot.calculated_colors[]
-    elseif has_colorrange && all(x -> haskey(plot, x), [:colormap, :colorrange, :color])
+    elseif has_colorrange && all(x -> haskey(plot, x), [:colormap, :colorrange, :color]) && plot.color[] isa AbstractVector{<:Colorant}
         return ColorMap(
             plot.color[], plot.color, plot.colormap, plot.colorrange,
             get(plot, :colorscale, Observable(identity)),
@@ -87,7 +87,6 @@
     )
 end
 
-<<<<<<< HEAD
 function extract_colormap(plot::StreamPlot)
     return extract_colormap(plot.plots[1])
 end
@@ -100,10 +99,6 @@
              plot.extendhigh, plot.nan_color, color_edge)
 end
 
-colorbar_range(start, stop, length, _) = LinRange(start, stop, length)  # noop
-function colorbar_range(start, stop, length, scale::REVERSIBLE_SCALES)
-    inverse_transform(scale).(range(start, stop; length))
-=======
 function colorbar_range(start, stop, length, colorscale)
     colorscale === identity && return LinRange(start, stop, length)
 
@@ -113,7 +108,6 @@
     ))
 
     inverse.(range(start, stop; length))
->>>>>>> 03293c6a
 end
 
 function initialize_block!(cb::Colorbar; categorical=false)
@@ -188,23 +182,12 @@
         if is_real_cat
             colors = edges(colors)
         end
-<<<<<<< HEAD
         s_scaled = scale.(colors)
         mini, maxi = extrema(s_scaled)
         s_scaled = (s_scaled .- mini) ./ (maxi - mini)
         if v
             xrange[] = LinRange(xmin, xmax, 2)
             yrange[] = s_scaled .* (ymax - ymin) .+ ymin
-=======
-    end
-
-
-    map_is_categorical = lift(x -> x isa PlotUtils.CategoricalColorGradient, blockscene, cgradient)
-
-    steps = lift(blockscene, cgradient, cb.nsteps, cb.scale) do cgradient, n, scale
-        if cgradient isa PlotUtils.CategoricalColorGradient
-            cgradient.values
->>>>>>> 03293c6a
         else
             xrange[] = s_scaled .* (xmax - xmin) .+ xmin
             yrange[] = LinRange(ymin, ymax, 2)
@@ -394,9 +377,5 @@
     # normalize to lims range
     steps_lim_scaled = @. steps_scaled * (scale(lims[2]) -  scale(lims[1])) + scale(lims[1])
     # then rescale to 0 to 1
-<<<<<<< HEAD
-    return (s_limits_scaled .- s_limits_scaled[1]) ./ (s_limits_scaled[end] - s_limits_scaled[1])
-=======
-    @. (steps_lim_scaled - steps_lim_scaled[begin]) / (steps_lim_scaled[end] - steps_lim_scaled[begin])
->>>>>>> 03293c6a
+    return @. (steps_lim_scaled - steps_lim_scaled[begin]) / (steps_lim_scaled[end] - steps_lim_scaled[begin])
 end