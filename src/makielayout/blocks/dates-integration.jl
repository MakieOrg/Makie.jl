struct Float32Scaling{TargetType}
    scale::Base.TwicePrecision{Float64}
    offset::Base.TwicePrecision{Float64}
end
function Float32Scaling{TargetType}(s::Real, o::Real) where {TargetType}
    return Float32Scaling{TargetType}(Base.TwicePrecision(s), Base.TwicePrecision(o))
end
"""
    update_scaling_factors(scaling::Float32Scaling, scaled_min::Real, scaled_max::Real)
Returns a new scaling if the scaled values fall outside the desired range.
Gets called with already scaled values, to be easily used with `finallimits`.
"""
function update_scaling_factors(scaling::Float32Scaling{T}, scaled_min::Real, scaled_max::Real) where {T}
    TW = Base.TwicePrecision{Float64}
    max_range = 100
    min_r, max_r = -max_range / 2, max_range / 2
    if (scaled_min > min_r) && (scaled_max < max_r)
        return scaling
    end
    # Recalculate the scale and offset to ensure the scaled values fall within the desired range
    mini, maxi = unscale_value(scaling, scaled_min), unscale_value(scaling, scaled_max)
    # The desired range is 100, but we always convert to a smaller target range
    # to less often change the scaling
    desired_range = TW(max_range / 10)
    offset = TW(mini) + (TW(maxi - mini) / TW(2))
    # Adjust the scale
    scale = TW(maxi - mini) / desired_range
    return Float32Scaling{T}(scale, offset)
end
function scale_value(scaling::Float32Scaling, value::Real)
    return Float32((value - scaling.offset) / scaling.scale)
end
function convert_to_target(::Type{T}, x::Base.TwicePrecision) where {T}
    return convert(T, x)
end
function convert_to_target(::Type{T}, x::Base.TwicePrecision) where {T<:Integer}
    return round(T, Float64(x))
end
function unscale_value(scaling::Float32Scaling{T}, value::Real) where {T}
    # TODO, this should maybe not return Float64
    # The big question is, how do we make a lossless conversion from TwicePrecision back to Int64
    # But otherwise it will return TwicePrecision, which doesn't work well
    # since lots of math functions are not defined for it
    return convert_to_target(T, (value * scaling.scale) + scaling.offset)
end
struct Float32Conversion{T}
    scaling::Observable{Float32Scaling{T}}
end

"""
    number_to_date(::Type{T}, i::Int)

Attempts to reconstruct a Dates type by inverting `Dates.value(obj::T)`.
"""
number_to_date(::Type{Time}, i) = Time(Nanosecond(round(Int64, Float64(i)))) # TODO, lossless TwicePrecision -> Nanosecond
number_to_date(::Type{Date}, i) = Date(Dates.UTInstant{Day}(Day(round(Int64, Float64(i)))))
number_to_date(::Type{DateTime}, i) = DateTime(Dates.UTM(round(Int64, Float64(i))))

date_to_number(::Type{T}, value::Dates.AbstractTime) where {T} = Dates.value(value)
date_to_number(value::Dates.AbstractTime) = Dates.value(value)

# Allow to plot quantities into a Time unit axis
function date_to_number(::Type{Time}, value::Unitful.Quantity)
    isnan(value) && return NaN
    nanis = Nanosecond(round(u"ns", value))
    return Dates.value(Time(nanis))
end

"""
    DateTimeConversion(type=Automatic; k_min=automatic, k_max=automatic, k_ideal=automatic)

Creates conversion & conversions for Date, DateTime and Time. For other time units one should use `UnitfulTicks`, which work with e.g. Seconds.

For DateTimes `PlotUtils.optimize_datetime_ticks` is used for getting the conversion, otherwise `WilkinsonTicks` are used on the integer representation of the date.

# Arguments

- `type=automatic`: when left at automatic, the first plot into the axis will determine the type. Otherwise, one can set this to `Time`, `Date`, or `DateTime`.
- `k_min=automatic`: gets passed to `PlotUtils.optimize_datetime_ticks` for DateTimes, and otherwise to `WilkinsonTicks`.
- `k_max=automatic`: gets passed to `PlotUtils.optimize_datetime_ticks` for DateTimes, and otherwise to `WilkinsonTicks`.
- `k_ideal=automatic`: will be ignored for DateTime, and passed to `WilkinsonTicks` for Time / Date.

# Examples

```julia
date_time = DateTime("2021-10-27T11:11:55.914")
date_time_range = range(date_time, step=Week(5), length=10)
# Automatically chose xticks as DateTeimeTicks:
scatter(date_time_range, 1:10)

# explicitely chose DateTimeConversion and use it to plot unitful values into it and display in the `Time` format:
using Unitful
yticks = DateTimeConversion(Time)
scatter(1:4, (1:4) .* u"s", axis=(yticks=yticks,))
```
"""
struct DateTimeConversion
    # first element in tuple is the time type we converted from, which can be:
    # Time, Date, DateTime
    # Second entry in tuple is a value we use to normalize the number range,
    # so that they fit into float32
<<<<<<< HEAD
    # type::Observable{Tuple{DataType,Float32Scaling{Int64}}}
    type::Observable{DataType}
    k_min::Union{Automatic, Int}
    k_max::Union{Automatic, Int}
    k_ideal::Union{Automatic, Int}
    function DateTimeConversion(type=Automatic; k_min=automatic, k_max=automatic, k_ideal=automatic)
        obs = Observable{DataType}(type; ignore_equal_values=true)
=======
    type::Observable{Tuple{DataType,Float32Scaling{Int64}}}
    k_min::Union{Automatic,Int}
    k_max::Union{Automatic,Int}
    k_ideal::Union{Automatic,Int}
    function DateTimeConversion(type=Automatic; k_min=automatic, k_max=automatic, k_ideal=automatic)
        F32S = Float32Scaling{Int64}
        obs = Observable{Tuple{DataType,F32S}}((type, F32S(1.0, 0.0)); ignore_equal_values=true)
>>>>>>> d5a55828
        return new(obs, k_min, k_max, k_ideal)
    end
end

dim_conversion_type(::Type{<:Dates.TimeType}) = DateTimeConversion()
MakieCore.can_axis_convert_type(::Type{<:Dates.TimeType}) = true

function convert_axis_dim(conversion::DateTimeConversion, values::Observable)
    eltype = MakieCore.get_element_type(values[])
<<<<<<< HEAD
    T = conversion.type[]
    if T <: Automatic
        new_type = eltype
        conversion.type[] = new_type
=======
    T, scaling = conversion.type[]
    if T <: Automatic
        new_type = eltype
        init_vals = date_to_number.(T, values[])
        # TODO update minimum in connect! on limit change!
        scaling = update_scaling_factors(scaling, extrema(init_vals)...)
        conversion.type[] = (new_type, scaling)
>>>>>>> d5a55828
    elseif T != eltype
        if !(T <: Time && eltype <: Unitful.Quantity)
            error("Plotting unit $(eltype) into axis with type $(T) not supported.")
        end
    end
<<<<<<< HEAD
    return map(values, conversion.type) do vals, T
        return date_to_number.(T, vals)
=======
    return map(values, conversion.type) do vals, (T, scaling)
        return scale_value.(Ref(scaling), date_to_number.(T, vals))
    end
end

function connect_conversion!(ax::Axis, conversion_obs::Observable, conversion::DateTimeConversion, dim)
    on(ax.blockscene, ax.finallimits) do limits
        # Don't update if nothing plotted yet
        if isempty(ax.scene.plots)
            return
        end
        T, scaling = conversion.type[]
        # Get scaled extrema of the limits of the dimension
        mini, maxi = getindex.(extrema(limits), dim)
        # Calculate new scaling
        new_scaling = update_scaling_factors(scaling, mini, maxi)
        if new_scaling != scaling
            # Only update if the scaling changed
            conversion.type[] = (T, new_scaling)
            notify(conversion_obs)
        end
>>>>>>> d5a55828
    end
end

function get_ticks(conversion::DateTimeConversion, ticks, scale, formatter, vmin, vmax)
    if !(formatter isa Automatic)
        error("You can't use a formatter with DateTime conversion")
    end

    if scale != identity
        error("$(scale) scale not supported for DateTimeConversion")
    end

<<<<<<< HEAD
    T = conversion.type[]
=======
    T, f32scaling = conversion.type[]
>>>>>>> d5a55828

    # When automatic, we haven't actually plotted anything yet, so no unit chosen
    # in that case, we can't really have any conversion
    T <: Automatic && return [], []
<<<<<<< HEAD
    umin = vmin # unscale_value(f32scaling, vmin)
    umax = vmax # unscale_value(f32scaling, vmax)
=======
    umin = unscale_value(f32scaling, vmin)
    umax = unscale_value(f32scaling, vmax)
>>>>>>> d5a55828
    if T <: DateTime
        k_min = conversion.k_min isa Automatic ? 2 : conversion.k_min
        k_max = conversion.k_max isa Automatic ? 3 : conversion.k_max
        conversion, dates = PlotUtils.optimize_datetime_ticks(umin, umax; k_min=k_min, k_max=k_max)
<<<<<<< HEAD
        # return scale_value.(Ref(f32scaling), conversion), dates
        return conversion, dates
=======
        return scale_value.(Ref(f32scaling), conversion), dates
>>>>>>> d5a55828
    else
        # TODO implement proper conversion for Time Date
        k_min = conversion.k_min isa Automatic ? 3 : conversion.k_min
        k_max = conversion.k_max isa Automatic ? 6 : conversion.k_max
        k_ideal = conversion.k_ideal isa Automatic ? 4 : conversion.k_ideal
        formatter = WilkinsonTicks(k_ideal; k_min=k_min, k_max=k_max)
        tickvalues = get_tickvalues(formatter, scale, umin, umax)
        dates = number_to_date.(T, round.(Int64, tickvalues))
<<<<<<< HEAD
        # return scale_value.(Ref(f32scaling), tickvalues), string.(dates)
        return tickvalues, string.(dates)
=======
        return scale_value.(Ref(f32scaling), tickvalues), string.(dates)
>>>>>>> d5a55828
    end
end<|MERGE_RESOLUTION|>--- conflicted
+++ resolved
@@ -99,15 +99,6 @@
     # Time, Date, DateTime
     # Second entry in tuple is a value we use to normalize the number range,
     # so that they fit into float32
-<<<<<<< HEAD
-    # type::Observable{Tuple{DataType,Float32Scaling{Int64}}}
-    type::Observable{DataType}
-    k_min::Union{Automatic, Int}
-    k_max::Union{Automatic, Int}
-    k_ideal::Union{Automatic, Int}
-    function DateTimeConversion(type=Automatic; k_min=automatic, k_max=automatic, k_ideal=automatic)
-        obs = Observable{DataType}(type; ignore_equal_values=true)
-=======
     type::Observable{Tuple{DataType,Float32Scaling{Int64}}}
     k_min::Union{Automatic,Int}
     k_max::Union{Automatic,Int}
@@ -115,7 +106,6 @@
     function DateTimeConversion(type=Automatic; k_min=automatic, k_max=automatic, k_ideal=automatic)
         F32S = Float32Scaling{Int64}
         obs = Observable{Tuple{DataType,F32S}}((type, F32S(1.0, 0.0)); ignore_equal_values=true)
->>>>>>> d5a55828
         return new(obs, k_min, k_max, k_ideal)
     end
 end
@@ -125,12 +115,6 @@
 
 function convert_axis_dim(conversion::DateTimeConversion, values::Observable)
     eltype = MakieCore.get_element_type(values[])
-<<<<<<< HEAD
-    T = conversion.type[]
-    if T <: Automatic
-        new_type = eltype
-        conversion.type[] = new_type
-=======
     T, scaling = conversion.type[]
     if T <: Automatic
         new_type = eltype
@@ -138,16 +122,11 @@
         # TODO update minimum in connect! on limit change!
         scaling = update_scaling_factors(scaling, extrema(init_vals)...)
         conversion.type[] = (new_type, scaling)
->>>>>>> d5a55828
     elseif T != eltype
         if !(T <: Time && eltype <: Unitful.Quantity)
             error("Plotting unit $(eltype) into axis with type $(T) not supported.")
         end
     end
-<<<<<<< HEAD
-    return map(values, conversion.type) do vals, T
-        return date_to_number.(T, vals)
-=======
     return map(values, conversion.type) do vals, (T, scaling)
         return scale_value.(Ref(scaling), date_to_number.(T, vals))
     end
@@ -169,7 +148,6 @@
             conversion.type[] = (T, new_scaling)
             notify(conversion_obs)
         end
->>>>>>> d5a55828
     end
 end
 
@@ -182,32 +160,18 @@
         error("$(scale) scale not supported for DateTimeConversion")
     end
 
-<<<<<<< HEAD
-    T = conversion.type[]
-=======
     T, f32scaling = conversion.type[]
->>>>>>> d5a55828
 
     # When automatic, we haven't actually plotted anything yet, so no unit chosen
     # in that case, we can't really have any conversion
     T <: Automatic && return [], []
-<<<<<<< HEAD
-    umin = vmin # unscale_value(f32scaling, vmin)
-    umax = vmax # unscale_value(f32scaling, vmax)
-=======
     umin = unscale_value(f32scaling, vmin)
     umax = unscale_value(f32scaling, vmax)
->>>>>>> d5a55828
     if T <: DateTime
         k_min = conversion.k_min isa Automatic ? 2 : conversion.k_min
         k_max = conversion.k_max isa Automatic ? 3 : conversion.k_max
         conversion, dates = PlotUtils.optimize_datetime_ticks(umin, umax; k_min=k_min, k_max=k_max)
-<<<<<<< HEAD
-        # return scale_value.(Ref(f32scaling), conversion), dates
-        return conversion, dates
-=======
         return scale_value.(Ref(f32scaling), conversion), dates
->>>>>>> d5a55828
     else
         # TODO implement proper conversion for Time Date
         k_min = conversion.k_min isa Automatic ? 3 : conversion.k_min
@@ -216,11 +180,6 @@
         formatter = WilkinsonTicks(k_ideal; k_min=k_min, k_max=k_max)
         tickvalues = get_tickvalues(formatter, scale, umin, umax)
         dates = number_to_date.(T, round.(Int64, tickvalues))
-<<<<<<< HEAD
-        # return scale_value.(Ref(f32scaling), tickvalues), string.(dates)
-        return tickvalues, string.(dates)
-=======
         return scale_value.(Ref(f32scaling), tickvalues), string.(dates)
->>>>>>> d5a55828
     end
 end