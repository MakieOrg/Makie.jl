struct AxisPlot
    axis
    plot::AbstractPlot
end

Base.show(io::IO, fap::FigureAxisPlot) = show(io, fap.figure)
Base.show(io::IO, ::MIME"text/plain", fap::FigureAxisPlot) = print(io, "FigureAxisPlot()")

Base.iterate(fap::FigureAxisPlot, args...) = iterate((fap.figure, fap.axis, fap.plot), args...)
Base.iterate(ap::AxisPlot, args...) = iterate((ap.axis, ap.plot), args...)

get_scene(ap::AxisPlot) = get_scene(ap.axis.scene)

function is_plot_3d(p::PlotFunc, args...)
    # First check if the Plot type "knows" wheather it's always 3D
    result = is_plot_type_3d(p)
    isnothing(result) || return result

    # Otherwise, we check the arguments
    non_obs = to_value.(args)
    conv = try
        convert_arguments(p, non_obs...)
    catch e
        if e isa MethodError
            conv = non_obs
        else
            rethrow(e)
        end
    end

    Typ, args_conv = apply_convert!(p, Attributes(), conv)
    return are_args_3d(Typ, args_conv...)
end

is_plot_type_3d(p::PlotFunc) = is_plot_type_3d(Makie.conversion_trait(p))
is_plot_type_3d(::Type{<: Union{Surface, Volume}}) = true
is_plot_type_3d(::Type{<: Contour}) = nothing
is_plot_type_3d(::Type{<:Image}) = false
is_plot_type_3d(::Type{<:Heatmap}) = false
is_plot_type_3d(::VolumeLike) = true
is_plot_type_3d(x) = nothing

function are_args_3d(P::Type, args...)
    result = is_plot_type_3d(P)
    isnothing(result) || return result
    return are_args_3d(args...)
end

are_args_3d(::Type{<: Surface}, x::AbstractArray, y::AbstractArray, z::AbstractArray) = true
are_args_3d(::Type{<: Wireframe}, x::AbstractArray, y::AbstractArray, z::AbstractArray) = true

function are_args_3d(args...)
    return any(args) do arg
        r = are_args_3d(arg)
        return isnothing(r) ? false : r
    end
end

are_args_3d(x) = nothing
are_args_3d(x::AbstractVector, y::AbstractVector, z::AbstractVector, f::Function) = true
are_args_3d(m::AbstractArray{T, 3}) where T = true

function are_args_3d(m::Union{AbstractGeometry, GeometryBasics.Mesh})
    return ndims(m) == 2 ? false : !is2d(Rect3f(m))
end

are_args_3d(xyz::AbstractVector{<: Point3}) = any(x-> x[3] > 0, xyz)

function get_axis_type(p::PlotFunc, args...)
    result = is_plot_3d(p, args...)
    # We fallback to Axis 3 if we don't get a definitive answer
    isnothing(result) && return Axis
    return result ? LScene : Axis
end

function plot(P::PlotFunc, args...; axis = NamedTuple(), figure = NamedTuple(), kw_attributes...)
    # scene_attributes = extract_scene_attributes!(attributes)
    fig = Figure(; figure...)
    axis = Dict(pairs(axis))
    AxType = if haskey(axis, :type)
        pop!(axis, :type)
    else
<<<<<<< HEAD
        get_axis_type(P, args...)
=======
        proxyscene = Scene()
        attrs = Attributes(kw_attributes)
        delete!(attrs, :show_axis)
        delete!(attrs, :limits)
        plot!(proxyscene, P, attrs, args...)
        if is2d(proxyscene)
            ax = Axis(fig; axis...)
        else
            ax = LScene(fig; axis...)
        end
>>>>>>> 8280f4c8
    end
    ax = AxType(fig[1, 1]; axis...)
    p = plot!(ax, P, Attributes(kw_attributes), args...)
    return FigureAxisPlot(fig, ax, p)
end

# without scenelike, use current axis of current figure

function plot!(P::PlotFunc, args...; kw_attributes...)
    ax = current_axis(current_figure())
    isnothing(ax) && error("There is no current axis to plot into.")
    plot!(P, ax, args...; kw_attributes...)
end

function plot(P::PlotFunc, gp::GridPosition, args...; axis = NamedTuple(), kwargs...)

    f = MakieLayout.get_top_parent(gp)

    c = contents(gp, exact = true)
    if !isempty(c)
        error("""
        You have used the non-mutating plotting syntax with a GridPosition, which requires an empty GridLayout slot to create an axis in, but there are already the following objects at this layout position:

        $(c)

        If you meant to plot into an axis at this position, use the plotting function with `!` (e.g. `func!` instead of `func`).
        If you really want to place an axis on top of other blocks, make your intention clear and create it manually.
        """)
    end

    axis = Dict(pairs(axis))

    if haskey(axis, :type)
        axtype = axis[:type]
        pop!(axis, :type)
        ax = axtype(f; axis...)
    else
        proxyscene = Scene()
        plot!(proxyscene, P, Attributes(kwargs), args...)
        if is2d(proxyscene)
            ax = Axis(f; axis...)
        else
            ax = LScene(f; axis...)
        end
    end

    gp[] = ax
    p = plot!(P, ax, args...; kwargs...)
    AxisPlot(ax, p)
end

function plot!(P::PlotFunc, gp::GridPosition, args...; kwargs...)

    c = contents(gp, exact = true)
    if !(length(c) == 1 && c[1] isa Union{Axis, LScene})
        error("There needs to be a single axis at $(gp.span), $(gp.side) to plot into.\nUse a non-mutating plotting command to create an axis implicitly.")
    end
    ax = first(c)
    plot!(P, ax, args...; kwargs...)
end

function plot(P::PlotFunc, gsp::GridSubposition, args...; axis = NamedTuple(), kwargs...)

    layout = GridLayoutBase.get_layout_at!(gsp.parent, createmissing = true)
    c = contents(gsp, exact = true)
    if !isempty(c)
        error("""
        You have used the non-mutating plotting syntax with a GridSubposition, which requires an empty GridLayout slot to create an axis in, but there are already the following objects at this layout position:

        $(c)

        If you meant to plot into an axis at this position, use the plotting function with `!` (e.g. `func!` instead of `func`).
        If you really want to place an axis on top of other blocks, make your intention clear and create it manually.
        """)
    end

    fig = MakieLayout.get_top_parent(gsp)

    axis = Dict(pairs(axis))

    if haskey(axis, :type)
        axtype = axis[:type]
        pop!(axis, :type)
        ax = axtype(fig; axis...)
    else
        proxyscene = Scene()
        plot!(proxyscene, P, Attributes(kwargs), args...)

        if is2d(proxyscene)
            ax = Axis(fig; axis...)
        else
            ax = LScene(fig; axis..., scenekw = (camera = automatic,))
        end
    end

    gsp.parent[gsp.rows, gsp.cols, gsp.side] = ax
    p = plot!(P, ax, args...; kwargs...)
    AxisPlot(ax, p)
end

function plot!(P::PlotFunc, gsp::GridSubposition, args...; kwargs...)

    layout = GridLayoutBase.get_layout_at!(gsp.parent, createmissing = false)

    gp = layout[gsp.rows, gsp.cols, gsp.side]

    c = contents(gp, exact = true)
    if !(length(c) == 1 && c[1] isa Union{Axis, LScene})
        error("There is not just one axis at $(gp).")
    end
    ax = first(c)
    plot!(P, ax, args...; kwargs...)
end<|MERGE_RESOLUTION|>--- conflicted
+++ resolved
@@ -80,20 +80,7 @@
     AxType = if haskey(axis, :type)
         pop!(axis, :type)
     else
-<<<<<<< HEAD
         get_axis_type(P, args...)
-=======
-        proxyscene = Scene()
-        attrs = Attributes(kw_attributes)
-        delete!(attrs, :show_axis)
-        delete!(attrs, :limits)
-        plot!(proxyscene, P, attrs, args...)
-        if is2d(proxyscene)
-            ax = Axis(fig; axis...)
-        else
-            ax = LScene(fig; axis...)
-        end
->>>>>>> 8280f4c8
     end
     ax = AxType(fig[1, 1]; axis...)
     p = plot!(ax, P, Attributes(kw_attributes), args...)
