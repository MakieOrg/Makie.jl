struct AxisPlot
    axis::Any
    plot::AbstractPlot
end

struct FigureAxis
    figure::Figure
    axis::Any
end

Base.show(io::IO, fap::FigureAxisPlot) = show(io, fap.figure)
Base.show(io::IO, ::MIME"text/plain", fap::FigureAxisPlot) = print(io, "FigureAxisPlot()")

Base.iterate(fap::FigureAxisPlot, args...) = iterate((fap.figure, fap.axis, fap.plot), args...)
Base.iterate(ap::AxisPlot, args...) = iterate((ap.axis, ap.plot), args...)

get_scene(ap::AxisPlot) = get_scene(ap.axis.scene)

function _validate_nt_like_keyword(@nospecialize(kw), name)
    if !(kw isa NamedTuple || kw isa AbstractDict{Symbol} || kw isa Attributes)
        throw(ArgumentError("""
            The $name keyword argument received an unexpected value $(repr(kw)).
            The $name keyword expects a collection of Symbol => value pairs, such as NamedTuple, Attributes, or AbstractDict{Symbol}.
            The most common cause of this error is trying to create a one-element NamedTuple like (key = value) which instead creates a variable `key` with value `value`.
            Write (key = value,) or (; key = value) instead."""))
    end
end

function _disallow_keyword(kw, attributes)
    if haskey(attributes, kw)
        throw(ArgumentError("You cannot pass `$kw` as a keyword argument to this plotting function. Note that `axis` can only be passed to non-mutating plotting functions (not ending with a `!`) that implicitly create an axis, and `figure` only to those that implicitly create a `Figure`."))
    end
end

# For plots that dont require an axis,
# E.g. BlockSpec
struct FigureOnly end


function args_preferred_axis(::Type{<:Union{Wireframe,Surface,Contour3d}}, x::AbstractArray, y::AbstractArray,
                             z::AbstractArray)
    return all(x -> z[1] ≈ x, z) ? Axis : LScene
end

args_preferred_axis(x) = nothing

function args_preferred_axis(@nospecialize(args...))
    # Fallback: check each single arg if they have a favorite axis type
    for arg in args
        r = args_preferred_axis(arg)
        isnothing(r) || return r
    end
    return nothing
end

args_preferred_axis(::AbstractVector, ::AbstractVector, ::AbstractVector, ::Function) = LScene
args_preferred_axis(::AbstractArray{T,3}) where {T} = LScene

function args_preferred_axis(::AbstractVector{<:Union{AbstractGeometry{DIM},GeometryBasics.Mesh{DIM}}}) where {DIM}
    return DIM === 2 ? Axis : LScene
end

function args_preferred_axis(::Union{AbstractGeometry{DIM},GeometryBasics.Mesh{DIM}}) where {DIM}
    return DIM === 2 ? Axis : LScene
end

args_preferred_axis(::AbstractVector{<:Point3}) = LScene
args_preferred_axis(::AbstractVector{<:Point2}) = Axis


preferred_axis_type(::Volume) = LScene
preferred_axis_type(::Union{Image,Heatmap}) = Axis

function preferred_axis_type(p::Plot{F}) where F
    # Otherwise, we check the arguments
    input_args = map(to_value, p.args)
    result = args_preferred_axis(Plot{F}, input_args...)
    isnothing(result) || return result
    conv_args = map(to_value, p.converted)
    result = args_preferred_axis(Plot{F}, conv_args...)
    isnothing(result) && return Axis # Fallback to Axis if nothing found
    return result
end

to_dict(dict::Dict) = dict
to_dict(nt::NamedTuple) = Dict{Symbol,Any}(pairs(nt))
to_dict(attr::Attributes) = attributes(attr)

function extract_attributes(dict, key)
    attributes = pop!(dict, key, Dict{Symbol,Any}())
    _validate_nt_like_keyword(attributes, key)
    return to_dict(attributes)
end

function create_axis_for_plot(figure::Figure, plot::AbstractPlot, attributes::Dict)
    axis_kw = extract_attributes(attributes, :axis)
    AxType = if haskey(axis_kw, :type)
        pop!(axis_kw, :type)
    else
        preferred_axis_type(plot)
    end
    if AxType == FigureOnly # For FigureSpec, which creates Axes dynamically
        return nothing
    end
    bbox = pop!(axis_kw, :bbox, nothing)
    set_axis_attributes!(AxType, axis_kw, plot)
    return _block(AxType, figure, [], axis_kw, bbox)
end

const PlotOrNot = Union{AbstractPlot, Nothing}

# For recipes (plot!(plot_object, ...)))
MakieCore.create_axis_like!(::Dict, s::Union{Plot, Scene}) = s

# For plotspec
# MakieCore.create_axis_like!(::PlotSpecPlot, ::Dict, fig::Figure) = fig
MakieCore.create_axis_like!(::Dict, f::Figure) = f

"""
    create_axis_like!(attributes::Dict, ax::AbstractAxis)

<<<<<<< HEAD
Method for e.g.: `plot!(ax, 1:4)`, which plots into an existing axis.
=======
Method to plot to an existing axis.

E.g.: `plot!(ax, 1:4)` which plots to `ax`.
>>>>>>> 92c98086
"""
function create_axis_like!(attributes::Dict, ax::AbstractAxis)
    _disallow_keyword(:axis, attributes)
    return ax
end

"""
    create_axis_like!(attributes::Dict, gsp::GridSubposition)

<<<<<<< HEAD
method to create an axis for e.g.: `plot!(fig[1, 1][1, 1], 1:4)`, which needs an axis in f[1, 1][1, 1].
=======
Method to plot to an axis defined at a given sub-grid position.

E.g.: `plot!(fig[1, 1][1, 1], 1:4)` which needs an axis to exist at f[1, 1][1, 1].
>>>>>>> 92c98086
"""
function MakieCore.create_axis_like!(attributes::Dict, gsp::GridSubposition)
    _disallow_keyword(:figure, attributes)
    layout = GridLayoutBase.get_layout_at!(gsp.parent; createmissing=false)
    gp = layout[gsp.rows, gsp.cols, gsp.side]
    c = contents(gp; exact=true)
    if !(length(c) == 1 && can_be_current_axis(c[1]))
        error("There is not just one axis at $(gp).")
    end
    _disallow_keyword(:axis, attributes)
    return first(c)
end

"""
    create_axis_like!(attributes::Dict, ::Nothing)
<<<<<<< HEAD

method to create an axis for e.g.: `plot!(1:4)`, which requires a current figure and axis.
=======

Method to plot to the last created axis.

E.g.: `plot!(1:4)` which requires a current figure and axis.
>>>>>>> 92c98086
"""
function MakieCore.create_axis_like!(attributes::Dict, ::Nothing)
    figure = current_figure()
    isnothing(figure) && error("There is no current figure to plot into.")
    _disallow_keyword(:figure, attributes)
    ax = current_axis(figure)
    isnothing(ax) && error("There is no current axis to plot into.")
    _disallow_keyword(:axis, attributes)
    return ax
end

"""
    create_axis_like!(attributes::Dict, gp::GridPosition)
<<<<<<< HEAD

method to create an axis for e.g.: `plot!(fig[1, 1], 1:4)`, which requires an axis to be in `f[1, 1]`.
=======

Method to plot to an axis defined at a given grid position.

E.g.: `plot!(fig[1, 1], 1:4)` which requires an axis to exist at `f[1, 1]`.
>>>>>>> 92c98086
"""
function MakieCore.create_axis_like!(attributes::Dict, gp::GridPosition)
    _disallow_keyword(:figure, attributes)
    c = contents(gp; exact=true)
    if !(length(c) == 1 && can_be_current_axis(c[1]))
        error("There needs to be a single axis-like object at $(gp.span), $(gp.side) to plot into.\nUse a non-mutating plotting command to create an axis implicitly.")
    end
    ax = first(c)
    _disallow_keyword(:axis, attributes)
    return ax
end

function create_axis_like(::AbstractPlot, ::Dict, ::Union{Scene,AbstractAxis})
    return error("Plotting into an axis without `!` (e.g. `scatter` instead of `scatter!`)")
end

"""
    create_axis_like(plot::AbstractPlot, attributes::Dict, ::Nothing)

<<<<<<< HEAD
method to create an axis for e.g.: `plot(1:4)`, which has no axis nor a figure yet.
=======
Method to create a default Figure and Axis from a plot function.

E.g.: `plot(1:4)` which requires a new Figure and Axis to be created.
>>>>>>> 92c98086
"""
function create_axis_like(plot::AbstractPlot, attributes::Dict, ::Nothing)
    figure_kw = extract_attributes(attributes, :figure)
    figure = Figure(; figure_kw...)
    ax = create_axis_for_plot(figure, plot, attributes)
    if isnothing(ax) # For FigureSpec
        return figure
    else
        figure[1, 1] = ax
        return FigureAxis(figure, ax)
    end
end

"""
    create_axis_like(plot::AbstractPlot, attributes::Dict, gp::GridPosition)

<<<<<<< HEAD
method to create an axis for e.g.: `plot(fig[1, 1], 1:4)`, which creates a new axis in f[1, 1].
=======
Method to create an Axis at a grid position given int a plot call.

E.g.: `plot(fig[1, 1], 1:4)` which requires and Axis to be created at f[1, 1].
>>>>>>> 92c98086
"""
function create_axis_like(plot::AbstractPlot, attributes::Dict, gp::GridPosition)
    isnothing(plot) && return nothing
    _disallow_keyword(:figure, attributes)
    figure = get_top_parent(gp)
    c = contents(gp; exact=true)
    if !isempty(c)
        error("""
        You have used the non-mutating plotting syntax with a GridPosition, which requires an empty GridLayout slot to create an axis in, but there are already the following objects at this layout position:
        $(c)
        If you meant to plot into an axis at this position, use the plotting function with `!` (e.g. `func!` instead of `func`).
        If you really want to place an axis on top of other blocks, make your intention clear and create it manually.
        """)
    end
    ax = create_axis_for_plot(figure, plot, attributes)
    if isnothing(ax) # For FigureSpec
        return gp
    else
        gp[] = ax
        return ax
    end
end

"""
    create_axis_like(plot::AbstractPlot, attributes::Dict, gsp::GridSubposition)
<<<<<<< HEAD

method to create an axis for e.g.: `plot(fig[1, 1][1, 1], 1:4)`, which creates an axis in f[1, 1][1, 1].
=======

Method to create an Axis at a sub-grid position given in a plot.

E.g.: `plot(fig[1, 1][1, 1], 1:4)` which creates an Axis at f[1, 1][1, 1].
>>>>>>> 92c98086
"""
function create_axis_like(plot::AbstractPlot, attributes::Dict, gsp::GridSubposition)
    isnothing(plot) && return nothing
    _disallow_keyword(:figure, attributes)
    GridLayoutBase.get_layout_at!(gsp.parent; createmissing=true)
    c = contents(gsp; exact=true)
    if !isempty(c)
        error("""
        You have used the non-mutating plotting syntax with a GridSubposition, which requires an empty GridLayout slot to create an axis in, but there are already the following objects at this layout position:

        $(c)

        If you meant to plot into an axis at this position, use the plotting function with `!` (e.g. `func!` instead of `func`).
        If you really want to place an axis on top of other blocks, make your intention clear and create it manually.
        """)
    end

    figure = get_top_parent(gsp)
    ax = create_axis_for_plot(figure, plot, attributes)
    gsp.parent[gsp.rows, gsp.cols, gsp.side] = ax
    return ax
end

figurelike_return(fa::FigureAxis, plot::AbstractPlot) = FigureAxisPlot(fa.figure, fa.axis, plot)
figurelike_return(ax::AbstractAxis, plot::AbstractPlot) = AxisPlot(ax, plot)
figurelike_return!(::AbstractAxis, plot::AbstractPlot) = plot
figurelike_return!(::Union{Plot, Scene}, plot::AbstractPlot) = plot

update_state_before_display!(f::FigureAxisPlot) = update_state_before_display!(f.figure)

function update_state_before_display!(f::Figure)
    for c in f.content
        update_state_before_display!(c)
    end
    return
end

@inline plot_args(args...) = (nothing, args)
@inline function plot_args(a::Union{Figure,AbstractAxis,Scene,Plot,GridSubposition,GridPosition},
                           args...)
    return (a, args)
end
function fig_keywords!(kws)
    figkws = Dict{Symbol,Any}()
    if haskey(kws, :axis)
        figkws[:axis] = pop!(kws, :axis)
    end
    if haskey(kws, :figure)
        figkws[:figure] = pop!(kws, :figure)
    end
    return figkws
end

# Narrows down the default plotfunc early on, if `plot` is used
default_plot_func(f::F, args) where {F} = f
default_plot_func(::typeof(plot), args) = plotfunc(plottype(map(to_value, args)...))

# Don't inline these, since they will get called from `scatter!(args...; kw...)` which gets specialized to all kw args
@noinline function MakieCore._create_plot(F, attributes::Dict, args...)
    figarg, pargs = plot_args(args...)
    figkws = fig_keywords!(attributes)
    if haskey(figkws, :axis)
        ax_kw = figkws[:axis]
        _validate_nt_like_keyword(ax_kw, :axis)
        if any(x-> x in [:convert_dim_1, :convert_dim_2, :convert_dim_3], keys(ax_kw))
            conversions = get_conversions(ax_kw)
            if haskey(attributes, :dim_conversions)
                merge_conversions!(attributes[:dim_conversions], conversions)
            else
                attributes[:dim_conversions] = conversions
            end
        end
    end
    plot = Plot{default_plot_func(F, pargs)}(pargs, attributes)
    ax = create_axis_like(plot, figkws, figarg)
    plot!(ax, plot)
    return figurelike_return(ax, plot)
end

function set_axis_attributes!(T::Type{<:AbstractAxis}, attributes::Dict, plot::Plot)
    conversions = get(plot.kw, :dim_conversions, nothing)
    isnothing(conversions) && return
    for i in 1:3
        key = Symbol("convert_dim_$i")
        if hasfield(T, key)
            attributes[key] = conversions[i]
        end
    end
    return
end


# This enables convert_arguments(::Type{<:AbstractPlot}, ::X) -> FigureSpec
# Which skips axis creation
# TODO, what to return for the dynamically created axes?
const PlotSpecPlot = Plot{plot, Tuple{<: GridLayoutSpec}}

@noinline function MakieCore._create_plot!(F, attributes::Dict, args...)
    if length(args) > 0
        if args[1] isa FigureAxisPlot
            throw(ArgumentError("""
            Tried plotting with `$(F)!` into a `FigureAxisPlot` object, this is not allowed.

            The `FigureAxisPlot` object is returned by plotting functions not ending in `!` like `lines(...)` or `scatter(...)`.

            It contains the new `Figure`, the new axis object, for example an `Axis`, `LScene` or `Axis3`, and the new plot object. It exists just as a convenience because returning it displays the contained figure. For all further operations, you should split it into its parts instead. This way, it is clear which of its components you are targeting.

            You can do this with the destructuring syntax `fig, ax, plt = some_plot(...)` and then continue, for example with `$(F)!(ax, ...)`.
            """))
        end
        if args[1] isa AxisPlot
            throw(ArgumentError("""
            Tried plotting with `$(F)!` into a `AxisPlot` object, this is not allowed.

            The `AxisPlot` object is returned by plotting functions not ending in `!` with
            a `GridPosition` as the first argument, like `lines(fig[1, 2], ...)` or `scatter(fig[1, 2], ...)`.

            It contains the new axis object, for example an `Axis`, `LScene` or `Axis3`, and the new plot object. For all further operations, you should split it into its parts instead. This way, it is clear which of its components you are targeting.

            You can do this with the destructuring syntax `ax, plt = some_plot(fig[1, 2], ...)` and then continue, for example with `$(F)!(ax, ...)`.
            """))
        end
    end
    figarg, pargs = plot_args(args...)
    figkws = fig_keywords!(attributes)
    # we need to see if we plot into an existing axis before creating the plot
    # For axis specific converts.
    ax = create_axis_like!(figkws, figarg)
    # inserts global state from axis into plot attributes if they exist
    get!(attributes, :dim_conversions, get_conversions(ax))

    plot = Plot{default_plot_func(F, pargs)}(pargs, attributes)
    if ax isa Figure && !(plot isa PlotSpecPlot)
        error("You cannot plot into a figure without an axis. Use `plot(fig[1, 1], ...)` instead.")
    end
    plot!(ax, plot)
    return figurelike_return!(ax, plot)
end

@noinline function MakieCore._create_plot!(F, attributes::Dict, scene::SceneLike, args...)
    conversion = get_conversions(scene)
    if !isnothing(conversion)
        get!(attributes, :dim_conversions, conversion)
    end
    plot = Plot{default_plot_func(F, args)}(args, attributes)
    plot!(scene, plot)
    return plot
end

figurelike_return(f::GridPosition, p::PlotSpecPlot) = p
figurelike_return(f::Figure, p::PlotSpecPlot) = FigureAxisPlot(f, nothing, p)

# Axis interface

Makie.can_be_current_axis(ax::AbstractAxis) = true

function update_state_before_display!(ax::AbstractAxis)
    reset_limits!(ax)
    return
end

plot!(fa::FigureAxis, plot) = plot!(fa.axis, plot)



function plot!(ax::AbstractAxis, plot::AbstractPlot)
    plot!(ax.scene, plot)
    if !isnothing(get_conversions(plot))
        merge_conversions!(ax.scene.conversions, get_conversions(plot))
    end

    # some area-like plots basically always look better if they cover the whole plot area.
    # adjust the limit margins in those cases automatically.
    needs_tight_limits(plot) && tightlimits!(ax)
    if is_open_or_any_parent(ax.scene)
        reset_limits!(ax)
    end
    return plot
end

function Base.delete!(ax::AbstractAxis, plot::AbstractPlot)
    delete!(ax.scene, plot)
    return ax
end

function Base.empty!(ax::AbstractAxis)
    while !isempty(ax.scene.plots)
        delete!(ax, ax.scene.plots[end])
    end
    return ax
end<|MERGE_RESOLUTION|>--- conflicted
+++ resolved
@@ -119,13 +119,9 @@
 """
     create_axis_like!(attributes::Dict, ax::AbstractAxis)
 
-<<<<<<< HEAD
-Method for e.g.: `plot!(ax, 1:4)`, which plots into an existing axis.
-=======
 Method to plot to an existing axis.
 
 E.g.: `plot!(ax, 1:4)` which plots to `ax`.
->>>>>>> 92c98086
 """
 function create_axis_like!(attributes::Dict, ax::AbstractAxis)
     _disallow_keyword(:axis, attributes)
@@ -135,13 +131,9 @@
 """
     create_axis_like!(attributes::Dict, gsp::GridSubposition)
 
-<<<<<<< HEAD
-method to create an axis for e.g.: `plot!(fig[1, 1][1, 1], 1:4)`, which needs an axis in f[1, 1][1, 1].
-=======
 Method to plot to an axis defined at a given sub-grid position.
 
 E.g.: `plot!(fig[1, 1][1, 1], 1:4)` which needs an axis to exist at f[1, 1][1, 1].
->>>>>>> 92c98086
 """
 function MakieCore.create_axis_like!(attributes::Dict, gsp::GridSubposition)
     _disallow_keyword(:figure, attributes)
@@ -157,15 +149,10 @@
 
 """
     create_axis_like!(attributes::Dict, ::Nothing)
-<<<<<<< HEAD
-
-method to create an axis for e.g.: `plot!(1:4)`, which requires a current figure and axis.
-=======
 
 Method to plot to the last created axis.
 
 E.g.: `plot!(1:4)` which requires a current figure and axis.
->>>>>>> 92c98086
 """
 function MakieCore.create_axis_like!(attributes::Dict, ::Nothing)
     figure = current_figure()
@@ -179,15 +166,10 @@
 
 """
     create_axis_like!(attributes::Dict, gp::GridPosition)
-<<<<<<< HEAD
-
-method to create an axis for e.g.: `plot!(fig[1, 1], 1:4)`, which requires an axis to be in `f[1, 1]`.
-=======
 
 Method to plot to an axis defined at a given grid position.
 
 E.g.: `plot!(fig[1, 1], 1:4)` which requires an axis to exist at `f[1, 1]`.
->>>>>>> 92c98086
 """
 function MakieCore.create_axis_like!(attributes::Dict, gp::GridPosition)
     _disallow_keyword(:figure, attributes)
@@ -207,13 +189,9 @@
 """
     create_axis_like(plot::AbstractPlot, attributes::Dict, ::Nothing)
 
-<<<<<<< HEAD
-method to create an axis for e.g.: `plot(1:4)`, which has no axis nor a figure yet.
-=======
 Method to create a default Figure and Axis from a plot function.
 
 E.g.: `plot(1:4)` which requires a new Figure and Axis to be created.
->>>>>>> 92c98086
 """
 function create_axis_like(plot::AbstractPlot, attributes::Dict, ::Nothing)
     figure_kw = extract_attributes(attributes, :figure)
@@ -230,13 +208,9 @@
 """
     create_axis_like(plot::AbstractPlot, attributes::Dict, gp::GridPosition)
 
-<<<<<<< HEAD
-method to create an axis for e.g.: `plot(fig[1, 1], 1:4)`, which creates a new axis in f[1, 1].
-=======
 Method to create an Axis at a grid position given int a plot call.
 
 E.g.: `plot(fig[1, 1], 1:4)` which requires and Axis to be created at f[1, 1].
->>>>>>> 92c98086
 """
 function create_axis_like(plot::AbstractPlot, attributes::Dict, gp::GridPosition)
     isnothing(plot) && return nothing
@@ -262,15 +236,10 @@
 
 """
     create_axis_like(plot::AbstractPlot, attributes::Dict, gsp::GridSubposition)
-<<<<<<< HEAD
-
-method to create an axis for e.g.: `plot(fig[1, 1][1, 1], 1:4)`, which creates an axis in f[1, 1][1, 1].
-=======
 
 Method to create an Axis at a sub-grid position given in a plot.
 
 E.g.: `plot(fig[1, 1][1, 1], 1:4)` which creates an Axis at f[1, 1][1, 1].
->>>>>>> 92c98086
 """
 function create_axis_like(plot::AbstractPlot, attributes::Dict, gsp::GridSubposition)
     isnothing(plot) && return nothing
