struct AxisPlot
    axis::Any
    plot::AbstractPlot
end

struct FigureAxis
    figure::Figure
    axis::Any
end

Base.show(io::IO, fap::FigureAxisPlot) = show(io, fap.figure)
Base.show(io::IO, ::MIME"text/plain", fap::FigureAxisPlot) = print(io, "FigureAxisPlot()")

Base.iterate(fap::FigureAxisPlot, args...) = iterate((fap.figure, fap.axis, fap.plot), args...)
Base.iterate(ap::AxisPlot, args...) = iterate((ap.axis, ap.plot), args...)

get_scene(ap::AxisPlot) = get_scene(ap.axis.scene)

plot_preferred_axis(@nospecialize(x)) = nothing # nothing == I dont know
plot_preferred_axis(p::PlotFunc) = plot_preferred_axis(Makie.conversion_trait(p))
plot_preferred_axis(::Type{<:Volume}) = LScene
plot_preferred_axis(::Type{<:Surface}) = LScene
plot_preferred_axis(::VolumeLike) = LScene
plot_preferred_axis(::Type{<:Image}) = Axis
plot_preferred_axis(::Type{<:Heatmap}) = Axis

function args_preferred_axis(P::Type, args...)
    result = plot_preferred_axis(P)
    isnothing(result) || return result
    return args_preferred_axis(args...)
end
args_preferred_axis(::Type{<: Surface}, x::AbstractArray, y::AbstractArray, z::AbstractArray) = LScene
args_preferred_axis(::Type{<: Wireframe}, x::AbstractArray, y::AbstractArray, z::AbstractArray) = LScene

function args_preferred_axis(@nospecialize(args...))
    # Fallback: check each single arg if they have a favorite axis type
    for arg in args
        r = args_preferred_axis(arg)
        isnothing(r) || return r
    end
    return nothing
end

args_preferred_axis(x) = nothing
args_preferred_axis(x::AbstractVector, y::AbstractVector, z::AbstractVector, f::Function) = LScene
args_preferred_axis(m::AbstractArray{T, 3}) where T = LScene

function args_preferred_axis(m::Union{AbstractGeometry{DIM}, GeometryBasics.Mesh{DIM}}) where DIM
    return DIM === 2 ? Axis : LScene
end

args_preferred_axis(::AbstractVector{<: Point3}) = LScene
args_preferred_axis(::AbstractVector{<: Point2}) = Axis

function preferred_axis_type(@nospecialize(p::PlotFunc), @nospecialize(args...))
    # First check if the Plot type "knows" whether it's always 3D
    result = plot_preferred_axis(p)
    isnothing(result) || return result

    # Otherwise, we check the arguments
    non_obs = to_value.(args)
    RealP = plottype(p, non_obs...)
    result = plot_preferred_axis(RealP)
    isnothing(result) || return result

    pre_conversion_result = args_preferred_axis(RealP, non_obs...)
    isnothing(pre_conversion_result) || return pre_conversion_result
    conv = convert_arguments(RealP, non_obs...)
    Typ, args_conv = apply_convert!(RealP(), Attributes(), conv)
    result = args_preferred_axis(Typ, args_conv...)
    isnothing(result) && return Axis # Fallback to Axis if nothing found
    return result
end

function _validate_nt_like_keyword(@nospecialize(kw), name)
    if !(kw isa NamedTuple || kw isa AbstractDict{Symbol} || kw isa Attributes)
        throw(ArgumentError("""
            The $name keyword argument received an unexpected value $(repr(kw)).
            The $name keyword expects a collection of Symbol => value pairs, such as NamedTuple, Attributes, or AbstractDict{Symbol}.
            The most common cause of this error is trying to create a one-element NamedTuple like (key = value) which instead creates a variable `key` with value `value`.
            Write (key = value,) or (; key = value) instead."""
        ))
    end
end

function _disallow_keyword(kw, attributes)
    if haskey(attributes, kw)
        throw(ArgumentError("You cannot pass `$kw` as a keyword argument to this plotting function. Note that `axis` can only be passed to non-mutating plotting functions (not ending with a `!`) that implicitly create an axis, and `figure` only to those that implicitly create a `Figure`."))
    end
end

<<<<<<< HEAD
to_dict(dict::Dict) = dict
to_dict(nt::NamedTuple) = Dict{Symbol, Any}(pairs(nt))
=======
function plot(P::PlotFunc, args...; axis = NamedTuple(), figure = NamedTuple(), kw_attributes...)

    _validate_nt_like_keyword(axis, "axis")
    _validate_nt_like_keyword(figure, "figure")
>>>>>>> 4bebd86e

function create_axis_from_kw(PlotType, figlike, attributes::Dict, args...)
    axis_kw = to_dict(pop!(attributes, :axis, Dict{Symbol, Any}()))
    AxType = if haskey(axis_kw, :type)
        pop!(axis_kw, :type)
    else
<<<<<<< HEAD
        preferred_axis_type(PlotType, args...)
=======
        proxyscene = Scene()
        attrs = Attributes(kw_attributes)
        delete!(attrs, :show_axis)
        delete!(attrs, :limits)
        plot!(proxyscene, P, attrs, args...)
        if is2d(proxyscene)
            ax = Axis(fig; axis...)
        else
            ax = LScene(fig; axis...)
        end
        empty!(proxyscene)
>>>>>>> 4bebd86e
    end
    return AxType(figlike; axis_kw...)
end

function create_figurelike(PlotType, attributes::Dict, args...)
    figure_kw = pop!(attributes, :figure, Dict{Symbol, Any}())
    figure = Figure(; figure_kw...)
    ax = create_axis_from_kw(PlotType, figure, attributes, args...)
    figure[1, 1] = ax
    return FigureAxis(figure, ax), attributes, args
end

function create_figurelike!(@nospecialize(PlotType), attributes::Dict, @nospecialize(args...))
    ax = current_axis(current_figure())
    isnothing(ax) && error("There is no current axis to plot into.")
    return ax, attributes, args
end

function create_figurelike!(PlotType, attributes::Dict, gp::GridPosition, args...)
    c = contents(gp, exact = true)
    if !(length(c) == 1 && can_be_current_axis(c[1]))
        error("There needs to be a single axis-like object at $(gp.span), $(gp.side) to plot into.\nUse a non-mutating plotting command to create an axis implicitly.")
    end
    ax = first(c)
    return ax, attributes, args
end


<<<<<<< HEAD
function create_figurelike(PlotType, attributes::Dict, gp::GridPosition, args...)
    f = get_top_parent(gp)
    c = contents(gp, exact = true)
=======
    _validate_nt_like_keyword(axis, "axis")

    layout = GridLayoutBase.get_layout_at!(gsp.parent, createmissing = true)
    c = contents(gsp, exact = true)
>>>>>>> 4bebd86e
    if !isempty(c)
        error("""
        You have used the non-mutating plotting syntax with a GridPosition, which requires an empty GridLayout slot to create an axis in, but there are already the following objects at this layout position:
        $(c)
        If you meant to plot into an axis at this position, use the plotting function with `!` (e.g. `func!` instead of `func`).
        If you really want to place an axis on top of other blocks, make your intention clear and create it manually.
        """)
    end

    ax = create_axis_from_kw(PlotType, f, attributes, args...)
    gp[] = ax
    return ax, attributes, args
end

function create_figurelike!(PlotType, attributes::Dict, ax::Axis, args...)
    return ax, attributes, args
end


function create_figurelike!(PlotType, attributes::Dict, gsp::GridSubposition, args...)
    layout = GridLayoutBase.get_layout_at!(gsp.parent, createmissing = false)
    gp = layout[gsp.rows, gsp.cols, gsp.side]
    c = contents(gp, exact = true)
    if !(length(c) == 1 && can_be_current_axis(c[1]))
        error("There is not just one axis at $(gp).")
    end
    ax = first(c)
    return ax, attributes, args
end

update_state_before_display!(f::FigureAxisPlot) = update_state_before_display!(f.figure)

function update_state_before_display!(f::Figure)
    for c in f.content
        update_state_before_display!(c)
    end
    return
end

figurelike_return(fa::FigureAxis, plot) = FigureAxisPlot(fa.figure, fa.axis, plot)
figurelike_return(ax::Axis, plot) = AxisPlot(ax, plot)
figurelike_return(ax::LScene, plot) = AxisPlot(ax, plot)
figurelike_return!(ax::Axis, plot) = plot

plot!(fa::FigureAxis, plot) = plot!(fa.axis, plot)<|MERGE_RESOLUTION|>--- conflicted
+++ resolved
@@ -89,36 +89,15 @@
     end
 end
 
-<<<<<<< HEAD
 to_dict(dict::Dict) = dict
 to_dict(nt::NamedTuple) = Dict{Symbol, Any}(pairs(nt))
-=======
-function plot(P::PlotFunc, args...; axis = NamedTuple(), figure = NamedTuple(), kw_attributes...)
-
-    _validate_nt_like_keyword(axis, "axis")
-    _validate_nt_like_keyword(figure, "figure")
->>>>>>> 4bebd86e
 
 function create_axis_from_kw(PlotType, figlike, attributes::Dict, args...)
     axis_kw = to_dict(pop!(attributes, :axis, Dict{Symbol, Any}()))
     AxType = if haskey(axis_kw, :type)
         pop!(axis_kw, :type)
     else
-<<<<<<< HEAD
         preferred_axis_type(PlotType, args...)
-=======
-        proxyscene = Scene()
-        attrs = Attributes(kw_attributes)
-        delete!(attrs, :show_axis)
-        delete!(attrs, :limits)
-        plot!(proxyscene, P, attrs, args...)
-        if is2d(proxyscene)
-            ax = Axis(fig; axis...)
-        else
-            ax = LScene(fig; axis...)
-        end
-        empty!(proxyscene)
->>>>>>> 4bebd86e
     end
     return AxType(figlike; axis_kw...)
 end
@@ -147,16 +126,10 @@
 end
 
 
-<<<<<<< HEAD
 function create_figurelike(PlotType, attributes::Dict, gp::GridPosition, args...)
     f = get_top_parent(gp)
+    layout = GridLayoutBase.get_layout_at!(gsp.parent, createmissing = true)
     c = contents(gp, exact = true)
-=======
-    _validate_nt_like_keyword(axis, "axis")
-
-    layout = GridLayoutBase.get_layout_at!(gsp.parent, createmissing = true)
-    c = contents(gsp, exact = true)
->>>>>>> 4bebd86e
     if !isempty(c)
         error("""
         You have used the non-mutating plotting syntax with a GridPosition, which requires an empty GridLayout slot to create an axis in, but there are already the following objects at this layout position:
