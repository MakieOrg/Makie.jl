

get_scene(fig::FigureAxisPlot) = get_scene(fig.figure)

struct AxisPlot
    axis
    plot::AbstractPlot
end

Base.show(io::IO, fap::FigureAxisPlot) = show(io, fap.figure)
Base.show(io::IO, ::MIME"text/plain", fap::FigureAxisPlot) = print(io, "FigureAxisPlot()")

Base.iterate(fap::FigureAxisPlot, args...) = iterate((fap.figure, fap.axis, fap.plot), args...)
Base.iterate(ap::AxisPlot, args...) = iterate((ap.axis, ap.plot), args...)

function plot(P::PlotFunc, args...; axis = NamedTuple(), figure = NamedTuple(), kw_attributes...)
    # scene_attributes = extract_scene_attributes!(attributes)
    fig = Figure(; figure...)

    axis = Dict(pairs(axis))

    if haskey(axis, :type)
        axtype = axis[:type]
        pop!(axis, :type)
        ax = axtype(fig; axis...)
    else
        proxyscene = Scene()
        plot!(proxyscene, P, Attributes(kw_attributes), args...; show_axis = false)

        if is2d(proxyscene)
            ax = Axis(fig; axis...)
        else
            ax = LScene(fig; scenekw = (camera = automatic, show_axis = true, raw = false, axis...))
        end
    end

    fig[1, 1] = ax
    p = plot!(ax, P, Attributes(kw_attributes), args...)
    FigureAxisPlot(fig, ax, p)
end

# without scenelike, use current axis of current figure

function plot!(P::PlotFunc, args...; kw_attributes...)
    ax = current_axis(current_figure())
    isnothing(ax) && error("There is no current axis to plot into.")
    plot!(P, ax, args...; kw_attributes...)
end

function plot(P::PlotFunc, gp::GridPosition, args...; axis = NamedTuple(), kwargs...)

    f = MakieLayout.get_top_parent(gp)

    c = contents(gp, exact = true)
    if !isempty(c)
        error("""
        You have used the non-mutating plotting syntax with a GridPosition, which requires an empty GridLayout slot to create an axis in, but there are already the following objects at this layout position:

        $(c)

        If you meant to plot into an axis at this position, use the plotting function with `!` (e.g. `func!` instead of `func`).
        If you really want to place an axis on top of other layoutables, make your intention clear and create it manually.
        """)
    end

    axis = Dict(pairs(axis))

    if haskey(axis, :type)
        axtype = axis[:type]
        pop!(axis, :type)
        ax = axtype(f; axis...)
    else
        proxyscene = Scene()
        plot!(proxyscene, P, Attributes(kwargs), args...; show_axis = false)

        if is2d(proxyscene)
            ax = Axis(f; axis...)
        else
<<<<<<< HEAD
            ax = LScene(f; scenekw = (camera = cam3d!, show_axis = true, raw = false, axis...))
=======
            ax = LScene(fp.fig; scenekw = (camera = automatic, show_axis = true, raw = false, axis...))
>>>>>>> 58c67434
        end
    end

    gp[] = ax
    p = plot!(P, ax, args...; kwargs...)
    AxisPlot(ax, p)
end

function plot!(P::PlotFunc, gp::GridPosition, args...; kwargs...)

    c = contents(gp, exact = true)
    if !(length(c) == 1 && c[1] isa Union{Axis, LScene})
        error("There needs to be a single axis at $(gp.span), $(gp.side) to plot into.\nUse a non-mutating plotting command to create an axis implicitly.")
    end
    ax = first(c)
    plot!(P, ax, args...; kwargs...)
end

function plot(P::PlotFunc, gsp::GridSubposition, args...; axis = NamedTuple(), kwargs...)

    layout = GridLayoutBase.get_layout_at!(gsp.parent, createmissing = true)
    c = contents(gsp, exact = true)
    if !isempty(c)
        error("""
        You have used the non-mutating plotting syntax with a GridSubposition, which requires an empty GridLayout slot to create an axis in, but there are already the following objects at this layout position:

        $(c)

        If you meant to plot into an axis at this position, use the plotting function with `!` (e.g. `func!` instead of `func`).
        If you really want to place an axis on top of other layoutables, make your intention clear and create it manually.
        """)
    end

    fig = MakieLayout.get_top_parent(gsp)

    axis = Dict(pairs(axis))

    if haskey(axis, :type)
        axtype = axis[:type]
        pop!(axis, :type)
        ax = axtype(fig; axis...)
    else
        proxyscene = Scene()
        plot!(proxyscene, P, Attributes(kwargs), args...; show_axis = false)

        if is2d(proxyscene)
            ax = Axis(fig; axis...)
        else
            ax = LScene(fig; scenekw = (camera = automatic, show_axis = true, raw = false, axis...))
        end
    end

    gsp.parent[gsp.rows, gsp.cols, gsp.side] = ax
    p = plot!(P, ax, args...; kwargs...)
    AxisPlot(ax, p)
end

function plot!(P::PlotFunc, gsp::GridSubposition, args...; kwargs...)

    layout = GridLayoutBase.get_layout_at!(gsp.parent, createmissing = false)

    gp = layout[gsp.rows, gsp.cols, gsp.side]

    c = contents(gp, exact = true)
    if !(length(c) == 1 && c[1] isa Union{Axis, LScene})
        error("There is not just one axis at $(gp).")
    end
    ax = first(c)
    plot!(P, ax, args...; kwargs...)
end<|MERGE_RESOLUTION|>--- conflicted
+++ resolved
@@ -76,11 +76,7 @@
         if is2d(proxyscene)
             ax = Axis(f; axis...)
         else
-<<<<<<< HEAD
             ax = LScene(f; scenekw = (camera = cam3d!, show_axis = true, raw = false, axis...))
-=======
-            ax = LScene(fp.fig; scenekw = (camera = automatic, show_axis = true, raw = false, axis...))
->>>>>>> 58c67434
         end
     end
 
