--- conflicted
+++ resolved
@@ -127,8 +127,7 @@
         error("There is not just one axis at $(gp).")
     end
     ax = first(c)
-<<<<<<< HEAD
-    plot!(P, ax, args...; kwargs...)
+    return ax, attributes, args
 end
 
 update_state_before_display!(f::FigureAxisPlot) = update_state_before_display!(f.figure)
@@ -139,14 +138,9 @@
     end
     return
 end
-=======
-    return ax, attributes, args
-end
 
 figurelike_return(fa::FigureAxis, plot) = FigureAxisPlot(fa.figure, fa.axis, plot)
 figurelike_return(ax::Axis, plot) = AxisPlot(ax, plot)
 figurelike_return!(ax::Axis, plot) = AxisPlot(ax, plot)
 
-
-plot!(fa::FigureAxis, plot) = plot!(fa.axis, plot)
->>>>>>> b57a9da5
+plot!(fa::FigureAxis, plot) = plot!(fa.axis, plot)