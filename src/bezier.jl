<<<<<<< HEAD
const BEZIERPATH_BITMAP_SIZE = Ref(256)
const Point2d = Point{2, Float64}
const Mat2d = Mat2{Float64}
=======
using StableHashTraits
>>>>>>> 4dab9955

struct MoveTo
    p::Point2d
end

MoveTo(x, y) = MoveTo(Point2d(x, y))

struct LineTo
    p::Point2d
end

LineTo(x, y) = LineTo(Point2d(x, y))

struct CurveTo
    c1::Point2d
    c2::Point2d
    p::Point2d
end

CurveTo(cx1, cy1, cx2, cy2, p1, p2) = CurveTo(
    Point2d(cx1, cy1), Point2d(cx2, cy2), Point2d(p1, p2)
)

struct EllipticalArc
    c::Point2d
    r1::Float64
    r2::Float64
    angle::Float64
    a1::Float64
    a2::Float64
end

EllipticalArc(cx, cy, r1, r2, angle, a1, a2) = EllipticalArc(Point2d(cx, cy),
    r1, r2, angle, a1, a2)

struct ClosePath end

const PathCommand = Union{MoveTo, LineTo, CurveTo, EllipticalArc, ClosePath}

struct BezierPath
    commands::Vector{PathCommand}
end

StableHashTraits.transform(path::BezierPath) = path.commands
StableHashTraits.transform(c::EllipticalArc) = [c.c[1], c.c[2], c.r1, c.r2, c.angle, c.a1, c.a2]
StableHashTraits.transform(c::CurveTo) = [c.c1[1], c.c1[2], c.c2[1], c.c2[2], c.p[1], c.p[2]]
StableHashTraits.transform(c::LineTo) = [c.p[1], c.p[2]]
StableHashTraits.transform(c::MoveTo) = [c.p[1], c.p[2]]
StableHashTraits.transform(c::ClosePath) = 0

# so that the same bezierpath with a different instance of a vector hashes the same
# and we don't create the same texture atlas entry twice
Base.:(==)(b1::BezierPath, b2::BezierPath) = b1.commands == b2.commands
Base.broadcastable(b::BezierPath) = Ref(b)

function Base.:+(pc::P, p::Point2f) where P <: PathCommand
    fnames = fieldnames(P)
    return P(map(f -> getfield(pc, f) + p, fnames)...)
end

scale(bp::BezierPath, s::Real) = BezierPath([scale(x, Vec(s, s)) for x in bp.commands])
scale(bp::BezierPath, v::VecTypes{2}) = BezierPath([scale(x, v) for x in bp.commands])
translate(bp::BezierPath, v::VecTypes{2}) = BezierPath([translate(x, v) for x in bp.commands])

translate(m::MoveTo, v::VecTypes{2}) = MoveTo(m.p .+ v)
translate(l::LineTo, v::VecTypes{2}) = LineTo(l.p .+ v)
translate(c::CurveTo, v::VecTypes{2}) = CurveTo(c.c1 .+ v, c.c2 .+ v, c.p .+ v)
translate(e::EllipticalArc, v::VecTypes{2}) = EllipticalArc(e.c .+ v, e.r1, e.r2, e.angle, e.a1, e.a2)
translate(c::ClosePath, v::VecTypes{2}) = c

scale(m::MoveTo, v::VecTypes{2}) = MoveTo(m.p .* v)
scale(l::LineTo, v::VecTypes{2}) = LineTo(l.p .* v)
scale(c::CurveTo, v::VecTypes{2}) = CurveTo(c.c1 .* v, c.c2 .* v, c.p .* v)
scale(c::ClosePath, v::VecTypes{2}) = c
function scale(e::EllipticalArc, v::VecTypes{2})
    x, y = v
    if abs(x) != abs(y)
        throw(ArgumentError("Currently you can only scale EllipticalArc such that abs(x) == abs(y) if the angle != 0"))
    end
    ang, a1, a2 = if x > 0 && y > 0
        e.angle, e.a1, e.a2
    elseif x < 0 && y < 0
        e.angle + pi, e.a1, e.a2
    elseif x < 0 && y > 0
        pi - e.angle, -e.a1, -e.a2
    else
        pi - e.angle, pi-e.a1, pi-e.a2
    end
    EllipticalArc(e.c .* v, e.r1 * abs(x), e.r2 * abs(y), ang, a1, a2)
end

rotmatrix2d(a) = Mat2d(cos(a), sin(a), -sin(a), cos(a))
rotate(m::MoveTo, a) = MoveTo(rotmatrix2d(a) * m.p)
rotate(c::ClosePath, a) = c
rotate(l::LineTo, a) = LineTo(rotmatrix2d(a) * l.p)
function rotate(c::CurveTo, a)
    m = rotmatrix2d(a)
    CurveTo(m * c.c1, m * c.c2, m *c.p)
end
function rotate(e::EllipticalArc, a)
    m = rotmatrix2d(a)
    newc = m * e.c
    newangle = e.angle + a
    EllipticalArc(newc, e.r1, e.r2, newangle, e.a1, e.a2)
end
rotate(b::BezierPath, a) = BezierPath(PathCommand[rotate(c::PathCommand, a) for c in b.commands])

function fit_to_bbox(b::BezierPath, bb_target::Rect2; keep_aspect = true)
    bb_path = bbox(b)
    ws_path = widths(bb_path)
    ws_target = widths(bb_target)

    center_target = origin(bb_target) + 0.5 * widths(bb_target)
    center_path = origin(bb_path) + 0.5 * widths(bb_path)

    scale_factor = ws_target ./ ws_path
    scale_factor_aspect = if keep_aspect
        min.(scale_factor, minimum(scale_factor))
    else
        scale_factor
    end

    bb_t = translate(scale(translate(b, -center_path), scale_factor_aspect), center_target)
end

function fit_to_unit_square(b::BezierPath, keep_aspect = true)
    fit_to_bbox(b, Rect2((0.0, 0.0), (1.0, 1.0)), keep_aspect = keep_aspect)
end

Base.:+(pc::EllipticalArc, p::Point2f) = EllipticalArc(pc.c + p, pc.r1, pc.r2, pc.angle, pc.a1, pc.a2)
Base.:+(pc::ClosePath, p::Point2f) = pc
Base.:+(bp::BezierPath, p::Point2f) = BezierPath(bp.commands .+ Ref(p))

# markers that fit into a square with sidelength 1 centered on (0, 0)

const BezierCircle = let
    r = 0.47 # sqrt(1/pi)
    BezierPath([
        MoveTo(Point2d(r, 0.0)),
        EllipticalArc(Point2d(0.0, 0), r, r, 0.0, 0.0, 2pi),
        ClosePath(),
    ])
end

const BezierUTriangle = let
    aspect = 1
    h = 0.97 # sqrt(aspect) * sqrt(2)
    w = 0.97 # 1/sqrt(aspect) * sqrt(2)
    # r = Float32(sqrt(1 / (3 * sqrt(3) / 4)))
    p1 = Point2d(0, h/2)
    p2 = Point2d(-w/2, -h/2)
    p3 = Point2d(w/2, -h/2)
    centroid = (p1 + p2 + p3) / 3
    bp = BezierPath([
        MoveTo(p1 - centroid),
        LineTo(p2 - centroid),
        LineTo(p3 - centroid),
        ClosePath()
    ])
end

const BezierLTriangle = rotate(BezierUTriangle, pi/2)
const BezierDTriangle = rotate(BezierUTriangle, pi)
const BezierRTriangle = rotate(BezierUTriangle, 3pi/2)


const BezierSquare = let
    r = 0.95 * sqrt(pi)/2/2 # this gives a little less area as the r=0.5 circle
    BezierPath([
        MoveTo(Point2d(r, -r)),
        LineTo(Point2d(r, r)),
        LineTo(Point2d(-r, r)),
        LineTo(Point2d(-r, -r)),
        ClosePath()
    ])
end

const BezierCross = let
    cutfraction = 2/3
    r = 0.5 # 1/(2 * sqrt(1 - cutfraction^2))
    ri = 0.166 #r * (1 - cutfraction)

    first_three = Point2f[(r, ri), (ri, ri), (ri, r)]
    all = map(0:pi/2:3pi/2) do a
        m = Mat2d(sin(a), cos(a), cos(a), -sin(a))
        Ref(m) .* first_three
    end |> x -> reduce(vcat, x)

    BezierPath([
        MoveTo(all[1]),
        LineTo.(all[2:end])...,
        ClosePath()
    ])
end

const BezierX = rotate(BezierCross, pi/4)

function bezier_ngon(n, radius, angle)
    points = [radius * Point2d(cos(a + angle), sin(a + angle))
        for a in range(0, 2pi, length = n+1)[1:end-1]]
    BezierPath([
        MoveTo(points[1]);
        LineTo.(points[2:end])
    ])
end

function bezier_star(n, inner_radius, outer_radius, angle)
    points = [
        (isodd(i) ? outer_radius : inner_radius) *
            Point2d(cos(a + angle), sin(a + angle))
        for (i, a) in enumerate(range(0, 2pi, length = 2n+1)[1:end-1])]
    BezierPath([
        MoveTo(points[1]);
        LineTo.(points[2:end])
    ])
end

function BezierPath(poly::Polygon)
    commands = Makie.PathCommand[]
    points = reinterpret(Point2f, poly.exterior)
    ext_direction = sign(area(points)) #signed area gives us clockwise / anti-clockwise
    push!(commands, MoveTo(points[1]))
    for i in 2:length(points)
        push!(commands, LineTo(points[i]))
    end

    for inter in poly.interiors
        points = reinterpret(Point2f, inter)
        # holes, in bezierpath, always need to have the opposite winding order
        if sign(area(points)) == ext_direction
            points = reverse(points)
        end
        push!(commands, MoveTo(points[1]))
        for i in 2:length(points)
            push!(commands, LineTo(points[i]))
        end
    end
    push!(commands, ClosePath())
    return BezierPath(commands)
end

function BezierPath(svg::AbstractString; fit = false, bbox = nothing, flipy = false, keep_aspect = true)
    commands = parse_bezier_commands(svg)
    p = BezierPath(commands)
    if flipy
        p = scale(p, Vec(1, -1))
    end
    if fit
        if bbox === nothing
            p = fit_to_bbox(p, Rect2f((-0.5, -0.5), (1.0, 1.0)), keep_aspect = keep_aspect)
        else
            p = fit_to_bbox(p, bbox, keep_aspect = keep_aspect)
        end
    end
    p
end

function parse_bezier_commands(svg)

    # args = [e.match for e in eachmatch(r"([a-zA-Z])|(\-?\d*\.?\d+)", svg)]
    args = [e.match for e in eachmatch(r"(?:0(?=\d))|(?:[a-zA-Z])|(?:\-?\d*\.?\d+)", svg)]

    i = 1

    commands = PathCommand[]
    lastcomm = nothing
    function lastp()
        c = commands[end]
        if isnothing(lastcomm)
            Point2d(0, 0)
        elseif c isa ClosePath
            r = reverse(commands)
            backto = findlast(x -> !(x isa ClosePath), r)
            if isnothing(backto)
                error("No point to go back to")
            end
            r[backto].p
        elseif c isa EllipticalArc
            let
                ϕ = c.angle
                a2 = c.a2
                rx = c.r1
                ry = c.r2
                m = Mat2d(cos(ϕ), sin(ϕ), -sin(ϕ), cos(ϕ))
                m * Point2d(rx * cos(a2), ry * sin(a2)) + c.c
            end
        else
            c.p
        end
    end

    while i <= length(args)

        comm = args[i]

        # command letter is omitted, use last command
        if isnothing(match(r"[a-zA-Z]", comm))
            comm = lastcomm
            i -= 1
        end

        if comm == "M"
            x, y = parse.(Float64, args[i+1:i+2])
            push!(commands, MoveTo(Point2d(x, y)))
            i += 3
        elseif comm == "m"
            x, y = parse.(Float64, args[i+1:i+2])
            push!(commands, MoveTo(Point2d(x, y) + lastp()))
            i += 3
        elseif comm == "L"
            x, y = parse.(Float64, args[i+1:i+2])
            push!(commands, LineTo(Point2d(x, y)))
            i += 3
        elseif comm == "l"
            x, y = parse.(Float64, args[i+1:i+2])
            push!(commands, LineTo(Point2d(x, y) + lastp()))
            i += 3
        elseif comm == "H"
            x = parse(Float64, args[i+1])
            push!(commands, LineTo(Point2d(x, lastp()[2])))
            i += 2
        elseif comm == "h"
            x = parse(Float64, args[i+1])
            push!(commands, LineTo(X(x) + lastp()))
            i += 2
        elseif comm == "Z"
            push!(commands, ClosePath())
            i += 1
        elseif comm == "z"
            push!(commands, ClosePath())
            i += 1
        elseif comm == "C"
            x1, y1, x2, y2, x3, y3 = parse.(Float64, args[i+1:i+6])
            push!(commands, CurveTo(Point2d(x1, y1), Point2d(x2, y2), Point2d(x3, y3)))
            i += 7
        elseif comm == "c"
            x1, y1, x2, y2, x3, y3 = parse.(Float64, args[i+1:i+6])
            l = lastp()
            push!(commands, CurveTo(Point2d(x1, y1) + l, Point2d(x2, y2) + l, Point2d(x3, y3) + l))
            i += 7
        elseif comm == "S"
            x1, y1, x2, y2 = parse.(Float64, args[i+1:i+4])
            prev = commands[end]
            reflected = prev.p + (prev.p - prev.c2)
            push!(commands, CurveTo(reflected, Point2d(x1, y1), Point2d(x2, y2)))
            i += 5
        elseif comm == "s"
            x1, y1, x2, y2 = parse.(Float64, args[i+1:i+4])
            prev = commands[end]
            reflected = prev.p + (prev.p - prev.c2)
            l = lastp()
            push!(commands, CurveTo(reflected, Point2d(x1, y1) + l, Point2d(x2, y2) + l))
            i += 5
        elseif comm == "A"
            args[i+1:i+7]
            r1, r2 = parse.(Float64, args[i+1:i+2])
            angle = parse(Float64, args[i+3])
            large_arc_flag, sweep_flag = parse.(Bool, args[i+4:i+5])
            x2, y2 = parse.(Float64, args[i+6:i+7])
            x1, y1 = lastp()

            push!(commands, EllipticalArc(x1, y1, x2, y2, r1, r2,
                angle, large_arc_flag, sweep_flag))
            i += 8
        elseif comm == "a"
            r1, r2 = parse.(Float64, args[i+1:i+2])
            angle = parse(Float64, args[i+3])
            large_arc_flag, sweep_flag = parse.(Bool, args[i+4:i+5])
            x1, y1 = lastp()
            x2, y2 = parse.(Float64, args[i+6:i+7]) .+ (x1, y1)

            push!(commands, EllipticalArc(x1, y1, x2, y2, r1, r2,
                angle, large_arc_flag, sweep_flag))
            i += 8
        elseif comm == "v"
            dy = parse(Float64, args[i+1])
            l = lastp()
            push!(commands, LineTo(Point2d(l[1], l[2] + dy)))
            i += 2
        elseif comm == "V"
            y = parse(Float64, args[i+1])
            l = lastp()
            push!(commands, LineTo(Point2d(l[1], y)))
            i += 2
        else
            for c in commands
                println(c)
            end
            error("Parsing $comm not implemented.")
        end

        lastcomm = comm

    end

    commands
end

function EllipticalArc(x1, y1, x2, y2, rx, ry, ϕ, largearc::Bool, sweepflag::Bool)
    # https://www.w3.org/TR/SVG11/implnote.html#ArcImplementationNotes

    p1 = Point2d(x1, y1)
    p2 = Point2d(x2, y2)

    m1 = Mat2d(cos(ϕ), -sin(ϕ), sin(ϕ), cos(ϕ))
    x1′, y1′ = m1 * (0.5 * (p1 - p2))

    tempsqrt = (rx^2 * ry^2 - rx^2 * y1′^2 - ry^2 * x1′^2) /
        (rx^2 * y1′^2 + ry^2 * x1′^2)

    c′ = (largearc == sweepflag ? -1 : 1) *
        sqrt(tempsqrt) * Point2d(rx * y1′ / ry, -ry * x1′ / rx)

    c = Mat2d(cos(ϕ), sin(ϕ), -sin(ϕ), cos(ϕ)) * c′ + 0.5 * (p1 + p2)

    vecangle(u, v) = sign(u[1] * v[2] - u[2] * v[1]) *
        acos(dot(u, v) / (norm(u) * norm(v)))

    px(sign) = Point2d((sign * x1′ - c′[1]) / rx, (sign * y1′ - c′[2]) / rx)

    θ1 = vecangle(Point2d(1.0, 0.0), px(1))
    Δθ_pre = mod(vecangle(px(1), px(-1)), 2pi)
    Δθ = if Δθ_pre > 0 && !sweepflag
        Δθ_pre - 2pi
    elseif Δθ_pre < 0 && sweepflag
        Δθ_pre + 2pi
    else
        Δθ_pre
    end

    EllipticalArc(c, rx, ry, ϕ, θ1, θ1 + Δθ)
end

###################################################
# Freetype rendering of paths for GLMakie sprites #
###################################################

function make_outline(path)
    n_contours::FT_Int = 0
    n_points::FT_UInt = 0
    points = FT_Vector[]
    tags = Int8[]
    contours = Int16[]
    flags = Int32(0)
    for command in path.commands
        new_contour, n_newpoints, newpoints, newtags = convert_command(command)
        if new_contour
            n_contours += 1
            if n_contours > 1
                push!(contours, n_points - 1) # -1 because of C zero-based indexing
            end
        end
        n_points += n_newpoints
        append!(points, newpoints)
        append!(tags, newtags)
    end
    push!(contours, n_points - 1)
    @assert n_points == length(points) == length(tags)
    @assert n_contours == length(contours)
    push!(contours, n_points)
    # Manually create outline, since FT_Outline_New seems to be problematic on windows somehow
    outline = FT_Outline(
        n_contours,
        n_points,
        pointer(points),
        pointer(tags),
        pointer(contours),
        0
    )
    # Return Ref + arrays that went into outline, so the GC doesn't abandon them
    return (Ref(outline), points, tags, contours)
end

ftvec(p) = FT_Vector(round(Int, p[1]), round(Int, p[2]))

function convert_command(m::MoveTo)
    true, 1, ftvec.([m.p]), [FT_Curve_Tag_On]
end

function convert_command(l::LineTo)
    false, 1, ftvec.([l.p]), [FT_Curve_Tag_On]
end

function convert_command(c::CurveTo)
    false, 3, ftvec.([c.c1, c.c2, c.p]), [FT_Curve_Tag_Cubic, FT_Curve_Tag_Cubic, FT_Curve_Tag_On]
end

function render_path(path, bitmap_size_px = 256)
    # in the outline, 1 unit = 1/64px
    scale_factor = bitmap_size_px * 64

    # we transform the path into the unit square and we can
    # scale and translate this to a 4096x4096 grid, which is 64px x 64px
    # when rendered to bitmap

    # freetype has no ClosePath and EllipticalArc, so those need to be replaced
    path_replaced = replace_nonfreetype_commands(path)

    path_unit_square = fit_to_unit_square(path_replaced, false)

    path_transformed = Makie.scale(
        path_unit_square,
        scale_factor,
    )

    outline_ref = make_outline(path_transformed)

    w = bitmap_size_px
    h = bitmap_size_px
    pitch = w * 1 # 8 bit gray
    pixelbuffer = zeros(UInt8, h * pitch)
    bitmap_ref = Ref{FT_Bitmap}()
    GC.@preserve pixelbuffer outline_ref begin
        bitmap_ref[] = FT_Bitmap(
            h,
            w,
            pitch,
            pointer(pixelbuffer),
            256,
            FT_PIXEL_MODE_GRAY,
            C_NULL,
            C_NULL
        )
        lib = FreeTypeAbstraction.FREE_FONT_LIBRARY[]
        @assert lib != C_NULL
        err = FT_Outline_Get_Bitmap(
            FreeTypeAbstraction.FREE_FONT_LIBRARY[],
            outline_ref[1],
            bitmap_ref,
        )
        @assert err == 0
        return reshape(pixelbuffer, (w, h))
    end
end

# FreeType can only handle lines and cubic / conic beziers so ClosePath
# and EllipticalArc need to be replaced
function replace_nonfreetype_commands(path)
    newpath = BezierPath(copy(path.commands))
    last_move_to = nothing
    i = 1
    while i <= length(newpath.commands)
        c = newpath.commands[i]
        if c isa MoveTo
            last_move_to = c
        elseif c isa EllipticalArc
            bp = elliptical_arc_to_beziers(c)
            splice!(newpath.commands, i, bp.commands)
        elseif c isa ClosePath
            if last_move_to === nothing
                error("Got ClosePath but no previous MoveTo")
            end
            newpath.commands[i] = LineTo(last_move_to.p)
        end
        i += 1
    end
    newpath
end


Makie.convert_attribute(b::BezierPath, ::key"marker", ::key"scatter") = b
Makie.convert_attribute(ab::AbstractVector{<:BezierPath}, ::key"marker", ::key"scatter") = ab

struct BezierSegment
    from::Point2f
    c1::Point2f
    c2::Point2f
    to::Point2f
end

struct LineSegment
    from::Point2f
    to::Point2f
end

function bbox(b::BezierPath)
    prev = b.commands[1]
    bb = nothing
    for comm in b.commands[2:end]
        if comm isa MoveTo || comm isa ClosePath
            continue
        else
            endp = endpoint(prev)
            _bb = cleanup_bbox(bbox(endp, comm))
            bb = bb === nothing ? _bb : union(bb, _bb)
        end
        prev = comm
    end
    bb
end

segment(p, l::LineTo) = LineSegment(p, l.p)
segment(p, c::CurveTo) = BezierSegment(p, c.c1, c.c2, c.p)

endpoint(m::MoveTo) = m.p
endpoint(l::LineTo) = l.p
endpoint(c::CurveTo) = c.p
function endpoint(e::EllipticalArc)
    point_at_angle(e, e.a2)
end

function point_at_angle(e::EllipticalArc, theta)
    M = abs(e.r1) * cos(theta)
    N = abs(e.r2) * sin(theta)
    Point2d(
        e.c[1] + cos(e.angle) * M - sin(e.angle) * N,
        e.c[2] + sin(e.angle) * M + cos(e.angle) * N
    )
end

function cleanup_bbox(bb::Rect2f)
    if any(x -> x < 0, bb.widths)
        p = bb.origin .+ (bb.widths .< 0) .* bb.widths
        return Rect2f(p, abs.(bb.widths))
    end
    return bb
end

bbox(p, x::Union{LineTo, CurveTo}) = bbox(segment(p, x))
function bbox(p, e::EllipticalArc)
    bbox(elliptical_arc_to_beziers(e))
end

function bbox(ls::LineSegment)
    Rect2f(ls.from, ls.to - ls.from)
end

function bbox(b::BezierSegment)

    p0 = b.from
    p1 = b.c1
    p2 = b.c2
    p3 = b.to

    mi = [min.(p0, p3)...]
    ma = [max.(p0, p3)...]

    c = -p0 + p1
    b =  p0 - 2p1 + p2
    a = -p0 + 3p1 - 3p2 + 1p3

    h = [(b.*b - a.*c)...]

    if h[1] > 0
        h[1] = sqrt(h[1])
        t = (-b[1] - h[1]) / a[1]
        if t > 0 && t < 1
            s = 1.0-t
            q = s*s*s*p0[1] + 3.0*s*s*t*p1[1] + 3.0*s*t*t*p2[1] + t*t*t*p3[1]
            mi[1] = min(mi[1],q)
            ma[1] = max(ma[1],q)
        end
        t = (-b[1] + h[1])/a[1]
        if t>0 && t<1
            s = 1.0-t
            q = s*s*s*p0[1] + 3.0*s*s*t*p1[1] + 3.0*s*t*t*p2[1] + t*t*t*p3[1]
            mi[1] = min(mi[1],q)
            ma[1] = max(ma[1],q)
        end
    end

    if h[2]>0.0
        h[2] = sqrt(h[2])
        t = (-b[2] - h[2])/a[2]
        if t>0.0 && t<1.0
            s = 1.0-t
            q = s*s*s*p0[2] + 3.0*s*s*t*p1[2] + 3.0*s*t*t*p2[2] + t*t*t*p3[2]
            mi[2] = min(mi[2],q)
            ma[2] = max(ma[2],q)
        end
        t = (-b[2] + h[2])/a[2]
        if t>0.0 && t<1.0
            s = 1.0-t
            q = s*s*s*p0[2] + 3.0*s*s*t*p1[2] + 3.0*s*t*t*p2[2] + t*t*t*p3[2]
            mi[2] = min(mi[2],q)
            ma[2] = max(ma[2],q)
        end
    end

    Rect2f(Point2d(mi...), Point2d(ma...) - Point2d(mi...))
end


function elliptical_arc_to_beziers(arc::EllipticalArc)
    delta_a = abs(arc.a2 - arc.a1)
    n_beziers = ceil(Int, delta_a / 0.5pi)
    angles = range(arc.a1, arc.a2, length = n_beziers + 1)

    startpoint = Point2d(cos(arc.a1), sin(arc.a1))
    curves = map(angles[1:end-1], angles[2:end]) do start, stop
        theta = stop - start
        kappa = 4/3 * tan(theta/4)
        c1 = Point2d(cos(start) - kappa * sin(start), sin(start) + kappa * cos(start))
        c2 = Point2d(cos(stop) + kappa * sin(stop), sin(stop) - kappa * cos(stop))
        b = Point2d(cos(stop), sin(stop))
        CurveTo(c1, c2, b)
    end

    path = BezierPath([LineTo(startpoint), curves...])
    path = scale(path, Vec(arc.r1, arc.r2))
    path = rotate(path, arc.angle)
    path = translate(path, arc.c)
end<|MERGE_RESOLUTION|>--- conflicted
+++ resolved
@@ -1,10 +1,7 @@
-<<<<<<< HEAD
 const BEZIERPATH_BITMAP_SIZE = Ref(256)
 const Point2d = Point{2, Float64}
 const Mat2d = Mat2{Float64}
-=======
 using StableHashTraits
->>>>>>> 4dab9955
 
 struct MoveTo
     p::Point2d
