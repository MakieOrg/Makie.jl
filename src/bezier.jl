using StableHashTraits

const Point2d = Point2{Float64}

struct MoveTo
    p::Point2d
end

MoveTo(x, y) = MoveTo(Point2d(x, y))

struct LineTo
    p::Point2d
end

LineTo(x, y) = LineTo(Point2d(x, y))

struct CurveTo
    c1::Point2d
    c2::Point2d
    p::Point2d
end

CurveTo(cx1, cy1, cx2, cy2, p1, p2) = CurveTo(
    Point2d(cx1, cy1), Point2d(cx2, cy2), Point2d(p1, p2)
)

struct EllipticalArc
    c::Point2d
    r1::Float64
    r2::Float64
    angle::Float64
    a1::Float64
    a2::Float64
end

EllipticalArc(cx, cy, r1, r2, angle, a1, a2) = EllipticalArc(Point2d(cx, cy),
    r1, r2, angle, a1, a2)

struct ClosePath end
const PathCommand = Union{MoveTo, LineTo, CurveTo, EllipticalArc, ClosePath}

function bbox(commands::Vector{PathCommand})
    prev = commands[1]
    bb = nothing
    for comm in @view(commands[2:end])
        if comm isa MoveTo || comm isa ClosePath
            continue
        else
            endp = endpoint(prev)
            _bb = cleanup_bbox(bbox(endp, comm))
            bb = bb === nothing ? _bb : union(bb, _bb)
        end
        prev = comm
    end
    return bb
end

function elliptical_arc_to_beziers(arc::EllipticalArc)
    delta_a = abs(arc.a2 - arc.a1)
    n_beziers = ceil(Int, delta_a / 0.5pi)
    angles = range(arc.a1, arc.a2; length=n_beziers + 1)

    startpoint = Point2f(cos(arc.a1), sin(arc.a1))
    curves = map(angles[1:(end - 1)], angles[2:end]) do start, stop
        theta = stop - start
        kappa = 4 / 3 * tan(theta / 4)
        c1 = Point2f(cos(start) - kappa * sin(start), sin(start) + kappa * cos(start))
        c2 = Point2f(cos(stop) + kappa * sin(stop), sin(stop) - kappa * cos(stop))
        b = Point2f(cos(stop), sin(stop))
        return CurveTo(c1, c2, b)
    end

    path = BezierPath([LineTo(startpoint), curves...])
    path = scale(path, Vec2{Float64}(arc.r1, arc.r2))
    path = rotate(path, arc.angle)
    return translate(path, arc.c)
end

bbox(p, x::Union{LineTo,CurveTo}) = bbox(segment(p, x))
function bbox(p, e::EllipticalArc)
    return bbox(elliptical_arc_to_beziers(e))
end

endpoint(m::MoveTo) = m.p
endpoint(l::LineTo) = l.p
endpoint(c::CurveTo) = c.p
function endpoint(e::EllipticalArc)
    return point_at_angle(e, e.a2)
end

function point_at_angle(e::EllipticalArc, theta)
    M = abs(e.r1) * cos(theta)
    N = abs(e.r2) * sin(theta)
    return Point2f(e.c[1] + cos(e.angle) * M - sin(e.angle) * N,
                   e.c[2] + sin(e.angle) * M + cos(e.angle) * N)
end

function cleanup_bbox(bb::Rect2f)
    if any(x -> x < 0, bb.widths)
        p = bb.origin .+ (bb.widths .< 0) .* bb.widths
        return Rect2f(p, abs.(bb.widths))
    end
    return bb
end

struct BezierPath
    commands::Vector{PathCommand}
    boundingbox::Rect2f
    hash::UInt32
    function BezierPath(commands::Vector)
        c = convert(Vector{PathCommand}, commands)
        return new(c, bbox(c), StableHashTraits.stable_hash(c; alg=crc32c, version=2))
    end
end
bbox(x::BezierPath) = x.boundingbox
fast_stable_hash(x::BezierPath) = x.hash


# so that the same bezierpath with a different instance of a vector hashes the same
# and we don't create the same texture atlas entry twice
Base.:(==)(b1::BezierPath, b2::BezierPath) = b1.commands == b2.commands
Base.broadcastable(b::BezierPath) = Ref(b)

function Base.:+(pc::P, p::Point2) where P <: PathCommand
    fnames = fieldnames(P)
    return P(map(f -> getfield(pc, f) + p, fnames)...)
end

scale(bp::BezierPath, s::Real) = BezierPath([scale(x, Vec2{Float64}(s, s)) for x in bp.commands])
scale(bp::BezierPath, v::VecTypes{2}) = BezierPath([scale(x, v) for x in bp.commands])
translate(bp::BezierPath, v::VecTypes{2}) = BezierPath([translate(x, v) for x in bp.commands])

translate(m::MoveTo, v::VecTypes{2}) = MoveTo(m.p .+ v)
translate(l::LineTo, v::VecTypes{2}) = LineTo(l.p .+ v)
translate(c::CurveTo, v::VecTypes{2}) = CurveTo(c.c1 .+ v, c.c2 .+ v, c.p .+ v)
translate(e::EllipticalArc, v::VecTypes{2}) = EllipticalArc(e.c .+ v, e.r1, e.r2, e.angle, e.a1, e.a2)
translate(c::ClosePath, v::VecTypes{2}) = c

scale(m::MoveTo, v::VecTypes{2}) = MoveTo(m.p .* v)
scale(l::LineTo, v::VecTypes{2}) = LineTo(l.p .* v)
scale(c::CurveTo, v::VecTypes{2}) = CurveTo(c.c1 .* v, c.c2 .* v, c.p .* v)
scale(c::ClosePath, v::VecTypes{2}) = c
function scale(e::EllipticalArc, v::VecTypes{2})
    x, y = v
    if abs(x) != abs(y)
        throw(ArgumentError("Currently you can only scale EllipticalArc such that abs(x) == abs(y) if the angle != 0"))
    end
    ang, a1, a2 = if x > 0 && y > 0
        e.angle, e.a1, e.a2
    elseif x < 0 && y < 0
        e.angle + pi, e.a1, e.a2
    elseif x < 0 && y > 0
        pi - e.angle, -e.a1, -e.a2
    else
        pi - e.angle, pi-e.a1, pi-e.a2
    end
    EllipticalArc(e.c .* v, e.r1 * abs(x), e.r2 * abs(y), ang, a1, a2)
end

rotmatrix2d(a) = Mat2(cos(a), sin(a), -sin(a), cos(a))
rotate(m::MoveTo, a) = MoveTo(rotmatrix2d(a) * m.p)
rotate(c::ClosePath, a) = c
rotate(l::LineTo, a) = LineTo(rotmatrix2d(a) * l.p)
function rotate(c::CurveTo, a)
    m = rotmatrix2d(a)
    CurveTo(m * c.c1, m * c.c2, m *c.p)
end
function rotate(e::EllipticalArc, a)
    m = rotmatrix2d(a)
    newc = m * e.c
    newangle = e.angle + a
    EllipticalArc(newc, e.r1, e.r2, newangle, e.a1, e.a2)
end
rotate(b::BezierPath, a) = BezierPath(PathCommand[rotate(c::PathCommand, a) for c in b.commands])

function fit_to_bbox(b::BezierPath, bb_target::Rect2; keep_aspect = true)
    bb_path = bbox(b)
    ws_path = widths(bb_path)
    ws_target = widths(bb_target)

    center_target = origin(bb_target) + 0.5 * widths(bb_target)
    center_path = origin(bb_path) + 0.5 * widths(bb_path)

    scale_factor = ws_target ./ ws_path
    scale_factor_aspect = if keep_aspect
        min.(scale_factor, minimum(scale_factor))
    else
        scale_factor
    end

    return translate(scale(translate(b, -center_path), scale_factor_aspect), center_target)
end

function fit_to_unit_square(b::BezierPath, keep_aspect = true)
    fit_to_bbox(b, Rect2((0.0, 0.0), (1.0, 1.0)), keep_aspect = keep_aspect)
end

Base.:+(pc::EllipticalArc, p::Point2) = EllipticalArc(pc.c + p, pc.r1, pc.r2, pc.angle, pc.a1, pc.a2)
Base.:+(pc::ClosePath, p::Point2) = pc
Base.:+(bp::BezierPath, p::Point2) = BezierPath(bp.commands .+ Ref(p))

# markers that fit into a square with sidelength 1 centered on (0, 0)


function bezier_ngon(n, radius, angle)
    points = [radius * Point2f(cos(a + angle), sin(a + angle))
        for a in range(0, 2pi, length = n+1)[1:end-1]]
    BezierPath([
        MoveTo(points[1]);
        LineTo.(@view points[2:end]);
        ClosePath()
    ])
end

function bezier_star(n, inner_radius, outer_radius, angle)
    points = [
        (isodd(i) ? outer_radius : inner_radius) *
            Point2f(cos(a + angle), sin(a + angle))
        for (i, a) in enumerate(range(0, 2pi, length = 2n+1)[1:end-1])]
    BezierPath([
        MoveTo(points[1]);
        LineTo.(points[2:end]);
        ClosePath()
    ])
end

function BezierPath(poly::Polygon)
    commands = Makie.PathCommand[]
    points = reinterpret(Point2f, poly.exterior)
    ext_direction = sign(area(points)) #signed area gives us clockwise / anti-clockwise
    push!(commands, MoveTo(points[1]))
    for i in 2:length(points)
        push!(commands, LineTo(points[i]))
    end

    for inter in poly.interiors
        points = reinterpret(Point2f, inter)
        # holes, in bezierpath, always need to have the opposite winding order
        if sign(area(points)) == ext_direction
            points = reverse(points)
        end
        push!(commands, MoveTo(points[1]))
        for i in 2:length(points)
            push!(commands, LineTo(points[i]))
        end
    end
    push!(commands, ClosePath())
    return BezierPath(commands)
end

function BezierPath(svg::AbstractString; fit = false, bbox = nothing, flipy = false, flipx = false, keep_aspect = true)
    commands = parse_bezier_commands(svg)
    p = BezierPath(commands)
    if flipy
        p = scale(p, Vec2{Float64}(1, -1))
    end
    if flipx
        p = scale(p, Vec2{Float64}(-1, 1))
    end
    if fit
        if bbox === nothing
            p = fit_to_bbox(p, Rect2f((-0.5, -0.5), (1.0, 1.0)), keep_aspect = keep_aspect)
        else
            p = fit_to_bbox(p, bbox, keep_aspect = keep_aspect)
        end
    end
    p
end

function parse_bezier_commands(svg)

    # args = [e.match for e in eachmatch(r"([a-zA-Z])|(\-?\d*\.?\d+)", svg)]
    args = [e.match for e in eachmatch(r"(?:0(?=\d))|(?:[a-zA-Z])|(?:\-?\d*\.?\d+)", svg)]

    i = 1

    commands = PathCommand[]
    lastcomm = nothing
    function lastp()
        if isnothing(lastcomm)
<<<<<<< HEAD
            return Point2d(0, 0)
        elseif c isa ClosePath
            r = reverse(commands)
            backto = findlast(x -> !(x isa ClosePath), r)
            if isnothing(backto)
                error("No point to go back to")
            end
            return r[backto].p
        elseif c isa EllipticalArc
            let
                ϕ = c.angle
                a2 = c.a2
                rx = c.r1
                ry = c.r2
                m = Mat2(cos(ϕ), sin(ϕ), -sin(ϕ), cos(ϕ))
                return m * Point2d(rx * cos(a2), ry * sin(a2)) + c.c
            end
        else
            return c.p
=======
            Point(0, 0)
        else
            c = commands[end]
            if c isa ClosePath
                r = reverse(commands)
                backto = findlast(x -> !(x isa ClosePath), r)
                if isnothing(backto)
                    error("No point to go back to")
                end
                r[backto].p
            elseif c isa EllipticalArc
                let
                    ϕ = c.angle
                    a2 = c.a2
                    rx = c.r1
                    ry = c.r2
                    m = Mat2(cos(ϕ), sin(ϕ), -sin(ϕ), cos(ϕ))
                    m * Point(rx * cos(a2), ry * sin(a2)) + c.c
                end
            else
                c.p
            end
>>>>>>> 9a28fd06
        end
    end

    while i <= length(args)

        comm = args[i]

        # command letter is omitted, use last command
        if isnothing(match(r"[a-zA-Z]", comm))
            comm = lastcomm
            i -= 1
        end

        if comm == "M"
            x, y = parse.(Float64, args[i+1:i+2])
            push!(commands, MoveTo(Point2d(x, y)))
            i += 3
        elseif comm == "m"
            x, y = parse.(Float64, args[i+1:i+2])
            push!(commands, MoveTo(Point2d(x, y) + lastp()))
            i += 3
        elseif comm == "L"
            x, y = parse.(Float64, args[i+1:i+2])
            push!(commands, LineTo(Point2d(x, y)))
            i += 3
        elseif comm == "l"
            x, y = parse.(Float64, args[i+1:i+2])
            push!(commands, LineTo(Point2d(x, y) + lastp()))
            i += 3
        elseif comm == "H"
            x = parse(Float64, args[i+1])
            push!(commands, LineTo(Point2d(x, lastp()[2])))
            i += 2
        elseif comm == "h"
            x = parse(Float64, args[i+1])
            push!(commands, LineTo(Point2d(x, 0) + lastp()))
            i += 2
        elseif comm == "Z"
            push!(commands, ClosePath())
            i += 1
        elseif comm == "z"
            push!(commands, ClosePath())
            i += 1
        elseif comm == "C"
            x1, y1, x2, y2, x3, y3 = parse.(Float64, args[i+1:i+6])
            push!(commands, CurveTo(Point2d(x1, y1), Point2d(x2, y2), Point2d(x3, y3)))
            i += 7
        elseif comm == "c"
            x1, y1, x2, y2, x3, y3 = parse.(Float64, args[i+1:i+6])
            l = lastp()
            push!(commands, CurveTo(Point2d(x1, y1) + l, Point2d(x2, y2) + l, Point2d(x3, y3) + l))
            i += 7
        elseif comm == "S"
            x1, y1, x2, y2 = parse.(Float64, args[i+1:i+4])
            prev = commands[end]
            reflected = prev.p + (prev.p - prev.c2)
            push!(commands, CurveTo(reflected, Point2d(x1, y1), Point2d(x2, y2)))
            i += 5
        elseif comm == "s"
            x1, y1, x2, y2 = parse.(Float64, args[i+1:i+4])
            prev = commands[end]
            reflected = prev.p + (prev.p - prev.c2)
            l = lastp()
            push!(commands, CurveTo(reflected, Point2d(x1, y1) + l, Point2d(x2, y2) + l))
            i += 5
        elseif comm == "A"
            args[i+1:i+7]
            r1, r2 = parse.(Float64, args[i+1:i+2])
            angle = parse(Float64, args[i+3])
            large_arc_flag, sweep_flag = parse.(Bool, args[i+4:i+5])
            x2, y2 = parse.(Float64, args[i+6:i+7])
            x1, y1 = lastp()

            push!(commands, EllipticalArc(x1, y1, x2, y2, r1, r2,
                angle, large_arc_flag, sweep_flag))
            i += 8
        elseif comm == "a"
            r1, r2 = parse.(Float64, args[i+1:i+2])
            angle = parse(Float64, args[i+3])
            large_arc_flag, sweep_flag = parse.(Bool, args[i+4:i+5])
            x1, y1 = lastp()
            x2, y2 = parse.(Float64, args[i+6:i+7]) .+ (x1, y1)

            push!(commands, EllipticalArc(x1, y1, x2, y2, r1, r2,
                angle, large_arc_flag, sweep_flag))
            i += 8
        elseif comm == "v"
            dy = parse(Float64, args[i+1])
            l = lastp()
            push!(commands, LineTo(Point2d(l[1], l[2] + dy)))
            i += 2
        elseif comm == "V"
            y = parse(Float64, args[i+1])
            l = lastp()
            push!(commands, LineTo(Point2d(l[1], y)))
            i += 2
        else
            for c in commands
                println(c)
            end
            error("Parsing $comm not implemented.")
        end

        lastcomm = comm

    end

    commands
end

function EllipticalArc(x1, y1, x2, y2, rx, ry, ϕ, largearc::Bool, sweepflag::Bool)
    # https://www.w3.org/TR/SVG11/implnote.html#ArcImplementationNotes

    p1 = Point(x1, y1)
    p2 = Point(x2, y2)

    m1 = Mat2(cos(ϕ), -sin(ϕ), sin(ϕ), cos(ϕ))
    x1′, y1′ = m1 * (0.5 * (p1 - p2))

    tempsqrt = (rx^2 * ry^2 - rx^2 * y1′^2 - ry^2 * x1′^2) /
        (rx^2 * y1′^2 + ry^2 * x1′^2)

    c′ = (largearc == sweepflag ? -1 : 1) *
        sqrt(tempsqrt) * Point2d(rx * y1′ / ry, -ry * x1′ / rx)

    c = Mat2(cos(ϕ), sin(ϕ), -sin(ϕ), cos(ϕ)) * c′ + 0.5 * (p1 + p2)

    vecangle(u, v) = sign(u[1] * v[2] - u[2] * v[1]) *
        acos(dot(u, v) / (norm(u) * norm(v)))

    px(sign) = Point((sign * x1′ - c′[1]) / rx, (sign * y1′ - c′[2]) / rx)

    θ1 = vecangle(Point(1.0, 0.0), px(1))
    Δθ_pre = mod(vecangle(px(1), px(-1)), 2pi)
    Δθ = if Δθ_pre > 0 && !sweepflag
        Δθ_pre - 2pi
    elseif Δθ_pre < 0 && sweepflag
        Δθ_pre + 2pi
    else
        Δθ_pre
    end

    EllipticalArc(c, rx, ry, ϕ, θ1, θ1 + Δθ)
end

###################################################
# Freetype rendering of paths for GLMakie sprites #
###################################################

function make_outline(path)
    n_contours::FT_Int = 0
    n_points::FT_UInt = 0
    points = FT_Vector[]
    tags = Int8[]
    contours = Int16[]
    for command in path.commands
        new_contour, n_newpoints, newpoints, newtags = convert_command(command)
        if new_contour
            n_contours += 1
            if n_contours > 1
                push!(contours, n_points - 1) # -1 because of C zero-based indexing
            end
        end
        n_points += n_newpoints
        append!(points, newpoints)
        append!(tags, newtags)
    end
    push!(contours, n_points - 1)
    @assert n_points == length(points) == length(tags)
    @assert n_contours == length(contours)
    push!(contours, n_points)
    # Manually create outline, since FT_Outline_New seems to be problematic on windows somehow
    outline = FT_Outline(
        n_contours,
        n_points,
        pointer(points),
        pointer(tags),
        pointer(contours),
        0
    )
    # Return Ref + arrays that went into outline, so the GC doesn't abandon them
    return (Ref(outline), points, tags, contours)
end

ftvec(p) = FT_Vector(round(Int, p[1]), round(Int, p[2]))

function convert_command(m::MoveTo)
    true, 1, ftvec.([m.p]), [FT_Curve_Tag_On]
end

function convert_command(l::LineTo)
    false, 1, ftvec.([l.p]), [FT_Curve_Tag_On]
end

function convert_command(c::CurveTo)
    false, 3, ftvec.([c.c1, c.c2, c.p]), [FT_Curve_Tag_Cubic, FT_Curve_Tag_Cubic, FT_Curve_Tag_On]
end

function render_path(path, bitmap_size_px = 256)
    # in the outline, 1 unit = 1/64px
    scale_factor = bitmap_size_px * 64

    # We transform the path into a rectangle of size (aspect, 1) or (1, aspect)
    # such that aspect ≤ 1. We then scale that rectangle up to a size of 4096 by
    # 4096 * aspect, which results in at most a 64px by 64px bitmap

    # freetype has no ClosePath and EllipticalArc, so those need to be replaced
    path_replaced = replace_nonfreetype_commands(path)

    # Minimal size that becomes integer when mutliplying by 64 (target size for
    # atlas). This adds padding to avoid blurring/scaling factors from rounding
    # during sdf generation
    path_size = widths(bbox(path)) / maximum(widths(bbox(path)))
    w = ceil(Int, 64 * path_size[1])
    h = ceil(Int, 64 * path_size[2])
    path_size = Vec2f(w, h) / 64f0

    path_unit_rect = fit_to_bbox(path_replaced, Rect2f(Point2f(0), path_size))

    path_transformed = Makie.scale(path_unit_rect, scale_factor)

    outline_ref = make_outline(path_transformed)

    # Adjust bitmap size to match path size
    w = ceil(Int, bitmap_size_px * path_size[1])
    h = ceil(Int, bitmap_size_px * path_size[2])

    pitch = w * 1 # 8 bit gray
    pixelbuffer = zeros(UInt8, h * pitch)
    bitmap_ref = Ref{FT_Bitmap}()
    GC.@preserve pixelbuffer outline_ref begin
        bitmap_ref[] = FT_Bitmap(
            h,
            w,
            pitch,
            pointer(pixelbuffer),
            256,
            FT_PIXEL_MODE_GRAY,
            C_NULL,
            C_NULL
        )
        lib = FreeTypeAbstraction.FREE_FONT_LIBRARY[]
        @assert lib != C_NULL
        err = FT_Outline_Get_Bitmap(
            FreeTypeAbstraction.FREE_FONT_LIBRARY[],
            outline_ref[1],
            bitmap_ref,
        )
        @assert err == 0
        return reshape(pixelbuffer, (w, h))
    end
end

# FreeType can only handle lines and cubic / conic beziers so ClosePath
# and EllipticalArc need to be replaced
function replace_nonfreetype_commands(path)
    newpath = BezierPath(copy(path.commands))
    last_move_to = nothing
    i = 1
    while i <= length(newpath.commands)
        c = newpath.commands[i]
        if c isa MoveTo
            last_move_to = c
        elseif c isa EllipticalArc
            bp = elliptical_arc_to_beziers(c)
            splice!(newpath.commands, i, bp.commands)
        elseif c isa ClosePath
            if last_move_to === nothing
                error("Got ClosePath but no previous MoveTo")
            end
            newpath.commands[i] = LineTo(last_move_to.p)
        end
        i += 1
    end
    newpath
end


Makie.convert_attribute(b::BezierPath, ::key"marker", ::key"scatter") = b
Makie.convert_attribute(ab::AbstractVector{<:BezierPath}, ::key"marker", ::key"scatter") = ab

struct BezierSegment
    from::Point2f
    c1::Point2f
    c2::Point2f
    to::Point2f
end

struct LineSegment
    from::Point2f
    to::Point2f
end


function bbox(ls::LineSegment)
    return Rect2f(ls.from, ls.to - ls.from)
end

function bbox(b::BezierSegment)
    p0 = b.from
    p1 = b.c1
    p2 = b.c2
    p3 = b.to

    mi = [min.(p0, p3)...]
    ma = [max.(p0, p3)...]

    c = -p0 + p1
    b = p0 - 2p1 + p2
    a = -p0 + 3p1 - 3p2 + 1p3

    h = [(b .* b - a .* c)...]

    if h[1] > 0
        h[1] = sqrt(h[1])
        t = (-b[1] - h[1]) / a[1]
        if t > 0 && t < 1
            s = 1.0 - t
            q = s * s * s * p0[1] + 3.0 * s * s * t * p1[1] + 3.0 * s * t * t * p2[1] + t * t * t * p3[1]
            mi[1] = min(mi[1], q)
            ma[1] = max(ma[1], q)
        end
        t = (-b[1] + h[1]) / a[1]
        if t > 0 && t < 1
            s = 1.0 - t
            q = s * s * s * p0[1] + 3.0 * s * s * t * p1[1] + 3.0 * s * t * t * p2[1] + t * t * t * p3[1]
            mi[1] = min(mi[1], q)
            ma[1] = max(ma[1], q)
        end
    end

    if h[2] > 0.0
        h[2] = sqrt(h[2])
        t = (-b[2] - h[2]) / a[2]
        if t > 0.0 && t < 1.0
            s = 1.0 - t
            q = s * s * s * p0[2] + 3.0 * s * s * t * p1[2] + 3.0 * s * t * t * p2[2] + t * t * t * p3[2]
            mi[2] = min(mi[2], q)
            ma[2] = max(ma[2], q)
        end
        t = (-b[2] + h[2]) / a[2]
        if t > 0.0 && t < 1.0
            s = 1.0 - t
            q = s * s * s * p0[2] + 3.0 * s * s * t * p1[2] + 3.0 * s * t * t * p2[2] + t * t * t * p3[2]
            mi[2] = min(mi[2], q)
            ma[2] = max(ma[2], q)
        end
    end

    return Rect2f(Point(mi...), Point(ma...) - Point(mi...))
end

segment(p, l::LineTo) = LineSegment(p, l.p)
segment(p, c::CurveTo) = BezierSegment(p, c.c1, c.c2, c.p)


const BezierCircle = let
    r = 0.47 # sqrt(1/pi)
    BezierPath([MoveTo(Point(r, 0.0)),
                EllipticalArc(Point(0.0, 0), r, r, 0.0, 0.0, 2pi),
                ClosePath()])
end

const BezierUTriangle = let
    aspect = 1
    h = 0.97 # sqrt(aspect) * sqrt(2)
    w = 0.97 # 1/sqrt(aspect) * sqrt(2)
    # r = Float32(sqrt(1 / (3 * sqrt(3) / 4)))
    p1 = Point(0, h / 2)
    p2 = Point2d(-w / 2, -h / 2)
    p3 = Point2d(w / 2, -h / 2)
    centroid = (p1 + p2 + p3) / 3
    bp = BezierPath([MoveTo(p1 - centroid),
                     LineTo(p2 - centroid),
                     LineTo(p3 - centroid),
                     ClosePath()])
end

const BezierLTriangle = rotate(BezierUTriangle, pi / 2)
const BezierDTriangle = rotate(BezierUTriangle, pi)
const BezierRTriangle = rotate(BezierUTriangle, 3pi / 2)

const BezierSquare = let
    r = 0.95 * sqrt(pi) / 2 / 2 # this gives a little less area as the r=0.5 circle
    BezierPath([MoveTo(Point2d(r, -r)),
                LineTo(Point2d(r, r)),
                LineTo(Point2d(-r, r)),
                LineTo(Point2d(-r, -r)),
                ClosePath()])
end

const BezierCross = let
    cutfraction = 2 / 3
    r = 0.5 # 1/(2 * sqrt(1 - cutfraction^2))
    ri = 0.166 #r * (1 - cutfraction)

    first_three = Point2d[(r, ri), (ri, ri), (ri, r)]
    all = (x -> reduce(vcat, x))(map(0:(pi / 2):(3pi / 2)) do a
                                   m = Mat2f(sin(a), cos(a), cos(a), -sin(a))
                                   return Ref(m) .* first_three
                               end)

    BezierPath([MoveTo(all[1]),
                LineTo.(all[2:end])...,
                ClosePath()])
end

const BezierX = rotate(BezierCross, pi / 4)<|MERGE_RESOLUTION|>--- conflicted
+++ resolved
@@ -278,28 +278,7 @@
     lastcomm = nothing
     function lastp()
         if isnothing(lastcomm)
-<<<<<<< HEAD
-            return Point2d(0, 0)
-        elseif c isa ClosePath
-            r = reverse(commands)
-            backto = findlast(x -> !(x isa ClosePath), r)
-            if isnothing(backto)
-                error("No point to go back to")
-            end
-            return r[backto].p
-        elseif c isa EllipticalArc
-            let
-                ϕ = c.angle
-                a2 = c.a2
-                rx = c.r1
-                ry = c.r2
-                m = Mat2(cos(ϕ), sin(ϕ), -sin(ϕ), cos(ϕ))
-                return m * Point2d(rx * cos(a2), ry * sin(a2)) + c.c
-            end
-        else
-            return c.p
-=======
-            Point(0, 0)
+            Point2d(0, 0)
         else
             c = commands[end]
             if c isa ClosePath
@@ -316,12 +295,11 @@
                     rx = c.r1
                     ry = c.r2
                     m = Mat2(cos(ϕ), sin(ϕ), -sin(ϕ), cos(ϕ))
-                    m * Point(rx * cos(a2), ry * sin(a2)) + c.c
+                    return m * Point2d(rx * cos(a2), ry * sin(a2)) + c.c
                 end
             else
-                c.p
+                return c.p
             end
->>>>>>> 9a28fd06
         end
     end
 
@@ -435,8 +413,8 @@
 function EllipticalArc(x1, y1, x2, y2, rx, ry, ϕ, largearc::Bool, sweepflag::Bool)
     # https://www.w3.org/TR/SVG11/implnote.html#ArcImplementationNotes
 
-    p1 = Point(x1, y1)
-    p2 = Point(x2, y2)
+    p1 = Point2d(x1, y1)
+    p2 = Point2d(x2, y2)
 
     m1 = Mat2(cos(ϕ), -sin(ϕ), sin(ϕ), cos(ϕ))
     x1′, y1′ = m1 * (0.5 * (p1 - p2))
@@ -452,9 +430,9 @@
     vecangle(u, v) = sign(u[1] * v[2] - u[2] * v[1]) *
         acos(dot(u, v) / (norm(u) * norm(v)))
 
-    px(sign) = Point((sign * x1′ - c′[1]) / rx, (sign * y1′ - c′[2]) / rx)
-
-    θ1 = vecangle(Point(1.0, 0.0), px(1))
+    px(sign) = Point2d((sign * x1′ - c′[1]) / rx, (sign * y1′ - c′[2]) / rx)
+
+    θ1 = vecangle(Point2d(1.0, 0.0), px(1))
     Δθ_pre = mod(vecangle(px(1), px(-1)), 2pi)
     Δθ = if Δθ_pre > 0 && !sweepflag
         Δθ_pre - 2pi
