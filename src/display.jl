abstract type AbstractBackend end
function backend_display end

@enum ImageStorageFormat JuliaNative GLNative

"""
Current backend
"""
const current_backend = Ref{Union{Missing,AbstractBackend}}(missing)
const use_display = Ref{Bool}(true)

function inline!(inline = true)
    use_display[] = !inline
    return
end

function register_backend!(backend::AbstractBackend)
    current_backend[] = backend
    return
end

function push_screen!(scene::Scene, display)
    # Ok lets leave a warning here until we fix CairoMakie!
    @debug("Backend doesn't return screen from show methods. This needs fixing!")
end

function push_screen!(scene::Scene, display::AbstractDisplay)
    if !any(x -> x === display, scene.current_screens)
        push!(scene.current_screens, display)
        deregister = nothing
        deregister = on(events(scene).window_open, priority=typemax(Int)) do is_open
            # when screen closes, it should set the scene isopen event to false
            # so that's when we can remove the display
            if !is_open
                filter!(x-> x !== display, scene.current_screens)
                deregister !== nothing && off(deregister)
            end
            return Consume(false)
        end
    end
    return
end

function delete_screen!(scene::Scene, display::AbstractDisplay)
    filter!(x-> x !== display, scene.current_screens)
    return
end

backend_display(s::FigureLike; kw...) = backend_display(current_backend[], s; kw...)

function backend_display(::Missing, ::Scene; kw...)
    error("""
    No backend available!
    Make sure to also `import/using` a backend (GLMakie, CairoMakie, WGLMakie).

    If you imported GLMakie, it may have not built correctly.
    In that case, try `]build GLMakie` and watch out for any warnings.
    """)
end

function Base.display(fig::FigureLike; kw...)
    scene = get_scene(fig)
    if !use_display[]
        return Core.invoke(display, Tuple{Any}, scene)
    else
        screen = backend_display(scene; kw...)
        push_screen!(scene, screen)
        return screen
    end
end

function Base.showable(mime::MIME{M}, scene::Scene) where M
    backend_showable(current_backend[], mime, scene)
end
# ambig
function Base.showable(mime::MIME"application/json", scene::Scene)
    backend_showable(current_backend[], mime, scene)
end
function Base.showable(mime::MIME{M}, fig::FigureLike) where M
    backend_showable(current_backend[], mime, get_scene(fig))
end
# ambig
function Base.showable(mime::MIME"application/json", fig::FigureLike)
    backend_showable(current_backend[], mime, get_scene(fig))
end


function backend_showable(::Backend, ::Mime, ::Scene) where {Backend, Mime <: MIME}
    hasmethod(backend_show, Tuple{Backend, IO, Mime, Scene})
end

# fallback show when no backend is selected
function backend_show(backend, io::IO, ::MIME"text/plain", scene::Scene)
    if backend isa Missing
        @warn """
        Printing Scene as text because no backend is available (GLMakie, CairoMakie, WGLMakie).
        Maybe you imported GLMakie but it didn't build correctly.
        In that case, try `]build GLMakie` and watch out for any warnings.
        """
    end
    print(io, scene)
    return
end

function Base.show(io::IO, ::MIME"text/plain", scene::Scene; kw...)
    show(io, scene; kw...)
end

Base.show(io::IO, m::MIME, fap::FigureAxisPlot; kw...) = show(io, m, fap.figure; kw...)
Base.show(io::IO, m::MIME, fig::Figure; kw...) = show(io, m, fig.scene; kw...)

function Base.show(io::IO, m::MIME, scene::Scene)
    ioc = IOContext(io, :full_fidelity => true)
    backend_show(current_backend[], ioc, m, scene)
    return
end

"""
    Stepper(scene, path; format = :jpg)

Creates a Stepper for generating progressive plot examples.

Each "step" is saved as a separate file in the folder
pointed to by `path`, and the format is customizable by
`format`, which can be any output type your backend supports.

Notice that the relevant `Makie.step!` is not
exported and should be accessed by module name.
"""
mutable struct FolderStepper
    scene::Scene
    folder::String
    format::Symbol
    step::Int
end

mutable struct RamStepper
    scene::Scene
    images::Vector{Matrix{RGBf}}
    format::Symbol
end

Stepper(scene::FigureLike, path::String, step::Int; format=:png) = FolderStepper(get_scene(scene), path, format, step)
Stepper(scene::FigureLike; format=:png) = RamStepper(get_scene(scene), Matrix{RGBf}[], format)

function Stepper(scene::FigureLike, path::String; format = :png)
    ispath(path) || mkpath(path)
    FolderStepper(get_scene(scene), path, format, 1)
end

"""
    step!(s::Stepper)

steps through a `Makie.Stepper` and outputs a file with filename `filename-step.jpg`.
This is useful for generating progressive plot examples.
"""
function step!(s::FolderStepper)
    FileIO.save(joinpath(s.folder, basename(s.folder) * "-$(s.step).$(s.format)"), s.scene)
    s.step += 1
    return s
end

function step!(s::RamStepper)
    img = convert(Matrix{RGBf}, colorbuffer(s.scene))
    push!(s.images, img)
    return s
end

function FileIO.save(dir::String, s::RamStepper)
    if !isdir(dir)
        mkpath(dir)
    end
    for (i, img) in enumerate(s.images)
        FileIO.save(joinpath(dir, "step-$i.$(s.format)"), img)
    end
end

format2mime(::Type{FileIO.format"PNG"})  = MIME("image/png")
format2mime(::Type{FileIO.format"SVG"})  = MIME("image/svg+xml")
format2mime(::Type{FileIO.format"JPEG"}) = MIME("image/jpeg")
format2mime(::Type{FileIO.format"TIFF"}) = MIME("image/tiff")
format2mime(::Type{FileIO.format"BMP"}) = MIME("image/bmp")
format2mime(::Type{FileIO.format"PDF"})  = MIME("application/pdf")
format2mime(::Type{FileIO.format"TEX"})  = MIME("application/x-tex")
format2mime(::Type{FileIO.format"EPS"})  = MIME("application/postscript")
format2mime(::Type{FileIO.format"HTML"}) = MIME("text/html")

filetype(::FileIO.File{F}) where F = F
# Allow format to be overridden with first argument


"""
    FileIO.save(filename, scene; resolution = size(scene), pt_per_unit = 0.75, px_per_unit = 1.0)

Save a `Scene` with the specified filename and format.

# Supported Formats

- `GLMakie`: `.png`, `.jpeg`, and `.bmp`
- `CairoMakie`: `.svg`, `.pdf`, `.png`, and `.jpeg`
- `WGLMakie`: `.png`

# Supported Keyword Arguments

## All Backends

- `resolution`: `(width::Int, height::Int)` of the scene in dimensionless units (equivalent to `px` for GLMakie and WGLMakie).

## CairoMakie

- `pt_per_unit`: The size of one scene unit in `pt` when exporting to a vector format.
- `px_per_unit`: The size of one scene unit in `px` when exporting to a bitmap format. This provides a mechanism to export the same scene with higher or lower resolution.
"""
function FileIO.save(
        filename::String, fig::FigureLike; args...
    )
    FileIO.save(FileIO.query(filename), fig; args...)
end

function FileIO.save(
        file::FileIO.Formatted, fig::FigureLike;
        resolution = size(get_scene(fig)),
        pt_per_unit = 0.75,
        px_per_unit = 1.0,
    )
    scene = get_scene(fig)
    if resolution != size(scene)
        resize!(scene, resolution)
    end

    filename = FileIO.filename(file)
    # Delete previous file if it exists and query only the file string for type.
    # We overwrite existing files anyway, so this doesn't change the behavior.
    # But otherwise we could get a filetype :UNKNOWN from a corrupt existing file
    # (from an error during save, e.g.), therefore we don't want to rely on the
    # type readout from an existing file.
    isfile(filename) && rm(filename)
    # query the filetype only from the file extension
    F = filetype(file)

    open(filename, "w") do s
        iocontext = IOContext(s,
            :full_fidelity => true,
            :pt_per_unit => pt_per_unit,
            :px_per_unit => px_per_unit
        )
        show(iocontext, format2mime(F), scene)
    end
end

raw_io(io::IO) = io
raw_io(io::IOContext) = raw_io(io.io)

"""
    record_events(f, scene::Scene, path::String)

Records all window events that happen while executing function `f`
for `scene` and serializes them to `path`.
"""
function record_events(f, scene::Scene, path::String)
    display(scene)
    result = Vector{Pair{Float64, Pair{Symbol, Any}}}()
    for field in fieldnames(Events)
        # These are not Observables
        (field == :mousebuttonstate || field == :keyboardstate) && continue
        on(getfield(scene.events, field), priority = typemax(Int)) do value
            value = isa(value, Set) ? copy(value) : value
            push!(result, time() => (field => value))
            return Consume(false)
        end
    end
    f()
    open(path, "w") do io
        serialize(io, result)
    end
end


"""
    replay_events(f, scene::Scene, path::String)
    replay_events(scene::Scene, path::String)

Replays the serialized events recorded with `record_events` in `path` in `scene`.
"""
replay_events(scene::Scene, path::String) = replay_events(()-> nothing, scene, path)
function replay_events(f, scene::Scene, path::String)
    events = open(io-> deserialize(io), path)
    sort!(events, by = first)
    for i in 1:length(events)
        t1, (field, value) = events[i]
        (field == :mousebuttonstate || field == :keyboardstate) && continue
        Base.invokelatest() do
            getfield(scene.events, field)[] = value
        end
        f()
        if i < length(events)
            t2, (field, value) = events[i + 1]
            # min sleep time 0.001
            if (t2 - t1 > 0.001)
                sleep(t2 - t1)
            else
                yield()
            end
        end
    end
end

struct RecordEvents
    scene::Scene
    path::String
end

Base.display(re::RecordEvents) = display(re.scene)

struct VideoStream
    io
    process
    screen
    path::String
end

"""
    VideoStream(scene::Scene; framerate = 24, visible=false, connect=false)

Returns a stream and a buffer that you can use, which don't allocate for new frames.
Use [`recordframe!(stream)`](@ref) to add new video frames to the stream, and
[`save(path, stream)`](@ref) to save the video.

* visible=false: make window visible or not
* connect=false: connect window events or not
"""
function VideoStream(fig::FigureLike; framerate::Integer=24, visible=false, connect=false)
    #codec = `-codec:v libvpx -quality good -cpu-used 0 -b:v 500k -qmin 10 -qmax 42 -maxrate 500k -bufsize 1000k -threads 8`
    dir = mktempdir()
    path = joinpath(dir, "$(gensym(:video)).mkv")
<<<<<<< HEAD
    screen = backend_display(current_backend[], scene)
    push_screen!(scene, screen)

    _xdim, _ydim = GeometryBasics.widths(screen)
=======
    scene = get_scene(fig)
    screen = backend_display(scene; start_renderloop=false, visible=visible, connect=connect)
    _xdim, _ydim = size(scene)
>>>>>>> 216a353a
    xdim = iseven(_xdim) ? _xdim : _xdim + 1
    ydim = iseven(_ydim) ? _ydim : _ydim + 1
    process = @ffmpeg_env open(`$(FFMPEG.ffmpeg) -framerate $(framerate) -loglevel quiet -f rawvideo -pixel_format rgb24 -r $framerate -s:v $(xdim)x$(ydim) -i pipe:0 -vf vflip -y $path`, "w")
    return VideoStream(process.in, process, screen, abspath(path))
end

function VideoStream(fig::FigureAxisPlot; kw...)
    VideoStream(fig.figure; kw...)
end
function VideoStream(fig::Figure; kw...)
    VideoStream(fig.scene; kw...)
end

# This has to be overloaded by the backend for its screen type.
function colorbuffer(x::AbstractScreen)
    error("colorbuffer not implemented for screen $(typeof(x))")
end

function jl_to_gl_format(image)
    @static if VERSION < v"1.6"
        d1, d2 = size(image)
        bufc = Array{eltype(image)}(undef, d2, d1) #permuted
        ind1, ind2 = axes(image)
        n = first(ind1) + last(ind1)
        for i in ind1
            @simd for j in ind2
                @inbounds bufc[j, n-i] = image[i, j]
            end
        end
        return bufc
    else
        reverse!(image; dims=1)
        return collect(PermutedDimsArray(image, (2, 1)))
    end
end

# less specific for overloading by backends
function colorbuffer(screen::Any, format::ImageStorageFormat = JuliaNative)
    image = colorbuffer(screen)
    if format == GLNative
        if string(typeof(screen)) == "GLMakie.Screen"
            @warn "Inefficient re-conversion back to GLNative buffer format. Update GLMakie to support direct buffer access" maxlog=1
        end
        return jl_to_gl_format(image)
    elseif format == JuliaNative
        return image
    end
end

"""
    colorbuffer(scene, format::ImageStorageFormat = JuliaNative)
    colorbuffer(screen, format::ImageStorageFormat = JuliaNative)

Returns the content of the given scene or screen rasterised to a Matrix of
Colors. The return type is backend-dependent, but will be some form of RGB
or RGBA.

- `format = JuliaNative` : Returns a buffer in the format of standard julia images (dims permuted and one reversed)
- `format = GLNative` : Returns a more efficient format buffer for GLMakie which can be directly
                        used in FFMPEG without conversion
"""
function colorbuffer(scene::Scene, format::ImageStorageFormat = JuliaNative)
    screen = getscreen(scene)
    if isnothing(screen)
        if ismissing(current_backend[])
            error("""
                You have not loaded a backend.  Please load one (`using GLMakie` or `using CairoMakie`)
                before trying to render a Scene.
                """)
        else
            return colorbuffer(backend_display(scene; visible=false, start_renderloop=false, connect=false), format)
        end
    end
    return colorbuffer(screen, format)
end

"""
    recordframe!(io::VideoStream)

Adds a video frame to the VideoStream `io`.
"""
function recordframe!(io::VideoStream)
    frame = convert(Matrix{RGB{N0f8}}, colorbuffer(io.screen, GLNative))
    _xdim, _ydim = size(frame)
    if isodd(_xdim) || isodd(_ydim)
        xdim = iseven(_xdim) ? _xdim : _xdim + 1
        ydim = iseven(_ydim) ? _ydim : _ydim + 1
        padded = fill(zero(eltype(frame)), (xdim, ydim))
        padded[1:_xdim, 1:_ydim] = frame
        frame = padded
    end
    write(io.io, frame)
    return
end

"""
    save(path::String, io::VideoStream[; kwargs...])

Flushes the video stream and converts the file to the extension found in `path`,
which can be one of the following:
- `.mkv`  (the default, doesn't need to convert)
- `.mp4`  (good for Web, most supported format)
- `.webm` (smallest file size)
- `.gif`  (largest file size for the same quality)

`.mp4` and `.mk4` are marginally bigger and `.gif`s are up to
6 times bigger with the same quality!

See the docs of [`VideoStream`](@ref) for how to create a VideoStream.
If you want a simpler interface, consider using [`record`](@ref).

### Keyword Arguments:
- `framrate = 24`: The target framerate.
- `compression = 0`: Controls the video compression with `0` being lossless and
                     `51` being the highest compression. Note that `compression = 0`
                     only works with `.mp4` if `profile = high444`.
- `profile = "high422"`: A ffmpeg compatible profile. Currently only applies to
                         `.mp4`. If you have issues playing a video, try
                         `profile = "high"` or `profile = "main"`.
- `pixel_format = "yuv420p"`: A ffmpeg compatible pixel format (pix_fmt). Currently
                              only applies to `.mp4`. Defaults to `yuv444p` for
                              `profile = high444`.
"""
function save(
        path::String, io::VideoStream;
        framerate::Int = 24, compression = 20, profile = "high422",
        pixel_format = profile == "high444" ? "yuv444p" : "yuv420p"
    )

    close(io.process)
    wait(io.process)
    p, typ = splitext(path)
    if typ == ".mkv"
        cp(io.path, path, force=true)
    else
        mktempdir() do dir
            out = joinpath(dir, "out$(typ)")
            if typ == ".mp4"
                # ffmpeg_exe(`-loglevel quiet -i $(io.path) -crf $compression -c:v libx264 -preset slow -r $framerate -pix_fmt yuv420p -c:a libvo_aacenc -b:a 128k -y $out`)
                ffmpeg_exe(`-loglevel quiet -i $(io.path) -crf $compression -c:v libx264 -preset slow -r $framerate -profile:v $profile -pix_fmt $pixel_format -c:a libvo_aacenc -b:a 128k -y $out`)
            elseif typ == ".webm"
                ffmpeg_exe(`-loglevel quiet -i $(io.path) -crf $compression -c:v libvpx-vp9 -threads 16 -b:v 2000k -c:a libvorbis -threads 16 -r $framerate -vf scale=iw:ih -y $out`)
            elseif typ == ".gif"
                filters = "fps=$framerate,scale=iw:ih:flags=lanczos"
                palette_path = dirname(io.path)
                pname = joinpath(palette_path, "palette.bmp")
                isfile(pname) && rm(pname, force = true)
                ffmpeg_exe(`-loglevel quiet -i $(io.path) -vf "$filters,palettegen" -y $pname`)
                ffmpeg_exe(`-loglevel quiet -i $(io.path) -i $pname -lavfi "$filters [x]; [x][1:v] paletteuse" -y $out`)
                rm(pname, force = true)
            else
                rm(io.path)
                error("Video type $typ not known")
            end
            cp(out, path, force=true)
        end
    end
    rm(io.path)
    return path
end

"""
    record(func, figure, path; framerate = 24, compression = 20, kwargs...)
    record(func, figure, path, iter; framerate = 24, compression = 20, kwargs...)

The first signature provides `func` with a VideoStream, which it should call
`recordframe!(io)` on when recording a frame.

The second signature iterates `iter`, calling `recordframe!(io)` internally
after calling `func` with the current iteration element.

Both notations require a Figure, FigureAxisPlot or Scene `figure` to work.

The animation is then saved to `path`, with the format determined by `path`'s
extension.  Allowable extensions are:
- `.mkv`  (the default, doesn't need to convert)
- `.mp4`  (good for Web, most supported format)
- `.webm` (smallest file size)
- `.gif`  (largest file size for the same quality)

`.mp4` and `.mk4` are marginally bigger than `webm` and `.gif`s are up to
6 times bigger with the same quality!

The `compression` argument controls the compression ratio; `51` is the
highest compression, and `0` or `1` is the lowest (with `0` being lossless).

Typical usage patterns would look like:

```julia
record(figure, "video.mp4", itr) do i
    func(i) # or some other manipulation of the figure
end
```

or, for more tweakability,

```julia
record(figure, "test.gif") do io
    for i = 1:100
        func!(figure)     # animate figure
        recordframe!(io)  # record a new frame
    end
end
```

If you want a more tweakable interface, consider using [`VideoStream`](@ref) and
[`save`](@ref).

## Extended help
### Examples

```julia
fig, ax, p = lines(rand(10))
record(fig, "test.gif") do io
    for i in 1:255
        p[:color] = RGBf(i/255, (255 - i)/255, 0) # animate figure
        recordframe!(io)
    end
end
```
or
```julia
fig, ax, p = lines(rand(10))
record(fig, "test.gif", 1:255) do i
    p[:color] = RGBf(i/255, (255 - i)/255, 0) # animate figure
end
```

### Keyword Arguments:
- `framrate = 24`: The target framerate.
- `compression = 0`: Controls the video compression with `0` being lossless and
                     `51` being the highest compression. Note that `compression = 0`
                     only works with `.mp4` if `profile = high444`.
- `profile = "high422`: A ffmpeg compatible profile. Currently only applies to
                        `.mp4`. If you have issues playing a video, try
                        `profile = "high"` or `profile = "main"`.
- `pixel_format = "yuv420p"`: A ffmpeg compatible pixel format (pix_fmt). Currently
                              only applies to `.mp4`. Defaults to `yuv444p` for
                              `profile = high444`.
"""
function record(func, scene, path; framerate::Int = 24, kwargs...)
    io = Record(func, scene, framerate = framerate)
    save(path, io, framerate = framerate; kwargs...)
end

function Record(func, scene; framerate=24)
    io = VideoStream(scene; framerate = framerate)
    func(io)
    return io
end

function record(func, scene, path, iter; framerate::Int = 24, kwargs...)
    io = Record(func, scene, iter; framerate=framerate)
    save(path, io, framerate = framerate; kwargs...)
end

function Record(func, scene, iter; framerate::Int = 24)
    io = VideoStream(scene; framerate=framerate)
    for i in iter
        func(i)
        recordframe!(io)
        @debug "Recording" progress=i/length(iter)
        yield()
    end
    return io
end

function Base.show(io::IO, ::MIME"text/html", vs::VideoStream)
    mktempdir() do dir
        path = save(joinpath(dir, "video.mp4"), vs)
        print(
            io,
            """<video autoplay controls><source src="data:video/x-m4v;base64,""",
            base64encode(open(read, path)),
            """" type="video/mp4"></video>"""
        )
    end
end<|MERGE_RESOLUTION|>--- conflicted
+++ resolved
@@ -333,16 +333,11 @@
     #codec = `-codec:v libvpx -quality good -cpu-used 0 -b:v 500k -qmin 10 -qmax 42 -maxrate 500k -bufsize 1000k -threads 8`
     dir = mktempdir()
     path = joinpath(dir, "$(gensym(:video)).mkv")
-<<<<<<< HEAD
-    screen = backend_display(current_backend[], scene)
+    screen = backend_display(scene; start_renderloop=false, visible=visible, connect=connect)
     push_screen!(scene, screen)
 
     _xdim, _ydim = GeometryBasics.widths(screen)
-=======
-    scene = get_scene(fig)
-    screen = backend_display(scene; start_renderloop=false, visible=visible, connect=connect)
-    _xdim, _ydim = size(scene)
->>>>>>> 216a353a
+                        
     xdim = iseven(_xdim) ? _xdim : _xdim + 1
     ydim = iseven(_ydim) ? _ydim : _ydim + 1
     process = @ffmpeg_env open(`$(FFMPEG.ffmpeg) -framerate $(framerate) -loglevel quiet -f rawvideo -pixel_format rgb24 -r $framerate -s:v $(xdim)x$(ydim) -i pipe:0 -vf vflip -y $path`, "w")
