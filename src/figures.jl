--- conflicted
+++ resolved
@@ -27,31 +27,26 @@
 get_scene(fig::Figure) = fig.scene
 get_scene(fap::FigureAxisPlot) = fap.figure.scene
 
-<<<<<<< HEAD
-const _current_figure = Ref{Union{Nothing, Figure}}(nothing)
-"""
-    current_figure()
-
-Returns the current active figure (or the last figure created). Returns `nothing` if there is no current active figure.
-"""
-current_figure() = _current_figure[]
-"""
-    current_figure!(fig)
-
-Set `fig` as the current active figure.
-"""
-current_figure!(fig) = (_current_figure[] = fig)
-=======
+
 const CURRENT_FIGURE = Ref{Union{Nothing, Figure}}(nothing)
 Base.@deprecate_binding _current_figure CURRENT_FIGURE
 
 const CURRENT_FIGURE_LOCK = Base.ReentrantLock()
 
-"Returns the current active figure (or the last figure that got created)"
+"""
+    current_figure()
+
+Returns the current active figure (or the last figure created). 
+Returns `nothing` if there is no current active figure.
+"""
 current_figure() = lock(()-> CURRENT_FIGURE[], CURRENT_FIGURE_LOCK)
-"Set `fig` as the current active scene"
+
+"""
+    current_figure!(fig)
+
+Set `fig` as the current active figure.
+"""
 current_figure!(fig) = lock(() -> (CURRENT_FIGURE[] = fig), CURRENT_FIGURE_LOCK)
->>>>>>> 767756f1
 
 """
     current_axis()
@@ -77,15 +72,12 @@
 function current_axis!(fig::Figure, ::Nothing)
     fig.current_axis[] = nothing
 end
-<<<<<<< HEAD
+
 """
     current_axis!(ax)
 
 Set an axis `ax`, which must be part of a figure, as the figure's current active axis.
 """
-=======
-
->>>>>>> 767756f1
 function current_axis!(ax)
     fig = ax.parent
     if !(fig isa Figure)
