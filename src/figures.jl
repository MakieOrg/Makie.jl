#=
Figures are supposed to fill the gap that Scenes in combination with Blocks leave.
A scene is supposed to be a generic canvas on which plot objects can be placed and drawn.
Blocks always require one specific type of scene, with a PixelCamera, in order to draw
their visual components there.
Figures also have layouts, which scenes do not have.
This is because every figure needs a layout, while not every scene does.
Figures keep track of the Blocks that are created inside them, which scenes don't.

The idea is there are three types of plotting commands.
They can return either:
    - a FigureAxisPlot (figure, axis and plot)
    - an AxisPlot (axis and plot)
    - or an AbstractPlot (only plot)

This is needed so that users can without much boilerplate create the necessary structures and access them accordingly.

A normal plotting command creates a FigureAxisPlot, which can be splatted into figure, axis and plot. It displays like a figure, so that simple plots show up immediately.

A non-mutating plotting command that references a GridPosition or a GridSubposition creates an axis at that position and returns an AxisPlot, which can be splatted into axis and plot.

All mutating plotting commands return AbstractPlots.
They can either reference a GridPosition or a GridSubposition, in which case it is looked up
if an axis is placed at that position (if not it errors) or it can reference an axis directly to plot into.
=#

get_scene(fig::Figure) = fig.scene
get_scene(fap::FigureAxisPlot) = fap.figure.scene


const CURRENT_FIGURE = Ref{Union{Nothing, Figure}}(nothing)
Base.@deprecate_binding _current_figure CURRENT_FIGURE

const CURRENT_FIGURE_LOCK = Base.ReentrantLock()

"""
    current_figure()

Returns the current active figure (or the last figure created).
Returns `nothing` if there is no current active figure.
"""
current_figure() = lock(()-> CURRENT_FIGURE[], CURRENT_FIGURE_LOCK)

"""
    current_figure!(fig)

Set `fig` as the current active figure.
"""
current_figure!(fig) = lock(() -> (CURRENT_FIGURE[] = fig), CURRENT_FIGURE_LOCK)

"""
    current_axis()

Returns the current active axis (or the last axis created). Returns `nothing` if there is no current active axis.
"""
current_axis() = current_axis(current_figure())
current_axis(::Nothing) = nothing
current_axis(fig::Figure) = fig.current_axis[]
"""
    current_axis!(fig::Figure, ax)

Set `ax` as the current active axis in `fig`.
"""
function current_axis!(fig::Figure, ax)
    if ax.parent !== fig
        error("This axis' parent is not the given figure")
    end
    fig.current_axis[] = ax
    ax
end

function current_axis!(fig::Figure, ::Nothing)
    fig.current_axis[] = nothing
end

"""
    current_axis!(ax)

Set an axis `ax`, which must be part of a figure, as the figure's current active axis.
"""
function current_axis!(ax)
    fig = ax.parent
    if !(fig isa Figure)
        error("Axis parent is not a figure but a $(typeof(ax.parent)). Only axes in figures can have current_axis! called on them.")
    end

    current_axis!(fig, ax)
    # if the current axis is in a different figure, we switch to that as well
    # so that current_axis and current_figure are not out of sync
    current_figure!(fig)
    ax
end

to_rectsides(n::Number) = to_rectsides((n, n, n, n))
to_rectsides(t::Tuple{Any, Any, Any, Any}) = GridLayoutBase.RectSides{Float32}(t...)

function Figure(; kwargs...)

    kwargs_dict = Dict(kwargs)
    padding = pop!(kwargs_dict, :figure_padding, theme(:figure_padding))
    scene = Scene(; camera=campixel!, clear = true, kwargs_dict...)
    padding = convert(Observable{Any}, padding)
    alignmode = lift(Outside ∘ to_rectsides, padding)

    layout = GridLayout(scene)

    on(alignmode) do al
        layout.alignmode[] = al
        GridLayoutBase.update!(layout)
    end
    notify(alignmode)

    f = Figure(
        scene,
        layout,
        [],
        Attributes(),
        Ref{Any}(nothing)
    )
    # set figure as layout parent so GridPositions can refer to the figure
    # if connected correctly
    layout.parent = f
    f
end

export Figure, current_axis, current_figure, current_axis!, current_figure!


function Base.getindex(fig::Figure, rows, cols, side = GridLayoutBase.Inner())
    fig.layout[rows, cols, side]
end

function Base.setindex!(fig::Figure, obj, rows, cols, side = GridLayoutBase.Inner())
    fig.layout[rows, cols, side] = obj
    obj
end

function Base.setindex!(fig::Figure, obj::AbstractArray, rows, cols)
    fig.layout[rows, cols] = obj
    obj
end

Base.lastindex(f::Figure, i) = lastindex(f.layout, i)
Base.firstindex(f::Figure, i) = firstindex(f.layout, i)

# for now just redirect figure display/show to the internal scene
Base.show(io::IO, fig::Figure) = show(io, fig.scene)
Base.show(io::IO, ::MIME"text/plain", fig::Figure) = print(io, "Figure()")
# Base.show(io::IO, ::MIME"image/svg+xml", fig::Figure) = show(io, MIME"image/svg+xml"(), fig.scene)


get_figure(gsp::GridLayoutBase.GridSubposition) = get_figure(gsp.parent)
function get_figure(gp::GridLayoutBase.GridPosition)
    top_parent = GridLayoutBase.top_parent(gp.layout)
    if top_parent isa Figure
        top_parent
    else
        nothing
    end
end

"""
    resize_to_layout!(fig::Figure)

Resize `fig` so that it fits the current contents of its top `GridLayout`.
If a `GridLayout` contains fixed-size content or aspect-constrained
columns, for example, it is likely that the solved size of the `GridLayout`
differs from the size of the `Figure`. This can result in superfluous
whitespace at the borders, or content clipping at the figure edges.
Once resized, all content should fit the available space, including
the `Figure`'s outer padding.
"""
function resize_to_layout!(fig::Figure)
    # it is assumed that all plot objects have been added at this point,
    # but it's possible the limits have not been updated, yet,
    # so without `update_state_before_display!` it's possible that the layout
    # is optimized for the wrong ticks
    update_state_before_display!(fig)
    bbox = GridLayoutBase.tight_bbox(fig.layout)
    new_size = (widths(bbox)...,)
    resize!(fig.scene, widths(bbox)...)
    new_size
end

function Base.empty!(fig::Figure)
    empty!(fig.scene)
<<<<<<< HEAD
    # The empty! api doesn't gracefully handle screens for e.g. the figure scene which is supposed to be still used!
=======
>>>>>>> f24e8906
    empty!(fig.scene.events)
    foreach(GridLayoutBase.remove_from_gridlayout!, reverse(fig.layout.content))
    trim!(fig.layout)
    empty!(fig.content)
    fig.current_axis[] = nothing
    return
end

# Allow figures to be directly resized by resizing their internal Scene.
# Layouts are already hooked up to this, so it's very simple.
"""
    resize!(fig::Figure, width, height)
Resizes the given `Figure` to the resolution given by `width` and `height`.
If you want to resize the figure to its current layout content, use `resize_to_layout!(fig)` instead.
"""
Makie.resize!(figure::Figure, width::Integer, height::Integer) = resize!(figure.scene, width, height)<|MERGE_RESOLUTION|>--- conflicted
+++ resolved
@@ -184,10 +184,6 @@
 
 function Base.empty!(fig::Figure)
     empty!(fig.scene)
-<<<<<<< HEAD
-    # The empty! api doesn't gracefully handle screens for e.g. the figure scene which is supposed to be still used!
-=======
->>>>>>> f24e8906
     empty!(fig.scene.events)
     foreach(GridLayoutBase.remove_from_gridlayout!, reverse(fig.layout.content))
     trim!(fig.layout)
