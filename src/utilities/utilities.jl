

function to_image(image::AbstractMatrix{<: AbstractFloat}, colormap::AbstractVector{<: Colorant}, colorrange)
    return interpolated_getindex.((to_value(colormap),), image, (to_value(colorrange),))
end

"""
    resample(A::AbstractVector, len::Integer)
Resample a vector with linear interpolation to have length `len`
"""
function resample(A::AbstractVector, len::Integer)
    length(A) == len && return A
    return interpolated_getindex.((A,), range(0.0, stop=1.0, length=len))
end


"""
    resample_cmap(cmap, ncolors::Integer; alpha=1.0)

* cmap: anything that `to_colormap` accepts
* ncolors: number of desired colors
* alpha: additional alpha applied to each color. Can also be an array, matching `colors`, or a tuple giving a start + stop alpha value.
"""
function resample_cmap(cmap, ncolors::Integer; alpha=1.0)
    cols = to_colormap(cmap)
    r = range(0.0, stop=1.0, length=ncolors)
    if alpha isa Tuple{<:Number, <:Number}
        alphas = LinRange(alpha..., ncolors)
    else
        alphas = alpha
    end
    return broadcast(r, alphas) do i, a
        c = interpolated_getindex(cols, i)
        return RGBAf(Colors.color(c), Colors.alpha(c) *  a)
    end
end

"""
Like `get!(f, dict, key)` but also calls `f` and replaces `key` when the corresponding
value is nothing
"""
function replace_automatic!(f, dict, key)
    haskey(dict, key) || return (dict[key] = f())
    val = dict[key]
    to_value(val) == automatic && return (dict[key] = f())
    val
end

is_unitrange(x) = (false, 0:0)
is_unitrange(x::AbstractRange) = (true, x)
function is_unitrange(x::AbstractVector)
    length(x) < 2 && return false, 0:0
    diff = x[2] - x[1]
    length(x) < 3 && return true, x[1]:x[2]
    last = x[3]
    for elem in drop(x, 3)
        diff2 = elem - last
        diff2 != diff && return false, 0:0
    end
    return true, range(first(x), diff, length(x))
end

function ngrid(x::AbstractVector, y::AbstractVector)
    xgrid = [Float32(x[i]) for i = 1:length(x), j = 1:length(y)]
    ygrid = [Float32(y[j]) for i = 1:length(x), j = 1:length(y)]
    xgrid, ygrid
end

function nan_extrema(array)
    mini, maxi = (Inf, -Inf)
    for elem in array
        isnan(elem) && continue
        mini = min(mini, elem)
        maxi = max(maxi, elem)
    end
    Vec2f(mini, maxi)
end

function extract_expr(extract_func, dictlike, args)
    if args.head !== :tuple
        error("Usage: args need to be a tuple. Found: $args")
    end
    expr = Expr(:block)
    for elem in args.args
        push!(expr.args, :($(esc(elem)) = $(extract_func)($(esc(dictlike)), $(QuoteNode(elem)))))
    end
    push!(expr.args, esc(args))
    expr
end

"""
    @extract scene (a, b, c, d)

This becomes

```julia
begin
    a = scene[:a]
    b = scene[:b]
    c = scene[:d]
    d = scene[:d]
    (a, b, c, d)
end
```
"""
macro extract(scene, args)
    extract_expr(getindex, scene, args)
end

"""
    @get_attribute scene (a, b, c, d)

This will extract attribute `a`, `b`, `c`, `d` from `scene` and apply the correct attribute
conversions + will extract the value if it's a signal.
It will make those attributes available as variables and return them as a tuple.
So the above is equal to:
will become:
```julia
begin
    a = get_attribute(scene, :a)
    b = get_attribute(scene, :b)
    c = get_attribute(scene, :c)
    (a, b, c)
end
```
"""
macro get_attribute(scene, args)
    extract_expr(get_attribute, scene, args)
end

# a few shortcut functions to make attribute conversion easier
function converted_attribute(dict, key, default=nothing)
    if haskey(dict, key)
        return lift(x-> convert_attribute(x, Key{key}()), dict[key])
    else
        return default
    end
end

macro converted_attribute(dictlike, args)
    return extract_expr(converted_attribute, dictlike, args)
end


@inline getindex_value(x::Union{Dict,Attributes,AbstractPlot}, key::Symbol) = to_value(x[key])
@inline getindex_value(x, key::Symbol) = to_value(getfield(x, key))

"""
usage @extractvalue scene (a, b, c, d)
will become:
```julia
begin
    a = to_value(scene[:a])
    b = to_value(scene[:b])
    c = to_value(scene[:c])
    (a, b, c)
end
```
"""
macro extractvalue(scene, args)
    extract_expr(getindex_value, scene, args)
end


attr_broadcast_length(x::NativeFont) = 1
attr_broadcast_length(x::VecTypes) = 1 # these are our rules, and for what we do, Vecs are usually scalars
attr_broadcast_length(x::AbstractVector) = length(x)
attr_broadcast_length(x::AbstractPattern) = 1
attr_broadcast_length(x) = 1
attr_broadcast_length(x::ScalarOrVector) = x.sv isa Vector ? length(x.sv) : 1

attr_broadcast_getindex(x::NativeFont, i) = x
attr_broadcast_getindex(x::VecTypes, i) = x # these are our rules, and for what we do, Vecs are usually scalars
attr_broadcast_getindex(x::AbstractVector, i) = x[i]
attr_broadcast_getindex(x::AbstractArray{T, 0}, i) where T = x[1]
attr_broadcast_getindex(x::AbstractPattern, i) = x
attr_broadcast_getindex(x, i) = x
attr_broadcast_getindex(x::Ref, i) = x[] # unwrap Refs just like in normal broadcasting, for protecting iterables
attr_broadcast_getindex(x::ScalarOrVector, i) = x.sv isa Vector ? x.sv[i] : x.sv

is_vector_attribute(x::AbstractVector) = true
is_vector_attribute(x::Base.Generator) = is_vector_attribute(x.iter)
is_vector_attribute(x::NativeFont) = false
is_vector_attribute(x::Quaternion) = false
is_vector_attribute(x::VecTypes) = false
is_vector_attribute(x) = false

is_scalar_attribute(x) = !is_vector_attribute(x)

"""
    broadcast_foreach(f, args...)

Like broadcast but for foreach. Doesn't care about shape and treats Tuples && StaticVectors as scalars.
This method is meant for broadcasting across attributes that can either have scalar or vector / array form.
An example would be a collection of scatter markers that have different sizes but a single color.
The length of an attribute is determined with `attr_broadcast_length` and elements are accessed with
`attr_broadcast_getindex`.
"""
@generated function broadcast_foreach(f, args...)
    N = length(args)
    quote
        lengths = Base.Cartesian.@ntuple $N i -> attr_broadcast_length(args[i])
        maxlen = maximum(lengths)
        any_wrong_length = Base.Cartesian.@nany $N i -> lengths[i] ∉ (0, 1, maxlen)
        if any_wrong_length
            error("All non scalars need same length, Found lengths for each argument: $lengths, $(map(typeof, args))")
        end
        # skip if there's a zero length element (like an empty annotations collection, etc)
        # this differs from standard broadcasting logic in which all non-scalar shapes have to match
        0 in lengths && return

        for i in 1:maxlen
            Base.Cartesian.@ncall $N f (j -> attr_broadcast_getindex(args[j], i))
        end

        return
    end
end


"""
    from_dict(::Type{T}, dict)
Creates the type `T` from the fields in dict.
Automatically converts to the correct types.
"""
function from_dict(::Type{T}, dict) where T
    T(map(fieldnames(T)) do name
        convert(fieldtype(T, name), dict[name])
    end...)
end

same_length_array(array, value::NativeFont) = repeated(value, length(array))
same_length_array(array, value) = repeated(value, length(array))
function same_length_array(arr, value::Vector)
    if length(arr) != length(value)
        error("Array lengths do not match. Found: $(length(arr)) of $(eltype(arr)) but $(length(value)) $(eltype(value))")
    end
    value
end
same_length_array(arr, value, key) = same_length_array(arr, convert_attribute(value, key))

function to_ndim(T::Type{<: VecTypes{N,ET}}, vec::VecTypes{N2}, fillval) where {N,ET,N2}
    T(ntuple(Val(N)) do i
        i > N2 && return ET(fillval)
        @inbounds return vec[i]
    end)
end

lerp(a::T, b::T, val::AbstractFloat) where {T} = (a .+ (val * (b .- a)))

function merged_get!(defaults::Function, key, scene, input::Vector{Any})
    return merged_get!(defaults, key, scene, Attributes(input))
end

function merged_get!(defaults::Function, key, scene::SceneLike, input::Attributes)
    d = defaults()
    if haskey(theme(scene), key)
        # we need to merge theme(scene) with the defaults, because it might be an incomplete theme
        # TODO have a mark that says "theme uncomplete" and only then get the defaults
        d = merge!(to_value(theme(scene, key)), d)
    end
    return merge!(input, d)
end

function Base.replace!(target::Attributes, key, scene::SceneLike, overwrite::Attributes)
    if haskey(theme(scene), key)
        _replace!(target, theme(scene, key))
    end
    return _replace!(target, overwrite)
end

function _replace!(target::Attributes, overwrite::Attributes)
    for k in keys(target)
        haskey(overwrite, k) && (target[k] = overwrite[k])
    end
    return
end



to_vector(x::AbstractVector, len, T) = convert(Vector{T}, x)
function to_vector(x::AbstractArray, len, T)
    if length(x) in size(x) # assert that just one dim != 1
        to_vector(vec(x), len, T)
    else
        error("Can't convert to a Vector. Please supply a range/vector/interval")
    end
end
function to_vector(x::ClosedInterval, len, T)
    a, b = T.(extrema(x))
    range(a, stop=b, length=len)
end

# This function was copied from GR.jl,
# written by Josef Heinen.
"""
    peaks([n=49])

Return a nonlinear function on a grid.  Useful for test cases.
"""
function peaks(n=49)
    x = LinRange(-3, 3, n)
    y = LinRange(-3, 3, n)
    3 * (1 .- x').^2 .* exp.(-(x'.^2) .- (y .+ 1).^2) .- 10 * (x' / 5 .- x'.^3 .- y.^5) .* exp.(-x'.^2 .- y.^2) .- 1 / 3 * exp.(-(x' .+ 1).^2 .- y.^2)
end


function attribute_names(PlotType)
    # TODO, have all plot types store their attribute names
    return keys(default_theme(nothing, PlotType))
end

get_dim(x, ind, dim, size) = get_dim(LinRange(extrema(x)..., size[dim]), ind, dim, size)
get_dim(x::AbstractVector, ind, dim, size) = x[Tuple(ind)[dim]]
get_dim(x::AbstractMatrix, ind, dim, size) = x[ind]

"""
    surface_normals(x, y, z)
Normals for a surface defined on the grid xy
"""
function surface_normals(x, y, z)
    function normal(i)
        i1, imax = CartesianIndex(1, 1), CartesianIndex(size(z))
        ci(x, y) = min(max(i + CartesianIndex(x, y), i1), imax)
        of = (ci(-1, -1), ci(1, -1), ci(-1, 1), ci(1, 1))
        function offsets(off)
            s = size(z)
            return Vec3f(get_dim(x, off, 1, s), get_dim(y, off, 2, s), z[off])
        end
        return normalize(mapreduce(offsets, +, init=Vec3f(0), of))
    end
    return vec(map(normal, CartesianIndices(z)))
end


############################################################
#            NaN-aware normal & mesh handling              #
############################################################

"""
    nan_aware_orthogonal_vector(v1, v2, v3) where N

Returns an un-normalized normal vector for the triangle formed by the three input points.
Skips any combination of the inputs for which any point has a NaN component.
"""
function nan_aware_orthogonal_vector(v1, v2, v3)
    (isnan(v1) || isnan(v2) || isnan(v3)) && return Vec3f(0)
    return Vec3f(cross(v2 - v1, v3 - v1))
end

"""
    nan_aware_normals(vertices::AbstractVector{<: Union{Point, PointMeta}}, faces::AbstractVector{F})

Computes the normals of a mesh defined by `vertices` and `faces` (a vector of `GeometryBasics.NgonFace`)
which ignores all contributions from points with `NaN` components.

Equivalent in application to `GeometryBasics.normals`.
"""
function nan_aware_normals(vertices::AbstractVector{<:AbstractPoint{3,T}}, faces::AbstractVector{F}) where {T,F<:NgonFace}
    normals_result = zeros(Vec3f, length(vertices))
    free_verts = GeometryBasics.metafree.(vertices)

    for face in faces

        v1, v2, v3 = free_verts[face]
        # we can get away with two edges since faces are planar.
        n = nan_aware_orthogonal_vector(v1, v2, v3)

        for i in 1:length(F)
            fi = face[i]
            normals_result[fi] = normals_result[fi] + n
        end
    end
    normals_result .= GeometryBasics.normalize.(normals_result)
    return normals_result
end

function nan_aware_normals(vertices::AbstractVector{<:AbstractPoint{2,T}}, faces::AbstractVector{F}) where {T,F<:NgonFace}
    return Vec2f.(nan_aware_normals(map(v -> Point3{T}(v..., 0), vertices), faces))
end


function nan_aware_normals(vertices::AbstractVector{<:GeometryBasics.PointMeta{D,T}}, faces::AbstractVector{F}) where {D,T,F<:NgonFace}
    return nan_aware_normals(collect(GeometryBasics.metafree.(vertices)), faces)
end

function surface2mesh(xs, ys, zs::AbstractMatrix, transform_func = identity, space = :data)
    # crate a `Matrix{Point3}`
    # ps = matrix_grid(identity, xs, ys, zs)
    ps = matrix_grid(p -> apply_transform(transform_func, p, space), xs, ys, zs)
    # create valid tessellations (triangulations) for the mesh
    # knowing that it is a regular grid makes this simple
    rect = Tesselation(Rect2f(0, 0, 1, 1), size(zs))
    # we use quad faces so that color handling is consistent
    faces = decompose(QuadFace{Int}, rect)
    # and remove quads that contain a NaN coordinate to avoid drawing triangles
    faces = filter(f -> !any(i -> isnan(ps[i]), f), faces)
    # create the uv (texture) vectors
    uv = map(x-> Vec2f(1f0 - x[2], 1f0 - x[1]), decompose_uv(rect))
    # return a mesh with known uvs and normals.
    return GeometryBasics.Mesh(GeometryBasics.meta(ps; uv=uv, normals = nan_aware_normals(ps, faces)), faces, )
end


############################################################
#         Matrix grid method for surface handling          #
############################################################

"""
    matrix_grid(f, x::AbstractArray, y::AbstractArray, z::AbstractMatrix)::Vector{Point3f}

Creates points on the grid spanned by x, y, z.
Allows to supply `f`, which gets applied to every point.
"""
function matrix_grid(f, x::AbstractArray, y::AbstractArray, z::AbstractMatrix)
    g = map(CartesianIndices(z)) do i
        return f(Point3f(get_dim(x, i, 1, size(z)), get_dim(y, i, 2, size(z)), z[i]))
    end
    return vec(g)
end

function matrix_grid(f, x::ClosedInterval, y::ClosedInterval, z::AbstractMatrix)
    matrix_grid(f, LinRange(extrema(x)..., size(z, 1)), LinRange(extrema(x)..., size(z, 2)), z)
end

############################################################
#                 Attribute key extraction                 #
############################################################

function extract_keys(attributes, keys)
    attr = Attributes()
    for key in keys
        attr[key] = attributes[key]
    end
    return attr
end

# Scalar - Vector getindex
sv_getindex(v::AbstractVector, i::Integer) = v[i]
sv_getindex(x, ::Integer) = x
sv_getindex(x::VecTypes, ::Integer) = x

# TODO: move to GeometryBasics
function corners(rect::Rect2{T}) where T
    o = minimum(rect)
    w = widths(rect)
    T0 = zero(T)
    return Point{3,T}[o .+ Vec2{T}(x, y) for x in (T0, w[1]) for y in (T0, w[2])]
end

function corners(rect::Rect3{T}) where T
    o = minimum(rect)
    w = widths(rect)
    T0 = zero(T)
    return Point{3,T}[o .+ Vec3{T}(x, y, z) for x in (T0, w[1]) for y in (T0, w[2]) for z in (T0, w[3])]
end

"""
    available_plotting_methods()

Returns an array of all available plotting functions.
"""
function available_plotting_methods()
    meths = []
    for m1 in methods(Makie.default_theme)
        params = m1.sig.parameters
        if length(params) == 3 && params[3] isa UnionAll
            push!(meths, Makie.plotfunc(params[3].var.ub))
        end
    end
    return meths
end

<<<<<<< HEAD
function extract_method_arguments(m::Method)
    tv, decls, file, line = Base.arg_decl_parts(m)
    tnames = map(decls[3:end]) do (n, t)
        return string(n, "::", t)
    end
    return join(tnames, ", ")
end

function available_conversions(PlotType)
    result = []
    for m in methods(convert_arguments, (PlotType, Vararg{Any}))
        push!(result, extract_method_arguments(m))
    end
    for m in methods(convert_arguments, (typeof(Makie.conversion_trait(PlotType)), Vararg{Any}))
        push!(result, extract_method_arguments(m))
    end
    return result
=======
mindist(x, a, b) = min(abs(a - x), abs(b - x))
function gappy(x, ps)
    n = length(ps)
    x <= first(ps) && return first(ps) - x
    for j in 1:(n - 1)
        p0 = ps[j]
        p1 = ps[min(j + 1, n)]
        if p0 <= x && p1 >= x
            return mindist(x, p0, p1) * (isodd(j) ? 1 : -1)
        end
    end
    return last(ps) - x
end


# This is used to map a vector of `points` to a signed distance field. The
# points mark transition between "on" and "off" section of the pattern.

# The output should be periodic so the signed distance field value
# representing points[1] should be equal to the one representing points[end].
# => range(..., length = resolution+1)[1:end-1]

# points[end] should still represent the full length of the pattern though,
# so we need rescaling by ((resolution + 1) / resolution)
function linestyle_to_sdf(linestyle::AbstractVector{<:Real}, resolution::Real=100)
    scaled = ((resolution + 1) / resolution) .* linestyle
    r = range(first(scaled); stop=last(scaled), length=resolution + 1)[1:(end - 1)]
    return Float16[-gappy(x, scaled) for x in r]
>>>>>>> 3f885c39
end<|MERGE_RESOLUTION|>--- conflicted
+++ resolved
@@ -471,7 +471,6 @@
     return meths
 end
 
-<<<<<<< HEAD
 function extract_method_arguments(m::Method)
     tv, decls, file, line = Base.arg_decl_parts(m)
     tnames = map(decls[3:end]) do (n, t)
@@ -489,7 +488,8 @@
         push!(result, extract_method_arguments(m))
     end
     return result
-=======
+end
+                  
 mindist(x, a, b) = min(abs(a - x), abs(b - x))
 function gappy(x, ps)
     n = length(ps)
@@ -518,5 +518,4 @@
     scaled = ((resolution + 1) / resolution) .* linestyle
     r = range(first(scaled); stop=last(scaled), length=resolution + 1)[1:(end - 1)]
     return Float16[-gappy(x, scaled) for x in r]
->>>>>>> 3f885c39
 end