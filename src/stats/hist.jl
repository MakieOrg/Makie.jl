--- conflicted
+++ resolved
@@ -160,26 +160,11 @@
 function Makie.plot!(plot::PlotObject, ::Hist)
 
     values = plot.values
-<<<<<<< HEAD
-    edges = lift(pick_hist_edges, values, plot.bins)
-
-    points = lift(edges, plot.normalization, plot.scale_to, plot.weights) do edges, normalization, scale_to, wgts
-        w = wgts === automatic ? () : (StatsBase.weights(wgts),)
-        h = StatsBase.fit(StatsBase.Histogram, values[], w..., edges)
-        h_norm = StatsBase.normalize(h, mode = normalization)
-        centers = edges[1:end-1] .+ (diff(edges) ./ 2)
-        weights = h_norm.weights
-        if !isnothing(scale_to)
-            max = maximum(weights)
-            weights .= weights ./ max .* scale_to
-        end
-=======
     edges = lift(pick_hist_edges, plot, values, plot.bins)
 
     points = lift(plot, edges, plot.normalization, plot.scale_to,
                   plot.weights) do edges, normalization, scale_to, wgts
         centers, weights = _hist_center_weights(values, edges, normalization, scale_to, wgts)
->>>>>>> 4bebd86e
         return Point2f.(centers, weights)
     end
     widths = lift(diff, plot, edges)
