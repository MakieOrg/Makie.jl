--- conflicted
+++ resolved
@@ -86,12 +86,7 @@
 end
 
 """
-<<<<<<< HEAD
     hist(values)
-
-Plot a histogram of `values`.
-=======
-    hist(values; bins = 15, normalization = :none)
 
 Plot a histogram of `values`. `bins` can be an `Int` to create that
 number of equal-width bins over the range of `values`.
@@ -126,9 +121,6 @@
 You can also draw a histogram in x-direction rather than y-direction by setting
 `direction = :x`.
 
-## Attributes
-$(ATTRIBUTES)
->>>>>>> 0e28ea88
 """
 @recipe Hist (values,) begin
     """
