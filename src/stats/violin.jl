--- conflicted
+++ resolved
@@ -4,7 +4,6 @@
 ## Arguments
 - `x`: positions of the categories
 - `y`: variables whose density is computed
-<<<<<<< HEAD
 """
 @recipe Violin x y begin
     npoints = 200
@@ -14,6 +13,8 @@
     weights = automatic
     "Specify `:left` or `:right` to only plot the violin on one side."
     side = :both
+    "Scale density by area (`:area`), count (`:count`), or width (`:width`)."
+    scale = :area,
     "Orientation of the violins (`:vertical` or `:horizontal`)"
     orientation = :vertical
     "Width of the box before shrinking."
@@ -35,39 +36,6 @@
     strokewidth = @inherit patchstrokewidth
     MakieCore.mixin_generic_plot_attributes()...
     cycle = [:color => :patchcolor]
-=======
-# Keywords
-- `weights`: vector of statistical weights (length of data). By default, each observation has weight `1`.
-- `orientation=:vertical`: orientation of the violins (`:vertical` or `:horizontal`)
-- `width=1`: width of the box before shrinking
-- `gap=0.2`: shrinking factor, `width -> width * (1 - gap)`
-- `show_median=false`: show median as midline
-- `side=:both`: specify `:left` or `:right` to only plot the violin on one side
-- `scale=:width`: scale density by area (`:area`), count (`:count`), or width (`:width`).
-- `datalimits`: specify values to trim the `violin`. Can be a `Tuple` or a `Function` (e.g. `datalimits=extrema`)
-"""
-@recipe(Violin, x, y) do scene
-    Theme(;
-        default_theme(scene, Poly)...,
-        npoints = 200,
-        boundary = automatic,
-        bandwidth = automatic,
-        weights = automatic,
-        side = :both,
-        scale = :area,
-        orientation = :vertical,
-        width = automatic,
-        dodge = automatic,
-        n_dodge = automatic,
-        gap = 0.2,
-        dodge_gap = 0.03,
-        datalimits = (-Inf, Inf),
-        max_density = automatic,
-        show_median = false,
-        mediancolor = theme(scene, :linecolor),
-        medianlinewidth = theme(scene, :linewidth),
-    )
->>>>>>> d50dad0a
 end
 
 conversion_trait(::Type{<:Violin}) = SampleBased()
