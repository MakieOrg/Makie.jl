--- conflicted
+++ resolved
@@ -20,7 +20,6 @@
 """
 @recipe(Hexbin) do scene
     return Attributes(;
-<<<<<<< HEAD
         colormap=theme(scene, :colormap),
         colorscale=identity,
         colorrange=Makie.automatic,
@@ -28,22 +27,11 @@
         highclip = automatic,
         nan_color = :transparent,
         bins=20,
+        weights=nothing,
         cellsize=nothing,
         threshold=1,
         strokewidth=0,
         strokecolor=:black)
-=======
-                      colormap=theme(scene, :colormap),
-                      colorrange=Makie.automatic,
-                      weights=nothing,
-                      bins=20,
-                      cellsize=nothing,
-                      threshold=1,
-                      scale=identity,
-                      strokewidth=0,
-                      strokecolor=:black,
-        )
->>>>>>> 05b03a7b
 end
 
 function spacings_offsets_nbins(bins::Tuple{Int,Int}, cellsize::Nothing, xmi, xma, ymi, yma)
@@ -97,11 +85,7 @@
     count_hex = Observable(Float64[])
     markersize = Observable(Vec2f(1, 1))
 
-<<<<<<< HEAD
-    function calculate_grid(xy, bins, cellsize, threshold)
-=======
-    function calculate_grid(xy, weights, bins, cellsize, threshold, scale)
->>>>>>> 05b03a7b
+    function calculate_grid(xy, weights, bins, cellsize, threshold)
         empty!(points[])
         empty!(count_hex[])
 
@@ -118,13 +102,8 @@
         x_diff = xma - xmi
         y_diff = yma - ymi
 
-<<<<<<< HEAD
         xspacing, yspacing, xoff, yoff, nbinsx, nbinsy =
             spacings_offsets_nbins(bins, cellsize, xmi, xma, ymi, yma)
-=======
-        xspacing, yspacing, xoff, yoff, nbinsx, nbinsy = spacings_offsets_nbins(bins, cellsize, xmi, xma, ymi,
-                                                                                yma)
->>>>>>> 05b03a7b
 
         ysize = yspacing / 3 * 4
         ry = ysize / 2
@@ -194,11 +173,8 @@
         notify(points)
         return notify(count_hex)
     end
-<<<<<<< HEAD
-    onany(calculate_grid, xy, hb.bins, hb.cellsize, hb.threshold)
-=======
-    onany(calculate_grid, xy, hb.weights, hb.bins, hb.cellsize, hb.threshold, hb.scale)
->>>>>>> 05b03a7b
+    onany(calculate_grid, xy, hb.weights, hb.bins, hb.cellsize, hb.threshold)
+
     # trigger once
     notify(hb.bins)
 
