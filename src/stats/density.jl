--- conflicted
+++ resolved
@@ -106,17 +106,9 @@
         end
     end
 
-<<<<<<< HEAD
-    poly!(plot, points, color = plot.color, strokewidth = 0, inspectable = plot.inspectable)
-    lines!(
-        plot, linepoints, color = plot.strokecolor, linewidth = plot.strokewidth,
-        inspectable = plot.inspectable
-    )
-=======
     band!(plot, lower, upper, color = colorobs, colormap = plot.colormap,
-        colorrange = plot.colorrange)
+        colorrange = plot.colorrange, inspectable = plot.inspectable)
     l = lines!(plot, linepoints, color = plot.strokecolor,
-        linewidth = plot.strokewidth)
+        linewidth = plot.strokewidth, inspectable = plot.inspectable)
     plot
->>>>>>> bd5ac67e
 end