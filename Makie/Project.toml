name = "Makie"
uuid = "ee78f7c6-11fb-53f2-987a-cfe4a2b5a57a"
authors = ["Simon Danisch", "Julius Krumbiegel"]
version = "0.24.6"

[deps]
Animations = "27a7e980-b3e6-11e9-2bcd-0b925532e340"
Base64 = "2a0f44e3-6c83-55bd-87e4-b1978d98bd5f"
CRC32c = "8bf52ea8-c179-5cab-976a-9e18b702a9bc"
ColorBrewer = "a2cac450-b92f-5266-8821-25eda20663c8"
ColorSchemes = "35d6a980-a343-548e-a6ea-1d62b119f2f4"
ColorTypes = "3da002f7-5984-5a60-b8a6-cbb66c0b333f"
Colors = "5ae59095-9a9b-59fe-a467-6f913c188581"
ComputePipeline = "95dc2771-c249-4cd0-9c9f-1f3b4330693c"
Contour = "d38c429a-6771-53c6-b99e-75d170b6e991"
Dates = "ade2ca70-3891-5945-98fb-dc099432e06a"
DelaunayTriangulation = "927a84f5-c5f4-47a5-9785-b46e178433df"
Distributions = "31c24e10-a181-5473-b8eb-7969acd0382f"
DocStringExtensions = "ffbed154-4ef7-542d-bbb7-c09d3a79fcae"
Downloads = "f43a241f-c20a-4ad4-852c-f6b1247861c6"
FFMPEG_jll = "b22a6f82-2f65-5046-a5b2-351ab43fb4e5"
FileIO = "5789e2e9-d7fb-5bc7-8068-2c6fae9b9549"
FilePaths = "8fc22ac5-c921-52a6-82fd-178b2807b824"
FixedPointNumbers = "53c48c17-4a7d-5ca2-90c5-79b7896eea93"
Format = "1fa38f19-a742-5d3f-a2b9-30dd87b9d5f8"
FreeType = "b38be410-82b0-50bf-ab77-7b57e271db43"
FreeTypeAbstraction = "663a7486-cb36-511b-a19d-713bb74d65c9"
GeometryBasics = "5c1252a2-5f33-56bf-86c9-59e7332b4326"
GridLayoutBase = "3955a311-db13-416c-9275-1d80ed98e5e9"
ImageBase = "c817782e-172a-44cc-b673-b171935fbb9e"
ImageIO = "82e4d734-157c-48bb-816b-45c225c6df19"
InteractiveUtils = "b77e0a4c-d291-57a0-90e8-8db25a27a240"
Interpolations = "a98d9a8b-a2ab-59e6-89dd-64a1c18fca59"
IntervalSets = "8197267c-284f-5f27-9208-e0e47529a953"
InverseFunctions = "3587e190-3f89-42d0-90ee-14403ec27112"
Isoband = "f1662d9f-8043-43de-a69a-05efc1cc6ff4"
KernelDensity = "5ab0869b-81aa-558d-bb23-cbf5423bbe9b"
LaTeXStrings = "b964fa9f-0449-5b57-a5c2-d3ea65f4040f"
LinearAlgebra = "37e2e46d-f89d-539d-b4ee-838fcccc9c8e"
MacroTools = "1914dd2f-81c6-5fcd-8719-6d5c9610ff09"
Markdown = "d6f4376e-aef5-505a-96c1-9c027394607a"
MathTeXEngine = "0a4f8689-d25c-4efe-a92b-7142dfc1aa53"
Observables = "510215fc-4207-5dde-b226-833fc4488ee2"
OffsetArrays = "6fe1bfb0-de20-5000-8ca7-80f57d26f881"
PNGFiles = "f57f5aa1-a3ce-4bc8-8ab9-96f992907883"
Packing = "19eb6ba3-879d-56ad-ad62-d5c202156566"
Pkg = "44cfe95a-1eb2-52ea-b672-e2afdf69b78f"
PlotUtils = "995b91a9-d308-5afd-9ec6-746e21dbc043"
PolygonOps = "647866c9-e3ac-4575-94e7-e3d426903924"
PrecompileTools = "aea7be01-6a6a-4083-8856-8a6e6704d82a"
Printf = "de0858da-6303-5e67-8744-51eddeeeb8d7"
REPL = "3fa0cd96-eef1-5676-8a61-b3b8758bbffb"
Random = "9a3f8284-a2c9-5f02-9a11-845980a1fd5c"
RelocatableFolders = "05181044-ff0b-4ac5-8273-598c1e38db00"
Scratch = "6c6a2e73-6563-6170-7368-637461726353"
ShaderAbstractions = "65257c39-d410-5151-9873-9b3e5be5013e"
Showoff = "992d4aef-0814-514b-bc4d-f2e9a6c4116f"
SignedDistanceFields = "73760f76-fbc4-59ce-8f25-708e95d2df96"
SparseArrays = "2f01184e-e22b-5df5-ae63-d93ebab69eaf"
Statistics = "10745b16-79ce-11e8-11f9-7d13ad32a3b2"
StatsBase = "2913bbd2-ae8a-5f71-8c99-4fb6c76f3a91"
StatsFuns = "4c63d2b9-4356-54db-8cca-17b64c39e42c"
StructArrays = "09ab397b-f2b6-538f-b94a-2f83cf4a842a"
TriplotBase = "981d1d27-644d-49a2-9326-4793e63143c3"
UnicodeFun = "1cfade01-22cf-5700-b092-accc4b62d6e1"
Unitful = "1986cc42-f94f-5a68-af5c-568840ba703d"

[weakdeps]
DynamicQuantities = "06fc5a27-2a28-4c7c-a15d-362465fb6821"

[extensions]
MakieDynamicQuantitiesExt = "DynamicQuantities"

[compat]
Animations = "0.4"
Base64 = "1.0, 1.6"
CRC32c = "1.0, 1.6"
ColorBrewer = "0.4"
ColorSchemes = "3.5"
ColorTypes = "0.8, 0.9, 0.10, 0.11, 0.12"
Colors = "0.9, 0.10, 0.11, 0.12, 0.13"
ComputePipeline = "0.1.1"
Contour = "0.5, 0.6"
DelaunayTriangulation = "1.0"
Distributions = "0.17, 0.18, 0.19, 0.20, 0.21, 0.22, 0.23, 0.24, 0.25"
DocStringExtensions = "0.8, 0.9"
Downloads = "1, 1.6"
<<<<<<< HEAD
DynamicQuantities = "1, 1.8"
FFMPEG_jll = "4, 6"
=======
FFMPEG_jll = "4, 6, 7"
>>>>>>> 5dde8f72
FileIO = "1.6"
FilePaths = "0.8"
FixedPointNumbers = "0.6, 0.7, 0.8"
Format = "1.3"
FreeType = "3.0, 4.0"
FreeTypeAbstraction = "0.10.3"
GeometryBasics = "0.5.9"
GridLayoutBase = "0.11"
ImageBase = "0.1.7"
ImageIO = "0.5, 0.6"
InteractiveUtils = "1.0, 1.6"
Interpolations = "0.14, 0.15.1, 0.16"
IntervalSets = "0.3, 0.4, 0.5, 0.6, 0.7"
InverseFunctions = "0.1"
Isoband = "0.1"
KernelDensity = "0.5, 0.6"
LaTeXStrings = "1.2"
LinearAlgebra = "1.0, 1.6"
MacroTools = "0.5"
Markdown = "1.0, 1.6"
MathTeXEngine = "0.5, 0.6"
Observables = "0.5.5"
OffsetArrays = "1"
PNGFiles = "0.4.4"
Packing = "0.5"
Pkg = "1.10, 1.11.0"
PlotUtils = "1.4.2"
PolygonOps = "0.1.1"
PrecompileTools = "1.0"
Printf = "1.0, 1.6"
REPL = "1.0, 1.6"
Random = "1.0, 1.6"
RelocatableFolders = "0.1, 0.2, 0.3, 1.0"
Scratch = "1"
ShaderAbstractions = "0.5"
Showoff = "0.3, 1.0.2"
SignedDistanceFields = "0.4"
SparseArrays = "1.0, 1.6"
Statistics = "1, 1.6"
StatsBase = "0.31, 0.32, 0.33, 0.34"
StatsFuns = "0.9, 1.0"
StructArrays = "0.3, 0.4, 0.5, 0.6, 0.7"
TriplotBase = "=0.1.0"
UnicodeFun = "0.4"
Unitful = "1"
julia = "1.10"

[sources.ComputePipeline]
path = "../ComputePipeline"<|MERGE_RESOLUTION|>--- conflicted
+++ resolved
@@ -85,12 +85,8 @@
 Distributions = "0.17, 0.18, 0.19, 0.20, 0.21, 0.22, 0.23, 0.24, 0.25"
 DocStringExtensions = "0.8, 0.9"
 Downloads = "1, 1.6"
-<<<<<<< HEAD
 DynamicQuantities = "1, 1.8"
-FFMPEG_jll = "4, 6"
-=======
 FFMPEG_jll = "4, 6, 7"
->>>>>>> 5dde8f72
 FileIO = "1.6"
 FilePaths = "0.8"
 FixedPointNumbers = "0.6, 0.7, 0.8"
