struct Axis3Camera <: AbstractCamera end

function initialize_block!(ax::Axis3)

    blockscene = ax.blockscene

    on(blockscene, ax.protrusions) do prot
        ax.layoutobservables.protrusions[] = to_protrusions(prot)
    end
    notify(ax.protrusions)

    finallimits = Observable(Rect3d(Vec3d(0.0), Vec3d(100.0)))
    setfield!(ax, :finallimits, finallimits)

    scenearea = lift(blockscene, ax.layoutobservables.computedbbox, ax.layoutobservables.protrusions) do bbox, prot
        mini = minimum(bbox) - Vec2(prot.left, prot.bottom)
        maxi = maximum(bbox) + Vec2(prot.right, prot.top)
        return round_to_IRect2D(Rect2f(mini, maxi - mini))
    end

    onany(blockscene, scenearea, ax.clip_decorations) do area, clip
        if clip
            blockscene.viewport[] = area
        elseif blockscene.viewport[] != root(blockscene).viewport[]
            blockscene.viewport[] = root(blockscene).viewport[]
        end
    end

    scene = Scene(blockscene, scenearea, clear = false, backgroundcolor = ax.backgroundcolor)
    ax.scene = scene
    # transfer conversions from axis to scene if there are any
    # or the other way around
    connect_conversions!(scene.conversions, ax)

    cam = Axis3Camera()
    cameracontrols!(scene, cam)
    scene.theme.clip_planes = map(scene, scene.transformation.model, ax.finallimits, ax.clip) do model, lims, clip
        if clip
            _planes = planes(lims)
            _planes = apply_transform.(Ref(model), _planes)
            nudge = 1.0f0 + 1.0f-5 # clip slightly outside to avoid float precision issues with 0 margin
            return map(plane -> Plane3f(plane.normal, nudge * plane.distance), _planes)
        else
            return Plane3f[]
        end
    end

    mi1 = Observable(!(pi / 2 <= mod1(ax.azimuth[], 2pi) < 3pi / 2))
    mi2 = Observable(0 <= mod1(ax.azimuth[], 2pi) < pi)
    mi3 = Observable(ax.elevation[] > 0)

    on(scene, ax.azimuth) do x
        b = !(pi / 2 <= mod1(x, 2pi) < 3pi / 2)
        mi1.val == b || (mi1[] = b)
        return
    end
    on(scene, ax.azimuth) do x
        b = 0 <= mod1(x, 2pi) < pi
        mi2.val == b || (mi2[] = b)
        return
    end
    on(scene, ax.elevation) do x
        mi3.val == (x > 0) || (mi3[] = x > 0)
        return
    end

    setfield!(ax, :axis_offset, Observable(Vec2d(0)))
    setfield!(ax, :zoom_mult, Observable(1.0))

    matrices = lift(
        calculate_matrices, scene, finallimits, scene.viewport, ax.protrusions,
        ax.elevation, ax.azimuth, ax.perspectiveness, ax.aspect, ax.viewmode,
        ax.xreversed, ax.yreversed, ax.zreversed,
        ax.zoom_mult, ax.axis_offset, ax.near
    )

    # We mirror the user-scene transformations to the blockscene instead of
    # using the default pixel space. That way we can plot to the same 3D space
    # without plotting to ax.scene
    cameracontrols!(blockscene, EmptyCamera())

    viewport_scaling = map(blockscene, viewport(scene), viewport(blockscene)) do src_vp, trg_vp
        # position of minimum(src_vp) relative to minimum(trg_vp)
        # transformed into clip space of target viewport (-1 .. 1 instead of minimum(trg_vp) .. maximum(trg_vp))
        clip_src_min_in_trg = 2.0 .* (minimum(src_vp) .- minimum(trg_vp)) ./ widths(trg_vp) .- 1
        # scaling and offset needed to keep the source clip space in the same
        # pixel position when switching to target viewport
        # This is the simple scaling factor:
        scale = widths(src_vp) ./ widths(trg_vp)
        # And an offset such that scale * clip_src_min + offset = clip_src_min_in_trg
        # where clip_src_min = -1 is the minimum of source clip space in the source viewport
        offset = clip_src_min_in_trg - scale .* -1

        return transformationmatrix(to_ndim(Vec3f, offset, 0), to_ndim(Vec3f, scale, 1))
    end

    onany(scene, viewport_scaling, matrices) do viewport, (model, view, proj, lookat, eyepos)
        cam = camera(scene)
        Makie.set_proj_view!(cam, proj, view)
        scene.transformation.model[] = model

        viewdir = normalize(lookat - eyepos)
        up = Vec3d(0, 0, 1)
        u_z = -viewdir
        u_x = normalize(cross(up, u_z))
        cam.eyeposition[] = eyepos
        cam.upvector[] = cross(u_z, u_x)
        cam.view_direction[] = viewdir

        # We mirror the camera to the blockscene with adjusted viewport scaling
        cam = camera(blockscene)
        Makie.set_proj_view!(cam, viewport * proj, view)
        blockscene.transformation.model[] = model
        cam.eyeposition[] = eyepos
        cam.upvector[] = cross(u_z, u_x)
        cam.view_direction[] = viewdir

        return
    end

    x_dim_convert_updater = needs_tick_update_observable(ax.dim1_conversion)
    y_dim_convert_updater = needs_tick_update_observable(ax.dim2_conversion)
    z_dim_convert_updater = needs_tick_update_observable(ax.dim3_conversion)

    ticknode_1 = Observable{Any}()
    map!(
        scene, ticknode_1, finallimits, ax.xticks, ax.xtickformat, ax.x_unit_in_ticklabel,
        x_dim_convert_updater
    ) do lims, ticks, format, show_unit, _
        dc = ax.scene.conversions[1]
        should_show = show_dim_convert_in_ticklabel(dc, show_unit)
        get_ticks(dc, ticks, identity, format, minimum(lims)[1], maximum(lims)[1], should_show)
    end

    ticknode_2 = Observable{Any}()
    map!(
        scene, ticknode_2, finallimits, ax.yticks, ax.ytickformat, ax.y_unit_in_ticklabel,
        y_dim_convert_updater
    ) do lims, ticks, format, show_unit, _
        dc = ax.scene.conversions[2]
        should_show = show_dim_convert_in_ticklabel(dc, show_unit)
        get_ticks(dc, ticks, identity, format, minimum(lims)[2], maximum(lims)[2], should_show)
    end

    ticknode_3 = Observable{Any}()
    map!(
        scene, ticknode_3, finallimits, ax.zticks, ax.ztickformat, ax.z_unit_in_ticklabel,
        z_dim_convert_updater
    ) do lims, ticks, format, show_unit, _
        dc = ax.scene.conversions[3]
        should_show = show_dim_convert_in_ticklabel(dc, show_unit)
        get_ticks(dc, ticks, identity, format, minimum(lims)[3], maximum(lims)[3], should_show)
    end

    xlabel_node = Observable{Any}()
    map!(
        xlabel_node, ax.xlabel, ax.xlabel_suffix, ax.x_unit_in_label, ax.use_short_x_units,
        x_dim_convert_updater, update = true
    ) do label, formatter, show_unit_in_label, use_short_unit, _
        dc = ax.scene.conversions[1]
        return build_label_with_unit_suffix(dc, formatter, label, show_unit_in_label, use_short_unit)
    end

    ylabel_node = Observable{Any}()
    map!(
        ylabel_node, ax.ylabel, ax.ylabel_suffix, ax.y_unit_in_label, ax.use_short_y_units,
        y_dim_convert_updater, update = true
    ) do label, formatter, show_unit_in_label, use_short_unit, _
        dc = ax.scene.conversions[2]
        return build_label_with_unit_suffix(dc, formatter, label, show_unit_in_label, use_short_unit)
    end

    zlabel_node = Observable{Any}()
    map!(
        zlabel_node, ax.zlabel, ax.zlabel_suffix, ax.z_unit_in_label, ax.use_short_z_units,
        z_dim_convert_updater, update = true
    ) do label, formatter, show_unit_in_label, use_short_unit, _
        dc = ax.scene.conversions[3]
        x = build_label_with_unit_suffix(dc, formatter, label, show_unit_in_label, use_short_unit)
        return x
    end

    add_panel!(blockscene, ax, 1, 2, 3, finallimits, mi3)
    add_panel!(blockscene, ax, 2, 3, 1, finallimits, mi1)
    add_panel!(blockscene, ax, 1, 3, 2, finallimits, mi2)

    # This exists as a bandaid for WGLMakie. See add_gridlines_and_frames!()
    overlay = Scene(
        blockscene, scenearea, clear = false, backgroundcolor = :transparent,
        camera = scene.camera, transformation = scene.transformation
    )

    xgridline1, xgridline2, xframelines = add_gridlines_and_frames!(
        blockscene, overlay, ax, 1, finallimits, ticknode_1, mi1, mi2, mi3,
        ax.xreversed, ax.yreversed, ax.zreversed
    )
    ygridline1, ygridline2, yframelines = add_gridlines_and_frames!(
        blockscene, overlay, ax, 2, finallimits, ticknode_2, mi2, mi1, mi3,
        ax.xreversed, ax.yreversed, ax.zreversed
    )
    zgridline1, zgridline2, zframelines = add_gridlines_and_frames!(
        blockscene, overlay, ax, 3, finallimits, ticknode_3, mi3, mi1, mi2,
        ax.xreversed, ax.yreversed, ax.zreversed
    )

<<<<<<< HEAD
    xticks, xticklabels, xlabel = add_ticks_and_ticklabels!(
        blockscene, scene, ax, 1, finallimits, ticknode_1, mi1, mi2, mi3,
        ax.azimuth, ax.xreversed, ax.yreversed, ax.zreversed, xlabel_node
    )
    yticks, yticklabels, ylabel = add_ticks_and_ticklabels!(
        blockscene, scene, ax, 2, finallimits, ticknode_2, mi2, mi1, mi3,
        ax.azimuth, ax.xreversed, ax.yreversed, ax.zreversed, ylabel_node
    )
    zticks, zticklabels, zlabel = add_ticks_and_ticklabels!(
        blockscene, scene, ax, 3, finallimits, ticknode_3, mi3, mi1, mi2,
        ax.azimuth, ax.xreversed, ax.yreversed, ax.zreversed, zlabel_node
    )
=======
    xticks, xticklabels, xlabel =
        add_ticks_and_ticklabels!(blockscene, ax, 1, finallimits, ticknode_1, mi1, mi2, mi3, ax.azimuth, ax.xreversed, ax.yreversed, ax.zreversed)
    yticks, yticklabels, ylabel =
        add_ticks_and_ticklabels!(blockscene, ax, 2, finallimits, ticknode_2, mi2, mi1, mi3, ax.azimuth, ax.xreversed, ax.yreversed, ax.zreversed)
    zticks, zticklabels, zlabel =
        add_ticks_and_ticklabels!(blockscene, ax, 3, finallimits, ticknode_3, mi3, mi1, mi2, ax.azimuth, ax.xreversed, ax.yreversed, ax.zreversed)
>>>>>>> 8fcc6ab7

    titlepos = lift(scene, ax.layoutobservables.computedbbox, ax.titlegap, ax.titlealign) do a, titlegap, align

        align_factor = halign2num(align, "Horizontal title align $align not supported.")
        x = a.origin[1] + align_factor * a.widths[1]

        yoffset = top(a) + titlegap

        Point2(x, yoffset)
    end

    titlealignnode = lift(scene, ax.titlealign) do align
        (align, :bottom)
    end

    titlet = text!(
        blockscene, ax.title,
        position = titlepos,
        visible = ax.titlevisible,
        fontsize = ax.titlesize,
        align = titlealignnode,
        font = ax.titlefont,
        color = ax.titlecolor,
        inspectable = false,
        space = :pixel
    )

    ax.mouseeventhandle = addmouseevents!(scene)
    scrollevents = Observable(ScrollEvent(0, 0))
    setfield!(ax, :scrollevents, scrollevents)
    keysevents = Observable(KeysEvent(Set()))
    setfield!(ax, :keysevents, keysevents)

    on(scene, scene.events.scroll) do s
        if is_mouseinside(scene)
            ax.scrollevents[] = ScrollEvent(s[1], s[2])
            return Consume(true)
        end
        return Consume(false)
    end

    on(scene, scene.events.keyboardbutton) do e
        ax.keysevents[] = KeysEvent(scene.events.keyboardstate)
        return Consume(false)
    end

    ax.interactions = Dict{Symbol, Tuple{Bool, Any}}()

    on(scene, ax.limits) do lims
        reset_limits!(ax)
    end

    on(scene, ax.targetlimits) do lims
        # adjustlimits!(ax)
        # we have no aspect constraints here currently, so just update final limits
        ax.finallimits[] = lims
        return
    end

    function process_event(event)
        ax.scene.visible[] || return Consume(false)
        for (active, interaction) in values(ax.interactions)
            if active
                maybe_consume = process_interaction(interaction, event, ax)
                maybe_consume == Consume(true) && return Consume(true)
            end
        end
        return Consume(false)
    end

    on(process_event, scene, ax.mouseeventhandle.obs)
    on(process_event, scene, ax.scrollevents)
    on(process_event, scene, ax.keysevents)

    register_interaction!(ax, :dragrotate, DragRotate())
    register_interaction!(ax, :limitreset, LimitReset())
    register_interaction!(ax, :scrollzoom, ScrollZoom(0.05, NaN))
    register_interaction!(ax, :translation, DragPan(NaN))
    register_interaction!(ax, :cursorfocus, FocusOnCursor(length(ax.scene.plots)))

    # in case the user set limits already
    notify(ax.limits)

    return
end

function calculate_matrices(
        limits, viewport, protrusions, elev, azim, perspectiveness, aspect,
        viewmode, xreversed, yreversed, zreversed, zoom_mult, scene_offset, near
    )

    ori = limits.origin
    ws = widths(limits)

    limits = Rect3d(
        (
            ori[1] + (xreversed ? ws[1] : zero(ws[1])),
            ori[2] + (yreversed ? ws[2] : zero(ws[2])),
            ori[3] + (zreversed ? ws[3] : zero(ws[3])),
        ),
        (
            ws[1] * (xreversed ? -1 : 1),
            ws[2] * (yreversed ? -1 : 1),
            ws[3] * (zreversed ? -1 : 1),
        )
    )

    ws = widths(limits)

    if aspect === :equal
        scales = 2 ./ Float64.(ws)
        axis_radius = sqrt(3)
    elseif aspect === :data
        scales = 2 .* sign.(ws) ./ maximum(ws)
        axis_radius = norm(ws ./ maximum(ws))
    elseif aspect isa VecTypes{3}
        normalized_aspect = Float64.(aspect) ./ maximum(aspect)
        scales = 2 ./ Float64.(ws) .* normalized_aspect
        axis_radius = norm(normalized_aspect)
    else
        error("Invalid aspect $aspect")
    end

    # center and scale axis bbox so that the longest side is -1..1
    # then rotate (and permute axes) according to azimuth and elevation
    model =
        translationmatrix(-0.5 .* ws .* scales) *
        scalematrix(scales) *
        translationmatrix(-Float64.(limits.origin))

    ang_max = 90
    ang_min = 0.5

    @assert 0 <= perspectiveness <= 1

    fov = ang_min + (ang_max - ang_min) * perspectiveness

    radius = zoom_mult * axis_radius / sind(fov / 2)
    camdir = Vec3d(cos(elev) * cos(azim), cos(elev) * sin(azim), sin(elev))
    eyepos = radius * camdir

    if viewmode == :free
        up = Vec3d(0, 0, 1)
        u_z = camdir
        u_x = normalize(cross(up, u_z))
        u_y = cross(u_z, u_x)

        lookat = zoom_mult * axis_radius * (scene_offset[1] * u_x + scene_offset[2] * u_y)
        eyepos += lookat
    else
        lookat = Vec3d(0)
    end

    lookat_matrix = Makie.lookat(eyepos, lookat, Vec3d(0, 0, 1))

    w = width(viewport)
    h = height(viewport)

    projection_matrix = projectionmatrix(
        lookat_matrix * model, limits, radius, fov,
        w, h, to_protrusions(protrusions), viewmode, near, axis_radius
    )

    return model, lookat_matrix, projection_matrix, lookat, eyepos
end

function projectionmatrix(viewmatrix, limits, radius, fov, width, height, protrusions, viewmode, near_limit, axis_radius)
    # axis_radius is the radius of the bounding sphere of the axis
    # radius is the distance between the camera and the center of the axis
    near_limit > 0.0 || error("near value must be > 0, but is $near_limit.")
    near = max(near_limit, radius - axis_radius)
    far = max((1 + 1.0e-3) * near, radius + axis_radius)

    aspect_ratio = width / height

    return projection_matrix = if viewmode in (:free, :fit, :fitzoom, :stretch)
        if height > width
            fov = fov / aspect_ratio
        end

        # this transforms w.r.t scene viewport, i.e. protrusions are not yet
        # included
        pm = Makie.perspectiveprojection(Float64, fov, aspect_ratio, near, far)

        # protrusions shrink the effective viewport which causes clip space
        # coordinates in the real viewport to grow
        dx = (protrusions.left - protrusions.right) / width
        dy = (protrusions.bottom - protrusions.top) / height
        w = (width - protrusions.left - protrusions.right)
        h = (height - protrusions.bottom - protrusions.top)

        if viewmode in (:fitzoom, :stretch)
            # coordinates of axis rect w.r.t real viewport
            points = decompose(Point3d, limits)
            projpoints = Ref(pm * viewmatrix) .* to_ndim.(Point4d, points, 1)

            # convert to effective viewport
            w = w / width; h = h / height
            maxx = maximum(x -> abs(x[1] / (w * x[4])), projpoints)
            maxy = maximum(x -> abs(x[2] / (h * x[4])), projpoints)

            # normalization to map max x/y to 1 in effective viewport
            ratio_x = 1.0 / maxx
            ratio_y = 1.0 / maxy

            if viewmode === :fitzoom
                s = min(ratio_x, ratio_y)
                pm = transformationmatrix(Vec3(dx, dy, 0), Vec3(s, s, 1)) * pm
            else
                pm = transformationmatrix(Vec3(dx, dy, 0), Vec3(ratio_x, ratio_y, 1)) * pm
            end
        else
            wh = min(w, h) / min(width, height) # works for :fit
            pm = transformationmatrix(Vec3(dx, dy, 0), Vec3(wh, wh, 1)) * pm
        end

        pm
    else
        error("Invalid viewmode $viewmode")
    end
end

function update_state_before_display!(ax::Axis3)
    reset_limits!(ax)
    return
end

function autolimits!(ax::Axis3)
    ax.limits[] = (nothing, nothing, nothing)
    return
end

to_protrusions(x::Number) = GridLayoutBase.RectSides{Float32}(x, x, x, x)
to_protrusions(x::Tuple{Any, Any, Any, Any}) = GridLayoutBase.RectSides{Float32}(x...)

function getlimits(ax::Axis3, dim)
    dim in (1, 2, 3) || error("Dimension $dim not allowed. Only 1, 2 or 3.")

    filtered_plots = filter(ax.scene.plots) do p
        attr = p.attributes
        visible = to_value(get(p, :visible, true))
        visible &&
            is_data_space(p) &&
            ifelse(dim == 1, to_value(get(attr, :xautolimits, true)), true) &&
            ifelse(dim == 2, to_value(get(attr, :yautolimits, true)), true) &&
            ifelse(dim == 3, to_value(get(attr, :zautolimits, true)), true)
    end

    bboxes = Makie.data_limits.(filtered_plots)
    finite_bboxes = filter(Makie.isfinite_rect, bboxes)

    isempty(finite_bboxes) && return nothing

    templim = (finite_bboxes[1].origin[dim], finite_bboxes[1].origin[dim] + finite_bboxes[1].widths[dim])

    for bb in finite_bboxes[2:end]
        templim = limitunion(templim, (bb.origin[dim], bb.origin[dim] + bb.widths[dim]))
    end

    return templim
end

function dimpoint(dim, v, v1, v2)
    return if dim == 1
        Point(v, v1, v2)
    elseif dim == 2
        Point(v1, v, v2)
    elseif dim == 3
        Point(v1, v2, v)
    end
end

function dim1(dim)
    return if dim == 1
        2
    elseif dim == 2
        1
    elseif dim == 3
        1
    end
end

function dim2(dim)
    return if dim == 1
        3
    elseif dim == 2
        3
    elseif dim == 3
        2
    end
end

function add_gridlines_and_frames!(topscene, overlay, ax, dim::Int, limits, ticknode, miv, min1, min2, xreversed, yreversed, zreversed)

    dimsym(sym) = Symbol(string((:x, :y, :z)[dim]) * string(sym))
    attr(sym) = getproperty(ax, dimsym(sym))

    dpoint = (v, v1, v2) -> dimpoint(dim, v, v1, v2)
    d1 = dim1(dim)
    d2 = dim2(dim)


    tickvalues = @lift($ticknode[1])

    endpoints = lift(limits, tickvalues, min1, min2, xreversed, yreversed, zreversed) do lims, ticks, min1, min2, xrev, yrev, zrev
        rev1 = (xrev, yrev, zrev)[d1]
        rev2 = (xrev, yrev, zrev)[d2]
        f1 = min1 ⊻ rev1 ? minimum(lims)[d1] : maximum(lims)[d1]
        f2 = min2 ⊻ rev2 ? minimum(lims)[d2] : maximum(lims)[d2]
        # from tickvalues and f1 and min2:max2
        mi = minimum(lims)
        ma = maximum(lims)
        map(filter(x -> !any(y -> x ≈ y[dim], extrema(lims)), ticks)) do t
            dpoint(t, f1, mi[d2]), dpoint(t, f1, ma[d2])
        end
    end
    gridline1 = linesegments!(
        topscene, endpoints, color = attr(:gridcolor),
        linewidth = attr(:gridwidth), clip_planes = Plane3f[],
        xautolimits = false, yautolimits = false, zautolimits = false, transparency = true,
        visible = attr(:gridvisible), inspectable = false, force_dimconverts = false
    )

    endpoints2 = lift(limits, tickvalues, min1, min2, xreversed, yreversed, zreversed) do lims, ticks, min1, min2, xrev, yrev, zrev
        rev1 = (xrev, yrev, zrev)[d1]
        rev2 = (xrev, yrev, zrev)[d2]
        f1 = min1 ⊻ rev1 ? minimum(lims)[d1] : maximum(lims)[d1]
        f2 = min2 ⊻ rev2 ? minimum(lims)[d2] : maximum(lims)[d2]
        # from tickvalues and f1 and min2:max2
        mi = minimum(lims)
        ma = maximum(lims)
        map(filter(x -> !any(y -> x ≈ y[dim], extrema(lims)), ticks)) do t
            dpoint(t, mi[d1], f2), dpoint(t, ma[d1], f2)
        end
    end
    gridline2 = linesegments!(
        topscene, endpoints2, color = attr(:gridcolor),
        linewidth = attr(:gridwidth), clip_planes = Plane3f[],
        xautolimits = false, yautolimits = false, zautolimits = false, transparency = true,
        visible = attr(:gridvisible), inspectable = false, force_dimconverts = false
    )


    framepoints = lift(
        limits, min1, min2, xreversed, yreversed, zreversed
    ) do lims, mi1, mi2, xrev, yrev, zrev

        rev1 = (xrev, yrev, zrev)[d1]
        rev2 = (xrev, yrev, zrev)[d2]

        mi1 = mi1 ⊻ rev1
        mi2 = mi2 ⊻ rev2

        f(mi) = mi ? minimum : maximum
        p1 = dpoint(minimum(lims)[dim], f(!mi1)(lims)[d1], f(mi2)(lims)[d2])
        p2 = dpoint(maximum(lims)[dim], f(!mi1)(lims)[d1], f(mi2)(lims)[d2])
        p3 = dpoint(minimum(lims)[dim], f(mi1)(lims)[d1], f(mi2)(lims)[d2])
        p4 = dpoint(maximum(lims)[dim], f(mi1)(lims)[d1], f(mi2)(lims)[d2])
        p5 = dpoint(minimum(lims)[dim], f(mi1)(lims)[d1], f(!mi2)(lims)[d2])
        p6 = dpoint(maximum(lims)[dim], f(mi1)(lims)[d1], f(!mi2)(lims)[d2])

        return [p1, p2, p3, p4, p5, p6]
    end
    framepoints_front_spines = lift(
        limits, min1, min2, xreversed, yreversed, zreversed
    ) do lims, mi1, mi2, xrev, yrev, zrev

        rev1 = (xrev, yrev, zrev)[d1]
        rev2 = (xrev, yrev, zrev)[d2]

        mi1 = mi1 ⊻ rev1
        mi2 = mi2 ⊻ rev2

        f(mi) = mi ? minimum : maximum

        p7 = dpoint(minimum(lims)[dim], f(!mi1)(lims)[d1], f(!mi2)(lims)[d2])
        p8 = dpoint(maximum(lims)[dim], f(!mi1)(lims)[d1], f(!mi2)(lims)[d2])

        return [p7, p8]
    end
    colors = Observable{Any}()
    map!(vcat, colors, attr(:spinecolor_1), attr(:spinecolor_2), attr(:spinecolor_3))

    framelines = linesegments!(
        topscene, framepoints, color = colors, linewidth = attr(:spinewidth),
        transparency = true, visible = attr(:spinesvisible), inspectable = false,
        xautolimits = false, yautolimits = false, zautolimits = false,
<<<<<<< HEAD
        clip_planes = Plane3f[], force_dimconverts = false
=======
        clip_planes = Plane3f[]
>>>>>>> 8fcc6ab7
    )

    front_framelines = linesegments!(
        overlay, framepoints_front_spines, color = attr(:spinecolor_4),
        linewidth = attr(:spinewidth),
        visible = map((a, b) -> a && b, ax.front_spines, attr(:spinesvisible)),
        transparency = true, inspectable = false,
        xautolimits = false, yautolimits = false, zautolimits = false,
<<<<<<< HEAD
        clip_planes = Plane3f[], force_dimconverts = false
=======
        clip_planes = Plane3f[]
>>>>>>> 8fcc6ab7
    )

    #= On transparency and render order
    We have transparency = true here mostly for render order and depth testing
    reasons.
    In GLMakie:
    - transparency = true gets rendered after transparency = false. This fixes
      artifacts of the line AA, which mixes with the current background. (I.e.
      if lines render first they will mix with the scene background color rather
      than plots)
    - transparency = true turns off depth writes which means the frame lines don't
      see the grid lines and draw over them. This fixes grid lines poking through
      frame lines, and also fixes mixing issues where frame lines meet. This
      could also be fixed by explicit order with overdraw = true
    - Note that transparency = true causes frame lines to never be 100% opaque
      in GLMakie
    In WGLMakie:
    - transparency = true also turns off depth writes, see above
    - transparency = true does not affect render order. Since it does turn off
      depth writes other things will draw over the front frame lines. To fix this
      we add an overlay scene which renders after the main scene, i.e. after
      grid lines, back frame lines and user plots.
    In CairoMakie:
    - transparency does not matter, only plot order does. The overlay scene
      forces does the same as in WGLMakie
    =#

    return gridline1, gridline2, framelines
end

<<<<<<< HEAD
function add_ticks_and_ticklabels!(
        topscene, scene, ax, dim::Int, limits, ticknode, miv, min1, min2,
        azimuth, xreversed, yreversed, zreversed, label
    )
=======
function add_ticks_and_ticklabels!(topscene, ax, dim::Int, limits, ticknode, miv, min1, min2, azimuth, xreversed, yreversed, zreversed)
>>>>>>> 8fcc6ab7

    dimsym(sym) = Symbol(string((:x, :y, :z)[dim]) * string(sym))
    attr(sym) = getproperty(ax, dimsym(sym))

    dpoint = (v, v1, v2) -> dimpoint(dim, v, v1, v2)
    d1 = dim1(dim)
    d2 = dim2(dim)

    tickvalues = @lift($ticknode[1])
    ticklabels = Observable{Any}()
    map!(ticklabels, ticknode) do (values, labels)
        labels
    end
    ticksize = attr(:ticksize)

    tick_segments = lift(
        topscene, limits, tickvalues, miv, min1, min2,
        topscene.camera.projectionview, topscene.viewport, ticksize,
        xreversed, yreversed, zreversed
    ) do lims, ticks, miv, min1, min2,
            pview, pxa, tsize, xrev, yrev, zrev

        rev1 = (xrev, yrev, zrev)[d1]
        rev2 = (xrev, yrev, zrev)[d2]

        f1 = !(min1 ⊻ rev1) ? minimum(lims)[d1] : maximum(lims)[d1]
        f2 = (min2 ⊻ rev2) ? minimum(lims)[d2] : maximum(lims)[d2]

        f1_oppo = (min1 ⊻ rev1) ? minimum(lims)[d1] : maximum(lims)[d1]
        f2_oppo = !(min2 ⊻ rev2) ? minimum(lims)[d2] : maximum(lims)[d2]

        diff_f1 = f1 - f1_oppo
        diff_f2 = f2 - f2_oppo

        return map(ticks) do t
            p1 = dpoint(t, f1, f2)
            p2 = if dim == 3
                # special case the z axis, here it depends on azimuth in which direction the ticks go
                if 45 <= mod1(rad2deg(azimuth[]), 180) <= 135
                    dpoint(t, f1 + diff_f1, f2)
                else
                    dpoint(t, f1, f2 + diff_f2)
                end
            else
                dpoint(t, f1 + diff_f1, f2)
            end

            pp1 = Point2f(Makie.project(topscene, p1))
            pp2 = Point2f(Makie.project(topscene, p2))
            diff_pp = Makie.GeometryBasics.normalize(Point2f(pp2 - pp1))

            return (pp1, pp1 .+ Float32(tsize) .* diff_pp)
        end
    end

    ticks = linesegments!(
        topscene, tick_segments,
        transparency = true, inspectable = false,
        color = attr(:tickcolor), linewidth = attr(:tickwidth),
        space = :pixel, visible = attr(:ticksvisible)
    )
    # move ticks behind plots, -10000 is the far value in campixel
    translate!(ticks, 0, 0, -10000)

    labels_positions = Observable{Any}()
    map!(
        topscene, labels_positions, tick_segments, ticklabels, attr(:ticklabelpad)
    ) do ticksegs, ticklabs, pad

        points = map(ticksegs) do (tstart, tend)
            offset = pad * Makie.GeometryBasics.normalize(Point2f(tend - tstart))
            tend + offset
        end

        N = min(length(ticklabs), length(points))
        return Tuple{Any, Point2f}[(ticklabs[i], points[i]) for i in 1:N]
    end

    align = lift(topscene, miv, min1, min2) do mv, m1, m2
        if dim == 1
            (mv ⊻ m1 ? :right : :left, m2 ? :top : :bottom)
        elseif dim == 2
            (mv ⊻ m1 ? :left : :right, m2 ? :top : :bottom)
        elseif dim == 3
            (m1 ⊻ m2 ? :left : :right, :center)
        end
    end

    ticklabels_text = text!(
        topscene, labels_positions, align = align,
        color = attr(:ticklabelcolor), fontsize = attr(:ticklabelsize),
        font = attr(:ticklabelfont), visible = attr(:ticklabelsvisible),
        space = :pixel, inspectable = false
    )

    translate!(ticklabels_text, 0, 0, 1000)

    label_position = Observable(Point2f(0))
    label_rotation = Observable(0.0f0)
    label_align = Observable((:center, :top))

    onany(
        topscene,
        topscene.viewport, topscene.camera.projectionview, limits, miv, min1, min2,
        attr(:labeloffset), attr(:labelrotation), attr(:labelalign), xreversed, yreversed, zreversed
    ) do pxa, pv, lims, miv, min1, min2, labeloffset, lrotation, lalign, xrev, yrev, zrev

        rev1 = (xrev, yrev, zrev)[d1]
        rev2 = (xrev, yrev, zrev)[d2]
        revdim = (xrev, yrev, zrev)[dim]

        minr1 = min1 ⊻ rev1
        minr2 = min2 ⊻ rev2

        f1 = !minr1 ? minimum(lims)[d1] : maximum(lims)[d1]
        f2 = minr2 ? minimum(lims)[d2] : maximum(lims)[d2]

        # get end points of axis
        p1 = dpoint(minimum(lims)[dim], f1, f2)
        p2 = dpoint(maximum(lims)[dim], f1, f2)

        # project them into screen space
        pp1 = Point2f(Makie.project(topscene, p1))
        pp2 = Point2f(Makie.project(topscene, p2))

        # find the midpoint
        midpoint = (pp1 + pp2) ./ 2

        # and the difference vector
        diff = pp2 - pp1

        diffsign = if dim == 1 || dim == 3
            !(min1 ⊻ min2 ⊻ revdim) ? 1 : -1
        else
            (min1 ⊻ min2 ⊻ revdim) ? 1 : -1
        end

        a = pi / 2

        # get the vector pointing from the axis in the direction of the label anchor
        offset_vec = (
            Makie.Mat2f(cos(a), sin(a), -sin(a), cos(a)) *
                Makie.GeometryBasics.normalize(diffsign * diff)
        )

        # calculate the label offset from the axis midpoint
        plus_offset = midpoint + labeloffset * offset_vec

        offset_ang = atan(offset_vec[2], offset_vec[1])
        offset_ang_90deg = offset_ang + pi / 2
        offset_ang_90deg_alwaysup = ((offset_ang + pi / 2 + pi / 2) % pi) - pi / 2

        # # prefer rotated left 90deg to rotated right 90deg
        slight_flip = offset_ang_90deg_alwaysup < -deg2rad(88)
        if slight_flip
            offset_ang_90deg_alwaysup += pi
        end

        labelrotation = if lrotation == Makie.automatic
            offset_ang_90deg_alwaysup
        else
            lrotation
        end

        valign = offset_vec[2] > 0 || slight_flip ? :bottom : :top
        align = if lalign == Makie.automatic
            (:center, valign)
        else
            lalign
        end

        label_align[] != align && (label_align[] = align)
        label_rotation[] != labelrotation && (label_rotation[] = labelrotation)
        label_position[] = plus_offset

        return
    end
    notify(attr(:labelalign))

    labelplot = text!(
        topscene, label_position,
        text = label,
        color = attr(:labelcolor),
        fontsize = attr(:labelsize),
        font = attr(:labelfont),
        rotation = label_rotation,
        align = label_align,
        visible = attr(:labelvisible),
        inspectable = false,
        space = :pixel
    )

    return ticks, ticklabels_text, labelplot
end

function dim3point(dim1, dim2, dim3, v1, v2, v3)
    return if (dim1, dim2, dim3) == (1, 2, 3)
        Point(v1, v2, v3)
    elseif (dim1, dim2, dim3) == (2, 3, 1)
        Point(v3, v1, v2)
    elseif (dim1, dim2, dim3) == (1, 3, 2)
        Point(v1, v3, v2)
    else
        error("Invalid dim order $dim1, $dim2, $dim3")
    end
end

function add_panel!(topscene, ax, dim1, dim2, dim3, limits, min3)

    dimsym(sym) = Symbol(
        string((:x, :y, :z)[dim1]) *
            string((:x, :y, :z)[dim2]) * string(sym)
    )
    attr(sym) = getproperty(ax, dimsym(sym))

    rect = lift(limits) do lims
        mi = minimum(lims)
        ma = maximum(lims)
        Polygon(
            [
                Point2(mi[dim1], mi[dim2]),
                Point2(ma[dim1], mi[dim2]),
                Point2(ma[dim1], ma[dim2]),
                Point2(mi[dim1], ma[dim2]),
            ]
        )
    end

    plane_offset = lift(limits, min3) do lims, mi3
        mi = minimum(lims)
        ma = maximum(lims)

        mi3 ? mi[dim3] : ma[dim3]
    end

    plane = Symbol((:x, :y, :z)[dim1], (:x, :y, :z)[dim2])

    panel = poly!(
        topscene, rect, inspectable = false,
        xautolimits = false, yautolimits = false, zautolimits = false,
        color = attr(:panelcolor), visible = attr(:panelvisible),
        strokecolor = :transparent, strokewidth = 0,
        transformation = (plane, 0)
    )

    on(plane_offset) do offset
        translate!(
            panel,
            dim3 == 1 ? offset : zero(offset),
            dim3 == 2 ? offset : zero(offset),
            dim3 == 3 ? offset : zero(offset),
        )
    end

    return panel
end

function hidexdecorations!(
        ax::Axis3;
        label = true, ticklabels = true, ticks = true, grid = true
    )

    if label
        ax.xlabelvisible = false
    end
    if ticklabels
        ax.xticklabelsvisible = false
    end
    if ticks
        ax.xticksvisible = false
    end
    if grid
        ax.xgridvisible = false
    end
    # if minorgrid
    #     ax.xminorgridvisible = false
    # end
    # if minorticks
    #     ax.xminorticksvisible = false
    # end

    return ax
end

function hideydecorations!(
        ax::Axis3;
        label = true, ticklabels = true, ticks = true, grid = true
    )

    if label
        ax.ylabelvisible = false
    end
    if ticklabels
        ax.yticklabelsvisible = false
    end
    if ticks
        ax.yticksvisible = false
    end
    if grid
        ax.ygridvisible = false
    end
    # if minorgrid
    #     ax.yminorgridvisible = false
    # end
    # if minorticks
    #     ax.yminorticksvisible = false
    # end

    return ax
end

"""
    hidezdecorations!(ax::Axis3; label = true, ticklabels = true, ticks = true, grid = true)

Hide decorations of the z-axis: label, ticklabels, ticks and grid. Keyword
arguments can be used to disable hiding of certain types of decorations.
"""
function hidezdecorations!(
        ax::Axis3;
        label = true, ticklabels = true, ticks = true, grid = true
    )

    if label
        ax.zlabelvisible = false
    end
    if ticklabels
        ax.zticklabelsvisible = false
    end
    if ticks
        ax.zticksvisible = false
    end
    if grid
        ax.zgridvisible = false
    end
    # if minorgrid
    #     ax.zminorgridvisible = false
    # end
    # if minorticks
    #     ax.zminorticksvisible = false
    # end

    return ax
end

function hidedecorations!(
        ax::Axis3;
        label = true, ticklabels = true, ticks = true, grid = true
    )

    hidexdecorations!(
        ax; label = label, ticklabels = ticklabels,
        ticks = ticks, grid = grid
    )
    hideydecorations!(
        ax; label = label, ticklabels = ticklabels,
        ticks = ticks, grid = grid
    )
    hidezdecorations!(
        ax; label = label, ticklabels = ticklabels,
        ticks = ticks, grid = grid
    )

    return ax
end

function hidespines!(ax::Axis3)
    ax.xspinesvisible = false
    ax.yspinesvisible = false
    ax.zspinesvisible = false
    return ax
end


# this is so users can do limits = (x1, x2, y1, y2, z1, z2)
function convert_limit_attribute(lims::Tuple{Any, Any, Any, Any, Any, Any})
    return (lims[1:2], lims[3:4], lims[5:6])
end

function convert_limit_attribute(lims::Tuple{Any, Any, Any})
    _convert_single_limit(x) = x
    _convert_single_limit(x::Interval) = endpoints(x)
    return map(_convert_single_limit, lims)
end


function xautolimits(ax::Axis3)
    xlims = getlimits(ax, 1)

    if isnothing(xlims)
        xlims = (ax.targetlimits[].origin[1], ax.targetlimits[].origin[1] + ax.targetlimits[].widths[1])
    else
        xlims = expandlimits(
            xlims,
            ax.xautolimitmargin[][1],
            ax.xautolimitmargin[][2],
            identity
        )
    end
    return xlims
end

function yautolimits(ax::Axis3)
    ylims = getlimits(ax, 2)

    if isnothing(ylims)
        ylims = (ax.targetlimits[].origin[2], ax.targetlimits[].origin[2] + ax.targetlimits[].widths[2])
    else
        ylims = expandlimits(
            ylims,
            ax.yautolimitmargin[][1],
            ax.yautolimitmargin[][2],
            identity
        )
    end
    return ylims
end

function zautolimits(ax::Axis3)
    zlims = getlimits(ax, 3)

    if isnothing(zlims)
        zlims = (ax.targetlimits[].origin[3], ax.targetlimits[].origin[3] + ax.targetlimits[].widths[3])
    else
        zlims = expandlimits(
            zlims,
            ax.zautolimitmargin[][1],
            ax.zautolimitmargin[][2],
            identity
        )
    end
    return zlims
end

Makie.xlims!(ax::Axis3, xlims::Interval) = Makie.xlims!(ax, endpoints(xlims))
Makie.ylims!(ax::Axis3, ylims::Interval) = Makie.ylims!(ax, endpoints(ylims))
Makie.zlims!(ax::Axis3, zlims::Interval) = Makie.zlims!(ax, endpoints(zlims))

function Makie.xlims!(ax::Axis3, xlims::Tuple{Union{Real, Nothing}, Union{Real, Nothing}})
    if length(xlims) != 2
        error("Invalid xlims length of $(length(xlims)), must be 2.")
    elseif xlims[1] == xlims[2] && xlims[1] !== nothing
        error("Can't set x limits to the same value $(xlims[1]).")
    elseif all(x -> x isa Real, xlims) && xlims[1] > xlims[2]
        xlims = reverse(xlims)
        ax.xreversed[] = true
    else
        ax.xreversed[] = false
    end
    mlims = convert_limit_attribute(ax.limits[])

    ax.limits.val = (xlims, mlims[2], mlims[3])
    reset_limits!(ax, yauto = false, zauto = false)
    return nothing
end

function Makie.ylims!(ax::Axis3, ylims::Tuple{Union{Real, Nothing}, Union{Real, Nothing}})
    if length(ylims) != 2
        error("Invalid ylims length of $(length(ylims)), must be 2.")
    elseif ylims[1] == ylims[2] && ylims[1] !== nothing
        error("Can't set y limits to the same value $(ylims[1]).")
    elseif all(x -> x isa Real, ylims) && ylims[1] > ylims[2]
        ylims = reverse(ylims)
        ax.yreversed[] = true
    else
        ax.yreversed[] = false
    end
    mlims = convert_limit_attribute(ax.limits[])

    ax.limits.val = (mlims[1], ylims, mlims[3])
    reset_limits!(ax, xauto = false, zauto = false)
    return nothing
end

function Makie.zlims!(ax::Axis3, zlims)
    if length(zlims) != 2
        error("Invalid zlims length of $(length(zlims)), must be 2.")
    elseif zlims[1] == zlims[2] && zlims[1] !== nothing
        error("Can't set z limits to the same value $(zlims[1]).")
    elseif all(x -> x isa Real, zlims) && zlims[1] > zlims[2]
        zlims = reverse(zlims)
        ax.zreversed[] = true
    else
        ax.zreversed[] = false
    end
    mlims = convert_limit_attribute(ax.limits[])

    ax.limits.val = (mlims[1], mlims[2], zlims)
    reset_limits!(ax, xauto = false, yauto = false)
    return nothing
end


"""
    limits!(ax::Axis3, xlims, ylims, zlims)

Set the axis limits to `xlims`, `ylims`, and `zlims`.
If limits are ordered high-low, this reverses the axis orientation.
"""
function limits!(ax::Axis3, xlims, ylims, zlims)
    Makie.xlims!(ax, xlims)
    Makie.ylims!(ax, ylims)
    return Makie.zlims!(ax, zlims)
end

"""
    limits!(ax::Axis3, x1, x2, y1, y2, z1, z2)

Set the axis x-limits to `x1` and `x2`, the y-limits to `y1` and `y2`, and the
z-limits to `z1` and `z2`.
If limits are ordered high-low, this reverses the axis orientation.
"""
function limits!(ax::Axis3, x1, x2, y1, y2, z1, z2)
    Makie.xlims!(ax, x1, x2)
    Makie.ylims!(ax, y1, y2)
    return Makie.zlims!(ax, z1, z2)
end

"""
    limits!(ax::Axis3, rect::Rect3)

Set the axis limits to `rect`.
If limits are ordered high-low, this reverses the axis orientation.
"""
function limits!(ax::Axis3, rect::Rect3)
    xmin, ymin, zmin = minimum(rect)
    xmax, ymax, zmax = maximum(rect)
    Makie.xlims!(ax, xmin, xmax)
    Makie.ylims!(ax, ymin, ymax)
    return Makie.zlims!(ax, zmin, zmax)
end

function attribute_examples(::Type{Axis3})
    return Dict(
        :aspect => [
            Example(
                code = """
                fig = Figure()

                Axis3(fig[1, 1], aspect = (1, 1, 1), title = "aspect = (1, 1, 1)")
                Axis3(fig[1, 2], aspect = (2, 1, 1), title = "aspect = (2, 1, 1)")
                Axis3(fig[2, 1], aspect = (1, 2, 1), title = "aspect = (1, 2, 1)")
                Axis3(fig[2, 2], aspect = (1, 1, 2), title = "aspect = (1, 1, 2)")

                fig
                """
            ),
            Example(
                code = """
                using FileIO

                fig = Figure()

                brain = load(assetpath("brain.stl"))

                ax1 = Axis3(fig[1, 1], aspect = :equal, title = "aspect = :equal")
                ax2 = Axis3(fig[1, 2], aspect = :data, title = "aspect = :data")

                for ax in [ax1, ax2]
                    mesh!(ax, brain, color = :gray80)
                end

                fig
                """
            ),
        ],
        :viewmode => [
            Example(
                code = """
                fig = Figure()

                for (i, viewmode) in enumerate([:fit, :fitzoom, :stretch])
                    for (j, elevation) in enumerate([0.1, 0.2, 0.3] .* pi)

                        Label(fig[i, 1:3, Top()], "viewmode = \$(repr(viewmode))", font = :bold)

                        # show the extent of each cell using a box
                        Box(fig[i, j], strokewidth = 0, color = :gray95)

                        ax = Axis3(fig[i, j]; viewmode, elevation, protrusions = 0, aspect = :equal)
                        hidedecorations!(ax)

                    end
                end

                fig
                """
            ),
        ],
        :perspectiveness => [
            Example(
                code = """
                fig = Figure()

                for (i, perspectiveness) in enumerate(range(0, 1, length = 6))
                    ax = Axis3(fig[fldmod1(i, 3)...]; perspectiveness, protrusions = (0, 0, 0, 15),
                        title = ":perspectiveness = \$(perspectiveness)")
                    hidedecorations!(ax)
                end

                fig
                """
            ),
        ],
        :azimuth => [
            Example(
                code = """
                fig = Figure()

                for (i, azimuth) in enumerate([0, 0.1, 0.2, 0.3, 0.4, 0.5])
                    Axis3(fig[fldmod1(i, 3)...], azimuth = azimuth * pi,
                        title = "azimuth = \$(azimuth)π", viewmode = :fit)
                end

                fig
                """
            ),
        ],
        :elevation => [
            Example(
                code = """
                fig = Figure()

                for (i, elevation) in enumerate([0, 0.05, 0.1, 0.15, 0.2, 0.25])
                    Axis3(fig[fldmod1(i, 3)...], elevation = elevation * pi,
                        title = "elevation = \$(elevation)π", viewmode = :fit)
                end

                fig
                """
            ),
        ],
        :xreversed => [
            Example(
                code = """
                using FileIO

                fig = Figure()

                brain = load(assetpath("brain.stl"))

                ax1 = Axis3(fig[1, 1], title = "xreversed = false")
                ax2 = Axis3(fig[2, 1], title = "xreversed = true", xreversed = true)
                for ax in [ax1, ax2]
                    mesh!(ax, brain, color = getindex.(brain.position, 1))
                end

                fig
                    """
            ),
        ],
        :yreversed => [
            Example(
                code = """
                using FileIO

                fig = Figure()

                brain = load(assetpath("brain.stl"))

                ax1 = Axis3(fig[1, 1], title = "yreversed = false")
                ax2 = Axis3(fig[2, 1], title = "yreversed = true", yreversed = true)
                for ax in [ax1, ax2]
                    mesh!(ax, brain, color = getindex.(brain.position, 2))
                end

                fig
                """
            ),
        ],
        :zreversed => [
            Example(
                code = """
                using FileIO

                fig = Figure()

                brain = load(assetpath("brain.stl"))

                ax1 = Axis3(fig[1, 1], title = "zreversed = false")
                ax2 = Axis3(fig[2, 1], title = "zreversed = true", zreversed = true)
                for ax in [ax1, ax2]
                    mesh!(ax, brain, color = getindex.(brain.position, 3))
                end

                fig
                """
            ),
        ],
        :protrusions => [
            Example(
                code = """
                    fig = Figure(backgroundcolor = :gray97)
                    Box(fig[1, 1], strokewidth = 0) # visualizes the layout cell
                    Axis3(fig[1, 1], protrusions = 100, viewmode = :stretch,
                        title = "protrusions = 100")
                    fig
                """
            ),
            Example(
                code = """
                    fig = Figure(backgroundcolor = :gray97)
                    Box(fig[1, 1], strokewidth = 0) # visualizes the layout cell
                    ax = Axis3(fig[1, 1], protrusions = (0, 0, 0, 20), viewmode = :stretch,
                        title = "protrusions = (0, 0, 0, 20)")
                    hidedecorations!(ax)
                    fig
                """
            ),
        ]
    )
end


# Axis interface

tightlimits!(ax::Axis3) = nothing # TODO, not implemented yet<|MERGE_RESOLUTION|>--- conflicted
+++ resolved
@@ -203,27 +203,18 @@
         ax.xreversed, ax.yreversed, ax.zreversed
     )
 
-<<<<<<< HEAD
     xticks, xticklabels, xlabel = add_ticks_and_ticklabels!(
-        blockscene, scene, ax, 1, finallimits, ticknode_1, mi1, mi2, mi3,
+        blockscene, ax, 1, finallimits, ticknode_1, mi1, mi2, mi3,
         ax.azimuth, ax.xreversed, ax.yreversed, ax.zreversed, xlabel_node
     )
     yticks, yticklabels, ylabel = add_ticks_and_ticklabels!(
-        blockscene, scene, ax, 2, finallimits, ticknode_2, mi2, mi1, mi3,
+        blockscene, ax, 2, finallimits, ticknode_2, mi2, mi1, mi3,
         ax.azimuth, ax.xreversed, ax.yreversed, ax.zreversed, ylabel_node
     )
     zticks, zticklabels, zlabel = add_ticks_and_ticklabels!(
-        blockscene, scene, ax, 3, finallimits, ticknode_3, mi3, mi1, mi2,
+        blockscene, ax, 3, finallimits, ticknode_3, mi3, mi1, mi2,
         ax.azimuth, ax.xreversed, ax.yreversed, ax.zreversed, zlabel_node
     )
-=======
-    xticks, xticklabels, xlabel =
-        add_ticks_and_ticklabels!(blockscene, ax, 1, finallimits, ticknode_1, mi1, mi2, mi3, ax.azimuth, ax.xreversed, ax.yreversed, ax.zreversed)
-    yticks, yticklabels, ylabel =
-        add_ticks_and_ticklabels!(blockscene, ax, 2, finallimits, ticknode_2, mi2, mi1, mi3, ax.azimuth, ax.xreversed, ax.yreversed, ax.zreversed)
-    zticks, zticklabels, zlabel =
-        add_ticks_and_ticklabels!(blockscene, ax, 3, finallimits, ticknode_3, mi3, mi1, mi2, ax.azimuth, ax.xreversed, ax.yreversed, ax.zreversed)
->>>>>>> 8fcc6ab7
 
     titlepos = lift(scene, ax.layoutobservables.computedbbox, ax.titlegap, ax.titlealign) do a, titlegap, align
 
@@ -544,7 +535,7 @@
         topscene, endpoints, color = attr(:gridcolor),
         linewidth = attr(:gridwidth), clip_planes = Plane3f[],
         xautolimits = false, yautolimits = false, zautolimits = false, transparency = true,
-        visible = attr(:gridvisible), inspectable = false, force_dimconverts = false
+        visible = attr(:gridvisible), inspectable = false
     )
 
     endpoints2 = lift(limits, tickvalues, min1, min2, xreversed, yreversed, zreversed) do lims, ticks, min1, min2, xrev, yrev, zrev
@@ -563,7 +554,7 @@
         topscene, endpoints2, color = attr(:gridcolor),
         linewidth = attr(:gridwidth), clip_planes = Plane3f[],
         xautolimits = false, yautolimits = false, zautolimits = false, transparency = true,
-        visible = attr(:gridvisible), inspectable = false, force_dimconverts = false
+        visible = attr(:gridvisible), inspectable = false
     )
 
 
@@ -611,11 +602,7 @@
         topscene, framepoints, color = colors, linewidth = attr(:spinewidth),
         transparency = true, visible = attr(:spinesvisible), inspectable = false,
         xautolimits = false, yautolimits = false, zautolimits = false,
-<<<<<<< HEAD
-        clip_planes = Plane3f[], force_dimconverts = false
-=======
         clip_planes = Plane3f[]
->>>>>>> 8fcc6ab7
     )
 
     front_framelines = linesegments!(
@@ -624,11 +611,7 @@
         visible = map((a, b) -> a && b, ax.front_spines, attr(:spinesvisible)),
         transparency = true, inspectable = false,
         xautolimits = false, yautolimits = false, zautolimits = false,
-<<<<<<< HEAD
-        clip_planes = Plane3f[], force_dimconverts = false
-=======
         clip_planes = Plane3f[]
->>>>>>> 8fcc6ab7
     )
 
     #= On transparency and render order
@@ -659,14 +642,10 @@
     return gridline1, gridline2, framelines
 end
 
-<<<<<<< HEAD
 function add_ticks_and_ticklabels!(
-        topscene, scene, ax, dim::Int, limits, ticknode, miv, min1, min2,
-        azimuth, xreversed, yreversed, zreversed, label
-    )
-=======
-function add_ticks_and_ticklabels!(topscene, ax, dim::Int, limits, ticknode, miv, min1, min2, azimuth, xreversed, yreversed, zreversed)
->>>>>>> 8fcc6ab7
+        topscene, ax, dim::Int, limits, ticknode, miv, min1, min2, azimuth,
+        xreversed, yreversed, zreversed, label
+    )
 
     dimsym(sym) = Symbol(string((:x, :y, :z)[dim]) * string(sym))
     attr(sym) = getproperty(ax, dimsym(sym))
