const SERIALIZATION_FORMAT_VERSION = "v7"

struct TextureAtlas
    rectangle_packer::RectanglePacker{Int32}
    # hash of what we're rendering to index in `uv_rectangles`
    mapping::Dict{UInt32, Int64}
    data::Matrix{Float16}
    # rectangles we rendered our glyphs into in normalized uv coordinates
    uv_rectangles::Vector{Vec4f}
    pix_per_glyph::Int32
    # To draw a symbol from a sdf we essentially do `color * (sdf > 0)`. For
    # antialiasing we smooth out the step function `sdf > 0`. That means we
    # need a few values outside the symbol. To guarantee that we have those
    # at all relevant scales we add padding to the rendered bitmap and the
    # resulting sdf.
    # Small padding results in artifacts during downsampling. It seems like roughly
    # 1.5px padding is required for a scaled glyph to be displayed without artifacts.
    # E.g. for fontsize = 8px we need 1.5/8 * 64 = 12px+ padding (in each direction)
    # for things to look clear with a 64px glyph size.
    glyph_padding::Int32
    # We save glyphs as signed distance fields, i.e. we save the distance
    # a pixel is away from the edge of a symbol (continuous at the edge).
    # To get accurate distances we want to draw the symbol at high
    # resolution and then downsample to the pix_per_glyph.
    downsample::Int32
    font_render_callback::Vector{Function}
    glyph_indices::Dict{UInt64, Int}
end

Base.size(atlas::TextureAtlas) = size(atlas.data)
Base.size(atlas::TextureAtlas, dim) = size(atlas)[dim]


function TextureAtlas(; resolution = 2048, pix_per_glyph = 64, glyph_padding = 12, downsample = 5)
    return TextureAtlas(
        RectanglePacker(Rect2{Int32}(0, 0, resolution, resolution)),
        Dict{UInt32, Int}(),
        # We use the maximum distance of a glyph as a background to reduce texture bleed. See #2096
        fill(Float16(0.5pix_per_glyph + glyph_padding), resolution, resolution),
        Vec4f[],
        pix_per_glyph,
        glyph_padding,
        downsample,
        Function[],
        Dict{UInt64, Int}()
    )
end

function Base.show(io::IO, atlas::TextureAtlas)
    println(io, "TextureAtlas:")
    println(io, "  mappings: ", length(atlas.mapping))
    println(io, "  data: ", size(atlas))
    println(io, "  pix_per_glyph: ", atlas.pix_per_glyph)
    println(io, "  glyph_padding: ", atlas.glyph_padding)
    println(io, "  downsample: ", atlas.downsample)
    return println(io, "  font_render_callback: ", length(atlas.font_render_callback))
end

# basically a singleton for the textureatlas
function get_cache_path(resolution::Int, pix_per_glyph::Int)
    path = abspath(
        get_cache_path(),
        "$(SERIALIZATION_FORMAT_VERSION)_texture_atlas_$(resolution)_$(pix_per_glyph).bin"
    )
    if !ispath(dirname(path))
        mkpath(dirname(path))
    end
    return path
end

function write_node(io::IO, packer::RectanglePacker)
    write(io, Ref(packer.area))
    write(io, UInt8(packer.filled))
    l = packer.left
    write(io, isnothing(l) ? UInt8(0) : UInt8(1))
    if !isnothing(l)
        write_node(io, l)
    end
    r = packer.right
    write(io, isnothing(r) ? UInt8(0) : UInt8(1))
    return if !isnothing(r)
        write_node(io, r)
    end
end

function read_node(io, T)
    area = Ref{Rect2{T}}()
    read!(io, area)
    filled = read(io, UInt8)
    hasleft = read(io, UInt8)
    left = hasleft == 1 ? read_node(io, T) : nothing
    hasright = read(io, UInt8)
    right = hasright == 1 ? read_node(io, T) : nothing
    return RectanglePacker{T}(area[], filled, left, right)
end

function write_array(io::IO, array::AbstractArray)
    write(io, Int32(ndims(array)))
    write(io, Int32.(size(array))...)
    return write(io, array)
end

function read_array(io::IO, T)
    ndims = read(io, Int32)
    size = Vector{Int32}(undef, ndims)
    read!(io, size)
    array = Array{T}(undef, size...)
    read!(io, array)
    return array
end

function store_texture_atlas(path::AbstractString, atlas::TextureAtlas)
    return open(path, "w") do io
        write_node(io, atlas.rectangle_packer)
        write_array(io, collect(atlas.mapping))
        write_array(io, atlas.data)
        write_array(io, atlas.uv_rectangles)
        write(io, atlas.pix_per_glyph)
        write(io, atlas.glyph_padding)
        write(io, atlas.downsample)
    end
end

function load_texture_atlas(path::AbstractString)
    return open(path) do io
        packer = read_node(io, Int32)
        mapping = read_array(io, Pair{UInt32, Int64})
        data = read_array(io, Float16)
        uv_rectangles = read_array(io, Vec4f)
        pix_per_glyph = read(io, Int32)
        glyph_padding = read(io, Int32)
        downsample = read(io, Int32)
        return TextureAtlas(packer, Dict(mapping), data, uv_rectangles, pix_per_glyph, glyph_padding, downsample, Function[], Dict{UInt64, Int}())
    end
end

const TEXTURE_ATLASES = Dict{Tuple{Int, Int}, TextureAtlas}()

function get_texture_atlas(resolution::Int = 2048, pix_per_glyph::Int = 64)
    return get!(TEXTURE_ATLASES, (resolution, pix_per_glyph)) do
        return cached_load(resolution, pix_per_glyph) # initialize only on demand
    end
end

const CACHE_DOWNLOAD_URL = "https://github.com/MakieOrg/Makie.jl/releases/download/v0.21.0/"

function cached_load(resolution::Int, pix_per_glyph::Int)
    path = get_cache_path(resolution, pix_per_glyph)
    if !isfile(path)
        try
            url = CACHE_DOWNLOAD_URL * basename(path)
            Downloads.download(url, path)
        catch e
            @warn "downloading texture atlas failed, need to re-create from scratch." exception = (e, Base.catch_backtrace())
        end
    end
    if isfile(path)
        try
            return load_texture_atlas(path)
        catch e
            @warn "reading texture atlas on disk failed, need to re-create from scratch." exception = (e, Base.catch_backtrace())
            rm(path; force = true)
        end
    end
    atlas = TextureAtlas(; resolution = resolution, pix_per_glyph = pix_per_glyph)
    @warn("Makie is caching fonts, this may take a while. This should usually not happen, unless you're getting your own texture atlas or are without internet!")
    render_default_glyphs!(atlas)
    store_texture_atlas(path, atlas) # cache it
    return atlas
end

const DEFAULT_FONT = NativeFont[]
const ALTERNATIVE_FONTS = NativeFont[]
const FONT_LOCK = Base.ReentrantLock()

function defaultfont()
    return lock(FONT_LOCK) do
        if isempty(DEFAULT_FONT)
            push!(DEFAULT_FONT, to_font("TeX Gyre Heros Makie"))
        end
        DEFAULT_FONT[]
    end
end

function alternativefonts()
    return lock(FONT_LOCK) do
        if isempty(ALTERNATIVE_FONTS)
            alternatives = [
                "TeXGyreHerosMakie-Regular.otf",
                "DejaVuSans.ttf",
                "NotoSansCuneiform-Regular.ttf",
                "NotoSansSymbols-Regular.ttf",
                "FiraMono-Medium.ttf",
            ]
            for font in alternatives
                push!(ALTERNATIVE_FONTS, NativeFont(assetpath("fonts", font)))
            end
        end
        return ALTERNATIVE_FONTS
    end
end

function render_default_glyphs!(atlas)
    chars = ['a':'z'..., 'A':'Z'..., '0':'9'..., '.', '-', MINUS_SIGN]
    fonts = map(x -> to_font(to_value(x)), values(MAKIE_DEFAULT_THEME.fonts))
    for font in fonts
        for c in chars
            insert_glyph!(atlas, c, font)
        end
    end
    for (_, path) in default_marker_map()
        insert_glyph!(atlas, path)
    end
    return atlas
end

function regenerate_texture_atlas(resolution, pix_per_glyph)
    path = get_cache_path(resolution, pix_per_glyph)
    isfile(path) && rm(path; force = true)
    atlas = TextureAtlas(; resolution = resolution, pix_per_glyph = pix_per_glyph)
    render_default_glyphs!(atlas)
    store_texture_atlas(path, atlas) # cache it
    return atlas
end

function regenerate_texture_atlas()
    empty!(TEXTURE_ATLASES)
    TEXTURE_ATLASES[(1024, 32)] = regenerate_texture_atlas(1024, 32) # for WGLMakie
    return TEXTURE_ATLASES[(2048, 64)] = regenerate_texture_atlas(2048, 64) # for GLMakie
end


"""
    find_font_for_char(c::Char, font::NativeFont)

Finds the best font for a character from a list of fallback fonts, that get chosen
if `font` can't represent char `c`
"""
function find_font_for_char(glyph, font::NativeFont)
    FreeTypeAbstraction.glyph_index(font, glyph) != 0 && return font
    # it seems that linebreaks are not found which messes up font metrics
    # if another font is selected just for those chars
    glyph in ('\n', '\r', '\t', UInt32(0)) && return font
    for afont in alternativefonts()
        if FreeTypeAbstraction.glyph_index(afont, glyph) != 0
            return afont
        end
    end
    error("Can't represent character $(glyph) with any fallback font nor $(font.family_name)!")
end

function glyph_index!(atlas::TextureAtlas, glyph, font::NativeFont)
    h = hash((glyph, objectid(font)))
    return get!(atlas.glyph_indices, h) do
        # if the glyph is not in the atlas, insert it
        return insert_glyph!(atlas, glyph, find_font_for_char(glyph, font))
    end
end

function glyph_index!(atlas::TextureAtlas, b::BezierPath)
    h = fast_stable_hash(b)
    return get!(atlas.glyph_indices, h) do
        # if the glyph is not in the atlas, insert it
        return insert_glyph!(atlas, b)
    end
end

function glyph_uv_width!(atlas::TextureAtlas, glyph, font::NativeFont)
    idx = glyph_index!(atlas, glyph, font)
    return atlas.uv_rectangles[idx]
end

function glyph_uv_width!(atlas::TextureAtlas, b::BezierPath)
    return atlas.uv_rectangles[glyph_index!(atlas, b)]
end

function insert_glyph!(atlas::TextureAtlas, glyph, font::NativeFont)
    glyphindex = FreeTypeAbstraction.glyph_index(font, glyph)
    hash = fast_stable_hash((glyphindex, FreeTypeAbstraction.fontname(font)))
    return insert_glyph!(atlas, hash, (glyphindex, font))
end

function insert_glyph!(atlas::TextureAtlas, path::BezierPath)
    return insert_glyph!(atlas, fast_stable_hash(path), path)
end


function insert_glyph!(atlas::TextureAtlas, hash::UInt32, path_or_glyp::Union{BezierPath, Tuple{UInt64, NativeFont}})
    return get!(atlas.mapping, hash) do
        uv_pixel = render(atlas, path_or_glyp)
        tex_size = Vec2f(size(atlas))
        # 0 based
        idx_left_bottom = minimum(uv_pixel)
        idx_right_top = maximum(uv_pixel)
        # transform to normalized texture coordinates
        # these should be flush with outer borders of pixels
        uv_left_bottom_pad = (idx_left_bottom .+ 0.5) ./ tex_size
        uv_right_top_pad = (idx_right_top .- 0.5) ./ tex_size
        uv_offset_rect = Vec4f(uv_left_bottom_pad..., uv_right_top_pad...)
        push!(atlas.uv_rectangles, uv_offset_rect)
        return length(atlas.uv_rectangles)
    end
end

function sdf_uv_to_pixel(atlas::TextureAtlas, uv_width::Vec4f)
    tex_size = Vec2f(size(atlas.data)) # (width, height)
    # uv: (left, bottom, right, top)
    uv_left_bottom = Vec2f(uv_width[1], uv_width[2])
    uv_right_top = Vec2f(uv_width[3], uv_width[4])

    # reverse the normalization to get pixel coordinates
    # Note: all uvs are pixel centered, so uv * size = integer + 0.5
    # taking the floor returns the left pixel border, equivalent to 0-based indices
    # taking the ceil return the right border, equivalent to 1-based indices
    px_left_bottom = ceil.(Int, uv_left_bottom .* tex_size)
    px_right_top = ceil.(Int, uv_right_top .* tex_size)

    # create pixel ranges
    x_range = px_left_bottom[1]:px_right_top[1]
    y_range = px_left_bottom[2]:px_right_top[2]
    return x_range, y_range
end


"""
    sdistancefield(img, downsample, pad)
Calculates a distance fields, that is downsampled `downsample` time,
with a padding applied of `pad`.
The padding is in units after downscaling!
"""
function sdistancefield(img, downsample, pad)
    # we pad before downsampling, so we need to have `downsample` as much padding
    pad = downsample * pad
    # pad the image
    padded_size = size(img) .+ 2pad

    # for the downsampling, we need to make sure that
    # we can divide the image size by `downsample` without reminder

    # Note: This adds extra space with `ceil` and removes space with `floor`.
    # This effectively shrinks or enlarges the glyph, doing the opposite to the
    # rendered marker (as it is scaled up to the same size either way)
    dividable_size = ceil.(Int, padded_size ./ downsample) .* downsample

    in_or_out = fill(false, dividable_size)
    # the size we fill the image up to
    wend, hend = size(img) .+ pad
    in_or_out[(pad + 1):wend, (pad + 1):hend] .= img .> (0.5 * 255)

    yres, xres = dividable_size .÷ downsample
    # divide by downsample to normalize distances!
    return Float32.(sdf(in_or_out, xres, yres) ./ downsample)
end

function font_render_callback!(f, atlas::TextureAtlas)
    return push!(atlas.font_render_callback, f)
end

function remove_font_render_callback!(atlas::TextureAtlas, f)
    return filter!(f2 -> f2 != f, atlas.font_render_callback)
end

const ATLAS_FONT_CACHE = Dict{NativeFont, NativeFont}()
const FTA = FreeTypeAbstraction
const FT = FTA.FreeType

function copy_font(font::NativeFont)
    mmapped = font.mmapped
    isnothing(mmapped) && error("Font $font is not mmapped, can't copy it")
    face = Ref{FT.FT_Face}()
    err = @lock FTA.LIBRARY_LOCK FT.FT_New_Memory_Face(FTA.FREE_FONT_LIBRARY[1], mmapped, length(mmapped), Int32(0), face)
    FTA.check_error(err, "Couldn't copy font \"$(font.fontname)\"")
    return NativeFont(face[], font.use_cache, mmapped)
end

function render(atlas::TextureAtlas, (glyph_index, _font)::Tuple{UInt64, NativeFont})
    # We copy fonts for rendering to avoid issues with Cairo mutating the font matrix
    font = get(() -> copy_font(_font), ATLAS_FONT_CACHE, _font)
    downsample = atlas.downsample
    pad = atlas.glyph_padding
    # the target pixel size of our distance field
    pixelsize = atlas.pix_per_glyph

    # TODO: Is this needed or should newline be filtered before this?
    if glyph_index == 0 # don't render  newline and others
        # TODO, render them as box and filter out newlines in GlyphCollection
        glyph_index = FreeTypeAbstraction.glyph_index(font, ' ')
    end

    # we render the font `downsample` sizes times bigger
    # Make sure the font doesn't have a mutated font matrix from e.g. Cairo
    FreeTypeAbstraction.FreeType.FT_Set_Transform(font, C_NULL, C_NULL)
    bitmap, extent = renderface(font, glyph_index, pixelsize * downsample)
    # Our downsampeld & padded distancefield
    sd = sdistancefield(bitmap, downsample, pad)
    rect = Rect2{Int32}(0, 0, size(sd)...)
    uv = push!(atlas.rectangle_packer, rect) # find out where to place the rectangle
    isnothing(uv) && error("texture atlas is too small. Resizing not implemented yet. Please file an issue at Makie if you encounter this") #TODO resize surface
    # write distancefield into texture
    atlas.data[uv.area] = sd
    for f in atlas.font_render_callback
        # update everyone who uses the atlas image directly (e.g. in GLMakie)
        f(sd, uv.area)
    end
    # return the area we rendered into!
    return uv.area
end

function render(atlas::TextureAtlas, b::BezierPath)
    downsample = atlas.downsample
    pad = atlas.glyph_padding
    pixelsize = atlas.pix_per_glyph

    # `sdf` may adjust the size of the source image to make it dividable by
    # downsample. To avoid this, we use a fitting size here.
    source_size = floor(Int, 256 / downsample) * downsample
    bitmap = render_path(b, source_size)

    # Our downsampeld & padded distancefield
    sd = sdistancefield(bitmap, downsample, pad)
    rect = Rect2{Int32}(0, 0, size(sd)...)
    uv = push!(atlas.rectangle_packer, rect) # find out where to place the rectangle

    uv == nothing && error("texture atlas is too small. Resizing not implemented yet. Please file an issue at Makie if you encounter this") #TODO resize surface
    # write distancefield into texture
    atlas.data[uv.area] = sd
    for f in atlas.font_render_callback
        # update everyone who uses the atlas image directly (e.g. in GLMakie)
        f(sd, uv.area)
    end
    # return the area we rendered into!
    return uv.area
end

@enum Shape CIRCLE RECTANGLE ROUNDED_RECTANGLE DISTANCEFIELD TRIANGLE

"""
returns the Shape type for the distancefield shader
"""
marker_to_sdf_shape(x) = error("$(x) is not a valid scatter marker shape.")

marker_to_sdf_shape(::AbstractMatrix) = RECTANGLE # Image marker
marker_to_sdf_shape(::Union{BezierPath, Char, UInt32}) = DISTANCEFIELD
marker_to_sdf_shape(::Type{T}) where {T <: Circle} = CIRCLE
marker_to_sdf_shape(::Type{T}) where {T <: Rect} = RECTANGLE
marker_to_sdf_shape(x::Shape) = x

function marker_to_sdf_shape(arr::AbstractVector)
    isempty(arr) && error("Marker array can't be empty")
    shape1 = marker_to_sdf_shape(first(arr))
    for elem in arr
        shape2 = marker_to_sdf_shape(elem)
        shape2 isa Shape && shape1 isa Shape && continue
        shape1 !== shape2 && error("Can't use an array of markers that require different primitive_shapes $(typeof.(arr)).")
    end
    return shape1
end

function marker_to_sdf_shape(marker::Observable)
    return lift(marker; ignore_equal_values = true) do marker
        return Cint(marker_to_sdf_shape(to_spritemarker(marker)))
    end
end

"""
Extracts the offset from a primitive.
"""
primitive_offset(x, scale::Nothing) = Vec2f(0) # default offset
primitive_offset(x, scale) = scale ./ -2.0f0  # default offset

"""
Extracts the uv offset and width from a primitive.
"""
primitive_uv_offset_width(atlas::TextureAtlas, x, font) = Vec4f(0, 0, 1, 1)
primitive_uv_offset_width(atlas::TextureAtlas, b::BezierPath, font) = glyph_uv_width!(atlas, b)
primitive_uv_offset_width(atlas::TextureAtlas, b::Union{UInt64, Char}, font) = glyph_uv_width!(atlas, b, font)
primitive_uv_offset_width(atlas::TextureAtlas, hash::UInt32, font) = atlas.uv_rectangles[atlas.mapping[hash]]
function primitive_uv_offset_width(atlas::TextureAtlas, x::AbstractVector, font)
    dct = Dict{eltype(x), Vec4f}()
    return map(x) do b
        get!(dct, b) do
            primitive_uv_offset_width(atlas, b, font)
        end
    end
end
function primitive_uv_offset_width(atlas::TextureAtlas, marker::Observable, font::Observable)
    return lift((m, f) -> primitive_uv_offset_width(atlas, m, f), marker, font; ignore_equal_values = true)
end

function register_sdf_computations!(attr, atlas)
    haskey(attr, :sdf_uv) && haskey(attr, :sdf_marker_shape) && return
    return register_computation!(
        attr, [:uv_offset_width, :marker, :font],
        [:sdf_marker_shape, :sdf_uv]
    ) do (uv_off, m, f), changed, last
        new_mf = changed[2] || changed[3]
        uv = new_mf ? primitive_uv_offset_width(atlas, m[], f[]) : nothing
        marker = changed[1] ? marker_to_sdf_shape(m[]) : nothing
        return (marker, uv)
    end
end

function pack_images(images_marker)
    images = map(el32convert, images_marker)
    isempty(images) && error("Can not display empty vector of images as primitive")
    sizes = map(size, images)
    if !all(x -> x == sizes[1], sizes)
        # create texture atlas
        maxdims = sum(map(Vec{2, Int}, sizes))
        rectangles = map(x -> Rect2(0, 0, x...), sizes)
        rpack = RectanglePacker(Rect2(0, 0, maxdims...))
        uv_coordinates = [push!(rpack, rect).area for rect in rectangles]
        max_xy = mapreduce(maximum, (a, b) -> max.(a, b), uv_coordinates)
        texture_atlas = fill(eltype(images[1])(RGBAf(0, 0, 0, 0)), max_xy...)
        for (area, img) in zip(uv_coordinates, images)
            mini = minimum(area)
            maxi = maximum(area)
            texture_atlas[(mini[1] + 1):maxi[1], (mini[2] + 1):maxi[2]] = img # transfer to texture atlas
        end
        uvs = map(uv_coordinates) do uv
            m = max_xy .- 1
            mini = reverse((minimum(uv)) ./ m)
            maxi = reverse((maximum(uv) .- 1) ./ m)
            return Vec4f(mini..., maxi...)
        end
        images = texture_atlas
    else
        uvs = Vec4f(0, 0, 1, 1)
    end

    return (uvs, images)
end

# For switching between ellipse method and faster circle method in shader
is_all_equal_scale(o::Observable) = is_all_equal_scale(o[])
is_all_equal_scale(::Real) = true
is_all_equal_scale(::Vector{Real}) = true
is_all_equal_scale(v::Vec2f) = v[1] == v[2] # could use ≈ too
is_all_equal_scale(vs::Vector{Vec2f}) = all(is_all_equal_scale, vs)

function compute_marker_attributes((atlas, marker, font, scale), changed, last)
<<<<<<< HEAD
=======
    # Note: Careful, changed[2] is not always called marker
>>>>>>> a4e53550
    # TODO, only calculate offset if needed
    # [atlas_sym, :marker, :font, :markersize]
    # [:sdf_marker_shape, :sdf_uv, :image]
    if marker isa Matrix{<:Colorant} # single image marker
        return (Cint(RECTANGLE), Vec4f(0, 0, 1, 1), marker)
    elseif marker isa Vector{<:Matrix{<:Colorant}} # multiple image markers
        # TODO: Should we cache the RectanglePacker so we don't need to redo everything?
<<<<<<< HEAD
        if changed.marker
=======
        if changed[2]
>>>>>>> a4e53550
            uvs, images = pack_images(marker)
            return (Cint(RECTANGLE), uvs, images)
        else
            # if marker is up to date don't update
            return (nothing, nothing, nothing)
        end
    else # Char, BezierPath, Vectors thereof or Shapes (Rect, Circle)
<<<<<<< HEAD
        if changed[3] || changed.markersize
=======
        if changed[2] || changed.markersize
>>>>>>> a4e53550
            shape = Cint(marker_to_sdf_shape(marker)) # expensive for arrays with abstract eltype?
            if shape == 0 && !is_all_equal_scale(scale)
                shape = Cint(5)
            end
        else
            shape = last.sdf_marker_shape
        end

<<<<<<< HEAD
        if (shape == Cint(DISTANCEFIELD)) && (changed.marker || changed.font)
=======
        if (shape == Cint(DISTANCEFIELD)) && (changed[2] || changed.font)
>>>>>>> a4e53550
            uv = Makie.primitive_uv_offset_width(atlas, marker, font)
        elseif isnothing(last)
            uv = Vec4f(0, 0, 1, 1)
        else
            uv = nothing # Is this even worth it?
        end
        return (shape, uv, nothing)
    end
end

function all_marker_computations!(attr, markername = :marker)
    add_constant!(attr, :atlas, get_texture_atlas())
    inputs = [:atlas, markername, :font, :markersize]
    outputs = [:sdf_marker_shape, :sdf_uv, :image]
    return register_computation!(
        compute_marker_attributes, attr, inputs, outputs
    )
end

_bcast(x::Vec) = Ref(x)
_bcast(x) = x

# Calculates the scaling factor from unpadded size -> padded size
# Here we assume the glyph to be representative of pix_per_glyph
# regardless of its true size.
function marker_scale_factor(atlas::TextureAtlas, char::Char, font)::Vec2f
    lbrt = glyph_uv_width!(atlas, char, font)
    uv_width = Vec(lbrt[3] - lbrt[1], lbrt[4] - lbrt[2])
    full_pixel_size_in_atlas = uv_width .* Vec2f(size(atlas))
    return full_pixel_size_in_atlas ./ atlas.pix_per_glyph
end

# full_pad / unpadded_atlas_width
function bezierpath_pad_scale_factor(atlas::TextureAtlas, bp)
    lbrt = glyph_uv_width!(atlas, bp)
    uv_width = Vec(lbrt[3] - lbrt[1], lbrt[4] - lbrt[2])
    full_pixel_size_in_atlas = uv_width * Vec2f(size(atlas))
    # left + right pad - cutoff from pixel centering
    full_pad = 2.0f0 * atlas.glyph_padding - 1
    # size without padding
    unpadded_pixel_size = full_pixel_size_in_atlas .- full_pad
    # See offset_bezierpath
    return full_pixel_size_in_atlas ./ maximum(unpadded_pixel_size)
end

function marker_scale_factor(atlas::TextureAtlas, path::BezierPath)::Vec2f
    # See offset_bezierpath
    return bezierpath_pad_scale_factor(atlas, path) * maximum(widths(bbox(path)))
end

function rescale_marker(atlas::TextureAtlas, pathmarker::BezierPath, font, markersize)
    return markersize .* marker_scale_factor(atlas, pathmarker)
end

function rescale_marker(atlas::TextureAtlas, pathmarker::AbstractVector{T}, font, markersize) where {T <: BezierPath}
    dct = Dict{eltype(pathmarker), Vec2f}()
    msf(pathmarker) =
        get!(dct, pathmarker) do
        marker_scale_factor(atlas, pathmarker)
    end
    return _bcast(markersize) .* msf.(pathmarker)
end

# Rect / Circle dont need no rescaling
rescale_marker(atlas, char, font, markersize) = markersize

function rescale_marker(atlas::TextureAtlas, char::AbstractVector{Char}, font, markersize)
    dct = Dict{Char, Vec2f}()
    msf(char) = get!(dct, char) do
        marker_scale_factor(atlas, char, font)
    end
    return _bcast(markersize) .* msf.(char)
end

function rescale_marker(atlas::TextureAtlas, char::Char, font, markersize)
    factor = marker_scale_factor.(Ref(atlas), char, font)
    return markersize .* factor
end

function offset_bezierpath(atlas::TextureAtlas, bp::BezierPath, markersize::Vec2)::Vec2f
    # - wh = widths(bbox(bp)) is the untouched size of the given bezierpath
    # - full_pixel_size_in_atlas is the size of the signed distance field in the
    #   texture atlas. This includes glyph padding
    # - px_size is the size of signed distance field without padding
    # To correct scaling on glow, stroke and AA widths in GLMakie we need to
    # keep the aspect ratio of the aspect ratio (somewhat) correct when
    # generating the sdf. This results in direct proportionality only for the
    # longer dimension of wh and px_size. The shorter side becomes inaccurate
    # due to integer rounding issues.
    # 1. To calculate the width we can use the ratio of the proportional sides
    #   scale = maximum(wh) / maximum(px_size)
    # to scale the padded_size we need to display
    #   scale * full_pixel_size_in_atlas
    # (Part of this is moved to bezierpath_pad_scale_factor)
    # 2. To calculate the offset we can simple move to the center of the bezier
    #    path and consider that the center of the final marker. (From the center
    #    scaling should be equal in ±x and ±y direction respectively.)

    bb = bbox(bp)
    scaled_size = bezierpath_pad_scale_factor(atlas, bp) * maximum(widths(bb))
    return markersize * (origin(bb) .+ 0.5f0 * widths(bb) .- 0.5f0 .* scaled_size)
end

function offset_bezierpath(atlas::TextureAtlas, bp, scale)
    return offset_bezierpath.(Ref(atlas), bp, Vec2d.(_bcast(scale)))
end

function offset_marker(atlas::TextureAtlas, marker::Union{T, AbstractVector{T}}, font, markersize) where {T <: BezierPath}
    return offset_bezierpath(atlas, marker, markersize)
end

function offset_marker(atlas::TextureAtlas, marker::Union{T, AbstractVector{T}}, font, markersize) where {T <: Char}
    return rescale_marker(atlas, marker, font, offset_marker(markersize))
end

offset_marker(atlas, marker, font, markersize) = offset_marker(markersize)
offset_marker(markersize) = Vec2f.(_bcast(-0.5 .* markersize))

function marker_attributes(atlas::TextureAtlas, marker, markersize, font, plot_object)
    atlas_obs = Observable(atlas) # for map to work
    scale = map(rescale_marker, plot_object, atlas_obs, marker, font, markersize; ignore_equal_values = true)
    quad_offset = map(
        offset_marker, plot_object, atlas_obs, marker, font, markersize;
        ignore_equal_values = true
    )

    return scale, quad_offset
end


"""
    get_uv_img(atlas::TextureAtlas, glyph_bezierpath, [font])

Helper to debug texture atlas (this usually happens on the GPU)!

can be used like this:
```julia
matr = Makie.get_uv_img(atlas, glyph_index, font)
scatter(Point2f(0), distancefield=matr, uv_offset_width=Vec4f(0, 0, 1, 1), markersize=100)
```
"""
get_uv_img(atlas::TextureAtlas, glyph, font) = get_uv_img(atlas, primitive_uv_offset_width(atlas, glyph, font))
get_uv_img(atlas::TextureAtlas, path) = get_uv_img(atlas, primitive_uv_offset_width(atlas, path, nothing))
function get_uv_img(atlas::TextureAtlas, uv_rect::Vec4f)
    xmin, ymin, xmax, ymax = round.(Int, uv_rect .* Vec4f(size(atlas)..., size(atlas)...))
    return atlas.data[Rect(xmin, ymin, xmax - xmin, ymax - ymin)]
end

function get_glyph_sdf(atlas::TextureAtlas, glyph::Char, font::NativeFont)
    gi = FreeTypeAbstraction.glyph_index(font, glyph)
    glyph_index!(atlas, gi, font)
    hash = fast_stable_hash((gi, FreeTypeAbstraction.fontname(font)))
    return get_glyph_sdf(atlas, hash)
end

function get_glyph_sdf(atlas::TextureAtlas, hash::UInt32)
    index = atlas.mapping[hash]
    uv = atlas.uv_rectangles[index]
    # create pixel ranges
    x_range, y_range = sdf_uv_to_pixel(atlas, uv)
    # slice the data
    return atlas.data[x_range, y_range]
end

function glyph_boundingbox(::BezierPath, ::Makie.NativeFont)
    # TODO:, implement this
    # Main blocker is the JS side since this is a bit more complicated.
    return (Vec2f(0), Vec2f(0))
end

function glyph_boundingbox(gi::UInt64, font::Makie.NativeFont)
    extent = FreeTypeAbstraction.get_extent(font, gi)
    glyph_bb = FreeTypeAbstraction.boundingbox(extent)
    w, mini = widths(glyph_bb), minimum(glyph_bb)
    return (w, mini)
end


function get_marker_hash(atlas::Makie.TextureAtlas, marker::BezierPath, f::Makie.NativeFont)
    hash = Makie.fast_stable_hash(marker)
    Makie.insert_glyph!(atlas, hash, marker)
    return hash, marker, f
end

function get_marker_hash(atlas::Makie.TextureAtlas, marker::Union{UInt64, Char}, font::Makie.NativeFont)
    ff = Makie.find_font_for_char(marker, font)
    gi = FreeTypeAbstraction.glyph_index(ff, marker)
    hash = Makie.fast_stable_hash((gi, FreeTypeAbstraction.fontname(ff)))
    Makie.insert_glyph!(atlas, hash, (gi, ff))
    return hash, gi, ff
end

get_marker_hash(::Makie.TextureAtlas, f::Makie.NativeFont, x::Any) = nothing, x, f


function inner_get_glyph_data(atlas::TextureAtlas, tracker, hash::UInt32, font::NativeFont)
    if !(hash in tracker)
        push!(tracker, hash)
        uv = atlas.uv_rectangles[atlas.mapping[hash]]
        sdf = get_glyph_sdf(atlas, hash)
        return (hash, [uv, sdf, Vec2f(0), Vec2f(0)])
    end
    return (hash, nothing)
end

function inner_get_glyph_data(atlas::TextureAtlas, tracker, marker::Union{BezierPath, UInt64, Char}, font::NativeFont)
    hash, tex_marker, ffont = get_marker_hash(atlas, marker, font)
    hash === nothing && return (hash, nothing)
    if !(hash in tracker)
        push!(tracker, hash)
        uv = primitive_uv_offset_width(atlas, marker, ffont)
        sdf = get_glyph_sdf(atlas, hash)
        w, mini = glyph_boundingbox(tex_marker, ffont)
        return (hash, [uv, sdf, w, mini])
    end
    return (hash, nothing)
end

function get_glyph_data(atlas::TextureAtlas, tracker, marker::Union{BezierPath, UInt64, Char}, font::NativeFont)
    hash, data = inner_get_glyph_data(atlas, tracker, marker, font)
    data === nothing && return [hash], Dict()
    return [hash], Dict(hash => data)
end

function get_glyph_data(atlas::TextureAtlas, tracker, markers::AbstractVector, fonts)
    new_glyphs = Dict{UInt32, Any}()
    glyph_hashes = UInt32[]
    for (i, marker) in enumerate(markers)
        font = Makie.sv_getindex(fonts, i)
        hash, data = inner_get_glyph_data(atlas, tracker, marker, font)
        push!(glyph_hashes, hash)
        isnothing(data) && continue
        push!(tracker, hash)
        new_glyphs[hash] = data
    end
    return glyph_hashes, new_glyphs
end<|MERGE_RESOLUTION|>--- conflicted
+++ resolved
@@ -539,10 +539,7 @@
 is_all_equal_scale(vs::Vector{Vec2f}) = all(is_all_equal_scale, vs)
 
 function compute_marker_attributes((atlas, marker, font, scale), changed, last)
-<<<<<<< HEAD
-=======
     # Note: Careful, changed[2] is not always called marker
->>>>>>> a4e53550
     # TODO, only calculate offset if needed
     # [atlas_sym, :marker, :font, :markersize]
     # [:sdf_marker_shape, :sdf_uv, :image]
@@ -550,11 +547,7 @@
         return (Cint(RECTANGLE), Vec4f(0, 0, 1, 1), marker)
     elseif marker isa Vector{<:Matrix{<:Colorant}} # multiple image markers
         # TODO: Should we cache the RectanglePacker so we don't need to redo everything?
-<<<<<<< HEAD
-        if changed.marker
-=======
         if changed[2]
->>>>>>> a4e53550
             uvs, images = pack_images(marker)
             return (Cint(RECTANGLE), uvs, images)
         else
@@ -562,11 +555,7 @@
             return (nothing, nothing, nothing)
         end
     else # Char, BezierPath, Vectors thereof or Shapes (Rect, Circle)
-<<<<<<< HEAD
-        if changed[3] || changed.markersize
-=======
         if changed[2] || changed.markersize
->>>>>>> a4e53550
             shape = Cint(marker_to_sdf_shape(marker)) # expensive for arrays with abstract eltype?
             if shape == 0 && !is_all_equal_scale(scale)
                 shape = Cint(5)
@@ -575,11 +564,7 @@
             shape = last.sdf_marker_shape
         end
 
-<<<<<<< HEAD
-        if (shape == Cint(DISTANCEFIELD)) && (changed.marker || changed.font)
-=======
         if (shape == Cint(DISTANCEFIELD)) && (changed[2] || changed.font)
->>>>>>> a4e53550
             uv = Makie.primitive_uv_offset_width(atlas, marker, font)
         elseif isnothing(last)
             uv = Vec4f(0, 0, 1, 1)
