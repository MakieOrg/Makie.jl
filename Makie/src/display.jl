--- conflicted
+++ resolved
@@ -471,14 +471,13 @@
 - `screen_config`: Backend dependent, look up via `?Backend.Screen`/`Base.doc(Backend.Screen)`
 - `update=true`: resets/updates limits. Set to false, if you want to preserver camera movements.
 """
-<<<<<<< HEAD
-function colorbuffer(fig::FigureLike, format::ImageStorageFormat = JuliaNative; update=true, backend = current_backend(), screen_config...)
-    lock(COLORBUFFER_LOCK) do
+function colorbuffer(fig::FigureLike, format::ImageStorageFormat = JuliaNative; update = true, backend = current_backend(), screen_config...)
+    return lock(COLORBUFFER_LOCK) do
         scene = get_scene(fig)
         update && update_state_before_display!(fig)
         # if already has a screen, use their visibility value, if no screen, returns false
         visible = isvisible(getscreen(scene))
-        config = Dict{Symbol,Any}(screen_config)
+        config = Dict{Symbol, Any}(screen_config)
         get!(config, :visible, visible)
         get!(config, :start_renderloop, false)
         screen = getscreen(backend, scene, config)
@@ -488,22 +487,6 @@
         else
             return img
         end
-=======
-function colorbuffer(fig::FigureLike, format::ImageStorageFormat = JuliaNative; update = true, backend = current_backend(), screen_config...)
-    scene = get_scene(fig)
-    update && update_state_before_display!(fig)
-    # if already has a screen, use their visibility value, if no screen, returns false
-    visible = isvisible(getscreen(scene))
-    config = Dict{Symbol, Any}(screen_config)
-    get!(config, :visible, visible)
-    get!(config, :start_renderloop, false)
-    screen = getscreen(backend, scene, config)
-    img = colorbuffer(screen, format)
-    if !isroot(scene)
-        return get_sub_picture(img, format, viewport(scene)[])
-    else
-        return img
->>>>>>> e4f57670
     end
 end
 
