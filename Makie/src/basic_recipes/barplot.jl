--- conflicted
+++ resolved
@@ -35,11 +35,10 @@
 end
 
 """
-<<<<<<< HEAD
     barplot(positions, heights; attributes...)
     barplot(position_heights; attributes...)
 
-Plots bars of the given `heights` at the given 1D `positions`.
+Plots bars of the given `heights` at the given (scalar) `positions`.
 
 ## Arguments (`PointBased()`)
 - `positions`: A `Real` or `AbstractVector{<:Real}` setting the x positions
@@ -52,11 +51,6 @@
   `AbstractVector{<:VecTypes}` setting the positions and heights together. The x
   and y components are affected by attributes in the same way as `positions` and
   `heights`.
-=======
-    barplot(positions, heights; kwargs...)
-
-Plots bars of the given `heights` at the given (scalar) `positions`.
->>>>>>> 4ebc4818
 """
 @recipe BarPlot (positions,) begin
     """
