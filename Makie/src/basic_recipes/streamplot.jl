"""
<<<<<<< HEAD
    streamplot(f::function, x, y, [z]; attributes...)
    streamplot(f::function, bbox; attributes...)

Plots streamlines of the function `f` in the given bounding box. A streamline is
defined by matching its tangent vector with `f(p)` at any point `p`.
=======
    streamplot(f::function, xinterval, yinterval[, zinterval]; color = norm, kwargs...)
    streamplot(f::function, rect; color = norm, kwargs...)

Plots streamlines of the function `f` in the given bounding box. A streamline is
defined by matching its tangent vector with `f(p)` at any point `p`.

`f`` must either accept `f(::Point)` or `f(x::Number, y::Number[, z::Number])`
and must return a subtype of `VecTypes{2}` or `VecTypes{3}`, for example a
`Vec2f` or `Point3d`.
>>>>>>> 4ebc4818

Example:
```julia
v(x::Point2{T}) where T = Point2f(x[2], 4*x[1])
streamplot(v, -2..2, -2..2)
```

## Arguments
- `bbox`: A 2D or 3D `Rect` setting the bounding box in which `f` is evaluated
  to generate streamlines.
- `f`: A function `pos::Point{D} -> direction::VecTypes{D}` or `(x, y, [z]) -> direction`
  which defines the tangent direction of the streamline at any point in the bounding box.
  Can be 2 or 3 dimensional.
- `x, y, z`: Sets the bounding box of streamline plot per dimension. Can be any
  type that implements `extrema()`.
"""
@recipe StreamPlot (f, limits) begin
    """
    Controls the discretization of streamlines. The smaller `stepsize`, the
    closer line points are together. The stepsize acts on the normalized output
    of `f` without taking limits into account.
    """
    stepsize = 0.01
    """
    Controls the discretization of the bounding box. With `density = 1` each
    square/cube will be visited by at least one streamline.
    """
    gridsize = (32, 32, 32)
    "Controls the maximum number of points per streamline."
    maxsteps = 500
    """
    One can choose the color of the lines by passing a function `color_func(dx::Point)` to the `color` attribute.
    This can be set to any function or composition of functions.
    The `dx` which is passed to `color_func` is the output of `f` at the point being colored.
    """
    color = norm

    """
    Sets the size of arrow markers. The default is scaled to the bounding box
    and gridsize of the plot
    """
    arrow_size = automatic
    """
    Sets the marker for arrows which show the direction of the streamline. The
    default marker is either a (scatter) triangle or cone mesh, depending on
    dimensionality.
    """
    arrow_head = automatic
    """
    Sets the number of cells which need to be visited by streamlines. This must
    be between 0 and 1.
    """
    density = 1.0
    "Sets the quality of the cone mesh generated for 3D arrow markers."
    quality = 16

    "Sets the linewidth of streamlines."
    linewidth = @inherit linewidth
    """
    Sets the type of line cap used for streamlines. Options are `:butt` (flat without extrusion),
    `:square` (flat with half a linewidth extrusion) or `:round`.
    """
    linecap = @inherit linecap
    """
    Controls the rendering at line corners. Options are `:miter` for sharp corners,
    `:bevel` for cut-off corners, and `:round` for rounded corners. If the corner angle
    is below `miter_limit`, `:miter` is equivalent to `:bevel` to avoid long spikes.
    """
    joinstyle = @inherit joinstyle
    """"
    Sets the minimum inner line join angle below which miter joins truncate. See
    also `Makie.miter_distance_to_angle`.
    """
    miter_limit = @inherit miter_limit
    "Sets the dash pattern for lines. See `?lines`."
    linestyle = nothing
    mixin_colormap_attributes()...
    mixin_generic_plot_attributes()...
end

function convert_arguments(::Type{<:StreamPlot}, f::Function, xrange, yrange)
    xmin, xmax = extrema(xrange)
    ymin, ymax = extrema(yrange)
    return (f, Rect(xmin, ymin, xmax - xmin, ymax - ymin))
end

function convert_arguments(::Type{<:StreamPlot}, f::Function, xrange, yrange, zrange)
    xmin, xmax = extrema(xrange)
    ymin, ymax = extrema(yrange)
    zmin, zmax = extrema(zrange)
    mini = Vec3(xmin, ymin, zmin)
    maxi = Vec3(xmax, ymax, zmax)
    return (f, Rect(mini, maxi .- mini))
end

function convert_arguments(::Type{<:StreamPlot}, f::Function, limits::Rect)
    return (f, limits)
end

scatterfun(N) = N == 2 ? scatter! : meshscatter!

function arrow_head(N, ::Automatic, quality)
    if N == 2
        return :utriangle
    else
        return Tessellation(Cone(Point3f(0), Point3f(0, 0, 1), 0.5f0), quality)
    end
end
arrow_head(N, marker, quality) = marker

"""
streamplot_impl(CallType, f, limits::Rect{N, T}, resolutionND, stepsize)

Code adapted from an example implementation by Moritz Schauer (@mschauer)
from https://github.com/MakieOrg/Makie.jl/issues/355#issuecomment-504449775

Background: The algorithm puts an arrow somewhere and extends the
streamline in both directions from there. Then, it chooses a new
position (from the remaining ones), repeating the the exercise until the
streamline gets blocked, from which on a new starting point, the process
repeats.

So, ideally, the new starting points for streamlines are not too close to
current streamlines.

Links:

[Quasirandom sequences](http://extremelearning.com.au/unreasonable-effectiveness-of-quasirandom-sequences/)
"""
function streamplot_impl(CallType, f, limits::Rect{N, T}, resolutionND, stepsize, maxsteps = 500, dens = 1.0, color_func = norm) where {N, T}
    resolution = to_ndim(Vec{N, Int}, resolutionND, last(resolutionND))
    mask = trues(resolution...) # unvisited squares
    arrow_pos = Point{N, Float32}[]
    arrow_dir = Vec{N, Float32}[]
    line_points = Point{N, Float32}[]
    _cfunc = x -> to_color(color_func(x))
    ColorType = typeof(_cfunc(Point{N, Float32}(0.0)))
    line_colors = ColorType[]
    colors = ColorType[]
    dt = Point{N, Float32}(stepsize)
    mini, maxi = minimum(limits), maximum(limits)
    r = ntuple(N) do i
        LinRange(mini[i], maxi[i], resolution[i] + 1)
    end
    apply_f(x0, P) = P <: Point ? f(x0) : f(x0...)

    # see http://extremelearning.com.au/unreasonable-effectiveness-of-quasirandom-sequences/
    ϕ = (MathConstants.φ, 1.324717957244746, 1.2207440846057596)[N]
    acoeff = ϕ .^ (-(1:N))
    n_points = 0 # count visited squares
    ind = 0 # index of low discrepancy sequence
    while n_points < prod(resolution) * min(one(dens), dens) # fill up to 100*dens% of mask
        # next index from low discrepancy sequence
        c = CartesianIndex(
            ntuple(N) do i
                j = ceil(Int, ((0.5 + acoeff[i] * ind) % 1) * resolution[i])
                clamp(j, 1, size(mask, i))
            end
        )
        ind += 1
        if mask[c]
            x0 = Point{N}(
                ntuple(N) do i
                    first(r[i]) + (c[i] - 0.5) * step(r[i])
                end
            )
            point = apply_f(x0, CallType)
            if !(point isa Union{VecTypes{2}, VecTypes{3}})
                error("Function passed to streamplot must return Point2 or Point3")
            end
            pnorm = norm(point)
            color = _cfunc(point)
            push!(arrow_pos, x0)
            push!(arrow_dir, point ./ pnorm)
            push!(colors, color)
            mask[c] = false
            n_points += 1
            for d in (-1, 1)
                n_linepoints = 1
                x = x0
                ccur = c
                push!(line_points, Point{N, Float32}(NaN), x)
                push!(line_colors, color, color)
                while x in limits && n_linepoints < maxsteps
                    point = apply_f(x, CallType)
                    pnorm = norm(point)
                    x = x .+ d .* dt .* point ./ pnorm
                    if !(x in limits)
                        break
                    end
                    # WHAT? Why does point behave different from tuple in this
                    # broadcast
                    idx = CartesianIndex(searchsortedlast.(r, Tuple(x)))
                    if idx != ccur
                        if !mask[idx]
                            break
                        end
                        mask[idx] = false
                        n_points += 1
                        ccur = idx
                    end
                    push!(line_points, x)
                    push!(line_colors, _cfunc(point))
                    n_linepoints += 1
                end
            end
        end
    end

    return (
        arrow_pos,
        arrow_dir,
        line_points,
        colors,
        line_colors,
    )
end

function plot!(p::StreamPlot)
    # TODO: if reasonable, break this up into parts

    map!(
        p,
        [:f, :limits, :gridsize, :stepsize, :maxsteps, :density, :color],
        [:arrow_positions, :arrow_directions, :line_points, :arrow_colors, :line_colors]
    ) do f, args...
        CallType = applicable(f, Point2f(0)) || applicable(f, Point3f(0)) ? Point : Number
        return streamplot_impl(CallType, f, args...)
    end

    lines!(p, p.attributes, p.line_points, color = p.line_colors, fxaa = false)

    N = ndims(p.limits[])

    if N == 2
        # In 2D rotations apply in markerspace (pixel space here), which means
        # they may be affected by the transform_func (e.g. curved space) and
        # scaling from projection pipeline (including float32convert). To correct
        # for this we use:
        register_projected_rotations_2d!(
            p,
            position_name = :arrow_positions, direction_name = :arrow_directions,
            rotation_transform = x -> x - 0.5f0 * pi
        )
    else
        # In 3D rotations apply in model space, i.e. after `transform_func` and
        # before `model`. So here we only need to consider `transform_func` with:
        register_transformed_rotations_3d!(
            p, position_name = :arrow_positions, direction_name = :arrow_directions
        )
    end

    map!(p, [:arrow_size, :limits, :gridsize], :computed_arrow_size) do arrow_size, limits, gridsize
        if arrow_size === automatic
            if N == 3
                return 0.2 * minimum(p.limits[].widths) / minimum(p.gridsize[])
            else
                return 15
            end
        else
            return arrow_size
        end
    end

    map!((ah, q) -> arrow_head(N, ah, q), p, [:arrow_head, :quality], :arrow_marker)

    scatterfun(N)(
        p,
        p.attributes,
        p.arrow_positions;
        markersize = p.computed_arrow_size,
        rotation = getindex(p, :rotations),
        color = p.arrow_colors,
        marker = p.arrow_marker,
        fxaa = N == 3
    )

    return p
end<|MERGE_RESOLUTION|>--- conflicted
+++ resolved
@@ -1,21 +1,9 @@
 """
-<<<<<<< HEAD
     streamplot(f::function, x, y, [z]; attributes...)
     streamplot(f::function, bbox; attributes...)
 
 Plots streamlines of the function `f` in the given bounding box. A streamline is
 defined by matching its tangent vector with `f(p)` at any point `p`.
-=======
-    streamplot(f::function, xinterval, yinterval[, zinterval]; color = norm, kwargs...)
-    streamplot(f::function, rect; color = norm, kwargs...)
-
-Plots streamlines of the function `f` in the given bounding box. A streamline is
-defined by matching its tangent vector with `f(p)` at any point `p`.
-
-`f`` must either accept `f(::Point)` or `f(x::Number, y::Number[, z::Number])`
-and must return a subtype of `VecTypes{2}` or `VecTypes{3}`, for example a
-`Vec2f` or `Point3d`.
->>>>>>> 4ebc4818
 
 Example:
 ```julia
