baremodule Ann # bare for cleanest tab-completion behavior

    using Base
    baremodule Paths

        using Base

        struct Line end
        struct Corner end
        Base.@kwdef struct Arc
            height::Float64 = 0.5 # positive numbers are arcs going up then down, negative down then up, 1 is half circle
        end

    end

    baremodule Arrows

        using Base

        using ...Makie

        Base.@kwdef struct Line
            length::Float64 = 8.0
            angle::Float64 = deg2rad(60)
            color = Makie.automatic
            linewidth::Union{Makie.Automatic, Float64} = Makie.automatic
        end

        Base.@kwdef struct Head
            length::Float64 = 8.0
            angle::Float64 = deg2rad(60)
            color = Makie.automatic
            notch::Float64 = 0 # 0 to 1
        end
    end

    baremodule Styles

        using Base

        using ..Arrows: Arrows

        struct Line end

        Base.@kwdef struct LineArrow
            head = Arrows.Line()
            tail = nothing
        end

    end
end

using .Ann

"""
    annotation(x_target, y_target)
    annotation(x_label, y_label, x_target, y_target)
    annotation(points_target)
    annotation(points_label, points_target)

Annotate one or more target points with a combination of optional text labels and
connections between labels and targets, typically in the form of an arrow.

If no label positions are given, they will be determined automatically such
that overlaps between labels and data points are reduced. In this mode, the labels should
be very close to their associated data points so connection plots are typically not visible.
"""
<<<<<<< HEAD
@recipe Annotation (merged_positions::VecTypesVector{4, <:Real},) begin
=======
@recipe Annotation (label_offsets_or_positions::Vector{<:Vec2}, target_positions::Vector{<:Point2}) begin
>>>>>>> 8fcc6ab7
    """
    The color of the text labels. If `automatic`, `textcolor` matches `color`.
    """
    textcolor = automatic
    """
    The basic color of the connection object. For more fine-grained adjustments, modify the `style` object directly.
    """
    color = @inherit linecolor
    """
    One object or an array of objects that determine the textual content of the labels.
    """
    text = ""
    """
    Sets the font. Can be a `Symbol` which will be looked up in the `fonts` dictionary or a `String` specifying the (partial) name of a font or the file path of a font file.
    """
    font = @inherit font
    """
    Used as a dictionary to look up fonts specified by `Symbol`, for example `:regular`, `:bold` or `:italic`.
    """
    fonts = @inherit fonts
    """
    The size of the label font.
    """
    fontsize = @inherit fontsize
    """
    The alignment of text relative to the label anchor position.
    """
    align = (:center, :center)
    """
    Sets the alignment of text w.r.t its bounding box. Can be `:left, :center, :right` or a fraction. Will default to the horizontal alignment in `align`.
    """
    justification = automatic
    """
    The lineheight multiplier.
    """
    lineheight = 1.0
    """
    One path type or an array of path types that determine how to connect each label to its point.
    Suitable objects can be found in the module `Ann.Paths`.
    """
    path = Ann.Paths.Line()
    """
    One style object or an array of style objects that determine how the path from a label to its point
    is visualized. Suitable objects can be found in the module `Ann.Styles`.
    """
    style = automatic
    """
    One tuple or an array of tuples with two numbers, where each number specifies the radius of a circle
    in screen space which clips the connection path at the start or end, respectively, to add a
    little bit of visual space between arrow and label or target.
    """
    shrink = (5.0, 7.0)
    """
    Determines which object is used to clip the path at the start. If set to `automatic`, the
    boundingbox of the text label is used.
    """
    clipstart = automatic
    """
    The maximum number of iterations that the label placement algorithm is allowed to run.
    """
    maxiter = automatic
    """
    The space in which the label positions are given. Can be `:relative_pixel` (the positions are given in
    screen space relative to the target data positions) or `:data`. If a text label should be positioned
    somewhere close to the labeled point, `:relative_pixel` is usually easier to get a consistent visual result.
    If an arrow is supposed to point from one data point to another, `:data` is the appropriate choice.
    """
    labelspace = :relative_pixel
    "The default line width for connection styles that have lines"
    linewidth = 1.0
    """
    The algorithm used to automatically place labels with reduced overlaps.
    The positioning of the labels with a given input may change between non-breaking versions.
    """
    algorithm = automatic
    "Controls whether the plot gets rendered or not."
    visible = true
end

function closest_point_on_rectangle(r::Rect2, p)
    x1, y1 = r.origin
    x2, y2 = x1 + r.widths[1], y1 + r.widths[2]
    px, py = p

    clamped_x = clamp(px, x1, x2)
    clamped_y = clamp(py, y1, y2)

    if px in (x1, x2) || py in (y1, y2)
        return Point2(clamped_x, clamped_y)
    end

    candidates = [
        Point2(clamped_x, y1),
        Point2(clamped_x, y2),
        Point2(x1, clamped_y),
        Point2(x2, clamped_y),
    ]

    return argmin(c -> norm(c - p), candidates)
end

<<<<<<< HEAD
argument_dims(::Type{<:Annotation}, x, y) = (1, 2)
argument_dims(::Type{<:Annotation}, xy::VecTypes{2}) = ((1, 2),)
argument_dims(::Type{<:Annotation}, xy::VecTypesVector{2}) = ((1, 2),)
argument_dims(::Type{<:Annotation}, xy::VecTypes{4}) = ((1, 2, 1, 2),)
argument_dims(::Type{<:Annotation}, xy::VecTypesVector{4}) = ((1, 2, 1, 2),)
argument_dims(::Type{<:Annotation}, x, y, x2, y2) = (1, 2, 1, 2)

function convert_arguments(::Type{<:Annotation}, x::Real, y::Real)
    return ([Vec4d(NaN, NaN, x, y)],)
end

function convert_arguments(::Type{<:Annotation}, p::VecTypes{2, <:Real})
    return ([Vec4d(NaN, NaN, p...)],)
end

function convert_arguments(::Type{<:Annotation}, x::Real, y::Real, x2::Real, y2::Real)
    return ([Vec4d(x, y, x2, y2)],)
end

function convert_arguments(::Type{<:Annotation}, p1::VecTypes{2, <:Real}, p2::VecTypes{2, <:Real})
    return ([Vec4d(p1..., p2...)],)
end

function convert_arguments(::Type{<:Annotation}, p1::VecTypes{2}, p2::VecTypes{2})
    return ([Vec4(p1..., p2...)],)
end

function convert_arguments(::Type{<:Annotation}, v::AbstractVector{<:VecTypes{2, <:Real}})
    return (Vec4d.(NaN, NaN, getindex.(v, 1), getindex.(v, 2)),)
end

function convert_arguments(::Type{<:Annotation}, v1::AbstractVector{<:VecTypes{2}}, v2::AbstractVector{<:VecTypes{2}})
    return (Vec4.(getindex.(v1, 1), getindex.(v1, 2), getindex.(v2, 1), getindex.(v2, 2)),)
end

function convert_arguments(::Type{<:Annotation}, v1::AbstractVector{<:Real}, v2::AbstractVector{<:Real})
    return (Vec4d.(NaN, NaN, v1, v2),)
end

function convert_arguments(::Type{<:Annotation}, v1::AbstractVector{<:Real}, v2::AbstractVector{<:Real}, v3::AbstractVector{<:Real}, v4::AbstractVector{<:Real})
    return (Vec4d.(v1, v2, v3, v4),)
end

function plot!(p::Annotation{<:Tuple{<:AbstractVector{<:VecTypes{4}}}})
    scene = get_scene(p)

    textpositions = lift(p[1]) do vecs
        Point2d.(getindex.(vecs, 3), getindex.(vecs, 4))
    end

    offsets = Observable(zeros(Vec2f, length(textpositions[])))
    textcolor = Observable{Any}()
    map!(textcolor, p.textcolor, p.color) do tc, c
        tc === automatic ? c : tc
    end
=======
function convert_arguments(::Type{<:Annotation}, x::Real, y::Real)
    return [Vec2d(NaN)], [Vec2d(x, y)]
end

function convert_arguments(::Type{<:Annotation}, p::VecTypes{2})
    return [Vec2d(NaN)], [Point2d(p...)]
end

function convert_arguments(::Type{<:Annotation}, x::Real, y::Real, x2::Real, y2::Real)
    return [Vec2d(x, y)], [Point2d(x2, y2)]
end

function convert_arguments(::Type{<:Annotation}, p1::VecTypes{2}, p2::VecTypes{2})
    return [Vec2d(p1...)], [Point2d(p2...)]
end

function convert_arguments(::Type{<:Annotation}, v::AbstractVector{<:VecTypes{2}})
    N = length(v)
    return fill(Vec2d(NaN), N), Point2d.(getindex.(v, 1), getindex.(v, 2))
end

function convert_arguments(::Type{<:Annotation}, v1::AbstractVector{<:VecTypes{2}}, v2::AbstractVector{<:VecTypes{2}})
    return Vec2d.(getindex.(v1, 1), getindex.(v1, 2)), Point2d.(getindex.(v2, 1), getindex.(v2, 2))
end

function convert_arguments(::Type{<:Annotation}, v1::AbstractVector{<:Real}, v2::AbstractVector{<:Real})
    N = length(v1)
    return fill(Vec2d(NaN), N), Point2d.(v1, v2)
end

function convert_arguments(::Type{<:Annotation}, v1::AbstractVector{<:Real}, v2::AbstractVector{<:Real}, v3::AbstractVector{<:Real}, v4::AbstractVector{<:Real})
    return Vec2d.(v1, v2), Point2d.(v3, v4)
end

function plot!(p::Annotation)
    map!(default_automatic, p, [:textcolor, :color], :computed_textcolor)
>>>>>>> 8fcc6ab7

    txt = text!(
        p,
        p.target_positions;
        text = p.text,
        align = p.align,
        offset = zeros(Vec2f, length(p.target_positions[])),
        color = p.computed_textcolor,
        font = p.font,
        fonts = p.fonts,
        fontsize = p.fontsize,
        justification = p.justification,
        lineheight = p.lineheight,
        visible = p.visible,
    )

    # text bounding boxes per string, excluding `offsets` (including them here
    # would error when input lengths change as they do not get resized beforehand)
    register_raw_string_boundingboxes!(txt)

    add_constant!(p.attributes, :space, :data)
    register_projected_positions!(
        p, Point2f, input_name = :target_positions,
        output_name = :screenpoints_target, output_space = :pixel
    )

    # still without offset
    map!(p, [txt.raw_string_boundingboxes, p.screenpoints_target], :text_bbs) do bboxes, px_pos
        return Rect2d.(bboxes) .+ px_pos
    end

    register_camera_matrix!(p, :data, :pixel)
    inputs = [
        :screenpoints_target, :labelspace, :label_offsets_or_positions,
        :world_to_pixel, :f32c, :model, :transform_func,
    ]
    register_computation!(
        p.attributes, inputs, [:screenpoints_label]
    ) do (tps, space, loffpos, proj, f32c, model, tf), changed, cached
        if space === :relative_pixel
            if isnothing(cached) || changed[1] || changed[2] || changed[3]
                return (tps .+ loffpos,)
            else
                # Skip updates from camera and transform func
                return (nothing,)
            end
        else
            transformed_label_pos = apply_transform(tf, loffpos)
            f32c_mat = f32_convert_matrix(f32c)
            return (_project(Point2f, proj * f32c_mat * model, transformed_label_pos),)
        end
    end

    add_input!(p.attributes, :viewport, parent_scene(p).compute[:viewport])
    add_input!(p.attributes, :__advance_optimization, 0)

    # To make offsets accessible in plot attributes and get good synchronization
    # we create a compute node here and an Observable later
    inputs = [
        :algorithm, :screenpoints_target, :screenpoints_label, :text_bbs,
        :viewport, :labelspace, :maxiter, :__advance_optimization,
    ]
    register_computation!(p.attributes, inputs, [:offsets]) do args, changed, cached
        # We should only advance if it's the only thing causing an update?
        advance = sum(values(changed)) == 1 && changed.__advance_optimization

        # Probably required when input sizes change?
        offsets = isnothing(cached) ? Vec2f[] : cached[1]
        resize!(offsets, length(args.screenpoints_target))

        calculate_best_offsets!(
            args.algorithm,
            offsets,
            args.screenpoints_target,
            args.screenpoints_label,
            args.text_bbs,
            Rect2d((0, 0), widths(args.viewport));
            labelspace = args.labelspace,
            maxiter = ifelse(advance, args.__advance_optimization, args.maxiter),
            # start with zero offsets whenever text positions or texts change
            # basically, so solutions are not influenced by previous ones
            # If we advance, keep offsets
            reset = !advance,
        )

        return (offsets,)
    end

    # create observable updating offsets in text plot
    # This forces everything offsets rely on to update asap, before the backend pulls
    on(offsets -> update!(txt, offset = offsets), p.offsets, update = true)

    inputs = [
        :text_bbs, :screenpoints_target, :offsets, :path, :clipstart, :shrink,
        :style, :color, :linewidth,
    ]
    map!(p, inputs, :plotspecs) do text_bbs, points, offsets, path, clipstart, shrink, style, color, linewidth
        specs = PlotSpec[]
        broadcast_foreach(text_bbs, points, clipstart, offsets) do text_bb, p2, clipstart, offset
            offset_bb = text_bb + offset

            p2 in offset_bb && return
            p1 = startpoint(path, offset_bb, p2)
            _path = connection_path(path, p1, p2)

            clipstart = if clipstart === automatic
                offset_bb
            else
                clipstart
            end
            clipped_path = clip_path_from_start(_path, clipstart)

            shrunk_path = shrink_path(clipped_path, shrink)

            append!(specs, annotation_style_plotspecs(style, shrunk_path, p1, p2; color, linewidth))
        end
        return specs
    end

    # TODO: passing dynamic attributes doesn't work (visible)
    plotlist!(p, p.plotspecs; visible = p.visible[])

    return p
end

function advance_optimization!(p::Annotation, n::Int = 1)
    @assert n > 0
    p.__advance_optimization = n
    return
end

function distance_point_outside_rect(p::Point2, rect::Rect2)
    px, py = p
    ((rl, rb), (rr, rt)) = extrema(rect)

    dx = if px <= rl
        px - rl
    elseif px >= rr
        px - rr
    else
        zero(px)
    end

    dy = if py < rb
        py - rb
    elseif py > rt
        py - rt
    else
        zero(py)
    end

    return Vec2d(dx, dy)
end

function distance_point_inside_rect(p::Point2, rect::Rect2)
    px, py = p
    ((rl, rb), (rr, rt)) = extrema(rect)

    dx = if px <= rl || px >= rr
        zero(px)
    else
        argmin(abs, (px - rl, px - rr))
    end

    dy = if py <= rb || py >= rt
        zero(py)
    else
        argmin(abs, (py - rb, py - rt))
    end

    # keep only the smaller one because it's faster
    # to move the rect away from the point that way
    return if abs(dx) < abs(dy)
        Vec2d(dx, zero(dy))
    else
        Vec2d(zero(dx), dy)
    end
end

Base.@kwdef struct LabelRepel
    repel::Float64 = 0.1
    attract::Float64 = 0.1
    padding::Vec2d = Vec2d(6, 5)
end

function calculate_best_offsets!(
        ::Automatic, offsets::Vector{<:Vec2}, textpositions::Vector{<:Point2}, textpositions_offset::Vector{<:Point2}, text_bbs::Vector{<:Rect2}, bbox::Rect2;
        maxiter::Union{Automatic, Int},
        reset::Bool,
        labelspace::Symbol,
    )
    if !(length(offsets) == length(textpositions) == length(textpositions_offset) == length(text_bbs))
        error(
            """
            Mismatching array sizes:
                - offsets: $(length(offsets))
                - textpositions: $(length(textpositions))
                - textpositions_offset: $(length(textpositions_offset))
                - text_bbs: $(length(text_bbs))
            """
        )
    end

    if reset
        offsets .= zero.(eltype(offsets))
    end

    if all(!isnan, textpositions_offset)
        offsets .= textpositions_offset .- textpositions
        return
    end
    # TODO: make it so some positions can be fixed and others are not (NaNs)
    # giving one component of the position could be cool, like only x in data space, but this
    # doesn't really work because projection into screen space needs x and y together

    return calculate_best_offsets!(LabelRepel(), offsets, textpositions, textpositions_offset, text_bbs, bbox; maxiter, labelspace)
end

function calculate_best_offsets!(
        algorithm::LabelRepel, offsets::Vector{<:Vec2}, textpositions::Vector{<:Point2},
        textpositions_offset::Vector{<:Point2}, text_bbs::Vector{<:Rect2}, bbox::Rect2;
        maxiter::Union{Automatic, Int}, labelspace::Symbol,
    )

    maxiter = maxiter === automatic ? 200 : maxiter

    padded_bbs = map(text_bbs) do bb
        Rect2(bb.origin .- algorithm.padding, bb.widths .+ 2 * algorithm.padding)
    end
    offset_bbs = copy(padded_bbs)

    # Bias everything towards the center so self-repelling forces move away from
    # edges
    if all(iszero, offsets)
        center = minimum(bbox) .+ 0.5 .* widths(bbox)
        for i in eachindex(offset_bbs)
            bb_center = minimum(offset_bbs[i]) .+ 0.5 .* widths(offset_bbs[i])
            v = normalize(center - bb_center)
            offsets[i] = 0.1 * algorithm.repel * v
        end
    end

    for _ in 1:maxiter
        offset_bbs .= padded_bbs .+ offsets

        # Compute repulsive forces between bounding boxes
        for i in 1:length(offset_bbs)
            for j in (i + 1):length(offset_bbs)
                bb1 = offset_bbs[i]
                bb2 = offset_bbs[j]
                overlap = algorithm.repel * rect_overlap(bb1, bb2)
                offsets[i] -= overlap
                offsets[j] += overlap
            end
        end

        # Compute attractive forces towards their own text positions
        for i in 1:length(text_bbs)
            bb = offset_bbs[i]
            target_pos = textpositions[i]
            diff = distance_point_outside_rect(target_pos, bb)
            offsets[i] += algorithm.attract * diff
        end

        # Compute repulsive forces from all text positions
        for i in 1:length(text_bbs)
            for j in 1:length(textpositions)
                bb = offset_bbs[i]
                target_pos = textpositions[j]
                diff = distance_point_inside_rect(target_pos, bb)
                offsets[i] += algorithm.repel * diff
            end
        end

        # Keep text boundingboxes inside the axis boundingbox
        let
            ((l, b), (r, t)) = extrema(bbox)
            for i in 1:length(text_bbs)
                ((pl, pb), (pr, pt)) = extrema(padded_bbs[i])
                ox, oy = offsets[i]
                if pl + ox < l
                    offsets[i] = Vec(l - pl, oy)
                elseif pr + ox > r
                    offsets[i] = Vec(r - pr, oy)
                end
                if pb + oy < b
                    offsets[i] = Vec(ox, b - pb)
                elseif pt + oy > t
                    offsets[i] = Vec(ox, t - pt)
                end
            end
        end
    end
    return
end

function interval_overlap(al, ar, bl, br)
    a_is_left = al < bl
    (ll, lr, rl, rr) = a_is_left ? (al, ar, bl, br) : (bl, br, al, ar)
    vl = if lr <= rl # l completely left of r
        zero(al)
    elseif lr < rr # l intersects r partially
        lr - rl
    else # r contained in l
        if rl - ll > lr - rr # r is further left
            rr - rl
        else
            -(rr - rl)
        end
    end
    return a_is_left ? vl : -vl
end

function rect_overlap(r1, r2)
    (r1l, r1b), (r1r, r1t) = extrema(r1)
    (r2l, r2b), (r2r, r2t) = extrema(r2)

    x = interval_overlap(r1l, r1r, r2l, r2r)
    y = interval_overlap(r1b, r1t, r2b, r2t)

    ax = abs(x)
    ay = abs(y)
    ax == 0 && ay == 0 && return Vec2d(0, 0)
    if ax < ay # we only ever want to move in the direction in which it's faster to avoid the overlap
        return Vec2d(x, y * ax / (ax + ay))
    else
        return Vec2d(x * ay / (ax + ay), y)
    end
end

startpoint(::Ann.Paths.Line, text_bb, p2) = text_bb.origin + 0.5 * text_bb.widths

function startpoint(::Ann.Paths.Corner, text_bb, p2)
    l = left(text_bb)
    r = right(text_bb)
    b = bottom(text_bb)
    t = top(text_bb)
    dir = p2 - (text_bb.origin + 0.5 * text_bb.widths)
    if abs(dir[1]) < abs(dir[2])
        x = dir[1] > 0 ? r : l
        y = (t + b) / 2
    else
        x = (l + r) / 2
        y = dir[2] > 0 ? t : b
    end
    return Point2d(x, y)
end

<<<<<<< HEAD
data_limits(p::Annotation) = Rect3f(Rect2f([Vec2f(x[3], x[4]) for x in p[1][]]))
=======
data_limits(p::Annotation) = Rect3f(Rect2f(p.target_positions[]))
>>>>>>> 8fcc6ab7
boundingbox(p::Annotation, space::Symbol = :data) = apply_transform_and_model(p, data_limits(p))

function connection_path(::Ann.Paths.Line, p1, p2)
    return BezierPath(
        [
            MoveTo(p1),
            LineTo(p2),
        ]
    )
end

function connection_path(::Ann.Paths.Corner, p1, p2)
    dir = p2 - p1
    return if abs(dir[1]) > abs(dir[2])
        BezierPath(
            [
                MoveTo(p1),
                LineTo(p1[1], p2[2]),
                LineTo(p2),
            ]
        )
    else
        BezierPath(
            [
                MoveTo(p1),
                LineTo(p2[1], p1[2]),
                LineTo(p2),
            ]
        )
    end
end

function startpoint(::Ann.Paths.Arc, text_bb, p2)
    return center(text_bb)
end

function circle_centers(p1::Point2, p2::Point2, r)
    d = norm(p2 - p1)
    if d > 2r
        return nothing  # No circle possible
    end

    m = (p1 + p2) / 2
    h = sqrt(r^2 - (d / 2)^2)

    # Perpendicular direction
    dir = p2 - p1
    perp = Point2(-dir[2], dir[1]) / d  # Normalized

    c1 = m + h * perp
    c2 = m - h * perp
    return c1, c2
end


function arc_center_radius(p1::Point2, p2::Point2, x::Real)
    xabs = abs(x)
    chord = p2 - p1
    mid = Point2((p1[1] + p2[1]) / 2, (p1[2] + p2[2]) / 2)
    len = norm(chord)
    height = xabs * len / 2
    if height == 0
        error("Height x must be non-zero for a valid arc.")
    end
    # Radius from chord length and height
    r = (len^2) / (8height) + height / 2
    # Unit perpendicular vector to chord
    perp = normalize(Point2(-chord[2], chord[1]))
    # Center lies along perpendicular from midpoint, distance (r - x)

    direction = sign(x) * chord[1] > 0 ? -1 : 1

    center = mid + direction * perp * (r - height)
    return r, center
end

function connection_path(ca::Ann.Paths.Arc, p1, p2)
    abs(ca.height) < 1.0e-4 && return connection_path(Ann.Paths.Line(), p1, p2)
    radius, center = arc_center_radius(p1, p2, ca.height)
    return BezierPath([MoveTo(p1), EllipticalArc(center, radius, radius, 0.0, atan(reverse(p1 - center)...), atan(reverse(p2 - center)...))])
end

function shrink_path(path, shrink)
    start::MoveTo = path.commands[1]
    stop = endpoint(path.commands[end])

    if length(path.commands) < 2
        return path
    end

    if shrink[1] > 0
        for i in 2:length(path.commands)
            p_prev = endpoint(path.commands[i - 1])
            intersects, moveto, newcommand = circle_intersection(start.p, shrink[1], p_prev, path.commands[i])
            if !intersects # should mean that the command is contained in the circle because we start at its center
                if i == length(path.commands)
                    # path is completely contained
                    return BezierPath(path.commands[1:1]) # empty BezierPath doesn't work currently because of bbox
                end
                continue
            else
                path = BezierPath(
                    [
                        moveto;
                        newcommand;
                        @view(path.commands[(i + 1):end])
                    ]
                )
                break
            end
        end
    end

    if shrink[2] > 0
        for i in length(path.commands):-1:2
            p_prev = endpoint(path.commands[i - 1])
            p_end, reversed = reversed_command(p_prev, path.commands[i])
            intersects, moveto, newcommand = circle_intersection(stop, shrink[2], p_end, reversed)
            if !intersects
                if i == 2
                    # path is completely contained
                    return BezierPath(path.commands[1:1]) # empty BezierPath doesn't work currently because of bbox
                end
                continue
            else
                _, new_reversed = reversed_command(moveto.p, newcommand)
                path = BezierPath(
                    [
                        @view(path.commands[1:(i - 1)]);
                        new_reversed
                    ]
                )
                break
            end
        end
    end

    return path
end

function reversed_command(p_prev, l::LineTo)
    return l.p, LineTo(p_prev)
end

function reversed_command(p_prev, e::EllipticalArc)
    # assumed that p_prev is at the start of e, otherwise there's a linesegment additionally but we can't deal with that here
    return endpoint(e), EllipticalArc(e.c, e.r1, e.r2, e.angle, e.a2, e.a1)
end

function circle_intersection(center::Point2, r, p1::Point2, command::LineTo)
    p2 = command.p
    # Unpack points
    x1, y1 = p1
    x2, y2 = p2
    cx, cy = center

    # Translate points so the circle center is at the origin
    x1 -= cx; y1 -= cy
    x2 -= cx; y2 -= cy

    # Line direction
    dx = x2 - x1
    dy = y2 - y1

    # Quadratic equation coefficients
    a = dx^2 + dy^2
    b = 2 * (x1 * dx + y1 * dy)
    c = x1^2 + y1^2 - r^2

    # Discriminant
    discriminant = b^2 - 4 * a * c

    if discriminant < 0
        return false, nothing, nothing
    end

    # Two solutions for t
    sqrt_discriminant = sqrt(discriminant)
    t1 = (-b - sqrt_discriminant) / (2 * a)
    t2 = (-b + sqrt_discriminant) / (2 * a)

    # Check if the solutions are within the segment
    t = if 0 <= t2 <= 1
        t2
    elseif 0 <= t1 <= 1
        t1
    else
        return false, nothing, nothing
    end

    # Intersection point in translated coordinates
    ix = x1 + t * dx
    iy = y1 + t * dy

    # Translate back to original coordinates
    ix += cx
    iy += cy

    return true, MoveTo(Point2d(ix, iy)), command
end

function circle_intersection(center::Point2, r, p1::Point2, command::EllipticalArc)
    if command.r1 == command.r2
        # special case circular arc
        # Unpack points
        cx, cy = center
        px, py = p1
        r_a = command.r1
        angle1 = command.a1
        angle2 = command.a2

        # Translate the arc center to the origin
        arc_center = command.c
        arc_center_translated = arc_center - center

        # Compute the distance between the circle center and the arc center
        d = norm(arc_center_translated)

        # Check if the circle and arc intersect
        if d > r + r_a || d < abs(r - r_a)
            return false, nothing, nothing
        end

        # Compute the intersection points
        a = (r^2 - r_a^2 + d^2) / (2 * d)
        h = sqrt(r^2 - a^2)
        p = center + a * normalize(arc_center_translated)
        perp = Point2(-arc_center_translated[2], arc_center_translated[1]) / d
        intersection1 = p + h * perp
        intersection2 = p - h * perp

        # Check if the intersection points lie on the arc
        angle_intersection1 = atan(intersection1[2] - arc_center[2], intersection1[1] - arc_center[1])
        angle_intersection2 = atan(intersection2[2] - arc_center[2], intersection2[1] - arc_center[1])

        between_1 = is_between(angle_intersection1, angle1, angle2)
        between_2 = is_between(angle_intersection2, angle1, angle2)

        if between_1 && between_2
            # TODO: which one to pick?
            return true, MoveTo(intersection1), EllipticalArc(arc_center, r_a, r_a, 0.0, angle_intersection1, angle2)
        elseif between_1
            return true, MoveTo(intersection1), EllipticalArc(arc_center, r_a, r_a, 0.0, angle_intersection1, angle2)
        elseif between_2
            return true, MoveTo(intersection2), EllipticalArc(arc_center, r_a, r_a, 0.0, angle_intersection2, angle2)
        end
        #     return false, nothing, nothing
        # end
        return false, nothing, nothing
    else
        error("Not implemented for ellipses")
    end
end

function is_between(x, a, b)
    a, b = min(a, b), max(a, b)
    return a <= x <= b
end

function clip_path_from_start(path::BezierPath, bbox::Rect2)

    if length(path.commands) < 2
        return path
    end

    for i in 2:length(path.commands)
        p_prev = endpoint(path.commands[i - 1])
        is_contained = bbox_containment(bbox, p_prev, path.commands[i])
        is_contained && continue
        intersects, moveto, newcommand = bbox_intersection(bbox, p_prev, path.commands[i])
        if intersects
            path = BezierPath(
                [
                    moveto;
                    newcommand;
                    @view(path.commands[(i + 1):end])
                ]
            )
            break
        end
    end

    return path
end

function bbox_containment(bbox::Rect2, p_prev::Point2, comm::LineTo)
    return p_prev in bbox && comm.p in bbox
end

function bbox_containment(bbox::Rect2, p_prev::Point2, comm::EllipticalArc)
    return false # TODO: implement
end

function bbox_intersection(bbox::Rect2, p_prev::Point2, comm::LineTo)
    intersects, pt = line_rectangle_intersection(p_prev, comm.p, bbox)
    if intersects
        return intersects, MoveTo(pt), comm
    else
        return intersects, nothing, nothing
    end
end

function bbox_intersection(bbox::Rect2, p_prev::Point2, comm::EllipticalArc)
    if comm.r1 == comm.r2
        # circular arc
        r = comm.r1
        # Analytical circular arc intersection with bounding box
        cx, cy = comm.c
        r = comm.r1
        angle1, angle2 = comm.a1, comm.a2

        # Define the four edges of the bounding box
        edges = (
            (Point2d(bbox.origin[1], bbox.origin[2]), Point2d(bbox.origin[1] + bbox.widths[1], bbox.origin[2])),           # Bottom edge
            (Point2d(bbox.origin[1], bbox.origin[2]), Point2d(bbox.origin[1], bbox.origin[2] + bbox.widths[2])),           # Left edge
            (Point2d(bbox.origin[1] + bbox.widths[1], bbox.origin[2]), Point2d(bbox.origin[1] + bbox.widths[1], bbox.origin[2] + bbox.widths[2])), # Right edge
            (Point2d(bbox.origin[1], bbox.origin[2] + bbox.widths[2]), Point2d(bbox.origin[1] + bbox.widths[1], bbox.origin[2] + bbox.widths[2])),  # Top edge
        )

        for (p1, p2) in edges
            # Find intersection of the circle with the line segment
            intersects, t1, t2 = circle_line_intersection(cx, cy, r, p1, p2)
            if intersects
                for t in (t1, t2)
                    if 0 <= t <= 1
                        intersection = p1 + t * (p2 - p1)
                        angle = atan(intersection[2] - cy, intersection[1] - cx)
                        if is_between(angle, angle1, angle2)
                            return true, MoveTo(intersection), EllipticalArc(comm.c, comm.r1, comm.r2, comm.angle, angle, comm.a2)
                        end
                    end
                end
            end
        end

        return false, nothing, nothing
    else
        error("Not implemented for ellipses")
    end
end

function circle_line_intersection(cx, cy, r, p1::Point2, p2::Point2)
    x1, y1 = p1
    x2, y2 = p2

    # Translate line to circle's center
    dx, dy = x2 - x1, y2 - y1
    fx, fy = x1 - cx, y1 - cy

    a = dx^2 + dy^2
    b = 2 * (fx * dx + fy * dy)
    c = fx^2 + fy^2 - r^2

    discriminant = b^2 - 4 * a * c
    if discriminant < 0
        return false, nothing, nothing
    end

    sqrt_discriminant = sqrt(discriminant)
    t1 = (-b - sqrt_discriminant) / (2 * a)
    t2 = (-b + sqrt_discriminant) / (2 * a)

    return true, t1, t2
end

function line_rectangle_intersection(p1::Point2, p2::Point2, rect::Rect2)
    # Unpack points and rectangle properties
    x1, y1 = p1
    x2, y2 = p2
    (rx, ry) = rect.origin
    (rw, rh) = rect.widths

    # List of rectangle edges (each edge is represented as a pair of points)
    edges = (
        (Point2d(rx, ry), Point2d(rx + rw, ry)),           # Bottom edge
        (Point2d(rx, ry), Point2d(rx, ry + rh)),           # Left edge
        (Point2d(rx + rw, ry), Point2d(rx + rw, ry + rh)), # Right edge
        (Point2d(rx, ry + rh), Point2d(rx + rw, ry + rh)),  # Top edge
    )

    # Helper function to find intersection of two line segments
    function segment_intersection(p1::Point2, p2::Point2, q1::Point2, q2::Point2)
        x1, y1 = p1
        x2, y2 = p2
        x3, y3 = q1
        x4, y4 = q2

        denom = (y4 - y3) * (x2 - x1) - (x4 - x3) * (y2 - y1)
        if denom == 0.0
            return (false, nothing)  # Parallel lines
        end

        ua = ((x4 - x3) * (y1 - y3) - (y4 - y3) * (x1 - x3)) / denom
        ub = ((x2 - x1) * (y1 - y3) - (y2 - y1) * (x1 - x3)) / denom

        if 0.0 <= ua <= 1.0 && 0.0 <= ub <= 1.0
            ix = x1 + ua * (x2 - x1)
            iy = y1 + ua * (y2 - y1)
            return (true, Point2d(ix, iy))
        else
            return (false, nothing)  # Intersection not within the segments
        end
    end

    closest_intersection = nothing
    min_distance = Inf

    # Check intersection with each edge
    for (q1, q2) in edges
        intersects, point = segment_intersection(p1, p2, q1, q2)
        if intersects
            # Calculate distance to p2
            distance = hypot(point[1] - p2[1], point[2] - p2[2])
            if distance < min_distance
                min_distance = distance
                closest_intersection = point
            end
        end
    end

    if isnothing(closest_intersection)
        return (false, nothing)
    else
        return (true, closest_intersection)
    end
end

annotation_style_plotspecs(::Automatic, path, p1, p2; kwargs...) = annotation_style_plotspecs(Ann.Styles.Line(), path, p1, p2; kwargs...)

function annotation_style_plotspecs(l::Ann.Styles.LineArrow, path::BezierPath, p1, p2; color, linewidth)
    length(path.commands) < 2 && return PlotSpec[]
    p_head = endpoint(path.commands[end])

    _startpoint(c::MoveTo) = c.p

    p_tail = _startpoint(path.commands[1])

    shrink_for_head = shrinksize(l.head)
    shrink_for_tail = shrinksize(l.tail)

    shortened_path = shrink_path(path, (shrink_for_tail, shrink_for_head))
    length(shortened_path.commands) < 2 && return PlotSpec[]

    head_dir = normalize(p2 - endpoint(shortened_path.commands[end]))
    head_rotation = atan(head_dir[2], head_dir[1])
    tail_dir = normalize(p1 - _startpoint(shortened_path.commands[1]))
    tail_rotation = atan(tail_dir[2], tail_dir[1])


    specs = [
        PlotSpec(:Lines, shortened_path; color, space = :pixel, linewidth);
    ]
    if l.head !== nothing
        append!(specs, plotspecs(l.head, p_head; rotation = head_rotation, color, linewidth))
    end
    if l.tail !== nothing
        append!(specs, plotspecs(l.tail, p_tail; rotation = tail_rotation, color, linewidth))
    end
    return specs
end

function annotation_style_plotspecs(::Ann.Styles.Line, path::BezierPath, p1, p2; color, linewidth)
    return [
        PlotSpec(:Lines, path; color, linewidth, space = :pixel),
    ]
end

_auto(x::Automatic, default) = default
_auto(x, default) = x

shrinksize(other) = 0.0

function shrinksize(l::Ann.Arrows.Head)
    return l.length * (1 - l.notch)
end

function plotspecs(l::Ann.Arrows.Line, pos; rotation, color, linewidth)
    color = _auto(l.color, color)
    linewidth = _auto(l.linewidth, linewidth)
    sidelen = l.length / cos(l.angle / 2)
    dir1 = Point2(-cos(l.angle / 2 + rotation), -sin(l.angle / 2 + rotation))
    dir2 = Point2(-cos(-l.angle / 2 + rotation), -sin(-l.angle / 2 + rotation))
    p1 = pos + dir1 * sidelen
    p2 = pos + dir2 * sidelen
    return [
        PlotSpec(:Lines, [p1, pos, p2]; space = :pixel, color, linewidth),
    ]
end

function plotspecs(h::Ann.Arrows.Head, pos; rotation, color, linewidth)
    color = _auto(h.color, color)
    len = h.length
    L = 1 / cos(h.angle / 2)
    p1 = L * Point2(-cos(h.angle / 2), -sin(h.angle / 2))
    p2 = Point2(-(1 - h.notch), 0)
    p3 = L * Point2(-cos(-h.angle / 2), -sin(-h.angle / 2))

    marker = BezierPath([MoveTo(0, 0), LineTo(p1), LineTo(p2), LineTo(p3), ClosePath()])
    return [
        PlotSpec(:Scatter, pos; space = :pixel, rotation, color, marker, markersize = len),
    ]
end

function attribute_examples(::Type{Annotation})
    return Dict(
        :shrink => [
            Example(
                code = raw"""
                fig = Figure()
                ax = Axis(fig[1, 1], xgridvisible = false, ygridvisible = false)
                shrinks = [(0, 0), (5, 5), (10, 10), (20, 20), (5, 20), (20, 5)]
                for (i, shrink) in enumerate(shrinks)
                    annotation!(ax, -200, 0, 0, i; text = "shrink = $shrink", shrink, style = Ann.Styles.LineArrow())
                    scatter!(ax, 0, i)
                end
                fig
                """
            ),
        ],
        :style => [
            Example(
                code = raw"""
                fig = Figure()
                ax = Axis(fig[1, 1], yautolimitmargin = (0.3, 0.3), xgridvisible = false, ygridvisible = false)
                annotation!(-200, 0, 0, 0, style = Ann.Styles.Line())
                annotation!(-200, 0, 0, -1, style = Ann.Styles.LineArrow())
                annotation!(-200, 0, 0, -2, style = Ann.Styles.LineArrow(head = Ann.Arrows.Head()))
                annotation!(-200, 0, 0, -3, style = Ann.Styles.LineArrow(tail = Ann.Arrows.Line(length = 20)))
                fig
                """
            ),
        ],
        :path => [
            Example(
                code = raw"""
                fig = Figure()
                ax = Axis(fig[1, 1], yautolimitmargin = (0.3, 0.3), xgridvisible = false, ygridvisible = false)
                scatter!(ax, fill(0, 4), 0:-1:-3)
                annotation!(-200, 0, 0, 0, path = Ann.Paths.Line(), text = "Line()")
                annotation!(-200, 0, 0, -1, path = Ann.Paths.Arc(height = 0.1), text = "Arc(height = 0.1)")
                annotation!(-200, 0, 0, -2, path = Ann.Paths.Arc(height = 0.3), text = "Arc(height = 0.3)")
                annotation!(-200, 30, 0, -3, path = Ann.Paths.Corner(), text = "Corner()")
                fig
                """
            ),
        ],
        :labelspace => [
            Example(
                code = raw"""
                g(x) = cos(6x) * exp(x)
                xs = 0:0.01:4
                ys = g.(xs)

                f, ax, _ = lines(xs, ys; axis = (; xgridvisible = false, ygridvisible = false))

                annotation!(ax, 1, 20, 2.1, g(2.1),
                    text = "(1, 20)\nlabelspace = :data",
                    path = Ann.Paths.Arc(0.3),
                    style = Ann.Styles.LineArrow(),
                    labelspace = :data
                )

                annotation!(ax, -100, -100, 2.65, g(2.65),
                    text = "(-100, -100)\nlabelspace = :relative_pixel",
                    path = Ann.Paths.Arc(-0.3),
                    style = Ann.Styles.LineArrow()
                )

                f
                """
            ),
        ],
    )
end<|MERGE_RESOLUTION|>--- conflicted
+++ resolved
@@ -65,11 +65,7 @@
 that overlaps between labels and data points are reduced. In this mode, the labels should
 be very close to their associated data points so connection plots are typically not visible.
 """
-<<<<<<< HEAD
-@recipe Annotation (merged_positions::VecTypesVector{4, <:Real},) begin
-=======
 @recipe Annotation (label_offsets_or_positions::Vector{<:Vec2}, target_positions::Vector{<:Point2}) begin
->>>>>>> 8fcc6ab7
     """
     The color of the text labels. If `automatic`, `textcolor` matches `color`.
     """
@@ -171,68 +167,18 @@
     return argmin(c -> norm(c - p), candidates)
 end
 
-<<<<<<< HEAD
 argument_dims(::Type{<:Annotation}, x, y) = (1, 2)
-argument_dims(::Type{<:Annotation}, xy::VecTypes{2}) = ((1, 2),)
-argument_dims(::Type{<:Annotation}, xy::VecTypesVector{2}) = ((1, 2),)
-argument_dims(::Type{<:Annotation}, xy::VecTypes{4}) = ((1, 2, 1, 2),)
-argument_dims(::Type{<:Annotation}, xy::VecTypesVector{4}) = ((1, 2, 1, 2),)
+argument_dims(::Type{<:Annotation}, ::VecTypes{2}) = ((1, 2),)
+argument_dims(::Type{<:Annotation}, ::VecTypesVector{2}) = ((1, 2),)
+argument_dims(::Type{<:Annotation}, ::VecTypes{2}, ::VecTypes{2}) = ((1, 2), (1, 2),)
+argument_dims(::Type{<:Annotation}, ::VecTypesVector{2}, ::VecTypesVector{2}) = ((1, 2), (1, 2),)
 argument_dims(::Type{<:Annotation}, x, y, x2, y2) = (1, 2, 1, 2)
 
-function convert_arguments(::Type{<:Annotation}, x::Real, y::Real)
-    return ([Vec4d(NaN, NaN, x, y)],)
-end
-
-function convert_arguments(::Type{<:Annotation}, p::VecTypes{2, <:Real})
-    return ([Vec4d(NaN, NaN, p...)],)
-end
-
-function convert_arguments(::Type{<:Annotation}, x::Real, y::Real, x2::Real, y2::Real)
-    return ([Vec4d(x, y, x2, y2)],)
-end
-
-function convert_arguments(::Type{<:Annotation}, p1::VecTypes{2, <:Real}, p2::VecTypes{2, <:Real})
-    return ([Vec4d(p1..., p2...)],)
-end
-
-function convert_arguments(::Type{<:Annotation}, p1::VecTypes{2}, p2::VecTypes{2})
-    return ([Vec4(p1..., p2...)],)
-end
-
-function convert_arguments(::Type{<:Annotation}, v::AbstractVector{<:VecTypes{2, <:Real}})
-    return (Vec4d.(NaN, NaN, getindex.(v, 1), getindex.(v, 2)),)
-end
-
-function convert_arguments(::Type{<:Annotation}, v1::AbstractVector{<:VecTypes{2}}, v2::AbstractVector{<:VecTypes{2}})
-    return (Vec4.(getindex.(v1, 1), getindex.(v1, 2), getindex.(v2, 1), getindex.(v2, 2)),)
-end
-
-function convert_arguments(::Type{<:Annotation}, v1::AbstractVector{<:Real}, v2::AbstractVector{<:Real})
-    return (Vec4d.(NaN, NaN, v1, v2),)
-end
-
-function convert_arguments(::Type{<:Annotation}, v1::AbstractVector{<:Real}, v2::AbstractVector{<:Real}, v3::AbstractVector{<:Real}, v4::AbstractVector{<:Real})
-    return (Vec4d.(v1, v2, v3, v4),)
-end
-
-function plot!(p::Annotation{<:Tuple{<:AbstractVector{<:VecTypes{4}}}})
-    scene = get_scene(p)
-
-    textpositions = lift(p[1]) do vecs
-        Point2d.(getindex.(vecs, 3), getindex.(vecs, 4))
-    end
-
-    offsets = Observable(zeros(Vec2f, length(textpositions[])))
-    textcolor = Observable{Any}()
-    map!(textcolor, p.textcolor, p.color) do tc, c
-        tc === automatic ? c : tc
-    end
-=======
 function convert_arguments(::Type{<:Annotation}, x::Real, y::Real)
     return [Vec2d(NaN)], [Vec2d(x, y)]
 end
 
-function convert_arguments(::Type{<:Annotation}, p::VecTypes{2})
+function convert_arguments(::Type{<:Annotation}, p::VecTypes{2, <:Real})
     return [Vec2d(NaN)], [Point2d(p...)]
 end
 
@@ -240,16 +186,16 @@
     return [Vec2d(x, y)], [Point2d(x2, y2)]
 end
 
-function convert_arguments(::Type{<:Annotation}, p1::VecTypes{2}, p2::VecTypes{2})
+function convert_arguments(::Type{<:Annotation}, p1::VecTypes{2, <:Real}, p2::VecTypes{2, <:Real})
     return [Vec2d(p1...)], [Point2d(p2...)]
 end
 
-function convert_arguments(::Type{<:Annotation}, v::AbstractVector{<:VecTypes{2}})
+function convert_arguments(::Type{<:Annotation}, v::AbstractVector{<:VecTypes{2, <:Real}})
     N = length(v)
     return fill(Vec2d(NaN), N), Point2d.(getindex.(v, 1), getindex.(v, 2))
 end
 
-function convert_arguments(::Type{<:Annotation}, v1::AbstractVector{<:VecTypes{2}}, v2::AbstractVector{<:VecTypes{2}})
+function convert_arguments(::Type{<:Annotation}, v1::AbstractVector{<:VecTypes{2, <:Real}}, v2::AbstractVector{<:VecTypes{2, <:Real}})
     return Vec2d.(getindex.(v1, 1), getindex.(v1, 2)), Point2d.(getindex.(v2, 1), getindex.(v2, 2))
 end
 
@@ -264,7 +210,6 @@
 
 function plot!(p::Annotation)
     map!(default_automatic, p, [:textcolor, :color], :computed_textcolor)
->>>>>>> 8fcc6ab7
 
     txt = text!(
         p,
@@ -613,11 +558,7 @@
     return Point2d(x, y)
 end
 
-<<<<<<< HEAD
-data_limits(p::Annotation) = Rect3f(Rect2f([Vec2f(x[3], x[4]) for x in p[1][]]))
-=======
 data_limits(p::Annotation) = Rect3f(Rect2f(p.target_positions[]))
->>>>>>> 8fcc6ab7
 boundingbox(p::Annotation, space::Symbol = :data) = apply_transform_and_model(p, data_limits(p))
 
 function connection_path(::Ann.Paths.Line, p1, p2)
