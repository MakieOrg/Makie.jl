--- conflicted
+++ resolved
@@ -19,12 +19,8 @@
 conversion_trait(::Type{<:Stairs}) = PointBased()
 
 function plot!(p::Stairs{<:Tuple{<:AbstractVector{T}}}) where {T <: Point2}
-<<<<<<< HEAD
     map!(p, [:positions, :step], :steppoints) do points, step
-=======
-    map!(p, [:converted_1, :step], :steppoints) do points, step
         isempty(points) && return points
->>>>>>> 8fcc6ab7
         if step === :pre
             s_points = Vector{T}(undef, length(points) * 2 - 1)
             s_points[1] = point = points[1]
