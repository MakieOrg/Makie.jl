--- conflicted
+++ resolved
@@ -1,16 +1,12 @@
 """
     volumeslices(x, y, z, v)
 
-<<<<<<< HEAD
 Draws heatmap slices visualizing an xy, yz and xz plane of the volume data v.
 
 ## Arguments
 - `x, y, z`: Defines the extends of the volume `v`. Can be any type that
   implements `extrema`.
 - `v`: An `AbstractArray{3, Real}` defining the volume data.
-=======
-Draws heatmap slices of the volume `v`.
->>>>>>> 4ebc4818
 """
 @recipe VolumeSlices (x, y, z, volume) begin
     documented_attributes(Heatmap)...
