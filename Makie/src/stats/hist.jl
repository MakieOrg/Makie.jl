--- conflicted
+++ resolved
@@ -60,12 +60,8 @@
 
     map!(pick_hist_edges, plot, [:values, :bins], :edges)
 
-<<<<<<< HEAD
-    map!(plot, [grouped_values, :edges, :normalization, :scale_to, :weights, groups], :points) do values, edges, normalization, scale_to, wgts
-=======
     map!(plot, [:values, :edges, :normalization, :scale_to, :weights], :points) do values, edges, normalization, scale_to, wgts
         isempty(edges) && return Point2d[]
->>>>>>> 46d9c5e3
         _, weights = _hist_center_weights(values, edges, normalization, scale_to, wgts)
         phantomedge = edges[end] # to bring step back to baseline
         edges = vcat(edges, phantomedge)
