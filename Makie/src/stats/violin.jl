--- conflicted
+++ resolved
@@ -4,13 +4,7 @@
 Draws a violin plot which consists of pairs of density plots draw side by side.
 The density pairs can be sourced from the same or from different data.
 
-<<<<<<< HEAD
 $(argument_docs(:SampleBased))
-=======
-## Arguments
-- `x`: positions of the categories
-- `y`: variables whose density is computed
->>>>>>> 4ebc4818
 """
 @recipe Violin (x, y) begin
     "Number of points used per density plot."
