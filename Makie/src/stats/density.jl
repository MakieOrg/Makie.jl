--- conflicted
+++ resolved
@@ -59,13 +59,7 @@
     - map a cycled attribute to a palette attribute, e.g. `:linecolor => :color`
     - map multiple cycled attributes to a palette attribute, e.g. `[:linecolor, :markercolor] => :color`
     """
-<<<<<<< HEAD
-    alpha = 1.0
-    visible = true
-    space = :data
-=======
     cycle = [:color => :patchcolor]
->>>>>>> 21060394
 end
 
 function plot!(plot::Density{<:Tuple{<:AbstractVector}})
