--- conflicted
+++ resolved
@@ -108,10 +108,7 @@
     return (points, line)
 end
 
-<<<<<<< HEAD
-convert_arguments(::Type{<:QQNorm}, y::RealVector; qqline = :none) =
-=======
-function convert_arguments(::Type{<:QQPlot}, y; qqline = :none, distribution = nothing)
+function convert_arguments(::Type{<:QQPlot}, y::RealVector; qqline = :none, distribution = nothing)
     if distribution === nothing
         throw(ArgumentError("When calling QQPlot with a single array argument, the `distribution` keyword argument must be provided"))
     end
@@ -121,7 +118,6 @@
 end
 
 convert_arguments(::Type{<:QQNorm}, y; qqline = :none) =
->>>>>>> 8fcc6ab7
     convert_arguments(QQPlot, Distributions.Normal(0, 1), y; qqline = qqline)
 
 used_attributes(::Type{<:QQNorm}, y) = (:qqline,)
