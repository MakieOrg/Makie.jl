--- conflicted
+++ resolved
@@ -707,7 +707,6 @@
     f
 end
 
-<<<<<<< HEAD
 @reference_test "Surface with 3D transform_func" begin
     
     SPHERICAL_TRANSFORM = Makie.PointTrans{3}() do geographic_point
@@ -735,7 +734,8 @@
     f, a, p = surface(xs, ys, field; axis = (; type = LScene,), shading = NoShading)
     p.transformation.transform_func[] = SPHERICAL_TRANSFORM
     f
-=======
+end                                                                                                                             end
+
 @reference_test "volumeslices" begin
     r = range(-1, 1, length = 10)
     data = RNG.rand(10,10,10)
@@ -748,5 +748,4 @@
     p.update_yz[](4)
     p.update_xy[](10)
     fig
->>>>>>> c4e9eae9
 end