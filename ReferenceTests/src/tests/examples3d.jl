--- conflicted
+++ resolved
@@ -5,14 +5,8 @@
 
 @cell "Image on Geometry (Moon)" begin
     moon = loadasset("moon.png")
-<<<<<<< HEAD
-    fig, ax, meshplot = mesh(Sphere(Point3f0(0), 1f0), color=moon, shading=false)
-    update_cam!(ax.scene, Vec3f0(-2, 2, 2), Vec3f0(0))
-=======
-    fig, ax, meshplot = mesh(Sphere(Point3f(0), 1f0), color=moon, shading=false, show_axis=false, center=false)
+    fig, ax, meshplot = mesh(Sphere(Point3f(0), 1f0), color=moon, shading=false)
     update_cam!(ax.scene, Vec3f(-2, 2, 2), Vec3f(0))
-    ax.scene.center = false # prevent to recenter on display
->>>>>>> c269f922
     fig
 end
 
@@ -41,13 +35,8 @@
     scene = ax.scene
     center!(scene)
     cam = cameracontrols(scene)
-<<<<<<< HEAD
     dir = widths(data_limits(scene)) ./ 2.
     dir_scaled = Vec3f0(
-=======
-    dir = widths(scene_limits(scene)) ./ 2.
-    dir_scaled = Vec3f(
->>>>>>> c269f922
         dir[1] * scene.transformation.scale[][1],
         0.0,
         dir[3] * scene.transformation.scale[][2],
@@ -205,13 +194,8 @@
     y = [sinpi(φ) * sinpi(θ) for θ in θ, φ in φ]
     z = [cospi(θ) for θ in θ, φ in φ]
     RNG.rand([-1f0, 1f0], 3)
-<<<<<<< HEAD
     pts = vec(Point3f0.(x, y, z))
     f, ax, p = surface(x, y, z, color=Makie.logo(), transparency=true)
-=======
-    pts = vec(Point3f.(x, y, z))
-    surface(x, y, z, color=Makie.logo(), transparency=true)
->>>>>>> c269f922
 end
 
 @cell "Arrows on Sphere" begin
@@ -292,14 +276,7 @@
         textsize=20,
         font="helvetica"
     )
-<<<<<<< HEAD
     c = lines!(scene, Circle(Point2f0(0.1, 0.5), 0.1f0), color=:red, offset=Vec3f0(0, 0, 1))
-=======
-    c = lines!(scene, Circle(Point2f(0.1, 0.5), 0.1f0), color=:red, offset=Vec3f(0, 0, 1))
-    scene
-    # update surface
-    # TODO explain and improve the situation here
->>>>>>> c269f922
     psurf.converted[3][] = f.(vx .+ 0.5, (vy .+ 0.5)')
     center!(scene)
     scene
@@ -431,12 +408,7 @@
         colormap=[(:white, 0.4), (:blue, 0.4), (:yellow, 0.4)], strokewidth=0,
         markersize=RNG.rand(range(10, stop=100, length=100), stars),
     )
-<<<<<<< HEAD
     update_cam!(scene, FRect3D(Vec3f0(-5), Vec3f0(10)))
-=======
-    update_cam!(scene, Rect3f(Vec3f(-5), Vec3f(10)))
-    scene.center = false
->>>>>>> c269f922
     scene
 end
 
