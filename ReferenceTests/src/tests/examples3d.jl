--- conflicted
+++ resolved
@@ -429,23 +429,7 @@
         p => p .+ Point(normalize(n) .* 0.05f0)
     end
     linesegments!(pos, color=:blue)
-<<<<<<< HEAD
-    bb = boundingbox(a.scene, p -> Makie.isaxis(p))
-    if bb !== HyperRectangle{3, Float64}([-0.2163253277540207, -0.052062273025512695, -0.4081778824329376], [0.4326506555080414, 1.016284465789795, 1.4193272590637207])
-        @info "Bbox maybe wrong"
-        @info "Full bb = $bb"
-        @info "No exclude = $(boundingbox(a.scene))"
-        @info "plots in scene:"
-        println.(a.scene.plots)
-        @info "isaxis? $(Makie.isaxis.(a.scene.plots))"
-        @info "space $(map(p -> get(p.attributes, :space, :unset), a.scene.plots))"
-        @info "Individual bboxes:"
-        println.(boundingbox.(a.scene.plots))
-        @info "Recompute full: $(boundingbox(a.scene, p -> Makie.isaxis(p)))"
-    end
-=======
     Makie.update_state_before_display!(f)
->>>>>>> 12d0e67a
     f
 end
 
