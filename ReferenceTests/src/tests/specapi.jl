--- conflicted
+++ resolved
@@ -117,7 +117,6 @@
     st
 end
 
-<<<<<<< HEAD
 @reference_test "Moving Plots" begin
     pl1 = S.Heatmap(Makie.peaks(50))
     ax1 = S.Axis(plots=[pl1])
@@ -131,7 +130,11 @@
     pl[1] = S.GridLayout(ax1, ax2)
     cb2 = colorbuffer(f)
     imgs = hcat(rotr90.((cb1, cb2))...)
-=======
+    s = Scene(; size=size(imgs))
+    image!(s, imgs; space=:pixel)
+    s
+end
+
 function to_plot(plots)
     axes = map(permutedims(plots)) do plot
         ax = S.Axis(;
@@ -167,7 +170,6 @@
     img3 = copy(colorbuffer(fig))
 
     imgs = hcat(rotr90.((img3, img2, img1))...)
->>>>>>> 8b914d05
     s = Scene(; size=size(imgs))
     image!(s, imgs; space=:pixel)
     s
