--- conflicted
+++ resolved
@@ -1,16 +1,9 @@
 using Makie, Makie.Unitful, Makie.Dates, Test
 
-<<<<<<< HEAD
-t = Time("11:11:55.914")
-date = Date("2021-10-27")
-date_time = DateTime("2021-10-27T11:11:55.914")
-time_range = t .+ range(Second(0); step=Second(5), length=10)
-=======
 some_time = Time("11:11:55.914")
 date = Date("2021-10-27")
 date_time = DateTime("2021-10-27T11:11:55.914")
 time_range = some_time .+ range(Second(0); step=Second(5), length=10)
->>>>>>> d5a55828
 date_range = range(date, step=Day(5), length=10)
 date_time_range = range(date_time, step=Week(5), length=10)
 
@@ -21,25 +14,15 @@
     scaled = Makie.scale_value.(Ref(scaling), init_vals)
     vals = Makie.unscale_value.(Ref(scaling), scaled)
     @test all(init_vals .≈ Float64.(vals))
-<<<<<<< HEAD
-    # Currently this isn't lossless
-=======
     # Currently this isn'some_time lossless
->>>>>>> d5a55828
     # time_vals = Makie.number_to_date.(T, vals)
     # @test all(time_vals .= range)
 end
 
 @testset "date/time conversion" begin
-<<<<<<< HEAD
-    # test_conversion(time_range)
-    # test_conversion(date_range)
-    # test_conversion(date_time_range)
-=======
     test_conversion(time_range)
     test_conversion(date_range)
     test_conversion(date_time_range)
->>>>>>> d5a55828
     @warn "TODO: update"
     @test false
 end
@@ -63,11 +46,7 @@
 @reference_test "Time Observable" begin
     obs = Observable(time_range)
     f, ax, pl = scatter(obs, 1:10)
-<<<<<<< HEAD
-    obs[] = t .+ range(Second(0); step=Second(1), length=10)
-=======
     obs[] = some_time .+ range(Second(0); step=Second(1), length=10)
->>>>>>> d5a55828
     autolimits!(ax)
     f
 end
