--- conflicted
+++ resolved
@@ -425,8 +425,6 @@
     scene2
 end
 
-<<<<<<< HEAD
-
 @reference_test "Tranformations and space" begin
     transforms = [:automatic, :inherit, :inherit_transform_func, :inherit_model, :nothing]
     spaces = [:data, :pixel, :relative, :clip]
@@ -460,7 +458,8 @@
     end
 
     f
-=======
+end
+
 @reference_test "DataInspector" begin
     scene = Scene(camera = campixel!, size = (290, 140))
 
@@ -547,5 +546,4 @@
     end
 
     st
->>>>>>> 7aad7ddf
 end