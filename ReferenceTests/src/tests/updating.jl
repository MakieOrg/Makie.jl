@reference_test "updating 2d primitives" begin
    fig = Figure()
    t = Observable(1)
    text(fig[1, 1], lift(i-> map(j-> ("$j", Point2f(j*30, 0)), 1:i), t), axis=(limits=(0, 380, -10, 10),), fontsize=50)
    scatter(fig[1, 2], lift(i-> Point2f.((1:i).*30, 0), t), axis=(limits=(0, 330, -10, 10),), markersize=50)
    linesegments(fig[2, 1], lift(i-> Point2f.((2:2:4i).*30, 0), t), axis=(limits=(30, 650, -10, 10),), linewidth=20)
    lines(fig[2, 2], lift(i-> Point2f.((2:2:4i).*30, 0), t), axis=(limits=(30, 650, -10, 10),), linewidth=20)

    st = Stepper(fig)

    foreach(1:5) do i
        t[] = i
        Makie.step!(st)
    end

    foreach(5:-1:1) do i
        t[] = i
        Makie.step!(st)
    end
    st
end

@reference_test "updating multiple meshes" begin
    points = Observable(Point3f[(1,0,0), (0,1,0), (0,0,1)])

    meshes = map(p->Makie.normal_mesh(Sphere(p, 0.2)), points[])
    colors = map(p->RGBf(normalize(p)...), points[])

    fig, ax, pl = mesh(meshes; color = colors)
    st = Stepper(fig)
    Makie.step!(st)
    on(points) do pts
        pl[1].val = map(p->Makie.normal_mesh(Sphere(p, 0.2)), points[])
        pl.color.val = map(p->RGBf(normalize(p)...), points[])
        notify(pl[1])
    end

    append!(points[], Point3f[(0,1,1), (1,0,1), (1,1,0)])
    notify(points)
    Makie.step!(st)
end

function generate_plot(N = 3)
    points = Observable(Point2f[])
    color = Observable(RGBAf[])
    fig, ax, pl = scatter(points, color=color, markersize=1.0, marker=Circle, markerspace=:data, axis=(type=Axis, aspect=DataAspect(), limits=(0.4, N + 0.6, 0.4, N + 0.6),), figure=(size=(800, 800),))
    function update_func(ij)
        push!(points.val, Point2f(Tuple(ij)))
        push!(color.val, RGBAf((Tuple(ij)./N)..., 0, 1))
        notify(color)
        notify(points)
    end
    return fig, CartesianIndices((N, N)), update_func
end

@reference_test "record test" begin
    fig, iter, func = generate_plot(3)
    Record(func, fig, iter)
end

function load_frames(video, dir)
    framedir = joinpath(dir, "frames")
    isdir(framedir) && rm(framedir; recursive=true, force=true)
    mkdir(framedir)
    Makie.extract_frames(video, framedir)
    return map(readdir(framedir; join=true)) do path
        return convert(Matrix{RGB{N0f8}}, load(path))
    end
end

function compare_videos(reference, vpath, dir)
    to_compare = load_frames(vpath, dir)
    n = length(to_compare)
    @test n == length(reference)

    @test all(1:n) do i
        v = ReferenceTests.compare_images(reference[i], to_compare[i])
        return v < 0.2
    end
end

# To not spam our reference image comparison with lots of frames, we do a manual frame comparison between the formats and only add the mkv reference to the reference image tests
@reference_test "record test formats" begin
    mktempdir() do dir
        fig, iter, func = generate_plot(2)
        record(func, fig, joinpath(dir, "reference.mkv"), iter)
        reference = load_frames(joinpath(dir, "reference.mkv"), dir)
        @testset "$format" for format in ["mp4", "mkv", "webm"]
            path = joinpath(dir, "test.$format")
            fig, iter, func = generate_plot(2)
            record(func, fig, path, iter)
            compare_videos(reference, path, dir)

            fig, iter, func = generate_plot(2)
            vso = Makie.Record(func, fig, iter; format="mkv")
            path = joinpath(dir, "test.$format")
            save(path, vso)
            compare_videos(reference, path, dir)
        end
        # We re-use ramstepper, to add our array of frames to the reference image comparison
        return Makie.RamStepper(fig, Makie.current_backend().Screen(fig.scene), reference, :png)
    end
end

@reference_test "deletion" begin
    f = Figure()
    l = Legend(f[1, 1], [LineElement(color=:red)], ["Line"])
    s = display(f)
    @test f.scene.current_screens[1] === s
    @test f.scene.children[1].current_screens[1] === s
    @test f.scene.children[1].children[1].current_screens[1] === s
    delete!(l)
    @test f.scene.current_screens[1] === s
    ## legend should be gone
    ax = Axis(f[1, 1])
    scatter!(ax, 1:4, markersize=200, color=1:4)
    f
end

@reference_test "deletion and observable args" begin
    obs = Observable(1:5)
    f, ax, pl = scatter(obs; markersize=150)
    s = display(f)
    # So, for GLMakie it will be 2, since we register an additional listener for
    # State changes for the on demand renderloop
    @test length(obs.listeners) in (1, 2)
    delete!(ax, pl)
    @test length(obs.listeners) == 0
    # ugh, hard to synchronize this with WGLMakie, so, we need to sleep for now to make sure the change makes it to the browser
    # TODO, add synchronization primitive?
    sleep(1)
    f
end

@reference_test "interactive colorscale - mesh" begin
    brain = load(assetpath("brain.stl"))
    color = [abs(tri[1][2]) for tri in brain for i in 1:3]
    f, ax, m = mesh(brain; color, colorscale=identity)
    mesh(f[1, 2], brain; color, colorscale=log10)
    st = Stepper(f)
    Makie.step!(st)
    m.colorscale = log10
    Makie.step!(st)
end

@reference_test "interactive colorscale - heatmap" begin
    data = exp.(abs.(RNG.randn(20, 20)))
    f, ax, hm = heatmap(data, colorscale=log10, axis=(; title="log10"))
    Colorbar(f[1, 2], hm)
    ax2, hm2 = heatmap(f[1, 3], data, colorscale=log10, axis=(; title="log10"))
    st = Stepper(f)
    Makie.step!(st)

    hm2.colorscale = identity
    ax2.title = "identity"
    Makie.step!(st)

    hm.colorscale = identity
    ax.title = "identity"
    Makie.step!(st)
end

@reference_test "interactive colorscale - hexbin" begin
    x = RNG.randn(1_000)
    y = RNG.randn(1_000)
    f = Figure()
    hexbin(f[1, 1], x, y; axis=(aspect=DataAspect(), title="identity"))
    ax, hb = hexbin(f[1, 2], x, y; colorscale=log, axis=(aspect=DataAspect(), title="log"))
    Colorbar(f[1, end+1], hb)
    st = Stepper(f)
    Makie.step!(st)
    hb.colorscale = identity
    ax.title = "identity"
    Makie.step!(st)
end

@reference_test "event ticks in record" begin
    # Checks whether record calculates and triggers event.tick by drawing a
    # Point at y = 1 for each frame where it does. The animation is irrelevant
    # here, so we can just check the final image.
    # The first point maybe at 0 depending on when the backend sets up it's
    # reference time
    ps = Observable(Point2f[])
    f, a, p = scatter(ps)
    xlims!(a, 0, 61)
    ylims!(a, -0.1, 1.1)
    Record(f, 1:60, framerate = 30) do i
        push!(ps.val,  Point2f(i, f.scene.events.tick[].delta_time > 1e-6))
        notify(ps)
        f.scene.events.tick[] = Makie.Tick(Makie.UnknownTickState, 0, 0.0, 0.0)
    end
    f
end

<<<<<<< HEAD
import Makie.SpecApi as S

@reference_test "Moving plots" begin
    f, ax, pl1 = scatter(5:-1:1; markersize=20, axis=(; title="Axis 1"))
    pl2 = poly!(ax, Rect2f(10, 10, 100, 100); color=:green, space=:pixel)
    pl3 = scatter!(ax, 1:5; color=Float64[1:5;], markersize=0.5, colorrange=(1, 5), lowclip=:black, highclip=:red, markerspace=:data)
    pl4 = poly!(ax, Rect2f(0, 0, 1, 1); color=(:green, 0.5), strokewidth=2, strokecolor=:black)
    img1 = copy(colorbuffer(f; px_per_unit=1))
    plots = [pl1, pl2, pl3, pl4]
    get_listener_lengths() = map(plots) do x
        arg_l = length(x[1].listeners)
        attr_l = length(x.color.listeners)
        return [arg_l, attr_l]
    end
    listener_lengths_1 = get_listener_lengths()

    ax2 = Axis(f[1, 2]; title="Axis 2")
    ls = LScene(f[2, :]; show_axis=false)
    scene = Makie.camrelative(ls.scene)

    Makie.move_to!(pl2, ax2.scene)
    Makie.move_to!(pl3, ax2.scene)
    Makie.move_to!(pl4, scene)
    # Make sure updating still works for color
    pl3.color = [-1, 2, 3, 4, 7]

    @test listener_lengths_1 == get_listener_lengths()

    img2 = copy(colorbuffer(f; px_per_unit=1))
    @test length(ax.scene.plots) == 1
    @test ax.scene.plots[1] === pl1
    @test length(ax2.scene.plots) == 2
    @test pl2 in ax2.scene.plots
    @test pl3 in ax2.scene.plots
    @test pl4 in scene.plots
    @test length(scene) == 1

    # Move everything back
    Makie.move_to!(pl1, ax.scene)
    Makie.move_to!(pl2, ax.scene)
    Makie.move_to!(pl3, ax.scene)
    Makie.move_to!(pl4, ax.scene)
    img3 = copy(colorbuffer(f; px_per_unit=1))

    @test listener_lengths_1 == get_listener_lengths()

    imgs = hcat(rotr90.((img1, img2, img3))...)
    s = Scene(size=size(imgs)); image!(s, imgs, space=:pixel); s
=======
@reference_test "updating surface size" begin
	X = Observable(-5:5)
	Y = Observable(-5:5)
    Z = Observable([0.01 * x*x * y*y for x in X.val, y in Y.val])

	f = Figure(size = (800, 400))
    surface(f[1, 1], X, Y, Z)
	surface(f[1, 2], map(collect, X), map(collect, Y), Z)
	surface(f[1, 3], 
        map((X, Y) -> [x for x in X, y in Y], X, Y), 
        map((X, Y) -> [y for x in X, y in Y], X, Y), Z)
    st = Stepper(f)
    Makie.step!(st)

    X.val = -5:0
    Z.val = Z.val[1:6, :]
    notify(Z)
    Makie.step!(st)

    X.val = -5:5
    Z.val = [0.01 * x*x * y*y for x in X.val, y in Y.val]
    notify(Z)
    Makie.step!(st)
>>>>>>> 1e055431
end<|MERGE_RESOLUTION|>--- conflicted
+++ resolved
@@ -192,9 +192,6 @@
     f
 end
 
-<<<<<<< HEAD
-import Makie.SpecApi as S
-
 @reference_test "Moving plots" begin
     f, ax, pl1 = scatter(5:-1:1; markersize=20, axis=(; title="Axis 1"))
     pl2 = poly!(ax, Rect2f(10, 10, 100, 100); color=:green, space=:pixel)
@@ -241,7 +238,8 @@
 
     imgs = hcat(rotr90.((img1, img2, img3))...)
     s = Scene(size=size(imgs)); image!(s, imgs, space=:pixel); s
-=======
+end
+
 @reference_test "updating surface size" begin
 	X = Observable(-5:5)
 	Y = Observable(-5:5)
@@ -250,8 +248,8 @@
 	f = Figure(size = (800, 400))
     surface(f[1, 1], X, Y, Z)
 	surface(f[1, 2], map(collect, X), map(collect, Y), Z)
-	surface(f[1, 3], 
-        map((X, Y) -> [x for x in X, y in Y], X, Y), 
+	surface(f[1, 3],
+        map((X, Y) -> [x for x in X, y in Y], X, Y),
         map((X, Y) -> [y for x in X, y in Y], X, Y), Z)
     st = Stepper(f)
     Makie.step!(st)
@@ -265,5 +263,4 @@
     Z.val = [0.01 * x*x * y*y for x in X.val, y in Y.val]
     notify(Z)
     Makie.step!(st)
->>>>>>> 1e055431
 end