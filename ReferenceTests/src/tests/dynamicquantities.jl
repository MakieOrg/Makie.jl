using Test
import ReferenceTests.DynamicQuantities as DQ

@reference_test "DQ combining units, error for numbers" begin
<<<<<<< HEAD
    xs = (1:600:6000) .* DQ.u"s"
    f, ax, pl = scatter(xs .|> DQ.us"min", 1:10, markersize = 20, color = 1:10)
=======
    f, ax, pl = scatter(((1:600:(100 * 60)) .* DQ.u"s") .|> DQ.us"min", 1:10, markersize = 20, color = 1:10)
>>>>>>> 4ebc4818
    scatter!(ax, (1:10)DQ.u"hr", 1:10; markersize = 20, color = 1:10, colormap = :reds)
    @test_throws ResolveException scatter!(ax, rand(10), 1:10) # should error!
    f
end

@reference_test "DQ Basic units" begin
    f = Figure()
    scatter(f[1, 1], DQ.us"ns" * (1:10), DQ.us"d" * (1:10), markersize = 20, color = 1:10)
    linesegments(f[1, 2], 1:10, round.(LinRange(0, 4599800000000, 10))DQ.u"ns" .|> DQ.us"minute")
    scatter(f[2, 1], DQ.us"cm" * (1:10), DQ.us"d" * (1:10))
    # TODO, implement log units, e.g., dB, mag?
    scatter(f[2, 2], (60:10:100) * DQ.us"Hz")
    f
end

# TODO: Do we really want to support this? Currently uses the units specified in the initial plot
# call as intended in the original PR: https://github.com/SymbolicML/DynamicQuantities.jl/pull/165
#@reference_test "DQ Auto units for observables" begin
#    obs = Observable{Any}(DQ.u"s" * (1:10))
#    f, ax, pl = scatter(1:10, obs)
#    st = Stepper(f)
#
#    obs[] = DQ.u"yr" * (1:10)
#    autolimits!(ax)
#    Makie.step!(st)
#
#    obs[] = DQ.u"ns" * (1:10)
#    autolimits!(ax)
#    Makie.step!(st)
#
#    st
#end

@reference_test "DQ Unit reflection" begin
    # Don't swallow units past the first
    f, a, p = scatter((1:10) * DQ.us"J/s")
    # Don't simplify (assume the user knows better)
    scatter(f[1, 2], (1:10) * DQ.u"K", exp.(1:10) * DQ.us"mm/m^2")
    # Do not change prefixes of simple or compound units
    scatter(f[2, 1], 10 .^ (1:6) * DQ.us"W/m^2", (1:6) .* 1000 * DQ.u"nm"; axis = (; dim2_conversion = Makie.DQConversion(DQ.us"μm")))
    # Do not change units/prefixes for simple units when adding more plots
    scatter(f[2, 2], (0:10) * DQ.u"W/m^2", (0:10) * DQ.u"g"; axis = (; dim1_conversion = Makie.DQConversion(DQ.us"W/m^2")))
    scatter!((0:10) * DQ.u"kW/m^2", (0:10) * DQ.us"kg")
    f
end

@reference_test "DQ Unitful Axis3" begin
    fig = Figure(size = (700, 300))
    ax = Axis3(fig[1, 1], dim1_conversion = Makie.DQConversion(DQ.us"m"))
    xs, ys = -2:0.2:2, -2:0.2:2
    x, y, z = [xi for xi in xs for yi in ys], [yi for xi in xs for yi in ys], [sin(xi) * cos(yi) for xi in xs for yi in ys]
    scatter!(ax, DQ.u"m" * x, y, z; markersize = 10, color = x, alpha = 0.8, transparency = true)
    t = 0:0.1:6π; x, y = cos.(t), sin.(t)
    scatter(fig[1, 2], x, y, t * DQ.u"s", markersize = 15, color = t, alpha = 0.8, transparency = true, axis = (; type = Axis3))
    fig
end<|MERGE_RESOLUTION|>--- conflicted
+++ resolved
@@ -2,12 +2,7 @@
 import ReferenceTests.DynamicQuantities as DQ
 
 @reference_test "DQ combining units, error for numbers" begin
-<<<<<<< HEAD
-    xs = (1:600:6000) .* DQ.u"s"
-    f, ax, pl = scatter(xs .|> DQ.us"min", 1:10, markersize = 20, color = 1:10)
-=======
     f, ax, pl = scatter(((1:600:(100 * 60)) .* DQ.u"s") .|> DQ.us"min", 1:10, markersize = 20, color = 1:10)
->>>>>>> 4ebc4818
     scatter!(ax, (1:10)DQ.u"hr", 1:10; markersize = 20, color = 1:10, colormap = :reds)
     @test_throws ResolveException scatter!(ax, rand(10), 1:10) # should error!
     f
