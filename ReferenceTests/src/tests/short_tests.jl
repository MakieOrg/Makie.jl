--- conflicted
+++ resolved
@@ -11,13 +11,8 @@
 end
 
 @cell begin
-<<<<<<< HEAD
     lines(Rect(0, 0, 1, 1), linewidth=4)
     scatter!([Point2f0(0.5, 0.5)], markersize=1, markerspace=SceneSpace, marker='I')
-=======
-    lines(Rect(0, 0, 1, 1), linewidth=4, scale_plot=false)
-    scatter!([Point2f(0.5, 0.5)], markersize=1, markerspace=SceneSpace, marker='I', scale_plot=false)
->>>>>>> c269f922
     current_figure()
 end
 
@@ -51,11 +46,7 @@
     colorrange=(0.2, 0.8)
 )
 
-<<<<<<< HEAD
 @cell lines(Circle(Point2f0(0), Float32(1)); resolution=(800, 1000))
-=======
-@cell lines(Circle(Point2f(0), Float32(1)); scale_plot=false, resolution=(800, 1000))
->>>>>>> c269f922
 
 @cell begin
     v(x::Point2{T}) where T = Point2{T}(x[2], 4 * x[1])
@@ -67,15 +58,9 @@
 
 @cell begin
     r = range(-3pi, stop=3pi, length=100)
-<<<<<<< HEAD
     fig, ax, vplot = volume(r, r, r, (x, y, z) -> cos(x) + sin(y) + cos(z), algorithm=:iso, isorange=0.1f0)
     v2 = volume!(ax, r, r, r, (x, y, z) -> cos(x) + sin(y) + cos(z), algorithm=:mip)
     translate!(v2, Vec3f0(6pi, 0, 0))
-=======
-    fig, ax, vplot = volume(r, r, r, (x, y, z) -> cos(x) + sin(y) + cos(z), algorithm=:iso, isorange=0.1f0, show_axis=false)
-    v2 = volume!(ax, r, r, r, (x, y, z) -> cos(x) + sin(y) + cos(z), algorithm=:mip, show_axis=false)
-    translate!(v2, Vec3f(6pi, 0, 0))
->>>>>>> c269f922
     fig
 end
 
