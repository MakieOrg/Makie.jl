@reference_test "thick arc" arc(Point2f(0), 10f0, 0f0, pi, linewidth=20)

@reference_test "stroked rect poly" poly(Recti(0, 0, 200, 200), strokewidth=20, strokecolor=:red, color=(:black, 0.4))

@reference_test "array of rects poly" begin
    f, ax, pl = poly([Rect(0, 0, 20, 20)])
    scatter!(Rect(0, 0, 20, 20), color=:red, markersize=20)
    f
end

@reference_test "char marker scenespace" begin
    f, ax, pl = lines(Rect(0, 0, 1, 1), linewidth=4)
    scatter!([Point2f(0.5, 0.5)], markersize=1, markerspace=:data, marker='I')
    f
end

@reference_test "lines number color" lines(RNG.rand(10), RNG.rand(10), color=RNG.rand(10), linewidth=10)
@reference_test "lines array of colors" lines(RNG.rand(10), RNG.rand(10), color=RNG.rand(RGBAf, 10), linewidth=10)
@reference_test "scatter interval" scatter(0..1, RNG.rand(10), markersize=RNG.rand(10) .* 20)
@reference_test "scatter linrange" scatter(LinRange(0, 1, 10), RNG.rand(10))

@reference_test "scatter rotation" begin
    angles = range(0, stop=2pi, length=20)
    pos = Point2f.(sin.(angles), cos.(angles))
    f, ax, pl = scatter(pos, markersize=0.2, markerspace=:data, rotations=-angles, marker='▲', axis=(;aspect = DataAspect()))
    scatter!(pos, markersize=10, color=:red)
    f
end

@reference_test "heatmap transparent colormap" heatmap(RNG.rand(50, 50), colormap=(:RdBu, 0.2))

@reference_test "contour small x" contour(RNG.rand(10, 100))
@reference_test "contour small y" contour(RNG.rand(100, 10))
@reference_test "contour with levels" contour(RNG.randn(100, 90), levels=3)

@reference_test "contour with levels array" contour(RNG.randn(100, 90), levels=[0.1, 0.5, 0.8])
@reference_test "contour with color per level" contour(RNG.randn(33, 30), levels=[0.1, 0.5, 0.9], color=[:black, :green, (:blue, 0.4)], linewidth=2)

@reference_test "contour with colorrange" contour(
    RNG.rand(33, 30) .* 6 .- 3, levels=[-2.5, 0.4, 0.5, 0.6, 2.5],
    colormap=[(:black, 0.2), :red, :blue, :green, (:black, 0.2)],
    colorrange=(0.2, 0.8)
)

@reference_test "circle line" lines(Circle(Point2f(0), Float32(1)))

@reference_test "streamplot with func" begin
    v(x::Point2{T}) where T = Point2{T}(x[2], 4 * x[1])
    streamplot(v, -2..2, -2..2, arrow_size=10)
end

@reference_test "lines with func" lines(-1..1, x -> x^2)
@reference_test "scatter with func" scatter(-1..1, x -> x^2)

@reference_test "volume translated" begin
    r = range(-3pi, stop=3pi, length=100)
    fig, ax, vplot = Makie.volume(r, r, r, (x, y, z) -> cos(x) + sin(y) + cos(z), algorithm=:iso, isorange=0.1f0, axis = (;show_axis=false))
    v2 = volume!(ax, r, r, r, (x, y, z) -> cos(x) + sin(y) + cos(z), algorithm=:mip,
                 transformation=(translation=Vec3f(6pi, 0, 0),))
    fig
end

@reference_test "meshscatter color numbers" meshscatter(RNG.rand(10), RNG.rand(10), RNG.rand(10), color=RNG.rand(10))
@reference_test "meshscatter color array" meshscatter(RNG.rand(10), RNG.rand(10), RNG.rand(10), color=RNG.rand(RGBAf, 10), transparency=true)

@reference_test "transparent mesh texture" begin
    s1 = uv_mesh(Sphere(Point3f(0), 1f0))
    f, ax, pl = mesh(uv_mesh(Sphere(Point3f(0), 1f0)), color=RNG.rand(50, 50))
    # ugh, bug In GeometryTypes for UVs of non unit spheres.
    s2 = uv_mesh(Sphere(Point3f(0), 1f0))
    s2.position .= s2.position .+ (Point3f(0, 2, 0),)
    mesh!(s2, color=RNG.rand(RGBAf, 50, 50))
    f
end

@reference_test "Unequal x and y sizes in surface" begin
    NL = 15
    NR = 31
    function xy_data(x, y)
        r = sqrt(x^2 + y^2)
        r == 0.0 ? 1f0 : (sin(r) / r)
    end
    lspace = range(-10, stop=10, length=NL)
    rspace = range(-10, stop=10, length=NR)

    z = Float32[xy_data(x, y) for x in lspace, y in rspace]
    l = range(0, stop=3, length=NL)
    r = range(0, stop=3, length=NR)
    surface(
        l, r, z,
        colormap=:Spectral
    )
end

@reference_test "Matrices of data in surfaces" begin
    NL = 30
    NR = 31
    function xy_data(x, y)
        r = sqrt(x^2 + y^2)
        r == 0.0 ? 1f0 : (sin(r) / r)
    end
    lspace = range(-10, stop=10, length=NL)
    rspace = range(-10, stop=10, length=NR)

    z = Float32[xy_data(x, y) for x in lspace, y in rspace]
    l = range(0, stop=3, length=NL)
    r = range(0, stop=3, length=NR)
    surface(
        [l for l in l, r in r], [r for l in l, r in r], z,
        colormap=:Spectral
    )
end

@reference_test "heatmaps & surface" begin
    data =
        hcat(LinRange(2, 3, 4), LinRange(2, 2.5, 4), LinRange(2.5, 3, 4), [1, NaN, NaN, 5])

    fig = Figure()
    heatmap(
        fig[1, 1],
        data,
        colorrange = (2, 3),
        highclip = :red,
        lowclip = :black,
        nan_color = (:green, 0.5),
    )
    surface(
        fig[1, 2],
        zeros(size(data)),
        color = data,
        colorrange = (2, 3),
        highclip = :red,
        lowclip = :black,
        nan_color = (:green, 0.5),
        shading = false,
    )
    surface!(
        Axis(fig[2, 2]),
        data,
        colorrange = (2, 3),
        highclip = :red,
        lowclip = :black,
        nan_color = (:green, 0.5),
        shading = false,
    )
    fig
end

@reference_test "log10 heatmap" begin
    heatmap(RNG.rand(10, 5), axis = (yscale = log10, xscale=log10))
end

@reference_test "reverse range heatmap" begin
    x = [1 0
         2 3]
    heatmap(1:2, 1:-1:0, x)
end

@reference_test "lines linesegments width test" begin
    res = 200
    s = Scene(camera=campixel!, resolution=(res, res))
    half = res / 2
    linewidth = 10
    xstart = half - (half/2)
    xend = xstart + 100
    half_w = linewidth/2

    lines!(s, Point2f[(xstart, half), (xend, half)], linewidth=linewidth)
    scatter!(s, Point2f[(xstart, half + half_w), (xstart, half - half_w), (xend, half + half_w), (xend, half - half_w)], color=:red, markersize=2)

    l2 = linesegments!(s, Point2f[(xstart, half), (xend, half)], linewidth=linewidth, color=:gray)
    s2 = scatter!(s, Point2f[(xstart, half + half_w), (xstart, half - half_w), (xend, half + half_w), (xend, half - half_w)], color=:red, markersize=2)

    for p in (l2, s2)
        translate!(p, 0, 20, 0)
    end

    s
end

@reference_test "multipoly with multi strokes" begin
    P = Polygon.([Point2f[[0.45, 0.05], [0.64, 0.15], [0.37, 0.62]],
         Point2f[[0.32, 0.66], [0.46, 0.59], [0.09, 0.08]]])
    poly(P, color = [:red, :green], strokecolor = [:blue, :red], strokewidth = 2)
end

@reference_test "fast pixel marker" begin
    scatter(RNG.rand(Point2f, 10000), marker=Makie.FastPixel())
end

@reference_test "axsi3" begin
    meshscatter(RNG.rand(Point3f, 10), axis=(type=Axis3,))
end


<<<<<<< HEAD
@cell "2D surface with ClosedInterval" begin
=======
@reference_test "2D surface with ClosedInterval" begin
>>>>>>> 6c5f16fc
    surface(0..1, 0..2, zeros(10, 5))
end<|MERGE_RESOLUTION|>--- conflicted
+++ resolved
@@ -192,11 +192,6 @@
     meshscatter(RNG.rand(Point3f, 10), axis=(type=Axis3,))
 end
 
-
-<<<<<<< HEAD
-@cell "2D surface with ClosedInterval" begin
-=======
 @reference_test "2D surface with ClosedInterval" begin
->>>>>>> 6c5f16fc
     surface(0..1, 0..2, zeros(10, 5))
 end