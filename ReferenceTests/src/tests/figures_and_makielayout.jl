--- conflicted
+++ resolved
@@ -480,18 +480,11 @@
     Makie.set_close_to!(sl, 30, 70)
 
     Toggle(f[3, 1])
-<<<<<<< HEAD
     t = Toggle(f[4, 1], framecolor_inactive = :lightblue, rimfraction = 0.6)
     t.orientation = 3pi/4
     Toggle(f[3, 2], active = true, orientation = :horizontal)
     Toggle(f[4, 2], active = true, framecolor_inactive = :lightblue,
         framecolor_active = :yellow, rimfraction = 0.6, orientation = :vertical)
-=======
-    Toggle(f[4, 1], framecolor_inactive = :lightblue, rimfraction = 0.6)
-    Toggle(f[3, 2], active = true)
-    Toggle(f[4, 2], active = true, framecolor_inactive = :lightblue,
-        framecolor_active = :yellow, rimfraction = 0.6)
->>>>>>> 068670b3
 
     Makie.Slider(f[3, 3])
     sl = Makie.Slider(f[4, 3], range = 0:100, linewidth = 20, color_inactive = :cyan,
