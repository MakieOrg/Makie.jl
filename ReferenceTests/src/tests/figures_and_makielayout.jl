--- conflicted
+++ resolved
@@ -221,7 +221,6 @@
     f
 end
 
-<<<<<<< HEAD
 @reference_test "Legend Image-, Mesh- and MeshScatterElements" begin
     f = Figure(size = (400, 400))
     a,p = heatmap(f[1, 1:2], rand(10, 10), label = "Heatmap" => (colormap = :RdBu,))
@@ -234,7 +233,8 @@
     Legend(f[2, 2], a, tellwidth = false)
 
     f
-=======
+end
+
 @reference_test "Legend visibility toggles" begin
     f = Figure(size = (500, 500))
 
@@ -294,7 +294,6 @@
     Makie.step!(st)
 
     st
->>>>>>> e6e06088
 end
 
 @reference_test "LaTeXStrings in Axis3 plots" begin
