--- conflicted
+++ resolved
@@ -158,12 +158,7 @@
     ax2.spinecolor[] = :red
     ax2.spinestyle[] = :dash
     ax2.spinewidth[] = 5
-<<<<<<< HEAD
     scatterlines!(ax2, range(0, 10pi, length=100), range(0, 1, length=100), color = 1:100)
-=======
-    scatterlines!(ax2, range(0, 1, length=100), range(0, 10pi, length=100), color = 1:100)
->>>>>>> 0fb9fe5b
-
     f
 end
 
@@ -185,8 +180,6 @@
         thetaticklabelsize = 18, thetaticklabelcolor = :blue,
         thetaticklabelstrokewidth = 1, thetaticklabelstrokecolor = :white,
     )
-<<<<<<< HEAD
-
     f
 end
 
@@ -204,8 +197,6 @@
     end
     colgap!(f.layout, 5)
     rowgap!(f.layout, 5)
-=======
->>>>>>> 0fb9fe5b
     f
 end
 
