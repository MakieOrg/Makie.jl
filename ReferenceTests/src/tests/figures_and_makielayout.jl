--- conflicted
+++ resolved
@@ -412,7 +412,6 @@
     f
 end
 
-<<<<<<< HEAD
 @reference_test "Textbox" begin
     f = Figure()
 
@@ -449,7 +448,10 @@
         f.scene.events.keyboardbutton[] = Makie.KeyEvent(Makie.Keyboard.backspace, Makie.Keyboard.press)
     end
     Makie.defocus!(tb4)
-=======
+
+    f
+end
+
 @reference_test "Button - Slider - Toggle - Textbox" begin
     f = Figure(size = (500, 250))
     Makie.Button(f[1, 1:2])
@@ -480,7 +482,6 @@
     tb = Textbox(gl[1, 3], bordercolor = :black, cornerradius = 20, 
         fontsize =10, textcolor = :red, boxcolor = :lightblue)
     Makie.set!(tb, "some string")
->>>>>>> 7600174e
 
     f
 end