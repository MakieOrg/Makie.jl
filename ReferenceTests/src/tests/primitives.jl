--- conflicted
+++ resolved
@@ -36,7 +36,6 @@
     s
 end
 
-<<<<<<< HEAD
 # A test case for wide lines and mitering at joints
 @reference_test "Miter Joints for line rendering" begin
     scene = Scene()
@@ -83,10 +82,10 @@
     end
 
     fig
-=======
+end
+
 @reference_test "lines issue #3704" begin
     lines(1:10, sin, color = [fill(0, 9); fill(1, 1)], linewidth = 3, colormap = [:red, :cyan])
->>>>>>> d50dad0a
 end
 
 @reference_test "scatters" begin
