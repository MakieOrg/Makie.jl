
@reference_test "Test heatmap + image overlap" begin
    heatmap(RNG.rand(32, 32))
    image!(map(x -> RGBAf(x, 0.5, 0.5, 0.8), RNG.rand(32, 32)))
    current_figure()
end

@reference_test "Test RGB heatmaps" begin
    fig = Figure()
    heatmap(fig[1, 1], RNG.rand(RGBf, 32, 32))
    heatmap(fig[1, 2], RNG.rand(RGBAf, 32, 32))
    fig
end

@reference_test "heatmap_interpolation" begin
    f = Figure(resolution = (800, 800))
    data = RNG.rand(32, 32)
    # the grayscale heatmap hides the problem that interpolation based on values
    # in GLMakie looks different than interpolation based on colors in CairoMakie
    heatmap(f[1, 1], data, interpolate = false, colormap = :grays)
    heatmap(f[1, 2], data, interpolate = true, colormap = :grays)
    data_big = RNG.rand(1000, 1000)
    heatmap(f[2, 1], data_big, interpolate = false, colormap = :grays)
    heatmap(f[2, 2], data_big, interpolate = true, colormap = :grays)
    xs = (1:32) .^ 1.5
    ys = (1:32) .^ 1.5
    data = RNG.rand(32, 32)
    heatmap(f[3, 1], xs, ys, data, interpolate = false, colormap = :grays)
    f
end

@reference_test "poly and colormap" begin
    # example by @Paulms from MakieOrg/Makie.jl#310
    points = Point2f[[0.0, 0.0], [0.1, 0.0], [0.1, 0.1], [0.0, 0.1]]
    colors = [0.0 ,0.0, 0.5, 0.0]
    fig, ax, polyplot = poly(points, color=colors, colorrange=(0.0, 1.0))
    points = Point2f[[0.1, 0.1], [0.2, 0.1], [0.2, 0.2], [0.1, 0.2]]
    colors = [0.5,0.5,1.0,0.3]
    poly!(ax, points, color=colors, colorrange=(0.0, 1.0))
    fig
end

@reference_test "quiver" begin
    x = range(-2, stop=2, length=21)
    arrows(x, x, RNG.rand(21, 21), RNG.rand(21, 21), arrowsize=0.05)
end

@reference_test "Arrows on hemisphere" begin
    s = Sphere(Point3f(0), 0.9f0)
    fig, ax, meshplot = mesh(s, transparency=true, alpha=0.05)
    pos = decompose(Point3f, s)
    dirs = decompose_normals(s)
    arrows!(ax, pos, dirs, arrowcolor=:red, arrowsize=0.1, linecolor=:red)
    fig
end

@reference_test "image" begin
    fig = Figure()
    image(fig[1,1], Makie.logo(), axis = (; aspect = DataAspect()))
    image(fig[1, 2], RNG.rand(100, 500), axis = (; aspect = DataAspect()))
    fig
end

@reference_test "FEM polygon 2D" begin
    coordinates = [
        0.0 0.0;
        0.5 0.0;
        1.0 0.0;
        0.0 0.5;
        0.5 0.5;
        1.0 0.5;
        0.0 1.0;
        0.5 1.0;
        1.0 1.0;
    ]
    connectivity = [
        1 2 5;
        1 4 5;
        2 3 6;
        2 5 6;
        4 5 8;
        4 7 8;
        5 6 9;
        5 8 9;
    ]
    color = [0.0, 0.0, 0.0, 0.0, -0.375, 0.0, 0.0, 0.0, 0.0]
    poly(coordinates, connectivity, color=color, strokecolor=(:black, 0.6), strokewidth=4)
end

@reference_test "FEM mesh 2D" begin
    coordinates = [
        0.0 0.0;
        0.5 0.0;
        1.0 0.0;
        0.0 0.5;
        0.5 0.5;
        1.0 0.5;
        0.0 1.0;
        0.5 1.0;
        1.0 1.0;
    ]
    connectivity = [
        1 2 5;
        1 4 5;
        2 3 6;
        2 5 6;
        4 5 8;
        4 7 8;
        5 6 9;
        5 8 9;
    ]
    color = [0.0, 0.0, 0.0, 0.0, -0.375, 0.0, 0.0, 0.0, 0.0]
    fig, ax, meshplot = mesh(coordinates, connectivity, color=color, shading=false)
    wireframe!(ax, meshplot[1], color=(:black, 0.6), linewidth=3)
    fig
end

@reference_test "colored triangle" begin
    mesh(
        [(0.0, 0.0), (0.5, 1.0), (1.0, 0.0)], color=[:red, :green, :blue],
        shading=false
    )
end

@reference_test "colored triangle with poly" begin
    poly(
        [(0.0, 0.0), (0.5, 1.0), (1.0, 0.0)],
        color=[:red, :green, :blue],
        strokecolor=:black, strokewidth=2
    )
end

@reference_test "scale_plot" begin
    t = range(0, stop=1, length=500) # time steps
    θ = (6π) .* t    # angles
    x =  # x coords of spiral
    y =  # y coords of spiral
    lines(t .* cos.(θ), t .* sin.(θ);
        color=t, colormap=:algae, linewidth=8, axis = (; aspect = DataAspect()))
end

@reference_test "Polygons" begin
    points = decompose(Point2f, Circle(Point2f(50), 50f0))
    fig, ax, pol = poly(points, color=:gray, strokewidth=10, strokecolor=:red)
    # Optimized forms
    poly!(ax, [Circle(Point2f(50 + 300), 50f0)], color=:gray, strokewidth=10, strokecolor=:red)
    poly!(ax, [Circle(Point2f(50 + i, 50 + i), 10f0) for i = 1:100:400], color=:red)
    poly!(ax, [Rect2f(50 + i, 50 + i, 20, 20) for i = 1:100:400], strokewidth=2, strokecolor=:green)
    linesegments!(ax,
        [Point2f(50 + i, 50 + i) => Point2f(i + 70, i + 70) for i = 1:100:400], linewidth=8, color=:purple
    )
    fig
end

@reference_test "Text Annotation" begin
    text(
        ". This is an annotation!",
        position=(300, 200),
        align=(:center,  :center),
        fontsize=60,
        font="Blackchancery"
    )
end

@reference_test "Text rotation" begin
    fig = Figure()
    ax = fig[1, 1] = Axis(fig)
    pos = (500, 500)
    posis = Point2f[]
    for r in range(0, stop=2pi, length=20)
        p = pos .+ (sin(r) * 100.0, cos(r) * 100)
        push!(posis, p)
        text!(ax, "test",
            position=p,
            fontsize=50,
            rotation=1.5pi - r,
            align=(:center, :center)
        )
    end
    scatter!(ax, posis, markersize=10)
    fig
end

@reference_test "Standard deviation band" begin
    # Sample 100 Brownian motion path and plot the mean trajectory together
    # with a ±1σ band (visualizing uncertainty as marginal standard deviation).
    n, m = 100, 101
    t = range(0, 1, length=m)
    X = cumsum(RNG.randn(n, m), dims=2)
    X = X .- X[:, 1]
    μ = vec(mean(X, dims=1)) # mean
    lines(t, μ)              # plot mean line
    σ = vec(std(X, dims=1))  # stddev
    band!(t, μ + σ, μ - σ)   # plot stddev band
    current_figure()
end

@reference_test "Streamplot animation" begin
    v(x::Point2{T}, t) where T = Point2{T}(one(T) * x[2] * t, 4 * x[1])
    sf = Observable(Base.Fix2(v, 0e0))
    title_str = Observable("t = 0.00")
    sp = streamplot(sf, -2..2, -2..2;
                    linewidth=2,  arrow_size=20, colormap=:magma, axis=(;title=title_str))
    Record(sp, LinRange(0, 20, 5)) do i
        sf[] = Base.Fix2(v, i)
        title_str[] = "t = $(round(i; sigdigits=2))"
    end
end


@reference_test "Line changing colour" begin
    fig, ax, lineplot = lines(RNG.rand(10); linewidth=10)
    N = 20
    Record(fig, 1:N; framerate=20) do i
        lineplot.color = RGBf(i / N, (N - i) / N, 0) # animate scene
    end
end

let
    struct FitzhughNagumo{T}
        ϵ::T
        s::T
        γ::T
        β::T
    end
    @reference_test "streamplot" begin
        P = FitzhughNagumo(0.1, 0.0, 1.5, 0.8)
        ff(x, P::FitzhughNagumo) = Point2f(
            (x[1] - x[2] - x[1]^3 + P.s) / P.ϵ,
            P.γ * x[1] - x[2] + P.β
        )
        ff(x) = ff(x, P)
        streamplot(ff, -1.5..1.5, -1.5..1.5, colormap=:magma)
    end
end

@reference_test "Transforming lines" begin
    N = 7 # number of colours in default palette
    fig = Figure()
    ax = Axis(fig)
    fig[1,1] = ax
    st = Stepper(fig)

    xs = 0:9        # data
    ys = zeros(10)
    colors = Makie.default_palettes.color[]
    plots = map(1:N) do i # plot lines
        lines!(ax,
            xs, ys;
            color=colors[i],
            linewidth=5
        ) # plot lines with colors
    end

    Makie.step!(st)

    for (i, rot) in enumerate(LinRange(0, π / 2, N))
        Makie.rotate!(plots[i], rot)
        arc!(ax,
            Point2f(0),
            (8 - i),
            pi / 2,
            (pi / 2 - rot);
            color=plots[i].color,
            linewidth=5,
            linestyle=:dash
        )
    end

    Makie.step!(st)
    st
end

@reference_test "Errorbars x y low high" begin
    x = 1:10
    y = sin.(x)
    fig, ax, scatterplot = scatter(x, y)
    errorbars!(ax, x, y, RNG.rand(10) .+ 0.5, RNG.rand(10) .+ 0.5)
    errorbars!(ax, x, y, RNG.rand(10) .+ 0.5, RNG.rand(10) .+ 0.5, color = :red, direction = :x)
    fig
end

@reference_test "Rangebars x y low high" begin
    vals = -1:0.1:1

    lows = zeros(length(vals))
    highs = LinRange(0.1, 0.4, length(vals))

    fig, ax, rbars = rangebars(vals, lows, highs, color = :red)
    rangebars!(ax, vals, lows, highs, color = LinRange(0, 1, length(vals)),
        whiskerwidth = 3, direction = :x)
    fig
end


@reference_test "Simple pie chart" begin
    fig = Figure(resolution=(800, 800))
    pie(fig[1, 1], 1:5, color=collect(1:5), axis=(;aspect=DataAspect()))
    fig
end

@reference_test "Hollow pie chart" begin
    pie(1:5, color=collect(1.0:5), radius=2, inner_radius=1, axis=(;aspect=DataAspect()))
end

@reference_test "Open pie chart" begin
    pie(0.1:0.1:1.0, normalize=false, axis=(;aspect=DataAspect()))
end

@reference_test "intersecting polygon" begin
    x = LinRange(0, 2pi, 100)
    poly(Point2f.(zip(sin.(x), sin.(2x))), color = :white, strokecolor = :blue, strokewidth = 10)
end


@reference_test "Line Function" begin
    x = range(0, stop=3pi)
    fig, ax, lineplot = lines(x, sin.(x))
    lines!(ax, x, cos.(x), color=:blue)
    fig
end

@reference_test "Grouped bar" begin
    x1         = ["a_right", "a_right", "a_right", "a_right"]
    y1         = [2, 3, -3, -2]
    grp_dodge1 = [2, 2,  1,  1]
    grp_stack1 = [1, 2,  1,  2]

    x2         = ["z_left", "z_left", "z_left", "z_left"]
    y2         = [2, 3, -3, -2]
    grp_dodge2 = [1, 2,  1,  2]
    grp_stack2 = [1, 1,  2,  2]

    perm = [1, 4, 2, 7, 5, 3, 8, 6]
    x = [x1; x2][perm]
    x = categorical(x, levels = ["z_left", "a_right"])
    y = [y1; y2][perm]
    grp_dodge = [grp_dodge1; grp_dodge2][perm]
    grp_stack = [grp_stack1; grp_stack2][perm]

    tbl = (; x = x, grp_dodge = grp_dodge, grp_stack = grp_stack, y = y)

    fig = Figure()
    ax = Axis(fig[1,1])

    barplot!(ax, levelcode.(tbl.x), tbl.y, dodge = tbl.grp_dodge, stack = tbl.grp_stack, color = tbl.grp_stack)

    ax.xticks = (1:2, ["z_left", "a_right"])

    fig
end


@reference_test "space 2D" begin
    # This should generate a regular grid with text in a circle in a box. All
    # sizes and positions are scaled to be equal across all options.
    fig = Figure(resolution = (700, 700))
    ax = Axis(fig[1, 1], width = 600, height = 600)
    spaces = (:data, :pixel, :relative, :clip)
    xs = [
        [0.1, 0.35, 0.6, 0.85],
        [0.1, 0.35, 0.6, 0.85] * 600,
        [0.1, 0.35, 0.6, 0.85],
        2 .* [0.1, 0.35, 0.6, 0.85] .- 1
    ]
    scales = (0.02, 12, 0.02, 0.04)
    for (i, space) in enumerate(spaces)
        for (j, mspace) in enumerate(spaces)
            s = 1.5scales[i]
            mesh!(
                ax, Rect2f(xs[i][i] - 2s, xs[i][j] - 2s, 4s, 4s), space = space,
                shading = false, color = :blue)
            lines!(
                ax, Rect2f(xs[i][i] - 2s, xs[i][j] - 2s, 4s, 4s),
                space = space, linewidth = 2, color = :red)
            scatter!(
                ax, Point2f(xs[i][i], xs[i][j]), color = :orange, marker = Circle,
                markersize = 5scales[j], space = space, markerspace = mspace)
            text!(
                ax, "$space\n$mspace", position = Point2f(xs[i][i], xs[i][j]),
                fontsize = scales[j], space = space, markerspace = mspace,
                align = (:center, :center), color = :black)
        end
    end
    xlims!(ax, 0, 1)
    ylims!(ax, 0, 1)
    fig
end

@reference_test "space 2D autolimits" begin
    # Same code as above, but without setting limits. This should look different.
    # Compared to the test above:
    # - (data -> x) column should be centered in x direction
    # - (data -> x) column: meshes and lines should be stretched in x direction
    # - (data -> not data) column: circles and text should keep aspect
    # - (x -> data) row should have stretched circle and text ain x direction
    # - (not data -> data) should keep aspect ratio for mesh and lines
    # - (data -> x) should be slightly missaligned with (not data -> x)
    fig = Figure(resolution = (700, 700))
    ax = Axis(fig[1, 1], width = 600, height = 600)
    spaces = (:data, :pixel, :relative, :clip)
    xs = [
        [0.1, 0.35, 0.6, 0.85],
        [0.1, 0.35, 0.6, 0.85] * 600,
        [0.1, 0.35, 0.6, 0.85],
        2 .* [0.1, 0.35, 0.6, 0.85] .- 1
    ]
    scales = (0.02, 12, 0.02, 0.04)
    for (i, space) in enumerate(spaces)
        for (j, mspace) in enumerate(spaces)
            s = 1.5scales[i]
            mesh!(
                ax, Rect2f(xs[i][i] - 2s, xs[i][j] - 2s, 4s, 4s), space = space,
                shading = false, color = :blue)
            lines!(
                ax, Rect2f(xs[i][i] - 2s, xs[i][j] - 2s, 4s, 4s),
                space = space, linewidth = 2, color = :red)
            scatter!(
                ax, Point2f(xs[i][i], xs[i][j]), color = :orange, marker = Circle,
                markersize = 5scales[j], space = space, markerspace = mspace)
            text!(
                ax, "$space\n$mspace", position = Point2f(xs[i][i], xs[i][j]),
                fontsize = scales[j], space = space, markerspace = mspace,
                align = (:center, :center), color = :black)
        end
    end
    fig
end

@reference_test "Scatter & Text transformations" begin
    # Check that transformations apply in `space = :data`
    fig, ax, p = scatter(Point2f(100, 0.5), marker = 'a', markersize=50)
    t = text!(Point2f(100, 0.5), text = "Test", fontsize = 50)
    translate!(p, -100, 0, 0)
    translate!(t, -100, 0, 0)

    # Check that scale and rotate don't act on the marker for scatter (only the position)
    p2 = scatter!(ax, Point2f(1, 0), marker= 'a', markersize = 50)
    Makie.rotate!(p2, pi/4)
    scale!(p2, 0.5, 0.5, 1)

    # but do act on glyphs of text
    t2 = text!(ax, 1, 0, text = "Test", fontsize = 50)
    Makie.rotate!(t2, pi/4)
    scale!(t2, 0.5, 0.5, 1)

    xlims!(ax, -0.2, 0.5)
    ylims!(ax, 0, 1)

    fig
end

@reference_test "Array of Images Scatter" begin
    img = Makie.logo()
    scatter(1:2, 1:2, marker = [img, img], markersize=reverse(size(img) ./ 10), axis=(limits=(0.5, 2.5, 0.5, 2.5),))
end

@reference_test "Image Scatter different sizes" begin
    img = Makie.logo()
    img2 = load(Makie.assetpath("doge.png"))
    images = [img, img2]
    markersize = map(img-> Vec2f(reverse(size(img) ./ 10)), images)
    scatter(1:2, 1:2, marker = images, markersize=markersize, axis=(limits=(0.5, 2.5, 0.5, 2.5),))
end

@reference_test "2D surface with explicit color" begin
    surface(1:10, 1:10, ones(10, 10); color = [RGBf(x*y/100, 0, 0) for x in 1:10, y in 1:10], shading = false)
end

@reference_test "heatmap and image colormap interpolation" begin
    f = Figure(resolution=(500, 500))
    crange = LinRange(0, 255, 10)
    len = length(crange)
    img = zeros(Float32, len, len + 2)
    img[:, 1] .= 255f0
    for (i, v) in enumerate(crange)
        ib = i + 1
        img[2:end-1, ib] .= v
        img[1, ib] = 255-v
        img[end, ib] = 255-v
    end

    kw(p, interpolate) = (axis=(title="$(p)(interpolate=$(interpolate))", aspect=DataAspect()), interpolate=interpolate, colormap=[:white, :black])

    for (i, p) in enumerate([heatmap, image])
        for (j, interpolate) in enumerate([true, false])
            ax, pl = p(f[i,j], img; kw(p, interpolate)...)
            hidedecorations!(ax)
        end
    end
    f
end

@reference_test "nonlinear colormap" begin
    n = 100
    categorical = [false, true]
    scales = [exp, identity, log, log10]
    fig = Figure(resolution = (500, 250))
    ax = Axis(fig[1, 1])
    for (i, cat) in enumerate(categorical)
        for (j, scale) in enumerate(scales)
            cg = if cat
                cgrad(:viridis, 5; scale = scale, categorical=true)
            else
                cgrad(:viridis; scale = scale, categorical=nothing)
            end
            lines!(ax, Point2f.(LinRange(i+0.1, i+0.9, n), j); color = 1:n, colormap = cg, linewidth = 10)
        end
    end
    ax.xticks[] = ((1:length(categorical)) .+ 0.5, ["categorical=false", "categorical=true"])
    ax.yticks[] = ((1:length(scales)), string.(scales))
    fig
end

@reference_test "colormap with specific values" begin
    cmap = cgrad([:black,:white,:orange],[0,0.2,1])
    fig = Figure(resolution=(400,200))
    ax = Axis(fig[1,1])
    x = range(0,1,length=50)
    scatter!(fig[1,1],Point2.(x,fill(0.,50)),color=x,colormap=cmap)
    hidedecorations!(ax)
    Colorbar(fig[2,1],vertical=false,colormap=cmap)
    fig
end

@reference_test "multi rect with poly" begin
    # use thick strokewidth, so it will make tests fail if something is missing
    poly([Rect2f(0, 0, 1, 1)], color=:green, strokewidth=100, strokecolor=:black)
end

@reference_test "minor grid & scales" begin
    data = LinRange(0.01, 0.99, 200)
    f = Figure(resolution = (800, 800))
    for (i, scale) in enumerate([log10, log2, log, sqrt, Makie.logit, identity])
        row, col = fldmod1(i, 2)
        Axis(f[row, col], yscale = scale, title = string(scale),
            yminorticksvisible = true, yminorgridvisible = true,
            xminorticksvisible = true, xminorgridvisible = true,
            yminortickwidth = 4.0, xminortickwidth = 4.0,
            yminorgridwidth = 6.0, xminorgridwidth = 6.0,
            yminorticks = IntervalsBetween(3))

        lines!(data, color = :blue)
    end
    f
end

@reference_test "Tooltip" begin
    fig, ax, p = scatter(Point2f(0,0))
    xlims!(ax, -10, 10)
    ylims!(ax, -5, 5)
    tt = tooltip!(ax, Point2f(0), text = "left", placement = :left)
    tt.backgroundcolor[] = :red
    tooltip!(
        ax, 0, 0, "above with \nnewline\nand offset",
        placement = :above, textpadding = (8, 5, 3, 2), align = 0.8
    )
    tooltip!(ax, Point2f(0), "below", placement = :below, outline_color = :red, outline_linestyle = :dot)
    tooltip!(
<<<<<<< HEAD
        ax, 0, 0, text = "right", placement = :right, fontsize = 30, 
=======
        ax, 0, 0, text = "right", placement = :right, textsize = 30,
>>>>>>> 5e92300f
        outline_linewidth = 5, offset = 30, triangle_size = 15,
        strokewidth = 2f0, strokecolor = :cyan
    )
    fig
end

@reference_test "tricontourf" begin
    x = RNG.randn(50)
    y = RNG.randn(50)
    z = -sqrt.(x .^ 2 .+ y .^ 2) .+ 0.1 .* RNG.randn.()

    f, ax, tr = tricontourf(x, y, z)
    scatter!(x, y, color = z, strokewidth = 1, strokecolor = :black)
    Colorbar(f[1, 2], tr)
    f
end

@reference_test "tricontourf extendhigh extendlow" begin
    x = RNG.randn(50)
    y = RNG.randn(50)
    z = -sqrt.(x .^ 2 .+ y .^ 2) .+ 0.1 .* RNG.randn.()

    f, ax, tr = tricontourf(x, y, z, levels = -1.8:0.2:-0.4, extendhigh = :red, extendlow = :orange)
    scatter!(x, y, color = z, strokewidth = 1, strokecolor = :black)
    Colorbar(f[1, 2], tr)
    f
end

@reference_test "tricontourf relative mode" begin
    x = RNG.randn(50)
    y = RNG.randn(50)
    z = -sqrt.(x .^ 2 .+ y .^ 2) .+ 0.1 .* RNG.randn.()

    f, ax, tr = tricontourf(x, y, z, mode = :relative, levels = 0.2:0.1:1, colormap = :batlow)
    scatter!(x, y, color = z, strokewidth = 1, strokecolor = :black, colormap = :batlow)
    Colorbar(f[1, 2], tr)
    f
end

@reference_test "tricontourf manual vs delaunay" begin
    n = 20
    angles = range(0, 2pi, length = n+1)[1:end-1]
    x = [cos.(angles); 2 .* cos.(angles .+ pi/n)]
    y = [sin.(angles); 2 .* sin.(angles .+ pi/n)]
    z = (x .- 0.5).^2 + (y .- 0.5).^2 .+ 0.5 .* RNG.randn.()

    triangulation_inner = reduce(hcat, map(i -> [0, 1, n] .+ i, 1:n))
    triangulation_outer = reduce(hcat, map(i -> [n-1, n, 0] .+ i, 1:n))
    triangulation = hcat(triangulation_inner, triangulation_outer)

    f, ax, _ = tricontourf(x, y, z, triangulation = triangulation,
        axis = (; aspect = 1, title = "Manual triangulation"))
    scatter!(x, y, color = z, strokewidth = 1, strokecolor = :black)

    tricontourf(f[1, 2], x, y, z, triangulation = Makie.DelaunayTriangulation(),
        axis = (; aspect = 1, title = "Delaunay triangulation"))
    scatter!(x, y, color = z, strokewidth = 1, strokecolor = :black)

    f
end

@reference_test "marker offset in data space" begin
    f = Figure()
    ax = Axis(f[1, 1]; xticks=0:1, yticks=0:10)
    scatter!(ax, fill(0, 10), 0:9, marker=Rect, marker_offset=Vec2f(0,0), transform_marker=true, markerspace=:data, markersize=Vec2f.(1, LinRange(0.1, 1, 10)))
    lines!(ax, Rect(0, 0, 1, 10), color=:red)
    f
end

@reference_test "trimspine" begin
    with_theme(Axis = (limits = (0.5, 5.5, 0.3, 3.4), spinewidth = 8, topspinevisible = false, rightspinevisible = false)) do
        f = Figure(resolution = (800, 800))

        for (i, ts) in enumerate([(true, true), (true, false), (false, true), (false, false)])
            Label(f[0, i], string(ts), tellwidth = false)
            Axis(f[1, i], xtrimspine = ts)
            Axis(f[2, i], ytrimspine = ts)
            Axis(f[3, i], xtrimspine = ts, xreversed = true)
            Axis(f[4, i], ytrimspine = ts, yreversed = true)
        end

        for (i, l) in enumerate(["x", "y", "x reversed", "y reversed"])
            Label(f[i, 5], l, tellheight = false)
        end

        f
    end
end

@reference_test "hexbin bin int" begin
    f = Figure(resolution = (800, 800))

    x = RNG.rand(300)
    y = RNG.rand(300)

    for i in 2:5
        ax = Axis(f[fldmod1(i-1, 2)...], title = "bins = $i", aspect = DataAspect())
        hexbin!(ax, x, y, bins = i)
        wireframe!(ax, Rect2f(Point2f.(x, y)), color = :red)
        scatter!(ax, x, y, color = :red, markersize = 5)
    end

    f
end

@reference_test "hexbin bin tuple" begin
    f = Figure(resolution = (800, 800))

    x = RNG.rand(300)
    y = RNG.rand(300)

    for i in 2:5
        ax = Axis(f[fldmod1(i-1, 2)...], title = "bins = (3, $i)", aspect = DataAspect())
        hexbin!(ax, x, y, bins = (3, i))
        wireframe!(ax, Rect2f(Point2f.(x, y)), color = :red)
        scatter!(ax, x, y, color = :red, markersize = 5)
    end

    f
end



@reference_test "hexbin two cellsizes" begin
    f = Figure(resolution = (800, 800))

    x = RNG.rand(300)
    y = RNG.rand(300)

    for (i, cellsize) in enumerate([0.1, 0.15, 0.2, 0.25])
        ax = Axis(f[fldmod1(i, 2)...], title = "cellsize = ($cellsize, $cellsize)", aspect = DataAspect())
        hexbin!(ax, x, y, cellsize = (cellsize, cellsize))
        wireframe!(ax, Rect2f(Point2f.(x, y)), color = :red)
        scatter!(ax, x, y, color = :red, markersize = 5)
    end

    f
end

@reference_test "hexbin one cellsize" begin
    f = Figure(resolution = (800, 800))

    x = RNG.rand(300)
    y = RNG.rand(300)

    for (i, cellsize) in enumerate([0.1, 0.15, 0.2, 0.25])
        ax = Axis(f[fldmod1(i, 2)...], title = "cellsize = $cellsize", aspect = DataAspect())
        hexbin!(ax, x, y, cellsize = cellsize)
        wireframe!(ax, Rect2f(Point2f.(x, y)), color = :red)
        scatter!(ax, x, y, color = :red, markersize = 5)
    end

    f
end

@reference_test "hexbin threshold" begin
    f = Figure(resolution = (800, 800))

    x = RNG.randn(100000)
    y = RNG.randn(100000)

    for (i, threshold) in enumerate([1, 10, 100, 500])
        ax = Axis(f[fldmod1(i, 2)...], title = "threshold = $threshold", aspect = DataAspect())
        hexbin!(ax, x, y, cellsize = 0.4, threshold = threshold)
    end
    f
end

@reference_test "hexbin scale" begin
    x = RNG.randn(100000)
    y = RNG.randn(100000)

    f = Figure()
    hexbin(f[1, 1], x, y, bins = 40,
        axis = (aspect = DataAspect(), title = "scale = identity"))
    hexbin(f[1, 2], x, y, bins = 40, scale=log10,
        axis = (aspect = DataAspect(), title = "scale = log10"))
    f
end

# Scatter needs working highclip/lowclip first
# @reference_test "hexbin colorrange highclip lowclip" begin
#     x = RNG.randn(100000)
#     y = RNG.randn(100000)

#     hexbin(x, y,
#         bins = 40,
#         axis = (aspect = DataAspect(),),
#         colorrange = (10, 300),
#         highclip = :red,
#         lowclip = :pink,
#         strokewidth = 1,
#         strokecolor = :gray30
#     )
# end

@reference_test "Latex labels after the fact" begin
    f = Figure(fontsize = 50)
    ax = Axis(f[1, 1])
    ax.xticks = ([3, 6, 9], [L"x" , L"y" , L"z"])
    ax.yticks = ([3, 6, 9], [L"x" , L"y" , L"z"])
    f
end<|MERGE_RESOLUTION|>--- conflicted
+++ resolved
@@ -557,11 +557,7 @@
     )
     tooltip!(ax, Point2f(0), "below", placement = :below, outline_color = :red, outline_linestyle = :dot)
     tooltip!(
-<<<<<<< HEAD
         ax, 0, 0, text = "right", placement = :right, fontsize = 30, 
-=======
-        ax, 0, 0, text = "right", placement = :right, textsize = 30,
->>>>>>> 5e92300f
         outline_linewidth = 5, offset = 30, triangle_size = 15,
         strokewidth = 2f0, strokecolor = :cyan
     )
