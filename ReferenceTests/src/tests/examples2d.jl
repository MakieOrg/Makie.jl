--- conflicted
+++ resolved
@@ -706,16 +706,13 @@
         outline_linewidth = 5, offset = 30, triangle_size = 15,
         strokewidth = 2f0, strokecolor = :cyan
     )
-<<<<<<< HEAD
     tooltip!(ax, "i'm an axis", placement=:center)
-=======
     # Test depth (this part is expected to fail in CairoMakie)
     p = tooltip!(ax, -5, -4, "test line\ntest line", backgroundcolor = :lightblue)
     translate!(p, 0, 0, 100)
     mesh!(ax, 
         Point3f.([-7, -7, -3, -3], [-4, -2, -4, -2], [99, 99, 101, 101]), [1 2 3; 2 3 4], 
         shading = NoShading, color = :orange)
->>>>>>> 757794f9
     fig
 end
 
