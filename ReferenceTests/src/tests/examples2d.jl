
@reference_test "Test heatmap + image overlap" begin
    heatmap(RNG.rand(32, 32))
    image!(map(x -> RGBAf(x, 0.5, 0.5, 0.8), RNG.rand(32, 32)))
    current_figure()
end

@reference_test "Test RGB heatmaps" begin
    fig = Figure()
    heatmap(fig[1, 1], RNG.rand(RGBf, 32, 32))
    heatmap(fig[1, 2], RNG.rand(RGBAf, 32, 32))
    fig
end

@reference_test "heatmap_interpolation" begin
    f = Figure(resolution = (800, 800))
    data = RNG.rand(32, 32)
    # the grayscale heatmap hides the problem that interpolation based on values
    # in GLMakie looks different than interpolation based on colors in CairoMakie
    heatmap(f[1, 1], data, interpolate = false, colormap = :grays)
    heatmap(f[1, 2], data, interpolate = true, colormap = :grays)
    data_big = RNG.rand(1000, 1000)
    heatmap(f[2, 1], data_big, interpolate = false, colormap = :grays)
    heatmap(f[2, 2], data_big, interpolate = true, colormap = :grays)
    xs = (1:32) .^ 1.5
    ys = (1:32) .^ 1.5
    data = RNG.rand(32, 32)
    heatmap(f[3, 1], xs, ys, data, interpolate = false, colormap = :grays)
    f
end

@reference_test "poly and colormap" begin
    # example by @Paulms from MakieOrg/Makie.jl#310
    points = Point2f[[0.0, 0.0], [0.1, 0.0], [0.1, 0.1], [0.0, 0.1]]
    colors = [0.0 ,0.0, 0.5, 0.0]
    fig, ax, polyplot = poly(points, color=colors, colorrange=(0.0, 1.0))
    points = Point2f[[0.1, 0.1], [0.2, 0.1], [0.2, 0.2], [0.1, 0.2]]
    colors = [0.5,0.5,1.0,0.3]
    poly!(ax, points, color=colors, colorrange=(0.0, 1.0))
    fig
end

@reference_test "quiver" begin
    x = range(-2, stop=2, length=21)
    arrows(x, x, RNG.rand(21, 21), RNG.rand(21, 21), arrowsize=0.05)
end

@reference_test "Arrows on hemisphere" begin
    s = Sphere(Point3f(0), 0.9f0)
    fig, ax, meshplot = mesh(s, transparency=true, alpha=0.05)
    pos = decompose(Point3f, s)
    dirs = decompose_normals(s)
    arrows!(ax, pos, dirs, arrowcolor=:red, arrowsize=0.1, linecolor=:red)
    fig
end

@reference_test "image" begin
    fig = Figure()
    image(fig[1,1], Makie.logo(), axis = (; aspect = DataAspect()))
    image(fig[1, 2], RNG.rand(100, 500), axis = (; aspect = DataAspect()))
    fig
end

@reference_test "FEM polygon 2D" begin
    coordinates = [
        0.0 0.0;
        0.5 0.0;
        1.0 0.0;
        0.0 0.5;
        0.5 0.5;
        1.0 0.5;
        0.0 1.0;
        0.5 1.0;
        1.0 1.0;
    ]
    connectivity = [
        1 2 5;
        1 4 5;
        2 3 6;
        2 5 6;
        4 5 8;
        4 7 8;
        5 6 9;
        5 8 9;
    ]
    color = [0.0, 0.0, 0.0, 0.0, -0.375, 0.0, 0.0, 0.0, 0.0]
    poly(coordinates, connectivity, color=color, strokecolor=(:black, 0.6), strokewidth=4)
end

@reference_test "FEM mesh 2D" begin
    coordinates = [
        0.0 0.0;
        0.5 0.0;
        1.0 0.0;
        0.0 0.5;
        0.5 0.5;
        1.0 0.5;
        0.0 1.0;
        0.5 1.0;
        1.0 1.0;
    ]
    connectivity = [
        1 2 5;
        1 4 5;
        2 3 6;
        2 5 6;
        4 5 8;
        4 7 8;
        5 6 9;
        5 8 9;
    ]
    color = [0.0, 0.0, 0.0, 0.0, -0.375, 0.0, 0.0, 0.0, 0.0]
    fig, ax, meshplot = mesh(coordinates, connectivity, color=color, shading=false)
    wireframe!(ax, meshplot[1], color=(:black, 0.6), linewidth=3)
    fig
end

@reference_test "colored triangle" begin
    mesh(
        [(0.0, 0.0), (0.5, 1.0), (1.0, 0.0)], color=[:red, :green, :blue],
        shading=false
    )
end

@reference_test "colored triangle with poly" begin
    poly(
        [(0.0, 0.0), (0.5, 1.0), (1.0, 0.0)],
        color=[:red, :green, :blue],
        strokecolor=:black, strokewidth=2
    )
end

@reference_test "scale_plot" begin
    t = range(0, stop=1, length=500) # time steps
    θ = (6π) .* t    # angles
    x =  # x coords of spiral
    y =  # y coords of spiral
    lines(t .* cos.(θ), t .* sin.(θ);
        color=t, colormap=:algae, linewidth=8, axis = (; aspect = DataAspect()))
end

@reference_test "Polygons" begin
    points = decompose(Point2f, Circle(Point2f(50), 50f0))
    fig, ax, pol = poly(points, color=:gray, strokewidth=10, strokecolor=:red)
    # Optimized forms
    poly!(ax, [Circle(Point2f(50 + 300), 50f0)], color=:gray, strokewidth=10, strokecolor=:red)
    poly!(ax, [Circle(Point2f(50 + i, 50 + i), 10f0) for i = 1:100:400], color=:red)
    poly!(ax, [Rect2f(50 + i, 50 + i, 20, 20) for i = 1:100:400], strokewidth=2, strokecolor=:green)
    linesegments!(ax,
        [Point2f(50 + i, 50 + i) => Point2f(i + 70, i + 70) for i = 1:100:400], linewidth=8, color=:purple
    )
    fig
end

@reference_test "Text Annotation" begin
    text(
        ". This is an annotation!",
        position=(300, 200),
        align=(:center,  :center),
        textsize=60,
        font="Blackchancery"
    )
end

@reference_test "Text rotation" begin
    fig = Figure()
    ax = fig[1, 1] = Axis(fig)
    pos = (500, 500)
    posis = Point2f[]
    for r in range(0, stop=2pi, length=20)
        p = pos .+ (sin(r) * 100.0, cos(r) * 100)
        push!(posis, p)
        text!(ax, "test",
            position=p,
            textsize=50,
            rotation=1.5pi - r,
            align=(:center, :center)
        )
    end
    scatter!(ax, posis, markersize=10)
    fig
end

@reference_test "Standard deviation band" begin
    # Sample 100 Brownian motion path and plot the mean trajectory together
    # with a ±1σ band (visualizing uncertainty as marginal standard deviation).
    n, m = 100, 101
    t = range(0, 1, length=m)
    X = cumsum(RNG.randn(n, m), dims=2)
    X = X .- X[:, 1]
    μ = vec(mean(X, dims=1)) # mean
    lines(t, μ)              # plot mean line
    σ = vec(std(X, dims=1))  # stddev
    band!(t, μ + σ, μ - σ)   # plot stddev band
    current_figure()
end

@reference_test "Streamplot animation" begin
    v(x::Point2{T}, t) where T = Point2{T}(one(T) * x[2] * t, 4 * x[1])
    sf = Observable(Base.Fix2(v, 0e0))
    title_str = Observable("t = 0.00")
    sp = streamplot(sf, -2..2, -2..2;
                    linewidth=2,  arrow_size=20, colormap=:magma, axis=(;title=title_str))
    Record(sp, LinRange(0, 20, 5)) do i
        sf[] = Base.Fix2(v, i)
        title_str[] = "t = $(round(i; sigdigits=2))"
    end
end


@reference_test "Line changing colour" begin
    fig, ax, lineplot = lines(RNG.rand(10); linewidth=10)
    N = 20
    Record(fig, 1:N; framerate=20) do i
        lineplot.color = RGBf(i / N, (N - i) / N, 0) # animate scene
    end
end

let
    struct FitzhughNagumo{T}
        ϵ::T
        s::T
        γ::T
        β::T
    end
    @reference_test "streamplot" begin
        P = FitzhughNagumo(0.1, 0.0, 1.5, 0.8)
        ff(x, P::FitzhughNagumo) = Point2f(
            (x[1] - x[2] - x[1]^3 + P.s) / P.ϵ,
            P.γ * x[1] - x[2] + P.β
        )
        ff(x) = ff(x, P)
        streamplot(ff, -1.5..1.5, -1.5..1.5, colormap=:magma)
    end
end

@reference_test "Transforming lines" begin
    N = 7 # number of colours in default palette
    fig = Figure()
    ax = Axis(fig)
    fig[1,1] = ax
    st = Stepper(fig)

    xs = 0:9        # data
    ys = zeros(10)
    colors = Makie.default_palettes.color[]
    plots = map(1:N) do i # plot lines
        lines!(ax,
            xs, ys;
            color=colors[i],
            linewidth=5
        ) # plot lines with colors
    end

    Makie.step!(st)

    for (i, rot) in enumerate(LinRange(0, π / 2, N))
        Makie.rotate!(plots[i], rot)
        arc!(ax,
            Point2f(0),
            (8 - i),
            pi / 2,
            (pi / 2 - rot);
            color=plots[i].color,
            linewidth=5,
            linestyle=:dash
        )
    end

    Makie.step!(st)
    st
end

@reference_test "Errorbars x y low high" begin
    x = 1:10
    y = sin.(x)
    fig, ax, scatterplot = scatter(x, y)
    errorbars!(ax, x, y, RNG.rand(10) .+ 0.5, RNG.rand(10) .+ 0.5)
    errorbars!(ax, x, y, RNG.rand(10) .+ 0.5, RNG.rand(10) .+ 0.5, color = :red, direction = :x)
    fig
end

@reference_test "Rangebars x y low high" begin
    vals = -1:0.1:1

    lows = zeros(length(vals))
    highs = LinRange(0.1, 0.4, length(vals))

    fig, ax, rbars = rangebars(vals, lows, highs, color = :red)
    rangebars!(ax, vals, lows, highs, color = LinRange(0, 1, length(vals)),
        whiskerwidth = 3, direction = :x)
    fig
end


@reference_test "Simple pie chart" begin
    fig = Figure(resolution=(800, 800))
    pie(fig[1, 1], 1:5, color=collect(1:5), axis=(;aspect=DataAspect()))
    fig
end

@reference_test "Hollow pie chart" begin
    pie(1:5, color=collect(1.0:5), radius=2, inner_radius=1, axis=(;aspect=DataAspect()))
end

@reference_test "Open pie chart" begin
    pie(0.1:0.1:1.0, normalize=false, axis=(;aspect=DataAspect()))
end

@reference_test "intersecting polygon" begin
    x = LinRange(0, 2pi, 100)
    poly(Point2f.(zip(sin.(x), sin.(2x))), color = :white, strokecolor = :blue, strokewidth = 10)
end


@reference_test "Line Function" begin
    x = range(0, stop=3pi)
    fig, ax, lineplot = lines(x, sin.(x))
    lines!(ax, x, cos.(x), color=:blue)
    fig
end

@reference_test "Grouped bar" begin
    x1         = ["a_right", "a_right", "a_right", "a_right"]
    y1         = [2, 3, -3, -2]
    grp_dodge1 = [2, 2,  1,  1]
    grp_stack1 = [1, 2,  1,  2]

    x2         = ["z_left", "z_left", "z_left", "z_left"]
    y2         = [2, 3, -3, -2]
    grp_dodge2 = [1, 2,  1,  2]
    grp_stack2 = [1, 1,  2,  2]

    perm = [1, 4, 2, 7, 5, 3, 8, 6]
    x = [x1; x2][perm]
    x = categorical(x, levels = ["z_left", "a_right"])
    y = [y1; y2][perm]
    grp_dodge = [grp_dodge1; grp_dodge2][perm]
    grp_stack = [grp_stack1; grp_stack2][perm]

    tbl = (; x = x, grp_dodge = grp_dodge, grp_stack = grp_stack, y = y)

    fig = Figure()
    ax = Axis(fig[1,1])

    barplot!(ax, levelcode.(tbl.x), tbl.y, dodge = tbl.grp_dodge, stack = tbl.grp_stack, color = tbl.grp_stack)

    ax.xticks = (1:2, ["z_left", "a_right"])

    fig
end


@reference_test "space 2D" begin
    # This should generate a regular grid with text in a circle in a box. All
    # sizes and positions are scaled to be equal across all options.
    fig = Figure(resolution = (700, 700))
    ax = Axis(fig[1, 1], width = 600, height = 600)
    spaces = (:data, :pixel, :relative, :clip)
    xs = [
        [0.1, 0.35, 0.6, 0.85],
        [0.1, 0.35, 0.6, 0.85] * 600,
        [0.1, 0.35, 0.6, 0.85],
        2 .* [0.1, 0.35, 0.6, 0.85] .- 1
    ]
    scales = (0.02, 12, 0.02, 0.04)
    for (i, space) in enumerate(spaces)
        for (j, mspace) in enumerate(spaces)
            s = 1.5scales[i]
            mesh!(
                ax, Rect2f(xs[i][i] - 2s, xs[i][j] - 2s, 4s, 4s), space = space,
                shading = false, color = :blue)
            lines!(
                ax, Rect2f(xs[i][i] - 2s, xs[i][j] - 2s, 4s, 4s),
                space = space, linewidth = 2, color = :red)
            scatter!(
                ax, Point2f(xs[i][i], xs[i][j]), color = :orange, marker = Circle,
                markersize = 5scales[j], space = space, markerspace = mspace)
            text!(
                ax, "$space\n$mspace", position = Point2f(xs[i][i], xs[i][j]),
                textsize = scales[j], space = space, markerspace = mspace,
                align = (:center, :center), color = :black)
        end
    end
    xlims!(ax, 0, 1)
    ylims!(ax, 0, 1)
    fig
end

@reference_test "space 2D autolimits" begin
    # Same code as above, but without setting limits. This should look different.
    # Compared to the test above:
    # - (data -> x) column should be centered in x direction
    # - (data -> x) column: meshes and lines should be stretched in x direction
    # - (data -> not data) column: circles and text should keep aspect
    # - (x -> data) row should have stretched circle and text ain x direction
    # - (not data -> data) should keep aspect ratio for mesh and lines
    # - (data -> x) should be slightly missaligned with (not data -> x)
    fig = Figure(resolution = (700, 700))
    ax = Axis(fig[1, 1], width = 600, height = 600)
    spaces = (:data, :pixel, :relative, :clip)
    xs = [
        [0.1, 0.35, 0.6, 0.85],
        [0.1, 0.35, 0.6, 0.85] * 600,
        [0.1, 0.35, 0.6, 0.85],
        2 .* [0.1, 0.35, 0.6, 0.85] .- 1
    ]
    scales = (0.02, 12, 0.02, 0.04)
    for (i, space) in enumerate(spaces)
        for (j, mspace) in enumerate(spaces)
            s = 1.5scales[i]
            mesh!(
                ax, Rect2f(xs[i][i] - 2s, xs[i][j] - 2s, 4s, 4s), space = space,
                shading = false, color = :blue)
            lines!(
                ax, Rect2f(xs[i][i] - 2s, xs[i][j] - 2s, 4s, 4s),
                space = space, linewidth = 2, color = :red)
            scatter!(
                ax, Point2f(xs[i][i], xs[i][j]), color = :orange, marker = Circle,
                markersize = 5scales[j], space = space, markerspace = mspace)
            text!(
                ax, "$space\n$mspace", position = Point2f(xs[i][i], xs[i][j]),
                textsize = scales[j], space = space, markerspace = mspace,
                align = (:center, :center), color = :black)
        end
    end
    fig
end

@reference_test "Scatter & Text transformations" begin
    # Check that transformations apply in `space = :data`
    fig, ax, p = scatter(Point2f(100, 0.5), marker = 'a', markersize=50)
    t = text!(Point2f(100, 0.5), text = "Test", textsize = 50)
    translate!(p, -100, 0, 0)
    translate!(t, -100, 0, 0)

    # Check that scale and rotate don't act on the marker for scatter (only the position)
    p2 = scatter!(ax, Point2f(1, 0), marker= 'a', markersize = 50)
    Makie.rotate!(p2, pi/4)
    scale!(p2, 0.5, 0.5, 1)

    # but do act on glyphs of text
    t2 = text!(ax, 1, 0, text = "Test", textsize = 50)
    Makie.rotate!(t2, pi/4)
    scale!(t2, 0.5, 0.5, 1)

    xlims!(ax, -0.2, 0.5)
    ylims!(ax, 0, 1)

    fig
end

@reference_test "Array of Images Scatter" begin
    img = Makie.logo()
    scatter(1:2, 1:2, marker = [img, img], markersize=reverse(size(img) ./ 10), axis=(limits=(0.5, 2.5, 0.5, 2.5),))
end

@reference_test "Image Scatter different sizes" begin
    img = Makie.logo()
    img2 = load(Makie.assetpath("doge.png"))
    images = [img, img2]
    markersize = map(img-> Vec2f(reverse(size(img) ./ 10)), images)
    scatter(1:2, 1:2, marker = images, markersize=markersize, axis=(limits=(0.5, 2.5, 0.5, 2.5),))
end

@reference_test "2D surface with explicit color" begin
    surface(1:10, 1:10, ones(10, 10); color = [RGBf(x*y/100, 0, 0) for x in 1:10, y in 1:10], shading = false)
end

@reference_test "heatmap and image colormap interpolation" begin
    f = Figure(resolution=(500, 500))
    crange = LinRange(0, 255, 10)
    len = length(crange)
    img = zeros(Float32, len, len + 2)
    img[:, 1] .= 255f0
    for (i, v) in enumerate(crange)
        ib = i + 1
        img[2:end-1, ib] .= v
        img[1, ib] = 255-v
        img[end, ib] = 255-v
    end

    kw(p, interpolate) = (axis=(title="$(p)(interpolate=$(interpolate))", aspect=DataAspect()), interpolate=interpolate, colormap=[:white, :black])

    for (i, p) in enumerate([heatmap, image])
        for (j, interpolate) in enumerate([true, false])
            ax, pl = p(f[i,j], img; kw(p, interpolate)...)
            hidedecorations!(ax)
        end
    end
    f
end

@reference_test "nonlinear colormap" begin
    n = 100
    categorical = [false, true]
    scales = [exp, identity, log, log10]
    fig = Figure(resolution = (500, 250))
    ax = Axis(fig[1, 1])
    for (i, cat) in enumerate(categorical)
        for (j, scale) in enumerate(scales)
            cg = if cat
                cgrad(:viridis, 5; scale = scale, categorical=true)
            else
                cgrad(:viridis; scale = scale, categorical=nothing)
            end
            lines!(ax, Point2f.(LinRange(i+0.1, i+0.9, n), j); color = 1:n, colormap = cg, linewidth = 10)
        end
    end
    ax.xticks[] = ((1:length(categorical)) .+ 0.5, ["categorical=false", "categorical=true"])
    ax.yticks[] = ((1:length(scales)), string.(scales))
    fig
end

@reference_test "colormap with specific values" begin
    cmap = cgrad([:black,:white,:orange],[0,0.2,1])
    fig = Figure(resolution=(400,200))
    ax = Axis(fig[1,1])
    x = range(0,1,length=50)
    scatter!(fig[1,1],Point2.(x,fill(0.,50)),color=x,colormap=cmap)
    hidedecorations!(ax)
    Colorbar(fig[2,1],vertical=false,colormap=cmap)
    fig
end

@reference_test "multi rect with poly" begin
    # use thick strokewidth, so it will make tests fail if something is missing
    poly([Rect2f(0, 0, 1, 1)], color=:green, strokewidth=100, strokecolor=:black)
end

@reference_test "minor grid & scales" begin
    data = LinRange(0.01, 0.99, 200)
    f = Figure(resolution = (800, 800))
    for (i, scale) in enumerate([log10, log2, log, sqrt, Makie.logit, identity])
        row, col = fldmod1(i, 2)
        Axis(f[row, col], yscale = scale, title = string(scale),
            yminorticksvisible = true, yminorgridvisible = true,
            xminorticksvisible = true, xminorgridvisible = true,
            yminortickwidth = 4.0, xminortickwidth = 4.0,
            yminorgridwidth = 6.0, xminorgridwidth = 6.0,
            yminorticks = IntervalsBetween(3))

        lines!(data, color = :blue)
    end
    f
end

<<<<<<< HEAD
@reference_test "tricontourf" begin
    x = RNG.randn(50)
    y = RNG.randn(50)
    z = -sqrt.(x .^ 2 .+ y .^ 2) .+ 0.1 .* RNG.randn.()

    f, ax, tr = tricontourf(x, y, z)
    scatter!(x, y, color = z, strokewidth = 1, strokecolor = :black)
    Colorbar(f[1, 2], tr)
    f
end

@reference_test "tricontourf extendhigh extendlow" begin
    x = RNG.randn(50)
    y = RNG.randn(50)
    z = -sqrt.(x .^ 2 .+ y .^ 2) .+ 0.1 .* RNG.randn.()

    f, ax, tr = tricontourf(x, y, z, levels = -1.8:0.2:-0.4, extendhigh = :red, extendlow = :orange)
    scatter!(x, y, color = z, strokewidth = 1, strokecolor = :black)
    Colorbar(f[1, 2], tr)
    f
end

@reference_test "tricontourf relative mode" begin
    x = RNG.randn(50)
    y = RNG.randn(50)
    z = -sqrt.(x .^ 2 .+ y .^ 2) .+ 0.1 .* RNG.randn.()

    f, ax, tr = tricontourf(x, y, z, mode = :relative, levels = 0.2:0.1:1, colormap = :batlow)
    scatter!(x, y, color = z, strokewidth = 1, strokecolor = :black, colormap = :batlow)
    Colorbar(f[1, 2], tr)
    f
end

@reference_test "tricontourf manual vs delaunay" begin
    n = 20
    angles = range(0, 2pi, length = n+1)[1:end-1]
    x = [cos.(angles); 2 .* cos.(angles .+ pi/n)]
    y = [sin.(angles); 2 .* sin.(angles .+ pi/n)]
    z = (x .- 0.5).^2 + (y .- 0.5).^2 .+ 0.5 .* RNG.randn.()

    triangulation_inner = reduce(hcat, map(i -> [0, 1, n] .+ i, 1:n))
    triangulation_outer = reduce(hcat, map(i -> [n-1, n, 0] .+ i, 1:n))
    triangulation = hcat(triangulation_inner, triangulation_outer)

    f, ax, _ = tricontourf(x, y, z, triangulation = triangulation,
        axis = (; aspect = 1, title = "Manual triangulation"))
    scatter!(x, y, color = z, strokewidth = 1, strokecolor = :black)

    tricontourf(f[1, 2], x, y, z, triangulation = Makie.DelaunayTriangulation(),
        axis = (; aspect = 1, title = "Delaunay triangulation"))
    scatter!(x, y, color = z, strokewidth = 1, strokecolor = :black)

    f
=======
@reference_test "marker offset in data space" begin
    f = Figure()
    ax = Axis(f[1, 1]; xticks=0:1, yticks=0:10)
    scatter!(ax, fill(0, 10), 0:9, marker=Rect, marker_offset=Vec2f(0,0), transform_marker=true, markerspace=:data, markersize=Vec2f.(1, LinRange(0.1, 1, 10)))
    lines!(ax, Rect(0, 0, 1, 10), color=:red)
    f
end

@reference_test "trimspine" begin
    with_theme(Axis = (limits = (0.5, 5.5, 0.3, 3.4), spinewidth = 8, topspinevisible = false, rightspinevisible = false)) do
        f = Figure(resolution = (800, 800))
    
        for (i, ts) in enumerate([(true, true), (true, false), (false, true), (false, false)])
            Label(f[0, i], string(ts), tellwidth = false)
            Axis(f[1, i], xtrimspine = ts)
            Axis(f[2, i], ytrimspine = ts)
            Axis(f[3, i], xtrimspine = ts, xreversed = true)
            Axis(f[4, i], ytrimspine = ts, yreversed = true)
        end
    
        for (i, l) in enumerate(["x", "y", "x reversed", "y reversed"])
            Label(f[i, 5], l, tellheight = false)
        end
    
        f
    end
>>>>>>> f58adba6
end<|MERGE_RESOLUTION|>--- conflicted
+++ resolved
@@ -545,7 +545,6 @@
     f
 end
 
-<<<<<<< HEAD
 @reference_test "tricontourf" begin
     x = RNG.randn(50)
     y = RNG.randn(50)
@@ -599,7 +598,8 @@
     scatter!(x, y, color = z, strokewidth = 1, strokecolor = :black)
 
     f
-=======
+end
+
 @reference_test "marker offset in data space" begin
     f = Figure()
     ax = Axis(f[1, 1]; xticks=0:1, yticks=0:10)
@@ -626,5 +626,4 @@
     
         f
     end
->>>>>>> f58adba6
 end