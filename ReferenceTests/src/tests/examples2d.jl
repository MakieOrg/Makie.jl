
@reference_test "Test heatmap + image overlap" begin
    heatmap(RNG.rand(32, 32))
    image!(map(x -> RGBAf(x, 0.5, 0.5, 0.8), RNG.rand(32, 32)))
    current_figure()
end

@reference_test "poly and colormap" begin
    # example by @Paulms from JuliaPlots/Makie.jl#310
    points = Point2f[[0.0, 0.0], [0.1, 0.0], [0.1, 0.1], [0.0, 0.1]]
    colors = [0.0 ,0.0, 0.5, 0.0]
    fig, ax, polyplot = poly(points, color=colors, colorrange=(0.0, 1.0))
    points = Point2f[[0.1, 0.1], [0.2, 0.1], [0.2, 0.2], [0.1, 0.2]]
    colors = [0.5,0.5,1.0,0.3]
    poly!(ax, points, color=colors, colorrange=(0.0, 1.0))
    fig
end

@reference_test "quiver" begin
    x = range(-2, stop=2, length=21)
    arrows(x, x, RNG.rand(21, 21), RNG.rand(21, 21), arrowsize=0.05)
end

@reference_test "Arrows on hemisphere" begin
    s = Sphere(Point3f(0), 0.9f0)
    fig, ax, meshplot = mesh(s, transparency=true, alpha=0.05)
    pos = decompose(Point3f, s)
    dirs = decompose_normals(s)
    arrows!(ax, pos, dirs, arrowcolor=:red, arrowsize=0.1, linecolor=:red)
    fig
end

@reference_test "image" begin
    fig = Figure()
    image(fig[1,1], Makie.logo(), axis = (; aspect = DataAspect()))
    image(fig[1, 2], RNG.rand(100, 500), axis = (; aspect = DataAspect()))
    fig
end

@reference_test "FEM polygon 2D" begin
    coordinates = [
        0.0 0.0;
        0.5 0.0;
        1.0 0.0;
        0.0 0.5;
        0.5 0.5;
        1.0 0.5;
        0.0 1.0;
        0.5 1.0;
        1.0 1.0;
    ]
    connectivity = [
        1 2 5;
        1 4 5;
        2 3 6;
        2 5 6;
        4 5 8;
        4 7 8;
        5 6 9;
        5 8 9;
    ]
    color = [0.0, 0.0, 0.0, 0.0, -0.375, 0.0, 0.0, 0.0, 0.0]
    poly(coordinates, connectivity, color=color, strokecolor=(:black, 0.6), strokewidth=4)
end

@reference_test "FEM mesh 2D" begin
    coordinates = [
        0.0 0.0;
        0.5 0.0;
        1.0 0.0;
        0.0 0.5;
        0.5 0.5;
        1.0 0.5;
        0.0 1.0;
        0.5 1.0;
        1.0 1.0;
    ]
    connectivity = [
        1 2 5;
        1 4 5;
        2 3 6;
        2 5 6;
        4 5 8;
        4 7 8;
        5 6 9;
        5 8 9;
    ]
    color = [0.0, 0.0, 0.0, 0.0, -0.375, 0.0, 0.0, 0.0, 0.0]
    fig, ax, meshplot = mesh(coordinates, connectivity, color=color, shading=false)
    wireframe!(ax, meshplot[1], color=(:black, 0.6), linewidth=3)
    fig
end

@reference_test "colored triangle" begin
    mesh(
        [(0.0, 0.0), (0.5, 1.0), (1.0, 0.0)], color=[:red, :green, :blue],
        shading=false
    )
end

@reference_test "colored triangle with poly" begin
    poly(
        [(0.0, 0.0), (0.5, 1.0), (1.0, 0.0)],
        color=[:red, :green, :blue],
        strokecolor=:black, strokewidth=2
    )
end

@reference_test "scale_plot" begin
    t = range(0, stop=1, length=500) # time steps
    θ = (6π) .* t    # angles
    x =  # x coords of spiral
    y =  # y coords of spiral
    lines(t .* cos.(θ), t .* sin.(θ);
        color=t, colormap=:algae, linewidth=8, axis = (; aspect = DataAspect()))
end

@reference_test "Polygons" begin
    points = decompose(Point2f, Circle(Point2f(50), 50f0))
    fig, ax, pol = poly(points, color=:gray, strokewidth=10, strokecolor=:red)
    # Optimized forms
    poly!(ax, [Circle(Point2f(50 + 300), 50f0)], color=:gray, strokewidth=10, strokecolor=:red)
    poly!(ax, [Circle(Point2f(50 + i, 50 + i), 10f0) for i = 1:100:400], color=:red)
    poly!(ax, [Rect2f(50 + i, 50 + i, 20, 20) for i = 1:100:400], strokewidth=2, strokecolor=:green)
    linesegments!(ax,
        [Point2f(50 + i, 50 + i) => Point2f(i + 70, i + 70) for i = 1:100:400], linewidth=8, color=:purple
    )
    fig
end

@reference_test "Text Annotation" begin
    text(
        ". This is an annotation!",
        position=(300, 200),
        align=(:center,  :center),
        textsize=60,
        font="Blackchancery"
    )
end

@reference_test "Text rotation" begin
    fig = Figure()
    ax = fig[1, 1] = Axis(fig)
    pos = (500, 500)
    posis = Point2f[]
    for r in range(0, stop=2pi, length=20)
        p = pos .+ (sin(r) * 100.0, cos(r) * 100)
        push!(posis, p)
        text!(ax, "test",
            position=p,
            textsize=50,
            rotation=1.5pi - r,
            align=(:center, :center)
        )
    end
    scatter!(ax, posis, markersize=10)
    fig
end

@reference_test "Standard deviation band" begin
    # Sample 100 Brownian motion path and plot the mean trajectory together
    # with a ±1σ band (visualizing uncertainty as marginal standard deviation).
    n, m = 100, 101
    t = range(0, 1, length=m)
    X = cumsum(RNG.randn(n, m), dims=2)
    X = X .- X[:, 1]
    μ = vec(mean(X, dims=1)) # mean
    lines(t, μ)              # plot mean line
    σ = vec(std(X, dims=1))  # stddev
    band!(t, μ + σ, μ - σ)   # plot stddev band
    current_figure()
end

@reference_test "Streamplot animation" begin
    v(x::Point2{T}, t) where T = Point2{T}(one(T) * x[2] * t, 4 * x[1])
    sf = Observable(Base.Fix2(v, 0e0))
    title_str = Observable("t = 0.00")
    sp = streamplot(sf, -2..2, -2..2;
                    linewidth=2,  arrow_size=20, colormap=:magma, axis=(;title=title_str))
    Record(sp, LinRange(0, 20, 5)) do i
        sf[] = Base.Fix2(v, i)
        title_str[] = "t = $(round(i; sigdigits=2))"
    end
end


@reference_test "Line changing colour" begin
    fig, ax, lineplot = lines(RNG.rand(10); linewidth=10)
    N = 20
    Record(fig, 1:N; framerate=20) do i
        lineplot.color = RGBf(i / N, (N - i) / N, 0) # animate scene
    end
end

let
    struct FitzhughNagumo{T}
        ϵ::T
        s::T
        γ::T
        β::T
    end
    @reference_test "streamplot" begin
        P = FitzhughNagumo(0.1, 0.0, 1.5, 0.8)
        ff(x, P::FitzhughNagumo) = Point2f(
            (x[1] - x[2] - x[1]^3 + P.s) / P.ϵ,
            P.γ * x[1] - x[2] + P.β
        )
        ff(x) = ff(x, P)
        streamplot(ff, -1.5..1.5, -1.5..1.5, colormap=:magma)
    end
end

@reference_test "Transforming lines" begin
    N = 7 # number of colours in default palette
    fig = Figure()
    ax = Axis(fig)
    fig[1,1] = ax
    st = Stepper(fig)

    xs = 0:9        # data
    ys = zeros(10)
    colors = Makie.default_palettes.color[]
    plots = map(1:N) do i # plot lines
        lines!(ax,
            xs, ys;
            color=colors[i],
            linewidth=5
        ) # plot lines with colors
    end

    Makie.step!(st)

    for (i, rot) in enumerate(LinRange(0, π / 2, N))
        Makie.rotate!(plots[i], rot)
        arc!(ax,
            Point2f(0),
            (8 - i),
            pi / 2,
            (pi / 2 - rot);
            color=plots[i].color,
            linewidth=5,
            linestyle=:dash
        )
    end

    Makie.step!(st)
    st
end

@reference_test "Errorbars x y low high" begin
    x = 1:10
    y = sin.(x)
    fig, ax, scatterplot = scatter(x, y)
    errorbars!(ax, x, y, RNG.rand(10) .+ 0.5, RNG.rand(10) .+ 0.5)
    errorbars!(ax, x, y, RNG.rand(10) .+ 0.5, RNG.rand(10) .+ 0.5, color = :red, direction = :x)
    fig
end

@reference_test "Rangebars x y low high" begin
    vals = -1:0.1:1

    lows = zeros(length(vals))
    highs = LinRange(0.1, 0.4, length(vals))

    fig, ax, rbars = rangebars(vals, lows, highs, color = :red)
    rangebars!(ax, vals, lows, highs, color = LinRange(0, 1, length(vals)),
        whiskerwidth = 3, direction = :x)
    fig
end


@reference_test "Simple pie chart" begin
    fig = Figure(resolution=(800, 800))
    pie(fig[1, 1], 1:5, color=collect(1:5), axis=(;aspect=DataAspect()))
    fig
end

@reference_test "Hollow pie chart" begin
    pie(1:5, color=collect(1.0:5), radius=2, inner_radius=1, axis=(;aspect=DataAspect()))
end

@reference_test "Open pie chart" begin
    pie(0.1:0.1:1.0, normalize=false, axis=(;aspect=DataAspect()))
end

@reference_test "intersecting polygon" begin
    x = LinRange(0, 2pi, 100)
    poly(Point2f.(zip(sin.(x), sin.(2x))), color = :white, strokecolor = :blue, strokewidth = 10)
end


@reference_test "Line Function" begin
    x = range(0, stop=3pi)
    fig, ax, lineplot = lines(x, sin.(x))
    lines!(ax, x, cos.(x), color=:blue)
    fig
end

@reference_test "Grouped bar" begin
	x1         = ["a_right", "a_right", "a_right", "a_right"]
	y1         = [2, 3, -3, -2]
	grp_dodge1 = [2, 2,  1,  1]
	grp_stack1 = [1, 2,  1,  2]

	x2         = ["z_left", "z_left", "z_left", "z_left"]
	y2         = [2, 3, -3, -2]
	grp_dodge2 = [1, 2,  1,  2]
	grp_stack2 = [1, 1,  2,  2]

	perm = [1, 4, 2, 7, 5, 3, 8, 6]
	x = [x1; x2][perm]
	x = categorical(x, levels = ["z_left", "a_right"])
	y = [y1; y2][perm]
	grp_dodge = [grp_dodge1; grp_dodge2][perm]
	grp_stack = [grp_stack1; grp_stack2][perm]

	tbl = (; x = x, grp_dodge = grp_dodge, grp_stack = grp_stack, y = y)

	fig = Figure()
	ax = Axis(fig[1,1])

	barplot!(ax, levelcode.(tbl.x), tbl.y, dodge = tbl.grp_dodge, stack = tbl.grp_stack, color = tbl.grp_stack)

	ax.xticks = (1:2, ["z_left", "a_right"])

	fig
end


@reference_test "space 2D" begin
    # This should generate a regular grid with text in a circle in a box. All
    # sizes and positions are scaled to be equal across all options.
    fig = Figure(resolution = (700, 700))
    ax = Axis(fig[1, 1], width = 600, height = 600)
    spaces = (:data, :pixel, :relative, :clip)
    xs = [
        [0.1, 0.35, 0.6, 0.85],
        [0.1, 0.35, 0.6, 0.85] * 600,
        [0.1, 0.35, 0.6, 0.85],
        2 .* [0.1, 0.35, 0.6, 0.85] .- 1
    ]
    scales = (0.02, 12, 0.02, 0.04)
    for (i, space) in enumerate(spaces)
        for (j, mspace) in enumerate(spaces)
            s = 1.5scales[i]
            mesh!(
                ax, Rect2f(xs[i][i] - 2s, xs[i][j] - 2s, 4s, 4s), space = space,
                shading = false, color = :blue)
            lines!(
                ax, Rect2f(xs[i][i] - 2s, xs[i][j] - 2s, 4s, 4s),
                space = space, linewidth = 2, color = :red)
            scatter!(
                ax, Point2f(xs[i][i], xs[i][j]), color = :orange,
                markersize = 5scales[j], space = space, markerspace = mspace)
            text!(
                ax, "$space\n$mspace", position = Point2f(xs[i][i], xs[i][j]),
                textsize = scales[j], space = space, markerspace = mspace,
                align = (:center, :center), color = :black)
        end
    end
    xlims!(ax, 0, 1)
    ylims!(ax, 0, 1)
    fig
end

@reference_test "space 2D autolimits" begin
    # Same code as above, but without setting limits. This should look different.
    # Compared to the test above:
    # - (data -> x) column should be centered in x direction
    # - (data -> x) column: meshes and lines should be stretched in x direction
    # - (data -> not data) column: circles and text should keep aspect
    # - (x -> data) row should have stretched circle and text ain x direction
    # - (not data -> data) should keep aspect ratio for mesh and lines
    # - (data -> x) should be slightly missaligned with (not data -> x)
    fig = Figure(resolution = (700, 700))
    ax = Axis(fig[1, 1], width = 600, height = 600)
    spaces = (:data, :pixel, :relative, :clip)
    xs = [
        [0.1, 0.35, 0.6, 0.85],
        [0.1, 0.35, 0.6, 0.85] * 600,
        [0.1, 0.35, 0.6, 0.85],
        2 .* [0.1, 0.35, 0.6, 0.85] .- 1
    ]
    scales = (0.02, 12, 0.02, 0.04)
    for (i, space) in enumerate(spaces)
        for (j, mspace) in enumerate(spaces)
            s = 1.5scales[i]
            mesh!(
                ax, Rect2f(xs[i][i] - 2s, xs[i][j] - 2s, 4s, 4s), space = space,
                shading = false, color = :blue)
            lines!(
                ax, Rect2f(xs[i][i] - 2s, xs[i][j] - 2s, 4s, 4s),
                space = space, linewidth = 2, color = :red)
            scatter!(
                ax, Point2f(xs[i][i], xs[i][j]), color = :orange,
                markersize = 5scales[j], space = space, markerspace = mspace)
            text!(
                ax, "$space\n$mspace", position = Point2f(xs[i][i], xs[i][j]),
                textsize = scales[j], space = space, markerspace = mspace,
                align = (:center, :center), color = :black)
        end
    end
    fig
end

@reference_test "Scatter & Text transformations" begin
    # Check that transformations apply in `space = :data`
    fig, ax, p = scatter(Point2f(100, 0.5), marker = 'a', markersize=50)
    t = text!("Test", position = Point2f(100, 0.5), textsize = 50)
    translate!(p, -100, 0, 0)
    translate!(t, -100, 0, 0)

    # Check that scale and rotate don't act on the marker for scatter (only the position)
    p2 = scatter!(ax, Point2f(1, 0), marker= 'a', markersize = 50)
    Makie.rotate!(p2, pi/4)
    scale!(p2, 0.5, 0.5, 1)

    # but do act on glyphs of text
    t2 = text!(ax, "Test", position = Point2f(1, 0), textsize = 50)
    Makie.rotate!(t2, pi/4)
    scale!(t2, 0.5, 0.5, 1)

    xlims!(ax, -0.2, 0.5)
    ylims!(ax, 0, 1)

    fig
end

<<<<<<< HEAD
@reference_test "2D surface with explicit color" begin
    fig, ax, plt = surface(1:10, 1:10, ones(10, 10); color = [RGBf(x*y/100, 0, 0) for x in 1:10, y in 1:10], shading = false)
    fig
=======
@cell "Array of Images Scatter" begin
    img = Makie.logo()
    scatter(1:2, 1:2, marker = [img, img], markersize=reverse(size(img) ./ 10), axis=(limits=(0.5, 2.5, 0.5, 2.5),))
end

@cell "Image Scatter different sizes" begin
    img = Makie.logo()
    img2 = load(Makie.assetpath("doge.png"))
    images = [img, img2]
    markersize = map(img-> Vec2f(reverse(size(img) ./ 10)), images)
    scatter(1:2, 1:2, marker = images, markersize=markersize, axis=(limits=(0.5, 2.5, 0.5, 2.5),))
end

@cell "2D surface with explicit color" begin
    surface(1:10, 1:10, ones(10, 10); color = [RGBf(x*y/100, 0, 0) for x in 1:10, y in 1:10], shading = false)
>>>>>>> 3d496c5d
end<|MERGE_RESOLUTION|>--- conflicted
+++ resolved
@@ -426,17 +426,12 @@
     fig
 end
 
-<<<<<<< HEAD
-@reference_test "2D surface with explicit color" begin
-    fig, ax, plt = surface(1:10, 1:10, ones(10, 10); color = [RGBf(x*y/100, 0, 0) for x in 1:10, y in 1:10], shading = false)
-    fig
-=======
-@cell "Array of Images Scatter" begin
+@reference_test "Array of Images Scatter" begin
     img = Makie.logo()
     scatter(1:2, 1:2, marker = [img, img], markersize=reverse(size(img) ./ 10), axis=(limits=(0.5, 2.5, 0.5, 2.5),))
 end
 
-@cell "Image Scatter different sizes" begin
+@reference_test "Image Scatter different sizes" begin
     img = Makie.logo()
     img2 = load(Makie.assetpath("doge.png"))
     images = [img, img2]
@@ -444,7 +439,6 @@
     scatter(1:2, 1:2, marker = images, markersize=markersize, axis=(limits=(0.5, 2.5, 0.5, 2.5),))
 end
 
-@cell "2D surface with explicit color" begin
+@reference_test "2D surface with explicit color" begin
     surface(1:10, 1:10, ones(10, 10); color = [RGBf(x*y/100, 0, 0) for x in 1:10, y in 1:10], shading = false)
->>>>>>> 3d496c5d
 end