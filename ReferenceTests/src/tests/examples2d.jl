
@reference_test "Test heatmap + image overlap" begin
    heatmap(RNG.rand(32, 32))
    image!(map(x -> RGBAf(x, 0.5, 0.5, 0.8), RNG.rand(32, 32)))
    current_figure()
end

@reference_test "Test RGB heatmaps" begin
    fig = Figure()
    heatmap(fig[1, 1], RNG.rand(RGBf, 32, 32))
    heatmap(fig[1, 2], RNG.rand(RGBAf, 32, 32))
    fig
end

@reference_test "heatmap_interpolation" begin
    f = Figure(resolution = (800, 800))
    data = RNG.rand(32, 32)
    # the grayscale heatmap hides the problem that interpolation based on values
    # in GLMakie looks different than interpolation based on colors in CairoMakie
    heatmap(f[1, 1], data, interpolate = false, colormap = :grays)
    heatmap(f[1, 2], data, interpolate = true, colormap = :grays)
    data_big = RNG.rand(1000, 1000)
    heatmap(f[2, 1], data_big, interpolate = false, colormap = :grays)
    heatmap(f[2, 2], data_big, interpolate = true, colormap = :grays)
    xs = (1:32) .^ 1.5
    ys = (1:32) .^ 1.5
    data = RNG.rand(32, 32)
    heatmap(f[3, 1], xs, ys, data, interpolate = false, colormap = :grays)
    f
end

@reference_test "poly and colormap" begin
    # example by @Paulms from MakieOrg/Makie.jl#310
    points = Point2f[[0.0, 0.0], [0.1, 0.0], [0.1, 0.1], [0.0, 0.1]]
    colors = [0.0 ,0.0, 0.5, 0.0]
    fig, ax, polyplot = poly(points, color=colors, colorrange=(0.0, 1.0))
    points = Point2f[[0.1, 0.1], [0.2, 0.1], [0.2, 0.2], [0.1, 0.2]]
    colors = [0.5,0.5,1.0,0.3]
    poly!(ax, points, color=colors, colorrange=(0.0, 1.0))
    fig
end

@reference_test "quiver" begin
    x = range(-2, stop=2, length=21)
    arrows(x, x, RNG.rand(21, 21), RNG.rand(21, 21), arrowsize=0.05)
end

@reference_test "Arrows on hemisphere" begin
    s = Sphere(Point3f(0), 0.9f0)
    fig, ax, meshplot = mesh(s, transparency=true, alpha=0.05)
    pos = decompose(Point3f, s)
    dirs = decompose_normals(s)
    arrows!(ax, pos, dirs, arrowcolor=:red, arrowsize=0.1, linecolor=:red)
    fig
end

@reference_test "image" begin
    fig = Figure()
    image(fig[1,1], Makie.logo(), axis = (; aspect = DataAspect()))
    image(fig[1, 2], RNG.rand(100, 500), axis = (; aspect = DataAspect()))
    fig
end

@reference_test "FEM polygon 2D" begin
    coordinates = [
        0.0 0.0;
        0.5 0.0;
        1.0 0.0;
        0.0 0.5;
        0.5 0.5;
        1.0 0.5;
        0.0 1.0;
        0.5 1.0;
        1.0 1.0;
    ]
    connectivity = [
        1 2 5;
        1 4 5;
        2 3 6;
        2 5 6;
        4 5 8;
        4 7 8;
        5 6 9;
        5 8 9;
    ]
    color = [0.0, 0.0, 0.0, 0.0, -0.375, 0.0, 0.0, 0.0, 0.0]
    poly(coordinates, connectivity, color=color, strokecolor=(:black, 0.6), strokewidth=4)
end

@reference_test "FEM mesh 2D" begin
    coordinates = [
        0.0 0.0;
        0.5 0.0;
        1.0 0.0;
        0.0 0.5;
        0.5 0.5;
        1.0 0.5;
        0.0 1.0;
        0.5 1.0;
        1.0 1.0;
    ]
    connectivity = [
        1 2 5;
        1 4 5;
        2 3 6;
        2 5 6;
        4 5 8;
        4 7 8;
        5 6 9;
        5 8 9;
    ]
    color = [0.0, 0.0, 0.0, 0.0, -0.375, 0.0, 0.0, 0.0, 0.0]
    fig, ax, meshplot = mesh(coordinates, connectivity, color=color, shading=false)
    wireframe!(ax, meshplot[1], color=(:black, 0.6), linewidth=3)
    fig
end

@reference_test "colored triangle" begin
    mesh(
        [(0.0, 0.0), (0.5, 1.0), (1.0, 0.0)], color=[:red, :green, :blue],
        shading=false
    )
end

@reference_test "colored triangle with poly" begin
    poly(
        [(0.0, 0.0), (0.5, 1.0), (1.0, 0.0)],
        color=[:red, :green, :blue],
        strokecolor=:black, strokewidth=2
    )
end

@reference_test "scale_plot" begin
    t = range(0, stop=1, length=500) # time steps
    θ = (6π) .* t    # angles
    x =  # x coords of spiral
    y =  # y coords of spiral
    lines(t .* cos.(θ), t .* sin.(θ);
        color=t, colormap=:algae, linewidth=8, axis = (; aspect = DataAspect()))
end

@reference_test "Polygons" begin
    points = decompose(Point2f, Circle(Point2f(50), 50f0))
    fig, ax, pol = poly(points, color=:gray, strokewidth=10, strokecolor=:red)
    # Optimized forms
    poly!(ax, [Circle(Point2f(50 + 300), 50f0)], color=:gray, strokewidth=10, strokecolor=:red)
    poly!(ax, [Circle(Point2f(50 + i, 50 + i), 10f0) for i = 1:100:400], color=:red)
    poly!(ax, [Rect2f(50 + i, 50 + i, 20, 20) for i = 1:100:400], strokewidth=2, strokecolor=:green)
    linesegments!(ax,
        [Point2f(50 + i, 50 + i) => Point2f(i + 70, i + 70) for i = 1:100:400], linewidth=8, color=:purple
    )
    fig
end

@reference_test "Text Annotation" begin
    text(
        ". This is an annotation!",
        position=(300, 200),
        align=(:center,  :center),
        textsize=60,
        font="Blackchancery"
    )
end

@reference_test "Text rotation" begin
    fig = Figure()
    ax = fig[1, 1] = Axis(fig)
    pos = (500, 500)
    posis = Point2f[]
    for r in range(0, stop=2pi, length=20)
        p = pos .+ (sin(r) * 100.0, cos(r) * 100)
        push!(posis, p)
        text!(ax, "test",
            position=p,
            textsize=50,
            rotation=1.5pi - r,
            align=(:center, :center)
        )
    end
    scatter!(ax, posis, markersize=10)
    fig
end

@reference_test "Standard deviation band" begin
    # Sample 100 Brownian motion path and plot the mean trajectory together
    # with a ±1σ band (visualizing uncertainty as marginal standard deviation).
    n, m = 100, 101
    t = range(0, 1, length=m)
    X = cumsum(RNG.randn(n, m), dims=2)
    X = X .- X[:, 1]
    μ = vec(mean(X, dims=1)) # mean
    lines(t, μ)              # plot mean line
    σ = vec(std(X, dims=1))  # stddev
    band!(t, μ + σ, μ - σ)   # plot stddev band
    current_figure()
end

@reference_test "Streamplot animation" begin
    v(x::Point2{T}, t) where T = Point2{T}(one(T) * x[2] * t, 4 * x[1])
    sf = Observable(Base.Fix2(v, 0e0))
    title_str = Observable("t = 0.00")
    sp = streamplot(sf, -2..2, -2..2;
                    linewidth=2,  arrow_size=20, colormap=:magma, axis=(;title=title_str))
    Record(sp, LinRange(0, 20, 5)) do i
        sf[] = Base.Fix2(v, i)
        title_str[] = "t = $(round(i; sigdigits=2))"
    end
end


@reference_test "Line changing colour" begin
    fig, ax, lineplot = lines(RNG.rand(10); linewidth=10)
    N = 20
    Record(fig, 1:N; framerate=20) do i
        lineplot.color = RGBf(i / N, (N - i) / N, 0) # animate scene
    end
end

let
    struct FitzhughNagumo{T}
        ϵ::T
        s::T
        γ::T
        β::T
    end
    @reference_test "streamplot" begin
        P = FitzhughNagumo(0.1, 0.0, 1.5, 0.8)
        ff(x, P::FitzhughNagumo) = Point2f(
            (x[1] - x[2] - x[1]^3 + P.s) / P.ϵ,
            P.γ * x[1] - x[2] + P.β
        )
        ff(x) = ff(x, P)
        streamplot(ff, -1.5..1.5, -1.5..1.5, colormap=:magma)
    end
end

@reference_test "Transforming lines" begin
    N = 7 # number of colours in default palette
    fig = Figure()
    ax = Axis(fig)
    fig[1,1] = ax
    st = Stepper(fig)

    xs = 0:9        # data
    ys = zeros(10)
    colors = Makie.default_palettes.color[]
    plots = map(1:N) do i # plot lines
        lines!(ax,
            xs, ys;
            color=colors[i],
            linewidth=5
        ) # plot lines with colors
    end

    Makie.step!(st)

    for (i, rot) in enumerate(LinRange(0, π / 2, N))
        Makie.rotate!(plots[i], rot)
        arc!(ax,
            Point2f(0),
            (8 - i),
            pi / 2,
            (pi / 2 - rot);
            color=plots[i].color,
            linewidth=5,
            linestyle=:dash
        )
    end

    Makie.step!(st)
    st
end

@reference_test "Errorbars x y low high" begin
    x = 1:10
    y = sin.(x)
    fig, ax, scatterplot = scatter(x, y)
    errorbars!(ax, x, y, RNG.rand(10) .+ 0.5, RNG.rand(10) .+ 0.5)
    errorbars!(ax, x, y, RNG.rand(10) .+ 0.5, RNG.rand(10) .+ 0.5, color = :red, direction = :x)
    fig
end

@reference_test "Rangebars x y low high" begin
    vals = -1:0.1:1

    lows = zeros(length(vals))
    highs = LinRange(0.1, 0.4, length(vals))

    fig, ax, rbars = rangebars(vals, lows, highs, color = :red)
    rangebars!(ax, vals, lows, highs, color = LinRange(0, 1, length(vals)),
        whiskerwidth = 3, direction = :x)
    fig
end


@reference_test "Simple pie chart" begin
    fig = Figure(resolution=(800, 800))
    pie(fig[1, 1], 1:5, color=collect(1:5), axis=(;aspect=DataAspect()))
    fig
end

@reference_test "Hollow pie chart" begin
    pie(1:5, color=collect(1.0:5), radius=2, inner_radius=1, axis=(;aspect=DataAspect()))
end

@reference_test "Open pie chart" begin
    pie(0.1:0.1:1.0, normalize=false, axis=(;aspect=DataAspect()))
end

@reference_test "intersecting polygon" begin
    x = LinRange(0, 2pi, 100)
    poly(Point2f.(zip(sin.(x), sin.(2x))), color = :white, strokecolor = :blue, strokewidth = 10)
end


@reference_test "Line Function" begin
    x = range(0, stop=3pi)
    fig, ax, lineplot = lines(x, sin.(x))
    lines!(ax, x, cos.(x), color=:blue)
    fig
end

@reference_test "Grouped bar" begin
    x1         = ["a_right", "a_right", "a_right", "a_right"]
    y1         = [2, 3, -3, -2]
    grp_dodge1 = [2, 2,  1,  1]
    grp_stack1 = [1, 2,  1,  2]

    x2         = ["z_left", "z_left", "z_left", "z_left"]
    y2         = [2, 3, -3, -2]
    grp_dodge2 = [1, 2,  1,  2]
    grp_stack2 = [1, 1,  2,  2]

    perm = [1, 4, 2, 7, 5, 3, 8, 6]
    x = [x1; x2][perm]
    x = categorical(x, levels = ["z_left", "a_right"])
    y = [y1; y2][perm]
    grp_dodge = [grp_dodge1; grp_dodge2][perm]
    grp_stack = [grp_stack1; grp_stack2][perm]

    tbl = (; x = x, grp_dodge = grp_dodge, grp_stack = grp_stack, y = y)

    fig = Figure()
    ax = Axis(fig[1,1])

    barplot!(ax, levelcode.(tbl.x), tbl.y, dodge = tbl.grp_dodge, stack = tbl.grp_stack, color = tbl.grp_stack)

    ax.xticks = (1:2, ["z_left", "a_right"])

    fig
end


@reference_test "space 2D" begin
    # This should generate a regular grid with text in a circle in a box. All
    # sizes and positions are scaled to be equal across all options.
    fig = Figure(resolution = (700, 700))
    ax = Axis(fig[1, 1], width = 600, height = 600)
    spaces = (:data, :pixel, :relative, :clip)
    xs = [
        [0.1, 0.35, 0.6, 0.85],
        [0.1, 0.35, 0.6, 0.85] * 600,
        [0.1, 0.35, 0.6, 0.85],
        2 .* [0.1, 0.35, 0.6, 0.85] .- 1
    ]
    scales = (0.02, 12, 0.02, 0.04)
    for (i, space) in enumerate(spaces)
        for (j, mspace) in enumerate(spaces)
            s = 1.5scales[i]
            mesh!(
                ax, Rect2f(xs[i][i] - 2s, xs[i][j] - 2s, 4s, 4s), space = space,
                shading = false, color = :blue)
            lines!(
                ax, Rect2f(xs[i][i] - 2s, xs[i][j] - 2s, 4s, 4s),
                space = space, linewidth = 2, color = :red)
            scatter!(
                ax, Point2f(xs[i][i], xs[i][j]), color = :orange, marker = Circle,
                markersize = 5scales[j], space = space, markerspace = mspace)
            text!(
                ax, "$space\n$mspace", position = Point2f(xs[i][i], xs[i][j]),
                textsize = scales[j], space = space, markerspace = mspace,
                align = (:center, :center), color = :black)
        end
    end
    xlims!(ax, 0, 1)
    ylims!(ax, 0, 1)
    fig
end

@reference_test "space 2D autolimits" begin
    # Same code as above, but without setting limits. This should look different.
    # Compared to the test above:
    # - (data -> x) column should be centered in x direction
    # - (data -> x) column: meshes and lines should be stretched in x direction
    # - (data -> not data) column: circles and text should keep aspect
    # - (x -> data) row should have stretched circle and text ain x direction
    # - (not data -> data) should keep aspect ratio for mesh and lines
    # - (data -> x) should be slightly missaligned with (not data -> x)
    fig = Figure(resolution = (700, 700))
    ax = Axis(fig[1, 1], width = 600, height = 600)
    spaces = (:data, :pixel, :relative, :clip)
    xs = [
        [0.1, 0.35, 0.6, 0.85],
        [0.1, 0.35, 0.6, 0.85] * 600,
        [0.1, 0.35, 0.6, 0.85],
        2 .* [0.1, 0.35, 0.6, 0.85] .- 1
    ]
    scales = (0.02, 12, 0.02, 0.04)
    for (i, space) in enumerate(spaces)
        for (j, mspace) in enumerate(spaces)
            s = 1.5scales[i]
            mesh!(
                ax, Rect2f(xs[i][i] - 2s, xs[i][j] - 2s, 4s, 4s), space = space,
                shading = false, color = :blue)
            lines!(
                ax, Rect2f(xs[i][i] - 2s, xs[i][j] - 2s, 4s, 4s),
                space = space, linewidth = 2, color = :red)
            scatter!(
                ax, Point2f(xs[i][i], xs[i][j]), color = :orange, marker = Circle,
                markersize = 5scales[j], space = space, markerspace = mspace)
            text!(
                ax, "$space\n$mspace", position = Point2f(xs[i][i], xs[i][j]),
                textsize = scales[j], space = space, markerspace = mspace,
                align = (:center, :center), color = :black)
        end
    end
    fig
end

@reference_test "Scatter & Text transformations" begin
    # Check that transformations apply in `space = :data`
    fig, ax, p = scatter(Point2f(100, 0.5), marker = 'a', markersize=50)
    t = text!(Point2f(100, 0.5), text = "Test", textsize = 50)
    translate!(p, -100, 0, 0)
    translate!(t, -100, 0, 0)

    # Check that scale and rotate don't act on the marker for scatter (only the position)
    p2 = scatter!(ax, Point2f(1, 0), marker= 'a', markersize = 50)
    Makie.rotate!(p2, pi/4)
    scale!(p2, 0.5, 0.5, 1)

    # but do act on glyphs of text
    t2 = text!(ax, 1, 0, text = "Test", textsize = 50)
    Makie.rotate!(t2, pi/4)
    scale!(t2, 0.5, 0.5, 1)

    xlims!(ax, -0.2, 0.5)
    ylims!(ax, 0, 1)

    fig
end

@reference_test "Array of Images Scatter" begin
    img = Makie.logo()
    scatter(1:2, 1:2, marker = [img, img], markersize=reverse(size(img) ./ 10), axis=(limits=(0.5, 2.5, 0.5, 2.5),))
end

@reference_test "Image Scatter different sizes" begin
    img = Makie.logo()
    img2 = load(Makie.assetpath("doge.png"))
    images = [img, img2]
    markersize = map(img-> Vec2f(reverse(size(img) ./ 10)), images)
    scatter(1:2, 1:2, marker = images, markersize=markersize, axis=(limits=(0.5, 2.5, 0.5, 2.5),))
end

@reference_test "2D surface with explicit color" begin
    surface(1:10, 1:10, ones(10, 10); color = [RGBf(x*y/100, 0, 0) for x in 1:10, y in 1:10], shading = false)
end

@reference_test "heatmap and image colormap interpolation" begin
    f = Figure(resolution=(500, 500))
    crange = LinRange(0, 255, 10)
    len = length(crange)
    img = zeros(Float32, len, len + 2)
    img[:, 1] .= 255f0
    for (i, v) in enumerate(crange)
        ib = i + 1
        img[2:end-1, ib] .= v
        img[1, ib] = 255-v
        img[end, ib] = 255-v
    end

    kw(p, interpolate) = (axis=(title="$(p)(interpolate=$(interpolate))", aspect=DataAspect()), interpolate=interpolate, colormap=[:white, :black])

    for (i, p) in enumerate([heatmap, image])
        for (j, interpolate) in enumerate([true, false])
            ax, pl = p(f[i,j], img; kw(p, interpolate)...)
            hidedecorations!(ax)
        end
    end
    f
end

@reference_test "nonlinear colormap" begin
    n = 100
    categorical = [false, true]
    scales = [exp, identity, log, log10]
    fig = Figure(resolution = (500, 250))
    ax = Axis(fig[1, 1])
    for (i, cat) in enumerate(categorical)
        for (j, scale) in enumerate(scales)
            cg = if cat
                cgrad(:viridis, 5; scale = scale, categorical=true)
            else
                cgrad(:viridis; scale = scale, categorical=nothing)
            end
            lines!(ax, Point2f.(LinRange(i+0.1, i+0.9, n), j); color = 1:n, colormap = cg, linewidth = 10)
        end
    end
    ax.xticks[] = ((1:length(categorical)) .+ 0.5, ["categorical=false", "categorical=true"])
    ax.yticks[] = ((1:length(scales)), string.(scales))
    fig
end

@reference_test "colormap with specific values" begin
    cmap = cgrad([:black,:white,:orange],[0,0.2,1])
    fig = Figure(resolution=(400,200))
    ax = Axis(fig[1,1])
    x = range(0,1,length=50)
    scatter!(fig[1,1],Point2.(x,fill(0.,50)),color=x,colormap=cmap)
    hidedecorations!(ax)
    Colorbar(fig[2,1],vertical=false,colormap=cmap)
    fig
end

@reference_test "multi rect with poly" begin
    # use thick strokewidth, so it will make tests fail if something is missing
    poly([Rect2f(0, 0, 1, 1)], color=:green, strokewidth=100, strokecolor=:black)
end

@reference_test "minor grid & scales" begin
    data = LinRange(0.01, 0.99, 200)
    f = Figure(resolution = (800, 800))
    for (i, scale) in enumerate([log10, log2, log, sqrt, Makie.logit, identity])
        row, col = fldmod1(i, 2)
        Axis(f[row, col], yscale = scale, title = string(scale),
            yminorticksvisible = true, yminorgridvisible = true,
            xminorticksvisible = true, xminorgridvisible = true,
            yminortickwidth = 4.0, xminortickwidth = 4.0,
            yminorgridwidth = 6.0, xminorgridwidth = 6.0,
            yminorticks = IntervalsBetween(3))

        lines!(data, color = :blue)
    end
    f
end

@reference_test "tricontourf" begin
    x = RNG.randn(50)
    y = RNG.randn(50)
    z = -sqrt.(x .^ 2 .+ y .^ 2) .+ 0.1 .* RNG.randn.()

    f, ax, tr = tricontourf(x, y, z)
    scatter!(x, y, color = z, strokewidth = 1, strokecolor = :black)
    Colorbar(f[1, 2], tr)
    f
end

@reference_test "tricontourf extendhigh extendlow" begin
    x = RNG.randn(50)
    y = RNG.randn(50)
    z = -sqrt.(x .^ 2 .+ y .^ 2) .+ 0.1 .* RNG.randn.()

    f, ax, tr = tricontourf(x, y, z, levels = -1.8:0.2:-0.4, extendhigh = :red, extendlow = :orange)
    scatter!(x, y, color = z, strokewidth = 1, strokecolor = :black)
    Colorbar(f[1, 2], tr)
    f
end

@reference_test "tricontourf relative mode" begin
    x = RNG.randn(50)
    y = RNG.randn(50)
    z = -sqrt.(x .^ 2 .+ y .^ 2) .+ 0.1 .* RNG.randn.()

    f, ax, tr = tricontourf(x, y, z, mode = :relative, levels = 0.2:0.1:1, colormap = :batlow)
    scatter!(x, y, color = z, strokewidth = 1, strokecolor = :black, colormap = :batlow)
    Colorbar(f[1, 2], tr)
    f
end

@reference_test "tricontourf manual vs delaunay" begin
    n = 20
    angles = range(0, 2pi, length = n+1)[1:end-1]
    x = [cos.(angles); 2 .* cos.(angles .+ pi/n)]
    y = [sin.(angles); 2 .* sin.(angles .+ pi/n)]
    z = (x .- 0.5).^2 + (y .- 0.5).^2 .+ 0.5 .* RNG.randn.()

    triangulation_inner = reduce(hcat, map(i -> [0, 1, n] .+ i, 1:n))
    triangulation_outer = reduce(hcat, map(i -> [n-1, n, 0] .+ i, 1:n))
    triangulation = hcat(triangulation_inner, triangulation_outer)

    f, ax, _ = tricontourf(x, y, z, triangulation = triangulation,
        axis = (; aspect = 1, title = "Manual triangulation"))
    scatter!(x, y, color = z, strokewidth = 1, strokecolor = :black)

    tricontourf(f[1, 2], x, y, z, triangulation = Makie.DelaunayTriangulation(),
        axis = (; aspect = 1, title = "Delaunay triangulation"))
    scatter!(x, y, color = z, strokewidth = 1, strokecolor = :black)

    f
end

@reference_test "marker offset in data space" begin
    f = Figure()
    ax = Axis(f[1, 1]; xticks=0:1, yticks=0:10)
    scatter!(ax, fill(0, 10), 0:9, marker=Rect, marker_offset=Vec2f(0,0), transform_marker=true, markerspace=:data, markersize=Vec2f.(1, LinRange(0.1, 1, 10)))
    lines!(ax, Rect(0, 0, 1, 10), color=:red)
    f
end

@reference_test "trimspine" begin
    with_theme(Axis = (limits = (0.5, 5.5, 0.3, 3.4), spinewidth = 8, topspinevisible = false, rightspinevisible = false)) do
        f = Figure(resolution = (800, 800))

        for (i, ts) in enumerate([(true, true), (true, false), (false, true), (false, false)])
            Label(f[0, i], string(ts), tellwidth = false)
            Axis(f[1, i], xtrimspine = ts)
            Axis(f[2, i], ytrimspine = ts)
            Axis(f[3, i], xtrimspine = ts, xreversed = true)
            Axis(f[4, i], ytrimspine = ts, yreversed = true)
        end

        for (i, l) in enumerate(["x", "y", "x reversed", "y reversed"])
            Label(f[i, 5], l, tellheight = false)
        end

        f
    end
end

@reference_test "hexbin bin int" begin
    f = Figure(resolution = (800, 800))

    x = RNG.rand(300)
    y = RNG.rand(300)

    for i in 2:5
        ax = Axis(f[fldmod1(i-1, 2)...], title = "bins = $i", aspect = DataAspect())
        hexbin!(ax, x, y, bins = i)
        wireframe!(ax, Rect2f(Point2f.(x, y)), color = :red)
        scatter!(ax, x, y, color = :red, markersize = 5)
    end

    f
end

@reference_test "hexbin bin tuple" begin
    f = Figure(resolution = (800, 800))

    x = RNG.rand(300)
    y = RNG.rand(300)

    for i in 2:5
        ax = Axis(f[fldmod1(i-1, 2)...], title = "bins = (3, $i)", aspect = DataAspect())
        hexbin!(ax, x, y, bins = (3, i))
        wireframe!(ax, Rect2f(Point2f.(x, y)), color = :red)
        scatter!(ax, x, y, color = :red, markersize = 5)
    end

    f
end



@reference_test "hexbin two cellsizes" begin
    f = Figure(resolution = (800, 800))

    x = RNG.rand(300)
    y = RNG.rand(300)

    for (i, cellsize) in enumerate([0.1, 0.15, 0.2, 0.25])
        ax = Axis(f[fldmod1(i, 2)...], title = "cellsize = ($cellsize, $cellsize)", aspect = DataAspect())
        hexbin!(ax, x, y, cellsize = (cellsize, cellsize))
        wireframe!(ax, Rect2f(Point2f.(x, y)), color = :red)
        scatter!(ax, x, y, color = :red, markersize = 5)
    end

    f
end

@reference_test "hexbin one cellsize" begin
    f = Figure(resolution = (800, 800))

    x = RNG.rand(300)
    y = RNG.rand(300)

    for (i, cellsize) in enumerate([0.1, 0.15, 0.2, 0.25])
        ax = Axis(f[fldmod1(i, 2)...], title = "cellsize = $cellsize", aspect = DataAspect())
        hexbin!(ax, x, y, cellsize = cellsize)
        wireframe!(ax, Rect2f(Point2f.(x, y)), color = :red)
        scatter!(ax, x, y, color = :red, markersize = 5)
    end

    f
end

@reference_test "hexbin threshold" begin
    f = Figure(resolution = (800, 800))

    x = RNG.randn(100000)
    y = RNG.randn(100000)

    for (i, threshold) in enumerate([1, 10, 100, 500])
        ax = Axis(f[fldmod1(i, 2)...], title = "threshold = $threshold", aspect = DataAspect())
        hexbin!(ax, x, y, cellsize = 0.4, threshold = threshold)
    end
    f
end

@reference_test "hexbin scale" begin
    x = RNG.randn(100000)
    y = RNG.randn(100000)

    f = Figure()
    hexbin(f[1, 1], x, y, bins = 40,
        axis = (aspect = DataAspect(), title = "scale = identity"))
    hexbin(f[1, 2], x, y, bins = 40, scale=log10,
        axis = (aspect = DataAspect(), title = "scale = log10"))
    f
end

# Scatter needs working highclip/lowclip first
# @reference_test "hexbin colorrange highclip lowclip" begin
#     x = RNG.randn(100000)
#     y = RNG.randn(100000)

#     hexbin(x, y,
#         bins = 40,
#         axis = (aspect = DataAspect(),),
#         colorrange = (10, 300),
#         highclip = :red,
#         lowclip = :pink,
#         strokewidth = 1,
#         strokecolor = :gray30
#     )
<<<<<<< HEAD
# end
=======
# end

@reference_test "Latex labels after the fact" begin
    f = Figure(fontsize = 50)
    ax = Axis(f[1, 1])
    ax.xticks = ([3, 6, 9], [L"x" , L"y" , L"z"])
    ax.yticks = ([3, 6, 9], [L"x" , L"y" , L"z"])
    f
end
>>>>>>> d49d936e
<|MERGE_RESOLUTION|>--- conflicted
+++ resolved
@@ -733,9 +733,6 @@
 #         strokewidth = 1,
 #         strokecolor = :gray30
 #     )
-<<<<<<< HEAD
-# end
-=======
 # end
 
 @reference_test "Latex labels after the fact" begin
@@ -744,5 +741,4 @@
     ax.xticks = ([3, 6, 9], [L"x" , L"y" , L"z"])
     ax.yticks = ([3, 6, 9], [L"x" , L"y" , L"z"])
     f
-end
->>>>>>> d49d936e
+end