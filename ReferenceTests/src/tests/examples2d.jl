--- conflicted
+++ resolved
@@ -1120,7 +1120,6 @@
     fig
 end
 
-<<<<<<< HEAD
 @reference_test "Plotting empty polygons" begin
     p = Makie.Polygon(Point2f[])
     q = Makie.Polygon(Point2f[(-1.0, 0.0), (1.0, 0.0), (0.0, 1.0)])
@@ -1132,7 +1131,7 @@
     poly!(Axis(fig[3,2]), Makie.MultiPolygon([p, q]), color = [:black, :red])
     fig
 end 
-=======
+
 @reference_test "lines (some with NaNs) with array colors" begin
     f = Figure()
     ax = Axis(f[1, 1])
@@ -1157,5 +1156,4 @@
     x = range(-π, π; length=50)
     z = @. sin(x) * cos(x')
     fig, ax = contour(x, x, z, color=RGBAf(1,0,0,0.4), linewidth=6)
-end
->>>>>>> cee376e6
+end