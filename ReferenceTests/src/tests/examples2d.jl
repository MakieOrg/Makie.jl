
@reference_test "Test heatmap + image overlap" begin
    heatmap(RNG.rand(32, 32))
    image!(map(x -> RGBAf(x, 0.5, 0.5, 0.8), RNG.rand(32, 32)))
    current_figure()
end

@reference_test "Test RGB heatmaps" begin
    fig = Figure()
    heatmap(fig[1, 1], RNG.rand(RGBf, 32, 32))
    heatmap(fig[1, 2], RNG.rand(RGBAf, 32, 32))
    fig
end

@reference_test "heatmap_interpolation" begin
    f = Figure(resolution = (800, 800))
    data = RNG.rand(32, 32)
    # the grayscale heatmap hides the problem that interpolation based on values
    # in GLMakie looks different than interpolation based on colors in CairoMakie
    heatmap(f[1, 1], data, interpolate = false, colormap = :grays)
    heatmap(f[1, 2], data, interpolate = true, colormap = :grays)
    data_big = RNG.rand(1000, 1000)
    heatmap(f[2, 1], data_big, interpolate = false, colormap = :grays)
    heatmap(f[2, 2], data_big, interpolate = true, colormap = :grays)
    xs = (1:32) .^ 1.5
    ys = (1:32) .^ 1.5
    data = RNG.rand(32, 32)
    heatmap(f[3, 1], xs, ys, data, interpolate = false, colormap = :grays)
    f
end

@reference_test "poly and colormap" begin
    # example by @Paulms from MakieOrg/Makie.jl#310
    points = Point2f[[0.0, 0.0], [0.1, 0.0], [0.1, 0.1], [0.0, 0.1]]
    colors = [0.0 ,0.0, 0.5, 0.0]
    fig, ax, polyplot = poly(points, color=colors, colorrange=(0.0, 1.0))
    points = Point2f[[0.1, 0.1], [0.2, 0.1], [0.2, 0.2], [0.1, 0.2]]
    colors = [0.5,0.5,1.0,0.3]
    poly!(ax, points, color=colors, colorrange=(0.0, 1.0))
    fig
end

@reference_test "quiver" begin
    x = range(-2, stop=2, length=21)
    arrows(x, x, RNG.rand(21, 21), RNG.rand(21, 21), arrowsize=0.05)
end

@reference_test "Arrows on hemisphere" begin
    s = Sphere(Point3f(0), 0.9f0)
    fig, ax, meshplot = mesh(s, transparency=true, alpha=0.05)
    pos = decompose(Point3f, s)
    dirs = decompose_normals(s)
    arrows!(ax, pos, dirs, arrowcolor=:red, arrowsize=0.1, linecolor=:red)
    fig
end

@reference_test "image" begin
    fig = Figure()
    image(fig[1,1], Makie.logo(), axis = (; aspect = DataAspect()))
    image(fig[1, 2], RNG.rand(100, 500), axis = (; aspect = DataAspect()))
    fig
end

@reference_test "FEM polygon 2D" begin
    coordinates = [
        0.0 0.0;
        0.5 0.0;
        1.0 0.0;
        0.0 0.5;
        0.5 0.5;
        1.0 0.5;
        0.0 1.0;
        0.5 1.0;
        1.0 1.0;
    ]
    connectivity = [
        1 2 5;
        1 4 5;
        2 3 6;
        2 5 6;
        4 5 8;
        4 7 8;
        5 6 9;
        5 8 9;
    ]
    color = [0.0, 0.0, 0.0, 0.0, -0.375, 0.0, 0.0, 0.0, 0.0]
    poly(coordinates, connectivity, color=color, strokecolor=(:black, 0.6), strokewidth=4)
end

@reference_test "FEM mesh 2D" begin
    coordinates = [
        0.0 0.0;
        0.5 0.0;
        1.0 0.0;
        0.0 0.5;
        0.5 0.5;
        1.0 0.5;
        0.0 1.0;
        0.5 1.0;
        1.0 1.0;
    ]
    connectivity = [
        1 2 5;
        1 4 5;
        2 3 6;
        2 5 6;
        4 5 8;
        4 7 8;
        5 6 9;
        5 8 9;
    ]
    color = [0.0, 0.0, 0.0, 0.0, -0.375, 0.0, 0.0, 0.0, 0.0]
    fig, ax, meshplot = mesh(coordinates, connectivity, color=color, shading=false)
    wireframe!(ax, meshplot[1], color=(:black, 0.6), linewidth=3)
    fig
end

@reference_test "colored triangle" begin
    mesh(
        [(0.0, 0.0), (0.5, 1.0), (1.0, 0.0)], color=[:red, :green, :blue],
        shading=false
    )
end

@reference_test "colored triangle with poly" begin
    poly(
        [(0.0, 0.0), (0.5, 1.0), (1.0, 0.0)],
        color=[:red, :green, :blue],
        strokecolor=:black, strokewidth=2
    )
end

@reference_test "scale_plot" begin
    t = range(0, stop=1, length=500) # time steps
    θ = (6π) .* t    # angles
    x =  # x coords of spiral
    y =  # y coords of spiral
    lines(t .* cos.(θ), t .* sin.(θ);
        color=t, colormap=:algae, linewidth=8, axis = (; aspect = DataAspect()))
end

@reference_test "Polygons" begin
    points = decompose(Point2f, Circle(Point2f(50), 50f0))
    fig, ax, pol = poly(points, color=:gray, strokewidth=10, strokecolor=:red)
    # Optimized forms
    poly!(ax, [Circle(Point2f(50 + 300), 50f0)], color=:gray, strokewidth=10, strokecolor=:red)
    poly!(ax, [Circle(Point2f(50 + i, 50 + i), 10f0) for i = 1:100:400], color=:red)
    poly!(ax, [Rect2f(50 + i, 50 + i, 20, 20) for i = 1:100:400], strokewidth=2, strokecolor=:green)
    linesegments!(ax,
        [Point2f(50 + i, 50 + i) => Point2f(i + 70, i + 70) for i = 1:100:400], linewidth=8, color=:purple
    )
    fig
end

@reference_test "Text Annotation" begin
    text(
        ". This is an annotation!",
        position=(300, 200),
        align=(:center,  :center),
        textsize=60,
        font="Blackchancery"
    )
end

@reference_test "Text rotation" begin
    fig = Figure()
    ax = fig[1, 1] = Axis(fig)
    pos = (500, 500)
    posis = Point2f[]
    for r in range(0, stop=2pi, length=20)
        p = pos .+ (sin(r) * 100.0, cos(r) * 100)
        push!(posis, p)
        text!(ax, "test",
            position=p,
            textsize=50,
            rotation=1.5pi - r,
            align=(:center, :center)
        )
    end
    scatter!(ax, posis, markersize=10)
    fig
end

@reference_test "Standard deviation band" begin
    # Sample 100 Brownian motion path and plot the mean trajectory together
    # with a ±1σ band (visualizing uncertainty as marginal standard deviation).
    n, m = 100, 101
    t = range(0, 1, length=m)
    X = cumsum(RNG.randn(n, m), dims=2)
    X = X .- X[:, 1]
    μ = vec(mean(X, dims=1)) # mean
    lines(t, μ)              # plot mean line
    σ = vec(std(X, dims=1))  # stddev
    band!(t, μ + σ, μ - σ)   # plot stddev band
    current_figure()
end

@reference_test "Streamplot animation" begin
    v(x::Point2{T}, t) where T = Point2{T}(one(T) * x[2] * t, 4 * x[1])
    sf = Observable(Base.Fix2(v, 0e0))
    title_str = Observable("t = 0.00")
    sp = streamplot(sf, -2..2, -2..2;
                    linewidth=2,  arrow_size=20, colormap=:magma, axis=(;title=title_str))
    Record(sp, LinRange(0, 20, 5)) do i
        sf[] = Base.Fix2(v, i)
        title_str[] = "t = $(round(i; sigdigits=2))"
    end
end


@reference_test "Line changing colour" begin
    fig, ax, lineplot = lines(RNG.rand(10); linewidth=10)
    N = 20
    Record(fig, 1:N; framerate=20) do i
        lineplot.color = RGBf(i / N, (N - i) / N, 0) # animate scene
    end
end

let
    struct FitzhughNagumo{T}
        ϵ::T
        s::T
        γ::T
        β::T
    end
    @reference_test "streamplot" begin
        P = FitzhughNagumo(0.1, 0.0, 1.5, 0.8)
        ff(x, P::FitzhughNagumo) = Point2f(
            (x[1] - x[2] - x[1]^3 + P.s) / P.ϵ,
            P.γ * x[1] - x[2] + P.β
        )
        ff(x) = ff(x, P)
        streamplot(ff, -1.5..1.5, -1.5..1.5, colormap=:magma)
    end
end

@reference_test "Transforming lines" begin
    N = 7 # number of colours in default palette
    fig = Figure()
    ax = Axis(fig)
    fig[1,1] = ax
    st = Stepper(fig)

    xs = 0:9        # data
    ys = zeros(10)
    colors = Makie.default_palettes.color[]
    plots = map(1:N) do i # plot lines
        lines!(ax,
            xs, ys;
            color=colors[i],
            linewidth=5
        ) # plot lines with colors
    end

    Makie.step!(st)

    for (i, rot) in enumerate(LinRange(0, π / 2, N))
        Makie.rotate!(plots[i], rot)
        arc!(ax,
            Point2f(0),
            (8 - i),
            pi / 2,
            (pi / 2 - rot);
            color=plots[i].color,
            linewidth=5,
            linestyle=:dash
        )
    end

    Makie.step!(st)
    st
end

@reference_test "Errorbars x y low high" begin
    x = 1:10
    y = sin.(x)
    fig, ax, scatterplot = scatter(x, y)
    errorbars!(ax, x, y, RNG.rand(10) .+ 0.5, RNG.rand(10) .+ 0.5)
    errorbars!(ax, x, y, RNG.rand(10) .+ 0.5, RNG.rand(10) .+ 0.5, color = :red, direction = :x)
    fig
end

@reference_test "Rangebars x y low high" begin
    vals = -1:0.1:1

    lows = zeros(length(vals))
    highs = LinRange(0.1, 0.4, length(vals))

    fig, ax, rbars = rangebars(vals, lows, highs, color = :red)
    rangebars!(ax, vals, lows, highs, color = LinRange(0, 1, length(vals)),
        whiskerwidth = 3, direction = :x)
    fig
end


@reference_test "Simple pie chart" begin
    fig = Figure(resolution=(800, 800))
    pie(fig[1, 1], 1:5, color=collect(1:5), axis=(;aspect=DataAspect()))
    fig
end

@reference_test "Hollow pie chart" begin
    pie(1:5, color=collect(1.0:5), radius=2, inner_radius=1, axis=(;aspect=DataAspect()))
end

@reference_test "Open pie chart" begin
    pie(0.1:0.1:1.0, normalize=false, axis=(;aspect=DataAspect()))
end

@reference_test "intersecting polygon" begin
    x = LinRange(0, 2pi, 100)
    poly(Point2f.(zip(sin.(x), sin.(2x))), color = :white, strokecolor = :blue, strokewidth = 10)
end


@reference_test "Line Function" begin
    x = range(0, stop=3pi)
    fig, ax, lineplot = lines(x, sin.(x))
    lines!(ax, x, cos.(x), color=:blue)
    fig
end

@reference_test "Grouped bar" begin
    x1         = ["a_right", "a_right", "a_right", "a_right"]
    y1         = [2, 3, -3, -2]
    grp_dodge1 = [2, 2,  1,  1]
    grp_stack1 = [1, 2,  1,  2]

    x2         = ["z_left", "z_left", "z_left", "z_left"]
    y2         = [2, 3, -3, -2]
    grp_dodge2 = [1, 2,  1,  2]
    grp_stack2 = [1, 1,  2,  2]

    perm = [1, 4, 2, 7, 5, 3, 8, 6]
    x = [x1; x2][perm]
    x = categorical(x, levels = ["z_left", "a_right"])
    y = [y1; y2][perm]
    grp_dodge = [grp_dodge1; grp_dodge2][perm]
    grp_stack = [grp_stack1; grp_stack2][perm]

    tbl = (; x = x, grp_dodge = grp_dodge, grp_stack = grp_stack, y = y)

    fig = Figure()
    ax = Axis(fig[1,1])

    barplot!(ax, levelcode.(tbl.x), tbl.y, dodge = tbl.grp_dodge, stack = tbl.grp_stack, color = tbl.grp_stack)

    ax.xticks = (1:2, ["z_left", "a_right"])

    fig
end


@reference_test "space 2D" begin
    # This should generate a regular grid with text in a circle in a box. All
    # sizes and positions are scaled to be equal across all options.
    fig = Figure(resolution = (700, 700))
    ax = Axis(fig[1, 1], width = 600, height = 600)
    spaces = (:data, :pixel, :relative, :clip)
    xs = [
        [0.1, 0.35, 0.6, 0.85],
        [0.1, 0.35, 0.6, 0.85] * 600,
        [0.1, 0.35, 0.6, 0.85],
        2 .* [0.1, 0.35, 0.6, 0.85] .- 1
    ]
    scales = (0.02, 12, 0.02, 0.04)
    for (i, space) in enumerate(spaces)
        for (j, mspace) in enumerate(spaces)
            s = 1.5scales[i]
            mesh!(
                ax, Rect2f(xs[i][i] - 2s, xs[i][j] - 2s, 4s, 4s), space = space,
                shading = false, color = :blue)
            lines!(
                ax, Rect2f(xs[i][i] - 2s, xs[i][j] - 2s, 4s, 4s),
                space = space, linewidth = 2, color = :red)
            scatter!(
                ax, Point2f(xs[i][i], xs[i][j]), color = :orange, marker = Circle,
                markersize = 5scales[j], space = space, markerspace = mspace)
            text!(
                ax, "$space\n$mspace", position = Point2f(xs[i][i], xs[i][j]),
                textsize = scales[j], space = space, markerspace = mspace,
                align = (:center, :center), color = :black)
        end
    end
    xlims!(ax, 0, 1)
    ylims!(ax, 0, 1)
    fig
end

@reference_test "space 2D autolimits" begin
    # Same code as above, but without setting limits. This should look different.
    # Compared to the test above:
    # - (data -> x) column should be centered in x direction
    # - (data -> x) column: meshes and lines should be stretched in x direction
    # - (data -> not data) column: circles and text should keep aspect
    # - (x -> data) row should have stretched circle and text ain x direction
    # - (not data -> data) should keep aspect ratio for mesh and lines
    # - (data -> x) should be slightly missaligned with (not data -> x)
    fig = Figure(resolution = (700, 700))
    ax = Axis(fig[1, 1], width = 600, height = 600)
    spaces = (:data, :pixel, :relative, :clip)
    xs = [
        [0.1, 0.35, 0.6, 0.85],
        [0.1, 0.35, 0.6, 0.85] * 600,
        [0.1, 0.35, 0.6, 0.85],
        2 .* [0.1, 0.35, 0.6, 0.85] .- 1
    ]
    scales = (0.02, 12, 0.02, 0.04)
    for (i, space) in enumerate(spaces)
        for (j, mspace) in enumerate(spaces)
            s = 1.5scales[i]
            mesh!(
                ax, Rect2f(xs[i][i] - 2s, xs[i][j] - 2s, 4s, 4s), space = space,
                shading = false, color = :blue)
            lines!(
                ax, Rect2f(xs[i][i] - 2s, xs[i][j] - 2s, 4s, 4s),
                space = space, linewidth = 2, color = :red)
            scatter!(
                ax, Point2f(xs[i][i], xs[i][j]), color = :orange, marker = Circle,
                markersize = 5scales[j], space = space, markerspace = mspace)
            text!(
                ax, "$space\n$mspace", position = Point2f(xs[i][i], xs[i][j]),
                textsize = scales[j], space = space, markerspace = mspace,
                align = (:center, :center), color = :black)
        end
    end
    fig
end

@reference_test "Scatter & Text transformations" begin
    # Check that transformations apply in `space = :data`
    fig, ax, p = scatter(Point2f(100, 0.5), marker = 'a', markersize=50)
    t = text!(Point2f(100, 0.5), text = "Test", textsize = 50)
    translate!(p, -100, 0, 0)
    translate!(t, -100, 0, 0)

    # Check that scale and rotate don't act on the marker for scatter (only the position)
    p2 = scatter!(ax, Point2f(1, 0), marker= 'a', markersize = 50)
    Makie.rotate!(p2, pi/4)
    scale!(p2, 0.5, 0.5, 1)

    # but do act on glyphs of text
    t2 = text!(ax, 1, 0, text = "Test", textsize = 50)
    Makie.rotate!(t2, pi/4)
    scale!(t2, 0.5, 0.5, 1)

    xlims!(ax, -0.2, 0.5)
    ylims!(ax, 0, 1)

    fig
end

@reference_test "Array of Images Scatter" begin
    img = Makie.logo()
    scatter(1:2, 1:2, marker = [img, img], markersize=reverse(size(img) ./ 10), axis=(limits=(0.5, 2.5, 0.5, 2.5),))
end

@reference_test "Image Scatter different sizes" begin
    img = Makie.logo()
    img2 = load(Makie.assetpath("doge.png"))
    images = [img, img2]
    markersize = map(img-> Vec2f(reverse(size(img) ./ 10)), images)
    scatter(1:2, 1:2, marker = images, markersize=markersize, axis=(limits=(0.5, 2.5, 0.5, 2.5),))
end

@reference_test "2D surface with explicit color" begin
    surface(1:10, 1:10, ones(10, 10); color = [RGBf(x*y/100, 0, 0) for x in 1:10, y in 1:10], shading = false)
end

@reference_test "heatmap and image colormap interpolation" begin
    f = Figure(resolution=(500, 500))
    crange = LinRange(0, 255, 10)
    len = length(crange)
    img = zeros(Float32, len, len + 2)
    img[:, 1] .= 255f0
    for (i, v) in enumerate(crange)
        ib = i + 1
        img[2:end-1, ib] .= v
        img[1, ib] = 255-v
        img[end, ib] = 255-v
    end

    kw(p, interpolate) = (axis=(title="$(p)(interpolate=$(interpolate))", aspect=DataAspect()), interpolate=interpolate, colormap=[:white, :black])

    for (i, p) in enumerate([heatmap, image])
        for (j, interpolate) in enumerate([true, false])
            ax, pl = p(f[i,j], img; kw(p, interpolate)...)
            hidedecorations!(ax)
        end
    end
    f
end

@reference_test "nonlinear colormap" begin
    n = 100
    categorical = [false, true]
    scales = [exp, identity, log, log10]
    fig = Figure(resolution = (500, 250))
    ax = Axis(fig[1, 1])
    for (i, cat) in enumerate(categorical)
        for (j, scale) in enumerate(scales)
            cg = if cat
                cgrad(:viridis, 5; scale = scale, categorical=true)
            else
                cgrad(:viridis; scale = scale, categorical=nothing)
            end
            lines!(ax, Point2f.(LinRange(i+0.1, i+0.9, n), j); color = 1:n, colormap = cg, linewidth = 10)
        end
    end
    ax.xticks[] = ((1:length(categorical)) .+ 0.5, ["categorical=false", "categorical=true"])
    ax.yticks[] = ((1:length(scales)), string.(scales))
    fig
end

@reference_test "colormap with specific values" begin
    cmap = cgrad([:black,:white,:orange],[0,0.2,1])
    fig = Figure(resolution=(400,200))
    ax = Axis(fig[1,1])
    x = range(0,1,length=50)
    scatter!(fig[1,1],Point2.(x,fill(0.,50)),color=x,colormap=cmap)
    hidedecorations!(ax)
    Colorbar(fig[2,1],vertical=false,colormap=cmap)
    fig
end

@reference_test "multi rect with poly" begin
    # use thick strokewidth, so it will make tests fail if something is missing
    poly([Rect2f(0, 0, 1, 1)], color=:green, strokewidth=100, strokecolor=:black)
end

@reference_test "minor grid & scales" begin
    data = LinRange(0.01, 0.99, 200)
    f = Figure(resolution = (800, 800))
    for (i, scale) in enumerate([log10, log2, log, sqrt, Makie.logit, identity])
        row, col = fldmod1(i, 2)
        Axis(f[row, col], yscale = scale, title = string(scale),
            yminorticksvisible = true, yminorgridvisible = true,
            xminorticksvisible = true, xminorgridvisible = true,
            yminortickwidth = 4.0, xminortickwidth = 4.0,
            yminorgridwidth = 6.0, xminorgridwidth = 6.0,
            yminorticks = IntervalsBetween(3))

        lines!(data, color = :blue)
    end
    f
end

<<<<<<< HEAD
@reference_test "Tooltip" begin
    fig, ax, p = scatter(Point2f(0,0))
    xlims!(ax, -10, 10)
    ylims!(ax, -5, 5)
    tt = tooltip!(ax, Point2f(0), text = "left", placement = :left)
    tt.backgroundcolor[] = :red
    tooltip!(
        ax, 0, 0, "above with \nnewline\nand offset", 
        placement = :above, textpadding = (8, 5, 3, 2), align = 0.8
    )
    tooltip!(ax, Point2f(0), "below", placement = :below, outline_color = :red, outline_linestyle = :dot)
    tooltip!(
        ax, 0, 0, text = "right", placement = :right, textsize = 30, 
        outline_linewidth = 5, offset = 30, triangle_size = 15,
        strokewidth = 2f0, strokecolor = :cyan
    )
    fig
=======
@reference_test "tricontourf" begin
    x = RNG.randn(50)
    y = RNG.randn(50)
    z = -sqrt.(x .^ 2 .+ y .^ 2) .+ 0.1 .* RNG.randn.()

    f, ax, tr = tricontourf(x, y, z)
    scatter!(x, y, color = z, strokewidth = 1, strokecolor = :black)
    Colorbar(f[1, 2], tr)
    f
end

@reference_test "tricontourf extendhigh extendlow" begin
    x = RNG.randn(50)
    y = RNG.randn(50)
    z = -sqrt.(x .^ 2 .+ y .^ 2) .+ 0.1 .* RNG.randn.()

    f, ax, tr = tricontourf(x, y, z, levels = -1.8:0.2:-0.4, extendhigh = :red, extendlow = :orange)
    scatter!(x, y, color = z, strokewidth = 1, strokecolor = :black)
    Colorbar(f[1, 2], tr)
    f
end

@reference_test "tricontourf relative mode" begin
    x = RNG.randn(50)
    y = RNG.randn(50)
    z = -sqrt.(x .^ 2 .+ y .^ 2) .+ 0.1 .* RNG.randn.()

    f, ax, tr = tricontourf(x, y, z, mode = :relative, levels = 0.2:0.1:1, colormap = :batlow)
    scatter!(x, y, color = z, strokewidth = 1, strokecolor = :black, colormap = :batlow)
    Colorbar(f[1, 2], tr)
    f
end

@reference_test "tricontourf manual vs delaunay" begin
    n = 20
    angles = range(0, 2pi, length = n+1)[1:end-1]
    x = [cos.(angles); 2 .* cos.(angles .+ pi/n)]
    y = [sin.(angles); 2 .* sin.(angles .+ pi/n)]
    z = (x .- 0.5).^2 + (y .- 0.5).^2 .+ 0.5 .* RNG.randn.()

    triangulation_inner = reduce(hcat, map(i -> [0, 1, n] .+ i, 1:n))
    triangulation_outer = reduce(hcat, map(i -> [n-1, n, 0] .+ i, 1:n))
    triangulation = hcat(triangulation_inner, triangulation_outer)

    f, ax, _ = tricontourf(x, y, z, triangulation = triangulation,
        axis = (; aspect = 1, title = "Manual triangulation"))
    scatter!(x, y, color = z, strokewidth = 1, strokecolor = :black)

    tricontourf(f[1, 2], x, y, z, triangulation = Makie.DelaunayTriangulation(),
        axis = (; aspect = 1, title = "Delaunay triangulation"))
    scatter!(x, y, color = z, strokewidth = 1, strokecolor = :black)

    f
>>>>>>> c373d3f5
end

@reference_test "marker offset in data space" begin
    f = Figure()
    ax = Axis(f[1, 1]; xticks=0:1, yticks=0:10)
    scatter!(ax, fill(0, 10), 0:9, marker=Rect, marker_offset=Vec2f(0,0), transform_marker=true, markerspace=:data, markersize=Vec2f.(1, LinRange(0.1, 1, 10)))
    lines!(ax, Rect(0, 0, 1, 10), color=:red)
    f
end

@reference_test "trimspine" begin
    with_theme(Axis = (limits = (0.5, 5.5, 0.3, 3.4), spinewidth = 8, topspinevisible = false, rightspinevisible = false)) do
        f = Figure(resolution = (800, 800))
    
        for (i, ts) in enumerate([(true, true), (true, false), (false, true), (false, false)])
            Label(f[0, i], string(ts), tellwidth = false)
            Axis(f[1, i], xtrimspine = ts)
            Axis(f[2, i], ytrimspine = ts)
            Axis(f[3, i], xtrimspine = ts, xreversed = true)
            Axis(f[4, i], ytrimspine = ts, yreversed = true)
        end
    
        for (i, l) in enumerate(["x", "y", "x reversed", "y reversed"])
            Label(f[i, 5], l, tellheight = false)
        end
    
        f
    end
end

@reference_test "hexbin bin int" begin
    f = Figure(resolution = (800, 800))

    x = RNG.rand(300)
    y = RNG.rand(300)

    for i in 2:5
        ax = Axis(f[fldmod1(i-1, 2)...], title = "bins = $i", aspect = DataAspect())
        hexbin!(ax, x, y, bins = i)
        wireframe!(ax, Rect2f(Point2f.(x, y)), color = :red)
        scatter!(ax, x, y, color = :red, markersize = 5)
    end

    f
end

@reference_test "hexbin bin tuple" begin
    f = Figure(resolution = (800, 800))

    x = RNG.rand(300)
    y = RNG.rand(300)

    for i in 2:5
        ax = Axis(f[fldmod1(i-1, 2)...], title = "bins = (3, $i)", aspect = DataAspect())
        hexbin!(ax, x, y, bins = (3, i))
        wireframe!(ax, Rect2f(Point2f.(x, y)), color = :red)
        scatter!(ax, x, y, color = :red, markersize = 5)
    end

    f
end



@reference_test "hexbin two cellsizes" begin
    f = Figure(resolution = (800, 800))

    x = RNG.rand(300)
    y = RNG.rand(300)

    for (i, cellsize) in enumerate([0.1, 0.15, 0.2, 0.25])
        ax = Axis(f[fldmod1(i, 2)...], title = "cellsize = ($cellsize, $cellsize)", aspect = DataAspect())
        hexbin!(ax, x, y, cellsize = (cellsize, cellsize))
        wireframe!(ax, Rect2f(Point2f.(x, y)), color = :red)
        scatter!(ax, x, y, color = :red, markersize = 5)
    end

    f
end

@reference_test "hexbin one cellsize" begin
    f = Figure(resolution = (800, 800))

    x = RNG.rand(300)
    y = RNG.rand(300)
    
    for (i, cellsize) in enumerate([0.1, 0.15, 0.2, 0.25])
        ax = Axis(f[fldmod1(i, 2)...], title = "cellsize = $cellsize", aspect = DataAspect())
        hexbin!(ax, x, y, cellsize = cellsize)
        wireframe!(ax, Rect2f(Point2f.(x, y)), color = :red)
        scatter!(ax, x, y, color = :red, markersize = 5)
    end
    
    f
end

@reference_test "hexbin threshold" begin
    f = Figure(resolution = (800, 800))

    x = RNG.randn(100000)
    y = RNG.randn(100000)

    for (i, threshold) in enumerate([1, 10, 100, 500])
        ax = Axis(f[fldmod1(i, 2)...], title = "threshold = $threshold", aspect = DataAspect())
        hexbin!(ax, x, y, cellsize = 0.4, threshold = threshold)
    end
    f
end

@reference_test "hexbin scale" begin
    x = RNG.randn(100000)
    y = RNG.randn(100000)

    f = Figure()
    hexbin(f[1, 1], x, y, bins = 40,
        axis = (aspect = DataAspect(), title = "scale = identity"))
    hexbin(f[1, 2], x, y, bins = 40, scale=log10,
        axis = (aspect = DataAspect(), title = "scale = log10"))
    f
end

# Scatter needs working highclip/lowclip first
# @reference_test "hexbin colorrange highclip lowclip" begin
#     x = RNG.randn(100000)
#     y = RNG.randn(100000)

#     hexbin(x, y,
#         bins = 40,
#         axis = (aspect = DataAspect(),),
#         colorrange = (10, 300),
#         highclip = :red,
#         lowclip = :pink,
#         strokewidth = 1,
#         strokecolor = :gray30
#     )
# end
<|MERGE_RESOLUTION|>--- conflicted
+++ resolved
@@ -545,7 +545,6 @@
     f
 end
 
-<<<<<<< HEAD
 @reference_test "Tooltip" begin
     fig, ax, p = scatter(Point2f(0,0))
     xlims!(ax, -10, 10)
@@ -563,7 +562,8 @@
         strokewidth = 2f0, strokecolor = :cyan
     )
     fig
-=======
+end
+
 @reference_test "tricontourf" begin
     x = RNG.randn(50)
     y = RNG.randn(50)
@@ -617,7 +617,6 @@
     scatter!(x, y, color = z, strokewidth = 1, strokecolor = :black)
 
     f
->>>>>>> c373d3f5
 end
 
 @reference_test "marker offset in data space" begin
