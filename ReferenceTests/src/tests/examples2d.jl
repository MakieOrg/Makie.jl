
@reference_test "RGB heatmap, heatmap + image overlap" begin
    fig = Figure()
    heatmap(fig[1, 1], RNG.rand(32, 32))
    image!(map(x -> RGBAf(x, 0.5, 0.5, 0.8), RNG.rand(32, 32)))

    heatmap(fig[2, 1], RNG.rand(RGBf, 32, 32))
    heatmap(fig[2, 2], RNG.rand(RGBAf, 32, 32))
    fig
end

@reference_test "heatmap_interpolation" begin
    f = Figure(size = (800, 800))
    data = RNG.rand(32, 32)
    # the grayscale heatmap hides the problem that interpolation based on values
    # in GLMakie looks different than interpolation based on colors in CairoMakie
    heatmap(f[1, 1], data, interpolate = false, colormap = :grays)
    heatmap(f[1, 2], data, interpolate = true, colormap = :grays)
    data_big = RNG.rand(1000, 1000)
    heatmap(f[2, 1], data_big, interpolate = false, colormap = :grays)
    heatmap(f[2, 2], data_big, interpolate = true, colormap = :grays)
    xs = (1:32) .^ 1.5
    ys = (1:32) .^ 1.5
    data = RNG.rand(32, 32)
    heatmap(f[3, 1], xs, ys, data, interpolate = false, colormap = :grays)
    f
end

@reference_test "poly and colormap" begin
    # example by @Paulms from MakieOrg/Makie.jl#310
    points = Point2f[[0.0, 0.0], [0.1, 0.0], [0.1, 0.1], [0.0, 0.1]]
    colors = [0.0 ,0.0, 0.5, 0.0]
    fig, ax, polyplot = poly(points, color=colors, colorrange=(0.0, 1.0))
    points = Point2f[[0.1, 0.1], [0.2, 0.1], [0.2, 0.2], [0.1, 0.2]]
    colors = [0.5,0.5,1.0,0.3]
    poly!(ax, points, color=colors, colorrange=(0.0, 1.0))
    fig
end

@reference_test "quiver" begin
    x = range(-2, stop=2, length=21)
    arrows(x, x, RNG.rand(21, 21), RNG.rand(21, 21), arrowsize=0.05)
end

@reference_test "Arrows on hemisphere" begin
    s = Sphere(Point3f(0), 0.9f0)
    fig, ax, meshplot = mesh(s)
    pos = decompose(Point3f, s)
    dirs = decompose_normals(s)
    arrows!(ax, pos, dirs, arrowcolor=:red, arrowsize=0.1, linecolor=:red)
    fig
end

@reference_test "image" begin
    fig = Figure()
    image(fig[1,1], Makie.logo(), axis = (; aspect = DataAspect()))
    image(fig[1, 2], RNG.rand(100, 500), axis = (; aspect = DataAspect()))
    fig
end

@reference_test "FEM poly and mesh" begin
    coordinates = [
        0.0 0.0;
        0.5 0.0;
        1.0 0.0;
        0.0 0.5;
        0.5 0.5;
        1.0 0.5;
        0.0 1.0;
        0.5 1.0;
        1.0 1.0;
    ]
    connectivity = [
        1 2 5;
        1 4 5;
        2 3 6;
        2 5 6;
        4 5 8;
        4 7 8;
        5 6 9;
        5 8 9;
    ]
    color = [0.0, 0.0, 0.0, 0.0, -0.375, 0.0, 0.0, 0.0, 0.0]

    f = Figure()
    poly(f[1, 1], coordinates, connectivity, color=color, strokecolor=(:black, 0.6), strokewidth=4)

    a, meshplot = mesh(f[2, 1], coordinates, connectivity, color=color, shading=NoShading)
    wireframe!(meshplot[1], color=(:black, 0.6), linewidth=3)

    cat = loadasset("cat.obj")
    vertices = decompose(Point3f, cat)
    faces = decompose(TriangleFace{Int}, cat)
    coordinates = [vertices[i][j] for i = 1:length(vertices), j = 1:3]
    connectivity = [faces[i][j] for i = 1:length(faces), j = 1:3]
    mesh(f[1:2, 2],
        coordinates, connectivity,
        color=RNG.rand(length(vertices))
    )

    f
end

@reference_test "colored triangle (mesh, poly, 3D) + poly stroke" begin
    f = Figure()
    mesh(f[1, 1],
        [(0.0, 0.0), (0.5, 1.0), (1.0, 0.0)], color=[:red, :green, :blue],
        shading=NoShading
    )

    poly(f[1, 2],
        [(0.0, 0.0), (0.5, 1.0), (1.0, 0.0)],
        color=[:red, :green, :blue],
        strokecolor=:black, strokewidth=2
    )

    x = [0, 1, 2, 0]
    y = [0, 0, 1, 2]
    z = [0, 2, 0, 1]
    color = [:red, :green, :blue, :yellow]
    i = [0, 0, 0, 1]
    j = [1, 2, 3, 2]
    k = [2, 3, 1, 3]
    # indices interpreted as triangles (every 3 sequential indices)
    indices = [1, 2, 3,   1, 3, 4,   1, 4, 2,   2, 3, 4]
    mesh(f[2, 1], x, y, z, indices, color=color)

    ax, p = poly(f[2, 2], [Rect2f(0, 0, 1, 1)], color=:green, strokewidth=50, strokecolor=:black)
    xlims!(ax, -0.5, 1.5)
    ylims!(ax, -0.5, 1.5)

    f
end

@reference_test "scale_plot" begin
    t = range(0, stop=1, length=500) # time steps
    θ = (6π) .* t    # angles
    x =  # x coords of spiral
    y =  # y coords of spiral
    lines(t .* cos.(θ), t .* sin.(θ);
        color=t, colormap=:algae, linewidth=8, axis = (; aspect = DataAspect()))
end

@reference_test "Polygons" begin
    points = decompose(Point2f, Circle(Point2f(50), 50f0))
    fig, ax, pol = poly(points, color=:gray, strokewidth=10, strokecolor=:red)
    # Optimized forms
    poly!(ax, [Circle(Point2f(50 + 300), 50f0)], color=:gray, strokewidth=10, strokecolor=:red)
    poly!(ax, [Circle(Point2f(50 + i, 50 + i), 10f0) for i = 1:100:400], color=:red)
    poly!(ax, [Rect2f(50 + i, 50 + i, 20, 20) for i = 1:100:400], strokewidth=2, strokecolor=:green)
    linesegments!(ax,
        [Point2f(50 + i, 50 + i) => Point2f(i + 70, i + 70) for i = 1:100:400], linewidth=8, color=:purple
    )
    fig
end

<<<<<<< HEAD
@reference_test "Polygons with holes" begin
    # example from the docs page
    fig, ax, pol = poly(
        GeometryBasics.Polygon(
            Point2f[(0, 0), (2, 0), (3, 1), (1, 1)],
            [Point2f[(0.75, 0.25), (1.75, 0.25), (2.25, 0.75), (1.25, 0.75)]]
        )
    )
    # self-intersecting polygon
    poly!(GeometryBasics.Polygon(Point2f[(3, 0), (5, 0), (6, 1), (4, 1)],
        [Point2f[(3.75, 0.25), (10, 0.25), (10, 0.75), (4.25, 0.75)]]))
    fig
end

@reference_test "Text Annotation" begin
    text(
        ". This is an annotation!",
        position=(300, 200),
        align=(:center,  :center),
        fontsize=60,
        font="Blackchancery"
    )
end

@reference_test "Text rotation" begin
    fig = Figure()
    ax = fig[1, 1] = Axis(fig)
    pos = (500, 500)
    posis = Point2f[]
    for r in range(0, stop=2pi, length=20)
        p = pos .+ (sin(r) * 100.0, cos(r) * 100)
        push!(posis, p)
        text!(ax, "test",
            position=p,
            fontsize=50,
            rotation=1.5pi - r,
            align=(:center, :center)
        )
    end
    scatter!(ax, posis, markersize=10)
    fig
end

=======
>>>>>>> 6b267799
@reference_test "Standard deviation band" begin
    # Sample 100 Brownian motion path and plot the mean trajectory together
    # with a ±1σ band (visualizing uncertainty as marginal standard deviation).
    n, m = 100, 101
    t = range(0, 1, length=m)
    X = cumsum(RNG.randn(n, m), dims=2)
    X = X .- X[:, 1]
    μ = vec(mean(X, dims=1)) # mean
    lines(t, μ)              # plot mean line
    σ = vec(std(X, dims=1))  # stddev
    band!(t, μ + σ, μ - σ)   # plot stddev band
    current_figure()
end

@reference_test "Band with NaN" begin
    f = Figure()
    ax1 = Axis(f[1, 1])

    # NaN in the middle
    band!(ax1, 1:5, [1, 2, NaN, 4, 5], [1.5, 3, 4, 5, 6.5])
    band!(ax1, 1:5, [3, 4, 5, 6, 7], [3.5, 5, NaN, 7, 8.5])
    band!(ax1, [1, 2, NaN, 4, 5], [5, 6, 7, 8, 9], [5.5, 7, 8, 9, 10.5])

    ax2 = Axis(f[1, 2])

    # NaN at the beginning and end
    band!(ax2, 1:5, [NaN, 2, 3, 4, NaN], [1.5, 3, 4, 5, 6.5])
    band!(ax2, 1:5, [3, 4, 5, 6, 7], [NaN, 5, 6, 7, NaN])
    band!(ax2, [NaN, 2, 3, 4, NaN], [5, 6, 7, 8, 9], [5.5, 7, 8, 9, 10.5])

    ax3 = Axis(f[2, 1])

    # No complete section
    band!(ax3, 1:5, [NaN, 2, NaN, 4, NaN], [1.5, 3, 4, 5, 6.5])
    band!(ax3, 1:5, [3, 4, 5, 6, 7], [NaN, 5, NaN, 7, NaN])
    band!(ax3, [NaN, 2, NaN, 4, NaN], [5, 6, 7, 8, 9], [5.5, 7, 8, 9, 10.5])

    ax4 = Axis(f[2, 2])
    # Two adjacent NaNs
    band!(ax4, 1:6, [1, 2, NaN, NaN, 5, 6], [1.5, 3, 4, 5, 6, 7.5])
    band!(ax4, 1:6, [3, 4, 5, 6, 7, 8], [3.5, 5, NaN, NaN, 8, 9.5])
    band!(ax4, [1, 2, NaN, NaN, 5, 6], [5, 6, 7, 8, 9, 10], [5.5, 7, 8, 9, 10, 11.5])

    linkaxes!(ax1, ax2, ax3, ax4)

    f
end

@reference_test "Streamplot animation" begin
    v(x::Point2{T}, t) where T = Point2{T}(one(T) * x[2] * t, 4 * x[1])
    sf = Observable(Base.Fix2(v, 0.0))
    title_str = Observable("t = 0.00")
    sp = streamplot(sf, -2..2, -2..2;
                    linewidth=2, colormap=:magma, axis=(;title=title_str))
    Record(sp, LinRange(0, 20, 5); framerate=1) do i
        sf[] = Base.Fix2(v, i)
        title_str[] = "t = $(round(i; sigdigits=2))"
    end
end


@reference_test "Line changing colour" begin
    fig, ax, lineplot = lines(RNG.rand(10); linewidth=10)
    N = 20
    Record(fig, 1:N; framerate=1) do i
        lineplot.color = RGBf(i / N, (N - i) / N, 0) # animate scene
    end
end

let
    struct FitzhughNagumo{T}
        ϵ::T
        s::T
        γ::T
        β::T
    end
    @reference_test "streamplot" begin
        P = FitzhughNagumo(0.1, 0.0, 1.5, 0.8)
        ff(x, P::FitzhughNagumo) = Point2f(
            (x[1] - x[2] - x[1]^3 + P.s) / P.ϵ,
            P.γ * x[1] - x[2] + P.β
        )
        ff(x) = ff(x, P)
        streamplot(ff, -1.5..1.5, -1.5..1.5, colormap=:magma)
    end
end

@reference_test "Transforming lines" begin
    N = 7 # number of colours in default palette
    fig = Figure()
    ax = Axis(fig)
    fig[1,1] = ax
    st = Stepper(fig)

    xs = 0:9        # data
    ys = zeros(10)
    colors = Makie.DEFAULT_PALETTES.color[]
    plots = map(1:N) do i # plot lines
        lines!(ax,
            xs, ys;
            color=colors[i],
            linewidth=5
        ) # plot lines with colors
    end

    Makie.step!(st)

    for (i, rot) in enumerate(LinRange(0, π / 2, N))
        Makie.rotate!(plots[i], rot)
        arc!(ax,
            Point2f(0),
            (8 - i),
            pi / 2,
            (pi / 2 - rot);
            color=plots[i].color,
            linewidth=5,
            linestyle=:dash
        )
    end

    Makie.step!(st)
    st
end

@reference_test "Axes label rotations" begin
    axis = (
        xlabel = "a long x label for this axis",
        ylabel = "a long y\nlabel for this axis",
        xlabelrotation = π / 4,
        ylabelrotation = 0,
    )
    fig, ax, _ = scatter(0:1; axis)

    st = Stepper(fig)
    Makie.step!(st)

    ax.yaxisposition[] = :right
    ax.ylabelrotation[] = Makie.automatic
    ax.xlabelrotation[] = -π / 5
    Makie.step!(st)

    ax.xaxisposition[] = :top
    ax.xlabelrotation[] = 3π / 4
    ax.ylabelrotation[] = π / 4
    Makie.step!(st)

    # reset to defaults
    ax.xaxisposition[] = :bottom
    ax.yaxisposition[] = :left
    ax.xlabelrotation[] = ax.ylabelrotation[] = Makie.automatic
    Makie.step!(st)

    st
end

@reference_test "Colorbar label rotations" begin
    axis = (
        xlabel = "x axis label",
        ylabel = "y axis label",
        xlabelrotation = -π / 10,
        ylabelrotation = -π / 3,
        yaxisposition = :right,
    )
    fig, _, _ = scatter(0:1; axis)

    cb_vert = Colorbar(fig[1, 2]; label = "vertical cbar", labelrotation = 0)
    cb_horz = Colorbar(fig[2, 1]; label = "horizontal cbar", labelrotation = π / 5, vertical = false)

    st = Stepper(fig)
    Makie.step!(st)

    # reset to defaults
    cb_vert.labelrotation[] = Makie.automatic
    Makie.step!(st)

    cb_horz.labelrotation[] = Makie.automatic
    Makie.step!(st)

    st
end

@reference_test "Errorbars x y low high" begin
    x = 1:10
    y = sin.(x)
    fig, ax, scatterplot = scatter(x, y)
    errorbars!(ax, x, y, RNG.rand(10) .+ 0.5, RNG.rand(10) .+ 0.5)
    errorbars!(ax, x, y, RNG.rand(10) .+ 0.5, RNG.rand(10) .+ 0.5, color = :red, direction = :x)
    fig
end

@reference_test "Errorbars log scale" begin
    x = 1:5
    y = sin.(x) .+ 5
    fig = Figure()
    errorbars(fig[1, 1], x, y, y .- 1, y .+ 1; linewidth = 3, whiskerwidth = 20, axis = (; yscale = log10, xscale = log10))
    errorbars(fig[1, 2], y, x, y .- 1, y .+ 1; linewidth = 3, whiskerwidth = 20, direction = :x, axis = (; yscale = log10, xscale = log10))
    fig
end

@reference_test "Rangebars x y low high" begin
    vals = -1:0.1:1

    lows = zeros(length(vals))
    highs = LinRange(0.1, 0.4, length(vals))

    fig, ax, rbars = rangebars(vals, lows, highs, color = :red)
    rangebars!(ax, vals, lows, highs, color = LinRange(0, 1, length(vals)),
        whiskerwidth = 3, direction = :x)
    fig
end


@reference_test "Simple pie charts" begin
    fig = Figure()
    pie(fig[1, 1], 1:5, color=collect(1:5), axis=(;aspect=DataAspect()))
    pie(fig[1, 2], 1:5, color=collect(1.0:5), radius=2, inner_radius=1, axis=(;aspect=DataAspect()))
    pie(fig[2, 1], 0.1:0.1:1.0, normalize=false, axis=(;aspect=DataAspect()))
    fig
end

@reference_test "Pie with Segment-specific Radius" begin
    fig = Figure()
    ax = Axis(fig[1, 1]; autolimitaspect=1)

    kw = (; offset_radius=0.4, strokecolor=:transparent, strokewidth=0)
    pie!(ax, ones(7); radius=sqrt.(2:8) * 3, kw..., color=Makie.wong_colors(0.8)[1:7])

    vs = [2, 3, 4, 5, 6, 7, 8]
    vs_inner = [1, 1, 1, 1, 2, 2, 2]
    rs = 8
    rs_inner = sqrt.(vs_inner ./ vs) * rs

    lp = Makie.LinePattern(; direction=Makie.Vec2f(1, -1), width=2, tilesize=(12, 12), linecolor=:darkgrey, background_color=:transparent)
    # draw the inner pie twice since `color` can not be vector of `LinePattern` currently
    pie!(ax, 20, 0, vs; radius=rs_inner, inner_radius=0, kw..., color=Makie.wong_colors(0.4)[eachindex(vs)])
    pie!(ax, 20, 0, vs; radius=rs_inner, inner_radius=0, kw..., color=lp)
    pie!(ax, 20, 0, vs; radius=rs, inner_radius=rs_inner, kw..., color=Makie.wong_colors(0.8)[eachindex(vs)])

    fig
end

@reference_test "Pie Position" begin
    fig = Figure()
    ax = Axis(fig[1, 1]; autolimitaspect=1)

    vs = 0:6 |> Vector
    vs_ = vs ./ sum(vs) .* (3/2*π)
    cs = Makie.wong_colors()
    Δx = [1, 1, 1, -1, -1, -1, 1] ./ 10
    Δy = [1, 1, 1, 1, 1, -1, -1] ./ 10
    Δr1 = [0, 0, 0.2, 0, 0.2, 0, 0]
    Δr2 = [0, 0, 0.2, 0, 0, 0, 0]

    pie!(ax, vs; color=cs)
    pie!(ax, 3 .+ Δx, 0, vs; color=cs)
    pie!(ax, 0, 3 .+ Δy, vs; color=cs)
    pie!(ax, 3 .+ Δx, 3 .+ Δy, vs; color=cs)

    pie!(ax, 7, 0, vs; color=cs, offset_radius=Δr1)
    pie!(ax, 7, 3, vs; color=cs, offset_radius=0.2)
    pie!(ax, 10 .+ Δx, 3 .+ Δy, vs; color=cs, offset_radius=0.2)
    pie!(ax, 10, 0, vs_; color=cs, offset_radius=Δr1, normalize=false, offset=π/2)

    pie!(ax, Point2(0.5, -3), vs_; color=cs, offset_radius=Δr2, normalize=false, offset=π/2)
    pie!(ax, Point2.(3.5, -3 .+ Δy), vs_; color=cs, offset_radius=Δr2, normalize=false, offset=π/2)
    pie!(ax, Point2.(6.5 .+ Δx, -3), vs_; color=cs, offset_radius=Δr2, normalize=false, offset=π/2)
    pie!(ax, Point2.(9.5 .+ Δx, -3 .+ Δy), vs_; color=cs, offset_radius=Δr2, normalize=false, offset=π/2)

    pie!(ax, 0.5, -6, vs_; inner_radius=0.2, color=cs, offset_radius=0.2, normalize=false, offset=π/2)
    pie!(ax, 3.5, -6 .+ Δy, vs_; inner_radius=0.2, color=cs, offset_radius=0.2, normalize=false, offset=π/2)
    pie!(ax, 6.5 .+ Δx, -6, vs_; inner_radius=0.2, color=cs, offset_radius=0.2, normalize=false, offset=π/2)
    pie!(ax, 9.5 .+ Δx, -6 .+ Δy, vs_; inner_radius=0.2, color=cs, offset_radius=0.2, normalize=false, offset=π/2)

    fig
end

@reference_test "intersecting polygon" begin
    x = LinRange(0, 2pi, 100)
    poly(Point2f.(zip(sin.(x), sin.(2x))), color = :white, strokecolor = :blue, strokewidth = 10)
end

@reference_test "Grouped bar" begin
    x1         = ["a_right", "a_right", "a_right", "a_right"]
    y1         = [2, 3, -3, -2]
    grp_dodge1 = [2, 2,  1,  1]
    grp_stack1 = [1, 2,  1,  2]

    x2         = ["z_left", "z_left", "z_left", "z_left"]
    y2         = [2, 3, -3, -2]
    grp_dodge2 = [1, 2,  1,  2]
    grp_stack2 = [1, 1,  2,  2]

    perm = [1, 4, 2, 7, 5, 3, 8, 6]
    x = [x1; x2][perm]
    x = categorical(x, levels = ["z_left", "a_right"])
    y = [y1; y2][perm]
    grp_dodge = [grp_dodge1; grp_dodge2][perm]
    grp_stack = [grp_stack1; grp_stack2][perm]

    tbl = (; x = x, grp_dodge = grp_dodge, grp_stack = grp_stack, y = y)

    fig = Figure()
    ax = Axis(fig[1,1])

    barplot!(ax, levelcode.(tbl.x), tbl.y, dodge = tbl.grp_dodge, stack = tbl.grp_stack, color = tbl.grp_stack)

    ax.xticks = (1:2, ["z_left", "a_right"])

    fig
end


@reference_test "space 2D" begin
    # This should generate a regular grid with text in a circle in a box. All
    # sizes and positions are scaled to be equal across all options.
    fig = Figure(size = (700, 700))
    ax = Axis(fig[1, 1], width = 600, height = 600)
    spaces = (:data, :pixel, :relative, :clip)
    xs = [
        [0.1, 0.35, 0.6, 0.85],
        [0.1, 0.35, 0.6, 0.85] * 600,
        [0.1, 0.35, 0.6, 0.85],
        2 .* [0.1, 0.35, 0.6, 0.85] .- 1
    ]
    scales = (0.02, 12, 0.02, 0.04)
    for (i, space) in enumerate(spaces)
        for (j, mspace) in enumerate(spaces)
            s = 1.5scales[i]
            mesh!(
                ax, Rect2f(xs[i][i] - 2s, xs[i][j] - 2s, 4s, 4s), space = space,
                shading = NoShading, color = :blue)
            lines!(
                ax, Rect2f(xs[i][i] - 2s, xs[i][j] - 2s, 4s, 4s),
                space = space, linewidth = 2, color = :red)
            scatter!(
                ax, Point2f(xs[i][i], xs[i][j]), color = :orange, marker = Circle,
                markersize = 5scales[j], space = space, markerspace = mspace)
            text!(
                ax, "$space\n$mspace", position = Point2f(xs[i][i], xs[i][j]),
                fontsize = scales[j], space = space, markerspace = mspace,
                align = (:center, :center), color = :black)
        end
    end
    xlims!(ax, 0, 1)
    ylims!(ax, 0, 1)
    fig
end

@reference_test "space 2D autolimits" begin
    # Same code as above, but without setting limits. This should look different.
    # Compared to the test above:
    # - (data -> x) column should be centered in x direction
    # - (data -> x) column: meshes and lines should be stretched in x direction
    # - (data -> not data) column: circles and text should keep aspect
    # - (x -> data) row should have stretched circle and text ain x direction
    # - (not data -> data) should keep aspect ratio for mesh and lines
    # - (data -> x) should be slightly missaligned with (not data -> x)
    fig = Figure(size = (700, 700))
    ax = Axis(fig[1, 1], width = 600, height = 600)
    spaces = (:data, :pixel, :relative, :clip)
    xs = [
        [0.1, 0.35, 0.6, 0.85],
        [0.1, 0.35, 0.6, 0.85] * 600,
        [0.1, 0.35, 0.6, 0.85],
        2 .* [0.1, 0.35, 0.6, 0.85] .- 1
    ]
    scales = (0.02, 12, 0.02, 0.04)
    for (i, space) in enumerate(spaces)
        for (j, mspace) in enumerate(spaces)
            s = 1.5scales[i]
            mesh!(
                ax, Rect2f(xs[i][i] - 2s, xs[i][j] - 2s, 4s, 4s), space = space,
                shading = NoShading, color = :blue)
            lines!(
                ax, Rect2f(xs[i][i] - 2s, xs[i][j] - 2s, 4s, 4s),
                space = space, linewidth = 2, color = :red)
            scatter!(
                ax, Point2f(xs[i][i], xs[i][j]), color = :orange, marker = Circle,
                markersize = 5scales[j], space = space, markerspace = mspace)
            text!(
                ax, "$space\n$mspace", position = Point2f(xs[i][i], xs[i][j]),
                fontsize = scales[j], space = space, markerspace = mspace,
                align = (:center, :center), color = :black)
        end
    end
    fig
end

@reference_test "Scatter & Text transformations" begin
    # Check that transformations apply in `space = :data`
    fig, ax, p = scatter(Point2f(100, 0.5), marker = 'a', markersize=50)
    t = text!(Point2f(100, 0.5), text = "Test", fontsize = 50, transform_marker=true)
    translate!(p, -100, 0, 0)
    translate!(t, -100, 0, 0)

    # Check that scale and rotate don't act on the marker for scatter (only the position)
    p2 = scatter!(ax, Point2f(1, 0), marker= 'a', markersize = 50)
    Makie.rotate!(p2, pi/4)
    scale!(p2, 0.5, 0.5, 1)

    # but do act on glyphs of text
    t2 = text!(ax, 1, 0, text = "Test", fontsize = 50, transform_marker=true)
    Makie.rotate!(t2, pi/4)
    scale!(t2, 0.5, 0.5, 1)

    xlims!(ax, -0.2, 0.5)
    ylims!(ax, 0, 1)

    fig
end

@reference_test "Array of Images Scatter" begin
    img = Makie.logo()
    scatter(1:2, 1:2, marker = [img, img], markersize=reverse(size(img) ./ 10), axis=(limits=(0.5, 2.5, 0.5, 2.5),))

    img2 = load(Makie.assetpath("doge.png"))
    images = [img, img2]
    markersize = map(img-> Vec2f(reverse(size(img) ./ 10)), images)
    scatter!(2:-1:1, 1:2, marker = images, markersize=markersize)
    current_figure()
end

@reference_test "2D surface with explicit color" begin
    surface(1:10, 1:10, ones(10, 10); color = [RGBf(x*y/100, 0, 0) for x in 1:10, y in 1:10], shading = NoShading)
end

@reference_test "heatmap and image colormap interpolation" begin
    f = Figure(size=(500, 500))
    crange = LinRange(0, 255, 10)
    len = length(crange)
    img = zeros(Float32, len, len + 2)
    img[:, 1] .= 255f0
    for (i, v) in enumerate(crange)
        ib = i + 1
        img[2:end-1, ib] .= v
        img[1, ib] = 255-v
        img[end, ib] = 255-v
    end

    kw(p, interpolate) = (axis=(title="$(p)(interpolate=$(interpolate))", aspect=DataAspect()), interpolate=interpolate, colormap=[:white, :black])

    for (i, p) in enumerate([heatmap, image])
        for (j, interpolate) in enumerate([true, false])
            ax, pl = p(f[i,j], img; kw(p, interpolate)...)
            hidedecorations!(ax)
        end
    end
    f
end

@reference_test "nonlinear colormap" begin
    n = 100
    categorical = [false, true]
    scales = [exp, identity, log, log10]
    fig = Figure(size = (500, 250))
    ax = Axis(fig[1, 1])
    for (i, cat) in enumerate(categorical)
        for (j, scale) in enumerate(scales)
            cg = if cat
                cgrad(:viridis, 5; scale = scale, categorical=true)
            else
                cgrad(:viridis; scale = scale, categorical=nothing)
            end
            lines!(ax, Point2f.(LinRange(i+0.1, i+0.9, n), j); color = 1:n, colormap = cg, linewidth = 10)
        end
    end
    ax.xticks[] = ((1:length(categorical)) .+ 0.5, ["categorical=false", "categorical=true"])
    ax.yticks[] = ((1:length(scales)), string.(scales))
    fig
end

@reference_test "colormap with specific values" begin
    cmap = cgrad([:black,:white,:orange],[0,0.2,1])
    fig = Figure(size=(400,200))
    ax = Axis(fig[1,1])
    x = range(0,1,length=50)
    scatter!(fig[1,1],Point2.(x,fill(0.,50)),color=x,colormap=cmap)
    hidedecorations!(ax)
    Colorbar(fig[2,1],vertical=false,colormap=cmap)
    fig
end

@reference_test "colorscale (heatmap)" begin
    x = 10.0.^(1:0.1:4)
    y = 1.0:0.1:5.0
    fig, ax, hm = heatmap(x, y, (x, y) -> x; axis = (; xscale = log10), colorscale = log10)
    Colorbar(fig[1, 2], hm)
    fig
end

@reference_test "colorscale (lines)" begin
    xs = 0:0.01:10
    ys = 2 .* (1 .+ sin.(xs))
    fig = Figure()
    lines(fig[1, 1], xs, ys; linewidth=50, color=ys, colorscale=identity)
    lines(fig[2, 1], xs, ys; linewidth=50, color=ys, colorscale=sqrt)
    fig
end

@reference_test "colorscale (scatter)" begin
    xs = range(0, 10; length = 30)
    ys = 0.5 .* sin.(xs)
    color = (1:30) .^ 2
    markersize = 100
    fig = Figure()
    scatter(fig[1, 1], xs, ys; markersize, color, colorscale = identity)
    scatter(fig[2, 1], xs, ys; markersize, color, colorscale = log10)
    fig
end

@reference_test "colorscale (hexbin)" begin
    x = RNG.randn(10_000)
    y = RNG.randn(10_000)
    fig = Figure()
    hexbin(fig[1, 1], x, y; bins = 40, colorscale = identity)
    hexbin(fig[1, 2], x, y; bins = 40, colorscale = log10)
    fig
end

@reference_test "minor grid & scales" begin
    data = LinRange(0.01, 0.99, 200)
    f = Figure(size = (800, 800))
    for (i, scale) in enumerate([log10, log2, log, sqrt, Makie.logit, identity])
        row, col = fldmod1(i, 2)
        Axis(f[row, col], yscale = scale, title = string(scale),
            yminorticksvisible = true, yminorgridvisible = true,
            xminorticksvisible = true, xminorgridvisible = true,
            yminortickwidth = 4.0, xminortickwidth = 4.0,
            yminorgridwidth = 6.0, xminorgridwidth = 6.0,
            yminorticks = IntervalsBetween(3))

        lines!(data, color = :blue)
    end
    f
end

@reference_test "Tooltip" begin
    fig, ax, p = scatter(Point2f(0,0))
    xlims!(ax, -10, 10)
    ylims!(ax, -5, 5)
    tt = tooltip!(ax, Point2f(0), text = "left", placement = :left)
    tt.backgroundcolor[] = :red
    tooltip!(
        ax, 0, 0, "above with \nnewline\nand offset",
        placement = :above, textpadding = (8, 5, 3, 2), align = 0.8
    )
    tooltip!(ax, Point2f(0), "below", placement = :below, outline_color = :red, outline_linestyle = :dot)
    tooltip!(
        ax, 0, 0, text = "right", placement = :right, fontsize = 30,
        outline_linewidth = 5, offset = 30, triangle_size = 15,
        strokewidth = 2f0, strokecolor = :cyan
    )
    fig
end

@reference_test "tricontourf" begin
    x = RNG.randn(50)
    y = RNG.randn(50)
    z = -sqrt.(x .^ 2 .+ y .^ 2) .+ 0.1 .* RNG.randn.()

    f, ax, tr = tricontourf(x, y, z)
    scatter!(x, y, color = z, strokewidth = 1, strokecolor = :black)
    Colorbar(f[1, 2], tr)
    f
end

@reference_test "tricontourf extendhigh extendlow" begin
    x = RNG.randn(50)
    y = RNG.randn(50)
    z = -sqrt.(x .^ 2 .+ y .^ 2) .+ 0.1 .* RNG.randn.()

    f, ax, tr = tricontourf(x, y, z, levels = -1.8:0.2:-0.4, extendhigh = :red, extendlow = :orange)
    scatter!(x, y, color = z, strokewidth = 1, strokecolor = :black)
    Colorbar(f[1, 2], tr)
    f
end

@reference_test "tricontourf relative mode" begin
    x = RNG.randn(50)
    y = RNG.randn(50)
    z = -sqrt.(x .^ 2 .+ y .^ 2) .+ 0.1 .* RNG.randn.()

    f, ax, tr = tricontourf(x, y, z, mode = :relative, levels = 0.2:0.1:1, colormap = :batlow)
    scatter!(x, y, color = z, strokewidth = 1, strokecolor = :black, colormap = :batlow)
    Colorbar(f[1, 2], tr)
    f
end

@reference_test "tricontourf manual vs delaunay" begin
    n = 20
    angles = range(0, 2pi, length = n+1)[1:end-1]
    x = [cos.(angles); 2 .* cos.(angles .+ pi/n)]
    y = [sin.(angles); 2 .* sin.(angles .+ pi/n)]
    z = (x .- 0.5).^2 + (y .- 0.5).^2 .+ 0.5 .* RNG.randn.()

    triangulation_inner = reduce(hcat, map(i -> [0, 1, n] .+ i, 1:n))
    triangulation_outer = reduce(hcat, map(i -> [n-1, n, 0] .+ i, 1:n))
    triangulation = hcat(triangulation_inner, triangulation_outer)

    f, ax, _ = tricontourf(x, y, z, triangulation = triangulation,
        axis = (; aspect = 1, title = "Manual triangulation"))
    scatter!(x, y, color = z, strokewidth = 1, strokecolor = :black)

    tricontourf(f[1, 2], x, y, z, triangulation = Makie.DelaunayTriangulation(),
        axis = (; aspect = 1, title = "Delaunay triangulation"))
    scatter!(x, y, color = z, strokewidth = 1, strokecolor = :black)

    f
end

@reference_test "tricontourf with boundary nodes" begin
    n = 20
    angles = range(0, 2pi, length = n+1)[1:end-1]
    x = [cos.(angles); 2 .* cos.(angles .+ pi/n)]
    y = [sin.(angles); 2 .* sin.(angles .+ pi/n)]
    z = (x .- 0.5).^2 + (y .- 0.5).^2 .+ 0.5.* RNG.randn.()

    inner = [n:-1:1; n] # clockwise inner
    outer = [(n+1):(2n); n+1] # counter-clockwise outer
    boundary_nodes = [[outer], [inner]]
    tri = triangulate([x'; y'], boundary_nodes = boundary_nodes)
    f, ax, _ = tricontourf(tri, z)
    scatter!(x, y, color = z, strokewidth = 1, strokecolor = :black)
    f
end

@reference_test "tricontourf with boundary nodes and edges" begin
    curve_1 = [
    [(0.0, 0.0), (5.0, 0.0), (10.0, 0.0), (15.0, 0.0), (20.0, 0.0), (25.0, 0.0)],
    [(25.0, 0.0), (25.0, 5.0), (25.0, 10.0), (25.0, 15.0), (25.0, 20.0), (25.0, 25.0)],
    [(25.0, 25.0), (20.0, 25.0), (15.0, 25.0), (10.0, 25.0), (5.0, 25.0), (0.0, 25.0)],
    [(0.0, 25.0), (0.0, 20.0), (0.0, 15.0), (0.0, 10.0), (0.0, 5.0), (0.0, 0.0)]
    ]
    curve_2 = [
        [(4.0, 6.0), (4.0, 14.0), (4.0, 20.0), (18.0, 20.0), (20.0, 20.0)],
        [(20.0, 20.0), (20.0, 16.0), (20.0, 12.0), (20.0, 8.0), (20.0, 4.0)],
        [(20.0, 4.0), (16.0, 4.0), (12.0, 4.0), (8.0, 4.0), (4.0, 4.0), (4.0, 6.0)]
    ]
    curve_3 = [
        [(12.906, 10.912), (16.0, 12.0), (16.16, 14.46), (16.29, 17.06),
        (13.13, 16.86), (8.92, 16.4), (8.8, 10.9), (12.906, 10.912)]
    ]
    curves = [curve_1, curve_2, curve_3]
    points = [
        (3.0, 23.0), (9.0, 24.0), (9.2, 22.0), (14.8, 22.8), (16.0, 22.0),
        (23.0, 23.0), (22.6, 19.0), (23.8, 17.8), (22.0, 14.0), (22.0, 11.0),
        (24.0, 6.0), (23.0, 2.0), (19.0, 1.0), (16.0, 3.0), (10.0, 1.0), (11.0, 3.0),
        (6.0, 2.0), (6.2, 3.0), (2.0, 3.0), (2.6, 6.2), (2.0, 8.0), (2.0, 11.0),
        (5.0, 12.0), (2.0, 17.0), (3.0, 19.0), (6.0, 18.0), (6.5, 14.5),
        (13.0, 19.0), (13.0, 12.0), (16.0, 8.0), (9.8, 8.0), (7.5, 6.0),
        (12.0, 13.0), (19.0, 15.0)
    ]
    boundary_nodes, points = convert_boundary_points_to_indices(curves; existing_points=points)
    edges = Set(((1, 19), (19, 12), (46, 4), (45, 12)))

    tri = triangulate(points; boundary_nodes = boundary_nodes, segments = edges, check_arguments = false)
    z = [(x - 1) * (y + 1) for (x, y) in DelaunayTriangulation.each_point(tri)]
    f, ax, _ = tricontourf(tri, z, levels = 30)
    f
end

@reference_test "tricontourf with provided triangulation" begin
    θ = [LinRange(0, 2π * (1 - 1/19), 20); 0]
    xy = Vector{Vector{Vector{NTuple{2,Float64}}}}()
    cx = [0.0, 3.0]
    for i in 1:2
        push!(xy, [[(cx[i] + cos(θ), sin(θ)) for θ in θ]])
        push!(xy, [[(cx[i] + 0.5cos(θ), 0.5sin(θ)) for θ in reverse(θ)]])
    end
    boundary_nodes, points = convert_boundary_points_to_indices(xy)
    tri = triangulate(points; boundary_nodes=boundary_nodes, check_arguments=false)
    z = [(x - 3/2)^2 + y^2 for (x, y) in DelaunayTriangulation.each_point(tri)]

    f, ax, tr = tricontourf(tri, z, colormap = :matter)
    f
end

@reference_test "contour labels 2D" begin
    paraboloid = (x, y) -> 10(x^2 + y^2)

    x = range(-4, 4; length = 40)
    y = range(-4, 4; length = 60)
    z = paraboloid.(x, y')

    fig, ax, hm = heatmap(x, y, z)
    Colorbar(fig[1, 2], hm)

    contour!(
        ax, x, y, z;
        color = :red, levels = 0:20:100, labels = true,
        labelsize = 15, labelfont = :bold, labelcolor = :orange,
    )
    fig
end

@reference_test "contour labels with transform_func" begin
    f = Figure(size = (400, 400))
    a = Axis(f[1, 1], xscale = log10)
    xs = 10 .^ range(0, 3, length=101)
    ys = range(1, 4, length=101)
    zs = [sqrt(x*x + y*y) for x in -50:50, y in -50:50]
    contour!(a, xs, ys, zs, labels = true, labelsize = 20)
    f
end

@reference_test "contour labels 3D" begin
    fig = Figure()
    Axis3(fig[1, 1])

    xs = ys = range(-.5, .5; length = 50)
    zs = @. √(xs^2 + ys'^2)

    levels = .025:.05:.475
    contour3d!(-zs; levels = -levels, labels = true, color = :blue)
    contour3d!(+zs; levels = +levels, labels = true, color = :red, labelcolor = :black)
    fig
end

@reference_test "marker offset in data space" begin
    f = Figure()
    ax = Axis(f[1, 1]; xticks=0:1, yticks=0:10)
    scatter!(ax, fill(0, 10), 0:9, marker=Rect, marker_offset=Vec2f(0,0), transform_marker=true, markerspace=:data, markersize=Vec2f.(1, LinRange(0.1, 1, 10)))
    lines!(ax, Rect(0, 0, 1, 10), color=:red)
    f
end

@reference_test "trimspine" begin
    with_theme(Axis = (limits = (0.5, 5.5, 0.3, 3.4), spinewidth = 8, topspinevisible = false, rightspinevisible = false)) do
        f = Figure(size = (800, 800))

        for (i, ts) in enumerate([(true, true), (true, false), (false, true), (false, false)])
            Label(f[0, i], string(ts), tellwidth = false)
            Axis(f[1, i], xtrimspine = ts)
            Axis(f[2, i], ytrimspine = ts)
            Axis(f[3, i], xtrimspine = ts, xreversed = true)
            Axis(f[4, i], ytrimspine = ts, yreversed = true)
        end

        for (i, l) in enumerate(["x", "y", "x reversed", "y reversed"])
            Label(f[i, 5], l, tellheight = false)
        end

        f
    end
end

@reference_test "hexbin bin int" begin
    f = Figure(size = (800, 800))

    x = RNG.rand(300)
    y = RNG.rand(300)

    for i in 2:5
        ax = Axis(f[fldmod1(i-1, 2)...], title = "bins = $i", aspect = DataAspect())
        hexbin!(ax, x, y, bins = i)
        wireframe!(ax, Rect2f(Point2f.(x, y)), color = :red)
        scatter!(ax, x, y, color = :red, markersize = 5)
    end

    f
end

@reference_test "hexbin bin tuple" begin
    f = Figure(size = (800, 800))

    x = RNG.rand(300)
    y = RNG.rand(300)

    for i in 2:5
        ax = Axis(f[fldmod1(i-1, 2)...], title = "bins = (3, $i)", aspect = DataAspect())
        hexbin!(ax, x, y, bins = (3, i))
        wireframe!(ax, Rect2f(Point2f.(x, y)), color = :red)
        scatter!(ax, x, y, color = :red, markersize = 5)
    end

    f
end



@reference_test "hexbin two cellsizes" begin
    f = Figure(size = (800, 800))

    x = RNG.rand(300)
    y = RNG.rand(300)

    for (i, cellsize) in enumerate([0.1, 0.15, 0.2, 0.25])
        ax = Axis(f[fldmod1(i, 2)...], title = "cellsize = ($cellsize, $cellsize)", aspect = DataAspect())
        hexbin!(ax, x, y, cellsize = (cellsize, cellsize))
        wireframe!(ax, Rect2f(Point2f.(x, y)), color = :red)
        scatter!(ax, x, y, color = :red, markersize = 5)
    end

    f
end

@reference_test "hexbin one cellsize" begin
    f = Figure(size = (800, 800))

    x = RNG.rand(300)
    y = RNG.rand(300)

    for (i, cellsize) in enumerate([0.1, 0.15, 0.2, 0.25])
        ax = Axis(f[fldmod1(i, 2)...], title = "cellsize = $cellsize", aspect = DataAspect())
        hexbin!(ax, x, y, cellsize = cellsize)
        wireframe!(ax, Rect2f(Point2f.(x, y)), color = :red)
        scatter!(ax, x, y, color = :red, markersize = 5)
    end

    f
end

@reference_test "hexbin threshold" begin
    f = Figure(size = (800, 800))

    x = RNG.randn(100000)
    y = RNG.randn(100000)

    for (i, threshold) in enumerate([1, 10, 100, 500])
        ax = Axis(f[fldmod1(i, 2)...], title = "threshold = $threshold", aspect = DataAspect())
        hexbin!(ax, x, y, cellsize = 0.4, threshold = threshold)
    end
    f
end

@reference_test "hexbin scale" begin
    x = RNG.randn(100000)
    y = RNG.randn(100000)

    f = Figure()
    hexbin(f[1, 1], x, y, bins = 40,
        axis = (aspect = DataAspect(), title = "scale = identity"))
    hexbin(f[1, 2], x, y, bins = 40, colorscale=log10,
        axis = (aspect = DataAspect(), title = "scale = log10"))
    f
end

# Scatter needs working highclip/lowclip first
@reference_test "hexbin colorrange highclip lowclip" begin
    x = RNG.randn(100000)
    y = RNG.randn(100000)

    f, ax, pl = hexbin(x, y,
        bins = 40,
        axis = (aspect = DataAspect(),),
        colorrange = (10, 300),
        highclip = :red,
        lowclip = :pink,
        strokewidth = 1,
        strokecolor = :gray30
    )
end

@reference_test "bracket scalar" begin
    f, ax, l = lines(0..9, sin; axis = (; xgridvisible = false, ygridvisible = false))
    ylims!(ax, -1.5, 1.5)

    bracket!(pi/2, 1, 5pi/2, 1, offset = 5, text = "Period length", style = :square)

    bracket!(pi/2, 1, pi/2, -1, text = "Amplitude", orientation = :down,
        linestyle = :dash, rotation = 0, align = (:right, :center), textoffset = 4, linewidth = 2, color = :red, textcolor = :red)

    bracket!(2.3, sin(2.3), 4.0, sin(4.0),
        text = "Falling", offset = 10, orientation = :up, color = :purple, textcolor = :purple)

    bracket!(Point(5.5, sin(5.5)), Point(7.0, sin(7.0)),
        text = "Rising", offset = 10, orientation = :down, color = :orange, textcolor = :orange,
        fontsize = 30, textoffset = 30, width = 50)
    f
end

@reference_test "bracket vector" begin
    f = Figure()
    ax = Axis(f[1, 1])

    bracket!(ax,
        1:5,
        2:6,
        3:7,
        2:6,
        text = ["A", "B", "C", "D", "E"],
        orientation = :down,
    )

    bracket!(ax,
        [(Point2f(i, i-0.7), Point2f(i+2, i-0.7)) for i in 1:5],
        text = ["F", "G", "H", "I", "J"],
        color = [:red, :blue, :green, :orange, :brown],
        linestyle = [:dash, :dot, :dash, :dot, :dash],
        orientation = [:up, :down, :up, :down, :up],
        textcolor = [:red, :blue, :green, :orange, :brown],
        fontsize = range(12, 24, length = 5),
    )

    # https://github.com/MakieOrg/Makie.jl/issues/3569
    b = bracket!(ax,
        [5, 6],
        [1, 2],
        [6, 7],
        [1, 2],
    )

    f
end

@reference_test "Log scale histogram (barplot)" begin
    f = Figure()
    hist(
        f[1, 1],
        RNG.randn(10^6);
        axis=(; yscale=log2)
    )
    hist(
        f[1, 2],
        RNG.randn(10^6);
        axis=(; xscale=log2),
        direction = :x
    )
    # make a gap in histogram as edge case
    hist(
        f[2, 1],
        filter!(x-> x<0 || x > 1.5, RNG.randn(10^6));
        axis=(; yscale=log10)
    )
    hist(
        f[2, 2],
        filter!(x-> x<0 || x > 1.5, RNG.randn(10^6));
        axis=(; xscale=log10),
        direction = :x
    )
    f
end

@reference_test "Barplot label positions" begin
    f = Figure(size = (450, 450))
    func(fpos; label_position, direction) = barplot(fpos, [1, 1, 2], [1, 2, 3];
        stack = [1, 1, 2], bar_labels = ["One", "Two", "Three"], label_position,
        color = [:tomato, :bisque, :slategray2], direction, label_font = :bold)
    func(f[1, 1]; label_position = :end, direction = :y)
    ylims!(0, 4)
    func(f[1, 2]; label_position = :end, direction = :x)
    xlims!(0, 4)
    func(f[2, 1]; label_position = :center, direction = :y)
    ylims!(0, 4)
    func(f[2, 2]; label_position = :center, direction = :x)
    xlims!(0, 4)
    f
end

@reference_test "Histogram" begin
    data = sin.(1:1000)

    fig = Figure(size = (900, 900))
    hist(fig[1, 1], data)
    hist(fig[1, 2], data, bins = 30, color = :orange)
    a, p = hist(fig[1, 3], data, bins = 10, color = :transparent, strokecolor = :red, strokewidth = 4.0)
    a.xgridcolor[] = RGBAf(0,0,0,1); a.ygridcolor[] = RGBAf(0,0,0,1)

    hist(fig[2, 1], data, normalization = :pdf, direction = :x)
    hist(fig[2, 2], data, normalization = :density, color = 1:15)
    hist(fig[2, 3], data, normalization = :probability, scale_to = :flip)

    hist(fig[3, 1], data, offset = 20.0)
    hlines!(0.0, color = :black, linewidth = 3)
    hist(fig[3, 2], data, fillto = 1.0, scale_to = -5.0, direction = :x)
    vlines!(0.0, color = :black, linewidth = 3)
    hist(fig[3, 3], data, bar_labels = :y, label_size = 10, bins = 10)

    hist(
        fig[4, 1], data, scale_to = :flip, offset = 20,
        bar_labels = :x, label_size = 12, label_color = :green
    )
    hlines!(0.0, color = :black, linewidth = 3)
    i12 = mod1.(1:10, 2)
    hist(fig[4, 2], data, scale_to = :flip, bins = 10, direction = :x,
        bar_labels = :x, label_size = [14, 10][i12],
        label_color = [:yellow, :blue][i12], label_offset = [-30, 10][i12]
    )
    hist(fig[4, 3], data, weights = 1.0 ./ (2.0 .+ data))

    fig
end

@reference_test "hist(...; gap=0.1)" begin
    fig = Figure(size = (400, 400))
    hist(fig[1,1], RNG.randn(1000); gap=0.1)
    fig
end

@reference_test "Stephist" begin
    stephist(RNG.rand(10000))
    current_figure()
end

@reference_test "LaTeXStrings linesegment offsets" begin
    s = Scene(camera = campixel!, size = (600, 600))
    for (i, (offx, offy)) in enumerate(zip([0, 20, 50], [0, 10, 30]))
        for (j, rot) in enumerate([0, pi/4, pi/2])
            scatter!(s, 150i, 150j, color=:black)
            text!(s, 150i, 150j, text = L"\sqrt{x+y}", offset = (offx, offy),
                rotation = rot, fontsize = 30)
        end
    end
    s
end

@reference_test "Scalar colors from colormaps" begin
    f = Figure(size = (600, 600))
    ax = Axis(f[1, 1])
    hidedecorations!(ax)
    hidespines!(ax)
    colormap = :tab10
    colorrange = (1, 10)
    nan_color = :cyan
    for i in -1:13
        color = i == 13 ? NaN : i
        lowclip = i == 0 ? Makie.automatic : :bisque
        highclip = i == 11 ? Makie.automatic : :black
        lines!(ax, i .* [8, 8], [10, 590]; color, colormap, colorrange, lowclip, highclip, nan_color, linewidth = 5)
        scatter!(ax, fill(8 * i + 130, 50), range(10, 590, length = 50); color, colormap, colorrange, lowclip, highclip, nan_color)
        poly!(ax, Ref(Point2f(260, i * 50)) .+ Point2f[(0, 0), (50, 0), (25, 40)]; color, colormap, colorrange, lowclip, highclip, nan_color)
        text!(ax, 360, i * 50, text = "$i"; color, colormap, colorrange, lowclip, highclip, nan_color, fontsize = 40)
        poly!(ax, [Ref(Point2f(430 + 20 * j, 20 * j + i * 50)) .+ Point2f[(0, 0), (30, 0), (15, 22)] for j in 1:3]; color, colormap, colorrange, lowclip, highclip, nan_color)
    end
    f
end

@reference_test "Z-translation within a recipe" begin
    # This is testing whether backends respect the
    # z-level of plots within recipes in 2d.
    # Ideally, the output of this test
    # would be a blue line with red scatter markers.
    # However, if a backend does not correctly pick up on translations,
    # then this will be drawn in the drawing order, and blue
    # will completely obscure red.

    # It seems like we can't define recipes in `@reference_test` yet,
    # so we'll have to fake a recipe's structure.

    fig = Figure(size = (600, 600))
    # Create a recipe plot
    ax, plot_top = heatmap(fig[1, 1], randn(10, 10), colormap = [:transparent])
    # Plot some recipes at the level below the contour
    scatterlineplot_1 = scatterlines!(ax, 1:10, 1:10; linewidth = 20, markersize = 20, color = :red)
    scatterlineplot_2 = scatterlines!(ax, 1:10, 1:10; linewidth = 20, markersize = 30, color = :blue)
    # Translate the lowest level plots (scatters)
    translate!(scatterlineplot_1.plots[2], 0, 0, 1)
    translate!(scatterlineplot_2.plots[2], 0, 0, -1)
    # Display
    fig
end

@reference_test "Plotting empty polygons" begin
    p = Makie.Polygon(Point2f[])
    q = Makie.Polygon(Point2f[(-1.0, 0.0), (1.0, 0.0), (0.0, 1.0)])
    fig, ax, sc = poly([p, q])
    poly!(Axis(fig[1,2]), p, color = :black)
    poly!(Axis(fig[2,1]), [p, q], color = [:red, :blue])
    poly!(Axis(fig[2,2]), [p, q], color = :red)
    poly!(Axis(fig[3,1]), Makie.MultiPolygon([p]), color = :green)
    poly!(Axis(fig[3,2]), Makie.MultiPolygon([p, q]), color = [:black, :red])
    fig
end

@reference_test "lines (some with NaNs) with array colors" begin
    f = Figure()
    ax = Axis(f[1, 1])
    hidedecorations!(ax)
    hidespines!(ax)
    lines!(ax, 1:10, 1:10, color = fill(RGBAf(1, 0, 0, 0.5), 10), linewidth = 5)
    lines!(ax, 1:10, 2:11, color = [fill(RGBAf(1, 0, 0, 0.5), 5); fill(RGBAf(0, 0, 1, 0.5), 5)], linewidth = 5)
    lines!(ax, 1:10, [3, 4, NaN, 6, 7, NaN, 9, 10, 11, NaN], color = [fill(RGBAf(1, 0, 0, 0.5), 5); fill(RGBAf(0, 0, 1, 0.5), 5)], linewidth = 5)
    lines!(ax, 1:10, 4:13, color = repeat([RGBAf(1, 0, 0, 0.5), RGBAf(0, 0, 1, 0.5)], 5), linewidth = 5)
    lines!(ax, 1:10, fill(NaN, 10), color = repeat([RGBAf(1, 0, 0, 0.5), RGBAf(0, 0, 1, 0.5)], 5), linewidth = 5)
    lines!(ax, 1:10, [6, 7, 8, NaN, 10, 11, 12, 13, 14, 15], color = [:red, :blue, fill(:red, 8)...], linewidth = 5)
    lines!(ax, 1:3, [7, 8, 9], color = [:red, :red, :blue], linewidth = 5)
    lines!(ax, 1:3, [8, 9, NaN], color = [:red, :red, :blue], linewidth = 5)
    lines!(ax, 1:3, [NaN, 10, 11], color = [:red, :red, :blue], linewidth = 5)
    lines!(ax, 1:5, [10, 11, NaN, 13, 14], color = [:red, :red, :blue, :blue, :blue], linewidth = [5, 5, 5, 10, 10])
    lines!(ax, 1:10, 11:20, color = [fill(RGBAf(1, 0, 0, 0.5), 5); fill(RGBAf(0, 0, 1, 0.5), 5)], linewidth = 5, linestyle = :dot)
    lines!(ax, 1:10, 12:21, color = fill(RGBAf(1, 0, 0, 0.5), 10), linewidth = 5, linestyle = :dot)
    f
end

@reference_test "contour with single alpha color" begin
    x = range(-π, π; length=50)
    z = @. sin(x) * cos(x')
    fig, ax = contour(x, x, z, color=RGBAf(1,0,0,0.4), linewidth=6)
end

@reference_test "Triplot with points, ghost edges, and convex hull" begin
    pts = RNG.rand(2, 50)
    tri = triangulate(pts; rng = RNG.STABLE_RNG)
    fig, ax, sc = triplot(tri,
        triangle_color = :lightgray, strokewidth = 4,
        show_points=true, markersize = 20, markercolor = :orange,
        show_ghost_edges=true, ghost_edge_linewidth = 4,
        show_convex_hull=true, convex_hull_linewidth = 4

    )
    fig
end

@reference_test "Triplot of a constrained triangulation with holes and a custom bounding box" begin
    curve_1 = [[
        (0.0, 0.0), (4.0, 0.0), (8.0, 0.0), (12.0, 0.0), (12.0, 4.0),
        (12.0, 8.0), (14.0, 10.0), (16.0, 12.0), (16.0, 16.0),
        (14.0, 18.0), (12.0, 20.0), (12.0, 24.0), (12.0, 28.0),
        (8.0, 28.0), (4.0, 28.0), (0.0, 28.0), (-2.0, 26.0), (0.0, 22.0),
        (0.0, 18.0), (0.0, 10.0), (0.0, 8.0), (0.0, 4.0), (-4.0, 4.0),
        (-4.0, 0.0), (0.0, 0.0),
    ]]
    curve_2 = [[
        (4.0, 26.0), (8.0, 26.0), (10.0, 26.0), (10.0, 24.0),
        (10.0, 22.0), (10.0, 20.0), (8.0, 20.0), (6.0, 20.0),
        (4.0, 20.0), (4.0, 22.0), (4.0, 24.0), (4.0, 26.0)
    ]]
    curve_3 = [[(4.0, 16.0), (12.0, 16.0), (12.0, 14.0), (4.0, 14.0), (4.0, 16.0)]]
    curve_4 = [[(4.0, 8.0), (10.0, 8.0), (8.0, 6.0), (6.0, 6.0), (4.0, 8.0)]]
    curves = [curve_1, curve_2, curve_3, curve_4]
    points = [
        (2.0, 26.0), (2.0, 24.0), (6.0, 24.0), (6.0, 22.0), (8.0, 24.0), (8.0, 22.0),
        (2.0, 22.0), (0.0, 26.0), (10.0, 18.0), (8.0, 18.0), (4.0, 18.0), (2.0, 16.0),
        (2.0, 12.0), (6.0, 12.0), (2.0, 8.0), (2.0, 4.0), (4.0, 2.0),
        (-2.0, 2.0), (4.0, 6.0), (10.0, 2.0), (10.0, 6.0), (8.0, 10.0), (4.0, 10.0),
        (10.0, 12.0), (12.0, 12.0), (14.0, 26.0), (16.0, 24.0), (18.0, 28.0),
        (16.0, 20.0), (18.0, 12.0), (16.0, 8.0), (14.0, 4.0), (14.0, -2.0),
        (6.0, -2.0), (2.0, -4.0), (-4.0, -2.0), (-2.0, 8.0), (-2.0, 16.0),
        (-4.0, 22.0), (-4.0, 26.0), (-2.0, 28.0), (6.0, 15.0), (7.0, 15.0),
        (8.0, 15.0), (9.0, 15.0), (10.0, 15.0), (6.2, 7.8),
        (5.6, 7.8), (5.6, 7.6), (5.6, 7.4), (6.2, 7.4), (6.0, 7.6),
        (7.0, 7.8), (7.0, 7.4)]
    boundary_nodes, points = convert_boundary_points_to_indices(curves; existing_points=points)
    tri = triangulate(points; randomise = false, boundary_nodes=boundary_nodes, rng = RNG.STABLE_RNG)
    fig, ax, sc = triplot(tri,
        show_points=true,
        show_constrained_edges=true,
        constrained_edge_linewidth=2,
        strokewidth=0.2,
        markersize=15,
        markercolor=:blue,
        show_ghost_edges=true, # not as good because the outer boundary is not convex, but just testing
        marker='x',
        bounding_box = (-5,20,-5,35)) # also testing the conversion to Float64 for bbox here
    fig
end

@reference_test "Triplot with nonlinear transformation" begin
    f = Figure()
    ax = PolarAxis(f[1, 1])
    points = Point2f[(phi, r) for r in 1:10 for phi in range(0, 2pi, length=36)[1:35]]
    noise = i -> 1f-4 * (isodd(i) ? 1 : -1) * i/sqrt(50) # should have small discrepancy
    points = points .+ [Point2f(noise(i), noise(i)) for i in eachindex(points)]
    # The noise forces the triangulation to be unique. Not using RNG to not disrupt the RNG stream later
    tr = triplot!(ax, points)
    f
end

@reference_test "Triplot after adding points and make sure the representative_point_list is correctly updated" begin
    points = [(0.0,0.0),(0.95,0.0),(1.0,1.4),(0.0,1.0)] # not 1 so that we have a unique triangulation
    tri = Observable(triangulate(points; delete_ghosts = false))
    fig, ax, sc = triplot(tri, show_points = true, markersize = 14, show_ghost_edges = true, recompute_centers = true, linestyle = :dash)
    for p in [(0.3, 0.5), (-1.5, 2.3), (0.2, 0.2), (0.2, 0.5)]
        add_point!(tri[], p)
    end
    convex_hull!(tri[])
    notify(tri)
    ax = Axis(fig[1, 2])
    triplot!(ax, tri[], show_points = true, markersize = 14, show_ghost_edges = true, recompute_centers = true)
    fig
end

@reference_test "Triplot Showing ghost edges for a triangulation with disjoint boundaries" begin
    θ = LinRange(0, 2π, 20) |> collect
    θ[end] = 0 # need to make sure that 2π gives the exact same coordinates as 0
    xy = Vector{Vector{Vector{NTuple{2,Float64}}}}()
    cx = 0.0
    for i in 1:2
        ## Make the exterior circle
        push!(xy, [[(cx + cos(θ), sin(θ)) for θ in θ]])
        ## Now the interior circle - clockwise
        push!(xy, [[(cx + 0.5cos(θ), 0.5sin(θ)) for θ in reverse(θ)]])
        cx += 3.0
    end
    boundary_nodes, points = convert_boundary_points_to_indices(xy)
    tri = triangulate(points; boundary_nodes=boundary_nodes, check_arguments=false)
    fig, ax, sc = triplot(tri, show_ghost_edges=true)
    fig
end

@reference_test "Voronoiplot for a centroidal tessellation with an automatic colormap" begin
    points = [(0.0,0.0),(1.0,0.0),(1.0,1.0),(0.0,1.0),(0.2,0.2),(0.25,0.6),(0.5,0.3),(0.1,0.15)]
    tri = triangulate(points; boundary_nodes = [1,2,3,4,1], rng = RNG.STABLE_RNG)
    vorn = voronoi(tri)
    smooth_vorn = centroidal_smooth(vorn; maxiters = 250, rng = RNG.STABLE_RNG)
    cmap = cgrad(:matter)
    fig, ax, sc = voronoiplot(smooth_vorn, markersize=10, strokewidth = 4, markercolor = :red)
    fig
end

@reference_test "Voronoiplot for a tessellation with a custom bounding box" begin
    pts = 25RNG.randn(2, 50)
    tri = triangulate(pts; rng = RNG.STABLE_RNG)
    vorn = voronoi(tri, clip = false)
    fig, ax, sc = voronoiplot(vorn,
        show_generators=true,
        colormap=:RdBu,
        strokecolor=:white,
        strokewidth=4,
        markersize=25,
        marker = 'x',
        markercolor=:green,
        unbounded_edge_extension_factor=5.0)
    xlims!(ax, -120, 120)
    ylims!(ax, -120, 120)
    fig
end

@reference_test "Voronoiplots with clipped tessellation and unbounded polygons" begin
    pts = 25RNG.randn(2, 10)
    tri = triangulate(pts; rng = RNG.STABLE_RNG)
    vorn = voronoi(tri, clip = true)
    fig, ax, sc = voronoiplot(vorn, color = (:blue,0.2), markersize = 20, strokewidth = 4)

    # used to be bugged
    points = [(0.0, 1.0), (-1.0, 2.0), (-2.0, -1.0)]
    tri = triangulate(points)
    vorn = voronoi(tri)
    voronoiplot(fig[1,2], vorn, show_generators = true, strokewidth = 4,
        color = [:red, :blue, :green], markercolor = :white, markersize = 20)

    fig
end

@reference_test "Voronoiplot with a nonlinear transform" begin
    f = Figure()
    ax = PolarAxis(f[1, 1], theta_as_x = false)
    points = Point2d[(r, phi) for r in 1:10 for phi in range(0, 2pi, length=36)[1:35]]
    noise = i -> 1f-4 * (isodd(i) ? 1 : -1) * i/sqrt(50) # should have small discrepancy
    points = points .+ [Point2f(noise(i), noise(i)) for i in eachindex(points)] # make triangulation unique
    polygon_color = [r for r in 1:10 for phi in range(0, 2pi, length=36)[1:35]]
    polygon_color_2 = [phi for r in 1:10 for phi in range(0, 2pi, length=36)[1:35]]
    tr = voronoiplot!(ax, points, smooth = false, show_generators = false, color = polygon_color)
    Makie.rlims!(ax, 12) # to make rect clip visible if circular clip doesn't happen
    ax = PolarAxis(f[1, 2], theta_as_x = false)
    tr = voronoiplot!(ax, points, smooth = true, show_generators = false, color = polygon_color_2)
    Makie.rlims!(ax, 12)
    f
end


@reference_test "Voronoiplot with some custom bounding boxes may not contain all data sites" begin
    points = [(-3.0, 7.0), (1.0, 6.0), (-1.0, 3.0), (-2.0, 4.0), (3.0, -2.0), (5.0, 5.0), (-4.0, -3.0), (3.0, 8.0)]
    tri = triangulate(points)
    vorn = voronoi(tri)
    color = [:red, :blue, :green, :yellow, :cyan, :magenta, :black, :brown] # the polygon colors should not change even if some are not included (because they're outside of the box)
    fig = Figure()
    ax1 = Axis(fig[1, 1], title = "Default")
    voronoiplot!(ax1, vorn, show_generators = true, markersize=14, strokewidth = 4, color = color)
    ax2 = Axis(fig[1, 2], title = "Some excluded")
    voronoiplot!(ax2, vorn, show_generators = true, markersize=14, strokewidth = 4, color = color, clip = BBox(0.0, 5.0, -15.0, 15.0))
    ax3 = Axis(fig[2, 1], title = "Bigger range")
    voronoiplot!(ax3, vorn, show_generators = true, markersize=14, strokewidth = 4, color = color, clip = (-15.0, 15.0, -15.0, 15.0))
    ax4 = Axis(fig[2, 2], title = "Only one polygon")
    voronoiplot!(ax4, vorn, show_generators = true, markersize=14, strokewidth = 4, color = color, clip = (10.0, 12.0, 2.0, 5.0))
    for ax in fig.content
        xlims!(ax4, -15, 15)
        ylims!(ax4, -15, 15)
    end
    fig
end

@reference_test "Voronoiplot after adding points" begin
    points = Observable([(0.0,0.0), (1.0,0.0), (1.0,1.0), (0.0,1.0)])
    fig, ax, sc = voronoiplot(points, show_generators=true, markersize=36) # make sure any regressions with missing generators are identified, so use 36
    push!(points[], (2.0, 2.0), (0.5, 0.5), (0.25, 0.25), (0.25, 0.75), (0.75, 0.25), (0.75, 0.75))
    notify(points)
    ax2 = Axis(fig[1, 2])
    voronoiplot!(ax2, voronoi(triangulate(points[])), show_generators=true, markersize=36)
    xlims!(ax,-0.5,2.5)
    ylims!(ax,-0.5,2.5)
    xlims!(ax2,-0.5,2.5)
    ylims!(ax2,-0.5,2.5) # need to make sure all generators are shown, and the bounding box is automatically updated
    fig
end

function ppu_test_plot(resolution, px_per_unit, scalefactor)
    fig, ax, pl = scatter(1:4, markersize=100, color=1:4, figure=(; size=resolution), axis=(; titlesize=50, title="ppu: $px_per_unit, sf: $scalefactor"))
    DataInspector(ax)
    hidedecorations!(ax)
    fig
end

@reference_test "px_per_unit and scalefactor" begin
    resolution = (800, 800)
    let st = nothing
        @testset begin
            matr = [(px, scale) for px in [0.5, 1, 2], scale in [0.5, 1, 2]]
            imgs = map(matr) do (px_per_unit, scalefactor)
                img = colorbuffer(ppu_test_plot(resolution, px_per_unit, scalefactor); px_per_unit=px_per_unit, scalefactor=scalefactor)
                @test size(img) == (800, 800) .* px_per_unit
                return img
            end
            fig = Figure()
            st = Makie.RamStepper(fig, Makie.current_backend().Screen(fig.scene), vec(imgs), :png)
        end
        st
    end
end

@reference_test "spurious minor tick (#3487)" begin
    fig = Figure(size=(227, 170))
    ax = Axis(fig[1, 1]; yticks = 0:.2:1, yminorticksvisible = true)
    ylims!(ax, 0, 1)
    fig
end

@reference_test "contourf bug #3683" begin
    x = y = LinRange(0, 1, 4)
    ymin, ymax = 0.4, 0.6
    steepness = 0.1
    f(x, y) = (tanh((y - ymin) / steepness) - tanh((y - ymax) / steepness) - 1)
    z = [f(_x, _y) for _x in x, _y in y]

    fig, ax, cof = contourf(x, y, z, levels = 2)
    Colorbar(fig[1, 2], cof)
    fig
end

@reference_test "Violin plots differently scaled" begin
    fig = Figure()
    xs = vcat([fill(i, i * 1000) for i in 1:4]...)
    ys = vcat(RNG.randn(6000), RNG.randn(4000) * 2)
    ax, p = violin(fig[1, 1], xs, ys; scale = :area, show_median=true)
    Makie.xlims!(0.2, 4.8); ax.title = "scale=:area"
    ax, p = violin(fig[2, 1], xs, ys; scale = :count, mediancolor = :red, medianlinewidth = 5)
    Makie.xlims!(0.2, 4.8); ax.title = "scale=:count"
    ax, p = violin(fig[3, 1], xs, ys; scale = :width, show_median=true, mediancolor = :orange, medianlinewidth = 5)
    Makie.xlims!(0.2, 4.8); ax.title = "scale=:width"
    fig
end

@reference_test "Violin" begin
    fig = Figure()
    
    categories = vcat(fill(1, 300), fill(2, 300), fill(3, 300))
    values = vcat(RNG.randn(300), (1.5 .* RNG.rand(300)).^2, -(1.5 .* RNG.rand(300)).^2)
    violin(fig[1, 1], categories, values)

    dodge = RNG.rand(1:2, 900)
    violin(fig[1, 2], categories, values, dodge = dodge, 
        color = map(d->d==1 ? :yellow : :orange, dodge), 
        strokewidth = 2, strokecolor = :black, gap = 0.1, dodge_gap = 0.5
    )

    violin(fig[2, 1], categories, values, orientation = :horizontal,
        color = :gray, side = :left
    )

    violin!(categories, values, orientation = :horizontal, 
        color = :yellow, side = :right, strokewidth = 2, strokecolor = :black,
        weights = abs.(values)
    )

    # TODO: test bandwidth, boundary

    fig
end

@reference_test "Clip planes - CairoMakie overrides" begin
    f = Figure()
    a = Axis(f[1, 1])
    a.scene.theme[:clip_planes][] = [Plane3f(Vec3f(1, 0, 0), 0)]
    xlims!(a, -3.5, 3.5)
    ylims!(a, -3.5, 3.5)

    poly!(a, Rect2f(Point2f(-3.0, 1.8), Vec2f(6, 1)), strokewidth = 2)
    poly!(a, Point2f[(-3, 1.5), (3, 1.5), (3, 0.5), (-3, 0.5), (-3, 1.5)], strokewidth = 2)
    xs = range(-3.0, 3.0, length=101)
    b = band!(a, xs, -0.4 .* sin.(3 .* xs) .- 2.5, 0.4 .* sin.(3 .* xs) .- 1.0)

    x = RNG.randn(50)
    y = RNG.randn(50)
    z = -sqrt.(x .^ 2 .+ y .^ 2) .+ 0.1 .* RNG.randn()
    p = tricontourf!(a, x, y, z)
    translate!(p, 0, 0, 1)

    f
end

@reference_test "Spy" begin
    f = Figure()
    data = RNG.rand(10, 10)
    spy(f[1, 1], (0, 1), (0, 1), data)
    # if all colorvalues are 1, colorrange will be (0.5, 1.5), mapping everything to blue
    # TODO, maybe not ideal for spy?
    sdata = sparse(data .> 0.5)
    spy(f[1, 2], sdata; colormap=[:black, :blue, :white])
    spy(f[2, 1], sdata; color=:black, alpha=0.7)
    data[1, 1] = NaN
    spy(f[2, 2], data; highclip=:red, lowclip=(:grey, 0.5), nan_color=:black, colorrange=(0.3, 0.7))
    f
end

@reference_test "Datashader AggCount" begin
    data = [RNG.randn(Point2f, 10_000); (Ref(Point2f(1, 1)) .+ 0.3f0 .* RNG.randn(Point2f, 10_000))]
    f = Figure()
    ax = Axis(f[1, 1])
    datashader!(ax, data; async = false)
    ax2 = Axis(f[1, 2])
    datashader!(ax2, data; async = false, binsize = 3)
    ax3 = Axis(f[2, 1])
    datashader!(ax3, data; async = false, operation = xs -> log10.(xs .+ 1))
    ax4 = Axis(f[2, 2])
    datashader!(ax4, data; async = false, point_transform = -)
    f
end

@reference_test "Datashader AggMean" begin
    with_z(p2) = Point3f(p2..., cos(p2[1]) * sin(p2[2]))
    data2d = RNG.randn(Point2f, 100_000)
    data3d = map(with_z, data2d)
    f = Figure()
    ax = Axis(f[1, 1])
    datashader!(ax, data3d; agg = Makie.AggMean(), operation = identity, async = false)
    ax2 = Axis(f[1, 2])
    datashader!(ax2, data3d; agg = Makie.AggMean(), operation = identity, async = false, binsize = 3)
    f
end

@reference_test "Heatmap Shader" begin
    data = Makie.peaks(10_000)
    data2 = map(data) do x
        Float32(round(x))
    end
    f = Figure()
    ax1, pl1 = heatmap(f[1, 1], Resampler(data))
    ax2, pl2 = heatmap(f[1, 2], Resampler(data))
    limits!(ax2, 2800, 4800, 2800, 5000)
    ax3, pl3 = heatmap(f[2, 1], Resampler(data2))
    ax4, pl4 = heatmap(f[2, 2], Resampler(data2))
    limits!(ax4, 3000, 3090, 3460, 3500)
    heatmap(f[3, 1], (1000, 2000), (500, 1000), Resampler(data2))
    ax = Axis(f[3, 2])
    limits!(ax, (0, 1), (0, 1))
    heatmap!(ax, (1, 2), (1, 2), Resampler(data2))
    Colorbar(f[:, 3], pl1)
    sleep(1) # give the async operations some time
    f
end

@reference_test "boxplot" begin
    fig = Figure()
    
    categories = vcat(fill(1, 300), fill(2, 300), fill(3, 300))
    values = RNG.randn(900) .+ range(-1, 1, length=900)
    boxplot(fig[1, 1], categories, values)

    dodge = RNG.rand(1:2, 900)
    boxplot(fig[1, 2], categories, values, dodge = dodge, show_notch = true, 
        color = map(d->d==1 ? :blue : :red, dodge), 
        outliercolor = RNG.rand([:red, :green, :blue, :black, :orange], 900)
    )

    ax_vert = Axis(fig[2,1];
        xlabel = "categories",
        ylabel = "values",
        xticks = (1:3, ["one", "two", "three"])
    )
    ax_horiz = Axis(fig[2,2];
        xlabel="values",
        ylabel="categories",
        yticks=(1:3, ["one", "two", "three"])
    )

    weights = 1.0 ./ (1.0 .+ abs.(values))
    boxplot!(ax_vert, categories, values, orientation=:vertical, weights = weights,
        gap = 0.5, 
        show_notch = true, notchwidth = 0.75, 
        markersize = 5, strokewidth = 2.0, strokecolor = :black,
        medianlinewidth = 5, mediancolor = :orange,
        whiskerwidth = 1.0, whiskerlinewidth = 3, whiskercolor = :green,
        outlierstrokewidth = 1.0, outlierstrokecolor = :red,
        width = 1.5, 

    )
    boxplot!(ax_horiz, categories, values; orientation=:horizontal)

    fig
end

@reference_test "crossbar" begin
    fig = Figure()
    
    xs = [1, 1, 2, 2, 3, 3]
    ys = RNG.rand(6)
    ymins = ys .- 1
    ymaxs = ys .+ 1
    dodge = [1, 2, 1, 2, 1, 2]
    
    crossbar(fig[1, 1], xs, ys, ymins, ymaxs, dodge = dodge, show_notch = true)
    
    crossbar(fig[1, 2], xs, ys, ymins, ymaxs, 
        dodge = dodge, dodge_gap = 0.25,
        gap = 0.05,
        midlinecolor = :blue, midlinewidth = 5,
        show_notch = true, notchwidth = 0.3,
        notchmin = ys .- (0.05:0.05:0.3), notchmax = ys .+ (0.3:-0.05:0.05),
        strokewidth = 2, strokecolor = :black,
        orientation = :horizontal, color = :lightblue
    )
    fig
end

@reference_test "ecdfplot" begin
    f = Figure(size = (500, 250))

    x = RNG.randn(200)
    ecdfplot(f[1, 1], x, color = (:blue, 0.3))
    ecdfplot!(x, color = :red, npoints=10, step = :pre, linewidth = 3)
    ecdfplot!(x, color = :orange, npoints=10, step = :center, linewidth = 3)
    ecdfplot!(x, color = :green, npoints=10, step = :post, linewidth = 3)

    w = @. x^2 * (1 - x)^2
    ecdfplot(f[1, 2], x)
    ecdfplot!(x; weights = w, color=:orange)
    
    f
end

@reference_test "qqnorm" begin
    fig = Figure()
    xs = 2 .* RNG.randn(10) .+ 3
    qqnorm(fig[1, 1], xs, qqline = :fitrobust, strokecolor = :cyan, strokewidth = 2)
    qqnorm(fig[1, 2], xs, qqline = :none, markersize = 15, marker = Rect, markercolor = :red)
    qqnorm(fig[2, 1], xs, qqline = :fit, linestyle = :dash, linewidth = 6)
    qqnorm(fig[2, 2], xs, qqline = :identity, color = :orange)
    fig
end

@reference_test "qqplot" begin
    fig = Figure()
    xs = 2 .* RNG.randn(10) .+ 3; ys = RNG.randn(10)
    qqplot(fig[1, 1], xs, ys, qqline = :fitrobust, strokecolor = :cyan, strokewidth = 2)
    qqplot(fig[1, 2], xs, ys, qqline = :none, markersize = 15, marker = Rect, markercolor = :red)
    qqplot(fig[2, 1], xs, ys, qqline = :fit, linestyle = :dash, linewidth = 6)
    qqplot(fig[2, 2], xs, ys, qqline = :identity, color = :orange)
    fig
end

@reference_test "rainclouds" begin
    Makie.RAINCLOUD_RNG[] = RNG.STABLE_RNG
    data = RNG.randn(1000)
    data[1:200] .+= 3
    data[201:500] .-= 3
    data[501:end] .= 3 .* abs.(data[501:end]) .- 3
    labels = vcat(fill("red", 500), fill("green", 500))
    
    fig = Figure()
    rainclouds(fig[1, 1], labels, data, plot_boxplots = false, cloud_width = 2.0,
        markersize = 5.0)
    rainclouds(fig[1, 2], labels, data, color = labels, orientation = :horizontal, cloud_width = 2.0)
    rainclouds(fig[2, 1], labels, data, clouds = hist, hist_bins = 30, boxplot_nudge = 0.1, 
        center_boxplot = false, boxplot_width = 0.2, whiskerwidth = 1.0, strokewidth = 3.0)
    rainclouds(fig[2, 2], labels, data, color = labels, side = :right, violin_limits = extrema)
    fig
end

@reference_test "series" begin 
    fig = Figure()
    data = cumsum(RNG.randn(4, 21), dims = 2)

    ax, sp = series(fig[1, 1], data, labels=["label $i" for i in 1:4],
        linewidth = 4, linestyle = :dot, markersize = 15, solid_color = :black)
    axislegend(ax, position = :lt)

    ax, sp = series(fig[2, 1], data, labels=["label $i" for i in 1:4], markersize = 10.0, 
        marker = Circle, markercolor = :transparent, strokewidth = 2.0, strokecolor = :black)
    axislegend(ax, position = :lt)

    fig
end

@reference_test "stairs" begin
    f = Figure()

    xs = LinRange(0, 4pi, 21)
    ys = sin.(xs)
    
    stairs(f[1, 1], xs, ys)
    stairs(f[2, 1], xs, ys; step=:post, color=:blue, linestyle=:dash)
    stairs(f[3, 1], xs, ys; step=:center, color=:red, linestyle=:dot)
    
    f
end

@reference_test "stem" begin
    f = Figure()

    xs = LinRange(0, 4pi, 30)
    stem(f[1, 1], xs, sin.(xs))

    stem(f[1, 2], xs, sin,
        offset = 0.5, trunkcolor = :blue, marker = :rect,
        stemcolor = :red, color = :orange,
        markersize = 15, strokecolor = :red, strokewidth = 3,
        trunklinestyle = :dash, stemlinestyle = :dashdot)
    
    stem(f[2, 1], xs, sin.(xs),
        offset = LinRange(-0.5, 0.5, 30),
        color = LinRange(0, 1, 30), colorrange = (0, 0.5),
        trunkcolor = LinRange(0, 1, 30), trunkwidth = 5)

    ax, p = stem(f[2, 2], 0.5xs, 2 .* sin.(xs), 2 .* cos.(xs),
        offset = Point3f.(0.5xs, sin.(xs), cos.(xs)),
        stemcolor = LinRange(0, 1, 30), stemcolormap = :Spectral, stemcolorrange = (0, 0.5))

    center!(ax.scene)
    zoom!(ax.scene, 0.8)
    ax.scene.camera_controls.settings[:center] = false

    f
end

@reference_test "waterfall" begin
    y = [6, 4, 2, -8, 3, 5, 1, -2, -3, 7]

    fig = Figure()
    waterfall(fig[1, 1], y)
    waterfall(fig[1, 2], y, show_direction = true, marker_pos = :cross, 
        marker_neg = :hline, direction_color = :yellow)

    colors = Makie.wong_colors()
    x = repeat(1:2, inner=5)
    group = repeat(1:5, outer=2)

    waterfall(fig[2, 1], x, y, dodge = group, color = colors[group], 
        show_direction = true, show_final = true, final_color=(colors[6], 1//3),
        dodge_gap = 0.1, gap = 0.05)

    x = repeat(1:5, outer=2)
    group = repeat(1:2, inner=5)
        
    waterfall(fig[2, 2], x, y, dodge = group, color = colors[group], 
        show_direction = true, stack = :x, show_final = true)

    fig
end

@reference_test "ablines + hvlines + hvspan" begin
    f = Figure()

    ax = Axis(f[1, 1])
    hspan!(ax, -1, -0.9, color = :lightblue, alpha = 0.5, strokewidth = 2, strokecolor = :black)
    hspan!(ax, 0.9, 1, xmin = 0.2, xmax = 0.8)
    vspan!(ax, -1, -0.9)
    vspan!(ax, 0.9, 1, ymin = 0.2, ymax = 0.8, strokecolor = RGBf(0,1,0.1), strokewidth = 3)

    ablines!([0.3, 0.7], [-0.2, 0.2], color = :orange, linewidth = 4, linestyle = :dash)

    hlines!(ax, -0.8)
    hlines!(ax, 0.8, xmin = 0.2, xmax = 0.8)
    vlines!(ax, -0.8, color = :green, linewidth = 3)
    vlines!(ax, 0.8, ymin = 0.2, ymax = 0.8, color = :red, linewidth = 3, linestyle = :dot)

    f
end<|MERGE_RESOLUTION|>--- conflicted
+++ resolved
@@ -154,7 +154,6 @@
     fig
 end
 
-<<<<<<< HEAD
 @reference_test "Polygons with holes" begin
     # example from the docs page
     fig, ax, pol = poly(
@@ -169,37 +168,6 @@
     fig
 end
 
-@reference_test "Text Annotation" begin
-    text(
-        ". This is an annotation!",
-        position=(300, 200),
-        align=(:center,  :center),
-        fontsize=60,
-        font="Blackchancery"
-    )
-end
-
-@reference_test "Text rotation" begin
-    fig = Figure()
-    ax = fig[1, 1] = Axis(fig)
-    pos = (500, 500)
-    posis = Point2f[]
-    for r in range(0, stop=2pi, length=20)
-        p = pos .+ (sin(r) * 100.0, cos(r) * 100)
-        push!(posis, p)
-        text!(ax, "test",
-            position=p,
-            fontsize=50,
-            rotation=1.5pi - r,
-            align=(:center, :center)
-        )
-    end
-    scatter!(ax, posis, markersize=10)
-    fig
-end
-
-=======
->>>>>>> 6b267799
 @reference_test "Standard deviation band" begin
     # Sample 100 Brownian motion path and plot the mean trajectory together
     # with a ±1σ band (visualizing uncertainty as marginal standard deviation).
