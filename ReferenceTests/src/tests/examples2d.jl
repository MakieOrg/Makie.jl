
@reference_test "Test heatmap + image overlap" begin
    heatmap(RNG.rand(32, 32))
    image!(map(x -> RGBAf(x, 0.5, 0.5, 0.8), RNG.rand(32, 32)))
    current_figure()
end

@reference_test "Test RGB heatmaps" begin
    fig = Figure()
    heatmap(fig[1, 1], RNG.rand(RGBf, 32, 32))
    heatmap(fig[1, 2], RNG.rand(RGBAf, 32, 32))
    fig
end

@reference_test "heatmap_interpolation" begin
    f = Figure(resolution = (800, 800))
    data = RNG.rand(32, 32)
    # the grayscale heatmap hides the problem that interpolation based on values
    # in GLMakie looks different than interpolation based on colors in CairoMakie
    heatmap(f[1, 1], data, interpolate = false, colormap = :grays)
    heatmap(f[1, 2], data, interpolate = true, colormap = :grays)
    data_big = RNG.rand(1000, 1000)
    heatmap(f[2, 1], data_big, interpolate = false, colormap = :grays)
    heatmap(f[2, 2], data_big, interpolate = true, colormap = :grays)
    xs = (1:32) .^ 1.5
    ys = (1:32) .^ 1.5
    data = RNG.rand(32, 32)
    heatmap(f[3, 1], xs, ys, data, interpolate = false, colormap = :grays)
    f
end

@reference_test "poly and colormap" begin
    # example by @Paulms from MakieOrg/Makie.jl#310
    points = Point2f[[0.0, 0.0], [0.1, 0.0], [0.1, 0.1], [0.0, 0.1]]
    colors = [0.0 ,0.0, 0.5, 0.0]
    fig, ax, polyplot = poly(points, color=colors, colorrange=(0.0, 1.0))
    points = Point2f[[0.1, 0.1], [0.2, 0.1], [0.2, 0.2], [0.1, 0.2]]
    colors = [0.5,0.5,1.0,0.3]
    poly!(ax, points, color=colors, colorrange=(0.0, 1.0))
    fig
end

@reference_test "quiver" begin
    x = range(-2, stop=2, length=21)
    arrows(x, x, RNG.rand(21, 21), RNG.rand(21, 21), arrowsize=0.05)
end

@reference_test "Arrows on hemisphere" begin
    s = Sphere(Point3f(0), 0.9f0)
    fig, ax, meshplot = mesh(s, transparency=true, alpha=0.05)
    pos = decompose(Point3f, s)
    dirs = decompose_normals(s)
    arrows!(ax, pos, dirs, arrowcolor=:red, arrowsize=0.1, linecolor=:red)
    fig
end

@reference_test "image" begin
    fig = Figure()
    image(fig[1,1], Makie.logo(), axis = (; aspect = DataAspect()))
    image(fig[1, 2], RNG.rand(100, 500), axis = (; aspect = DataAspect()))
    fig
end

@reference_test "FEM polygon 2D" begin
    coordinates = [
        0.0 0.0;
        0.5 0.0;
        1.0 0.0;
        0.0 0.5;
        0.5 0.5;
        1.0 0.5;
        0.0 1.0;
        0.5 1.0;
        1.0 1.0;
    ]
    connectivity = [
        1 2 5;
        1 4 5;
        2 3 6;
        2 5 6;
        4 5 8;
        4 7 8;
        5 6 9;
        5 8 9;
    ]
    color = [0.0, 0.0, 0.0, 0.0, -0.375, 0.0, 0.0, 0.0, 0.0]
    poly(coordinates, connectivity, color=color, strokecolor=(:black, 0.6), strokewidth=4)
end

@reference_test "FEM mesh 2D" begin
    coordinates = [
        0.0 0.0;
        0.5 0.0;
        1.0 0.0;
        0.0 0.5;
        0.5 0.5;
        1.0 0.5;
        0.0 1.0;
        0.5 1.0;
        1.0 1.0;
    ]
    connectivity = [
        1 2 5;
        1 4 5;
        2 3 6;
        2 5 6;
        4 5 8;
        4 7 8;
        5 6 9;
        5 8 9;
    ]
    color = [0.0, 0.0, 0.0, 0.0, -0.375, 0.0, 0.0, 0.0, 0.0]
    fig, ax, meshplot = mesh(coordinates, connectivity, color=color, shading=false)
    wireframe!(ax, meshplot[1], color=(:black, 0.6), linewidth=3)
    fig
end

@reference_test "colored triangle" begin
    mesh(
        [(0.0, 0.0), (0.5, 1.0), (1.0, 0.0)], color=[:red, :green, :blue],
        shading=false
    )
end

@reference_test "colored triangle with poly" begin
    poly(
        [(0.0, 0.0), (0.5, 1.0), (1.0, 0.0)],
        color=[:red, :green, :blue],
        strokecolor=:black, strokewidth=2
    )
end

@reference_test "scale_plot" begin
    t = range(0, stop=1, length=500) # time steps
    θ = (6π) .* t    # angles
    x =  # x coords of spiral
    y =  # y coords of spiral
    lines(t .* cos.(θ), t .* sin.(θ);
        color=t, colormap=:algae, linewidth=8, axis = (; aspect = DataAspect()))
end

@reference_test "Polygons" begin
    points = decompose(Point2f, Circle(Point2f(50), 50f0))
    fig, ax, pol = poly(points, color=:gray, strokewidth=10, strokecolor=:red)
    # Optimized forms
    poly!(ax, [Circle(Point2f(50 + 300), 50f0)], color=:gray, strokewidth=10, strokecolor=:red)
    poly!(ax, [Circle(Point2f(50 + i, 50 + i), 10f0) for i = 1:100:400], color=:red)
    poly!(ax, [Rect2f(50 + i, 50 + i, 20, 20) for i = 1:100:400], strokewidth=2, strokecolor=:green)
    linesegments!(ax,
        [Point2f(50 + i, 50 + i) => Point2f(i + 70, i + 70) for i = 1:100:400], linewidth=8, color=:purple
    )
    fig
end

@reference_test "Text Annotation" begin
    text(
        ". This is an annotation!",
        position=(300, 200),
        align=(:center,  :center),
        fontsize=60,
        font="Blackchancery"
    )
end

@reference_test "Text rotation" begin
    fig = Figure()
    ax = fig[1, 1] = Axis(fig)
    pos = (500, 500)
    posis = Point2f[]
    for r in range(0, stop=2pi, length=20)
        p = pos .+ (sin(r) * 100.0, cos(r) * 100)
        push!(posis, p)
        text!(ax, "test",
            position=p,
            fontsize=50,
            rotation=1.5pi - r,
            align=(:center, :center)
        )
    end
    scatter!(ax, posis, markersize=10)
    fig
end

@reference_test "Standard deviation band" begin
    # Sample 100 Brownian motion path and plot the mean trajectory together
    # with a ±1σ band (visualizing uncertainty as marginal standard deviation).
    n, m = 100, 101
    t = range(0, 1, length=m)
    X = cumsum(RNG.randn(n, m), dims=2)
    X = X .- X[:, 1]
    μ = vec(mean(X, dims=1)) # mean
    lines(t, μ)              # plot mean line
    σ = vec(std(X, dims=1))  # stddev
    band!(t, μ + σ, μ - σ)   # plot stddev band
    current_figure()
end

@reference_test "Streamplot animation" begin
    v(x::Point2{T}, t) where T = Point2{T}(one(T) * x[2] * t, 4 * x[1])
    sf = Observable(Base.Fix2(v, 0e0))
    title_str = Observable("t = 0.00")
    sp = streamplot(sf, -2..2, -2..2;
                    linewidth=2, colormap=:magma, axis=(;title=title_str))
    Record(sp, LinRange(0, 20, 5); framerate=1) do i
        sf[] = Base.Fix2(v, i)
        title_str[] = "t = $(round(i; sigdigits=2))"
    end
end


@reference_test "Line changing colour" begin
    fig, ax, lineplot = lines(RNG.rand(10); linewidth=10)
    N = 20
    Record(fig, 1:N; framerate=1) do i
        lineplot.color = RGBf(i / N, (N - i) / N, 0) # animate scene
    end
end

let
    struct FitzhughNagumo{T}
        ϵ::T
        s::T
        γ::T
        β::T
    end
    @reference_test "streamplot" begin
        P = FitzhughNagumo(0.1, 0.0, 1.5, 0.8)
        ff(x, P::FitzhughNagumo) = Point2f(
            (x[1] - x[2] - x[1]^3 + P.s) / P.ϵ,
            P.γ * x[1] - x[2] + P.β
        )
        ff(x) = ff(x, P)
        streamplot(ff, -1.5..1.5, -1.5..1.5, colormap=:magma)
    end
end

@reference_test "Transforming lines" begin
    N = 7 # number of colours in default palette
    fig = Figure()
    ax = Axis(fig)
    fig[1,1] = ax
    st = Stepper(fig)

    xs = 0:9        # data
    ys = zeros(10)
    colors = Makie.default_palettes.color[]
    plots = map(1:N) do i # plot lines
        lines!(ax,
            xs, ys;
            color=colors[i],
            linewidth=5
        ) # plot lines with colors
    end

    Makie.step!(st)

    for (i, rot) in enumerate(LinRange(0, π / 2, N))
        Makie.rotate!(plots[i], rot)
        arc!(ax,
            Point2f(0),
            (8 - i),
            pi / 2,
            (pi / 2 - rot);
            color=plots[i].color,
            linewidth=5,
            linestyle=:dash
        )
    end

    Makie.step!(st)
    st
end

@reference_test "Axes label rotations" begin
    axis = (
        xlabel = "a long x label for this axis",
        ylabel = "a long y\nlabel for this axis",
        xlabelrotation = π / 4,
        ylabelrotation = 0,
    )
    fig, ax, _ = scatter(0:1; axis)

    st = Stepper(fig)
    Makie.step!(st)

    ax.yaxisposition[] = :right
    ax.ylabelrotation[] = Makie.automatic
    ax.xlabelrotation[] = -π / 5
    Makie.step!(st)

    ax.xaxisposition[] = :top
    ax.xlabelrotation[] = 3π / 4
    ax.ylabelrotation[] = π / 4
    Makie.step!(st)

    # reset to defaults
    ax.xaxisposition[] = :bottom
    ax.yaxisposition[] = :left
    ax.xlabelrotation[] = ax.ylabelrotation[] = Makie.automatic
    Makie.step!(st)

    st
end

@reference_test "Colorbar label rotations" begin
    axis = (
        xlabel = "x axis label",
        ylabel = "y axis label",
        xlabelrotation = -π / 10,
        ylabelrotation = -π / 3,
        yaxisposition = :right,
    )
    fig, _, _ = scatter(0:1; axis)

    cb_vert = Colorbar(fig[1, 2]; label = "vertical cbar", labelrotation = 0)
    cb_horz = Colorbar(fig[2, 1]; label = "horizontal cbar", labelrotation = π / 5, vertical = false)

    st = Stepper(fig)
    Makie.step!(st)

    # reset to defaults
    cb_vert.labelrotation[] = Makie.automatic
    Makie.step!(st)

    cb_horz.labelrotation[] = Makie.automatic
    Makie.step!(st)

    st
end

@reference_test "Errorbars x y low high" begin
    x = 1:10
    y = sin.(x)
    fig, ax, scatterplot = scatter(x, y)
    errorbars!(ax, x, y, RNG.rand(10) .+ 0.5, RNG.rand(10) .+ 0.5)
    errorbars!(ax, x, y, RNG.rand(10) .+ 0.5, RNG.rand(10) .+ 0.5, color = :red, direction = :x)
    fig
end

@reference_test "Rangebars x y low high" begin
    vals = -1:0.1:1

    lows = zeros(length(vals))
    highs = LinRange(0.1, 0.4, length(vals))

    fig, ax, rbars = rangebars(vals, lows, highs, color = :red)
    rangebars!(ax, vals, lows, highs, color = LinRange(0, 1, length(vals)),
        whiskerwidth = 3, direction = :x)
    fig
end


@reference_test "Simple pie chart" begin
    fig = Figure(resolution=(800, 800))
    pie(fig[1, 1], 1:5, color=collect(1:5), axis=(;aspect=DataAspect()))
    fig
end

@reference_test "Hollow pie chart" begin
    pie(1:5, color=collect(1.0:5), radius=2, inner_radius=1, axis=(;aspect=DataAspect()))
end

@reference_test "Open pie chart" begin
    pie(0.1:0.1:1.0, normalize=false, axis=(;aspect=DataAspect()))
end

@reference_test "intersecting polygon" begin
    x = LinRange(0, 2pi, 100)
    poly(Point2f.(zip(sin.(x), sin.(2x))), color = :white, strokecolor = :blue, strokewidth = 10)
end


@reference_test "Line Function" begin
    x = range(0, stop=3pi)
    fig, ax, lineplot = lines(x, sin.(x))
    lines!(ax, x, cos.(x), color=:blue)
    fig
end

@reference_test "Grouped bar" begin
    x1         = ["a_right", "a_right", "a_right", "a_right"]
    y1         = [2, 3, -3, -2]
    grp_dodge1 = [2, 2,  1,  1]
    grp_stack1 = [1, 2,  1,  2]

    x2         = ["z_left", "z_left", "z_left", "z_left"]
    y2         = [2, 3, -3, -2]
    grp_dodge2 = [1, 2,  1,  2]
    grp_stack2 = [1, 1,  2,  2]

    perm = [1, 4, 2, 7, 5, 3, 8, 6]
    x = [x1; x2][perm]
    x = categorical(x, levels = ["z_left", "a_right"])
    y = [y1; y2][perm]
    grp_dodge = [grp_dodge1; grp_dodge2][perm]
    grp_stack = [grp_stack1; grp_stack2][perm]

    tbl = (; x = x, grp_dodge = grp_dodge, grp_stack = grp_stack, y = y)

    fig = Figure()
    ax = Axis(fig[1,1])

    barplot!(ax, levelcode.(tbl.x), tbl.y, dodge = tbl.grp_dodge, stack = tbl.grp_stack, color = tbl.grp_stack)

    ax.xticks = (1:2, ["z_left", "a_right"])

    fig
end


@reference_test "space 2D" begin
    # This should generate a regular grid with text in a circle in a box. All
    # sizes and positions are scaled to be equal across all options.
    fig = Figure(resolution = (700, 700))
    ax = Axis(fig[1, 1], width = 600, height = 600)
    spaces = (:data, :pixel, :relative, :clip)
    xs = [
        [0.1, 0.35, 0.6, 0.85],
        [0.1, 0.35, 0.6, 0.85] * 600,
        [0.1, 0.35, 0.6, 0.85],
        2 .* [0.1, 0.35, 0.6, 0.85] .- 1
    ]
    scales = (0.02, 12, 0.02, 0.04)
    for (i, space) in enumerate(spaces)
        for (j, mspace) in enumerate(spaces)
            s = 1.5scales[i]
            mesh!(
                ax, Rect2f(xs[i][i] - 2s, xs[i][j] - 2s, 4s, 4s), space = space,
                shading = false, color = :blue)
            lines!(
                ax, Rect2f(xs[i][i] - 2s, xs[i][j] - 2s, 4s, 4s),
                space = space, linewidth = 2, color = :red)
            scatter!(
                ax, Point2f(xs[i][i], xs[i][j]), color = :orange, marker = Circle,
                markersize = 5scales[j], space = space, markerspace = mspace)
            text!(
                ax, "$space\n$mspace", position = Point2f(xs[i][i], xs[i][j]),
                fontsize = scales[j], space = space, markerspace = mspace,
                align = (:center, :center), color = :black)
        end
    end
    xlims!(ax, 0, 1)
    ylims!(ax, 0, 1)
    fig
end

@reference_test "space 2D autolimits" begin
    # Same code as above, but without setting limits. This should look different.
    # Compared to the test above:
    # - (data -> x) column should be centered in x direction
    # - (data -> x) column: meshes and lines should be stretched in x direction
    # - (data -> not data) column: circles and text should keep aspect
    # - (x -> data) row should have stretched circle and text ain x direction
    # - (not data -> data) should keep aspect ratio for mesh and lines
    # - (data -> x) should be slightly missaligned with (not data -> x)
    fig = Figure(resolution = (700, 700))
    ax = Axis(fig[1, 1], width = 600, height = 600)
    spaces = (:data, :pixel, :relative, :clip)
    xs = [
        [0.1, 0.35, 0.6, 0.85],
        [0.1, 0.35, 0.6, 0.85] * 600,
        [0.1, 0.35, 0.6, 0.85],
        2 .* [0.1, 0.35, 0.6, 0.85] .- 1
    ]
    scales = (0.02, 12, 0.02, 0.04)
    for (i, space) in enumerate(spaces)
        for (j, mspace) in enumerate(spaces)
            s = 1.5scales[i]
            mesh!(
                ax, Rect2f(xs[i][i] - 2s, xs[i][j] - 2s, 4s, 4s), space = space,
                shading = false, color = :blue)
            lines!(
                ax, Rect2f(xs[i][i] - 2s, xs[i][j] - 2s, 4s, 4s),
                space = space, linewidth = 2, color = :red)
            scatter!(
                ax, Point2f(xs[i][i], xs[i][j]), color = :orange, marker = Circle,
                markersize = 5scales[j], space = space, markerspace = mspace)
            text!(
                ax, "$space\n$mspace", position = Point2f(xs[i][i], xs[i][j]),
                fontsize = scales[j], space = space, markerspace = mspace,
                align = (:center, :center), color = :black)
        end
    end
    fig
end

@reference_test "Scatter & Text transformations" begin
    # Check that transformations apply in `space = :data`
    fig, ax, p = scatter(Point2f(100, 0.5), marker = 'a', markersize=50)
    t = text!(Point2f(100, 0.5), text = "Test", fontsize = 50)
    translate!(p, -100, 0, 0)
    translate!(t, -100, 0, 0)

    # Check that scale and rotate don't act on the marker for scatter (only the position)
    p2 = scatter!(ax, Point2f(1, 0), marker= 'a', markersize = 50)
    Makie.rotate!(p2, pi/4)
    scale!(p2, 0.5, 0.5, 1)

    # but do act on glyphs of text
    t2 = text!(ax, 1, 0, text = "Test", fontsize = 50)
    Makie.rotate!(t2, pi/4)
    scale!(t2, 0.5, 0.5, 1)

    xlims!(ax, -0.2, 0.5)
    ylims!(ax, 0, 1)

    fig
end

@reference_test "Array of Images Scatter" begin
    img = Makie.logo()
    scatter(1:2, 1:2, marker = [img, img], markersize=reverse(size(img) ./ 10), axis=(limits=(0.5, 2.5, 0.5, 2.5),))
end

@reference_test "Image Scatter different sizes" begin
    img = Makie.logo()
    img2 = load(Makie.assetpath("doge.png"))
    images = [img, img2]
    markersize = map(img-> Vec2f(reverse(size(img) ./ 10)), images)
    scatter(1:2, 1:2, marker = images, markersize=markersize, axis=(limits=(0.5, 2.5, 0.5, 2.5),))
end

@reference_test "2D surface with explicit color" begin
    surface(1:10, 1:10, ones(10, 10); color = [RGBf(x*y/100, 0, 0) for x in 1:10, y in 1:10], shading = false)
end

@reference_test "heatmap and image colormap interpolation" begin
    f = Figure(resolution=(500, 500))
    crange = LinRange(0, 255, 10)
    len = length(crange)
    img = zeros(Float32, len, len + 2)
    img[:, 1] .= 255f0
    for (i, v) in enumerate(crange)
        ib = i + 1
        img[2:end-1, ib] .= v
        img[1, ib] = 255-v
        img[end, ib] = 255-v
    end

    kw(p, interpolate) = (axis=(title="$(p)(interpolate=$(interpolate))", aspect=DataAspect()), interpolate=interpolate, colormap=[:white, :black])

    for (i, p) in enumerate([heatmap, image])
        for (j, interpolate) in enumerate([true, false])
            ax, pl = p(f[i,j], img; kw(p, interpolate)...)
            hidedecorations!(ax)
        end
    end
    f
end

@reference_test "nonlinear colormap" begin
    n = 100
    categorical = [false, true]
    scales = [exp, identity, log, log10]
    fig = Figure(resolution = (500, 250))
    ax = Axis(fig[1, 1])
    for (i, cat) in enumerate(categorical)
        for (j, scale) in enumerate(scales)
            cg = if cat
                cgrad(:viridis, 5; scale = scale, categorical=true)
            else
                cgrad(:viridis; scale = scale, categorical=nothing)
            end
            lines!(ax, Point2f.(LinRange(i+0.1, i+0.9, n), j); color = 1:n, colormap = cg, linewidth = 10)
        end
    end
    ax.xticks[] = ((1:length(categorical)) .+ 0.5, ["categorical=false", "categorical=true"])
    ax.yticks[] = ((1:length(scales)), string.(scales))
    fig
end

@reference_test "colormap with specific values" begin
    cmap = cgrad([:black,:white,:orange],[0,0.2,1])
    fig = Figure(resolution=(400,200))
    ax = Axis(fig[1,1])
    x = range(0,1,length=50)
    scatter!(fig[1,1],Point2.(x,fill(0.,50)),color=x,colormap=cmap)
    hidedecorations!(ax)
    Colorbar(fig[2,1],vertical=false,colormap=cmap)
    fig
end

@reference_test "multi rect with poly" begin
    # use thick strokewidth, so it will make tests fail if something is missing
    poly([Rect2f(0, 0, 1, 1)], color=:green, strokewidth=100, strokecolor=:black)
end

@reference_test "minor grid & scales" begin
    data = LinRange(0.01, 0.99, 200)
    f = Figure(resolution = (800, 800))
    for (i, scale) in enumerate([log10, log2, log, sqrt, Makie.logit, identity])
        row, col = fldmod1(i, 2)
        Axis(f[row, col], yscale = scale, title = string(scale),
            yminorticksvisible = true, yminorgridvisible = true,
            xminorticksvisible = true, xminorgridvisible = true,
            yminortickwidth = 4.0, xminortickwidth = 4.0,
            yminorgridwidth = 6.0, xminorgridwidth = 6.0,
            yminorticks = IntervalsBetween(3))

        lines!(data, color = :blue)
    end
    f
end

@reference_test "Tooltip" begin
    fig, ax, p = scatter(Point2f(0,0))
    xlims!(ax, -10, 10)
    ylims!(ax, -5, 5)
    tt = tooltip!(ax, Point2f(0), text = "left", placement = :left)
    tt.backgroundcolor[] = :red
    tooltip!(
        ax, 0, 0, "above with \nnewline\nand offset",
        placement = :above, textpadding = (8, 5, 3, 2), align = 0.8
    )
    tooltip!(ax, Point2f(0), "below", placement = :below, outline_color = :red, outline_linestyle = :dot)
    tooltip!(
        ax, 0, 0, text = "right", placement = :right, fontsize = 30,
        outline_linewidth = 5, offset = 30, triangle_size = 15,
        strokewidth = 2f0, strokecolor = :cyan
    )
    fig
end

@reference_test "tricontourf" begin
    x = RNG.randn(50)
    y = RNG.randn(50)
    z = -sqrt.(x .^ 2 .+ y .^ 2) .+ 0.1 .* RNG.randn.()

    f, ax, tr = tricontourf(x, y, z)
    scatter!(x, y, color = z, strokewidth = 1, strokecolor = :black)
    Colorbar(f[1, 2], tr)
    f
end

@reference_test "tricontourf extendhigh extendlow" begin
    x = RNG.randn(50)
    y = RNG.randn(50)
    z = -sqrt.(x .^ 2 .+ y .^ 2) .+ 0.1 .* RNG.randn.()

    f, ax, tr = tricontourf(x, y, z, levels = -1.8:0.2:-0.4, extendhigh = :red, extendlow = :orange)
    scatter!(x, y, color = z, strokewidth = 1, strokecolor = :black)
    Colorbar(f[1, 2], tr)
    f
end

@reference_test "tricontourf relative mode" begin
    x = RNG.randn(50)
    y = RNG.randn(50)
    z = -sqrt.(x .^ 2 .+ y .^ 2) .+ 0.1 .* RNG.randn.()

    f, ax, tr = tricontourf(x, y, z, mode = :relative, levels = 0.2:0.1:1, colormap = :batlow)
    scatter!(x, y, color = z, strokewidth = 1, strokecolor = :black, colormap = :batlow)
    Colorbar(f[1, 2], tr)
    f
end

@reference_test "tricontourf manual vs delaunay" begin
    n = 20
    angles = range(0, 2pi, length = n+1)[1:end-1]
    x = [cos.(angles); 2 .* cos.(angles .+ pi/n)]
    y = [sin.(angles); 2 .* sin.(angles .+ pi/n)]
    z = (x .- 0.5).^2 + (y .- 0.5).^2 .+ 0.5 .* RNG.randn.()

    triangulation_inner = reduce(hcat, map(i -> [0, 1, n] .+ i, 1:n))
    triangulation_outer = reduce(hcat, map(i -> [n-1, n, 0] .+ i, 1:n))
    triangulation = hcat(triangulation_inner, triangulation_outer)

    f, ax, _ = tricontourf(x, y, z, triangulation = triangulation,
        axis = (; aspect = 1, title = "Manual triangulation"))
    scatter!(x, y, color = z, strokewidth = 1, strokecolor = :black)

    tricontourf(f[1, 2], x, y, z, triangulation = Makie.DelaunayTriangulation(),
        axis = (; aspect = 1, title = "Delaunay triangulation"))
    scatter!(x, y, color = z, strokewidth = 1, strokecolor = :black)

    f
end

@reference_test "marker offset in data space" begin
    f = Figure()
    ax = Axis(f[1, 1]; xticks=0:1, yticks=0:10)
    scatter!(ax, fill(0, 10), 0:9, marker=Rect, marker_offset=Vec2f(0,0), transform_marker=true, markerspace=:data, markersize=Vec2f.(1, LinRange(0.1, 1, 10)))
    lines!(ax, Rect(0, 0, 1, 10), color=:red)
    f
end

@reference_test "trimspine" begin
    with_theme(Axis = (limits = (0.5, 5.5, 0.3, 3.4), spinewidth = 8, topspinevisible = false, rightspinevisible = false)) do
        f = Figure(resolution = (800, 800))

        for (i, ts) in enumerate([(true, true), (true, false), (false, true), (false, false)])
            Label(f[0, i], string(ts), tellwidth = false)
            Axis(f[1, i], xtrimspine = ts)
            Axis(f[2, i], ytrimspine = ts)
            Axis(f[3, i], xtrimspine = ts, xreversed = true)
            Axis(f[4, i], ytrimspine = ts, yreversed = true)
        end

        for (i, l) in enumerate(["x", "y", "x reversed", "y reversed"])
            Label(f[i, 5], l, tellheight = false)
        end

        f
    end
end

@reference_test "hexbin bin int" begin
    f = Figure(resolution = (800, 800))

    x = RNG.rand(300)
    y = RNG.rand(300)

    for i in 2:5
        ax = Axis(f[fldmod1(i-1, 2)...], title = "bins = $i", aspect = DataAspect())
        hexbin!(ax, x, y, bins = i)
        wireframe!(ax, Rect2f(Point2f.(x, y)), color = :red)
        scatter!(ax, x, y, color = :red, markersize = 5)
    end

    f
end

@reference_test "hexbin bin tuple" begin
    f = Figure(resolution = (800, 800))

    x = RNG.rand(300)
    y = RNG.rand(300)

    for i in 2:5
        ax = Axis(f[fldmod1(i-1, 2)...], title = "bins = (3, $i)", aspect = DataAspect())
        hexbin!(ax, x, y, bins = (3, i))
        wireframe!(ax, Rect2f(Point2f.(x, y)), color = :red)
        scatter!(ax, x, y, color = :red, markersize = 5)
    end

    f
end



@reference_test "hexbin two cellsizes" begin
    f = Figure(resolution = (800, 800))

    x = RNG.rand(300)
    y = RNG.rand(300)

    for (i, cellsize) in enumerate([0.1, 0.15, 0.2, 0.25])
        ax = Axis(f[fldmod1(i, 2)...], title = "cellsize = ($cellsize, $cellsize)", aspect = DataAspect())
        hexbin!(ax, x, y, cellsize = (cellsize, cellsize))
        wireframe!(ax, Rect2f(Point2f.(x, y)), color = :red)
        scatter!(ax, x, y, color = :red, markersize = 5)
    end

    f
end

@reference_test "hexbin one cellsize" begin
    f = Figure(resolution = (800, 800))

    x = RNG.rand(300)
    y = RNG.rand(300)

    for (i, cellsize) in enumerate([0.1, 0.15, 0.2, 0.25])
        ax = Axis(f[fldmod1(i, 2)...], title = "cellsize = $cellsize", aspect = DataAspect())
        hexbin!(ax, x, y, cellsize = cellsize)
        wireframe!(ax, Rect2f(Point2f.(x, y)), color = :red)
        scatter!(ax, x, y, color = :red, markersize = 5)
    end

    f
end

@reference_test "hexbin threshold" begin
    f = Figure(resolution = (800, 800))

    x = RNG.randn(100000)
    y = RNG.randn(100000)

    for (i, threshold) in enumerate([1, 10, 100, 500])
        ax = Axis(f[fldmod1(i, 2)...], title = "threshold = $threshold", aspect = DataAspect())
        hexbin!(ax, x, y, cellsize = 0.4, threshold = threshold)
    end
    f
end

@reference_test "hexbin scale" begin
    x = RNG.randn(100000)
    y = RNG.randn(100000)

    f = Figure()
    hexbin(f[1, 1], x, y, bins = 40,
        axis = (aspect = DataAspect(), title = "scale = identity"))
    hexbin(f[1, 2], x, y, bins = 40, scale=log10,
        axis = (aspect = DataAspect(), title = "scale = log10"))
    f
end

# Scatter needs working highclip/lowclip first
# @reference_test "hexbin colorrange highclip lowclip" begin
#     x = RNG.randn(100000)
#     y = RNG.randn(100000)

#     hexbin(x, y,
#         bins = 40,
#         axis = (aspect = DataAspect(),),
#         colorrange = (10, 300),
#         highclip = :red,
#         lowclip = :pink,
#         strokewidth = 1,
#         strokecolor = :gray30
#     )
# end

@reference_test "Latex labels after the fact" begin
    f = Figure(fontsize = 50)
    ax = Axis(f[1, 1])
    ax.xticks = ([3, 6, 9], [L"x" , L"y" , L"z"])
    ax.yticks = ([3, 6, 9], [L"x" , L"y" , L"z"])
    f
end

@reference_test "Rich text" begin
    f = Figure(fontsize = 30, resolution = (800, 600))
    ax = Axis(f[1, 1],
        limits = (1, 100, 0.001, 1),
        xscale = log10,
        yscale = log2,
        title = rich("A ", rich("title", color = :red, font = :bold_italic)),
        xlabel = rich("X", subscript("label", fontsize = 25)),
        ylabel = rich("Y", superscript("label")),
    )
    Label(f[1, 2], rich("Hi", rich("Hi", offset = (0.2, 0.2), color = :blue)), tellheight = false)
    Label(f[1, 3], rich("X", superscript("super"), subscript("sub")), tellheight = false)
    f
end

<<<<<<< HEAD
@reference_test "bracket scalar" begin
    f, ax, l = lines(0..9, sin; axis = (; xgridvisible = false, ygridvisible = false))
    ylims!(ax, -1.5, 1.5)

    bracket!(pi/2, 1, 5pi/2, 1, offset = 5, text = "Period length", style = :square)

    bracket!(pi/2, 1, pi/2, -1, text = "Amplitude", orientation = :down,
        linestyle = :dash, rotation = 0, align = (:right, :center), textoffset = 4, linewidth = 2, color = :red, textcolor = :red)

    bracket!(2.3, sin(2.3), 4.0, sin(4.0),
        text = "Falling", offset = 10, orientation = :up, color = :purple, textcolor = :purple)

    bracket!(Point(5.5, sin(5.5)), Point(7.0, sin(7.0)),
        text = "Rising", offset = 10, orientation = :down, color = :orange, textcolor = :orange, 
        fontsize = 30, textoffset = 30, width = 50)
    f
end

@reference_test "bracket vector" begin
    f = Figure()
    ax = Axis(f[1, 1])

    bracket!(ax,
        1:5,
        2:6,
        3:7,
        2:6,
        text = ["A", "B", "C", "D", "E"],
        orientation = :down,
    )

    bracket!(ax,
        [(Point2f(i, i-0.7), Point2f(i+2, i-0.7)) for i in 1:5],
        text = ["F", "G", "H", "I", "J"],
        color = [:red, :blue, :green, :orange, :brown],
        linestyle = [:dash, :dot, :dash, :dot, :dash],
        orientation = [:up, :down, :up, :down, :up],
        textcolor = [:red, :blue, :green, :orange, :brown],
        fontsize = range(12, 24, length = 5),
    )

    f
=======
@reference_test "Stephist" begin
    stephist(RNG.rand(10000))
    current_figure()
end

@reference_test "LaTeXStrings linesegment offsets" begin
    s = Scene(camera = campixel!, resolution = (600, 600))
    for (i, (offx, offy)) in enumerate(zip([0, 20, 50], [0, 10, 30]))
        for (j, rot) in enumerate([0, pi/4, pi/2])
            scatter!(s, 150i, 150j)
            text!(s, 150i, 150j, text = L"\sqrt{x+y}", offset = (offx, offy),
                rotation = rot, fontsize = 30)
        end
    end
    s
>>>>>>> 8bad851b
end<|MERGE_RESOLUTION|>--- conflicted
+++ resolved
@@ -834,7 +834,6 @@
     f
 end
 
-<<<<<<< HEAD
 @reference_test "bracket scalar" begin
     f, ax, l = lines(0..9, sin; axis = (; xgridvisible = false, ygridvisible = false))
     ylims!(ax, -1.5, 1.5)
@@ -877,7 +876,8 @@
     )
 
     f
-=======
+end
+
 @reference_test "Stephist" begin
     stephist(RNG.rand(10000))
     current_figure()
@@ -893,5 +893,4 @@
         end
     end
     s
->>>>>>> 8bad851b
 end