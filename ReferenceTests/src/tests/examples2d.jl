--- conflicted
+++ resolved
@@ -2291,11 +2291,7 @@
     st = Makie.Stepper(f)
     Makie.step!(st)
 
-<<<<<<< HEAD
-    p.color = :orange
-=======
     p.color[] = :orange
->>>>>>> 6be436e3
     p[1] = vec(ps .+ Point2f(0.2))
     p.lengthscale[] = 1.5
     p.tiplength = 0.2
