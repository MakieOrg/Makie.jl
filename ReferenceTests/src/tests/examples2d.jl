--- conflicted
+++ resolved
@@ -1606,7 +1606,6 @@
     lines(Makie.OffsetArrays.Origin(-50)(1:100))
 end
 
-<<<<<<< HEAD
 @reference_test "datashader AggCount" begin
     data = [RNG.randn(Point2f, 10_000); (Ref(Point2f(1, 1)) .+ 0.3f0 .* RNG.randn(Point2f, 10_000))]
     f = Figure()
@@ -1630,7 +1629,7 @@
     datashader!(ax, data3d; agg = Makie.AggMean(), operation = identity, async = false)
     ax2 = Axis(f[1, 2])
     datashader!(ax2, data3d; agg = Makie.AggMean(), operation = identity, async = false, binsize = 3)
-=======
+
 @reference_test "Heatmap Shader" begin
     data = Makie.peaks(10_000)
     data2 = map(data) do x
@@ -1645,6 +1644,5 @@
     limits!(ax4, 3000, 3090, 3460, 3500)
     Colorbar(f[:, 3], pl1)
     sleep(1) # give the async operations some time
->>>>>>> c4630491
     f
 end