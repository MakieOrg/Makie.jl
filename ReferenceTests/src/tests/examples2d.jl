--- conflicted
+++ resolved
@@ -1496,12 +1496,7 @@
     fig
 end
 
-<<<<<<< HEAD
-# @reference_test "Violin" 
-begin
-=======
 @reference_test "Violin" begin
->>>>>>> ed79f4fd
     fig = Figure()
     
     categories = RNG.rand(1:3, 1000)
