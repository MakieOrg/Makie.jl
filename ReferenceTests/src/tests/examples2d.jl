
@reference_test "Test heatmap + image overlap" begin
    heatmap(RNG.rand(32, 32))
    image!(map(x -> RGBAf(x, 0.5, 0.5, 0.8), RNG.rand(32, 32)))
    current_figure()
end

@reference_test "Test RGB heatmaps" begin
    fig = Figure()
    heatmap(fig[1, 1], RNG.rand(RGBf, 32, 32))
    heatmap(fig[1, 2], RNG.rand(RGBAf, 32, 32))
    fig
end

@reference_test "heatmap_interpolation" begin
    f = Figure(resolution = (800, 800))
    data = RNG.rand(32, 32)
    # the grayscale heatmap hides the problem that interpolation based on values
    # in GLMakie looks different than interpolation based on colors in CairoMakie
    heatmap(f[1, 1], data, interpolate = false, colormap = :grays)
    heatmap(f[1, 2], data, interpolate = true, colormap = :grays)
    data_big = RNG.rand(1000, 1000)
    heatmap(f[2, 1], data_big, interpolate = false, colormap = :grays)
    heatmap(f[2, 2], data_big, interpolate = true, colormap = :grays)
    xs = (1:32) .^ 1.5
    ys = (1:32) .^ 1.5
    data = RNG.rand(32, 32)
    heatmap(f[3, 1], xs, ys, data, interpolate = false, colormap = :grays)
    f
end

@reference_test "poly and colormap" begin
    # example by @Paulms from MakieOrg/Makie.jl#310
    points = Point2f[[0.0, 0.0], [0.1, 0.0], [0.1, 0.1], [0.0, 0.1]]
    colors = [0.0 ,0.0, 0.5, 0.0]
    fig, ax, polyplot = poly(points, color=colors, colorrange=(0.0, 1.0))
    points = Point2f[[0.1, 0.1], [0.2, 0.1], [0.2, 0.2], [0.1, 0.2]]
    colors = [0.5,0.5,1.0,0.3]
    poly!(ax, points, color=colors, colorrange=(0.0, 1.0))
    fig
end

@reference_test "quiver" begin
    x = range(-2, stop=2, length=21)
    arrows(x, x, RNG.rand(21, 21), RNG.rand(21, 21), arrowsize=0.05)
end

@reference_test "Arrows on hemisphere" begin
    s = Sphere(Point3f(0), 0.9f0)
    fig, ax, meshplot = mesh(s)
    pos = decompose(Point3f, s)
    dirs = decompose_normals(s)
    arrows!(ax, pos, dirs, arrowcolor=:red, arrowsize=0.1, linecolor=:red)
    fig
end

@reference_test "image" begin
    fig = Figure()
    image(fig[1,1], Makie.logo(), axis = (; aspect = DataAspect()))
    image(fig[1, 2], RNG.rand(100, 500), axis = (; aspect = DataAspect()))
    fig
end

@reference_test "FEM polygon 2D" begin
    coordinates = [
        0.0 0.0;
        0.5 0.0;
        1.0 0.0;
        0.0 0.5;
        0.5 0.5;
        1.0 0.5;
        0.0 1.0;
        0.5 1.0;
        1.0 1.0;
    ]
    connectivity = [
        1 2 5;
        1 4 5;
        2 3 6;
        2 5 6;
        4 5 8;
        4 7 8;
        5 6 9;
        5 8 9;
    ]
    color = [0.0, 0.0, 0.0, 0.0, -0.375, 0.0, 0.0, 0.0, 0.0]
    poly(coordinates, connectivity, color=color, strokecolor=(:black, 0.6), strokewidth=4)
end

@reference_test "FEM mesh 2D" begin
    coordinates = [
        0.0 0.0;
        0.5 0.0;
        1.0 0.0;
        0.0 0.5;
        0.5 0.5;
        1.0 0.5;
        0.0 1.0;
        0.5 1.0;
        1.0 1.0;
    ]
    connectivity = [
        1 2 5;
        1 4 5;
        2 3 6;
        2 5 6;
        4 5 8;
        4 7 8;
        5 6 9;
        5 8 9;
    ]
    color = [0.0, 0.0, 0.0, 0.0, -0.375, 0.0, 0.0, 0.0, 0.0]
    fig, ax, meshplot = mesh(coordinates, connectivity, color=color, shading=false)
    wireframe!(ax, meshplot[1], color=(:black, 0.6), linewidth=3)
    fig
end

@reference_test "colored triangle" begin
    mesh(
        [(0.0, 0.0), (0.5, 1.0), (1.0, 0.0)], color=[:red, :green, :blue],
        shading=false
    )
end

@reference_test "colored triangle with poly" begin
    poly(
        [(0.0, 0.0), (0.5, 1.0), (1.0, 0.0)],
        color=[:red, :green, :blue],
        strokecolor=:black, strokewidth=2
    )
end

@reference_test "scale_plot" begin
    t = range(0, stop=1, length=500) # time steps
    θ = (6π) .* t    # angles
    x =  # x coords of spiral
    y =  # y coords of spiral
    lines(t .* cos.(θ), t .* sin.(θ);
        color=t, colormap=:algae, linewidth=8, axis = (; aspect = DataAspect()))
end

@reference_test "Polygons" begin
    points = decompose(Point2f, Circle(Point2f(50), 50f0))
    fig, ax, pol = poly(points, color=:gray, strokewidth=10, strokecolor=:red)
    # Optimized forms
    poly!(ax, [Circle(Point2f(50 + 300), 50f0)], color=:gray, strokewidth=10, strokecolor=:red)
    poly!(ax, [Circle(Point2f(50 + i, 50 + i), 10f0) for i = 1:100:400], color=:red)
    poly!(ax, [Rect2f(50 + i, 50 + i, 20, 20) for i = 1:100:400], strokewidth=2, strokecolor=:green)
    linesegments!(ax,
        [Point2f(50 + i, 50 + i) => Point2f(i + 70, i + 70) for i = 1:100:400], linewidth=8, color=:purple
    )
    fig
end

@reference_test "Text Annotation" begin
    text(
        ". This is an annotation!",
        position=(300, 200),
        align=(:center,  :center),
        fontsize=60,
        font="Blackchancery"
    )
end

@reference_test "Text rotation" begin
    fig = Figure()
    ax = fig[1, 1] = Axis(fig)
    pos = (500, 500)
    posis = Point2f[]
    for r in range(0, stop=2pi, length=20)
        p = pos .+ (sin(r) * 100.0, cos(r) * 100)
        push!(posis, p)
        text!(ax, "test",
            position=p,
            fontsize=50,
            rotation=1.5pi - r,
            align=(:center, :center)
        )
    end
    scatter!(ax, posis, markersize=10)
    fig
end

@reference_test "Standard deviation band" begin
    # Sample 100 Brownian motion path and plot the mean trajectory together
    # with a ±1σ band (visualizing uncertainty as marginal standard deviation).
    n, m = 100, 101
    t = range(0, 1, length=m)
    X = cumsum(RNG.randn(n, m), dims=2)
    X = X .- X[:, 1]
    μ = vec(mean(X, dims=1)) # mean
    lines(t, μ)              # plot mean line
    σ = vec(std(X, dims=1))  # stddev
    band!(t, μ + σ, μ - σ)   # plot stddev band
    current_figure()
end

@reference_test "Streamplot animation" begin
    v(x::Point2{T}, t) where T = Point2{T}(one(T) * x[2] * t, 4 * x[1])
    sf = Observable(Base.Fix2(v, 0.0))
    title_str = Observable("t = 0.00")
    sp = streamplot(sf, -2..2, -2..2;
                    linewidth=2, colormap=:magma, axis=(;title=title_str))
    Record(sp, LinRange(0, 20, 5); framerate=1) do i
        sf[] = Base.Fix2(v, i)
        title_str[] = "t = $(round(i; sigdigits=2))"
    end
end


@reference_test "Line changing colour" begin
    fig, ax, lineplot = lines(RNG.rand(10); linewidth=10)
    N = 20
    Record(fig, 1:N; framerate=1) do i
        lineplot.color = RGBf(i / N, (N - i) / N, 0) # animate scene
    end
end

let
    struct FitzhughNagumo{T}
        ϵ::T
        s::T
        γ::T
        β::T
    end
    @reference_test "streamplot" begin
        P = FitzhughNagumo(0.1, 0.0, 1.5, 0.8)
        ff(x, P::FitzhughNagumo) = Point2f(
            (x[1] - x[2] - x[1]^3 + P.s) / P.ϵ,
            P.γ * x[1] - x[2] + P.β
        )
        ff(x) = ff(x, P)
        streamplot(ff, -1.5..1.5, -1.5..1.5, colormap=:magma)
    end
end

@reference_test "Transforming lines" begin
    N = 7 # number of colours in default palette
    fig = Figure()
    ax = Axis(fig)
    fig[1,1] = ax
    st = Stepper(fig)

    xs = 0:9        # data
    ys = zeros(10)
    colors = Makie.DEFAULT_PALETTES.color[]
    plots = map(1:N) do i # plot lines
        lines!(ax,
            xs, ys;
            color=colors[i],
            linewidth=5
        ) # plot lines with colors
    end

    Makie.step!(st)

    for (i, rot) in enumerate(LinRange(0, π / 2, N))
        Makie.rotate!(plots[i], rot)
        arc!(ax,
            Point2f(0),
            (8 - i),
            pi / 2,
            (pi / 2 - rot);
            color=plots[i].color,
            linewidth=5,
            linestyle=:dash
        )
    end

    Makie.step!(st)
    st
end

@reference_test "Axes label rotations" begin
    axis = (
        xlabel = "a long x label for this axis",
        ylabel = "a long y\nlabel for this axis",
        xlabelrotation = π / 4,
        ylabelrotation = 0,
    )
    fig, ax, _ = scatter(0:1; axis)

    st = Stepper(fig)
    Makie.step!(st)

    ax.yaxisposition[] = :right
    ax.ylabelrotation[] = Makie.automatic
    ax.xlabelrotation[] = -π / 5
    Makie.step!(st)

    ax.xaxisposition[] = :top
    ax.xlabelrotation[] = 3π / 4
    ax.ylabelrotation[] = π / 4
    Makie.step!(st)

    # reset to defaults
    ax.xaxisposition[] = :bottom
    ax.yaxisposition[] = :left
    ax.xlabelrotation[] = ax.ylabelrotation[] = Makie.automatic
    Makie.step!(st)

    st
end

@reference_test "Colorbar label rotations" begin
    axis = (
        xlabel = "x axis label",
        ylabel = "y axis label",
        xlabelrotation = -π / 10,
        ylabelrotation = -π / 3,
        yaxisposition = :right,
    )
    fig, _, _ = scatter(0:1; axis)

    cb_vert = Colorbar(fig[1, 2]; label = "vertical cbar", labelrotation = 0)
    cb_horz = Colorbar(fig[2, 1]; label = "horizontal cbar", labelrotation = π / 5, vertical = false)

    st = Stepper(fig)
    Makie.step!(st)

    # reset to defaults
    cb_vert.labelrotation[] = Makie.automatic
    Makie.step!(st)

    cb_horz.labelrotation[] = Makie.automatic
    Makie.step!(st)

    st
end

@reference_test "Errorbars x y low high" begin
    x = 1:10
    y = sin.(x)
    fig, ax, scatterplot = scatter(x, y)
    errorbars!(ax, x, y, RNG.rand(10) .+ 0.5, RNG.rand(10) .+ 0.5)
    errorbars!(ax, x, y, RNG.rand(10) .+ 0.5, RNG.rand(10) .+ 0.5, color = :red, direction = :x)
    fig
end

@reference_test "Errorbars log scale" begin
    x = 1:5
    y = sin.(x) .+ 5
    fig = Figure()
    errorbars(fig[1, 1], x, y, y .- 1, y .+ 1; linewidth = 3, whiskerwidth = 20, axis = (; yscale = log10, xscale = log10))
    errorbars(fig[1, 2], y, x, y .- 1, y .+ 1; linewidth = 3, whiskerwidth = 20, direction = :x, axis = (; yscale = log10, xscale = log10))
    fig
end

@reference_test "Rangebars x y low high" begin
    vals = -1:0.1:1

    lows = zeros(length(vals))
    highs = LinRange(0.1, 0.4, length(vals))

    fig, ax, rbars = rangebars(vals, lows, highs, color = :red)
    rangebars!(ax, vals, lows, highs, color = LinRange(0, 1, length(vals)),
        whiskerwidth = 3, direction = :x)
    fig
end


@reference_test "Simple pie chart" begin
    fig = Figure(resolution=(800, 800))
    pie(fig[1, 1], 1:5, color=collect(1:5), axis=(;aspect=DataAspect()))
    fig
end

@reference_test "Hollow pie chart" begin
    pie(1:5, color=collect(1.0:5), radius=2, inner_radius=1, axis=(;aspect=DataAspect()))
end

@reference_test "Open pie chart" begin
    pie(0.1:0.1:1.0, normalize=false, axis=(;aspect=DataAspect()))
end

@reference_test "intersecting polygon" begin
    x = LinRange(0, 2pi, 100)
    poly(Point2f.(zip(sin.(x), sin.(2x))), color = :white, strokecolor = :blue, strokewidth = 10)
end


@reference_test "Line Function" begin
    x = range(0, stop=3pi)
    fig, ax, lineplot = lines(x, sin.(x))
    lines!(ax, x, cos.(x), color=:blue)
    fig
end

@reference_test "Grouped bar" begin
    x1         = ["a_right", "a_right", "a_right", "a_right"]
    y1         = [2, 3, -3, -2]
    grp_dodge1 = [2, 2,  1,  1]
    grp_stack1 = [1, 2,  1,  2]

    x2         = ["z_left", "z_left", "z_left", "z_left"]
    y2         = [2, 3, -3, -2]
    grp_dodge2 = [1, 2,  1,  2]
    grp_stack2 = [1, 1,  2,  2]

    perm = [1, 4, 2, 7, 5, 3, 8, 6]
    x = [x1; x2][perm]
    x = categorical(x, levels = ["z_left", "a_right"])
    y = [y1; y2][perm]
    grp_dodge = [grp_dodge1; grp_dodge2][perm]
    grp_stack = [grp_stack1; grp_stack2][perm]

    tbl = (; x = x, grp_dodge = grp_dodge, grp_stack = grp_stack, y = y)

    fig = Figure()
    ax = Axis(fig[1,1])

    barplot!(ax, levelcode.(tbl.x), tbl.y, dodge = tbl.grp_dodge, stack = tbl.grp_stack, color = tbl.grp_stack)

    ax.xticks = (1:2, ["z_left", "a_right"])

    fig
end


@reference_test "space 2D" begin
    # This should generate a regular grid with text in a circle in a box. All
    # sizes and positions are scaled to be equal across all options.
    fig = Figure(resolution = (700, 700))
    ax = Axis(fig[1, 1], width = 600, height = 600)
    spaces = (:data, :pixel, :relative, :clip)
    xs = [
        [0.1, 0.35, 0.6, 0.85],
        [0.1, 0.35, 0.6, 0.85] * 600,
        [0.1, 0.35, 0.6, 0.85],
        2 .* [0.1, 0.35, 0.6, 0.85] .- 1
    ]
    scales = (0.02, 12, 0.02, 0.04)
    for (i, space) in enumerate(spaces)
        for (j, mspace) in enumerate(spaces)
            s = 1.5scales[i]
            mesh!(
                ax, Rect2f(xs[i][i] - 2s, xs[i][j] - 2s, 4s, 4s), space = space,
                shading = false, color = :blue)
            lines!(
                ax, Rect2f(xs[i][i] - 2s, xs[i][j] - 2s, 4s, 4s),
                space = space, linewidth = 2, color = :red)
            scatter!(
                ax, Point2f(xs[i][i], xs[i][j]), color = :orange, marker = Circle,
                markersize = 5scales[j], space = space, markerspace = mspace)
            text!(
                ax, "$space\n$mspace", position = Point2f(xs[i][i], xs[i][j]),
                fontsize = scales[j], space = space, markerspace = mspace,
                align = (:center, :center), color = :black)
        end
    end
    xlims!(ax, 0, 1)
    ylims!(ax, 0, 1)
    fig
end

@reference_test "space 2D autolimits" begin
    # Same code as above, but without setting limits. This should look different.
    # Compared to the test above:
    # - (data -> x) column should be centered in x direction
    # - (data -> x) column: meshes and lines should be stretched in x direction
    # - (data -> not data) column: circles and text should keep aspect
    # - (x -> data) row should have stretched circle and text ain x direction
    # - (not data -> data) should keep aspect ratio for mesh and lines
    # - (data -> x) should be slightly missaligned with (not data -> x)
    fig = Figure(resolution = (700, 700))
    ax = Axis(fig[1, 1], width = 600, height = 600)
    spaces = (:data, :pixel, :relative, :clip)
    xs = [
        [0.1, 0.35, 0.6, 0.85],
        [0.1, 0.35, 0.6, 0.85] * 600,
        [0.1, 0.35, 0.6, 0.85],
        2 .* [0.1, 0.35, 0.6, 0.85] .- 1
    ]
    scales = (0.02, 12, 0.02, 0.04)
    for (i, space) in enumerate(spaces)
        for (j, mspace) in enumerate(spaces)
            s = 1.5scales[i]
            mesh!(
                ax, Rect2f(xs[i][i] - 2s, xs[i][j] - 2s, 4s, 4s), space = space,
                shading = false, color = :blue)
            lines!(
                ax, Rect2f(xs[i][i] - 2s, xs[i][j] - 2s, 4s, 4s),
                space = space, linewidth = 2, color = :red)
            scatter!(
                ax, Point2f(xs[i][i], xs[i][j]), color = :orange, marker = Circle,
                markersize = 5scales[j], space = space, markerspace = mspace)
            text!(
                ax, "$space\n$mspace", position = Point2f(xs[i][i], xs[i][j]),
                fontsize = scales[j], space = space, markerspace = mspace,
                align = (:center, :center), color = :black)
        end
    end
    fig
end

@reference_test "Scatter & Text transformations" begin
    # Check that transformations apply in `space = :data`
    fig, ax, p = scatter(Point2f(100, 0.5), marker = 'a', markersize=50)
    t = text!(Point2f(100, 0.5), text = "Test", fontsize = 50)
    translate!(p, -100, 0, 0)
    translate!(t, -100, 0, 0)

    # Check that scale and rotate don't act on the marker for scatter (only the position)
    p2 = scatter!(ax, Point2f(1, 0), marker= 'a', markersize = 50)
    Makie.rotate!(p2, pi/4)
    scale!(p2, 0.5, 0.5, 1)

    # but do act on glyphs of text
    t2 = text!(ax, 1, 0, text = "Test", fontsize = 50)
    Makie.rotate!(t2, pi/4)
    scale!(t2, 0.5, 0.5, 1)

    xlims!(ax, -0.2, 0.5)
    ylims!(ax, 0, 1)

    fig
end

@reference_test "Array of Images Scatter" begin
    img = Makie.logo()
    scatter(1:2, 1:2, marker = [img, img], markersize=reverse(size(img) ./ 10), axis=(limits=(0.5, 2.5, 0.5, 2.5),))
end

@reference_test "Image Scatter different sizes" begin
    img = Makie.logo()
    img2 = load(Makie.assetpath("doge.png"))
    images = [img, img2]
    markersize = map(img-> Vec2f(reverse(size(img) ./ 10)), images)
    scatter(1:2, 1:2, marker = images, markersize=markersize, axis=(limits=(0.5, 2.5, 0.5, 2.5),))
end

@reference_test "2D surface with explicit color" begin
    surface(1:10, 1:10, ones(10, 10); color = [RGBf(x*y/100, 0, 0) for x in 1:10, y in 1:10], shading = false)
end

@reference_test "heatmap and image colormap interpolation" begin
    f = Figure(resolution=(500, 500))
    crange = LinRange(0, 255, 10)
    len = length(crange)
    img = zeros(Float32, len, len + 2)
    img[:, 1] .= 255f0
    for (i, v) in enumerate(crange)
        ib = i + 1
        img[2:end-1, ib] .= v
        img[1, ib] = 255-v
        img[end, ib] = 255-v
    end

    kw(p, interpolate) = (axis=(title="$(p)(interpolate=$(interpolate))", aspect=DataAspect()), interpolate=interpolate, colormap=[:white, :black])

    for (i, p) in enumerate([heatmap, image])
        for (j, interpolate) in enumerate([true, false])
            ax, pl = p(f[i,j], img; kw(p, interpolate)...)
            hidedecorations!(ax)
        end
    end
    f
end

@reference_test "nonlinear colormap" begin
    n = 100
    categorical = [false, true]
    scales = [exp, identity, log, log10]
    fig = Figure(resolution = (500, 250))
    ax = Axis(fig[1, 1])
    for (i, cat) in enumerate(categorical)
        for (j, scale) in enumerate(scales)
            cg = if cat
                cgrad(:viridis, 5; scale = scale, categorical=true)
            else
                cgrad(:viridis; scale = scale, categorical=nothing)
            end
            lines!(ax, Point2f.(LinRange(i+0.1, i+0.9, n), j); color = 1:n, colormap = cg, linewidth = 10)
        end
    end
    ax.xticks[] = ((1:length(categorical)) .+ 0.5, ["categorical=false", "categorical=true"])
    ax.yticks[] = ((1:length(scales)), string.(scales))
    fig
end

@reference_test "colormap with specific values" begin
    cmap = cgrad([:black,:white,:orange],[0,0.2,1])
    fig = Figure(resolution=(400,200))
    ax = Axis(fig[1,1])
    x = range(0,1,length=50)
    scatter!(fig[1,1],Point2.(x,fill(0.,50)),color=x,colormap=cmap)
    hidedecorations!(ax)
    Colorbar(fig[2,1],vertical=false,colormap=cmap)
    fig
end

@reference_test "colorscale (heatmap)" begin
    x = 10.0.^(1:0.1:4)
    y = 1.0:0.1:5.0
    fig, ax, hm = heatmap(x, y, (x, y) -> x; axis = (; xscale = log10), colorscale = log10)
    Colorbar(fig[1, 2], hm)
    fig
end

@reference_test "colorscale (lines)" begin
    xs = 0:0.01:10
    ys = 2 .* (1 .+ sin.(xs))
    fig = Figure()
    lines(fig[1, 1], xs, ys; linewidth=50, color=ys, colorscale=identity)
    lines(fig[2, 1], xs, ys; linewidth=50, color=ys, colorscale=sqrt)
    fig
end

@reference_test "colorscale (scatter)" begin
    xs = range(0, 10; length = 30)
    ys = 0.5 .* sin.(xs)
    color = (1:30) .^ 2
    markersize = 100
    fig = Figure()
    scatter(fig[1, 1], xs, ys; markersize, color, colorscale = identity)
    scatter(fig[2, 1], xs, ys; markersize, color, colorscale = log10)
    fig
end

@reference_test "colorscale (hexbin)" begin
    x = RNG.randn(10_000)
    y = RNG.randn(10_000)
    fig = Figure()
    hexbin(fig[1, 1], x, y; bins = 40, colorscale = identity)
    hexbin(fig[1, 2], x, y; bins = 40, colorscale = log10)
    fig
end

@reference_test "multi rect with poly" begin
    # use thick strokewidth, so it will make tests fail if something is missing
    poly([Rect2f(0, 0, 1, 1)], color=:green, strokewidth=100, strokecolor=:black)
end

@reference_test "minor grid & scales" begin
    data = LinRange(0.01, 0.99, 200)
    f = Figure(resolution = (800, 800))
    for (i, scale) in enumerate([log10, log2, log, sqrt, Makie.logit, identity])
        row, col = fldmod1(i, 2)
        Axis(f[row, col], yscale = scale, title = string(scale),
            yminorticksvisible = true, yminorgridvisible = true,
            xminorticksvisible = true, xminorgridvisible = true,
            yminortickwidth = 4.0, xminortickwidth = 4.0,
            yminorgridwidth = 6.0, xminorgridwidth = 6.0,
            yminorticks = IntervalsBetween(3))

        lines!(data, color = :blue)
    end
    f
end

@reference_test "Tooltip" begin
    fig, ax, p = scatter(Point2f(0,0))
    xlims!(ax, -10, 10)
    ylims!(ax, -5, 5)
    tt = tooltip!(ax, Point2f(0), text = "left", placement = :left)
    tt.backgroundcolor[] = :red
    tooltip!(
        ax, 0, 0, "above with \nnewline\nand offset",
        placement = :above, textpadding = (8, 5, 3, 2), align = 0.8
    )
    tooltip!(ax, Point2f(0), "below", placement = :below, outline_color = :red, outline_linestyle = :dot)
    tooltip!(
        ax, 0, 0, text = "right", placement = :right, fontsize = 30,
        outline_linewidth = 5, offset = 30, triangle_size = 15,
        strokewidth = 2f0, strokecolor = :cyan
    )
    fig
end

@reference_test "tricontourf" begin
    x = RNG.randn(50)
    y = RNG.randn(50)
    z = -sqrt.(x .^ 2 .+ y .^ 2) .+ 0.1 .* RNG.randn.()

    f, ax, tr = tricontourf(x, y, z)
    scatter!(x, y, color = z, strokewidth = 1, strokecolor = :black)
    Colorbar(f[1, 2], tr)
    f
end

@reference_test "tricontourf extendhigh extendlow" begin
    x = RNG.randn(50)
    y = RNG.randn(50)
    z = -sqrt.(x .^ 2 .+ y .^ 2) .+ 0.1 .* RNG.randn.()

    f, ax, tr = tricontourf(x, y, z, levels = -1.8:0.2:-0.4, extendhigh = :red, extendlow = :orange)
    scatter!(x, y, color = z, strokewidth = 1, strokecolor = :black)
    Colorbar(f[1, 2], tr)
    f
end

@reference_test "tricontourf relative mode" begin
    x = RNG.randn(50)
    y = RNG.randn(50)
    z = -sqrt.(x .^ 2 .+ y .^ 2) .+ 0.1 .* RNG.randn.()

    f, ax, tr = tricontourf(x, y, z, mode = :relative, levels = 0.2:0.1:1, colormap = :batlow)
    scatter!(x, y, color = z, strokewidth = 1, strokecolor = :black, colormap = :batlow)
    Colorbar(f[1, 2], tr)
    f
end

@reference_test "tricontourf manual vs delaunay" begin
    n = 20
    angles = range(0, 2pi, length = n+1)[1:end-1]
    x = [cos.(angles); 2 .* cos.(angles .+ pi/n)]
    y = [sin.(angles); 2 .* sin.(angles .+ pi/n)]
    z = (x .- 0.5).^2 + (y .- 0.5).^2 .+ 0.5 .* RNG.randn.()

    triangulation_inner = reduce(hcat, map(i -> [0, 1, n] .+ i, 1:n))
    triangulation_outer = reduce(hcat, map(i -> [n-1, n, 0] .+ i, 1:n))
    triangulation = hcat(triangulation_inner, triangulation_outer)

    f, ax, _ = tricontourf(x, y, z, triangulation = triangulation,
        axis = (; aspect = 1, title = "Manual triangulation"))
    scatter!(x, y, color = z, strokewidth = 1, strokecolor = :black)

    tricontourf(f[1, 2], x, y, z, triangulation = Makie.DelaunayTriangulation(),
        axis = (; aspect = 1, title = "Delaunay triangulation"))
    scatter!(x, y, color = z, strokewidth = 1, strokecolor = :black)

    f
end

@reference_test "tricontourf with boundary nodes" begin
    n = 20
    angles = range(0, 2pi, length = n+1)[1:end-1]
    x = [cos.(angles); 2 .* cos.(angles .+ pi/n)]
    y = [sin.(angles); 2 .* sin.(angles .+ pi/n)]
    z = (x .- 0.5).^2 + (y .- 0.5).^2 .+ 0.5.* RNG.randn.()

    inner = [n:-1:1; n] # clockwise inner
    outer = [(n+1):(2n); n+1] # counter-clockwise outer
    boundary_nodes = [[outer], [inner]]
    tri = triangulate([x'; y'], boundary_nodes = boundary_nodes)
    f, ax, _ = tricontourf(tri, z)
    scatter!(x, y, color = z, strokewidth = 1, strokecolor = :black)
    f
end

@reference_test "tricontourf with boundary nodes and edges" begin
    curve_1 = [
    [(0.0, 0.0), (5.0, 0.0), (10.0, 0.0), (15.0, 0.0), (20.0, 0.0), (25.0, 0.0)],
    [(25.0, 0.0), (25.0, 5.0), (25.0, 10.0), (25.0, 15.0), (25.0, 20.0), (25.0, 25.0)],
    [(25.0, 25.0), (20.0, 25.0), (15.0, 25.0), (10.0, 25.0), (5.0, 25.0), (0.0, 25.0)],
    [(0.0, 25.0), (0.0, 20.0), (0.0, 15.0), (0.0, 10.0), (0.0, 5.0), (0.0, 0.0)]
    ]
    curve_2 = [
        [(4.0, 6.0), (4.0, 14.0), (4.0, 20.0), (18.0, 20.0), (20.0, 20.0)],
        [(20.0, 20.0), (20.0, 16.0), (20.0, 12.0), (20.0, 8.0), (20.0, 4.0)],
        [(20.0, 4.0), (16.0, 4.0), (12.0, 4.0), (8.0, 4.0), (4.0, 4.0), (4.0, 6.0)]
    ]
    curve_3 = [
        [(12.906, 10.912), (16.0, 12.0), (16.16, 14.46), (16.29, 17.06),
        (13.13, 16.86), (8.92, 16.4), (8.8, 10.9), (12.906, 10.912)]
    ]
    curves = [curve_1, curve_2, curve_3]
    points = [
        (3.0, 23.0), (9.0, 24.0), (9.2, 22.0), (14.8, 22.8), (16.0, 22.0),
        (23.0, 23.0), (22.6, 19.0), (23.8, 17.8), (22.0, 14.0), (22.0, 11.0),
        (24.0, 6.0), (23.0, 2.0), (19.0, 1.0), (16.0, 3.0), (10.0, 1.0), (11.0, 3.0),
        (6.0, 2.0), (6.2, 3.0), (2.0, 3.0), (2.6, 6.2), (2.0, 8.0), (2.0, 11.0),
        (5.0, 12.0), (2.0, 17.0), (3.0, 19.0), (6.0, 18.0), (6.5, 14.5),
        (13.0, 19.0), (13.0, 12.0), (16.0, 8.0), (9.8, 8.0), (7.5, 6.0),
        (12.0, 13.0), (19.0, 15.0)
    ]
    boundary_nodes, points = convert_boundary_points_to_indices(curves; existing_points=points)
    edges = Set(((1, 19), (19, 12), (46, 4), (45, 12)))

    tri = triangulate(points; boundary_nodes = boundary_nodes, edges = edges, check_arguments = false)
    z = [(x - 1) * (y + 1) for (x, y) in each_point(tri)]
    f, ax, _ = tricontourf(tri, z, levels = 30)
    f
end

@reference_test "tricontourf with provided triangulation" begin
    θ = [LinRange(0, 2π * (1 - 1/19), 20); 0]
    xy = Vector{Vector{Vector{NTuple{2,Float64}}}}()
    cx = [0.0, 3.0]
    for i in 1:2
        push!(xy, [[(cx[i] + cos(θ), sin(θ)) for θ in θ]])
        push!(xy, [[(cx[i] + 0.5cos(θ), 0.5sin(θ)) for θ in reverse(θ)]])
    end
    boundary_nodes, points = convert_boundary_points_to_indices(xy)
    tri = triangulate(points; boundary_nodes=boundary_nodes, check_arguments=false)
    z = [(x - 3/2)^2 + y^2 for (x, y) in each_point(tri)]

    f, ax, tr = tricontourf(tri, z, colormap = :matter)
    f
end

@reference_test "contour labels 2D" begin
    paraboloid = (x, y) -> 10(x^2 + y^2)

    x = range(-4, 4; length = 40)
    y = range(-4, 4; length = 60)
    z = paraboloid.(x, y')

    fig, ax, hm = heatmap(x, y, z)
    Colorbar(fig[1, 2], hm)

    contour!(
        ax, x, y, z;
        color = :red, levels = 0:20:100, labels = true,
        labelsize = 15, labelfont = :bold, labelcolor = :orange,
    )
    fig
end

@reference_test "contour labels with transform_func" begin
    f = Figure(resolution = (400, 400))
    a = Axis(f[1, 1], xscale = log10)
    xs = 10 .^ range(0, 3, length=101)
    ys = range(1, 4, length=101)
    zs = [sqrt(x*x + y*y) for x in -50:50, y in -50:50]
    contour!(a, xs, ys, zs, labels = true, labelsize = 20)
    f
end

@reference_test "contour labels 3D" begin
    fig = Figure()
    Axis3(fig[1, 1])

    xs = ys = range(-.5, .5; length = 50)
    zs = @. √(xs^2 + ys'^2)

    levels = .025:.05:.475
    contour3d!(-zs; levels = -levels, labels = true, color = :blue)
    contour3d!(+zs; levels = +levels, labels = true, color = :red, labelcolor = :black)
    fig
end

@reference_test "marker offset in data space" begin
    f = Figure()
    ax = Axis(f[1, 1]; xticks=0:1, yticks=0:10)
    scatter!(ax, fill(0, 10), 0:9, marker=Rect, marker_offset=Vec2f(0,0), transform_marker=true, markerspace=:data, markersize=Vec2f.(1, LinRange(0.1, 1, 10)))
    lines!(ax, Rect(0, 0, 1, 10), color=:red)
    f
end

@reference_test "trimspine" begin
    with_theme(Axis = (limits = (0.5, 5.5, 0.3, 3.4), spinewidth = 8, topspinevisible = false, rightspinevisible = false)) do
        f = Figure(resolution = (800, 800))

        for (i, ts) in enumerate([(true, true), (true, false), (false, true), (false, false)])
            Label(f[0, i], string(ts), tellwidth = false)
            Axis(f[1, i], xtrimspine = ts)
            Axis(f[2, i], ytrimspine = ts)
            Axis(f[3, i], xtrimspine = ts, xreversed = true)
            Axis(f[4, i], ytrimspine = ts, yreversed = true)
        end

        for (i, l) in enumerate(["x", "y", "x reversed", "y reversed"])
            Label(f[i, 5], l, tellheight = false)
        end

        f
    end
end

@reference_test "hexbin bin int" begin
    f = Figure(resolution = (800, 800))

    x = RNG.rand(300)
    y = RNG.rand(300)

    for i in 2:5
        ax = Axis(f[fldmod1(i-1, 2)...], title = "bins = $i", aspect = DataAspect())
        hexbin!(ax, x, y, bins = i)
        wireframe!(ax, Rect2f(Point2f.(x, y)), color = :red)
        scatter!(ax, x, y, color = :red, markersize = 5)
    end

    f
end

@reference_test "hexbin bin tuple" begin
    f = Figure(resolution = (800, 800))

    x = RNG.rand(300)
    y = RNG.rand(300)

    for i in 2:5
        ax = Axis(f[fldmod1(i-1, 2)...], title = "bins = (3, $i)", aspect = DataAspect())
        hexbin!(ax, x, y, bins = (3, i))
        wireframe!(ax, Rect2f(Point2f.(x, y)), color = :red)
        scatter!(ax, x, y, color = :red, markersize = 5)
    end

    f
end



@reference_test "hexbin two cellsizes" begin
    f = Figure(resolution = (800, 800))

    x = RNG.rand(300)
    y = RNG.rand(300)

    for (i, cellsize) in enumerate([0.1, 0.15, 0.2, 0.25])
        ax = Axis(f[fldmod1(i, 2)...], title = "cellsize = ($cellsize, $cellsize)", aspect = DataAspect())
        hexbin!(ax, x, y, cellsize = (cellsize, cellsize))
        wireframe!(ax, Rect2f(Point2f.(x, y)), color = :red)
        scatter!(ax, x, y, color = :red, markersize = 5)
    end

    f
end

@reference_test "hexbin one cellsize" begin
    f = Figure(resolution = (800, 800))

    x = RNG.rand(300)
    y = RNG.rand(300)

    for (i, cellsize) in enumerate([0.1, 0.15, 0.2, 0.25])
        ax = Axis(f[fldmod1(i, 2)...], title = "cellsize = $cellsize", aspect = DataAspect())
        hexbin!(ax, x, y, cellsize = cellsize)
        wireframe!(ax, Rect2f(Point2f.(x, y)), color = :red)
        scatter!(ax, x, y, color = :red, markersize = 5)
    end

    f
end

@reference_test "hexbin threshold" begin
    f = Figure(resolution = (800, 800))

    x = RNG.randn(100000)
    y = RNG.randn(100000)

    for (i, threshold) in enumerate([1, 10, 100, 500])
        ax = Axis(f[fldmod1(i, 2)...], title = "threshold = $threshold", aspect = DataAspect())
        hexbin!(ax, x, y, cellsize = 0.4, threshold = threshold)
    end
    f
end

@reference_test "hexbin scale" begin
    x = RNG.randn(100000)
    y = RNG.randn(100000)

    f = Figure()
    hexbin(f[1, 1], x, y, bins = 40,
        axis = (aspect = DataAspect(), title = "scale = identity"))
    hexbin(f[1, 2], x, y, bins = 40, colorscale=log10,
        axis = (aspect = DataAspect(), title = "scale = log10"))
    f
end

# Scatter needs working highclip/lowclip first
@reference_test "hexbin colorrange highclip lowclip" begin
    x = RNG.randn(100000)
    y = RNG.randn(100000)

    f, ax, pl = hexbin(x, y,
        bins = 40,
        axis = (aspect = DataAspect(),),
        colorrange = (10, 300),
        highclip = :red,
        lowclip = :pink,
        strokewidth = 1,
        strokecolor = :gray30
    )
end

@reference_test "Latex labels after the fact" begin
    f = Figure(fontsize = 50)
    ax = Axis(f[1, 1])
    ax.xticks = ([3, 6, 9], [L"x" , L"y" , L"z"])
    ax.yticks = ([3, 6, 9], [L"x" , L"y" , L"z"])
    f
end

@reference_test "Rich text" begin
    f = Figure(fontsize = 30, resolution = (800, 600))
    ax = Axis(f[1, 1],
        limits = (1, 100, 0.001, 1),
        xscale = log10,
        yscale = log2,
        title = rich("A ", rich("title", color = :red, font = :bold_italic)),
        xlabel = rich("X", subscript("label", fontsize = 25)),
        ylabel = rich("Y", superscript("label")),
    )
    Label(f[1, 2], rich("Hi", rich("Hi", offset = (0.2, 0.2), color = :blue)), tellheight = false)
    Label(f[1, 3], rich("X", superscript("super"), subscript("sub")), tellheight = false)
    f
end

@reference_test "bracket scalar" begin
    f, ax, l = lines(0..9, sin; axis = (; xgridvisible = false, ygridvisible = false))
    ylims!(ax, -1.5, 1.5)

    bracket!(pi/2, 1, 5pi/2, 1, offset = 5, text = "Period length", style = :square)

    bracket!(pi/2, 1, pi/2, -1, text = "Amplitude", orientation = :down,
        linestyle = :dash, rotation = 0, align = (:right, :center), textoffset = 4, linewidth = 2, color = :red, textcolor = :red)

    bracket!(2.3, sin(2.3), 4.0, sin(4.0),
        text = "Falling", offset = 10, orientation = :up, color = :purple, textcolor = :purple)

    bracket!(Point(5.5, sin(5.5)), Point(7.0, sin(7.0)),
        text = "Rising", offset = 10, orientation = :down, color = :orange, textcolor = :orange,
        fontsize = 30, textoffset = 30, width = 50)
    f
end

@reference_test "bracket vector" begin
    f = Figure()
    ax = Axis(f[1, 1])

    bracket!(ax,
        1:5,
        2:6,
        3:7,
        2:6,
        text = ["A", "B", "C", "D", "E"],
        orientation = :down,
    )

    bracket!(ax,
        [(Point2f(i, i-0.7), Point2f(i+2, i-0.7)) for i in 1:5],
        text = ["F", "G", "H", "I", "J"],
        color = [:red, :blue, :green, :orange, :brown],
        linestyle = [:dash, :dot, :dash, :dot, :dash],
        orientation = [:up, :down, :up, :down, :up],
        textcolor = [:red, :blue, :green, :orange, :brown],
        fontsize = range(12, 24, length = 5),
    )

    f
end

@reference_test "Log scale histogram (barplot)" begin
    f = Figure()
    hist(
        f[1, 1],
        RNG.randn(10^6);
        axis=(; yscale=log2)
    )
    hist(
        f[1, 2],
        RNG.randn(10^6);
        axis=(; xscale=log2),
        direction = :x
    )
    # make a gap in histogram as edge case
    hist(
        f[2, 1],
        filter!(x-> x<0 || x > 1.5, RNG.randn(10^6));
        axis=(; yscale=log10)
    )
    hist(
        f[2, 2],
        filter!(x-> x<0 || x > 1.5, RNG.randn(10^6));
        axis=(; xscale=log10),
        direction = :x
    )
    f
end

@reference_test "Stephist" begin
    stephist(RNG.rand(10000))
    current_figure()
end

@reference_test "LaTeXStrings linesegment offsets" begin
    s = Scene(camera = campixel!, resolution = (600, 600))
    for (i, (offx, offy)) in enumerate(zip([0, 20, 50], [0, 10, 30]))
        for (j, rot) in enumerate([0, pi/4, pi/2])
            scatter!(s, 150i, 150j)
            text!(s, 150i, 150j, text = L"\sqrt{x+y}", offset = (offx, offy),
                rotation = rot, fontsize = 30)
        end
    end
    s
end

@reference_test "Scalar colors from colormaps" begin
    f = Figure(resolution = (600, 600))
    ax = Axis(f[1, 1])
    hidedecorations!(ax)
    hidespines!(ax)
    colormap = :tab10
    colorrange = (1, 10)
    for i in 1:10
        color = i
        lines!(ax, i .* [10, 10], [10, 590]; color, colormap, colorrange, linewidth = 5)
        scatter!(ax, fill(10 * i + 130, 50), range(10, 590, length = 50); color, colormap, colorrange)
        poly!(ax, Ref(Point2f(260, i * 50)) .+ Point2f[(0, 0), (50, 0), (25, 40)]; color, colormap, colorrange)
        text!(ax, 360, i * 50, text = "$i"; color, colormap, colorrange, fontsize = 40)
        poly!(ax, [Ref(Point2f(430 + 20 * j, 20 * j + i * 50)) .+ Point2f[(0, 0), (30, 0), (15, 22)] for j in 1:3]; color, colormap, colorrange)
    end
    f
end

@reference_test "Z-translation within a recipe" begin
    # This is testing whether backends respect the
    # z-level of plots within recipes in 2d.
    # Ideally, the output of this test
    # would be a blue line with red scatter markers.
    # However, if a backend does not correctly pick up on translations,
    # then this will be drawn in the drawing order, and blue
    # will completely obscure red.

    # It seems like we can't define recipes in `@reference_test` yet,
    # so we'll have to fake a recipe's structure.

    fig = Figure(resolution = (600, 600))
    # Create a recipe plot
    ax, plot_top = heatmap(fig[1, 1], randn(10, 10))
    # Plot some recipes at the level below the contour
    scatterlineplot_1 = scatterlines!(plot_top, 1:10, 1:10; linewidth = 20, markersize = 20, color = :red)
    scatterlineplot_2 = scatterlines!(plot_top, 1:10, 1:10; linewidth = 20, markersize = 30, color = :blue)
    # Translate the lowest level plots (scatters)
    translate!(scatterlineplot_1.plots[2], 0, 0, 1)
    translate!(scatterlineplot_2.plots[2], 0, 0, -1)
    # Display
    fig
end

<<<<<<< HEAD
@reference_test "Triplot with points, ghost edges, and convex hull" begin
    pts = RNG.rand(2, 50)
    tri = triangulate(pts; rng = RNG.STABLE_RNG)
    fig, ax, sc = triplot(tri,
        triangle_color = :lightgray, strokewidth = 4,
        show_points=true, markersize = 20, markercolor = :orange,
        show_ghost_edges=true, ghost_edge_linewidth = 4,
        show_convex_hull=true, convex_hull_linewidth = 4

    )
    fig
end

@reference_test "Triplot of a constrained triangulation with holes and a custom bounding box" begin
    curve_1 = [[
        (0.0, 0.0), (4.0, 0.0), (8.0, 0.0), (12.0, 0.0), (12.0, 4.0),
        (12.0, 8.0), (14.0, 10.0), (16.0, 12.0), (16.0, 16.0),
        (14.0, 18.0), (12.0, 20.0), (12.0, 24.0), (12.0, 28.0),
        (8.0, 28.0), (4.0, 28.0), (0.0, 28.0), (-2.0, 26.0), (0.0, 22.0),
        (0.0, 18.0), (0.0, 10.0), (0.0, 8.0), (0.0, 4.0), (-4.0, 4.0),
        (-4.0, 0.0), (0.0, 0.0),
    ]]
    curve_2 = [[
        (4.0, 26.0), (8.0, 26.0), (10.0, 26.0), (10.0, 24.0),
        (10.0, 22.0), (10.0, 20.0), (8.0, 20.0), (6.0, 20.0),
        (4.0, 20.0), (4.0, 22.0), (4.0, 24.0), (4.0, 26.0)
    ]]
    curve_3 = [[(4.0, 16.0), (12.0, 16.0), (12.0, 14.0), (4.0, 14.0), (4.0, 16.0)]]
    curve_4 = [[(4.0, 8.0), (10.0, 8.0), (8.0, 6.0), (6.0, 6.0), (4.0, 8.0)]]
    curves = [curve_1, curve_2, curve_3, curve_4]
    points = [
        (2.0, 26.0), (2.0, 24.0), (6.0, 24.0), (6.0, 22.0), (8.0, 24.0), (8.0, 22.0),
        (2.0, 22.0), (0.0, 26.0), (10.0, 18.0), (8.0, 18.0), (4.0, 18.0), (2.0, 16.0),
        (2.0, 12.0), (6.0, 12.0), (2.0, 8.0), (2.0, 4.0), (4.0, 2.0),
        (-2.0, 2.0), (4.0, 6.0), (10.0, 2.0), (10.0, 6.0), (8.0, 10.0), (4.0, 10.0),
        (10.0, 12.0), (12.0, 12.0), (14.0, 26.0), (16.0, 24.0), (18.0, 28.0),
        (16.0, 20.0), (18.0, 12.0), (16.0, 8.0), (14.0, 4.0), (14.0, -2.0),
        (6.0, -2.0), (2.0, -4.0), (-4.0, -2.0), (-2.0, 8.0), (-2.0, 16.0),
        (-4.0, 22.0), (-4.0, 26.0), (-2.0, 28.0), (6.0, 15.0), (7.0, 15.0),
        (8.0, 15.0), (9.0, 15.0), (10.0, 15.0), (6.2, 7.8),
        (5.6, 7.8), (5.6, 7.6), (5.6, 7.4), (6.2, 7.4), (6.0, 7.6),
        (7.0, 7.8), (7.0, 7.4)]
    boundary_nodes, points = convert_boundary_points_to_indices(curves; existing_points=points)
    tri = triangulate(points; boundary_nodes=boundary_nodes, rng = RNG.STABLE_RNG)
    refine!(tri, max_area = 1e-3get_total_area(tri), rng = RNG.STABLE_RNG)
    fig, ax, sc = triplot(tri,
        show_points=true,
        show_constrained_edges=true,
        constrained_edge_linewidth=2,
        strokewidth=0.2,
        markersize=15,
        point_color=:blue,
        show_ghost_edges=true, # not as good because the outer boundary is not convex, but just testing
        marker='x',
        bounding_box = (-5,20,-5,35)) # also testing the conversion to Float64 for bbox here
    fig
end

@reference_test "Triplot with nonlinear transformation" begin
    f = Figure()
    ax = PolarAxis(f[1, 1])
    points = Point2f[(r, phi) for r in 1:10 for phi in range(0, 2pi, length=36)[1:35]]
    tr = triplot!(ax, points)
    f
end

@reference_test "Triplot after adding points and make sure the representative_point_list is correctly updated" begin
    points = [(0.0,0.0),(0.95,0.0),(1.0,1.4),(0.0,1.0)] # not 1 so that we have a unique triangulation
    tri = Observable(triangulate(points; delete_ghosts = false))
    fig, ax, sc = triplot(tri, show_points = true, markersize = 14, show_ghost_edges = true, recompute_centers = true)
    for p in [(0.3, 0.5), (-1.5, 2.3), (0.2, 0.2), (0.2, 0.5)]
        add_point!(tri[], p)
    end
    convex_hull!(tri[])
    notify(tri)
    ax = Axis(fig[1, 2])
    triplot!(ax, tri[], show_points = true, markersize = 14, show_ghost_edges = true, recompute_centers = true)
    fig
end

@testset "Showing ghost edges for a triangulation with disjoint boundaries" begin 
    θ = LinRange(0, 2π, 20) |> collect
    θ[end] = 0 # need to make sure that 2π gives the exact same coordinates as 0
    xy = Vector{Vector{Vector{NTuple{2,Float64}}}}()
    cx = 0.0
    for i in 1:2
        global cx
        ## Make the exterior circle
        push!(xy, [[(cx + cos(θ), sin(θ)) for θ in θ]])
        ## Now the interior circle - clockwise
        push!(xy, [[(cx + 0.5cos(θ), 0.5sin(θ)) for θ in reverse(θ)]])
        cx += 3.0
    end
    boundary_nodes, points = convert_boundary_points_to_indices(xy)
    tri = triangulate(points; boundary_nodes=boundary_nodes, check_arguments=false)
    fig, ax, sc = triplot(tri, show_ghost_edges=true)
    fig
end

@reference_test "Voronoiplot for a centroidal tessellation with an automatic colormap" begin
    points = [(0.0,0.0),(1.0,0.0),(1.0,1.0),(0.0,1.0)]
    tri = triangulate(points; boundary_nodes = [1,2,3,4,1], rng = RNG.STABLE_RNG)
    refine!(tri; max_area=1e-2, min_angle = 29.871, rng = RNG.STABLE_RNG)
    vorn = voronoi(tri)
    smooth_vorn = centroidal_smooth(vorn; maxiters = 250, rng = RNG.STABLE_RNG)
    cmap = cgrad(:matter)
    fig, ax, sc = voronoiplot(smooth_vorn, markersize=10, strokewidth = 4, markercolor = :red)
    fig
end

@reference_test "Voronoiplot for a tessellation with a custom bounding box" begin
    pts = 25RNG.randn(2, 50)
    tri = triangulate(pts; rng = RNG.STABLE_RNG)
    vorn = voronoi(tri, false)
    fig, ax, sc = voronoiplot(vorn,
        show_generators=true,
        colormap=:RdBu,
        strokecolor=:white,
        strokewidth=4,
        markersize=25,
        marker = 'x',
        markercolor=:green,
        unbounded_edge_extension_factor=5.0)
    xlims!(ax, -120, 120)
    ylims!(ax, -120, 120)
    fig
end

@reference_test "Voronoiplots with clipped tessellation and unbounded poylgons" begin
    pts = 25RNG.randn(2, 10)
    tri = triangulate(pts; rng = RNG.STABLE_RNG)
    vorn = voronoi(tri, true)
    fig, ax, sc = voronoiplot(vorn, color = (:blue,0.2), markersize = 20, strokewidth = 4)

    # used to be bugged
    points = [(0.0, 1.0), (-1.0, 2.0), (-2.0, -1.0)]
    tri = triangulate(points)
    vorn = voronoi(tri)
    voronoiplot(fig[1,2], vorn, show_generators = true, strokewidth = 4,
        color = [:red, :blue, :green], markercolor = :white, markersize = 20)

    fig
end

@reference_test "Voronoiplot with a nonlinear transform" begin
    f = Figure()
    ax = PolarAxis(f[1, 1])
    points = Point2f[(r, phi) for r in 1:10 for phi in range(0, 2pi, length=36)[1:35]]
    polygon_color = [r for r in 1:10 for phi in range(0, 2pi, length=36)[1:35]]
    polygon_color_2 = [phi for r in 1:10 for phi in range(0, 2pi, length=36)[1:35]]
    tr = voronoiplot!(ax, points, smooth = false, show_generators = false, color = polygon_color)
    Makie.rlims!(ax, 12) # to make rect clip visible if circular clip doesn't happen
    ax = PolarAxis(f[1, 2])
    tr = voronoiplot!(ax, points, smooth = true, show_generators = false, color = polygon_color_2)
    Makie.rlims!(ax, 12)
    f
end

@reference_test "Voronoiplot with some custom bounding boxes may not contain all data sites" begin
    points = [(-3.0, 7.0), (1.0, 6.0), (-1.0, 3.0), (-2.0, 4.0), (3.0, -2.0), (5.0, 5.0), (-4.0, -3.0), (3.0, 8.0)]
    tri = triangulate(points)
    vorn = voronoi(tri)
    color = [:red, :blue, :green, :yellow, :cyan, :magenta, :black, :brown] # the polygon colors should not change even if some are not included (because they're outside of the box)
    fig = Figure()
    ax1 = Axis(fig[1, 1], title = "Default")
    voronoiplot!(ax1, vorn, show_generators = true, markersize=14, strokewidth = 4, color = color)
    ax2 = Axis(fig[1, 2], title = "Some excluded")
    voronoiplot!(ax2, vorn, show_generators = true, markersize=14, strokewidth = 4, color = color, bounding_box = (0.0, 5.0, -15.0, 15.0))
    ax3 = Axis(fig[2, 1], title = "Bigger range")
    voronoiplot!(ax3, vorn, show_generators = true, markersize=14, strokewidth = 4, color = color, bounding_box = (-15.0, 15.0, -15.0, 15.0))
    ax4 = Axis(fig[2, 2], title = "Only one polygon")
    voronoiplot!(ax4, vorn, show_generators = true, markersize=14, strokewidth = 4, color = color, bounding_box = (10.0, 12.0, 2.0, 5.0))
    for ax in fig.content
        xlims!(ax4, -15, 15)
        ylims!(ax4, -15, 15)
    end
    fig
end

@reference_test "Voronoiplot after adding points" begin
    points = Observable([(0.0,0.0), (1.0,0.0), (1.0,1.0), (0.0,1.0)])
    fig, ax, sc = voronoiplot(points, show_generators=true, markersize=36) # make sure any regressions with missing generators are identified, so use 36
    push!(points[], (2.0, 2.0), (0.5, 0.5), (0.25, 0.25), (0.25, 0.75), (0.75, 0.25), (0.75, 0.75))
    notify(points)
    ax2 = Axis(fig[1, 2])
    voronoiplot!(ax2, voronoi(triangulate(points[])), show_generators=true, markersize=36)
    xlims!(ax,-0.5,2.5)
    ylims!(ax,-0.5,2.5)
    xlims!(ax2,-0.5,2.5)
    ylims!(ax2,-0.5,2.5) # need to make sure all generators are shown, and the bounding box is automatically updated
    fig
=======
@reference_test "Plotting empty polygons" begin
    p = Makie.Polygon(Point2f[])
    q = Makie.Polygon(Point2f[(-1.0, 0.0), (1.0, 0.0), (0.0, 1.0)])
    fig, ax, sc = poly([p, q])
    poly!(Axis(fig[1,2]), p, color = :black)
    poly!(Axis(fig[2,1]), [p, q], color = [:red, :blue])
    poly!(Axis(fig[2,2]), [p, q], color = :red)
    poly!(Axis(fig[3,1]), Makie.MultiPolygon([p]), color = :green)
    poly!(Axis(fig[3,2]), Makie.MultiPolygon([p, q]), color = [:black, :red])
    fig
end 

@reference_test "lines (some with NaNs) with array colors" begin
    f = Figure()
    ax = Axis(f[1, 1])
    hidedecorations!(ax)
    hidespines!(ax)
    lines!(ax, 1:10, 1:10, color = fill(RGBAf(1, 0, 0, 0.5), 10), linewidth = 5)
    lines!(ax, 1:10, 2:11, color = [fill(RGBAf(1, 0, 0, 0.5), 5); fill(RGBAf(0, 0, 1, 0.5), 5)], linewidth = 5)
    lines!(ax, 1:10, [3, 4, NaN, 6, 7, NaN, 9, 10, 11, NaN], color = [fill(RGBAf(1, 0, 0, 0.5), 5); fill(RGBAf(0, 0, 1, 0.5), 5)], linewidth = 5)
    lines!(ax, 1:10, 4:13, color = repeat([RGBAf(1, 0, 0, 0.5), RGBAf(0, 0, 1, 0.5)], 5), linewidth = 5)
    lines!(ax, 1:10, fill(NaN, 10), color = repeat([RGBAf(1, 0, 0, 0.5), RGBAf(0, 0, 1, 0.5)], 5), linewidth = 5)
    lines!(ax, 1:10, [6, 7, 8, NaN, 10, 11, 12, 13, 14, 15], color = [:red, :blue, fill(:red, 8)...], linewidth = 5)
    lines!(ax, 1:3, [7, 8, 9], color = [:red, :red, :blue], linewidth = 5)
    lines!(ax, 1:3, [8, 9, NaN], color = [:red, :red, :blue], linewidth = 5)
    lines!(ax, 1:3, [NaN, 10, 11], color = [:red, :red, :blue], linewidth = 5)
    lines!(ax, 1:5, [10, 11, NaN, 13, 14], color = [:red, :red, :blue, :blue, :blue], linewidth = [5, 5, 5, 10, 10])
    lines!(ax, 1:10, 11:20, color = [fill(RGBAf(1, 0, 0, 0.5), 5); fill(RGBAf(0, 0, 1, 0.5), 5)], linewidth = 5, linestyle = :dot)
    lines!(ax, 1:10, 12:21, color = fill(RGBAf(1, 0, 0, 0.5), 10), linewidth = 5, linestyle = :dot)
    f
end

@reference_test "contour with single alpha color" begin
    x = range(-π, π; length=50)
    z = @. sin(x) * cos(x')
    fig, ax = contour(x, x, z, color=RGBAf(1,0,0,0.4), linewidth=6)
>>>>>>> a3e89919
end<|MERGE_RESOLUTION|>--- conflicted
+++ resolved
@@ -1120,7 +1120,6 @@
     fig
 end
 
-<<<<<<< HEAD
 @reference_test "Triplot with points, ghost edges, and convex hull" begin
     pts = RNG.rand(2, 50)
     tri = triangulate(pts; rng = RNG.STABLE_RNG)
@@ -1312,7 +1311,9 @@
     xlims!(ax2,-0.5,2.5)
     ylims!(ax2,-0.5,2.5) # need to make sure all generators are shown, and the bounding box is automatically updated
     fig
-=======
+
+end 
+
 @reference_test "Plotting empty polygons" begin
     p = Makie.Polygon(Point2f[])
     q = Makie.Polygon(Point2f[(-1.0, 0.0), (1.0, 0.0), (0.0, 1.0)])
@@ -1349,5 +1350,4 @@
     x = range(-π, π; length=50)
     z = @. sin(x) * cos(x')
     fig, ax = contour(x, x, z, color=RGBAf(1,0,0,0.4), linewidth=6)
->>>>>>> a3e89919
 end