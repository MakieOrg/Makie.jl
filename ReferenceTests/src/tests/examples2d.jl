
@reference_test "Test heatmap + image overlap" begin
    heatmap(RNG.rand(32, 32))
    image!(map(x -> RGBAf(x, 0.5, 0.5, 0.8), RNG.rand(32, 32)))
    current_figure()
end

@reference_test "Test RGB heatmaps" begin
    fig = Figure()
    heatmap(fig[1, 1], RNG.rand(RGBf, 32, 32))
    heatmap(fig[1, 2], RNG.rand(RGBAf, 32, 32))
    fig
end

@reference_test "heatmap_interpolation" begin
    f = Figure(size = (800, 800))
    data = RNG.rand(32, 32)
    # the grayscale heatmap hides the problem that interpolation based on values
    # in GLMakie looks different than interpolation based on colors in CairoMakie
    heatmap(f[1, 1], data, interpolate = false, colormap = :grays)
    heatmap(f[1, 2], data, interpolate = true, colormap = :grays)
    data_big = RNG.rand(1000, 1000)
    heatmap(f[2, 1], data_big, interpolate = false, colormap = :grays)
    heatmap(f[2, 2], data_big, interpolate = true, colormap = :grays)
    xs = (1:32) .^ 1.5
    ys = (1:32) .^ 1.5
    data = RNG.rand(32, 32)
    heatmap(f[3, 1], xs, ys, data, interpolate = false, colormap = :grays)
    f
end

@reference_test "poly and colormap" begin
    # example by @Paulms from MakieOrg/Makie.jl#310
    points = Point2f[[0.0, 0.0], [0.1, 0.0], [0.1, 0.1], [0.0, 0.1]]
    colors = [0.0 ,0.0, 0.5, 0.0]
    fig, ax, polyplot = poly(points, color=colors, colorrange=(0.0, 1.0))
    points = Point2f[[0.1, 0.1], [0.2, 0.1], [0.2, 0.2], [0.1, 0.2]]
    colors = [0.5,0.5,1.0,0.3]
    poly!(ax, points, color=colors, colorrange=(0.0, 1.0))
    fig
end

@reference_test "quiver" begin
    x = range(-2, stop=2, length=21)
    arrows(x, x, RNG.rand(21, 21), RNG.rand(21, 21), arrowsize=0.05)
end

@reference_test "Arrows on hemisphere" begin
    s = Sphere(Point3f(0), 0.9f0)
    fig, ax, meshplot = mesh(s)
    pos = decompose(Point3f, s)
    dirs = decompose_normals(s)
    arrows!(ax, pos, dirs, arrowcolor=:red, arrowsize=0.1, linecolor=:red)
    fig
end

@reference_test "image" begin
    fig = Figure()
    image(fig[1,1], Makie.logo(), axis = (; aspect = DataAspect()))
    image(fig[1, 2], RNG.rand(100, 500), axis = (; aspect = DataAspect()))
    fig
end

@reference_test "FEM polygon 2D" begin
    coordinates = [
        0.0 0.0;
        0.5 0.0;
        1.0 0.0;
        0.0 0.5;
        0.5 0.5;
        1.0 0.5;
        0.0 1.0;
        0.5 1.0;
        1.0 1.0;
    ]
    connectivity = [
        1 2 5;
        1 4 5;
        2 3 6;
        2 5 6;
        4 5 8;
        4 7 8;
        5 6 9;
        5 8 9;
    ]
    color = [0.0, 0.0, 0.0, 0.0, -0.375, 0.0, 0.0, 0.0, 0.0]
    poly(coordinates, connectivity, color=color, strokecolor=(:black, 0.6), strokewidth=4)
end

@reference_test "FEM mesh 2D" begin
    coordinates = [
        0.0 0.0;
        0.5 0.0;
        1.0 0.0;
        0.0 0.5;
        0.5 0.5;
        1.0 0.5;
        0.0 1.0;
        0.5 1.0;
        1.0 1.0;
    ]
    connectivity = [
        1 2 5;
        1 4 5;
        2 3 6;
        2 5 6;
        4 5 8;
        4 7 8;
        5 6 9;
        5 8 9;
    ]
    color = [0.0, 0.0, 0.0, 0.0, -0.375, 0.0, 0.0, 0.0, 0.0]
    fig, ax, meshplot = mesh(coordinates, connectivity, color=color, shading=NoShading)
    wireframe!(ax, meshplot[1], color=(:black, 0.6), linewidth=3)
    fig
end

@reference_test "colored triangle" begin
    mesh(
        [(0.0, 0.0), (0.5, 1.0), (1.0, 0.0)], color=[:red, :green, :blue],
        shading=NoShading
    )
end

@reference_test "colored triangle with poly" begin
    poly(
        [(0.0, 0.0), (0.5, 1.0), (1.0, 0.0)],
        color=[:red, :green, :blue],
        strokecolor=:black, strokewidth=2
    )
end

@reference_test "scale_plot" begin
    t = range(0, stop=1, length=500) # time steps
    θ = (6π) .* t    # angles
    x =  # x coords of spiral
    y =  # y coords of spiral
    lines(t .* cos.(θ), t .* sin.(θ);
        color=t, colormap=:algae, linewidth=8, axis = (; aspect = DataAspect()))
end

@reference_test "Polygons" begin
    points = decompose(Point2f, Circle(Point2f(50), 50f0))
    fig, ax, pol = poly(points, color=:gray, strokewidth=10, strokecolor=:red)
    # Optimized forms
    poly!(ax, [Circle(Point2f(50 + 300), 50f0)], color=:gray, strokewidth=10, strokecolor=:red)
    poly!(ax, [Circle(Point2f(50 + i, 50 + i), 10f0) for i = 1:100:400], color=:red)
    poly!(ax, [Rect2f(50 + i, 50 + i, 20, 20) for i = 1:100:400], strokewidth=2, strokecolor=:green)
    linesegments!(ax,
        [Point2f(50 + i, 50 + i) => Point2f(i + 70, i + 70) for i = 1:100:400], linewidth=8, color=:purple
    )
    fig
end

@reference_test "Text Annotation" begin
    text(
        ". This is an annotation!",
        position=(300, 200),
        align=(:center,  :center),
        fontsize=60,
        font="Blackchancery"
    )
end

@reference_test "Text rotation" begin
    fig = Figure()
    ax = fig[1, 1] = Axis(fig)
    pos = (500, 500)
    posis = Point2f[]
    for r in range(0, stop=2pi, length=20)
        p = pos .+ (sin(r) * 100.0, cos(r) * 100)
        push!(posis, p)
        text!(ax, "test",
            position=p,
            fontsize=50,
            rotation=1.5pi - r,
            align=(:center, :center)
        )
    end
    scatter!(ax, posis, markersize=10)
    fig
end

@reference_test "Standard deviation band" begin
    # Sample 100 Brownian motion path and plot the mean trajectory together
    # with a ±1σ band (visualizing uncertainty as marginal standard deviation).
    n, m = 100, 101
    t = range(0, 1, length=m)
    X = cumsum(RNG.randn(n, m), dims=2)
    X = X .- X[:, 1]
    μ = vec(mean(X, dims=1)) # mean
    lines(t, μ)              # plot mean line
    σ = vec(std(X, dims=1))  # stddev
    band!(t, μ + σ, μ - σ)   # plot stddev band
    current_figure()
end

@reference_test "Streamplot animation" begin
    v(x::Point2{T}, t) where T = Point2{T}(one(T) * x[2] * t, 4 * x[1])
    sf = Observable(Base.Fix2(v, 0.0))
    title_str = Observable("t = 0.00")
    sp = streamplot(sf, -2..2, -2..2;
                    linewidth=2, colormap=:magma, axis=(;title=title_str))
    Record(sp, LinRange(0, 20, 5); framerate=1) do i
        sf[] = Base.Fix2(v, i)
        title_str[] = "t = $(round(i; sigdigits=2))"
    end
end


@reference_test "Line changing colour" begin
    fig, ax, lineplot = lines(RNG.rand(10); linewidth=10)
    N = 20
    Record(fig, 1:N; framerate=1) do i
        lineplot.color = RGBf(i / N, (N - i) / N, 0) # animate scene
    end
end

let
    struct FitzhughNagumo{T}
        ϵ::T
        s::T
        γ::T
        β::T
    end
    @reference_test "streamplot" begin
        P = FitzhughNagumo(0.1, 0.0, 1.5, 0.8)
        ff(x, P::FitzhughNagumo) = Point2f(
            (x[1] - x[2] - x[1]^3 + P.s) / P.ϵ,
            P.γ * x[1] - x[2] + P.β
        )
        ff(x) = ff(x, P)
        streamplot(ff, -1.5..1.5, -1.5..1.5, colormap=:magma)
    end
end

@reference_test "Transforming lines" begin
    N = 7 # number of colours in default palette
    fig = Figure()
    ax = Axis(fig)
    fig[1,1] = ax
    st = Stepper(fig)

    xs = 0:9        # data
    ys = zeros(10)
    colors = Makie.DEFAULT_PALETTES.color[]
    plots = map(1:N) do i # plot lines
        lines!(ax,
            xs, ys;
            color=colors[i],
            linewidth=5
        ) # plot lines with colors
    end

    Makie.step!(st)

    for (i, rot) in enumerate(LinRange(0, π / 2, N))
        Makie.rotate!(plots[i], rot)
        arc!(ax,
            Point2f(0),
            (8 - i),
            pi / 2,
            (pi / 2 - rot);
            color=plots[i].color,
            linewidth=5,
            linestyle=:dash
        )
    end

    Makie.step!(st)
    st
end

@reference_test "Axes label rotations" begin
    axis = (
        xlabel = "a long x label for this axis",
        ylabel = "a long y\nlabel for this axis",
        xlabelrotation = π / 4,
        ylabelrotation = 0,
    )
    fig, ax, _ = scatter(0:1; axis)

    st = Stepper(fig)
    Makie.step!(st)

    ax.yaxisposition[] = :right
    ax.ylabelrotation[] = Makie.automatic
    ax.xlabelrotation[] = -π / 5
    Makie.step!(st)

    ax.xaxisposition[] = :top
    ax.xlabelrotation[] = 3π / 4
    ax.ylabelrotation[] = π / 4
    Makie.step!(st)

    # reset to defaults
    ax.xaxisposition[] = :bottom
    ax.yaxisposition[] = :left
    ax.xlabelrotation[] = ax.ylabelrotation[] = Makie.automatic
    Makie.step!(st)

    st
end

@reference_test "Colorbar label rotations" begin
    axis = (
        xlabel = "x axis label",
        ylabel = "y axis label",
        xlabelrotation = -π / 10,
        ylabelrotation = -π / 3,
        yaxisposition = :right,
    )
    fig, _, _ = scatter(0:1; axis)

    cb_vert = Colorbar(fig[1, 2]; label = "vertical cbar", labelrotation = 0)
    cb_horz = Colorbar(fig[2, 1]; label = "horizontal cbar", labelrotation = π / 5, vertical = false)

    st = Stepper(fig)
    Makie.step!(st)

    # reset to defaults
    cb_vert.labelrotation[] = Makie.automatic
    Makie.step!(st)

    cb_horz.labelrotation[] = Makie.automatic
    Makie.step!(st)

    st
end

@reference_test "Errorbars x y low high" begin
    x = 1:10
    y = sin.(x)
    fig, ax, scatterplot = scatter(x, y)
    errorbars!(ax, x, y, RNG.rand(10) .+ 0.5, RNG.rand(10) .+ 0.5)
    errorbars!(ax, x, y, RNG.rand(10) .+ 0.5, RNG.rand(10) .+ 0.5, color = :red, direction = :x)
    fig
end

@reference_test "Errorbars log scale" begin
    x = 1:5
    y = sin.(x) .+ 5
    fig = Figure()
    errorbars(fig[1, 1], x, y, y .- 1, y .+ 1; linewidth = 3, whiskerwidth = 20, axis = (; yscale = log10, xscale = log10))
    errorbars(fig[1, 2], y, x, y .- 1, y .+ 1; linewidth = 3, whiskerwidth = 20, direction = :x, axis = (; yscale = log10, xscale = log10))
    fig
end

@reference_test "Rangebars x y low high" begin
    vals = -1:0.1:1

    lows = zeros(length(vals))
    highs = LinRange(0.1, 0.4, length(vals))

    fig, ax, rbars = rangebars(vals, lows, highs, color = :red)
    rangebars!(ax, vals, lows, highs, color = LinRange(0, 1, length(vals)),
        whiskerwidth = 3, direction = :x)
    fig
end


@reference_test "Simple pie chart" begin
    fig = Figure(size=(800, 800))
    pie(fig[1, 1], 1:5, color=collect(1:5), axis=(;aspect=DataAspect()))
    fig
end

@reference_test "Hollow pie chart" begin
    pie(1:5, color=collect(1.0:5), radius=2, inner_radius=1, axis=(;aspect=DataAspect()))
end

@reference_test "Open pie chart" begin
    pie(0.1:0.1:1.0, normalize=false, axis=(;aspect=DataAspect()))
end

@reference_test "intersecting polygon" begin
    x = LinRange(0, 2pi, 100)
    poly(Point2f.(zip(sin.(x), sin.(2x))), color = :white, strokecolor = :blue, strokewidth = 10)
end


@reference_test "Line Function" begin
    x = range(0, stop=3pi)
    fig, ax, lineplot = lines(x, sin.(x))
    lines!(ax, x, cos.(x), color=:blue)
    fig
end

@reference_test "Grouped bar" begin
    x1         = ["a_right", "a_right", "a_right", "a_right"]
    y1         = [2, 3, -3, -2]
    grp_dodge1 = [2, 2,  1,  1]
    grp_stack1 = [1, 2,  1,  2]

    x2         = ["z_left", "z_left", "z_left", "z_left"]
    y2         = [2, 3, -3, -2]
    grp_dodge2 = [1, 2,  1,  2]
    grp_stack2 = [1, 1,  2,  2]

    perm = [1, 4, 2, 7, 5, 3, 8, 6]
    x = [x1; x2][perm]
    x = categorical(x, levels = ["z_left", "a_right"])
    y = [y1; y2][perm]
    grp_dodge = [grp_dodge1; grp_dodge2][perm]
    grp_stack = [grp_stack1; grp_stack2][perm]

    tbl = (; x = x, grp_dodge = grp_dodge, grp_stack = grp_stack, y = y)

    fig = Figure()
    ax = Axis(fig[1,1])

    barplot!(ax, levelcode.(tbl.x), tbl.y, dodge = tbl.grp_dodge, stack = tbl.grp_stack, color = tbl.grp_stack)

    ax.xticks = (1:2, ["z_left", "a_right"])

    fig
end


@reference_test "space 2D" begin
    # This should generate a regular grid with text in a circle in a box. All
    # sizes and positions are scaled to be equal across all options.
    fig = Figure(size = (700, 700))
    ax = Axis(fig[1, 1], width = 600, height = 600)
    spaces = (:data, :pixel, :relative, :clip)
    xs = [
        [0.1, 0.35, 0.6, 0.85],
        [0.1, 0.35, 0.6, 0.85] * 600,
        [0.1, 0.35, 0.6, 0.85],
        2 .* [0.1, 0.35, 0.6, 0.85] .- 1
    ]
    scales = (0.02, 12, 0.02, 0.04)
    for (i, space) in enumerate(spaces)
        for (j, mspace) in enumerate(spaces)
            s = 1.5scales[i]
            mesh!(
                ax, Rect2f(xs[i][i] - 2s, xs[i][j] - 2s, 4s, 4s), space = space,
                shading = NoShading, color = :blue)
            lines!(
                ax, Rect2f(xs[i][i] - 2s, xs[i][j] - 2s, 4s, 4s),
                space = space, linewidth = 2, color = :red)
            scatter!(
                ax, Point2f(xs[i][i], xs[i][j]), color = :orange, marker = Circle,
                markersize = 5scales[j], space = space, markerspace = mspace)
            text!(
                ax, "$space\n$mspace", position = Point2f(xs[i][i], xs[i][j]),
                fontsize = scales[j], space = space, markerspace = mspace,
                align = (:center, :center), color = :black)
        end
    end
    xlims!(ax, 0, 1)
    ylims!(ax, 0, 1)
    fig
end

@reference_test "space 2D autolimits" begin
    # Same code as above, but without setting limits. This should look different.
    # Compared to the test above:
    # - (data -> x) column should be centered in x direction
    # - (data -> x) column: meshes and lines should be stretched in x direction
    # - (data -> not data) column: circles and text should keep aspect
    # - (x -> data) row should have stretched circle and text ain x direction
    # - (not data -> data) should keep aspect ratio for mesh and lines
    # - (data -> x) should be slightly missaligned with (not data -> x)
    fig = Figure(size = (700, 700))
    ax = Axis(fig[1, 1], width = 600, height = 600)
    spaces = (:data, :pixel, :relative, :clip)
    xs = [
        [0.1, 0.35, 0.6, 0.85],
        [0.1, 0.35, 0.6, 0.85] * 600,
        [0.1, 0.35, 0.6, 0.85],
        2 .* [0.1, 0.35, 0.6, 0.85] .- 1
    ]
    scales = (0.02, 12, 0.02, 0.04)
    for (i, space) in enumerate(spaces)
        for (j, mspace) in enumerate(spaces)
            s = 1.5scales[i]
            mesh!(
                ax, Rect2f(xs[i][i] - 2s, xs[i][j] - 2s, 4s, 4s), space = space,
                shading = NoShading, color = :blue)
            lines!(
                ax, Rect2f(xs[i][i] - 2s, xs[i][j] - 2s, 4s, 4s),
                space = space, linewidth = 2, color = :red)
            scatter!(
                ax, Point2f(xs[i][i], xs[i][j]), color = :orange, marker = Circle,
                markersize = 5scales[j], space = space, markerspace = mspace)
            text!(
                ax, "$space\n$mspace", position = Point2f(xs[i][i], xs[i][j]),
                fontsize = scales[j], space = space, markerspace = mspace,
                align = (:center, :center), color = :black)
        end
    end
    fig
end

@reference_test "Scatter & Text transformations" begin
    # Check that transformations apply in `space = :data`
    fig, ax, p = scatter(Point2f(100, 0.5), marker = 'a', markersize=50)
    t = text!(Point2f(100, 0.5), text = "Test", fontsize = 50, transform_marker=true)
    translate!(p, -100, 0, 0)
    translate!(t, -100, 0, 0)

    # Check that scale and rotate don't act on the marker for scatter (only the position)
    p2 = scatter!(ax, Point2f(1, 0), marker= 'a', markersize = 50)
    Makie.rotate!(p2, pi/4)
    scale!(p2, 0.5, 0.5, 1)

    # but do act on glyphs of text
    t2 = text!(ax, 1, 0, text = "Test", fontsize = 50, transform_marker=true)
    Makie.rotate!(t2, pi/4)
    scale!(t2, 0.5, 0.5, 1)

    xlims!(ax, -0.2, 0.5)
    ylims!(ax, 0, 1)

    fig
end

@reference_test "Array of Images Scatter" begin
    img = Makie.logo()
    scatter(1:2, 1:2, marker = [img, img], markersize=reverse(size(img) ./ 10), axis=(limits=(0.5, 2.5, 0.5, 2.5),))
end

@reference_test "Image Scatter different sizes" begin
    img = Makie.logo()
    img2 = load(Makie.assetpath("doge.png"))
    images = [img, img2]
    markersize = map(img-> Vec2f(reverse(size(img) ./ 10)), images)
    scatter(1:2, 1:2, marker = images, markersize=markersize, axis=(limits=(0.5, 2.5, 0.5, 2.5),))
end

@reference_test "2D surface with explicit color" begin
    surface(1:10, 1:10, ones(10, 10); color = [RGBf(x*y/100, 0, 0) for x in 1:10, y in 1:10], shading = NoShading)
end

@reference_test "heatmap and image colormap interpolation" begin
    f = Figure(size=(500, 500))
    crange = LinRange(0, 255, 10)
    len = length(crange)
    img = zeros(Float32, len, len + 2)
    img[:, 1] .= 255f0
    for (i, v) in enumerate(crange)
        ib = i + 1
        img[2:end-1, ib] .= v
        img[1, ib] = 255-v
        img[end, ib] = 255-v
    end

    kw(p, interpolate) = (axis=(title="$(p)(interpolate=$(interpolate))", aspect=DataAspect()), interpolate=interpolate, colormap=[:white, :black])

    for (i, p) in enumerate([heatmap, image])
        for (j, interpolate) in enumerate([true, false])
            ax, pl = p(f[i,j], img; kw(p, interpolate)...)
            hidedecorations!(ax)
        end
    end
    f
end

@reference_test "nonlinear colormap" begin
    n = 100
    categorical = [false, true]
    scales = [exp, identity, log, log10]
    fig = Figure(size = (500, 250))
    ax = Axis(fig[1, 1])
    for (i, cat) in enumerate(categorical)
        for (j, scale) in enumerate(scales)
            cg = if cat
                cgrad(:viridis, 5; scale = scale, categorical=true)
            else
                cgrad(:viridis; scale = scale, categorical=nothing)
            end
            lines!(ax, Point2f.(LinRange(i+0.1, i+0.9, n), j); color = 1:n, colormap = cg, linewidth = 10)
        end
    end
    ax.xticks[] = ((1:length(categorical)) .+ 0.5, ["categorical=false", "categorical=true"])
    ax.yticks[] = ((1:length(scales)), string.(scales))
    fig
end

@reference_test "colormap with specific values" begin
    cmap = cgrad([:black,:white,:orange],[0,0.2,1])
    fig = Figure(size=(400,200))
    ax = Axis(fig[1,1])
    x = range(0,1,length=50)
    scatter!(fig[1,1],Point2.(x,fill(0.,50)),color=x,colormap=cmap)
    hidedecorations!(ax)
    Colorbar(fig[2,1],vertical=false,colormap=cmap)
    fig
end

@reference_test "colorscale (heatmap)" begin
    x = 10.0.^(1:0.1:4)
    y = 1.0:0.1:5.0
    fig, ax, hm = heatmap(x, y, (x, y) -> x; axis = (; xscale = log10), colorscale = log10)
    Colorbar(fig[1, 2], hm)
    fig
end

@reference_test "colorscale (lines)" begin
    xs = 0:0.01:10
    ys = 2 .* (1 .+ sin.(xs))
    fig = Figure()
    lines(fig[1, 1], xs, ys; linewidth=50, color=ys, colorscale=identity)
    lines(fig[2, 1], xs, ys; linewidth=50, color=ys, colorscale=sqrt)
    fig
end

@reference_test "colorscale (scatter)" begin
    xs = range(0, 10; length = 30)
    ys = 0.5 .* sin.(xs)
    color = (1:30) .^ 2
    markersize = 100
    fig = Figure()
    scatter(fig[1, 1], xs, ys; markersize, color, colorscale = identity)
    scatter(fig[2, 1], xs, ys; markersize, color, colorscale = log10)
    fig
end

@reference_test "colorscale (hexbin)" begin
    x = RNG.randn(10_000)
    y = RNG.randn(10_000)
    fig = Figure()
    hexbin(fig[1, 1], x, y; bins = 40, colorscale = identity)
    hexbin(fig[1, 2], x, y; bins = 40, colorscale = log10)
    fig
end

@reference_test "multi rect with poly" begin
    # use thick strokewidth, so it will make tests fail if something is missing
    poly([Rect2f(0, 0, 1, 1)], color=:green, strokewidth=100, strokecolor=:black)
end

@reference_test "minor grid & scales" begin
    data = LinRange(0.01, 0.99, 200)
    f = Figure(size = (800, 800))
    for (i, scale) in enumerate([log10, log2, log, sqrt, Makie.logit, identity])
        row, col = fldmod1(i, 2)
        Axis(f[row, col], yscale = scale, title = string(scale),
            yminorticksvisible = true, yminorgridvisible = true,
            xminorticksvisible = true, xminorgridvisible = true,
            yminortickwidth = 4.0, xminortickwidth = 4.0,
            yminorgridwidth = 6.0, xminorgridwidth = 6.0,
            yminorticks = IntervalsBetween(3))

        lines!(data, color = :blue)
    end
    f
end

@reference_test "Tooltip" begin
    fig, ax, p = scatter(Point2f(0,0))
    xlims!(ax, -10, 10)
    ylims!(ax, -5, 5)
    tt = tooltip!(ax, Point2f(0), text = "left", placement = :left)
    tt.backgroundcolor[] = :red
    tooltip!(
        ax, 0, 0, "above with \nnewline\nand offset",
        placement = :above, textpadding = (8, 5, 3, 2), align = 0.8
    )
    tooltip!(ax, Point2f(0), "below", placement = :below, outline_color = :red, outline_linestyle = :dot)
    tooltip!(
        ax, 0, 0, text = "right", placement = :right, fontsize = 30,
        outline_linewidth = 5, offset = 30, triangle_size = 15,
        strokewidth = 2f0, strokecolor = :cyan
    )
    fig
end

@reference_test "tricontourf" begin
    x = RNG.randn(50)
    y = RNG.randn(50)
    z = -sqrt.(x .^ 2 .+ y .^ 2) .+ 0.1 .* RNG.randn.()

    f, ax, tr = tricontourf(x, y, z)
    scatter!(x, y, color = z, strokewidth = 1, strokecolor = :black)
    Colorbar(f[1, 2], tr)
    f
end

@reference_test "tricontourf extendhigh extendlow" begin
    x = RNG.randn(50)
    y = RNG.randn(50)
    z = -sqrt.(x .^ 2 .+ y .^ 2) .+ 0.1 .* RNG.randn.()

    f, ax, tr = tricontourf(x, y, z, levels = -1.8:0.2:-0.4, extendhigh = :red, extendlow = :orange)
    scatter!(x, y, color = z, strokewidth = 1, strokecolor = :black)
    Colorbar(f[1, 2], tr)
    f
end

@reference_test "tricontourf relative mode" begin
    x = RNG.randn(50)
    y = RNG.randn(50)
    z = -sqrt.(x .^ 2 .+ y .^ 2) .+ 0.1 .* RNG.randn.()

    f, ax, tr = tricontourf(x, y, z, mode = :relative, levels = 0.2:0.1:1, colormap = :batlow)
    scatter!(x, y, color = z, strokewidth = 1, strokecolor = :black, colormap = :batlow)
    Colorbar(f[1, 2], tr)
    f
end

@reference_test "tricontourf manual vs delaunay" begin
    n = 20
    angles = range(0, 2pi, length = n+1)[1:end-1]
    x = [cos.(angles); 2 .* cos.(angles .+ pi/n)]
    y = [sin.(angles); 2 .* sin.(angles .+ pi/n)]
    z = (x .- 0.5).^2 + (y .- 0.5).^2 .+ 0.5 .* RNG.randn.()

    triangulation_inner = reduce(hcat, map(i -> [0, 1, n] .+ i, 1:n))
    triangulation_outer = reduce(hcat, map(i -> [n-1, n, 0] .+ i, 1:n))
    triangulation = hcat(triangulation_inner, triangulation_outer)

    f, ax, _ = tricontourf(x, y, z, triangulation = triangulation,
        axis = (; aspect = 1, title = "Manual triangulation"))
    scatter!(x, y, color = z, strokewidth = 1, strokecolor = :black)

    tricontourf(f[1, 2], x, y, z, triangulation = Makie.DelaunayTriangulation(),
        axis = (; aspect = 1, title = "Delaunay triangulation"))
    scatter!(x, y, color = z, strokewidth = 1, strokecolor = :black)

    f
end

@reference_test "tricontourf with boundary nodes" begin
    n = 20
    angles = range(0, 2pi, length = n+1)[1:end-1]
    x = [cos.(angles); 2 .* cos.(angles .+ pi/n)]
    y = [sin.(angles); 2 .* sin.(angles .+ pi/n)]
    z = (x .- 0.5).^2 + (y .- 0.5).^2 .+ 0.5.* RNG.randn.()

    inner = [n:-1:1; n] # clockwise inner
    outer = [(n+1):(2n); n+1] # counter-clockwise outer
    boundary_nodes = [[outer], [inner]]
    tri = triangulate([x'; y'], boundary_nodes = boundary_nodes)
    f, ax, _ = tricontourf(tri, z)
    scatter!(x, y, color = z, strokewidth = 1, strokecolor = :black)
    f
end

@reference_test "tricontourf with boundary nodes and edges" begin
    curve_1 = [
    [(0.0, 0.0), (5.0, 0.0), (10.0, 0.0), (15.0, 0.0), (20.0, 0.0), (25.0, 0.0)],
    [(25.0, 0.0), (25.0, 5.0), (25.0, 10.0), (25.0, 15.0), (25.0, 20.0), (25.0, 25.0)],
    [(25.0, 25.0), (20.0, 25.0), (15.0, 25.0), (10.0, 25.0), (5.0, 25.0), (0.0, 25.0)],
    [(0.0, 25.0), (0.0, 20.0), (0.0, 15.0), (0.0, 10.0), (0.0, 5.0), (0.0, 0.0)]
    ]
    curve_2 = [
        [(4.0, 6.0), (4.0, 14.0), (4.0, 20.0), (18.0, 20.0), (20.0, 20.0)],
        [(20.0, 20.0), (20.0, 16.0), (20.0, 12.0), (20.0, 8.0), (20.0, 4.0)],
        [(20.0, 4.0), (16.0, 4.0), (12.0, 4.0), (8.0, 4.0), (4.0, 4.0), (4.0, 6.0)]
    ]
    curve_3 = [
        [(12.906, 10.912), (16.0, 12.0), (16.16, 14.46), (16.29, 17.06),
        (13.13, 16.86), (8.92, 16.4), (8.8, 10.9), (12.906, 10.912)]
    ]
    curves = [curve_1, curve_2, curve_3]
    points = [
        (3.0, 23.0), (9.0, 24.0), (9.2, 22.0), (14.8, 22.8), (16.0, 22.0),
        (23.0, 23.0), (22.6, 19.0), (23.8, 17.8), (22.0, 14.0), (22.0, 11.0),
        (24.0, 6.0), (23.0, 2.0), (19.0, 1.0), (16.0, 3.0), (10.0, 1.0), (11.0, 3.0),
        (6.0, 2.0), (6.2, 3.0), (2.0, 3.0), (2.6, 6.2), (2.0, 8.0), (2.0, 11.0),
        (5.0, 12.0), (2.0, 17.0), (3.0, 19.0), (6.0, 18.0), (6.5, 14.5),
        (13.0, 19.0), (13.0, 12.0), (16.0, 8.0), (9.8, 8.0), (7.5, 6.0),
        (12.0, 13.0), (19.0, 15.0)
    ]
    boundary_nodes, points = convert_boundary_points_to_indices(curves; existing_points=points)
    edges = Set(((1, 19), (19, 12), (46, 4), (45, 12)))

    tri = triangulate(points; boundary_nodes = boundary_nodes, segments = edges, check_arguments = false)
    z = [(x - 1) * (y + 1) for (x, y) in DelaunayTriangulation.each_point(tri)]
    f, ax, _ = tricontourf(tri, z, levels = 30)
    f
end

@reference_test "tricontourf with provided triangulation" begin
    θ = [LinRange(0, 2π * (1 - 1/19), 20); 0]
    xy = Vector{Vector{Vector{NTuple{2,Float64}}}}()
    cx = [0.0, 3.0]
    for i in 1:2
        push!(xy, [[(cx[i] + cos(θ), sin(θ)) for θ in θ]])
        push!(xy, [[(cx[i] + 0.5cos(θ), 0.5sin(θ)) for θ in reverse(θ)]])
    end
    boundary_nodes, points = convert_boundary_points_to_indices(xy)
    tri = triangulate(points; boundary_nodes=boundary_nodes, check_arguments=false)
    z = [(x - 3/2)^2 + y^2 for (x, y) in DelaunayTriangulation.each_point(tri)]

    f, ax, tr = tricontourf(tri, z, colormap = :matter)
    f
end

@reference_test "contour labels 2D" begin
    paraboloid = (x, y) -> 10(x^2 + y^2)

    x = range(-4, 4; length = 40)
    y = range(-4, 4; length = 60)
    z = paraboloid.(x, y')

    fig, ax, hm = heatmap(x, y, z)
    Colorbar(fig[1, 2], hm)

    contour!(
        ax, x, y, z;
        color = :red, levels = 0:20:100, labels = true,
        labelsize = 15, labelfont = :bold, labelcolor = :orange,
    )
    fig
end

@reference_test "contour labels with transform_func" begin
    f = Figure(size = (400, 400))
    a = Axis(f[1, 1], xscale = log10)
    xs = 10 .^ range(0, 3, length=101)
    ys = range(1, 4, length=101)
    zs = [sqrt(x*x + y*y) for x in -50:50, y in -50:50]
    contour!(a, xs, ys, zs, labels = true, labelsize = 20)
    f
end

@reference_test "contour labels 3D" begin
    fig = Figure()
    Axis3(fig[1, 1])

    xs = ys = range(-.5, .5; length = 50)
    zs = @. √(xs^2 + ys'^2)

    levels = .025:.05:.475
    contour3d!(-zs; levels = -levels, labels = true, color = :blue)
    contour3d!(+zs; levels = +levels, labels = true, color = :red, labelcolor = :black)
    fig
end

@reference_test "marker offset in data space" begin
    f = Figure()
    ax = Axis(f[1, 1]; xticks=0:1, yticks=0:10)
    scatter!(ax, fill(0, 10), 0:9, marker=Rect, marker_offset=Vec2f(0,0), transform_marker=true, markerspace=:data, markersize=Vec2f.(1, LinRange(0.1, 1, 10)))
    lines!(ax, Rect(0, 0, 1, 10), color=:red)
    f
end

@reference_test "trimspine" begin
    with_theme(Axis = (limits = (0.5, 5.5, 0.3, 3.4), spinewidth = 8, topspinevisible = false, rightspinevisible = false)) do
        f = Figure(size = (800, 800))

        for (i, ts) in enumerate([(true, true), (true, false), (false, true), (false, false)])
            Label(f[0, i], string(ts), tellwidth = false)
            Axis(f[1, i], xtrimspine = ts)
            Axis(f[2, i], ytrimspine = ts)
            Axis(f[3, i], xtrimspine = ts, xreversed = true)
            Axis(f[4, i], ytrimspine = ts, yreversed = true)
        end

        for (i, l) in enumerate(["x", "y", "x reversed", "y reversed"])
            Label(f[i, 5], l, tellheight = false)
        end

        f
    end
end

@reference_test "hexbin bin int" begin
    f = Figure(size = (800, 800))

    x = RNG.rand(300)
    y = RNG.rand(300)

    for i in 2:5
        ax = Axis(f[fldmod1(i-1, 2)...], title = "bins = $i", aspect = DataAspect())
        hexbin!(ax, x, y, bins = i)
        wireframe!(ax, Rect2f(Point2f.(x, y)), color = :red)
        scatter!(ax, x, y, color = :red, markersize = 5)
    end

    f
end

@reference_test "hexbin bin tuple" begin
    f = Figure(size = (800, 800))

    x = RNG.rand(300)
    y = RNG.rand(300)

    for i in 2:5
        ax = Axis(f[fldmod1(i-1, 2)...], title = "bins = (3, $i)", aspect = DataAspect())
        hexbin!(ax, x, y, bins = (3, i))
        wireframe!(ax, Rect2f(Point2f.(x, y)), color = :red)
        scatter!(ax, x, y, color = :red, markersize = 5)
    end

    f
end



@reference_test "hexbin two cellsizes" begin
    f = Figure(size = (800, 800))

    x = RNG.rand(300)
    y = RNG.rand(300)

    for (i, cellsize) in enumerate([0.1, 0.15, 0.2, 0.25])
        ax = Axis(f[fldmod1(i, 2)...], title = "cellsize = ($cellsize, $cellsize)", aspect = DataAspect())
        hexbin!(ax, x, y, cellsize = (cellsize, cellsize))
        wireframe!(ax, Rect2f(Point2f.(x, y)), color = :red)
        scatter!(ax, x, y, color = :red, markersize = 5)
    end

    f
end

@reference_test "hexbin one cellsize" begin
    f = Figure(size = (800, 800))

    x = RNG.rand(300)
    y = RNG.rand(300)

    for (i, cellsize) in enumerate([0.1, 0.15, 0.2, 0.25])
        ax = Axis(f[fldmod1(i, 2)...], title = "cellsize = $cellsize", aspect = DataAspect())
        hexbin!(ax, x, y, cellsize = cellsize)
        wireframe!(ax, Rect2f(Point2f.(x, y)), color = :red)
        scatter!(ax, x, y, color = :red, markersize = 5)
    end

    f
end

@reference_test "hexbin threshold" begin
    f = Figure(size = (800, 800))

    x = RNG.randn(100000)
    y = RNG.randn(100000)

    for (i, threshold) in enumerate([1, 10, 100, 500])
        ax = Axis(f[fldmod1(i, 2)...], title = "threshold = $threshold", aspect = DataAspect())
        hexbin!(ax, x, y, cellsize = 0.4, threshold = threshold)
    end
    f
end

@reference_test "hexbin scale" begin
    x = RNG.randn(100000)
    y = RNG.randn(100000)

    f = Figure()
    hexbin(f[1, 1], x, y, bins = 40,
        axis = (aspect = DataAspect(), title = "scale = identity"))
    hexbin(f[1, 2], x, y, bins = 40, colorscale=log10,
        axis = (aspect = DataAspect(), title = "scale = log10"))
    f
end

# Scatter needs working highclip/lowclip first
@reference_test "hexbin colorrange highclip lowclip" begin
    x = RNG.randn(100000)
    y = RNG.randn(100000)

    f, ax, pl = hexbin(x, y,
        bins = 40,
        axis = (aspect = DataAspect(),),
        colorrange = (10, 300),
        highclip = :red,
        lowclip = :pink,
        strokewidth = 1,
        strokecolor = :gray30
    )
end

@reference_test "Latex labels after the fact" begin
    f = Figure(fontsize = 50)
    ax = Axis(f[1, 1])
    ax.xticks = ([3, 6, 9], [L"x" , L"y" , L"z"])
    ax.yticks = ([3, 6, 9], [L"x" , L"y" , L"z"])
    f
end

@reference_test "Rich text" begin
    f = Figure(fontsize = 30, size = (800, 600))
    ax = Axis(f[1, 1],
        limits = (1, 100, 0.001, 1),
        xscale = log10,
        yscale = log2,
        title = rich("A ", rich("title", color = :red, font = :bold_italic)),
        xlabel = rich("X", subscript("label", fontsize = 25)),
        ylabel = rich("Y", superscript("label")),
    )
    Label(f[1, 2], rich("Hi", rich("Hi", offset = (0.2, 0.2), color = :blue)), tellheight = false)
    Label(f[1, 3], rich("X", superscript("super"), subscript("sub")), tellheight = false)
    f
end

@reference_test "bracket scalar" begin
    f, ax, l = lines(0..9, sin; axis = (; xgridvisible = false, ygridvisible = false))
    ylims!(ax, -1.5, 1.5)

    bracket!(pi/2, 1, 5pi/2, 1, offset = 5, text = "Period length", style = :square)

    bracket!(pi/2, 1, pi/2, -1, text = "Amplitude", orientation = :down,
        linestyle = :dash, rotation = 0, align = (:right, :center), textoffset = 4, linewidth = 2, color = :red, textcolor = :red)

    bracket!(2.3, sin(2.3), 4.0, sin(4.0),
        text = "Falling", offset = 10, orientation = :up, color = :purple, textcolor = :purple)

    bracket!(Point(5.5, sin(5.5)), Point(7.0, sin(7.0)),
        text = "Rising", offset = 10, orientation = :down, color = :orange, textcolor = :orange,
        fontsize = 30, textoffset = 30, width = 50)
    f
end

@reference_test "bracket vector" begin
    f = Figure()
    ax = Axis(f[1, 1])

    bracket!(ax,
        1:5,
        2:6,
        3:7,
        2:6,
        text = ["A", "B", "C", "D", "E"],
        orientation = :down,
    )

    bracket!(ax,
        [(Point2f(i, i-0.7), Point2f(i+2, i-0.7)) for i in 1:5],
        text = ["F", "G", "H", "I", "J"],
        color = [:red, :blue, :green, :orange, :brown],
        linestyle = [:dash, :dot, :dash, :dot, :dash],
        orientation = [:up, :down, :up, :down, :up],
        textcolor = [:red, :blue, :green, :orange, :brown],
        fontsize = range(12, 24, length = 5),
    )

    # https://github.com/MakieOrg/Makie.jl/issues/3569
    b = bracket!(ax,
        [5, 6],
        [1, 2],
        [6, 7],
        [1, 2],
    )

    f
end

@reference_test "Log scale histogram (barplot)" begin
    f = Figure()
    hist(
        f[1, 1],
        RNG.randn(10^6);
        axis=(; yscale=log2)
    )
    hist(
        f[1, 2],
        RNG.randn(10^6);
        axis=(; xscale=log2),
        direction = :x
    )
    # make a gap in histogram as edge case
    hist(
        f[2, 1],
        filter!(x-> x<0 || x > 1.5, RNG.randn(10^6));
        axis=(; yscale=log10)
    )
    hist(
        f[2, 2],
        filter!(x-> x<0 || x > 1.5, RNG.randn(10^6));
        axis=(; xscale=log10),
        direction = :x
    )
    f
end

@reference_test "Histogram" begin
    data = sin.(1:1000)

    fig = Figure(size = (900, 900))
    hist(fig[1, 1], data)
    hist(fig[1, 2], data, bins = 30, color = :orange)
    a, p = hist(fig[1, 3], data, bins = 10, color = :transparent, strokecolor = :red, strokewidth = 4.0)
    a.xgridcolor[] = RGBAf(0,0,0,1); a.ygridcolor[] = RGBAf(0,0,0,1)

    hist(fig[2, 1], data, normalization = :pdf, direction = :x)
    hist(fig[2, 2], data, normalization = :density, color = 1:15)
    hist(fig[2, 3], data, normalization = :probability, scale_to = :flip)

    hist(fig[3, 1], data, offset = 20.0)
    hlines!(0.0, color = :black, linewidth = 3)
    hist(fig[3, 2], data, fillto = 1.0, scale_to = -5.0, direction = :x)
    vlines!(0.0, color = :black, linewidth = 3)
    hist(fig[3, 3], data, bar_labels = :y, label_size = 10, bins = 10)

    hist(
        fig[4, 1], data, scale_to = :flip, offset = 20,
        bar_labels = :x, label_size = 12, label_color = :green
    )
    hlines!(0.0, color = :black, linewidth = 3)
    i12 = mod1.(1:10, 2)
    hist(fig[4, 2], data, scale_to = :flip, bins = 10, direction = :x,
        bar_labels = :x, label_size = [14, 10][i12],
        label_color = [:yellow, :blue][i12], label_offset = [-30, 10][i12]
    )
    hist(fig[4, 3], data, weights = 1.0 ./ (2.0 .+ data))

    fig
end

@reference_test "hist(...; gap=0.1)" begin
    fig = Figure(size = (400, 400))
    hist(fig[1,1], RNG.randn(1000); gap=0.1)
    fig
end

@reference_test "Stephist" begin
    stephist(RNG.rand(10000))
    current_figure()
end

@reference_test "LaTeXStrings linesegment offsets" begin
    s = Scene(camera = campixel!, size = (600, 600))
    for (i, (offx, offy)) in enumerate(zip([0, 20, 50], [0, 10, 30]))
        for (j, rot) in enumerate([0, pi/4, pi/2])
            scatter!(s, 150i, 150j, color=:black)
            text!(s, 150i, 150j, text = L"\sqrt{x+y}", offset = (offx, offy),
                rotation = rot, fontsize = 30)
        end
    end
    s
end

@reference_test "Scalar colors from colormaps" begin
    f = Figure(size = (600, 600))
    ax = Axis(f[1, 1])
    hidedecorations!(ax)
    hidespines!(ax)
    colormap = :tab10
    colorrange = (1, 10)
    nan_color = :cyan
    for i in -1:13
        color = i == 13 ? NaN : i
        lowclip = i == 0 ? Makie.automatic : :bisque
        highclip = i == 11 ? Makie.automatic : :black
        lines!(ax, i .* [8, 8], [10, 590]; color, colormap, colorrange, lowclip, highclip, nan_color, linewidth = 5)
        scatter!(ax, fill(8 * i + 130, 50), range(10, 590, length = 50); color, colormap, colorrange, lowclip, highclip, nan_color)
        poly!(ax, Ref(Point2f(260, i * 50)) .+ Point2f[(0, 0), (50, 0), (25, 40)]; color, colormap, colorrange, lowclip, highclip, nan_color)
        text!(ax, 360, i * 50, text = "$i"; color, colormap, colorrange, lowclip, highclip, nan_color, fontsize = 40)
        poly!(ax, [Ref(Point2f(430 + 20 * j, 20 * j + i * 50)) .+ Point2f[(0, 0), (30, 0), (15, 22)] for j in 1:3]; color, colormap, colorrange, lowclip, highclip, nan_color)
    end
    f
end

@reference_test "Z-translation within a recipe" begin
    # This is testing whether backends respect the
    # z-level of plots within recipes in 2d.
    # Ideally, the output of this test
    # would be a blue line with red scatter markers.
    # However, if a backend does not correctly pick up on translations,
    # then this will be drawn in the drawing order, and blue
    # will completely obscure red.

    # It seems like we can't define recipes in `@reference_test` yet,
    # so we'll have to fake a recipe's structure.

    fig = Figure(size = (600, 600))
    # Create a recipe plot
    ax, plot_top = heatmap(fig[1, 1], randn(10, 10), colormap = [:transparent])
    # Plot some recipes at the level below the contour
    scatterlineplot_1 = scatterlines!(ax, 1:10, 1:10; linewidth = 20, markersize = 20, color = :red)
    scatterlineplot_2 = scatterlines!(ax, 1:10, 1:10; linewidth = 20, markersize = 30, color = :blue)
    # Translate the lowest level plots (scatters)
    translate!(scatterlineplot_1.plots[2], 0, 0, 1)
    translate!(scatterlineplot_2.plots[2], 0, 0, -1)
    # Display
    fig
end

@reference_test "Plotting empty polygons" begin
    p = Makie.Polygon(Point2f[])
    q = Makie.Polygon(Point2f[(-1.0, 0.0), (1.0, 0.0), (0.0, 1.0)])
    fig, ax, sc = poly([p, q])
    poly!(Axis(fig[1,2]), p, color = :black)
    poly!(Axis(fig[2,1]), [p, q], color = [:red, :blue])
    poly!(Axis(fig[2,2]), [p, q], color = :red)
    poly!(Axis(fig[3,1]), Makie.MultiPolygon([p]), color = :green)
    poly!(Axis(fig[3,2]), Makie.MultiPolygon([p, q]), color = [:black, :red])
    fig
end

@reference_test "lines (some with NaNs) with array colors" begin
    f = Figure()
    ax = Axis(f[1, 1])
    hidedecorations!(ax)
    hidespines!(ax)
    lines!(ax, 1:10, 1:10, color = fill(RGBAf(1, 0, 0, 0.5), 10), linewidth = 5)
    lines!(ax, 1:10, 2:11, color = [fill(RGBAf(1, 0, 0, 0.5), 5); fill(RGBAf(0, 0, 1, 0.5), 5)], linewidth = 5)
    lines!(ax, 1:10, [3, 4, NaN, 6, 7, NaN, 9, 10, 11, NaN], color = [fill(RGBAf(1, 0, 0, 0.5), 5); fill(RGBAf(0, 0, 1, 0.5), 5)], linewidth = 5)
    lines!(ax, 1:10, 4:13, color = repeat([RGBAf(1, 0, 0, 0.5), RGBAf(0, 0, 1, 0.5)], 5), linewidth = 5)
    lines!(ax, 1:10, fill(NaN, 10), color = repeat([RGBAf(1, 0, 0, 0.5), RGBAf(0, 0, 1, 0.5)], 5), linewidth = 5)
    lines!(ax, 1:10, [6, 7, 8, NaN, 10, 11, 12, 13, 14, 15], color = [:red, :blue, fill(:red, 8)...], linewidth = 5)
    lines!(ax, 1:3, [7, 8, 9], color = [:red, :red, :blue], linewidth = 5)
    lines!(ax, 1:3, [8, 9, NaN], color = [:red, :red, :blue], linewidth = 5)
    lines!(ax, 1:3, [NaN, 10, 11], color = [:red, :red, :blue], linewidth = 5)
    lines!(ax, 1:5, [10, 11, NaN, 13, 14], color = [:red, :red, :blue, :blue, :blue], linewidth = [5, 5, 5, 10, 10])
    lines!(ax, 1:10, 11:20, color = [fill(RGBAf(1, 0, 0, 0.5), 5); fill(RGBAf(0, 0, 1, 0.5), 5)], linewidth = 5, linestyle = :dot)
    lines!(ax, 1:10, 12:21, color = fill(RGBAf(1, 0, 0, 0.5), 10), linewidth = 5, linestyle = :dot)
    f
end

@reference_test "contour with single alpha color" begin
    x = range(-π, π; length=50)
    z = @. sin(x) * cos(x')
    fig, ax = contour(x, x, z, color=RGBAf(1,0,0,0.4), linewidth=6)
end

@reference_test "Triplot with points, ghost edges, and convex hull" begin
    pts = RNG.rand(2, 50)
    tri = triangulate(pts; rng = RNG.STABLE_RNG)
    fig, ax, sc = triplot(tri,
        triangle_color = :lightgray, strokewidth = 4,
        show_points=true, markersize = 20, markercolor = :orange,
        show_ghost_edges=true, ghost_edge_linewidth = 4,
        show_convex_hull=true, convex_hull_linewidth = 4

    )
    fig
end

# TODO: as noted in https://github.com/MakieOrg/Makie.jl/pull/3520#issuecomment-1873382060
# this test has some issues with random number generation across Julia 1.6 and 1, for now
# it's disabled until someone has time to look into it

# @reference_test "Triplot of a constrained triangulation with holes and a custom bounding box" begin
#     curve_1 = [[
#         (0.0, 0.0), (4.0, 0.0), (8.0, 0.0), (12.0, 0.0), (12.0, 4.0),
#         (12.0, 8.0), (14.0, 10.0), (16.0, 12.0), (16.0, 16.0),
#         (14.0, 18.0), (12.0, 20.0), (12.0, 24.0), (12.0, 28.0),
#         (8.0, 28.0), (4.0, 28.0), (0.0, 28.0), (-2.0, 26.0), (0.0, 22.0),
#         (0.0, 18.0), (0.0, 10.0), (0.0, 8.0), (0.0, 4.0), (-4.0, 4.0),
#         (-4.0, 0.0), (0.0, 0.0),
#     ]]
#     curve_2 = [[
#         (4.0, 26.0), (8.0, 26.0), (10.0, 26.0), (10.0, 24.0),
#         (10.0, 22.0), (10.0, 20.0), (8.0, 20.0), (6.0, 20.0),
#         (4.0, 20.0), (4.0, 22.0), (4.0, 24.0), (4.0, 26.0)
#     ]]
#     curve_3 = [[(4.0, 16.0), (12.0, 16.0), (12.0, 14.0), (4.0, 14.0), (4.0, 16.0)]]
#     curve_4 = [[(4.0, 8.0), (10.0, 8.0), (8.0, 6.0), (6.0, 6.0), (4.0, 8.0)]]
#     curves = [curve_1, curve_2, curve_3, curve_4]
#     points = [
#         (2.0, 26.0), (2.0, 24.0), (6.0, 24.0), (6.0, 22.0), (8.0, 24.0), (8.0, 22.0),
#         (2.0, 22.0), (0.0, 26.0), (10.0, 18.0), (8.0, 18.0), (4.0, 18.0), (2.0, 16.0),
#         (2.0, 12.0), (6.0, 12.0), (2.0, 8.0), (2.0, 4.0), (4.0, 2.0),
#         (-2.0, 2.0), (4.0, 6.0), (10.0, 2.0), (10.0, 6.0), (8.0, 10.0), (4.0, 10.0),
#         (10.0, 12.0), (12.0, 12.0), (14.0, 26.0), (16.0, 24.0), (18.0, 28.0),
#         (16.0, 20.0), (18.0, 12.0), (16.0, 8.0), (14.0, 4.0), (14.0, -2.0),
#         (6.0, -2.0), (2.0, -4.0), (-4.0, -2.0), (-2.0, 8.0), (-2.0, 16.0),
#         (-4.0, 22.0), (-4.0, 26.0), (-2.0, 28.0), (6.0, 15.0), (7.0, 15.0),
#         (8.0, 15.0), (9.0, 15.0), (10.0, 15.0), (6.2, 7.8),
#         (5.6, 7.8), (5.6, 7.6), (5.6, 7.4), (6.2, 7.4), (6.0, 7.6),
#         (7.0, 7.8), (7.0, 7.4)]
#     boundary_nodes, points = convert_boundary_points_to_indices(curves; existing_points=points)
#     tri = triangulate(points; boundary_nodes=boundary_nodes, rng = RNG.STABLE_RNG)
#     refine!(tri, max_area = 1e-3get_total_area(tri), rng = RNG.STABLE_RNG)
#     fig, ax, sc = triplot(tri,
#         show_points=true,
#         show_constrained_edges=true,
#         constrained_edge_linewidth=2,
#         strokewidth=0.2,
#         markersize=15,
#         point_color=:blue,
#         show_ghost_edges=true, # not as good because the outer boundary is not convex, but just testing
#         marker='x',
#         bounding_box = (-5,20,-5,35)) # also testing the conversion to Float64 for bbox here
#     fig
# end

@reference_test "Triplot with nonlinear transformation" begin
    f = Figure()
    ax = PolarAxis(f[1, 1])
    points = Point2f[(phi, r) for r in 1:10 for phi in range(0, 2pi, length=36)[1:35]]
    tr = triplot!(ax, points)
    f
end

@reference_test "Triplot after adding points and make sure the representative_point_list is correctly updated" begin
    points = [(0.0,0.0),(0.95,0.0),(1.0,1.4),(0.0,1.0)] # not 1 so that we have a unique triangulation
    tri = Observable(triangulate(points; delete_ghosts = false))
    fig, ax, sc = triplot(tri, show_points = true, markersize = 14, show_ghost_edges = true, recompute_centers = true)
    for p in [(0.3, 0.5), (-1.5, 2.3), (0.2, 0.2), (0.2, 0.5)]
        add_point!(tri[], p)
    end
    convex_hull!(tri[])
    notify(tri)
    ax = Axis(fig[1, 2])
    triplot!(ax, tri[], show_points = true, markersize = 14, show_ghost_edges = true, recompute_centers = true)
    fig
end

@reference_test "Triplot Showing ghost edges for a triangulation with disjoint boundaries" begin
    θ = LinRange(0, 2π, 20) |> collect
    θ[end] = 0 # need to make sure that 2π gives the exact same coordinates as 0
    xy = Vector{Vector{Vector{NTuple{2,Float64}}}}()
    cx = 0.0
    for i in 1:2
        ## Make the exterior circle
        push!(xy, [[(cx + cos(θ), sin(θ)) for θ in θ]])
        ## Now the interior circle - clockwise
        push!(xy, [[(cx + 0.5cos(θ), 0.5sin(θ)) for θ in reverse(θ)]])
        cx += 3.0
    end
    boundary_nodes, points = convert_boundary_points_to_indices(xy)
    tri = triangulate(points; boundary_nodes=boundary_nodes, check_arguments=false)
    fig, ax, sc = triplot(tri, show_ghost_edges=true)
    fig
end

@reference_test "Voronoiplot for a centroidal tessellation with an automatic colormap" begin
    points = [(0.0,0.0),(1.0,0.0),(1.0,1.0),(0.0,1.0)]
    tri = triangulate(points; boundary_nodes = [1,2,3,4,1], rng = RNG.STABLE_RNG)
    refine!(tri; max_area=1e-2, min_angle = 29.871, rng = RNG.STABLE_RNG)
    vorn = voronoi(tri)
    smooth_vorn = centroidal_smooth(vorn; maxiters = 250, rng = RNG.STABLE_RNG)
    cmap = cgrad(:matter)
    fig, ax, sc = voronoiplot(smooth_vorn, markersize=10, strokewidth = 4, markercolor = :red)
    fig
end

@reference_test "Voronoiplot for a tessellation with a custom bounding box" begin
    pts = 25RNG.randn(2, 50)
    tri = triangulate(pts; rng = RNG.STABLE_RNG)
    vorn = voronoi(tri, clip = false)
    fig, ax, sc = voronoiplot(vorn,
        show_generators=true,
        colormap=:RdBu,
        strokecolor=:white,
        strokewidth=4,
        markersize=25,
        marker = 'x',
        markercolor=:green,
        unbounded_edge_extension_factor=5.0)
    xlims!(ax, -120, 120)
    ylims!(ax, -120, 120)
    fig
end

@reference_test "Voronoiplots with clipped tessellation and unbounded polygons" begin
    pts = 25RNG.randn(2, 10)
    tri = triangulate(pts; rng = RNG.STABLE_RNG)
    vorn = voronoi(tri, clip = true)
    fig, ax, sc = voronoiplot(vorn, color = (:blue,0.2), markersize = 20, strokewidth = 4)

    # used to be bugged
    points = [(0.0, 1.0), (-1.0, 2.0), (-2.0, -1.0)]
    tri = triangulate(points)
    vorn = voronoi(tri)
    voronoiplot(fig[1,2], vorn, show_generators = true, strokewidth = 4,
        color = [:red, :blue, :green], markercolor = :white, markersize = 20)

    fig
end

#=

After DelaunayTriangulation@1.0.4, this test started to show slightly randomized triangulations.
Until this gets fixed, we're disabling it.

@reference_test "Voronoiplot with a nonlinear transform" begin
    f = Figure()
    ax = PolarAxis(f[1, 1], theta_as_x = false)
    points = Point2d[(r, phi) for r in 1:10 for phi in range(0, 2pi, length=36)[1:35]]
    polygon_color = [r for r in 1:10 for phi in range(0, 2pi, length=36)[1:35]]
    polygon_color_2 = [phi for r in 1:10 for phi in range(0, 2pi, length=36)[1:35]]
    tr = voronoiplot!(ax, points, smooth = false, show_generators = false, color = polygon_color)
    Makie.rlims!(ax, 12) # to make rect clip visible if circular clip doesn't happen
    ax = PolarAxis(f[1, 2], theta_as_x = false)
    tr = voronoiplot!(ax, points, smooth = true, show_generators = false, color = polygon_color_2)
    Makie.rlims!(ax, 12)
    f
end
=#

@reference_test "Voronoiplot with some custom bounding boxes may not contain all data sites" begin
    points = [(-3.0, 7.0), (1.0, 6.0), (-1.0, 3.0), (-2.0, 4.0), (3.0, -2.0), (5.0, 5.0), (-4.0, -3.0), (3.0, 8.0)]
    tri = triangulate(points)
    vorn = voronoi(tri)
    color = [:red, :blue, :green, :yellow, :cyan, :magenta, :black, :brown] # the polygon colors should not change even if some are not included (because they're outside of the box)
    fig = Figure()
    ax1 = Axis(fig[1, 1], title = "Default")
    voronoiplot!(ax1, vorn, show_generators = true, markersize=14, strokewidth = 4, color = color)
    ax2 = Axis(fig[1, 2], title = "Some excluded")
    voronoiplot!(ax2, vorn, show_generators = true, markersize=14, strokewidth = 4, color = color, clip = BBox(0.0, 5.0, -15.0, 15.0))
    ax3 = Axis(fig[2, 1], title = "Bigger range")
    voronoiplot!(ax3, vorn, show_generators = true, markersize=14, strokewidth = 4, color = color, clip = (-15.0, 15.0, -15.0, 15.0))
    ax4 = Axis(fig[2, 2], title = "Only one polygon")
    voronoiplot!(ax4, vorn, show_generators = true, markersize=14, strokewidth = 4, color = color, clip = (10.0, 12.0, 2.0, 5.0))
    for ax in fig.content
        xlims!(ax4, -15, 15)
        ylims!(ax4, -15, 15)
    end
    fig
end

@reference_test "Voronoiplot after adding points" begin
    points = Observable([(0.0,0.0), (1.0,0.0), (1.0,1.0), (0.0,1.0)])
    fig, ax, sc = voronoiplot(points, show_generators=true, markersize=36) # make sure any regressions with missing generators are identified, so use 36
    push!(points[], (2.0, 2.0), (0.5, 0.5), (0.25, 0.25), (0.25, 0.75), (0.75, 0.25), (0.75, 0.75))
    notify(points)
    ax2 = Axis(fig[1, 2])
    voronoiplot!(ax2, voronoi(triangulate(points[])), show_generators=true, markersize=36)
    xlims!(ax,-0.5,2.5)
    ylims!(ax,-0.5,2.5)
    xlims!(ax2,-0.5,2.5)
    ylims!(ax2,-0.5,2.5) # need to make sure all generators are shown, and the bounding box is automatically updated
    fig
end

function ppu_test_plot(resolution, px_per_unit, scalefactor)
    fig, ax, pl = scatter(1:4, markersize=100, color=1:4, figure=(; size=resolution), axis=(; titlesize=50, title="ppu: $px_per_unit, sf: $scalefactor"))
    DataInspector(ax)
    hidedecorations!(ax)
    fig
end

@reference_test "px_per_unit and scalefactor" begin
    resolution = (800, 800)
    let st = nothing
        @testset begin
            matr = [(px, scale) for px in [0.5, 1, 2], scale in [0.5, 1, 2]]
            imgs = map(matr) do (px_per_unit, scalefactor)
                img = colorbuffer(ppu_test_plot(resolution, px_per_unit, scalefactor); px_per_unit=px_per_unit, scalefactor=scalefactor)
                @test size(img) == (800, 800) .* px_per_unit
                return img
            end
            fig = Figure()
            st = Makie.RamStepper(fig, Makie.current_backend().Screen(fig.scene), vec(imgs), :png)
        end
        st
    end
end

@reference_test "spurious minor tick (#3487)" begin
    fig = Figure(size=(227, 170))
    ax = Axis(fig[1, 1]; yticks = 0:.2:1, yminorticksvisible = true)
    ylims!(ax, 0, 1)
    fig
end

@reference_test "contourf bug #3683" begin
    x = y = LinRange(0, 1, 4)
    ymin, ymax = 0.4, 0.6
    steepness = 0.1
    f(x, y) = (tanh((y - ymin) / steepness) - tanh((y - ymax) / steepness) - 1)
    z = [f(_x, _y) for _x in x, _y in y]

    fig, ax, cof = contourf(x, y, z, levels = 2)
    Colorbar(fig[1, 2], cof)
    fig
end

@reference_test "Violin plots differently scaled" begin
    fig = Figure()
    xs = vcat([fill(i, i * 1000) for i in 1:4]...)
    ys = vcat(RNG.randn(6000), RNG.randn(4000) * 2)
    for (i, scale) in enumerate([:area, :count, :width])
        ax = Axis(fig[i, 1])
        violin!(ax, xs, ys; scale, show_median=true)
        Makie.xlims!(0.2, 4.8)
        ax.title = "scale=:$(scale)"
    end
    fig
end

<<<<<<< HEAD
@reference_test "Clip planes - CairoMakie overrides" begin
    f = Figure()
    a = Axis(f[1, 1])
    a.scene.theme[:clip_planes][] = [Plane3f(Vec3f(1, 0, 0), 0)]
    xlims!(a, -3.5, 3.5)
    ylims!(a, -3.5, 3.5)

    poly!(a, Rect2f(Point2f(-3.0, 1.8), Vec2f(6, 1)), strokewidth = 2)
    poly!(a, Point2f[(-3, 1.5), (3, 1.5), (3, 0.5), (-3, 0.5), (-3, 1.5)], strokewidth = 2)
    xs = range(-3.0, 3.0, length=101)
    b = band!(a, xs, -0.4 .* sin.(3 .* xs) .- 2.5, 0.4 .* sin.(3 .* xs) .- 1.0)

    x = RNG.randn(50)
    y = RNG.randn(50)
    z = -sqrt.(x .^ 2 .+ y .^ 2) .+ 0.1 .* RNG.randn()
    p = tricontourf!(a, x, y, z)
    translate!(p, 0, 0, 1)

=======
@reference_test "Spy" begin
    f = Figure()
    data = RNG.rand(10, 10)
    spy(f[1, 1], (0, 1), (0, 1), data)
    # if all colorvalues are 1, colorrange will be (0.5, 1.5), mapping everything to blue
    # TODO, maybe not ideal for spy?
    sdata = sparse(data .> 0.5)
    spy(f[1, 2], sdata; colormap=[:black, :blue, :white])
    spy(f[2, 1], sdata; color=:black, alpha=0.7)
    data[1, 1] = NaN
    spy(f[2, 2], data; highclip=:red, lowclip=(:grey, 0.5), nan_color=:black, colorrange=(0.3, 0.7))
>>>>>>> cb2ae796
    f
end<|MERGE_RESOLUTION|>--- conflicted
+++ resolved
@@ -1467,7 +1467,6 @@
     fig
 end
 
-<<<<<<< HEAD
 @reference_test "Clip planes - CairoMakie overrides" begin
     f = Figure()
     a = Axis(f[1, 1])
@@ -1486,7 +1485,9 @@
     p = tricontourf!(a, x, y, z)
     translate!(p, 0, 0, 1)
 
-=======
+    f
+end
+
 @reference_test "Spy" begin
     f = Figure()
     data = RNG.rand(10, 10)
@@ -1498,6 +1499,5 @@
     spy(f[2, 1], sdata; color=:black, alpha=0.7)
     data[1, 1] = NaN
     spy(f[2, 2], data; highclip=:red, lowclip=(:grey, 0.5), nan_color=:black, colorrange=(0.3, 0.7))
->>>>>>> cb2ae796
     f
 end