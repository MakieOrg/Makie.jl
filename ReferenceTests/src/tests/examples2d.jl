
@reference_test "Test heatmap + image overlap" begin
    heatmap(RNG.rand(32, 32))
    image!(map(x -> RGBAf(x, 0.5, 0.5, 0.8), RNG.rand(32, 32)))
    current_figure()
end

@reference_test "Test RGB heatmaps" begin
    fig = Figure()
    heatmap(fig[1, 1], RNG.rand(RGBf, 32, 32))
    heatmap(fig[1, 2], RNG.rand(RGBAf, 32, 32))
    fig
end

@reference_test "heatmap_interpolation" begin
    f = Figure(size = (800, 800))
    data = RNG.rand(32, 32)
    # the grayscale heatmap hides the problem that interpolation based on values
    # in GLMakie looks different than interpolation based on colors in CairoMakie
    heatmap(f[1, 1], data, interpolate = false, colormap = :grays)
    heatmap(f[1, 2], data, interpolate = true, colormap = :grays)
    data_big = RNG.rand(1000, 1000)
    heatmap(f[2, 1], data_big, interpolate = false, colormap = :grays)
    heatmap(f[2, 2], data_big, interpolate = true, colormap = :grays)
    xs = (1:32) .^ 1.5
    ys = (1:32) .^ 1.5
    data = RNG.rand(32, 32)
    heatmap(f[3, 1], xs, ys, data, interpolate = false, colormap = :grays)
    f
end

@reference_test "poly and colormap" begin
    # example by @Paulms from MakieOrg/Makie.jl#310
    points = Point2f[[0.0, 0.0], [0.1, 0.0], [0.1, 0.1], [0.0, 0.1]]
    colors = [0.0 ,0.0, 0.5, 0.0]
    fig, ax, polyplot = poly(points, color=colors, colorrange=(0.0, 1.0))
    points = Point2f[[0.1, 0.1], [0.2, 0.1], [0.2, 0.2], [0.1, 0.2]]
    colors = [0.5,0.5,1.0,0.3]
    poly!(ax, points, color=colors, colorrange=(0.0, 1.0))
    fig
end

@reference_test "quiver" begin
    x = range(-2, stop=2, length=21)
    arrows(x, x, RNG.rand(21, 21), RNG.rand(21, 21), arrowsize=0.05)
end

@reference_test "Arrows on hemisphere" begin
    s = Sphere(Point3f(0), 0.9f0)
    fig, ax, meshplot = mesh(s)
    pos = decompose(Point3f, s)
    dirs = decompose_normals(s)
    arrows!(ax, pos, dirs, arrowcolor=:red, arrowsize=0.1, linecolor=:red)
    fig
end

@reference_test "image" begin
    fig = Figure()
    image(fig[1,1], Makie.logo(), axis = (; aspect = DataAspect()))
    image(fig[1, 2], RNG.rand(100, 500), axis = (; aspect = DataAspect()))
    fig
end

@reference_test "FEM polygon 2D" begin
    coordinates = [
        0.0 0.0;
        0.5 0.0;
        1.0 0.0;
        0.0 0.5;
        0.5 0.5;
        1.0 0.5;
        0.0 1.0;
        0.5 1.0;
        1.0 1.0;
    ]
    connectivity = [
        1 2 5;
        1 4 5;
        2 3 6;
        2 5 6;
        4 5 8;
        4 7 8;
        5 6 9;
        5 8 9;
    ]
    color = [0.0, 0.0, 0.0, 0.0, -0.375, 0.0, 0.0, 0.0, 0.0]
    poly(coordinates, connectivity, color=color, strokecolor=(:black, 0.6), strokewidth=4)
end

@reference_test "FEM mesh 2D" begin
    coordinates = [
        0.0 0.0;
        0.5 0.0;
        1.0 0.0;
        0.0 0.5;
        0.5 0.5;
        1.0 0.5;
        0.0 1.0;
        0.5 1.0;
        1.0 1.0;
    ]
    connectivity = [
        1 2 5;
        1 4 5;
        2 3 6;
        2 5 6;
        4 5 8;
        4 7 8;
        5 6 9;
        5 8 9;
    ]
    color = [0.0, 0.0, 0.0, 0.0, -0.375, 0.0, 0.0, 0.0, 0.0]
    fig, ax, meshplot = mesh(coordinates, connectivity, color=color, shading=NoShading)
    wireframe!(ax, meshplot[1], color=(:black, 0.6), linewidth=3)
    fig
end

@reference_test "colored triangle" begin
    mesh(
        [(0.0, 0.0), (0.5, 1.0), (1.0, 0.0)], color=[:red, :green, :blue],
        shading=NoShading
    )
end

@reference_test "colored triangle with poly" begin
    poly(
        [(0.0, 0.0), (0.5, 1.0), (1.0, 0.0)],
        color=[:red, :green, :blue],
        strokecolor=:black, strokewidth=2
    )
end

@reference_test "scale_plot" begin
    t = range(0, stop=1, length=500) # time steps
    θ = (6π) .* t    # angles
    x =  # x coords of spiral
    y =  # y coords of spiral
    lines(t .* cos.(θ), t .* sin.(θ);
        color=t, colormap=:algae, linewidth=8, axis = (; aspect = DataAspect()))
end

@reference_test "Polygons" begin
    points = decompose(Point2f, Circle(Point2f(50), 50f0))
    fig, ax, pol = poly(points, color=:gray, strokewidth=10, strokecolor=:red)
    # Optimized forms
    poly!(ax, [Circle(Point2f(50 + 300), 50f0)], color=:gray, strokewidth=10, strokecolor=:red)
    poly!(ax, [Circle(Point2f(50 + i, 50 + i), 10f0) for i = 1:100:400], color=:red)
    poly!(ax, [Rect2f(50 + i, 50 + i, 20, 20) for i = 1:100:400], strokewidth=2, strokecolor=:green)
    linesegments!(ax,
        [Point2f(50 + i, 50 + i) => Point2f(i + 70, i + 70) for i = 1:100:400], linewidth=8, color=:purple
    )
    fig
end

@reference_test "Text Annotation" begin
    text(
        ". This is an annotation!",
        position=(300, 200),
        align=(:center,  :center),
        fontsize=60,
        font="Blackchancery"
    )
end

@reference_test "Text rotation" begin
    fig = Figure()
    ax = fig[1, 1] = Axis(fig)
    pos = (500, 500)
    posis = Point2f[]
    for r in range(0, stop=2pi, length=20)
        p = pos .+ (sin(r) * 100.0, cos(r) * 100)
        push!(posis, p)
        text!(ax, "test",
            position=p,
            fontsize=50,
            rotation=1.5pi - r,
            align=(:center, :center)
        )
    end
    scatter!(ax, posis, markersize=10)
    fig
end

@reference_test "Standard deviation band" begin
    # Sample 100 Brownian motion path and plot the mean trajectory together
    # with a ±1σ band (visualizing uncertainty as marginal standard deviation).
    n, m = 100, 101
    t = range(0, 1, length=m)
    X = cumsum(RNG.randn(n, m), dims=2)
    X = X .- X[:, 1]
    μ = vec(mean(X, dims=1)) # mean
    lines(t, μ)              # plot mean line
    σ = vec(std(X, dims=1))  # stddev
    band!(t, μ + σ, μ - σ)   # plot stddev band
    current_figure()
end

@reference_test "Streamplot animation" begin
    v(x::Point2{T}, t) where T = Point2{T}(one(T) * x[2] * t, 4 * x[1])
    sf = Observable(Base.Fix2(v, 0.0))
    title_str = Observable("t = 0.00")
    sp = streamplot(sf, -2..2, -2..2;
                    linewidth=2, colormap=:magma, axis=(;title=title_str))
    Record(sp, LinRange(0, 20, 5); framerate=1) do i
        sf[] = Base.Fix2(v, i)
        title_str[] = "t = $(round(i; sigdigits=2))"
    end
end


@reference_test "Line changing colour" begin
    fig, ax, lineplot = lines(RNG.rand(10); linewidth=10)
    N = 20
    Record(fig, 1:N; framerate=1) do i
        lineplot.color = RGBf(i / N, (N - i) / N, 0) # animate scene
    end
end

let
    struct FitzhughNagumo{T}
        ϵ::T
        s::T
        γ::T
        β::T
    end
    @reference_test "streamplot" begin
        P = FitzhughNagumo(0.1, 0.0, 1.5, 0.8)
        ff(x, P::FitzhughNagumo) = Point2f(
            (x[1] - x[2] - x[1]^3 + P.s) / P.ϵ,
            P.γ * x[1] - x[2] + P.β
        )
        ff(x) = ff(x, P)
        streamplot(ff, -1.5..1.5, -1.5..1.5, colormap=:magma)
    end
end

@reference_test "Transforming lines" begin
    N = 7 # number of colours in default palette
    fig = Figure()
    ax = Axis(fig)
    fig[1,1] = ax
    st = Stepper(fig)

    xs = 0:9        # data
    ys = zeros(10)
    colors = Makie.DEFAULT_PALETTES.color[]
    plots = map(1:N) do i # plot lines
        lines!(ax,
            xs, ys;
            color=colors[i],
            linewidth=5
        ) # plot lines with colors
    end

    Makie.step!(st)

    for (i, rot) in enumerate(LinRange(0, π / 2, N))
        Makie.rotate!(plots[i], rot)
        arc!(ax,
            Point2f(0),
            (8 - i),
            pi / 2,
            (pi / 2 - rot);
            color=plots[i].color,
            linewidth=5,
            linestyle=:dash
        )
    end

    Makie.step!(st)
    st
end

@reference_test "Axes label rotations" begin
    axis = (
        xlabel = "a long x label for this axis",
        ylabel = "a long y\nlabel for this axis",
        xlabelrotation = π / 4,
        ylabelrotation = 0,
    )
    fig, ax, _ = scatter(0:1; axis)

    st = Stepper(fig)
    Makie.step!(st)

    ax.yaxisposition[] = :right
    ax.ylabelrotation[] = Makie.automatic
    ax.xlabelrotation[] = -π / 5
    Makie.step!(st)

    ax.xaxisposition[] = :top
    ax.xlabelrotation[] = 3π / 4
    ax.ylabelrotation[] = π / 4
    Makie.step!(st)

    # reset to defaults
    ax.xaxisposition[] = :bottom
    ax.yaxisposition[] = :left
    ax.xlabelrotation[] = ax.ylabelrotation[] = Makie.automatic
    Makie.step!(st)

    st
end

@reference_test "Colorbar label rotations" begin
    axis = (
        xlabel = "x axis label",
        ylabel = "y axis label",
        xlabelrotation = -π / 10,
        ylabelrotation = -π / 3,
        yaxisposition = :right,
    )
    fig, _, _ = scatter(0:1; axis)

    cb_vert = Colorbar(fig[1, 2]; label = "vertical cbar", labelrotation = 0)
    cb_horz = Colorbar(fig[2, 1]; label = "horizontal cbar", labelrotation = π / 5, vertical = false)

    st = Stepper(fig)
    Makie.step!(st)

    # reset to defaults
    cb_vert.labelrotation[] = Makie.automatic
    Makie.step!(st)

    cb_horz.labelrotation[] = Makie.automatic
    Makie.step!(st)

    st
end

@reference_test "Errorbars x y low high" begin
    x = 1:10
    y = sin.(x)
    fig, ax, scatterplot = scatter(x, y)
    errorbars!(ax, x, y, RNG.rand(10) .+ 0.5, RNG.rand(10) .+ 0.5)
    errorbars!(ax, x, y, RNG.rand(10) .+ 0.5, RNG.rand(10) .+ 0.5, color = :red, direction = :x)
    fig
end

@reference_test "Errorbars log scale" begin
    x = 1:5
    y = sin.(x) .+ 5
    fig = Figure()
    errorbars(fig[1, 1], x, y, y .- 1, y .+ 1; linewidth = 3, whiskerwidth = 20, axis = (; yscale = log10, xscale = log10))
    errorbars(fig[1, 2], y, x, y .- 1, y .+ 1; linewidth = 3, whiskerwidth = 20, direction = :x, axis = (; yscale = log10, xscale = log10))
    fig
end

@reference_test "Rangebars x y low high" begin
    vals = -1:0.1:1

    lows = zeros(length(vals))
    highs = LinRange(0.1, 0.4, length(vals))

    fig, ax, rbars = rangebars(vals, lows, highs, color = :red)
    rangebars!(ax, vals, lows, highs, color = LinRange(0, 1, length(vals)),
        whiskerwidth = 3, direction = :x)
    fig
end


@reference_test "Simple pie chart" begin
    fig = Figure(size=(800, 800))
    pie(fig[1, 1], 1:5, color=collect(1:5), axis=(;aspect=DataAspect()))
    fig
end

@reference_test "Hollow pie chart" begin
    pie(1:5, color=collect(1.0:5), radius=2, inner_radius=1, axis=(;aspect=DataAspect()))
end

@reference_test "Open pie chart" begin
    pie(0.1:0.1:1.0, normalize=false, axis=(;aspect=DataAspect()))
end

@reference_test "intersecting polygon" begin
    x = LinRange(0, 2pi, 100)
    poly(Point2f.(zip(sin.(x), sin.(2x))), color = :white, strokecolor = :blue, strokewidth = 10)
end


@reference_test "Line Function" begin
    x = range(0, stop=3pi)
    fig, ax, lineplot = lines(x, sin.(x))
    lines!(ax, x, cos.(x), color=:blue)
    fig
end

@reference_test "Grouped bar" begin
    x1         = ["a_right", "a_right", "a_right", "a_right"]
    y1         = [2, 3, -3, -2]
    grp_dodge1 = [2, 2,  1,  1]
    grp_stack1 = [1, 2,  1,  2]

    x2         = ["z_left", "z_left", "z_left", "z_left"]
    y2         = [2, 3, -3, -2]
    grp_dodge2 = [1, 2,  1,  2]
    grp_stack2 = [1, 1,  2,  2]

    perm = [1, 4, 2, 7, 5, 3, 8, 6]
    x = [x1; x2][perm]
    x = categorical(x, levels = ["z_left", "a_right"])
    y = [y1; y2][perm]
    grp_dodge = [grp_dodge1; grp_dodge2][perm]
    grp_stack = [grp_stack1; grp_stack2][perm]

    tbl = (; x = x, grp_dodge = grp_dodge, grp_stack = grp_stack, y = y)

    fig = Figure()
    ax = Axis(fig[1,1])

    barplot!(ax, levelcode.(tbl.x), tbl.y, dodge = tbl.grp_dodge, stack = tbl.grp_stack, color = tbl.grp_stack)

    ax.xticks = (1:2, ["z_left", "a_right"])

    fig
end


@reference_test "space 2D" begin
    # This should generate a regular grid with text in a circle in a box. All
    # sizes and positions are scaled to be equal across all options.
    fig = Figure(size = (700, 700))
    ax = Axis(fig[1, 1], width = 600, height = 600)
    spaces = (:data, :pixel, :relative, :clip)
    xs = [
        [0.1, 0.35, 0.6, 0.85],
        [0.1, 0.35, 0.6, 0.85] * 600,
        [0.1, 0.35, 0.6, 0.85],
        2 .* [0.1, 0.35, 0.6, 0.85] .- 1
    ]
    scales = (0.02, 12, 0.02, 0.04)
    for (i, space) in enumerate(spaces)
        for (j, mspace) in enumerate(spaces)
            s = 1.5scales[i]
            mesh!(
                ax, Rect2f(xs[i][i] - 2s, xs[i][j] - 2s, 4s, 4s), space = space,
                shading = NoShading, color = :blue)
            lines!(
                ax, Rect2f(xs[i][i] - 2s, xs[i][j] - 2s, 4s, 4s),
                space = space, linewidth = 2, color = :red)
            scatter!(
                ax, Point2f(xs[i][i], xs[i][j]), color = :orange, marker = Circle,
                markersize = 5scales[j], space = space, markerspace = mspace)
            text!(
                ax, "$space\n$mspace", position = Point2f(xs[i][i], xs[i][j]),
                fontsize = scales[j], space = space, markerspace = mspace,
                align = (:center, :center), color = :black)
        end
    end
    xlims!(ax, 0, 1)
    ylims!(ax, 0, 1)
    fig
end

@reference_test "space 2D autolimits" begin
    # Same code as above, but without setting limits. This should look different.
    # Compared to the test above:
    # - (data -> x) column should be centered in x direction
    # - (data -> x) column: meshes and lines should be stretched in x direction
    # - (data -> not data) column: circles and text should keep aspect
    # - (x -> data) row should have stretched circle and text ain x direction
    # - (not data -> data) should keep aspect ratio for mesh and lines
    # - (data -> x) should be slightly missaligned with (not data -> x)
    fig = Figure(size = (700, 700))
    ax = Axis(fig[1, 1], width = 600, height = 600)
    spaces = (:data, :pixel, :relative, :clip)
    xs = [
        [0.1, 0.35, 0.6, 0.85],
        [0.1, 0.35, 0.6, 0.85] * 600,
        [0.1, 0.35, 0.6, 0.85],
        2 .* [0.1, 0.35, 0.6, 0.85] .- 1
    ]
    scales = (0.02, 12, 0.02, 0.04)
    for (i, space) in enumerate(spaces)
        for (j, mspace) in enumerate(spaces)
            s = 1.5scales[i]
            mesh!(
                ax, Rect2f(xs[i][i] - 2s, xs[i][j] - 2s, 4s, 4s), space = space,
                shading = NoShading, color = :blue)
            lines!(
                ax, Rect2f(xs[i][i] - 2s, xs[i][j] - 2s, 4s, 4s),
                space = space, linewidth = 2, color = :red)
            scatter!(
                ax, Point2f(xs[i][i], xs[i][j]), color = :orange, marker = Circle,
                markersize = 5scales[j], space = space, markerspace = mspace)
            text!(
                ax, "$space\n$mspace", position = Point2f(xs[i][i], xs[i][j]),
                fontsize = scales[j], space = space, markerspace = mspace,
                align = (:center, :center), color = :black)
        end
    end
    fig
end

@reference_test "Scatter & Text transformations" begin
    # Check that transformations apply in `space = :data`
    fig, ax, p = scatter(Point2f(100, 0.5), marker = 'a', markersize=50)
    t = text!(Point2f(100, 0.5), text = "Test", fontsize = 50, transform_marker=true)
    translate!(p, -100, 0, 0)
    translate!(t, -100, 0, 0)

    # Check that scale and rotate don't act on the marker for scatter (only the position)
    p2 = scatter!(ax, Point2f(1, 0), marker= 'a', markersize = 50)
    Makie.rotate!(p2, pi/4)
    scale!(p2, 0.5, 0.5, 1)

    # but do act on glyphs of text
    t2 = text!(ax, 1, 0, text = "Test", fontsize = 50, transform_marker=true)
    Makie.rotate!(t2, pi/4)
    scale!(t2, 0.5, 0.5, 1)

    xlims!(ax, -0.2, 0.5)
    ylims!(ax, 0, 1)

    fig
end

@reference_test "Array of Images Scatter" begin
    img = Makie.logo()
    scatter(1:2, 1:2, marker = [img, img], markersize=reverse(size(img) ./ 10), axis=(limits=(0.5, 2.5, 0.5, 2.5),))
end

@reference_test "Image Scatter different sizes" begin
    img = Makie.logo()
    img2 = load(Makie.assetpath("doge.png"))
    images = [img, img2]
    markersize = map(img-> Vec2f(reverse(size(img) ./ 10)), images)
    scatter(1:2, 1:2, marker = images, markersize=markersize, axis=(limits=(0.5, 2.5, 0.5, 2.5),))
end

@reference_test "2D surface with explicit color" begin
    surface(1:10, 1:10, ones(10, 10); color = [RGBf(x*y/100, 0, 0) for x in 1:10, y in 1:10], shading = NoShading)
end

@reference_test "heatmap and image colormap interpolation" begin
    f = Figure(size=(500, 500))
    crange = LinRange(0, 255, 10)
    len = length(crange)
    img = zeros(Float32, len, len + 2)
    img[:, 1] .= 255f0
    for (i, v) in enumerate(crange)
        ib = i + 1
        img[2:end-1, ib] .= v
        img[1, ib] = 255-v
        img[end, ib] = 255-v
    end

    kw(p, interpolate) = (axis=(title="$(p)(interpolate=$(interpolate))", aspect=DataAspect()), interpolate=interpolate, colormap=[:white, :black])

    for (i, p) in enumerate([heatmap, image])
        for (j, interpolate) in enumerate([true, false])
            ax, pl = p(f[i,j], img; kw(p, interpolate)...)
            hidedecorations!(ax)
        end
    end
    f
end

@reference_test "nonlinear colormap" begin
    n = 100
    categorical = [false, true]
    scales = [exp, identity, log, log10]
    fig = Figure(size = (500, 250))
    ax = Axis(fig[1, 1])
    for (i, cat) in enumerate(categorical)
        for (j, scale) in enumerate(scales)
            cg = if cat
                cgrad(:viridis, 5; scale = scale, categorical=true)
            else
                cgrad(:viridis; scale = scale, categorical=nothing)
            end
            lines!(ax, Point2f.(LinRange(i+0.1, i+0.9, n), j); color = 1:n, colormap = cg, linewidth = 10)
        end
    end
    ax.xticks[] = ((1:length(categorical)) .+ 0.5, ["categorical=false", "categorical=true"])
    ax.yticks[] = ((1:length(scales)), string.(scales))
    fig
end

@reference_test "colormap with specific values" begin
    cmap = cgrad([:black,:white,:orange],[0,0.2,1])
    fig = Figure(size=(400,200))
    ax = Axis(fig[1,1])
    x = range(0,1,length=50)
    scatter!(fig[1,1],Point2.(x,fill(0.,50)),color=x,colormap=cmap)
    hidedecorations!(ax)
    Colorbar(fig[2,1],vertical=false,colormap=cmap)
    fig
end

@reference_test "colorscale (heatmap)" begin
    x = 10.0.^(1:0.1:4)
    y = 1.0:0.1:5.0
    fig, ax, hm = heatmap(x, y, (x, y) -> x; axis = (; xscale = log10), colorscale = log10)
    Colorbar(fig[1, 2], hm)
    fig
end

@reference_test "colorscale (lines)" begin
    xs = 0:0.01:10
    ys = 2 .* (1 .+ sin.(xs))
    fig = Figure()
    lines(fig[1, 1], xs, ys; linewidth=50, color=ys, colorscale=identity)
    lines(fig[2, 1], xs, ys; linewidth=50, color=ys, colorscale=sqrt)
    fig
end

@reference_test "colorscale (scatter)" begin
    xs = range(0, 10; length = 30)
    ys = 0.5 .* sin.(xs)
    color = (1:30) .^ 2
    markersize = 100
    fig = Figure()
    scatter(fig[1, 1], xs, ys; markersize, color, colorscale = identity)
    scatter(fig[2, 1], xs, ys; markersize, color, colorscale = log10)
    fig
end

@reference_test "colorscale (hexbin)" begin
    x = RNG.randn(10_000)
    y = RNG.randn(10_000)
    fig = Figure()
    hexbin(fig[1, 1], x, y; bins = 40, colorscale = identity)
    hexbin(fig[1, 2], x, y; bins = 40, colorscale = log10)
    fig
end

@reference_test "multi rect with poly" begin
    # use thick strokewidth, so it will make tests fail if something is missing
    poly([Rect2f(0, 0, 1, 1)], color=:green, strokewidth=100, strokecolor=:black)
end

@reference_test "minor grid & scales" begin
    data = LinRange(0.01, 0.99, 200)
    f = Figure(size = (800, 800))
    for (i, scale) in enumerate([log10, log2, log, sqrt, Makie.logit, identity])
        row, col = fldmod1(i, 2)
        Axis(f[row, col], yscale = scale, title = string(scale),
            yminorticksvisible = true, yminorgridvisible = true,
            xminorticksvisible = true, xminorgridvisible = true,
            yminortickwidth = 4.0, xminortickwidth = 4.0,
            yminorgridwidth = 6.0, xminorgridwidth = 6.0,
            yminorticks = IntervalsBetween(3))

        lines!(data, color = :blue)
    end
    f
end

@reference_test "Tooltip" begin
    fig, ax, p = scatter(Point2f(0,0))
    xlims!(ax, -10, 10)
    ylims!(ax, -5, 5)
    tt = tooltip!(ax, Point2f(0), text = "left", placement = :left)
    tt.backgroundcolor[] = :red
    tooltip!(
        ax, 0, 0, "above with \nnewline\nand offset",
        placement = :above, textpadding = (8, 5, 3, 2), align = 0.8
    )
    tooltip!(ax, Point2f(0), "below", placement = :below, outline_color = :red, outline_linestyle = :dot)
    tooltip!(
        ax, 0, 0, text = "right", placement = :right, fontsize = 30,
        outline_linewidth = 5, offset = 30, triangle_size = 15,
        strokewidth = 2f0, strokecolor = :cyan
    )
    fig
end

@reference_test "tricontourf" begin
    x = RNG.randn(50)
    y = RNG.randn(50)
    z = -sqrt.(x .^ 2 .+ y .^ 2) .+ 0.1 .* RNG.randn.()

    f, ax, tr = tricontourf(x, y, z)
    scatter!(x, y, color = z, strokewidth = 1, strokecolor = :black)
    Colorbar(f[1, 2], tr)
    f
end

@reference_test "tricontourf extendhigh extendlow" begin
    x = RNG.randn(50)
    y = RNG.randn(50)
    z = -sqrt.(x .^ 2 .+ y .^ 2) .+ 0.1 .* RNG.randn.()

    f, ax, tr = tricontourf(x, y, z, levels = -1.8:0.2:-0.4, extendhigh = :red, extendlow = :orange)
    scatter!(x, y, color = z, strokewidth = 1, strokecolor = :black)
    Colorbar(f[1, 2], tr)
    f
end

@reference_test "tricontourf relative mode" begin
    x = RNG.randn(50)
    y = RNG.randn(50)
    z = -sqrt.(x .^ 2 .+ y .^ 2) .+ 0.1 .* RNG.randn.()

    f, ax, tr = tricontourf(x, y, z, mode = :relative, levels = 0.2:0.1:1, colormap = :batlow)
    scatter!(x, y, color = z, strokewidth = 1, strokecolor = :black, colormap = :batlow)
    Colorbar(f[1, 2], tr)
    f
end

@reference_test "tricontourf manual vs delaunay" begin
    n = 20
    angles = range(0, 2pi, length = n+1)[1:end-1]
    x = [cos.(angles); 2 .* cos.(angles .+ pi/n)]
    y = [sin.(angles); 2 .* sin.(angles .+ pi/n)]
    z = (x .- 0.5).^2 + (y .- 0.5).^2 .+ 0.5 .* RNG.randn.()

    triangulation_inner = reduce(hcat, map(i -> [0, 1, n] .+ i, 1:n))
    triangulation_outer = reduce(hcat, map(i -> [n-1, n, 0] .+ i, 1:n))
    triangulation = hcat(triangulation_inner, triangulation_outer)

    f, ax, _ = tricontourf(x, y, z, triangulation = triangulation,
        axis = (; aspect = 1, title = "Manual triangulation"))
    scatter!(x, y, color = z, strokewidth = 1, strokecolor = :black)

    tricontourf(f[1, 2], x, y, z, triangulation = Makie.DelaunayTriangulation(),
        axis = (; aspect = 1, title = "Delaunay triangulation"))
    scatter!(x, y, color = z, strokewidth = 1, strokecolor = :black)

    f
end

@reference_test "tricontourf with boundary nodes" begin
    n = 20
    angles = range(0, 2pi, length = n+1)[1:end-1]
    x = [cos.(angles); 2 .* cos.(angles .+ pi/n)]
    y = [sin.(angles); 2 .* sin.(angles .+ pi/n)]
    z = (x .- 0.5).^2 + (y .- 0.5).^2 .+ 0.5.* RNG.randn.()

    inner = [n:-1:1; n] # clockwise inner
    outer = [(n+1):(2n); n+1] # counter-clockwise outer
    boundary_nodes = [[outer], [inner]]
    tri = triangulate([x'; y'], boundary_nodes = boundary_nodes)
    f, ax, _ = tricontourf(tri, z)
    scatter!(x, y, color = z, strokewidth = 1, strokecolor = :black)
    f
end

@reference_test "tricontourf with boundary nodes and edges" begin
    curve_1 = [
    [(0.0, 0.0), (5.0, 0.0), (10.0, 0.0), (15.0, 0.0), (20.0, 0.0), (25.0, 0.0)],
    [(25.0, 0.0), (25.0, 5.0), (25.0, 10.0), (25.0, 15.0), (25.0, 20.0), (25.0, 25.0)],
    [(25.0, 25.0), (20.0, 25.0), (15.0, 25.0), (10.0, 25.0), (5.0, 25.0), (0.0, 25.0)],
    [(0.0, 25.0), (0.0, 20.0), (0.0, 15.0), (0.0, 10.0), (0.0, 5.0), (0.0, 0.0)]
    ]
    curve_2 = [
        [(4.0, 6.0), (4.0, 14.0), (4.0, 20.0), (18.0, 20.0), (20.0, 20.0)],
        [(20.0, 20.0), (20.0, 16.0), (20.0, 12.0), (20.0, 8.0), (20.0, 4.0)],
        [(20.0, 4.0), (16.0, 4.0), (12.0, 4.0), (8.0, 4.0), (4.0, 4.0), (4.0, 6.0)]
    ]
    curve_3 = [
        [(12.906, 10.912), (16.0, 12.0), (16.16, 14.46), (16.29, 17.06),
        (13.13, 16.86), (8.92, 16.4), (8.8, 10.9), (12.906, 10.912)]
    ]
    curves = [curve_1, curve_2, curve_3]
    points = [
        (3.0, 23.0), (9.0, 24.0), (9.2, 22.0), (14.8, 22.8), (16.0, 22.0),
        (23.0, 23.0), (22.6, 19.0), (23.8, 17.8), (22.0, 14.0), (22.0, 11.0),
        (24.0, 6.0), (23.0, 2.0), (19.0, 1.0), (16.0, 3.0), (10.0, 1.0), (11.0, 3.0),
        (6.0, 2.0), (6.2, 3.0), (2.0, 3.0), (2.6, 6.2), (2.0, 8.0), (2.0, 11.0),
        (5.0, 12.0), (2.0, 17.0), (3.0, 19.0), (6.0, 18.0), (6.5, 14.5),
        (13.0, 19.0), (13.0, 12.0), (16.0, 8.0), (9.8, 8.0), (7.5, 6.0),
        (12.0, 13.0), (19.0, 15.0)
    ]
    boundary_nodes, points = convert_boundary_points_to_indices(curves; existing_points=points)
    edges = Set(((1, 19), (19, 12), (46, 4), (45, 12)))

    tri = triangulate(points; boundary_nodes = boundary_nodes, edges = edges, check_arguments = false)
    z = [(x - 1) * (y + 1) for (x, y) in each_point(tri)]
    f, ax, _ = tricontourf(tri, z, levels = 30)
    f
end

@reference_test "tricontourf with provided triangulation" begin
    θ = [LinRange(0, 2π * (1 - 1/19), 20); 0]
    xy = Vector{Vector{Vector{NTuple{2,Float64}}}}()
    cx = [0.0, 3.0]
    for i in 1:2
        push!(xy, [[(cx[i] + cos(θ), sin(θ)) for θ in θ]])
        push!(xy, [[(cx[i] + 0.5cos(θ), 0.5sin(θ)) for θ in reverse(θ)]])
    end
    boundary_nodes, points = convert_boundary_points_to_indices(xy)
    tri = triangulate(points; boundary_nodes=boundary_nodes, check_arguments=false)
    z = [(x - 3/2)^2 + y^2 for (x, y) in each_point(tri)]

    f, ax, tr = tricontourf(tri, z, colormap = :matter)
    f
end

@reference_test "contour labels 2D" begin
    paraboloid = (x, y) -> 10(x^2 + y^2)

    x = range(-4, 4; length = 40)
    y = range(-4, 4; length = 60)
    z = paraboloid.(x, y')

    fig, ax, hm = heatmap(x, y, z)
    Colorbar(fig[1, 2], hm)

    contour!(
        ax, x, y, z;
        color = :red, levels = 0:20:100, labels = true,
        labelsize = 15, labelfont = :bold, labelcolor = :orange,
    )
    fig
end

@reference_test "contour labels with transform_func" begin
    f = Figure(size = (400, 400))
    a = Axis(f[1, 1], xscale = log10)
    xs = 10 .^ range(0, 3, length=101)
    ys = range(1, 4, length=101)
    zs = [sqrt(x*x + y*y) for x in -50:50, y in -50:50]
    contour!(a, xs, ys, zs, labels = true, labelsize = 20)
    f
end

@reference_test "contour labels 3D" begin
    fig = Figure()
    Axis3(fig[1, 1])

    xs = ys = range(-.5, .5; length = 50)
    zs = @. √(xs^2 + ys'^2)

    levels = .025:.05:.475
    contour3d!(-zs; levels = -levels, labels = true, color = :blue)
    contour3d!(+zs; levels = +levels, labels = true, color = :red, labelcolor = :black)
    fig
end

@reference_test "marker offset in data space" begin
    f = Figure()
    ax = Axis(f[1, 1]; xticks=0:1, yticks=0:10)
    scatter!(ax, fill(0, 10), 0:9, marker=Rect, marker_offset=Vec2f(0,0), transform_marker=true, markerspace=:data, markersize=Vec2f.(1, LinRange(0.1, 1, 10)))
    lines!(ax, Rect(0, 0, 1, 10), color=:red)
    f
end

@reference_test "trimspine" begin
    with_theme(Axis = (limits = (0.5, 5.5, 0.3, 3.4), spinewidth = 8, topspinevisible = false, rightspinevisible = false)) do
        f = Figure(size = (800, 800))

        for (i, ts) in enumerate([(true, true), (true, false), (false, true), (false, false)])
            Label(f[0, i], string(ts), tellwidth = false)
            Axis(f[1, i], xtrimspine = ts)
            Axis(f[2, i], ytrimspine = ts)
            Axis(f[3, i], xtrimspine = ts, xreversed = true)
            Axis(f[4, i], ytrimspine = ts, yreversed = true)
        end

        for (i, l) in enumerate(["x", "y", "x reversed", "y reversed"])
            Label(f[i, 5], l, tellheight = false)
        end

        f
    end
end

@reference_test "hexbin bin int" begin
    f = Figure(size = (800, 800))

    x = RNG.rand(300)
    y = RNG.rand(300)

    for i in 2:5
        ax = Axis(f[fldmod1(i-1, 2)...], title = "bins = $i", aspect = DataAspect())
        hexbin!(ax, x, y, bins = i)
        wireframe!(ax, Rect2f(Point2f.(x, y)), color = :red)
        scatter!(ax, x, y, color = :red, markersize = 5)
    end

    f
end

@reference_test "hexbin bin tuple" begin
    f = Figure(size = (800, 800))

    x = RNG.rand(300)
    y = RNG.rand(300)

    for i in 2:5
        ax = Axis(f[fldmod1(i-1, 2)...], title = "bins = (3, $i)", aspect = DataAspect())
        hexbin!(ax, x, y, bins = (3, i))
        wireframe!(ax, Rect2f(Point2f.(x, y)), color = :red)
        scatter!(ax, x, y, color = :red, markersize = 5)
    end

    f
end



@reference_test "hexbin two cellsizes" begin
    f = Figure(size = (800, 800))

    x = RNG.rand(300)
    y = RNG.rand(300)

    for (i, cellsize) in enumerate([0.1, 0.15, 0.2, 0.25])
        ax = Axis(f[fldmod1(i, 2)...], title = "cellsize = ($cellsize, $cellsize)", aspect = DataAspect())
        hexbin!(ax, x, y, cellsize = (cellsize, cellsize))
        wireframe!(ax, Rect2f(Point2f.(x, y)), color = :red)
        scatter!(ax, x, y, color = :red, markersize = 5)
    end

    f
end

@reference_test "hexbin one cellsize" begin
    f = Figure(size = (800, 800))

    x = RNG.rand(300)
    y = RNG.rand(300)

    for (i, cellsize) in enumerate([0.1, 0.15, 0.2, 0.25])
        ax = Axis(f[fldmod1(i, 2)...], title = "cellsize = $cellsize", aspect = DataAspect())
        hexbin!(ax, x, y, cellsize = cellsize)
        wireframe!(ax, Rect2f(Point2f.(x, y)), color = :red)
        scatter!(ax, x, y, color = :red, markersize = 5)
    end

    f
end

@reference_test "hexbin threshold" begin
    f = Figure(size = (800, 800))

    x = RNG.randn(100000)
    y = RNG.randn(100000)

    for (i, threshold) in enumerate([1, 10, 100, 500])
        ax = Axis(f[fldmod1(i, 2)...], title = "threshold = $threshold", aspect = DataAspect())
        hexbin!(ax, x, y, cellsize = 0.4, threshold = threshold)
    end
    f
end

@reference_test "hexbin scale" begin
    x = RNG.randn(100000)
    y = RNG.randn(100000)

    f = Figure()
    hexbin(f[1, 1], x, y, bins = 40,
        axis = (aspect = DataAspect(), title = "scale = identity"))
    hexbin(f[1, 2], x, y, bins = 40, colorscale=log10,
        axis = (aspect = DataAspect(), title = "scale = log10"))
    f
end

# Scatter needs working highclip/lowclip first
@reference_test "hexbin colorrange highclip lowclip" begin
    x = RNG.randn(100000)
    y = RNG.randn(100000)

    f, ax, pl = hexbin(x, y,
        bins = 40,
        axis = (aspect = DataAspect(),),
        colorrange = (10, 300),
        highclip = :red,
        lowclip = :pink,
        strokewidth = 1,
        strokecolor = :gray30
    )
end

@reference_test "Latex labels after the fact" begin
    f = Figure(fontsize = 50)
    ax = Axis(f[1, 1])
    ax.xticks = ([3, 6, 9], [L"x" , L"y" , L"z"])
    ax.yticks = ([3, 6, 9], [L"x" , L"y" , L"z"])
    f
end

@reference_test "Rich text" begin
    f = Figure(fontsize = 30, size = (800, 600))
    ax = Axis(f[1, 1],
        limits = (1, 100, 0.001, 1),
        xscale = log10,
        yscale = log2,
        title = rich("A ", rich("title", color = :red, font = :bold_italic)),
        xlabel = rich("X", subscript("label", fontsize = 25)),
        ylabel = rich("Y", superscript("label")),
    )
    Label(f[1, 2], rich("Hi", rich("Hi", offset = (0.2, 0.2), color = :blue)), tellheight = false)
    Label(f[1, 3], rich("X", superscript("super"), subscript("sub")), tellheight = false)
    f
end

@reference_test "bracket scalar" begin
    f, ax, l = lines(0..9, sin; axis = (; xgridvisible = false, ygridvisible = false))
    ylims!(ax, -1.5, 1.5)

    bracket!(pi/2, 1, 5pi/2, 1, offset = 5, text = "Period length", style = :square)

    bracket!(pi/2, 1, pi/2, -1, text = "Amplitude", orientation = :down,
        linestyle = :dash, rotation = 0, align = (:right, :center), textoffset = 4, linewidth = 2, color = :red, textcolor = :red)

    bracket!(2.3, sin(2.3), 4.0, sin(4.0),
        text = "Falling", offset = 10, orientation = :up, color = :purple, textcolor = :purple)

    bracket!(Point(5.5, sin(5.5)), Point(7.0, sin(7.0)),
        text = "Rising", offset = 10, orientation = :down, color = :orange, textcolor = :orange,
        fontsize = 30, textoffset = 30, width = 50)
    f
end

@reference_test "bracket vector" begin
    f = Figure()
    ax = Axis(f[1, 1])

    bracket!(ax,
        1:5,
        2:6,
        3:7,
        2:6,
        text = ["A", "B", "C", "D", "E"],
        orientation = :down,
    )

    bracket!(ax,
        [(Point2f(i, i-0.7), Point2f(i+2, i-0.7)) for i in 1:5],
        text = ["F", "G", "H", "I", "J"],
        color = [:red, :blue, :green, :orange, :brown],
        linestyle = [:dash, :dot, :dash, :dot, :dash],
        orientation = [:up, :down, :up, :down, :up],
        textcolor = [:red, :blue, :green, :orange, :brown],
        fontsize = range(12, 24, length = 5),
    )

    # https://github.com/MakieOrg/Makie.jl/issues/3569
    b = bracket!(ax,
        [5, 6],
        [1, 2],
        [6, 7],
        [1, 2],
    )

    f
end

@reference_test "Log scale histogram (barplot)" begin
    f = Figure()
    hist(
        f[1, 1],
        RNG.randn(10^6);
        axis=(; yscale=log2)
    )
    hist(
        f[1, 2],
        RNG.randn(10^6);
        axis=(; xscale=log2),
        direction = :x
    )
    # make a gap in histogram as edge case
    hist(
        f[2, 1],
        filter!(x-> x<0 || x > 1.5, RNG.randn(10^6));
        axis=(; yscale=log10)
    )
    hist(
        f[2, 2],
        filter!(x-> x<0 || x > 1.5, RNG.randn(10^6));
        axis=(; xscale=log10),
        direction = :x
    )
    f
end

@reference_test "Stephist" begin
    stephist(RNG.rand(10000))
    current_figure()
end

@reference_test "LaTeXStrings linesegment offsets" begin
    s = Scene(camera = campixel!, size = (600, 600))
    for (i, (offx, offy)) in enumerate(zip([0, 20, 50], [0, 10, 30]))
        for (j, rot) in enumerate([0, pi/4, pi/2])
            scatter!(s, 150i, 150j, color=:black)
            text!(s, 150i, 150j, text = L"\sqrt{x+y}", offset = (offx, offy),
                rotation = rot, fontsize = 30)
        end
    end
    s
end

@reference_test "Scalar colors from colormaps" begin
    f = Figure(size = (600, 600))
    ax = Axis(f[1, 1])
    hidedecorations!(ax)
    hidespines!(ax)
    colormap = :tab10
    colorrange = (1, 10)
    for i in 1:10
        color = i
        lines!(ax, i .* [10, 10], [10, 590]; color, colormap, colorrange, linewidth = 5)
        scatter!(ax, fill(10 * i + 130, 50), range(10, 590, length = 50); color, colormap, colorrange)
        poly!(ax, Ref(Point2f(260, i * 50)) .+ Point2f[(0, 0), (50, 0), (25, 40)]; color, colormap, colorrange)
        text!(ax, 360, i * 50, text = "$i"; color, colormap, colorrange, fontsize = 40)
        poly!(ax, [Ref(Point2f(430 + 20 * j, 20 * j + i * 50)) .+ Point2f[(0, 0), (30, 0), (15, 22)] for j in 1:3]; color, colormap, colorrange)
    end
    f
end

@reference_test "Z-translation within a recipe" begin
    # This is testing whether backends respect the
    # z-level of plots within recipes in 2d.
    # Ideally, the output of this test
    # would be a blue line with red scatter markers.
    # However, if a backend does not correctly pick up on translations,
    # then this will be drawn in the drawing order, and blue
    # will completely obscure red.

    # It seems like we can't define recipes in `@reference_test` yet,
    # so we'll have to fake a recipe's structure.

    fig = Figure(size = (600, 600))
    # Create a recipe plot
    ax, plot_top = heatmap(fig[1, 1], randn(10, 10))
    # Plot some recipes at the level below the contour
    scatterlineplot_1 = scatterlines!(plot_top, 1:10, 1:10; linewidth = 20, markersize = 20, color = :red)
    scatterlineplot_2 = scatterlines!(plot_top, 1:10, 1:10; linewidth = 20, markersize = 30, color = :blue)
    # Translate the lowest level plots (scatters)
    translate!(scatterlineplot_1.plots[2], 0, 0, 1)
    translate!(scatterlineplot_2.plots[2], 0, 0, -1)
    # Display
    fig
end

@reference_test "Plotting empty polygons" begin
    p = Makie.Polygon(Point2f[])
    q = Makie.Polygon(Point2f[(-1.0, 0.0), (1.0, 0.0), (0.0, 1.0)])
    fig, ax, sc = poly([p, q])
    poly!(Axis(fig[1,2]), p, color = :black)
    poly!(Axis(fig[2,1]), [p, q], color = [:red, :blue])
    poly!(Axis(fig[2,2]), [p, q], color = :red)
    poly!(Axis(fig[3,1]), Makie.MultiPolygon([p]), color = :green)
    poly!(Axis(fig[3,2]), Makie.MultiPolygon([p, q]), color = [:black, :red])
    fig
end

@reference_test "lines (some with NaNs) with array colors" begin
    f = Figure()
    ax = Axis(f[1, 1])
    hidedecorations!(ax)
    hidespines!(ax)
    lines!(ax, 1:10, 1:10, color = fill(RGBAf(1, 0, 0, 0.5), 10), linewidth = 5)
    lines!(ax, 1:10, 2:11, color = [fill(RGBAf(1, 0, 0, 0.5), 5); fill(RGBAf(0, 0, 1, 0.5), 5)], linewidth = 5)
    lines!(ax, 1:10, [3, 4, NaN, 6, 7, NaN, 9, 10, 11, NaN], color = [fill(RGBAf(1, 0, 0, 0.5), 5); fill(RGBAf(0, 0, 1, 0.5), 5)], linewidth = 5)
    lines!(ax, 1:10, 4:13, color = repeat([RGBAf(1, 0, 0, 0.5), RGBAf(0, 0, 1, 0.5)], 5), linewidth = 5)
    lines!(ax, 1:10, fill(NaN, 10), color = repeat([RGBAf(1, 0, 0, 0.5), RGBAf(0, 0, 1, 0.5)], 5), linewidth = 5)
    lines!(ax, 1:10, [6, 7, 8, NaN, 10, 11, 12, 13, 14, 15], color = [:red, :blue, fill(:red, 8)...], linewidth = 5)
    lines!(ax, 1:3, [7, 8, 9], color = [:red, :red, :blue], linewidth = 5)
    lines!(ax, 1:3, [8, 9, NaN], color = [:red, :red, :blue], linewidth = 5)
    lines!(ax, 1:3, [NaN, 10, 11], color = [:red, :red, :blue], linewidth = 5)
    lines!(ax, 1:5, [10, 11, NaN, 13, 14], color = [:red, :red, :blue, :blue, :blue], linewidth = [5, 5, 5, 10, 10])
    lines!(ax, 1:10, 11:20, color = [fill(RGBAf(1, 0, 0, 0.5), 5); fill(RGBAf(0, 0, 1, 0.5), 5)], linewidth = 5, linestyle = :dot)
    lines!(ax, 1:10, 12:21, color = fill(RGBAf(1, 0, 0, 0.5), 10), linewidth = 5, linestyle = :dot)
    f
end

@reference_test "contour with single alpha color" begin
    x = range(-π, π; length=50)
    z = @. sin(x) * cos(x')
    fig, ax = contour(x, x, z, color=RGBAf(1,0,0,0.4), linewidth=6)
end

@reference_test "Triplot with points, ghost edges, and convex hull" begin
    pts = RNG.rand(2, 50)
    tri = triangulate(pts; rng = RNG.STABLE_RNG)
    fig, ax, sc = triplot(tri,
        triangle_color = :lightgray, strokewidth = 4,
        show_points=true, markersize = 20, markercolor = :orange,
        show_ghost_edges=true, ghost_edge_linewidth = 4,
        show_convex_hull=true, convex_hull_linewidth = 4

    )
    fig
end

# TODO: as noted in https://github.com/MakieOrg/Makie.jl/pull/3520#issuecomment-1873382060
# this test has some issues with random number generation across Julia 1.6 and 1, for now
# it's disabled until someone has time to look into it

# @reference_test "Triplot of a constrained triangulation with holes and a custom bounding box" begin
#     curve_1 = [[
#         (0.0, 0.0), (4.0, 0.0), (8.0, 0.0), (12.0, 0.0), (12.0, 4.0),
#         (12.0, 8.0), (14.0, 10.0), (16.0, 12.0), (16.0, 16.0),
#         (14.0, 18.0), (12.0, 20.0), (12.0, 24.0), (12.0, 28.0),
#         (8.0, 28.0), (4.0, 28.0), (0.0, 28.0), (-2.0, 26.0), (0.0, 22.0),
#         (0.0, 18.0), (0.0, 10.0), (0.0, 8.0), (0.0, 4.0), (-4.0, 4.0),
#         (-4.0, 0.0), (0.0, 0.0),
#     ]]
#     curve_2 = [[
#         (4.0, 26.0), (8.0, 26.0), (10.0, 26.0), (10.0, 24.0),
#         (10.0, 22.0), (10.0, 20.0), (8.0, 20.0), (6.0, 20.0),
#         (4.0, 20.0), (4.0, 22.0), (4.0, 24.0), (4.0, 26.0)
#     ]]
#     curve_3 = [[(4.0, 16.0), (12.0, 16.0), (12.0, 14.0), (4.0, 14.0), (4.0, 16.0)]]
#     curve_4 = [[(4.0, 8.0), (10.0, 8.0), (8.0, 6.0), (6.0, 6.0), (4.0, 8.0)]]
#     curves = [curve_1, curve_2, curve_3, curve_4]
#     points = [
#         (2.0, 26.0), (2.0, 24.0), (6.0, 24.0), (6.0, 22.0), (8.0, 24.0), (8.0, 22.0),
#         (2.0, 22.0), (0.0, 26.0), (10.0, 18.0), (8.0, 18.0), (4.0, 18.0), (2.0, 16.0),
#         (2.0, 12.0), (6.0, 12.0), (2.0, 8.0), (2.0, 4.0), (4.0, 2.0),
#         (-2.0, 2.0), (4.0, 6.0), (10.0, 2.0), (10.0, 6.0), (8.0, 10.0), (4.0, 10.0),
#         (10.0, 12.0), (12.0, 12.0), (14.0, 26.0), (16.0, 24.0), (18.0, 28.0),
#         (16.0, 20.0), (18.0, 12.0), (16.0, 8.0), (14.0, 4.0), (14.0, -2.0),
#         (6.0, -2.0), (2.0, -4.0), (-4.0, -2.0), (-2.0, 8.0), (-2.0, 16.0),
#         (-4.0, 22.0), (-4.0, 26.0), (-2.0, 28.0), (6.0, 15.0), (7.0, 15.0),
#         (8.0, 15.0), (9.0, 15.0), (10.0, 15.0), (6.2, 7.8),
#         (5.6, 7.8), (5.6, 7.6), (5.6, 7.4), (6.2, 7.4), (6.0, 7.6),
#         (7.0, 7.8), (7.0, 7.4)]
#     boundary_nodes, points = convert_boundary_points_to_indices(curves; existing_points=points)
#     tri = triangulate(points; boundary_nodes=boundary_nodes, rng = RNG.STABLE_RNG)
#     refine!(tri, max_area = 1e-3get_total_area(tri), rng = RNG.STABLE_RNG)
#     fig, ax, sc = triplot(tri,
#         show_points=true,
#         show_constrained_edges=true,
#         constrained_edge_linewidth=2,
#         strokewidth=0.2,
#         markersize=15,
#         point_color=:blue,
#         show_ghost_edges=true, # not as good because the outer boundary is not convex, but just testing
#         marker='x',
#         bounding_box = (-5,20,-5,35)) # also testing the conversion to Float64 for bbox here
#     fig
# end

@reference_test "Triplot with nonlinear transformation" begin
    f = Figure()
    ax = PolarAxis(f[1, 1])
    points = Point2f[(phi, r) for r in 1:10 for phi in range(0, 2pi, length=36)[1:35]]
    tr = triplot!(ax, points)
    f
end

@reference_test "Triplot after adding points and make sure the representative_point_list is correctly updated" begin
    points = [(0.0,0.0),(0.95,0.0),(1.0,1.4),(0.0,1.0)] # not 1 so that we have a unique triangulation
    tri = Observable(triangulate(points; delete_ghosts = false))
    fig, ax, sc = triplot(tri, show_points = true, markersize = 14, show_ghost_edges = true, recompute_centers = true)
    for p in [(0.3, 0.5), (-1.5, 2.3), (0.2, 0.2), (0.2, 0.5)]
        add_point!(tri[], p)
    end
    convex_hull!(tri[])
    notify(tri)
    ax = Axis(fig[1, 2])
    triplot!(ax, tri[], show_points = true, markersize = 14, show_ghost_edges = true, recompute_centers = true)
    fig
end

@reference_test "Triplot Showing ghost edges for a triangulation with disjoint boundaries" begin
    θ = LinRange(0, 2π, 20) |> collect
    θ[end] = 0 # need to make sure that 2π gives the exact same coordinates as 0
    xy = Vector{Vector{Vector{NTuple{2,Float64}}}}()
    cx = 0.0
    for i in 1:2
        ## Make the exterior circle
        push!(xy, [[(cx + cos(θ), sin(θ)) for θ in θ]])
        ## Now the interior circle - clockwise
        push!(xy, [[(cx + 0.5cos(θ), 0.5sin(θ)) for θ in reverse(θ)]])
        cx += 3.0
    end
    boundary_nodes, points = convert_boundary_points_to_indices(xy)
    tri = triangulate(points; boundary_nodes=boundary_nodes, check_arguments=false)
    fig, ax, sc = triplot(tri, show_ghost_edges=true)
    fig
end

@reference_test "Voronoiplot for a centroidal tessellation with an automatic colormap" begin
    points = [(0.0,0.0),(1.0,0.0),(1.0,1.0),(0.0,1.0)]
    tri = triangulate(points; boundary_nodes = [1,2,3,4,1], rng = RNG.STABLE_RNG)
    refine!(tri; max_area=1e-2, min_angle = 29.871, rng = RNG.STABLE_RNG)
    vorn = voronoi(tri)
    smooth_vorn = centroidal_smooth(vorn; maxiters = 250, rng = RNG.STABLE_RNG)
    cmap = cgrad(:matter)
    fig, ax, sc = voronoiplot(smooth_vorn, markersize=10, strokewidth = 4, markercolor = :red)
    fig
end

@reference_test "Voronoiplot for a tessellation with a custom bounding box" begin
    pts = 25RNG.randn(2, 50)
    tri = triangulate(pts; rng = RNG.STABLE_RNG)
    vorn = voronoi(tri, false)
    fig, ax, sc = voronoiplot(vorn,
        show_generators=true,
        colormap=:RdBu,
        strokecolor=:white,
        strokewidth=4,
        markersize=25,
        marker = 'x',
        markercolor=:green,
        unbounded_edge_extension_factor=5.0)
    xlims!(ax, -120, 120)
    ylims!(ax, -120, 120)
    fig
end

@reference_test "Voronoiplots with clipped tessellation and unbounded polygons" begin
    pts = 25RNG.randn(2, 10)
    tri = triangulate(pts; rng = RNG.STABLE_RNG)
    vorn = voronoi(tri, true)
    fig, ax, sc = voronoiplot(vorn, color = (:blue,0.2), markersize = 20, strokewidth = 4)

    # used to be bugged
    points = [(0.0, 1.0), (-1.0, 2.0), (-2.0, -1.0)]
    tri = triangulate(points)
    vorn = voronoi(tri)
    voronoiplot(fig[1,2], vorn, show_generators = true, strokewidth = 4,
        color = [:red, :blue, :green], markercolor = :white, markersize = 20)

    fig
end

@reference_test "Voronoiplot with a nonlinear transform" begin
    f = Figure()
    ax = PolarAxis(f[1, 1], theta_as_x = false)
    points = Point2f[(r, phi) for r in 1:10 for phi in range(0, 2pi, length=36)[1:35]]
    polygon_color = [r for r in 1:10 for phi in range(0, 2pi, length=36)[1:35]]
    polygon_color_2 = [phi for r in 1:10 for phi in range(0, 2pi, length=36)[1:35]]
    tr = voronoiplot!(ax, points, smooth = false, show_generators = false, color = polygon_color)
    Makie.rlims!(ax, 12) # to make rect clip visible if circular clip doesn't happen
    ax = PolarAxis(f[1, 2], theta_as_x = false)
    tr = voronoiplot!(ax, points, smooth = true, show_generators = false, color = polygon_color_2)
    Makie.rlims!(ax, 12)
    f
end

@reference_test "Voronoiplot with some custom bounding boxes may not contain all data sites" begin
    points = [(-3.0, 7.0), (1.0, 6.0), (-1.0, 3.0), (-2.0, 4.0), (3.0, -2.0), (5.0, 5.0), (-4.0, -3.0), (3.0, 8.0)]
    tri = triangulate(points)
    vorn = voronoi(tri)
    color = [:red, :blue, :green, :yellow, :cyan, :magenta, :black, :brown] # the polygon colors should not change even if some are not included (because they're outside of the box)
    fig = Figure()
    ax1 = Axis(fig[1, 1], title = "Default")
    voronoiplot!(ax1, vorn, show_generators = true, markersize=14, strokewidth = 4, color = color)
    ax2 = Axis(fig[1, 2], title = "Some excluded")
    voronoiplot!(ax2, vorn, show_generators = true, markersize=14, strokewidth = 4, color = color, clip = BBox(0.0, 5.0, -15.0, 15.0))
    ax3 = Axis(fig[2, 1], title = "Bigger range")
    voronoiplot!(ax3, vorn, show_generators = true, markersize=14, strokewidth = 4, color = color, clip = (-15.0, 15.0, -15.0, 15.0))
    ax4 = Axis(fig[2, 2], title = "Only one polygon")
    voronoiplot!(ax4, vorn, show_generators = true, markersize=14, strokewidth = 4, color = color, clip = (10.0, 12.0, 2.0, 5.0))
    for ax in fig.content
        xlims!(ax4, -15, 15)
        ylims!(ax4, -15, 15)
    end
    fig
end

@reference_test "Voronoiplot after adding points" begin
    points = Observable([(0.0,0.0), (1.0,0.0), (1.0,1.0), (0.0,1.0)])
    fig, ax, sc = voronoiplot(points, show_generators=true, markersize=36) # make sure any regressions with missing generators are identified, so use 36
    push!(points[], (2.0, 2.0), (0.5, 0.5), (0.25, 0.25), (0.25, 0.75), (0.75, 0.25), (0.75, 0.75))
    notify(points)
    ax2 = Axis(fig[1, 2])
    voronoiplot!(ax2, voronoi(triangulate(points[])), show_generators=true, markersize=36)
    xlims!(ax,-0.5,2.5)
    ylims!(ax,-0.5,2.5)
    xlims!(ax2,-0.5,2.5)
    ylims!(ax2,-0.5,2.5) # need to make sure all generators are shown, and the bounding box is automatically updated
    fig
end

function ppu_test_plot(resolution, px_per_unit, scalefactor)
    fig, ax, pl = scatter(1:4, markersize=100, color=1:4, figure=(; size=resolution), axis=(; titlesize=50, title="ppu: $px_per_unit, sf: $scalefactor"))
    DataInspector(ax)
    hidedecorations!(ax)
    fig
end

@reference_test "px_per_unit and scalefactor" begin
    resolution = (800, 800)
    let st = nothing
        @testset begin
            matr = [(px, scale) for px in [0.5, 1, 2], scale in [0.5, 1, 2]]
            imgs = map(matr) do (px_per_unit, scalefactor)
                img = colorbuffer(ppu_test_plot(resolution, px_per_unit, scalefactor); px_per_unit=px_per_unit, scalefactor=scalefactor)
                @test size(img) == (800, 800) .* px_per_unit
                return img
            end
            fig = Figure()
            st = Makie.RamStepper(fig, Makie.current_backend().Screen(fig.scene), vec(imgs), :png)
        end
        st
    end
end

@reference_test "spurious minor tick (#3487)" begin
    fig = Figure(size=(227, 170))
    ax = Axis(fig[1, 1]; yticks = 0:.2:1, yminorticksvisible = true)
    ylims!(ax, 0, 1)
    fig
end

<<<<<<< HEAD
@reference_test "Violin plots differently scaled" begin
    fig = Figure() 
    xs = vcat([fill(i, i * 1000) for i in 1:4]...)
    ys = vcat(randn(6000), randn(4000) * 2)
    for (i, scale) in enumerate([:area, :count, :width])
        ax = Axis(fig[i, 1])
        violin!(ax, xs, ys; scale, show_median=true)
        Makie.xlims!(0.2, 4.8)
        ax.title = "scale=:$(scale)"
    end
=======
@reference_test "contourf bug #3683" begin
    x = y = LinRange(0, 1, 4)
    ymin, ymax = 0.4, 0.6
    steepness = 0.1
    f(x, y) = (tanh((y - ymin) / steepness) - tanh((y - ymax) / steepness) - 1)
    z = [f(_x, _y) for _x in x, _y in y]

    fig, ax, cof = contourf(x, y, z, levels = 2)
    Colorbar(fig[1, 2], cof)
>>>>>>> 88ffa6e2
    fig
end<|MERGE_RESOLUTION|>--- conflicted
+++ resolved
@@ -1393,7 +1393,18 @@
     fig
 end
 
-<<<<<<< HEAD
+@reference_test "contourf bug #3683" begin
+    x = y = LinRange(0, 1, 4)
+    ymin, ymax = 0.4, 0.6
+    steepness = 0.1
+    f(x, y) = (tanh((y - ymin) / steepness) - tanh((y - ymax) / steepness) - 1)
+    z = [f(_x, _y) for _x in x, _y in y]
+
+    fig, ax, cof = contourf(x, y, z, levels = 2)
+    Colorbar(fig[1, 2], cof)
+    fig
+end
+
 @reference_test "Violin plots differently scaled" begin
     fig = Figure() 
     xs = vcat([fill(i, i * 1000) for i in 1:4]...)
@@ -1404,16 +1415,5 @@
         Makie.xlims!(0.2, 4.8)
         ax.title = "scale=:$(scale)"
     end
-=======
-@reference_test "contourf bug #3683" begin
-    x = y = LinRange(0, 1, 4)
-    ymin, ymax = 0.4, 0.6
-    steepness = 0.1
-    f(x, y) = (tanh((y - ymin) / steepness) - tanh((y - ymax) / steepness) - 1)
-    z = [f(_x, _y) for _x in x, _y in y]
-
-    fig, ax, cof = contourf(x, y, z, levels = 2)
-    Colorbar(fig[1, 2], cof)
->>>>>>> 88ffa6e2
     fig
 end