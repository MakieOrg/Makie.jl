--- conflicted
+++ resolved
@@ -1,30 +1,22 @@
-include("library.jl")
-<<<<<<< HEAD
-
-=======
-result = find(database) do x
-    x.title == "Subscenes"
-end
-database[result[1]]
-entry
->>>>>>> ad0aa287
-function filestring(entry)
-    string(entry.file, ':', first(entry.file_range))
-end
-
-function eval_entry(::MIME"text/markdown", entry)
-    source = string(entry.toplevel, "\n", entry.source)
-    result = eval_string(source, filestring(entry))
-    string_result = eval(Main, :(sprint(show, MIME"text/html"(), $result)))
-    """
-    ```Julia
-        $source
-    ```
-    ```@raw html
-        $string_result
-    ```
-    """
-end
-
-function preprocess
-end
+include("library.jl")
+
+function filestring(entry)
+    string(entry.file, ':', first(entry.file_range))
+end
+
+function eval_entry(::MIME"text/markdown", entry)
+    source = string(entry.toplevel, "\n", entry.source)
+    result = eval_string(source, filestring(entry))
+    string_result = eval(Main, :(sprint(show, MIME"text/html"(), $result)))
+    """
+    ```Julia
+        $source
+    ```
+    ```@raw html
+        $string_result
+    ```
+    """
+end
+
+function preprocess
+end