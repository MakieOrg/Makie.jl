include("library.jl")
cd(@__DIR__)

<<<<<<< HEAD
using Makie
=======
using Makie, ImageTransformations, FileIO
using ImageFiltering  # needed for Gaussian-filtering images during resize
>>>>>>> ddb85c45

cd(Pkg.dir("Makie"))
isdir("docs/media") || mkdir("docs/media")

"""
    generate_thumbnail(path::AbstractString; sz::Int = 200)

Generates a (proportionally-scaled) thumbnail with maximum side dimension `sz`.
`sz` must be an integer, and the default value is 200 pixels.
"""
function generate_thumbnail(path::AbstractString; sz::Int = 200)
    !isfile(path) && warn("Input argument must be a file!")
    dir = dirname(path)
    origname = basename(path)
    thumbname = "thumb-$(origname)"
    img = Images.load(path)

    # calculate new image size `newsz`
    (height, width) = size(img)
    (scale_height, scale_width) = sz ./ (height, width)
    scale = min(scale_height, scale_width)
    newsz = round.(Int, (height, width) .* scale)

    # filter image + resize image
    gaussfactor = 0.4
    σ = map((o,n) -> gaussfactor*o/n, size(img), newsz)
    kern = KernelFactors.gaussian(σ)   # from ImageFiltering
    imgf = ImageFiltering.imfilter(img, kern, NA())
    newimg = ImageTransformations.imresize(imgf, newsz)

<<<<<<< HEAD
    newimg = Images.imresize(img, round.(Int, (new_height, new_width)))
    Makie.save(joinpath(dir, thumbname), newimg)
=======
    # save image
    FileIO.save(joinpath(dir, thumbname), newimg)
>>>>>>> ddb85c45
end


"""
    get_video_duration(path::AbstractString)

Returns the duration of the video in seconds (Float32).
Accepted file types: mp4, mkv, and gif.

Requires `ffprobe` (usually comes installed with `ffmpeg`).

Note that while this accepts gif, it will not work to get duration of the gif
(`ffprobe` doesn't support that), so it will just fallback to return 0.5 sec.
"""
function get_video_duration(path::AbstractString)
    !isfile(path) && error("input is not a file!")
    accepted_exts = ("mp4", "gif", "mkv")
    filename = basename(path)
    !(split(filename, ".")[2] in accepted_exts) && error("accepted file types are mp4 and gif!")
    try
        dur = readstring(`ffprobe -loglevel quiet -print_format compact=print_section=0:nokey=1:escape=csv -show_entries format=duration -i "$(path)"`)
        dur = parse(Float32, dur)
    catch e
        warn("`get_video_duration` on $filename did not work, using fallback video duration of 0.5 seconds")
        dur = 0.5
    end
end


function record_examples(tags...)
    examples = sort(database, by = (x)-> x.groupid)
    if !isempty(tags)
        filter!(examples) do entry
            all(x-> String(x) in entry.tags, tags)
        end
    end
    index = start(examples)
    dblen = length(examples)
    thumbnail_size = 150
    while dblen >= index
        # use the unique_name of the database entry as filename
        uname = string(examples[index].unique_name)
        println(index)
        str = sprint() do io
            # declare global index so it can be modified by the function inside loop
            index = print_code(io, examples, index; scope_start = "", scope_end = "")
        end
        # sandbox the string in a module
        tmpmod = eval(:(module $(gensym(uname)); end))
        # eval the sandboxed module using include_string
        try
            result = eval(tmpmod, Expr(:call, :include_string, str, uname))
            if isa(result, String) && isfile(result)
                try
                    # TODO: currently exporting video thumbnails as .jpg because of ImageMagick issue#120
                    # seek to the middle of the video and grab a frame
                    seektime = (get_video_duration(result))/2
                    run(`ffmpeg -loglevel quiet -ss $seektime -i $result -vframes 1 -vf "scale=$(thumbnail_size):-2" -y -f image2 "./docs/media/thumb-$(uname).jpg"`)
                catch err
                    Base.showerror(STDERR, err)
                end
            elseif isa(result, AbstractPlotting.Scene)
                Makie.save("docs/media/$uname.png", result)
                generate_thumbnail("docs/media/$uname.png"; sz = thumbnail_size)
            else
                warn("something went really badly with index $index & $(typeof(result))")
            end
        catch e
            Base.show_backtrace(STDERR, Base.catch_backtrace())
            Base.showerror(STDERR, e)
            println()
            println(str)
        end
    end
end
record_examples()<|MERGE_RESOLUTION|>--- conflicted
+++ resolved
@@ -1,12 +1,8 @@
 include("library.jl")
 cd(@__DIR__)
 
-<<<<<<< HEAD
-using Makie
-=======
 using Makie, ImageTransformations, FileIO
 using ImageFiltering  # needed for Gaussian-filtering images during resize
->>>>>>> ddb85c45
 
 cd(Pkg.dir("Makie"))
 isdir("docs/media") || mkdir("docs/media")
@@ -37,13 +33,8 @@
     imgf = ImageFiltering.imfilter(img, kern, NA())
     newimg = ImageTransformations.imresize(imgf, newsz)
 
-<<<<<<< HEAD
-    newimg = Images.imresize(img, round.(Int, (new_height, new_width)))
-    Makie.save(joinpath(dir, thumbname), newimg)
-=======
     # save image
     FileIO.save(joinpath(dir, thumbname), newimg)
->>>>>>> ddb85c45
 end
 
 
