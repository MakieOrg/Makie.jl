#!/usr/bin/env julia

"""
CI script for bumping package versions via GitHub Actions.

Usage:
    julia bump_versions_ci.jl <bump_type> [packages] [update_changelog]

Arguments:
    bump_type: "patch", "minor", or "major"
    packages: Comma-separated list of packages (optional, defaults to auto-detection)
    update_changelog: "true" or "false" (optional, defaults to "true")

Examples:
    julia bump_versions_ci.jl patch
    julia bump_versions_ci.jl minor "Makie,CairoMakie" true
    julia bump_versions_ci.jl major "" false
"""

include("bump_versions.jl")

function run_git_command(cmd::Cmd; capture_output::Bool = false, allow_failure::Bool = false)
    println("🔧 Running: $cmd")
    return try
        if capture_output
            return read(cmd, String)
        else
            run(cmd)
            return nothing
        end
    catch e
        if allow_failure
            @warn "Git command failed (allowed): $cmd"
            @warn "Error: $e"
            return capture_output ? "" : nothing
        else
            error("Git command failed: $cmd\nError: $e")
        end
    end
end

function create_feature_branch(bump_type::String)
    # Generate branch name with timestamp
    timestamp = Dates.format(Dates.now(), "yyyymmdd-HHMMSS")
    branch_name = "bump-versions-$bump_type-$timestamp"

    println("🌿 Creating feature branch: $branch_name")
    run_git_command(`git checkout -b $branch_name`)

    return branch_name
end

function check_for_changes()
    # Check if there are any changes
    diff_output = run_git_command(`git diff --name-only`; capture_output = true)
    has_changes = !isempty(strip(diff_output))

    if has_changes
        println("📝 Changes detected:")
        changed_files = String.(split(strip(diff_output), '\n'))  # Convert to Vector{String}
        for file in changed_files
            println("  - $file")
        end
    else
        println("ℹ️  No changes detected")
        changed_files = String[]  # Empty Vector{String}
    end

    return has_changes, changed_files
end

function commit_and_push_changes(branch_name::String, bump_type::String, packages_str::String, update_changelog::Bool)
    println("💾 Committing changes...")

    # Add all changes from repository root (not just current directory)
    run_git_command(`git add -A`)

    # Create commit message
    packages_desc = isempty(packages_str) ? "auto-detected" : packages_str
    commit_msg = """Bump package versions ($bump_type)
<<<<<<< HEAD
    
    - Bump type: $bump_type
    - Packages: $packages_desc
    - Update changelog: $update_changelog
    
=======

    - Bump type: $bump_type
    - Packages: $packages_desc
    - Update changelog: $update_changelog

>>>>>>> e1bb2a61
    🤖 Generated with GitHub Actions"""

    # Commit changes
    run_git_command(`git commit -m $commit_msg`)

    # Push branch
    println("📤 Pushing branch to origin...")
    return run_git_command(`git push origin $branch_name`)
end

function create_pull_request(branch_name::String, bump_type::String, packages_str::String, update_changelog::Bool, changed_files::Vector{String})
    println("🔄 Creating pull request...")

    # Get commit SHA for PR body (for potential future use)
    # commit_sha = strip(run_git_command(`git rev-parse HEAD`; capture_output=true))

    # Create PR title
    pr_title = "Bump package versions ($bump_type)"

    # Create PR body
    packages_desc = isempty(packages_str) ? "auto-detected based on git changes" : packages_str
    files_list = join(["- $file" for file in changed_files], "\n")
<<<<<<< HEAD

    pr_body = """## Version Bump: $bump_type
    
    This PR automatically bumps package versions using the bump_versions.jl script.
    
=======

    pr_body = """## Version Bump: $bump_type

    This PR automatically bumps package versions using the bump_versions.jl script.

>>>>>>> e1bb2a61
    ### Configuration
    - **Bump Type**: $bump_type
    - **Packages**: $packages_desc
    - **Update Changelog**: $update_changelog
<<<<<<< HEAD
    
    ### Files Modified
    $files_list
    
    ---
    🤖 This PR was automatically created by GitHub Actions
    
=======

    ### Files Modified
    $files_list

    ---
    🤖 This PR was automatically created by GitHub Actions

>>>>>>> e1bb2a61
    **Review checklist:**
    - [ ] Version numbers are correct
    - [ ] CHANGELOG.md is properly updated (if enabled)
    - [ ] All package dependencies are consistent
    - [ ] No unintended changes were made"""

    # Check if gh CLI is available
    gh_token = get(ENV, "GITHUB_TOKEN", "")
    if isempty(gh_token)
        @warn "GITHUB_TOKEN not found, cannot create PR automatically"
        println("📋 PR details that would be created:")
        println("Title: $pr_title")
        println("Branch: $branch_name")
        println("Body:")
        println(pr_body)
        return nothing
    end

    # Create PR using gh CLI
    try
        # Write PR body to temp file to handle multiline content
        temp_file = tempname()
        open(temp_file, "w") do io
            write(io, pr_body)
        end

        run_git_command(`gh pr create --title $pr_title --body-file $temp_file --head $branch_name --base master`)

        # Clean up temp file
        rm(temp_file)

        # Get PR URL
        pr_url = strip(run_git_command(`gh pr view --json url --jq .url`; capture_output = true))
        println("✅ Pull request created: $pr_url")

        return pr_url
    catch e
        @warn "Failed to create PR automatically: $e"
        println("📋 You can create the PR manually with these details:")
        println("Title: $pr_title")
        println("Branch: $branch_name")
        println("Body:")
        println(pr_body)
        return nothing
    end
end

function parse_packages_arg(packages_str::String)
    if isempty(packages_str) || packages_str == "\"\""
        return String[]
    end

    # Remove quotes if present
    packages_str = strip(packages_str, ['"', '\''])

    # Split by comma and clean up whitespace
    packages = String[]
    for pkg in split(packages_str, ',')
        pkg_clean = strip(pkg)
        if !isempty(pkg_clean)
            push!(packages, pkg_clean)
        end
    end

    return packages
end

function parse_bool_arg(bool_str::String, default::Bool = true)
    bool_str = lowercase(strip(bool_str))
    if bool_str in ["true", "1", "yes", "y"]
        return true
    elseif bool_str in ["false", "0", "no", "n"]
        return false
    else
        @warn "Invalid boolean value '$bool_str', using default: $default"
        return default
    end
end

function main()
    if length(ARGS) < 1
        println(stderr, "Error: bump_type is required")
        println(
            stderr, """
            CI script for bumping package versions via GitHub Actions.
<<<<<<< HEAD
            
            Usage:
                julia bump_versions_ci.jl <bump_type> [packages] [update_changelog]
            
=======

            Usage:
                julia bump_versions_ci.jl <bump_type> [packages] [update_changelog]

>>>>>>> e1bb2a61
            Arguments:
                bump_type: "patch", "minor", or "major"
                packages: Comma-separated list of packages (optional, defaults to auto-detection)
                update_changelog: "true" or "false" (optional, defaults to "true")
<<<<<<< HEAD
            
=======

>>>>>>> e1bb2a61
            Examples:
                julia bump_versions_ci.jl patch
                julia bump_versions_ci.jl minor "Makie,CairoMakie" true
                julia bump_versions_ci.jl major "" false
            """
        )
        exit(1)
    end

    # Parse arguments
    bump_type = ARGS[1]
    packages_str = length(ARGS) >= 2 ? ARGS[2] : ""
    update_changelog_str = length(ARGS) >= 3 ? ARGS[3] : "true"

    # Validate bump_type
    if bump_type ∉ ["patch", "minor", "major"]
        println(stderr, "Error: bump_type must be 'patch', 'minor', or 'major', got: '$bump_type'")
        exit(1)
    end

    # Parse packages
    packages = parse_packages_arg(packages_str)

    # Parse update_changelog
    update_changelog = parse_bool_arg(update_changelog_str)

    # Print configuration
    println("🚀 Running version bump workflow with configuration:")
    println("  bump_type: $bump_type")
    println("  packages: $(isempty(packages) ? "auto-detected" : join(packages, ", "))")
    println("  update_changelog: $update_changelog")
    println()

    return try
        # Step 1: Create feature branch
        branch_name = create_feature_branch(bump_type)

        # Step 2: Run version bump
        println("📦 Running version bump...")
        bump_versions(
            bump_type,
            packages = packages,
            up_changelog = update_changelog
        )

        # Step 3: Check for changes
        println()
        has_changes, changed_files = check_for_changes()

        if !has_changes
            println("ℹ️  No version changes were needed.")
            println("   This typically means no packages have source changes since the last version tag.")
            return
        end

        # Step 4: Commit and push changes
        commit_and_push_changes(branch_name, bump_type, packages_str, update_changelog)

        # Step 5: Create pull request
        pr_url = create_pull_request(branch_name, bump_type, packages_str, update_changelog, changed_files)

        # Final summary
        println()
        println("✅ Version bump workflow completed successfully!")
        println("🌿 Branch: $branch_name")
        if pr_url !== nothing
            println("📝 Pull Request: $pr_url")
        end
        println()
        println("Next steps:")
        println("  1. Review the created pull request")
        println("  2. Ensure all version numbers are correct")
        println("  3. Verify CHANGELOG.md updates (if enabled)")
        println("  4. Merge the PR when ready")

    catch e
        println(stderr, "❌ Error during version bump workflow:")
        println(stderr, e)
        if isa(e, InterruptException)
            println(stderr, "Process was interrupted")
        else
            # Print stack trace for debugging
            println(stderr, "Stack trace:")
            for (exc, bt) in Base.catch_stack()
                showerror(stderr, exc, bt)
                println(stderr)
            end
        end
        exit(1)
    end
end

# Run main function if script is executed directly
if abspath(PROGRAM_FILE) == @__FILE__
    main()
end<|MERGE_RESOLUTION|>--- conflicted
+++ resolved
@@ -78,19 +78,11 @@
     # Create commit message
     packages_desc = isempty(packages_str) ? "auto-detected" : packages_str
     commit_msg = """Bump package versions ($bump_type)
-<<<<<<< HEAD
-    
+
     - Bump type: $bump_type
     - Packages: $packages_desc
     - Update changelog: $update_changelog
-    
-=======
-
-    - Bump type: $bump_type
-    - Packages: $packages_desc
-    - Update changelog: $update_changelog
-
->>>>>>> e1bb2a61
+
     🤖 Generated with GitHub Actions"""
 
     # Commit changes
@@ -113,40 +105,22 @@
     # Create PR body
     packages_desc = isempty(packages_str) ? "auto-detected based on git changes" : packages_str
     files_list = join(["- $file" for file in changed_files], "\n")
-<<<<<<< HEAD
 
     pr_body = """## Version Bump: $bump_type
-    
+
     This PR automatically bumps package versions using the bump_versions.jl script.
-    
-=======
-
-    pr_body = """## Version Bump: $bump_type
-
-    This PR automatically bumps package versions using the bump_versions.jl script.
-
->>>>>>> e1bb2a61
+
     ### Configuration
     - **Bump Type**: $bump_type
     - **Packages**: $packages_desc
     - **Update Changelog**: $update_changelog
-<<<<<<< HEAD
-    
+
     ### Files Modified
     $files_list
-    
+
     ---
     🤖 This PR was automatically created by GitHub Actions
-    
-=======
-
-    ### Files Modified
-    $files_list
-
-    ---
-    🤖 This PR was automatically created by GitHub Actions
-
->>>>>>> e1bb2a61
+  
     **Review checklist:**
     - [ ] Version numbers are correct
     - [ ] CHANGELOG.md is properly updated (if enabled)
@@ -232,26 +206,15 @@
         println(
             stderr, """
             CI script for bumping package versions via GitHub Actions.
-<<<<<<< HEAD
-            
+
             Usage:
                 julia bump_versions_ci.jl <bump_type> [packages] [update_changelog]
-            
-=======
-
-            Usage:
-                julia bump_versions_ci.jl <bump_type> [packages] [update_changelog]
-
->>>>>>> e1bb2a61
+
             Arguments:
                 bump_type: "patch", "minor", or "major"
                 packages: Comma-separated list of packages (optional, defaults to auto-detection)
                 update_changelog: "true" or "false" (optional, defaults to "true")
-<<<<<<< HEAD
-            
-=======
-
->>>>>>> e1bb2a61
+
             Examples:
                 julia bump_versions_ci.jl patch
                 julia bump_versions_ci.jl minor "Makie,CairoMakie" true
