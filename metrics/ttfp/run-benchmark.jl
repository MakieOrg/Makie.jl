#= TODOs
1) Use one GH-Action job in the end to merge all results and comment in one go (instead of merging with existing comment)
2) Improve analysis of benchmark resutls to account for the variance in the benchmarks.
3) Upload raw benchmark data as artifacts to e.g. create plots from It
=#

using Pkg
Pkg.activate(@__DIR__)
Pkg.instantiate()
using Statistics, GitHub, Printf, BenchmarkTools, Markdown, HypothesisTests
using BenchmarkTools.JSON
Package = ARGS[1]
n_samples = length(ARGS) > 1 ? parse(Int, ARGS[2]) : 7
base_branch = length(ARGS) > 2 ? ARGS[3] : "master"

# Package = "CairoMakie"
# n_samples = 2
# base_branch = "breaking-release"

@info("Benchmarking $(Package) against $(base_branch) with $(n_samples)")

COMMENT_TEMPLATE = """
## Compile Times benchmark

Note, that these numbers may fluctuate on the CI servers, so take them with a grain of salt.
All benchmark results are based on the mean time and negative percent mean faster than the base branch.
Note, that GLMakie + WGLMakie run on an emulated GPU, so the runtime benchmark is much slower.
Results are from running:

```julia
using_time = @ctime using Backend
# Compile time
create_time = @ctime fig = scatter(1:4; color=1:4, colormap=:turbo, markersize=20, visible=true)
display_time = @ctime Makie.colorbuffer(display(fig))
# Runtime
create_time = @benchmark fig = scatter(1:4; color=1:4, colormap=:turbo, markersize=20, visible=true)
display_time = @benchmark Makie.colorbuffer(display(fig))
```

|               | using     | create   | display  | create   | display  |
|--------------:|:----------|:---------|:---------|:---------|:---------|
| GLMakie       | --        | --       | --       | --       | --       |
| $base_branch  | --        | --       | --       | --       | --       |
| evaluation    | --        | --       | --       | --       | --       |
| CairoMakie    | --        | --       | --       | --       | --       |
| $base_branch  | --        | --       | --       | --       | --       |
| evaluation    | --        | --       | --       | --       | --       |
| WGLMakie      | --        | --       | --       | --       | --       |
| $base_branch  | --        | --       | --       | --       | --       |
| evaluation    | --        | --       | --       | --       | --       |
"""

function github_context()
    owner = "MakieOrg"
    return (
        owner = owner,
        repo = GitHub.Repo("$(owner)/Makie.jl"),
        auth = GitHub.authenticate(ENV["GITHUB_TOKEN"]),
        scratch_repo = GitHub.Repo("MakieOrg/scratch")
    )
end

function best_unit(m)
    if m < 1e3
        return 1, "ns"
    elseif m < 1e6
        return 1e3, "μs"
    elseif m < 1e9
        return 1e6, "ms"
    else
        return 1e9, "s"
    end
end

function cohen_d(x, y)
    nx = length(x); ny = length(y)
    ddof = nx + ny - 2
    poolsd = sqrt(((nx - 1) * var(x) + (ny - 1) * var(y)) / ddof)
    d = (mean(x) - mean(y)) / poolsd
end

function analyze(pr, master)
    f, unit = best_unit(pr[1])
    pr, master = Float64.(pr) ./ f, Float64.(master) ./ f
    tt = UnequalVarianceTTest(pr, master)
    d = cohen_d(pr, master)
    std_p = (std(pr) + std(master)) / 2
    m_pr = mean(pr)
    m_m = mean(master)
    mean_diff = mean(m_pr) - mean(m_m)
    percent = (1 - (m_m / m_pr)) * 100
    p = pvalue(tt)
    mean_diff_str = string(round(mean_diff; digits=2), unit)

    result = if p < 0.05
        if abs(d) > 0.2
            indicator = abs(percent) < 5 ? ["faster ✓", "slower X"] : ["**faster**✅", "**slower**❌"]
            indicator[d < 0 ? 1 : 2]
        else
            "*invariant*"
        end
    else
        if abs(percent) < 5
            "*invariant*"
        else
            "*noisy*🤷‍♀️"
        end
    end

    return @sprintf("%s%.2f%s, %s %s (%.2fd, %.2fp, %.2fstd)", percent > 0 ? "+" : "-", abs(percent), "%", mean_diff_str, result, d, p, std_p)
end

function summarize_stats(timings)
    f, unit = best_unit(timings[1])
    m = mean(timings) / f
    mini = minimum(timings) /  f
    maxi = maximum(timings) / f
    s = std(timings) / f
    @sprintf("%.2f%s (%.2f, %.2f) %.2f+-", m, unit, mini, maxi, s)
end

function get_row_values(results_pr, results_m)
    master_row = []
    pr_row = []
    evaluation_row = []
    n = length(results_pr)
    for i in 1:n
        push!(pr_row, summarize_stats(results_pr[i]))
        push!(master_row, summarize_stats(results_m[i]))
        push!(evaluation_row, analyze(results_pr[i], results_m[i]))
    end
    return pr_row, master_row, evaluation_row
end

function update_comment(old_comment, package_name, (pr_bench, master_bench, evaluation))
    md = Markdown.parse(old_comment)
    rows = md.content[end].rows
    idx = findfirst(rows) do row
        cell = first(row)
        isempty(cell) && return false
        return first(cell) == package_name
    end
    if isnothing(idx)
        @warn("Could not find $package_name in $(md). Not updating benchmarks")
        return old_comment
    end
    for (i, value) in enumerate(pr_bench)
        rows[idx][i + 1] = [value]
    end
    for (i, value) in enumerate(master_bench)
        rows[idx + 1][i + 1] = [value]
    end
    for (i, value) in enumerate(evaluation)
        rows[idx + 2][i + 1] = [value]
    end
    return sprint(show, md)
end

function make_or_edit_comment(ctx, pr, package_name, benchmarks)
    prev_comments, _ = GitHub.comments(ctx.repo, pr; auth=ctx.auth)
    idx = findfirst(c-> c.user.login == "MakieBot", prev_comments)
    if isnothing(idx)
        comment = update_comment(COMMENT_TEMPLATE, package_name, benchmarks)
        println(comment)
        GitHub.create_comment(ctx.repo, pr; auth=ctx.auth, params=Dict("body"=>comment))
    else
        old_comment = prev_comments[idx].body
        comment = update_comment(old_comment, package_name, benchmarks)
        println(comment)
        GitHub.edit_comment(ctx.repo, prev_comments[idx], :pr; auth=ctx.auth, params=Dict("body" => comment))
    end
end

function run_benchmarks(projects; n=n_samples)
    benchmark_file = joinpath(@__DIR__, "benchmark-ttfp.jl")
    for project in repeat(projects; outer=n)
        run(`$(Base.julia_cmd()) --startup-file=no --project=$(project) $benchmark_file $Package`)
        project_name = basename(project)
    end
    return
end

function make_project_folder(name)
    result = "$name-benchmark.json"
    isfile(result) && rm(result) # remove old benchmark resutls
    project = joinpath(@__DIR__, "benchmark-projects", name)
    # It seems, that between julia versions, the manifest must be deleted to not get problems
    isdir(project) && rm(project; force=true, recursive=true)
    mkpath(project)
    return project
end

function load_results(name)
    result = "$name-benchmark.json"
    return JSON.parse(read(result, String))
end

ctx = try
    github_context()
catch e
   @warn "Not authorized" exception=e
   # bad credentials because PR isn't from a contributor
   exit()
end

ENV["JULIA_PKG_PRECOMPILE_AUTO"] = 0
project1 = make_project_folder("current-pr")
Pkg.activate(project1)
<<<<<<< HEAD
if Package == "WGLMakie"
    Pkg.add([(; name="Electron"), (; name="JSServe", rev="master")])
end
pkgs = NamedTuple[(; path="./MakieCore"), (; path="."), (; path="./$Package"), (;name="BenchmarkTools")]
=======
pkgs = [(; path="./MakieCore"), (; path="."), (; path="./$Package"), (;name="BenchmarkTools")]
Package == "WGLMakie" && push!(pkgs, (; name="Electron"))
>>>>>>> 4dab9955
# cd("dev/Makie")
Pkg.develop(pkgs)

@time Pkg.precompile()

project2 = make_project_folder(base_branch)
Pkg.activate(project2)
pkgs = [(; rev=base_branch, name="MakieCore"), (; rev=base_branch, name="Makie"), (; rev=base_branch, name="$Package"), (;name="BenchmarkTools")]
Package == "WGLMakie" && push!(pkgs, (; name="ElectronDisplay"))
Pkg.add(pkgs)
@time Pkg.precompile()

projects = [project1, project2]

run_benchmarks(projects)

results_pr = load_results(basename(project1))
results_m = load_results(basename(project2))
benchmark_rows = get_row_values(results_pr, results_m)

pr_to_comment = get(ENV, "PR_NUMBER", nothing)

if !isnothing(pr_to_comment)
    pr = GitHub.pull_request(ctx.repo, pr_to_comment)
    make_or_edit_comment(ctx, pr, Package, benchmark_rows)
else
    @info("Not commenting, no PR found")
    println(update_comment(COMMENT_TEMPLATE, Package, benchmark_rows))
end
<|MERGE_RESOLUTION|>--- conflicted
+++ resolved
@@ -1,246 +1,241 @@
-#= TODOs
-1) Use one GH-Action job in the end to merge all results and comment in one go (instead of merging with existing comment)
-2) Improve analysis of benchmark resutls to account for the variance in the benchmarks.
-3) Upload raw benchmark data as artifacts to e.g. create plots from It
-=#
-
-using Pkg
-Pkg.activate(@__DIR__)
-Pkg.instantiate()
-using Statistics, GitHub, Printf, BenchmarkTools, Markdown, HypothesisTests
-using BenchmarkTools.JSON
-Package = ARGS[1]
-n_samples = length(ARGS) > 1 ? parse(Int, ARGS[2]) : 7
-base_branch = length(ARGS) > 2 ? ARGS[3] : "master"
-
-# Package = "CairoMakie"
-# n_samples = 2
-# base_branch = "breaking-release"
-
-@info("Benchmarking $(Package) against $(base_branch) with $(n_samples)")
-
-COMMENT_TEMPLATE = """
-## Compile Times benchmark
-
-Note, that these numbers may fluctuate on the CI servers, so take them with a grain of salt.
-All benchmark results are based on the mean time and negative percent mean faster than the base branch.
-Note, that GLMakie + WGLMakie run on an emulated GPU, so the runtime benchmark is much slower.
-Results are from running:
-
-```julia
-using_time = @ctime using Backend
-# Compile time
-create_time = @ctime fig = scatter(1:4; color=1:4, colormap=:turbo, markersize=20, visible=true)
-display_time = @ctime Makie.colorbuffer(display(fig))
-# Runtime
-create_time = @benchmark fig = scatter(1:4; color=1:4, colormap=:turbo, markersize=20, visible=true)
-display_time = @benchmark Makie.colorbuffer(display(fig))
-```
-
-|               | using     | create   | display  | create   | display  |
-|--------------:|:----------|:---------|:---------|:---------|:---------|
-| GLMakie       | --        | --       | --       | --       | --       |
-| $base_branch  | --        | --       | --       | --       | --       |
-| evaluation    | --        | --       | --       | --       | --       |
-| CairoMakie    | --        | --       | --       | --       | --       |
-| $base_branch  | --        | --       | --       | --       | --       |
-| evaluation    | --        | --       | --       | --       | --       |
-| WGLMakie      | --        | --       | --       | --       | --       |
-| $base_branch  | --        | --       | --       | --       | --       |
-| evaluation    | --        | --       | --       | --       | --       |
-"""
-
-function github_context()
-    owner = "MakieOrg"
-    return (
-        owner = owner,
-        repo = GitHub.Repo("$(owner)/Makie.jl"),
-        auth = GitHub.authenticate(ENV["GITHUB_TOKEN"]),
-        scratch_repo = GitHub.Repo("MakieOrg/scratch")
-    )
-end
-
-function best_unit(m)
-    if m < 1e3
-        return 1, "ns"
-    elseif m < 1e6
-        return 1e3, "μs"
-    elseif m < 1e9
-        return 1e6, "ms"
-    else
-        return 1e9, "s"
-    end
-end
-
-function cohen_d(x, y)
-    nx = length(x); ny = length(y)
-    ddof = nx + ny - 2
-    poolsd = sqrt(((nx - 1) * var(x) + (ny - 1) * var(y)) / ddof)
-    d = (mean(x) - mean(y)) / poolsd
-end
-
-function analyze(pr, master)
-    f, unit = best_unit(pr[1])
-    pr, master = Float64.(pr) ./ f, Float64.(master) ./ f
-    tt = UnequalVarianceTTest(pr, master)
-    d = cohen_d(pr, master)
-    std_p = (std(pr) + std(master)) / 2
-    m_pr = mean(pr)
-    m_m = mean(master)
-    mean_diff = mean(m_pr) - mean(m_m)
-    percent = (1 - (m_m / m_pr)) * 100
-    p = pvalue(tt)
-    mean_diff_str = string(round(mean_diff; digits=2), unit)
-
-    result = if p < 0.05
-        if abs(d) > 0.2
-            indicator = abs(percent) < 5 ? ["faster ✓", "slower X"] : ["**faster**✅", "**slower**❌"]
-            indicator[d < 0 ? 1 : 2]
-        else
-            "*invariant*"
-        end
-    else
-        if abs(percent) < 5
-            "*invariant*"
-        else
-            "*noisy*🤷‍♀️"
-        end
-    end
-
-    return @sprintf("%s%.2f%s, %s %s (%.2fd, %.2fp, %.2fstd)", percent > 0 ? "+" : "-", abs(percent), "%", mean_diff_str, result, d, p, std_p)
-end
-
-function summarize_stats(timings)
-    f, unit = best_unit(timings[1])
-    m = mean(timings) / f
-    mini = minimum(timings) /  f
-    maxi = maximum(timings) / f
-    s = std(timings) / f
-    @sprintf("%.2f%s (%.2f, %.2f) %.2f+-", m, unit, mini, maxi, s)
-end
-
-function get_row_values(results_pr, results_m)
-    master_row = []
-    pr_row = []
-    evaluation_row = []
-    n = length(results_pr)
-    for i in 1:n
-        push!(pr_row, summarize_stats(results_pr[i]))
-        push!(master_row, summarize_stats(results_m[i]))
-        push!(evaluation_row, analyze(results_pr[i], results_m[i]))
-    end
-    return pr_row, master_row, evaluation_row
-end
-
-function update_comment(old_comment, package_name, (pr_bench, master_bench, evaluation))
-    md = Markdown.parse(old_comment)
-    rows = md.content[end].rows
-    idx = findfirst(rows) do row
-        cell = first(row)
-        isempty(cell) && return false
-        return first(cell) == package_name
-    end
-    if isnothing(idx)
-        @warn("Could not find $package_name in $(md). Not updating benchmarks")
-        return old_comment
-    end
-    for (i, value) in enumerate(pr_bench)
-        rows[idx][i + 1] = [value]
-    end
-    for (i, value) in enumerate(master_bench)
-        rows[idx + 1][i + 1] = [value]
-    end
-    for (i, value) in enumerate(evaluation)
-        rows[idx + 2][i + 1] = [value]
-    end
-    return sprint(show, md)
-end
-
-function make_or_edit_comment(ctx, pr, package_name, benchmarks)
-    prev_comments, _ = GitHub.comments(ctx.repo, pr; auth=ctx.auth)
-    idx = findfirst(c-> c.user.login == "MakieBot", prev_comments)
-    if isnothing(idx)
-        comment = update_comment(COMMENT_TEMPLATE, package_name, benchmarks)
-        println(comment)
-        GitHub.create_comment(ctx.repo, pr; auth=ctx.auth, params=Dict("body"=>comment))
-    else
-        old_comment = prev_comments[idx].body
-        comment = update_comment(old_comment, package_name, benchmarks)
-        println(comment)
-        GitHub.edit_comment(ctx.repo, prev_comments[idx], :pr; auth=ctx.auth, params=Dict("body" => comment))
-    end
-end
-
-function run_benchmarks(projects; n=n_samples)
-    benchmark_file = joinpath(@__DIR__, "benchmark-ttfp.jl")
-    for project in repeat(projects; outer=n)
-        run(`$(Base.julia_cmd()) --startup-file=no --project=$(project) $benchmark_file $Package`)
-        project_name = basename(project)
-    end
-    return
-end
-
-function make_project_folder(name)
-    result = "$name-benchmark.json"
-    isfile(result) && rm(result) # remove old benchmark resutls
-    project = joinpath(@__DIR__, "benchmark-projects", name)
-    # It seems, that between julia versions, the manifest must be deleted to not get problems
-    isdir(project) && rm(project; force=true, recursive=true)
-    mkpath(project)
-    return project
-end
-
-function load_results(name)
-    result = "$name-benchmark.json"
-    return JSON.parse(read(result, String))
-end
-
-ctx = try
-    github_context()
-catch e
-   @warn "Not authorized" exception=e
-   # bad credentials because PR isn't from a contributor
-   exit()
-end
-
-ENV["JULIA_PKG_PRECOMPILE_AUTO"] = 0
-project1 = make_project_folder("current-pr")
-Pkg.activate(project1)
-<<<<<<< HEAD
-if Package == "WGLMakie"
-    Pkg.add([(; name="Electron"), (; name="JSServe", rev="master")])
-end
-pkgs = NamedTuple[(; path="./MakieCore"), (; path="."), (; path="./$Package"), (;name="BenchmarkTools")]
-=======
-pkgs = [(; path="./MakieCore"), (; path="."), (; path="./$Package"), (;name="BenchmarkTools")]
-Package == "WGLMakie" && push!(pkgs, (; name="Electron"))
->>>>>>> 4dab9955
-# cd("dev/Makie")
-Pkg.develop(pkgs)
-
-@time Pkg.precompile()
-
-project2 = make_project_folder(base_branch)
-Pkg.activate(project2)
-pkgs = [(; rev=base_branch, name="MakieCore"), (; rev=base_branch, name="Makie"), (; rev=base_branch, name="$Package"), (;name="BenchmarkTools")]
-Package == "WGLMakie" && push!(pkgs, (; name="ElectronDisplay"))
-Pkg.add(pkgs)
-@time Pkg.precompile()
-
-projects = [project1, project2]
-
-run_benchmarks(projects)
-
-results_pr = load_results(basename(project1))
-results_m = load_results(basename(project2))
-benchmark_rows = get_row_values(results_pr, results_m)
-
-pr_to_comment = get(ENV, "PR_NUMBER", nothing)
-
-if !isnothing(pr_to_comment)
-    pr = GitHub.pull_request(ctx.repo, pr_to_comment)
-    make_or_edit_comment(ctx, pr, Package, benchmark_rows)
-else
-    @info("Not commenting, no PR found")
-    println(update_comment(COMMENT_TEMPLATE, Package, benchmark_rows))
-end
+#= TODOs
+1) Use one GH-Action job in the end to merge all results and comment in one go (instead of merging with existing comment)
+2) Improve analysis of benchmark resutls to account for the variance in the benchmarks.
+3) Upload raw benchmark data as artifacts to e.g. create plots from It
+=#
+
+using Pkg
+Pkg.activate(@__DIR__)
+Pkg.instantiate()
+using Statistics, GitHub, Printf, BenchmarkTools, Markdown, HypothesisTests
+using BenchmarkTools.JSON
+Package = ARGS[1]
+n_samples = length(ARGS) > 1 ? parse(Int, ARGS[2]) : 7
+base_branch = length(ARGS) > 2 ? ARGS[3] : "master"
+
+# Package = "CairoMakie"
+# n_samples = 2
+# base_branch = "breaking-release"
+
+@info("Benchmarking $(Package) against $(base_branch) with $(n_samples)")
+
+COMMENT_TEMPLATE = """
+## Compile Times benchmark
+
+Note, that these numbers may fluctuate on the CI servers, so take them with a grain of salt.
+All benchmark results are based on the mean time and negative percent mean faster than the base branch.
+Note, that GLMakie + WGLMakie run on an emulated GPU, so the runtime benchmark is much slower.
+Results are from running:
+
+```julia
+using_time = @ctime using Backend
+# Compile time
+create_time = @ctime fig = scatter(1:4; color=1:4, colormap=:turbo, markersize=20, visible=true)
+display_time = @ctime Makie.colorbuffer(display(fig))
+# Runtime
+create_time = @benchmark fig = scatter(1:4; color=1:4, colormap=:turbo, markersize=20, visible=true)
+display_time = @benchmark Makie.colorbuffer(display(fig))
+```
+
+|               | using     | create   | display  | create   | display  |
+|--------------:|:----------|:---------|:---------|:---------|:---------|
+| GLMakie       | --        | --       | --       | --       | --       |
+| $base_branch  | --        | --       | --       | --       | --       |
+| evaluation    | --        | --       | --       | --       | --       |
+| CairoMakie    | --        | --       | --       | --       | --       |
+| $base_branch  | --        | --       | --       | --       | --       |
+| evaluation    | --        | --       | --       | --       | --       |
+| WGLMakie      | --        | --       | --       | --       | --       |
+| $base_branch  | --        | --       | --       | --       | --       |
+| evaluation    | --        | --       | --       | --       | --       |
+"""
+
+function github_context()
+    owner = "MakieOrg"
+    return (
+        owner = owner,
+        repo = GitHub.Repo("$(owner)/Makie.jl"),
+        auth = GitHub.authenticate(ENV["GITHUB_TOKEN"]),
+        scratch_repo = GitHub.Repo("MakieOrg/scratch")
+    )
+end
+
+function best_unit(m)
+    if m < 1e3
+        return 1, "ns"
+    elseif m < 1e6
+        return 1e3, "μs"
+    elseif m < 1e9
+        return 1e6, "ms"
+    else
+        return 1e9, "s"
+    end
+end
+
+function cohen_d(x, y)
+    nx = length(x); ny = length(y)
+    ddof = nx + ny - 2
+    poolsd = sqrt(((nx - 1) * var(x) + (ny - 1) * var(y)) / ddof)
+    d = (mean(x) - mean(y)) / poolsd
+end
+
+function analyze(pr, master)
+    f, unit = best_unit(pr[1])
+    pr, master = Float64.(pr) ./ f, Float64.(master) ./ f
+    tt = UnequalVarianceTTest(pr, master)
+    d = cohen_d(pr, master)
+    std_p = (std(pr) + std(master)) / 2
+    m_pr = mean(pr)
+    m_m = mean(master)
+    mean_diff = mean(m_pr) - mean(m_m)
+    percent = (1 - (m_m / m_pr)) * 100
+    p = pvalue(tt)
+    mean_diff_str = string(round(mean_diff; digits=2), unit)
+
+    result = if p < 0.05
+        if abs(d) > 0.2
+            indicator = abs(percent) < 5 ? ["faster ✓", "slower X"] : ["**faster**✅", "**slower**❌"]
+            indicator[d < 0 ? 1 : 2]
+        else
+            "*invariant*"
+        end
+    else
+        if abs(percent) < 5
+            "*invariant*"
+        else
+            "*noisy*🤷‍♀️"
+        end
+    end
+
+    return @sprintf("%s%.2f%s, %s %s (%.2fd, %.2fp, %.2fstd)", percent > 0 ? "+" : "-", abs(percent), "%", mean_diff_str, result, d, p, std_p)
+end
+
+function summarize_stats(timings)
+    f, unit = best_unit(timings[1])
+    m = mean(timings) / f
+    mini = minimum(timings) /  f
+    maxi = maximum(timings) / f
+    s = std(timings) / f
+    @sprintf("%.2f%s (%.2f, %.2f) %.2f+-", m, unit, mini, maxi, s)
+end
+
+function get_row_values(results_pr, results_m)
+    master_row = []
+    pr_row = []
+    evaluation_row = []
+    n = length(results_pr)
+    for i in 1:n
+        push!(pr_row, summarize_stats(results_pr[i]))
+        push!(master_row, summarize_stats(results_m[i]))
+        push!(evaluation_row, analyze(results_pr[i], results_m[i]))
+    end
+    return pr_row, master_row, evaluation_row
+end
+
+function update_comment(old_comment, package_name, (pr_bench, master_bench, evaluation))
+    md = Markdown.parse(old_comment)
+    rows = md.content[end].rows
+    idx = findfirst(rows) do row
+        cell = first(row)
+        isempty(cell) && return false
+        return first(cell) == package_name
+    end
+    if isnothing(idx)
+        @warn("Could not find $package_name in $(md). Not updating benchmarks")
+        return old_comment
+    end
+    for (i, value) in enumerate(pr_bench)
+        rows[idx][i + 1] = [value]
+    end
+    for (i, value) in enumerate(master_bench)
+        rows[idx + 1][i + 1] = [value]
+    end
+    for (i, value) in enumerate(evaluation)
+        rows[idx + 2][i + 1] = [value]
+    end
+    return sprint(show, md)
+end
+
+function make_or_edit_comment(ctx, pr, package_name, benchmarks)
+    prev_comments, _ = GitHub.comments(ctx.repo, pr; auth=ctx.auth)
+    idx = findfirst(c-> c.user.login == "MakieBot", prev_comments)
+    if isnothing(idx)
+        comment = update_comment(COMMENT_TEMPLATE, package_name, benchmarks)
+        println(comment)
+        GitHub.create_comment(ctx.repo, pr; auth=ctx.auth, params=Dict("body"=>comment))
+    else
+        old_comment = prev_comments[idx].body
+        comment = update_comment(old_comment, package_name, benchmarks)
+        println(comment)
+        GitHub.edit_comment(ctx.repo, prev_comments[idx], :pr; auth=ctx.auth, params=Dict("body" => comment))
+    end
+end
+
+function run_benchmarks(projects; n=n_samples)
+    benchmark_file = joinpath(@__DIR__, "benchmark-ttfp.jl")
+    for project in repeat(projects; outer=n)
+        run(`$(Base.julia_cmd()) --startup-file=no --project=$(project) $benchmark_file $Package`)
+        project_name = basename(project)
+    end
+    return
+end
+
+function make_project_folder(name)
+    result = "$name-benchmark.json"
+    isfile(result) && rm(result) # remove old benchmark resutls
+    project = joinpath(@__DIR__, "benchmark-projects", name)
+    # It seems, that between julia versions, the manifest must be deleted to not get problems
+    isdir(project) && rm(project; force=true, recursive=true)
+    mkpath(project)
+    return project
+end
+
+function load_results(name)
+    result = "$name-benchmark.json"
+    return JSON.parse(read(result, String))
+end
+
+ctx = try
+    github_context()
+catch e
+   @warn "Not authorized" exception=e
+   # bad credentials because PR isn't from a contributor
+   exit()
+end
+
+ENV["JULIA_PKG_PRECOMPILE_AUTO"] = 0
+project1 = make_project_folder("current-pr")
+Pkg.activate(project1)
+if Package == "WGLMakie"
+    Pkg.add([(; name="Electron"), (; name="JSServe", rev="master")])
+end
+pkgs = NamedTuple[(; path="./MakieCore"), (; path="."), (; path="./$Package"), (;name="BenchmarkTools")]
+# cd("dev/Makie")
+Pkg.develop(pkgs)
+
+@time Pkg.precompile()
+
+project2 = make_project_folder(base_branch)
+Pkg.activate(project2)
+pkgs = [(; rev=base_branch, name="MakieCore"), (; rev=base_branch, name="Makie"), (; rev=base_branch, name="$Package"), (;name="BenchmarkTools")]
+Package == "WGLMakie" && push!(pkgs, (; name="Electron"))
+Pkg.add(pkgs)
+@time Pkg.precompile()
+
+projects = [project1, project2]
+
+run_benchmarks(projects)
+
+results_pr = load_results(basename(project1))
+results_m = load_results(basename(project2))
+benchmark_rows = get_row_values(results_pr, results_m)
+
+pr_to_comment = get(ENV, "PR_NUMBER", nothing)
+
+if !isnothing(pr_to_comment)
+    pr = GitHub.pull_request(ctx.repo, pr_to_comment)
+    make_or_edit_comment(ctx, pr, Package, benchmark_rows)
+else
+    @info("Not commenting, no PR found")
+    println(update_comment(COMMENT_TEMPLATE, Package, benchmark_rows))
+end