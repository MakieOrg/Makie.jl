--- conflicted
+++ resolved
@@ -1,289 +1,285 @@
-using JSON, Statistics, GitHub, Base64, SHA, Downloads, Dates
-
-function cpu_key()
-    cpus = map(Sys.cpu_info()) do cpu
-        replace(cpu.model, " " => "")
-    end
-    return join(unique(cpus), "")
-end
-julia_key() = "julia-" * replace(string(VERSION), "."=>"-")
-tag_commit(ctx, tag) = GitHub.tag(ctx.repo, tag).object["sha"]
-<<<<<<< HEAD
-current_commit() =  string(chomp(read(`git rev-parse HEAD`, String)))
-=======
-current_commit() =  string(readchomp(`git rev-parse HEAD`))
->>>>>>> a9918e3b
-latest_commit(ctx, branch) = GitHub.branch(ctx.repo, branch)
-function github_context()
-    owner = "JuliaPlots"
-    return (
-        owner = owner,
-        repo = GitHub.Repo("$(owner)/Makie.jl"),
-        auth = GitHub.authenticate(ENV["GITHUB_TOKEN"]),
-        scratch_repo = GitHub.Repo("MakieOrg/scratch")
-    )
-end
-
-struct BenchInfo
-    julia::String
-    cpu::String
-    branch::String
-    commit::String
-    commit_message::String
-    project::String
-end
-
-function Base.show(io::IO, info::BenchInfo)
-    branch = isempty(info.branch) ? "" : " $(info.branch),"
-    msg = info.commit_message[1:min(length(info.commit_message), 20)]
-    print(io, "BenchInfo($(info.julia), $(info.cpu),$(branch) $(msg))")
-end
-
-function best_name(info::BenchInfo)
-    isempty(info.branch) || return info.branch
-    return info.commit[1:5]
-end
-
-function unique_id(info::BenchInfo)
-    isempty(info.commit) || return info.commit
-    return info.branch
-end
-
-function BenchInfo(;
-        julia::String=julia_key(),
-        cpu::String=cpu_key(),
-        branch::String="",
-        commit::String="",
-        commit_message::String="",
-        project=""
-    )
-    return BenchInfo(
-        julia,
-        cpu,
-        branch,
-        commit,
-        commit_message,
-        project
-    )
-end
-
-function BenchInfo(commit::GitHub.Commit; kw...)
-    isnothing(commit.commit) && error("Invalid commit")
-    return BenchInfo(;
-        commit=commit.sha,
-        commit_message=commit.commit.message,
-        kw...
-    )
-end
-
-function BenchInfo(repo, commit_sha::AbstractString; kw...)
-    commit = GitHub.commit(repo, commit_sha)
-    return BenchInfo(commit; kw...)
-end
-
-function get_tag_info(tag::GitHub.Tag)
-    str = sprint() do io
-        Downloads.download(tag.object["url"], io)
-    end
-    dict = JSON.parse(str)
-    parts = splitpath(tag.url.path) # why is this not straight-forward?
-    repo = GitHub.Repo(parts[3] * "/" * parts[4])
-    return (
-        commit = dict["object"]["sha"],
-        name = dict["tag"],
-        repo = repo,
-        message = dict["message"],
-    )
-end
-
-function BenchInfo(tag::GitHub.Tag; kw...)
-    info = get_tag_info(tag)
-    return BenchInfo(info.repo, info.commit; branch=info.name, kw...)
-end
-
-function BenchInfo(branch::GitHub.Branch; kw...)
-    return BenchInfo(branch.commit; branch=branch.name, kw...)
-end
-
-function get_file(ctx, repo_path)
-    file = GitHub.file(ctx.scratch_repo, repo_path; auth=ctx.auth, handle_error=false)
-    if isnothing(file.sha)
-        return (sha=nothing, content=nothing)
-    else
-        return (sha=file.sha, content = base64decode(file.content))
-    end
-end
-
-upload_file(ctx, file, repo_path) = upload_data(ctx, read(file), repo_path, file)
-function upload_data(ctx, bytes_or_str::Union{AbstractString, AbstractVector{UInt8}}, repo_path, file_name="data")
-    b64 = Base64.base64encode(bytes_or_str)
-    # see if there is an old file, (handle_error=false won't error, and instead returns file with all nothing)
-    old_file = get_file(ctx, repo_path)
-    params = Dict("content"=>b64, "message"=>"update benchmark for $(file_name)")
-    if !isnothing(old_file.sha)
-        # if there was a file already, we need to supply its sha
-        params["sha"] = old_file.sha
-    end
-    GitHub.create_file(ctx.scratch_repo, repo_path; auth=ctx.auth, params=params)
-    return "https://github.com/MakieOrg/scratch/blob/main/$(repo_path)?raw=true"
-end
-
-function make_or_edit_comment(ctx, pr, comment)
-    prev_comments, _ = GitHub.comments(ctx.repo, pr; auth=ctx.auth)
-    idx = findfirst(c-> c.user.login == "MakieBot", prev_comments)
-    if isnothing(idx)
-        GitHub.create_comment(ctx.repo, pr; auth=ctx.auth, params=Dict("body"=>comment))
-    else
-        GitHub.edit_comment(ctx.repo, prev_comments[idx], :pr; auth=ctx.auth, params=Dict("body"=>comment))
-    end
-end
-
-function run_bench(info::BenchInfo; n=5)
-    commit = info.commit
-    if info.cpu != cpu_key()
-        error("Not running on requested CPU. Request: $(info.cpu), actual: $(cpu_key())")
-    end
-    if info.julia != julia_key()
-        error("Not running on requested Julia. Requested: $(info.julia), actual: $(julia_key())")
-    end
-
-    if isdir(info.project)
-        project = info.project
-        @info("using $(project)")
-    else
-        @info("Creating project for $(commit)")
-        project = "benchmark-project"
-        isdir(project) && rm(project; force=true, recursive=true)
-        Pkg.activate(project)
-        pkgs = ["MakieCore", "Makie", "CairoMakie"]
-        pkgs = [PackageSpec(name=pkg, rev=commit) for pkg in pkgs]
-        Pkg.add(pkgs)
-    end
-
-    results = Vector{Float64}[]
-    for i in 1:n
-        result = read(`$(Base.julia_cmd()) --project=$(project) ./benchmark-ttfp.jl`, String)
-        tup = eval(Meta.parse(result))
-        @show tup
-        push!(results, [tup...])
-    end
-    Pkg.activate(".") # activate the main project
-    return results
-end
-
-bench_info(ctx, info::BenchInfo) = info
-bench_info(ctx, gh_typ::GitHub.GitHubType) = BenchInfo(gh_typ)
-bench_info(ctx, commit_or_smth) = BenchInfo(ctx.repo, commit_or_smth)
-
-function get_benchmark_data(ctx, info::BenchInfo; n=10, force=false)
-    uuid = unique_id(info)
-    repo_dir_path = "benchmarks/$(info.julia)/$(info.cpu)"
-    repo_base_path = "$(repo_dir_path)/$(uuid)"
-    repo_data_path = "$(repo_base_path).json"
-    @info("Getting $(repo_data_path)")
-    old_file = get_file(ctx, repo_data_path)
-    if !force && !isnothing(old_file.content)
-        @info("Benchmark already exists, loading from file")
-        return JSON.parse(String(old_file.content))
-    else
-        @info("Benchmark doesn't exist, run benchmark")
-        global results = run_bench(info; n=n)
-
-        result_with_info = Dict(
-            "branch" => info.branch,
-            "message" => info.commit_message,
-            "date" => string(now()),
-            "results" => results
-        )
-        upload_data(ctx, JSON.json(result_with_info), repo_data_path, "for commit $(uuid[1:5])")
-        return result_with_info
-    end
-end
-
-function plot_benchmark!(ax, data, pos; width=0.9, height=0.3, alpha=0.2)
-    used = first.(data)
-    ttfp = last.(data)
-    sum_t = used .+ ttfp
-    n = length(data)
-    bplot!(d, c) = scatter!(ax, fill(pos, n), d, marker=Rect, markerspace=:data, markersize=Vec2f(width, height), color=(c, alpha))
-
-    bplot!(used, :darkred)
-    bplot!(ttfp, :blue)
-    bplot!(sum_t, :black)
-    hwidth = (width / 2) .+ 0.01
-    vlines!(ax, [pos - hwidth, pos + hwidth], linewidth=0.5, color=(:black, 0.5))
-    return (used, ttfp, sum_t)
-end
-
-function plot_benchmarks(benchmarks, benchmark_infos)
-    f = Figure()
-    ax = Axis(f[1,1]; ylabel="median time (s)")
-    mdata = Vector{Float64}[]
-    xticks = Int[]
-    xticklabels = String[]
-    for (i, data) in enumerate(benchmarks)
-        pdata = data["results"]
-        info = benchmark_infos[i]
-        push!(mdata, plot_benchmark!(ax, pdata, i)...)
-        push!(xticks, i)
-        push!(xticklabels, best_name(info))
-    end
-    medians = median.(mdata)
-    medians = unique(round.(median.(mdata)))
-    ax.yticks = medians
-    ax.xticks = (xticks, xticklabels)
-    legend_elems = [
-        PolyElement(color=:darkred),
-        PolyElement(color=:blue),
-        PolyElement(color=:black)]
-    legend_names = ["using time", "plot time", "total time"]
-    Legend(f[1, 1], legend_elems, legend_names;
-        tellheight = false,
-        tellwidth = false,
-        margin = (10, 10, 10, 10), bgcolor = (:white, 0.5),
-        framewidth = 0.5,
-        halign = :right, valign = :bottom)
-    hidexdecorations!(ax, ticklabels=false)
-    f
-end
-
-function upload_data(ctx, fig, repo_path)
-    io = IOBuffer()
-    show(io, MIME"image/png"(), fig)
-    bytes = take!(io)
-    upload_data(ctx, bytes, repo_path, "plot")
-end
-
-
-function run_benchmarks(ctx, to_benchmark;
-        n=10, force=false, pr_to_comment=get(ENV, "PR_NUMBER", nothing))
-
-    bench_infos = bench_info.(Ref(ctx), to_benchmark)
-    @info("benchmarking:")
-    display(bench_infos)
-
-    benchmarks = get_benchmark_data.(Ref(ctx), bench_infos; force=force, n=n)
-
-    @info("done benchmarking, plotting")
-    fig = plot_benchmarks(benchmarks, bench_infos)
-
-    name = join(map(best_name, bench_infos), "-vs-")
-
-    @info("uploading plot $(name) to github")
-    image_url = upload_data(ctx, fig, "benchmarks/$(name).png")
-
-    comment = """
-    ## Compile Times benchmark
-
-    ![]($(image_url))
-    """
-
-    if !isnothing(pr_to_comment)
-        @info("Commenting plot on PR $(pr_to_comment)")
-        pr = GitHub.pull_request(ctx.repo, pr_to_comment)
-        make_or_edit_comment(ctx, pr, comment)
-    else
-        @info("No comment, no PR found")
-    end
-    return fig
-end
+using JSON, Statistics, GitHub, Base64, SHA, Downloads, Dates
+
+function cpu_key()
+    cpus = map(Sys.cpu_info()) do cpu
+        replace(cpu.model, " " => "")
+    end
+    return join(unique(cpus), "")
+end
+julia_key() = "julia-" * replace(string(VERSION), "."=>"-")
+tag_commit(ctx, tag) = GitHub.tag(ctx.repo, tag).object["sha"]
+current_commit() =  string(readchomp(`git rev-parse HEAD`))
+latest_commit(ctx, branch) = GitHub.branch(ctx.repo, branch)
+function github_context()
+    owner = "JuliaPlots"
+    return (
+        owner = owner,
+        repo = GitHub.Repo("$(owner)/Makie.jl"),
+        auth = GitHub.authenticate(ENV["GITHUB_TOKEN"]),
+        scratch_repo = GitHub.Repo("MakieOrg/scratch")
+    )
+end
+
+struct BenchInfo
+    julia::String
+    cpu::String
+    branch::String
+    commit::String
+    commit_message::String
+    project::String
+end
+
+function Base.show(io::IO, info::BenchInfo)
+    branch = isempty(info.branch) ? "" : " $(info.branch),"
+    msg = info.commit_message[1:min(length(info.commit_message), 20)]
+    print(io, "BenchInfo($(info.julia), $(info.cpu),$(branch) $(msg))")
+end
+
+function best_name(info::BenchInfo)
+    isempty(info.branch) || return info.branch
+    return info.commit[1:5]
+end
+
+function unique_id(info::BenchInfo)
+    isempty(info.commit) || return info.commit
+    return info.branch
+end
+
+function BenchInfo(;
+        julia::String=julia_key(),
+        cpu::String=cpu_key(),
+        branch::String="",
+        commit::String="",
+        commit_message::String="",
+        project=""
+    )
+    return BenchInfo(
+        julia,
+        cpu,
+        branch,
+        commit,
+        commit_message,
+        project
+    )
+end
+
+function BenchInfo(commit::GitHub.Commit; kw...)
+    isnothing(commit.commit) && error("Invalid commit")
+    return BenchInfo(;
+        commit=commit.sha,
+        commit_message=commit.commit.message,
+        kw...
+    )
+end
+
+function BenchInfo(repo, commit_sha::AbstractString; kw...)
+    commit = GitHub.commit(repo, commit_sha)
+    return BenchInfo(commit; kw...)
+end
+
+function get_tag_info(tag::GitHub.Tag)
+    str = sprint() do io
+        Downloads.download(tag.object["url"], io)
+    end
+    dict = JSON.parse(str)
+    parts = splitpath(tag.url.path) # why is this not straight-forward?
+    repo = GitHub.Repo(parts[3] * "/" * parts[4])
+    return (
+        commit = dict["object"]["sha"],
+        name = dict["tag"],
+        repo = repo,
+        message = dict["message"],
+    )
+end
+
+function BenchInfo(tag::GitHub.Tag; kw...)
+    info = get_tag_info(tag)
+    return BenchInfo(info.repo, info.commit; branch=info.name, kw...)
+end
+
+function BenchInfo(branch::GitHub.Branch; kw...)
+    return BenchInfo(branch.commit; branch=branch.name, kw...)
+end
+
+function get_file(ctx, repo_path)
+    file = GitHub.file(ctx.scratch_repo, repo_path; auth=ctx.auth, handle_error=false)
+    if isnothing(file.sha)
+        return (sha=nothing, content=nothing)
+    else
+        return (sha=file.sha, content = base64decode(file.content))
+    end
+end
+
+upload_file(ctx, file, repo_path) = upload_data(ctx, read(file), repo_path, file)
+function upload_data(ctx, bytes_or_str::Union{AbstractString, AbstractVector{UInt8}}, repo_path, file_name="data")
+    b64 = Base64.base64encode(bytes_or_str)
+    # see if there is an old file, (handle_error=false won't error, and instead returns file with all nothing)
+    old_file = get_file(ctx, repo_path)
+    params = Dict("content"=>b64, "message"=>"update benchmark for $(file_name)")
+    if !isnothing(old_file.sha)
+        # if there was a file already, we need to supply its sha
+        params["sha"] = old_file.sha
+    end
+    GitHub.create_file(ctx.scratch_repo, repo_path; auth=ctx.auth, params=params)
+    return "https://github.com/MakieOrg/scratch/blob/main/$(repo_path)?raw=true"
+end
+
+function make_or_edit_comment(ctx, pr, comment)
+    prev_comments, _ = GitHub.comments(ctx.repo, pr; auth=ctx.auth)
+    idx = findfirst(c-> c.user.login == "MakieBot", prev_comments)
+    if isnothing(idx)
+        GitHub.create_comment(ctx.repo, pr; auth=ctx.auth, params=Dict("body"=>comment))
+    else
+        GitHub.edit_comment(ctx.repo, prev_comments[idx], :pr; auth=ctx.auth, params=Dict("body"=>comment))
+    end
+end
+
+function run_bench(info::BenchInfo; n=5)
+    commit = info.commit
+    if info.cpu != cpu_key()
+        error("Not running on requested CPU. Request: $(info.cpu), actual: $(cpu_key())")
+    end
+    if info.julia != julia_key()
+        error("Not running on requested Julia. Requested: $(info.julia), actual: $(julia_key())")
+    end
+
+    if isdir(info.project)
+        project = info.project
+        @info("using $(project)")
+    else
+        @info("Creating project for $(commit)")
+        project = "benchmark-project"
+        isdir(project) && rm(project; force=true, recursive=true)
+        Pkg.activate(project)
+        pkgs = ["MakieCore", "Makie", "CairoMakie"]
+        pkgs = [PackageSpec(name=pkg, rev=commit) for pkg in pkgs]
+        Pkg.add(pkgs)
+    end
+
+    results = Vector{Float64}[]
+    for i in 1:n
+        result = read(`$(Base.julia_cmd()) --project=$(project) ./benchmark-ttfp.jl`, String)
+        tup = eval(Meta.parse(result))
+        @show tup
+        push!(results, [tup...])
+    end
+    Pkg.activate(".") # activate the main project
+    return results
+end
+
+bench_info(ctx, info::BenchInfo) = info
+bench_info(ctx, gh_typ::GitHub.GitHubType) = BenchInfo(gh_typ)
+bench_info(ctx, commit_or_smth) = BenchInfo(ctx.repo, commit_or_smth)
+
+function get_benchmark_data(ctx, info::BenchInfo; n=10, force=false)
+    uuid = unique_id(info)
+    repo_dir_path = "benchmarks/$(info.julia)/$(info.cpu)"
+    repo_base_path = "$(repo_dir_path)/$(uuid)"
+    repo_data_path = "$(repo_base_path).json"
+    @info("Getting $(repo_data_path)")
+    old_file = get_file(ctx, repo_data_path)
+    if !force && !isnothing(old_file.content)
+        @info("Benchmark already exists, loading from file")
+        return JSON.parse(String(old_file.content))
+    else
+        @info("Benchmark doesn't exist, run benchmark")
+        global results = run_bench(info; n=n)
+
+        result_with_info = Dict(
+            "branch" => info.branch,
+            "message" => info.commit_message,
+            "date" => string(now()),
+            "results" => results
+        )
+        upload_data(ctx, JSON.json(result_with_info), repo_data_path, "for commit $(uuid[1:5])")
+        return result_with_info
+    end
+end
+
+function plot_benchmark!(ax, data, pos; width=0.9, height=0.3, alpha=0.2)
+    used = first.(data)
+    ttfp = last.(data)
+    sum_t = used .+ ttfp
+    n = length(data)
+    bplot!(d, c) = scatter!(ax, fill(pos, n), d, marker=Rect, markerspace=:data, markersize=Vec2f(width, height), color=(c, alpha))
+
+    bplot!(used, :darkred)
+    bplot!(ttfp, :blue)
+    bplot!(sum_t, :black)
+    hwidth = (width / 2) .+ 0.01
+    vlines!(ax, [pos - hwidth, pos + hwidth], linewidth=0.5, color=(:black, 0.5))
+    return (used, ttfp, sum_t)
+end
+
+function plot_benchmarks(benchmarks, benchmark_infos)
+    f = Figure()
+    ax = Axis(f[1,1]; ylabel="median time (s)")
+    mdata = Vector{Float64}[]
+    xticks = Int[]
+    xticklabels = String[]
+    for (i, data) in enumerate(benchmarks)
+        pdata = data["results"]
+        info = benchmark_infos[i]
+        push!(mdata, plot_benchmark!(ax, pdata, i)...)
+        push!(xticks, i)
+        push!(xticklabels, best_name(info))
+    end
+    medians = median.(mdata)
+    medians = unique(round.(median.(mdata)))
+    ax.yticks = medians
+    ax.xticks = (xticks, xticklabels)
+    legend_elems = [
+        PolyElement(color=:darkred),
+        PolyElement(color=:blue),
+        PolyElement(color=:black)]
+    legend_names = ["using time", "plot time", "total time"]
+    Legend(f[1, 1], legend_elems, legend_names;
+        tellheight = false,
+        tellwidth = false,
+        margin = (10, 10, 10, 10), bgcolor = (:white, 0.5),
+        framewidth = 0.5,
+        halign = :right, valign = :bottom)
+    hidexdecorations!(ax, ticklabels=false)
+    f
+end
+
+function upload_data(ctx, fig, repo_path)
+    io = IOBuffer()
+    show(io, MIME"image/png"(), fig)
+    bytes = take!(io)
+    upload_data(ctx, bytes, repo_path, "plot")
+end
+
+
+function run_benchmarks(ctx, to_benchmark;
+        n=10, force=false, pr_to_comment=get(ENV, "PR_NUMBER", nothing))
+
+    bench_infos = bench_info.(Ref(ctx), to_benchmark)
+    @info("benchmarking:")
+    display(bench_infos)
+
+    benchmarks = get_benchmark_data.(Ref(ctx), bench_infos; force=force, n=n)
+
+    @info("done benchmarking, plotting")
+    fig = plot_benchmarks(benchmarks, bench_infos)
+
+    name = join(map(best_name, bench_infos), "-vs-")
+
+    @info("uploading plot $(name) to github")
+    image_url = upload_data(ctx, fig, "benchmarks/$(name).png")
+
+    comment = """
+    ## Compile Times benchmark
+
+    ![]($(image_url))
+    """
+
+    if !isnothing(pr_to_comment)
+        @info("Commenting plot on PR $(pr_to_comment)")
+        pr = GitHub.pull_request(ctx.repo, pr_to_comment)
+        make_or_edit_comment(ctx, pr, comment)
+    else
+        @info("No comment, no PR found")
+    end
+    return fig
+end