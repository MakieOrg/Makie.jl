Package = Symbol(ARGS[1])
macro ctime(x)
    return quote
        tstart = time_ns()
        $(esc(x))
        Float64(time_ns() - tstart)
    end
end
t_using = @ctime @eval using $Package

function get_colorbuffer(fig)
    # We need to handle old versions of Makie
    if isdefined(Makie, :CURRENT_BACKEND) # new version after display refactor
        return Makie.colorbuffer(fig) # easy :)
    else
        Makie.inline!(false)
        screen = display(fig; visible=false)
        return Makie.colorbuffer(screen)
    end
end

if Package == :WGLMakie
    using ElectronDisplay
    using WGLMakie.JSServe
    JSServe.configure_server!(listen_port=rand(8000:9000))
    ElectronDisplay.CONFIG.showable = showable
    ElectronDisplay.CONFIG.single_window = true
    ElectronDisplay.CONFIG.focus = false
end

create_time = @ctime fig = scatter(1:4; color=1:4, colormap=:turbo, markersize=20, visible=true)
display_time = @ctime get_colorbuffer(fig)

using BenchmarkTools
using BenchmarkTools.JSON
using Pkg

project_name = basename(dirname(Pkg.project().path))

result = "$(project_name)-benchmark.json"
old = isfile(result) ? JSON.parse(read(result, String)) : [[], [], [], [], []]
@show [t_using, create_time, display_time]
push!.(old[1:3], [t_using, create_time, display_time])

b1 = @benchmark fig = scatter(1:4; color=1:4, colormap=:turbo, markersize=20, visible=true)
<<<<<<< HEAD

b2 = @benchmark get_colorbuffer(fig)
=======
b2 = @benchmark get_colorbuffer(fig) setup=(fig=scatter(1:4))
>>>>>>> 06c99623

using Statistics

push!(old[4], mean(b1.times))
push!(old[5], mean(b2.times))

open(io-> JSON.print(io, old), result, "w")

try
    rm("test.png")
catch e
end<|MERGE_RESOLUTION|>--- conflicted
+++ resolved
@@ -43,12 +43,7 @@
 push!.(old[1:3], [t_using, create_time, display_time])
 
 b1 = @benchmark fig = scatter(1:4; color=1:4, colormap=:turbo, markersize=20, visible=true)
-<<<<<<< HEAD
-
-b2 = @benchmark get_colorbuffer(fig)
-=======
 b2 = @benchmark get_colorbuffer(fig) setup=(fig=scatter(1:4))
->>>>>>> 06c99623
 
 using Statistics
 
