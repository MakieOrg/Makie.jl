using Pkg
Pkg.activate(@__DIR__)
Pkg.instantiate()
using JSON, Statistics, GitHub, Base64, SHA, Downloads, Dates, CairoMakie

include("benchmark-library.jl")

ctx = github_context()

projects = [
    "MakieDev" => "prio-obs-precompiles",
<<<<<<< HEAD
    "Latency" => "prio-obs-more",
    # "MakieMesh" => "mesh-precompiles",
    "MakieCompiled" => "moah-precompiles]",
    # "MakieMaster" => "master",
    # "MakieAttributes" => "attribute-precompiles",
    # "MakieBlock" => "blocks-precompile",
]
using Pkg

for (name, _) in projects
    Pkg.activate(joinpath(raw"D:\Projects", name))
    Pkg.update()
end

infos = map(projects) do (name, branch)
    return BenchInfo(
        project=joinpath(raw"D:\Projects", name),
        branch=branch,
        commit=branch * "-desktop-1.9"
    )
end
to_benchmark = [GitHub.tag(ctx.repo, "v0.16.3"), infos...]

bench_infos = bench_info.(Ref(ctx), to_benchmark)
benchmarks = get_benchmark_data.(Ref(ctx), bench_infos; force=true)
plot_benchmarks(benchmarks, bench_infos)
map(x-> last.(x["results"]) |> minimum, benchmarks) |> findmin

bench_infos[4]
=======
    "Latency" => "all",
    "MakieMesh" => "mesh-precompiles",
    "MakieCompiled" => "moah-precompiles]",
    "MakieMaster" => "master",
    # "MakieAttributes" => "attribute-precompiles",
    "MakieBlock" => "blocks-precompile",
]


infos = map(projects) do (name, branch)
    return BenchInfo(
        project=joinpath(raw"C:\Users\sdani\SimiWorld\ProgrammerLife", name),
        branch=branch,
        commit=branch * "1"
    )
end

plot_url = run_benchmarks(ctx, [GitHub.branch(ctx.repo, "master"), GitHub.tag(ctx.repo, "v0.16.3"), infos...])

i1 = BenchInfo(commit="444eae5ce174d23d53c181144b357382bd57afa8", branch="julia1.9+this-pr")
i2 = BenchInfo(commit="7ccf35e789fccdda2429b39b6b10f4e91adcc5fd", branch="julia1.9+no-static-arrays")
i3 = BenchInfo(julia="julia-1-7-1", commit="f04ea93cde4384bad3f008bddf291a15ac35774a", branch="julia1.7+more-precompiles")
i4 = BenchInfo(julia="julia-1-7-1", commit="4a127bfd8dee589bbc3c2da1c91573a73752f36c", branch="julia1.7+v0.16.5")
i5 = BenchInfo(julia="julia-1-9-0-DEV-5", commit="7841b37e84921c4be8ec028b6aeb6cd12c036650", branch="master-yesterday")

fig = run_benchmarks(ctx, [i4, i3, i5, GitHub.branch(ctx.repo, "master"), i2, i1])

resize!(fig.scene, (1500, 600))
fig

b1 = BenchInfo(
    project=joinpath(@__DIR__, "..", "..", "..", "..") |> normpath,
    branch="prio-obs-precompiles",
    commit="prio-obs-precompiles"
)
b2 = BenchInfo(
    project=joinpath(@__DIR__, "..", "..", "..", "..") |> normpath,
    branch="prio-obs-precompiles-no-sarray",
    commit="prio-obs-precompiles-no-sarray"
)
b3 = BenchInfo(
    project=joinpath(@__DIR__, "..", "..", "..", "..") |> normpath,
    branch="prio-obs-max-methods",
    commit="prio-obs-max-methods"
)

fig = run_benchmarks(ctx, [b1, GitHub.branch(ctx.repo, "master"), GitHub.tag(ctx.repo, "v0.16.3")])
>>>>>>> f77fe86d
<|MERGE_RESOLUTION|>--- conflicted
+++ resolved
@@ -9,37 +9,6 @@
 
 projects = [
     "MakieDev" => "prio-obs-precompiles",
-<<<<<<< HEAD
-    "Latency" => "prio-obs-more",
-    # "MakieMesh" => "mesh-precompiles",
-    "MakieCompiled" => "moah-precompiles]",
-    # "MakieMaster" => "master",
-    # "MakieAttributes" => "attribute-precompiles",
-    # "MakieBlock" => "blocks-precompile",
-]
-using Pkg
-
-for (name, _) in projects
-    Pkg.activate(joinpath(raw"D:\Projects", name))
-    Pkg.update()
-end
-
-infos = map(projects) do (name, branch)
-    return BenchInfo(
-        project=joinpath(raw"D:\Projects", name),
-        branch=branch,
-        commit=branch * "-desktop-1.9"
-    )
-end
-to_benchmark = [GitHub.tag(ctx.repo, "v0.16.3"), infos...]
-
-bench_infos = bench_info.(Ref(ctx), to_benchmark)
-benchmarks = get_benchmark_data.(Ref(ctx), bench_infos; force=true)
-plot_benchmarks(benchmarks, bench_infos)
-map(x-> last.(x["results"]) |> minimum, benchmarks) |> findmin
-
-bench_infos[4]
-=======
     "Latency" => "all",
     "MakieMesh" => "mesh-precompiles",
     "MakieCompiled" => "moah-precompiles]",
@@ -86,5 +55,4 @@
     commit="prio-obs-max-methods"
 )
 
-fig = run_benchmarks(ctx, [b1, GitHub.branch(ctx.repo, "master"), GitHub.tag(ctx.repo, "v0.16.3")])
->>>>>>> f77fe86d
+fig = run_benchmarks(ctx, [b1, GitHub.branch(ctx.repo, "master"), GitHub.tag(ctx.repo, "v0.16.3")])