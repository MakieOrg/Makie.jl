--- conflicted
+++ resolved
@@ -1,11 +1,7 @@
 name = "MakieCore"
 uuid = "20f20a25-4f0e-4fdf-b5d1-57303727442b"
 authors = ["Simon Danisch"]
-<<<<<<< HEAD
-version = "1.0.0"
-=======
-version = "0.10.0"
->>>>>>> 6dce2208
+version = "0.11.0"
 
 [deps]
 ColorTypes = "3da002f7-5984-5a60-b8a6-cbb66c0b333f"
