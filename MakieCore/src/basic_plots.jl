--- conflicted
+++ resolved
@@ -656,13 +656,10 @@
             quality = 32,
             inspectable = theme(scene, :inspectable),
             markerspace = :pixel,
-<<<<<<< HEAD
             linecap = nothing,
-=======
             diffuse=0.4,
             specular=0.2,
             shininess=32.0f0
->>>>>>> 156e651f
         )
     )
     attr[:fxaa] = automatic
