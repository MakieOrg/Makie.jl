--- conflicted
+++ resolved
@@ -354,14 +354,11 @@
         inspectable = theme(scene, :inspectable),
         cycle = [:color => :patchcolor],
         space = :data,
-<<<<<<< HEAD
         normals = automatic,
         texturecoordinates = automatic
-=======
         diffuse = 0.4,
         specular = 0.2,
         shininess = 32f0,
->>>>>>> 4bebd86e
     )
 end
 
