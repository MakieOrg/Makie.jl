default_theme(scene) = default_theme!(Attributes())


"""
### Generic attributes

- `visible::Bool = true` sets whether the plot will be rendered or not.
- `overdraw::Bool = false` sets whether the plot will draw over other plots. This specifically means ignoring depth checks in GL backends.
- `transparency::Bool = false` adjusts how the plot deals with transparency. In GLMakie `transparency = true` results in using Order Independent Transparency.
- `fxaa::Bool = true` adjusts whether the plot is rendered with fxaa (anti-aliasing).
- `inspectable::Bool = true` sets whether this plot should be seen by `DataInspector`.
- `depth_shift::Float32 = 0f0` adjusts the depth value of a plot after all other transformations, i.e. in clip space, where `0 <= depth <= 1`. This only applies to GLMakie and WGLMakie and can be used to adjust render order (like a tunable overdraw).
- `model::Makie.Mat4f` sets a model matrix for the plot. This replaces adjustments made with `translate!`, `rotate!` and `scale!`.
- `space::Symbol = :data` sets the transformation space for box encompassing the volume plot. See `Makie.spaces()` for possible inputs.
"""
function default_theme!(attr)
    attr[:transformation] = automatic
    attr[:model] = automatic
    attr[:visible] = true
    attr[:transparency] = false
    attr[:overdraw] = false
    attr[:ssao] = false
    attr[:inspectable] = true
    attr[:depth_shift] = 0.0f0
    attr[:space] = :data
    return attr
end

"""
### Color attributes

- `colormap::Union{Symbol, Vector{<:Colorant}} = :viridis` sets the colormap that is sampled for numeric `color`s.
  `PlotUtils.cgrad(...)`, `Makie.Reverse(any_colormap)` can be used as well, or any symbol from ColorBrewer or PlotUtils.
  To see all available color gradients, you can call `Makie.available_gradients()`.
- `colorscale::Function = identity` color transform function. Can be any function, but only works well together with `Colorbar` for `identity`, `log`, `log2`, `log10`, `sqrt`, `logit`, `Makie.pseudolog10` and `Makie.Symlog10`.
- `colorrange::Tuple{<:Real, <:Real}` sets the values representing the start and end points of `colormap`.
- `nan_color::Union{Symbol, <:Colorant} = RGBAf(0,0,0,0)` sets a replacement color for `color = NaN`.
- `lowclip::Union{Nothing, Symbol, <:Colorant} = nothing` sets a color for any value below the colorrange.
- `highclip::Union{Nothing, Symbol, <:Colorant} = nothing` sets a color for any value above the colorrange.
- `alpha = 1.0` sets the alpha value of the colormap or color attribute. Multiple alphas like in `plot(alpha=0.2, color=(:red, 0.5)`, will get multiplied.
"""
function colormap_args!(attr, colormap)
    attr[:colormap] = colormap
    attr[:colorscale] = identity
    attr[:colorrange] = automatic
    attr[:lowclip] = automatic
    attr[:highclip] = automatic
    attr[:nan_color] = :transparent
    attr[:alpha] = 1.0
    return attr
end

"""
### 3D shading attributes

- `shading = true` enables lighting.
- `diffuse::Vec3f = Vec3f(0.4)` sets how strongly the red, green and blue channel react to diffuse (scattered) light.
- `specular::Vec3f = Vec3f(0.2)` sets how strongly the object reflects light in the red, green and blue channels.
- `shininess::Real = 32.0` sets how sharp the reflection is.
- `ssao::Bool = false` adjusts whether the plot is rendered with ssao (screen space ambient occlusion). Note that this only makes sense in 3D plots and is only applicable with `fxaa = true`.
"""
function shading_attributes!(attr)
    attr[:shading] = true
    attr[:diffuse] = 0.4
    attr[:specular] = 0.2
    attr[:shininess] = 32.0f0
    attr[:backlight] = 0f0
    attr[:ssao] = false
end

"""
    `calculated_attributes!(trait::Type{<: AbstractPlot}, plot)`
trait version of calculated_attributes
"""
calculated_attributes!(trait, plot) = nothing

"""
    `calculated_attributes!(plot::AbstractPlot)`
Fill in values that can only be calculated when we have all other attributes filled
"""
calculated_attributes!(plot::T) where T = calculated_attributes!(T, plot)

"""
    image(x, y, image)
    image(image)

Plots an image on range `x, y` (defaults to dimensions).

## Attributes

### Specific to `Image`

- `interpolate::Bool = true` sets whether colors should be interpolated.

$(Base.Docs.doc(colormap_args!))

$(Base.Docs.doc(MakieCore.default_theme!))
"""
@recipe(Image, x, y, image) do scene
    attr = Attributes(;
        interpolate = true,
        fxaa = false,
    )
    default_theme!(attr)
    return colormap_args!(attr, [:black, :white])
end

"""
    heatmap(x, y, values)
    heatmap(values)

Plots a heatmap as an image on `x, y` (defaults to interpretation as dimensions).

## Attributes

### Specific to `Heatmap`

- `interpolate::Bool = false` sets whether colors should be interpolated.

$(Base.Docs.doc(colormap_args!))

$(Base.Docs.doc(MakieCore.default_theme!))
"""
@recipe(Heatmap, x, y, values) do scene
    attr = Attributes(;

        interpolate = false,

        linewidth = 0.0,
        fxaa = true,
    )
    default_theme!(attr)
    return colormap_args!(attr, theme(scene, :colormap))
end

"""
    volume(volume_data)
    volume(x, y, z, volume_data)

Plots a volume, with optional physical dimensions `x, y, z`.
Available algorithms are:
* `:iso` => IsoValue
* `:absorption` => Absorption
* `:mip` => MaximumIntensityProjection
* `:absorptionrgba` => AbsorptionRGBA
* `:additive` => AdditiveRGBA
* `:indexedabsorption` => IndexedAbsorptionRGBA

## Attributes

### Specific to `Volume`

- `algorithm::Union{Symbol, RaymarchAlgorithm} = :mip` sets the volume algorithm that is used.
- `isorange::Real = 0.05` sets the range of values picked up by the IsoValue algorithm.
- `isovalue = 0.5` sets the target value for the IsoValue algorithm.

$(Base.Docs.doc(shading_attributes!))

$(Base.Docs.doc(colormap_args!))

$(Base.Docs.doc(MakieCore.default_theme!))
"""
@recipe(Volume, x, y, z, volume) do scene
    attr = Attributes(;

        algorithm = :mip,
        isovalue = 0.5,
        isorange = 0.05,
<<<<<<< HEAD
        color = nothing,
        colormap = theme(scene, :colormap),
        colorrange = automatic,
        lowclip = automatic,
        highclip = automatic,
        nan_color = :transparent,
=======

>>>>>>> bbb4ef7d
        fxaa = true,
    )
    default_theme!(attr)
    shading_attributes!(attr)
    return colormap_args!(attr, theme(scene, :colormap))
end

"""
    surface(x, y, z)
    surface(z)

Plots a surface, where `(x, y)`  define a grid whose heights are the entries in `z`.
`x` and `y` may be `Vectors` which define a regular grid, **or** `Matrices` which define an irregular grid.

`Surface` has the conversion trait `ContinuousSurface <: SurfaceLike`.

## Attributes

### Specific to `Surface`

- `invert_normals::Bool = false` inverts the normals generated for the surface. This can be useful to illuminate the other side of the surface.
- `color = nothing`, can be set to an `Matrix{<: Union{Number, Colorant}}` to color surface independent of the `z` component. If `color=nothing`, it defaults to `color=z`.

$(Base.Docs.doc(shading_attributes!))

$(Base.Docs.doc(colormap_args!))

$(Base.Docs.doc(MakieCore.default_theme!))
"""
@recipe(Surface, x, y, z) do scene
    attr = Attributes(;
        color = nothing,
        invert_normals = false,

        fxaa = true,
    )
    shading_attributes!(attr)
    default_theme!(attr)
    return colormap_args!(attr, theme(scene, :colormap))
end

"""
    lines(positions)
    lines(x, y)
    lines(x, y, z)

Creates a connected line plot for each element in `(x, y, z)`, `(x, y)` or `positions`.

`NaN` values are displayed as gaps in the line.

## Attributes

### Specific to `Lines`

- `color=theme(scene, :linecolor)` sets the color of the line. If no color is set, multiple calls to `line!` will cycle through the axis color palette.
  Otherwise, one can set one color per line point by passing a `Vector{<:Colorant}`, or one colorant for the whole line. If color is a vector of numbers, the colormap args are used to map the numbers to colors.
- `cycle::Vector{Symbol} = [:color]` sets which attributes to cycle when creating multiple plots.
- `linestyle::Union{Nothing, Symbol, Vector} = nothing` sets the pattern of the line (e.g. `:solid`, `:dot`, `:dashdot`)
- `linewidth::Union{Real, Vector} = 1.5` sets the width of the line in pixel units.

$(Base.Docs.doc(colormap_args!))

$(Base.Docs.doc(MakieCore.default_theme!))
"""
@recipe(Lines, positions) do scene
    attr = Attributes(;

        color = theme(scene, :linecolor),
        linewidth = theme(scene, :linewidth),

        linestyle = nothing,
        fxaa = false,
        cycle = [:color],
    )
    default_theme!(attr, )
    return colormap_args!(attr, theme(scene, :colormap))
end

"""
    linesegments(positions)
    linesegments(vector_of_2tuples_of_points)
    linesegments(x, y)
    linesegments(x, y, z)

Plots a line for each pair of points in `(x, y, z)`, `(x, y)`, or `positions`.

## Attributes

### Specific to `LineSegments`

- `color=theme(scene, :linecolor)` sets the color of the linesegments. If no color is set, multiple calls to `linesegments!` will cycle through the axis color palette.
  Otherwise, one can set one color per line point or one color per linesegment by passing a `Vector{<:Colorant}`, or one colorant for the whole line. If color is a vector of numbers, the colormap args are used to map the numbers to colors.
- `cycle::Vector{Symbol} = [:color]` sets which attributes to cycle when creating multiple plots.
- `linestyle::Union{Nothing, Symbol, Vector} = nothing` sets the pattern of the line (e.g. `:solid`, `:dot`, `:dashdot`)
- `linewidth::Union{Real, Vector} = 1.5` sets the width of the line in pixel units.

$(Base.Docs.doc(colormap_args!))

$(Base.Docs.doc(MakieCore.default_theme!))
"""
@recipe(LineSegments, positions) do scene
    default_theme(scene, Lines)
end

# alternatively, mesh3d? Or having only mesh instead of poly + mesh and figure out 2d/3d via dispatch
"""
    mesh(x, y, z)
    mesh(mesh_object)
    mesh(x, y, z, faces)
    mesh(xyz, faces)

Plots a 3D or 2D mesh. Supported `mesh_object`s include `Mesh` types from [GeometryBasics.jl](https://github.com/JuliaGeometry/GeometryBasics.jl).

## Attributes

### Specific to `Mesh`

- `color=theme(scene, :patchcolor)` sets the color of the mesh. Can be a `Vector{<:Colorant}` for per vertex colors or a single `Colorant`.
   A `Matrix{<:Colorant}` can be used to color the mesh with a texture, which requires the mesh to contain texture coordinates.
   Vector or Matrices of numbers can be used as well, which will use the colormap arguments to map the numbers to colors.
- `interpolate::Bool = false` sets whether colors should be interpolated.

$(Base.Docs.doc(shading_attributes!))

$(Base.Docs.doc(colormap_args!))

$(Base.Docs.doc(MakieCore.default_theme!))
"""
@recipe(Mesh, mesh) do scene
    attr = Attributes(;
        color = :black,
        interpolate = true,

        fxaa = true,
        cycle = [:color => :patchcolor],
    )
    shading_attributes!(attr)
    default_theme!(attr)
    return colormap_args!(attr, theme(scene, :colormap))
end

"""
    scatter(positions)
    scatter(x, y)
    scatter(x, y, z)

Plots a marker for each element in `(x, y, z)`, `(x, y)`, or `positions`.

## Attributes

### Specific to `Scatter`

- `color=theme(scene, :markercolor)` sets the color of the marker. If no color is set, multiple calls to `scatter!` will cycle through the axis color palette.
  Otherwise, one can set one color per point by passing a `Vector{<:Colorant}`, or one colorant for the whole scatterplot. If color is a vector of numbers, the colormap args are used to map the numbers to colors.
- `cycle::Vector{Symbol} = [:color]` sets which attributes to cycle when creating multiple plots.
- `marker::Union{Symbol, Char, Matrix{<:Colorant}, BezierPath, Polygon}` sets the scatter marker.
- `markersize::Union{<:Real, Vec2f} = 9` sets the size of the marker.
- `markerspace::Symbol = :pixel` sets the space in which `markersize` is given. See `Makie.spaces()` for possible inputs.
- `strokewidth::Real = 0` sets the width of the outline around a marker.
- `strokecolor::Union{Symbol, <:Colorant} = :black` sets the color of the outline around a marker.
- `glowwidth::Real = 0` sets the size of a glow effect around the marker.
- `glowcolor::Union{Symbol, <:Colorant} = (:black, 0)` sets the color of the glow effect.
- `rotations::Union{Real, Billboard, Quaternion} = Billboard(0f0)` sets the rotation of the marker. A `Billboard` rotation is always around the depth axis.
- `transform_marker::Bool = false` controls whether the model matrix (without translation) applies to the marker itself, rather than just the positions. (If this is true, `scale!` and `rotate!` will affect the marker.)

$(Base.Docs.doc(colormap_args!))

$(Base.Docs.doc(MakieCore.default_theme!))
"""
@recipe(Scatter, positions) do scene
    attr = Attributes(;
        color = theme(scene, :markercolor),

        marker = theme(scene, :marker),
        markersize = theme(scene, :markersize),

        strokecolor = theme(scene, :markerstrokecolor),
        strokewidth = theme(scene, :markerstrokewidth),
        glowcolor = (:black, 0.0),
        glowwidth = 0.0,

        rotations = Billboard(),
        marker_offset = automatic,

        transform_marker = false, # Applies the plots transformation to marker
        distancefield = nothing,
        uv_offset_width = (0.0, 0.0, 0.0, 0.0),
        markerspace = :pixel,

        fxaa = false,
        cycle = [:color],
    )
    default_theme!(attr)
    return colormap_args!(attr, theme(scene, :colormap))
end

"""
    meshscatter(positions)
    meshscatter(x, y)
    meshscatter(x, y, z)

Plots a mesh for each element in `(x, y, z)`, `(x, y)`, or `positions` (similar to `scatter`).
`markersize` is a scaling applied to the primitive passed as `marker`.

## Attributes

### Specific to `MeshScatter`

- `color = theme(scene, :markercolor)` sets the color of the marker. If no color is set, multiple calls to `meshscatter!` will cycle through the axis color palette.
  Otherwise, one can set one color per point by passing a `Vector{<:Colorant}`, or one colorant for the whole meshscatterplot. If color is a vector of numbers, the colormap args are used to map the numbers to colors.
- `cycle::Vector{Symbol} = [:color]` sets which attributes to cycle when creating multiple plots.
- `marker::Union{Symbol, GeometryBasics.GeometryPrimitive, GeometryBasics.Mesh}` sets the scattered mesh.
- `markersize::Union{<:Real, Vec3f} = 0.1` sets the scale of the mesh. This can be given as a Vector to apply to each scattered mesh individually.
- `rotations::Union{Real, Vec3f, Quaternion} = 0` sets the rotation of the mesh. A numeric rotation is around the z-axis, a `Vec3f` causes the mesh to rotate such that the the z-axis is now that vector, and a quaternion describes a general rotation. This can be given as a Vector to apply to each scattered mesh individually.

$(Base.Docs.doc(shading_attributes!))

$(Base.Docs.doc(colormap_args!))

$(Base.Docs.doc(MakieCore.default_theme!))
"""
@recipe(MeshScatter, positions) do scene
    attr = Attributes(;
        color = theme(scene, :markercolor),

        marker = :Sphere,
        markersize = 0.1,
        rotations = 0.0,
        space = :data,

        fxaa = true,
        cycle = [:color],
    )
    shading_attributes!(attr)
    default_theme!(attr)
    return colormap_args!(attr, theme(scene, :colormap))
end

"""
    text(positions; text, kwargs...)
    text(x, y; text, kwargs...)
    text(x, y, z; text, kwargs...)

Plots one or multiple texts passed via the `text` keyword.
`Text` uses the `PointBased` conversion trait.

## Attributes

### Specific to `Text`

- `color=theme(scene, :textcolor)` sets the color of the text. One can set one color per glyph by passing a `Vector{<:Colorant}`, or one colorant for the whole text. If color is a vector of numbers, the colormap args are used to map the numbers to colors.
- `text` specifies one piece of text or a vector of texts to show, where the number has to match the number of positions given. Makie supports `String` which is used for all normal text and `LaTeXString` which layouts mathematical expressions using `MathTeXEngine.jl`.
- `align::Tuple{Union{Symbol, Real}, Union{Symbol, Real}} = (:left, :bottom)` sets the alignment of the string w.r.t. `position`. Uses `:left, :center, :right, :top, :bottom, :baseline` or fractions.
- `font::Union{String, Vector{String}} = :regular` sets the font for the string or each character.
- `justification::Union{Real, Symbol} = automatic` sets the alignment of text w.r.t its bounding box. Can be `:left, :center, :right` or a fraction. Will default to the horizontal alignment in `align`.
- `rotation::Union{Real, Quaternion}` rotates text around the given position.
- `fontsize::Union{Real, Vec2f}` sets the size of each character.
- `markerspace::Symbol = :pixel` sets the space in which `fontsize` acts. See `Makie.spaces()` for possible inputs.
- `strokewidth::Real = 0` sets the width of the outline around a marker.
- `strokecolor::Union{Symbol, <:Colorant} = :black` sets the color of the outline around a marker.
- `glowwidth::Real = 0` sets the size of a glow effect around the marker.
- `glowcolor::Union{Symbol, <:Colorant} = (:black, 0)` sets the color of the glow effect.
- `word_wrap_with::Real = -1` specifies a linewidth limit for text. If a word overflows this limit, a newline is inserted before it. Negative numbers disable word wrapping.

$(Base.Docs.doc(colormap_args!))

$(Base.Docs.doc(MakieCore.default_theme!))
"""
@recipe(Text, positions) do scene
    attr = Attributes(;
        color = theme(scene, :textcolor),

        font = theme(scene, :font),
        fonts = theme(scene, :fonts),

        strokecolor = (:black, 0.0),
        strokewidth = 0,
        align = (:left, :bottom),
        rotation = 0.0,
        fontsize = theme(scene, :fontsize),
        position = (0.0, 0.0),
        justification = automatic,
        lineheight = 1.0,
        markerspace = :pixel,

        offset = (0.0, 0.0),
        word_wrap_width = -1,
    )
    default_theme!(attr)
    return colormap_args!(attr, theme(scene, :colormap))
end

"""
    poly(vertices, indices; kwargs...)
    poly(points; kwargs...)
    poly(shape; kwargs...)
    poly(mesh; kwargs...)

Plots a polygon based on the arguments given.
When vertices and indices are given, it functions similarly to `mesh`.
When points are given, it draws one polygon that connects all the points in order.
When a shape is given (essentially anything decomposable by `GeometryBasics`), it will plot `decompose(shape)`.

    poly(coordinates, connectivity; kwargs...)

Plots polygons, which are defined by
`coordinates` (the coordinates of the vertices) and
`connectivity` (the edges between the vertices).

## Attributes

### Specific to `Poly`
- `color=theme(scene, :patchcolor)` sets the color of the poly. Can be a `Vector{<:Colorant}` for per vertex colors or a single `Colorant`.
   A `Matrix{<:Colorant}` can be used to color the mesh with a texture, which requires the mesh to contain texture coordinates.
   Vector or Matrices of numbers can be used as well, which will use the colormap arguments to map the numbers to colors.
   One can also use `Makie.LinePattern`, to cover the poly with a regular stroke pattern.
- `strokecolor::Union{Symbol, <:Colorant} = :black` sets the color of the outline around a marker.
- `strokewidth::Real = 0` sets the width of the outline around a marker.
- `linestyle::Union{Nothing, Symbol, Vector} = nothing` sets the pattern of the line (e.g. `:solid`, `:dot`, `:dashdot`)

$(Base.Docs.doc(colormap_args!))

$(Base.Docs.doc(MakieCore.default_theme!))
"""
@recipe(Poly) do scene
    attr = Attributes(;
        color = theme(scene, :patchcolor),

        strokecolor = theme(scene, :patchstrokecolor),
        strokewidth = theme(scene, :patchstrokewidth),
        linestyle = nothing,

        shading = false,
        fxaa = true,

        cycle = [:color => :patchcolor],
    )
    default_theme!(attr)
    return colormap_args!(attr, theme(scene, :colormap))
end

@recipe(Wireframe) do scene
    attr = Attributes(;
        depth_shift = -1f-5,
    )
    return merge!(attr, default_theme(scene, LineSegments))
end

@recipe(Arrows, points, directions) do scene
    attr = Attributes(
        color = :black,

        arrowsize = automatic,
        arrowhead = automatic,
        arrowtail = automatic,

        linecolor = automatic,
        linestyle = nothing,
        align = :origin,

        normalize = false,
        lengthscale = 1f0,

        colorscale = identity,

        quality = 32,
        inspectable = theme(scene, :inspectable),
        markerspace = :pixel,

        diffuse=0.4,
        specular=0.2,
        shininess=32.0f0,
        ssao = false
    )

    default_theme!(attr)
    colormap_args!(attr, theme(scene, :colormap))

    attr[:fxaa] = automatic
    attr[:linewidth] = automatic
    # connect arrow + linecolor by default
    get!(attr, :arrowcolor, attr[:linecolor])
    return attr
end<|MERGE_RESOLUTION|>--- conflicted
+++ resolved
@@ -166,16 +166,7 @@
         algorithm = :mip,
         isovalue = 0.5,
         isorange = 0.05,
-<<<<<<< HEAD
-        color = nothing,
-        colormap = theme(scene, :colormap),
-        colorrange = automatic,
-        lowclip = automatic,
-        highclip = automatic,
-        nan_color = :transparent,
-=======
-
->>>>>>> bbb4ef7d
+
         fxaa = true,
     )
     default_theme!(attr)
