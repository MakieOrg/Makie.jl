
"""lowclip = automatic
    `calculated_attributes!(trait::Type{<: AbstractPlot}, plot)`
trait version of calculated_attributes
"""
calculated_attributes!(trait, plot) = nothing

"""
    `calculated_attributes!(plot::AbstractPlot)`
Fill in values that can only be calculated when we have all other attributes filled
"""
calculated_attributes!(plot::T) where T = calculated_attributes!(T, plot)

"""
    image(x, y, image)
    image(image)

Plots an image on range `x, y` (defaults to dimensions).

## Attributes

### Specific to `Image`

- `lowclip::Union{Nothing, Symbol, <:Colorant} = nothing` sets a color for any value below the colorrange.
- `highclip::Union{Nothing, Symbol, <:Colorant} = nothing` sets a color for any value above the colorrange.
- `interpolate::Bool = true` sets whether colors should be interpolated.

### Generic

- `visible::Bool = true` sets whether the plot will be rendered or not.
- `overdraw::Bool = false` sets whether the plot will draw over other plots. This specifically means ignoring depth checks in GL backends.
- `transparency::Bool = false` adjusts how the plot deals with transparency. In GLMakie `transparency = true` results in using Order Independent Transparency.
- `fxaa::Bool = false` adjusts whether the plot is rendered with fxaa (anti-aliasing).
- `inspectable::Bool = true` sets whether this plot should be seen by `DataInspector`.
- `depth_shift::Float32 = 0f0` adjusts the depth value of a plot after all other transformations, i.e. in clip space, where `0 <= depth <= 1`. This only applies to GLMakie and WGLMakie and can be used to adjust render order (like a tunable overdraw). 
- `model::Makie.Mat4f` sets a model matrix for the plot. This replaces adjustments made with `translate!`, `rotate!` and `scale!`.
- `color` is set by the plot.
- `colormap::Union{Symbol, Vector{<:Colorant}} = [:black, :white` sets the colormap that is sampled for numeric `color`s.
- `colorrange::Tuple{<:Real, <:Real}` sets the values representing the start and end points of `colormap`.
- `nan_color::Union{Symbol, <:Colorant} = RGBAf(0,0,0,0)` sets a replacement color for `color = NaN`.
- `space::Symbol = :data` sets the transformation space for the position of the image. See `Makie.spaces()` for possible inputs.
"""
@recipe(Image, x, y, image) do scene
    Attributes(;
        default_theme(scene)...,
        colormap = [:black, :white],
        colorrange = automatic,
        lowclip = automatic,
        highclip = automatic,
        nan_color = :transparent,
        interpolate = true,
        fxaa = false,
        inspectable = theme(scene, :inspectable),
        space = :data
    )
end

"""
    heatmap(x, y, values)
    heatmap(values)

Plots a heatmap as an image on `x, y` (defaults to interpretation as dimensions).

## Attributes

### Specific to `Heatmap`

- `lowclip::Union{Nothing, Symbol, <:Colorant} = nothing` sets a color for any value below the colorrange.
- `highclip::Union{Nothing, Symbol, <:Colorant} = nothing` sets a color for any value above the colorrange.
- `interpolate::Bool = false` sets whether colors should be interpolated.

### Generic

- `visible::Bool = true` sets whether the plot will be rendered or not.
- `overdraw::Bool = false` sets whether the plot will draw over other plots. This specifically means ignoring depth checks in GL backends.
- `transparency::Bool = false` adjusts how the plot deals with transparency. In GLMakie `transparency = true` results in using Order Independent Transparency.
- `fxaa::Bool = true` adjusts whether the plot is rendered with fxaa (anti-aliasing).
- `inspectable::Bool = true` sets whether this plot should be seen by `DataInspector`.
- `depth_shift::Float32 = 0f0` adjusts the depth value of a plot after all other transformations, i.e. in clip space, where `0 <= depth <= 1`. This only applies to GLMakie and WGLMakie and can be used to adjust render order (like a tunable overdraw).
- `model::Makie.Mat4f` sets a model matrix for the plot. This replaces adjustments made with `translate!`, `rotate!` and `scale!`.
- `color` is set by the plot.
- `colormap::Union{Symbol, Vector{<:Colorant}} = :viridis` sets the colormap that is sampled for numeric `color`s.
- `colorrange::Tuple{<:Real, <:Real}` sets the values representing the start and end points of `colormap`.
- `nan_color::Union{Symbol, <:Colorant} = RGBAf(0,0,0,0)` sets a replacement color for `color = NaN`.
- `space::Symbol = :data` sets the transformation space for the position of the heatmap. See `Makie.spaces()` for possible inputs.
"""
@recipe(Heatmap, x, y, values) do scene
    Attributes(;
        default_theme(scene)...,
        colormap = theme(scene, :colormap),
        colorrange = automatic,
        lowclip = automatic,
        highclip = automatic,
        nan_color = :transparent,
        linewidth = 0.0,
        interpolate = false,
        levels = 1,
        fxaa = true,
        inspectable = theme(scene, :inspectable),
        space = :data
    )
end

"""
    volume(volume_data)
    volume(x, y, z, volume_data)

Plots a volume, with optional physical dimensions `x, y, z`.
Available algorithms are:
* `:iso` => IsoValue
* `:absorption` => Absorption
* `:mip` => MaximumIntensityProjection
* `:absorptionrgba` => AbsorptionRGBA
* `:additive` => AdditiveRGBA
* `:indexedabsorption` => IndexedAbsorptionRGBA

## Attributes

### Specific to `Volume`

- `algorithm::Union{Symbol, RaymarchAlgorithm} = :mip` sets the volume algorithm that is used.
- `isorange::Real = 0.05` sets the range of values picked up by the IsoValue algorithm.
- `isovalue = 0.5` sets the target value for the IsoValue algorithm.

### Generic

- `visible::Bool = true` sets whether the plot will be rendered or not.
- `overdraw::Bool = false` sets whether the plot will draw over other plots. This specifically means ignoring depth checks in GL backends.
- `transparency::Bool = false` adjusts how the plot deals with transparency. In GLMakie `transparency = true` results in using Order Independent Transparency.
- `fxaa::Bool = true` adjusts whether the plot is rendered with fxaa (anti-aliasing).
- `inspectable::Bool = true` sets whether this plot should be seen by `DataInspector`.
- `depth_shift::Float32 = 0f0` adjusts the depth value of a plot after all other transformations, i.e. in clip space, where `0 <= depth <= 1`. This only applies to GLMakie and WGLMakie and can be used to adjust render order (like a tunable overdraw).
- `model::Makie.Mat4f` sets a model matrix for the plot. This replaces adjustments made with `translate!`, `rotate!` and `scale!`.
- `colormap::Union{Symbol, Vector{<:Colorant}} = :viridis` sets the colormap that is sampled for numeric `color`s.
- `colorrange::Tuple{<:Real, <:Real}` sets the values representing the start and end points of `colormap`.
- `nan_color::Union{Symbol, <:Colorant} = RGBAf(0,0,0,0)` sets a replacement color for `color = NaN`.
- `space::Symbol = :data` sets the transformation space for box encompassing the volume plot. See `Makie.spaces()` for possible inputs.
### Generic 3D

- `shading = true` enables lighting.
- `diffuse::Vec3f = Vec3f(0.4)` sets how strongly the red, green and blue channel react to diffuse (scattered) light.
- `specular::Vec3f = Vec3f(0.2)` sets how strongly the object reflects light in the red, green and blue channels.
- `shininess::Real = 32.0` sets how sharp the reflection is.
- `ssao::Bool = false` adjusts whether the plot is rendered with ssao (screen space ambient occlusion). Note that this only makes sense in 3D plots and is only applicable with `fxaa = true`.
"""
@recipe(Volume, x, y, z, volume) do scene
    Attributes(;
        default_theme(scene)...,
        algorithm = :mip,
        isovalue = 0.5,
        isorange = 0.05,
        color = nothing,
        colormap = theme(scene, :colormap),
        colorrange = (0, 1),
        fxaa = true,
        inspectable = theme(scene, :inspectable),
        space = :data
    )
end

"""
    surface(x, y, z)

Plots a surface, where `(x, y)`  define a grid whose heights are the entries in `z`.
`x` and `y` may be `Vectors` which define a regular grid, **or** `Matrices` which define an irregular grid.

`Surface` has the conversion trait `ContinuousSurface <: SurfaceLike`.

## Attributes

### Specific to `Surface`

- `lowclip::Union{Nothing, Symbol, <:Colorant} = nothing` sets a color for any value below the colorrange.
- `highclip::Union{Nothing, Symbol, <:Colorant} = nothing` sets a color for any value above the colorrange.
- `invert_normals::Bool = false` inverts the normals generated for the surface. This can be useful to illuminate the other side of the surface.

### Generic

- `visible::Bool = true` sets whether the plot will be rendered or not.
- `overdraw::Bool = false` sets whether the plot will draw over other plots. This specifically means ignoring depth checks in GL backends.
- `transparency::Bool = false` adjusts how the plot deals with transparency. In GLMakie `transparency = true` results in using Order Independent Transparency.
- `fxaa::Bool = true` adjusts whether the plot is rendered with fxaa (anti-aliasing).
- `inspectable::Bool = true` sets whether this plot should be seen by `DataInspector`.
- `depth_shift::Float32 = 0f0` adjusts the depth value of a plot after all other transformations, i.e. in clip space, where `0 <= depth <= 1`. This only applies to GLMakie and WGLMakie and can be used to adjust render order (like a tunable overdraw).
- `model::Makie.Mat4f` sets a model matrix for the plot. This replaces adjustments made with `translate!`, `rotate!` and `scale!`.
- `colormap::Union{Symbol, Vector{<:Colorant}} = :viridis` sets the colormap that is sampled for numeric `color`s.
- `colorrange::Tuple{<:Real, <:Real}` sets the values representing the start and end points of `colormap`.
- `nan_color::Union{Symbol, <:Colorant} = RGBAf(0,0,0,0)` sets a replacement color for `color = NaN`.
- `space::Symbol = :data` sets the transformation space for vertices generated by surface. See `Makie.spaces()` for possible inputs.

### Generic 3D

- `shading = true` enables lighting.
- `diffuse::Vec3f = Vec3f(0.4)` sets how strongly the red, green and blue channel react to diffuse (scattered) light.
- `specular::Vec3f = Vec3f(0.2)` sets how strongly the object reflects light in the red, green and blue channels.
- `shininess::Real = 32.0` sets how sharp the reflection is.
- `ssao::Bool = false` adjusts whether the plot is rendered with ssao (screen space ambient occlusion). Note that this only makes sense in 3D plots and is only applicable with `fxaa = true`.
"""
@recipe(Surface, x, y, z) do scene
    Attributes(;
        default_theme(scene)...,
        backlight = 0f0,
        color = nothing,
        colormap = theme(scene, :colormap),
        colorrange = automatic,
        lowclip = automatic,
        highclip = automatic,
        nan_color = :transparent,
        shading = true,
        fxaa = true,
        invert_normals = false,
        inspectable = theme(scene, :inspectable),
        space = :data
    )
end

"""
    lines(positions)
    lines(x, y)
    lines(x, y, z)

Creates a connected line plot for each element in `(x, y, z)`, `(x, y)` or `positions`.

`NaN` values are displayed as gaps in the line.

## Attributes

### Specific

- `cycle::Vector{Symbol} = [:color]` sets which attributes to cycle when creating multiple plots.
- `linestyle::Union{Nothing, Symbol, Vector} = nothing` sets the pattern of the line (e.g. `:solid`, `:dot`, `:dashdot`)
- `linewidth::Real = 1.5` sets the width of the line in pixel units.

### Generic

- `visible::Bool = true` sets whether the plot will be rendered or not.
- `overdraw::Bool = false` sets whether the plot will draw over other plots. This specifically means ignoring depth checks in GL backends.
- `transparency::Bool = false` adjusts how the plot deals with transparency. In GLMakie `transparency = true` results in using Order Independent Transparency.
- `fxaa::Bool = false` adjusts whether the plot is rendered with fxaa (anti-aliasing). Note that line plots already use a different form of anti-aliasing.
- `inspectable::Bool = true` sets whether this plot should be seen by `DataInspector`.
- `depth_shift::Float32 = 0f0` adjusts the depth value of a plot after all other transformations, i.e. in clip space, where `0 <= depth <= 1`. This only applies to GLMakie and WGLMakie and can be used to adjust render order (like a tunable overdraw). 
- `model::Makie.Mat4f` sets a model matrix for the plot. This replaces adjustments made with `translate!`, `rotate!` and `scale!`.
- `color` sets the color of the plot. It can be given as a named color `Symbol` or a `Colors.Colorant`. Transparency can be included either directly as an alpha value in the `Colorant` or as an additional float in a tuple `(color, alpha)`. The color can also be set for each point in the line by passing a `Vector` of colors or be used to index the `colormap` by passing a `Real` number or `Vector{<: Real}`.
- `colormap::Union{Symbol, Vector{<:Colorant}} = :viridis` sets the colormap that is sampled for numeric `color`s.
- `colorrange::Tuple{<:Real, <:Real}` sets the values representing the start and end points of `colormap`.
- `nan_color::Union{Symbol, <:Colorant} = RGBAf(0,0,0,0)` sets a replacement color for `color = NaN`.
- `space::Symbol = :data` sets the transformation space for line position. See `Makie.spaces()` for possible inputs.
"""
@recipe(Lines, positions) do scene
    Attributes(;
        default_theme(scene)...,
        linewidth = theme(scene, :linewidth),
        color = theme(scene, :linecolor),
        colormap = theme(scene, :colormap),
        colorrange = automatic,
        linestyle = nothing,
        fxaa = false,
        cycle = [:color],
        inspectable = theme(scene, :inspectable),
        space = :data
    )
end

"""
    linesegments(positions)
    linesegments(vector_of_2tuples_of_points)
    linesegments(x, y)
    linesegments(x, y, z)

Plots a line for each pair of points in `(x, y, z)`, `(x, y)`, or `positions`.

## Attributes

### Specific to `LineSegments`

- `cycle::Vector{Symbol} = [:color]` sets which attributes to cycle when creating multiple plots.
- `linestyle::Union{Nothing, Symbol, Vector} = nothing` sets the pattern of the line (e.g. `:solid`, `:dot`, `:dashdot`)
- `linewidth::Real = 1.5` sets the width of the line in pixel units.

### Generic

- `visible::Bool = true` sets whether the plot will be rendered or not.
- `overdraw::Bool = false` sets whether the plot will draw over other plots. This specifically means ignoring depth checks in GL backends.
- `transparency::Bool = false` adjusts how the plot deals with transparency. In GLMakie `transparency = true` results in using Order Independent Transparency.
- `fxaa::Bool = false` adjusts whether the plot is rendered with fxaa (anti-aliasing). Note that line plots already use a different form of anti-aliasing.
- `inspectable::Bool = true` sets whether this plot should be seen by `DataInspector`.
- `depth_shift::Float32 = 0f0` adjusts the depth value of a plot after all other transformations, i.e. in clip space, where `0 <= depth <= 1`. This only applies to GLMakie and WGLMakie and can be used to adjust render order (like a tunable overdraw). 
- `model::Makie.Mat4f` sets a model matrix for the plot. This replaces adjustments made with `translate!`, `rotate!` and `scale!`.
- `color` sets the color of the plot. It can be given as a named color `Symbol` or a `Colors.Colorant`. Transparency can be included either directly as an alpha value in the `Colorant` or as an additional float in a tuple `(color, alpha)`. The color can also be set for each point in the line by passing a `Vector` or be used to index the `colormap` by passing a `Real` number or `Vector{<: Real}`. 
- `colormap::Union{Symbol, Vector{<:Colorant}} = :viridis` sets the colormap that is sampled for numeric `color`s.
- `colorrange::Tuple{<:Real, <:Real}` sets the values representing the start and end points of `colormap`.
- `nan_color::Union{Symbol, <:Colorant} = RGBAf(0,0,0,0)` sets a replacement color for `color = NaN`.
- `space::Symbol = :data` sets the transformation space for line position. See `Makie.spaces()` for possible inputs.
"""
@recipe(LineSegments, positions) do scene
    default_theme(scene, Lines)
end

# alternatively, mesh3d? Or having only mesh instead of poly + mesh and figure out 2d/3d via dispatch
"""
    mesh(x, y, z)
    mesh(mesh_object)
    mesh(x, y, z, faces)
    mesh(xyz, faces)

Plots a 3D or 2D mesh. Supported `mesh_object`s include `Mesh` types from [GeometryBasics.jl](https://github.com/JuliaGeometry/GeometryBasics.jl).

## Attributes

### Generic

- `visible::Bool = true` sets whether the plot will be rendered or not.
- `overdraw::Bool = false` sets whether the plot will draw over other plots. This specifically means ignoring depth checks in GL backends.
- `transparency::Bool = false` adjusts how the plot deals with transparency. In GLMakie `transparency = true` results in using Order Independent Transparency.
- `fxaa::Bool = true` adjusts whether the plot is rendered with fxaa (anti-aliasing).
- `inspectable::Bool = true` sets whether this plot should be seen by `DataInspector`.
- `depth_shift::Float32 = 0f0` adjusts the depth value of a plot after all other transformations, i.e. in clip space, where `0 <= depth <= 1`. This only applies to GLMakie and WGLMakie and can be used to adjust render order (like a tunable overdraw).
- `model::Makie.Mat4f` sets a model matrix for the plot. This replaces adjustments made with `translate!`, `rotate!` and `scale!`.
- `color` sets the color of the plot. It can be given as a named color `Symbol` or a `Colors.Colorant`. Transparency can be included either directly as an alpha value in the `Colorant` or as an additional float in a tuple `(color, alpha)`. A `Vector` of any of these can be passed to define the color per vertex. (It may be helpful to check `GeometryBasics.coordinates(my_mesh)` for this.) A `Vector{<: Real}` can also be passed to sample a colormap for each vertex. And finally, if the mesh includes uv coordinates you can pass a `Matrix` of colors to be used as a texture.
- `colormap::Union{Symbol, Vector{<:Colorant}} = :viridis` sets the colormap that is sampled for numeric `color`s.
- `colorrange::Tuple{<:Real, <:Real}` sets the values representing the start and end points of `colormap`.
- `nan_color::Union{Symbol, <:Colorant} = RGBAf(0,0,0,0)` sets a replacement color for `color = NaN`.
- `space::Symbol = :data` sets the transformation space for vertex positions. See `Makie.spaces()` for possible inputs.
- `lowclip::Union{Nothing, Symbol, <:Colorant} = nothing` sets a color for any value below the colorrange.
- `highclip::Union{Nothing, Symbol, <:Colorant} = nothing` sets a color for any value above the colorrange.
- `interpolate::Bool = true` wether color=Matrix gets interpolated or not

### Generic 3D

- `shading = true` enables lighting.
- `diffuse::Vec3f = Vec3f(0.4)` sets how strongly the red, green and blue channel react to diffuse (scattered) light.
- `specular::Vec3f = Vec3f(0.2)` sets how strongly the object reflects light in the red, green and blue channels.
- `shininess::Real = 32.0` sets how sharp the reflection is.
- `ssao::Bool = false` adjusts whether the plot is rendered with ssao (screen space ambient occlusion). Note that this only makes sense in 3D plots and is only applicable with `fxaa = true`.
"""
@recipe(Mesh, mesh) do scene
    Attributes(;
        default_theme(scene)...,
        color = :black,
        backlight = 0f0,
        colormap = theme(scene, :colormap),
        colorrange = automatic,
        lowclip = automatic,
        highclip = automatic,
        nan_color = :transparent,
        interpolate = true,
        shading = true,
        fxaa = true,
        inspectable = theme(scene, :inspectable),
        cycle = [:color => :patchcolor],
        space = :data
    )
end

"""
    scatter(positions)
    scatter(x, y)
    scatter(x, y, z)

Plots a marker for each element in `(x, y, z)`, `(x, y)`, or `positions`.

## Attributes

### Specific to `Scatter`

- `cycle::Vector{Symbol} = [:color]` sets which attributes to cycle when creating multiple plots.
- `marker::Union{Symbol, Char, Matrix{<:Colorant}}` sets the scatter marker.
- `markersize::Union{<:Real, Vec2f} = 9` sets the size of the marker.
- `markerspace::Symbol = :pixel` sets the space in which `markersize` is given. See `Makie.spaces()` for possible inputs.
- `strokewidth::Real = 0` sets the width of the outline around a marker.
- `strokecolor::Union{Symbol, <:Colorant} = :black` sets the color of the outline around a marker.
- `glowwidth::Real = 0` sets the size of a glow effect around the marker.
- `glowcolor::Union{Symbol, <:Colorant} = (:black, 0)` sets the color of the glow effect.
- `rotations::Union{Real, Billboard, Quaternion} = Billboard(0f0)` sets the rotation of the marker. A `Billboard` rotation is always around the depth axis.
- `transform_marker::Bool = false` controls whether the model matrix (without translation) applies to the marker itself, rather than just the positions. (If this is true, `scale!` and `rotate!` will affect the marker.)

### Generic

- `visible::Bool = true` sets whether the plot will be rendered or not.
- `overdraw::Bool = false` sets whether the plot will draw over other plots. This specifically means ignoring depth checks in GL backends.
- `transparency::Bool = false` adjusts how the plot deals with transparency. In GLMakie `transparency = true` results in using Order Independent Transparency.
- `fxaa::Bool = false` adjusts whether the plot is rendered with fxaa (anti-aliasing). Note that scatter plots already include a different form of anti-aliasing when plotting non-image markers.
- `inspectable::Bool = true` sets whether this plot should be seen by `DataInspector`.
- `depth_shift::Float32 = 0f0` adjusts the depth value of a plot after all other transformations, i.e. in clip space, where `0 <= depth <= 1`. This only applies to GLMakie and WGLMakie and can be used to adjust render order (like a tunable overdraw).
- `model::Makie.Mat4f` sets a model matrix for the plot. This replaces adjustments made with `translate!`, `rotate!` and `scale!`.
- `color` sets the color of the plot. It can be given as a named color `Symbol` or a `Colors.Colorant`. Transparency can be included either directly as an alpha value in the `Colorant` or as an additional float in a tuple `(color, alpha)`. The color can also be set for each scattered marker by passing a `Vector` of colors or be used to index the `colormap` by passing a `Real` number or `Vector{<: Real}`.
- `colormap::Union{Symbol, Vector{<:Colorant}} = :viridis` sets the colormap that is sampled for numeric `color`s.
- `colorrange::Tuple{<:Real, <:Real}` sets the values representing the start and end points of `colormap`.
- `nan_color::Union{Symbol, <:Colorant} = RGBAf(0,0,0,0)` sets a replacement color for `color = NaN`.
- `space::Symbol = :data` sets the transformation space for positions of markers. See `Makie.spaces()` for possible inputs.
<<<<<<< HEAD

### Other

- `cycle::Vector{Symbol} = [:color]` sets which attributes to cycle when creating multiple plots.
- `marker::Union{Symbol, Char, Matrix{<:Colorant}}` sets the scatter marker.
- `markersize::Union{<:Real, Vec2f} = 9` sets the size of the marker.
- `markerspace::Symbol = :pixel` sets the space in which `markersize` is given. See `Makie.spaces()` for possible inputs.
- `strokewidth::Real = 0` sets the width of the outline around a marker.
- `strokecolor::Union{Symbol, <:Colorant} = :black` sets the color of the outline around a marker.
- `glowwidth::Real = 0` sets the size of a glow effect around the marker.
- `glowcolor::Union{Symbol, <:Colorant} = (:black, 0)` sets the color of the glow effect.
- `rotations::Union{Real, Billboard, Quaternion} = Billboard(0f0)` sets the rotation of the marker. A `Billboard` rotation is always around the depth axis.
- `transform_marker::Bool = false` controls whether the model matrix (without translation) applies to the marker itself, rather than just the positions. (If this is true, `scale!` and `rotate!` will affect the marker.)

=======
>>>>>>> 4e6dd25b
"""
@recipe(Scatter, positions) do scene
    Attributes(;
        default_theme(scene)...,
        color = theme(scene, :markercolor),
        colormap = theme(scene, :colormap),
        colorrange = automatic,
        marker = theme(scene, :marker),
        markersize = theme(scene, :markersize),

        strokecolor = theme(scene, :markerstrokecolor),
        strokewidth = theme(scene, :markerstrokewidth),
        glowcolor = (:black, 0.0),
        glowwidth = 0.0,

        rotations = Billboard(),
        marker_offset = automatic,
        transform_marker = false, # Applies the plots transformation to marker
        distancefield = nothing,
        uv_offset_width = (0.0, 0.0, 0.0, 0.0),
        space = :data,
        markerspace = :pixel,
        fxaa = false,
        cycle = [:color],
        inspectable = theme(scene, :inspectable)
    )
end

"""
    meshscatter(positions)
    meshscatter(x, y)
    meshscatter(x, y, z)

Plots a mesh for each element in `(x, y, z)`, `(x, y)`, or `positions` (similar to `scatter`).
`markersize` is a scaling applied to the primitive passed as `marker`.

## Attributes

### Specific to `MeshScatter`

- `cycle::Vector{Symbol} = [:color]` sets which attributes to cycle when creating multiple plots.
- `marker::Union{Symbol, GeometryBasics.GeometryPrimitive, GeometryBasics.Mesh}` sets the scattered mesh.
- `markersize::Union{<:Real, Vec3f} = 0.1` sets the scale of the mesh. This can be given as a Vector to apply to each scattered mesh individually.
- `rotations::Union{Real, Vec3f, Quaternion} = 0` sets the rotation of the mesh. A numeric rotation is around the z-axis, a `Vec3f` causes the mesh to rotate such that the the z-axis is now that vector, and a quaternion describes a general rotation. This can be given as a Vector to apply to each scattered mesh individually.

### Generic

- `visible::Bool = true` sets whether the plot will be rendered or not.
- `overdraw::Bool = false` sets whether the plot will draw over other plots. This specifically means ignoring depth checks in GL backends.
- `transparency::Bool = false` adjusts how the plot deals with transparency. In GLMakie `transparency = true` results in using Order Independent Transparency.
- `fxaa::Bool = true` adjusts whether the plot is rendered with fxaa (anti-aliasing).
- `inspectable::Bool = true` sets whether this plot should be seen by `DataInspector`.
- `depth_shift::Float32 = 0f0` adjusts the depth value of a plot after all other transformations, i.e. in clip space, where `0 <= depth <= 1`. This only applies to GLMakie and WGLMakie and can be used to adjust render order (like a tunable overdraw). 
- `model::Makie.Mat4f` sets a model matrix for the plot. This replaces adjustments made with `translate!`, `rotate!` and `scale!`.
- `color` sets the color of the plot. It can be given as a named color `Symbol` or a `Colors.Colorant`. Transparency can be included either directly as an alpha value in the `Colorant` or as an additional float in a tuple `(color, alpha)`. The color can also be set for each scattered mesh by passing a `Vector` of colors or be used to index the `colormap` by passing a `Real` number or `Vector{<: Real}`. 
- `colormap::Union{Symbol, Vector{<:Colorant}} = :viridis` sets the colormap that is sampled for numeric `color`s.
- `colorrange::Tuple{<:Real, <:Real}` sets the values representing the start and end points of `colormap`.
- `nan_color::Union{Symbol, <:Colorant} = RGBAf(0,0,0,0)` sets a replacement color for `color = NaN`.
- `space::Symbol = :data` sets the transformation space for the positions of meshes. See `Makie.spaces()` for possible inputs.

### Generic 3D

- `shading = true` enables lighting.
- `diffuse::Vec3f = Vec3f(0.4)` sets how strongly the red, green and blue channel react to diffuse (scattered) light. 
- `specular::Vec3f = Vec3f(0.2)` sets how strongly the object reflects light in the red, green and blue channels.
- `shininess::Real = 32.0` sets how sharp the reflection is.
- `ssao::Bool = false` adjusts whether the plot is rendered with ssao (screen space ambient occlusion). Note that this only makes sense in 3D plots and is only applicable with `fxaa = true`.
"""
@recipe(MeshScatter, positions) do scene
    Attributes(;
        default_theme(scene)...,
        color = :black,
        colormap = theme(scene, :colormap),
        colorrange = automatic,
        marker = :Sphere,
        markersize = 0.1,
        rotations = 0.0,
        backlight = 0f0,
        space = :data,
        shading = true,
        fxaa = true,
        inspectable = theme(scene, :inspectable),
        cycle = [:color],
    )
end

"""
    text(positions; text, kwargs...)
    text(x, y; text, kwargs...)
    text(x, y, z; text, kwargs...)

Plots one or multiple texts passed via the `text` keyword.
`Text` uses the `PointBased` conversion trait.

## Attributes

### Specific to `Text`

- `text` specifies one piece of text or a vector of texts to show, where the number has to match the number of positions given. Makie supports `String` which is used for all normal text and `LaTeXString` which layouts mathematical expressions using `MathTeXEngine.jl`.
- `align::Tuple{Union{Symbol, Real}, Union{Symbol, Real}} = (:left, :bottom)` sets the alignment of the string w.r.t. `position`. Uses `:left, :center, :right, :top, :bottom, :baseline` or fractions.
- `font::Union{String, Vector{String}} = "TeX Gyre Heros Makie"` sets the font for the string or each character.
- `justification::Union{Real, Symbol} = automatic` sets the alignment of text w.r.t its bounding box. Can be `:left, :center, :right` or a fraction. Will default to the horizontal alignment in `align`.
- `rotation::Union{Real, Quaternion}` rotates text around the given position.
- `textsize::Union{Real, Vec2f}` sets the size of each character.
- `markerspace::Symbol = :pixel` sets the space in which `textsize` acts. See `Makie.spaces()` for possible inputs.
- `strokewidth::Real = 0` sets the width of the outline around a marker.
- `strokecolor::Union{Symbol, <:Colorant} = :black` sets the color of the outline around a marker.
- `glowwidth::Real = 0` sets the size of a glow effect around the marker.
- `glowcolor::Union{Symbol, <:Colorant} = (:black, 0)` sets the color of the glow effect.
- `word_wrap_with::Real = -1` specifies a linewidth limit for text. If a word overflows this limit, a newline is inserted before it. Negative numbers disable word wrapping.

### Generic attributes

- `visible::Bool = true` sets whether the plot will be rendered or not.
- `overdraw::Bool = false` sets whether the plot will draw over other plots. This specifically means ignoring depth checks in GL backends.
- `transparency::Bool = false` adjusts how the plot deals with transparency. In GLMakie `transparency = true` results in using Order Independent Transparency.
- `fxaa::Bool = false` adjusts whether the plot is rendered with fxaa (anti-aliasing). Note that text plots already include a different form of anti-aliasing.
- `inspectable::Bool = true` sets whether this plot should be seen by `DataInspector`.
- `depth_shift::Float32 = 0f0` adjusts the depth value of a plot after all other transformations, i.e. in clip space, where `0 <= depth <= 1`. This only applies to GLMakie and WGLMakie and can be used to adjust render order (like a tunable overdraw).
- `model::Makie.Mat4f` sets a model matrix for the plot. This replaces adjustments made with `translate!`, `rotate!` and `scale!`.
- `color` sets the color of the plot. It can be given as a named color `Symbol` or a `Colors.Colorant`. Transparency can be included either directly as an alpha value in the `Colorant` or as an additional float in a tuple `(color, alpha)`. The color can also be set for each character by passing a `Vector` of colors.
- `space::Symbol = :data` sets the transformation space for text positions. See `Makie.spaces()` for possible inputs.

"""
@recipe(Text, positions) do scene
    Attributes(;
        default_theme(scene)...,
        color = theme(scene, :textcolor),
        font = theme(scene, :font),
        strokecolor = (:black, 0.0),
        strokewidth = 0,
        align = (:left, :bottom),
        rotation = 0.0,
        textsize = 20,
        position = (0.0, 0.0),
        justification = automatic,
        lineheight = 1.0,
        space = :data,
        markerspace = :pixel,
        offset = (0.0, 0.0),
        word_wrap_width = -1,
        inspectable = theme(scene, :inspectable)
    )
end<|MERGE_RESOLUTION|>--- conflicted
+++ resolved
@@ -388,23 +388,6 @@
 - `colorrange::Tuple{<:Real, <:Real}` sets the values representing the start and end points of `colormap`.
 - `nan_color::Union{Symbol, <:Colorant} = RGBAf(0,0,0,0)` sets a replacement color for `color = NaN`.
 - `space::Symbol = :data` sets the transformation space for positions of markers. See `Makie.spaces()` for possible inputs.
-<<<<<<< HEAD
-
-### Other
-
-- `cycle::Vector{Symbol} = [:color]` sets which attributes to cycle when creating multiple plots.
-- `marker::Union{Symbol, Char, Matrix{<:Colorant}}` sets the scatter marker.
-- `markersize::Union{<:Real, Vec2f} = 9` sets the size of the marker.
-- `markerspace::Symbol = :pixel` sets the space in which `markersize` is given. See `Makie.spaces()` for possible inputs.
-- `strokewidth::Real = 0` sets the width of the outline around a marker.
-- `strokecolor::Union{Symbol, <:Colorant} = :black` sets the color of the outline around a marker.
-- `glowwidth::Real = 0` sets the size of a glow effect around the marker.
-- `glowcolor::Union{Symbol, <:Colorant} = (:black, 0)` sets the color of the glow effect.
-- `rotations::Union{Real, Billboard, Quaternion} = Billboard(0f0)` sets the rotation of the marker. A `Billboard` rotation is always around the depth axis.
-- `transform_marker::Bool = false` controls whether the model matrix (without translation) applies to the marker itself, rather than just the positions. (If this is true, `scale!` and `rotate!` will affect the marker.)
-
-=======
->>>>>>> 4e6dd25b
 """
 @recipe(Scatter, positions) do scene
     Attributes(;
