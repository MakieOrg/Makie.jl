--- conflicted
+++ resolved
@@ -7,14 +7,10 @@
 
 #dict interface
 const AttributeOrPlot = Union{AbstractPlot, Attributes}
-<<<<<<< HEAD
-
 
 Attributes(; kw_args...) = Attributes(kw_args)
 Attributes(pairs::Pair...) = Attributes(pairs)
 Attributes(nt::NamedTuple) = Attributes(pairs(nt))
-
-
 
 Base.pop!(x::AttributeOrPlot, args...) = pop!(x.attributes, args...)
 Base.haskey(x::AttributeOrPlot, key::Symbol) = haskey(x.attributes, key)
@@ -31,33 +27,6 @@
 Base.get!(x::AttributeOrPlot, key::Symbol, default) = get!(()-> default, x, key)
 Base.get(f::Function, x::AttributeOrPlot, key::Symbol) = haskey(x, key) ? x[key] : f()
 Base.get(x::AttributeOrPlot, key::Symbol, default) = get(()-> default, x, key)
-
-=======
-
-
-Attributes(; kw_args...) = Attributes(kw_args)
-Attributes(pairs::Pair...) = Attributes(pairs)
-Attributes(nt::NamedTuple) = Attributes(pairs(nt))
-
-
-
-Base.pop!(x::AttributeOrPlot, args...) = pop!(x.attributes, args...)
-Base.haskey(x::AttributeOrPlot, key::Symbol) = haskey(x.attributes, key)
-Base.delete!(x::AttributeOrPlot, key::Symbol) = delete!(x.attributes, key)
-function Base.get!(f::Function, x::AttributeOrPlot, key::Symbol)
-    if haskey(x, key)
-        return x[key]
-    else
-        val = f()
-        x[key] = val
-        return x[key]
-    end
-end
-Base.get!(x::AttributeOrPlot, key::Symbol, default) = get!(()-> default, x, key)
-Base.get(f::Function, x::AttributeOrPlot, key::Symbol) = haskey(x, key) ? x[key] : f()
-Base.get(x::AttributeOrPlot, key::Symbol, default) = get(()-> default, x, key)
-
->>>>>>> 3d6c545a
 
 attributes(x::Attributes) = getfield(x, :attributes)
 
