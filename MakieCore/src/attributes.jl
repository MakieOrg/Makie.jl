
const Theme = Attributes

Base.broadcastable(x::AbstractScene) = Ref(x)
Base.broadcastable(x::AbstractPlot) = Ref(x)
Base.broadcastable(x::Attributes) = Ref(x)

#dict interface
const AttributeOrPlot = Union{AbstractPlot, Attributes}

Attributes(; kw_args...) = Attributes(kw_args)
Attributes(pairs::Pair...) = Attributes(pairs)
Attributes(nt::NamedTuple) = Attributes(pairs(nt))

Base.pop!(x::AttributeOrPlot, args...) = pop!(x.attributes, args...)
Base.haskey(x::AttributeOrPlot, key::Symbol) = haskey(x.attributes, key)
Base.delete!(x::AttributeOrPlot, key::Symbol) = delete!(x.attributes, key)
function Base.get!(f::Function, x::AttributeOrPlot, key::Symbol)
    if haskey(x, key)
        return x[key]
    else
        val = f()
        x[key] = val
        return x[key]
    end
end
Base.get!(x::AttributeOrPlot, key::Symbol, default) = get!(()-> default, x, key)
Base.get(f::Function, x::AttributeOrPlot, key::Symbol) = haskey(x, key) ? x[key] : f()
Base.get(x::AttributeOrPlot, key::Symbol, default) = get(()-> default, x, key)

attributes(x::Attributes) = getfield(x, :attributes)

Base.keys(x::Attributes) = keys(x.attributes)
Base.values(x::Attributes) = values(x.attributes)
function Base.iterate(x::Attributes, state...)
    s = iterate(keys(x), state...)
    s === nothing && return nothing
    key = s[1]::Symbol
    return (key => x[key]::Union{Observable{Any}, Attributes}, s[2])
end

function Base.copy(attributes::Attributes)
    result = Attributes()
    for (k, v) in attributes
        # We need to create a new Signal to have a real copy
        result[k] = copy(v)
    end
    return result
end

# Deepcopy with special treatment for observables
# to deepcopy Attributes
_deepcopy(x) = x isa Observable ? Observable{Any}(to_value(x)) : deepcopy(x)
function Base.deepcopy(attributes::Attributes)
    result = Attributes()
    for (k, v) in attributes
        # We need to create a new Signal to have a real copy
        result[k] = _deepcopy(v)
    end
    return result
end

Base.filter(f, x::Attributes) = Attributes(filter(f, attributes(x)))
Base.empty!(x::Attributes) = (empty!(attributes(x)); x)
Base.length(x::Attributes) = length(attributes(x))

function Base.merge!(target::Attributes, args::Attributes...)
    for elem in args
        merge_attributes!(target, elem)
    end
    return target
end

Base.merge(target::Attributes, args::Attributes...) = merge!(copy(target), args...)

<<<<<<< HEAD
function Base.getproperty(x::Attributes, key::Symbol)
    key === :attributes && return getfield(x, :attributes)
    return getindex(x, key)
end

Base.setproperty!(x::Attributes, key::Symbol, @nospecialize(value)) = setindex!(x, value, key)
=======
@generated hasfield(x::T, ::Val{key}) where {T, key} = :($(key in fieldnames(T)))

@inline function Base.getproperty(x::Union{Attributes, AbstractPlot}, key::Symbol)
    if hasfield(x, Val(key))
        getfield(x, key)
    else
        getindex(x, key)
    end
end

@inline function Base.setproperty!(x::Union{Attributes, AbstractPlot}, key::Symbol, value)
    if hasfield(x, Val(key))
        setfield!(x, key, value)
    else
        setindex!(x, value, key)
    end
end
>>>>>>> 2927a2b9

function Base.getindex(x::Attributes, key::Symbol)
    x = attributes(x)[key]
    # We unpack Attributes, even though, for consistency, we store them as Observables
    # this makes it easier to create nested attributes
    return x[] isa Attributes ? x[] : x
end

function Base.setindex!(x::Attributes, @nospecialize(value), key::Symbol)
    if haskey(x, key)
        attributes(x)[key][] = value
    else
        attributes(x)[key] = Observable{Any}(value)
    end
end

function Base.setindex!(x::Attributes, value::Observable, key::Symbol)
    return attributes(x)[key] = convert(Observable{Any}, value)
end

_indent_attrs(s, n) = join(split(s, '\n'), "\n" * " "^n)

function Base.show(io::IO,::MIME"text/plain", attr::Attributes)

    io = IOContext(io, :compact => true)

    d = Dict()
    print(io, """Attributes with $(length(attr)) $(length(attr) != 1 ? "entries" : "entry")""")

    if length(attr) < 1
        return
    end

    print(io, ":")

    ks = sort(collect(keys(attr)), by = lowercase ∘ String)
    maxlength = maximum(length ∘ String, ks)

    for k in ks
        print(io, "\n  ")
        print(io, k)
        print(io, " => ")
        v = to_value(attr[k])
        if v isa Attributes
            print(io, _indent_attrs(repr(v), 2))
        else
            print(io, to_value(attr[k]))
        end
    end
end

Base.show(io::IO, attr::Attributes) = show(io, MIME"text/plain"(), attr)
theme(x::AbstractPlot) = x.attributes
isvisible(x) = haskey(x, :visible) && to_value(x[:visible])


# This is a bit confusing, since for a plot it returns the attribute from the arguments
# and not a plot for integer indexing. But, we want to treat plots as "atomic"
# so from an interface point of view, one should assume that a plot doesn't contain subplots
# PlotObject plots break this assumption in some way, but the way to look at it is,
# that the plots contained in a PlotObject plot are not subplots, but _are_ actually
# the plot itself.
Base.getindex(plot::AbstractPlot, idx::Integer) = plot.converted[idx]
Base.getindex(plot::AbstractPlot, idx::UnitRange{<:Integer}) = plot.converted[idx]
Base.setindex!(plot::AbstractPlot, value, idx::Integer) = (plot.input_args[idx][] = value)
Base.length(plot::AbstractPlot) = length(plot.converted)

function Base.getindex(x::AbstractPlot, key::Symbol)
    argnames = argument_names(x.type, length(x.converted))
    idx = findfirst(isequal(key), argnames)
    if idx === nothing
        arr = getfield(x, :attributes)
        res = arr[key]
        return res
    else
        return getfield(x, :converted)[idx]
    end
end

function Base.getindex(x::AttributeOrPlot, key::Symbol, key2::Symbol, rest::Symbol...)
    dict = to_value(x[key])
    dict isa Attributes || error("Trying to access $(typeof(dict)) with multiple keys: $key, $key2, $(rest)")
    dict[key2, rest...]
end

function Base.setindex!(x::AttributeOrPlot, @nospecialize(value), key::Symbol, key2::Symbol, rest::Symbol...)
    dict = to_value(x[key])
    dict isa Attributes || error("Trying to access $(typeof(dict)) with multiple keys: $key, $key2, $(rest)")
    dict[key2, rest...] = value
end

function Base.setindex!(x::AbstractPlot, @nospecialize(value), key::Symbol)
    argnames = argument_names(typeof(x), length(x.converted))
    idx = findfirst(isequal(key), argnames)
    if idx === nothing && haskey(x.attributes, key)
        return x.attributes[key][] = value
    elseif !haskey(x.attributes, key)
        x.attributes[key] = convert(Observable, value)
    else
        return setindex!(x.converted[idx], value)
    end
end

function Base.setindex!(x::AbstractPlot, value::Observable, key::Symbol)
    argnames = argument_names(typeof(x), length(x.converted))
    idx = findfirst(isequal(key), argnames)
    if idx === nothing
        if haskey(x, key)
            # error("You're trying to update an attribute Observable with a new Observable. This is not supported right now.
            # You can do this manually like this:
            # lift(val-> attributes[$key] = val, Observable::$(typeof(value)))
            # ")
            return x.attributes[key] = value
        else
            return x.attributes[key] = value
        end
    else
        return setindex!(x.converted[idx], value)
    end
end

# a few shortcut functions to make attribute conversion easier
function get_attribute(dict, key, default=nothing)
    if haskey(dict, key)
        value = to_value(dict[key])
        value isa Automatic && return default
        return convert_attribute(to_value(dict[key]), Key{key}())
    else
        return default
    end
end

function merge_attributes!(input::Attributes, theme::Attributes)
    for (key, value) in theme
        if !haskey(input, key)
            input[key] = copy(value)
        else
            current_value = input[key]
            if value isa Attributes && current_value isa Attributes
                # if nested attribute, we merge recursively
                merge_attributes!(current_value, value)
            end
            # we're good! input already has a value, can ignore theme
        end
    end
    return input
end

function Base.propertynames(x::Union{Attributes, AbstractPlot})
    return (keys(x.attributes)...,)
end<|MERGE_RESOLUTION|>--- conflicted
+++ resolved
@@ -73,32 +73,13 @@
 
 Base.merge(target::Attributes, args::Attributes...) = merge!(copy(target), args...)
 
-<<<<<<< HEAD
 function Base.getproperty(x::Attributes, key::Symbol)
     key === :attributes && return getfield(x, :attributes)
     return getindex(x, key)
 end
 
 Base.setproperty!(x::Attributes, key::Symbol, @nospecialize(value)) = setindex!(x, value, key)
-=======
-@generated hasfield(x::T, ::Val{key}) where {T, key} = :($(key in fieldnames(T)))
-
-@inline function Base.getproperty(x::Union{Attributes, AbstractPlot}, key::Symbol)
-    if hasfield(x, Val(key))
-        getfield(x, key)
-    else
-        getindex(x, key)
-    end
-end
-
-@inline function Base.setproperty!(x::Union{Attributes, AbstractPlot}, key::Symbol, value)
-    if hasfield(x, Val(key))
-        setfield!(x, key, value)
-    else
-        setindex!(x, value, key)
-    end
-end
->>>>>>> 2927a2b9
+
 
 function Base.getindex(x::Attributes, key::Symbol)
     x = attributes(x)[key]
