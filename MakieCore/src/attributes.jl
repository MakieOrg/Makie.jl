
const Attributes = Dict{Symbol, Any}
const Theme = Attributes

Base.broadcastable(x::AbstractScene) = Ref(x)
Base.broadcastable(x::AbstractPlot) = Ref(x)

function apply_changes!(plot::Plot)
    isempty(plot.changed) && return
    if plot_arg_names(plot) in plot.changed
        apply_convert_arguments!(plot)
    end
    for (attributes, f) in plot.requested_updates
        if attributes in plot.changed
            f(plot)
        end
    end
    empty!(plot.changed)
    return
end

<<<<<<< HEAD
function get_computed(plot::Plot, attribute::Symbol)
    apply_changes!(plot)
    return plot.computed[attribute]
=======
Base.merge(target::Attributes, args::Attributes...) = merge!(deepcopy(target), args...)

function Base.getproperty(x::Union{Attributes, AbstractPlot}, key::Symbol)
    if hasfield(typeof(x), key)
        getfield(x, key)
    else
        getindex(x, key)
    end
>>>>>>> 6dfb4204
end

function Base.setproperty!(x::Union{Attributes,AbstractPlot}, key::Symbol, value::NamedTuple)
    x[key] = Attributes(value)
end

function Base.setindex!(x::Attributes, value::NamedTuple, key::Symbol)
    return x[key] = Attributes(value)
end

function Base.setproperty!(x::Union{Attributes, AbstractPlot}, key::Symbol, value)
    if hasfield(typeof(x), key)
        setfield!(x, key, value)
    else
        setindex!(x, value, key)
    end
end

function Base.getindex(x::Attributes, key::Symbol)
    x = attributes(x)[key]
    # We unpack Attributes, even though, for consistency, we store them as Observables
    # this makes it easier to create nested attributes
    return x[] isa Attributes ? x[] : x
end

function Base.setindex!(x::Attributes, value, key::Symbol)
    if haskey(x, key)
        x.attributes[key][] = value
    else
        x.attributes[key] = node_any(value)
    end
end

function Base.setindex!(x::Attributes, value::Observable, key::Symbol)
    return x.attributes[key] = node_any(value)
end

_indent_attrs(s, n) = join(split(s, '\n'), "\n" * " "^n)

isvisible(x) = x.visible

Base.haskey(x::Plot, key) = key in propertynames(x)

Base.get(f::Function, x::AttributeOrPlot, key::Symbol) = haskey(x, key) ? x[key] : f()
Base.get(x::AttributeOrPlot, key::Symbol, default) = get(()-> default, x, key)


function Base.getindex(plot::Plot, idx::Integer)
    name = argument_name(plot, idx)
    return getindex(plot, name)
end

Base.getindex(plot::Plot, idx::UnitRange{<:Integer}) = getindex.(Ref(plot), idx)
Base.setindex!(plot::Plot, value, idx::Integer) = setindex!(plot, value, argument_name(plot, idx))
Base.length(plot::Plot) = length(plot.converted)

function Base.getindex(x::T, key::Symbol) where {T <: Plot}
    return x.computed[key]
end

function Base.getindex(x::AttributeOrPlot, key::Symbol, key2::Symbol, rest::Symbol...)
    dict = to_value(x[key])
    dict isa Attributes || error("Trying to access $(typeof(dict)) with multiple keys: $key, $key2, $(rest)")
    dict[key2, rest...]
end

function Base.setindex!(x::AttributeOrPlot, value, key::Symbol, key2::Symbol, rest::Symbol...)
    dict = to_value(x[key])
    dict isa Attributes || error("Trying to access $(typeof(dict)) with multiple keys: $key, $key2, $(rest)")
    dict[key2, rest...] = value
end

function Base.setindex!(x::AbstractPlot, value, key::Symbol)
    x.input[key] = value
end

function Base.setindex!(x::AbstractPlot, value::Observable, key::Symbol)
    x.input[key] = value
end

# a few shortcut functions to make attribute conversion easier
function get_attribute(dict, key, default=nothing)
    if haskey(dict, key)
        value = to_value(dict[key])
        value isa Automatic && return default
        plot_k = plotkey(dict)
        if isnothing(plot_k)
            return convert_attribute(value, Key{key}())
        else
            return convert_attribute(value, Key{key}(), Key{plot_k}())
        end
    else
        return default
    end
end

function merge_attributes!(input::Attributes, theme::Attributes)
    for (key, value) in attributes(theme)
        if !haskey(input, key)
            input[key] = value
        else
            current_value = input[key]
            tvalue = to_value(value)
            if tvalue isa Attributes && current_value isa Attributes
                # if nested attribute, we merge recursively
                merge_attributes!(current_value, tvalue)
            end
            # we're good! input already has a value, can ignore theme
        end
    end
    return input
end

function Base.propertynames(x::Union{Attributes, AbstractPlot})
    return (keys(x.attributes)...,)
end<|MERGE_RESOLUTION|>--- conflicted
+++ resolved
@@ -19,11 +19,25 @@
     return
 end
 
-<<<<<<< HEAD
-function get_computed(plot::Plot, attribute::Symbol)
-    apply_changes!(plot)
-    return plot.computed[attribute]
-=======
+Base.filter(f, x::Attributes) = Attributes(filter(f, attributes(x)))
+function Base.empty!(x::Attributes)
+    attr = attributes(x)
+    for (key, obs) in attr
+        Observables.clear(obs)
+    end
+    empty!(attr)
+    return x
+end
+
+Base.length(x::Attributes) = length(attributes(x))
+
+function Base.merge!(target::Attributes, args::Attributes...)
+    for elem in args
+        merge_attributes!(target, elem)
+    end
+    return target
+end
+
 Base.merge(target::Attributes, args::Attributes...) = merge!(deepcopy(target), args...)
 
 function Base.getproperty(x::Union{Attributes, AbstractPlot}, key::Symbol)
@@ -32,7 +46,6 @@
     else
         getindex(x, key)
     end
->>>>>>> 6dfb4204
 end
 
 function Base.setproperty!(x::Union{Attributes,AbstractPlot}, key::Symbol, value::NamedTuple)
