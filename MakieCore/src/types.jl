--- conflicted
+++ resolved
@@ -8,10 +8,6 @@
 
 abstract type AbstractPlot <: Transformable end
 abstract type AbstractScene <: Transformable end
-<<<<<<< HEAD
-abstract type AbstractScreen <: AbstractDisplay end
-=======
-abstract type ScenePlot{Typ} <: AbstractPlot{Typ} end
 
 """
 Screen constructors implemented by all backends:
@@ -42,7 +38,6 @@
 ```
 """
 abstract type MakieScreen <: AbstractDisplay end
->>>>>>> 44d6fe61
 
 const SceneLike = Union{AbstractScene, AbstractScene}
 
