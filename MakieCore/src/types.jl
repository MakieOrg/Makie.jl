--- conflicted
+++ resolved
@@ -83,10 +83,7 @@
             attributes::Attributes=Attributes(),
             deregister_callbacks::Vector{Observables.ObserverFunction}=Observables.ObserverFunction[]
             ) where {Typ,T,N}
-<<<<<<< HEAD
-=======
         validate_attribute_keys(Plot{Typ}, kw)
->>>>>>> 592be050
         return new{Typ,T}(nothing, kw, args, converted, attributes, Plot[], deregister_callbacks)
     end
 end
