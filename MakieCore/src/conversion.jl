

"""
    convert_attribute(value, attribute::Key[, plottype::Key])

Convert `value` into a suitable domain for use as `attribute`.

# Example
```jldoctest
julia> using Makie

julia> Makie.convert_attribute(:black, key"color"())
RGBA{Float32}(0.0f0,0.0f0,0.0f0,1.0f0)
```
"""
function convert_attribute end
function used_attributes end

################################################################################
#                              Conversion Traits                               #
################################################################################

abstract type ConversionTrait end

const XYBased = Union{MeshScatter, Scatter, Lines, LineSegments}

struct NoConversion <: ConversionTrait end

# No conversion by default
conversion_trait(::Type) = NoConversion()
conversion_trait(T::Type, args...) = conversion_trait(T)

"""
    PointBased() <: ConversionTrait

Plots with the `PointBased` trait convert their input data to a
`Vector{Point{D, Float32}}`.
"""
struct PointBased <: ConversionTrait end
conversion_trait(::Type{<: XYBased}) = PointBased()

conversion_trait(::Type{<:Text}) = PointBased()
# Make sure we dont apply the PointBased conversion to the old text arguments
conversion_trait(::Type{<:Text}, ::AbstractString) = NoConversion()
conversion_trait(::Type{<:Text}, ::AbstractVector{<:AbstractString}) = NoConversion()

"""
    GridBased <: ConversionTrait

GridBased is an abstract conversion trait for data that exists on a grid.

Child types: [`VertexGrid`](@ref), [`CellGrid`](@ref)
See also: [`ImageLike`](@ref)
Used for: Scatter, Lines
"""
abstract type GridBased <: ConversionTrait end

"""
    VertexGrid() <: GridBased <: ConversionTrait

Plots with the `VertexGrid` trait convert their input data to
`(xs::Vector{Float32}, ys::Vector{Float32}, zs::Matrix{Float32})` such that
`(length(xs), length(ys)) == size(zs)`, or
`(xs::Matrix{Float32}, ys::Matrix{Float32}, zs::Matrix{Float32})` such that
`size(xs) == size(ys) == size(zs)`.

See also: [`CellGrid`](@ref), [`ImageLike`](@ref)
Used for: Surface
"""
struct VertexGrid <: GridBased end
conversion_trait(::Type{<: Surface}) = VertexGrid()

"""
    CellGrid() <: GridBased <: ConversionTrait

Plots with the `CellGrid` trait convert their input data to
`(xs::Vector{Float32}, ys::Vector{Float32}, zs::Matrix{Float32})` such that
`(length(xs), length(ys)) == size(zs) .+ 1`. After the conversion the x and y
values represent the edges of cells corresponding to z values.

See also: [`VertexGrid`](@ref), [`ImageLike`](@ref)
Used for: Heatmap
"""
struct CellGrid <: GridBased end
conversion_trait(::Type{<: Heatmap}) = CellGrid()

"""
    ImageLike() <: ConversionTrait

Plots with the `ImageLike` trait convert their input data to
`(xs::Interval, ys::Interval, zs::Matrix{Float32})` where xs and ys mark the
limits of a quad containing zs.

See also: [`CellGrid`](@ref), [`VertexGrid`](@ref)
Used for: Image
"""
struct ImageLike <: ConversionTrait end
conversion_trait(::Type{<: Image}) = ImageLike()
# Rect2f(xmin, ymin, xmax, ymax)


struct VolumeLike <: ConversionTrait end
conversion_trait(::Type{<: Volume}) = VolumeLike()

function convert_arguments end

convert_arguments(::NoConversion, args...; kw...) = args

<<<<<<< HEAD
=======
"""
    convert_arguments_typed(::Type{<: AbstractPlot}, args...)::NamedTuple

Converts the arguments to their correct type for the Plot type.
Throws appropriate errors if it can't convert.
Returns:

* `NoConversion()` if no conversion is defined for the plot type.
* `args` untouched, if no conversion is requested via the `NoConversion` trait.
* `NamedTuple` of the converted arguments, if a conversion is defined.
"""
function convert_arguments_typed end

function convert_arguments_typed(::P, @nospecialize(args...)) where {P<:ConversionTrait}
    return convert_arguments_typed(P, args...)
end
function convert_arguments_typed(P::Type{<:AbstractPlot}, @nospecialize(args...))
    return convert_arguments_typed(typeof(conversion_trait(P, args...)), args...)
end

function convert_arguments_typed(::Type{<:ConversionTrait}, @nospecialize(args...))
    # We currently just fall back to not doing anything if there isn't a convert_arguments_typed defined for certain plot types.
    # This makes `@convert_target` an optional feature right now.
    # It will require a bit more work to error here and request an overload for every plot type.
    # We will have to think more about how to integrate it with user recipes, because otherwise all user defined recipes would error by default without a convert target.
    # we return NoConversion to indicate, that no conversion is defined, while a conversion was requested, which is different from the below case where no conversion was requested.
    return NoConversion()
end

>>>>>>> 92c98086
struct ConversionError
    type::Any
    name::String
    arg::Any
end

function Base.show(io::IO, ce::ConversionError)
    println(io, """
       Can't convert argument $(ce.name)::$(typeof(ce.arg)) to target type $(ce.type).
        Either define:

    """)
end

get_element_type(::T) where {T} = T
function get_element_type(arr::AbstractArray{T}) where {T}
    if T == Any
        return mapreduce(typeof, promote_type, arr)
    else
        return T
    end
end

should_dim_convert(::Type) = false
<<<<<<< HEAD
=======
has_typed_convert(::Type) = false
>>>>>>> 92c98086

"""
    MakieCore.should_dim_convert(::Type{<: Plot}, args)::Bool
    MakieCore.should_dim_convert(eltype::DataType)::Bool

Returns `true` if the plot type should convert its arguments via DimConversions.
<<<<<<< HEAD
Needs to be overloaded for recipes that want to use DimConversions.
Also needs to be overloaded for DimConversions, e.g. for CategoricalConversion:
```julia
    MakieCore.should_dim_convert(::Type{Categorical}) = true
```
`should_dim_convert(::Type{<: Plot}, args)` falls back to check if `isnothing(types_for_plot_arguments(P))` (so that we now the conversion target types) and `should_dim_convert(get_element_type(args))`.
So dim conversions only get applied if both are true.
=======
Needs to be overloaded for recipes that want to use DimConversions. Also needs
to be overloaded for DimConversions, e.g. for CategoricalConversion:

```julia
    MakieCore.should_dim_convert(::Type{Categorical}) = true
```

`should_dim_convert(::Type{<: Plot}, args)` falls back on checking if
`has_typed_convert(plot_or_trait)` and `should_dim_convert(get_element_type(args))`
 are true. The former is defined as true by `@convert_target`, i.e. when
`convert_arguments_typed` is defined for the given plot type or conversion trait.
The latter marks specific types as convertable.

>>>>>>> 92c98086
If a recipe wants to use dim conversions, it should overload this function:
```julia
    MakieCore.should_dim_convert(::Type{<:MyPlotType}, args) = should_dim_convert(get_element_type(args))
``
"""
<<<<<<< HEAD
function should_dim_convert(P, arg)
    isnothing(types_for_plot_arguments(P)) && return false
    return should_dim_convert(get_element_type(arg))
=======
function should_dim_convert(P::Type{<: Plot}, args)
    typed_convert = has_typed_convert(P) || has_typed_convert(typeof(conversion_trait(P)))
    ax_convert = should_dim_convert(get_element_type(args))
    return typed_convert && ax_convert
end


function makie_convert(::Type{T}, x) where T
    convert(T, x)
end

"""
    @convert_target struct ...
        ...
    end

Allows to define a conversion target for a plot type so that `convert_arguments`
can properly check if it converts to the correct types.

Usage:
```Julia
@convert_target struct PointBased{N} # Plot Type or Conversion Trait
    # one or multiple fields defining the target data structure (can be abstract)
    positions::AbstractVector{Point{N, Float32}}
end
```

Skipping error handling, this defines an overload of `convert_arguments_typed`
which produces a `NamedTuple` corresponding to the layout of the struct:
```Julia
function convert_arguments_typed(ct::Type{<: PointBased}, positions)
    converted_positions = makie_convert(AbstractVector{Point{N, Float32}} where N, positions)
    return (positions = converted_positions,)
end
```
This way we can throw a nice error if `convert_arguments` doesn't convert to
an `AbstractVector{Point{N, Float32}}`. Take a look at Makie/src/conversions.jl
to see the core conversion targets.
"""
macro convert_target(struct_expr)
    if !Meta.isexpr(struct_expr, :struct)
        error("Expression must be `struct Target; fields...; end`")
    else
        target_name = struct_expr.args[2]

        if Meta.isexpr(target_name, :curly)
            target_name, targs... = target_name.args
        else
            targs = ()
        end

        body = struct_expr.args[3]
        convert_expr = []
        converted = Symbol[]
        all_fields = filter(x -> !(x isa LineNumberNode), body.args)
        if any(x -> !Meta.isexpr(x, :(::)), all_fields)
            error("All fields need to be of type `name::Type`. Found: $(all_fields)")
        end
        names = map(x -> x.args[1], all_fields)
        types = map(x -> :($(x.args[2]) where {$(targs...)}), all_fields)
        for (name, TargetType) in zip(names, types)
            conv_name = Symbol("converted_$name")
            push!(converted, conv_name)
            # We always add the where clause, since it's too complicated to match the static type parameters to the types that use them.
            # This seems to work well, since Julia drops any unecessary where clause/ type parameter, while lowering.
            # TODO figure out a way to drop the where close... Eval is the only thing I found, but shouldn't be used here.

            expr = quote
                # Unions etc don't work well with `convert(T, x)`, so we try not to convert if already the right type!
                $conv_name = try
                    MakieCore.makie_convert($TargetType, $name)
                catch e
                    return MakieCore.ConversionError($(string(TargetType)), $(string(name)), $name)
                end
            end
            push!(convert_expr, expr)
        end

        expr = quote
            # Fallback for args missmatch, which should also return an error instead of NoConversion
            function MakieCore.convert_arguments_typed(TTT::Type{<:$(target_name)}, args...)
                return MakieCore.ConversionError($(target_name), "Args dont match", "Args don't match")
            end
            function MakieCore.convert_arguments_typed(TTT::Type{<:$(target_name)}, $(names...))
                $(convert_expr...)
                return NamedTuple{($(QuoteNode.(names)...),)}(($(converted...),))
            end
            MakieCore.has_typed_convert(::Type{<:$(target_name)}) = true
        end
        return esc(expr)
    end
    return
>>>>>>> 92c98086
end<|MERGE_RESOLUTION|>--- conflicted
+++ resolved
@@ -106,38 +106,6 @@
 
 convert_arguments(::NoConversion, args...; kw...) = args
 
-<<<<<<< HEAD
-=======
-"""
-    convert_arguments_typed(::Type{<: AbstractPlot}, args...)::NamedTuple
-
-Converts the arguments to their correct type for the Plot type.
-Throws appropriate errors if it can't convert.
-Returns:
-
-* `NoConversion()` if no conversion is defined for the plot type.
-* `args` untouched, if no conversion is requested via the `NoConversion` trait.
-* `NamedTuple` of the converted arguments, if a conversion is defined.
-"""
-function convert_arguments_typed end
-
-function convert_arguments_typed(::P, @nospecialize(args...)) where {P<:ConversionTrait}
-    return convert_arguments_typed(P, args...)
-end
-function convert_arguments_typed(P::Type{<:AbstractPlot}, @nospecialize(args...))
-    return convert_arguments_typed(typeof(conversion_trait(P, args...)), args...)
-end
-
-function convert_arguments_typed(::Type{<:ConversionTrait}, @nospecialize(args...))
-    # We currently just fall back to not doing anything if there isn't a convert_arguments_typed defined for certain plot types.
-    # This makes `@convert_target` an optional feature right now.
-    # It will require a bit more work to error here and request an overload for every plot type.
-    # We will have to think more about how to integrate it with user recipes, because otherwise all user defined recipes would error by default without a convert target.
-    # we return NoConversion to indicate, that no conversion is defined, while a conversion was requested, which is different from the below case where no conversion was requested.
-    return NoConversion()
-end
-
->>>>>>> 92c98086
 struct ConversionError
     type::Any
     name::String
@@ -162,25 +130,12 @@
 end
 
 should_dim_convert(::Type) = false
-<<<<<<< HEAD
-=======
-has_typed_convert(::Type) = false
->>>>>>> 92c98086
 
 """
     MakieCore.should_dim_convert(::Type{<: Plot}, args)::Bool
     MakieCore.should_dim_convert(eltype::DataType)::Bool
 
 Returns `true` if the plot type should convert its arguments via DimConversions.
-<<<<<<< HEAD
-Needs to be overloaded for recipes that want to use DimConversions.
-Also needs to be overloaded for DimConversions, e.g. for CategoricalConversion:
-```julia
-    MakieCore.should_dim_convert(::Type{Categorical}) = true
-```
-`should_dim_convert(::Type{<: Plot}, args)` falls back to check if `isnothing(types_for_plot_arguments(P))` (so that we now the conversion target types) and `should_dim_convert(get_element_type(args))`.
-So dim conversions only get applied if both are true.
-=======
 Needs to be overloaded for recipes that want to use DimConversions. Also needs
 to be overloaded for DimConversions, e.g. for CategoricalConversion:
 
@@ -194,108 +149,12 @@
 `convert_arguments_typed` is defined for the given plot type or conversion trait.
 The latter marks specific types as convertable.
 
->>>>>>> 92c98086
 If a recipe wants to use dim conversions, it should overload this function:
 ```julia
     MakieCore.should_dim_convert(::Type{<:MyPlotType}, args) = should_dim_convert(get_element_type(args))
 ``
 """
-<<<<<<< HEAD
 function should_dim_convert(P, arg)
     isnothing(types_for_plot_arguments(P)) && return false
     return should_dim_convert(get_element_type(arg))
-=======
-function should_dim_convert(P::Type{<: Plot}, args)
-    typed_convert = has_typed_convert(P) || has_typed_convert(typeof(conversion_trait(P)))
-    ax_convert = should_dim_convert(get_element_type(args))
-    return typed_convert && ax_convert
-end
-
-
-function makie_convert(::Type{T}, x) where T
-    convert(T, x)
-end
-
-"""
-    @convert_target struct ...
-        ...
-    end
-
-Allows to define a conversion target for a plot type so that `convert_arguments`
-can properly check if it converts to the correct types.
-
-Usage:
-```Julia
-@convert_target struct PointBased{N} # Plot Type or Conversion Trait
-    # one or multiple fields defining the target data structure (can be abstract)
-    positions::AbstractVector{Point{N, Float32}}
-end
-```
-
-Skipping error handling, this defines an overload of `convert_arguments_typed`
-which produces a `NamedTuple` corresponding to the layout of the struct:
-```Julia
-function convert_arguments_typed(ct::Type{<: PointBased}, positions)
-    converted_positions = makie_convert(AbstractVector{Point{N, Float32}} where N, positions)
-    return (positions = converted_positions,)
-end
-```
-This way we can throw a nice error if `convert_arguments` doesn't convert to
-an `AbstractVector{Point{N, Float32}}`. Take a look at Makie/src/conversions.jl
-to see the core conversion targets.
-"""
-macro convert_target(struct_expr)
-    if !Meta.isexpr(struct_expr, :struct)
-        error("Expression must be `struct Target; fields...; end`")
-    else
-        target_name = struct_expr.args[2]
-
-        if Meta.isexpr(target_name, :curly)
-            target_name, targs... = target_name.args
-        else
-            targs = ()
-        end
-
-        body = struct_expr.args[3]
-        convert_expr = []
-        converted = Symbol[]
-        all_fields = filter(x -> !(x isa LineNumberNode), body.args)
-        if any(x -> !Meta.isexpr(x, :(::)), all_fields)
-            error("All fields need to be of type `name::Type`. Found: $(all_fields)")
-        end
-        names = map(x -> x.args[1], all_fields)
-        types = map(x -> :($(x.args[2]) where {$(targs...)}), all_fields)
-        for (name, TargetType) in zip(names, types)
-            conv_name = Symbol("converted_$name")
-            push!(converted, conv_name)
-            # We always add the where clause, since it's too complicated to match the static type parameters to the types that use them.
-            # This seems to work well, since Julia drops any unecessary where clause/ type parameter, while lowering.
-            # TODO figure out a way to drop the where close... Eval is the only thing I found, but shouldn't be used here.
-
-            expr = quote
-                # Unions etc don't work well with `convert(T, x)`, so we try not to convert if already the right type!
-                $conv_name = try
-                    MakieCore.makie_convert($TargetType, $name)
-                catch e
-                    return MakieCore.ConversionError($(string(TargetType)), $(string(name)), $name)
-                end
-            end
-            push!(convert_expr, expr)
-        end
-
-        expr = quote
-            # Fallback for args missmatch, which should also return an error instead of NoConversion
-            function MakieCore.convert_arguments_typed(TTT::Type{<:$(target_name)}, args...)
-                return MakieCore.ConversionError($(target_name), "Args dont match", "Args don't match")
-            end
-            function MakieCore.convert_arguments_typed(TTT::Type{<:$(target_name)}, $(names...))
-                $(convert_expr...)
-                return NamedTuple{($(QuoteNode.(names)...),)}(($(converted...),))
-            end
-            MakieCore.has_typed_convert(::Type{<:$(target_name)}) = true
-        end
-        return esc(expr)
-    end
-    return
->>>>>>> 92c98086
 end