not_implemented_for(x) = error("Not implemented for $(x). You might want to put:  `using Makie` into your code!")

to_func_name(x::Symbol) = Symbol(lowercase(string(x)))
# Fallback for Plot ...
# Will get overloaded by recipe Macro
plotsym(x) = :plot

function func2string(func::F) where F <: Function
    string(F.name.mt.name)
end

plotfunc(::Plot{F}) where F = F
plotfunc(::Type{<: AbstractPlot{Func}}) where Func = Func
plotfunc(::T) where T <: AbstractPlot = plotfunc(T)
function plotfunc(f::Function)
    if endswith(string(nameof(f)), "!")
        name = Symbol(string(nameof(f))[begin:end-1])
        return getproperty(parentmodule(f), name)
    else
        return f
    end
end

function plotfunc!(x)
    F = plotfunc(x)::Function
    name = Symbol(nameof(F), :!)
    return getproperty(parentmodule(F), name)
end

func2type(x::T) where T = func2type(T)
func2type(x::Type{<: AbstractPlot}) = x
func2type(f::Function) = Plot{plotfunc(f)}

plotkey(::Type{<: AbstractPlot{Typ}}) where Typ = Symbol(lowercase(func2string(Typ)))
plotkey(::T) where T <: AbstractPlot = plotkey(T)
plotkey(::Nothing) = :scatter
plotkey(any) = nothing


argtypes(::T) where {T <: Tuple} = T

function create_axis_like end
function create_axis_like! end
function figurelike_return end
function figurelike_return! end

function _create_plot end
function _create_plot! end



plot(args...; kw...) = _create_plot(plot, Dict{Symbol, Any}(kw), args...)
plot!(args...; kw...) = _create_plot!(plot, Dict{Symbol, Any}(kw), args...)

"""
Each argument can be named for a certain plot type `P`. Falls back to `arg1`, `arg2`, etc.
"""
function argument_names(plot::P) where {P<:AbstractPlot}
    argument_names(P, length(plot.converted))
end

function argument_names(::Type{<:AbstractPlot}, num_args::Integer)
    # this is called in the indexing function, so let's be a bit efficient
    ntuple(i -> Symbol("arg$i"), num_args)
end

# Since we can use Plot like a scene in some circumstances, we define this alias
theme(x::SceneLike, args...) = theme(x.parent, args...)
theme(x::AbstractScene) = x.theme
theme(x::AbstractScene, key; default=nothing) = deepcopy(get(x.theme, key, default))
theme(x::AbstractPlot, key; default=nothing) = deepcopy(get(x.attributes, key, default))

Attributes(x::AbstractPlot) = x.attributes

function default_theme end

"""
# Plot Recipes in `Makie`

There's two types of recipes. *Type recipes* define a simple mapping from a
user defined type to an existing plot type. *Full recipes* can customize the
theme and define a custom plotting function.

## Type recipes

Type recipe are really simple and just overload the argument conversion
pipeline. This can be done for all plot types or for a subset of plot types:

    # All plot types
    convert_arguments(P::Type{<:AbstractPlot}, x::MyType) = convert_arguments(P, rand(10, 10))
    # Only for scatter plots
    convert_arguments(P::Type{<:Scatter}, x::MyType) = convert_arguments(P, rand(10, 10))

Optionally you may define the default plot type so that `plot(x::MyType)` will
use this:

    plottype(::MyType) = Surface

## Full recipes with the `@recipe` macro

A full recipe for `MyPlot` comes in two parts. First is the plot type name,
arguments and theme definition which are defined using the `@recipe` macro.
Second is a custom `plot!` for `MyPlot`, implemented in terms of the atomic
plotting functions.

We use an example to show how this works:

    # arguments (x, y, z) && theme are optional
    @recipe(MyPlot, x, y, z) do scene
        Attributes(
            plot_color = :red
        )
    end

This macro expands to several things. Firstly a type definition:

    const MyPlot{ArgTypes} = Plot{myplot, ArgTypes}

The type parameter of `Plot` contains the function instead of e.g. a
symbol. This way the mapping from `MyPlot` to `myplot` is safer and simpler.
(The downside is we always need a function `myplot` - TODO: is this a problem?)

The following signatures are defined to make `MyPlot` nice to use:

    myplot(args...; kw_args...) = ...
    myplot!(scene, args...; kw_args...) = ...
    myplot(kw_args::Dict, args...) = ...
    myplot!(scene, kw_args::Dict, args...) = ...
    #etc (not 100% settled what signatures there will be)

A specialization of `argument_names` is emitted if you have an argument list
`(x,y,z)` provided to the recipe macro:

    argument_names(::Type{<: MyPlot}) = (:x, :y, :z)

This is optional but it will allow the use of `plot_object[:x]` to
fetch the first argument from the call
`plot_object = myplot(rand(10), rand(10), rand(10))`, for example.
Alternatively you can always fetch the `i`th argument using `plot_object[i]`,
and if you leave out the `(x,y,z)`, the default version of `argument_names`
will provide `plot_object[:arg1]` etc.

The theme given in the body of the `@recipe` invocation is inserted into a
specialization of `default_theme` which inserts the theme into any scene that
plots `MyPlot`:

    function default_theme(scene, ::MyPlot)
        Attributes(
            plot_color = :red
        )
    end

As the second part of defining `MyPlot`, you should implement the actual
plotting of the `MyPlot` object by specializing `plot!`:

    function plot!(plot::MyPlot)
        # normal plotting code, building on any previously defined recipes
        # or atomic plotting operations, and adding to the combined `plot`:
        lines!(plot, rand(10), color = plot[:plot_color])
        plot!(plot, plot[:x], plot[:y])
        plot
    end

It's possible to add specializations here, depending on the argument *types*
supplied to `myplot`. For example, to specialize the behavior of `myplot(a)`
when `a` is a 3D array of floating point numbers:

    const MyVolume = MyPlot{Tuple{<:AbstractArray{<: AbstractFloat, 3}}}
    argument_names(::Type{<: MyVolume}) = (:volume,) # again, optional
    function plot!(plot::MyVolume)
        # plot a volume with a colormap going from fully transparent to plot_color
        volume!(plot, plot[:volume], colormap = :transparent => plot[:plot_color])
        plot
    end

The docstring given to the recipe will be transferred to the functions it generates.

"""
macro recipe(theme_func, Tsym::Symbol, args::Symbol...)
    funcname_sym = to_func_name(Tsym)
    funcname! = esc(Symbol("$(funcname_sym)!"))
    PlotType = esc(Tsym)
    funcname = esc(funcname_sym)
    expr = quote
        $(funcname)() = not_implemented_for($funcname)
        const $(PlotType){$(esc(:ArgType))} = Plot{$funcname,$(esc(:ArgType))}
        $(MakieCore).plotsym(::Type{<:$(PlotType)}) = $(QuoteNode(Tsym))
        Core.@__doc__ ($funcname)(args...; kw...) = _create_plot($funcname, Dict{Symbol, Any}(kw), args...)
        ($funcname!)(args...; kw...) = _create_plot!($funcname, Dict{Symbol, Any}(kw), args...)
        $(MakieCore).default_theme(scene, ::Type{<:$PlotType}) = $(esc(theme_func))(scene)
        export $PlotType, $funcname, $funcname!
    end
    if !isempty(args)
        push!(
            expr.args,
            :(
                $(esc(:($(MakieCore).argument_names)))(::Type{<:$PlotType}, len::Integer) =
                    $args
            ),
        )
    end
    expr
end

function attribute_names end
function documented_attributes end # this can be used for inheriting from other recipes

attribute_names(_) = nothing

Base.@kwdef struct AttributeMetadata
    docstring::Union{Nothing,String}
    default_value::Any
    default_expr::String # stringified expression, just needed for docs purposes
end

update_metadata(am1::AttributeMetadata, am2::AttributeMetadata) = AttributeMetadata(
    am2.docstring === nothing ? am1.docstring : am2.docstring,
    am2.default_value,
    am2.default_expr # TODO: should it be possible to overwrite only a docstring by not giving a default expr?
)

struct DocumentedAttributes
    d::Dict{Symbol,AttributeMetadata}
end

struct Inherit
    key::Symbol
    fallback::Any
end

function lookup_default(meta::AttributeMetadata, theme)
    default = meta.default_value
    if default isa Inherit
        if haskey(theme, default.key)
            to_value(theme[default.key]) # only use value of theme entry
        else
            if isnothing(default.fallback)
                error("Inherited key $(default.key) not found in theme with no fallback given.")
            else
                return default.fallback
            end
        end
    else
        return default
    end
end

function get_default_expr(default)
    if default isa Expr && default.head === :macrocall && default.args[1] === Symbol("@inherit")
        if length(default.args) ∉ (3, 4)
            error("@inherit works with 1 or 2 arguments, expression was $default")
        end
        if !(default.args[3] isa Symbol)
            error("Argument 1 of @inherit must be a Symbol, got $(default.args[3])")
        end
        key = default.args[3]
        _default = get(default.args, 4, :(nothing))
        # first check scene theme
        # then default value
        return :($(MakieCore.Inherit)($(QuoteNode(key)), $(esc(_default))))
    else
        return esc(default)
    end
end

macro DocumentedAttributes(expr::Expr)
    if !(expr isa Expr && expr.head === :block)
        throw(ArgumentError("Argument is not a begin end block"))
    end

    metadata_exprs = []
    closure_exprs = []
    mixin_exprs = Expr[]

    for arg in expr.args
        arg isa LineNumberNode && continue

        has_docs = arg isa Expr && arg.head === :macrocall && arg.args[1] isa GlobalRef

        if has_docs
            docs = arg.args[3]
            attr = arg.args[4]
        else
            docs = nothing
            attr = arg
        end

        is_attr_line = attr isa Expr && attr.head === :(=) && length(attr.args) == 2
        is_mixin_line = attr isa Expr && attr.head === :(...) && length(attr.args) == 1
        if !(is_attr_line || is_mixin_line)
            error("$attr is neither a valid attribute line like `x = default_value` nor a mixin line like `some_mixin...`")
        end

        if is_attr_line
            sym = attr.args[1]
            default = attr.args[2]
            if !(sym isa Symbol)
                error("$sym should be a symbol")
            end
            qsym = QuoteNode(sym)
            metadata = quote
                am = AttributeMetadata(;
                    docstring = $docs,
                    default_value = $(get_default_expr(default)),
                    default_expr = $(default_expr_string(default))
                )
                if haskey(d, $(qsym))
                    d[$(qsym)] = update_metadata(d[$(qsym)], am)
                else
                    d[$(qsym)] = am
                end
            end
            push!(metadata_exprs, metadata)
        elseif is_mixin_line
            # this intermediate variable is needed to evaluate each mixin only once
            # and is inserted at the start of the final code block
            gsym = gensym("mixin")
            mixin = only(attr.args)
            push!(mixin_exprs, quote
                $gsym = $(esc(mixin))
                if !($gsym isa DocumentedAttributes)
                    error("Mixin was not a DocumentedAttributes but $($gsym)")
                end
            end)

            # docstrings and default expressions of the mixed in
            # DocumentedAttributes are inserted
            metadata_exp = quote
                for (key, value) in $gsym.d
                    if haskey(d, key)
                        error("Mixin `$($(QuoteNode(mixin)))` had the key :$key which already existed. It's not allowed for mixins to overwrite keys to avoid accidental overwrites. Drop those keys from the mixin first.")
                    end
                    d[key] = value
                end
            end
            push!(metadata_exprs, metadata_exp)
        else
            error("Unreachable")
        end
    end

    quote
        $(mixin_exprs...)
        d = Dict{Symbol,AttributeMetadata}()
        $(metadata_exprs...)
        DocumentedAttributes(d)
    end
end

function is_attribute(T::Type{<:Plot}, sym::Symbol)
    sym in attribute_names(T)
end

function attribute_default_expressions(T::Type{<:Plot})
    Dict(k => v.default_expr for (k, v) in documented_attributes(T).d)
end

function _attribute_docs(T::Type{<:Plot})
    Dict(k => v.docstring for (k, v) in documented_attributes(T).d)
end


function create_args_type_expr(PlotType, args::Nothing)
    return [], :()
end
function create_args_type_expr(PlotType, args)
    if Meta.isexpr(args, :tuple)
        all_fields = args.args
    else
        throw(ArgumentError("Recipe arguments need to be a tuple of the form (name::OptionalType, name,). Found: $(args)"))
    end
    if any(x -> !(Meta.isexpr(x, :(::)) || x isa Symbol), all_fields)
        throw(ArgumentError("All fields need to be of type `name::Type` or `name`. Found: $(all_fields)"))
    end
    types = []; names = Symbol[]
    if all(x-> x isa Symbol, all_fields)
        return all_fields, :()
    end
    for field in all_fields
        if  field isa Symbol
            error("All fields need to be typed if one is. Please either type  all fields or none. Found: $(all_fields)")
        end
        push!(names, field.args[1])
        push!(types, field.args[2])
    end
    expr = quote
        MakieCore.types_for_plot_arguments(::Type{<:$(PlotType)}) = Tuple{$(esc.(types)...)}
    end
    return names, expr
end

macro recipe(Tsym::Symbol, attrblock)
    return create_recipe_expr(Tsym, nothing, attrblock)
end

macro recipe(Tsym::Symbol, args, attrblock)
    return create_recipe_expr(Tsym, args, attrblock)
end

function types_for_plot_arguments end

documented_attributes(_) = nothing

function attribute_names(T::Type{<:Plot})
    attr = documented_attributes(T)
    isnothing(attr) && return nothing
    return keys(attr.d)
end

function lookup_default(::Type{T}, scene, attribute::Symbol) where {T<:Plot}
    thm = theme(scene)
    metas = documented_attributes(T).d
    psym = plotsym(T)
    if haskey(thm, psym)
        overwrite = thm[psym]
        if haskey(overwrite, attribute)
            return to_value(overwrite[attribute])
        end
    end
    if haskey(metas, attribute)
        return lookup_default(metas[attribute], thm)
    else
        return nothing
    end
end

function default_theme(scene, T::Type{<: Plot})
    metas = documented_attributes(T)
    attr = Attributes()
    isnothing(metas) && return attr
    thm = theme(scene)
    _attr = attr.attributes
    for (k, meta) in metas.d
        _attr[k] = lookup_default(meta, thm)
    end
    return attr
end

function extract_docstring(str)
    if VERSION >= v"1.11" && str isa Base.Docs.DocStr
        return only(str.text::Core.SimpleVector)
    else
        return str
    end
end

function create_recipe_expr(Tsym, args, attrblock)
    funcname_sym = to_func_name(Tsym)
    funcname!_sym = Symbol("$(funcname_sym)!")
    funcname! = esc(funcname!_sym)
    PlotType = esc(Tsym)
    funcname = esc(funcname_sym)

    syms, arg_type_func = create_args_type_expr(PlotType, args)
    if !(attrblock isa Expr && attrblock.head === :block)
        throw(ArgumentError("Last argument is not a begin end block"))
    end
    # attrblock = expand_mixins(attrblock)
    # attrs = [extract_attribute_metadata(arg) for arg in attrblock.args if !(arg isa LineNumberNode)]

    docs_placeholder = gensym()
    attr_placeholder = gensym()

    q = quote
        # This part is as far as I know the only way to modify the docstring on top of the
        # recipe, so that we can offer the convenience of automatic augmented docstrings
        # but combine them with the simplicity of using a normal docstring.
        # The trick is to mark some variable (in this case a gensymmed placeholder) with the
        # Core.@__doc__ macro, which causes this variable to get assigned the docstring on top
        # of the @recipe invocation. From there, it can then be retrieved, modified, and later
        # attached to plotting function by using @doc again. We also delete the binding to the
        # temporary variable so no unnecessary docstrings stay in place.
        Core.@__doc__ $(esc(docs_placeholder)) = nothing
        binding = Docs.Binding(@__MODULE__, $(QuoteNode(docs_placeholder)))
        user_docstring = if haskey(Docs.meta(@__MODULE__), binding)
            _docstring = extract_docstring(@doc($docs_placeholder))
            delete!(Docs.meta(@__MODULE__), binding)
            _docstring
        else
            "No docstring defined.\n"
        end


        $(funcname)() = not_implemented_for($funcname)
        const $(PlotType){$(esc(:ArgType))} = Plot{$funcname,$(esc(:ArgType))}

        # This weird syntax is so that the output of the macrocall can be escaped because it
        # contains user expressions, without escaping what's passed to the macro because that
        # messes with its transformation logic. Because we escape the whole block with the macro,
        # we don't reference it by symbol but splice in the macro itself into the AST
        # with `var"@DocumentedAttributes"`
        const $attr_placeholder = $(
            esc(Expr(:macrocall, var"@DocumentedAttributes", LineNumberNode(@__LINE__), attrblock))
        )

        $(MakieCore).documented_attributes(::Type{<:$(PlotType)}) = $attr_placeholder

        $(MakieCore).plotsym(::Type{<:$(PlotType)}) = $(QuoteNode(Tsym))
        function ($funcname)(args...; kw...)
            kwdict = Dict{Symbol, Any}(kw)
            _create_plot($funcname, kwdict, args...)
        end
        function ($funcname!)(args...; kw...)
            kwdict = Dict{Symbol, Any}(kw)
            _create_plot!($funcname, kwdict, args...)
        end

        $(arg_type_func)

        docstring_modified = make_recipe_docstring($PlotType, $(QuoteNode(Tsym)), $(QuoteNode(funcname_sym)), user_docstring)
        @doc docstring_modified $funcname_sym
        @doc "`$($(string(Tsym)))` is the plot type associated with plotting function `$($(string(funcname_sym)))`. Check the docstring for `$($(string(funcname_sym)))` for further information." $Tsym
        @doc "`$($(string(funcname!_sym)))` is the mutating variant of plotting function `$($(string(funcname_sym)))`. Check the docstring for `$($(string(funcname_sym)))` for further information." $funcname!_sym
        export $PlotType, $funcname, $funcname!
    end

    if !isempty(syms)
        push!(
            q.args,
            :(
                $(esc(:($(MakieCore).argument_names)))(::Type{<:$PlotType}, len::Integer) =
                    ($(QuoteNode.(syms)...),)
            ),
        )
    end

    return q
end



function make_recipe_docstring(P::Type{<:Plot}, Tsym, funcname_sym, docstring)
    io = IOBuffer()

    attr_docstrings = _attribute_docs(P)

    print(io, docstring)

    println(io, "## Plot type")
    println(io, "The plot type alias for the `$funcname_sym` function is `$Tsym`.")

    println(io, "## Attributes")
    println(io)

    names = sort(collect(attribute_names(P)))
    exprdict = attribute_default_expressions(P)
    for name in names
        default = exprdict[name]
        print(io, "**`", name, "`** = ", " `", default, "`  — ")
        println(io, something(attr_docstrings[name], "*No docs available.*"))
        println(io)
    end

    return String(take!(io))
end

# from MacroTools
isline(ex) = (ex isa Expr && ex.head === :line) || isa(ex, LineNumberNode)
rmlines(x) = x
function rmlines(x::Expr)
  # Do not strip the first argument to a macrocall, which is
  # required.
  if x.head === :macrocall && length(x.args) >= 2
    Expr(x.head, x.args[1], nothing, filter(x->!isline(x), x.args[3:end])...)
  else
    Expr(x.head, filter(x->!isline(x), x.args)...)
  end
end

default_expr_string(x) = string(rmlines(x))
default_expr_string(x::String) = repr(x)

function extract_attribute_metadata(arg)
    has_docs = arg isa Expr && arg.head === :macrocall && arg.args[1] isa GlobalRef

    if has_docs
        docs = arg.args[3]
        attr = arg.args[4]
    else
        docs = nothing
        attr = arg
    end

    if !(attr isa Expr && attr.head === :(=) && length(attr.args) == 2)
        error("$attr is not a valid attribute line like :x[::Type] = default_value")
    end
    left = attr.args[1]
    default = attr.args[2]
    if left isa Symbol
        attr_symbol = left
        type = Any
    else
        if !(left isa Expr && left.head === :(::) && length(left.args) == 2)
            error("$left is not a Symbol or an expression such as x::Type")
        end
        attr_symbol = left.args[1]::Symbol
        type = left.args[2]
    end

    (docs = docs, symbol = attr_symbol, type = type, default = default)
end

function expand_mixins(attrblock::Expr)
    Expr(:block, mapreduce(expand_mixin, vcat, attrblock.args)...)
end

expand_mixin(x) = x
function expand_mixin(e::Expr)
    if e.head === :macrocall && e.args[1] === Symbol("@mixin")
        if length(e.args) != 3 && e.args[2] isa LineNumberNode && e.args[3] isa Symbol
            error("Invalid mixin, needs to be of the format `@mixin some_mixin`, got $e")
        end
        mixin_ex = getproperty(MakieCore, e.args[3])()::Expr
        if (mixin_ex.head !== :block)
            error("Expected mixin to be a block expression (such as generated by `quote`)")
        end
        return mixin_ex.args
    else
        e
    end
end

"""
    Plot(args::Vararg{DataType,N})

Returns the Plot type that represents the signature of `args`.
Example:

```julia
Plot(Vector{Point2f}) == Plot{plot, Tuple{<:Vector{Point2f}}}
```
This can be used to more conveniently create recipes for `plot(mytype)` without the recipe macro:

```julia
struct MyType ... end

function Makie.plot!(plot::Plot(MyType))
    ...
end

plot(MyType(...))
```
"""
function Plot(args::Vararg{DataType,N}) where {N}
    Plot{plot, <:Tuple{args...}}
end

function Plot(::Type{T}) where {T}
    Plot{plot, <:Tuple{T}}
end

function Plot(::Type{T1}, ::Type{T2}) where {T1,T2}
    Plot{plot, <:Tuple{T1,T2}}
end

"""
    `plottype(plot_args...)`

Any custom argument combination that has a preferred way to be plotted should overload this.
e.g.:
```julia
    # make plot(rand(5, 5, 5)) plot as a volume
    plottype(x::Array{<: AbstractFloat, 3}) = Volume
```
"""
plottype(plot_args...) = Plot{plot} # default to dispatch to type recipes!

# plot types can overload this to throw errors or show warnings when deprecated attributes are used.
# this is easier than if every plot type added manual checks in its `plot!` methods
deprecated_attributes(_) = ()

struct InvalidAttributeError <: Exception
    type::Type
    object_name::String # Generic name like plot, block
    attributes::Set{Symbol}
end
function InvalidAttributeError(::Type{PT}, attributes::Set{Symbol}) where {PT <: Plot}
    return InvalidAttributeError(PT, "plot", attributes)
end

function print_columns(io::IO, v::Vector{String}; gapsize = 2, rows_first = true, cols = displaysize(io)[2])

    lens = length.(v) # for unicode ligatures etc this won't work, but we don't use those for attribute names
    function col_widths(ncols; rows_first)
        max_widths = zeros(Int, ncols)
        for (i, len) in enumerate(lens)
            nrows = ceil(Int, length(v) / ncols)
            j = rows_first ? fld1(i, nrows) : mod1(i, ncols)
            max_widths[j] = max(max_widths[j], len)
        end
        return max_widths
    end
    ncols = 1
    while true
        widths = col_widths(ncols; rows_first)
        aggregated_width = (sum(widths) + (ncols-1) * gapsize)
        if aggregated_width > cols
            ncols = max(1, ncols-1)
            break
        end
        ncols += 1
    end
    widths = col_widths(ncols; rows_first)

    nrows = ceil(Int, length(v) / ncols)

    for irow in 1:nrows
        for icol in 1:ncols
            idx = rows_first ? (icol - 1) * nrows + irow : (irow - 1) * ncols + icol
            if idx <= length(v)
                print(io, v[idx])
                remaining = widths[icol] - lens[idx]
            else
                remaining = widths[icol]
            end
            remaining += !(icol == ncols) * gapsize
            print(io, ' ' ^ remaining)
        end
        println(io)
    end

    return
end

<<<<<<< HEAD
function _levenshtein_matrix(s1, s2)
    # https://github.com/JuliaLang/julia/blob/6f3fdf7b36250fb95f512a2b927ad2518c07d2b5/stdlib/REPL/src/docview.jl#L648
    a, b = collect(s1), collect(s2)
    m, n = length(a), length(b)
    d = Matrix{Int}(undef, m + 1, n + 1)
    d[1:m+1, 1] = 0:m 
    d[1, 1:n+1] = 0:n 
    for i in 1:m 
        for j in 1:n 
            d[i+1, j+1] = min(d[i, j+1] + 1, d[i+1, j] + 1, d[i, j] + (a[i] != b[j]))
        end
    end
    return d
end
function _levenshtein(s1, s2)
    # https://github.com/JuliaLang/julia/blob/6f3fdf7b36250fb95f512a2b927ad2518c07d2b5/stdlib/REPL/src/docview.jl#L648
    d = _levenshtein_matrix(s1, s2)
    return d[end]
end
function _fuzzyscore(needle, haystack)
    # https://github.com/JuliaLang/julia/blob/6f3fdf7b36250fb95f512a2b927ad2518c07d2b5/stdlib/REPL/src/docview.jl#L631
    score = 0.0
    is, acro = _bestmatch(needle, haystack)
    score += (acro ? 2 : 1) * length(is)                # Matched characters 
    score -= 2(length(needle) - length(is))             # Missing characters 
    !acro && (score -= _avgdistance(is)/10)             # Contiguous 
    !isempty(is) && (score -= sum(is)/length(is)/100)   # Closer to beginning
end
function _matchinds(needle, haystack; acronym::Bool = false)
    # https://github.com/JuliaLang/julia/blob/6f3fdf7b36250fb95f512a2b927ad2518c07d2b5/stdlib/REPL/src/docview.jl#L602
    chars = collect(needle)
    is = Int[]
    lastc = '\0'
    for (i, char) in enumerate(haystack)
        while !isempty(chars) && isspace(first(chars))
            popfirst!(chars)
        end
        isempty(chars) && break
        if lowercase(char) == lowercase(chars[1]) && (!acronym || !isletter(lastc))
            push!(is, i)
            popfirst!(chars)
        end
        lastc = char
    end
    return is
end
function _longer(x, y)
    # https://github.com/JuliaLang/julia/blob/6f3fdf7b36250fb95f512a2b927ad2518c07d2b5/stdlib/REPL/src/docview.jl#L621
    return length(x) ≥ length(y) ? (x, true) : (y, false)
end
function _bestmatch(needle, haystack)
    # https://github.com/JuliaLang/julia/blob/6f3fdf7b36250fb95f512a2b927ad2518c07d2b5/stdlib/REPL/src/docview.jl#L623
    return _longer(
        _matchinds(needle, haystack, acronym = true),
        _matchinds(needle, haystack)
    )
end
function _avgdistance(xs)
    # https://github.com/JuliaLang/julia/blob/6f3fdf7b36250fb95f512a2b927ad2518c07d2b5/stdlib/REPL/src/docview.jl#L627
    return isempty(xs) ? 0 : (xs[end] - xs[1] - length(xs) + 1) / length(xs)
end
function _levsort(search::String, candidates::Vector{String})
    # https://github.com/JuliaLang/julia/blob/6f3fdf7b36250fb95f512a2b927ad2518c07d2b5/stdlib/REPL/src/docview.jl#L666
    scores = map(candidates) do cand 
        lev = Float64(_levenshtein(search, cand))
        fuz = -_fuzzyscore(search, cand)
        return (lev, -fuz)
    end
    candidates = candidates[sortperm(scores)]
    valid = _levenshtein(search, candidates[1]) < 3 # is the first close enough?
    return candidates[1], valid # Only return one suggestion per search
end
function find_nearby_attributes(attributes, candidates)
    d = Vector{Tuple{String, Bool}}(undef, length(attributes)) 
    any_close = false
    for (i, attr) in enumerate(attributes)
        candidate, valid = _levsort(String(attr), candidates)
        any_close = any_close || valid
        d[i] = (candidate, valid)
    end
    return d, any_close
end

function textdiff(X::String, Y::String)
    d = _levenshtein_matrix(X, Y)
    a, b = collect(X), collect(Y)
    m, n = length(a), length(b)

    # Backtrack to print the differences with style
    i, j = m, n
    results = Vector{Tuple{Char, Symbol}}()
    
    while i > 0 || j > 0
        if i > 0 && j > 0 && a[i] == b[j]
            # Characters match, print normally
            push!(results, (b[j], :normal))
            i -= 1
            j -= 1
        elseif i > 0 && j > 0 && d[i+1, j+1] == d[i, j] + 1
            # Substitution (different characters between `X` and `Y`)
            push!(results, (b[j], :orange))  # Highlighting the new character. Not showing the old one
            i -= 1
            j -= 1
        elseif j > 0 && d[i+1, j+1] == d[i+1, j] + 1
            # Insertion in `Y` (character in `Y` but not in `X`)
            push!(results, (b[j], :red))  # Highlighting the added character
            j -= 1
        elseif i > 0 && d[i+1, j+1] == d[i, j+1] + 1
            # Deletion in `X` (character in `X` but not in `Y`)
            i -= 1  # Just move the index for X. Not showing the deletion here.
        end
    end
     
    reverse!(results)
    io = IOBuffer()
    cio = IOContext(io, :color => true)
    
    for (char, clr) in results
        if clr == :normal 
            print(io, char)
        else
            printstyled(cio, char; color = :blue, bold = true) # Ignoring different color choices here
        end
    end
    
    return String(take!(io))
end

function Base.showerror(io::IO, i::InvalidAttributeError)
    n = length(i.attributes)
=======
function Base.showerror(io::IO, err::InvalidAttributeError)
    n = length(err.attributes)
>>>>>>> b8fdc304
    print(io, "Invalid attribute$(n > 1 ? "s" : "") ")
    for (j, att) in enumerate(err.attributes)
        j > 1 && print(io, j == length(err.attributes) ? " and " : ", ")
        printstyled(io, att; color = :red, bold = true)
    end
    print(io, " for $(err.object_name) type ")
    printstyled(io, err.type; color = :blue, bold = true)
    println(io, ".")
<<<<<<< HEAD
    nameset = sort(string.(collect(attribute_names(i.plottype))))
    attrs = string.(collect(i.attributes))
    possible_cands, any_close = find_nearby_attributes(attrs, nameset)
    any_close && println(io)
    if any_close && length(possible_cands) == 1 
        print(io, "Did you mean ", textdiff(attrs[1], possible_cands[1][1]), "?")
        println(io)
    elseif any_close
        print(io, "Did you mean:")
        for (id, (passed, (suggestion, close))) in enumerate(zip(attrs, possible_cands))
            close || continue 
            any_next = any(x -> x[2], view(possible_cands, id+1:length(possible_cands)))
            if (id == length(i.attributes)) || (id < length(i.attributes) && !any_next)
                print(io, " and")
            end
            print(io, " ", textdiff(passed, suggestion))
            if id < length(i.attributes) && any_next
                print(io, ",")
            end
        end
        println(io, "?")
        println(io)
    end
=======
    nameset = sort(string.(collect(attribute_names(err.type))))
>>>>>>> b8fdc304
    println(io)
    println(io, "The available $(err.object_name) attributes for $(err.type) are:")
    println(io)
    print_columns(io, nameset; cols = displaysize(stderr)[2], rows_first = true)
    if err.type isa Plot
        allowlist = attribute_name_allowlist()
        println(io)
        println(io)
        println(io, "Generic attributes are:")
        println(io)
        print_columns(io, sort([string(a) for a in allowlist]); cols = displaysize(stderr)[2], rows_first = true)
    end
    println(io)
end

function attribute_name_allowlist()
    return (:xautolimits, :yautolimits, :zautolimits, :label, :rasterize, :model, :transformation,
            :dim_conversions, :cycle, :clip_planes)
end

function validate_attribute_keys(plot::P) where {P<:Plot}
    nameset = attribute_names(P)
    nameset === nothing && return
    allowlist = attribute_name_allowlist()
    deprecations = deprecated_attributes(P)::Tuple{Vararg{NamedTuple{(:attribute, :message, :error), Tuple{Symbol, String, Bool}}}}
    kw = plot.kw
    unknown = setdiff(keys(kw), nameset, allowlist, first.(deprecations))
    if !isempty(unknown)
        throw(InvalidAttributeError(P, unknown))
    end
    for (deprecated, message, should_error) in deprecations
        if haskey(kw, deprecated)
            full_message = "Keyword `$deprecated` is deprecated for plot type $P. $message"
            if should_error
                throw(ArgumentError(full_message))
            else
                @warn full_message
            end
        end
    end
    return
end<|MERGE_RESOLUTION|>--- conflicted
+++ resolved
@@ -722,16 +722,15 @@
     return
 end
 
-<<<<<<< HEAD
 function _levenshtein_matrix(s1, s2)
     # https://github.com/JuliaLang/julia/blob/6f3fdf7b36250fb95f512a2b927ad2518c07d2b5/stdlib/REPL/src/docview.jl#L648
     a, b = collect(s1), collect(s2)
     m, n = length(a), length(b)
     d = Matrix{Int}(undef, m + 1, n + 1)
-    d[1:m+1, 1] = 0:m 
-    d[1, 1:n+1] = 0:n 
-    for i in 1:m 
-        for j in 1:n 
+    d[1:m+1, 1] = 0:m
+    d[1, 1:n+1] = 0:n
+    for i in 1:m
+        for j in 1:n
             d[i+1, j+1] = min(d[i, j+1] + 1, d[i+1, j] + 1, d[i, j] + (a[i] != b[j]))
         end
     end
@@ -746,9 +745,9 @@
     # https://github.com/JuliaLang/julia/blob/6f3fdf7b36250fb95f512a2b927ad2518c07d2b5/stdlib/REPL/src/docview.jl#L631
     score = 0.0
     is, acro = _bestmatch(needle, haystack)
-    score += (acro ? 2 : 1) * length(is)                # Matched characters 
-    score -= 2(length(needle) - length(is))             # Missing characters 
-    !acro && (score -= _avgdistance(is)/10)             # Contiguous 
+    score += (acro ? 2 : 1) * length(is)                # Matched characters
+    score -= 2(length(needle) - length(is))             # Missing characters
+    !acro && (score -= _avgdistance(is)/10)             # Contiguous
     !isempty(is) && (score -= sum(is)/length(is)/100)   # Closer to beginning
 end
 function _matchinds(needle, haystack; acronym::Bool = false)
@@ -786,7 +785,7 @@
 end
 function _levsort(search::String, candidates::Vector{String})
     # https://github.com/JuliaLang/julia/blob/6f3fdf7b36250fb95f512a2b927ad2518c07d2b5/stdlib/REPL/src/docview.jl#L666
-    scores = map(candidates) do cand 
+    scores = map(candidates) do cand
         lev = Float64(_levenshtein(search, cand))
         fuz = -_fuzzyscore(search, cand)
         return (lev, -fuz)
@@ -796,7 +795,7 @@
     return candidates[1], valid # Only return one suggestion per search
 end
 function find_nearby_attributes(attributes, candidates)
-    d = Vector{Tuple{String, Bool}}(undef, length(attributes)) 
+    d = Vector{Tuple{String, Bool}}(undef, length(attributes))
     any_close = false
     for (i, attr) in enumerate(attributes)
         candidate, valid = _levsort(String(attr), candidates)
@@ -814,7 +813,7 @@
     # Backtrack to print the differences with style
     i, j = m, n
     results = Vector{Tuple{Char, Symbol}}()
-    
+
     while i > 0 || j > 0
         if i > 0 && j > 0 && a[i] == b[j]
             # Characters match, print normally
@@ -835,63 +834,55 @@
             i -= 1  # Just move the index for X. Not showing the deletion here.
         end
     end
-     
+
     reverse!(results)
     io = IOBuffer()
     cio = IOContext(io, :color => true)
-    
+
     for (char, clr) in results
-        if clr == :normal 
+        if clr == :normal
             print(io, char)
         else
             printstyled(cio, char; color = :blue, bold = true) # Ignoring different color choices here
         end
     end
-    
+
     return String(take!(io))
 end
 
-function Base.showerror(io::IO, i::InvalidAttributeError)
-    n = length(i.attributes)
-=======
 function Base.showerror(io::IO, err::InvalidAttributeError)
     n = length(err.attributes)
->>>>>>> b8fdc304
     print(io, "Invalid attribute$(n > 1 ? "s" : "") ")
     for (j, att) in enumerate(err.attributes)
         j > 1 && print(io, j == length(err.attributes) ? " and " : ", ")
         printstyled(io, att; color = :red, bold = true)
     end
     print(io, " for $(err.object_name) type ")
-    printstyled(io, err.type; color = :blue, bold = true)
+    printstyled(io, err.type; color=:blue, bold=true)
     println(io, ".")
-<<<<<<< HEAD
-    nameset = sort(string.(collect(attribute_names(i.plottype))))
-    attrs = string.(collect(i.attributes))
+    nameset = sort(string.(collect(attribute_names(err.type))))
+    attrs = string.(collect(err.attributes))
     possible_cands, any_close = find_nearby_attributes(attrs, nameset)
     any_close && println(io)
-    if any_close && length(possible_cands) == 1 
+    if any_close && length(possible_cands) == 1
         print(io, "Did you mean ", textdiff(attrs[1], possible_cands[1][1]), "?")
         println(io)
     elseif any_close
         print(io, "Did you mean:")
         for (id, (passed, (suggestion, close))) in enumerate(zip(attrs, possible_cands))
-            close || continue 
+            close || continue
             any_next = any(x -> x[2], view(possible_cands, id+1:length(possible_cands)))
-            if (id == length(i.attributes)) || (id < length(i.attributes) && !any_next)
+            if (id == length(err.attributes)) || (id < length(err.attributes) && !any_next)
                 print(io, " and")
             end
             print(io, " ", textdiff(passed, suggestion))
-            if id < length(i.attributes) && any_next
+            if id < length(err.attributes) && any_next
                 print(io, ",")
             end
         end
         println(io, "?")
         println(io)
     end
-=======
-    nameset = sort(string.(collect(attribute_names(err.type))))
->>>>>>> b8fdc304
     println(io)
     println(io, "The available $(err.object_name) attributes for $(err.type) are:")
     println(io)
