--- conflicted
+++ resolved
@@ -1,105 +1,101 @@
-name: Benchmark
-on:
-  pull_request:
-    paths-ignore:
-      - 'docs/**'
-      - '*.md'
-    branches:
-      - master
-<<<<<<< HEAD
-      - sd/compute-release
-=======
->>>>>>> 1e890402
-
-concurrency:
-  group: ${{ github.workflow }}-${{ github.head_ref || github.run_id }}
-  cancel-in-progress: true
-
-jobs:
-  benchmark:
-    name: ${{ matrix.package }}
-    runs-on: ubuntu-latest
-    strategy:
-      fail-fast: false
-      matrix:
-        package:
-          - CairoMakie
-          - GLMakie
-          - WGLMakie
-    steps:
-      - name: Checkout
-        uses: actions/checkout@v4
-      - name: Install xvfb
-        run: sudo apt-get update && sudo apt-get install -y xorg-dev mesa-utils xvfb libgl1 freeglut3-dev libxrandr-dev libxinerama-dev libxcursor-dev libxi-dev libxext-dev
-      - uses: julia-actions/setup-julia@v2
-        with:
-          version: '1'
-          arch: x64
-      - uses: julia-actions/cache@v2
-      - name: Benchmark
-        continue-on-error: true
-        env:
-          GITHUB_TOKEN: ${{ secrets.BENCHMARK_KEY }}
-          PR_NUMBER: ${{ github.event.number }}
-        run: >
-          DISPLAY=:0 xvfb-run -s '-screen 0 1024x768x24' julia --project=./metrics/ttfp/ ./metrics/ttfp/run-benchmark.jl ${{ matrix.package }} 20 ${{ github.event.pull_request.base.ref }}
-      - name: Upload plots as artifact
-        uses: actions/upload-artifact@v4
-        with:
-          name: ${{ matrix.package }}
-          path: ./benchmark_results
-  post-gist:
-    name: Post Benchmark Gist
-    needs: benchmark  # Wait for all benchmark jobs to complete
-    runs-on: ubuntu-latest
-    permissions:
-      statuses: write       # Permission to post workflow status
-    steps:
-      - name: Download artifacts
-        uses: actions/download-artifact@v4
-        with:
-          path: ./images
-          merge-multiple: true
-
-      - name: Create Gist with images
-        env:
-          GH_TOKEN: ${{ secrets.BENCHMARK_KEY }}
-        run: |
-          # Create a gist with the three images
-          gist_url=$(gh gist create ./images/CairoMakie.svg ./images/GLMakie.svg ./images/WGLMakie.svg | grep -Eo 'https://gist.github.com[/a-zA-Z0-9]+')
-          echo "Gist created: $gist_url"
-
-          # Save the gist URL for later steps
-          echo "GIST_URL=$gist_url" >> $GITHUB_ENV
-          echo "GIST_URL_USERCONTENT=$(echo $gist_url | sed 's|github|githubusercontent|')" >> $GITHUB_ENV
-
-      - name: Post workflow status with gist link
-        env:
-          GH_TOKEN: ${{ github.token }}
-        run: |
-          gist_url=$GIST_URL
-          gh api \
-            --method POST \
-            -H "Accept: application/vnd.github+json" \
-            -H "X-GitHub-Api-Version: 2022-11-28" \
-            /repos/${{ github.repository }}/statuses/${{ github.event.pull_request.head.sha }} \
-            -f "state=success" \
-            -f "context=Benchmark Results" \
-            -f "description=Plots are available under Details" \
-            -f "target_url=$gist_url"
-      - name: Post comment
-        uses: thollander/actions-comment-pull-request@v3
-        with:
-          github-token: ${{ secrets.BENCHMARK_KEY }}
-          comment-tag: benchmark # this allows to update the same post with new data
-          message: |
-            # Benchmark Results
-
-            SHA: [${{ github.event.pull_request.head.sha }}](https://github.com/${{ github.repository }}/commit/${{ github.event.pull_request.head.sha }})
-
-            > [!WARNING]
-            > These results are subject to substantial noise because GitHub's CI runs on shared machines that are not ideally suited for benchmarking.
-
-            ![GLMakie](${{ env.GIST_URL_USERCONTENT }}/raw/GLMakie.svg)
-            ![CairoMakie](${{ env.GIST_URL_USERCONTENT }}/raw/CairoMakie.svg)
-            ![WGLMakie](${{ env.GIST_URL_USERCONTENT }}/raw/WGLMakie.svg)
+name: Benchmark
+on:
+  pull_request:
+    paths-ignore:
+      - 'docs/**'
+      - '*.md'
+    branches:
+      - master
+
+concurrency:
+  group: ${{ github.workflow }}-${{ github.head_ref || github.run_id }}
+  cancel-in-progress: true
+
+jobs:
+  benchmark:
+    name: ${{ matrix.package }}
+    runs-on: ubuntu-latest
+    strategy:
+      fail-fast: false
+      matrix:
+        package:
+          - CairoMakie
+          - GLMakie
+          - WGLMakie
+    steps:
+      - name: Checkout
+        uses: actions/checkout@v4
+      - name: Install xvfb
+        run: sudo apt-get update && sudo apt-get install -y xorg-dev mesa-utils xvfb libgl1 freeglut3-dev libxrandr-dev libxinerama-dev libxcursor-dev libxi-dev libxext-dev
+      - uses: julia-actions/setup-julia@v2
+        with:
+          version: '1'
+          arch: x64
+      - uses: julia-actions/cache@v2
+      - name: Benchmark
+        continue-on-error: true
+        env:
+          GITHUB_TOKEN: ${{ secrets.BENCHMARK_KEY }}
+          PR_NUMBER: ${{ github.event.number }}
+        run: >
+          DISPLAY=:0 xvfb-run -s '-screen 0 1024x768x24' julia --project=./metrics/ttfp/ ./metrics/ttfp/run-benchmark.jl ${{ matrix.package }} 20 ${{ github.event.pull_request.base.ref }}
+      - name: Upload plots as artifact
+        uses: actions/upload-artifact@v4
+        with:
+          name: ${{ matrix.package }}
+          path: ./benchmark_results
+  post-gist:
+    name: Post Benchmark Gist
+    needs: benchmark  # Wait for all benchmark jobs to complete
+    runs-on: ubuntu-latest
+    permissions:
+      statuses: write       # Permission to post workflow status
+    steps:
+      - name: Download artifacts
+        uses: actions/download-artifact@v4
+        with:
+          path: ./images
+          merge-multiple: true
+
+      - name: Create Gist with images
+        env:
+          GH_TOKEN: ${{ secrets.BENCHMARK_KEY }}
+        run: |
+          # Create a gist with the three images
+          gist_url=$(gh gist create ./images/CairoMakie.svg ./images/GLMakie.svg ./images/WGLMakie.svg | grep -Eo 'https://gist.github.com[/a-zA-Z0-9]+')
+          echo "Gist created: $gist_url"
+
+          # Save the gist URL for later steps
+          echo "GIST_URL=$gist_url" >> $GITHUB_ENV
+          echo "GIST_URL_USERCONTENT=$(echo $gist_url | sed 's|github|githubusercontent|')" >> $GITHUB_ENV
+
+      - name: Post workflow status with gist link
+        env:
+          GH_TOKEN: ${{ github.token }}
+        run: |
+          gist_url=$GIST_URL
+          gh api \
+            --method POST \
+            -H "Accept: application/vnd.github+json" \
+            -H "X-GitHub-Api-Version: 2022-11-28" \
+            /repos/${{ github.repository }}/statuses/${{ github.event.pull_request.head.sha }} \
+            -f "state=success" \
+            -f "context=Benchmark Results" \
+            -f "description=Plots are available under Details" \
+            -f "target_url=$gist_url"
+      - name: Post comment
+        uses: thollander/actions-comment-pull-request@v3
+        with:
+          github-token: ${{ secrets.BENCHMARK_KEY }}
+          comment-tag: benchmark # this allows to update the same post with new data
+          message: |
+            # Benchmark Results
+
+            SHA: [${{ github.event.pull_request.head.sha }}](https://github.com/${{ github.repository }}/commit/${{ github.event.pull_request.head.sha }})
+
+            > [!WARNING]
+            > These results are subject to substantial noise because GitHub's CI runs on shared machines that are not ideally suited for benchmarking.
+
+            ![GLMakie](${{ env.GIST_URL_USERCONTENT }}/raw/GLMakie.svg)
+            ![CairoMakie](${{ env.GIST_URL_USERCONTENT }}/raw/CairoMakie.svg)
+            ![WGLMakie](${{ env.GIST_URL_USERCONTENT }}/raw/WGLMakie.svg)