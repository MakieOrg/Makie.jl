name: Benchmark
on:
  pull_request:
    paths-ignore:
      - 'docs/**'
      - '*.md'
    branches:
      - master
      - breaking-0.21
concurrency:
  group: ${{ github.workflow }}-${{ github.head_ref || github.run_id }}
  cancel-in-progress: true
jobs:
  benchmark:
    name: ${{ matrix.package }}
    runs-on: ubuntu-20.04
    strategy:
      fail-fast: false
      matrix:
        package:
          - CairoMakie
          - GLMakie
          - WGLMakie
    steps:
      - name: Checkout
        uses: actions/checkout@v4
      - name: Install xvfb
        run: sudo apt-get update && sudo apt-get install -y xorg-dev mesa-utils xvfb libgl1 freeglut3-dev libxrandr-dev libxinerama-dev libxcursor-dev libxi-dev libxext-dev
      - uses: julia-actions/setup-julia@v1
        with:
          version: '1'
<<<<<<< HEAD
          # include-all-prereleases: true
=======
>>>>>>> 14b65a0e
          arch: x64
      - uses: julia-actions/cache@v1
      - name: Benchmark
        continue-on-error: true
        env:
          GITHUB_TOKEN: ${{ secrets.BENCHMARK_KEY }}
          PR_NUMBER: ${{ github.event.number }}
        run: >
          DISPLAY=:0 xvfb-run -s '-screen 0 1024x768x24' julia --project=./metrics/ttfp/ ./metrics/ttfp/run-benchmark.jl ${{ matrix.package }} 7 ${{ github.event.pull_request.base.ref }}
<|MERGE_RESOLUTION|>--- conflicted
+++ resolved
@@ -1,44 +1,40 @@
-name: Benchmark
-on:
-  pull_request:
-    paths-ignore:
-      - 'docs/**'
-      - '*.md'
-    branches:
-      - master
-      - breaking-0.21
-concurrency:
-  group: ${{ github.workflow }}-${{ github.head_ref || github.run_id }}
-  cancel-in-progress: true
-jobs:
-  benchmark:
-    name: ${{ matrix.package }}
-    runs-on: ubuntu-20.04
-    strategy:
-      fail-fast: false
-      matrix:
-        package:
-          - CairoMakie
-          - GLMakie
-          - WGLMakie
-    steps:
-      - name: Checkout
-        uses: actions/checkout@v4
-      - name: Install xvfb
-        run: sudo apt-get update && sudo apt-get install -y xorg-dev mesa-utils xvfb libgl1 freeglut3-dev libxrandr-dev libxinerama-dev libxcursor-dev libxi-dev libxext-dev
-      - uses: julia-actions/setup-julia@v1
-        with:
-          version: '1'
-<<<<<<< HEAD
-          # include-all-prereleases: true
-=======
->>>>>>> 14b65a0e
-          arch: x64
-      - uses: julia-actions/cache@v1
-      - name: Benchmark
-        continue-on-error: true
-        env:
-          GITHUB_TOKEN: ${{ secrets.BENCHMARK_KEY }}
-          PR_NUMBER: ${{ github.event.number }}
-        run: >
-          DISPLAY=:0 xvfb-run -s '-screen 0 1024x768x24' julia --project=./metrics/ttfp/ ./metrics/ttfp/run-benchmark.jl ${{ matrix.package }} 7 ${{ github.event.pull_request.base.ref }}
+name: Benchmark
+on:
+  pull_request:
+    paths-ignore:
+      - 'docs/**'
+      - '*.md'
+    branches:
+      - master
+      - breaking-0.21
+concurrency:
+  group: ${{ github.workflow }}-${{ github.head_ref || github.run_id }}
+  cancel-in-progress: true
+jobs:
+  benchmark:
+    name: ${{ matrix.package }}
+    runs-on: ubuntu-20.04
+    strategy:
+      fail-fast: false
+      matrix:
+        package:
+          - CairoMakie
+          - GLMakie
+          - WGLMakie
+    steps:
+      - name: Checkout
+        uses: actions/checkout@v4
+      - name: Install xvfb
+        run: sudo apt-get update && sudo apt-get install -y xorg-dev mesa-utils xvfb libgl1 freeglut3-dev libxrandr-dev libxinerama-dev libxcursor-dev libxi-dev libxext-dev
+      - uses: julia-actions/setup-julia@v1
+        with:
+          version: '1'
+          arch: x64
+      - uses: julia-actions/cache@v1
+      - name: Benchmark
+        continue-on-error: true
+        env:
+          GITHUB_TOKEN: ${{ secrets.BENCHMARK_KEY }}
+          PR_NUMBER: ${{ github.event.number }}
+        run: >
+          DISPLAY=:0 xvfb-run -s '-screen 0 1024x768x24' julia --project=./metrics/ttfp/ ./metrics/ttfp/run-benchmark.jl ${{ matrix.package }} 7 ${{ github.event.pull_request.base.ref }}