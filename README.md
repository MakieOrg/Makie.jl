--- conflicted
+++ resolved
@@ -41,11 +41,6 @@
 
 # For UV examples, e.g. earth texture on sphere, or textured cat
 Pkg.checkout("MeshIO")
-<<<<<<< HEAD
-=======
-Pkg.checkout("MeshIO", "sd/objuv")
-Pkg.checkout("GeometryTypes")
->>>>>>> ca8e0f2b
 
 # For image loading
 Pkg.add("ImageMagick")
