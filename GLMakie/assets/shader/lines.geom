--- conflicted
+++ resolved
@@ -31,10 +31,7 @@
 flat out {{stripped_color_type}} f_color2;
 flat out float f_alpha_weight;
 flat out float f_cumulative_length;
-<<<<<<< HEAD
 flat out ivec2 f_capmode;
-=======
->>>>>>> 4051b65d
 flat out vec4 f_linepoints;
 flat out vec4 f_miter_vecs;
 
@@ -45,13 +42,10 @@
 uniform float pattern_length;
 uniform vec2 resolution;
 uniform vec2 scene_origin;
-<<<<<<< HEAD
 
 uniform int linecap;
 uniform int joinstyle;
 uniform float miter_limit;
-=======
->>>>>>> 4051b65d
 
 // Constants
 const float AA_RADIUS = 0.8;
@@ -297,7 +291,6 @@
     // Miter normals (normal of truncated edge / vector to sharp corner)
     // Note: n0 + n1 = vec(0) for a 180° change in direction. +-(v0 - v1) is the
     //       same direction, but becomes vec(0) at 0°, so we can use it instead
-<<<<<<< HEAD
     vec2 miter = vec2(dot(v0, v1.xy), dot(v1.xy, v2));
     vec2 miter_n1 = miter.x < -0.4 ? sign(dot(v0.xy, n1)) * normalize(v0.xy - v1.xy) : normalize(n0 + n1);
     vec2 miter_n2 = miter.y < -0.4 ? sign(dot(v1.xy, n2)) * normalize(v1.xy - v2.xy) : normalize(n1 + n2);
@@ -309,10 +302,6 @@
         (joinstyle == BEVEL) ? miter.x < 0.99 : miter.x < miter_limit,
         (joinstyle == BEVEL) ? miter.y < 0.99 : miter.y < miter_limit
     );
-=======
-    vec2 miter_n1 = is_truncated[0] ? sign(dot(v0.xy, n1)) * normalize(v0.xy - v1.xy) : normalize(n0 + n1);
-    vec2 miter_n2 = is_truncated[1] ? sign(dot(v1.xy, n2)) * normalize(v1.xy - v2.xy) : normalize(n1 + n2);
->>>>>>> 4051b65d
 
     // miter vectors (line vector matching miter normal)
     vec2 miter_v1 = -normal_vector(miter_n1);
@@ -364,7 +353,7 @@
     );
 
     // Don't use shape_vector on line starts/ends to avoid cutting of linecaps.
-    // (This is irrelevant for :butt)
+    // (This is irrelevant for :butt.)
     // TODO: consider elongating :butt-ed lines and adjusting rendering for
     // :round-ed lines to get a linestart/end.
     shape_factor = vec2(isvalid[0] ? shape_factor.x : 1.0, isvalid[3] ? shape_factor.y : 1.0);
