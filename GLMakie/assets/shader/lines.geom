{{GLSL_VERSION}}
{{GLSL_EXTENSIONS}}
{{SUPPORTED_EXTENSIONS}}

struct Nothing{ //Nothing type, to encode if some variable doesn't contain any data
    bool _; //empty structs are not allowed
};

{{define_fast_path}}

layout(lines_adjacency) in;
layout(triangle_strip, max_vertices = 4) out;

in vec4 g_color[];
in float g_lastlen[];
in uvec2 g_id[];
in int g_valid_vertex[];
in float g_thickness[];

out highp float f_quad_sdf0;
out highp vec3 f_quad_sdf1;
out highp float f_quad_sdf2;
out vec2 f_truncation;
out float f_linestart;
out float f_linelength;

flat out float f_linewidth;
flat out vec4 f_pattern_overwrite;
flat out uvec2 f_id;
flat out vec2 f_extrusion;
flat out vec2 f_discard_limit;
flat out vec4 f_color1;
flat out vec4 f_color2;
flat out float f_cumulative_length;

out vec3 o_view_pos;
out vec3 o_view_normal;

{{pattern_type}} pattern;
uniform float pattern_length;
uniform vec2 resolution;

// Constants
const float MITER_LIMIT = -0.4;
const float AA_RADIUS = 0.8;
const float AA_THICKNESS = 2.0 * AA_RADIUS + 2.0;

vec3 screen_space(vec4 vertex) {
    return vec3((0.5 * vertex.xy / vertex.w + 0.5) * resolution, vertex.z / vertex.w);
}

struct LineVertex {
    vec3 position;
    int index;

    float quad_sdf0;
    vec3 quad_sdf1;
    float quad_sdf2;
    vec2 truncation;

    float linestart;
    float linelength;
};

void emit_vertex(LineVertex vertex) {
    gl_Position    = vec4((2.0 * vertex.position.xy / resolution) - 1.0, vertex.position.z, 1.0);
    f_quad_sdf0    = vertex.quad_sdf0;
    f_quad_sdf1    = vertex.quad_sdf1;
    f_quad_sdf2    = vertex.quad_sdf2;
    f_truncation   = vertex.truncation;
    f_linestart    = vertex.linestart;
    f_linelength   = vertex.linelength;
    f_id           = g_id[vertex.index];
    EmitVertex();
}

vec2 normal_vector(in vec2 v) { return vec2(-v.y, v.x); }
vec2 normal_vector(in vec3 v) { return vec2(-v.y, v.x); }


////////////////////////////////////////////////////////////////////////////////
//                              Linestyle Support                             //
////////////////////////////////////////////////////////////////////////////////


vec2 process_pattern(Nothing pattern, bool[4] isvalid, mat2 extrusion, float halfwidth) {
    // do not adjust stuff
    f_pattern_overwrite = vec4(-1e12, 1.0, 1e12, 1.0);
    return vec2(0);
}
vec2 process_pattern(sampler2D pattern, bool[4] isvalid, mat2 extrusion, float halfwidth) {
    // TODO
    // This is not a case that's used at all yet. Maybe consider it in the future...
    f_pattern_overwrite = vec4(-1e12, 1.0, 1e12, 1.0);
    return vec2(0);
}

vec2 process_pattern(sampler1D pattern, bool[4] isvalid, mat2 extrusion, float halfwidth) {
    // samples:
    //   -ext1  p1 ext1    -ext2 p2 ext2
    //      1   2   3        4   5   6
    // prev | joint |  this  | joint | next

    // default to no overwrite
    f_pattern_overwrite.x = -1e12;
    f_pattern_overwrite.z = +1e12;
    vec2 adjust = vec2(0);
    float left, center, right;

    if (isvalid[0]) {
<<<<<<< HEAD
        float offset = max(abs(extrusion[0][1]), halfwidth);
        left   = texture(pattern, (g_lastlen[1] - offset) / pattern_length).x;
        center = texture(pattern, g_lastlen[1] / pattern_length).x;
        right  = texture(pattern, (g_lastlen[1] + offset) / pattern_length).x;
=======
        float offset = max(abs(extrusion[0]), 0.5 * g_thickness[1]);
        left   = g_thickness[1] * texture(pattern, (g_lastlen[1] - offset) / (g_thickness[1] * pattern_length)).x;
        center = g_thickness[1] * texture(pattern,  g_lastlen[1]           / (g_thickness[1] * pattern_length)).x;
        right  = g_thickness[1] * texture(pattern, (g_lastlen[1] + offset) / (g_thickness[1] * pattern_length)).x;
>>>>>>> 634a940b

        // cases:
        // ++-, +--, +-+ => elongate backwards
        // -++, --+      => shrink forward
        // +++, ---, -+- => freeze around joint

        if ((left > 0 && center > 0 && right > 0) || (left < 0 && right < 0)) {
            // default/freeze
            // overwrite until one AA gap past the corner/joint
<<<<<<< HEAD
            f_pattern_overwrite.x = (g_lastlen[1] + abs(extrusion[0][1]) + AA_RADIUS) / pattern_length;
=======
            f_pattern_overwrite.x = (g_lastlen[1] + abs(extrusion[0]) + AA_RADIUS) /
                (g_thickness[1] * pattern_length);
>>>>>>> 634a940b
            // using the sign of the center to decide between drawing or not drawing
            f_pattern_overwrite.y = sign(center);
        } else if (left > 0) {
            // elongate backwards
            adjust.x = -1.0;
        } else if (right > 0) {
            // shorten forward
            adjust.x = 1.0;
        } else {
            // default - see above
<<<<<<< HEAD
            f_pattern_overwrite.x = (g_lastlen[1] + abs(extrusion[0][1]) + AA_RADIUS) / pattern_length;
=======
            f_pattern_overwrite.x = (g_lastlen[1] + abs(extrusion[0]) + AA_RADIUS) /
                (g_thickness[1] * pattern_length);
>>>>>>> 634a940b
            f_pattern_overwrite.y = sign(center);
        }

    } // else there is no left segment, no left join, so no overwrite

    if (isvalid[3]) {
<<<<<<< HEAD
        float offset = max(abs(extrusion[1][1]), halfwidth);
        left   = texture(pattern, (g_lastlen[2] - offset) / pattern_length).x;
        center = texture(pattern, g_lastlen[2] / pattern_length).x;
        right  = texture(pattern, (g_lastlen[2] + offset) / pattern_length).x;

        if ((left > 0 && center > 0 && right > 0) || (left < 0 && right < 0)) {
            // default/freeze
            f_pattern_overwrite.z = (g_lastlen[2] - abs(extrusion[1][1]) - AA_RADIUS) / pattern_length;
=======
        float offset = max(abs(extrusion[1]), 0.5 * g_thickness[2]);
        left   = g_thickness[2] * texture(pattern, (g_lastlen[2] - offset) / (g_thickness[2] * pattern_length)).x;
        center = g_thickness[2] * texture(pattern,  g_lastlen[2]           / (g_thickness[2] * pattern_length)).x;
        right  = g_thickness[2] * texture(pattern, (g_lastlen[2] + offset) / (g_thickness[2] * pattern_length)).x;

        if ((left > 0 && center > 0 && right > 0) || (left < 0 && right < 0)) {
            // default/freeze
            f_pattern_overwrite.z = (g_lastlen[2] - abs(extrusion[1]) - AA_RADIUS) /
                (g_thickness[2] * pattern_length);
>>>>>>> 634a940b
            f_pattern_overwrite.w = sign(center);
        } else if (left > 0) {
            // shrink backwards
            adjust.y = -1.0;
        } else if (right > 0) {
            // elongate forward
            adjust.y = 1.0;
        } else {
            // default - see above
<<<<<<< HEAD
            f_pattern_overwrite.z = (g_lastlen[2] - abs(extrusion[1][1]) - AA_RADIUS) / pattern_length;
=======
            f_pattern_overwrite.z = (g_lastlen[2] - abs(extrusion[1]) - AA_RADIUS) /
                (g_thickness[2] * pattern_length);
>>>>>>> 634a940b
            f_pattern_overwrite.w = sign(center);
        }
    }

    return adjust;
}

<<<<<<< HEAD
// If we don't have a pattern we don't need uv's
vec2 generate_uv(Nothing pattern, int index, float extrusion, float linewidth) { return vec2(0); }
// If we have a 1D pattern we don't need uv.y
vec2 generate_uv(sampler1D pattern, int index, float extrusion, float linewidth) {
    return vec2((g_lastlen[1] + extrusion) / pattern_length, 0.0);
}
vec2 generate_uv(sampler2D pattern, int index, float extrusion, float linewidth) {
    return vec2(
        (g_lastlen[1] + extrusion) / pattern_length,
        0.5 + linewidth / g_thickness[index]
    );
}

=======
>>>>>>> 634a940b

////////////////////////////////////////////////////////////////////////////////
//                                    Main                                    //
////////////////////////////////////////////////////////////////////////////////


void main(void)
{
    // These need to be set but don't have reasonable values here
    o_view_pos = vec3(0);
    o_view_normal = vec3(0);

    // we generate very thin lines for linewidth 0, so we manually skip them:
    if (g_thickness[1] == 0.0 && g_thickness[2] == 0.0) {
        return;
    }

    // We mark each of the four vertices as valid or not. Vertices can be
    // marked invalid on input (eg, if they contain NaN). We also mark them
    // invalid if they repeat in the index buffer. This allows us to render to
    // the very ends of a polyline without clumsy buffering the position data on the
    // CPU side by repeating the first and last points via the index buffer. It
    // just requires a little care further down to avoid degenerate normals.
    bool isvalid[4] = bool[](
        g_valid_vertex[0] == 1 && g_id[0].y != g_id[1].y,
        g_valid_vertex[1] == 1,
        g_valid_vertex[2] == 1,
        g_valid_vertex[3] == 1 && g_id[2].y != g_id[3].y
    );

    if(!isvalid[1] || !isvalid[2]){
        // If one of the central vertices is invalid or there is a break in the
        // line, we don't emit anything.
        return;
    }

    // Time to generate our quad. For this we need to find out how far a join
    // extends the line. First let's get some vectors we need.

    // Get the four vertices passed to the shader in pixel space.
    // Without FAST_PATH the conversions happen on the CPU
#ifdef FAST_PATH
    vec3 p0 = screen_space(gl_in[0].gl_Position); // start of previous segment
    vec3 p1 = screen_space(gl_in[1].gl_Position); // end of previous segment, start of current segment
    vec3 p2 = screen_space(gl_in[2].gl_Position); // end of current segment, start of next segment
    vec3 p3 = screen_space(gl_in[3].gl_Position); // end of next segment
#else
    vec3 p0 = gl_in[0].gl_Position.xyz; // start of previous segment
    vec3 p1 = gl_in[1].gl_Position.xyz; // end of previous segment, start of current segment
    vec3 p2 = gl_in[2].gl_Position.xyz; // end of current segment, start of next segment
    vec3 p3 = gl_in[3].gl_Position.xyz; // end of next segment
#endif

    // determine the direction of each of the 3 segments (previous, current, next)
    vec3 v1 = (p2 - p1);
    float segment_length1 = length(v1.xy);
    v1 /= segment_length1;

    // depth is irrelevant for these
    vec2 v0 = v1.xy;
    vec2 v2 = v1.xy;
    if (p1 != p0 && isvalid[0])
        v0 = normalize(p1.xy - p0.xy);
    if (p3 != p2 && isvalid[3])
        v2 = normalize(p3.xy - p2.xy);

    // Since we are measuring from the center of the line we will need half
    // the thickness/linewidth for most things.
    // Note that if a line becomes very thin the alpha value generated by the
    // SDF will be location dependent, causing the line to flicker if it moves.
    // It also becomes darker than it should be due to the AA smoothstep becoming
    // unbalanced (< AA_RADIUS inside). To avoid these issues we reduce alpha
    // directly rather than shrinking the linewidth further at certain point.
    float halfwidth = 0.5 * max(AA_RADIUS, g_thickness[1]);

    // determine the normal of each of the 3 segments (previous, current, next)
    vec2 n0 = normal_vector(v0);
    vec2 n1 = normal_vector(v1);
    vec2 n2 = normal_vector(v2);

    // Miter normals (normal of truncated edge / vector to sharp corner)
    vec2 miter_n1 = normalize(n0 + n1);
    vec2 miter_n2 = normalize(n1 + n2);

    // miter vectors (line vector matching miter normal)
    vec2 miter_v1 = -normal_vector(miter_n1);
    vec2 miter_v2 = -normal_vector(miter_n2);

    // distance between p1/2 and respective sharp corner
    float miter_offset1 = dot(miter_n1, n1); // = dot(miter_v1, v1)
    float miter_offset2 = dot(miter_n2, n1); // = dot(miter_v2, v1)

    // Are we truncating the joint?
    bvec2 is_truncated = bvec2(
        dot(v0, v1.xy) < MITER_LIMIT,
        dot(v1.xy, v2) < MITER_LIMIT
    );

    // How far the line needs to extend to accomodate the joint
    // These are calulated in n1 direction, as prefactors of v1. I.e the rect
    // uses:    p1 + extrusion[0][1] * v1  -----  p2 + extrusion[1][1] * v1
    //                    |                             |
    //          p1 + extrusion[0][0] * v1  -----  p2 + extrusion[1][0] * v1
    mat2 extrusion;

    if (is_truncated[0]) {
        // need to extend segment to include previous segments corners for truncated join
        extrusion[0][1] = -halfwidth * abs(miter_offset1 / dot(miter_v1, n1));
        extrusion[0][0] = extrusion[0][1];
    } else {
        // shallow/spike join needs to include point where miter normal meets outer line edge
        extrusion[0][1] = halfwidth * dot(miter_n1, v1.xy) / miter_offset1;
        extrusion[0][0] = -extrusion[0][1];
    }

    if (is_truncated[1]) {
        // extrusion[1] = halfwidth * miter_offset2 / dot(miter_v2, n1);
        extrusion[1][1] = halfwidth * abs(miter_offset2 / dot(miter_n2, v1.xy));
        extrusion[1][0] = extrusion[1][1];
    } else {
        extrusion[1][1] = halfwidth * dot(miter_n2, v1.xy) / miter_offset2;
        extrusion[1][0] = -extrusion[1][1];
    }

    // Do we have enough space to adjust the geometry to do a miter joint (not
    // truncated)? Max inset is ~ 2x sin(60°) / cos(60°) * (halfwidth + AA_THICKNESS)
    float max_inset = 3.5 * (halfwidth + AA_THICKNESS);
    bvec2 can_adjust_geom =  bvec2(
        (segment_length0 > max_inset) && (segment_length1 > max_inset),
        (segment_length2 > max_inset) && (segment_length1 > max_inset)
    );

    // TODO: maybe only for double sharp joints
    // truncated could extrude
    // start/end could extrude

    // factor to reduce size of quad to make sure vertices do not pass each other
    // i.e. avoid:
    //  _______
    //  '.   .'
    //     x
    //   '---'
    // by stopping the line at x
    vec2 shape_factor = vec2(
        segment_length1 / max(segment_length1, extrusion[0][0] - extrusion[1][0]), // -n
        segment_length1 / max(segment_length1, extrusion[0][1] - extrusion[1][1])  // +n
    );

    // Generate static/flat outputs

    // Set up pattern overwrites at joints if patterns are used. This "freezes"
    // the pattern in either the on state (draw) or off state (no draw) to avoid
    // fragmenting it around a corner.
    vec2 adjustment = process_pattern(pattern, isvalid, extrusion, halfwidth);

    // limit range of distance sampled in prev/next segment
    // this makes overlapping segments draw over each other when reaching the limit
    // Maxiumum overlap in sharp joint is halfwidth / dot(miter_n, n) ~ 1.83 halfwidth
    // So 2 halfwidth = g_thickness[1] will avoid overdraw in sharp joints
    f_discard_limit = vec2(
        is_truncated[0] ? 0.0 : 1e12,
        is_truncated[1] ? 0.0 : 1e12
    );

    // used to elongate sdf to include joints
    // if start/end don't elongate
    // if joint skipped elongate to new length
    // if joint elongate a lot to let discard/truncation handle joint
<<<<<<< HEAD
    f_extrusion12 = vec2(
        !isvalid[0] ? 0.0 : (adjustment[0] == 0.0 ? 1e12 : max(abs(extrusion[0][1]), halfwidth)),
        !isvalid[3] ? 0.0 : (adjustment[1] == 0.0 ? 1e12 : max(abs(extrusion[1][1]), halfwidth))
=======
    f_extrusion = vec2(
        !isvalid[0] ? 0.5 : 1e12,
        !isvalid[3] ? 0.5 : 1e12
>>>>>>> 634a940b
    );

    // used to compute width sdf
    f_linewidth = halfwidth;

    // for color sampling
    f_color1 = g_color[1];
    f_color2 = g_color[2];
    f_color1.a *= min(1.0, g_thickness[1] / AA_RADIUS);
    f_color2.a *= min(1.0, g_thickness[1] / AA_RADIUS);

    // for uv's
    f_cumulative_length = g_lastlen[1];

    // Generate interpolated/varying outputs:

    LineVertex vertex;

    for (int x = 0; x < 2; x++) {
        vertex.index = x+1;

        for (int y = 0; y < 2; y++) {
<<<<<<< HEAD
            // Calculate offset from p1/p2
            // vec3 offset;
            // if (adjustment[x] == 0.0) {
            //     if (is_truncated[x] || !isvalid[3 * x] || !can_adjust_geom[x]) {
            //         // handle overlap in fragment shader via SDF comparison
            //         offset =
            //             (2 * x - 1) * (abs(extrusion[x]) + AA_THICKNESS) * v1 +
            //             vec3((2 * y - 1) * (halfwidth + AA_THICKNESS) * n1, 0);
            //     } else {
            //         // handle overlap by adjusting geometry
            //         // TODO: should this include z in miter_n?
            //         offset = (2 * y - 1) * (halfwidth + AA_THICKNESS) / float[2](miter_offset1, miter_offset2)[x] *
            //             vec3(vec2[2](miter_n1, miter_n2)[x], 0);
            //     }
            // } else {
            //     // discard joint for cleaner pattern handling
            //     offset =
            //         adjustment[x] * (max(abs(extrusion[x]), halfwidth) + AA_THICKNESS) * v1 +
            //         vec3((2 * y - 1) * (halfwidth + AA_THICKNESS) * n1, 0);
            // }
            vec3 offset;
            if (adjustment[x] == 0.0) {
                if (is_truncated[x] || !isvalid[3 * x] ) {
                    // handle overlap in fragment shader via SDF comparison
                    offset = shape_factor[y] * (
                        (extrusion[x][y] + (2 * x - 1) * AA_THICKNESS) * v1 +
                        vec3((2 * y - 1) * (halfwidth + AA_THICKNESS) * n1, 0));
                } else {
                    // handle overlap by adjusting geometry
                    // TODO: should this include z in miter_n?
                    offset = (2 * y - 1) * shape_factor[y] *
                        (halfwidth + AA_THICKNESS) / float[2](miter_offset1, miter_offset2)[x] *
                        vec3(vec2[2](miter_n1, miter_n2)[x], 0);
                }
            } else {
                // discard joint for cleaner pattern handling
                offset =
                    adjustment[x] * (max(abs(extrusion[x][1]), halfwidth) + AA_THICKNESS) * v1 +
                    vec3((2 * y - 1) * (halfwidth + AA_THICKNESS) * n1, 0);
            }

            vertex.position = vec3[2](p1, p2)[x] + offset;
=======
            // Get offset in y direction & compute vertex position
            float n_offset = (2 * y - 1) * (halfwidth + AA_THICKNESS);

            // round(f * offset) / f together with offsetting sdf's bei 0.5 seems to fix
            // float precision issues with joint discards. (I.e. what makes this segment discards
            // pixels drawn by the previous/next segment.) Higher values reduce jitter but probably
            // increase risk of creating overlap/gaps
            vertex.position = 0.03125 * round(32.0 * (vec3[2](p1, p2)[x] + v_offset * v1 + n_offset * vec3(n1, 0)));
>>>>>>> 634a940b

            // Generate SDF's

            // distance from quad vertex to line control points
            vec2 VP1 = vertex.position.xy - p1.xy;
            vec2 VP2 = vertex.position.xy - p2.xy;

            // generate uv coordinate
            vertex.uv = generate_uv(pattern, vertex.index, dot(VP1, v1.xy), dot(VP2, n1));

            // Note: Adding an offset of -0.5 to all SDF's in v direction
            // fixes most issues with picking which segment renders a fragment
            // of a joint.

            // signed distance of previous segment at shared control point in line
            // direction. Used decide which segments renders which joint fragment.
            // If the left joint is adjusted this sdf is disabled.
<<<<<<< HEAD
            if (isvalid[0] && (adjustment[0] == 0) && (!can_adjust_geom[0] || is_truncated[0]))
                vertex.quad_sdf0 = dot(VP1, v0.xy) - 0.5;
            else
                vertex.quad_sdf0 = 1e12;

            // sdf of this segment
            vertex.quad_sdf1.x = dot(VP1, -v1.xy) - 0.5;
            vertex.quad_sdf1.y = dot(VP2,  v1.xy) - 0.5;
            vertex.quad_sdf1.z = dot(VP1,  n1);

            // SDF for next segment, see quad_sdf0
            if (isvalid[3] && (adjustment[1] == 0) && (!can_adjust_geom[1] || is_truncated[1]))
                vertex.quad_sdf2 = dot(VP2, -v2.xy) - 0.5;
            else
                vertex.quad_sdf2 = 1e12;
=======
            vertex.quad_sdf0 = isvalid[0] && (abs(adjustment[0]) == 0.0) ? dot(VP1, v0) + 0.5 : 1e12;

            // sdf of this segment
            vertex.quad_sdf1.x = dot(VP1, -v1.xy) + 0.5;
            vertex.quad_sdf1.y = dot(VP2,  v1.xy) + 0.5;
            vertex.quad_sdf1.z = n_offset;

            // SDF for next segment, see quad_sdf0
            vertex.quad_sdf2 = isvalid[3] && (abs(adjustment[1]) == 0.0) ? dot(VP2, -v2) + 0.5 : 1e12;
>>>>>>> 634a940b

            // sdf for creating a flat cap on truncated joints
            // (sign(dot(...)) detects if line bends left or right)
            // left/right adjustments disable
            vertex.truncation.x = !is_truncated[0] ? -1.0 :
                dot(VP1, sign(dot(miter_n1, -v1.xy)) * miter_n1) - halfwidth * abs(miter_offset1)
                - abs(adjustment[0]) * 1e12;
            vertex.truncation.y = !is_truncated[1] ? -1.0 :
                dot(VP2, sign(dot(miter_n2, +v1.xy)) * miter_n2) - halfwidth * abs(miter_offset2)
                - abs(adjustment[1]) * 1e12;

            // colors should be sampled based on the normalized distance from the
            // extruded edge (varies with offset in n direction)
            // - correcting for this with per-vertex colors results visible face border
            // - calculating normalized distance here will cause div 0/negative
            //   issues as (linelength +- (extrusion[0] + extrusion[1])) <= 0 is possible
            // So defer color interpolation to fragment shader
            vertex.linestart = shape_factor[y] * extrusion[0][y];
            vertex.linelength = max(1, segment_length1 - shape_factor[y] * (extrusion[0][y] - extrusion[1][y]));

            // finalize vertex
            emit_vertex(vertex);
        }
    }

    // finalize primitive
    EndPrimitive();

    return;
}<|MERGE_RESOLUTION|>--- conflicted
+++ resolved
@@ -108,17 +108,10 @@
     float left, center, right;
 
     if (isvalid[0]) {
-<<<<<<< HEAD
-        float offset = max(abs(extrusion[0][1]), halfwidth);
-        left   = texture(pattern, (g_lastlen[1] - offset) / pattern_length).x;
-        center = texture(pattern, g_lastlen[1] / pattern_length).x;
-        right  = texture(pattern, (g_lastlen[1] + offset) / pattern_length).x;
-=======
-        float offset = max(abs(extrusion[0]), 0.5 * g_thickness[1]);
+        float offset = max(abs(extrusion[0][0]), 0.5 * g_thickness[1]);
         left   = g_thickness[1] * texture(pattern, (g_lastlen[1] - offset) / (g_thickness[1] * pattern_length)).x;
         center = g_thickness[1] * texture(pattern,  g_lastlen[1]           / (g_thickness[1] * pattern_length)).x;
         right  = g_thickness[1] * texture(pattern, (g_lastlen[1] + offset) / (g_thickness[1] * pattern_length)).x;
->>>>>>> 634a940b
 
         // cases:
         // ++-, +--, +-+ => elongate backwards
@@ -128,12 +121,8 @@
         if ((left > 0 && center > 0 && right > 0) || (left < 0 && right < 0)) {
             // default/freeze
             // overwrite until one AA gap past the corner/joint
-<<<<<<< HEAD
-            f_pattern_overwrite.x = (g_lastlen[1] + abs(extrusion[0][1]) + AA_RADIUS) / pattern_length;
-=======
-            f_pattern_overwrite.x = (g_lastlen[1] + abs(extrusion[0]) + AA_RADIUS) /
+            f_pattern_overwrite.x = (g_lastlen[1] + abs(extrusion[0][0]) + AA_RADIUS) /
                 (g_thickness[1] * pattern_length);
->>>>>>> 634a940b
             // using the sign of the center to decide between drawing or not drawing
             f_pattern_overwrite.y = sign(center);
         } else if (left > 0) {
@@ -144,38 +133,23 @@
             adjust.x = 1.0;
         } else {
             // default - see above
-<<<<<<< HEAD
-            f_pattern_overwrite.x = (g_lastlen[1] + abs(extrusion[0][1]) + AA_RADIUS) / pattern_length;
-=======
-            f_pattern_overwrite.x = (g_lastlen[1] + abs(extrusion[0]) + AA_RADIUS) /
+            f_pattern_overwrite.x = (g_lastlen[1] + abs(extrusion[0][0]) + AA_RADIUS) /
                 (g_thickness[1] * pattern_length);
->>>>>>> 634a940b
             f_pattern_overwrite.y = sign(center);
         }
 
     } // else there is no left segment, no left join, so no overwrite
 
     if (isvalid[3]) {
-<<<<<<< HEAD
-        float offset = max(abs(extrusion[1][1]), halfwidth);
-        left   = texture(pattern, (g_lastlen[2] - offset) / pattern_length).x;
-        center = texture(pattern, g_lastlen[2] / pattern_length).x;
-        right  = texture(pattern, (g_lastlen[2] + offset) / pattern_length).x;
-
-        if ((left > 0 && center > 0 && right > 0) || (left < 0 && right < 0)) {
-            // default/freeze
-            f_pattern_overwrite.z = (g_lastlen[2] - abs(extrusion[1][1]) - AA_RADIUS) / pattern_length;
-=======
-        float offset = max(abs(extrusion[1]), 0.5 * g_thickness[2]);
+        float offset = max(abs(extrusion[1][0]), 0.5 * g_thickness[2]);
         left   = g_thickness[2] * texture(pattern, (g_lastlen[2] - offset) / (g_thickness[2] * pattern_length)).x;
         center = g_thickness[2] * texture(pattern,  g_lastlen[2]           / (g_thickness[2] * pattern_length)).x;
         right  = g_thickness[2] * texture(pattern, (g_lastlen[2] + offset) / (g_thickness[2] * pattern_length)).x;
 
         if ((left > 0 && center > 0 && right > 0) || (left < 0 && right < 0)) {
             // default/freeze
-            f_pattern_overwrite.z = (g_lastlen[2] - abs(extrusion[1]) - AA_RADIUS) /
+            f_pattern_overwrite.z = (g_lastlen[2] - abs(extrusion[1][0]) - AA_RADIUS) /
                 (g_thickness[2] * pattern_length);
->>>>>>> 634a940b
             f_pattern_overwrite.w = sign(center);
         } else if (left > 0) {
             // shrink backwards
@@ -185,12 +159,8 @@
             adjust.y = 1.0;
         } else {
             // default - see above
-<<<<<<< HEAD
-            f_pattern_overwrite.z = (g_lastlen[2] - abs(extrusion[1][1]) - AA_RADIUS) / pattern_length;
-=======
-            f_pattern_overwrite.z = (g_lastlen[2] - abs(extrusion[1]) - AA_RADIUS) /
+            f_pattern_overwrite.z = (g_lastlen[2] - abs(extrusion[1][0]) - AA_RADIUS) /
                 (g_thickness[2] * pattern_length);
->>>>>>> 634a940b
             f_pattern_overwrite.w = sign(center);
         }
     }
@@ -198,22 +168,6 @@
     return adjust;
 }
 
-<<<<<<< HEAD
-// If we don't have a pattern we don't need uv's
-vec2 generate_uv(Nothing pattern, int index, float extrusion, float linewidth) { return vec2(0); }
-// If we have a 1D pattern we don't need uv.y
-vec2 generate_uv(sampler1D pattern, int index, float extrusion, float linewidth) {
-    return vec2((g_lastlen[1] + extrusion) / pattern_length, 0.0);
-}
-vec2 generate_uv(sampler2D pattern, int index, float extrusion, float linewidth) {
-    return vec2(
-        (g_lastlen[1] + extrusion) / pattern_length,
-        0.5 + linewidth / g_thickness[index]
-    );
-}
-
-=======
->>>>>>> 634a940b
 
 ////////////////////////////////////////////////////////////////////////////////
 //                                    Main                                    //
@@ -273,12 +227,19 @@
     v1 /= segment_length1;
 
     // depth is irrelevant for these
+    float segment_length0 = 0.0, segment_length2 = 0.0;
     vec2 v0 = v1.xy;
     vec2 v2 = v1.xy;
-    if (p1 != p0 && isvalid[0])
-        v0 = normalize(p1.xy - p0.xy);
-    if (p3 != p2 && isvalid[3])
-        v2 = normalize(p3.xy - p2.xy);
+    if (p1 != p0 && isvalid[0]) {
+        v0 = (p1.xy - p0.xy);
+        segment_length0 = length(v0);
+        v0 /= segment_length0;
+    }
+    if (p3 != p2 && isvalid[3]) {
+        v2 = (p3.xy - p2.xy);
+        segment_length2 = length(v2);
+        v2 /= segment_length2;
+    }
 
     // Since we are measuring from the center of the line we will need half
     // the thickness/linewidth for most things.
@@ -382,15 +343,9 @@
     // if start/end don't elongate
     // if joint skipped elongate to new length
     // if joint elongate a lot to let discard/truncation handle joint
-<<<<<<< HEAD
-    f_extrusion12 = vec2(
+    f_extrusion = vec2(
         !isvalid[0] ? 0.0 : (adjustment[0] == 0.0 ? 1e12 : max(abs(extrusion[0][1]), halfwidth)),
         !isvalid[3] ? 0.0 : (adjustment[1] == 0.0 ? 1e12 : max(abs(extrusion[1][1]), halfwidth))
-=======
-    f_extrusion = vec2(
-        !isvalid[0] ? 0.5 : 1e12,
-        !isvalid[3] ? 0.5 : 1e12
->>>>>>> 634a940b
     );
 
     // used to compute width sdf
@@ -413,7 +368,6 @@
         vertex.index = x+1;
 
         for (int y = 0; y < 2; y++) {
-<<<<<<< HEAD
             // Calculate offset from p1/p2
             // vec3 offset;
             // if (adjustment[x] == 0.0) {
@@ -456,16 +410,7 @@
             }
 
             vertex.position = vec3[2](p1, p2)[x] + offset;
-=======
-            // Get offset in y direction & compute vertex position
-            float n_offset = (2 * y - 1) * (halfwidth + AA_THICKNESS);
-
-            // round(f * offset) / f together with offsetting sdf's bei 0.5 seems to fix
-            // float precision issues with joint discards. (I.e. what makes this segment discards
-            // pixels drawn by the previous/next segment.) Higher values reduce jitter but probably
-            // increase risk of creating overlap/gaps
-            vertex.position = 0.03125 * round(32.0 * (vec3[2](p1, p2)[x] + v_offset * v1 + n_offset * vec3(n1, 0)));
->>>>>>> 634a940b
+            // vertex.position = 0.03125 * round(32.0 * vec3[2](p1, p2)[x] + offset);
 
             // Generate SDF's
 
@@ -474,7 +419,7 @@
             vec2 VP2 = vertex.position.xy - p2.xy;
 
             // generate uv coordinate
-            vertex.uv = generate_uv(pattern, vertex.index, dot(VP1, v1.xy), dot(VP2, n1));
+            // vertex.uv = generate_uv(pattern, vertex.index, dot(VP1, v1.xy), dot(VP2, n1));
 
             // Note: Adding an offset of -0.5 to all SDF's in v direction
             // fixes most issues with picking which segment renders a fragment
@@ -483,7 +428,6 @@
             // signed distance of previous segment at shared control point in line
             // direction. Used decide which segments renders which joint fragment.
             // If the left joint is adjusted this sdf is disabled.
-<<<<<<< HEAD
             if (isvalid[0] && (adjustment[0] == 0) && (!can_adjust_geom[0] || is_truncated[0]))
                 vertex.quad_sdf0 = dot(VP1, v0.xy) - 0.5;
             else
@@ -499,17 +443,6 @@
                 vertex.quad_sdf2 = dot(VP2, -v2.xy) - 0.5;
             else
                 vertex.quad_sdf2 = 1e12;
-=======
-            vertex.quad_sdf0 = isvalid[0] && (abs(adjustment[0]) == 0.0) ? dot(VP1, v0) + 0.5 : 1e12;
-
-            // sdf of this segment
-            vertex.quad_sdf1.x = dot(VP1, -v1.xy) + 0.5;
-            vertex.quad_sdf1.y = dot(VP2,  v1.xy) + 0.5;
-            vertex.quad_sdf1.z = n_offset;
-
-            // SDF for next segment, see quad_sdf0
-            vertex.quad_sdf2 = isvalid[3] && (abs(adjustment[1]) == 0.0) ? dot(VP2, -v2) + 0.5 : 1e12;
->>>>>>> 634a940b
 
             // sdf for creating a flat cap on truncated joints
             // (sign(dot(...)) detects if line bends left or right)
