--- conflicted
+++ resolved
@@ -111,18 +111,11 @@
     float left, center, right;
 
     if (isvalid[0]) {
-<<<<<<< HEAD
-        float offset = abs(extrusion[0]);
-        left   = g_thickness[1] * texture(pattern, (g_lastlen[1] - offset) / (g_thickness[1] * pattern_length)).x;
-        center = g_thickness[1] * texture(pattern,  g_lastlen[1]           / (g_thickness[1] * pattern_length)).x;
-        right  = g_thickness[1] * texture(pattern, (g_lastlen[1] + offset) / (g_thickness[1] * pattern_length)).x;
-=======
         // float offset = max(abs(extrusion[0][0]), halfwidth + AA_RADIUS);
         float offset = abs(extrusion[0][0]);
         left   = width * texture(pattern, uv_scale * (g_lastlen[1] - offset)).x;
         center = width * texture(pattern, uv_scale * (g_lastlen[1]         )).x;
         right  = width * texture(pattern, uv_scale * (g_lastlen[1] + offset)).x;
->>>>>>> 382d3759
 
         // cases:
         // ++-, +--, +-+ => elongate backwards
@@ -150,18 +143,11 @@
     } // else there is no left segment, no left join, so no overwrite
 
     if (isvalid[3]) {
-<<<<<<< HEAD
-        float offset = abs(extrusion[1]);
-        left   = g_thickness[2] * texture(pattern, (g_lastlen[2] - offset) / (g_thickness[2] * pattern_length)).x;
-        center = g_thickness[2] * texture(pattern,  g_lastlen[2]           / (g_thickness[2] * pattern_length)).x;
-        right  = g_thickness[2] * texture(pattern, (g_lastlen[2] + offset) / (g_thickness[2] * pattern_length)).x;
-=======
         // float offset = max(abs(extrusion[1][0]), halfwidth + AA_RADIUS);
         float offset = abs(extrusion[1][0]);
         left   = width * texture(pattern, uv_scale * (g_lastlen[2] - offset)).x;
         center = width * texture(pattern, uv_scale * (g_lastlen[2]         )).x;
         right  = width * texture(pattern, uv_scale * (g_lastlen[2] + offset)).x;
->>>>>>> 382d3759
 
         if ((left > 0 && center > 0 && right > 0) || (left < 0 && right < 0)) {
             // default/freeze
@@ -352,13 +338,8 @@
     // if joint skipped   elongate to new length
     // if normal joint    elongate a lot to let discard/truncation handle joint
     f_extrusion = vec2(
-<<<<<<< HEAD
-        !isvalid[0] ? 0.5 : (adjustment[0] == 0.0 ? 1e12 : abs(extrusion[0]) + 0.5),
-        !isvalid[3] ? 0.5 : (adjustment[1] == 0.0 ? 1e12 : abs(extrusion[1]) + 0.5)
-=======
         !isvalid[0] ? AA_RADIUS : (adjustment[0] == 0.0 ? 1e12 : abs(extrusion[0][0])),
         !isvalid[3] ? AA_RADIUS : (adjustment[1] == 0.0 ? 1e12 : abs(extrusion[1][0]))
->>>>>>> 382d3759
     );
 
     // used to compute width sdf
@@ -380,15 +361,6 @@
     LineVertex vertex;
 
     for (int x = 0; x < 2; x++) {
-<<<<<<< HEAD
-        // Get offset in line direction
-        float v_offset;
-        if (adjustment[x] == 0.0)
-            v_offset = (2 * x - 1) * (abs(extrusion[x]) + AA_THICKNESS);
-        else
-            v_offset = adjustment[x] * (abs(extrusion[x]) + AA_THICKNESS);
-=======
->>>>>>> 382d3759
         vertex.index = x+1;
 
         for (int y = 0; y < 2; y++) {
