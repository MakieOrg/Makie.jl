name = "GLMakie"
uuid = "e9467ef8-e4e7-5192-8a1a-b1aee30e663a"
version = "0.4.5"

[deps]
ColorTypes = "3da002f7-5984-5a60-b8a6-cbb66c0b333f"
Colors = "5ae59095-9a9b-59fe-a467-6f913c188581"
FileIO = "5789e2e9-d7fb-5bc7-8068-2c6fae9b9549"
FixedPointNumbers = "53c48c17-4a7d-5ca2-90c5-79b7896eea93"
FreeTypeAbstraction = "663a7486-cb36-511b-a19d-713bb74d65c9"
GLFW = "f7f18e0c-5ee9-5ccd-a5bf-e8befd85ed98"
GeometryBasics = "5c1252a2-5f33-56bf-86c9-59e7332b4326"
LinearAlgebra = "37e2e46d-f89d-539d-b4ee-838fcccc9c8e"
Makie = "ee78f7c6-11fb-53f2-987a-cfe4a2b5a57a"
Markdown = "d6f4376e-aef5-505a-96c1-9c027394607a"
MeshIO = "7269a6da-0436-5bbc-96c2-40638cbb6118"
ModernGL = "66fc600b-dfda-50eb-8b99-91cfa97b1301"
Observables = "510215fc-4207-5dde-b226-833fc4488ee2"
Printf = "de0858da-6303-5e67-8744-51eddeeeb8d7"
Serialization = "9e88b42a-f829-5b0c-bbe9-9e923198166b"
ShaderAbstractions = "65257c39-d410-5151-9873-9b3e5be5013e"
StaticArrays = "90137ffa-7385-5640-81b9-e52037218182"

[compat]
ColorTypes = "0.9, 0.10, 0.11"
Colors = "0.11, 0.12"
FileIO = "1.1"
FixedPointNumbers = "0.7, 0.8"
FreeTypeAbstraction = "0.8, 0.9"
GLFW = "3"
<<<<<<< HEAD
GeometryBasics = "0.3, 0.4"
=======
GeometryBasics = "0.4.1"
>>>>>>> 6b71a7f0
Makie = "=0.15.1"
MeshIO = "0.4"
ModernGL = "1"
Observables = "0.4"
ShaderAbstractions = "0.2.2"
StaticArrays = "0.12, 1.0"
julia = "1"<|MERGE_RESOLUTION|>--- conflicted
+++ resolved
@@ -28,11 +28,7 @@
 FixedPointNumbers = "0.7, 0.8"
 FreeTypeAbstraction = "0.8, 0.9"
 GLFW = "3"
-<<<<<<< HEAD
-GeometryBasics = "0.3, 0.4"
-=======
 GeometryBasics = "0.4.1"
->>>>>>> 6b71a7f0
 Makie = "=0.15.1"
 MeshIO = "0.4"
 ModernGL = "1"
