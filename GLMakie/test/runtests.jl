ENV["ENABLE_COMPUTE_CHECKS"] = "true"

using Makie
using GLMakie, Test
using FileIO
using GeometryBasics
using GeometryBasics: origin
using Random
using ReferenceTests

# verify OpenGL object cleanup
GLMakie.DEBUG[] = true

deref(x) = x
deref(x::Base.RefValue) = x[]

if !deref(GLMakie.ModernGL.enable_opengl_debugging)
    # can't error, since we can't enable debugging for users
    @warn("TESTING WITHOUT OPENGL DEBUGGING")
end

GLMakie.activate!(framerate = 1.0, scalefactor = 1.0)
@testset "GLMakie" begin
    @testset "mimes" begin
        Makie.inline!(true)
        f, ax, pl = scatter(1:4)
        @test showable("image/png", f)
        @test showable("image/jpeg", f)
        # see https://github.com/MakieOrg/Makie.jl/pull/2167
        @test !showable("blaaa", f)
        Makie.inline!(false)
    end

    # run the unit test suite
    include("isolated_tests.jl")
    include("unit_tests.jl")

    @testset "ComputeGraph Sanity Checks" begin
        # This is supposed to catch changes in ComputePipeline causing nodes to
        # be skipped or become duplicated. This will also trigger if plot attributes
        # are modified in which case the numbers should just be updated
        f, a, p = scatter(rand(10))
        colorbuffer(f)
        @test length(p.attributes.inputs) == 44
        @test length(p.attributes.outputs) == 88
    end

    @testset "Reference Tests" begin
        @testset "refimages" begin
            ReferenceTests.mark_broken_tests()
            recorded_files, recording_dir = @include_reference_tests GLMakie "refimages.jl" joinpath(@__DIR__, "glmakie_refimages.jl")
            missing_images, scores = ReferenceTests.record_comparison(recording_dir, "GLMakie")
            ReferenceTests.test_comparison(scores; threshold = 0.05)
        end

        GLMakie.closeall()
        GC.gc(true) # make sure no finalizers act up!
    end

    @testset "Tick Events" begin
        function check_tick(tick, state, count)
            @test tick.state == state
            @test tick.count == count
            @test tick.time > 1.0e-9
            @test tick.delta_time > 1.0e-9
        end

        f, a, p = scatter(rand(10))
        @test events(f).tick[] == Makie.Tick()

        filename = "$(tempname()).png"
        try
            save(filename, f)
            tick = events(f).tick[]
            @test tick.state == Makie.OneTimeRenderTick
            @test tick.count == 0
            @test tick.time == 0.0
            @test tick.delta_time == 0.0
        finally
            rm(filename)
        end

<<<<<<< HEAD
    # test destruction of tick overwrite
    f, a, p = scatter(rand(10));
    let
        io = VideoStream(f)
        @test events(f).tick[] == Makie.Tick(Makie.OneTimeRenderTick, 0, 0.0, 1.0 / io.options.framerate)
        nothing
    end
    tick = Makie.Tick(Makie.UnknownTickState, 1, 1.0, 1.0)
    events(f).tick[] = tick
    @test events(f).tick[] == tick


    f, a, p = scatter(rand(10));
    tick_record = Makie.Tick[]
    on(t -> push!(tick_record, t), events(f).tick)
    screen = GLMakie.Screen(render_on_demand = true, framerate = 30.0, pause_rendering = false, visible = false)
    display(screen, f.scene)
    sleep(0.15)
    GLMakie.pause_renderloop!(screen)
    sleep(0.1)
    GLMakie.closeall()

    # Screen initializes with `requires_update = false`, so it may skip renders
    i = 1
    while tick_record[i].state == Makie.SkippedRenderTick
        check_tick(tick_record[1], Makie.SkippedRenderTick, i)
        i += 1
    end

    # apply_config!() and scene insertion cause renders
    # (number of ticks is probably performance sensitive here so require 1, allow 1..3)
    check_tick(tick_record[i], Makie.RegularRenderTick, i)
    i += 1
    for j in 1:2
        if tick_record[i].state == Makie.RegularRenderTick
            check_tick(tick_record[i], Makie.RegularRenderTick, i)
            i += 1
        end
    end
=======
        f, a, p = scatter(rand(10))
        filename = "$(tempname()).mp4"
        try
            tick_record = Makie.Tick[]
            on(tick -> push!(tick_record, tick), events(f).tick)
            record(_ -> nothing, f, filename, 1:10, framerate = 30)

            start = findfirst(tick -> tick.state == Makie.OneTimeRenderTick, tick_record)
            dt = 1.0 / 30.0

            for (i, tick) in enumerate(tick_record[start:end])
                @test tick.state == Makie.OneTimeRenderTick
                @test tick.count == i - 1
                @test tick.time ≈ dt * (i - 1)
                @test tick.delta_time ≈ dt
            end
        finally
            rm(filename)
        end

        # test destruction of tick overwrite
        f, a, p = scatter(rand(10))
        let
            io = VideoStream(f)
            @test events(f).tick[] == Makie.Tick(Makie.OneTimeRenderTick, 0, 0.0, 1.0 / io.options.framerate)
            nothing
        end
        tick = Makie.Tick(Makie.UnknownTickState, 1, 1.0, 1.0)
        events(f).tick[] = tick
        @test events(f).tick[] == tick

>>>>>>> 46350344

        f, a, p = scatter(rand(10))
        tick_record = Makie.Tick[]
        on(t -> push!(tick_record, t), events(f).tick)
        screen = GLMakie.Screen(render_on_demand = true, framerate = 30.0, pause_rendering = false, visible = false)
        display(screen, f.scene)
        sleep(0.15)
        GLMakie.pause_renderloop!(screen)
        sleep(0.1)
        GLMakie.closeall()

        # Why does it start with a skipped tick?
        i = 1
        while tick_record[i].state == Makie.SkippedRenderTick
            check_tick(tick_record[1], Makie.SkippedRenderTick, i)
            i += 1
        end

        check_tick(tick_record[i], Makie.RegularRenderTick, i)
        i += 1

        while tick_record[i].state == Makie.SkippedRenderTick
            check_tick(tick_record[i], Makie.SkippedRenderTick, i)
            i += 1
        end

        while (i <= length(tick_record)) && (tick_record[i].state == Makie.PausedRenderTick)
            check_tick(tick_record[i], Makie.PausedRenderTick, i)
            i += 1
        end

        @test i == length(tick_record) + 1
    end


    # NOTE: Keep this at the end! It also verifies that all cleanup is complete after
    #       all other tests have finished

    @testset "gl object deletion" begin
        GLMakie.closeall()

<<<<<<< HEAD
    # image so we have a user generated texture in the mix
    # texture atlas is triggered by text
    # include SSAO to make sure its cleanup works too
    f,a,p = image(rand(4,4))

    # make sure switching the render pipeline doesn't cause errors
    screen = display(f, ssao = true, visible = false)
    colorbuffer(screen)
    screen = display(f, ssao = false, visible = false)
    colorbuffer(screen)
    screen = display(f, ssao = true, visible = false)
    colorbuffer(screen)

    # verify that SSAO is active
    @test :SSAO1 in map(x -> x.name, screen.render_pipeline.parent.stages)

    framebuffer = screen.framebuffer_factory
    framebuffer_depth = GLMakie.get_buffer(screen.framebuffer_factory.fb, :depth_stencil)
    framebuffer_textures = copy(screen.framebuffer_factory.buffers)
    framebuffer_children = copy(screen.framebuffer_factory.children)
    atlas_textures = first.(values(GLMakie.atlas_texture_cache))
    shaders = vcat([[shader for shader in values(shaders)] for shaders in values(screen.shader_cache.shader_cache)]...)
    programs = [program for program in values(screen.shader_cache.program_cache)]
    pipeline = copy(screen.render_pipeline.steps)
    robjs = last.(screen.renderlist)
=======
        # image so we have a user generated texture in the mix
        # texture atlas is triggered by text
        # include SSAO to make sure its cleanup works too
        f, a, p = image(rand(4, 4))
        screen = display(f, ssao = true, visible = false)
        colorbuffer(screen)

        # verify that SSAO is active
        @test screen.postprocessors[1] != GLMakie.empty_postprocessor()

        framebuffer = screen.framebuffer
        framebuffer_textures = copy(screen.framebuffer.buffers)
        atlas_textures = first.(values(GLMakie.atlas_texture_cache))
        shaders = vcat([[shader for shader in values(shaders)] for shaders in values(screen.shader_cache.shader_cache)]...)
        programs = [program for program in values(screen.shader_cache.program_cache)]
        postprocessors = copy(screen.postprocessors)
        robjs = last.(screen.renderlist)
>>>>>>> 46350344

        GLMakie.destroy!(screen)

        @testset "Texture Atlas" begin
            @test !isempty(atlas_textures)
            for tex in atlas_textures
                @test tex.id == 0
            end
        end

<<<<<<< HEAD
    @testset "Framebuffer" begin
        # GLFramebuffer object
        @test framebuffer.fb.id == 0
        @test all(x -> x.id == 0, framebuffer.fb.buffers)

        # FramebufferFactory object
        @test isempty(framebuffer.children)
        @test isempty(framebuffer.buffers)

        @test !isempty(framebuffer_textures)
        for tex in framebuffer_textures
            @test tex.id == 0
        end

        @test !isempty(framebuffer_children)
        for fb in framebuffer_children
            @test fb.id == 0
            @test framebuffer.fb.id == 0
            # should automatically be true if all framebuffer_textures == 0
            @test all(x -> x.id == 0, framebuffer.fb.buffers)
        end
    end
=======
        @testset "Framebuffer" begin
            @test framebuffer.id == 0
            @test !isempty(framebuffer_textures)
            for (k, tex) in framebuffer_textures
                @test tex.id == 0
            end
        end
>>>>>>> 46350344

        @testset "ShaderCache" begin
            @test !isempty(shaders)
            for shader in shaders
                @test shader.id == 0
            end
            @test !isempty(programs)
            for program in programs
                @test program.id == 0
            end
        end

        function validate_robj(robj)
            for uniform in robj.uniforms
                if to_value(uniform) isa GLMakie.GLAbstraction.GPUArray
                    @test to_value(uniform).id == 0
                end
            end
            @test robj.vertexarray.id == 0
            if robj.vertexarray.indices isa GLMakie.GLAbstraction.GPUArray
                @test robj.vertexarray.indices.id == 0
            end
            for buffer in values(robj.vertexarray.buffers)
                @test buffer.id == 0
            end
            @test robj.vertexarray.program.id == 0
            for shader in robj.vertexarray.program.shader
                @test shader.id == 0
            end
        end

        @testset "PostProcessors" begin
            @test map(pp -> length(pp.robjs), postprocessors) == [2, 1, 2, 1]
            for pp in postprocessors
                for robj in pp.robjs
                    validate_robj(robj)
                end
            end
        end

<<<<<<< HEAD
    @testset "PostProcessors" begin
        @test length(pipeline) == 10
        for step in pipeline
            if hasfield(typeof(step), :robj)
                validate_robj(getfield(step, :robj))
=======
        @testset "RenderObjects" begin
            @test !isempty(robjs)
            for robj in robjs
                validate_robj(robj)
>>>>>>> 46350344
            end
        end

        # Check that no finalizers triggered on un-freed objects throughout all tests
        @test GLMakie.GLAbstraction.FAILED_FREE_COUNTER[] == 0
    end
<<<<<<< HEAD

    # Check that no finalizers triggered on un-freed objects throughout all tests
    GC.gc(true)
    @test GLMakie.GLAbstraction.FAILED_FREE_COUNTER[] == 0
=======
>>>>>>> 46350344
end<|MERGE_RESOLUTION|>--- conflicted
+++ resolved
@@ -80,47 +80,6 @@
             rm(filename)
         end
 
-<<<<<<< HEAD
-    # test destruction of tick overwrite
-    f, a, p = scatter(rand(10));
-    let
-        io = VideoStream(f)
-        @test events(f).tick[] == Makie.Tick(Makie.OneTimeRenderTick, 0, 0.0, 1.0 / io.options.framerate)
-        nothing
-    end
-    tick = Makie.Tick(Makie.UnknownTickState, 1, 1.0, 1.0)
-    events(f).tick[] = tick
-    @test events(f).tick[] == tick
-
-
-    f, a, p = scatter(rand(10));
-    tick_record = Makie.Tick[]
-    on(t -> push!(tick_record, t), events(f).tick)
-    screen = GLMakie.Screen(render_on_demand = true, framerate = 30.0, pause_rendering = false, visible = false)
-    display(screen, f.scene)
-    sleep(0.15)
-    GLMakie.pause_renderloop!(screen)
-    sleep(0.1)
-    GLMakie.closeall()
-
-    # Screen initializes with `requires_update = false`, so it may skip renders
-    i = 1
-    while tick_record[i].state == Makie.SkippedRenderTick
-        check_tick(tick_record[1], Makie.SkippedRenderTick, i)
-        i += 1
-    end
-
-    # apply_config!() and scene insertion cause renders
-    # (number of ticks is probably performance sensitive here so require 1, allow 1..3)
-    check_tick(tick_record[i], Makie.RegularRenderTick, i)
-    i += 1
-    for j in 1:2
-        if tick_record[i].state == Makie.RegularRenderTick
-            check_tick(tick_record[i], Makie.RegularRenderTick, i)
-            i += 1
-        end
-    end
-=======
         f, a, p = scatter(rand(10))
         filename = "$(tempname()).mp4"
         try
@@ -152,7 +111,6 @@
         events(f).tick[] = tick
         @test events(f).tick[] == tick
 
->>>>>>> 46350344
 
         f, a, p = scatter(rand(10))
         tick_record = Makie.Tick[]
@@ -194,7 +152,24 @@
     @testset "gl object deletion" begin
         GLMakie.closeall()
 
-<<<<<<< HEAD
+        # image so we have a user generated texture in the mix
+        # texture atlas is triggered by text
+        # include SSAO to make sure its cleanup works too
+        f, a, p = image(rand(4, 4))
+        screen = display(f, ssao = true, visible = false)
+        colorbuffer(screen)
+
+        # verify that SSAO is active
+        @test screen.postprocessors[1] != GLMakie.empty_postprocessor()
+
+        framebuffer = screen.framebuffer
+        framebuffer_textures = copy(screen.framebuffer.buffers)
+        atlas_textures = first.(values(GLMakie.atlas_texture_cache))
+        shaders = vcat([[shader for shader in values(shaders)] for shaders in values(screen.shader_cache.shader_cache)]...)
+        programs = [program for program in values(screen.shader_cache.program_cache)]
+        postprocessors = copy(screen.postprocessors)
+        robjs = last.(screen.renderlist)
+
     # image so we have a user generated texture in the mix
     # texture atlas is triggered by text
     # include SSAO to make sure its cleanup works too
@@ -220,36 +195,16 @@
     programs = [program for program in values(screen.shader_cache.program_cache)]
     pipeline = copy(screen.render_pipeline.steps)
     robjs = last.(screen.renderlist)
-=======
-        # image so we have a user generated texture in the mix
-        # texture atlas is triggered by text
-        # include SSAO to make sure its cleanup works too
-        f, a, p = image(rand(4, 4))
-        screen = display(f, ssao = true, visible = false)
-        colorbuffer(screen)
-
-        # verify that SSAO is active
-        @test screen.postprocessors[1] != GLMakie.empty_postprocessor()
-
-        framebuffer = screen.framebuffer
-        framebuffer_textures = copy(screen.framebuffer.buffers)
-        atlas_textures = first.(values(GLMakie.atlas_texture_cache))
-        shaders = vcat([[shader for shader in values(shaders)] for shaders in values(screen.shader_cache.shader_cache)]...)
-        programs = [program for program in values(screen.shader_cache.program_cache)]
-        postprocessors = copy(screen.postprocessors)
-        robjs = last.(screen.renderlist)
->>>>>>> 46350344
-
-        GLMakie.destroy!(screen)
-
-        @testset "Texture Atlas" begin
-            @test !isempty(atlas_textures)
-            for tex in atlas_textures
-                @test tex.id == 0
-            end
-        end
-
-<<<<<<< HEAD
+
+    GLMakie.destroy!(screen)
+
+    @testset "Texture Atlas" begin
+        @test !isempty(atlas_textures)
+        for tex in atlas_textures
+            @test tex.id == 0
+        end
+    end
+
     @testset "Framebuffer" begin
         # GLFramebuffer object
         @test framebuffer.fb.id == 0
@@ -272,78 +227,38 @@
             @test all(x -> x.id == 0, framebuffer.fb.buffers)
         end
     end
-=======
-        @testset "Framebuffer" begin
-            @test framebuffer.id == 0
-            @test !isempty(framebuffer_textures)
-            for (k, tex) in framebuffer_textures
-                @test tex.id == 0
+
+    @testset "ShaderCache" begin
+        @test !isempty(shaders)
+        for shader in shaders
+            @test shader.id == 0
+        end
+        @test !isempty(programs)
+        for program in programs
+            @test program.id == 0
+        end
+    end
+
+    function validate_robj(robj)
+        for uniform in robj.uniforms
+            if to_value(uniform) isa GLMakie.GLAbstraction.GPUArray
+                @test to_value(uniform).id == 0
             end
         end
->>>>>>> 46350344
-
-        @testset "ShaderCache" begin
-            @test !isempty(shaders)
-            for shader in shaders
-                @test shader.id == 0
-            end
-            @test !isempty(programs)
-            for program in programs
-                @test program.id == 0
-            end
-        end
-
-        function validate_robj(robj)
-            for uniform in robj.uniforms
-                if to_value(uniform) isa GLMakie.GLAbstraction.GPUArray
-                    @test to_value(uniform).id == 0
-                end
-            end
-            @test robj.vertexarray.id == 0
-            if robj.vertexarray.indices isa GLMakie.GLAbstraction.GPUArray
-                @test robj.vertexarray.indices.id == 0
-            end
-            for buffer in values(robj.vertexarray.buffers)
-                @test buffer.id == 0
-            end
-            @test robj.vertexarray.program.id == 0
-            for shader in robj.vertexarray.program.shader
-                @test shader.id == 0
-            end
-        end
-
-        @testset "PostProcessors" begin
-            @test map(pp -> length(pp.robjs), postprocessors) == [2, 1, 2, 1]
-            for pp in postprocessors
-                for robj in pp.robjs
-                    validate_robj(robj)
-                end
-            end
-        end
-
-<<<<<<< HEAD
+
     @testset "PostProcessors" begin
         @test length(pipeline) == 10
         for step in pipeline
             if hasfield(typeof(step), :robj)
                 validate_robj(getfield(step, :robj))
-=======
-        @testset "RenderObjects" begin
-            @test !isempty(robjs)
-            for robj in robjs
-                validate_robj(robj)
->>>>>>> 46350344
             end
         end
 
         # Check that no finalizers triggered on un-freed objects throughout all tests
         @test GLMakie.GLAbstraction.FAILED_FREE_COUNTER[] == 0
     end
-<<<<<<< HEAD
 
     # Check that no finalizers triggered on un-freed objects throughout all tests
     GC.gc(true)
     @test GLMakie.GLAbstraction.FAILED_FREE_COUNTER[] == 0
-=======
->>>>>>> 46350344
 end