# Utilities:
function draw_fullscreen(vao_id)
    glBindVertexArray(vao_id)
    glDrawArrays(GL_TRIANGLES, 0, 3)
    glBindVertexArray(0)
    return
end

struct PostprocessPrerender end

function (sp::PostprocessPrerender)()
    glDepthMask(GL_TRUE)
    glDisable(GL_DEPTH_TEST)
    glDisable(GL_BLEND)
    glDisable(GL_CULL_FACE)
    return
end

rcpframe(x) = 1f0 ./ Vec2f(x[1], x[2])


# or maybe Task? Stage?
"""
    AbstractRenderStep

Represents a task or step that needs to run when rendering a frame. These
tasks are collected in the RenderPipeline.

Each task may implement:
- `prepare_step(screen, glscene, step)`: Initialize the task.
- `run_step(screen, glscene, step)`: Run the task.

Initialization is grouped together and runs before all run steps. If you need
to initialize just before your run, bundle it with the run.
"""
abstract type AbstractRenderStep end
run_step(screen, glscene, ::AbstractRenderStep) = nothing

function destroy!(step::T, keep_alive) where {T <: AbstractRenderStep}
    @debug "Default destructor of $T"
    hasfield(T, :robj) && destroy!(step.robj, keep_alive)
    return
end

# fore reference:
# construct(::Val{Name}, screen, framebuffer, inputs, parent::Makie.Stage)
function reconstruct(old::T, screen, framebuffer, inputs, parent::Makie.Stage, keep_alive) where {T <: AbstractRenderStep}
    # @debug "reconstruct() not defined for $T, calling construct()"
    destroy!(old, keep_alive)
    return construct(Val(parent.name), screen, framebuffer, inputs, parent)
end

# convenience
Broadcast.broadcastable(x::AbstractRenderStep) = Ref(x)


struct GLRenderPipeline
    parent::Makie.RenderPipeline
    steps::Vector{AbstractRenderStep}
end
GLRenderPipeline() = GLRenderPipeline(Makie.RenderPipeline(), AbstractRenderStep[])

function render_frame(screen, glscene, pipeline::GLRenderPipeline)
    for step in pipeline.steps
        require_context(screen.glscreen)
        run_step(screen, glscene, step)
    end
    return
end

function destroy!(pipeline::GLRenderPipeline)
    destroy!.(pipeline.steps, Ref(UInt32[]))
    empty!(pipeline.steps)
    return
end


# TODO: temporary, we should get to the point where this is not needed
struct EmptyRenderStep <: AbstractRenderStep end



struct SortPlots <: AbstractRenderStep end

construct(::Val{:ZSort}, screen, framebuffer, inputs, parent) = SortPlots()

function run_step(screen, glscene, ::SortPlots)
    function sortby(x)
        robj = x[3]
        plot = screen.cache2plot[robj.id]
        # TODO, use actual boundingbox
        # ~7% faster than calling zvalue2d doing the same thing?
        return Makie.transformationmatrix(plot)[][3, 4]
        # return Makie.zvalue2d(plot)
    end

    sort!(screen.renderlist; by=sortby)
    return
end



@enum FilterOptions begin
    FilterFalse = 0
    FilterTrue = 1
    FilterAny = 2
end
compare(val::Bool, filter::FilterOptions)    = (filter == FilterAny) || (val == Int(filter))
compare(val::Integer, filter::FilterOptions) = (filter == FilterAny) || (val == Int(filter))

struct RenderPlots <: AbstractRenderStep
    framebuffer::GLFramebuffer
    clear::Vector{Pair{Int, Vec4f}} # target index -> color

    ssao::FilterOptions
    transparency::FilterOptions
    fxaa::FilterOptions

    for_oit::Bool
end

function construct(::Val{:Render}, screen, framebuffer, inputs, parent)
    ssao = FilterOptions(get(parent.attributes, :ssao, 2)) # can't do FilterOptions(::FilterOptions) ???
    fxaa = FilterOptions(get(parent.attributes, :fxaa, 2))
    transparency = FilterOptions(get(parent.attributes, :transparency, 2))
    return RenderPlots(framebuffer,  [3 => Vec4f(0), 4 => Vec4f(0)], ssao, transparency, fxaa, false)
end

function construct(::Val{Symbol("OIT Render")}, screen, framebuffer, inputs, parent)
    # HDR_color containing sums clears to 0
    # OIT_weight containing products clears to 1
    clear = [1 => Vec4f(0), 3 => Vec4f(1)]
    return RenderPlots(framebuffer, clear, FilterAny, FilterTrue, FilterAny, true)
end

function id2scene(screen, id1)
    # TODO maybe we should use a different data structure
    for (id2, scene) in screen.screens
        id1 == id2 && return true, scene
    end
    return false, nothing
end

function should_render(robj::RenderObject, step::RenderPlots)
    return robj.visible &&
        compare(robj[:ssao][], step.ssao) &&
        compare(robj[:transparency][], step.transparency) &&
        compare(robj[:fxaa][], step.fxaa)
end

function run_step(screen, glscene, step::RenderPlots)
    # Somehow errors in here get ignored silently!?
    try
        require_context(screen.glscreen)
        GLAbstraction.bind(step.framebuffer)

        for (idx, color) in step.clear
            idx <= step.framebuffer.counter || continue
            glDrawBuffer(step.framebuffer.attachments[idx])
            glClearColor(color...)
            glClear(GL_COLOR_BUFFER_BIT)
        end

        set_draw_buffers(step.framebuffer)

        for (zindex, screenid, elem) in screen.renderlist
            should_render(elem, step) || continue

            found, scene = id2scene(screen, screenid)
            (found && scene.visible[]) || continue

            ppu = screen.px_per_unit[]
            a = viewport(scene)[]

            require_context(screen.glscreen)
            glViewport(round.(Int, ppu .* minimum(a))..., round.(Int, ppu .* widths(a))...)

            # TODO: Can we move this outside the loop?
            if step.for_oit
                # disable depth buffer writing
                glDepthMask(GL_FALSE)

                # Blending
                glEnable(GL_BLEND)
                glBlendEquation(GL_FUNC_ADD)

                # buffer 0 contains weight * color.rgba, should do sum
                # destination <- 1 * source + 1 * destination
                glBlendFunci(0, GL_ONE, GL_ONE)

                # buffer 1 is objectid, do nothing
                glDisablei(GL_BLEND, 1)

                # buffer 2 is color.a, should do product
                # destination <- 0 * source + (source) * destination
                glBlendFunci(2, GL_ZERO, GL_SRC_COLOR)

            else
                glDepthMask(GL_TRUE)
                GLAbstraction.enabletransparency()
            end

            render(elem)
        end
    catch e
        @error "Error while rendering!" exception = e
        rethrow(e)
    end
    return
end




# TODO: maybe call this a PostProcessor?
# Vaguely leaning on Vulkan Terminology
struct RenderPass{Name} <: AbstractRenderStep
    framebuffer::GLFramebuffer
    robj::RenderObject
end

function reconstruct(pass::RP, screen, framebuffer, inputs, ::Makie.Stage) where {RP <: RenderPass}
    for (k, v) in inputs
        if haskey(pass.robj.uniforms, k)
            pass.robj.uniforms[k] = v
        else
            @error("Input $k does not exist in recreated RenderPass.")
        end
    end
    return RP(framebuffer, pass.robj)
end

function construct(::Val{:OIT}, screen, framebuffer, inputs, parent)
    @debug "Creating OIT postprocessor"
    require_context(screen.glscreen)

    # Based on https://jcgt.org/published/0002/02/09/, see #1390
    # OIT setup
    shader = LazyShader(
        screen.shader_cache,
        loadshader("postprocessing/fullscreen.vert"),
        loadshader("postprocessing/OIT_blend.frag")
    )
    # TODO: rename in shader
    robj = RenderObject(
        inputs, shader,
        () -> begin
            glDepthMask(GL_TRUE)
            glDisable(GL_DEPTH_TEST)
            glDisable(GL_CULL_FACE)
            glEnable(GL_BLEND)
            # shader computes:
            # src.rgb = sum_color / sum_weight * (1 - prod_alpha)
            # src.a = prod_alpha
            # blending: (assumes opaque.a = 1)
            # opaque.rgb = 1 * src.rgb + src.a * opaque.rgb
            # opaque.a   = 0 * src.a   + 1 * opaque.a
            glBlendFuncSeparate(GL_ONE, GL_SRC_ALPHA, GL_ZERO, GL_ONE)
        end,
<<<<<<< HEAD
        nothing, screen.glscreen
=======
        nothing, shader_cache.context
>>>>>>> 65b35c30
    )
    robj.postrenderfunction = () -> draw_fullscreen(robj.vertexarray.id)

    return RenderPass{:OIT}(framebuffer, robj)
end

function run_step(screen, glscene, step::RenderPass{:OIT})
    # Blend transparent onto opaque
    wh = size(step.framebuffer)
    set_draw_buffers(step.framebuffer)
    glViewport(0, 0, wh[1], wh[2])
    GLAbstraction.render(step.robj)
    return
end

<<<<<<< HEAD
function construct(::Val{:SSAO1}, screen, framebuffer, inputs, parent)
    require_context(screen.glscreen)
=======


function ssao_postprocessor(framebuffer, shader_cache)
    ShaderAbstractions.switch_context!(shader_cache.context)
    require_context(shader_cache.context) # for framebuffer, uniform textures

    # Add missing buffers
    if !haskey(framebuffer, :position)
        glBindFramebuffer(GL_FRAMEBUFFER, framebuffer.id[1])
        position_buffer = Texture(
            shader_cache.context, Vec3f, size(framebuffer), minfilter = :nearest, x_repeat = :clamp_to_edge
        )
        pos_id = attach_colorbuffer!(framebuffer, :position, position_buffer)
        push!(framebuffer.render_buffer_ids, pos_id)
    end
    if !haskey(framebuffer, :normal)
        if !haskey(framebuffer, :HDR_color)
            glBindFramebuffer(GL_FRAMEBUFFER, framebuffer.id[1])
            normal_occlusion_buffer = Texture(
                shader_cache.context, Vec4{Float16}, size(framebuffer), minfilter = :nearest, x_repeat = :clamp_to_edge
            )
            normal_occ_id = attach_colorbuffer!(framebuffer, :normal_occlusion, normal_occlusion_buffer)
        else
            normal_occ_id = framebuffer[:HDR_color][1]
        end
        push!(framebuffer.render_buffer_ids, normal_occ_id)
    end
>>>>>>> 65b35c30

    # SSAO setup
    N_samples = 64
    lerp_min = 0.1f0
    lerp_max = 1.0f0
    kernel = map(1:N_samples) do i
        n = normalize([2.0rand() .- 1.0, 2.0rand() .- 1.0, rand()])
        scale = lerp_min + (lerp_max - lerp_min) * (i / N_samples)^2
        return Vec3f(scale * rand() * n)
    end
    noise = [normalize(Vec2f(2.0rand(2) .- 1.0)) for _ in 1:4, __ in 1:4]

    # compute occlusion
    shader = LazyShader(
        screen.shader_cache,
        loadshader("postprocessing/fullscreen.vert"),
        loadshader("postprocessing/SSAO.frag"),
        view = Dict(
            "N_samples" => "$N_samples"
        )
    )
<<<<<<< HEAD
    inputs[:kernel] = kernel
    inputs[:noise] = Texture(screen.glscreen, noise, minfilter = :nearest, x_repeat = :repeat)
    inputs[:noise_scale] = Vec2f(0.25f0 .* size(screen))
    inputs[:projection] = Mat4f(I)
    inputs[:bias] = 0.025f0
    inputs[:radius] = 0.5f0
    robj = RenderObject(inputs, shader, PostprocessPrerender(), nothing, screen.glscreen)
    robj.postrenderfunction = () -> draw_fullscreen(robj.vertexarray.id)

    return RenderPass{:SSAO1}(framebuffer, robj)
end
=======
    data1 = Dict{Symbol, Any}(
        :position_buffer => framebuffer[:position][2],
        :normal_occlusion_buffer => getfallback(framebuffer, :normal_occlusion, :HDR_color)[2],
        :kernel => kernel,
        :noise => Texture(
            shader_cache.context, [normalize(Vec2f(2.0rand(2) .- 1.0)) for _ in 1:4, __ in 1:4],
            minfilter = :nearest, x_repeat = :repeat
        ),
        :noise_scale => map(s -> Vec2f(s ./ 4.0), framebuffer.resolution),
        :projection => Observable(Mat4f(I)),
        :bias => 0.025f0,
        :radius => 0.5f0
    )
    pass1 = RenderObject(data1, shader1, PostprocessPrerender(), nothing, shader_cache.context)
    pass1.postrenderfunction = () -> draw_fullscreen(pass1.vertexarray.id)
>>>>>>> 65b35c30

function construct(::Val{:SSAO2}, screen, framebuffer, inputs, parent)
    require_context(screen.glscreen)

    # blur occlusion and combine with color
    shader = LazyShader(
        screen.shader_cache,
        loadshader("postprocessing/fullscreen.vert"),
        loadshader("postprocessing/SSAO_blur.frag")
    )
<<<<<<< HEAD
    inputs[:inv_texel_size] = rcpframe(size(screen))
    inputs[:blur_range] = Int32(2)
    robj = RenderObject(inputs, shader, PostprocessPrerender(), nothing, screen.glscreen)
    robj.postrenderfunction = () -> draw_fullscreen(robj.vertexarray.id)
=======
    data2 = Dict{Symbol, Any}(
        :normal_occlusion => getfallback(framebuffer, :normal_occlusion, :HDR_color)[2],
        :color_texture => framebuffer[:color][2],
        :ids => framebuffer[:objectid][2],
        :inv_texel_size => lift(rcpframe, framebuffer.resolution),
        :blur_range => Int32(2)
    )
    pass2 = RenderObject(data2, shader2, PostprocessPrerender(), nothing, shader_cache.context)
    pass2.postrenderfunction = () -> draw_fullscreen(pass2.vertexarray.id)
    color_id = framebuffer[:color][1]

    full_render = screen -> begin
        fb = screen.framebuffer
        w, h = size(fb)

        # Setup rendering
        # SSAO - calculate occlusion
        glDrawBuffer(normal_occ_id)  # occlusion buffer
        glViewport(0, 0, w, h)
        glEnable(GL_SCISSOR_TEST)
        ppu = (x) -> round.(Int, screen.px_per_unit[] .* x)

        for (screenid, scene) in screen.screens
            # Select the area of one leaf scene
            # This should be per scene because projection may vary between
            # scenes. It should be a leaf scene to avoid repeatedly shading
            # the same region (though this is not guaranteed...)
            isempty(scene.children) || continue
            a = viewport(scene)[]
            glScissor(ppu(minimum(a))..., ppu(widths(a))...)
            # update uniforms
            data1[:projection] = Mat4f(scene.camera.projection[])
            data1[:bias] = scene.ssao.bias[]
            data1[:radius] = scene.ssao.radius[]
            GLAbstraction.render(pass1)
        end
>>>>>>> 65b35c30

    return RenderPass{:SSAO2}(framebuffer, robj)
end

function run_step(screen, glscene, step::RenderPass{:SSAO1})
    set_draw_buffers(step.framebuffer)  # occlusion buffer

    wh = size(step.framebuffer)
    glViewport(0, 0, wh[1], wh[2])
    glEnable(GL_SCISSOR_TEST)
    ppu = (x) -> round.(Int, screen.px_per_unit[] .* x)

    data = step.robj.uniforms
    for (screenid, scene) in screen.screens
        # Select the area of one leaf scene
        # This should be per scene because projection may vary between
        # scenes. It should be a leaf scene to avoid repeatedly shading
        # the same region (though this is not guaranteed...)
        if !isempty(scene.children) || isempty(scene.plots) ||
            !any(p -> to_value(get(p.attributes, :ssao, false)), scene.plots)
            continue
        end
        a = viewport(scene)[]
        glScissor(ppu(minimum(a))..., ppu(widths(a))...)
        # update uniforms
        data[:projection] = Mat4f(scene.camera.projection[])
        data[:bias] = scene.ssao.bias[]
        data[:radius] = scene.ssao.radius[]
        data[:noise_scale] = Vec2f(0.25f0 .* size(step.framebuffer))
        GLAbstraction.render(step.robj)
    end

<<<<<<< HEAD
    glDisable(GL_SCISSOR_TEST)
=======
    require_context(shader_cache.context)

    PostProcessor(RenderObject[pass1, pass2], full_render, ssao_postprocessor)
end
>>>>>>> 65b35c30

    return
end

<<<<<<< HEAD
function run_step(screen, glscene, step::RenderPass{:SSAO2})
    # TODO: SSAO doesn't copy the full color buffer and writes to a buffer
    #       previously used for normals. Figure out a better solution than this:
    setup!(screen, step.framebuffer)

    # SSAO - blur occlusion and apply to color
    set_draw_buffers(step.framebuffer)  # color buffer
    wh = size(step.framebuffer)
    glViewport(0, 0, wh[1], wh[2])

    glEnable(GL_SCISSOR_TEST)
    ppu = (x) -> round.(Int, screen.px_per_unit[] .* x)
    data = step.robj.uniforms
    for (screenid, scene) in screen.screens
        # Select the area of one leaf scene
        isempty(scene.children) || continue
        a = viewport(scene)[]
        glScissor(ppu(minimum(a))..., ppu(widths(a))...)
        # update uniforms
        data[:blur_range] = scene.ssao.blur
        data[:inv_texel_size] = rcpframe(size(step.framebuffer))
        GLAbstraction.render(step.robj)
=======
Returns a PostProcessor that handles fxaa.
"""
function fxaa_postprocessor(framebuffer, shader_cache)
    ShaderAbstractions.switch_context!(shader_cache.context)
    require_context(shader_cache.context) # for framebuffer, uniform textures

    # Add missing buffers
    if !haskey(framebuffer, :color_luma)
        if !haskey(framebuffer, :HDR_color)
            glBindFramebuffer(GL_FRAMEBUFFER, framebuffer.id[1])
            color_luma_buffer = Texture(
                shader_cache.context, RGBA{N0f8}, size(framebuffer), minfilter=:linear, x_repeat=:clamp_to_edge
            )
            luma_id = attach_colorbuffer!(framebuffer, :color_luma, color_luma_buffer)
        else
            luma_id = framebuffer[:HDR_color][1]
        end
>>>>>>> 65b35c30
    end
    glDisable(GL_SCISSOR_TEST)

    return
end


function construct(::Val{:FXAA1}, screen, framebuffer, inputs, parent)

    filter_fxaa_in_shader = get(parent.attributes, :filter_in_shader, true)

    require_context(screen.glscreen)
    # calculate luma for FXAA
    shader = LazyShader(
        screen.shader_cache,
        loadshader("postprocessing/fullscreen.vert"),
        loadshader("postprocessing/postprocess.frag"),
        view = Dict("FILTER_IN_SHADER" => filter_fxaa_in_shader ? "#define FILTER_IN_SHADER" : "")
    )
<<<<<<< HEAD
    filter_fxaa_in_shader || pop!(inputs, :objectid_buffer)
    robj = RenderObject(inputs, shader, PostprocessPrerender(), nothing, screen.glscreen)
    robj.postrenderfunction = () -> draw_fullscreen(robj.vertexarray.id)

    return RenderPass{:FXAA1}(framebuffer, robj)
end

function construct(::Val{:FXAA2}, screen, framebuffer, inputs, parent)
    require_context(screen.glscreen)
=======
    pass1 = RenderObject(data1, shader1, PostprocessPrerender(), nothing, shader_cache.context)
    pass1.postrenderfunction = () -> draw_fullscreen(pass1.vertexarray.id)
>>>>>>> 65b35c30

    # perform FXAA
    shader = LazyShader(
        screen.shader_cache,
        loadshader("postprocessing/fullscreen.vert"),
        loadshader("postprocessing/fxaa.frag")
    )
<<<<<<< HEAD
    inputs[:RCPFrame] = rcpframe(size(framebuffer))
    robj = RenderObject(inputs, shader, PostprocessPrerender(), nothing, screen.glscreen)
    robj.postrenderfunction = () -> draw_fullscreen(robj.vertexarray.id)

    return RenderPass{:FXAA2}(framebuffer, robj)
end

function run_step(screen, glscene, step::RenderPass{:FXAA1})
    # FXAA - calculate LUMA
    set_draw_buffers(step.framebuffer)
    # TODO: make scissor explicit?
    wh = size(step.framebuffer)
    glViewport(0, 0, wh[1], wh[2])
    # TODO: is this still true?
    # necessary with negative SSAO bias...
    # glClearColor(1, 1, 1, 1)
    # glClear(GL_COLOR_BUFFER_BIT)
    GLAbstraction.render(step.robj)
    return
=======
    data2 = Dict{Symbol, Any}(
        :color_texture => getfallback(framebuffer, :color_luma, :HDR_color)[2],
        :RCPFrame => lift(rcpframe, framebuffer.resolution),
    )
    pass2 = RenderObject(data2, shader2, PostprocessPrerender(), nothing, shader_cache.context)
    pass2.postrenderfunction = () -> draw_fullscreen(pass2.vertexarray.id)

    color_id = framebuffer[:color][1]
    full_render = screen -> begin
        fb = screen.framebuffer
        w, h = size(fb)

        # FXAA - calculate LUMA
        glDrawBuffer(luma_id)
        glViewport(0, 0, w, h)
        # necessary with negative SSAO bias...
        glClearColor(1, 1, 1, 1)
        glClear(GL_COLOR_BUFFER_BIT)
        GLAbstraction.render(pass1)

        # FXAA - perform anti-aliasing
        glDrawBuffer(color_id)  # color buffer
        GLAbstraction.render(pass2)
    end

    require_context(shader_cache.context)

    PostProcessor(RenderObject[pass1, pass2], full_render, fxaa_postprocessor)
>>>>>>> 65b35c30
end

function run_step(screen, glscene, step::RenderPass{:FXAA2})
    # FXAA - perform anti-aliasing
    set_draw_buffers(step.framebuffer)  # color buffer
    step.robj[:RCPFrame] = rcpframe(size(step.framebuffer))
    GLAbstraction.render(step.robj)
    return
end


<<<<<<< HEAD
=======
Sets up a Postprocessor which copies the color buffer to the screen. Used as a
final step for displaying the screen. The argument `screen_fb_id` can be used
to pass in a reference to the framebuffer ID of the screen. If `nothing` is
used (the default), 0 is used.
"""
function to_screen_postprocessor(framebuffer, shader_cache, screen_fb_id = nothing)
    # draw color buffer
    shader = LazyShader(
        shader_cache,
        loadshader("postprocessing/fullscreen.vert"),
        loadshader("postprocessing/copy.frag")
    )
    data = Dict{Symbol, Any}(
        :color_texture => framebuffer[:color][2]
    )
    pass = RenderObject(data, shader, PostprocessPrerender(), nothing, shader_cache.context)
    pass.postrenderfunction = () -> draw_fullscreen(pass.vertexarray.id)

    full_render = (screen) -> begin
        # transfer everything to the screen
        default_id = isnothing(screen_fb_id) ? 0 : screen_fb_id[]
        # GLFW uses 0, Gtk uses a value that we have to probe at the beginning of rendering
        glBindFramebuffer(GL_FRAMEBUFFER, default_id)
        glViewport(0, 0, screen.size...)
        glClear(GL_COLOR_BUFFER_BIT)
        GLAbstraction.render(pass) # copy postprocess
    end
>>>>>>> 65b35c30

# TODO: Could also handle integration with Gtk, CImGui, etc with a dedicated struct
struct BlitToScreen <: AbstractRenderStep
    framebuffer::GLFramebuffer
    screen_framebuffer_id::Int
end

function construct(::Val{:Display}, screen, ::Nothing, inputs, parent::Makie.Stage)
    require_context(screen.glscreen)
    framebuffer = screen.framebuffer_factory.fb
    id = get(parent.attributes, :screen_framebuffer_id, 0)
    return BlitToScreen(framebuffer, id)
end

<<<<<<< HEAD
function run_step(screen, ::Nothing, step::BlitToScreen)
    # Set source
    glBindFramebuffer(GL_READ_FRAMEBUFFER, step.framebuffer.id)
    glReadBuffer(get_attachment(step.framebuffer, :color)) # for safety

    # TODO: Is this an observable? Can this be static?
    # GLFW uses 0, Gtk uses a value that we have to probe at the beginning of rendering
    glBindFramebuffer(GL_DRAW_FRAMEBUFFER, step.screen_framebuffer_id)

    src_w, src_h = framebuffer_size(screen)
    if isnothing(screen.scene)
        trg_w, trg_h = src_w, src_h
    else
        trg_w, trg_h = widths(screen.scene.viewport[])
    end

    glBlitFramebuffer(
        0, 0, src_w, src_h,
        0, 0, trg_w, trg_h,
        GL_COLOR_BUFFER_BIT, GL_LINEAR
    )

=======
function destroy!(pp::PostProcessor)
    foreach(destroy!, pp.robjs)
>>>>>>> 65b35c30
    return
end<|MERGE_RESOLUTION|>--- conflicted
+++ resolved
@@ -257,11 +257,7 @@
             # opaque.a   = 0 * src.a   + 1 * opaque.a
             glBlendFuncSeparate(GL_ONE, GL_SRC_ALPHA, GL_ZERO, GL_ONE)
         end,
-<<<<<<< HEAD
         nothing, screen.glscreen
-=======
-        nothing, shader_cache.context
->>>>>>> 65b35c30
     )
     robj.postrenderfunction = () -> draw_fullscreen(robj.vertexarray.id)
 
@@ -277,38 +273,8 @@
     return
 end
 
-<<<<<<< HEAD
 function construct(::Val{:SSAO1}, screen, framebuffer, inputs, parent)
     require_context(screen.glscreen)
-=======
-
-
-function ssao_postprocessor(framebuffer, shader_cache)
-    ShaderAbstractions.switch_context!(shader_cache.context)
-    require_context(shader_cache.context) # for framebuffer, uniform textures
-
-    # Add missing buffers
-    if !haskey(framebuffer, :position)
-        glBindFramebuffer(GL_FRAMEBUFFER, framebuffer.id[1])
-        position_buffer = Texture(
-            shader_cache.context, Vec3f, size(framebuffer), minfilter = :nearest, x_repeat = :clamp_to_edge
-        )
-        pos_id = attach_colorbuffer!(framebuffer, :position, position_buffer)
-        push!(framebuffer.render_buffer_ids, pos_id)
-    end
-    if !haskey(framebuffer, :normal)
-        if !haskey(framebuffer, :HDR_color)
-            glBindFramebuffer(GL_FRAMEBUFFER, framebuffer.id[1])
-            normal_occlusion_buffer = Texture(
-                shader_cache.context, Vec4{Float16}, size(framebuffer), minfilter = :nearest, x_repeat = :clamp_to_edge
-            )
-            normal_occ_id = attach_colorbuffer!(framebuffer, :normal_occlusion, normal_occlusion_buffer)
-        else
-            normal_occ_id = framebuffer[:HDR_color][1]
-        end
-        push!(framebuffer.render_buffer_ids, normal_occ_id)
-    end
->>>>>>> 65b35c30
 
     # SSAO setup
     N_samples = 64
@@ -330,7 +296,6 @@
             "N_samples" => "$N_samples"
         )
     )
-<<<<<<< HEAD
     inputs[:kernel] = kernel
     inputs[:noise] = Texture(screen.glscreen, noise, minfilter = :nearest, x_repeat = :repeat)
     inputs[:noise_scale] = Vec2f(0.25f0 .* size(screen))
@@ -342,23 +307,6 @@
 
     return RenderPass{:SSAO1}(framebuffer, robj)
 end
-=======
-    data1 = Dict{Symbol, Any}(
-        :position_buffer => framebuffer[:position][2],
-        :normal_occlusion_buffer => getfallback(framebuffer, :normal_occlusion, :HDR_color)[2],
-        :kernel => kernel,
-        :noise => Texture(
-            shader_cache.context, [normalize(Vec2f(2.0rand(2) .- 1.0)) for _ in 1:4, __ in 1:4],
-            minfilter = :nearest, x_repeat = :repeat
-        ),
-        :noise_scale => map(s -> Vec2f(s ./ 4.0), framebuffer.resolution),
-        :projection => Observable(Mat4f(I)),
-        :bias => 0.025f0,
-        :radius => 0.5f0
-    )
-    pass1 = RenderObject(data1, shader1, PostprocessPrerender(), nothing, shader_cache.context)
-    pass1.postrenderfunction = () -> draw_fullscreen(pass1.vertexarray.id)
->>>>>>> 65b35c30
 
 function construct(::Val{:SSAO2}, screen, framebuffer, inputs, parent)
     require_context(screen.glscreen)
@@ -369,49 +317,10 @@
         loadshader("postprocessing/fullscreen.vert"),
         loadshader("postprocessing/SSAO_blur.frag")
     )
-<<<<<<< HEAD
     inputs[:inv_texel_size] = rcpframe(size(screen))
     inputs[:blur_range] = Int32(2)
     robj = RenderObject(inputs, shader, PostprocessPrerender(), nothing, screen.glscreen)
     robj.postrenderfunction = () -> draw_fullscreen(robj.vertexarray.id)
-=======
-    data2 = Dict{Symbol, Any}(
-        :normal_occlusion => getfallback(framebuffer, :normal_occlusion, :HDR_color)[2],
-        :color_texture => framebuffer[:color][2],
-        :ids => framebuffer[:objectid][2],
-        :inv_texel_size => lift(rcpframe, framebuffer.resolution),
-        :blur_range => Int32(2)
-    )
-    pass2 = RenderObject(data2, shader2, PostprocessPrerender(), nothing, shader_cache.context)
-    pass2.postrenderfunction = () -> draw_fullscreen(pass2.vertexarray.id)
-    color_id = framebuffer[:color][1]
-
-    full_render = screen -> begin
-        fb = screen.framebuffer
-        w, h = size(fb)
-
-        # Setup rendering
-        # SSAO - calculate occlusion
-        glDrawBuffer(normal_occ_id)  # occlusion buffer
-        glViewport(0, 0, w, h)
-        glEnable(GL_SCISSOR_TEST)
-        ppu = (x) -> round.(Int, screen.px_per_unit[] .* x)
-
-        for (screenid, scene) in screen.screens
-            # Select the area of one leaf scene
-            # This should be per scene because projection may vary between
-            # scenes. It should be a leaf scene to avoid repeatedly shading
-            # the same region (though this is not guaranteed...)
-            isempty(scene.children) || continue
-            a = viewport(scene)[]
-            glScissor(ppu(minimum(a))..., ppu(widths(a))...)
-            # update uniforms
-            data1[:projection] = Mat4f(scene.camera.projection[])
-            data1[:bias] = scene.ssao.bias[]
-            data1[:radius] = scene.ssao.radius[]
-            GLAbstraction.render(pass1)
-        end
->>>>>>> 65b35c30
 
     return RenderPass{:SSAO2}(framebuffer, robj)
 end
@@ -444,19 +353,11 @@
         GLAbstraction.render(step.robj)
     end
 
-<<<<<<< HEAD
     glDisable(GL_SCISSOR_TEST)
-=======
-    require_context(shader_cache.context)
-
-    PostProcessor(RenderObject[pass1, pass2], full_render, ssao_postprocessor)
-end
->>>>>>> 65b35c30
-
-    return
-end
-
-<<<<<<< HEAD
+
+    return
+end
+
 function run_step(screen, glscene, step::RenderPass{:SSAO2})
     # TODO: SSAO doesn't copy the full color buffer and writes to a buffer
     #       previously used for normals. Figure out a better solution than this:
@@ -479,25 +380,6 @@
         data[:blur_range] = scene.ssao.blur
         data[:inv_texel_size] = rcpframe(size(step.framebuffer))
         GLAbstraction.render(step.robj)
-=======
-Returns a PostProcessor that handles fxaa.
-"""
-function fxaa_postprocessor(framebuffer, shader_cache)
-    ShaderAbstractions.switch_context!(shader_cache.context)
-    require_context(shader_cache.context) # for framebuffer, uniform textures
-
-    # Add missing buffers
-    if !haskey(framebuffer, :color_luma)
-        if !haskey(framebuffer, :HDR_color)
-            glBindFramebuffer(GL_FRAMEBUFFER, framebuffer.id[1])
-            color_luma_buffer = Texture(
-                shader_cache.context, RGBA{N0f8}, size(framebuffer), minfilter=:linear, x_repeat=:clamp_to_edge
-            )
-            luma_id = attach_colorbuffer!(framebuffer, :color_luma, color_luma_buffer)
-        else
-            luma_id = framebuffer[:HDR_color][1]
-        end
->>>>>>> 65b35c30
     end
     glDisable(GL_SCISSOR_TEST)
 
@@ -517,7 +399,6 @@
         loadshader("postprocessing/postprocess.frag"),
         view = Dict("FILTER_IN_SHADER" => filter_fxaa_in_shader ? "#define FILTER_IN_SHADER" : "")
     )
-<<<<<<< HEAD
     filter_fxaa_in_shader || pop!(inputs, :objectid_buffer)
     robj = RenderObject(inputs, shader, PostprocessPrerender(), nothing, screen.glscreen)
     robj.postrenderfunction = () -> draw_fullscreen(robj.vertexarray.id)
@@ -527,10 +408,6 @@
 
 function construct(::Val{:FXAA2}, screen, framebuffer, inputs, parent)
     require_context(screen.glscreen)
-=======
-    pass1 = RenderObject(data1, shader1, PostprocessPrerender(), nothing, shader_cache.context)
-    pass1.postrenderfunction = () -> draw_fullscreen(pass1.vertexarray.id)
->>>>>>> 65b35c30
 
     # perform FXAA
     shader = LazyShader(
@@ -538,7 +415,6 @@
         loadshader("postprocessing/fullscreen.vert"),
         loadshader("postprocessing/fxaa.frag")
     )
-<<<<<<< HEAD
     inputs[:RCPFrame] = rcpframe(size(framebuffer))
     robj = RenderObject(inputs, shader, PostprocessPrerender(), nothing, screen.glscreen)
     robj.postrenderfunction = () -> draw_fullscreen(robj.vertexarray.id)
@@ -558,36 +434,6 @@
     # glClear(GL_COLOR_BUFFER_BIT)
     GLAbstraction.render(step.robj)
     return
-=======
-    data2 = Dict{Symbol, Any}(
-        :color_texture => getfallback(framebuffer, :color_luma, :HDR_color)[2],
-        :RCPFrame => lift(rcpframe, framebuffer.resolution),
-    )
-    pass2 = RenderObject(data2, shader2, PostprocessPrerender(), nothing, shader_cache.context)
-    pass2.postrenderfunction = () -> draw_fullscreen(pass2.vertexarray.id)
-
-    color_id = framebuffer[:color][1]
-    full_render = screen -> begin
-        fb = screen.framebuffer
-        w, h = size(fb)
-
-        # FXAA - calculate LUMA
-        glDrawBuffer(luma_id)
-        glViewport(0, 0, w, h)
-        # necessary with negative SSAO bias...
-        glClearColor(1, 1, 1, 1)
-        glClear(GL_COLOR_BUFFER_BIT)
-        GLAbstraction.render(pass1)
-
-        # FXAA - perform anti-aliasing
-        glDrawBuffer(color_id)  # color buffer
-        GLAbstraction.render(pass2)
-    end
-
-    require_context(shader_cache.context)
-
-    PostProcessor(RenderObject[pass1, pass2], full_render, fxaa_postprocessor)
->>>>>>> 65b35c30
 end
 
 function run_step(screen, glscene, step::RenderPass{:FXAA2})
@@ -599,36 +445,6 @@
 end
 
 
-<<<<<<< HEAD
-=======
-Sets up a Postprocessor which copies the color buffer to the screen. Used as a
-final step for displaying the screen. The argument `screen_fb_id` can be used
-to pass in a reference to the framebuffer ID of the screen. If `nothing` is
-used (the default), 0 is used.
-"""
-function to_screen_postprocessor(framebuffer, shader_cache, screen_fb_id = nothing)
-    # draw color buffer
-    shader = LazyShader(
-        shader_cache,
-        loadshader("postprocessing/fullscreen.vert"),
-        loadshader("postprocessing/copy.frag")
-    )
-    data = Dict{Symbol, Any}(
-        :color_texture => framebuffer[:color][2]
-    )
-    pass = RenderObject(data, shader, PostprocessPrerender(), nothing, shader_cache.context)
-    pass.postrenderfunction = () -> draw_fullscreen(pass.vertexarray.id)
-
-    full_render = (screen) -> begin
-        # transfer everything to the screen
-        default_id = isnothing(screen_fb_id) ? 0 : screen_fb_id[]
-        # GLFW uses 0, Gtk uses a value that we have to probe at the beginning of rendering
-        glBindFramebuffer(GL_FRAMEBUFFER, default_id)
-        glViewport(0, 0, screen.size...)
-        glClear(GL_COLOR_BUFFER_BIT)
-        GLAbstraction.render(pass) # copy postprocess
-    end
->>>>>>> 65b35c30
 
 # TODO: Could also handle integration with Gtk, CImGui, etc with a dedicated struct
 struct BlitToScreen <: AbstractRenderStep
@@ -643,7 +459,6 @@
     return BlitToScreen(framebuffer, id)
 end
 
-<<<<<<< HEAD
 function run_step(screen, ::Nothing, step::BlitToScreen)
     # Set source
     glBindFramebuffer(GL_READ_FRAMEBUFFER, step.framebuffer.id)
@@ -654,11 +469,7 @@
     glBindFramebuffer(GL_DRAW_FRAMEBUFFER, step.screen_framebuffer_id)
 
     src_w, src_h = framebuffer_size(screen)
-    if isnothing(screen.scene)
-        trg_w, trg_h = src_w, src_h
-    else
-        trg_w, trg_h = widths(screen.scene.viewport[])
-    end
+    trg_w, trg_h = screen.size
 
     glBlitFramebuffer(
         0, 0, src_w, src_h,
@@ -666,9 +477,5 @@
         GL_COLOR_BUFFER_BIT, GL_LINEAR
     )
 
-=======
-function destroy!(pp::PostProcessor)
-    foreach(destroy!, pp.robjs)
->>>>>>> 65b35c30
     return
 end