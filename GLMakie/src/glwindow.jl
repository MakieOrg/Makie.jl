--- conflicted
+++ resolved
@@ -16,20 +16,14 @@
     fb::GLFramebuffer # core framebuffer (more or less for #4150)
     # holding depth, stencil, objectid[, output_color]
 
-<<<<<<< HEAD
     buffers::Vector{Texture}
     children::Vector{GLFramebuffer} # TODO: how else can we handle resizing?
-=======
-function getfallback(fb::GLFramebuffer, key::Symbol, fallback_key::Symbol)
-    return haskey(fb, key) ? fb[key] : fb[fallback_key]
->>>>>>> 46350344
 end
 
 Base.size(fb::FramebufferFactory) = size(fb.fb)
 GLAbstraction.get_buffer(fb::FramebufferFactory, idx::Int) = fb.buffers[idx]
 GLAbstraction.bind(fb::FramebufferFactory) = GLAbstraction.bind(fb.fb)
 
-<<<<<<< HEAD
 Makie.@noconstprop function FramebufferFactory(context, fb_size::NTuple{2, Int})
     return FramebufferFactory(create_main_framebuffer(context, fb_size), Texture[], GLFramebuffer[])
 end
@@ -41,68 +35,7 @@
 end
 
 function create_main_framebuffer(context, fb_size)
-    ShaderAbstractions.switch_context!(context)
-=======
-function attach_framebuffer(t::Texture{T, 2}, attachment) where {T}
-    return glFramebufferTexture2D(GL_FRAMEBUFFER, attachment, GL_TEXTURE_2D, t.id, 0)
-end
-
-# attach texture as color attachment with automatic id picking
-function attach_colorbuffer!(fb::GLFramebuffer, key::Symbol, t::Texture{T, 2}) where {T}
-    if haskey(fb.buffer_ids, key) || haskey(fb.buffers, key)
-        error("Key $key already exists.")
-    end
-
-    max_color_id = GL_COLOR_ATTACHMENT0
-    for id in values(fb.buffer_ids)
-        if GL_COLOR_ATTACHMENT0 <= id <= GL_COLOR_ATTACHMENT15 && id > max_color_id
-            max_color_id = id
-        end
-    end
-    next_color_id = max_color_id + 0x01
-    if next_color_id > GL_COLOR_ATTACHMENT15
-        error("Ran out of color buffers.")
-    end
-
-    glFramebufferTexture2D(GL_FRAMEBUFFER, next_color_id, GL_TEXTURE_2D, t.id, 0)
-    push!(fb.buffer_ids, key => next_color_id)
-    push!(fb.buffers, key => t)
-    return next_color_id
-end
-
-function enum_to_error(s)
-    s == GL_FRAMEBUFFER_COMPLETE && return
-    s == GL_FRAMEBUFFER_UNDEFINED &&
-        error("GL_FRAMEBUFFER_UNDEFINED: The specified framebuffer is the default read or draw framebuffer, but the default framebuffer does not exist.")
-    s == GL_FRAMEBUFFER_INCOMPLETE_ATTACHMENT &&
-        error("GL_FRAMEBUFFER_INCOMPLETE_ATTACHMENT: At least one of the framebuffer attachment points is incomplete.")
-    s == GL_FRAMEBUFFER_INCOMPLETE_MISSING_ATTACHMENT &&
-        error("GL_FRAMEBUFFER_INCOMPLETE_MISSING_ATTACHMENT: The framebuffer does not have at least one image attached to it.")
-    s == GL_FRAMEBUFFER_INCOMPLETE_DRAW_BUFFER &&
-        error("GL_FRAMEBUFFER_INCOMPLETE_DRAW_BUFFER: The value of GL_FRAMEBUFFER_ATTACHMENT_OBJECT_TYPE is GL_NONE for any color attachment point(s) specified by GL_DRAW_BUFFERi.")
-    s == GL_FRAMEBUFFER_INCOMPLETE_READ_BUFFER &&
-        error("GL_FRAMEBUFFER_INCOMPLETE_READ_BUFFER: GL_READ_BUFFER is not GL_NONE and the value of GL_FRAMEBUFFER_ATTACHMENT_OBJECT_TYPE is GL_NONE for the color attachment point specified by GL_READ_BUFFER.")
-    s == GL_FRAMEBUFFER_UNSUPPORTED &&
-        error("GL_FRAMEBUFFER_UNSUPPORTED: The combination of internal formats of the attached images violates a driver implementation-dependent set of restrictions. Check your OpenGL driver!")
-    s == GL_FRAMEBUFFER_INCOMPLETE_MULTISAMPLE &&
-        error("GL_FRAMEBUFFER_INCOMPLETE_MULTISAMPLE: The value of GL_RENDERBUFFER_SAMPLES is not the same for all attached renderbuffers;
-if the value of GL_TEXTURE_SAMPLES is not the same for all attached textures; or, if the attached images consist of a mix of renderbuffers and textures,
-    the value of GL_RENDERBUFFER_SAMPLES does not match the value of GL_TEXTURE_SAMPLES.
-    GL_FRAMEBUFFER_INCOMPLETE_MULTISAMPLE is also returned if the value of GL_TEXTURE_FIXED_SAMPLE_LOCATIONS is not consistent across all attached textures;
-        or, if the attached images include a mix of renderbuffers and textures, the value of GL_TEXTURE_FIXED_SAMPLE_LOCATIONS is not set to GL_TRUE for all attached textures.")
-    s == GL_FRAMEBUFFER_INCOMPLETE_LAYER_TARGETS &&
-        error("GL_FRAMEBUFFER_INCOMPLETE_LAYER_TARGETS: Any framebuffer attachment is layered, and any populated attachment is not layered, or if all populated color attachments are not from textures of the same target.")
-    return error("Unknown framebuffer completion error code: $s")
-end
-
-function check_framebuffer()
-    status = glCheckFramebufferStatus(GL_FRAMEBUFFER)
-    return enum_to_error(status)
-end
-
-Makie.@noconstprop function GLFramebuffer(context, fb_size::NTuple{2, Int})
     gl_switch_context!(context)
->>>>>>> 46350344
     require_context(context)
 
     # holds depth and stencil values
@@ -113,46 +46,13 @@
         format = GL_DEPTH_STENCIL
     )
 
-<<<<<<< HEAD
     fb = GLFramebuffer(context, fb_size)
     attach_depthstencilbuffer(fb, :depth_stencil, depth_buffer)
     return fb
 end
-=======
-    attach_framebuffer(color_buffer, GL_COLOR_ATTACHMENT0)
-    attach_framebuffer(objectid_buffer, GL_COLOR_ATTACHMENT1)
-    attach_framebuffer(HDR_color_buffer, GL_COLOR_ATTACHMENT2)
-    attach_framebuffer(OIT_weight_buffer, GL_COLOR_ATTACHMENT3)
-    attach_framebuffer(depth_buffer, GL_DEPTH_ATTACHMENT)
-    attach_framebuffer(depth_buffer, GL_STENCIL_ATTACHMENT)
-
-    check_framebuffer()
-
-    fb_size_node = Observable(fb_size)
-
-    # To allow adding postprocessors in various combinations we need to keep
-    # track of the buffer ids that are already in use. We may also want to reuse
-    # buffers so we give them names for easy fetching.
-    buffer_ids = Dict{Symbol, GLuint}(
-        :color => GL_COLOR_ATTACHMENT0,
-        :objectid => GL_COLOR_ATTACHMENT1,
-        :HDR_color => GL_COLOR_ATTACHMENT2,
-        :OIT_weight => GL_COLOR_ATTACHMENT3,
-        :depth => GL_DEPTH_ATTACHMENT,
-        :stencil => GL_STENCIL_ATTACHMENT,
-    )
-    buffers = Dict{Symbol, Texture}(
-        :color => color_buffer,
-        :objectid => objectid_buffer,
-        :HDR_color => HDR_color_buffer,
-        :OIT_weight => OIT_weight_buffer,
-        :depth => depth_buffer,
-        :stencil => depth_buffer
-    )
->>>>>>> 46350344
 
 function Base.resize!(fb::FramebufferFactory, w::Int, h::Int)
-    ShaderAbstractions.switch_context!(first(values(fb.buffers)).context)
+    gl_switch_context!(first(values(fb.buffers)).context)
     foreach(tex -> GLAbstraction.resize_nocopy!(tex, (w, h)), fb.buffers)
     resize!(fb.fb, w, h)
     filter!(fb -> fb.id != 0, fb.children) # TODO: is this ok for cleanup?
@@ -160,7 +60,6 @@
     return
 end
 
-<<<<<<< HEAD
 # destroys everything
 function destroy!(factory::FramebufferFactory)
     ctx = factory.fb.context
@@ -199,33 +98,6 @@
     for (idx, name) in idx2name
         haskey(fb, name) && error("Can't add duplicate buffer $lookup => $name")
         attach_colorbuffer(fb, name, factory.buffers[idx])
-=======
-function destroy!(fb::GLFramebuffer)
-    fb.id == 0 && return
-    @assert !isempty(fb.buffers) "GLFramebuffer was cleared incorrectly (i.e. not by destroy!())"
-    ctx = first(values(fb.buffers)).context
-    with_context(ctx) do
-        for buff in values(fb.buffers)
-            GLAbstraction.free(buff)
-        end
-        empty!(fb.buffers)
-        # Only print error if the context is not alive/active
-        id = fb.id
-        fb.id = 0
-        if GLAbstraction.context_alive(ctx) && id > 0
-            glDeleteFramebuffers(1, Ref(id))
-        end
-    end
-    return
-end
-
-function Base.resize!(fb::GLFramebuffer, w::Int, h::Int)
-    (w > 0 && h > 0 && (w, h) != size(fb)) || return
-    isempty(fb.buffers) && return # or error?
-    gl_switch_context!(first(values(fb.buffers)).context)
-    for (name, buffer) in fb.buffers
-        resize_nocopy!(buffer, (w, h))
->>>>>>> 46350344
     end
 
     attach_depthstencilbuffer(fb, :depth_stencil, get_buffer(factory.fb, :depth_stencil))
