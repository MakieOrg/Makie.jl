using Makie: RectanglePacker

function to_meshcolor(color::TOrSignal{Vector{T}}) where T <: Colorant
    TextureBuffer(color)
end

function to_meshcolor(color::TOrSignal{Matrix{T}}) where T <: Colorant
    Texture(color)
end
function to_meshcolor(color)
    color
end

using Makie: get_texture_atlas

vec2quaternion(rotation::StaticVector{4}) = rotation

function vec2quaternion(r::StaticVector{2})
    vec2quaternion(Vec3f(r[1], r[2], 0))
end
function vec2quaternion(rotation::StaticVector{3})
    Makie.rotation_between(Vec3f(0, 0, 1), Vec3f(rotation))
end

vec2quaternion(rotation::Vec4f) = rotation
vec2quaternion(rotation::VectorTypes) = const_lift(x-> vec2quaternion.(x), rotation)
vec2quaternion(rotation::Observable) = lift(vec2quaternion, rotation)
vec2quaternion(rotation::Makie.Quaternion)= Vec4f(rotation.data)
vec2quaternion(rotation)= vec2quaternion(to_rotation(rotation))
GLAbstraction.gl_convert(rotation::Makie.Quaternion)= Vec4f(rotation.data)
to_pointsize(x::Number) = Float32(x)
to_pointsize(x) = Float32(x[1])
struct PointSizeRender
    size::Observable
end
(x::PointSizeRender)() = glPointSize(to_pointsize(x.size[]))

"""
returns the Shape for the distancefield algorithm
"""
primitive_shape(::Union{AbstractString, Char}) = DISTANCEFIELD
primitive_shape(x::X) where {X} = primitive_shape(X)
primitive_shape(::Type{T}) where {T <: Circle} = CIRCLE
primitive_shape(::Type{T}) where {T <: Rect2} = RECTANGLE
primitive_shape(x::Shape) = x

"""
Extracts the scale from a primitive.
"""
primitive_scale(prim::GeometryPrimitive) = Vec2f(widths(prim))
primitive_scale(::Union{Shape, Char}) = Vec2f(40)
primitive_scale(c) = Vec2f(0.1)

"""
Extracts the offset from a primitive.
"""
primitive_offset(x, scale::Nothing) = Vec2f(0) # default offset
primitive_offset(x, scale) = const_lift(/, scale, -2f0)  # default offset


"""
Extracts the uv offset and width from a primitive.
"""
primitive_uv_offset_width(c::Char) = glyph_uv_width!(c)
primitive_uv_offset_width(str::AbstractString) = map(glyph_uv_width!, collect(str))
primitive_uv_offset_width(x) = Vec4f(0,0,1,1)

"""
Gets the texture atlas if primitive is a char.
"""
primitive_distancefield(x) = nothing
primitive_distancefield(::Union{AbstractString, Char}) = get_texture!(get_texture_atlas())
primitive_distancefield(x::Observable) = primitive_distancefield(x[])

function char_scale_factor(char, font)
    # uv * size(ta.data) / Makie.PIXELSIZE_IN_ATLAS[] is the padded glyph size
    # normalized to the size the glyph was generated as.
    ta = Makie.get_texture_atlas()
    lbrt = glyph_uv_width!(ta, char, font)
    width = Vec(lbrt[3] - lbrt[1], lbrt[4] - lbrt[2])
    width * Vec2f(size(ta.data)) / Makie.PIXELSIZE_IN_ATLAS[]
end

# This works the same for x being widths and offsets
rescale_glyph(char::Char, font, x) = x * char_scale_factor(char, font)
function rescale_glyph(char::Char, font, xs::Vector)
    f = char_scale_factor(char, font)
    map(x -> f * x, xs)
end
function rescale_glyph(str::String, font, x)
    [x * char_scale_factor(char, font) for char in collect(str)]
end
function rescale_glyph(str::String, font, xs::Vector)
    map((char, x) -> x * char_scale_factor(char, font), collect(str), xs)
end

@nospecialize
"""
This is the main function to assemble particles with a GLNormalMesh as a primitive
"""
function draw_mesh_particle(p, data)
    rot = get!(data, :rotation, Vec4f(0, 0, 0, 1))
    rot = vec2quaternion(rot)
    delete!(data, :rotation)
    to_opengl_mesh!(data, p[1])
    @gen_defaults! data begin
        position = p[2] => TextureBuffer
        scale = Vec3f(1) => TextureBuffer
        rotation = rot => TextureBuffer
        texturecoordinates = nothing
        shading = true
    end

    @gen_defaults! data begin
        color_map = nothing => Texture
        color_norm = nothing
        intensity = nothing
        image = nothing
        color = nothing => to_meshcolor
        vertex_color = Vec4f(1)
        matcap = nothing => Texture
        fetch_pixel = false
        uv_scale = Vec2f(1)

        instances = const_lift(length, position)
        shading = true
        transparency = false
        shader = GLVisualizeShader(
            "util.vert", "particles.vert", "mesh.frag", "fragment_output.frag",
            view = Dict(
                "position_calc" => position_calc(position, nothing, nothing, nothing, TextureBuffer),
                "light_calc" => light_calc(shading),
                "buffers" => output_buffers(to_value(transparency)),
                "buffer_writes" => output_buffer_writes(to_value(transparency))
            )
        )
    end
    if !isnothing(Makie.to_value(intensity))
        data[:intensity] = intensity_convert_tex(intensity, position)
        data[:len] = const_lift(length, position)
    end
    return assemble_shader(data)
end


"""
This is the most primitive particle system, which uses simple points as primitives.
This is supposed to be the fastest way of displaying particles!
"""
function draw_pixel_scatter(position::VectorTypes, data::Dict)
    @gen_defaults! data begin
        vertex       = position => GLBuffer
        color_map    = nothing  => Texture
        color        = (color_map === nothing ? default(RGBA{Float32}, s) : nothing) => GLBuffer
        color_norm   = nothing
        scale        = 2f0
        transparency = false
        shader       = GLVisualizeShader(
            "fragment_output.frag", "dots.vert", "dots.frag",
            view = Dict(
                "buffers" => output_buffers(to_value(transparency)),
                "buffer_writes" => output_buffer_writes(to_value(transparency))
            )
        )
        gl_primitive = GL_POINTS
    end
    data[:prerender] = PointSizeRender(data[:scale])
    return assemble_shader(data)
end

function draw_scatter(
        p::Tuple{TOrSignal{Matrix{C}}, VectorTypes{P}}, data::Dict
    ) where {C <: Colorant, P <: Point}
    data[:image] = p[1] # we don't want this to be overwritten by user
    @gen_defaults! data begin
        scale = lift(x-> Vec2f(size(x)), p[1])
<<<<<<< HEAD
        shape = RECTANGLE
        quad_offset = Vec2f(0)
    end
    sprites(p, s, data)
end

function _default(
        p::Tuple{TOrSignal{Matrix{C}}, VectorTypes{P}}, s::Style, data::Dict
    ) where {C <: AbstractFloat, P <: Point}
    data[:distancefield] = p[1] # we don't want this to be overwritten by user
    @gen_defaults! data begin
        scale = lift(x-> Vec2f(size(x)), p[1])
        shape = RECTANGLE
        quad_offset = Vec2f(0)
=======
        offset = Vec2f(0)
>>>>>>> 5f17e3a9
    end
    draw_scatter((RECTANGLE, p[2]), data)
end

function draw_scatter(
        p::Tuple{VectorTypes{Matrix{C}}, VectorTypes{P}}, data::Dict
    ) where {C <: Colorant, P <: Point}
    images = to_value(p[1])
    isempty(images) && error("Can not display empty vector of images as primitive")
    sizes = map(size, images)
    if !all(x-> x == sizes[1], sizes) # if differently sized
        # create texture atlas
        maxdims = sum(map(Vec{2, Int}, sizes))
        rectangles = map(x->Rect2(0, 0, x...), sizes)
        rpack = RectanglePacker(Rect2(0, 0, maxdims...))
        uv_coordinates = [push!(rpack, rect).area for rect in rectangles]
        max_xy = maximum(maximum.(uv_coordinates))
        texture_atlas = Texture(C, (max_xy...,))
        for (area, img) in zip(uv_coordinates, images)
            texture_atlas[area] = img #transfer to texture atlas
        end
        data[:uv_offset_width] = map(uv_coordinates) do uv
            m = max_xy .- 1
            mini = reverse((minimum(uv)) ./ m)
            maxi = reverse((maximum(uv) .- 1) ./ m)
            return Vec4f(mini..., maxi...)
        end
        images = texture_atlas
    end
    data[:image] = images # we don't want this to be overwritten by user
    @gen_defaults! data begin
        shape = RECTANGLE
        quad_offset = Vec2f(0)
    end
    return draw_scatter(p, data)
end

"""
Main assemble functions for scatter particles.
Sprites are anything like distance fields, images and simple geometries
"""
function draw_scatter((marker, position), data)
    rot = get!(data, :rotation, Vec4f(0, 0, 0, 1))
    rot = vec2quaternion(rot)
    delete!(data, :rotation)
    # Rescale to include glyph padding and shape
    if isa(to_value(marker), Union{AbstractString, Char})
        scale = data[:scale]
        font = get(data, :font, Observable(Makie.defaultfont()))
        quad_offset = get(data, :quad_offset, Observable(Vec2f(0)))

        # The same scaling that needs to be applied to scale also needs to apply
        # to offset.
<<<<<<< HEAD
        data[:quad_offset] = map(rescale_glyph, p[1], font, quad_offset)
        data[:scale] = map(rescale_glyph, p[1], font, scale)
    end

    @gen_defaults! data begin
        shape       = const_lift(x-> Int32(primitive_shape(x)), p[1])
        position    = p[2]    => GLBuffer
        position_x  = nothing => GLBuffer
        position_y  = nothing => GLBuffer
        position_z  = nothing => GLBuffer
        marker_offset = Vec3f(0) => GLBuffer;

        scale       = const_lift(primitive_scale, p[1]) => GLBuffer
        scale_x     = nothing => GLBuffer
        scale_y     = nothing => GLBuffer
        scale_z     = nothing => GLBuffer

=======
        data[:offset] = map(rescale_glyph, marker, font, offset)
        data[:scale] = map(rescale_glyph, marker, font, scale)
    end

    @gen_defaults! data begin
        shape       = const_lift(x-> Int32(primitive_shape(x)), marker)
        position    = position => GLBuffer
        scale       = const_lift(primitive_scale, marker) => GLBuffer
>>>>>>> 5f17e3a9
        rotation    = rot => GLBuffer
        image       = nothing => Texture
    end

    @gen_defaults! data begin
<<<<<<< HEAD
        quad_offset     = primitive_offset(p[1], scale) => GLBuffer
=======
        offset          = primitive_offset(marker, scale) => GLBuffer
>>>>>>> 5f17e3a9
        intensity       = nothing => GLBuffer
        color_map       = nothing => Texture
        color_norm      = nothing
        color           = nothing => GLBuffer

        glow_color      = RGBA{Float32}(0,0,0,0) => GLBuffer
        stroke_color    = RGBA{Float32}(0,0,0,0) => GLBuffer
        stroke_width    = 0f0
        glow_width      = 0f0
        uv_offset_width = const_lift(primitive_uv_offset_width, marker) => GLBuffer

        distancefield   = primitive_distancefield(marker) => Texture
        indices         = const_lift(length, position) => to_index_buffer
        # rotation and billboard don't go along
        billboard        = rotation == Vec4f(0,0,0,1) => "if `billboard` == true, particles will always face camera"
        fxaa             = false
        transparency     = false
        shader           = GLVisualizeShader(
            "fragment_output.frag", "util.vert", "sprites.geom",
            "sprites.vert", "distance_shape.frag",
            view = Dict(
                "position_calc" => position_calc(position, nothing, nothing, nothing, GLBuffer),
                "buffers" => output_buffers(to_value(transparency)),
                "buffer_writes" => output_buffer_writes(to_value(transparency))
            )
        )
        scale_primitive = true
        gl_primitive = GL_POINTS
    end
    # Exception for intensity, to make it possible to handle intensity with a
    # different length compared to position. Intensities will be interpolated in that case
    data[:intensity] = intensity_convert(intensity, position)
    data[:len] = const_lift(length, position)
    return assemble_shader(data)
end

<<<<<<< HEAD
function _default(main::TOrSignal{S}, s::Style, data::Dict) where S <: AbstractString
    @gen_defaults! data begin
        relative_scale  = 4 #
        start_position  = Point2f(0)
        atlas           = get_texture_atlas()
        distancefield   = get_texture!(atlas)
        stroke_width    = 0f0
        glow_width      = 0f0
        font            = to_font("default")
        scale_primitive = true
        position        = const_lift(calc_position, main, start_position, relative_scale, font, atlas)
        prerender       = () -> begin
            glDisable(GL_DEPTH_TEST)
            glDepthMask(GL_TRUE)
            glDisable(GL_CULL_FACE)
            enabletransparency()
        end
        uv_offset_width = const_lift(main) do str
            Vec4f[glyph_uv_width!(atlas, c, font) for c = str]
        end
    end

    # Rescale to include glyph padding and shape
    data[:quad_offset] = map(rescale_glyph, main, data[:font], data[:quad_offset])
    data[:scale] = map(rescale_glyph, main, data[:font], data[:scale])

    delete!(data, :font)
    _default((DISTANCEFIELD, position), s, data)
end
=======
@specialize
>>>>>>> 5f17e3a9
<|MERGE_RESOLUTION|>--- conflicted
+++ resolved
@@ -174,24 +174,7 @@
     data[:image] = p[1] # we don't want this to be overwritten by user
     @gen_defaults! data begin
         scale = lift(x-> Vec2f(size(x)), p[1])
-<<<<<<< HEAD
-        shape = RECTANGLE
         quad_offset = Vec2f(0)
-    end
-    sprites(p, s, data)
-end
-
-function _default(
-        p::Tuple{TOrSignal{Matrix{C}}, VectorTypes{P}}, s::Style, data::Dict
-    ) where {C <: AbstractFloat, P <: Point}
-    data[:distancefield] = p[1] # we don't want this to be overwritten by user
-    @gen_defaults! data begin
-        scale = lift(x-> Vec2f(size(x)), p[1])
-        shape = RECTANGLE
-        quad_offset = Vec2f(0)
-=======
-        offset = Vec2f(0)
->>>>>>> 5f17e3a9
     end
     draw_scatter((RECTANGLE, p[2]), data)
 end
@@ -245,44 +228,22 @@
 
         # The same scaling that needs to be applied to scale also needs to apply
         # to offset.
-<<<<<<< HEAD
-        data[:quad_offset] = map(rescale_glyph, p[1], font, quad_offset)
-        data[:scale] = map(rescale_glyph, p[1], font, scale)
-    end
-
-    @gen_defaults! data begin
-        shape       = const_lift(x-> Int32(primitive_shape(x)), p[1])
-        position    = p[2]    => GLBuffer
-        position_x  = nothing => GLBuffer
-        position_y  = nothing => GLBuffer
-        position_z  = nothing => GLBuffer
-        marker_offset = Vec3f(0) => GLBuffer;
-
-        scale       = const_lift(primitive_scale, p[1]) => GLBuffer
-        scale_x     = nothing => GLBuffer
-        scale_y     = nothing => GLBuffer
-        scale_z     = nothing => GLBuffer
-
-=======
-        data[:offset] = map(rescale_glyph, marker, font, offset)
+        data[:quad_offset] = map(rescale_glyph, marker, font, quad_offset)
         data[:scale] = map(rescale_glyph, marker, font, scale)
     end
 
     @gen_defaults! data begin
         shape       = const_lift(x-> Int32(primitive_shape(x)), marker)
         position    = position => GLBuffer
+        marker_offset = Vec3f(0) => GLBuffer;
         scale       = const_lift(primitive_scale, marker) => GLBuffer
->>>>>>> 5f17e3a9
+
         rotation    = rot => GLBuffer
         image       = nothing => Texture
     end
 
     @gen_defaults! data begin
-<<<<<<< HEAD
-        quad_offset     = primitive_offset(p[1], scale) => GLBuffer
-=======
-        offset          = primitive_offset(marker, scale) => GLBuffer
->>>>>>> 5f17e3a9
+        quad_offset     = primitive_offset(marker, scale) => GLBuffer
         intensity       = nothing => GLBuffer
         color_map       = nothing => Texture
         color_norm      = nothing
@@ -319,36 +280,4 @@
     return assemble_shader(data)
 end
 
-<<<<<<< HEAD
-function _default(main::TOrSignal{S}, s::Style, data::Dict) where S <: AbstractString
-    @gen_defaults! data begin
-        relative_scale  = 4 #
-        start_position  = Point2f(0)
-        atlas           = get_texture_atlas()
-        distancefield   = get_texture!(atlas)
-        stroke_width    = 0f0
-        glow_width      = 0f0
-        font            = to_font("default")
-        scale_primitive = true
-        position        = const_lift(calc_position, main, start_position, relative_scale, font, atlas)
-        prerender       = () -> begin
-            glDisable(GL_DEPTH_TEST)
-            glDepthMask(GL_TRUE)
-            glDisable(GL_CULL_FACE)
-            enabletransparency()
-        end
-        uv_offset_width = const_lift(main) do str
-            Vec4f[glyph_uv_width!(atlas, c, font) for c = str]
-        end
-    end
-
-    # Rescale to include glyph padding and shape
-    data[:quad_offset] = map(rescale_glyph, main, data[:font], data[:quad_offset])
-    data[:scale] = map(rescale_glyph, main, data[:font], data[:scale])
-
-    delete!(data, :font)
-    _default((DISTANCEFIELD, position), s, data)
-end
-=======
-@specialize
->>>>>>> 5f17e3a9
+@specialize