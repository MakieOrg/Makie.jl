--- conflicted
+++ resolved
@@ -289,10 +289,6 @@
     glBindVertexArray(va.id)
 end
 
-<<<<<<< HEAD
-
-=======
->>>>>>> ca1ffd74
 Base.show(io::IO, vao::GLVertexArray) = print(io, "GLVertexArray $(vao.id)")
 function Base.show(io::IO, ::MIME"text/plain", vao::GLVertexArray)
     # show(io, vao.program)
