--- conflicted
+++ resolved
@@ -431,48 +431,15 @@
 ####################################################################################
 # freeing
 
-<<<<<<< HEAD
-# const TRACE_FREE = Ref(false)
-
-function free(x::T, called_from_finalizer = false) where {T}
-=======
 # Note: can be called from scene finalizer, must not error or print unless to Core.stdout
 function free(x::T) where {T}
->>>>>>> d20a2811
     # don't free if already freed (this should only be set by unsafe_free)
     clean_up_observables(x)
     x.id == 0 && return
 
-<<<<<<< HEAD
-    # Note: context is checked higher up in the call stack but isn't guaranteed
-    #       to be active or alive here, because unsafe_free() may also do
-    #       cleanup that doesn't depend on context
-
-    # if TRACE_FREE[]
-    #     try
-    #         error("tracing...")
-    #     catch e
-    #         bt = catch_backtrace()
-    #         Threads.@spawn begin
-    #             @warn "free(::$T)" exception = (e, bt)
-    #         end
-    #     end
-    # end
-
-    # This may be called from the scene finalizer in which case no errors and
-    # no printing allowed from the current task
-    if called_from_finalizer
-        try
-            unsafe_free(x)
-        catch e
-            Threads.@spawn Base.showerror(stderr, e)
-        end
-    else
-=======
     # OpenGL has the annoying habit of reusing id's when creating a new context
     # We need to make sure to only free the current one
     if context_alive(x.context) && is_context_active(x.context)
->>>>>>> d20a2811
         unsafe_free(x)
     end
     x.id = 0
