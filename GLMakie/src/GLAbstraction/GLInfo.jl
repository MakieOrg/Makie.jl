--- conflicted
+++ resolved
@@ -99,10 +99,6 @@
 end
 
 const FAILED_FREE_COUNTER = Ref(0)
-<<<<<<< HEAD
-
-=======
->>>>>>> 667094d1
 function verify_free(obj::T, name = T) where T
     if obj.id != 0
         FAILED_FREE_COUNTER[] = FAILED_FREE_COUNTER[] + 1
