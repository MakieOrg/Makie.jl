module GLAbstraction

using GeometryBasics
using ModernGL
using Makie
using FixedPointNumbers
using ColorTypes
using ..GLMakie.GLFW
using ..GLMakie: ShaderSource
using Printf
using LinearAlgebra
using Observables
using ShaderAbstractions
using ShaderAbstractions: current_context, is_context_active, context_alive, switch_context!
using GeometryBasics: StaticVector

import FixedPointNumbers: N0f8, N0f16, N0f8, Normed

import Base: merge, resize!, similar, length, getindex, setindex!

# Debug tools
const GLMAKIE_DEBUG = Ref(false)

# implemented in GLMakie/glwindow.jl
function require_context_no_error(args...) end

function require_context(ctx, current = ShaderAbstractions.current_context())
    msg = require_context_no_error(ctx, current)
    isnothing(msg) && return nothing
    error(msg)
end
<<<<<<< HEAD

export require_context
=======
function with_context(f, context)
    CTX = ShaderAbstractions.ACTIVE_OPENGL_CONTEXT
    old_ctx = isassigned(CTX) ? CTX[] : nothing
    GLAbstraction.switch_context!(context)
    try
        f()
    finally
        if isnothing(old_ctx)
            GLAbstraction.switch_context!()
        else
            GLAbstraction.switch_context!(old_ctx)
        end
    end
end
export require_context, with_context
>>>>>>> 65b35c30

include("AbstractGPUArray.jl")

#Methods which get overloaded by GLExtendedFunctions.jl:
import ModernGL.glShaderSource
import ModernGL.glGetAttachedShaders
import ModernGL.glGetActiveUniform
import ModernGL.glGetActiveAttrib
import ModernGL.glGetProgramiv
import ModernGL.glGetIntegerv
import ModernGL.glGenBuffers
import ModernGL.glGetProgramiv
import ModernGL.glGenVertexArrays
import ModernGL.glGenTextures
import ModernGL.glGenFramebuffers
import ModernGL.glGetTexLevelParameteriv
import ModernGL.glGenRenderbuffers
import ModernGL.glDeleteTextures
import ModernGL.glDeleteVertexArrays
import ModernGL.glDeleteBuffers
import ModernGL.glGetShaderiv
import ModernGL.glViewport
import ModernGL.glScissor

include("shaderabstraction.jl")
include("GLUtils.jl")

include("GLTypes.jl")
export GLProgram                # Shader/program object
export Texture                  # Texture object, basically a 1/2/3D OpenGL data array
export TextureParameters
export TextureBuffer            # OpenGL texture buffer
export update!                  # updates a gpu array with a Julia array
export gpu_data                 # gets the data of a gpu array as a Julia Array

export RenderObject             # An object which holds all GPU handles and datastructes to ready for rendering by calling render(obj)
export prerender!               # adds a function to a RenderObject, which gets executed before setting the OpenGL render state
export postrender!              # adds a function to a RenderObject, which gets executed after setting the OpenGL render states
export extract_renderable
export set_arg!
export GLVertexArray            # VertexArray wrapper object
export GLBuffer                 # OpenGL Buffer object wrapper
export indexbuffer              # Shortcut to create an OpenGL Buffer object for indexes (1D, cardinality of one and GL_ELEMENT_ARRAY_BUFFER set)
export opengl_compatible        # infers if a type is opengl compatible and returns stats like cardinality and eltype (will be deprecated)
export cardinality              # returns the cardinality of the elements of a buffer

export mergedefault!            # merges a style dict via a given style
export TOrSignal, VecOrSignal, ArrayOrSignal, MatOrSignal, VolumeOrSignal, ArrayTypes, VectorTypes, MatTypes, VolumeTypes
export MouseButton, MOUSE_LEFT, MOUSE_MIDDLE, MOUSE_RIGHT

include("GLExtendedFunctions.jl")
export glTexImage # Julian wrapper for glTexImage1D, glTexImage2D, glTexImage3D
include("GLShader.jl")
export Shader                 #Shader Type
export readshader             #reads a shader
export glsl_variable_access # creates access string from julia variable for the use in glsl shaders
export createview #creates a view from a templated shader
export TemplateProgram # Creates a shader from a Mustache view and and a shader file, which uses mustache syntax to replace values.
export @comp_str #string macro for the different shader types.
export @frag_str # with them you can write frag""" ..... """, returning shader object
export @vert_str
export @geom_str
export AbstractLazyShader, LazyShader

include("GLUniforms.jl")
export gluniform                # wrapper of all the OpenGL gluniform functions, which call the correct gluniform function via multiple dispatch. Example: gluniform(location, x::Matrix4x4) = gluniformMatrix4fv(location, x)
export toglsltype_string        # infers a glsl type string from a julia type. Example: Matrix4x4 -> uniform mat4
# Also exports Macro generated GLSL alike aliases for Float32 Matrices and Vectors
# only difference to GLSL: first character is uppercase uppercase
export gl_convert


include("GLRender.jl")
export render  #renders arbitrary objects
export enabletransparency # can be pushed to an renderobject, enables transparency
export renderinstanced # renders objects instanced

include("GLInfo.jl")
export getUniformsInfo
export getProgramInfo
export getAttributesInfo

include("GLFramebuffer.jl")
export GLRenderbuffer
export GLFramebuffer
export attach_colorbuffer, attach_depthbuffer, attach_stencilbuffer, attach_depthstencilbuffer
export get_attachment, get_buffer
export set_draw_buffers
export check_framebuffer

end # module<|MERGE_RESOLUTION|>--- conflicted
+++ resolved
@@ -29,10 +29,6 @@
     isnothing(msg) && return nothing
     error(msg)
 end
-<<<<<<< HEAD
-
-export require_context
-=======
 function with_context(f, context)
     CTX = ShaderAbstractions.ACTIVE_OPENGL_CONTEXT
     old_ctx = isassigned(CTX) ? CTX[] : nothing
@@ -48,7 +44,6 @@
     end
 end
 export require_context, with_context
->>>>>>> 65b35c30
 
 include("AbstractGPUArray.jl")
 
