--- conflicted
+++ resolved
@@ -86,12 +86,8 @@
                         error("Uniform tuple too long: $(length(value))")
                     end
                 catch e
-<<<<<<< HEAD
-                    @warn error("uniform $key doesn't work with value $(typeof(renderobject.uniforms[key]))") exception=(e, Base.catch_backtrace())
-=======
                     Base.showerror(stderr, e)
                     @warn error("uniform $key doesn't work with value $(renderobject.uniforms[key])::$(typeof(renderobject.uniforms[key]))") exception = (e, Base.catch_backtrace())
->>>>>>> 90bff47e
                 end
             end
         end
