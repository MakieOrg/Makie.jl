--- conflicted
+++ resolved
@@ -241,21 +241,6 @@
 
 
 # native types don't need convert!
-<<<<<<< HEAD
-gl_convert(a::T) where {T <: NATIVE_TYPES} = a
-gl_convert(s::Observable{T}) where {T <: NATIVE_TYPES} = s
-gl_convert(s::Observable{T}) where T = const_lift(gl_convert, s)
-gl_convert(x::StaticVector{N, T}) where {N, T} = map(gl_promote(T), x)
-gl_convert(x::Quaternion{T}) where {T} = convert(Quaternion{gl_promote(T)}, x)
-gl_convert(x::Mat{N, M, T}) where {N, M, T} = map(gl_promote(T), x)
-gl_convert(a::AbstractVector{<: AbstractFace}) = indexbuffer(a)
-gl_convert(t::Type{T}, a::T; kw_args...) where T <: NATIVE_TYPES = a
-gl_convert(::Type{<: GPUArray}, a::StaticVector) = gl_convert(a)
-gl_convert(x::Vector) = x
-
-function gl_convert(T::Type{<: GPUArray}, a::AbstractArray{X, N}; kw_args...) where {X, N}
-    T(convert(AbstractArray{gl_promote(X), N}, a); kw_args...)
-=======
 gl_convert(::GLContext, a::T) where {T <: NATIVE_TYPES} = a
 gl_convert(::GLContext, s::Observable{T}) where {T <: NATIVE_TYPES} = s
 gl_convert(ctx::GLContext, s::Observable{T}) where T = const_lift(x -> gl_convert(ctx, x), s)
@@ -268,7 +253,6 @@
 
 function gl_convert(ctx::GLContext, T::Type{<: GPUArray}, a::AbstractArray{X, N}; kw_args...) where {X, N}
     return T(ctx, convert(AbstractArray{gl_promote(X), N}, a); kw_args...)
->>>>>>> 85c7e8a4
 end
 
 gl_convert(::GLContext, ::Type{<: GLBuffer}, x::GLBuffer; kw_args...) = x
