--- conflicted
+++ resolved
@@ -112,11 +112,7 @@
     string(opengl_prefix(eltype(t)), "mat", M==N ? M : string(N, "x", M))
 end
 toglsltype_string(t::Observable) = toglsltype_string(to_value(t))
-<<<<<<< HEAD
 function toglsltype_string(x::T) where {T<:Union{Real, Mat, StaticVector, Quaternion, Texture, Colorant, TextureBuffer, Nothing}}
-=======
-function toglsltype_string(x::T) where {T<:Union{Real, Mat, StaticVector, Texture, Colorant, TextureBuffer, Nothing}}
->>>>>>> 158fe665
     return "uniform $(glsl_typename(x))"
 end
 #Handle GLSL structs, which need to be addressed via single fields
@@ -248,13 +244,9 @@
 gl_convert(s::Observable{T}) where {T <: NATIVE_TYPES} = s
 gl_convert(s::Observable{T}) where T = const_lift(gl_convert, s)
 gl_convert(x::StaticVector{N, T}) where {N, T} = map(gl_promote(T), x)
-<<<<<<< HEAD
 gl_convert(x::Quaternion{T}) where {T} = convert(Quaternion{gl_promote(T)}, x)
 gl_convert(x::Mat{N, M, T}) where {N, M, T} = map(gl_promote(T), x)
-=======
-gl_convert(x::Mat{N, M, T}) where {N, M, T} = Mat{N, M, gl_promote(T)}(x)
->>>>>>> 158fe665
-gl_convert(a::AbstractVector{<: AbstractFace}) = indexbuffer(s)
+gl_convert(a::AbstractVector{<: AbstractFace}) = indexbuffer(a)
 gl_convert(t::Type{T}, a::T; kw_args...) where T <: NATIVE_TYPES = a
 gl_convert(::Type{<: GPUArray}, a::StaticVector) = gl_convert(a)
 gl_convert(x::Vector) = x
