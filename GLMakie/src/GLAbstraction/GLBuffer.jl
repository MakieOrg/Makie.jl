mutable struct GLBuffer{T} <: GPUArray{T, 1}
    id::GLuint
    size::NTuple{1, Int}
    buffertype::GLenum
    usage::GLenum
    context::GLContext
    # TODO maybe also delay upload to when render happens?
    observers::Vector{Observables.ObserverFunction}

    function GLBuffer{T}(context, ptr::Ptr{T}, buff_length::Int, buffertype::GLenum, usage::GLenum) where T
<<<<<<< HEAD
        require_context(context)
=======
        switch_context!(context)
>>>>>>> 65b35c30
        id = glGenBuffers()
        glBindBuffer(buffertype, id)
        # size of 0 can segfault it seems
        buff_length = buff_length == 0 ? 1 : buff_length
        glBufferData(buffertype, buff_length * sizeof(T), ptr, usage)
        glBindBuffer(buffertype, 0)

        obj = new(
            id, (buff_length,), buffertype, usage, context,
            Observables.ObserverFunction[])
        GLMAKIE_DEBUG[] && finalizer(verify_free, obj)
        obj
    end
end

function bind(buffer::GLBuffer)
    if buffer.id == 0
        error("Binding freed GLBuffer{$(eltype(buffer))}")
    end
    glBindBuffer(buffer.buffertype, buffer.id)
end

#used to reset buffer target
bind(buffer::GLBuffer, other_target) = glBindBuffer(buffer.buffertype, other_target)

function similar(x::GLBuffer{T}, buff_length::Int) where T
    return GLBuffer{T}(x.context, Ptr{T}(C_NULL), buff_length, x.buffertype, x.usage)
end

cardinality(::GLBuffer{T}) where {T} = cardinality(T)

#Function to deal with any Immutable type with Real as Subtype
function GLBuffer(
        context, buffer::Union{Base.ReinterpretArray{T, 1}, DenseVector{T}};
        buffertype::GLenum = GL_ARRAY_BUFFER, usage::GLenum = GL_STATIC_DRAW
    ) where T <: GLArrayEltypes
    GC.@preserve buffer begin
        return GLBuffer{T}(context, pointer(buffer), length(buffer), buffertype, usage)
    end
end

function GLBuffer(
        context, buffer::DenseVector{T};
        buffertype::GLenum = GL_ARRAY_BUFFER, usage::GLenum = GL_STATIC_DRAW
    ) where T <: GLArrayEltypes
    GC.@preserve buffer begin
        return GLBuffer{T}(context, pointer(buffer), length(buffer), buffertype, usage)
    end
end

function GLBuffer(
        context, buffer::ShaderAbstractions.Buffer{T};
        buffertype::GLenum = GL_ARRAY_BUFFER, usage::GLenum = GL_STATIC_DRAW
    ) where T <: GLArrayEltypes
    b = GLBuffer(context, ShaderAbstractions.data(buffer); buffertype=buffertype, usage=usage)
    au = ShaderAbstractions.updater(buffer)
    obsfunc = on(au.update) do (f, args)
        f(b, args...) # forward setindex! etc
        return
    end
    push!(b.observers, obsfunc)
    return b
end

# no-op conversions
GLBuffer(buffer::GLBuffer) = buffer
GLBuffer{T}(buffer::GLBuffer{T}) where {T} = buffer

function GLBuffer(context, buffer::AbstractVector{T}; kw_args...) where T <: GLArrayEltypes
    return GLBuffer(context, collect(buffer); kw_args...)
end

function GLBuffer{T}(context, buffer::AbstractVector; kw_args...) where T <: GLArrayEltypes
    return GLBuffer(context, convert(Vector{T}, buffer); kw_args...)
end

function GLBuffer(
        context, ::Type{T}, len::Int;
        buffertype::GLenum = GL_ARRAY_BUFFER, usage::GLenum = GL_STATIC_DRAW
    ) where T <: GLArrayEltypes
    return GLBuffer{T}(context, Ptr{T}(C_NULL), len, buffertype, usage)
end


function indexbuffer(
        context, buffer::VectorTypes{T}; usage::GLenum = GL_STATIC_DRAW
    ) where T <: GLArrayEltypes
    return GLBuffer(context, buffer, buffertype = GL_ELEMENT_ARRAY_BUFFER, usage=usage)
end
# GPUArray interface
function gpu_data(b::GLBuffer{T}) where T
<<<<<<< HEAD
    require_context(b.context)
=======
    switch_context!(b.context)
>>>>>>> 65b35c30
    data = Vector{T}(undef, length(b))
    bind(b)
    glGetBufferSubData(b.buffertype, 0, sizeof(data), data)
    bind(b, 0)
    data
end


# Resize buffer
function gpu_resize!(buffer::GLBuffer{T}, newdims::NTuple{1, Int}) where T
<<<<<<< HEAD
    require_context(buffer.context)
=======
    switch_context!(buffer.context)
>>>>>>> 65b35c30
    #TODO make this safe!
    newlength = newdims[1]
    oldlen    = length(buffer)
    if oldlen > 0
        old_data = gpu_data(buffer)
    end
    bind(buffer)
    glBufferData(buffer.buffertype, newlength*sizeof(T), C_NULL, buffer.usage)
    bind(buffer, 0)
    buffer.size = newdims
    if oldlen>0
        max_len = min(length(old_data), newlength) #might also shrink
        buffer[1:max_len] = old_data[1:max_len]
    end
    #probably faster, but changes the buffer ID
    # newbuff     = similar(buffer, newdims...)
    # unsafe_copy!(buffer, 1, newbuff, 1, length(buffer))
    # buffer.id   = newbuff.id
    # buffer.size = newbuff.size
    nothing
end

function gpu_setindex!(b::GLBuffer{T}, value::Vector{T}, offset::Integer) where T
<<<<<<< HEAD
    require_context(b.context)
=======
    switch_context!(b.context)
>>>>>>> 65b35c30
    multiplicator = sizeof(T)
    bind(b)
    glBufferSubData(b.buffertype, multiplicator*(offset-1), sizeof(value), value)
    bind(b, 0)
end

function gpu_setindex!(b::GLBuffer{T}, value::Vector{T}, offset::UnitRange{Int}) where T
<<<<<<< HEAD
    require_context(b.context)
=======
    switch_context!(b.context)
>>>>>>> 65b35c30
    multiplicator = sizeof(T)
    bind(b)
    glBufferSubData(b.buffertype, multiplicator*(first(offset)-1), sizeof(value), value)
    bind(b, 0)
    return nothing
end

# copy between two buffers
# could be a setindex! operation, with subarrays for buffers
function unsafe_copy!(a::GLBuffer{T}, readoffset::Int, b::GLBuffer{T}, writeoffset::Int, len::Int) where T
<<<<<<< HEAD
    require_context(a.context)
=======
    switch_context!(a.context)
>>>>>>> 65b35c30
    @assert a.context == b.context
    multiplicator = sizeof(T)
    @assert a.id != 0 & b.id != 0
    glBindBuffer(GL_COPY_READ_BUFFER, a.id)
    glBindBuffer(GL_COPY_WRITE_BUFFER, b.id)
    glCopyBufferSubData(
        GL_COPY_READ_BUFFER, GL_COPY_WRITE_BUFFER,
        multiplicator*(readoffset-1),
        multiplicator*(writeoffset-1),
        multiplicator*len
    )
    glBindBuffer(GL_COPY_READ_BUFFER, 0)
    glBindBuffer(GL_COPY_WRITE_BUFFER, 0)
    return nothing
end

function Base.iterate(buffer::GLBuffer{T}, i=1) where T
    i > length(buffer) && return nothing
    return gpu_getindex(buffer, i:i)[], i+1
end

#copy inside one buffer
function unsafe_copy!(buffer::GLBuffer{T}, readoffset::Int, writeoffset::Int, len::Int) where T
<<<<<<< HEAD
    require_context(buffer.context)
=======
    switch_context!(buffer.context)
>>>>>>> 65b35c30
    len <= 0 && return nothing
    bind(buffer)
    ptr = Ptr{T}(glMapBuffer(buffer.buffertype, GL_READ_WRITE))
    for i=1:len+1
        unsafe_store!(ptr, unsafe_load(ptr, i+readoffset-1), i+writeoffset-1)
    end
    glUnmapBuffer(buffer.buffertype)
    bind(buffer,0)
    return nothing
end

function unsafe_copy!(a::Vector{T}, readoffset::Int, b::GLBuffer{T}, writeoffset::Int, len::Int) where T
<<<<<<< HEAD
    require_context(b.context)
=======
    switch_context!(b.context)
>>>>>>> 65b35c30
    bind(b)
    ptr = Ptr{T}(glMapBuffer(b.buffertype, GL_WRITE_ONLY))
    for i=1:len
        unsafe_store!(ptr, a[i+readoffset-1], i+writeoffset-1)
    end
    glUnmapBuffer(b.buffertype)
    bind(b,0)
end

function unsafe_copy!(a::GLBuffer{T}, readoffset::Int, b::Vector{T}, writeoffset::Int, len::Int) where T
<<<<<<< HEAD
    require_context(a.context)
=======
    switch_context!(a.context)
>>>>>>> 65b35c30
    bind(a)
    ptr = Ptr{T}(glMapBuffer(a.buffertype, GL_READ_ONLY))
    for i in 1:len
        b[i+writeoffset-1] = unsafe_load(ptr, i+readoffset-2) #-2 => -1 to zero offset, -1 gl indexing starts at 0
    end
    glUnmapBuffer(a.buffertype)
    bind(a,0)
end

function gpu_getindex(b::GLBuffer{T}, range::UnitRange) where T
<<<<<<< HEAD
    require_context(b.context)
=======
    switch_context!(b.context)
>>>>>>> 65b35c30
    multiplicator = sizeof(T)
    offset = first(range)-1
    value = Vector{T}(undef, length(range))
    bind(b)
    glGetBufferSubData(b.buffertype, multiplicator*offset, sizeof(value), value)
    bind(b, 0)
    return value
end<|MERGE_RESOLUTION|>--- conflicted
+++ resolved
@@ -8,11 +8,7 @@
     observers::Vector{Observables.ObserverFunction}
 
     function GLBuffer{T}(context, ptr::Ptr{T}, buff_length::Int, buffertype::GLenum, usage::GLenum) where T
-<<<<<<< HEAD
-        require_context(context)
-=======
         switch_context!(context)
->>>>>>> 65b35c30
         id = glGenBuffers()
         glBindBuffer(buffertype, id)
         # size of 0 can segfault it seems
@@ -104,11 +100,7 @@
 end
 # GPUArray interface
 function gpu_data(b::GLBuffer{T}) where T
-<<<<<<< HEAD
-    require_context(b.context)
-=======
-    switch_context!(b.context)
->>>>>>> 65b35c30
+    switch_context!(b.context)
     data = Vector{T}(undef, length(b))
     bind(b)
     glGetBufferSubData(b.buffertype, 0, sizeof(data), data)
@@ -119,11 +111,7 @@
 
 # Resize buffer
 function gpu_resize!(buffer::GLBuffer{T}, newdims::NTuple{1, Int}) where T
-<<<<<<< HEAD
-    require_context(buffer.context)
-=======
     switch_context!(buffer.context)
->>>>>>> 65b35c30
     #TODO make this safe!
     newlength = newdims[1]
     oldlen    = length(buffer)
@@ -147,11 +135,7 @@
 end
 
 function gpu_setindex!(b::GLBuffer{T}, value::Vector{T}, offset::Integer) where T
-<<<<<<< HEAD
-    require_context(b.context)
-=======
-    switch_context!(b.context)
->>>>>>> 65b35c30
+    switch_context!(b.context)
     multiplicator = sizeof(T)
     bind(b)
     glBufferSubData(b.buffertype, multiplicator*(offset-1), sizeof(value), value)
@@ -159,11 +143,7 @@
 end
 
 function gpu_setindex!(b::GLBuffer{T}, value::Vector{T}, offset::UnitRange{Int}) where T
-<<<<<<< HEAD
-    require_context(b.context)
-=======
-    switch_context!(b.context)
->>>>>>> 65b35c30
+    switch_context!(b.context)
     multiplicator = sizeof(T)
     bind(b)
     glBufferSubData(b.buffertype, multiplicator*(first(offset)-1), sizeof(value), value)
@@ -174,11 +154,7 @@
 # copy between two buffers
 # could be a setindex! operation, with subarrays for buffers
 function unsafe_copy!(a::GLBuffer{T}, readoffset::Int, b::GLBuffer{T}, writeoffset::Int, len::Int) where T
-<<<<<<< HEAD
-    require_context(a.context)
-=======
     switch_context!(a.context)
->>>>>>> 65b35c30
     @assert a.context == b.context
     multiplicator = sizeof(T)
     @assert a.id != 0 & b.id != 0
@@ -202,11 +178,7 @@
 
 #copy inside one buffer
 function unsafe_copy!(buffer::GLBuffer{T}, readoffset::Int, writeoffset::Int, len::Int) where T
-<<<<<<< HEAD
-    require_context(buffer.context)
-=======
     switch_context!(buffer.context)
->>>>>>> 65b35c30
     len <= 0 && return nothing
     bind(buffer)
     ptr = Ptr{T}(glMapBuffer(buffer.buffertype, GL_READ_WRITE))
@@ -219,11 +191,7 @@
 end
 
 function unsafe_copy!(a::Vector{T}, readoffset::Int, b::GLBuffer{T}, writeoffset::Int, len::Int) where T
-<<<<<<< HEAD
-    require_context(b.context)
-=======
-    switch_context!(b.context)
->>>>>>> 65b35c30
+    switch_context!(b.context)
     bind(b)
     ptr = Ptr{T}(glMapBuffer(b.buffertype, GL_WRITE_ONLY))
     for i=1:len
@@ -234,11 +202,7 @@
 end
 
 function unsafe_copy!(a::GLBuffer{T}, readoffset::Int, b::Vector{T}, writeoffset::Int, len::Int) where T
-<<<<<<< HEAD
-    require_context(a.context)
-=======
     switch_context!(a.context)
->>>>>>> 65b35c30
     bind(a)
     ptr = Ptr{T}(glMapBuffer(a.buffertype, GL_READ_ONLY))
     for i in 1:len
@@ -249,11 +213,7 @@
 end
 
 function gpu_getindex(b::GLBuffer{T}, range::UnitRange) where T
-<<<<<<< HEAD
-    require_context(b.context)
-=======
-    switch_context!(b.context)
->>>>>>> 65b35c30
+    switch_context!(b.context)
     multiplicator = sizeof(T)
     offset = first(range)-1
     value = Vector{T}(undef, length(range))
