struct TextureParameters{NDim}
    minfilter::Symbol
    magfilter::Symbol # magnification
    repeat   ::NTuple{NDim, Symbol}
    anisotropic::Float32
    swizzle_mask::Vector{GLenum}
end

abstract type OpenglTexture{T, NDIM} <: GPUArray{T, NDIM} end

mutable struct Texture{T <: GLArrayEltypes, NDIM} <: OpenglTexture{T, NDIM}
    id              ::GLuint
    texturetype     ::GLenum
    pixeltype       ::GLenum
    internalformat  ::GLenum
    format          ::GLenum
    parameters      ::TextureParameters{NDIM}
    size            ::NTuple{NDIM, Int}
    context         ::GLContext
    observers       ::Vector{Observables.ObserverFunction}
    function Texture{T, NDIM}(
            context         ::GLContext,
            id              ::GLuint,
            texturetype     ::GLenum,
            pixeltype       ::GLenum,
            internalformat  ::GLenum,
            format          ::GLenum,
            parameters      ::TextureParameters{NDIM},
            size            ::NTuple{NDIM, Int},
        )  where {T, NDIM}
        tex = new(
            id,
            texturetype,
            pixeltype,
            internalformat,
            format,
            parameters,
            size,
            context,
            Observables.ObserverFunction[]
        )
<<<<<<< HEAD
        GLAbstraction.require_context(context)
=======
>>>>>>> 65b35c30
        GLMAKIE_DEBUG[] && finalizer(verify_free, tex)
        tex
    end
end

# for bufferSampler, aka Texture Buffer
mutable struct TextureBuffer{T <: GLArrayEltypes} <: OpenglTexture{T, 1}
    texture::Texture{T, 1}
    buffer::GLBuffer{T}
    function TextureBuffer(texture::Texture{T, 1}, buffer::GLBuffer{T}) where T
        new{T}(texture, buffer)
    end
end
Base.size(t::TextureBuffer) = size(t.buffer)
Base.size(t::TextureBuffer, i::Integer) = size(t.buffer, i)
Base.length(t::TextureBuffer) = length(t.buffer)
function bind(t::Texture)
    switch_context!(t.context)
    if t.id == 0
        error("Binding freed Texture{$(eltype(t))}")
    end
    glBindTexture(t.texturetype, t.id)
end

bind(t::Texture, id) = glBindTexture(t.texturetype, id)
ShaderAbstractions.switch_context!(t::TextureBuffer) = switch_context!(t.texture.context)

function free(tb::TextureBuffer)
    free(tb.texture)
    free(tb.buffer)
end

is_texturearray(t::Texture) = t.texturetype == GL_TEXTURE_2D_ARRAY
is_texturebuffer(t::Texture) = t.texturetype == GL_TEXTURE_BUFFER

colordim(::Type{T}) where {T} = cardinality(T)
colordim(::Type{T}) where {T <: Real} = 1

function set_packing_alignment(a) # at some point we should specialize to array/ptr a
    glPixelStorei(GL_UNPACK_ALIGNMENT, 1)
    glPixelStorei(GL_UNPACK_ROW_LENGTH, 0)
    glPixelStorei(GL_UNPACK_SKIP_PIXELS, 0)
    glPixelStorei(GL_UNPACK_SKIP_ROWS, 0)
end

Makie.@noconstprop function Texture(
        context, data::Ptr{T}, dims::NTuple{NDim, Int};
        internalformat::GLenum = default_internalcolorformat(T),
        texturetype   ::GLenum = default_texturetype(NDim),
        format        ::GLenum = default_colorformat(T),
        mipmap = false,
        parameters... # rest should be texture parameters
    ) where {T, NDim}
    texparams = TextureParameters(T, NDim; parameters...)
    id = glGenTextures()
    glBindTexture(texturetype, id)
    set_packing_alignment(data)
    numbertype = julia2glenum(eltype(T))
    glTexImage(texturetype, 0, internalformat, dims..., 0, format, numbertype, data)
    mipmap && glGenerateMipmap(texturetype)
    texture = Texture{T, NDim}(
        context, id, texturetype, numbertype, internalformat, format,
        texparams,
        dims
    )
    set_parameters(texture)
    texture::Texture{T, NDim}
end
export resize_nocopy!
function resize_nocopy!(t::Texture{T, ND}, newdims::NTuple{ND, Int}) where {T, ND}
<<<<<<< HEAD
    require_context(t.context)
=======
    switch_context!(t.context)
>>>>>>> 65b35c30
    bind(t)
    glTexImage(t.texturetype, 0, t.internalformat, newdims..., 0, t.format, t.pixeltype, C_NULL)
    t.size = newdims
    bind(t, 0)
    t
end

"""
Constructor for empty initialization with NULL pointer instead of an array with data.
You just need to pass the wanted color/vector type and the dimensions.
To which values the texture gets initialized is driver dependent
"""
Texture(context, ::Type{T}, dims::NTuple{N, Int}; kw_args...) where {T <: GLArrayEltypes, N} =
    Texture(context, convert(Ptr{T}, C_NULL), dims; kw_args...)::Texture{T, N}

"""
Constructor for a normal array, with color or Abstract Arrays as elements.
So Array{Real, 2} == Texture2D with 1D Colorant dimension
Array{Vec1/2/3/4, 2} == Texture2D with 1/2/3/4D Colorant dimension
Colors from Colors.jl should mostly work as well
"""
Texture(context, image::Array{T, NDim}; kw_args...) where {T <: GLArrayEltypes, NDim} =
    Texture(context, pointer(image), size(image); kw_args...)::Texture{T, NDim}

Texture(context, image::AbstractArray{T, NDim}; kw_args...) where {T <: GLArrayEltypes, NDim} =
    Texture(context, collect(image); kw_args...)

function Texture(context, s::ShaderAbstractions.Sampler{T, N}; kwargs...) where {T, N}
    tex = Texture(
        context, pointer(s.data), size(s.data),
        minfilter = s.minfilter, magfilter = s.magfilter,
        x_repeat = s.repeat[1], y_repeat = s.repeat[min(2, N)], z_repeat = s.repeat[min(3, N)],
        mipmap = s.mipmap, anisotropic = s.anisotropic; kwargs...
    )
    obsfunc = ShaderAbstractions.connect!(s, tex)
    push!(tex.observers, obsfunc)
    return tex
end

"""
Constructor for Array Texture
"""
function Texture(
        context, data::Vector{Array{T, 2}};
        internalformat::GLenum = default_internalcolorformat(T),
        texturetype::GLenum    = GL_TEXTURE_2D_ARRAY,
        format::GLenum         = default_colorformat(T),
        parameters...
    ) where T <: GLArrayEltypes
    texparams = TextureParameters(T, 2; parameters...)
    id = glGenTextures()

    glBindTexture(texturetype, id)

    numbertype = julia2glenum(eltype(T))

    layers  = length(data)
    dims    = map(size, data)
    maxdims = foldl(dims, init = (0,0)) do v0, x
        a = max(v0[1], x[1])
        b = max(v0[2], x[2])
        (a,b)
    end
    set_packing_alignment(data)
    glTexStorage3D(GL_TEXTURE_2D_ARRAY, 1, internalformat, maxdims..., layers)
    for (layer, texel) in enumerate(data)
        width, height = size(texel)
        glTexSubImage3D(GL_TEXTURE_2D_ARRAY, 0, 0, 0, layer-1, width, height, 1, format, numbertype, texel)
    end

    texture = Texture{T, 2}(
        context, id, texturetype, numbertype,
        internalformat, format, texparams,
        tuple(maxdims...)
    )
    set_parameters(texture)
    return texture
end



function TextureBuffer(buffer::GLBuffer{T}) where T <: GLArrayEltypes
    texture_type = GL_TEXTURE_BUFFER
    id = glGenTextures()
    glBindTexture(texture_type, id)
    internalformat = default_internalcolorformat(T)
    glTexBuffer(texture_type, internalformat, buffer.id)
    tex = Texture{T, 1}(
        buffer.context, id, texture_type, julia2glenum(T), internalformat,
        default_colorformat(T), TextureParameters(T, 1),
        size(buffer)
    )
    return TextureBuffer(tex, buffer)
end
function TextureBuffer(context, buffer::Vector{T}) where T <: GLArrayEltypes
    buff = GLBuffer(context, buffer, buffertype = GL_TEXTURE_BUFFER, usage = GL_DYNAMIC_DRAW)
    return TextureBuffer(buff)
end

#=
Some special treatmend for types, with alpha in the First place

function Texture{T <: Real, NDim}(image::Array{ARGB{T}, NDim}, texture_properties::Vector{(Symbol, Any)})
    data = map(image) do colorvalue
        AlphaColorValue(colorvalue.c, colorvalue.alpha)
    end
    Texture(pointer(data), [size(data)...], texture_properties)
end
=#

#=
Creates a texture from an Image
=#
##function Texture(image::Image, texture_properties::Vector{(Symbol, Any)})
#    data = image.data
#    Texture(mapslices(reverse, data, ndims(data)), texture_properties)
#end

# AbstractArrays default show assumes `getindex`. Try to catch all calls
# https://discourse.julialang.org/t/overload-show-for-array-of-custom-types/9589

Base.show(io::IO, t::Texture{T, D}) where {T, D} = print(io, "Texture{$T, $D}(ID: $(t.id), Size: $(size(t)))")

function Base.show(io::IOContext, mime::MIME"text/plain", t::Texture{T,D}) where {T,D}
    if get(io, :compact, false)
        println(io, "Texture$(D)D, ID: $(t.id), Size: $(size(t))")
    else
        show(io.io, mime, t)
    end
end

function Base.show(io::IO, ::MIME"text/plain", t::Texture{T,D}) where {T,D}
    println(io, "Texture$(D)D: ")
    println(io, "                  ID: ", t.id)
    println(io, "                Size: ", reduce(size(t), init = "Dimensions: ") do v0, v1
        v0*"x"*string(v1)
    end)
    println(io, "    Julia pixel type: ", T)
    println(io, "   OpenGL pixel type: ", GLENUM(t.pixeltype).name)
    println(io, "              Format: ", GLENUM(t.format).name)
    println(io, "     Internal format: ", GLENUM(t.internalformat).name)
    println(io, "          Parameters: ", t.parameters)
end

# GPUArray interface:
function unsafe_copy!(a::Vector{T}, readoffset::Int, b::TextureBuffer{T}, writeoffset::Int, len::Int) where T
<<<<<<< HEAD
    require_context(b.texture.context)
=======
    switch_context!(b.texture.context)
>>>>>>> 65b35c30
    copy!(a, readoffset, b.buffer, writeoffset, len)
    bind(b.texture)
    glTexBuffer(b.texture.texturetype, b.texture.internalformat, b.buffer.id) # update texture
end

function unsafe_copy!(a::TextureBuffer{T}, readoffset::Int, b::Vector{T}, writeoffset::Int, len::Int) where T
<<<<<<< HEAD
    require_context(a.texture.context)
=======
    switch_context!(a.texture.context)
>>>>>>> 65b35c30
    copy!(a.buffer, readoffset, b, writeoffset, len)
    bind(a.texture)
    glTexBuffer(a.texture.texturetype, a.texture.internalformat, a.buffer.id) # update texture
end

function unsafe_copy!(a::TextureBuffer{T}, readoffset::Int, b::TextureBuffer{T}, writeoffset::Int, len::Int) where T
<<<<<<< HEAD
    require_context(a.texture.context)
=======
    switch_context!(a.texture.context)
>>>>>>> 65b35c30
    @assert a.texture.context == b.texture.context
    unsafe_copy!(a.buffer, readoffset, b.buffer, writeoffset, len)

    bind(a.texture)
    glTexBuffer(a.texture.texturetype, a.texture.internalformat, a.buffer.id) # update texture

    bind(b.texture)
    glTexBuffer(b.texture.texturetype, b.texture.internalformat, b.buffer.id) # update texture
    bind(t.texture, 0)
end

function gpu_setindex!(t::TextureBuffer{T}, newvalue::Vector{T}, indexes::UnitRange{I}) where {T, I <: Integer}
<<<<<<< HEAD
    require_context(t.texture.context)
=======
    switch_context!(t.texture.context)
>>>>>>> 65b35c30
    bind(t.texture)
    t.buffer[indexes] = newvalue # set buffer indexes
    glTexBuffer(t.texture.texturetype, t.texture.internalformat, t.buffer.id) # update texture
    bind(t.texture, 0)
end

function gpu_setindex!(t::Texture{T, 1}, newvalue::Array{T, 1}, indexes::UnitRange{I}) where {T, I <: Integer}
<<<<<<< HEAD
    require_context(t.context)
=======
    switch_context!(t.context)
>>>>>>> 65b35c30
    bind(t)
    texsubimage(t, newvalue, indexes)
    bind(t, 0)
end
function gpu_setindex!(t::Texture{T, N}, newvalue::Array{T, N}, indexes::Union{UnitRange,Integer}...) where {T, N}
<<<<<<< HEAD
    require_context(t.context)
=======
    switch_context!(t.context)
>>>>>>> 65b35c30
    bind(t)
    texsubimage(t, newvalue, indexes...)
    bind(t, 0)
end


function gpu_setindex!(target::Texture{T, 2}, source::Texture{T, 2}, fbo=glGenFramebuffers()) where T
<<<<<<< HEAD
    require_context(target.context)
=======
    switch_context!(target.context)
>>>>>>> 65b35c30
    @assert target.context == source.context
    glBindFramebuffer(GL_FRAMEBUFFER, fbo)
    glFramebufferTexture2D(
        GL_READ_FRAMEBUFFER, GL_COLOR_ATTACHMENT0,
        GL_TEXTURE_2D, source.id, 0
    )
    glFramebufferTexture2D(
        GL_DRAW_FRAMEBUFFER, GL_COLOR_ATTACHMENT1,
        GL_TEXTURE_2D, target.id, 0
    )
    glDrawBuffer(GL_COLOR_ATTACHMENT1);
    w, h = map(minimum, zip(size(target), size(source)))
    glBlitFramebuffer(
        0, 0, w, h, 0, 0, w, h,
        GL_COLOR_BUFFER_BIT, GL_NEAREST
    )
end



#=
function gpu_setindex!{T}(target::Texture{T, 2}, source::Texture{T, 2}, fbo=glGenFramebuffers())
    w, h = map(minimum, zip(size(target), size(source)))
    glCopyImageSubData( source.id, source.texturetype,
    0,0,0,0,
    target.id, target.texturetype,
    0,0,0,0, w,h,0);
end
=#
# Implementing the GPUArray interface
function gpu_data(t::Texture{T, ND}) where {T, ND}
<<<<<<< HEAD
    require_context(t.context)
=======
    switch_context!(t.context)
>>>>>>> 65b35c30
    result = Array{T, ND}(undef, size(t))
    unsafe_copy!(result, t)
    return result
end

function unsafe_copy!(dest::Array{T, N}, source::Texture{T, N}) where {T,N}
<<<<<<< HEAD
    require_context(t.context)
=======
    switch_context!(t.context)
>>>>>>> 65b35c30
    bind(source)
    glGetTexImage(source.texturetype, 0, source.format, source.pixeltype, dest)
    bind(source, 0)
    nothing
end

gpu_data(t::TextureBuffer{T}) where {T} = gpu_data(t.buffer)
gpu_getindex(t::TextureBuffer{T}, i::UnitRange{Int64}) where {T} = t.buffer[i]

similar(t::Texture{T, NDim}, newdims::Int...) where {T, NDim} = similar(t, newdims)
function similar(t::TextureBuffer{T}, newdims::NTuple{1, Int}) where T
    buff = similar(t.buffer, newdims...)
    return TextureBuffer(buff)
end

function similar(t::Texture{T, NDim}, newdims::NTuple{NDim, Int}) where {T, NDim}
    id = glGenTextures()
    glBindTexture(t.texturetype, id)
    glTexImage(t.texturetype, 0, t.internalformat, newdims..., 0, t.format, t.pixeltype, C_NULL)
    return Texture{T, NDim}(
        t.context, id,
        t.texturetype,
        t.pixeltype,
        t.internalformat,
        t.format,
        t.parameters,
        newdims
    )
end
# Resize Texture
function gpu_resize!(t::TextureBuffer{T}, newdims::NTuple{1, Int}) where T
<<<<<<< HEAD
    require_context(t.texture.context)
=======
    switch_context!(t.texture.context)
>>>>>>> 65b35c30
    resize!(t.buffer, newdims)
    bind(t.texture)
    glTexBuffer(t.texture.texturetype, t.texture.internalformat, t.buffer.id) #update data in texture
    t.texture.size  = newdims
    bind(t.texture, 0)
    t
end
# Resize Texture
function gpu_resize!(t::Texture{T, ND}, newdims::NTuple{ND, Int}) where {T, ND}
<<<<<<< HEAD
    require_context(t.context)
=======
    switch_context!(t.context)
>>>>>>> 65b35c30
    # dangerous code right here...Better write a few tests for this
    newtex = similar(t, newdims)
    old_size = size(t)
    gpu_setindex!(newtex, t)
    t.size = newdims
    free(t)
    t.id = newtex.id
    return t
end

function texsubimage(t::Texture{T, 1}, newvalue::Array{T}, xrange::UnitRange, level=0) where {T}
<<<<<<< HEAD
    require_context(t.context)
=======
    switch_context!(t.context)
>>>>>>> 65b35c30
    glTexSubImage1D(
        t.texturetype, level, first(xrange)-1, length(xrange), t.format, t.pixeltype, newvalue
    )
end
function texsubimage(t::Texture{T, 2}, newvalue::Array{T}, xrange::UnitRange, yrange::UnitRange, level=0) where T
<<<<<<< HEAD
    require_context(t.context)
=======
    switch_context!(t.context)
>>>>>>> 65b35c30
    glTexSubImage2D(
        t.texturetype, level,
        first(xrange)-1, first(yrange)-1, length(xrange), length(yrange),
        t.format, t.pixeltype, newvalue
    )
end
function texsubimage(t::Texture{T, 3}, newvalue::Array{T}, xrange::UnitRange, yrange::UnitRange, zrange::UnitRange, level=0) where {T}
<<<<<<< HEAD
    require_context(t.context)
=======
    switch_context!(t.context)
>>>>>>> 65b35c30
    glTexSubImage3D(
        t.texturetype, level,
        first(xrange)-1, first(yrange)-1, first(zrange)-1, length(xrange), length(yrange), length(zrange),
        t.format, t.pixeltype, newvalue
    )
end

function Base.iterate(t::TextureBuffer{T}) where {T}
<<<<<<< HEAD
    require_context(t.context)
=======
    switch_context!(t.context)
>>>>>>> 65b35c30
    iterate(t.buffer)
end
function Base.iterate(t::TextureBuffer{T}, state::Tuple{Ptr{T}, Int}) where T
    v_idx = iterate(t.buffer, state)
    if v_idx === nothing
        bind(t)
        glTexBuffer(t.texturetype, t.internalformat, t.buffer.id)
        bind(t, 0)
    end
    v_idx
end
function default_colorformat_sym(colordim::Integer, isinteger::Bool, colororder::AbstractString)
    colordim > 4 && error("no colors with dimension > 4 allowed. Dimension given: ", colordim)
    sym = "GL_"
    # Handle that colordim == 1 => RED instead of R
    color = colordim == 1 ? "RED" : colororder[1:colordim]
    # Handle gray value
    integer = isinteger ? "_INTEGER" : ""
    sym *= color * integer
    return Symbol(sym)
end

default_colorformat_sym(::Type{T}) where {T <: Real} = default_colorformat_sym(1, T <: Integer, "RED")
default_colorformat_sym(::Type{T}) where {T <: AbstractArray} = default_colorformat_sym(cardinality(T), eltype(T) <: Integer, "RGBA")
default_colorformat_sym(::Type{T}) where {T <: StaticVector} = default_colorformat_sym(cardinality(T), eltype(T) <: Integer, "RGBA")
default_colorformat_sym(::Type{T}) where {T <: Colorant} = default_colorformat_sym(cardinality(T), eltype(T) <: Integer, string(Base.typename(T).name))

@generated function default_colorformat(::Type{T}) where T
    sym = default_colorformat_sym(T)
    if !isdefined(ModernGL, sym)
        error("$T doesn't have a proper mapping to an OpenGL format")
    end
    :($sym)
end

function default_internalcolorformat_sym(::Type{T}) where T
    cdim = colordim(T)
    if cdim > 4 || cdim < 1
        error("$(cdim)-dimensional colors not supported")
    end
    eltyp = eltype(T)
    sym = "GL_"
    sym *= "RGBA"[1:cdim]
    bits = sizeof(eltyp) * 8
    sym *= bits <= 32 ? string(bits) : error("$(T) has too many bits")
    if eltyp <: AbstractFloat
        sym *= "F"
    elseif eltyp <: FixedPoint
        sym *= eltyp <: Normed ? "" : "_SNORM"
    elseif eltyp <: Signed
        sym *= "I"
    elseif eltyp <: Unsigned
        sym *= "UI"
    end
    Symbol(sym)
end

# for I = 1:4
#     for
@generated function default_internalcolorformat(::Type{T}) where T
    sym = default_internalcolorformat_sym(T)
    if !isdefined(ModernGL, sym)
        error("$T doesn't have a proper mapping to an OpenGL format")
    end
    :($sym)
end


#Supported texture modes/dimensions
function default_texturetype(ndim::Integer)
    ndim == 1 && return GL_TEXTURE_1D
    ndim == 2 && return GL_TEXTURE_2D
    ndim == 3 && return GL_TEXTURE_3D
    error("Dimensionality: $(ndim), not supported for OpenGL texture")
end


map_texture_paramers(s::NTuple{N, Symbol}) where {N} = map(map_texture_paramers, s)

function map_texture_paramers(s::Symbol)

    s === :clamp_to_edge && return GL_CLAMP_TO_EDGE
    s === :mirrored_repeat && return GL_MIRRORED_REPEAT
    s === :repeat && return GL_REPEAT

    s === :linear && return GL_LINEAR
    s === :nearest && return GL_NEAREST
    s === :nearest_mipmap_nearest && return GL_NEAREST_MIPMAP_NEAREST
    s === :linear_mipmap_nearest && return GL_LINEAR_MIPMAP_NEAREST
    s === :nearest_mipmap_linear && return GL_NEAREST_MIPMAP_LINEAR
    s === :linear_mipmap_linear && return GL_LINEAR_MIPMAP_LINEAR

    error("$s is not a valid texture parameter")
end

function TextureParameters(T, NDim;
        minfilter = T <: Integer ? :nearest : :linear,
        magfilter = minfilter, # magnification
        x_repeat  = :clamp_to_edge, #wrap_s
        y_repeat  = x_repeat, #wrap_t
        z_repeat  = x_repeat, #wrap_r
        anisotropic = 1f0
    )
    T <: Integer && (minfilter === :linear || magfilter === :linear) && error("Wrong Texture Parameter: Integer texture can't interpolate. Try :nearest")
    repeat = (x_repeat, y_repeat, z_repeat)
    swizzle_mask = if T <: Gray
        GLenum[GL_RED, GL_RED, GL_RED, GL_ONE]
    elseif T <: GrayA
        GLenum[GL_RED, GL_RED, GL_RED, GL_ALPHA]
    else
        GLenum[]
    end
    TextureParameters(
        minfilter, magfilter, ntuple(i->repeat[i], NDim),
        anisotropic, swizzle_mask
    )
end
function TextureParameters(t::Texture{T, NDim}; kw_args...) where {T, NDim}
    TextureParameters(T, NDim; kw_args...)
end

const GL_TEXTURE_MAX_ANISOTROPY_EXT = GLenum(0x84FE)

function set_parameters(t::Texture{T, N}, params::TextureParameters=t.parameters) where {T, N}
    fnames = (:minfilter, :magfilter, :repeat)
    data = Dict([(name, map_texture_paramers(getfield(params, name))) for name in fnames])
    result = Tuple{GLenum, Any}[]
    push!(result, (GL_TEXTURE_MIN_FILTER, data[:minfilter]))
    push!(result, (GL_TEXTURE_MAG_FILTER, data[:magfilter]))
    push!(result, (GL_TEXTURE_WRAP_S, data[:repeat][1]))
    if !isempty(params.swizzle_mask)
        push!(result, (GL_TEXTURE_SWIZZLE_RGBA, params.swizzle_mask))
    end
    N >= 2 && push!(result, (GL_TEXTURE_WRAP_T, data[:repeat][2]))
    if N >= 3 && !is_texturearray(t) # for texture arrays, third dimension can not be set
        push!(result, (GL_TEXTURE_WRAP_R, data[:repeat][3]))
    end
    try
        if GLFW.ExtensionSupported("GL_ARB_texture_filter_anisotropic")
            push!(result, (GL_TEXTURE_MAX_ANISOTROPY_EXT, params.anisotropic))
        end
    catch e
        e.code == GLFW.NO_CURRENT_CONTEXT || rethrow(e)
    end
    t.parameters = params
    set_parameters(t, result)
end
function texparameter(t::Texture, key::GLenum, val::GLenum)
    glTexParameteri(t.texturetype, key, val)
end
function texparameter(t::Texture, key::GLenum, val::Vector)
    glTexParameteriv(t.texturetype, key, val)
end
function texparameter(t::Texture, key::GLenum, val::Float32)
    glTexParameterf(t.texturetype, key, val)
end
function set_parameters(t::Texture, parameters::Vector{Tuple{GLenum, Any}})
<<<<<<< HEAD
    require_context(t.context)
=======
    switch_context!(t.context)
>>>>>>> 65b35c30
    bind(t)
    for elem in parameters
        texparameter(t, elem...)
    end
    bind(t, 0)
end<|MERGE_RESOLUTION|>--- conflicted
+++ resolved
@@ -39,10 +39,6 @@
             context,
             Observables.ObserverFunction[]
         )
-<<<<<<< HEAD
-        GLAbstraction.require_context(context)
-=======
->>>>>>> 65b35c30
         GLMAKIE_DEBUG[] && finalizer(verify_free, tex)
         tex
     end
@@ -113,11 +109,7 @@
 end
 export resize_nocopy!
 function resize_nocopy!(t::Texture{T, ND}, newdims::NTuple{ND, Int}) where {T, ND}
-<<<<<<< HEAD
-    require_context(t.context)
-=======
-    switch_context!(t.context)
->>>>>>> 65b35c30
+    switch_context!(t.context)
     bind(t)
     glTexImage(t.texturetype, 0, t.internalformat, newdims..., 0, t.format, t.pixeltype, C_NULL)
     t.size = newdims
@@ -264,33 +256,21 @@
 
 # GPUArray interface:
 function unsafe_copy!(a::Vector{T}, readoffset::Int, b::TextureBuffer{T}, writeoffset::Int, len::Int) where T
-<<<<<<< HEAD
-    require_context(b.texture.context)
-=======
     switch_context!(b.texture.context)
->>>>>>> 65b35c30
     copy!(a, readoffset, b.buffer, writeoffset, len)
     bind(b.texture)
     glTexBuffer(b.texture.texturetype, b.texture.internalformat, b.buffer.id) # update texture
 end
 
 function unsafe_copy!(a::TextureBuffer{T}, readoffset::Int, b::Vector{T}, writeoffset::Int, len::Int) where T
-<<<<<<< HEAD
-    require_context(a.texture.context)
-=======
     switch_context!(a.texture.context)
->>>>>>> 65b35c30
     copy!(a.buffer, readoffset, b, writeoffset, len)
     bind(a.texture)
     glTexBuffer(a.texture.texturetype, a.texture.internalformat, a.buffer.id) # update texture
 end
 
 function unsafe_copy!(a::TextureBuffer{T}, readoffset::Int, b::TextureBuffer{T}, writeoffset::Int, len::Int) where T
-<<<<<<< HEAD
-    require_context(a.texture.context)
-=======
     switch_context!(a.texture.context)
->>>>>>> 65b35c30
     @assert a.texture.context == b.texture.context
     unsafe_copy!(a.buffer, readoffset, b.buffer, writeoffset, len)
 
@@ -303,11 +283,7 @@
 end
 
 function gpu_setindex!(t::TextureBuffer{T}, newvalue::Vector{T}, indexes::UnitRange{I}) where {T, I <: Integer}
-<<<<<<< HEAD
-    require_context(t.texture.context)
-=======
     switch_context!(t.texture.context)
->>>>>>> 65b35c30
     bind(t.texture)
     t.buffer[indexes] = newvalue # set buffer indexes
     glTexBuffer(t.texture.texturetype, t.texture.internalformat, t.buffer.id) # update texture
@@ -315,21 +291,13 @@
 end
 
 function gpu_setindex!(t::Texture{T, 1}, newvalue::Array{T, 1}, indexes::UnitRange{I}) where {T, I <: Integer}
-<<<<<<< HEAD
-    require_context(t.context)
-=======
-    switch_context!(t.context)
->>>>>>> 65b35c30
+    switch_context!(t.context)
     bind(t)
     texsubimage(t, newvalue, indexes)
     bind(t, 0)
 end
 function gpu_setindex!(t::Texture{T, N}, newvalue::Array{T, N}, indexes::Union{UnitRange,Integer}...) where {T, N}
-<<<<<<< HEAD
-    require_context(t.context)
-=======
-    switch_context!(t.context)
->>>>>>> 65b35c30
+    switch_context!(t.context)
     bind(t)
     texsubimage(t, newvalue, indexes...)
     bind(t, 0)
@@ -337,11 +305,7 @@
 
 
 function gpu_setindex!(target::Texture{T, 2}, source::Texture{T, 2}, fbo=glGenFramebuffers()) where T
-<<<<<<< HEAD
-    require_context(target.context)
-=======
     switch_context!(target.context)
->>>>>>> 65b35c30
     @assert target.context == source.context
     glBindFramebuffer(GL_FRAMEBUFFER, fbo)
     glFramebufferTexture2D(
@@ -373,22 +337,14 @@
 =#
 # Implementing the GPUArray interface
 function gpu_data(t::Texture{T, ND}) where {T, ND}
-<<<<<<< HEAD
-    require_context(t.context)
-=======
-    switch_context!(t.context)
->>>>>>> 65b35c30
+    switch_context!(t.context)
     result = Array{T, ND}(undef, size(t))
     unsafe_copy!(result, t)
     return result
 end
 
 function unsafe_copy!(dest::Array{T, N}, source::Texture{T, N}) where {T,N}
-<<<<<<< HEAD
-    require_context(t.context)
-=======
-    switch_context!(t.context)
->>>>>>> 65b35c30
+    switch_context!(t.context)
     bind(source)
     glGetTexImage(source.texturetype, 0, source.format, source.pixeltype, dest)
     bind(source, 0)
@@ -420,11 +376,7 @@
 end
 # Resize Texture
 function gpu_resize!(t::TextureBuffer{T}, newdims::NTuple{1, Int}) where T
-<<<<<<< HEAD
-    require_context(t.texture.context)
-=======
     switch_context!(t.texture.context)
->>>>>>> 65b35c30
     resize!(t.buffer, newdims)
     bind(t.texture)
     glTexBuffer(t.texture.texturetype, t.texture.internalformat, t.buffer.id) #update data in texture
@@ -434,11 +386,7 @@
 end
 # Resize Texture
 function gpu_resize!(t::Texture{T, ND}, newdims::NTuple{ND, Int}) where {T, ND}
-<<<<<<< HEAD
-    require_context(t.context)
-=======
-    switch_context!(t.context)
->>>>>>> 65b35c30
+    switch_context!(t.context)
     # dangerous code right here...Better write a few tests for this
     newtex = similar(t, newdims)
     old_size = size(t)
@@ -450,21 +398,13 @@
 end
 
 function texsubimage(t::Texture{T, 1}, newvalue::Array{T}, xrange::UnitRange, level=0) where {T}
-<<<<<<< HEAD
-    require_context(t.context)
-=======
-    switch_context!(t.context)
->>>>>>> 65b35c30
+    switch_context!(t.context)
     glTexSubImage1D(
         t.texturetype, level, first(xrange)-1, length(xrange), t.format, t.pixeltype, newvalue
     )
 end
 function texsubimage(t::Texture{T, 2}, newvalue::Array{T}, xrange::UnitRange, yrange::UnitRange, level=0) where T
-<<<<<<< HEAD
-    require_context(t.context)
-=======
-    switch_context!(t.context)
->>>>>>> 65b35c30
+    switch_context!(t.context)
     glTexSubImage2D(
         t.texturetype, level,
         first(xrange)-1, first(yrange)-1, length(xrange), length(yrange),
@@ -472,11 +412,7 @@
     )
 end
 function texsubimage(t::Texture{T, 3}, newvalue::Array{T}, xrange::UnitRange, yrange::UnitRange, zrange::UnitRange, level=0) where {T}
-<<<<<<< HEAD
-    require_context(t.context)
-=======
-    switch_context!(t.context)
->>>>>>> 65b35c30
+    switch_context!(t.context)
     glTexSubImage3D(
         t.texturetype, level,
         first(xrange)-1, first(yrange)-1, first(zrange)-1, length(xrange), length(yrange), length(zrange),
@@ -485,11 +421,7 @@
 end
 
 function Base.iterate(t::TextureBuffer{T}) where {T}
-<<<<<<< HEAD
-    require_context(t.context)
-=======
-    switch_context!(t.context)
->>>>>>> 65b35c30
+    switch_context!(t.context)
     iterate(t.buffer)
 end
 function Base.iterate(t::TextureBuffer{T}, state::Tuple{Ptr{T}, Int}) where T
@@ -647,11 +579,7 @@
     glTexParameterf(t.texturetype, key, val)
 end
 function set_parameters(t::Texture, parameters::Vector{Tuple{GLenum, Any}})
-<<<<<<< HEAD
-    require_context(t.context)
-=======
-    switch_context!(t.context)
->>>>>>> 65b35c30
+    switch_context!(t.context)
     bind(t)
     for elem in parameters
         texparameter(t, elem...)
