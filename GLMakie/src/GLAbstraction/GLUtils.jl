function print_with_lines(out::IO, text::AbstractString)
    io = IOBuffer()
    for (i,line) in enumerate(split(text, "\n"))
        println(io, @sprintf("%-4d: %s", i, line))
    end
    write(out, take!(io))
end
print_with_lines(text::AbstractString) = print_with_lines(stdout, text)

<<<<<<< HEAD

# Using nothing as a stand-in for GLContext = Any
@assert GLContext === Any "matches_target() needs to be updates to check the correct type"

=======
>>>>>>> 65b35c30
"""
Needed to match the lazy gl_convert exceptions.
    `Target`: targeted OpenGL type
    `x`: the variable that gets matched
"""
matches_target(::Type{Target}, x::T) where {Target, T} = applicable(gl_convert, nothing, Target, x) || T <: Target  # it can be either converted to Target, or it's already the target
matches_target(::Type{Target}, x::Observable{T}) where {Target, T} = applicable(gl_convert, nothing, Target, x)  || T <: Target
matches_target(::Function, x) = true
matches_target(::Function, x::Nothing) = false

signal_convert(T1, y::T2) where {T2<:Observable} = lift(convert, Observable(T1), y)


"""
Takes a dict and inserts defaults, if not already available.
The variables are made accessible in local scope, so things like this are possible:
gen_defaults! dict begin
    a = 55
    b = a * 2 # variables, like a, will get made visible in local scope
    c::JuliaType = X # `c` needs to be of type JuliaType. `c` will be made available with it's original type and then converted to JuliaType when inserted into `dict`
    d = x => GLType # OpenGL convert target. Gets only applied if `x` is convertible to GLType. Will only be converted when passed to RenderObject
    d = x => \"doc string\"
    d = x => (GLType, \"doc string and gl target\")
end
"""
macro gen_defaults!(dict, args)
    args.head === :block || error("second argument needs to be a block of form
    begin
        a = 55
        b = a * 2 # variables, like a, will get made visible in local scope
        c::JuliaType = X # c needs to be of type JuliaType. c will be made available with it's original type and then converted to JuliaType when inserted into data
        d = x => GLType # OpenGL convert target. Gets only applied if x is convertible to GLType. Will only be converted when passed to RenderObject
    end")
    tuple_list = args.args
    dictsym = gensym()
    return_expression = Expr(:block)
    push!(return_expression.args, :($dictsym = $dict)) # dict could also be an expression, so we need to assign it to a variable at the beginning
    push!(return_expression.args, :(gl_convert_targets = get!($dictsym, :gl_convert_targets, Dict{Symbol, Any}()))) # exceptions for glconvert.
    push!(return_expression.args, :(doc_strings = get!($dictsym, :doc_string, Dict{Symbol, Any}()))) # exceptions for glconvert.
    # @gen_defaults can be used multiple times, so we need to reuse gl_convert_targets if already in here
    for (i, elem) in enumerate(tuple_list)
        opengl_convert_target = :() # is optional, so first is an empty expression
        convert_target        = :() # is optional, so first is an empty expression
        doc_strings           = :()
        if Meta.isexpr(elem, :(=))
            key_name, value_expr = elem.args
            if isa(key_name, Expr) && key_name.head === :(::) # we need to convert to a julia type
                key_name, convert_target = key_name.args
                convert_target = :(GLAbstraction.signal_convert($convert_target, $key_name))
            else
                convert_target = :($key_name)
            end
            key_sym = Expr(:quote, key_name)
            if isa(value_expr, Expr) && value_expr.head === :call && value_expr.args[1] === :(=>)  # we might need to insert a convert target
                value_expr, target = value_expr.args[2:end]
                undecided = []
                if isa(target, Expr)
                    undecided = target.args
                else
                    push!(undecided, target)
                end
                for elem in undecided
                    isa(elem, Expr) && continue #
                    if isa(elem, AbstractString) # only docstring
                        doc_strings = :(doc_strings[$key_sym] = $elem)
                    elseif isa(elem, Symbol)
                        opengl_convert_target = quote
                            if GLAbstraction.matches_target($elem, $key_name)
                                gl_convert_targets[$key_sym] = $elem
                            end
                        end
                    end
                end
            end
            expr = quote
                $key_name = if haskey($dictsym, $key_sym)
                    $dictsym[$key_sym]
                else
                    $value_expr # in case that evaluating value_expr is expensive, we use a branch instead of get(dict, key, default)
                end
                $dictsym[$key_sym] = $convert_target
                $opengl_convert_target
                $doc_strings
            end
            push!(return_expression.args, expr)
        end
    end
    #push!(return_expression.args, :($dictsym[:gl_convert_targets] = gl_convert_targets)) #just pass the targets via the dict
    push!(return_expression.args, :($dictsym)) #return dict
    esc(return_expression)
end
export @gen_defaults!

makesignal(@nospecialize(v)) = convert(Observable, v)

@inline const_lift(f::Union{DataType, Type, Function}, inputs...) = lift(f, map(makesignal, inputs)...)
export const_lift<|MERGE_RESOLUTION|>--- conflicted
+++ resolved
@@ -7,13 +7,6 @@
 end
 print_with_lines(text::AbstractString) = print_with_lines(stdout, text)
 
-<<<<<<< HEAD
-
-# Using nothing as a stand-in for GLContext = Any
-@assert GLContext === Any "matches_target() needs to be updates to check the correct type"
-
-=======
->>>>>>> 65b35c30
 """
 Needed to match the lazy gl_convert exceptions.
     `Target`: targeted OpenGL type
