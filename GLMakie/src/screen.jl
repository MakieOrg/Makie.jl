--- conflicted
+++ resolved
@@ -711,10 +711,6 @@
     # polling may change window size, when its bigger than monitor!
     # we still need to poll though, to get all the newest events!
     # GLFW.PollEvents()
-<<<<<<< HEAD
-    render_frame(screen, resize_buffers=true) # let it render
-    glFinish() # block until opengl is done rendering
-=======
     # keep current buffer size to allows larger-than-window renders
     render_frame(screen, resize_buffers=false) # let it render
     if screen.config.visible
@@ -724,7 +720,6 @@
         # We need to call glFinish to wait for all OpenGL changes to finish
         glFinish()
     end
->>>>>>> f3bb1c8f
     if size(ctex) != size(screen.framecache)
         screen.framecache = Matrix{RGB{N0f8}}(undef, size(ctex))
     end
