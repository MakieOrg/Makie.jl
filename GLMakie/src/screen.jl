const ScreenID = UInt16
const ZIndex = Int
# ID, Area, clear, is visible, background color
const ScreenArea = Tuple{ScreenID, Scene}

function renderloop end

"""
## Renderloop

* `renderloop = GLMakie.renderloop`: Sets a function `renderloop(::GLMakie.Screen)` which starts a renderloop for the screen.

!!! warning
    The keyword arguments below are not effective if `renderloop` isn't set to `GLMakie.renderloop`, unless implemented in a custom renderloop function:

* `pause_renderloop = false`: If `true`, creates a screen with a paused renderloop. The renderloop can be started with `GLMakie.start_renderloop!(screen)` and paused again with `GLMakie.pause_renderloop!(screen)`.
* `vsync = false`: Whether to enable vsync for the window.
* `render_on_demand = true`: If `true`, the scene will only be rendered if something has changed in it.
* `framerate = 30.0`: Sets the currently rendered frames per second.
* `px_per_unit = automatic`: Sets the ratio between the number of rendered pixels and the `Makie` resolution. It defaults to the value of `scalefactor` but may be any positive real number.

## GLFW window attributes
* `float = false`: Whether the window should float above other windows.
* `focus_on_show = false`: If `true`, focuses the window when newly opened.
* `decorated = true`: Whether or not to show window decorations.
* `title::String = "Makie"`: Sets the window title.
* `fullscreen = false`: Whether to start the window in fullscreen mode.
* `debugging = false`: If `true`, starts the GLFW.Window/OpenGL context with debug output.
* `monitor::Union{Nothing, GLFW.Monitor} = nothing`: Sets the monitor on which the window should be opened. If set to `nothing`, GLFW will decide which monitor to use.
* `visible = true`: Whether or not the window should be visible when first created.
* `scalefactor = automatic`: Sets the window scaling factor, such as `2.0` on HiDPI/Retina displays. It is set automatically based on the display, but may be any positive real number.

## Rendering constants & Postprocessor
* `oit = false`: Whether to enable order independent transparency for the window.
* `fxaa = true`: Whether to enable fxaa (anti-aliasing) for the window.
* `ssao = true`: Whether to enable screen space ambient occlusion, which simulates natural shadowing at inner edges and crevices.
* `transparency_weight_scale = 1000f0`: Adjusts a factor in the rendering shaders for order independent transparency.
    This should be the same for all of them (within one rendering pipeline) otherwise depth "order" will be broken.
* `max_lights = 64`: The maximum number of lights with `shading = MultiLightShading`
* `max_light_parameters = 5 * N_lights`: The maximum number of light parameters that can be uploaded. These include everything other than the light color (i.e. position, direction, attenuation, angles) in terms of scalar floats.
"""
mutable struct ScreenConfig
    # Renderloop
    renderloop::Function
    pause_renderloop::Bool
    vsync::Bool
    render_on_demand::Bool
    framerate::Float64
    px_per_unit::Union{Nothing, Float32}

    # GLFW window attributes
    float::Bool
    focus_on_show::Bool
    decorated::Bool
    title::String
    fullscreen::Bool
    debugging::Bool
    monitor::Union{Nothing, GLFW.Monitor}
    visible::Bool
    scalefactor::Union{Nothing, Float32}

    # Render Constants & Postprocessor
    oit::Bool
    fxaa::Bool
    ssao::Bool
    transparency_weight_scale::Float32
    max_lights::Int
    max_light_parameters::Int

    function ScreenConfig(
            # Renderloop
            renderloop::Union{Makie.Automatic, Function},
            pause_renderloop::Bool,
            vsync::Bool,
            render_on_demand::Bool,
            framerate::Number,
            px_per_unit::Union{Makie.Automatic, Number},
            # GLFW window attributes
            float::Bool,
            focus_on_show::Bool,
            decorated::Bool,
            title::AbstractString,
            fullscreen::Bool,
            debugging::Bool,
            monitor::Union{Nothing, GLFW.Monitor},
            visible::Bool,
            scalefactor::Union{Makie.Automatic, Number},

            # Preprocessor
            oit::Bool,
            fxaa::Bool,
            ssao::Bool,
            transparency_weight_scale::Number,
            max_lights::Int,
            max_light_parameters::Int)
        return new(
            # Renderloop
            renderloop isa Makie.Automatic ? GLMakie.renderloop : renderloop,
            pause_renderloop,
            vsync,
            render_on_demand,
            framerate,
            px_per_unit isa Makie.Automatic ? nothing : Float32(px_per_unit),
            # GLFW window attributes
            float,
            focus_on_show,
            decorated,
            title,
            fullscreen,
            debugging,
            monitor,
            visible,
            scalefactor isa Makie.Automatic ? nothing : Float32(scalefactor),
            # Preproccessor
            # Preprocessor
            oit,
            fxaa,
            ssao,
            transparency_weight_scale,
            max_lights,
            max_light_parameters)
    end
end

const LAST_INLINE = Ref{Union{Makie.Automatic, Bool}}(false)

"""
    GLMakie.activate!(; screen_config...)

Sets GLMakie as the currently active backend and also optionally modifies the screen configuration using `screen_config` keyword arguments.
Note that the `screen_config` can also be set permanently via `Makie.set_theme!(GLMakie=(screen_config...,))`.

# Arguments one can pass via `screen_config`:

$(Base.doc(ScreenConfig))
"""
function activate!(; inline=LAST_INLINE[], screen_config...)
    if haskey(screen_config, :pause_rendering)
        error("pause_rendering got renamed to pause_renderloop.")
    end
    Makie.inline!(inline)
    LAST_INLINE[] = inline
    Makie.set_screen_config!(GLMakie, screen_config)
    Makie.set_active_backend!(GLMakie)
    return
end

"""
    Screen(; screen_config...)

# Arguments one can pass via `screen_config`:

$(Base.doc(ScreenConfig))

# Constructors:

$(Base.doc(MakieScreen))
"""
mutable struct Screen{GLWindow} <: MakieScreen
    glscreen::GLWindow
    shader_cache::GLAbstraction.ShaderCache
    framebuffer::GLFramebuffer
    config::Union{Nothing, ScreenConfig}
    stop_renderloop::Bool
    rendertask::Union{Task, Nothing}
    timer::BudgetedTimer
    px_per_unit::Observable{Float32}

    screen2scene::Dict{WeakRef, ScreenID}
    screens::Vector{ScreenArea}
    renderlist::Vector{Tuple{ZIndex, ScreenID, RenderObject}}
    postprocessors::Vector{PostProcessor}
    cache::Dict{UInt64, RenderObject}
    cache2plot::Dict{UInt32, AbstractPlot}
    framecache::Matrix{RGB{N0f8}}
    render_tick::Observable{Makie.TickState} # listeners must not Consume(true)
    window_open::Observable{Bool}
    scalefactor::Observable{Float32}

    root_scene::Union{Scene, Nothing}
    reuse::Bool
    close_after_renderloop::Bool
    # To trigger rerenders that aren't related to an existing renderobject.
    requires_update::Bool

    function Screen(
            glscreen::GLWindow,
            shader_cache::GLAbstraction.ShaderCache,
            framebuffer::GLFramebuffer,
            config::Union{Nothing, ScreenConfig},
            stop_renderloop::Bool,
            rendertask::Union{Nothing, Task},

            screen2scene::Dict{WeakRef, ScreenID},
            screens::Vector{ScreenArea},
            renderlist::Vector{Tuple{ZIndex, ScreenID, RenderObject}},
            postprocessors::Vector{PostProcessor},
            cache::Dict{UInt64, RenderObject},
            cache2plot::Dict{UInt32, AbstractPlot},
            reuse::Bool
        ) where {GLWindow}

        s = size(framebuffer)
        screen = new{GLWindow}(
            glscreen, shader_cache, framebuffer,
            config, stop_renderloop, rendertask, BudgetedTimer(1.0 / 30.0),
            Observable(0f0), screen2scene,
            screens, renderlist, postprocessors, cache, cache2plot,
            Matrix{RGB{N0f8}}(undef, s), Observable(Makie.UnknownTickState),
            Observable(true), Observable(0f0), nothing, reuse, true, false
        )
        push!(ALL_SCREENS, screen) # track all created screens
        return screen
    end
end

Makie.isvisible(screen::Screen) = screen.config.visible

# for e.g. closeall, track all created screens
# gets removed in destroy!(screen)
const ALL_SCREENS = Set{Screen}()

function empty_screen(debugging::Bool; reuse=true)
    windowhints = [
        (GLFW.SAMPLES,      0),
        (GLFW.DEPTH_BITS,   0),

        # SETTING THE ALPHA BIT IS REALLY IMPORTANT ON OSX, SINCE IT WILL JUST KEEP SHOWING A BLACK SCREEN
        # WITHOUT ANY ERROR -.-
        (GLFW.ALPHA_BITS,   8),
        (GLFW.RED_BITS,     8),
        (GLFW.GREEN_BITS,   8),
        (GLFW.BLUE_BITS,    8),

        (GLFW.STENCIL_BITS, 0),
        (GLFW.AUX_BUFFERS,  0),

        (GLFW.SCALE_TO_MONITOR, true),
    ]
    resolution = (10, 10)
    window = try
        GLFW.Window(
            resolution = resolution,
            windowhints = windowhints,
            visible = false,
            focus = false,
            fullscreen = false,
            debugging = debugging,
        )
    catch e
        @warn("""
            GLFW couldn't create an OpenGL window.
            This likely means, you don't have an OpenGL capable Graphic Card,
            or you don't have an OpenGL 3.3 capable video driver installed.
            Have a look at the troubleshooting section in the GLMakie readme:
            https://github.com/MakieOrg/Makie.jl/tree/master/GLMakie#troubleshooting-opengl.
        """)
        rethrow(e)
    end

    # GLFW doesn't support setting the icon on OSX
    if !Sys.isapple()
        GLFW.SetWindowIcon(window, Makie.icon())
    end

    # tell GLAbstraction that we created a new context.
    # This is important for resource tracking, and only needed for the first context
    ShaderAbstractions.switch_context!(window)
    shader_cache = GLAbstraction.ShaderCache(window)
    fb = GLFramebuffer(resolution)
    postprocessors = [
        empty_postprocessor(),
        empty_postprocessor(),
        empty_postprocessor(),
        to_screen_postprocessor(fb, shader_cache)
    ]

    screen = Screen(
        window, shader_cache, fb,
        nothing, false,
        nothing,
        Dict{WeakRef, ScreenID}(),
        ScreenArea[],
        Tuple{ZIndex, ScreenID, RenderObject}[],
        postprocessors,
        Dict{UInt64, RenderObject}(),
        Dict{UInt32, AbstractPlot}(),
        reuse,
    )
    GLFW.SetWindowRefreshCallback(window, refreshwindowcb(screen))
    GLFW.SetWindowContentScaleCallback(window, scalechangecb(screen))

    return screen
end

const SCREEN_REUSE_POOL = Set{Screen}()

function reopen!(screen::Screen)
    @debug("reopening screen")
    gl = screen.glscreen
    @assert !was_destroyed(gl)
    if GLFW.WindowShouldClose(gl)
        GLFW.SetWindowShouldClose(gl, false)
    end
    @assert isempty(screen.window_open.listeners)
    screen.window_open[] = true
    on(scalechangeobs(screen), screen.scalefactor)
    @assert isopen(screen)
    return screen
end

function screen_from_pool(debugging)
    screen = if isempty(SCREEN_REUSE_POOL)
        @debug("create empty screen for pool")
        empty_screen(debugging)
    else
        @debug("get old screen from pool")
        pop!(SCREEN_REUSE_POOL)
    end
    return reopen!(screen)
end

const SINGLETON_SCREEN = Screen[]

function singleton_screen(debugging::Bool)
    if !isempty(SINGLETON_SCREEN)
        @debug("reusing singleton screen")
        screen = SINGLETON_SCREEN[1]
        close(screen; reuse=false)
    else
        @debug("new singleton screen")
        # reuse=false, because we "manually" re-use the singleton screen!
        screen = empty_screen(debugging; reuse=false)
        push!(SINGLETON_SCREEN, screen)
    end
    return reopen!(screen)
end

function Makie.apply_screen_config!(screen::Screen, config::ScreenConfig, scene::Scene, args...)
    apply_config!(screen, config)
end

function apply_config!(screen::Screen, config::ScreenConfig; start_renderloop::Bool=true)
    @debug("Applying screen config! to existing screen")
    glw = screen.glscreen
    ShaderAbstractions.switch_context!(glw)
    GLFW.SetWindowAttrib(glw, GLFW.FOCUS_ON_SHOW, config.focus_on_show)
    GLFW.SetWindowAttrib(glw, GLFW.DECORATED, config.decorated)
    GLFW.SetWindowAttrib(glw, GLFW.FLOATING, config.float)
    GLFW.SetWindowTitle(glw, config.title)

    if !isnothing(config.monitor)
        GLFW.SetWindowMonitor(glw, config.monitor)
    end
    screen.scalefactor[] = !isnothing(config.scalefactor) ? config.scalefactor : scale_factor(glw)
    screen.px_per_unit[] = !isnothing(config.px_per_unit) ? config.px_per_unit : screen.scalefactor[]
    function replace_processor!(postprocessor, idx)
        fb = screen.framebuffer
        shader_cache = screen.shader_cache
        post = screen.postprocessors[idx]
        if post.constructor !== postprocessor
            destroy!(screen.postprocessors[idx])
            screen.postprocessors[idx] = postprocessor(fb, shader_cache)
        end
        return
    end

    replace_processor!(config.ssao ? ssao_postprocessor : empty_postprocessor, 1)
    replace_processor!(config.oit ? OIT_postprocessor : empty_postprocessor, 2)
    replace_processor!(config.fxaa ? fxaa_postprocessor : empty_postprocessor, 3)

    # TODO: replace shader programs with lighting to update N_lights & N_light_parameters

    # Set the config
    screen.config = config
    if start_renderloop
        start_renderloop!(screen)
    else
        stop_renderloop!(screen)
    end
    if !isnothing(screen.root_scene)
        resize!(screen, size(screen.root_scene)...)
    end
    set_screen_visibility!(screen, config.visible)
    return screen
end

function Screen(;
        resolution::Union{Nothing, Tuple{Int, Int}} = nothing,
        start_renderloop = true,
        screen_config...
    )
    # Screen config is managed by the current active theme, so managed by Makie
    config = Makie.merge_screen_config(ScreenConfig, Dict{Symbol, Any}(screen_config))
    screen = screen_from_pool(config.debugging)
    apply_config!(screen, config; start_renderloop=start_renderloop)
    if !isnothing(resolution)
        resize!(screen, resolution...)
    end
    return screen
end

set_screen_visibility!(screen::Screen, visible::Bool) = set_screen_visibility!(screen.glscreen, visible)
function set_screen_visibility!(nw::GLFW.Window, visible::Bool)
    @assert nw.handle !== C_NULL
    GLFW.set_visibility!(nw, visible)
end

function display_scene!(screen::Screen, scene::Scene)
    @debug("display scene on screen")
    resize!(screen, size(scene)...)
    insertplots!(screen, scene)
    Makie.push_screen!(scene, screen)
    connect_screen(scene, screen)
    screen.root_scene = scene
    return
end

function Screen(scene::Scene; start_renderloop=true, screen_config...)
    config = Makie.merge_screen_config(ScreenConfig, Dict{Symbol, Any}(screen_config))
    return Screen(scene, config; start_renderloop=start_renderloop)
end

# Open an interactive window
function Screen(scene::Scene, config::ScreenConfig; visible=nothing, start_renderloop=true)
    screen = singleton_screen(config.debugging)
    !isnothing(visible) && (config.visible = visible)
    apply_config!(screen, config; start_renderloop=start_renderloop)
    display_scene!(screen, scene)
    return screen
end

# Screen to save a png/jpeg to file or io
function Screen(scene::Scene, config::ScreenConfig, io::Union{Nothing, String, IO}, typ::MIME; visible=nothing, start_renderloop=false)
    screen = singleton_screen(config.debugging)
    !isnothing(visible) && (config.visible = visible)
    apply_config!(screen, config; start_renderloop=start_renderloop)
    display_scene!(screen, scene)
    return screen
end

# Screen that is efficient for `colorbuffer(screen)`
function Screen(scene::Scene, config::ScreenConfig, ::Makie.ImageStorageFormat;  start_renderloop=false)
    screen = singleton_screen(config.debugging)
    config.visible = false
    apply_config!(screen, config; start_renderloop=start_renderloop)
    display_scene!(screen, scene)
    return screen
end

function pollevents(screen::Screen, frame_state::Makie.TickState)
    ShaderAbstractions.switch_context!(screen.glscreen)
    GLFW.PollEvents()
    screen.render_tick[] = frame_state
    return
end

Base.wait(x::Screen) = !isnothing(x.rendertask) && wait(x.rendertask)
Base.wait(scene::Scene) = wait(Makie.getscreen(scene))

Base.show(io::IO, screen::Screen) = print(io, "GLMakie.Screen(...)")

Base.isopen(x::Screen) = isopen(x.glscreen)
Base.size(x::Screen) = size(x.framebuffer)

function Makie.insertplots!(screen::Screen, scene::Scene)
    ShaderAbstractions.switch_context!(screen.glscreen)
    get!(screen.screen2scene, WeakRef(scene)) do
        id = length(screen.screens) + 1
        push!(screen.screens, (id, scene))
        screen.requires_update = true
        onany(
            (args...) -> screen.requires_update = true,
            scene,
            scene.visible, scene.backgroundcolor, scene.clear,
            scene.ssao.bias, scene.ssao.blur, scene.ssao.radius, scene.camera.projectionview, scene.camera.resolution
        )
        return id
    end
    for elem in scene.plots
        insert!(screen, scene, elem)
    end
    for s in scene.children
        insertplots!(screen, s)
    end
end

function Base.delete!(screen::Screen, scene::Scene)
    for child in scene.children
        delete!(screen, child)
    end
    for plot in scene.plots
        delete!(screen, scene, plot)
    end
    filter!(x -> x !== screen, scene.current_screens)
    if haskey(screen.screen2scene, WeakRef(scene))
        deleted_id = pop!(screen.screen2scene, WeakRef(scene))
        # TODO: this should always find something but sometimes doesn't...
        i = findfirst(id_scene -> id_scene[1] == deleted_id, screen.screens)
        i !== nothing && deleteat!(screen.screens, i)

        # Remap scene IDs to a continuous range by replacing the largest ID
        # with the one that got removed
        if deleted_id - 1 != length(screen.screens)
            key, max_id = first(screen.screen2scene)
            for p in screen.screen2scene
                if p[2] > max_id
                    key, max_id = p
                end
            end

            i = findfirst(id_scene -> id_scene[1] == max_id, screen.screens)::Int
            screen.screens[i] = (deleted_id, screen.screens[i][2])

            screen.screen2scene[key] = deleted_id

            for (i, (z, id, robj)) in enumerate(screen.renderlist)
                if id == max_id
                    screen.renderlist[i] = (z, deleted_id, robj)
                end
            end
        end
    end
    return
end

function destroy!(rob::RenderObject)
    # These need explicit clean up because (some of) the source observables
    # remain when the plot is deleted.
    GLAbstraction.switch_context!(rob.context)
    tex = get_texture!(gl_texture_atlas())
    for (k, v) in rob.uniforms
        if v isa Observable
            Observables.clear(v)
        elseif v isa GPUArray && v !== tex
            # We usually don't share gpu data and it should be hard for users to share buffers..
            # but we do share the texture atlas, so we check v !== tex, since we can't just free shared resources

            # TODO, refcounting, or leaving freeing to GC...
            # GC is a bit tricky with active contexts, so immediate free is prefered.
            # I guess as long as we make it hard for users to share buffers directly, this should be fine!
            GLAbstraction.free(v)
        end
    end
    for obs in rob.observables
        Observables.clear(obs)
    end
    GLAbstraction.free(rob.vertexarray)
end

function Base.delete!(screen::Screen, scene::Scene, plot::AbstractPlot)
    if !isempty(plot.plots)
        # this plot consists of children, so we flatten it and delete the children instead
        for cplot in Makie.collect_atomic_plots(plot)
            delete!(screen, scene, cplot)
        end
    else
        # I think we can double delete renderobjects, so this may be ok
        # TODO, is it?
        renderobject = get(screen.cache, objectid(plot), nothing)
        if !isnothing(renderobject)
            destroy!(renderobject)
            filter!(x-> x[3] !== renderobject, screen.renderlist)
            delete!(screen.cache2plot, renderobject.id)
        end
        delete!(screen.cache, objectid(plot))
    end
    screen.requires_update = true
    return
end

function Base.empty!(screen::Screen)
    @debug("empty screen!")
    # we should never just "empty" an already destroyed screen
    @assert !was_destroyed(screen.glscreen)

    for plot in collect(values(screen.cache2plot))
        delete!(screen, Makie.rootparent(plot), plot)
    end

    if !isnothing(screen.root_scene)
        Makie.disconnect_screen(screen.root_scene, screen)
        delete!(screen, screen.root_scene)
        screen.root_scene = nothing
    end

    @assert isempty(screen.renderlist)
    @assert isempty(screen.cache2plot)
    @assert isempty(screen.cache)

    empty!(screen.screen2scene)
    empty!(screen.screens)
    Observables.clear(screen.px_per_unit)
    Observables.clear(screen.scalefactor)
    Observables.clear(screen.render_tick)
    Observables.clear(screen.window_open)
    GLFW.PollEvents()
    return
end

function destroy!(screen::Screen)
    @debug("Destroy screen!")
    close(screen; reuse=false)
    # wait for rendertask to finish
    # otherwise, during rendertask clean up we may run into a destroyed window
    wait(screen)
    screen.rendertask = nothing
    window = screen.glscreen
    GLFW.SetWindowRefreshCallback(window, nothing)
    GLFW.SetWindowContentScaleCallback(window, nothing)
    destroy!(window)
    # Since those are sets, we can just delete them from there, even if they weren't in there (e.g. reuse=false)
    delete!(SCREEN_REUSE_POOL, screen)
    delete!(ALL_SCREENS, screen)
    if screen in SINGLETON_SCREEN
        empty!(SINGLETON_SCREEN)
    end
    return
end

"""
    close(screen::Screen; reuse=true)

Closes screen and empties it.
Doesn't destroy the screen and instead frees it to be re-used again, if `reuse=true`.
"""
function Base.close(screen::Screen; reuse=true)
    @debug("Close screen!")
    set_screen_visibility!(screen, false)
    stop_renderloop!(screen; close_after_renderloop=false)
    if screen.window_open[] # otherwise we trigger an infinite loop of closing
        screen.window_open[] = false
    end
    empty!(screen)
    if reuse && screen.reuse
        @debug("reusing screen!")
        push!(SCREEN_REUSE_POOL, screen)
    end
    GLFW.SetWindowShouldClose(screen.glscreen, true)
    GLFW.PollEvents()
    # Somehow, on osx, we need to hide the screen a second time!
    set_screen_visibility!(screen, false)
    return
end

function closeall()
    while !isempty(SCREEN_REUSE_POOL)
        screen = pop!(SCREEN_REUSE_POOL)
        delete!(ALL_SCREENS, screen)
        destroy!(screen)
    end
    if !isempty(SINGLETON_SCREEN)
        screen = pop!(SINGLETON_SCREEN)
        delete!(ALL_SCREENS, screen)
        destroy!(screen)
    end
    while !isempty(ALL_SCREENS)
        screen = pop!(ALL_SCREENS)
        destroy!(screen)
    end
    return
end

function Base.resize!(screen::Screen, w::Int, h::Int)
    window = to_native(screen)
    (w > 0 && h > 0 && isopen(window)) || return nothing

    # Resize the window which appears on the user desktop (if necessary).
    #
    # On OSX with a Retina display, the window size is given in logical dimensions and
    # is automatically scaled by the OS. To support arbitrary scale factors, we must account
    # for the native scale factor when calculating the effective scaling to apply.
    #
    # On Linux and Windows, scale from the logical size to the pixel size.
    ShaderAbstractions.switch_context!(window)
    winscale = screen.scalefactor[] / (@static Sys.isapple() ? scale_factor(window) : 1)
    winw, winh = round.(Int, winscale .* (w, h))
    if window_size(window) != (winw, winh)
        GLFW.SetWindowSize(window, winw, winh)
    end

    # Then resize the underlying rendering framebuffers as well, which can be scaled
    # independently of the window scale factor.
    fbscale = screen.px_per_unit[]
    fbw, fbh = round.(Int, fbscale .* (w, h))
    resize!(screen.framebuffer, fbw, fbh)
    return nothing
end

function fast_color_data!(dest::Array{RGB{N0f8}, 2}, source::Texture{T, 2}) where T
    GLAbstraction.bind(source)
    glPixelStorei(GL_PACK_ALIGNMENT, 1)
    glGetTexImage(source.texturetype, 0, GL_RGB, GL_UNSIGNED_BYTE, dest)
    GLAbstraction.bind(source, 0)
    return
end

"""
    depthbuffer(screen::Screen)

Gets the depth buffer of `screen`.  Returns a `Matrix{Float32}` of the dimensions of the screen's `framebuffer`.

A depth buffer is used to determine which plot's contents should be shown at each pixel.
Usage:
```
using Makie, GLMakie
x = scatter(1:4)
screen = display(x)
depth_color = GLMakie.depthbuffer(screen)
# Look at result:
heatmap(depth_color, colormap=:grays)
```
"""
function depthbuffer(screen::Screen)
    ShaderAbstractions.switch_context!(screen.glscreen)
    render_frame(screen, resize_buffers=false) # let it render
    glFinish() # block until opengl is done rendering
    source = screen.framebuffer.buffers[:depth]
    depth = Matrix{Float32}(undef, size(source))
    GLAbstraction.bind(source)
    GLAbstraction.glGetTexImage(source.texturetype, 0, GL_DEPTH_COMPONENT, GL_FLOAT, depth)
    GLAbstraction.bind(source, 0)
    return depth
end

function Makie.colorbuffer(screen::Screen, format::Makie.ImageStorageFormat = Makie.JuliaNative)
    if !isopen(screen)
        error("Screen not open!")
    end
    ShaderAbstractions.switch_context!(screen.glscreen)
    ctex = screen.framebuffer.buffers[:color]
    # polling may change window size, when its bigger than monitor!
    # we still need to poll though, to get all the newest events!
    pollevents(screen, Makie.BackendTick)
    # keep current buffer size to allows larger-than-window renders
    render_frame(screen, resize_buffers=false) # let it render
    if screen.config.visible
        GLFW.SwapBuffers(to_native(screen))
    else
        # SwapBuffers blocks as well, but if we don't call that
        # We need to call glFinish to wait for all OpenGL changes to finish
        glFinish()
    end
    if size(ctex) != size(screen.framecache)
        screen.framecache = Matrix{RGB{N0f8}}(undef, size(ctex))
    end
    fast_color_data!(screen.framecache, ctex)
    if format == Makie.GLNative
        return screen.framecache
    elseif format == Makie.JuliaNative
        img = screen.framecache
        return PermutedDimsArray(view(img, :, size(img, 2):-1:1), (2, 1))
    end
end

function Base.push!(screen::Screen, scene::Scene, robj)
    # filter out gc'ed elements
    filter!(screen.screen2scene) do (k, v)
        k.value !== nothing
    end
    screenid = get!(screen.screen2scene, WeakRef(scene)) do
        id = length(screen.screens) + 1
        push!(screen.screens, (id, scene))
        return id
    end
    push!(screen.renderlist, (0, screenid, robj))
    return robj
end

Makie.to_native(x::Screen) = x.glscreen

"""
    get_loading_image(resolution)

Loads the makie loading icon, embeds it in an image the size of `resolution`,
and returns the image.
"""
function get_loading_image(resolution)
    icon = Matrix{N0f8}(undef, 192, 192)
    open(joinpath(GL_ASSET_DIR, "loading.bin")) do io
        read!(io, icon)
    end
    img = zeros(RGBA{N0f8}, resolution...)
    center = resolution .÷ 2
    center_icon = size(icon) .÷ 2
    start = CartesianIndex(max.(center .- center_icon, 1))
    I1 = CartesianIndex(1, 1)
    stop = min(start + CartesianIndex(size(icon)) - I1, CartesianIndex(resolution))
    for idx in start:stop
        gray = icon[idx - start + I1]
        img[idx] = RGBA{N0f8}(gray, gray, gray, 1.0)
    end
    return img
end

function display_loading_image(screen::Screen)
    fb = screen.framebuffer
    fbsize = size(fb)
    image = get_loading_image(fbsize)
    if size(image) == fbsize
        nw = to_native(screen)
        # transfer loading image to gpu framebuffer
        fb.buffers[:color][1:size(image, 1), 1:size(image, 2)] = image
        ShaderAbstractions.is_context_active(nw) || return
        w, h = fbsize
        glBindFramebuffer(GL_FRAMEBUFFER, 0) # transfer back to window
        glViewport(0, 0, w, h)
        glClearColor(0, 0, 0, 0)
        glClear(GL_COLOR_BUFFER_BIT)
        # GLAbstraction.render(fb.postprocess[end]) # copy postprocess
        GLAbstraction.render(screen.postprocessors[end].robjs[1])
        GLFW.SwapBuffers(nw)
    else
        error("loading_image needs to be Matrix{RGBA{N0f8}} with size(loading_image) == resolution")
    end
end

function renderloop_running(screen::Screen)
    return !screen.stop_renderloop && !isnothing(screen.rendertask) && !istaskdone(screen.rendertask)
end

function start_renderloop!(screen::Screen)
    if renderloop_running(screen)
        screen.config.pause_renderloop = false
        return
    else
        screen.stop_renderloop = false
        task = @async screen.config.renderloop(screen)
        yield()
        if istaskstarted(task)
            screen.rendertask = task
        elseif istaskfailed(task)
            fetch(task)
        else
            error("What's up with task $(task)")
        end
    end
end

function pause_renderloop!(screen::Screen)
    screen.config.pause_renderloop = true
end

function stop_renderloop!(screen::Screen; close_after_renderloop=screen.close_after_renderloop)
    # don't double close when stopping renderloop
    c = screen.close_after_renderloop
    screen.close_after_renderloop = close_after_renderloop
    screen.stop_renderloop = true
    screen.close_after_renderloop = c

    # stop_renderloop! may be called inside renderloop as part of close
    # in which case we should not wait for the task to finish (deadlock)
    if Base.current_task() != screen.rendertask
        wait(screen)  # handle isnothing(rendertask) in wait(screen)
        # after done, we can set the task to nothing
        screen.rendertask = nothing
    end
    # else, we can't do that much in the rendertask itself
    return
end

function set_framerate!(screen::Screen, fps=30)
    screen.config.framerate = fps
end

function refreshwindowcb(screen, window)
    screen.render_tick[] = Makie.BackendTick
    render_frame(screen)
    GLFW.SwapBuffers(window)
    return
end
refreshwindowcb(screen) = window -> refreshwindowcb(screen, window)

function scalechangecb(screen, window, xscale, yscale)
    sf = min(xscale, yscale)
    if isnothing(screen.config.px_per_unit) && screen.scalefactor[] == screen.px_per_unit[]
        screen.px_per_unit[] = sf
    end
    screen.scalefactor[] = sf
    return
end
scalechangecb(screen) = (window, xscale, yscale) -> scalechangecb(screen, window, xscale, yscale)

function scalechangeobs(screen, _)
    if !isnothing(screen.root_scene)
        resize!(screen, size(screen.root_scene)...)
    end
    return nothing
end
scalechangeobs(screen) = scalefactor -> scalechangeobs(screen, scalefactor)


function vsynced_renderloop(screen)
    while isopen(screen) && !screen.stop_renderloop
        if screen.config.pause_renderloop
            pollevents(screen, Makie.PausedRenderTick); sleep(0.1)
            continue
        end
        pollevents(screen, Makie.RegularRenderTick) # GLFW poll
        render_frame(screen)
        yield()
        GC.safepoint()
        GLFW.SwapBuffers(to_native(screen))
    end
end

function fps_renderloop(screen::Screen)
    reset!(screen.timer, 1.0 / screen.config.framerate)
    while isopen(screen) && !screen.stop_renderloop
<<<<<<< HEAD
        if screen.config.pause_renderloop
            pollevents(screen, Makie.PausedRenderTick); sleep(0.1)
            continue
        end
        time_per_frame = 1.0 / screen.config.framerate
        t = time_ns()
        pollevents(screen, Makie.RegularRenderTick) # GLFW poll
        render_frame(screen)
        GLFW.SwapBuffers(to_native(screen))
        t_elapsed = (time_ns() - t) / 1e9
        diff = time_per_frame - t_elapsed
        if diff > 0.001 # can't sleep less than 0.001
            sleep(diff)
        else # if we don't sleep, we still need to yield explicitely to other tasks
            yield()
=======
        pollevents(screen)

        if !screen.config.pause_renderloop
            pollevents(screen) # GLFW poll
            render_frame(screen)
            GLFW.SwapBuffers(to_native(screen))
>>>>>>> 9c3f3e3a
        end
        
        GC.safepoint()
        sleep(screen.timer)
    end
end

function requires_update(screen::Screen)
    if screen.requires_update
        screen.requires_update = false
        return true
    end

    return false
end


# const time_record = sizehint!(Float64[], 100_000)

function on_demand_renderloop(screen::Screen)
<<<<<<< HEAD
    tick_state = Makie.UnknownTickState
    while isopen(screen) && !screen.stop_renderloop
        t = time_ns()
        time_per_frame = 1.0 / screen.config.framerate
        pollevents(screen, tick_state) # GLFW poll
=======
    # last_time = time_ns()
    reset!(screen.timer, 1.0 / screen.config.framerate)
    while isopen(screen) && !screen.stop_renderloop
        pollevents(screen) # GLFW poll
>>>>>>> 9c3f3e3a

        if !screen.config.pause_renderloop && requires_update(screen)
            tick_state = Makie.RegularRenderTick
            render_frame(screen)
            GLFW.SwapBuffers(to_native(screen))
        else
            tick_state = ifelse(screen.config.pause_renderloop, Makie.PausedRenderTick, Makie.SkippedRenderTick)
        end

        GC.safepoint()
        sleep(screen.timer)

        # t = time_ns()
        # push!(time_record, 1e-9 * (t - last_time))
        # last_time = t
    end
    cause = screen.stop_renderloop ? "stopped renderloop" : "closing window"
    @debug("Leaving renderloop, cause: $(cause)")
end

function renderloop(screen)
    isopen(screen) || error("Screen most be open to run renderloop!")
    # Context needs to be current for GLFW.SwapInterval
    ShaderAbstractions.switch_context!(screen.glscreen)
    try
        if screen.config.render_on_demand
            GLFW.SwapInterval(0)
            on_demand_renderloop(screen)
        elseif screen.config.vsync
            GLFW.SwapInterval(1)
            vsynced_renderloop(screen)
        else
            GLFW.SwapInterval(0)
            fps_renderloop(screen)
        end
    catch e
        @warn "error in renderloop" exception=(e, Base.catch_backtrace())
        rethrow(e)
    end
    if screen.close_after_renderloop
        try
            @debug("Closing screen after quiting renderloop!")
            close(screen)
        catch e
            @warn "error closing screen" exception=(e, Base.catch_backtrace())
        end
    end
    screen.rendertask = nothing
    return
end

function plot2robjs(screen::Screen, plot)
    plots = Makie.collect_atomic_plots(plot)
    return map(x-> screen.cache[objectid(x)], plots)
end

export plot2robjs<|MERGE_RESOLUTION|>--- conflicted
+++ resolved
@@ -907,30 +907,12 @@
 function fps_renderloop(screen::Screen)
     reset!(screen.timer, 1.0 / screen.config.framerate)
     while isopen(screen) && !screen.stop_renderloop
-<<<<<<< HEAD
         if screen.config.pause_renderloop
-            pollevents(screen, Makie.PausedRenderTick); sleep(0.1)
-            continue
-        end
-        time_per_frame = 1.0 / screen.config.framerate
-        t = time_ns()
-        pollevents(screen, Makie.RegularRenderTick) # GLFW poll
-        render_frame(screen)
-        GLFW.SwapBuffers(to_native(screen))
-        t_elapsed = (time_ns() - t) / 1e9
-        diff = time_per_frame - t_elapsed
-        if diff > 0.001 # can't sleep less than 0.001
-            sleep(diff)
-        else # if we don't sleep, we still need to yield explicitely to other tasks
-            yield()
-=======
-        pollevents(screen)
-
-        if !screen.config.pause_renderloop
-            pollevents(screen) # GLFW poll
+            pollevents(screen, Makie.PausedRenderTick)
+        else
+            pollevents(screen, Makie.RegularRenderTick)
             render_frame(screen)
             GLFW.SwapBuffers(to_native(screen))
->>>>>>> 9c3f3e3a
         end
         
         GC.safepoint()
@@ -951,18 +933,11 @@
 # const time_record = sizehint!(Float64[], 100_000)
 
 function on_demand_renderloop(screen::Screen)
-<<<<<<< HEAD
     tick_state = Makie.UnknownTickState
-    while isopen(screen) && !screen.stop_renderloop
-        t = time_ns()
-        time_per_frame = 1.0 / screen.config.framerate
-        pollevents(screen, tick_state) # GLFW poll
-=======
     # last_time = time_ns()
     reset!(screen.timer, 1.0 / screen.config.framerate)
     while isopen(screen) && !screen.stop_renderloop
-        pollevents(screen) # GLFW poll
->>>>>>> 9c3f3e3a
+        pollevents(screen, tick_state) # GLFW poll
 
         if !screen.config.pause_renderloop && requires_update(screen)
             tick_state = Makie.RegularRenderTick
