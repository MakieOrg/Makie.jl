const ScreenID = UInt16
const ZIndex = Int
# ID, Area, clear, is visible, background color
const ScreenArea = Tuple{ScreenID, Scene}

function renderloop end

"""
## Renderloop

* `renderloop = GLMakie.renderloop`: Sets a function `renderloop(::GLMakie.Screen)` which starts a renderloop for the screen.

!!! warning
    The keyword arguments below are not effective if `renderloop` isn't set to `GLMakie.renderloop`, unless implemented in a custom renderloop function:

* `pause_renderloop = false`: If `true`, creates a screen with a paused renderloop. The renderloop can be started with `GLMakie.start_renderloop!(screen)` and paused again with `GLMakie.pause_renderloop!(screen)`.
* `vsync = false`: Whether to enable vsync for the window.
* `render_on_demand = true`: If `true`, the scene will only be rendered if something has changed in it.
* `framerate = 30.0`: Sets the currently rendered frames per second.
* `px_per_unit = automatic`: Sets the ratio between the number of rendered pixels and the `Makie` resolution. It defaults to the value of `scalefactor` but may be any positive real number.

## GLFW window attributes
* `float = false`: Whether the window should float above other windows.
* `focus_on_show = false`: If `true`, focuses the window when newly opened.
* `decorated = true`: Whether or not to show window decorations.
* `title::String = "Makie"`: Sets the window title.
* `fullscreen = false`: Whether to start the window in fullscreen mode.
* `debugging = false`: If `true`, starts the GLFW.Window/OpenGL context with debug output.
* `monitor::Union{Nothing, GLFW.Monitor} = nothing`: Sets the monitor on which the window should be opened. If set to `nothing`, GLFW will decide which monitor to use.
* `visible = true`: Whether or not the window should be visible when first created.
* `scalefactor = automatic`: Sets the window scaling factor, such as `2.0` on HiDPI/Retina displays. It is set automatically based on the display, but may be any positive real number.

## Rendering constants & Postprocessor
* `oit = false`: Whether to enable order independent transparency for the window.
* `fxaa = true`: Whether to enable fxaa (anti-aliasing) for the window.
* `ssao = true`: Whether to enable screen space ambient occlusion, which simulates natural shadowing at inner edges and crevices.
* `transparency_weight_scale = 1000f0`: Adjusts a factor in the rendering shaders for order independent transparency.
    This should be the same for all of them (within one rendering pipeline) otherwise depth "order" will be broken.
* `max_lights = 64`: The maximum number of lights with `shading = MultiLightShading`
* `max_light_parameters = 5 * N_lights`: The maximum number of light parameters that can be uploaded. These include everything other than the light color (i.e. position, direction, attenuation, angles) in terms of scalar floats.
"""
mutable struct ScreenConfig
    # Renderloop
    renderloop::Function
    pause_renderloop::Bool
    vsync::Bool
    render_on_demand::Bool
    framerate::Float64
    px_per_unit::Union{Nothing, Float32}

    # GLFW window attributes
    float::Bool
    focus_on_show::Bool
    decorated::Bool
    title::String
    fullscreen::Bool
    debugging::Bool
    monitor::Union{Nothing, GLFW.Monitor}
    visible::Bool
    scalefactor::Union{Nothing, Float32}

    # Render Constants & Postprocessor
    render_pipeline::Makie.RenderPipeline
    transparency_weight_scale::Float32
    max_lights::Int
    max_light_parameters::Int

    function ScreenConfig(
            # Renderloop
            renderloop::Union{Makie.Automatic, Function},
            pause_renderloop::Bool,
            vsync::Bool,
            render_on_demand::Bool,
            framerate::Number,
            px_per_unit::Union{Makie.Automatic, Number},
            # GLFW window attributes
            float::Bool,
            focus_on_show::Bool,
            decorated::Bool,
            title::AbstractString,
            fullscreen::Bool,
            debugging::Bool,
            monitor::Union{Nothing, GLFW.Monitor},
            visible::Bool,
            scalefactor::Union{Makie.Automatic, Number},

            # Preprocessor
            render_pipeline::Makie.RenderPipeline,
            transparency_weight_scale::Number,
            max_lights::Int,
            max_light_parameters::Int)
        return new(
            # Renderloop
            renderloop isa Makie.Automatic ? GLMakie.renderloop : renderloop,
            pause_renderloop,
            vsync,
            render_on_demand,
            framerate,
            px_per_unit isa Makie.Automatic ? nothing : Float32(px_per_unit),
            # GLFW window attributes
            float,
            focus_on_show,
            decorated,
            title,
            fullscreen,
            debugging,
            monitor,
            visible,
            scalefactor isa Makie.Automatic ? nothing : Float32(scalefactor),
            render_pipeline,
            transparency_weight_scale,
            max_lights,
            max_light_parameters)
    end
end

const LAST_INLINE = Ref{Union{Makie.Automatic, Bool}}(false)

"""
    GLMakie.activate!(; screen_config...)

Sets GLMakie as the currently active backend and also optionally modifies the screen configuration using `screen_config` keyword arguments.
Note that the `screen_config` can also be set permanently via `Makie.set_theme!(GLMakie=(screen_config...,))`.

# Arguments one can pass via `screen_config`:

$(Base.doc(ScreenConfig))
"""
function activate!(; inline=LAST_INLINE[], screen_config...)
    if haskey(screen_config, :pause_rendering)
        error("pause_rendering got renamed to pause_renderloop.")
    end
    Makie.inline!(inline)
    LAST_INLINE[] = inline
    Makie.set_screen_config!(GLMakie, screen_config)
    Makie.set_active_backend!(GLMakie)
    return
end

const unimplemented_error = "GLMakie doesn't own screen.glscreen! If you're embedding GLMakie with a custom window type you must specialize this function for your window type."

"""
    Screen(; screen_config...)

# Arguments one can pass via `screen_config`:

$(Base.doc(ScreenConfig))

# Constructors:

$(Base.doc(MakieScreen))
"""
mutable struct Screen{GLWindow} <: MakieScreen
    glscreen::GLWindow
    owns_glscreen::Bool
    shader_cache::GLAbstraction.ShaderCache
    framebuffer_factory::FramebufferFactory
    config::Union{Nothing, ScreenConfig}
    stop_renderloop::Threads.Atomic{Bool}
    rendertask::Union{Task, Nothing}
    timer::BudgetedTimer
    px_per_unit::Observable{Float32}

    screen2scene::Dict{WeakRef, ScreenID}
    screens::Vector{ScreenArea}
    renderlist::Vector{Tuple{ZIndex, ScreenID, RenderObject}}
    render_pipeline::GLRenderPipeline
    cache::Dict{UInt64, RenderObject}
    cache2plot::Dict{UInt32, Plot}
    framecache::Matrix{RGB{N0f8}}
    render_tick::Observable{Makie.TickState} # listeners must not Consume(true)
    window_open::Observable{Bool}
    scalefactor::Observable{Float32}

    scene::Union{Scene, Nothing}
    reuse::Bool
    close_after_renderloop::Bool
    # To trigger rerenders that aren't related to an existing renderobject.
    requires_update::Bool

    function Screen(
            glscreen::GLWindow,
            owns_glscreen::Bool,
            shader_cache::GLAbstraction.ShaderCache,
            framebuffer_factory::FramebufferFactory,
            config::Union{Nothing, ScreenConfig},
            stop_renderloop::Bool,
            rendertask::Union{Nothing, Task},

            screen2scene::Dict{WeakRef, ScreenID},
            screens::Vector{ScreenArea},
            renderlist::Vector{Tuple{ZIndex, ScreenID, RenderObject}},
            cache::Dict{UInt64, RenderObject},
            cache2plot::Dict{UInt32, AbstractPlot},
            reuse::Bool
        ) where {GLWindow}

        s = size(framebuffer_factory)
        screen = new{GLWindow}(
            glscreen, owns_glscreen, shader_cache, framebuffer_factory,
            config, Threads.Atomic{Bool}(stop_renderloop), rendertask, BudgetedTimer(1.0 / 30.0),
            Observable(0f0), screen2scene,
            screens, renderlist, GLRenderPipeline(), cache, cache2plot,
            Matrix{RGB{N0f8}}(undef, s), Observable(Makie.UnknownTickState),
            Observable(true), Observable(0f0), nothing, reuse, true, false
        )
        push!(ALL_SCREENS, screen) # track all created screens
        return screen
    end
end

framebuffer_size(screen::Screen) = size(screen.framebuffer_factory)

Makie.isvisible(screen::Screen) = screen.config.visible

# for e.g. closeall, track all created screens
# gets removed in destroy!(screen)
const ALL_SCREENS = Set{Screen}()

Makie.@noconstprop function empty_screen(debugging::Bool; reuse=true, window=nothing)
    return empty_screen(debugging, reuse, window)
end

Makie.@noconstprop function empty_screen(debugging::Bool, reuse::Bool, window)
    owns_glscreen = isnothing(window)
    initial_resolution = (10, 10)

    if isnothing(window)
        windowhints = [
            (GLFW.SAMPLES,      0),
            (GLFW.DEPTH_BITS,   0),

            # SETTING THE ALPHA BIT IS REALLY IMPORTANT ON OSX, SINCE IT WILL JUST KEEP SHOWING A BLACK SCREEN
            # WITHOUT ANY ERROR -.-
            (GLFW.ALPHA_BITS,   8),
            (GLFW.RED_BITS,     8),
            (GLFW.GREEN_BITS,   8),
            (GLFW.BLUE_BITS,    8),

            (GLFW.STENCIL_BITS, 0),
            (GLFW.AUX_BUFFERS,  0),

            (GLFW.SCALE_TO_MONITOR, true),  # Windows & X11
            (GLFW.SCALE_FRAMEBUFFER, true), # OSX & Wayland
        ]
        window = try
            GLFW.Window(
                resolution = initial_resolution,
                windowhints = windowhints,
                visible = false,
                focus = false,
                fullscreen = false,
                debugging = debugging,
            )
        catch e
            @warn("""
                GLFW couldn't create an OpenGL window.
                This likely means, you don't have an OpenGL capable Graphic Card,
                or you don't have an OpenGL 3.3 capable video driver installed.
                Have a look at the troubleshooting section in the GLMakie readme:
                https://github.com/MakieOrg/Makie.jl/tree/master/GLMakie#troubleshooting-opengl.
            """)
            rethrow(e)
        end

        # GLFW doesn't support setting the icon on OSX
        GLFW.SetWindowIcon(window, Makie.icon())
    end

    # tell GLAbstraction that we created a new context.
    # This is important for resource tracking, and only needed for the first context
    ShaderAbstractions.switch_context!(window)
    shader_cache = GLAbstraction.ShaderCache(window)
    fb = FramebufferFactory(window, initial_resolution)

    screen = Screen(
        window, owns_glscreen, shader_cache, fb,
        nothing, false,
        nothing,
        Dict{WeakRef, ScreenID}(),
        ScreenArea[],
        Tuple{ZIndex, ScreenID, RenderObject}[],
        Dict{UInt64, RenderObject}(),
        Dict{UInt32, AbstractPlot}(),
        reuse,
    )

    if owns_glscreen
        GLFW.SetWindowRefreshCallback(window, refreshwindowcb(screen))
        GLFW.SetWindowContentScaleCallback(window, scalechangecb(screen))
    end

    return screen
end

const SCREEN_REUSE_POOL = Set{Screen}()

function reopen!(screen::Screen)
    if !screen.owns_glscreen
        error(unimplemented_error)
    end

    @debug("reopening screen")
    gl = screen.glscreen
    @assert !was_destroyed(gl)
    @assert GLAbstraction.context_alive(gl)
    if GLFW.WindowShouldClose(gl)
        GLFW.SetWindowShouldClose(gl, false)
    end
    @assert isempty(screen.window_open.listeners)
    screen.window_open[] = true
    on(scalechangeobs(screen), screen.scalefactor)
    @assert isopen(screen)
    return screen
end

function screen_from_pool(debugging; window=nothing)
    while !isempty(SCREEN_REUSE_POOL)
        screen = pop!(SCREEN_REUSE_POOL)
        if GLAbstraction.context_alive(screen.glscreen)
            @debug("get old screen from pool")
            return reopen!(screen)
        else
            destroy!(screen)
        end
    end

    @debug("create empty screen for pool")
    return reopen!(empty_screen(debugging; window))
end

const SINGLETON_SCREEN = Screen[]

function singleton_screen(debugging::Bool)
    if !isempty(SINGLETON_SCREEN)
        if GLAbstraction.context_alive(SINGLETON_SCREEN[1].glscreen)
            @debug("reusing singleton screen")
            screen = SINGLETON_SCREEN[1]
            stop_renderloop!(screen; close_after_renderloop=false)
            empty!(screen)
            return reopen!(screen)
        else
            destroy!(pop!(SINGLETON_SCREEN))
        end
    end

    @debug("new singleton screen")
    # reuse=false, because we "manually" re-use the singleton screen!
    screen = empty_screen(debugging; reuse=false)
    push!(SINGLETON_SCREEN, screen)
    return reopen!(screen)
end

function Makie.apply_screen_config!(screen::Screen, config::ScreenConfig, scene::Scene, args...)
    apply_config!(screen, config)
end

function apply_config!(screen::Screen, config::ScreenConfig; start_renderloop::Bool=true)
    @debug("Applying screen config! to existing screen")

    glw = screen.glscreen

    if screen.owns_glscreen
        ShaderAbstractions.switch_context!(glw)
        GLFW.SetWindowAttrib(glw, GLFW.FOCUS_ON_SHOW, config.focus_on_show)
        GLFW.SetWindowAttrib(glw, GLFW.DECORATED, config.decorated)
        GLFW.SetWindowTitle(glw, config.title)
        if GLFW.GetPlatform() != GLFW.PLATFORM_WAYLAND
            GLFW.SetWindowAttrib(glw, GLFW.FLOATING, config.float)
        end
        if !isnothing(config.monitor)
            GLFW.SetWindowMonitor(glw, config.monitor)
        end
    end

    screen.scalefactor[] = !isnothing(config.scalefactor) ? config.scalefactor : scale_factor(glw)
    screen.px_per_unit[] = !isnothing(config.px_per_unit) ? config.px_per_unit : screen.scalefactor[]

    gl_render_pipeline!(screen, config.render_pipeline)

    # TODO: replace shader programs with lighting to update N_lights & N_light_parameters

    # Set the config
    screen.config = config
    if start_renderloop
        start_renderloop!(screen)
    else
        stop_renderloop!(screen)
    end
    if !isnothing(screen.scene)
        resize!(screen, size(screen.scene)...)
    end
    set_screen_visibility!(screen, config.visible)

    screen.requires_update = true

    return screen
end

function Screen(;
        resolution::Union{Nothing, Tuple{Int, Int}} = nothing,
        start_renderloop = true,
        window = nothing,
        screen_config...
    )
    # Screen config is managed by the current active theme, so managed by Makie
    config = Makie.merge_screen_config(ScreenConfig, Dict{Symbol, Any}(screen_config))
    screen = screen_from_pool(config.debugging; window)
    apply_config!(screen, config; start_renderloop=start_renderloop)
    if !isnothing(resolution)
        resize!(screen, resolution...)
    end
    return screen
end

function set_screen_visibility!(screen::Screen, visible::Bool)
    if !screen.owns_glscreen
        error(unimplemented_error)
    end

    set_screen_visibility!(screen.glscreen, visible)
end

function set_screen_visibility!(nw::GLFW.Window, visible::Bool)
    @assert nw.handle !== C_NULL
    GLFW.set_visibility!(nw, visible)
end

function display_scene!(screen::Screen, scene::Scene)
    @debug("display scene on screen")
    resize!(screen, size(scene)...)
    insertplots!(screen, scene)
    Makie.push_screen!(scene, screen)
    connect_screen(scene, screen)
    screen.scene = scene
    return
end

Makie.@noconstprop function Screen(scene::Scene; start_renderloop=true, screen_config...)
    config = Makie.merge_screen_config(ScreenConfig, Dict{Symbol, Any}(screen_config))
    return Screen(scene, config; start_renderloop=start_renderloop)
end

# Open an interactive window
Makie.@noconstprop function Screen(scene::Scene, config::ScreenConfig; visible=nothing,
                                     start_renderloop=true)
    screen = singleton_screen(config.debugging)
    !isnothing(visible) && (config.visible = visible)
    apply_config!(screen, config; start_renderloop=start_renderloop)
    display_scene!(screen, scene)
    return screen
end

# Screen to save a png/jpeg to file or io
Makie.@noconstprop function Screen(scene::Scene, config::ScreenConfig, io::Union{Nothing,String,IO},
                                     typ::MIME; visible=nothing, start_renderloop=false)
    screen = singleton_screen(config.debugging)
    !isnothing(visible) && (config.visible = visible)
    apply_config!(screen, config; start_renderloop=start_renderloop)
    display_scene!(screen, scene)
    return screen
end

# Screen that is efficient for `colorbuffer(screen)`
Makie.@noconstprop function Screen(scene::Scene, config::ScreenConfig, ::Makie.ImageStorageFormat;
                                     start_renderloop=false)
    screen = singleton_screen(config.debugging)
    config.visible = false
    apply_config!(screen, config; start_renderloop=start_renderloop)
    display_scene!(screen, scene)
    return screen
end

function pollevents(screen::Screen, frame_state::Makie.TickState)
    ShaderAbstractions.switch_context!(screen.glscreen)
    GLFW.PollEvents()
    screen.render_tick[] = frame_state
    return
end

Base.wait(x::Screen) = !isnothing(x.rendertask) && wait(x.rendertask)
Base.wait(scene::Scene) = wait(Makie.getscreen(scene))

Base.show(io::IO, screen::Screen) = print(io, "GLMakie.Screen(...)")

Base.isopen(x::Screen) = isopen(x.glscreen)
Base.size(x::Screen) = size(x.framebuffer_factory)

function add_scene!(screen::Screen, scene::Scene)
    get!(screen.screen2scene, WeakRef(scene)) do
        id = length(screen.screens) + 1
        push!(screen.screens, (id, scene))
        screen.requires_update = true
        onany((args...) -> screen.requires_update = true,
              scene,
              scene.visible, scene.backgroundcolor, scene.clear,
              scene.ssao.bias, scene.ssao.blur, scene.ssao.radius, scene.camera.projectionview,
              scene.camera.resolution)
        return id
    end
    return
end

function Makie.insertplots!(screen::Screen, scene::Scene)
    ShaderAbstractions.switch_context!(screen.glscreen)
    add_scene!(screen, scene)
    for elem in scene.plots
        insert!(screen, scene, elem)
    end
    for s in scene.children
        insertplots!(screen, s)
    end
end

# Note: can be called from scene finalizer, must not error or print unless to Core.stdout
function Base.delete!(screen::Screen, scene::Scene)
    for child in scene.children
        delete!(screen, child)
    end
    for plot in scene.plots
        delete!(screen, scene, plot)
    end
    filter!(x -> x !== screen, scene.current_screens)
    if haskey(screen.screen2scene, WeakRef(scene))
        deleted_id = pop!(screen.screen2scene, WeakRef(scene))
        # TODO: this should always find something but sometimes doesn't...
        i = findfirst(id_scene -> id_scene[1] == deleted_id, screen.screens)
        i !== nothing && deleteat!(screen.screens, i)

        # Remap scene IDs to a continuous range by replacing the largest ID
        # with the one that got removed
        if deleted_id - 1 != length(screen.screens)
            key, max_id = first(screen.screen2scene)
            for p in screen.screen2scene
                if p[2] > max_id
                    key, max_id = p
                end
            end

            i = findfirst(id_scene -> id_scene[1] == max_id, screen.screens)::Int
            screen.screens[i] = (deleted_id, screen.screens[i][2])

            screen.screen2scene[key] = deleted_id

            for (i, (z, id, robj)) in enumerate(screen.renderlist)
                if id == max_id
                    screen.renderlist[i] = (z, deleted_id, robj)
                end
            end
        end
    end
    return
end

<<<<<<< HEAD
function destroy!(rob::RenderObject, called_from_finalizer = false, keep_alive = UInt32[])
    # These need explicit clean up because (some of) the source observables
    # remain when the plot is deleted.
    ShaderAbstractions.switch_context!(rob.context)
    tex = get_texture!(rob.context, gl_texture_atlas(), called_from_finalizer)
    for (k, v) in rob.uniforms
        if v isa Observable
            Observables.clear(v)
        elseif v isa GPUArray && (v !== tex) && (!(v isa Texture) || !in(v.id, keep_alive))
            # We usually don't share gpu data and it should be hard for users to share buffers..
            # but we do share the texture atlas, so we check v !== tex, since we can't just free shared resources

            # TODO, refcounting, or leaving freeing to GC...
            # GC can cause random context switches, so immediate free is necessary.
            # I guess as long as we make it hard for users to share buffers directly, this should be fine!
            GLAbstraction.free(v, called_from_finalizer)
=======
# Note: can be called from scene finalizer, must not error or print unless to Core.stdout
function destroy!(rob::RenderObject)
    # These need explicit clean up because (some of) the source observables
    # remain when the plot is deleted.
    with_context(rob.context) do
        # Get texture for texture atlas directly, to not trigger a new texture creation
        tex = get(atlas_texture_cache, (gl_texture_atlas(), rob.context), (nothing,))[1]
        for (k, v) in rob.uniforms
            if v isa Observable
                Observables.clear(v)
            elseif v isa GPUArray && v !== tex
                # We usually don't share gpu data and it should be hard for users to share buffers..
                # but we do share the texture atlas, so we check v !== tex, since we can't just free shared resources

                # TODO, refcounting, or leaving freeing to GC...
                # GC can cause random context switches, so immediate free is necessary.
                # I guess as long as we make it hard for users to share buffers directly, this should be fine!
                GLAbstraction.free(v)
            end
        end
        for obs in rob.observables
            Observables.clear(obs)
>>>>>>> d20a2811
        end
        GLAbstraction.free(rob.vertexarray)
    end
    return
end

# Note: can be called from scene finalizer, must not error or print unless to Core.stdout
function with_context(f, context)
    CTX = ShaderAbstractions.ACTIVE_OPENGL_CONTEXT
    old_ctx = isassigned(CTX) ? CTX[] : nothing
    GLAbstraction.switch_context!(context)
    try
        f()
    finally
        if isnothing(old_ctx)
            GLAbstraction.switch_context!()
        else
            GLAbstraction.switch_context!(old_ctx)
        end
    end
end

# Note: can be called from scene finalizer, must not error or print unless to Core.stdout
function Base.delete!(screen::Screen, scene::Scene, plot::AbstractPlot)

    if !isempty(plot.plots)
        # this plot consists of children, so we flatten it and delete the children instead
        for cplot in Makie.collect_atomic_plots(plot)
            delete!(screen, scene, cplot)
        end
    else
        # I think we can double delete renderobjects, so this may be ok
        # TODO, is it?
        renderobject = get(screen.cache, objectid(plot), nothing)
        if !isnothing(renderobject)
            # Switch to context, so we can delete the renderobjects
            with_context(screen.glscreen) do
                destroy!(renderobject)
                filter!(x-> x[3] !== renderobject, screen.renderlist)
                delete!(screen.cache2plot, renderobject.id)
            end
        end
        delete!(screen.cache, objectid(plot))
    end
    screen.requires_update = true
    return
end

function Base.empty!(screen::Screen)
    @debug("empty screen!")
    # we should never just "empty" an already destroyed screen
    @assert !was_destroyed(screen.glscreen)

    for plot in collect(values(screen.cache2plot))
        delete!(screen, Makie.rootparent(plot), plot)
    end

    if !isnothing(screen.scene)
        Makie.disconnect_screen(screen.scene, screen)
        delete!(screen, screen.scene)
        screen.scene = nothing
    end

    @assert isempty(screen.renderlist)
    @assert isempty(screen.cache2plot)
    @assert isempty(screen.cache)

    empty!(screen.screen2scene)
    empty!(screen.screens)
    Observables.clear(screen.px_per_unit)
    Observables.clear(screen.scalefactor)
    Observables.clear(screen.render_tick)
    Observables.clear(screen.window_open)
    GLFW.PollEvents()
    return
end

function destroy!(screen::Screen)
    @debug("Destroy screen!")
    window = screen.glscreen
    if GLAbstraction.context_alive(window)
        close(screen; reuse=false)
        GLFW.SetWindowRefreshCallback(window, nothing)
        GLFW.SetWindowContentScaleCallback(window, nothing)
    else
        stop_renderloop!(screen; close_after_renderloop=false)
        empty!(screen)
    end
    @assert screen.rendertask === nothing

    # Since those are sets, we can just delete them from there, even if they
    # weren't in there (e.g. reuse=false)
    delete!(SCREEN_REUSE_POOL, screen)
    delete!(ALL_SCREENS, screen)
    if screen in SINGLETON_SCREEN
        empty!(SINGLETON_SCREEN)
    end

    # before texture atlas, otherwise it regenerates
    destroy!(screen.render_pipeline)
    destroy!(screen.framebuffer_factory)
    cleanup_texture_atlas!(window)
    GLAbstraction.free(screen.shader_cache)

    destroy!(window)
    return
end

"""
    close(screen::Screen; reuse=true)

Closes screen and empties it.
Doesn't destroy the screen and instead frees it to be re-used again, if `reuse=true`.
"""
function Base.close(screen::Screen; reuse=true)
    @debug("Close screen!")

    # If the context is dead we should completely destroy the screen
    if !GLAbstraction.context_alive(screen.glscreen)
        destroy!(screen)
        return
    end

    set_screen_visibility!(screen, false)
    if screen.window_open[] # otherwise we trigger an infinite loop of closing
        screen.window_open[] = false
    end

    stop_renderloop!(screen; close_after_renderloop=false)
    empty!(screen)

    if reuse && screen.reuse
        @debug("reusing screen!")
        push!(SCREEN_REUSE_POOL, screen)
    end

    GLFW.SetWindowShouldClose(screen.glscreen, true)
    GLFW.PollEvents()
    # Somehow, on osx, we need to hide the screen a second time!
    set_screen_visibility!(screen, false)
    return
end

function closeall(; empty_shader=true)
    # Since we call closeall to reload any shader
    # We empty the shader source cache here
    if empty_shader
        empty!(LOADED_SHADERS)
        WARN_ON_LOAD[] = false
    end

    while !isempty(ALL_SCREENS)
        screen = pop!(ALL_SCREENS)
        destroy!(screen)
    end

    if !isempty(atlas_texture_cache)
        @warn "texture atlas cleanup incomplete: $atlas_texture_cache"
        empty!(atlas_texture_cache)
    end

    empty!(SINGLETON_SCREEN)
    empty!(SCREEN_REUSE_POOL)
    return
end

function Base.resize!(screen::Screen, w::Int, h::Int)
    window = to_native(screen)
    (w > 0 && h > 0 && isopen(window)) || return nothing

    if screen.owns_glscreen
        # Resize the window which appears on the user desktop (if necessary).
        #
        # On some platforms(OSX and Wayland), the window size is given in logical dimensions and
        # is automatically scaled by the OS. To support arbitrary scale factors, we must account
        # for the native scale factor when calculating the effective scaling to apply.
        #
        # On others (Windows and X11), scale from the logical size to the pixel size.
        ShaderAbstractions.switch_context!(window)
        winscale = screen.scalefactor[]
        if GLFW.GetPlatform() in (GLFW.PLATFORM_COCOA, GLFW.PLATFORM_WAYLAND)
            winscale /= scale_factor(window)
        end
        winw, winh = round.(Int, winscale .* (w, h))
        if window_size(window) != (winw, winh)
            GLFW.SetWindowSize(window, winw, winh)
        end
    end

    # Then resize the underlying rendering framebuffers as well, which can be scaled
    # independently of the window scale factor.
    fbscale = screen.px_per_unit[]
    fbw, fbh = round.(Int, fbscale .* (w, h))
    resize!(screen.framebuffer_factory, fbw, fbh)
    return nothing
end

function fast_color_data!(dest::Array{RGB{N0f8}, 2}, source::Texture{T, 2}) where T
    GLAbstraction.bind(source)
    glPixelStorei(GL_PACK_ALIGNMENT, 1)
    glGetTexImage(source.texturetype, 0, GL_RGB, GL_UNSIGNED_BYTE, dest)
    GLAbstraction.bind(source, 0)
    return
end

function Makie.colorbuffer(screen::Screen, source::Texture{T, 2}) where T
    ShaderAbstractions.switch_context!(screen.glscreen)
    # render_frame(screen, resize_buffers=false) # let it render
    glFinish() # block until opengl is done rendering
    img = Matrix{eltype(source)}(undef, size(source))
    GLAbstraction.bind(source)
    GLAbstraction.glGetTexImage(source.texturetype, 0, source.format, source.pixeltype, img)
    GLAbstraction.bind(source, 0)
    return img
end

"""
    depthbuffer(screen::Screen)

Gets the depth buffer of `screen`.  Returns a `Matrix{Float32}` of the dimensions of the screen's `framebuffer`.

A depth buffer is used to determine which plot's contents should be shown at each pixel.
Usage:
```
using Makie, GLMakie
x = scatter(1:4)
screen = display(x)
depth_color = GLMakie.depthbuffer(screen)
# Look at result:
heatmap(depth_color, colormap=:grays)
```
"""
function depthbuffer(screen::Screen)
    ShaderAbstractions.switch_context!(screen.glscreen)
    render_frame(screen, resize_buffers=false) # let it render
    glFinish() # block until opengl is done rendering
    source = get_buffer(screen.framebuffer_factory.fb, :depth_stencil)
    depth = Matrix{Float32}(undef, size(source))
    GLAbstraction.bind(source)
    GLAbstraction.glGetTexImage(source.texturetype, 0, GL_DEPTH_COMPONENT, GL_FLOAT, depth)
    GLAbstraction.bind(source, 0)
    return depth
end

function Makie.colorbuffer(screen::Screen, format::Makie.ImageStorageFormat = Makie.JuliaNative)
    if !isopen(screen)
        error("Screen not open!")
    end
    ShaderAbstractions.switch_context!(screen.glscreen)
    ctex = get_buffer(screen.framebuffer_factory.fb, :color)
    # polling may change window size, when its bigger than monitor!
    # we still need to poll though, to get all the newest events!
    pollevents(screen, Makie.BackendTick)
    # keep current buffer size to allows larger-than-window renders
    render_frame(screen, resize_buffers=false) # let it render
    if screen.config.visible
        GLFW.SwapBuffers(to_native(screen))
    else
        # SwapBuffers blocks as well, but if we don't call that
        # We need to call glFinish to wait for all OpenGL changes to finish
        glFinish()
    end
    if size(ctex) != size(screen.framecache)
        screen.framecache = Matrix{RGB{N0f8}}(undef, size(ctex))
    end
    fast_color_data!(screen.framecache, ctex)
    if format == Makie.GLNative
        return screen.framecache
    elseif format == Makie.JuliaNative
        img = screen.framecache
        return PermutedDimsArray(view(img, :, size(img, 2):-1:1), (2, 1))
    end
end

function Base.push!(screen::Screen, scene::Scene, robj)
    # filter out gc'ed elements
    filter!(screen.screen2scene) do (k, v)
        k.value !== nothing
    end
    screenid = get!(screen.screen2scene, WeakRef(scene)) do
        id = length(screen.screens) + 1
        push!(screen.screens, (id, scene))
        return id
    end
    push!(screen.renderlist, (0, screenid, robj))
    return robj
end

Makie.to_native(x::Screen) = x.glscreen

function renderloop_running(screen::Screen)
    return !screen.stop_renderloop[] && !isnothing(screen.rendertask) && !istaskdone(screen.rendertask)
end

function start_renderloop!(screen::Screen)
    if renderloop_running(screen)
        screen.config.pause_renderloop = false
        return
    else
        screen.stop_renderloop[] = false
        task = @async screen.config.renderloop(screen)
        yield()
        if istaskstarted(task)
            screen.rendertask = task
        elseif istaskfailed(task)
            fetch(task)
        else
            error("What's up with task $(task)")
        end
    end
end

function pause_renderloop!(screen::Screen)
    screen.config.pause_renderloop = true
end

function stop_renderloop!(screen::Screen; close_after_renderloop=screen.close_after_renderloop)
    # don't double close when stopping renderloop
    c = screen.close_after_renderloop
    screen.close_after_renderloop = close_after_renderloop
    screen.stop_renderloop[] = true
    # stop_renderloop! may be called inside renderloop as part of close
    # in which case we should not wait for the task to finish (deadlock)
    if Base.current_task() != screen.rendertask
        wait(screen)  # handle isnothing(rendertask) in wait(screen)
        # after done, we can set the task to nothing
        screen.rendertask = nothing
    end
    # else, we can't do that much in the rendertask itself
    screen.close_after_renderloop = c
    return
end

function set_framerate!(screen::Screen, fps=30)
    screen.config.framerate = fps
end

function refreshwindowcb(screen, window)
    screen.render_tick[] = Makie.BackendTick
    render_frame(screen)
    GLFW.SwapBuffers(window)
    return
end
refreshwindowcb(screen) = window -> refreshwindowcb(screen, window)

function scalechangecb(screen, window, xscale, yscale)
    sf = min(xscale, yscale)
    if isnothing(screen.config.px_per_unit) && screen.scalefactor[] == screen.px_per_unit[]
        screen.px_per_unit[] = sf
    end
    screen.scalefactor[] = sf
    return
end
scalechangecb(screen) = (window, xscale, yscale) -> scalechangecb(screen, window, xscale, yscale)

function scalechangeobs(screen, _)
    if !isnothing(screen.scene)
        resize!(screen, size(screen.scene)...)
    end
    return nothing
end
scalechangeobs(screen) = scalefactor -> scalechangeobs(screen, scalefactor)


function vsynced_renderloop(screen)
    while isopen(screen) && !screen.stop_renderloop[]
        if screen.config.pause_renderloop
            pollevents(screen, Makie.PausedRenderTick); sleep(0.1)
            continue
        end
        pollevents(screen, Makie.RegularRenderTick) # GLFW poll
        render_frame(screen)
        yield()
        GC.safepoint()
        GLFW.SwapBuffers(to_native(screen))
    end
end

function fps_renderloop(screen::Screen)
    reset!(screen.timer, 1.0 / screen.config.framerate)
    while isopen(screen) && !screen.stop_renderloop[]
        if screen.config.pause_renderloop
            pollevents(screen, Makie.PausedRenderTick)
        else
            pollevents(screen, Makie.RegularRenderTick)
            render_frame(screen)
            GLFW.SwapBuffers(to_native(screen))
        end

        GC.safepoint()
        sleep(screen.timer)
    end
end

function requires_update(screen::Screen)
    if screen.requires_update
        screen.requires_update = false
        return true
    end

    return false
end


# const time_record = sizehint!(Float64[], 100_000)

function on_demand_renderloop(screen::Screen)
    tick_state = Makie.UnknownTickState
    # last_time = time_ns()
    reset!(screen.timer, 1.0 / screen.config.framerate)
    while isopen(screen) && !screen.stop_renderloop[]
        pollevents(screen, tick_state) # GLFW poll

        if !screen.config.pause_renderloop && requires_update(screen)
            tick_state = Makie.RegularRenderTick
            render_frame(screen)
            GLFW.SwapBuffers(to_native(screen))
        else
            tick_state = ifelse(screen.config.pause_renderloop, Makie.PausedRenderTick, Makie.SkippedRenderTick)
        end

        GC.safepoint()
        sleep(screen.timer)

        # t = time_ns()
        # push!(time_record, 1e-9 * (t - last_time))
        # last_time = t
    end
    cause = screen.stop_renderloop[] ? "stopped renderloop" : "closing window"
    @debug("Leaving renderloop, cause: $(cause)")
end

function renderloop(screen)
    isopen(screen) || error("Screen most be open to run renderloop!")
    # Context needs to be current for GLFW.SwapInterval
    ShaderAbstractions.switch_context!(screen.glscreen)
    try
        if screen.config.render_on_demand
            GLFW.SwapInterval(0)
            on_demand_renderloop(screen)
        elseif screen.config.vsync
            GLFW.SwapInterval(1)
            vsynced_renderloop(screen)
        else
            GLFW.SwapInterval(0)
            fps_renderloop(screen)
        end
    catch e
        @warn "error in renderloop" exception=(e, Base.catch_backtrace())
        rethrow(e)
    end
    if screen.close_after_renderloop
        try
            @debug("Closing screen after quitting renderloop!")
            close(screen)
        catch e
            @warn "error closing screen" exception=(e, Base.catch_backtrace())
        end
    end
    screen.rendertask = nothing
    return
end

function plot2robjs(screen::Screen, plot)
    plots = Makie.collect_atomic_plots(plot)
    return map(x-> screen.cache[objectid(x)], plots)
end

export plot2robjs<|MERGE_RESOLUTION|>--- conflicted
+++ resolved
@@ -552,26 +552,8 @@
     return
 end
 
-<<<<<<< HEAD
-function destroy!(rob::RenderObject, called_from_finalizer = false, keep_alive = UInt32[])
-    # These need explicit clean up because (some of) the source observables
-    # remain when the plot is deleted.
-    ShaderAbstractions.switch_context!(rob.context)
-    tex = get_texture!(rob.context, gl_texture_atlas(), called_from_finalizer)
-    for (k, v) in rob.uniforms
-        if v isa Observable
-            Observables.clear(v)
-        elseif v isa GPUArray && (v !== tex) && (!(v isa Texture) || !in(v.id, keep_alive))
-            # We usually don't share gpu data and it should be hard for users to share buffers..
-            # but we do share the texture atlas, so we check v !== tex, since we can't just free shared resources
-
-            # TODO, refcounting, or leaving freeing to GC...
-            # GC can cause random context switches, so immediate free is necessary.
-            # I guess as long as we make it hard for users to share buffers directly, this should be fine!
-            GLAbstraction.free(v, called_from_finalizer)
-=======
 # Note: can be called from scene finalizer, must not error or print unless to Core.stdout
-function destroy!(rob::RenderObject)
+function destroy!(rob::RenderObject, keep_alive = UInt32[])
     # These need explicit clean up because (some of) the source observables
     # remain when the plot is deleted.
     with_context(rob.context) do
@@ -580,7 +562,7 @@
         for (k, v) in rob.uniforms
             if v isa Observable
                 Observables.clear(v)
-            elseif v isa GPUArray && v !== tex
+            elseif (v isa GPUArray) && (v !== tex) && (!(v isa Texture) || !in(v.id, keep_alive))
                 # We usually don't share gpu data and it should be hard for users to share buffers..
                 # but we do share the texture atlas, so we check v !== tex, since we can't just free shared resources
 
@@ -592,7 +574,6 @@
         end
         for obs in rob.observables
             Observables.clear(obs)
->>>>>>> d20a2811
         end
         GLAbstraction.free(rob.vertexarray)
     end
