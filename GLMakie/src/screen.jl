--- conflicted
+++ resolved
@@ -202,17 +202,10 @@
 
         s = size(framebuffer_factory)
         screen = new{GLWindow}(
-<<<<<<< HEAD
             glscreen, (10,10), owns_glscreen, shader_cache, framebuffer_factory,
             config, Threads.Atomic{Bool}(stop_renderloop), rendertask, BudgetedTimer(1.0 / 30.0),
             Observable(0f0), screen2scene,
             screens, renderlist, GLRenderPipeline(), cache, cache2plot,
-=======
-            glscreen, (10, 10), owns_glscreen, shader_cache, framebuffer,
-            config, Threads.Atomic{Bool}(stop_renderloop), rendertask, BudgetedTimer(1.0 / 30.0),
-            Observable(0.0f0), screen2scene,
-            screens, renderlist, postprocessors, cache, cache2plot,
->>>>>>> 46350344
             Matrix{RGB{N0f8}}(undef, s), Observable(Makie.UnknownTickState),
             Observable(true), Observable(0.0f0), nothing, reuse, true, false
         )
@@ -308,17 +301,7 @@
     # This is important for resource tracking, and only needed for the first context
     gl_switch_context!(window)
     shader_cache = GLAbstraction.ShaderCache(window)
-<<<<<<< HEAD
     fb = FramebufferFactory(window, initial_resolution)
-=======
-    fb = GLFramebuffer(window, initial_resolution)
-    postprocessors = [
-        empty_postprocessor(),
-        empty_postprocessor(),
-        empty_postprocessor(),
-        to_screen_postprocessor(fb, shader_cache),
-    ]
->>>>>>> 46350344
 
     screen = Screen(
         window, owns_glscreen, shader_cache, fb,
@@ -632,12 +615,8 @@
     return
 end
 
-<<<<<<< HEAD
 # Note: can be called from scene finalizer, must not error or print unless to Core.stdout
 function destroy!(rob::RenderObject, keep_alive = UInt32[])
-=======
-function destroy!(rob::RenderObject)
->>>>>>> 46350344
     # These need explicit clean up because (some of) the source observables
     # remain when the plot is deleted.
     with_context(rob.context) do
@@ -667,22 +646,6 @@
 end
 
 # Note: can be called from scene finalizer, must not error or print unless to Core.stdout
-function with_context(f, context)
-    CTX = ShaderAbstractions.ACTIVE_OPENGL_CONTEXT
-    old_ctx = isassigned(CTX) ? CTX[] : nothing
-    GLAbstraction.switch_context!(context)
-    try
-        f()
-    finally
-        if isnothing(old_ctx)
-            GLAbstraction.switch_context!()
-        else
-            GLAbstraction.switch_context!(old_ctx)
-        end
-    end
-end
-
-# Note: can be called from scene finalizer, must not error or print unless to Core.stdout
 function Base.delete!(screen::Screen, scene::Scene, plot::AbstractPlot)
     # this plot consists of children, so we flatten it and delete the children instead
     for cplot in Makie.collect_atomic_plots(plot)
@@ -871,7 +834,7 @@
 end
 
 function Makie.colorbuffer(screen::Screen, source::Texture{T, 2}) where T
-    ShaderAbstractions.switch_context!(screen.glscreen)
+    gl_switch_context!(screen.glscreen)
     # render_frame(screen, resize_buffers=false) # let it render
     glFinish() # block until opengl is done rendering
     img = Matrix{eltype(source)}(undef, size(source))
@@ -913,13 +876,8 @@
     if !isopen(screen)
         error("Screen not open!")
     end
-<<<<<<< HEAD
-    ShaderAbstractions.switch_context!(screen.glscreen)
+    gl_switch_context!(screen.glscreen)
     ctex = get_buffer(screen.framebuffer_factory.fb, :color)
-=======
-    gl_switch_context!(screen.glscreen)
-    ctex = screen.framebuffer.buffers[:color]
->>>>>>> 46350344
     # polling may change window size, when its bigger than monitor!
     # we still need to poll though, to get all the newest events!
     pollevents(screen, Makie.BackendTick)
