--- conflicted
+++ resolved
@@ -968,20 +968,12 @@
     # in which case we should not wait for the task to finish (deadlock)
     if Base.current_task() != screen.rendertask
         try
-<<<<<<< HEAD
             wait(screen)  # isnothing(rendertask) handled in wait(screen)
         catch e
             @warn "Error while waiting for render task to finish. Cleanup will continue" excetion = (e, Base.catch_backtrace())
         end
     end
     # after done, we can set the task to nothing
-=======
-            fetch(screen.rendertask)
-        catch e
-            @warn "Error while waiting for render task to finish" exception = (e, Base.catch_backtrace())
-        end
-    end
->>>>>>> f6544877
     screen.rendertask = nothing
     # else, we can't do that much in the rendertask itself
     screen.close_after_renderloop = c
