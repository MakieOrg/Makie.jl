--- conflicted
+++ resolved
@@ -438,9 +438,7 @@
     get!(screen.screen2scene, WeakRef(scene)) do
         id = length(screen.screens) + 1
         push!(screen.screens, (id, scene))
-<<<<<<< HEAD
         push!(screen.stencil_index, count2root(scene))
-=======
         screen.requires_update = true
         onany(
             (_, _, _, _, _, _) -> screen.requires_update = true,
@@ -448,7 +446,6 @@
             scene.visible, scene.backgroundcolor, scene.clear,
             scene.ssao.bias, scene.ssao.blur, scene.ssao.radius
         )
->>>>>>> a55197cf
         return id
     end
     for elem in scene.plots
