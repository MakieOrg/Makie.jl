const ScreenID = UInt16
const ZIndex = Int
# ID, Area, clear, is visible, background color
const ScreenArea = Tuple{ScreenID, Scene}

function renderloop end

"""
## Renderloop

* `renderloop = GLMakie.renderloop`: Sets a function `renderloop(::GLMakie.Screen)` which starts a renderloop for the screen.

!!! warning
    The keyword arguments below are not effective if `renderloop` isn't set to `GLMakie.renderloop`, unless implemented in a custom renderloop function:

* `pause_renderloop = false`: If `true`, creates a screen with a paused renderloop. The renderloop can be started with `GLMakie.start_renderloop!(screen)` and paused again with `GLMakie.pause_renderloop!(screen)`.
* `vsync = false`: Whether to enable vsync for the window.
* `render_on_demand = true`: If `true`, the scene will only be rendered if something has changed in it.
* `framerate = 30.0`: Sets the currently rendered frames per second.
* `px_per_unit = automatic`: Sets the ratio between the number of rendered pixels and the `Makie` resolution. It defaults to the value of `scalefactor` but may be any positive real number.

## GLFW window attributes
* `float = false`: Whether the window should float above other windows.
* `focus_on_show = false`: If `true`, focuses the window when newly opened.
* `decorated = true`: Whether or not to show window decorations.
* `title::String = "Makie"`: Sets the window title.
* `fullscreen = false`: Whether to start the window in fullscreen mode.
* `debugging = false`: If `true`, starts the GLFW.Window/OpenGL context with debug output.
* `monitor::Union{Nothing, GLFW.Monitor} = nothing`: Sets the monitor on which the window should be opened. If set to `nothing`, GLFW will decide which monitor to use.
* `visible = true`: Whether or not the window should be visible when first created.
* `scalefactor = automatic`: Sets the window scaling factor, such as `2.0` on HiDPI/Retina displays. It is set automatically based on the display, but may be any positive real number.

## Rendering constants & Postprocessor
* `oit = false`: Whether to enable order independent transparency for the window.
* `fxaa = true`: Whether to enable fxaa (anti-aliasing) for the window.
* `ssao = true`: Whether to enable screen space ambient occlusion, which simulates natural shadowing at inner edges and crevices.
* `transparency_weight_scale = 1000f0`: Adjusts a factor in the rendering shaders for order independent transparency.
    This should be the same for all of them (within one rendering pipeline) otherwise depth "order" will be broken.
* `max_lights = 64`: The maximum number of lights with `shading = MultiLightShading`
* `max_light_parameters = 5 * N_lights`: The maximum number of light parameters that can be uploaded. These include everything other than the light color (i.e. position, direction, attenuation, angles) in terms of scalar floats.
"""
mutable struct ScreenConfig
    # Renderloop
    renderloop::Function
    pause_renderloop::Bool
    vsync::Bool
    render_on_demand::Bool
    framerate::Float64
    px_per_unit::Union{Nothing, Float32}

    # GLFW window attributes
    float::Bool
    focus_on_show::Bool
    decorated::Bool
    title::String
    fullscreen::Bool
    debugging::Bool
    monitor::Union{Nothing, GLFW.Monitor}
    visible::Bool
    scalefactor::Union{Nothing, Float32}

    # Render Constants & Postprocessor
    render_pipeline::Makie.RenderPipeline
    transparency_weight_scale::Float32
    max_lights::Int
    max_light_parameters::Int

    function ScreenConfig(
            # Renderloop
            renderloop::Union{Makie.Automatic, Function},
            pause_renderloop::Bool,
            vsync::Bool,
            render_on_demand::Bool,
            framerate::Number,
            px_per_unit::Union{Makie.Automatic, Number},
            # GLFW window attributes
            float::Bool,
            focus_on_show::Bool,
            decorated::Bool,
            title::AbstractString,
            fullscreen::Bool,
            debugging::Bool,
            monitor::Union{Nothing, GLFW.Monitor},
            visible::Bool,
            scalefactor::Union{Makie.Automatic, Number},

            # Preprocessor
            render_pipeline::Makie.RenderPipeline,
            transparency_weight_scale::Number,
            max_lights::Int,
            max_light_parameters::Int)
        return new(
            # Renderloop
            renderloop isa Makie.Automatic ? GLMakie.renderloop : renderloop,
            pause_renderloop,
            vsync,
            render_on_demand,
            framerate,
            px_per_unit isa Makie.Automatic ? nothing : Float32(px_per_unit),
            # GLFW window attributes
            float,
            focus_on_show,
            decorated,
            title,
            fullscreen,
            debugging,
            monitor,
            visible,
            scalefactor isa Makie.Automatic ? nothing : Float32(scalefactor),
            render_pipeline,
            transparency_weight_scale,
            max_lights,
            max_light_parameters)
    end
end

const LAST_INLINE = Ref{Union{Makie.Automatic, Bool}}(false)

"""
    GLMakie.activate!(; screen_config...)

Sets GLMakie as the currently active backend and also optionally modifies the screen configuration using `screen_config` keyword arguments.
Note that the `screen_config` can also be set permanently via `Makie.set_theme!(GLMakie=(screen_config...,))`.

# Arguments one can pass via `screen_config`:

$(Base.doc(ScreenConfig))
"""
function activate!(; inline=LAST_INLINE[], screen_config...)
    if haskey(screen_config, :pause_rendering)
        error("pause_rendering got renamed to pause_renderloop.")
    end
    Makie.inline!(inline)
    LAST_INLINE[] = inline
    Makie.set_screen_config!(GLMakie, screen_config)
    Makie.set_active_backend!(GLMakie)
    return
end

const unimplemented_error = "GLMakie doesn't own screen.glscreen! If you're embedding GLMakie with a custom window type you must specialize this function for your window type."

"""
    Screen(; screen_config...)

# Arguments one can pass via `screen_config`:

$(Base.doc(ScreenConfig))

# Constructors:

$(Base.doc(MakieScreen))
"""
mutable struct Screen{GLWindow} <: MakieScreen
    glscreen::GLWindow
    size::Tuple{Int,Int}
    owns_glscreen::Bool

    shader_cache::GLAbstraction.ShaderCache
    framebuffer_factory::FramebufferFactory
    config::Union{Nothing, ScreenConfig}
    stop_renderloop::Threads.Atomic{Bool}
    rendertask::Union{Task, Nothing}
    timer::BudgetedTimer


    px_per_unit::Observable{Float32}
    screen2scene::Dict{WeakRef, ScreenID}
    screens::Vector{ScreenArea}
    renderlist::Vector{Tuple{ZIndex, ScreenID, RenderObject}}
    render_pipeline::GLRenderPipeline
    cache::Dict{UInt64, RenderObject}
    cache2plot::Dict{UInt32, Plot}
    framecache::Matrix{RGB{N0f8}}
    render_tick::Observable{Makie.TickState} # listeners must not Consume(true)
    window_open::Observable{Bool}
    scalefactor::Observable{Float32}

    scene::Union{Scene, Nothing}
    reuse::Bool
    close_after_renderloop::Bool
    # To trigger rerenders that aren't related to an existing renderobject.
    requires_update::Bool

    function Screen(
            glscreen::GLWindow,
            owns_glscreen::Bool,
            shader_cache::GLAbstraction.ShaderCache,
            framebuffer_factory::FramebufferFactory,
            config::Union{Nothing, ScreenConfig},
            stop_renderloop::Bool,
            rendertask::Union{Nothing, Task},

            screen2scene::Dict{WeakRef, ScreenID},
            screens::Vector{ScreenArea},
            renderlist::Vector{Tuple{ZIndex, ScreenID, RenderObject}},
            cache::Dict{UInt64, RenderObject},
            cache2plot::Dict{UInt32, AbstractPlot},
            reuse::Bool
        ) where {GLWindow}

        s = size(framebuffer_factory)
        screen = new{GLWindow}(
            glscreen, (10,10), owns_glscreen, shader_cache, framebuffer_factory,
            config, Threads.Atomic{Bool}(stop_renderloop), rendertask, BudgetedTimer(1.0 / 30.0),
            Observable(0f0), screen2scene,
            screens, renderlist, GLRenderPipeline(), cache, cache2plot,
            Matrix{RGB{N0f8}}(undef, s), Observable(Makie.UnknownTickState),
            Observable(true), Observable(0f0), nothing, reuse, true, false
        )
        push!(ALL_SCREENS, screen) # track all created screens
        return screen
    end
end

<<<<<<< HEAD
framebuffer_size(screen::Screen) = size(screen.framebuffer_factory)
=======
# The exact size in pixel of the render targert (the actual matrix of pixels)
framebuffer_size(screen::Screen) = screen.framebuffer.resolution[]
>>>>>>> 5a3c575d

# The size of the window in Makie's own units
makie_window_size(screen::Screen) = round.(Int, scene_size(screen) .* screen.scalefactor[])

# The size of the window in Makie, device indepentent units
scene_size(screen::Screen) = size(screen.scene)

Makie.isvisible(screen::Screen) = screen.config.visible

# The GLFW/OS window size in in an OS specific scaled unit
window_size(screen::Screen) = window_size(screen, scene_size(screen.scene)...)
function window_size(screen::Screen, w, h)
    window = screen.glscreen
    winscale = screen.scalefactor[]
    # On some platforms(OSX and Wayland), the window size is given in logical dimensions and
    # is automatically scaled by the OS. To support arbitrary scale factors, we must account
    # for the native scale factor when calculating the effective scaling to apply.
    # On others (Windows and X11), scale from the logical size to the pixel size.
    if GLFW.GetPlatform() in (GLFW.PLATFORM_COCOA, GLFW.PLATFORM_WAYLAND)
        winscale /= scale_factor(window)
    end
    return round.(Int, winscale .* (w, h))
end


# for e.g. closeall, track all created screens
# gets removed in destroy!(screen)
const ALL_SCREENS = Set{Screen}()

Makie.@noconstprop function empty_screen(debugging::Bool; reuse=true, window=nothing)
    return empty_screen(debugging, reuse, window)
end

Makie.@noconstprop function empty_screen(debugging::Bool, reuse::Bool, window)
    owns_glscreen = isnothing(window)
    initial_resolution = (10, 10)

    if isnothing(window)
        windowhints = [
            (GLFW.SAMPLES,      0),
            (GLFW.DEPTH_BITS,   0),

            # SETTING THE ALPHA BIT IS REALLY IMPORTANT ON OSX, SINCE IT WILL JUST KEEP SHOWING A BLACK SCREEN
            # WITHOUT ANY ERROR -.-
            (GLFW.ALPHA_BITS,   8),
            (GLFW.RED_BITS,     8),
            (GLFW.GREEN_BITS,   8),
            (GLFW.BLUE_BITS,    8),

            (GLFW.STENCIL_BITS, 0),
            (GLFW.AUX_BUFFERS,  0),

            (GLFW.SCALE_TO_MONITOR, true),  # Windows & X11
            (GLFW.SCALE_FRAMEBUFFER, true), # OSX & Wayland
        ]
        window = try
            GLFW.Window(
                resolution = initial_resolution,
                windowhints = windowhints,
                visible = false,
                focus = false,
                fullscreen = false,
                debugging = debugging,
            )
        catch e
            @warn("""
                GLFW couldn't create an OpenGL window.
                This likely means, you don't have an OpenGL capable Graphic Card,
                or you don't have an OpenGL 3.3 capable video driver installed.
                Have a look at the troubleshooting section in the GLMakie readme:
                https://github.com/MakieOrg/Makie.jl/tree/master/GLMakie#troubleshooting-opengl.
            """)
            rethrow(e)
        end

        # GLFW doesn't support setting the icon on OSX
        GLFW.SetWindowIcon(window, Makie.icon())
    end

    # tell GLAbstraction that we created a new context.
    # This is important for resource tracking, and only needed for the first context
    ShaderAbstractions.switch_context!(window)
    shader_cache = GLAbstraction.ShaderCache(window)
    fb = FramebufferFactory(window, initial_resolution)

    screen = Screen(
        window, owns_glscreen, shader_cache, fb,
        nothing, false,
        nothing,
        Dict{WeakRef, ScreenID}(),
        ScreenArea[],
        Tuple{ZIndex, ScreenID, RenderObject}[],
        Dict{UInt64, RenderObject}(),
        Dict{UInt32, AbstractPlot}(),
        reuse,
    )

    if owns_glscreen
        GLFW.SetWindowRefreshCallback(window, refreshwindowcb(screen))
        GLFW.SetWindowContentScaleCallback(window, scalechangecb(screen))
    end

    return screen
end

const SCREEN_REUSE_POOL = Set{Screen}()

function reopen!(screen::Screen)
    if !screen.owns_glscreen
        error(unimplemented_error)
    end

    @debug("reopening screen")
    gl = screen.glscreen
    @assert !was_destroyed(gl)
    @assert GLAbstraction.context_alive(gl)
    if GLFW.WindowShouldClose(gl)
        GLFW.SetWindowShouldClose(gl, false)
    end
    @assert isempty(screen.window_open.listeners)
    screen.window_open[] = true
    on(scalechangeobs(screen), screen.scalefactor)
    @assert isopen(screen)
    return screen
end

function screen_from_pool(debugging; window=nothing)
    while !isempty(SCREEN_REUSE_POOL)
        screen = pop!(SCREEN_REUSE_POOL)
        if GLAbstraction.context_alive(screen.glscreen)
            @debug("get old screen from pool")
            return reopen!(screen)
        else
            destroy!(screen)
        end
    end

    @debug("create empty screen for pool")
    return reopen!(empty_screen(debugging; window))
end

const SINGLETON_SCREEN = Screen[]

function singleton_screen(debugging::Bool)
    if !isempty(SINGLETON_SCREEN)
        if GLAbstraction.context_alive(SINGLETON_SCREEN[1].glscreen)
            @debug("reusing singleton screen")
            screen = SINGLETON_SCREEN[1]
            stop_renderloop!(screen; close_after_renderloop=false)
            empty!(screen)
            return reopen!(screen)
        else
            destroy!(pop!(SINGLETON_SCREEN))
        end
    end

    @debug("new singleton screen")
    # reuse=false, because we "manually" re-use the singleton screen!
    screen = empty_screen(debugging; reuse=false)
    push!(SINGLETON_SCREEN, screen)
    return reopen!(screen)
end

function Makie.apply_screen_config!(screen::Screen, config::ScreenConfig, scene::Scene, args...)
    apply_config!(screen, config)
end

function apply_config!(screen::Screen, config::ScreenConfig; start_renderloop::Bool=true)
    @debug("Applying screen config! to existing screen")

    glw = screen.glscreen

    if screen.owns_glscreen
        ShaderAbstractions.switch_context!(glw)
        GLFW.SetWindowAttrib(glw, GLFW.FOCUS_ON_SHOW, config.focus_on_show)
        GLFW.SetWindowAttrib(glw, GLFW.DECORATED, config.decorated)
        GLFW.SetWindowTitle(glw, config.title)
        if GLFW.GetPlatform() != GLFW.PLATFORM_WAYLAND
            GLFW.SetWindowAttrib(glw, GLFW.FLOATING, config.float)
        end
        if !isnothing(config.monitor)
            GLFW.SetWindowMonitor(glw, config.monitor)
        end
    end

    screen.scalefactor[] = !isnothing(config.scalefactor) ? config.scalefactor : scale_factor(glw)
    screen.px_per_unit[] = !isnothing(config.px_per_unit) ? config.px_per_unit : screen.scalefactor[]

    gl_render_pipeline!(screen, config.render_pipeline)

    # TODO: replace shader programs with lighting to update N_lights & N_light_parameters

    # Set the config
    screen.config = config
    if start_renderloop
        start_renderloop!(screen)
    else
        stop_renderloop!(screen)
    end
    if !isnothing(screen.scene)
        resize!(screen, size(screen.scene)...)
    end
    set_screen_visibility!(screen, config.visible)

    screen.requires_update = true

    return screen
end

function Screen(;
        resolution::Union{Nothing, Tuple{Int, Int}} = nothing,
        start_renderloop = true,
        window = nothing,
        screen_config...
    )
    # Screen config is managed by the current active theme, so managed by Makie
    config = Makie.merge_screen_config(ScreenConfig, Dict{Symbol, Any}(screen_config))
    screen = screen_from_pool(config.debugging; window)
    apply_config!(screen, config; start_renderloop=start_renderloop)
    if !isnothing(resolution)
        resize!(screen, resolution...)
    end
    return screen
end

function set_screen_visibility!(screen::Screen, visible::Bool)
    if !screen.owns_glscreen
        error(unimplemented_error)
    end

    set_screen_visibility!(screen.glscreen, visible)
end

function set_screen_visibility!(nw::GLFW.Window, visible::Bool)
    @assert nw.handle !== C_NULL
    GLFW.set_visibility!(nw, visible)
end

function set_title!(screen::Screen, title::String)
    if !screen.owns_glscreen
        error(unimplemented_error)
    end

    set_title!(screen.glscreen, title)
    screen.config.title = title
end

function set_title!(nw::GLFW.Window, title::String)
    @assert nw.handle !== C_NULL
    GLFW.SetWindowTitle(nw, title)
end

function display_scene!(screen::Screen, scene::Scene)
    @debug("display scene on screen")
    resize!(screen, size(scene)...)
    insertplots!(screen, scene)
    Makie.push_screen!(scene, screen)
    connect_screen(scene, screen)
    screen.scene = scene
    return
end

Makie.@noconstprop function Screen(scene::Scene; start_renderloop=true, screen_config...)
    config = Makie.merge_screen_config(ScreenConfig, Dict{Symbol, Any}(screen_config))
    return Screen(scene, config; start_renderloop=start_renderloop)
end

# Open an interactive window
Makie.@noconstprop function Screen(scene::Scene, config::ScreenConfig; visible=nothing,
                                     start_renderloop=true)
    screen = singleton_screen(config.debugging)
    !isnothing(visible) && (config.visible = visible)
    apply_config!(screen, config; start_renderloop=start_renderloop)
    display_scene!(screen, scene)
    return screen
end

# Screen to save a png/jpeg to file or io
Makie.@noconstprop function Screen(scene::Scene, config::ScreenConfig, io::Union{Nothing,String,IO},
                                     typ::MIME; visible=nothing, start_renderloop=false)
    screen = singleton_screen(config.debugging)
    !isnothing(visible) && (config.visible = visible)
    apply_config!(screen, config; start_renderloop=start_renderloop)
    display_scene!(screen, scene)
    return screen
end

# Screen that is efficient for `colorbuffer(screen)`
Makie.@noconstprop function Screen(scene::Scene, config::ScreenConfig, ::Makie.ImageStorageFormat;
                                     start_renderloop=false)
    screen = singleton_screen(config.debugging)
    config.visible = false
    apply_config!(screen, config; start_renderloop=start_renderloop)
    display_scene!(screen, scene)
    return screen
end

function pollevents(screen::Screen, frame_state::Makie.TickState)
    ShaderAbstractions.switch_context!(screen.glscreen)
    GLFW.PollEvents()
    screen.render_tick[] = frame_state
    return
end

Base.wait(x::Screen) = !isnothing(x.rendertask) && wait(x.rendertask)
Base.wait(scene::Scene) = wait(Makie.getscreen(scene))

Base.show(io::IO, screen::Screen) = print(io, "GLMakie.Screen(...)")

Base.isopen(x::Screen) = isopen(x.glscreen)
Base.size(x::Screen) = size(x.framebuffer_factory)

function add_scene!(screen::Screen, scene::Scene)
    get!(screen.screen2scene, WeakRef(scene)) do
        id = length(screen.screens) + 1
        push!(screen.screens, (id, scene))
        screen.requires_update = true
        onany((args...) -> screen.requires_update = true,
              scene,
              scene.visible, scene.backgroundcolor, scene.clear,
              scene.ssao.bias, scene.ssao.blur, scene.ssao.radius, scene.camera.projectionview,
              scene.camera.resolution)
        return id
    end
    return
end

function Makie.insertplots!(screen::Screen, scene::Scene)
    ShaderAbstractions.switch_context!(screen.glscreen)
    add_scene!(screen, scene)
    for elem in scene.plots
        insert!(screen, scene, elem)
    end
    for s in scene.children
        insertplots!(screen, s)
    end
end

# Note: can be called from scene finalizer, must not error or print unless to Core.stdout
function Base.delete!(screen::Screen, scene::Scene)
    for child in scene.children
        delete!(screen, child)
    end
    for plot in scene.plots
        delete!(screen, scene, plot)
    end
    filter!(x -> x !== screen, scene.current_screens)
    if haskey(screen.screen2scene, WeakRef(scene))
        deleted_id = pop!(screen.screen2scene, WeakRef(scene))
        # TODO: this should always find something but sometimes doesn't...
        i = findfirst(id_scene -> id_scene[1] == deleted_id, screen.screens)
        i !== nothing && deleteat!(screen.screens, i)

        # Remap scene IDs to a continuous range by replacing the largest ID
        # with the one that got removed
        if deleted_id - 1 != length(screen.screens)
            key, max_id = first(screen.screen2scene)
            for p in screen.screen2scene
                if p[2] > max_id
                    key, max_id = p
                end
            end

            i = findfirst(id_scene -> id_scene[1] == max_id, screen.screens)::Int
            screen.screens[i] = (deleted_id, screen.screens[i][2])

            screen.screen2scene[key] = deleted_id

            for (i, (z, id, robj)) in enumerate(screen.renderlist)
                if id == max_id
                    screen.renderlist[i] = (z, deleted_id, robj)
                end
            end
        end
    end
    return
end

# Note: can be called from scene finalizer, must not error or print unless to Core.stdout
function destroy!(rob::RenderObject, keep_alive = UInt32[])
    # These need explicit clean up because (some of) the source observables
    # remain when the plot is deleted.
    with_context(rob.context) do
        # Get texture for texture atlas directly, to not trigger a new texture creation
        tex = get(atlas_texture_cache, (gl_texture_atlas(), rob.context), (nothing,))[1]
        for (k, v) in rob.uniforms
            if v isa Observable
                Observables.clear(v)
            elseif (v isa GPUArray) && (v !== tex) && (!(v isa Texture) || !in(v.id, keep_alive))
                # We usually don't share gpu data and it should be hard for users to share buffers..
                # but we do share the texture atlas, so we check v !== tex, since we can't just free shared resources

                # TODO, refcounting, or leaving freeing to GC...
                # GC can cause random context switches, so immediate free is necessary.
                # I guess as long as we make it hard for users to share buffers directly, this should be fine!
                GLAbstraction.free(v)
            end
        end
        for obs in rob.observables
            Observables.clear(obs)
        end
        GLAbstraction.free(rob.vertexarray)
    end
    return
end

# Note: can be called from scene finalizer, must not error or print unless to Core.stdout
function with_context(f, context)
    CTX = ShaderAbstractions.ACTIVE_OPENGL_CONTEXT
    old_ctx = isassigned(CTX) ? CTX[] : nothing
    GLAbstraction.switch_context!(context)
    try
        f()
    finally
        if isnothing(old_ctx)
            GLAbstraction.switch_context!()
        else
            GLAbstraction.switch_context!(old_ctx)
        end
    end
end

# Note: can be called from scene finalizer, must not error or print unless to Core.stdout
function Base.delete!(screen::Screen, scene::Scene, plot::AbstractPlot)

    if !isempty(plot.plots)
        # this plot consists of children, so we flatten it and delete the children instead
        for cplot in Makie.collect_atomic_plots(plot)
            delete!(screen, scene, cplot)
        end
    else
        # I think we can double delete renderobjects, so this may be ok
        # TODO, is it?
        renderobject = get(screen.cache, objectid(plot), nothing)
        if !isnothing(renderobject)
            # Switch to context, so we can delete the renderobjects
            with_context(screen.glscreen) do
                destroy!(renderobject)
                filter!(x-> x[3] !== renderobject, screen.renderlist)
                delete!(screen.cache2plot, renderobject.id)
            end
        end
        delete!(screen.cache, objectid(plot))
    end
    screen.requires_update = true
    return
end

function Base.empty!(screen::Screen)
    @debug("empty screen!")
    # we should never just "empty" an already destroyed screen
    @assert !was_destroyed(screen.glscreen)

    for plot in collect(values(screen.cache2plot))
        delete!(screen, Makie.rootparent(plot), plot)
    end

    if !isnothing(screen.scene)
        Makie.disconnect_screen(screen.scene, screen)
        delete!(screen, screen.scene)
        screen.scene = nothing
    end

    @assert isempty(screen.renderlist)
    @assert isempty(screen.cache2plot)
    @assert isempty(screen.cache)

    empty!(screen.screen2scene)
    empty!(screen.screens)
    Observables.clear(screen.px_per_unit)
    Observables.clear(screen.scalefactor)
    Observables.clear(screen.render_tick)
    Observables.clear(screen.window_open)
    GLFW.PollEvents()
    return
end

function destroy!(screen::Screen)
    @debug("Destroy screen!")
    window = screen.glscreen
    if GLAbstraction.context_alive(window)
        close(screen; reuse=false)
        GLFW.SetWindowRefreshCallback(window, nothing)
        GLFW.SetWindowContentScaleCallback(window, nothing)
    else
        stop_renderloop!(screen; close_after_renderloop=false)
        empty!(screen)
    end
    @assert screen.rendertask === nothing

    # Since those are sets, we can just delete them from there, even if they
    # weren't in there (e.g. reuse=false)
    delete!(SCREEN_REUSE_POOL, screen)
    delete!(ALL_SCREENS, screen)
    if screen in SINGLETON_SCREEN
        empty!(SINGLETON_SCREEN)
    end

    # before texture atlas, otherwise it regenerates
    destroy!(screen.render_pipeline)
    destroy!(screen.framebuffer_factory)
    cleanup_texture_atlas!(window)
    GLAbstraction.free(screen.shader_cache)

    destroy!(window)
    return
end

"""
    close(screen::Screen; reuse=true)

Closes screen and empties it.
Doesn't destroy the screen and instead frees it to be re-used again, if `reuse=true`.
"""
function Base.close(screen::Screen; reuse=true)
    @debug("Close screen!")

    # If the context is dead we should completely destroy the screen
    if !GLAbstraction.context_alive(screen.glscreen)
        destroy!(screen)
        return
    end

    set_screen_visibility!(screen, false)
    if screen.window_open[] # otherwise we trigger an infinite loop of closing
        screen.window_open[] = false
    end

    stop_renderloop!(screen; close_after_renderloop=false)
    empty!(screen)

    if reuse && screen.reuse
        @debug("reusing screen!")
        push!(SCREEN_REUSE_POOL, screen)
    end

    GLFW.SetWindowShouldClose(screen.glscreen, true)
    GLFW.PollEvents()
    # Somehow, on osx, we need to hide the screen a second time!
    set_screen_visibility!(screen, false)
    return
end

function closeall(; empty_shader=true)
    # Since we call closeall to reload any shader
    # We empty the shader source cache here
    if empty_shader
        empty!(LOADED_SHADERS)
        WARN_ON_LOAD[] = false
    end

    while !isempty(ALL_SCREENS)
        screen = pop!(ALL_SCREENS)
        destroy!(screen)
    end

    if !isempty(atlas_texture_cache)
        @warn "texture atlas cleanup incomplete: $atlas_texture_cache"
        # Manual cleanup - font render callbacks are not yet cleaned up, delete
        # them here. Contexts should all be dead so there is no point in free(tex)
        for ((atlas, ctx), (tex, func)) in atlas_texture_cache
            Makie.remove_font_render_callback!(atlas, func)
        end
        empty!(atlas_texture_cache)
    end

    empty!(SINGLETON_SCREEN)
    empty!(SCREEN_REUSE_POOL)
    return
end

function Base.resize!(screen::Screen, w::Int, h::Int)
    window = to_native(screen)
    (w > 0 && h > 0 && isopen(window)) || return nothing

    # Then resize the underlying rendering framebuffers as well, which can be scaled
    # independently of the window scale factor.
<<<<<<< HEAD
    fbscale = screen.px_per_unit[]
    fbw, fbh = round.(Int, fbscale .* (w, h))
    resize!(screen.framebuffer_factory, fbw, fbh)
=======
    # w/h are in device independent Makie units (scene size)
    ppu = screen.px_per_unit[]
    fbw, fbh = round.(Int, ppu .* (w, h))
    resize!(screen.framebuffer, fbw, fbh)
>>>>>>> 5a3c575d

    if screen.owns_glscreen
        # Resize the window which appears on the user desktop (if necessary).
        ShaderAbstractions.switch_context!(window)
        winw, winh = window_size(screen, w, h)
        if window_size(window) != (winw, winh)
            GLFW.SetWindowSize(window, winw, winh)
        end
        screen.size = (winw, winh)
    else
        # TODO: This should be the size of the target framebuffer... But what is
        #       that?
        screen.size = (fbw, fbh)
    end

    return nothing
end

function fast_color_data!(dest::Array{RGB{N0f8}, 2}, source::Texture{T, 2}) where T
    GLAbstraction.bind(source)
    glPixelStorei(GL_PACK_ALIGNMENT, 1)
    glGetTexImage(source.texturetype, 0, GL_RGB, GL_UNSIGNED_BYTE, dest)
    GLAbstraction.bind(source, 0)
    return
end

function Makie.colorbuffer(screen::Screen, source::Texture{T, 2}) where T
    ShaderAbstractions.switch_context!(screen.glscreen)
    # render_frame(screen, resize_buffers=false) # let it render
    glFinish() # block until opengl is done rendering
    img = Matrix{eltype(source)}(undef, size(source))
    GLAbstraction.bind(source)
    GLAbstraction.glGetTexImage(source.texturetype, 0, source.format, source.pixeltype, img)
    GLAbstraction.bind(source, 0)
    return img
end

"""
    depthbuffer(screen::Screen)

Gets the depth buffer of `screen`.  Returns a `Matrix{Float32}` of the dimensions of the screen's `framebuffer`.

A depth buffer is used to determine which plot's contents should be shown at each pixel.
Usage:
```
using Makie, GLMakie
x = scatter(1:4)
screen = display(x)
depth_color = GLMakie.depthbuffer(screen)
# Look at result:
heatmap(depth_color, colormap=:grays)
```
"""
function depthbuffer(screen::Screen)
    ShaderAbstractions.switch_context!(screen.glscreen)
    render_frame(screen, resize_buffers=false) # let it render
    glFinish() # block until opengl is done rendering
    source = get_buffer(screen.framebuffer_factory.fb, :depth_stencil)
    depth = Matrix{Float32}(undef, size(source))
    GLAbstraction.bind(source)
    GLAbstraction.glGetTexImage(source.texturetype, 0, GL_DEPTH_COMPONENT, GL_FLOAT, depth)
    GLAbstraction.bind(source, 0)
    return depth
end

function Makie.colorbuffer(screen::Screen, format::Makie.ImageStorageFormat = Makie.JuliaNative)
    if !isopen(screen)
        error("Screen not open!")
    end
    ShaderAbstractions.switch_context!(screen.glscreen)
    ctex = get_buffer(screen.framebuffer_factory.fb, :color)
    # polling may change window size, when its bigger than monitor!
    # we still need to poll though, to get all the newest events!
    pollevents(screen, Makie.BackendTick)
    # keep current buffer size to allows larger-than-window renders
    render_frame(screen, resize_buffers=false) # let it render
    if screen.config.visible
        GLFW.SwapBuffers(to_native(screen))
    else
        # SwapBuffers blocks as well, but if we don't call that
        # We need to call glFinish to wait for all OpenGL changes to finish
        glFinish()
    end
    if size(ctex) != size(screen.framecache)
        screen.framecache = Matrix{RGB{N0f8}}(undef, size(ctex))
    end
    fast_color_data!(screen.framecache, ctex)
    if format == Makie.GLNative
        return screen.framecache
    elseif format == Makie.JuliaNative
        img = screen.framecache
        return PermutedDimsArray(view(img, :, size(img, 2):-1:1), (2, 1))
    end
end

function Base.push!(screen::Screen, scene::Scene, robj)
    # filter out gc'ed elements
    filter!(screen.screen2scene) do (k, v)
        k.value !== nothing
    end
    screenid = get!(screen.screen2scene, WeakRef(scene)) do
        id = length(screen.screens) + 1
        push!(screen.screens, (id, scene))
        return id
    end
    push!(screen.renderlist, (0, screenid, robj))
    return robj
end

Makie.to_native(x::Screen) = x.glscreen

function renderloop_running(screen::Screen)
    return !screen.stop_renderloop[] && !isnothing(screen.rendertask) && !istaskdone(screen.rendertask)
end

function start_renderloop!(screen::Screen)
    if renderloop_running(screen)
        screen.config.pause_renderloop = false
        return
    else
        screen.stop_renderloop[] = false
        task = @async screen.config.renderloop(screen)
        yield()
        if istaskstarted(task)
            screen.rendertask = task
        elseif istaskfailed(task)
            fetch(task)
        else
            error("What's up with task $(task)")
        end
    end
end

function pause_renderloop!(screen::Screen)
    screen.config.pause_renderloop = true
end

function stop_renderloop!(screen::Screen; close_after_renderloop=screen.close_after_renderloop)
    # don't double close when stopping renderloop
    c = screen.close_after_renderloop
    screen.close_after_renderloop = close_after_renderloop
    screen.stop_renderloop[] = true
    # stop_renderloop! may be called inside renderloop as part of close
    # in which case we should not wait for the task to finish (deadlock)
    if Base.current_task() != screen.rendertask
        wait(screen)  # handle isnothing(rendertask) in wait(screen)
        # after done, we can set the task to nothing
        screen.rendertask = nothing
    end
    # else, we can't do that much in the rendertask itself
    screen.close_after_renderloop = c
    return
end

function set_framerate!(screen::Screen, fps=30)
    screen.config.framerate = fps
end

function refreshwindowcb(screen, window)
    screen.render_tick[] = Makie.BackendTick
    render_frame(screen)
    GLFW.SwapBuffers(window)
    return
end
refreshwindowcb(screen) = window -> refreshwindowcb(screen, window)

function scalechangecb(screen, window, xscale, yscale)
    sf = min(xscale, yscale)
    if isnothing(screen.config.px_per_unit) && screen.scalefactor[] == screen.px_per_unit[]
        screen.px_per_unit[] = sf
    end
    screen.scalefactor[] = sf
    return
end
scalechangecb(screen) = (window, xscale, yscale) -> scalechangecb(screen, window, xscale, yscale)

function scalechangeobs(screen, _)
    if !isnothing(screen.scene)
        resize!(screen, size(screen.scene)...)
    end
    return nothing
end
scalechangeobs(screen) = scalefactor -> scalechangeobs(screen, scalefactor)


function vsynced_renderloop(screen)
    while isopen(screen) && !screen.stop_renderloop[]
        if screen.config.pause_renderloop
            pollevents(screen, Makie.PausedRenderTick); sleep(0.1)
            continue
        end
        pollevents(screen, Makie.RegularRenderTick) # GLFW poll
        render_frame(screen)
        yield()
        GC.safepoint()
        GLFW.SwapBuffers(to_native(screen))
    end
end

function fps_renderloop(screen::Screen)
    reset!(screen.timer, 1.0 / screen.config.framerate)
    while isopen(screen) && !screen.stop_renderloop[]
        if screen.config.pause_renderloop
            pollevents(screen, Makie.PausedRenderTick)
        else
            pollevents(screen, Makie.RegularRenderTick)
            render_frame(screen)
            GLFW.SwapBuffers(to_native(screen))
        end

        GC.safepoint()
        sleep(screen.timer)
    end
end

function requires_update(screen::Screen)
    if screen.requires_update
        screen.requires_update = false
        return true
    end

    return false
end


# const time_record = sizehint!(Float64[], 100_000)

function on_demand_renderloop(screen::Screen)
    tick_state = Makie.UnknownTickState
    # last_time = time_ns()
    reset!(screen.timer, 1.0 / screen.config.framerate)
    while isopen(screen) && !screen.stop_renderloop[]
        pollevents(screen, tick_state) # GLFW poll

        if !screen.config.pause_renderloop && requires_update(screen)
            tick_state = Makie.RegularRenderTick
            render_frame(screen)
            GLFW.SwapBuffers(to_native(screen))
        else
            tick_state = ifelse(screen.config.pause_renderloop, Makie.PausedRenderTick, Makie.SkippedRenderTick)
        end

        GC.safepoint()
        sleep(screen.timer)

        # t = time_ns()
        # push!(time_record, 1e-9 * (t - last_time))
        # last_time = t
    end
    cause = screen.stop_renderloop[] ? "stopped renderloop" : "closing window"
    @debug("Leaving renderloop, cause: $(cause)")
end

function renderloop(screen)
    isopen(screen) || error("Screen most be open to run renderloop!")
    # Context needs to be current for GLFW.SwapInterval
    ShaderAbstractions.switch_context!(screen.glscreen)
    try
        if screen.config.render_on_demand
            GLFW.SwapInterval(0)
            on_demand_renderloop(screen)
        elseif screen.config.vsync
            GLFW.SwapInterval(1)
            vsynced_renderloop(screen)
        else
            GLFW.SwapInterval(0)
            fps_renderloop(screen)
        end
    catch e
        @warn "error in renderloop" exception=(e, Base.catch_backtrace())
        rethrow(e)
    end
    if screen.close_after_renderloop
        try
            @debug("Closing screen after quitting renderloop!")
            close(screen)
        catch e
            @warn "error closing screen" exception=(e, Base.catch_backtrace())
        end
    end
    screen.rendertask = nothing
    return
end

function plot2robjs(screen::Screen, plot)
    plots = Makie.collect_atomic_plots(plot)
    return map(x-> screen.cache[objectid(x)], plots)
end

export plot2robjs<|MERGE_RESOLUTION|>--- conflicted
+++ resolved
@@ -212,12 +212,8 @@
     end
 end
 
-<<<<<<< HEAD
+# The exact size in pixel of the render targert (the actual matrix of pixels)
 framebuffer_size(screen::Screen) = size(screen.framebuffer_factory)
-=======
-# The exact size in pixel of the render targert (the actual matrix of pixels)
-framebuffer_size(screen::Screen) = screen.framebuffer.resolution[]
->>>>>>> 5a3c575d
 
 # The size of the window in Makie's own units
 makie_window_size(screen::Screen) = round.(Int, scene_size(screen) .* screen.scalefactor[])
@@ -795,16 +791,10 @@
 
     # Then resize the underlying rendering framebuffers as well, which can be scaled
     # independently of the window scale factor.
-<<<<<<< HEAD
-    fbscale = screen.px_per_unit[]
-    fbw, fbh = round.(Int, fbscale .* (w, h))
-    resize!(screen.framebuffer_factory, fbw, fbh)
-=======
     # w/h are in device independent Makie units (scene size)
     ppu = screen.px_per_unit[]
     fbw, fbh = round.(Int, ppu .* (w, h))
     resize!(screen.framebuffer, fbw, fbh)
->>>>>>> 5a3c575d
 
     if screen.owns_glscreen
         # Resize the window which appears on the user desktop (if necessary).
