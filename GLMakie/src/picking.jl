
################################################################################
### Point picking
################################################################################

function pick_native(screen::Screen, rect::Rect2i)
    isopen(screen) || return Matrix{SelectionID{Int}}(undef, 0, 0)
    ShaderAbstractions.switch_context!(screen.glscreen)
    fb = screen.framebuffer
    buff = fb.buffers[:objectid]
    glBindFramebuffer(GL_FRAMEBUFFER, fb.id[1])
    glReadBuffer(GL_COLOR_ATTACHMENT1)
    rx, ry = minimum(rect)
    rw, rh = widths(rect)
    w, h = size(screen.scene)
    ppu = screen.px_per_unit[]
    if rx >= 0 && ry >= 0 && rx + rw <= w && ry + rh <= h
        rx, ry, rw, rh = round.(Int, ppu .* (rx, ry, rw, rh))
        sid = zeros(SelectionID{UInt32}, rw, rh)
        glReadPixels(rx, ry, rw, rh, buff.format, buff.pixeltype, sid)
        return sid
    else
        error("Pick region $rect out of screen bounds ($w, $h).")
    end
end

function pick_native(screen::Screen, xy::Vec{2, Float64})
    isopen(screen) || return SelectionID{Int}(0, 0)
    ShaderAbstractions.switch_context!(screen.glscreen)
    fb = screen.framebuffer
    buff = fb.buffers[:objectid]
    glBindFramebuffer(GL_FRAMEBUFFER, fb.id[1])
    glReadBuffer(GL_COLOR_ATTACHMENT1)
    x, y = floor.(Int, xy)
    w, h = size(screen.scene)
    ppu = screen.px_per_unit[]
    if x > 0 && y > 0 && x <= w && y <= h
        x, y = round.(Int, ppu .* (x, y))
        sid = Base.RefValue{SelectionID{UInt32}}()
        glReadPixels(x, y, 1, 1, buff.format, buff.pixeltype, sid)
        return convert(SelectionID{Int}, sid[])
    end
    return SelectionID{Int}(0, 0)
end

function process_pick_id(screen::Screen, sid::SelectionID)
    robj_id = UInt32(sid.id)
    if haskey(screen.scene_tree.robj2plot, robj_id)
        return (screen.scene_tree.robj2plot[robj_id], sid.index)
    else
        return (nothing, 0)
    end
end

function Makie.pick(scene::Scene, screen::Screen, xy::Vec{2, Float64})
    return process_pick_id(screen, pick_native(screen, xy))
end

function Makie.pick(scene::Scene, screen::Screen, rect::Rect2i)
    return map(sid -> process_pick_id(screen, sid), pick_native(screen, rect))
end


# Skips one set of allocations
function Makie.pick_closest(scene::Scene, screen::Screen, xy, range)
    isopen(screen) || return (nothing, 0)
<<<<<<< HEAD
    robj2plot = screen.scene_tree.robj2plot

    w, h = size(scene)
=======
    w, h = size(screen.scene) # unitless dimensions
>>>>>>> 2feb0580
    ((1.0 <= xy[1] <= w) && (1.0 <= xy[2] <= h)) || return (nothing, 0)

    fb = screen.framebuffer
    ppu = screen.px_per_unit[]
    w, h = size(fb) # pixel dimensions
    x0, y0 = max.(1, floor.(Int, ppu .* (xy .- range)))
    x1, y1 = min.((w, h), ceil.(Int, ppu .* (xy .+ range)))
    dx = x1 - x0; dy = y1 - y0

    ShaderAbstractions.switch_context!(screen.glscreen)
    glBindFramebuffer(GL_FRAMEBUFFER, fb.id[1])
    glReadBuffer(GL_COLOR_ATTACHMENT1)
    buff = fb.buffers[:objectid]
    sids = zeros(SelectionID{UInt32}, dx, dy)
    glReadPixels(x0, y0, dx, dy, buff.format, buff.pixeltype, sids)

    min_dist = ppu * ppu * range * range
    id = SelectionID{Int}(0, 0)
    x, y = xy .* ppu .+ 1 .- Vec2f(x0, y0)
    for i in 1:dx, j in 1:dy
        d = (x-i)^2 + (y-j)^2
        sid = sids[i, j]
        if (d < min_dist) && (sid.id > 0) && haskey(robj2plot, sid.id)
            min_dist = d
            id = convert(SelectionID{Int}, sid)
        end
    end

    return process_pick_id(screen, id)
end

# Skips some allocations
function Makie.pick_sorted(scene::Scene, screen::Screen, xy, range)
<<<<<<< HEAD
    isopen(screen) || return (nothing, 0)
    robj2plot = screen.scene_tree.robj2plot
    
    w, h = size(scene)
=======
    isopen(screen) || return Tuple{AbstractPlot, Int}[]
    w, h = size(screen.scene) # unitless dimensions
>>>>>>> 2feb0580
    if !((1.0 <= xy[1] <= w) && (1.0 <= xy[2] <= h))
        return Tuple{AbstractPlot, Int}[]
    end

    fb = screen.framebuffer
    ppu = screen.px_per_unit[]
    w, h = size(fb) # pixel dimensions
    x0, y0 = max.(1, floor.(Int, ppu .* (xy .- range)))
    x1, y1 = min.((w, h), ceil.(Int, ppu .* (xy .+ range)))
    dx = x1 - x0; dy = y1 - y0

    ShaderAbstractions.switch_context!(screen.glscreen)
    glBindFramebuffer(GL_FRAMEBUFFER, fb.id[1])
    glReadBuffer(GL_COLOR_ATTACHMENT1)
    buff = fb.buffers[:objectid]
    picks = zeros(SelectionID{UInt32}, dx, dy)
    glReadPixels(x0, y0, dx, dy, buff.format, buff.pixeltype, picks)

<<<<<<< HEAD
    selected = filter(x -> x.id > 0 && haskey(robj2plot, x.id), unique(vec(picks)))
    distances = Float32[range^2 for _ in selected]
    x, y =  xy .+ 1 .- Vec2f(x0, y0)
=======
    selected = filter(x -> x.id > 0 && haskey(screen.cache2plot, x.id), unique(vec(picks)))
    distances = Float32[floatmax(Float32) for _ in selected]
    x, y = xy .* ppu .+ 1 .- Vec2f(x0, y0)
>>>>>>> 2feb0580
    for i in 1:dx, j in 1:dy
        if picks[i, j].id > 0
            d = (x-i)^2 + (y-j)^2
            idx = findfirst(isequal(picks[i, j]), selected)
            if idx === nothing
                continue
            elseif distances[idx] > d
                distances[idx] = d
            end
        end
    end

    idxs = sortperm(distances)
    permute!(selected, idxs)
    return map(id -> process_pick_id(screen, id), selected)
end<|MERGE_RESOLUTION|>--- conflicted
+++ resolved
@@ -64,13 +64,9 @@
 # Skips one set of allocations
 function Makie.pick_closest(scene::Scene, screen::Screen, xy, range)
     isopen(screen) || return (nothing, 0)
-<<<<<<< HEAD
     robj2plot = screen.scene_tree.robj2plot
 
-    w, h = size(scene)
-=======
-    w, h = size(screen.scene) # unitless dimensions
->>>>>>> 2feb0580
+    w, h = size(screen.scene)
     ((1.0 <= xy[1] <= w) && (1.0 <= xy[2] <= h)) || return (nothing, 0)
 
     fb = screen.framebuffer
@@ -104,15 +100,9 @@
 
 # Skips some allocations
 function Makie.pick_sorted(scene::Scene, screen::Screen, xy, range)
-<<<<<<< HEAD
-    isopen(screen) || return (nothing, 0)
+    isopen(screen) || return Tuple{AbstractPlot, Int}[]
     robj2plot = screen.scene_tree.robj2plot
-    
-    w, h = size(scene)
-=======
-    isopen(screen) || return Tuple{AbstractPlot, Int}[]
     w, h = size(screen.scene) # unitless dimensions
->>>>>>> 2feb0580
     if !((1.0 <= xy[1] <= w) && (1.0 <= xy[2] <= h))
         return Tuple{AbstractPlot, Int}[]
     end
@@ -131,15 +121,9 @@
     picks = zeros(SelectionID{UInt32}, dx, dy)
     glReadPixels(x0, y0, dx, dy, buff.format, buff.pixeltype, picks)
 
-<<<<<<< HEAD
     selected = filter(x -> x.id > 0 && haskey(robj2plot, x.id), unique(vec(picks)))
-    distances = Float32[range^2 for _ in selected]
-    x, y =  xy .+ 1 .- Vec2f(x0, y0)
-=======
-    selected = filter(x -> x.id > 0 && haskey(screen.cache2plot, x.id), unique(vec(picks)))
     distances = Float32[floatmax(Float32) for _ in selected]
     x, y = xy .* ppu .+ 1 .- Vec2f(x0, y0)
->>>>>>> 2feb0580
     for i in 1:dx, j in 1:dy
         if picks[i, j].id > 0
             d = (x-i)^2 + (y-j)^2
