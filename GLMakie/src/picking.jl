--- conflicted
+++ resolved
@@ -4,19 +4,11 @@
 
 function pick_native(screen::Screen, rect::Rect2i)
     isopen(screen) || return Matrix{SelectionID{Int}}(undef, 0, 0)
-<<<<<<< HEAD
-    ShaderAbstractions.switch_context!(screen.glscreen)
+    gl_switch_context!(screen.glscreen)
     fb = screen.framebuffer_factory.fb
     buff = get_buffer(fb, :objectid)
     GLAbstraction.bind(fb)
     glReadBuffer(get_attachment(fb, :objectid))
-=======
-    gl_switch_context!(screen.glscreen)
-    fb = screen.framebuffer
-    buff = fb.buffers[:objectid]
-    glBindFramebuffer(GL_FRAMEBUFFER, fb.id[1])
-    glReadBuffer(GL_COLOR_ATTACHMENT1)
->>>>>>> 46350344
     rx, ry = minimum(rect)
     rw, rh = widths(rect)
     w, h = size(screen.scene)
@@ -33,19 +25,11 @@
 
 function pick_native(screen::Screen, xy::Vec{2, Float64})
     isopen(screen) || return SelectionID{Int}(0, 0)
-<<<<<<< HEAD
-    ShaderAbstractions.switch_context!(screen.glscreen)
+    gl_switch_context!(screen.glscreen)
     fb = screen.framebuffer_factory.fb
     buff = get_buffer(fb, :objectid)
     GLAbstraction.bind(fb)
     glReadBuffer(get_attachment(fb, :objectid))
-=======
-    gl_switch_context!(screen.glscreen)
-    fb = screen.framebuffer
-    buff = fb.buffers[:objectid]
-    glBindFramebuffer(GL_FRAMEBUFFER, fb.id[1])
-    glReadBuffer(GL_COLOR_ATTACHMENT1)
->>>>>>> 46350344
     x, y = floor.(Int, xy)
     w, h = size(screen.scene)
     ppu = screen.px_per_unit[]
@@ -92,17 +76,10 @@
     x1, y1 = min.((w, h), ceil.(Int, ppu .* (xy .+ range)))
     dx = x1 - x0; dy = y1 - y0
 
-<<<<<<< HEAD
-    ShaderAbstractions.switch_context!(screen.glscreen)
+    gl_switch_context!(screen.glscreen)
     GLAbstraction.bind(fb)
     glReadBuffer(get_attachment(fb, :objectid))
     buff = get_buffer(fb, :objectid)
-=======
-    gl_switch_context!(screen.glscreen)
-    glBindFramebuffer(GL_FRAMEBUFFER, fb.id[1])
-    glReadBuffer(GL_COLOR_ATTACHMENT1)
-    buff = fb.buffers[:objectid]
->>>>>>> 46350344
     sids = zeros(SelectionID{UInt32}, dx, dy)
     glReadPixels(x0, y0, dx, dy, buff.format, buff.pixeltype, sids)
 
@@ -140,17 +117,10 @@
     x1, y1 = min.((w, h), ceil.(Int, ppu .* (xy .+ range)))
     dx = x1 - x0; dy = y1 - y0
 
-<<<<<<< HEAD
-    ShaderAbstractions.switch_context!(screen.glscreen)
+    gl_switch_context!(screen.glscreen)
     GLAbstraction.bind(fb)
     glReadBuffer(get_attachment(fb, :objectid))
     buff = get_buffer(fb, :objectid)
-=======
-    gl_switch_context!(screen.glscreen)
-    glBindFramebuffer(GL_FRAMEBUFFER, fb.id[1])
-    glReadBuffer(GL_COLOR_ATTACHMENT1)
-    buff = fb.buffers[:objectid]
->>>>>>> 46350344
     picks = zeros(SelectionID{UInt32}, dx, dy)
     glReadPixels(x0, y0, dx, dy, buff.format, buff.pixeltype, picks)
 
