using Makie.ComputePipeline

################################################################################
### Util, delete later
################################################################################

function missing_uniforms(robj)
    @info "Verifying uniforms"
    for (key, value) in robj.vertexarray.program.uniformloc
        if !haskey(robj.uniforms, key)
            @info "Missing $key"
        end
    end
end

################################################################################
### Generic (more or less)
################################################################################

function update_robjs!(robj, args::NamedTuple, changed::NamedTuple, gl_names::Dict{Symbol,Symbol})
    for name in keys(args)
        changed[name] || continue
        value = args[name][]
        gl_name = get(gl_names, name, name)
        if name === :visible
            robj.visible = value
        elseif gl_name === :indices
            if robj.vertexarray.indices isa GLAbstraction.GPUArray
                GLAbstraction.update!(robj.vertexarray.indices, value)
            else
                robj.vertexarray.indices = value
            end
        elseif gl_name === :instances
            # TODO: Is this risky since postprocessors are variable?
            robj.postrenderfunction.n_instances[] = value
        elseif haskey(robj.uniforms, gl_name)
            if robj.uniforms[gl_name] isa GLAbstraction.GPUArray
                GLAbstraction.update!(robj.uniforms[gl_name], value)
            else
                robj.uniforms[gl_name] = value
            end
        elseif haskey(robj.vertexarray.buffers, string(gl_name))
            GLAbstraction.update!(robj.vertexarray.buffers[string(gl_name)], value)
        else
            # println("Could not update ", name)
        end
    end
end

function add_color_attributes!(data, color, colormap, colornorm)
    needs_mapping = !(colornorm isa Nothing)
    _color = needs_mapping ? nothing : color
    intensity = needs_mapping ? color : nothing

    data[:color_map] = needs_mapping ? colormap : nothing
    if _color isa Matrix{RGBAf} || _color isa ShaderAbstractions.Sampler
        data[:image] = _color
        data[:color] = RGBAf(1,1,1,1)
    else
        data[:color] = _color
    end
    data[:intensity] = intensity
    data[:color_norm] = colornorm
    return nothing
end

function add_color_attributes_lines!(data, color, colormap, colornorm)
    needs_mapping = !(colornorm isa Nothing)
    data[:color_map] = needs_mapping ? colormap : nothing
    data[:color] = color
    data[:color_norm] = colornorm
    return nothing
end

function add_camera_attributes!(data, screen, camera, space)
    # TODO: This doesn't allow dynamic space, markerspace (regression)
    #       Are we ok with this?
    # Make sure to protect these from cleanup in destroy!(renderobject)
    data[:resolution] = Makie.get_ppu_resolution(camera, screen.px_per_unit[])
    data[:projection] = Makie.get_projection(camera, space)
    data[:projectionview] = Makie.get_projectionview(camera, space)
    data[:view] = Makie.get_view(camera, space)
    data[:upvector] = camera.upvector
    data[:eyeposition] = camera.eyeposition
    data[:view_direction] = camera.view_direction
    return data
end

# For use with register!(...)

function generate_clip_planes(planes, space, output)
    if length(planes) > 8
        @warn("Only up to 8 clip planes are supported. The rest are ignored!", maxlog = 1)
    end
    if Makie.is_data_space(space)
        N = min(8, length(planes))
        for i in 1:N
            output[i] = Makie.gl_plane_format(planes[i])
        end
        for i in N+1 : 8
            output[i] = Vec4f(0, 0, 0, -1e9)
        end
    else
        fill!(output, Vec4f(0, 0, 0, -1e9))
        N = 0
    end
    return (output, Int32(N))
end

function generate_clip_planes(pvm, planes, space, output)
    planes = Makie.to_clip_space(pvm, planes)
    return generate_clip_planes(planes, space, output)
end

function generate_model_space_clip_planes(model, planes, space, output)
    modelinv = inv(model)
    @assert (length(planes) == 0) || isapprox(modelinv[4, 4], 1, atol = 1e-6)
    planes = map(planes) do plane
        origin = modelinv * to_ndim(Point4f, plane.distance * plane.normal, 1)
        normal = transpose(model) * to_ndim(Vec4f, plane.normal, 0)
        return Plane3f(origin[Vec(1,2,3)] / origin[4], normal[Vec(1,2,3)])
    end
    return generate_clip_planes(planes, space, output)
end


function generate_clip_planes!(attr, scene, target_space::Symbol = :world, modelname = :model_f32c)
    inputs = [:clip_planes, :space]
    target_space == :model && push!(inputs, modelname)
    if target_space == :clip
        if !haskey(attr, :projectionview)
            # is projectionview enough to trigger on scene resize in all cases?
            add_input!(attr, :projectionview, scene.camera.projectionview)
        end
        push!(inputs, :projectionview)
    end

    register_computation!(attr, inputs, [:gl_clip_planes, :gl_num_clip_planes]) do input, changed, cached
        output = isnothing(cached) ?  Vector{Vec4f}(undef, 8) : cached[1][]
        planes = input.clip_planes[]
        if target_space === :world
            return generate_clip_planes(planes, input.space[], output)
        elseif target_space === :model
            return generate_model_space_clip_planes(getproperty(input, modelname)[], planes, input.space[], output)
        elseif target_space === :clip
            return generate_clip_planes(input.projectionview[], planes, input.space[], output)
        else
            error("Unknown space $target_space.")
        end
    end
    return
end

# This one plays nice with out system, only needs model
function register_world_normalmatrix!(attr, modelname = :model_f32c)
    register_computation!(attr, [modelname], [:world_normalmatrix]) do (m,), _, __
        return (Mat3f(transpose(inv(m[][Vec(1,2,3), Vec(1,2,3)]))), )
    end
end

# This one does not, requires the who-knows-when-it-updates view matrix...
function add_view_normalmatrix!(data, attr, modelname = :model_f32c)
    model = Observable(Mat3f)
    register_computation!(attr, [modelname], Symbol[]) do (model,), _, __
        model[] = m[Vec(1,2,3), Vec(1,2,3)]
        return nothing
    end
    data[:view_normalmatrix] = map(data[:view], model) do v, m
        return Mat3f(transpose(inv(v[Vec(1,2,3), Vec(1,2,3)] * m)))
    end
end

# TODO: handle these on the scene level once and reuse them
function add_light_attributes!(screen, scene, data, attr)
    haskey(attr, :shading) || return

    shading = attr[:shading][]
    if shading == FastShading

        dirlight = Makie.get_directional_light(scene)

        if isnothing(dirlight)
            data[:light_direction] = Observable(Vec3f(0))
            data[:light_color] = Observable(RGBf(0,0,0))
        else
            data[:light_direction] = if dirlight.camera_relative
                map(data[:view], dirlight.direction) do view, dir
                    return normalize(inv(view[Vec(1,2,3), Vec(1,2,3)]) * dir)
                end
            else
                map(normalize, dirlight.direction)
            end

            data[:light_color] = dirlight.color
        end

        ambientlight = Makie.get_ambient_light(scene)
        if !isnothing(ambientlight)
            data[:ambient] = ambientlight.color
        else
            data[:ambient] = Observable(RGBf(0,0,0))
        end

    elseif shading == MultiLightShading

        handle_lights(data, screen, scene.lights)

    end
end

function generic_robj_setup(screen::Screen, scene::Scene, plot::Plot)
    attr = plot.args[1]::ComputeGraph
<<<<<<< HEAD
    haskey(attr, :scene) || add_input!(attr, :scene, scene)
    if haskey(attr, :gl_screen)
        # Can't have two screens so just update it?
        Makie.update!(attr, gl_screen = screen)
    else
        add_input!(attr, :gl_screen, screen) # TODO: how do we clean this up?
    end
=======
>>>>>>> 51c0f4ae
    return attr
end

function register_robj!(constructor, screen, scene, plot, inputs, uniforms, input2glname)
    attr = plot.args[1]

    # These must always be there!
    push!(uniforms, :gl_clip_planes, :gl_num_clip_planes, :depth_shift, :visible, :fxaa)
    push!(input2glname, :gl_clip_planes => :clip_planes, :gl_num_clip_planes => :num_clip_planes)

    register_computation!(attr, [inputs; uniforms;], [:gl_renderobject]) do args, changed, last
        if isnothing(last)
            # Generate complex defaults
            # TODO: Should we add an initializer in ComputePipeline to extract this?
            # That would simplify this code and remove attr, uniforms from the enclosed variables here
            robj = constructor(screen, scene, attr, args, uniforms, input2glname)
        else
            robj = last[1][]
            update_robjs!(robj, args, changed, input2glname)
        end
        screen.requires_update = true
        return (robj,)
    end

    attr = plot.args[1]
    robj = attr[:gl_renderobject][]
    screen.cache2plot[robj.id] = plot
    screen.cache[objectid(plot)] = robj
    push!(screen, scene, robj)

    return robj
end

################################################################################
### Scatter
################################################################################

function assemble_scatter_robj(screen::Screen, scene::Scene, attr, args, uniforms, input2glname)
    positions = args[1][]
    camera = scene.camera
    space = attr[:space][]
    markerspace = attr[:markerspace][]
    fast_pixel = attr[:marker][] isa FastPixel
    pspace = fast_pixel ? space : markerspace
    colormap = args.alpha_colormap[]
    color = args.scaled_color[]
    colornorm = args.scaled_colorrange[]
    marker_shape = args.sdf_marker_shape[]
    distancefield = marker_shape === Cint(DISTANCEFIELD) ? get_texture!(screen.glscreen, args.atlas[]) : nothing

    data = Dict(
        :vertex => positions,
        :indices => length(positions),
        :preprojection => Makie.get_preprojection(camera, space, markerspace),
        :distancefield => distancefield,
        :px_per_unit => screen.px_per_unit,   # technically not const?
        :ssao => false,                       # shader compilation const
        :transparency => attr[:transparency][],
        :overdraw => attr[:overdraw][],
        :shape => marker_shape,
    )

    add_color_attributes!(data, color, colormap, colornorm)
    add_camera_attributes!(data, screen, camera, pspace)

    # Correct the name mapping
    if !isnothing(get(data, :intensity, nothing))
        input2glname[:scaled_color] = :intensity
    end
    if !isnothing(get(data, :image, nothing))
        input2glname[:scaled_color] = :image
    end
    for name in uniforms
        data[get(input2glname, name, name)] = args[name][]
    end
    if fast_pixel
        return draw_pixel_scatter(screen, positions, data)
    else
        # pass nothing to avoid going into image generating functions
        return draw_scatter(screen, (nothing, positions), data)
    end
end


function depthsort!(positions, depth_vals, indices, pvm)
    pvm24 = pvm[Vec(3, 4), Vec(1, 2, 3, 4)] # only calculate zw
    resize!(depth_vals, length(positions))
    resize!(indices, length(positions))
    map!(depth_vals, positions) do p
        p4d = pvm24 * to_ndim(Point4f, to_ndim(Point3f, p, 0.0f0), 1.0f0)
        return p4d[1] / p4d[2]
    end
    sortperm!(indices, depth_vals; rev=true)
    indices .-= 1
    return depth_vals, indices
end


function draw_atomic(screen::Screen, scene::Scene, plot::Scatter)
    attr = generic_robj_setup(screen, scene, plot)

    # We register the screen under a unique name. If the screen closes
    # Any computation that depens on screen gets removed
    atlas = gl_texture_atlas()
    if haskey(attr, :atlas)
        # TODO: Do we need to update this?
        Makie.update!(attr, atlas = atlas)
    else
        add_input!(attr, :atlas, atlas)
    end

    if attr[:depthsorting][]
        # is projectionview enough to trigger on scene resize in all cases?
        haskey(attr, :projectionview) || add_input!(attr, :projectionview, scene.camera.projectionview)

        register_computation!(attr,
            [:positions_transformed_f32c, :projectionview, :space, :model_f32c],
            [:gl_depth_cache, :gl_indices]
        ) do (pos, _, space, model), changed, cached
            pvm = Makie.space_to_clip(scene.camera, space[]) * model[]
            depth_vals = isnothing(cached) ? Float32[] : cached[1][]
            indices = isnothing(cached) ? Cuint[] : cached[2][]
            return depthsort!(pos[], depth_vals, indices, pvm)
        end
    else
        register_computation!(attr, [:positions_transformed_f32c], [:gl_indices]) do (ps,), changed, last
            return (length(ps[]),)
        end
    end

    register_computation!(attr, [:positions_transformed_f32c], [:gl_len]) do (ps,), changed, last
        return (Int32(length(ps[])),)
    end

    inputs = [
        :positions_transformed_f32c,
        # Special
        :atlas,
        # Needs explicit handling
        :alpha_colormap, :scaled_color, :scaled_colorrange,
        :sdf_marker_shape
    ]
    if attr[:marker][] isa FastPixel
        register_computation!(attr, [:markerspace], [:gl_markerspace]) do (space,), changed, last
            space[] == :pixel && return (Int32(0),)
            space[] == :data  && return (Int32(1),)
            return error("Unsupported markerspace for FastPixel marker: $space")
        end

        register_computation!(attr, [:marker], [:sdf_marker_shape]) do (marker,), changed, last
            return (marker[].marker_type,)
        end

        uniforms = [
            :gl_markerspace, :quad_scale, :model_f32c,
            :_lowclip, :_highclip, :nan_color, :gl_indices, :gl_len
            # TODO: this should've gotten marker_offset when we separated marker_offset from quad_offset
        ]

    else
        Makie.all_marker_computations!(attr, 2048, 64)

        # Simple forwards
        uniforms = [
            :sdf_uv, :quad_scale, :quad_offset,
            :image, :_lowclip, :_highclip, :nan_color,
            :strokecolor, :strokewidth, :glowcolor, :glowwidth,
            :model_f32c, :rotation, :transform_marker,
            :gl_indices, :gl_len
        ]
    end

    generate_clip_planes!(attr, scene)

    # TODO:
    # - rotation -> billboard missing
    # - px_per_unit (that can update dynamically via record, right?)
    # - intensity_convert

    # To take the human error out of the bookkeeping of two lists
    # Could also consider using this in computation since Dict lookups are
    # O(1) and only takes ~4ns
    input2glname = Dict{Symbol, Symbol}(
        :positions_transformed_f32c => :position,
        :alpha_colormap => :color_map, :scaled_colorrange => :color_norm,
        :scaled_color => :color,
        :sdf_marker_shape => :shape,
        :sdf_uv => :uv_offset_width,
        :gl_markerspace => :markerspace,
        :quad_scale => :scale, :gl_image => :image,
        :strokecolor => :stroke_color, :strokewidth => :stroke_width,
        :glowcolor => :glow_color, :glowwidth => :glow_width,
        :model_f32c => :model, :transform_marker => :scale_primitive,
        :_lowclip => :lowclip, :_highclip => :highclip,
        :gl_indices => :indices, :gl_len => :len
    )

    robj = register_robj!(assemble_scatter_robj, screen, scene, plot, inputs, uniforms, input2glname)

    return robj
end

################################################################################
### MeshScatter
################################################################################

function assemble_meshscatter_robj(screen::Screen, scene::Scene, attr, args, uniforms, input2glname)
    camera = scene.camera

    data = Dict{Symbol, Any}(
        # Compile time variable
        :transparency => attr[:transparency][],
        :overdraw => attr[:overdraw][],
        :shading => attr[:shading][],
        :ssao => attr[:ssao][],
    )

    if args.packed_uv_transform[] isa Vector{Vec2f}
        data[:uv_transform] = TextureBuffer(screen.glscreen, args.packed_uv_transform[])
    else
        data[:uv_transform] = args.packed_uv_transform[]
    end

    add_color_attributes!(data, args.scaled_color[], args.alpha_colormap[], args.scaled_colorrange[])
    add_camera_attributes!(data, screen, camera, attr[:space][])
    add_light_attributes!(screen, scene, data, attr)

    # Correct the name mapping
    if !isnothing(get(data, :intensity, nothing))
        input2glname[:scaled_color] = :intensity
    end
    if !isnothing(get(data, :image, nothing))
        input2glname[:scaled_color] = :image
    end
    if !isnothing(get(data, :color, nothing))
        input2glname[:scaled_color] = :color
    end

    for name in uniforms
        data[get(input2glname, name, name)] = args[name][]
    end

    marker = attr[:marker][]
    positions = data[:position]
    return draw_mesh_particle(screen, (marker, positions), data)
end

function draw_atomic(screen::Screen, scene::Scene, plot::MeshScatter)
    attr = generic_robj_setup(screen, scene, plot)

    generate_clip_planes!(attr, scene)
    Makie.add_computation!(attr, scene, Val(:pattern_uv_transform))
    Makie.add_computation!(attr, scene, Val(:uv_transform_packing), :pattern_uv_transform)
    Makie.add_computation!(attr, scene, Val(:meshscatter_f32c_scale))
    register_world_normalmatrix!(attr)

    register_computation!(attr, [:positions_transformed_f32c], [:instances, :gl_len]) do (pos, ), changed, cached
        return (length(pos[]), Int32(length(pos[])))
    end

    inputs = [
        # Special
        :space,
        # Needs explicit handling
        :alpha_colormap, :scaled_color, :scaled_colorrange,
        :packed_uv_transform,
    ]
    uniforms = [
        :positions_transformed_f32c, :markersize, :rotation, :f32c_scale, :instances,
        :_lowclip, :_highclip, :nan_color, # :matcap,
        :fetch_pixel, :model_f32c,
        :diffuse, :specular, :shininess, :backlight, :world_normalmatrix,
        :gl_len
    ]

    input2glname = Dict{Symbol, Symbol}(
        :positions_transformed_f32c => :position, :markersize => :scale,
        :packed_uv_transform => :uv_transform,
        :alpha_colormap => :color_map, :scaled_colorrange => :color_norm,
        :scaled_color => :color,
        :model_f32c => :model,
        :_lowclip => :lowclip, :_highclip => :highclip,
        :gl_len => :len
    )

    robj = register_robj!(assemble_meshscatter_robj, screen, scene, plot, inputs, uniforms, input2glname)

    return robj
end

################################################################################
### Lines
################################################################################

function assemble_lines_robj(screen::Screen, scene::Scene, attr, args, uniforms, input2glname)

    positions = args[1][] # changes name, so we use positional
    linestyle = attr[:linestyle][]
    camera = scene.camera

    data = Dict{Symbol, Any}(
        :fast => isnothing(linestyle),
        # :fast == true removes pattern from the shader so we don't need
        #               to worry about this
        :vertex => positions, # Needs to be set before draw_lines()
        :transparency => attr[:transparency][],
        :overdraw => attr[:overdraw][],
        :ssao => false,
        :debug => attr[:debug][],
    )

    add_camera_attributes!(data, screen, camera, args.space[])
    add_color_attributes_lines!(data, args.scaled_color[], args.alpha_colormap[], args.scaled_colorrange[])

    if !isnothing(get(data, :intensity, nothing))
        input2glname[:scaled_color] = :intensity
    end

    # Transfer over uniforms
    for name in uniforms
        data[get(input2glname, name, name)] = args[name][]
    end

    return draw_lines(screen, positions, data)
end

# Observables removed and adjusted to fit Compute Pipeline
# Observables removed and adjusted to fit Compute Pipeline
function generate_indices(ps, indices=Cuint[], valid=Float32[])
    empty!(indices)
    resize!(valid, length(ps))

    # can't draw a line with less than 2 points so there are no indices to generate
    # and valid is irrelevant
    if length(ps) < 2
        valid .= 0 # just in case random data is problematic
        return (indices, valid)
    end

    sizehint!(indices, length(ps) + 2)

    # This loop identifies sections of line points A B C D E F bounded by
    # the start/end of the list ps or by NaN and generates indices for them:
    # if A == F (loop):      E A B C D E F B 0
    # if A != F (no loop):   0 A B C D E F 0
    # where 0 is NaN
    # It marks vertices as invalid (0) if they are NaN, valid (1) if they
    # are part of a continuous line section, or as ghost edges (2) used to
    # cleanly close a loop. The shader detects successive vertices with
    # 1-2-0 and 0-2-1 validity to avoid drawing ghost segments (E-A from
    # 0-E-A-B and F-B from E-F-B-0 which would duplicate E-F and A-B)

    last_start_pos = eltype(ps)(NaN)
    last_start_idx = -1

    for (i, p) in enumerate(ps)
        not_nan = isfinite(p)
        valid[i] = not_nan

        if not_nan
            if last_start_idx == -1
                # place nan before section of line vertices
                # (or duplicate ps[1])
                push!(indices, max(1, i - 1))
                last_start_idx = length(indices) + 1
                last_start_pos = p
            end
            # add line vertex
            push!(indices, i)

            # case loop (loop index set, loop contains at least 3 segments, start == end)
        elseif (last_start_idx != -1) &&
            (length(indices) - last_start_idx > 2) &&
            (ps[max(1, i - 1)] ≈ last_start_pos)

            # add ghost vertices before an after the loop to cleanly connect line
            indices[last_start_idx - 1] = max(1, i - 2)
            push!(indices, indices[last_start_idx + 1], i)
            # mark the ghost vertices
            valid[i - 2] = 2
            valid[indices[last_start_idx + 1]] = 2
            # not in loop anymore
            last_start_idx = -1

            # non-looping line end
        elseif (last_start_idx != -1) # effective "last index not NaN"
            push!(indices, i)
            last_start_idx = -1
            # else: we don't need to push repeated NaNs
        end
    end

    # treat ps[end+1] as NaN to correctly finish the line
    if (last_start_idx != -1) && (length(indices) - last_start_idx > 2) && (ps[end] ≈ last_start_pos)
        indices[last_start_idx - 1] = length(ps) - 1
        push!(indices, indices[last_start_idx + 1])
        valid[end - 1] = 2
        valid[indices[last_start_idx + 1]] = 2
    elseif last_start_idx != -1
        push!(indices, length(ps))
    end

    indices .-= Cuint(1)

    return (indices, valid)
end

function generate_indices(positions::NamedTuple, changed::NamedTuple, cached)
    if isnothing(cached)
        indices = Cuint[]
        valid = Float32[]
    else
        indices = empty!(cached[1][])
        valid = cached[2][]
    end
    ps = positions[1][]
    return generate_indices(ps, indices, valid)
end

function draw_atomic(screen::Screen, scene::Scene, plot::Lines)
    attr = generic_robj_setup(screen, scene, plot)

    Makie.add_computation!(attr, :gl_miter_limit)
    Makie.add_computation!(attr, :gl_pattern, :gl_pattern_length)

    haskey(attr, :px_per_unit) || add_input!(attr, :px_per_unit, screen.px_per_unit)
    haskey(attr, :viewport) || add_input!(attr, :viewport, scene.viewport)
    register_computation!(
        attr, [:px_per_unit, :viewport], [:scene_origin, :resolution]
    ) do (ppu, viewport), changed, output
        return (Vec2f(ppu[] * origin(viewport[])), Vec2f(ppu[] * widths(viewport[])))
    end

    # position calculations for patterned lines
    # is projectionview enough to trigger on scene resize in all cases?
    haskey(attr, :projectionview) || add_input!(attr, :projectionview, scene.camera.projectionview)
    register_computation!(
        attr, [:projectionview, :model, :f32c, :space], [:gl_pvm32]
    ) do (_, model, f32c, space), changed, output
        pvm = Makie.space_to_clip(scene.camera, space[]) *
            Makie.f32_convert_matrix(f32c[], space[]) * model[]
        return (pvm,)
    end
    register_computation!(
        attr, [:gl_pvm32, :positions_transformed], [:gl_projected_positions]
    ) do (pvm32, positions), changed, cached
        output = isnothing(cached) ? Point4f[] : cached[1][]
        resize!(output, length(positions[]))
        map!(output, positions[]) do pos
            return pvm32[] * to_ndim(Point4d, to_ndim(Point3d, pos, 0.0), 1.0)
        end
        return (output,)
    end

    haskey(attr, :debug) || add_input!(attr, :debug, false)

    generate_clip_planes!(attr, scene, :clip) # requires projectionview

    if isnothing(plot.linestyle[])
        positions = :positions_transformed_f32c
    else
        positions = :gl_projected_positions
    end

    # Derived vertex attributes
    register_computation!(generate_indices, attr, [positions], [:gl_indices, :gl_valid_vertex])
    register_computation!(attr, [:gl_indices], [:gl_total_length]) do (indices,), changed, cached
        return (Int32(length(indices[]) - 2),)
    end
    register_computation!(attr, [positions, :resolution], [:gl_last_length]) do (pos, res), changed, cached
        return (sumlengths(pos[], res[]),)
    end

    inputs = [
        # relevant to creation time decisions
        positions,
        :space,
        :scaled_color, :alpha_colormap, :scaled_colorrange
    ]
        # uniforms getting passed through
    uniforms = [
        :gl_indices, :gl_valid_vertex, :gl_total_length, :gl_last_length,
        :gl_pattern, :gl_pattern_length, :linecap, :gl_miter_limit, :joinstyle, :linewidth,
        :scene_origin, :px_per_unit, :model_f32c,
        :_lowclip, :_highclip, :nan_color,
    ]

    input2glname = Dict(
        positions => :vertex, :gl_indices => :indices, :gl_valid_vertex => :valid_vertex,
        :gl_total_length => :total_length, :gl_last_length => :lastlen,
        :gl_miter_limit => :miter_limit, :linewidth => :thickness,
        :gl_pattern => :pattern, :gl_pattern_length => :pattern_length,
        :scaled_color => :color, :alpha_colormap => :color_map, :scaled_colorrange => :color_norm,
        :model_f32c => :model,
        :_lowclip => :lowclip, :_highclip => :highclip,
    )

    robj = register_robj!(assemble_lines_robj, screen, scene, plot, inputs, uniforms, input2glname)

    return robj
end

################################################################################
### LineSegments
################################################################################

function assemble_linesegments_robj(screen::Screen, scene::Scene, attr, args, uniforms, input2glname)
    linestyle = attr[:linestyle][]
    camera = scene.camera

    data = Dict{Symbol, Any}(
        :transparency => attr[:transparency][],
        :overdraw => attr[:overdraw][],
        :debug => attr[:debug][],
        :ssao => false,
    )

    add_camera_attributes!(data, screen, camera, args.space[])
    add_color_attributes_lines!(data, args.synched_color[], args.alpha_colormap[], args.scaled_colorrange[])

    if isnothing(get(data, :intensity, nothing))
        input2glname[:synched_color] = :intensity
    end

    # Transfer over uniforms
    for name in uniforms
        data[get(input2glname, name, name)] = args[name][]
    end

    # Here we do need to be careful with pattern because :fast does not
    # exist as a compile time switch
    # Running this after add_uniforms overwrites
    if isnothing(linestyle)
        data[:pattern] = nothing
    end
    return draw_linesegments(screen, data[:vertex], data) # TODO: extract positions
end

function draw_atomic(screen::Screen, scene::Scene, plot::LineSegments)
    attr = generic_robj_setup(screen, scene, plot)

    haskey(attr, :px_per_unit) || add_input!(attr, :px_per_unit, screen.px_per_unit)
    haskey(attr, :viewport) || add_input!(attr, :viewport, scene.viewport)
    register_computation!(
        attr, [:px_per_unit, :viewport], [:scene_origin]
    ) do (ppu, viewport), changed, output
        return (Vec2f(ppu[] * origin(viewport[])),)
    end

    # linestyle/pattern handling
    Makie.add_computation!(attr, :gl_pattern, :gl_pattern_length)
<<<<<<< HEAD
    haskey(attr, :debug) || add_input!(attr, :debug, false)
    haskey(attr, :projectionview) || add_input!(attr, :projectionview, scene.camera.projectionview)
    generate_clip_planes!(attr)
=======
    add_input!(attr, :debug, false)
    add_input!(attr, :projectionview, scene.camera.projectionview)
    generate_clip_planes!(attr, scene)
>>>>>>> 51c0f4ae

    register_computation!(attr, [:positions_transformed_f32c], [:indices]) do (positions,), changed, cached
        return (length(positions[]),)
    end

    inputs = [
        :space,
        :synched_color, :alpha_colormap, :scaled_colorrange
    ]
    uniforms = [
        :positions_transformed_f32c, :indices,
        :gl_pattern, :gl_pattern_length, :linecap, :synched_linewidth,
        :scene_origin, :px_per_unit, :model_f32c,
        :_lowclip, :_highclip, :nan_color,
    ]

    input2glname = Dict{Symbol, Symbol}(
        :positions_transformed_f32c => :vertex,
        :synched_linewidth => :thickness, :model_f32c => :model,
        :gl_pattern => :pattern, :gl_pattern_length => :pattern_length,
        :synched_color => :color, :alpha_colormap => :color_map, :scaled_colorrange => :color_norm,
        :_lowclip => :lowclip, :_highclip => :highclip,
    )

    robj = register_robj!(assemble_linesegments_robj, screen, scene, plot, inputs, uniforms, input2glname)

    return robj
end

################################################################################
### Image
################################################################################

function assemble_image_robj(screen::Screen, scene::Scene, attr, args, uniforms, input2glname)
    r = Rect2f(0,0,1,1)

    data = Dict{Symbol, Any}(
        :faces => decompose(GLTriangleFace, r),
        :texturecoordinates => decompose_uv(r),

        # Compile time variable/constants
        :picking_mode => "#define PICKING_INDEX_FROM_UV",
        :transparency => attr[:transparency][],
        :overdraw => attr[:overdraw][],
        :ssao => false,
    )

    camera = scene.camera
    add_camera_attributes!(data, screen, camera, args.space[])

    colormap = args.alpha_colormap[]
    color = args.scaled_color[]
    colornorm = args.scaled_colorrange[]
    add_color_attributes!(data, color, colormap, colornorm)

    # always use :image with specific interpolation settings, so remove:
    pop!(data, :image, nothing)
    pop!(data, :intensity, nothing)

    # Correct the name mapping
    input2glname[:scaled_color] = :image
    interp = attr[:interpolate][] ? :linear : :nearest
    data[:image] = Texture(screen.glscreen, color; minfilter = interp)

    # Transfer over uniforms
    for name in uniforms
        data[get(input2glname, name, name)] = args[name][]
    end

    return draw_mesh(screen, data)
end


function draw_atomic(screen::Screen, scene::Scene, plot::Image)
    return draw_atomic_as_image(screen, scene, plot)
end

function draw_atomic_as_image(screen::Screen, scene::Scene, plot)
    attr = generic_robj_setup(screen, scene, plot)

    generate_clip_planes!(attr, scene)

    inputs = [
        # Special
        :space,
        # Needs explicit handling
        :alpha_colormap, :scaled_color, :scaled_colorrange,
    ]
    uniforms = [
        :positions_transformed_f32c,
        :_lowclip, :_highclip, :nan_color,
        :model_f32c, :uv_transform,
    ]

    input2glname = Dict{Symbol, Symbol}(
        :positions_transformed_f32c => :vertices,
        :alpha_colormap => :color_map, :scaled_colorrange => :color_norm,
        :_lowclip => :lowclip, :_highclip => :highclip,
        :scaled_color => :image, :model_f32c => :model,
    )

    robj = register_robj!(assemble_image_robj, screen, scene, plot, inputs, uniforms, input2glname)

    return robj
end

################################################################################
### Heatmap
################################################################################

function assemble_heatmap_robj(screen::Screen, scene::Scene, attr, args, uniforms, input2glname)
    data = Dict{Symbol, Any}(
        :position_x => Texture(screen.glscreen, args[1][], minfilter = :nearest),
        :position_y => Texture(screen.glscreen, args[2][], minfilter = :nearest),
        # Compile time variable, Constants
        :transparency => attr[:transparency][],
        :overdraw => attr[:overdraw][],
        :ssao => false,
    )

    camera = scene.camera
    add_camera_attributes!(data, screen, camera, args.space[])

    colormap = args.alpha_colormap[]
    color = args.scaled_color[]
    colornorm = args.scaled_colorrange[]
    add_color_attributes!(data, color, colormap, colornorm)

    # always use :image with specific interpolation settings, so remove:
    pop!(data, :image, nothing)
    pop!(data, :intensity, nothing)

    # Correct the name mapping
    input2glname[:scaled_color] = :intensity
    interp = attr[:interpolate][] ? :linear : :nearest
    if color isa ShaderAbstractions.Sampler
        data[:intensity] = color
    else
        data[:intensity] = Texture(screen.glscreen, color; minfilter = interp)
    end

    # Transfer over uniforms
    for name in uniforms
        data[get(input2glname, name, name)] = args[name][]
    end

    return draw_heatmap(screen, data)
end

function draw_atomic(screen::Screen, scene::Scene, plot::Heatmap)
    attr = plot.args[1]

    # TODO: requires position transforms in Makie
    # # Fast path for regular heatmaps
    # t = Makie.transform_func_obs(plot)
    # if attr[:x][] isa Makie.EndPoints && attr[:y][] isa Makie.EndPoints && Makie.is_identity_transform(t[])
    #     return draw_atomic_as_image(screen, scene, plot)
    # end

    generic_robj_setup(screen, scene, plot)

    generate_clip_planes!(attr, scene)

    Makie.add_computation!(attr, scene, Val(:heatmap_transform))

    register_computation!(attr, [:x_transformed_f32c, :y_transformed_f32c], [:instances]) do (x, y), changed, cached
        return ((length(x[]) - 1) * (length(y[]) - 1), )
    end

    inputs = [
        :x_transformed_f32c, :y_transformed_f32c,
        # Special
        :space,
        # Needs explicit handling
        :alpha_colormap, :scaled_color, :scaled_colorrange
    ]
    uniforms = [
        :_lowclip, :_highclip, :nan_color,
        :model_f32c, :instances,
    ]

    input2glname = Dict{Symbol, Symbol}(
        :x_transformed_f32c => :position_x, :y_transformed_f32c => :position_y,
        :alpha_colormap => :color_map, :scaled_colorrange => :color_norm,
        :_lowclip => :lowclip, :_highclip => :highclip,
        :scaled_color => :image,
        :model_f32c => :model,
    )

    robj = register_robj!(assemble_heatmap_robj, screen, scene, plot, inputs, uniforms, input2glname)

    return robj
end

################################################################################
### Surface
################################################################################

function assemble_surface_robj(screen::Screen, scene::Scene, attr, args, uniforms, input2glname)
    data = Dict{Symbol, Any}(
        # Compile time variable, Constants
        :transparency => attr[:transparency][],
        :overdraw => attr[:overdraw][],
        :shading => attr[:shading][],
        :ssao => attr[:ssao][],
    )

    colorname = add_mesh_color_attributes!(
        screen, data,
        args.scaled_color[],
        args.alpha_colormap[],
        args.scaled_colorrange[],
        attr[:interpolate][]
    )
    @assert colorname == :image

    camera = scene.camera
    add_camera_attributes!(data, screen, camera, args.space[])
    add_light_attributes!(screen, scene, data, attr)

    # Transfer over uniforms
    for name in uniforms
        data[get(input2glname, name, name)] = args[name][]
    end

    return draw_surface(screen, data[:image], data)
end

function draw_atomic(screen::Screen, scene::Scene, plot::Surface)
    attr = plot.args[1]

    generic_robj_setup(screen, scene, plot)
    generate_clip_planes!(attr, scene)
    Makie.add_computation!(attr, scene, Val(:surface_transform))
    register_world_normalmatrix!(attr)

    Makie.add_computation!(attr, scene, Val(:pattern_uv_transform))

    register_computation!(attr, [:z], [:instances]) do (z,), changed, cached
        return ((size(z[],1)-1) * (size(z[],2)-1), )
    end

    # TODO: not part of the conversion pipeline on master... but shouldn't it be?
    register_computation!(attr, [:z], [:z_converted]) do (z,), changed, cached
        return (el32convert(z[]), )
    end

    inputs = [
        # Special
        :space,
        # Needs explicit handling
        :alpha_colormap, :scaled_color, :scaled_colorrange
    ]
    uniforms = [
        :x_transformed_f32c, :y_transformed_f32c, :z_converted,
        :_lowclip, :_highclip, :nan_color,
        :model_f32c, :instances,
        :diffuse, :specular, :shininess, :backlight, :world_normalmatrix,
        :invert_normals, :pattern_uv_transform, :fetch_pixel
    ]

    input2glname = Dict{Symbol, Symbol}(
        :x_transformed_f32c => :position_x, :y_transformed_f32c => :position_y,
        :z_converted => :position_z,
        :alpha_colormap => :color_map, :scaled_colorrange => :color_norm,
        :scaled_color => :image,
        :_lowclip => :lowclip, :_highclip => :highclip,
        :model_f32c => :model,
        :pattern_uv_transform => :uv_transform
    )

    robj = register_robj!(assemble_surface_robj, screen, scene, plot, inputs, uniforms, input2glname)

    return robj
end

################################################################################
### Mesh
################################################################################

# mesh_inner part 1
function add_mesh_color_attributes!(screen, data, color, colormap, colornorm, interpolate)
    # Note: assuming el32convert, Pattern convert to happen in Makie or earlier elsewhere
    interp = interpolate ? :linear : :nearest
    colorname = :vertex_color

    if color isa Colorant
        data[:vertex_color] = color
        colorname = :vertex_color
    elseif color isa ShaderAbstractions.Sampler
        data[:image] = color
        colorname = :image
    elseif color isa AbstractMatrix{<:Colorant}
        data[:image] = Texture(screen.glscreen, color, minfilter = interp)
        colorname = :image
    elseif color isa AbstractVector{<: Colorant}
        data[:vertex_color] = color
        colorname = :vertex_color

    else # colormapped

        data[:color_map] = colormap
        data[:color_norm] = colornorm

        if color isa Union{AbstractMatrix{<: Real}, AbstractArray{<: Real, 3}}
            data[:image] = Texture(screen.glscreen, color, minfilter = interp)
            colorname = :image
        elseif color isa AbstractVector{<: Real}
            data[:vertex_color] = color
            colorname = :vertex_color
        else
            error("Unsupported color type: $(typeof(to_value(color)))")
        end
    end

    # TODO: adjust input2glname[:scaled_color] = colorname
    # (name of input may change?)
    return colorname
end


function assemble_mesh_robj(screen::Screen, scene::Scene, attr, args, uniforms, input2glname)
    camera = scene.camera

    data = Dict{Symbol, Any}(
        # Compile time variable, Constants
        :transparency => attr[:transparency][],
        :overdraw => attr[:overdraw][],
        :shading => attr[:shading][],
        :ssao => attr[:ssao][],
    )

    add_camera_attributes!(data, screen, camera, args.space[])

    input2glname[:scaled_color] = add_mesh_color_attributes!(
        screen, data,
        args.scaled_color[],
        args.alpha_colormap[],
        args.scaled_colorrange[],
        attr[:interpolate][]
    )

    add_light_attributes!(screen, scene, data, attr)

    # Transfer over uniforms
    for name in uniforms
        data[get(input2glname, name, name)] = args[name][]
    end

    data[:normals] === nothing && delete!(data, :normals)
    data[:texturecoordinates] === nothing && delete!(data, :texturecoordinates)

    return draw_mesh(screen, data)
end

function draw_atomic(screen::Screen, scene::Scene, plot::Mesh)
    attr = plot.args[1]

    generic_robj_setup(screen, scene, plot)
    generate_clip_planes!(attr, scene)
    register_world_normalmatrix!(attr)
    Makie.add_computation!(attr, scene, Val(:pattern_uv_transform); colorname = :mesh_color)

    # TODO: normalmatrices, lighting, poly plot!() overwrite for vector of meshes

    inputs = [
        # Special
        :space,
        # Needs explicit handling
        :alpha_colormap, :scaled_color, :scaled_colorrange,
    ]
    uniforms = [
        :positions_transformed_f32c, :faces, :normals, :texturecoordinates,
        :_lowclip, :_highclip, :nan_color, :model_f32c,
        :diffuse, :specular, :shininess, :backlight, :world_normalmatrix,
        :pattern_uv_transform, :fetch_pixel
    ]

    input2glname = Dict{Symbol, Symbol}(
        :positions_transformed_f32c => :vertices,
        :alpha_colormap => :color_map, :scaled_colorrange => :color_norm,
        :_lowclip => :lowclip, :_highclip => :highclip,
        :scaled_color => :image, :model_f32c => :model,
        :pattern_uv_transform => :uv_transform
    )

    robj = register_robj!(assemble_mesh_robj, screen, scene, plot, inputs, uniforms, input2glname)

    return robj
end


################################################################################
### Voxels
################################################################################


function assemble_voxel_robj(screen::Screen, scene::Scene, attr, args, uniforms, input2glname)
    camera = scene.camera

    voxel_id = Texture(screen.glscreen, args.chunk_u8[], minfilter = :nearest)
    uvt = args.packed_uv_transform[]
    data = Dict{Symbol, Any}(
        :voxel_id => voxel_id,
        :uv_transform => isnothing(uvt) ? nothing : Texture(screen.glscreen, uvt, minfilter = :nearest),
        # Compile time variable, Constants
        :transparency => attr[:transparency][],
        :overdraw => attr[:overdraw][],
        :shading => attr[:shading][],
        :ssao => attr[:ssao][],
    )

    add_camera_attributes!(data, screen, camera, args.space[])
    add_light_attributes!(screen, scene, data, attr)

    if haskey(args, :voxel_color)
        interp = attr[:interpolate][] ? :linear : :nearest
        data[:color] = Texture(screen.glscreen, args.voxel_color[], minfilter = interp)
    end

    # Transfer over uniforms
    for name in uniforms
        data[get(input2glname, name, name)] = args[name][]
    end

    return draw_voxels(screen, voxel_id, data)
end

function draw_atomic(screen::Screen, scene::Scene, plot::Voxels)
    attr = plot.args[1]

    generic_robj_setup(screen, scene, plot)
    Makie.add_computation!(attr, scene, Val(:voxel_model))
    generate_clip_planes!(attr, scene, :model, :voxel_model)

    register_world_normalmatrix!(attr, :voxel_model)

    register_computation!(attr, [:chunk_u8, :gap], [:instances]) do (chunk, gap), changed, cached
        N = sum(size(chunk[]))
        return (ifelse(gap[] > 0.01, 2 * N, N + 3),)
    end

    # TODO: can this be reused in WGLMakie?
    # TODO: Should this verify that color is a texture?
    register_computation!(attr, [:uvmap, :uv_transform], [:packed_uv_transform]) do (uvmap, uvt), changed, cached
        if !isnothing(uvt[])
            return (Makie.pack_voxel_uv_transform(uvt[]),)
        elseif !isnothing(uvmap[])
            @warn "Voxel uvmap has been deprecated in favor of the more general `uv_transform`. Use `map(lrbt -> (Point2f(lrbt[1], lrbt[3]), Vec2f(lrbt[2] - lrbt[1], lrbt[4] - lrbt[3])), uvmap)`."
            raw_uvt = Makie.uvmap_to_uv_transform(uvmap[])
            converted_uvt = Makie.convert_attribute(raw_uvt, Makie.key"uv_transform"())
            return (Makie.pack_voxel_uv_transform(converted_uvt),)
        else
            return (nothing,)
        end
    end

    inputs = [
        # Special
        :space,
        # Needs explicit handling
        :chunk_u8, :packed_uv_transform
    ]
    uniforms = [
        :instances, :voxel_model, :gap,
        :diffuse, :specular, :shininess, :backlight, :world_normalmatrix,
    ]

    haskey(attr, :voxel_color) && push!(inputs, :voxel_color) # needs interpolation handling
    haskey(attr, :voxel_colormap) && push!(uniforms, :voxel_colormap)

    input2glname = Dict{Symbol, Symbol}(
        :chunk_u8 => :voxel_id, :voxel_model => :model, :packed_uv_transform => :uv_transform,
        :voxel_colormap => :color_map, :voxel_color => :color,
    )

    robj = register_robj!(assemble_voxel_robj, screen, scene, plot, inputs, uniforms, input2glname)

    return robj
end


################################################################################
### Volume
################################################################################


function assemble_volume_robj(screen::Screen, scene::Scene, attr, args, uniforms, input2glname)
    interp = attr[:interpolate][] ? :linear : :nearest
    volume_data = Texture(screen.glscreen, args.volume[], minfilter = interp)

    data = Dict{Symbol, Any}(
        # Compile time variable, Constants
        :transparency => attr[:transparency][],
        :overdraw => attr[:overdraw][],
        :shading => attr[:shading][],
        :ssao => attr[:ssao][],
        :enable_depth => attr[:enable_depth][],
    )

    camera = scene.camera
    add_camera_attributes!(data, screen, camera, args.space[])
    add_light_attributes!(screen, scene, data, attr)

    if args.volume[] isa AbstractArray{<:Real}
        data[:color_map] = args.alpha_colormap[]
        data[:color_norm] = args.scaled_colorrange[]
    end

    # Transfer over uniforms
    for name in uniforms
        data[get(input2glname, name, name)] = args[name][]
    end

    return draw_volume(screen, volume_data, data)
end

function draw_atomic(screen::Screen, scene::Scene, plot::Volume)
    attr = plot.args[1]

    generic_robj_setup(screen, scene, plot)
    Makie.add_computation!(attr, scene, Val(:volume_model)) # bit different from voxel_model

    # TODO: check if these should be the normal model matrix (for voxel too)
    generate_clip_planes!(attr, scene, :model, :volume_model) # <--
    register_world_normalmatrix!(attr, :volume_model) # <--

    # TODO: reuse in clip planes
    register_computation!(attr, [:volume_model], [:modelinv]) do (model,), changed, cached
        return (Mat4f(inv(model[])),)
    end

    inputs = [
        # Special
        :space,
        # Needs explicit handling
        :alpha_colormap, :scaled_colorrange
    ]
    uniforms = [
        :volume, :modelinv, :algorithm, :absorption, :isovalue, :isorange,
        :diffuse, :specular, :shininess, :backlight, :world_normalmatrix,
        # :_lowclip, :_highclip, :nan_color,
        :volume_model,
    ]

    haskey(attr, :voxel_colormap) && push!(uniforms, :voxel_colormap)
    haskey(attr, :voxel_color) && push!(inputs, :voxel_color) # needs interpolation handling

    input2glname = Dict{Symbol, Symbol}(
        :volume => :volumedata, :volume_model => :model,
        :alpha_colormap => :color_map, :scaled_colorrange => :color_norm,
    )

    robj = register_robj!(assemble_volume_robj, screen, scene, plot, inputs, uniforms, input2glname)

    return robj
end<|MERGE_RESOLUTION|>--- conflicted
+++ resolved
@@ -210,16 +210,6 @@
 
 function generic_robj_setup(screen::Screen, scene::Scene, plot::Plot)
     attr = plot.args[1]::ComputeGraph
-<<<<<<< HEAD
-    haskey(attr, :scene) || add_input!(attr, :scene, scene)
-    if haskey(attr, :gl_screen)
-        # Can't have two screens so just update it?
-        Makie.update!(attr, gl_screen = screen)
-    else
-        add_input!(attr, :gl_screen, screen) # TODO: how do we clean this up?
-    end
-=======
->>>>>>> 51c0f4ae
     return attr
 end
 
@@ -771,15 +761,9 @@
 
     # linestyle/pattern handling
     Makie.add_computation!(attr, :gl_pattern, :gl_pattern_length)
-<<<<<<< HEAD
     haskey(attr, :debug) || add_input!(attr, :debug, false)
     haskey(attr, :projectionview) || add_input!(attr, :projectionview, scene.camera.projectionview)
-    generate_clip_planes!(attr)
-=======
-    add_input!(attr, :debug, false)
-    add_input!(attr, :projectionview, scene.camera.projectionview)
     generate_clip_planes!(attr, scene)
->>>>>>> 51c0f4ae
 
     register_computation!(attr, [:positions_transformed_f32c], [:indices]) do (positions,), changed, cached
         return (length(positions[]),)
