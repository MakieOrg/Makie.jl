using Makie: transform_func_obs, apply_transform
using Makie: attribute_per_char, FastPixel, el32convert, Pixel
using Makie: convert_arguments

function handle_lights(attr::Dict, screen::Screen, lights::Vector{Makie.AbstractLight})
    @inline function push_inplace!(trg, idx, src)
        for i in eachindex(src)
            trg[idx + i] = src[i]
        end
        return idx + length(src)
    end

    MAX_LIGHTS = screen.config.max_lights
    MAX_PARAMS = screen.config.max_light_parameters

    # Every light has a type and a color. Therefore we have these as independent
    # uniforms with a max length of MAX_LIGHTS.
    # Other parameters like position, direction, etc differe between light types.
    # To avoid wasting a bunch of memory we squash all of them into one vector of
    # size MAX_PARAMS.
    attr[:N_lights]         = Observable(0)
    attr[:light_types]      = Observable(sizehint!(Int32[], MAX_LIGHTS))
    attr[:light_colors]     = Observable(sizehint!(RGBf[], MAX_LIGHTS))
    attr[:light_parameters] = Observable(sizehint!(Float32[], MAX_PARAMS))

    on(screen.render_tick, priority = typemin(Int)) do _
        # derive number of lights from available lights. Both MAX_LIGHTS and
        # MAX_PARAMS are considered for this.
        n_lights = 0
        n_params = 0
        for light in lights
            delta = 0
            if light isa PointLight
                delta = 5 # 3 position + 2 attenuation
            elseif light isa DirectionalLight
                delta = 3 # 3 direction
            elseif light isa SpotLight
                delta = 8 # 3 position + 3 direction + 2 angles
            end
            if n_params + delta > MAX_PARAMS || n_lights == MAX_LIGHTS
                if n_params > MAX_PARAMS
                    @warn "Exceeded the maximum number of light parameters ($n_params > $MAX_PARAMS). Skipping lights beyond number $n_lights."
                else
                    @warn "Exceeded the maximum number of lights ($n_lights > $MAX_LIGHTS). Skipping lights beyond number $n_lights."
                end
                break
            end
            n_params += delta
            n_lights += 1
        end

        # Update number of lights
        attr[:N_lights][] = n_lights

        # Update light types
        trg = attr[:light_types][]
        resize!(trg, n_lights)
        map!(i -> Makie.light_type(lights[i]), trg, 1:n_lights)
        notify(attr[:light_types])

        # Update light colors
        trg = attr[:light_colors][]
        resize!(trg, n_lights)
        map!(i -> Makie.light_color(lights[i]), trg, 1:n_lights)
        notify(attr[:light_colors])

        # Update other light parameters
        # This precalculates world space pos/dir -> view/cam space pos/dir
        parameters = attr[:light_parameters][]
        resize!(parameters, n_params)
        idx = 0
        for i in 1:n_lights
            light = lights[i]
            if light isa PointLight
                idx = push_inplace!(parameters, idx, light.position[])
                idx = push_inplace!(parameters, idx, light.attenuation[])
            elseif light isa DirectionalLight
                if light.camera_relative
                    T = inv(attr[:view][][Vec(1,2,3), Vec(1,2,3)])
                    dir = normalize(T * light.direction[])
                else
                    dir = normalize(light.direction[])
                end
                idx = push_inplace!(parameters, idx, dir)
            elseif light isa SpotLight
                idx = push_inplace!(parameters, idx, light.position[])
                idx = push_inplace!(parameters, idx, normalize(light.direction[]))
                idx = push_inplace!(parameters, idx, cos.(light.angles[]))
            end
        end
        notify(attr[:light_parameters])

        return Consume(false)
    end

    return attr
end

Makie.el32convert(x::GLAbstraction.Texture) = x

gpuvec(x) = GPUVector(GLBuffer(x))

to_range(x, y) = to_range.((x, y))
to_range(x::ClosedInterval) = (minimum(x), maximum(x))
to_range(x::VecTypes{2}) = x
to_range(x::AbstractRange) = (minimum(x), maximum(x))
to_range(x::AbstractVector) = (minimum(x), maximum(x))

function to_range(x::AbstractArray)
    if length(x) in size(x) # assert that just one dim != 1
        to_range(vec(x))
    else
        error("Can't convert to a range. Please supply a range/vector/interval or a tuple (min, max)")
    end
end

function to_glvisualize_key(k)
    k === :rotations && return :rotation
    k === :markersize && return :scale
    k === :glowwidth && return :glow_width
    k === :glowcolor && return :glow_color
    k === :strokewidth && return :stroke_width
    k === :strokecolor && return :stroke_color
    k === :positions && return :position
    k === :linewidth && return :thickness
    k === :marker_offset && return :quad_offset
    k === :colormap && return :color_map
    k === :colorrange && return :color_norm
    k === :transform_marker && return :scale_primitive
    return k
end

function connect_camera!(plot, gl_attributes, cam, space = gl_attributes[:space])
    for key in (:pixel_space, :eyeposition)
        # Overwrite these, user defined attributes shouldn't use those!
        gl_attributes[key] = lift(identity, plot, getfield(cam, key))
    end
    get!(gl_attributes, :view) do
        # get!(cam.calculated_values, Symbol("view_$(space[])")) do
            return lift(plot, cam.view, space) do view, space
                return is_data_space(space) ? view : Mat4f(I)
            end
        # end
    end

    # for lighting
    get!(gl_attributes, :world_normalmatrix) do
        return lift(plot, gl_attributes[:model]) do m
            i = Vec(1, 2, 3)
            return transpose(inv(m[i, i]))
        end
    end

    # for SSAO
    get!(gl_attributes, :view_normalmatrix) do
        return lift(plot, gl_attributes[:view], gl_attributes[:model]) do v, m
            i = Vec(1, 2, 3)
            return transpose(inv(v[i, i] * m[i, i]))
        end
    end
    get!(gl_attributes, :projection) do
        # return get!(cam.calculated_values, Symbol("projection_$(space[])")) do
            return lift(plot, cam.projection, cam.pixel_space, space) do _, _, space
                return Makie.space_to_clip(cam, space, false)
            end
        # end
    end
    get!(gl_attributes, :projectionview) do
        # get!(cam.calculated_values, Symbol("projectionview_$(space[])")) do
            return lift(plot, cam.projectionview, cam.pixel_space, space) do _, _, space
                Makie.space_to_clip(cam, space, true)
            end
        # end
    end
    # resolution in real hardware pixels, not scaled pixels/units
    get!(gl_attributes, :resolution) do
        get!(cam.calculated_values, :resolution) do
            return lift(*, plot, gl_attributes[:px_per_unit], cam.resolution)
        end
    end

    delete!(gl_attributes, :space)
    delete!(gl_attributes, :markerspace)
    return nothing
end

function handle_intensities!(screen, attributes, plot)
    color = plot.calculated_colors
    if color[] isa Makie.ColorMapping
        onany(plot, color[].color_scaled, color[].colorrange_scaled, color[].colormap, color[].nan_color) do args...
            screen.requires_update = true
        end
        attributes[:intensity] = color[].color_scaled
        interp = color[].color_mapping_type[] === Makie.continuous ? :linear : :nearest
        attributes[:color_map] = Texture(color[].colormap; minfilter=interp)
        attributes[:color_norm] = color[].colorrange_scaled
        attributes[:nan_color] = color[].nan_color
        attributes[:highclip] = Makie.highclip(color[])
        attributes[:lowclip] = Makie.lowclip(color[])
        attributes[:color] = nothing
    else
        attributes[:color] = color
        delete!(attributes, :intensity)
        delete!(attributes, :color_map)
        delete!(attributes, :color_norm)
        delete!(attributes, :colorscale)
    end
    return
end

function get_space(x)
    is_fast_pixel = to_value(get(x, :marker, nothing)) isa FastPixel
    is_fast_pixel && return x.space
    return haskey(x, :markerspace) ? x.markerspace : x.space
end

const EXCLUDE_KEYS = Set([:transformation, :tickranges, :ticklabels, :raw, :SSAO,
                        :lightposition, :material, :axis_cycler,
                        :inspector_label, :inspector_hover, :inspector_clear, :inspectable,
                        :colorrange, :colormap, :colorscale, :highclip, :lowclip, :nan_color,
                        :calculated_colors, :space, :markerspace, :model])


function cached_robj!(robj_func, screen, scene, plot::AbstractPlot)
    # poll inside functions to make wait on compile less prominent
    pollevents(screen)
    robj = get!(screen.cache, objectid(plot)) do

        filtered = filter(plot.attributes) do (k, v)
            return !in(k, EXCLUDE_KEYS)
        end
        track_updates = screen.config.render_on_demand
        if track_updates
            for arg in plot.args
                on(plot, arg) do x
                    screen.requires_update = true
                end
            end
        end
        gl_attributes = Dict{Symbol, Any}(map(filtered) do key_value
            key, value = key_value
            gl_key = to_glvisualize_key(key)
            gl_value = lift_convert(key, value, plot, screen)
            gl_key => gl_value
        end)
        gl_attributes[:model] = plot.model
        if haskey(plot, :markerspace)
            gl_attributes[:markerspace] = plot.markerspace
        end
        gl_attributes[:space] = plot.space

<<<<<<< HEAD
        gl_attributes[:track_updates] = screen.config.render_on_demand
=======
        pointlight = Makie.get_point_light(scene)
        if !isnothing(pointlight)
            gl_attributes[:lightposition] = pointlight.position
        end

        ambientlight = Makie.get_ambient_light(scene)
        if !isnothing(ambientlight)
            gl_attributes[:ambient] = ambientlight.color
        end
>>>>>>> f77e9e46
        gl_attributes[:px_per_unit] = screen.px_per_unit

        handle_intensities!(screen, gl_attributes, plot)
        connect_camera!(plot, gl_attributes, scene.camera, get_space(plot))

        # TODO: remove depwarn & conversion after some time
        if haskey(gl_attributes, :shading) && to_value(gl_attributes[:shading]) isa Bool
            @warn "`shading::Bool` is deprecated. Use `shading = NoShading` instead of false and `shading = FastShading` or `shading = MultiLightShading` instead of true."
            gl_attributes[:shading] = ifelse(gl_attributes[:shading][], FastShading, NoShading)
        elseif haskey(gl_attributes, :shading) && gl_attributes[:shading] isa Observable
            gl_attributes[:shading] = gl_attributes[:shading][]
        end

        shading = to_value(get(gl_attributes, :shading, NoShading))

        if shading == FastShading
            dirlight = Makie.get_directional_light(scene)
            if !isnothing(dirlight)
                gl_attributes[:light_direction] = if dirlight.camera_relative
                    map(gl_attributes[:view], dirlight.direction) do view, dir
                        return  normalize(inv(view[Vec(1,2,3), Vec(1,2,3)]) * dir)
                    end
                else
                    map(normalize, dirlight.direction)
                end

                gl_attributes[:light_color] = dirlight.color
            else
                gl_attributes[:light_direction] = Observable(Vec3f(0))
                gl_attributes[:light_color] = Observable(RGBf(0,0,0))
            end

            ambientlight = Makie.get_ambient_light(scene)
            if !isnothing(ambientlight)
                gl_attributes[:ambient] = ambientlight.color
            else
                gl_attributes[:ambient] = Observable(RGBf(0,0,0))
            end
        elseif shading == MultiLightShading
            handle_lights(gl_attributes, screen, scene.lights)
        end

        robj = robj_func(gl_attributes)

        get!(gl_attributes, :ssao, Observable(false))
        screen.cache2plot[robj.id] = plot
        return robj
    end
    push!(screen, scene, robj)
    return robj
end

Base.insert!(::GLMakie.Screen, ::Scene, ::Makie.PlotList) = nothing

function Base.insert!(screen::Screen, scene::Scene, @nospecialize(x::Combined))
    ShaderAbstractions.switch_context!(screen.glscreen)
    # poll inside functions to make wait on compile less prominent
    pollevents(screen)
    if isempty(x.plots) # if no plots inserted, this truly is an atomic
        draw_atomic(screen, scene, x)
    else
        foreach(x.plots) do x
            # poll inside functions to make wait on compile less prominent
            pollevents(screen)
            insert!(screen, scene, x)
        end
    end
end

index1D(x::SubArray) = parentindices(x)[1]

handle_view(array::AbstractVector, attributes) = array
handle_view(array::Observable, attributes) = array

function handle_view(array::SubArray, attributes)
    A = parent(array)
    indices = index1D(array)
    attributes[:indices] = indices
    return A
end

function handle_view(array::Observable{T}, attributes) where T <: SubArray
    A = lift(parent, array)
    indices = lift(index1D, array)
    attributes[:indices] = indices
    return A
end

function lift_convert(key, value, plot, screen)
    return lift_convert_inner(value, Key{key}(), Key{Makie.plotkey(plot)}(), plot, screen)
end

function lift_convert_inner(value, key, plot_key, plot, screen)
    return lift(plot, value) do value
        screen.requires_update = true
        return convert_attribute(value, key, plot_key)
    end
end

to_vec4(val::RGB) = RGBAf(val, 1.0)
to_vec4(val::RGBA) = RGBAf(val)

pixel2world(scene, msize::Number) = pixel2world(scene, Point2f(msize))[1]

function pixel2world(scene, msize::StaticVector{2})
    # TODO figure out why Vec(x, y) doesn't work correctly
    p0 = Makie.to_world(scene, Point2f(0.0))
    p1 = Makie.to_world(scene, Point2f(msize))
    diff = p1 - p0
    return diff
end

pixel2world(scene, msize::AbstractVector) = pixel2world.(scene, msize)


<<<<<<< HEAD
function draw_atomic(screen::Screen, scene::Scene, @nospecialize(x::Union{Scatter, MeshScatter}))
    return cached_robj!(screen, scene, x) do gl_attributes
        marker = lift_convert(:marker, pop!(gl_attributes, :marker), x)
=======
function draw_atomic(screen::Screen, scene::Scene, @nospecialize(plot::Union{Scatter, MeshScatter}))
    return cached_robj!(screen, scene, plot) do gl_attributes
        # signals not supported for shading yet
        gl_attributes[:shading] = to_value(get(gl_attributes, :shading, true))
        marker = pop!(gl_attributes, :marker)
>>>>>>> f77e9e46

        space = plot.space
        positions = handle_view(plot[1], gl_attributes)
        positions = lift(apply_transform, plot, transform_func_obs(plot), positions, space)

        if plot isa Scatter
            mspace = plot.markerspace
            cam = scene.camera
            gl_attributes[:preprojection] = lift(plot, space, mspace, cam.projectionview,
                                                 cam.resolution) do space, mspace, _, _
                return Makie.clip_to_space(cam, mspace) * Makie.space_to_clip(cam, space)
            end
            # fast pixel does its own setup
            if !(marker[] isa FastPixel)
                gl_attributes[:billboard] = lift(rot -> isa(rot, Billboard), plot, plot.rotations)
                atlas = gl_texture_atlas()
                isnothing(gl_attributes[:distancefield][]) && delete!(gl_attributes, :distancefield)
                shape = lift(m -> Cint(Makie.marker_to_sdf_shape(m)), plot, marker)
                gl_attributes[:shape] = shape
                get!(gl_attributes, :distancefield) do
                    if shape[] === Cint(DISTANCEFIELD)
                        return get_texture!(atlas)
                    else
                        return nothing
                    end
                end
                font = get(gl_attributes, :font, Observable(Makie.defaultfont()))
                gl_attributes[:uv_offset_width][] == Vec4f(0) && delete!(gl_attributes, :uv_offset_width)
                get!(gl_attributes, :uv_offset_width) do
                    return Makie.primitive_uv_offset_width(atlas, marker, font)
                end
                scale, quad_offset = Makie.marker_attributes(atlas, marker, gl_attributes[:scale], font,
                                                             gl_attributes[:quad_offset], plot)
                gl_attributes[:scale] = scale
                gl_attributes[:quad_offset] = quad_offset
            end
        end

        if marker[] isa FastPixel
            if haskey(gl_attributes, :intensity)
                gl_attributes[:color] = pop!(gl_attributes, :intensity)
            end
            filter!(gl_attributes) do (k, v,)
                k in (:color_map, :color, :color_norm, :scale, :model, :projectionview, :visible)
            end
            return draw_pixel_scatter(screen, positions, gl_attributes)
        else
            if plot isa MeshScatter
                if haskey(gl_attributes, :color) && to_value(gl_attributes[:color]) isa AbstractMatrix{<: Colorant}
                    gl_attributes[:image] = gl_attributes[:color]
                end
                return draw_mesh_particle(screen, (marker, positions), gl_attributes)
            else
                return draw_scatter(screen, (marker, positions), gl_attributes)
            end
        end
    end
end


_mean(xs) = sum(xs) / length(xs) # skip Statistics import

function draw_atomic(screen::Screen, scene::Scene, @nospecialize(plot::Lines))
    return cached_robj!(screen, scene, plot) do gl_attributes
        linestyle = pop!(gl_attributes, :linestyle)
        data = Dict{Symbol, Any}(gl_attributes)
        positions = handle_view(plot[1], data)

        transform_func = transform_func_obs(plot)
        ls = to_value(linestyle)
        space = plot.space
        if isnothing(ls)
            data[:pattern] = ls
            data[:fast] = true

            positions = lift(apply_transform, plot, transform_func, positions, space)
        else
            linewidth = gl_attributes[:thickness]
            px_per_unit = data[:px_per_unit]
            data[:pattern] = map(linestyle, linewidth, px_per_unit) do ls, lw, ppu
                ppu * _mean(lw) .* ls
            end
            data[:fast] = false

            pvm = lift(*, plot, data[:projectionview], data[:model])
            positions = lift(plot, transform_func, positions, space, pvm,
                            data[:resolution]) do f, ps, space, pvm, res
                transformed = apply_transform(f, ps, space)
                output = Vector{Point3f}(undef, length(transformed))
                scale = Vec3f(res[1], res[2], 1f0)
                for i in eachindex(transformed)
                    clip = pvm * to_ndim(Point4f, to_ndim(Point3f, transformed[i], 0f0), 1f0)
                    output[i] = scale .* Point3f(clip) ./ clip[4]
                end
                output
            end
        end
        return draw_lines(screen, positions, data)
    end
end

function draw_atomic(screen::Screen, scene::Scene, @nospecialize(plot::LineSegments))
    return cached_robj!(screen, scene, plot) do gl_attributes
        linestyle = pop!(gl_attributes, :linestyle)
        data = Dict{Symbol, Any}(gl_attributes)
        px_per_unit = data[:px_per_unit]
        ls = to_value(linestyle)
        if isnothing(ls)
            data[:pattern] = nothing
            data[:fast] = true
        else
            linewidth = gl_attributes[:thickness]
            data[:pattern] = lift(plot, linestyle, linewidth, px_per_unit) do ls, lw, ppu
                ppu * _mean(lw) .* ls
            end
            data[:fast] = false
        end
        positions = handle_view(plot[1], data)

        positions = lift(apply_transform, plot, transform_func_obs(plot), positions, plot.space)
        if haskey(data, :intensity)
            data[:color] = pop!(data, :intensity)
        end

        return draw_linesegments(screen, positions, data)
    end
end

function draw_atomic(screen::Screen, scene::Scene,
        plot::Text{<:Tuple{<:Union{<:Makie.GlyphCollection, <:AbstractVector{<:Makie.GlyphCollection}}}})
    return cached_robj!(screen, scene, plot) do gl_attributes
        glyphcollection = plot[1]

        transfunc = Makie.transform_func_obs(plot)
        pos = gl_attributes[:position]
        space = plot.space
        markerspace = plot.markerspace
        offset = pop!(gl_attributes, :offset, Vec2f(0))
        atlas = gl_texture_atlas()

        # calculate quad metrics
        glyph_data = lift(plot, pos, glyphcollection, offset, transfunc, space) do pos, gc, offset, transfunc, space
            Makie.text_quads(atlas, pos, to_value(gc), offset, transfunc, space)
        end

        # unpack values from the one signal:
        positions, char_offset, quad_offset, uv_offset_width, scale = map((1, 2, 3, 4, 5)) do i
            lift(getindex, plot, glyph_data, i)
        end


        filter!(gl_attributes) do (k, v)
            # These are liftkeys without model
            !(k in (
                :position, :space, :markerspace, :font,
                :fontsize, :rotation, :justification
            )) # space,
        end

        gl_attributes[:color] = lift(plot, glyphcollection) do gc
            if gc isa AbstractArray
                reduce(vcat, (Makie.collect_vector(g.colors, length(g.glyphs)) for g in gc),
                    init = RGBAf[])
            else
                Makie.collect_vector(gc.colors, length(gc.glyphs))
            end
        end
        gl_attributes[:stroke_color] = lift(plot, glyphcollection) do gc
            if gc isa AbstractArray
                reduce(vcat, (Makie.collect_vector(g.strokecolors, length(g.glyphs)) for g in gc),
                    init = RGBAf[])
            else
                Makie.collect_vector(gc.strokecolors, length(gc.glyphs))
            end
        end

        gl_attributes[:rotation] = lift(plot, glyphcollection) do gc
            if gc isa AbstractArray
                reduce(vcat, (Makie.collect_vector(g.rotations, length(g.glyphs)) for g in gc),
                    init = Quaternionf[])
            else
                Makie.collect_vector(gc.rotations, length(gc.glyphs))
            end
        end

        gl_attributes[:shape] = Cint(DISTANCEFIELD)
        gl_attributes[:scale] = scale
        gl_attributes[:quad_offset] = quad_offset
        gl_attributes[:marker_offset] = char_offset
        gl_attributes[:uv_offset_width] = uv_offset_width
        gl_attributes[:distancefield] = get_texture!(atlas)
        gl_attributes[:visible] = plot.visible
        cam = scene.camera
        # gl_attributes[:preprojection] = Observable(Mat4f(I))
        gl_attributes[:preprojection] = lift(plot, space, markerspace, cam.projectionview, cam.resolution) do s, ms, pv, res
            Makie.clip_to_space(cam, ms) * Makie.space_to_clip(cam, s)
        end

        return draw_scatter(screen, (DISTANCEFIELD, positions), gl_attributes)
    end
end

# el32convert doesn't copy for array of Float32
# But we assume that xy_convert copies when we use it
xy_convert(x::AbstractArray{Float32}, n) = copy(x)
xy_convert(x::AbstractArray, n) = el32convert(x)
xy_convert(x, n) = Float32[LinRange(extrema(x)..., n + 1);]

function draw_atomic(screen::Screen, scene::Scene, plot::Heatmap)
    return cached_robj!(screen, scene, plot) do gl_attributes
        t = Makie.transform_func_obs(plot)
        mat = plot[3]
        space = plot.space # needs to happen before connect_camera! call
        xypos = lift(plot, t, plot[1], plot[2], space) do t, x, y, space
            x1d = xy_convert(x, size(mat[], 1))
            y1d = xy_convert(y, size(mat[], 2))
            # Only if transform doesn't do anything, we can stay linear in 1/2D
            if Makie.is_identity_transform(t)
                return (x1d, y1d)
            else
                # If we do any transformation, we have to assume things aren't on the grid anymore
                # so x + y need to become matrices.
                map!(x1d, x1d) do x
                    return apply_transform(t, Point(x, 0), space)[1]
                end
                map!(y1d, y1d) do y
                    return apply_transform(t, Point(0, y), space)[2]
                end
                return (x1d, y1d)
            end
        end
        xpos = lift(first, plot, xypos)
        ypos = lift(last, plot, xypos)
        gl_attributes[:position_x] = Texture(xpos, minfilter = :nearest)
        gl_attributes[:position_y] = Texture(ypos, minfilter = :nearest)
        # number of planes used to render the heatmap
        gl_attributes[:instances] = lift(plot, xpos, ypos) do x, y
            (length(x)-1) * (length(y)-1)
        end
        interp = to_value(pop!(gl_attributes, :interpolate))
        interp = interp ? :linear : :nearest
        intensity = haskey(gl_attributes, :intensity) ? pop!(gl_attributes, :intensity) : pop!(gl_attributes, :color)
        if intensity isa ShaderAbstractions.Sampler
            gl_attributes[:intensity] = to_value(intensity)
        else
            gl_attributes[:intensity] = Texture(el32convert(intensity); minfilter=interp)
        end

        return draw_heatmap(screen, gl_attributes)
    end
end

function draw_atomic(screen::Screen, scene::Scene, plot::Image)
    return cached_robj!(screen, scene, plot) do gl_attributes
        position = lift(plot, plot[1], plot[2]) do x, y
            xmin, xmax = extrema(x)
            ymin, ymax = extrema(y)
            rect =  Rect2f(xmin, ymin, xmax - xmin, ymax - ymin)
            return decompose(Point2f, rect)
        end
        gl_attributes[:vertices] = lift(apply_transform, plot, transform_func_obs(plot), position, plot.space)
        rect = Rect2f(0, 0, 1, 1)
        gl_attributes[:faces] = decompose(GLTriangleFace, rect)
        gl_attributes[:texturecoordinates] = map(decompose_uv(rect)) do uv
            return 1.0f0 .- Vec2f(uv[2], uv[1])
        end
        get!(gl_attributes, :shading, NoShading)
        _interp = to_value(pop!(gl_attributes, :interpolate, true))
        interp = _interp ? :linear : :nearest
        if haskey(gl_attributes, :intensity)
            gl_attributes[:image] = Texture(pop!(gl_attributes, :intensity); minfilter=interp)
        else
            gl_attributes[:image] = Texture(pop!(gl_attributes, :color); minfilter=interp)
        end
        return draw_mesh(screen, gl_attributes)
    end
end

<<<<<<< HEAD
function mesh_inner(screen::Screen, mesh, transfunc, gl_attributes, space=:data)
    shading = gl_attributes[:shading]::Makie.MakieCore.ShadingAlgorithm
    matcap_active = !isnothing(to_value(get(gl_attributes, :matcap, nothing)))

=======
function mesh_inner(screen::Screen, mesh, transfunc, gl_attributes, plot, space=:data)
    # signals not supported for shading yet
    shading = to_value(pop!(gl_attributes, :shading))
    gl_attributes[:shading] = shading
>>>>>>> f77e9e46
    color = pop!(gl_attributes, :color)
    interp = to_value(pop!(gl_attributes, :interpolate, true))
    interp = interp ? :linear : :nearest
    if to_value(color) isa Colorant
        gl_attributes[:vertex_color] = color
        delete!(gl_attributes, :color_map)
        delete!(gl_attributes, :color_norm)
    elseif to_value(color) isa Makie.AbstractPattern
        img = lift(x -> el32convert(Makie.to_image(x)), plot, color)
        gl_attributes[:image] = ShaderAbstractions.Sampler(img, x_repeat=:repeat, minfilter=:nearest)
        get!(gl_attributes, :fetch_pixel, true)
    elseif to_value(color) isa AbstractMatrix{<:Colorant}
        gl_attributes[:image] = Texture(lift(el32convert, plot, color), minfilter = interp)
        delete!(gl_attributes, :color_map)
        delete!(gl_attributes, :color_norm)
    elseif to_value(color) isa AbstractMatrix{<: Number}
        gl_attributes[:image] = Texture(lift(el32convert, plot, color), minfilter = interp)
        gl_attributes[:color] = nothing
    elseif to_value(color) isa AbstractVector{<: Union{Number, Colorant}}
        gl_attributes[:vertex_color] = lift(el32convert, plot, color)
    else
        # error("Unsupported color type: $(typeof(to_value(color)))")
    end

    if haskey(gl_attributes, :intensity)
        intensity = pop!(gl_attributes, :intensity)
        if intensity[] isa Matrix
            gl_attributes[:image] = Texture(intensity, minfilter = interp)
        else
            gl_attributes[:vertex_color] = intensity
        end
        gl_attributes[:color] = nothing
    end

    gl_attributes[:vertices] = lift(transfunc, mesh, space) do t, mesh, space
        apply_transform(t, metafree(coordinates(mesh)), space)
    end
    gl_attributes[:faces] = lift(x-> decompose(GLTriangleFace, x), mesh)
    if hasproperty(to_value(mesh), :uv)
        gl_attributes[:texturecoordinates] = lift(decompose_uv, mesh)
    end
    if hasproperty(to_value(mesh), :normals) && (shading !== NoShading || matcap_active)
        gl_attributes[:normals] = lift(decompose_normals, mesh)
    end
    return draw_mesh(screen, gl_attributes)
end

function draw_atomic(screen::Screen, scene::Scene, meshplot::Mesh)
    return cached_robj!(screen, scene, meshplot) do gl_attributes
        t = transform_func_obs(meshplot)
        space = meshplot.space # needs to happen before connect_camera! call
        return mesh_inner(screen, meshplot[1], t, gl_attributes, meshplot, space)
    end
end

function draw_atomic(screen::Screen, scene::Scene, plot::Surface)
    robj = cached_robj!(screen, scene, plot) do gl_attributes
        color = pop!(gl_attributes, :color)
        img = nothing
        # We automatically insert x[3] into the color channel, so if it's equal we don't need to do anything
        if haskey(gl_attributes, :intensity)
            img = pop!(gl_attributes, :intensity)
        elseif to_value(color) isa Makie.AbstractPattern
            pattern_img = lift(x -> el32convert(Makie.to_image(x)), plot, color)
            img = ShaderAbstractions.Sampler(pattern_img, x_repeat=:repeat, minfilter=:nearest)
            haskey(gl_attributes, :fetch_pixel) || (gl_attributes[:fetch_pixel] = true)
            gl_attributes[:color_map] = nothing
            gl_attributes[:color] = nothing
            gl_attributes[:color_norm] = nothing
        elseif isa(to_value(color), AbstractMatrix{<: Colorant})
            img = color
            gl_attributes[:color_map] = nothing
            gl_attributes[:color] = nothing
            gl_attributes[:color_norm] = nothing
        end

        space = plot.space

        gl_attributes[:image] = img

        @assert to_value(plot[3]) isa AbstractMatrix
        types = map(v -> typeof(to_value(v)), plot[1:2])

        if all(T -> T <: Union{AbstractMatrix, AbstractVector}, types)
            t = Makie.transform_func_obs(plot)
            mat = plot[3]
            xypos = lift(plot, t, plot[1], plot[2], space) do t, x, y, space
                # Only if transform doesn't do anything, we can stay linear in 1/2D
                if Makie.is_identity_transform(t)
                    return (x, y)
                else
                    matrix = if x isa AbstractMatrix && y isa AbstractMatrix
                        apply_transform.((t,), Point.(x, y), space)
                    else
                        # If we do any transformation, we have to assume things aren't on the grid anymore
                        # so x + y need to become matrices.
                        [apply_transform(t, Point(x, y), space) for x in x, y in y]
                    end
                    return (first.(matrix), last.(matrix))
                end
            end
            xpos = lift(first, plot, xypos)
            ypos = lift(last, plot, xypos)
            args = map((xpos, ypos, mat)) do arg
                Texture(lift(x-> convert(Array, el32convert(x)), plot, arg); minfilter=:linear)
            end
            if isnothing(img)
                gl_attributes[:image] = args[3]
            end
            return draw_surface(screen, args, gl_attributes)
        else
            gl_attributes[:ranges] = to_range.(to_value.(plot[1:2]))
            z_data = Texture(lift(el32convert, plot, plot[3]); minfilter=:linear)
            if isnothing(img)
                gl_attributes[:image] = z_data
            end
            return draw_surface(screen, z_data, gl_attributes)
        end
    end
    return robj
end

function draw_atomic(screen::Screen, scene::Scene, plot::Volume)
    return cached_robj!(screen, scene, plot) do gl_attributes
        model = plot.model
        x, y, z = plot[1], plot[2], plot[3]
        gl_attributes[:model] = lift(plot, model, x, y, z) do m, xyz...
            mi = minimum.(xyz)
            maxi = maximum.(xyz)
            w = maxi .- mi
            m2 = Mat4f(
                w[1], 0, 0, 0,
                0, w[2], 0, 0,
                0, 0, w[3], 0,
                mi[1], mi[2], mi[3], 1
            )
            return convert(Mat4f, m) * m2
        end
        if haskey(gl_attributes, :intensity)
            intensity = pop!(gl_attributes, :intensity)
            return draw_volume(screen, intensity, gl_attributes)
        else
            return draw_volume(screen, plot[4], gl_attributes)
        end
    end
end<|MERGE_RESOLUTION|>--- conflicted
+++ resolved
@@ -248,20 +248,6 @@
             gl_attributes[:markerspace] = plot.markerspace
         end
         gl_attributes[:space] = plot.space
-
-<<<<<<< HEAD
-        gl_attributes[:track_updates] = screen.config.render_on_demand
-=======
-        pointlight = Makie.get_point_light(scene)
-        if !isnothing(pointlight)
-            gl_attributes[:lightposition] = pointlight.position
-        end
-
-        ambientlight = Makie.get_ambient_light(scene)
-        if !isnothing(ambientlight)
-            gl_attributes[:ambient] = ambientlight.color
-        end
->>>>>>> f77e9e46
         gl_attributes[:px_per_unit] = screen.px_per_unit
 
         handle_intensities!(screen, gl_attributes, plot)
@@ -377,17 +363,10 @@
 pixel2world(scene, msize::AbstractVector) = pixel2world.(scene, msize)
 
 
-<<<<<<< HEAD
-function draw_atomic(screen::Screen, scene::Scene, @nospecialize(x::Union{Scatter, MeshScatter}))
-    return cached_robj!(screen, scene, x) do gl_attributes
-        marker = lift_convert(:marker, pop!(gl_attributes, :marker), x)
-=======
 function draw_atomic(screen::Screen, scene::Scene, @nospecialize(plot::Union{Scatter, MeshScatter}))
     return cached_robj!(screen, scene, plot) do gl_attributes
         # signals not supported for shading yet
-        gl_attributes[:shading] = to_value(get(gl_attributes, :shading, true))
         marker = pop!(gl_attributes, :marker)
->>>>>>> f77e9e46
 
         space = plot.space
         positions = handle_view(plot[1], gl_attributes)
@@ -666,17 +645,9 @@
     end
 end
 
-<<<<<<< HEAD
-function mesh_inner(screen::Screen, mesh, transfunc, gl_attributes, space=:data)
-    shading = gl_attributes[:shading]::Makie.MakieCore.ShadingAlgorithm
-    matcap_active = !isnothing(to_value(get(gl_attributes, :matcap, nothing)))
-
-=======
 function mesh_inner(screen::Screen, mesh, transfunc, gl_attributes, plot, space=:data)
     # signals not supported for shading yet
-    shading = to_value(pop!(gl_attributes, :shading))
     gl_attributes[:shading] = shading
->>>>>>> f77e9e46
     color = pop!(gl_attributes, :color)
     interp = to_value(pop!(gl_attributes, :interpolate, true))
     interp = interp ? :linear : :nearest
