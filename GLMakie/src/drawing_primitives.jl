using Makie: transform_func_obs, apply_transform
using Makie: attribute_per_char, FastPixel, el32convert, Pixel
using Makie: convert_arguments

function handle_lights(attr::Dict, screen::Screen, lights::Vector{Makie.AbstractLight})
    @inline function push_inplace!(trg, idx, src)
        for i in eachindex(src)
            trg[idx + i] = src[i]
        end
        return idx + length(src)
    end

    MAX_LIGHTS = screen.config.max_lights
    MAX_PARAMS = screen.config.max_light_parameters

    # Every light has a type and a color. Therefore we have these as independent
    # uniforms with a max length of MAX_LIGHTS.
    # Other parameters like position, direction, etc differe between light types.
    # To avoid wasting a bunch of memory we squash all of them into one vector of
    # size MAX_PARAMS.
    attr[:N_lights]         = Observable(0)
    attr[:light_types]      = Observable(sizehint!(Int32[], MAX_LIGHTS))
    attr[:light_colors]     = Observable(sizehint!(RGBf[], MAX_LIGHTS))
    attr[:light_parameters] = Observable(sizehint!(Float32[], MAX_PARAMS))

    on(screen.render_tick, priority = typemin(Int)) do _
        # derive number of lights from available lights. Both MAX_LIGHTS and
        # MAX_PARAMS are considered for this.
        n_lights = 0
        n_params = 0
        for light in lights
            delta = 0
            if light isa PointLight
                delta = 5 # 3 position + 2 attenuation
            elseif light isa DirectionalLight
                delta = 3 # 3 direction
            elseif light isa SpotLight
                delta = 8 # 3 position + 3 direction + 2 angles
            elseif light isa RectLight
                delta = 12 # 3 position + 2x 3 rect basis vectors + 3 direction
            end
            if n_params + delta > MAX_PARAMS || n_lights == MAX_LIGHTS
                if n_params > MAX_PARAMS
                    @warn "Exceeded the maximum number of light parameters ($n_params > $MAX_PARAMS). Skipping lights beyond number $n_lights."
                else
                    @warn "Exceeded the maximum number of lights ($n_lights > $MAX_LIGHTS). Skipping lights beyond number $n_lights."
                end
                break
            end
            n_params += delta
            n_lights += 1
        end

        # Update number of lights
        attr[:N_lights][] = n_lights

        # Update light types
        trg = attr[:light_types][]
        resize!(trg, n_lights)
        map!(i -> Makie.light_type(lights[i]), trg, 1:n_lights)
        notify(attr[:light_types])

        # Update light colors
        trg = attr[:light_colors][]
        resize!(trg, n_lights)
        map!(i -> Makie.light_color(lights[i]), trg, 1:n_lights)
        notify(attr[:light_colors])

        # Update other light parameters
        # This precalculates world space pos/dir -> view/cam space pos/dir
        parameters = attr[:light_parameters][]
        resize!(parameters, n_params)
        idx = 0
        for i in 1:n_lights
            light = lights[i]
            if light isa PointLight
                idx = push_inplace!(parameters, idx, light.position[])
                idx = push_inplace!(parameters, idx, light.attenuation[])
            elseif light isa DirectionalLight
                if light.camera_relative
                    T = inv(attr[:view][][Vec(1,2,3), Vec(1,2,3)])
                    dir = normalize(T * light.direction[])
                else
                    dir = normalize(light.direction[])
                end
                idx = push_inplace!(parameters, idx, dir)
            elseif light isa SpotLight
                idx = push_inplace!(parameters, idx, light.position[])
                idx = push_inplace!(parameters, idx, normalize(light.direction[]))
                idx = push_inplace!(parameters, idx, cos.(light.angles[]))
            elseif light isa RectLight
                idx = push_inplace!(parameters, idx, light.position[])
                idx = push_inplace!(parameters, idx, light.u1[])
                idx = push_inplace!(parameters, idx, light.u2[])
                idx = push_inplace!(parameters, idx, normalize(light.direction[]))
            end
        end
        notify(attr[:light_parameters])

        return Consume(false)
    end

    return attr
end

Makie.el32convert(x::GLAbstraction.Texture) = x

gpuvec(x) = GPUVector(GLBuffer(x))

to_range(x, y) = to_range.((x, y))
to_range(x::ClosedInterval) = (minimum(x), maximum(x))
to_range(x::VecTypes{2}) = x
to_range(x::AbstractRange) = (minimum(x), maximum(x))
to_range(x::AbstractVector) = (minimum(x), maximum(x))

function to_range(x::AbstractArray)
    if length(x) in size(x) # assert that just one dim != 1
        to_range(vec(x))
    else
        error("Can't convert to a range. Please supply a range/vector/interval or a tuple (min, max)")
    end
end

function to_glvisualize_key(k)
    k === :rotations && return :rotation
    k === :markersize && return :scale
    k === :glowwidth && return :glow_width
    k === :glowcolor && return :glow_color
    k === :strokewidth && return :stroke_width
    k === :strokecolor && return :stroke_color
    k === :positions && return :position
    k === :linewidth && return :thickness
    k === :marker_offset && return :quad_offset
    k === :colormap && return :color_map
    k === :colorrange && return :color_norm
    k === :transform_marker && return :scale_primitive
    return k
end

function connect_camera!(plot, gl_attributes, cam, space = gl_attributes[:space])
    for key in (:pixel_space, :eyeposition)
        # Overwrite these, user defined attributes shouldn't use those!
        gl_attributes[key] = lift(identity, plot, getfield(cam, key))
    end
    get!(gl_attributes, :view) do
        # get!(cam.calculated_values, Symbol("view_$(space[])")) do
            return lift(plot, cam.view, space) do view, space
                return is_data_space(space) ? view : Mat4f(I)
            end
        # end
    end

    # for lighting
    get!(gl_attributes, :world_normalmatrix) do
        return lift(plot, gl_attributes[:model]) do m
            i = Vec(1, 2, 3)
            return transpose(inv(m[i, i]))
        end
    end

    # for SSAO
    get!(gl_attributes, :view_normalmatrix) do
        return lift(plot, gl_attributes[:view], gl_attributes[:model]) do v, m
            i = Vec(1, 2, 3)
            return transpose(inv(v[i, i] * m[i, i]))
        end
    end
    get!(gl_attributes, :projection) do
        # return get!(cam.calculated_values, Symbol("projection_$(space[])")) do
            return lift(plot, cam.projection, cam.pixel_space, space) do _, _, space
                return Makie.space_to_clip(cam, space, false)
            end
        # end
    end
    get!(gl_attributes, :projectionview) do
        # get!(cam.calculated_values, Symbol("projectionview_$(space[])")) do
            return lift(plot, cam.projectionview, cam.pixel_space, space) do _, _, space
                Makie.space_to_clip(cam, space, true)
            end
        # end
    end
    # resolution in real hardware pixels, not scaled pixels/units
    get!(gl_attributes, :resolution) do
        # get!(cam.calculated_values, :resolution) do
            return lift(*, plot, gl_attributes[:px_per_unit], cam.resolution)
        # end
    end

    delete!(gl_attributes, :space)
    delete!(gl_attributes, :markerspace)
    return nothing
end

function handle_intensities!(screen, attributes, plot)
    color = plot.calculated_colors
    if color[] isa Makie.ColorMapping
        onany(plot, color[].color_scaled, color[].colorrange_scaled, color[].colormap, color[].nan_color) do args...
            screen.requires_update = true
        end
        attributes[:intensity] = color[].color_scaled
        interp = color[].color_mapping_type[] === Makie.continuous ? :linear : :nearest
        attributes[:color_map] = Texture(color[].colormap; minfilter=interp)
        attributes[:color_norm] = color[].colorrange_scaled
        attributes[:nan_color] = color[].nan_color
        attributes[:highclip] = Makie.highclip(color[])
        attributes[:lowclip] = Makie.lowclip(color[])
        attributes[:color] = nothing
    else
        attributes[:color] = color
        delete!(attributes, :intensity)
        delete!(attributes, :color_map)
        delete!(attributes, :color_norm)
        delete!(attributes, :colorscale)
    end
    return
end

function get_space(x)
    is_fast_pixel = to_value(get(x, :marker, nothing)) isa FastPixel
    is_fast_pixel && return x.space
    return haskey(x, :markerspace) ? x.markerspace : x.space
end

function apply_transform_and_f32_conversion(
        scene::Scene, plot::AbstractPlot, data,
        space::Observable = get(plot, :space, Observable(:data))
    )
    f32c_obs = isnothing(scene.float32convert) ? Observable(nothing) : scene.float32convert.scaling
    return map(plot, f32c_obs, transform_func_obs(plot), data, space) do _, _tf, data, space
        tf = space == :data ? _tf : identity
        f32c = space in (:data, :transformed) ? scene.float32convert : nothing
        # avoid intermediate array?
        return [Makie.f32_convert(f32c, apply_transform(tf, x)) for x in data]
    end
end

# For Vector{<: Real} applying to x/y/z dimension
function apply_transform_and_f32_conversion(
        scene::Scene, plot::AbstractPlot, data, dim::Integer,
        space::Observable = get(plot, :space, Observable(:data))
    )
    f32c_obs = isnothing(scene.float32convert) ? Observable(nothing) : scene.float32convert.scaling
    return map(plot, f32c_obs, transform_func_obs(plot), data, space) do _, _tf, data, space
        tf = space == :data ? _tf : identity
        f32c = space in (:data, :transformed) ? scene.float32convert : nothing
        return [Makie.f32_convert(f32c, apply_transform(tf, x), dim) for x in data]
    end
end

const EXCLUDE_KEYS = Set([:transformation, :tickranges, :ticklabels, :raw, :SSAO,
                        :lightposition, :material, :axis_cycler,
                        :inspector_label, :inspector_hover, :inspector_clear, :inspectable,
                        :colorrange, :colormap, :colorscale, :highclip, :lowclip, :nan_color,
                        :calculated_colors, :space, :markerspace, :model, :x_dim_convert, :y_dim_convert, :z_dim_convert])


function cached_robj!(robj_func, screen, scene, plot::AbstractPlot)
    # poll inside functions to make wait on compile less prominent
    pollevents(screen)
    robj = get!(screen.cache, objectid(plot)) do

        filtered = filter(plot.attributes) do (k, v)
            return !in(k, EXCLUDE_KEYS)
        end
        track_updates = screen.config.render_on_demand
        if track_updates
            for arg in plot.args
                on(plot, arg) do x
                    screen.requires_update = true
                end
            end
            on(plot, plot.model) do x
                screen.requires_update = true
            end
            on(plot, scene.camera.projectionview) do x
                screen.requires_update = true
            end
        end
        gl_attributes = Dict{Symbol, Any}(map(filtered) do key_value
            key, value = key_value
            gl_key = to_glvisualize_key(key)
            gl_value = lift_convert(key, value, plot, screen)
            gl_key => gl_value
        end)
        gl_attributes[:model] = plot.model
        if haskey(plot, :markerspace)
            gl_attributes[:markerspace] = plot.markerspace
        end
        gl_attributes[:space] = plot.space
        gl_attributes[:px_per_unit] = screen.px_per_unit

        handle_intensities!(screen, gl_attributes, plot)
        connect_camera!(plot, gl_attributes, scene.camera, get_space(plot))

        # TODO: remove depwarn & conversion after some time
        if haskey(gl_attributes, :shading) && to_value(gl_attributes[:shading]) isa Bool
            @warn "`shading::Bool` is deprecated. Use `shading = NoShading` instead of false and `shading = FastShading` or `shading = MultiLightShading` instead of true."
            gl_attributes[:shading] = ifelse(gl_attributes[:shading][], FastShading, NoShading)
        elseif haskey(gl_attributes, :shading) && gl_attributes[:shading] isa Observable
            gl_attributes[:shading] = gl_attributes[:shading][]
        end

        shading = to_value(get(gl_attributes, :shading, NoShading))

        if shading == FastShading
            dirlight = Makie.get_directional_light(scene)
            if !isnothing(dirlight)
                gl_attributes[:light_direction] = if dirlight.camera_relative
                    map(gl_attributes[:view], dirlight.direction) do view, dir
                        return  normalize(inv(view[Vec(1,2,3), Vec(1,2,3)]) * dir)
                    end
                else
                    map(normalize, dirlight.direction)
                end

                gl_attributes[:light_color] = dirlight.color
            else
                gl_attributes[:light_direction] = Observable(Vec3f(0))
                gl_attributes[:light_color] = Observable(RGBf(0,0,0))
            end

            ambientlight = Makie.get_ambient_light(scene)
            if !isnothing(ambientlight)
                gl_attributes[:ambient] = ambientlight.color
            else
                gl_attributes[:ambient] = Observable(RGBf(0,0,0))
            end
        elseif shading == MultiLightShading
            handle_lights(gl_attributes, screen, scene.lights)
        end
        robj = robj_func(gl_attributes) # <-- here

        get!(gl_attributes, :ssao, Observable(false))
        screen.cache2plot[robj.id] = plot
        return robj
    end
    push!(screen, scene, robj)
    return robj
end

Base.insert!(::GLMakie.Screen, ::Scene, ::Makie.PlotList) = nothing

function Base.insert!(screen::Screen, scene::Scene, @nospecialize(x::Plot))
    ShaderAbstractions.switch_context!(screen.glscreen)
    # poll inside functions to make wait on compile less prominent
    pollevents(screen)
    if isempty(x.plots) # if no plots inserted, this truly is an atomic
        draw_atomic(screen, scene, x)
    else
        foreach(x.plots) do x
            # poll inside functions to make wait on compile less prominent
            pollevents(screen)
            insert!(screen, scene, x)
        end
    end
end

index1D(x::SubArray) = parentindices(x)[1]

handle_view(array::AbstractVector, attributes) = array
handle_view(array::Observable, attributes) = array

function handle_view(array::SubArray, attributes)
    A = parent(array)
    indices = index1D(array)
    attributes[:indices] = indices
    return A
end

function handle_view(array::Observable{T}, attributes) where T <: SubArray
    A = lift(parent, array)
    indices = lift(index1D, array)
    attributes[:indices] = indices
    return A
end

function lift_convert(key, value, plot, screen)
    return lift_convert_inner(value, Key{key}(), Key{Makie.plotkey(plot)}(), plot, screen)
end

function lift_convert_inner(value, key, plot_key, plot, screen)
    return lift(plot, value) do value
        screen.requires_update = true
        return convert_attribute(value, key, plot_key)
    end
end

to_vec4(val::RGB) = RGBAf(val, 1.0)
to_vec4(val::RGBA) = RGBAf(val)

pixel2world(scene, msize::Number) = pixel2world(scene, Point2f(msize))[1]

function pixel2world(scene, msize::StaticVector{2})
    # TODO figure out why Vec(x, y) doesn't work correctly
    p0 = Makie.to_world(scene, Point2f(0.0))
    p1 = Makie.to_world(scene, Point2f(msize))
    diff = p1 - p0
    return diff
end

pixel2world(scene, msize::AbstractVector) = pixel2world.(scene, msize)


function draw_atomic(screen::Screen, scene::Scene, @nospecialize(plot::Union{Scatter, MeshScatter}))
    return cached_robj!(screen, scene, plot) do gl_attributes
        # signals not supported for shading yet
        marker = pop!(gl_attributes, :marker)

        space = plot.space
        positions = handle_view(plot[1], gl_attributes)
        positions = apply_transform_and_f32_conversion(scene, plot, positions)
        # positions = lift(apply_transform, plot, transform_func_obs(plot), positions, space)

        if plot isa Scatter
            mspace = plot.markerspace
            cam = scene.camera
            gl_attributes[:preprojection] = lift(plot, space, mspace, cam.projectionview,
                                                 cam.resolution) do space, mspace, _, _
                return Makie.clip_to_space(cam, mspace) * Makie.space_to_clip(cam, space)
            end
            # fast pixel does its own setup
            if !(marker[] isa FastPixel)
                gl_attributes[:billboard] = lift(rot -> isa(rot, Billboard), plot, plot.rotations)
                atlas = gl_texture_atlas()
                isnothing(gl_attributes[:distancefield][]) && delete!(gl_attributes, :distancefield)
                shape = lift(m -> Cint(Makie.marker_to_sdf_shape(m)), plot, marker)
                gl_attributes[:shape] = shape
                get!(gl_attributes, :distancefield) do
                    if shape[] === Cint(DISTANCEFIELD)
                        return get_texture!(atlas)
                    else
                        return nothing
                    end
                end
                font = get(gl_attributes, :font, Observable(Makie.defaultfont()))
                gl_attributes[:uv_offset_width][] == Vec4f(0) && delete!(gl_attributes, :uv_offset_width)
                get!(gl_attributes, :uv_offset_width) do
                    return Makie.primitive_uv_offset_width(atlas, marker, font)
                end
                scale, quad_offset = Makie.marker_attributes(atlas, marker, gl_attributes[:scale], font,
                                                             gl_attributes[:quad_offset], plot)
                gl_attributes[:scale] = scale
                gl_attributes[:quad_offset] = quad_offset
            end
        end

        if marker[] isa FastPixel
            if haskey(gl_attributes, :intensity)
                gl_attributes[:color] = pop!(gl_attributes, :intensity)
            end
            filter!(gl_attributes) do (k, v,)
                k in (:color_map, :color, :color_norm, :scale, :model, :projectionview, :visible)
            end
            return draw_pixel_scatter(screen, positions, gl_attributes)
        else
            if plot isa MeshScatter
                if haskey(gl_attributes, :color) && to_value(gl_attributes[:color]) isa AbstractMatrix{<: Colorant}
                    gl_attributes[:image] = gl_attributes[:color]
                end
                return draw_mesh_particle(screen, (marker, positions), gl_attributes)
            else
                return draw_scatter(screen, (marker, positions), gl_attributes)
            end
        end
    end
end

function draw_atomic(screen::Screen, scene::Scene, @nospecialize(plot::Lines))
    return cached_robj!(screen, scene, plot) do gl_attributes
        linestyle = pop!(gl_attributes, :linestyle)
        data = Dict{Symbol, Any}(gl_attributes)
        positions = handle_view(plot[1], data)

        # transform_func = transform_func_obs(plot)
        space = plot.space
        if isnothing(to_value(linestyle))
            data[:pattern] = nothing
            data[:fast] = true

            # positions = lift(apply_transform, plot, transform_func, positions, space)
            positions = apply_transform_and_f32_conversion(scene, plot, positions)
        else
            data[:pattern] = linestyle
            data[:fast] = false

            pvm = lift(*, plot, data[:projectionview], data[:model])
<<<<<<< HEAD
            positions = lift(plot, scene.float32convert, transform_func, positions,
                    space, pvm, data[:resolution]) do _f32c, f, ps, space, pvm, res

                f32c = space in (:data, :transformed) ? _f32c : nothing
                transformed = Makie.float32_convert(f32c, apply_transform(f, ps, space))
                output = Vector{Point3f}(undef, length(transformed))
                scale = Vec3f(0.5 * res[1], 0.5 * res[2], 1f0)
                offset = Vec3f(0.5 * res[1], 0.5 * res[2], 0)
=======
            positions = lift(plot, transform_func, positions, space, pvm) do f, ps, space, pvm
                transformed = apply_transform(f, ps, space)
                output = Vector{Point4f}(undef, length(transformed))
>>>>>>> d108cbde
                for i in eachindex(transformed)
                    output[i] = pvm * to_ndim(Point4f, to_ndim(Point3f, transformed[i], 0f0), 1f0)
                end
                output
            end
        end

        if haskey(data, :intensity)
            data[:color] = pop!(data, :intensity)
        end

        return draw_lines(screen, positions, data)
    end
end

function draw_atomic(screen::Screen, scene::Scene, @nospecialize(plot::LineSegments))
    return cached_robj!(screen, scene, plot) do gl_attributes
        data = Dict{Symbol, Any}(gl_attributes)
        data[:pattern] = pop!(data, :linestyle)

        positions = handle_view(plot[1], data)
        # positions = lift(apply_transform, plot, transform_func_obs(plot), positions, plot.space)
        positions = apply_transform_and_f32_conversion(scene, plot, positions)
        if haskey(data, :intensity)
            data[:color] = pop!(data, :intensity)
        end

        return draw_linesegments(screen, positions, data)
    end
end

# TODO: Float32 convert
function draw_atomic(screen::Screen, scene::Scene,
        plot::Text{<:Tuple{<:Union{<:Makie.GlyphCollection, <:AbstractVector{<:Makie.GlyphCollection}}}})
    return cached_robj!(screen, scene, plot) do gl_attributes
        glyphcollection = plot[1]

        transfunc = Makie.transform_func_obs(plot)
        pos = gl_attributes[:position]
        space = plot.space
        markerspace = plot.markerspace
        offset = pop!(gl_attributes, :offset, Vec2f(0))
        atlas = gl_texture_atlas()

        # calculate quad metrics
        glyph_data = lift(plot, pos, glyphcollection, offset, transfunc, space) do pos, gc, offset, transfunc, space
            return Makie.text_quads(atlas, pos, to_value(gc), offset, transfunc, space)
        end

        # unpack values from the one signal:
        positions, char_offset, quad_offset, uv_offset_width, scale = map((1, 2, 3, 4, 5)) do i
            lift(getindex, plot, glyph_data, i)
        end


        filter!(gl_attributes) do (k, v)
            # These are liftkeys without model
            !(k in (
                :position, :space, :markerspace, :font,
                :fontsize, :rotation, :justification
            )) # space,
        end

        gl_attributes[:color] = lift(plot, glyphcollection) do gc
            if gc isa AbstractArray
                reduce(vcat, (Makie.collect_vector(g.colors, length(g.glyphs)) for g in gc),
                    init = RGBAf[])
            else
                Makie.collect_vector(gc.colors, length(gc.glyphs))
            end
        end
        gl_attributes[:stroke_color] = lift(plot, glyphcollection) do gc
            if gc isa AbstractArray
                reduce(vcat, (Makie.collect_vector(g.strokecolors, length(g.glyphs)) for g in gc),
                    init = RGBAf[])
            else
                Makie.collect_vector(gc.strokecolors, length(gc.glyphs))
            end
        end

        gl_attributes[:rotation] = lift(plot, glyphcollection) do gc
            if gc isa AbstractArray
                reduce(vcat, (Makie.collect_vector(g.rotations, length(g.glyphs)) for g in gc),
                    init = Quaternionf[])
            else
                Makie.collect_vector(gc.rotations, length(gc.glyphs))
            end
        end

        gl_attributes[:shape] = Cint(DISTANCEFIELD)
        gl_attributes[:scale] = scale
        gl_attributes[:quad_offset] = quad_offset
        gl_attributes[:marker_offset] = char_offset
        gl_attributes[:uv_offset_width] = uv_offset_width
        gl_attributes[:distancefield] = get_texture!(atlas)
        gl_attributes[:visible] = plot.visible
        gl_attributes[:fxaa] = get(plot, :fxaa, Observable(false))
        gl_attributes[:depthsorting] = get(plot, :depthsorting, false)
        cam = scene.camera
        # gl_attributes[:preprojection] = Observable(Mat4f(I))
        gl_attributes[:preprojection] = lift(plot, space, markerspace, cam.projectionview, cam.resolution) do s, ms, pv, res
            Makie.clip_to_space(cam, ms) * Makie.space_to_clip(cam, s)
        end

        return draw_scatter(screen, (DISTANCEFIELD, positions), gl_attributes)
    end
end

# el32convert doesn't copy for array of Float32
# But we assume that xy_convert copies when we use it
xy_convert(x::AbstractArray{Float32}, n) = copy(x)
xy_convert(x::AbstractArray, n) = el32convert(x)
xy_convert(x, n) = Float32[LinRange(extrema(x)..., n + 1);]

function draw_atomic(screen::Screen, scene::Scene, plot::Heatmap)
    return cached_robj!(screen, scene, plot) do gl_attributes
        t = Makie.transform_func_obs(plot)
        mat = plot[3]
        space = plot.space # needs to happen before connect_camera! call
        xypos = lift(plot, t, plot[1], plot[2], space) do t, x, y, space
            x1d = xy_convert(x, size(mat[], 1))
            y1d = xy_convert(y, size(mat[], 2))
            # Only if transform doesn't do anything, we can stay linear in 1/2D
            if Makie.is_identity_transform(t)
                return (x1d, y1d)
            else
                # If we do any transformation, we have to assume things aren't on the grid anymore
                # so x + y need to become matrices.
                map!(x1d, x1d) do x
                    return apply_transform(t, Point(x, 0), space)[1]
                end
                map!(y1d, y1d) do y
                    return apply_transform(t, Point(0, y), space)[2]
                end
                return (x1d, y1d)
            end
        end
        xpos = lift(first, plot, xypos)
        ypos = lift(last, plot, xypos)
        gl_attributes[:position_x] = Texture(xpos, minfilter = :nearest)
        gl_attributes[:position_y] = Texture(ypos, minfilter = :nearest)
        # number of planes used to render the heatmap
        gl_attributes[:instances] = lift(plot, xpos, ypos) do x, y
            (length(x)-1) * (length(y)-1)
        end
        interp = to_value(pop!(gl_attributes, :interpolate))
        interp = interp ? :linear : :nearest
        intensity = haskey(gl_attributes, :intensity) ? pop!(gl_attributes, :intensity) : pop!(gl_attributes, :color)
        if intensity isa ShaderAbstractions.Sampler
            gl_attributes[:intensity] = to_value(intensity)
        else
            gl_attributes[:intensity] = Texture(el32convert(intensity); minfilter=interp)
        end

        return draw_heatmap(screen, gl_attributes)
    end
end

function draw_atomic(screen::Screen, scene::Scene, plot::Image)
    return cached_robj!(screen, scene, plot) do gl_attributes
        position = lift(plot, plot[1], plot[2]) do x, y
            xmin, xmax = extrema(x)
            ymin, ymax = extrema(y)
            rect =  Rect2f(xmin, ymin, xmax - xmin, ymax - ymin)
            return decompose(Point2f, rect)
        end
        gl_attributes[:vertices] = lift(apply_transform, plot, transform_func_obs(plot), position, plot.space)
        rect = Rect2f(0, 0, 1, 1)
        gl_attributes[:faces] = decompose(GLTriangleFace, rect)
        gl_attributes[:texturecoordinates] = map(decompose_uv(rect)) do uv
            return 1.0f0 .- Vec2f(uv[2], uv[1])
        end
        get!(gl_attributes, :shading, NoShading)
        _interp = to_value(pop!(gl_attributes, :interpolate, true))
        interp = _interp ? :linear : :nearest
        if haskey(gl_attributes, :intensity)
            gl_attributes[:image] = Texture(pop!(gl_attributes, :intensity); minfilter=interp)
        else
            gl_attributes[:image] = Texture(pop!(gl_attributes, :color); minfilter=interp)
        end
        return draw_mesh(screen, gl_attributes)
    end
end

function mesh_inner(screen::Screen, mesh, transfunc, gl_attributes, plot, space=:data)
    # signals not supported for shading yet
    shading = to_value(gl_attributes[:shading])::Makie.MakieCore.ShadingAlgorithm
    matcap_active = !isnothing(to_value(get(gl_attributes, :matcap, nothing)))
    color = pop!(gl_attributes, :color)
    interp = to_value(pop!(gl_attributes, :interpolate, true))
    interp = interp ? :linear : :nearest
    if to_value(color) isa Colorant
        gl_attributes[:vertex_color] = color
        delete!(gl_attributes, :color_map)
        delete!(gl_attributes, :color_norm)
    elseif to_value(color) isa Makie.AbstractPattern
        img = lift(x -> el32convert(Makie.to_image(x)), plot, color)
        gl_attributes[:image] = ShaderAbstractions.Sampler(img, x_repeat=:repeat, minfilter=:nearest)
        get!(gl_attributes, :fetch_pixel, true)
    elseif to_value(color) isa AbstractMatrix{<:Colorant}
        gl_attributes[:image] = Texture(lift(el32convert, plot, color), minfilter = interp)
        delete!(gl_attributes, :color_map)
        delete!(gl_attributes, :color_norm)
    elseif to_value(color) isa AbstractMatrix{<: Number}
        gl_attributes[:image] = Texture(lift(el32convert, plot, color), minfilter = interp)
        gl_attributes[:color] = nothing
    elseif to_value(color) isa AbstractVector{<: Union{Number, Colorant}}
        gl_attributes[:vertex_color] = lift(el32convert, plot, color)
    else
        # error("Unsupported color type: $(typeof(to_value(color)))")
    end

    if haskey(gl_attributes, :intensity)
        intensity = pop!(gl_attributes, :intensity)
        if intensity[] isa Matrix
            gl_attributes[:image] = Texture(intensity, minfilter = interp)
        else
            gl_attributes[:vertex_color] = intensity
        end
        gl_attributes[:color] = nothing
    end

    gl_attributes[:vertices] = lift(transfunc, mesh, space) do t, mesh, space
        apply_transform(t, metafree(coordinates(mesh)), space)
    end
    gl_attributes[:faces] = lift(x-> decompose(GLTriangleFace, x), mesh)
    if hasproperty(to_value(mesh), :uv)
        gl_attributes[:texturecoordinates] = lift(decompose_uv, mesh)
    end
    if hasproperty(to_value(mesh), :normals) && (shading !== NoShading || matcap_active)
        gl_attributes[:normals] = lift(decompose_normals, mesh)
    end
    return draw_mesh(screen, gl_attributes)
end

function draw_atomic(screen::Screen, scene::Scene, meshplot::Mesh)
    x = cached_robj!(screen, scene, meshplot) do gl_attributes
        t = transform_func_obs(meshplot)
        space = meshplot.space # needs to happen before connect_camera! call
        x = mesh_inner(screen, meshplot[1], t, gl_attributes, meshplot, space)
        return x
    end

    return x
end

function draw_atomic(screen::Screen, scene::Scene, plot::Surface)
    robj = cached_robj!(screen, scene, plot) do gl_attributes
        color = pop!(gl_attributes, :color)
        img = nothing
        # We automatically insert x[3] into the color channel, so if it's equal we don't need to do anything
        if haskey(gl_attributes, :intensity)
            img = pop!(gl_attributes, :intensity)
        elseif to_value(color) isa Makie.AbstractPattern
            pattern_img = lift(x -> el32convert(Makie.to_image(x)), plot, color)
            img = ShaderAbstractions.Sampler(pattern_img, x_repeat=:repeat, minfilter=:nearest)
            haskey(gl_attributes, :fetch_pixel) || (gl_attributes[:fetch_pixel] = true)
            gl_attributes[:color_map] = nothing
            gl_attributes[:color] = nothing
            gl_attributes[:color_norm] = nothing
        elseif isa(to_value(color), AbstractMatrix{<: Colorant})
            img = color
            gl_attributes[:color_map] = nothing
            gl_attributes[:color] = nothing
            gl_attributes[:color_norm] = nothing
        end

        space = plot.space
        interp = to_value(pop!(gl_attributes, :interpolate, true))
        interp = interp ? :linear : :nearest
        gl_attributes[:image] = Texture(img; minfilter=interp)

        @assert to_value(plot[3]) isa AbstractMatrix
        types = map(v -> typeof(to_value(v)), plot[1:2])

        if all(T -> T <: Union{AbstractMatrix, AbstractVector}, types)
            t = Makie.transform_func_obs(plot)
            mat = plot[3]
            xypos = lift(plot, t, plot[1], plot[2], space) do t, x, y, space
                # Only if transform doesn't do anything, we can stay linear in 1/2D
                if Makie.is_identity_transform(t)
                    return (x, y)
                else
                    matrix = if x isa AbstractMatrix && y isa AbstractMatrix
                        apply_transform.((t,), Point.(x, y), space)
                    else
                        # If we do any transformation, we have to assume things aren't on the grid anymore
                        # so x + y need to become matrices.
                        [apply_transform(t, Point(x, y), space) for x in x, y in y]
                    end
                    return (first.(matrix), last.(matrix))
                end
            end
            xpos = lift(first, plot, xypos)
            ypos = lift(last, plot, xypos)
            args = map((xpos, ypos, mat)) do arg
                Texture(lift(x-> convert(Array, el32convert(x)), plot, arg); minfilter=:linear)
            end
            if isnothing(img)
                gl_attributes[:image] = args[3]
            end
            return draw_surface(screen, args, gl_attributes)
        else
            gl_attributes[:ranges] = to_range.(to_value.(plot[1:2]))
            z_data = Texture(lift(el32convert, plot, plot[3]); minfilter=:linear)
            if isnothing(img)
                gl_attributes[:image] = z_data
            end
            return draw_surface(screen, z_data, gl_attributes)
        end
    end
    return robj
end

function draw_atomic(screen::Screen, scene::Scene, plot::Volume)
    return cached_robj!(screen, scene, plot) do gl_attributes
        model = plot.model
        x, y, z = plot[1], plot[2], plot[3]
        gl_attributes[:model] = lift(plot, model, x, y, z) do m, xyz...
            mi = minimum.(xyz)
            maxi = maximum.(xyz)
            w = maxi .- mi
            m2 = Mat4f(
                w[1], 0, 0, 0,
                0, w[2], 0, 0,
                0, 0, w[3], 0,
                mi[1], mi[2], mi[3], 1
            )
            return convert(Mat4f, m) * m2
        end
        interp = to_value(pop!(gl_attributes, :interpolate))
        interp = interp ? :linear : :nearest
        Tex(x) = Texture(x; minfilter=interp)
        if haskey(gl_attributes, :intensity)
            intensity = pop!(gl_attributes, :intensity)
            return draw_volume(screen, Tex(intensity), gl_attributes)
        else
            return draw_volume(screen, Tex(plot[4]), gl_attributes)
        end
    end
end<|MERGE_RESOLUTION|>--- conflicted
+++ resolved
@@ -484,20 +484,12 @@
             data[:fast] = false
 
             pvm = lift(*, plot, data[:projectionview], data[:model])
-<<<<<<< HEAD
             positions = lift(plot, scene.float32convert, transform_func, positions,
-                    space, pvm, data[:resolution]) do _f32c, f, ps, space, pvm, res
+                    space, pvm) do _f32c, f, ps, space, pvm
 
                 f32c = space in (:data, :transformed) ? _f32c : nothing
                 transformed = Makie.float32_convert(f32c, apply_transform(f, ps, space))
-                output = Vector{Point3f}(undef, length(transformed))
-                scale = Vec3f(0.5 * res[1], 0.5 * res[2], 1f0)
-                offset = Vec3f(0.5 * res[1], 0.5 * res[2], 0)
-=======
-            positions = lift(plot, transform_func, positions, space, pvm) do f, ps, space, pvm
-                transformed = apply_transform(f, ps, space)
                 output = Vector{Point4f}(undef, length(transformed))
->>>>>>> d108cbde
                 for i in eachindex(transformed)
                     output[i] = pvm * to_ndim(Point4f, to_ndim(Point3f, transformed[i], 0f0), 1f0)
                 end
