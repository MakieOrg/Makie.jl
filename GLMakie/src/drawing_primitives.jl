--- conflicted
+++ resolved
@@ -765,13 +765,8 @@
         gl_attributes[:image] = Texture(screen.glscreen, lift(el32convert, plot, color), minfilter = interp)
         delete!(gl_attributes, :color_map)
         delete!(gl_attributes, :color_norm)
-<<<<<<< HEAD
     elseif to_value(color) isa AbstractArray{<: Number}
-        gl_attributes[:image] = Texture(lift(el32convert, plot, color), minfilter = interp)
-=======
-    elseif to_value(color) isa AbstractMatrix{<: Number}
         gl_attributes[:image] = Texture(screen.glscreen, lift(el32convert, plot, color), minfilter = interp)
->>>>>>> 4a4952da
         gl_attributes[:color] = nothing
     elseif to_value(color) isa AbstractVector{<: Union{Number, Colorant}}
         gl_attributes[:vertex_color] = lift(el32convert, plot, color)
@@ -783,13 +778,10 @@
 
     if haskey(gl_attributes, :intensity)
         intensity = pop!(gl_attributes, :intensity)
-<<<<<<< HEAD
         if intensity[] isa AbstractArray
             gl_attributes[:image] = Texture(intensity, minfilter = interp)
-=======
-        if intensity[] isa Matrix
+        if intensity[] isa AbstractArray
             gl_attributes[:image] = Texture(screen.glscreen, intensity, minfilter = interp)
->>>>>>> 4a4952da
         else
             gl_attributes[:vertex_color] = intensity
         end
