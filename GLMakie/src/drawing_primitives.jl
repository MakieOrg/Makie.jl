--- conflicted
+++ resolved
@@ -281,12 +281,8 @@
         data = Dict{Symbol, Any}(gl_attributes)
 
         positions = handle_view(x[1], data)
-<<<<<<< HEAD
-        space = get!(gl_attributes, :space, :data) # needs to happen before connect_camera! call
-        connect_camera!(x, data, scene.camera)
-=======
+
         transform_func = transform_func_obs(x)
->>>>>>> f3bb1c8f
 
         # Tweak things for px_per_unit
         resolution = pop!(data, :resolution)
@@ -295,11 +291,7 @@
 
         transform_func = transform_func_obs(x)
         ls = to_value(linestyle)
-<<<<<<< HEAD
-
-=======
         space = x.space
->>>>>>> f3bb1c8f
         if isnothing(ls)
             data[:pattern] = ls
             data[:fast] = true
@@ -349,15 +341,10 @@
         if haskey(data, :intensity)
             data[:color] = pop!(data, :intensity)
         end
-<<<<<<< HEAD
-        connect_camera!(x, data, scene.camera)
 
         # Tweak things for px_per_unit
         resolution = pop!(data, :resolution)
         data[:resolution] = map((ppu, res) -> ppu .* res, px_per_unit, resolution)
-
-=======
->>>>>>> f3bb1c8f
         return draw_linesegments(screen, positions, data)
     end
 end
