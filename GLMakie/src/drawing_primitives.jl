using Makie: get_texture_atlas, glyph_uv_width!, transform_func_obs, apply_transform
using Makie: attribute_per_char, FastPixel, el32convert, Pixel
using Makie: convert_arguments

Makie.el32convert(x::GLAbstraction.Texture) = x
Makie.convert_attribute(s::ShaderAbstractions.Sampler{RGBAf}, k::key"color") = s
function Makie.convert_attribute(s::ShaderAbstractions.Sampler{T, N}, k::key"color") where {T, N}
    ShaderAbstractions.Sampler(
        el32convert(s.data), minfilter = s.minfilter, magfilter = s.magfilter,
        x_repeat = s.repeat[1], y_repeat = s.repeat[min(2, N)], z_repeat = s.repeat[min(3, N)],
        anisotropic = s.anisotropic, color_swizzel = s.color_swizzel
    )
end

gpuvec(x) = GPUVector(GLBuffer(x))

to_range(x, y) = to_range.((x, y))
to_range(x::ClosedInterval) = (minimum(x), maximum(x))
to_range(x::VecTypes{2}) = x
to_range(x::AbstractRange) = (minimum(x), maximum(x))
to_range(x::AbstractVector) = (minimum(x), maximum(x))

function to_range(x::AbstractArray)
    if length(x) in size(x) # assert that just one dim != 1
        to_range(vec(x))
    else
        error("Can't convert to a range. Please supply a range/vector/interval or a tuple (min, max)")
    end
end

function to_glvisualize_key(k)
    k == :rotations && return :rotation
    k == :markersize && return :scale
    k == :glowwidth && return :glow_width
    k == :glowcolor && return :glow_color
    k == :strokewidth && return :stroke_width
    k == :strokecolor && return :stroke_color
    k == :positions && return :position
    k == :linewidth && return :thickness
    k == :marker_offset && return :quad_offset
    k == :colormap && return :color_map
    k == :colorrange && return :color_norm
    k == :transform_marker && return :scale_primitive
    return k
end

make_context_current(screen::Screen) = GLFW.MakeContextCurrent(to_native(screen))

function connect_camera!(gl_attributes, cam, space = gl_attributes[:space])
    for key in (:pixel_space, :resolution, :eyeposition)
        get!(gl_attributes, key, getfield(cam, key))
    end
    get!(gl_attributes, :view) do
        return map(cam.view, space) do view, space
            return is_data_space(space) ? view : Mat4f(I)
        end
    end
    get!(gl_attributes, :normalmatrix) do
        return map(gl_attributes[:view], gl_attributes[:model]) do v, m
            i = Vec(1, 2, 3)
            return transpose(inv(v[i, i] * m[i, i]))
        end
    end

    get!(gl_attributes, :projection) do
        return map(cam.projection, cam.pixel_space, space) do _, _, space
            return Makie.space_to_clip(cam, space, false)
        end
    end

    get!(gl_attributes, :projectionview) do
        return map(cam.projectionview, cam.pixel_space, space) do _, _, space
            Makie.space_to_clip(cam, space, true)
        end
    end

    delete!(gl_attributes, :space)
    delete!(gl_attributes, :markerspace)
    return nothing
end

function cached_robj!(robj_func, screen, scene, x::AbstractPlot)
    # poll inside functions to make wait on compile less prominent
    pollevents(screen)
    robj = get!(screen.cache, objectid(x)) do
        filtered = filter(x.attributes) do (k, v)
            !(k in (:transformation, :tickranges, :ticklabels, :raw, :SSAO, :lightposition, :material))
        end

        gl_attributes = Dict{Symbol, Any}(map(filtered) do key_value
            key, value = key_value
            gl_key = to_glvisualize_key(key)
            gl_value = lift_convert(key, value, x)
            gl_key => gl_value
        end)

        pointlight = Makie.get_point_light(scene)
        if !isnothing(pointlight)
            gl_attributes[:lightposition] = pointlight.position
        end

        ambientlight = Makie.get_ambient_light(scene)
        if !isnothing(ambientlight)
            gl_attributes[:ambient] = ambientlight.color
        end

        robj = robj_func(gl_attributes)
<<<<<<< HEAD
        for key in (:pixel_space, :view, :projection, :resolution, :eyeposition, :projectionview)
            if !haskey(robj.uniforms, key)
                robj[key] = getfield(scene.camera, key)
            end
        end

        if !haskey(gl_attributes, :normalmatrix)
            robj[:normalmatrix] = map(robj[:view], robj[:model]) do v, m
                i = Vec(1, 2, 3)
                return transpose(inv(v[i, i] * m[i, i]))
            end
        end
=======
>>>>>>> 432b8ab0

        !haskey(gl_attributes, :ssao) && (robj[:ssao] = Observable(false))
        screen.cache2plot[robj.id] = x
        robj
    end
    push!(screen, scene, robj)
    robj
end

function Base.insert!(screen::GLScreen, scene::Scene, @nospecialize(x::Combined))
    # poll inside functions to make wait on compile less prominent
    pollevents(screen)
    if isempty(x.plots) # if no plots inserted, this truly is an atomic
        draw_atomic(screen, scene, x)
    else
        foreach(x.plots) do x
            # poll inside functions to make wait on compile less prominent
            pollevents(screen)
            insert!(screen, scene, x)
        end
    end
end

function remove_automatic!(attributes)
    filter!(attributes) do (k, v)
        to_value(v) != automatic
    end
end

index1D(x::SubArray) = parentindices(x)[1]

handle_view(array::AbstractVector, attributes) = array
handle_view(array::Observable, attributes) = array

function handle_view(array::SubArray, attributes)
    A = parent(array)
    indices = index1D(array)
    attributes[:indices] = indices
    return A
end

function handle_view(array::Observable{T}, attributes) where T <: SubArray
    A = lift(parent, array)
    indices = lift(index1D, array)
    attributes[:indices] = indices
    return A
end

function lift_convert(key, value, plot)
    return lift_convert_inner(value, Key{key}(), Key{Makie.plotkey(plot)}(), plot)
end

function lift_convert_inner(value, key, plot_key, plot)
    return lift(value) do value
        return convert_attribute(value, key, plot_key)
    end
end

to_vec4(val::RGB) = RGBAf(val, 1.0)
to_vec4(val::RGBA) = RGBAf(val)

function lift_convert_inner(value, ::key"highclip", plot_key, plot)
    return lift(value, plot.colormap) do value, cmap
        val = value === nothing ? to_colormap(cmap)[end] : to_color(value)
        return to_vec4(val)
    end
end

function lift_convert_inner(value, ::key"lowclip", plot_key, plot)
    return lift(value, plot.colormap) do value, cmap
        val = value === nothing ? to_colormap(cmap)[1] : to_color(value)
        return to_vec4(val)
    end
end

pixel2world(scene, msize::Number) = pixel2world(scene, Point2f(msize))[1]

function pixel2world(scene, msize::StaticVector{2})
    # TODO figure out why Vec(x, y) doesn't work correctly
    p0 = Makie.to_world(scene, Point2f(0.0))
    p1 = Makie.to_world(scene, Point2f(msize))
    diff = p1 - p0
    return diff
end

pixel2world(scene, msize::AbstractVector) = pixel2world.(scene, msize)

function handle_intensities!(attributes)
    if haskey(attributes, :color) && attributes[:color][] isa AbstractVector{<: Number}
        c = pop!(attributes, :color)
        attributes[:intensity] = lift(x-> convert(Vector{Float32}, x), c)
    else
        delete!(attributes, :intensity)
        delete!(attributes, :color_map)
        delete!(attributes, :color_norm)
    end
end

function draw_atomic(screen::GLScreen, scene::Scene, @nospecialize(x::Union{Scatter, MeshScatter}))
    return cached_robj!(screen, scene, x) do gl_attributes
        # signals not supported for shading yet
        gl_attributes[:shading] = to_value(get(gl_attributes, :shading, true))
        marker = lift_convert(:marker, pop!(gl_attributes, :marker), x)

        positions = handle_view(x[1], gl_attributes)
        positions = apply_transform(transform_func_obs(x), positions)

        if isa(x, Scatter)
            space = get(gl_attributes, :space, :data)
            mspace = get(gl_attributes, :markerspace, :pixel)
            cam = scene.camera
            gl_attributes[:preprojection] = map(space, mspace, cam.projectionview) do space, mspace, pv
                Makie.clip_to_space(cam, mspace) * Makie.space_to_clip(cam, space)
            end
            if !(marker[] isa FastPixel)
                # fast pixel does its own camera setup
                connect_camera!(gl_attributes, cam, mspace)
            end

            gl_attributes[:billboard] = map(rot-> isa(rot, Billboard), x.rotations)
            isnothing(gl_attributes[:distancefield][]) && delete!(gl_attributes, :distancefield)
            gl_attributes[:uv_offset_width][] == Vec4f(0) && delete!(gl_attributes, :uv_offset_width)
        else
            connect_camera!(gl_attributes, scene.camera)
        end

        if marker[] isa FastPixel
            # connect camera
            connect_camera!(gl_attributes, cam, get(gl_attributes, :space, :data))
            filter!(gl_attributes) do (k, v,)
                k in (:color_map, :color, :color_norm, :scale, :model, :projectionview)
            end
            if !(gl_attributes[:color][] isa AbstractVector{<: Number})
                delete!(gl_attributes, :color_norm)
                delete!(gl_attributes, :color_map)
            end
            return GLVisualize.draw_pixel_scatter(positions, gl_attributes)
        else
            handle_intensities!(gl_attributes)
            if x isa MeshScatter
                return GLVisualize.draw_mesh_particle((marker, positions), gl_attributes)
            else
                return GLVisualize.draw_scatter((marker, positions), gl_attributes)
            end
        end
    end
end

function draw_atomic(screen::GLScreen, scene::Scene, @nospecialize(x::Lines))
    return cached_robj!(screen, scene, x) do gl_attributes
        linestyle = pop!(gl_attributes, :linestyle)
        data = Dict{Symbol, Any}(gl_attributes)
        ls = to_value(linestyle)
        if isnothing(ls)
            data[:pattern] = ls
        else
            linewidth = gl_attributes[:thickness]
            data[:pattern] = ls .* (to_value(linewidth) * 0.25)
        end
        positions = handle_view(x[1], data)
        positions = apply_transform(transform_func_obs(x), positions)
        handle_intensities!(data)
        connect_camera!(data, scene.camera)
        return GLVisualize.draw_lines(positions, data)
    end
end

function draw_atomic(screen::GLScreen, scene::Scene, @nospecialize(x::LineSegments))
    return cached_robj!(screen, scene, x) do gl_attributes
        linestyle = pop!(gl_attributes, :linestyle)
        data = Dict{Symbol, Any}(gl_attributes)
        ls = to_value(linestyle)
        if isnothing(ls)
            data[:pattern] = ls
        else
            linewidth = gl_attributes[:thickness]
            data[:pattern] = ls .* (to_value(linewidth) * 0.25)
        end
        positions = handle_view(x.converted[1], data)
        positions = apply_transform(transform_func_obs(x), positions)
        if haskey(data, :color) && data[:color][] isa AbstractVector{<: Number}
            c = pop!(data, :color)
            data[:color] = el32convert(c)
        else
            delete!(data, :color_map)
            delete!(data, :color_norm)
        end
        connect_camera!(data, scene.camera)

        return GLVisualize.draw_linesegments(positions, data)
    end
end

function draw_atomic(screen::GLScreen, scene::Scene,
        x::Text{<:Tuple{<:Union{<:Makie.GlyphCollection, <:AbstractVector{<:Makie.GlyphCollection}}}})

    return cached_robj!(screen, scene, x) do gl_attributes
        glyphcollection = x[1]

        transfunc =  Makie.transform_func_obs(scene)
        pos = gl_attributes[:position]
        space = get(gl_attributes, :space, Observable(:data))
        markerspace = gl_attributes[:markerspace]
        offset = pop!(gl_attributes, :offset, Vec2f(0))

        # TODO: This is a hack before we get better updating of plot objects and attributes going.
        # Here we only update the glyphs when the glyphcollection changes, if it's a singular glyphcollection.
        # The if statement will be compiled away depending on the parameter of Text.
        # This means that updates of a text vector and a separate position vector will still not work if only the text
        # vector is triggered, but basically all internal objects use the vector of tuples version, and that triggers
        # both glyphcollection and position, so it still works
        if glyphcollection[] isa Makie.GlyphCollection
            # here we use the glyph collection observable directly
            gcollection = glyphcollection
        else
            # and here we wrap it into another observable
            # so it doesn't trigger dimension mismatches
            # the actual, new value gets then taken in the below lift with to_value
            gcollection = Observable(glyphcollection)
        end

        # calculate quad metrics
        glyph_data = map(pos, gcollection, offset, transfunc) do pos, gc, offset, transfunc
            Makie.text_quads(pos, to_value(gc), offset, transfunc)
        end

        # unpack values from the one signal:
        positions, char_offset, quad_offset, uv_offset_width, scale = map((1, 2, 3, 4, 5)) do i
            lift(getindex, glyph_data, i)
        end

        atlas = get_texture_atlas()

        filter!(gl_attributes) do (k, v)
            # These are liftkeys without model
            !(k in (
                :position, :space, :markerspace, :font,
                :textsize, :rotation, :justification
            )) # space,
        end

        gl_attributes[:color] = lift(glyphcollection) do gc
            if gc isa AbstractArray
                reduce(vcat, (Makie.collect_vector(g.colors, length(g.glyphs)) for g in gc),
                    init = RGBAf[])
            else
                Makie.collect_vector(gc.colors, length(gc.glyphs))
            end
        end
        gl_attributes[:stroke_color] = lift(glyphcollection) do gc
            if gc isa AbstractArray
                reduce(vcat, (Makie.collect_vector(g.strokecolors, length(g.glyphs)) for g in gc),
                    init = RGBAf[])
            else
                Makie.collect_vector(gc.strokecolors, length(gc.glyphs))
            end
        end

        gl_attributes[:rotation] = lift(glyphcollection) do gc
            if gc isa AbstractArray
                reduce(vcat, (Makie.collect_vector(g.rotations, length(g.glyphs)) for g in gc),
                    init = Quaternionf[])
            else
                Makie.collect_vector(gc.rotations, length(gc.glyphs))
            end
        end

        gl_attributes[:scale] = scale
        gl_attributes[:quad_offset] = quad_offset
        gl_attributes[:marker_offset] = char_offset
        gl_attributes[:uv_offset_width] = uv_offset_width
        gl_attributes[:distancefield] = get_texture!(atlas)
        gl_attributes[:visible] = x.visible
        cam = scene.camera
        # gl_attributes[:preprojection] = Observable(Mat4f(I))
        gl_attributes[:preprojection] = map(space, markerspace, cam.projectionview, cam.resolution) do s, ms, pv, res
            Makie.clip_to_space(cam, ms) * Makie.space_to_clip(cam, s)
        end
        connect_camera!(gl_attributes, cam, markerspace)

        # Avoid julia#15276
        _robj = GLVisualize.draw_scatter((DISTANCEFIELD, positions), gl_attributes)

        return _robj
    end
end

# el32convert doesn't copy for array of Float32
# But we assume that xy_convert copies when we use it
xy_convert(x::AbstractArray{Float32}, n) = copy(x)
xy_convert(x::AbstractArray, n) = el32convert(x)
xy_convert(x, n) = Float32[LinRange(extrema(x)..., n + 1);]

function draw_atomic(screen::GLScreen, scene::Scene, x::Heatmap)
    return cached_robj!(screen, scene, x) do gl_attributes
        t = Makie.transform_func_obs(scene)
        mat = x[3]
        xypos = map(t, x[1], x[2]) do t, x, y
            x1d = xy_convert(x, size(mat[], 1))
            y1d = xy_convert(y, size(mat[], 2))
            # Only if transform doesn't do anything, we can stay linear in 1/2D
            if Makie.is_identity_transform(t)
                return (x1d, y1d)
            else
                # If we do any transformation, we have to assume things aren't on the grid anymore
                # so x + y need to become matrices.
                map!(x1d, x1d) do x
                    return apply_transform(t, Point(x, 0))[1]
                end
                map!(y1d, y1d) do y
                    return apply_transform(t, Point(0, y))[2]
                end
                return (x1d, y1d)
            end
        end
        xpos = map(first, xypos)
        ypos = map(last, xypos)
        gl_attributes[:position_x] = Texture(xpos, minfilter = :nearest)
        gl_attributes[:position_y] = Texture(ypos, minfilter = :nearest)
        # number of planes used to render the heatmap
        gl_attributes[:instances] = map(xpos, ypos) do x, y
            (length(x)-1) * (length(y)-1)
        end
        interp = to_value(pop!(gl_attributes, :interpolate))
        interp = interp ? :linear : :nearest
        if !(to_value(mat) isa ShaderAbstractions.Sampler)
            tex = Texture(el32convert(mat), minfilter = interp)
        else
            tex = to_value(mat)
        end
        pop!(gl_attributes, :color)
        gl_attributes[:stroke_width] = pop!(gl_attributes, :thickness)
        connect_camera!(gl_attributes, scene.camera)

        return GLVisualize.draw_heatmap(tex, gl_attributes)
    end
end

function draw_atomic(screen::GLScreen, scene::Scene, x::Image)
    return cached_robj!(screen, scene, x) do gl_attributes
        mesh = const_lift(x[1], x[2]) do x, y
            r = to_range(x, y)
            x, y = minimum(r[1]), minimum(r[2])
            xmax, ymax = maximum(r[1]), maximum(r[2])
            rect =  Rect2f(x, y, xmax - x, ymax - y)
            points = decompose(Point2f, rect)
            faces = decompose(GLTriangleFace, rect)
            uv = map(decompose_uv(rect)) do uv
                return 1f0 .- Vec2f(uv[2], uv[1])
            end
            return GeometryBasics.Mesh(meta(points; uv=uv), faces)
        end
        gl_attributes[:color] = x[3]
        gl_attributes[:shading] = false
        connect_camera!(gl_attributes, scene.camera)
        return mesh_inner(mesh, transform_func_obs(x), gl_attributes)
    end
end

function update_positions(mesh::GeometryBasics.Mesh, positions)
    points = coordinates(mesh)
    attr = GeometryBasics.attributes(points)
    delete!(attr, :position) # position == metafree(points)
    return GeometryBasics.Mesh(meta(positions; attr...), faces(mesh))
end

function mesh_inner(mesh, transfunc, gl_attributes)
    # signals not supported for shading yet
    gl_attributes[:shading] = to_value(pop!(gl_attributes, :shading))
    color = pop!(gl_attributes, :color)
    interp = to_value(pop!(gl_attributes, :interpolate, true))
    interp = interp ? :linear : :nearest
    if to_value(color) isa Colorant
        gl_attributes[:vertex_color] = color
        delete!(gl_attributes, :color_map)
        delete!(gl_attributes, :color_norm)
    elseif to_value(color) isa Makie.AbstractPattern
        img = lift(x -> el32convert(Makie.to_image(x)), color)
        gl_attributes[:image] = ShaderAbstractions.Sampler(img, x_repeat=:repeat, minfilter=:nearest)
        haskey(gl_attributes, :fetch_pixel) || (gl_attributes[:fetch_pixel] = true)
    elseif to_value(color) isa AbstractMatrix{<:Colorant}
        gl_attributes[:image] = Texture(const_lift(el32convert, color), minfilter = interp)
        delete!(gl_attributes, :color_map)
        delete!(gl_attributes, :color_norm)
    elseif to_value(color) isa AbstractMatrix{<: Number}
        gl_attributes[:image] = Texture(const_lift(el32convert, color), minfilter = interp)
    elseif to_value(color) isa AbstractVector{<: Union{Number, Colorant}}
        mesh = lift(mesh, color) do mesh, color
            return GeometryBasics.pointmeta(mesh, color=el32convert(color))
        end
    end
    mesh = map(mesh, transfunc) do mesh, func
        if !Makie.is_identity_transform(func)
            return update_positions(mesh, apply_transform.(Ref(func), mesh.position))
        end
        return mesh
    end
    return GLVisualize.draw_mesh(mesh, gl_attributes)
end

function draw_atomic(screen::GLScreen, scene::Scene, meshplot::Mesh)
    return cached_robj!(screen, scene, meshplot) do gl_attributes
        t = transform_func_obs(meshplot)
        connect_camera!(gl_attributes, scene.camera)
        return mesh_inner(meshplot[1], t, gl_attributes)
    end
end

function draw_atomic(screen::GLScreen, scene::Scene, x::Surface)
    robj = cached_robj!(screen, scene, x) do gl_attributes
        color = pop!(gl_attributes, :color)
        img = nothing
        # signals not supported for shading yet
        # We automatically insert x[3] into the color channel, so if it's equal we don't need to do anything
        if isa(to_value(color), AbstractMatrix{<: Number}) && to_value(color) !== to_value(x[3])
            img = el32convert(color)
        elseif to_value(color) isa Makie.AbstractPattern
            pattern_img = lift(x -> el32convert(Makie.to_image(x)), color)
            img = ShaderAbstractions.Sampler(pattern_img, x_repeat=:repeat, minfilter=:nearest)
            haskey(gl_attributes, :fetch_pixel) || (gl_attributes[:fetch_pixel] = true)
            gl_attributes[:color_map] = nothing
            gl_attributes[:color] = nothing
            gl_attributes[:color_norm] = nothing
        elseif isa(to_value(color), AbstractMatrix{<: Colorant})
            img = color
            gl_attributes[:color_map] = nothing
            gl_attributes[:color] = nothing
            gl_attributes[:color_norm] = nothing
        end

        gl_attributes[:image] = img
        gl_attributes[:shading] = to_value(get(gl_attributes, :shading, true))
        connect_camera!(gl_attributes, scene.camera)

        @assert to_value(x[3]) isa AbstractMatrix
        types = map(v -> typeof(to_value(v)), x[1:2])

        if all(T -> T <: Union{AbstractMatrix, AbstractVector}, types)
            t = Makie.transform_func_obs(scene)
            mat = x[3]
            xypos = map(t, x[1], x[2]) do t, x, y
                # Only if transform doesn't do anything, we can stay linear in 1/2D
                if Makie.is_identity_transform(t)
                    return (x, y)
                else
                    matrix = if x isa AbstractMatrix && y isa AbstractMatrix
                        apply_transform.((t,), Point.(x, y))
                    else
                        # If we do any transformation, we have to assume things aren't on the grid anymore
                        # so x + y need to become matrices.
                        [apply_transform(t, Point(x, y)) for x in x, y in y]
                    end
                    return (first.(matrix), last.(matrix))
                end
            end
            xpos = map(first, xypos)
            ypos = map(last, xypos)
            args = map((xpos, ypos, mat)) do arg
                Texture(map(x-> convert(Array, el32convert(x)), arg); minfilter=:nearest)
            end
            return GLVisualize.draw_surface(args, gl_attributes)
        else
            gl_attributes[:ranges] = to_range.(to_value.(x[1:2]))
            z_data = Texture(el32convert(x[3]); minfilter=:nearest)
            return GLVisualize.draw_surface(z_data, gl_attributes)
        end
    end
    return robj
end

function draw_atomic(screen::GLScreen, scene::Scene, vol::Volume)
    robj = cached_robj!(screen, scene, vol) do gl_attributes
        model = vol[:model]
        x, y, z = vol[1], vol[2], vol[3]
        gl_attributes[:model] = lift(model, x, y, z) do m, xyz...
            mi = minimum.(xyz)
            maxi = maximum.(xyz)
            w = maxi .- mi
            m2 = Mat4f(
                w[1], 0, 0, 0,
                0, w[2], 0, 0,
                0, 0, w[3], 0,
                mi[1], mi[2], mi[3], 1
            )
            return convert(Mat4f, m) * m2
        end
        connect_camera!(gl_attributes, scene.camera)
        return GLVisualize.draw_volume(vol[4], gl_attributes)
    end
end<|MERGE_RESOLUTION|>--- conflicted
+++ resolved
@@ -105,21 +105,6 @@
         end
 
         robj = robj_func(gl_attributes)
-<<<<<<< HEAD
-        for key in (:pixel_space, :view, :projection, :resolution, :eyeposition, :projectionview)
-            if !haskey(robj.uniforms, key)
-                robj[key] = getfield(scene.camera, key)
-            end
-        end
-
-        if !haskey(gl_attributes, :normalmatrix)
-            robj[:normalmatrix] = map(robj[:view], robj[:model]) do v, m
-                i = Vec(1, 2, 3)
-                return transpose(inv(v[i, i] * m[i, i]))
-            end
-        end
-=======
->>>>>>> 432b8ab0
 
         !haskey(gl_attributes, :ssao) && (robj[:ssao] = Observable(false))
         screen.cache2plot[robj.id] = x
