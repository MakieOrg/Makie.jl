--- conflicted
+++ resolved
@@ -268,7 +268,7 @@
 function draw_atomic(screen::GLScreen, scene::Scene,
         x::Text{<:Tuple{<:Union{<:Makie.GlyphCollection, <:AbstractVector{<:Makie.GlyphCollection}}}})
 
-    robj = cached_robj!(screen, scene, x) do gl_attributes
+    return cached_robj!(screen, scene, x) do gl_attributes
         glyphcollection = x[1]
 
 
@@ -344,12 +344,8 @@
         gl_attributes[:uv_offset_width] = uv_offset_width
         gl_attributes[:distancefield] = get_texture!(atlas)
         gl_attributes[:visible] = x.visible
-<<<<<<< HEAD
         # Avoid julia#15276
-        _robj = visualize((DISTANCEFIELD, positions), Style(:default), gl_attributes)
-=======
-        robj = GLVisualize.draw_scatter((DISTANCEFIELD, positions), gl_attributes)
->>>>>>> 76f25f60
+        _robj = GLVisualize.draw_scatter((DISTANCEFIELD, positions), gl_attributes)
         # Draw text in screenspace
         if x.space[] == :screen
             _robj[:view] = Observable(Mat4f(I))
@@ -359,7 +355,6 @@
 
         return _robj
     end
-    return robj
 end
 
 # el32convert doesn't copy for array of Float32
