--- conflicted
+++ resolved
@@ -83,15 +83,9 @@
     robj = get!(screen.cache, objectid(x)) do
         filtered = filter(x.attributes) do (k, v)
             !in(k, (
-<<<<<<< HEAD
                 :transformation, :tickranges, :ticklabels, :raw, :SSAO, 
                 :lightposition, :material, 
                 :inspector_label, :inspector_hover, :inspector_clear, :inspectable
-=======
-                :transformation, :tickranges, :ticklabels, :raw, :SSAO,
-                :lightposition, :material,
-                :inspector_label, :inspector_hover, :inspector_clear
->>>>>>> bc8096b3
             ))
         end
 
