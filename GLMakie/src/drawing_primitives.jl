--- conflicted
+++ resolved
@@ -86,7 +86,6 @@
         :inspector_label, :inspector_hover, :inspector_clear
     ])
     robj = get!(screen.cache, objectid(x)) do
-<<<<<<< HEAD
         gl_attributes = Dict{Symbol, Any}()
         plot_attributes = attributes(x)
         setfield!(plot_attributes, :convert, true)
@@ -95,18 +94,7 @@
 
         for (key, value) in plot_attributes
             key in ignore && continue
-=======
-        filtered = filter(x.attributes) do (k, v)
-            !in(k, (
-                :transformation, :tickranges, :ticklabels, :raw, :SSAO,
-                :lightposition, :material,
-                :inspector_label, :inspector_hover, :inspector_clear
-            ))
-        end
-
-        gl_attributes = Dict{Symbol, Any}(map(filtered) do key_value
-            key, value = key_value
->>>>>>> e0cb4009
+
             gl_key = to_glvisualize_key(key)
             gl_attributes[gl_key] = value
         end
