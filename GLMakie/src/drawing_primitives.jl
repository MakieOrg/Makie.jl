--- conflicted
+++ resolved
@@ -202,15 +202,9 @@
 
         space = get(gl_attributes, :space, :data) # needs to happen before connect_camera! call
         positions = handle_view(x[1], gl_attributes)
-<<<<<<< HEAD
-        positions = apply_transform(transform_func_obs(x), positions)
+        positions = apply_transform(transform_func_obs(x), positions, space)
+
         if pt isa Scatter
-            space = get(gl_attributes, :space, :data)
-=======
-        positions = apply_transform(transform_func_obs(x), positions, space)
-
-        if isa(x, Scatter)
->>>>>>> 4dab9955
             mspace = get(gl_attributes, :markerspace, :pixel)
             cam = scene.camera
             gl_attributes[:preprojection] = map(space, mspace, cam.projectionview, cam.resolution) do space, mspace, _, _
@@ -452,74 +446,29 @@
         gl_attributes[:texturecoordinates] = map(decompose_uv(Rect(0, 0, 1, 1))) do uv
             return 1f0 .- Vec2f(uv[2], uv[1])
         end
-        gl_attributes[:faces] =
         gl_attributes[:shading] = false
-<<<<<<< HEAD
         gl_attributes[:vertex_color] = Vec4f(0)
         gl_attributes[:image] = x[3]
         if to_value(x[3]) isa AbstractMatrix{<: Colorant}
             delete!(gl_attributes, :color_map)
             delete!(gl_attributes, :color_norm)
         end
-=======
-        space = get(gl_attributes, :space, :data) # needs to happen before connect_camera! call
->>>>>>> 4dab9955
+        space = get(gl_attributes, :space, :data) # needs to happen before connect_camera! call
         connect_camera!(gl_attributes, scene.camera)
         return mesh_inner(screen, mesh, transform_func_obs(x), gl_attributes, space)
     end
 end
 
-<<<<<<< HEAD
-function mesh_inner(screen, mesh, transfunc, gl_attributes)
+function mesh_inner(screen::Screen, mesh, transfunc, gl_attributes, space=:data)
     # signals not supported for shading yet
     gl_attributes[:shading] = to_value(pop!(gl_attributes, :shading))
     gl_attributes[:vertices] = lift(mesh, transfunc) do mesh, func
-        return apply_transform(func, decompose(Pointf, mesh))
-=======
-function update_positions(mesh::GeometryBasics.Mesh, positions)
-    points = coordinates(mesh)
-    attr = GeometryBasics.attributes(points)
-    delete!(attr, :position) # position == metafree(points)
-    return GeometryBasics.Mesh(meta(positions; attr...), faces(mesh))
-end
-
-function mesh_inner(screen::Screen, mesh, transfunc, gl_attributes, space=:data)
-    # signals not supported for shading yet
-    gl_attributes[:shading] = to_value(pop!(gl_attributes, :shading))
-    color = pop!(gl_attributes, :color)
-    interp = to_value(pop!(gl_attributes, :interpolate, true))
-    interp = interp ? :linear : :nearest
-    if to_value(color) isa Colorant
-        gl_attributes[:vertex_color] = color
-        delete!(gl_attributes, :color_map)
-        delete!(gl_attributes, :color_norm)
-    elseif to_value(color) isa Makie.AbstractPattern
-        img = lift(x -> el32convert(Makie.to_image(x)), color)
-        gl_attributes[:image] = ShaderAbstractions.Sampler(img, x_repeat=:repeat, minfilter=:nearest)
-        get!(gl_attributes, :fetch_pixel, true)
-    elseif to_value(color) isa AbstractMatrix{<:Colorant}
-        gl_attributes[:image] = Texture(const_lift(el32convert, color), minfilter = interp)
-        delete!(gl_attributes, :color_map)
-        delete!(gl_attributes, :color_norm)
-    elseif to_value(color) isa AbstractMatrix{<: Number}
-        gl_attributes[:image] = Texture(const_lift(el32convert, color), minfilter = interp)
-        gl_attributes[:color] = nothing
-    elseif to_value(color) isa AbstractVector{<: Union{Number, Colorant}}
-        gl_attributes[:vertex_color] = lift(el32convert, color)
-    else
-        error("Unsupported color type: $(typeof(to_value(color)))")
-    end
-    mesh = map(mesh, transfunc, space) do mesh, func, space
-        if !Makie.is_identity_transform(func)
-            return update_positions(mesh, apply_transform.(Ref(func), mesh.position, space))
-        end
-        return mesh
->>>>>>> 4dab9955
+        return apply_transform(func, decompose(Pointf, mesh), space)
     end
     gl_attributes[:faces] = lift(faces, mesh)
     # color is only kept for backwards compat (vertex_color/image in shader)
     delete!(gl_attributes, :color)
-    return GLVisualize.draw_mesh(screen, gl_attributes)
+    return draw_mesh(screen, gl_attributes)
 end
 
 function draw_atomic(screen::Screen, scene::Scene, meshplot, ::Mesh)
