using Makie: get_texture_atlas, glyph_uv_width!, transform_func_obs, apply_transform
using Makie: attribute_per_char, FastPixel, el32convert, Pixel
using Makie: convert_arguments

Makie.el32convert(x::GLAbstraction.Texture) = x
Makie.convert_attribute(s::ShaderAbstractions.Sampler{RGBAf}, k::key"color") = s
function Makie.convert_attribute(s::ShaderAbstractions.Sampler{T, N}, k::key"color") where {T, N}
    ShaderAbstractions.Sampler(
        el32convert(s.data), minfilter = s.minfilter, magfilter = s.magfilter,
        x_repeat = s.repeat[1], y_repeat = s.repeat[min(2, N)], z_repeat = s.repeat[min(3, N)],
        anisotropic = s.anisotropic, color_swizzel = s.color_swizzel
    )
end

gpuvec(x) = GPUVector(GLBuffer(x))

to_range(x, y) = to_range.((x, y))
to_range(x::ClosedInterval) = (minimum(x), maximum(x))
to_range(x::VecTypes{2}) = x
to_range(x::AbstractRange) = (minimum(x), maximum(x))
to_range(x::AbstractVector) = (minimum(x), maximum(x))

function to_range(x::AbstractArray)
    if length(x) in size(x) # assert that just one dim != 1
        to_range(vec(x))
    else
        error("Can't convert to a range. Please supply a range/vector/interval or a tuple (min, max)")
    end
end

function to_glvisualize_key(k)
    k == :rotations && return :rotation
    k == :markersize && return :scale
    k == :glowwidth && return :glow_width
    k == :glowcolor && return :glow_color
    k == :strokewidth && return :stroke_width
    k == :strokecolor && return :stroke_color
    k == :positions && return :position
    k == :linewidth && return :thickness
    k == :marker_offset && return :quad_offset
    k == :colormap && return :color_map
    k == :colorrange && return :color_norm
    k == :transform_marker && return :scale_primitive
    return k
end

function connect_camera!(gl_attributes, cam, space = gl_attributes[:space])
    for key in (:pixel_space, :resolution, :eyeposition)
        get!(gl_attributes, key, getfield(cam, key))
    end
    get!(gl_attributes, :view) do
        return map(cam.view, space) do view, space
            return is_data_space(space) ? view : Mat4f(I)
        end
    end
    get!(gl_attributes, :normalmatrix) do
        return map(gl_attributes[:view], gl_attributes[:model]) do v, m
            i = Vec(1, 2, 3)
            return transpose(inv(v[i, i] * m[i, i]))
        end
    end

    get!(gl_attributes, :projection) do
        return map(cam.projection, cam.pixel_space, space) do _, _, space
            return Makie.space_to_clip(cam, space, false)
        end
    end

    get!(gl_attributes, :projectionview) do
        return map(cam.projectionview, cam.pixel_space, space) do _, _, space
            Makie.space_to_clip(cam, space, true)
        end
    end

    delete!(gl_attributes, :space)
    delete!(gl_attributes, :markerspace)
    return nothing
end

function cached_robj!(robj_func, screen, scene, x::AbstractPlot)
    # poll inside functions to make wait on compile less prominent
    pollevents(screen)
    robj = get!(screen.cache, objectid(x)) do
        filtered = filter(x.attributes) do (k, v)
            !(k in (:transformation, :tickranges, :ticklabels, :raw, :SSAO, :lightposition, :material))
        end

        gl_attributes = Dict{Symbol, Any}(map(filtered) do key_value
            key, value = key_value
            gl_key = to_glvisualize_key(key)
            gl_value = lift_convert(key, value, x)
            gl_key => gl_value
        end)

        pointlight = Makie.get_point_light(scene)
        if !isnothing(pointlight)
            gl_attributes[:lightposition] = pointlight.position
        end

        ambientlight = Makie.get_ambient_light(scene)
        if !isnothing(ambientlight)
            gl_attributes[:ambient] = ambientlight.color
        end

        robj = robj_func(gl_attributes)

        !haskey(gl_attributes, :ssao) && (robj[:ssao] = Observable(false))
        screen.cache2plot[robj.id] = x
        robj
    end
    push!(screen, scene, robj)
    robj
end

function Base.insert!(screen::GLScreen, scene::Scene, x::Combined)
    ShaderAbstractions.switch_context!(screen.glscreen)
    # poll inside functions to make wait on compile less prominent
    pollevents(screen)
    if isempty(x.plots) # if no plots inserted, this truly is an atomic
        draw_atomic(screen, scene, x)
    else
        foreach(x.plots) do x
            # poll inside functions to make wait on compile less prominent
            pollevents(screen)
            insert!(screen, scene, x)
        end
    end
end

function remove_automatic!(attributes)
    filter!(attributes) do (k, v)
        to_value(v) != automatic
    end
end

index1D(x::SubArray) = parentindices(x)[1]

handle_view(array::AbstractVector, attributes) = array
handle_view(array::Observable, attributes) = array

function handle_view(array::SubArray, attributes)
    A = parent(array)
    indices = index1D(array)
    attributes[:indices] = indices
    return A
end

function handle_view(array::Observable{T}, attributes) where T <: SubArray
    A = lift(parent, array)
    indices = lift(index1D, array)
    attributes[:indices] = indices
    return A
end

function lift_convert(key, value, plot)
    return lift_convert_inner(value, Key{key}(), Key{Makie.plotkey(plot)}(), plot)
end

function lift_convert_inner(value, key, plot_key, plot)
    return lift(value) do value
        return convert_attribute(value, key, plot_key)
    end
end

to_vec4(val::RGB) = RGBAf(val, 1.0)
to_vec4(val::RGBA) = RGBAf(val)

pixel2world(scene, msize::Number) = pixel2world(scene, Point2f(msize))[1]

function pixel2world(scene, msize::StaticVector{2})
    # TODO figure out why Vec(x, y) doesn't work correctly
    p0 = Makie.to_world(scene, Point2f(0.0))
    p1 = Makie.to_world(scene, Point2f(msize))
    diff = p1 - p0
    return diff
end

pixel2world(scene, msize::AbstractVector) = pixel2world.(scene, msize)

function handle_intensities!(attributes)
    if haskey(attributes, :color) && attributes[:color][] isa AbstractVector{<: Number}
        c = pop!(attributes, :color)
        attributes[:intensity] = lift(x-> convert(Vector{Float32}, x), c)
    else
        delete!(attributes, :intensity)
        delete!(attributes, :color_map)
        delete!(attributes, :color_norm)
    end
end

function draw_atomic(screen::GLScreen, scene::Scene, @nospecialize(x::Union{Scatter, MeshScatter}))
    return cached_robj!(screen, scene, x) do gl_attributes
        # signals not supported for shading yet
        gl_attributes[:shading] = to_value(get(gl_attributes, :shading, true))
        marker = lift_convert(:marker, pop!(gl_attributes, :marker), x)

        positions = handle_view(x[1], gl_attributes)
        positions = apply_transform(transform_func_obs(x), positions)

        if isa(x, Scatter)
            space = get(gl_attributes, :space, :data)
            mspace = get(gl_attributes, :markerspace, :pixel)
            cam = scene.camera
            gl_attributes[:preprojection] = map(space, mspace, cam.projectionview, cam.resolution) do space, mspace, _, _
                return Makie.clip_to_space(cam, mspace) * Makie.space_to_clip(cam, space)
            end
            if !(marker[] isa FastPixel)
                # fast pixel does its own camera setup
                connect_camera!(gl_attributes, cam, mspace)
            end

            gl_attributes[:billboard] = map(rot-> isa(rot, Billboard), x.rotations)
            isnothing(gl_attributes[:distancefield][]) && delete!(gl_attributes, :distancefield)
            gl_attributes[:uv_offset_width][] == Vec4f(0) && delete!(gl_attributes, :uv_offset_width)
        else
            connect_camera!(gl_attributes, scene.camera)
        end

        if marker[] isa FastPixel
            # connect camera
            connect_camera!(gl_attributes, cam, get(gl_attributes, :space, :data))
            filter!(gl_attributes) do (k, v,)
                k in (:color_map, :color, :color_norm, :scale, :model, :projectionview)
            end
            if !(gl_attributes[:color][] isa AbstractVector{<: Number})
                delete!(gl_attributes, :color_norm)
                delete!(gl_attributes, :color_map)
            end
            return draw_pixel_scatter(screen.shader_cache, positions, gl_attributes)
        else
            handle_intensities!(gl_attributes)
            if x isa MeshScatter
                return draw_mesh_particle(screen.shader_cache, (marker, positions), gl_attributes)
            else
                return draw_scatter(screen.shader_cache, (marker, positions), gl_attributes)
            end
        end
    end
end

function draw_atomic(screen::GLScreen, scene::Scene, @nospecialize(x::Lines))
    return cached_robj!(screen, scene, x) do gl_attributes
        linestyle = pop!(gl_attributes, :linestyle)
        data = Dict{Symbol, Any}(gl_attributes)
        ls = to_value(linestyle)
        if isnothing(ls)
            data[:pattern] = ls
        else
            linewidth = gl_attributes[:thickness]
            data[:pattern] = ls .* (to_value(linewidth) * 0.25)
        end
        positions = handle_view(x[1], data)
        positions = apply_transform(transform_func_obs(x), positions)
        handle_intensities!(data)
        connect_camera!(data, scene.camera)
        return draw_lines(screen.shader_cache, positions, data)
    end
end

function draw_atomic(screen::GLScreen, scene::Scene, @nospecialize(x::LineSegments))
    return cached_robj!(screen, scene, x) do gl_attributes
        linestyle = pop!(gl_attributes, :linestyle)
        data = Dict{Symbol, Any}(gl_attributes)
        ls = to_value(linestyle)
        if isnothing(ls)
            data[:pattern] = ls
        else
            linewidth = gl_attributes[:thickness]
            data[:pattern] = ls .* (to_value(linewidth) * 0.25)
        end
        positions = handle_view(x.converted[1], data)
        positions = apply_transform(transform_func_obs(x), positions)
        if haskey(data, :color) && data[:color][] isa AbstractVector{<: Number}
            c = pop!(data, :color)
            data[:color] = el32convert(c)
        else
            delete!(data, :color_map)
            delete!(data, :color_norm)
        end
        connect_camera!(data, scene.camera)

        return draw_linesegments(screen.shader_cache, positions, data)
    end
end

function draw_atomic(screen::GLScreen, scene::Scene,
        x::Text{<:Tuple{<:Union{<:Makie.GlyphCollection, <:AbstractVector{<:Makie.GlyphCollection}}}})

    return cached_robj!(screen, scene, x) do gl_attributes
        glyphcollection = x[1]

        transfunc =  Makie.transform_func_obs(scene)
        pos = gl_attributes[:position]
        space = get(gl_attributes, :space, Observable(:data))
        markerspace = gl_attributes[:markerspace]
        offset = pop!(gl_attributes, :offset, Vec2f(0))

        # calculate quad metrics
        glyph_data = map(pos, glyphcollection, offset, transfunc) do pos, gc, offset, transfunc
            Makie.text_quads(pos, to_value(gc), offset, transfunc)
        end

        # unpack values from the one signal:
        positions, char_offset, quad_offset, uv_offset_width, scale = map((1, 2, 3, 4, 5)) do i
            lift(getindex, glyph_data, i)
        end

        atlas = get_texture_atlas()

        filter!(gl_attributes) do (k, v)
            # These are liftkeys without model
            !(k in (
                :position, :space, :markerspace, :font,
                :textsize, :rotation, :justification
            )) # space,
        end

        gl_attributes[:color] = lift(glyphcollection) do gc
            if gc isa AbstractArray
                reduce(vcat, (Makie.collect_vector(g.colors, length(g.glyphs)) for g in gc),
                    init = RGBAf[])
            else
                Makie.collect_vector(gc.colors, length(gc.glyphs))
            end
        end
        gl_attributes[:stroke_color] = lift(glyphcollection) do gc
            if gc isa AbstractArray
                reduce(vcat, (Makie.collect_vector(g.strokecolors, length(g.glyphs)) for g in gc),
                    init = RGBAf[])
            else
                Makie.collect_vector(gc.strokecolors, length(gc.glyphs))
            end
        end

        gl_attributes[:rotation] = lift(glyphcollection) do gc
            if gc isa AbstractArray
                reduce(vcat, (Makie.collect_vector(g.rotations, length(g.glyphs)) for g in gc),
                    init = Quaternionf[])
            else
                Makie.collect_vector(gc.rotations, length(gc.glyphs))
            end
        end

        gl_attributes[:scale] = scale
        gl_attributes[:quad_offset] = quad_offset
        gl_attributes[:marker_offset] = char_offset
        gl_attributes[:uv_offset_width] = uv_offset_width
        gl_attributes[:distancefield] = get_texture!(atlas)
        gl_attributes[:visible] = x.visible
        cam = scene.camera
        # gl_attributes[:preprojection] = Observable(Mat4f(I))
        gl_attributes[:preprojection] = map(space, markerspace, cam.projectionview, cam.resolution) do s, ms, pv, res
            Makie.clip_to_space(cam, ms) * Makie.space_to_clip(cam, s)
        end
        connect_camera!(gl_attributes, cam, markerspace)

        # Avoid julia#15276
        _robj = draw_scatter(screen.shader_cache, (DISTANCEFIELD, positions), gl_attributes)

        return _robj
    end
end

# el32convert doesn't copy for array of Float32
# But we assume that xy_convert copies when we use it
xy_convert(x::AbstractArray{Float32}, n) = copy(x)
xy_convert(x::AbstractArray, n) = el32convert(x)
xy_convert(x, n) = Float32[LinRange(extrema(x)..., n + 1);]

function draw_atomic(screen::GLScreen, scene::Scene, x::Heatmap)
    return cached_robj!(screen, scene, x) do gl_attributes
        t = Makie.transform_func_obs(scene)
        mat = x[3]
        xypos = map(t, x[1], x[2]) do t, x, y
            x1d = xy_convert(x, size(mat[], 1))
            y1d = xy_convert(y, size(mat[], 2))
            # Only if transform doesn't do anything, we can stay linear in 1/2D
            if Makie.is_identity_transform(t)
                return (x1d, y1d)
            else
                # If we do any transformation, we have to assume things aren't on the grid anymore
                # so x + y need to become matrices.
                map!(x1d, x1d) do x
                    return apply_transform(t, Point(x, 0))[1]
                end
                map!(y1d, y1d) do y
                    return apply_transform(t, Point(0, y))[2]
                end
                return (x1d, y1d)
            end
        end
        xpos = map(first, xypos)
        ypos = map(last, xypos)
        gl_attributes[:position_x] = Texture(xpos, minfilter = :nearest)
        gl_attributes[:position_y] = Texture(ypos, minfilter = :nearest)
        # number of planes used to render the heatmap
        gl_attributes[:instances] = map(xpos, ypos) do x, y
            (length(x)-1) * (length(y)-1)
        end
        interp = to_value(pop!(gl_attributes, :interpolate))
        interp = interp ? :linear : :nearest
        if !(to_value(mat) isa ShaderAbstractions.Sampler)
            tex = Texture(el32convert(mat), minfilter = interp)
        else
            tex = to_value(mat)
        end
        pop!(gl_attributes, :color)
        gl_attributes[:stroke_width] = pop!(gl_attributes, :thickness)
        connect_camera!(gl_attributes, scene.camera)

        return draw_heatmap(screen.shader_cache, tex, gl_attributes)
    end
end

function draw_atomic(screen::GLScreen, scene::Scene, x::Image)
    return cached_robj!(screen, scene, x) do gl_attributes
        mesh = const_lift(x[1], x[2]) do x, y
            r = to_range(x, y)
            x, y = minimum(r[1]), minimum(r[2])
            xmax, ymax = maximum(r[1]), maximum(r[2])
            rect = Rect2f(x, y, xmax - x, ymax - y)
            return triangle_mesh(rect)
        end
        gl_attributes[:texturecoordinates] = map(decompose_uv(Rect(0, 0, 1, 1))) do uv
            return 1f0 .- Vec2f(uv[2], uv[1])
        end
        gl_attributes[:faces] =
        gl_attributes[:shading] = false
        gl_attributes[:vertex_color] = Vec4f(0)
        gl_attributes[:image] = x[3]
        if to_value(x[3]) isa AbstractMatrix{<: Colorant}
            delete!(gl_attributes, :color_map)
            delete!(gl_attributes, :color_norm)
        end
        connect_camera!(gl_attributes, scene.camera)
        return mesh_inner(screen.shader_cache, mesh, transform_func_obs(x), gl_attributes)
    end
end

function mesh_inner(shader_cache, mesh, transfunc, gl_attributes)
    # signals not supported for shading yet
    gl_attributes[:shading] = to_value(pop!(gl_attributes, :shading))
<<<<<<< HEAD
    color = pop!(gl_attributes, :color)
    interp = to_value(pop!(gl_attributes, :interpolate, true))
    interp = interp ? :linear : :nearest
    if to_value(color) isa Colorant
        gl_attributes[:vertex_color] = color
        delete!(gl_attributes, :color_map)
        delete!(gl_attributes, :color_norm)
    elseif to_value(color) isa Makie.AbstractPattern
        img = lift(x -> el32convert(Makie.to_image(x)), color)
        gl_attributes[:image] = ShaderAbstractions.Sampler(img, x_repeat=:repeat, minfilter=:nearest)
        haskey(gl_attributes, :fetch_pixel) || (gl_attributes[:fetch_pixel] = true)
    elseif to_value(color) isa AbstractMatrix{<:Colorant}
        gl_attributes[:image] = Texture(const_lift(el32convert, color), minfilter = interp)
        delete!(gl_attributes, :color_map)
        delete!(gl_attributes, :color_norm)
    elseif to_value(color) isa AbstractMatrix{<: Number}
        gl_attributes[:image] = Texture(const_lift(el32convert, color), minfilter = interp)
        gl_attributes[:color] = nothing
    elseif to_value(color) isa AbstractVector{<: Union{Number, Colorant}}
        mesh = lift(mesh, color) do mesh, color
            return GeometryBasics.pointmeta(mesh, color=el32convert(color))
        end
    else
        error("Unsupported color type: $(typeof(to_value(color)))")
    end
    mesh = map(mesh, transfunc) do mesh, func
        if !Makie.is_identity_transform(func)
            return update_positions(mesh, apply_transform.(Ref(func), mesh.position))
        end
        return mesh
=======
    gl_attributes[:vertices] = lift(mesh, transfunc) do mesh, func
        return apply_transform(func, decompose(Pointf, mesh))
>>>>>>> 3d6c545a
    end
    gl_attributes[:faces] = lift(faces, mesh)
    # color is only kept for backwards compat (vertex_color/image in shader)
    delete!(gl_attributes, :color)
    return GLVisualize.draw_mesh(shader_cache, gl_attributes)
end

function draw_atomic(screen::GLScreen, scene::Scene, meshplot::Mesh)
    return cached_robj!(screen, scene, meshplot) do gl_attributes
        t = transform_func_obs(meshplot)
        connect_camera!(gl_attributes, scene.camera)
        return mesh_inner(screen.shader_cache, meshplot[1], t, gl_attributes)
    end
end

function draw_atomic(screen::GLScreen, scene::Scene, x::Surface)
    robj = cached_robj!(screen, scene, x) do gl_attributes
        color = pop!(gl_attributes, :color)
        img = nothing
        # signals not supported for shading yet
        # We automatically insert x[3] into the color channel, so if it's equal we don't need to do anything
        if isa(to_value(color), AbstractMatrix{<: Number}) && to_value(color) !== to_value(x[3])
            img = el32convert(color)
        elseif to_value(color) isa Makie.AbstractPattern
            pattern_img = lift(x -> el32convert(Makie.to_image(x)), color)
            img = ShaderAbstractions.Sampler(pattern_img, x_repeat=:repeat, minfilter=:nearest)
            haskey(gl_attributes, :fetch_pixel) || (gl_attributes[:fetch_pixel] = true)
            gl_attributes[:color_map] = nothing
            gl_attributes[:color] = nothing
            gl_attributes[:color_norm] = nothing
        elseif isa(to_value(color), AbstractMatrix{<: Colorant})
            img = color
            gl_attributes[:color_map] = nothing
            gl_attributes[:color] = nothing
            gl_attributes[:color_norm] = nothing
        end

        gl_attributes[:image] = img
        gl_attributes[:shading] = to_value(get(gl_attributes, :shading, true))
        connect_camera!(gl_attributes, scene.camera)

        @assert to_value(x[3]) isa AbstractMatrix
        types = map(v -> typeof(to_value(v)), x[1:2])

        if all(T -> T <: Union{AbstractMatrix, AbstractVector}, types)
            t = Makie.transform_func_obs(scene)
            mat = x[3]
            xypos = map(t, x[1], x[2]) do t, x, y
                # Only if transform doesn't do anything, we can stay linear in 1/2D
                if Makie.is_identity_transform(t)
                    return (x, y)
                else
                    matrix = if x isa AbstractMatrix && y isa AbstractMatrix
                        apply_transform.((t,), Point.(x, y))
                    else
                        # If we do any transformation, we have to assume things aren't on the grid anymore
                        # so x + y need to become matrices.
                        [apply_transform(t, Point(x, y)) for x in x, y in y]
                    end
                    return (first.(matrix), last.(matrix))
                end
            end
            xpos = map(first, xypos)
            ypos = map(last, xypos)
            args = map((xpos, ypos, mat)) do arg
                Texture(map(x-> convert(Array, el32convert(x)), arg); minfilter=:linear)
            end
            if isnothing(img)
                gl_attributes[:image] = args[3]
            end
            return draw_surface(screen.shader_cache, args, gl_attributes)
        elseif all(T -> T <: Makie.ClosedInterval, types) # all others should be closed intervals
            # If we only have start and end points for the surface, we can use `Grid` as an optimization,
            # which will just upload the endpoints to the GPU, and will interpolate the positions between them in the shader.
            gl_attributes[:position] = map(x[1], x[2]) do x, y
                GLVisualize.Grid(LinRange(extrema(x)..., 2), LinRange(extrema(y)..., 2))
            end
            position_z = Texture(el32convert(x[3]); minfilter=:nearest)
            gl_attributes[:position_z] = position_z
            return draw_surface(screen.shader_cache, position_z, gl_attributes)
        else
            error("x and y need to be Vectors, Matrices or ClosedIntervals. Found: $(types)")
        end
    end
    return robj
end

function draw_atomic(screen::GLScreen, scene::Scene, vol::Volume)
    robj = cached_robj!(screen, scene, vol) do gl_attributes
        model = vol[:model]
        x, y, z = vol[1], vol[2], vol[3]
        gl_attributes[:model] = lift(model, x, y, z) do m, xyz...
            mi = minimum.(xyz)
            maxi = maximum.(xyz)
            w = maxi .- mi
            m2 = Mat4f(
                w[1], 0, 0, 0,
                0, w[2], 0, 0,
                0, 0, w[3], 0,
                mi[1], mi[2], mi[3], 1
            )
            return convert(Mat4f, m) * m2
        end
        connect_camera!(gl_attributes, scene.camera)
        return draw_volume(screen.shader_cache, vol[4], gl_attributes)
    end
end<|MERGE_RESOLUTION|>--- conflicted
+++ resolved
@@ -440,41 +440,8 @@
 function mesh_inner(shader_cache, mesh, transfunc, gl_attributes)
     # signals not supported for shading yet
     gl_attributes[:shading] = to_value(pop!(gl_attributes, :shading))
-<<<<<<< HEAD
-    color = pop!(gl_attributes, :color)
-    interp = to_value(pop!(gl_attributes, :interpolate, true))
-    interp = interp ? :linear : :nearest
-    if to_value(color) isa Colorant
-        gl_attributes[:vertex_color] = color
-        delete!(gl_attributes, :color_map)
-        delete!(gl_attributes, :color_norm)
-    elseif to_value(color) isa Makie.AbstractPattern
-        img = lift(x -> el32convert(Makie.to_image(x)), color)
-        gl_attributes[:image] = ShaderAbstractions.Sampler(img, x_repeat=:repeat, minfilter=:nearest)
-        haskey(gl_attributes, :fetch_pixel) || (gl_attributes[:fetch_pixel] = true)
-    elseif to_value(color) isa AbstractMatrix{<:Colorant}
-        gl_attributes[:image] = Texture(const_lift(el32convert, color), minfilter = interp)
-        delete!(gl_attributes, :color_map)
-        delete!(gl_attributes, :color_norm)
-    elseif to_value(color) isa AbstractMatrix{<: Number}
-        gl_attributes[:image] = Texture(const_lift(el32convert, color), minfilter = interp)
-        gl_attributes[:color] = nothing
-    elseif to_value(color) isa AbstractVector{<: Union{Number, Colorant}}
-        mesh = lift(mesh, color) do mesh, color
-            return GeometryBasics.pointmeta(mesh, color=el32convert(color))
-        end
-    else
-        error("Unsupported color type: $(typeof(to_value(color)))")
-    end
-    mesh = map(mesh, transfunc) do mesh, func
-        if !Makie.is_identity_transform(func)
-            return update_positions(mesh, apply_transform.(Ref(func), mesh.position))
-        end
-        return mesh
-=======
     gl_attributes[:vertices] = lift(mesh, transfunc) do mesh, func
         return apply_transform(func, decompose(Pointf, mesh))
->>>>>>> 3d6c545a
     end
     gl_attributes[:faces] = lift(faces, mesh)
     # color is only kept for backwards compat (vertex_color/image in shader)
