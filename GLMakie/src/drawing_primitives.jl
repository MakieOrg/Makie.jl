using Makie: transform_func_obs, apply_transform
using Makie: attribute_per_char, FastPixel, el32convert, Pixel
using Makie: convert_arguments

Makie.el32convert(x::GLAbstraction.Texture) = x
Makie.convert_attribute(s::ShaderAbstractions.Sampler{RGBAf}, k::key"color") = s
function Makie.convert_attribute(s::ShaderAbstractions.Sampler{T, N}, k::key"color") where {T, N}
    ShaderAbstractions.Sampler(
        el32convert(s.data), minfilter = s.minfilter, magfilter = s.magfilter,
        x_repeat = s.repeat[1], y_repeat = s.repeat[min(2, N)], z_repeat = s.repeat[min(3, N)],
        anisotropic = s.anisotropic, color_swizzel = s.color_swizzel
    )
end

gpuvec(x) = GPUVector(GLBuffer(x))

to_range(x, y) = to_range.((x, y))
to_range(x::ClosedInterval) = (minimum(x), maximum(x))
to_range(x::VecTypes{2}) = x
to_range(x::AbstractRange) = (minimum(x), maximum(x))
to_range(x::AbstractVector) = (minimum(x), maximum(x))

function to_range(x::AbstractArray)
    if length(x) in size(x) # assert that just one dim != 1
        to_range(vec(x))
    else
        error("Can't convert to a range. Please supply a range/vector/interval or a tuple (min, max)")
    end
end

function to_glvisualize_key(k)
    k === :rotations && return :rotation
    k === :markersize && return :scale
    k === :glowwidth && return :glow_width
    k === :glowcolor && return :glow_color
    k === :strokewidth && return :stroke_width
    k === :strokecolor && return :stroke_color
    k === :positions && return :position
    k === :linewidth && return :thickness
    k === :marker_offset && return :quad_offset
    k === :colormap && return :color_map
    k === :colorrange && return :color_norm
    k === :transform_marker && return :scale_primitive
    return k
end

function connect_camera!(plot, gl_attributes, cam, space = gl_attributes[:space])
    for key in (:pixel_space, :resolution, :eyeposition)
        # Overwrite these, user defined attributes shouldn't use those!
<<<<<<< HEAD
        gl_attributes[key] = getfield(cam, key)
    end
    get!(gl_attributes, :view) do
        return lift(cam.view, space) do view, space
            return is_data_space(space) ? Mat4f(view) : Mat4f(I)
=======
        gl_attributes[key] = lift(identity, plot, getfield(cam, key))
    end
    get!(gl_attributes, :view) do
        return lift(plot, cam.view, space) do view, space
            return is_data_space(space) ? view : Mat4f(I)
>>>>>>> cdad6dd7
        end
    end
    get!(gl_attributes, :normalmatrix) do
        return lift(plot, gl_attributes[:view], gl_attributes[:model]) do v, m
            i = Vec(1, 2, 3)
            return transpose(inv(Mat3f(v[i, i]) * Mat3f(m[i, i])))
        end
    end

    get!(gl_attributes, :projection) do
        return lift(cam.projection, cam.pixel_space, space) do _, _, space
            return Mat4f(Makie.space_to_clip(cam, space, false))
        end
    end

    get!(gl_attributes, :projectionview) do
<<<<<<< HEAD
        return lift(cam.projectionview, cam.pixel_space, space) do _, _, space
            Mat4f(Makie.space_to_clip(cam, space, true))
=======
        return lift(plot, cam.projectionview, cam.pixel_space, space) do _, _, space
            Makie.space_to_clip(cam, space, true)
>>>>>>> cdad6dd7
        end
    end

    delete!(gl_attributes, :space)
    delete!(gl_attributes, :markerspace)
    return nothing
end

function cached_robj!(robj_func, screen, scene, x::AbstractPlot)
    # poll inside functions to make wait on compile less prominent
    pollevents(screen)
    robj = get!(screen.cache, objectid(x)) do
        filtered = filter(x.attributes) do (k, v)
            !in(k, (
                :transformation, :tickranges, :ticklabels, :raw, :SSAO,
                :lightposition, :material,
                :inspector_label, :inspector_hover, :inspector_clear, :inspectable
            ))
        end

        gl_attributes = Dict{Symbol, Any}(map(filtered) do key_value
            key, value = key_value
            gl_key = to_glvisualize_key(key)
            gl_value = lift_convert(key, value, x)
            gl_key => gl_value
        end)

        pointlight = Makie.get_point_light(scene)
        if !isnothing(pointlight)
            gl_attributes[:lightposition] = pointlight.position
        end

        ambientlight = Makie.get_ambient_light(scene)
        if !isnothing(ambientlight)
            gl_attributes[:ambient] = ambientlight.color
        end
        gl_attributes[:track_updates] = screen.config.render_on_demand

        robj = robj_func(gl_attributes)

        !haskey(gl_attributes, :ssao) && (robj[:ssao] = Observable(false))
        screen.cache2plot[robj.id] = x
        robj
    end
    push!(screen, scene, robj)
    robj
end

function Base.insert!(screen::Screen, scene::Scene, x::Combined)
    ShaderAbstractions.switch_context!(screen.glscreen)
    # poll inside functions to make wait on compile less prominent
    pollevents(screen)
    if isempty(x.plots) # if no plots inserted, this truly is an atomic
        draw_atomic(screen, scene, x)
    else
        foreach(x.plots) do x
            # poll inside functions to make wait on compile less prominent
            pollevents(screen)
            insert!(screen, scene, x)
        end
    end
end

function remove_automatic!(attributes)
    filter!(attributes) do (k, v)
        to_value(v) != automatic
    end
end

index1D(x::SubArray) = parentindices(x)[1]

handle_view(array::AbstractVector, attributes) = array
handle_view(array::Observable, attributes) = array

function handle_view(array::SubArray, attributes)
    A = parent(array)
    indices = index1D(array)
    attributes[:indices] = indices
    return A
end

function handle_view(array::Observable{T}, attributes) where T <: SubArray
    A = lift(parent, array)
    indices = lift(index1D, array)
    attributes[:indices] = indices
    return A
end

function lift_convert(key, value, plot)
    return lift_convert_inner(value, Key{key}(), Key{Makie.plotkey(plot)}(), plot)
end

function lift_convert_inner(value, key, plot_key, plot)
    return lift(plot, value) do value
        return convert_attribute(value, key, plot_key)
    end
end

to_vec4(val::RGB) = RGBAf(val, 1.0)
to_vec4(val::RGBA) = RGBAf(val)

pixel2world(scene, msize::Number) = pixel2world(scene, Point2f(msize))[1]

function pixel2world(scene, msize::StaticVector{2})
    # TODO figure out why Vec(x, y) doesn't work correctly
    p0 = Makie.to_world(scene, Point2f(0.0))
    p1 = Makie.to_world(scene, Point2f(msize))
    diff = p1 - p0
    return diff
end

pixel2world(scene, msize::AbstractVector) = pixel2world.(scene, msize)

function handle_intensities!(attributes)
    if haskey(attributes, :color) && attributes[:color][] isa AbstractVector{<: Number}
        c = pop!(attributes, :color)
        attributes[:intensity] = lift(x-> convert(Vector{Float32}, x), c)
    else
        delete!(attributes, :intensity)
        delete!(attributes, :color_map)
        delete!(attributes, :color_norm)
    end
end

function draw_atomic(screen::Screen, scene::Scene, @nospecialize(x::Union{Scatter, MeshScatter}))
    return cached_robj!(screen, scene, x) do gl_attributes
        # signals not supported for shading yet
        gl_attributes[:shading] = to_value(get(gl_attributes, :shading, true))
        marker = lift_convert(:marker, pop!(gl_attributes, :marker), x)

        space = get(gl_attributes, :space, :data) # needs to happen before connect_camera! call
        positions = handle_view(x[1], gl_attributes)
        positions = apply_transform(transform_func_obs(x), positions, space)
        positions = map(el32convert, positions)

        if x isa Scatter
            mspace = get(gl_attributes, :markerspace, :pixel)
            cam = scene.camera
            gl_attributes[:preprojection] = map(space, mspace, cam.projectionview, cam.resolution) do space, mspace, _, _
                return Mat4f(Makie.clip_to_space(cam, mspace) * Makie.space_to_clip(cam, space))
            end
            # fast pixel does its own setup
            if !(marker[] isa FastPixel)
                connect_camera!(x, gl_attributes, cam, mspace)
                gl_attributes[:billboard] = map(rot-> isa(rot, Billboard), x.rotations)
                atlas = gl_texture_atlas()
                isnothing(gl_attributes[:distancefield][]) && delete!(gl_attributes, :distancefield)
                shape = lift(m-> Cint(Makie.marker_to_sdf_shape(m)), x, marker)
                gl_attributes[:shape] = shape
                get!(gl_attributes, :distancefield) do
                    if shape[] === Cint(DISTANCEFIELD)
                        return get_texture!(atlas)
                    else
                        return nothing
                    end
                end
                font = get(gl_attributes, :font, Observable(Makie.defaultfont()))
                gl_attributes[:uv_offset_width][] == Vec4f(0) && delete!(gl_attributes, :uv_offset_width)
                get!(gl_attributes, :uv_offset_width) do
                    return Makie.primitive_uv_offset_width(atlas, marker, font)
                end
                scale, quad_offset = Makie.marker_attributes(atlas, marker, gl_attributes[:scale], font, gl_attributes[:quad_offset])
                gl_attributes[:scale] = scale
                gl_attributes[:quad_offset] = quad_offset
            end
        else
            connect_camera!(x, gl_attributes, scene.camera)
        end

        if marker[] isa FastPixel
            # connect camera
            connect_camera!(x, gl_attributes, cam, get(gl_attributes, :space, :data))
            filter!(gl_attributes) do (k, v,)
                k in (:color_map, :color, :color_norm, :scale, :model, :projectionview, :visible)
            end
            if !(gl_attributes[:color][] isa AbstractVector{<: Number})
                delete!(gl_attributes, :color_norm)
                delete!(gl_attributes, :color_map)
            end
            return draw_pixel_scatter(screen, positions, gl_attributes)
        else
            handle_intensities!(gl_attributes)
            if x isa MeshScatter
                return draw_mesh_particle(screen, (marker, positions), gl_attributes)
            else
                return draw_scatter(screen, (marker, positions), gl_attributes)
            end
        end
    end
end


_mean(xs) = sum(xs) / length(xs) # skip Statistics import


function draw_atomic(screen::Screen, scene::Scene, @nospecialize(x::Lines))
    return cached_robj!(screen, scene, x) do gl_attributes
        linestyle = pop!(gl_attributes, :linestyle)
        data = Dict{Symbol, Any}(gl_attributes)

        positions = handle_view(x[1], data)
        space = get!(gl_attributes, :space, :data) # needs to happen before connect_camera! call
        connect_camera!(x, data, scene.camera)
        transform_func = transform_func_obs(x)
        
        ls = to_value(linestyle)
        if isnothing(ls)
            data[:pattern] = ls
            data[:fast] = true

            positions = apply_transform(transform_func, positions, space)
        else
            linewidth = gl_attributes[:thickness]
            data[:pattern] = ls * _mean(to_value(linewidth))
            data[:fast] = false
            
            pvm = map(*, data[:projectionview], data[:model])
            positions = map(transform_func, positions, space, pvm, data[:resolution]) do f, ps, space, pvm, res
                transformed = apply_transform(f, ps, space)
                output = Vector{Point3f}(undef, length(transformed))
                scale = Vec3f(res[1], res[2], 1f0)
                for i in eachindex(transformed)
                    clip = pvm * to_ndim(Point4f, to_ndim(Point3f, transformed[i], 0f0), 1f0)
                    output[i] = scale .* Point3f(clip) ./ clip[4]
                end
                output
            end
        end
<<<<<<< HEAD
        space = get(gl_attributes, :space, :data) # needs to happen before connect_camera! call
        positions = handle_view(x[1], data)
        positions = apply_transform(transform_func_obs(x), positions, space)
        positions = map(el32convert, positions)
=======
            
>>>>>>> cdad6dd7
        handle_intensities!(data)
        return draw_lines(screen, positions, data)
    end
end

function draw_atomic(screen::Screen, scene::Scene, @nospecialize(x::LineSegments))
    return cached_robj!(screen, scene, x) do gl_attributes
        linestyle = pop!(gl_attributes, :linestyle)
        data = Dict{Symbol, Any}(gl_attributes)
        ls = to_value(linestyle)
        if isnothing(ls)
            data[:pattern] = nothing
            data[:fast] = true
        else
            linewidth = gl_attributes[:thickness]
            data[:pattern] = ls .* _mean(to_value(linewidth))
            data[:fast] = false
        end
        space = get(gl_attributes, :space, :data) # needs to happen before connect_camera! call
        positions = handle_view(x.converted[1], data)
        positions = apply_transform(transform_func_obs(x), positions, space)
        positions = map(el32convert, positions)
        if haskey(data, :color) && data[:color][] isa AbstractVector{<: Number}
            c = pop!(data, :color)
            data[:color] = el32convert(c)
        else
            delete!(data, :color_map)
            delete!(data, :color_norm)
        end
        connect_camera!(x, data, scene.camera)

        return draw_linesegments(screen, positions, data)
    end
end

function draw_atomic(screen::Screen, scene::Scene,
        x::Text{<:Tuple{<:Union{<:Makie.GlyphCollection, <:AbstractVector{<:Makie.GlyphCollection}}}})
    return cached_robj!(screen, scene, x) do gl_attributes
        glyphcollection = x[1]

        transfunc =  Makie.transform_func_obs(x)
        pos = gl_attributes[:position]
        space = get(gl_attributes, :space, Observable(:data)) # needs to happen before connect_camera! call
        markerspace = gl_attributes[:markerspace]
        offset = pop!(gl_attributes, :offset, Vec2f(0))
        atlas = gl_texture_atlas()

        # calculate quad metrics
        glyph_data = map(pos, glyphcollection, offset, transfunc, space) do pos, gc, offset, transfunc, space
            Makie.text_quads(atlas, pos, to_value(gc), offset, transfunc, space)
        end

        # unpack values from the one signal:
        positions, char_offset, quad_offset, uv_offset_width, scale = map((1, 2, 3, 4, 5)) do i
            lift(getindex, x, glyph_data, i)
        end

        filter!(gl_attributes) do (k, v)
            # These are liftkeys without model
            !(k in (
                :position, :space, :markerspace, :font,
                :fontsize, :rotation, :justification
            )) # space,
        end

        gl_attributes[:color] = lift(x, glyphcollection) do gc
            if gc isa AbstractArray
                reduce(vcat, (Makie.collect_vector(g.colors, length(g.glyphs)) for g in gc),
                    init = RGBAf[])
            else
                Makie.collect_vector(gc.colors, length(gc.glyphs))
            end
        end
        gl_attributes[:stroke_color] = lift(x, glyphcollection) do gc
            if gc isa AbstractArray
                reduce(vcat, (Makie.collect_vector(g.strokecolors, length(g.glyphs)) for g in gc),
                    init = RGBAf[])
            else
                Makie.collect_vector(gc.strokecolors, length(gc.glyphs))
            end
        end

        gl_attributes[:rotation] = lift(x, glyphcollection) do gc
            if gc isa AbstractArray
                reduce(vcat, (Makie.collect_vector(g.rotations, length(g.glyphs)) for g in gc),
                    init = Quaternionf[])
            else
                Makie.collect_vector(gc.rotations, length(gc.glyphs))
            end
        end

        gl_attributes[:shape] = Cint(DISTANCEFIELD)
        gl_attributes[:scale] = scale
        gl_attributes[:quad_offset] = quad_offset
        gl_attributes[:marker_offset] = char_offset
        gl_attributes[:uv_offset_width] = uv_offset_width
        gl_attributes[:distancefield] = get_texture!(atlas)
        gl_attributes[:visible] = x.visible
        cam = scene.camera
        gl_attributes[:preprojection] = map(space, markerspace, cam.projectionview, cam.resolution) do s, ms, pv, res
            Mat4f(Makie.clip_to_space(cam, ms) * Makie.space_to_clip(cam, s))
        end
        connect_camera!(x, gl_attributes, cam, markerspace)

        return draw_scatter(screen, (DISTANCEFIELD, positions), gl_attributes)
    end
end

# el32convert doesn't copy for array of Float32
# But we assume that xy_convert copies when we use it
xy_convert(x::AbstractArray{Float32}, n) = copy(x)
xy_convert(x::AbstractArray, n) = el32convert(x)
xy_convert(x, n) = Float32[LinRange(extrema(x)..., n + 1);]

function draw_atomic(screen::Screen, scene::Scene, x::Heatmap)
    return cached_robj!(screen, scene, x) do gl_attributes
        t = Makie.transform_func_obs(x)
        mat = x[3]
        space = get(gl_attributes, :space, :data) # needs to happen before connect_camera! call
        xypos = map(t, x[1], x[2], space) do t, x, y, space
            x1d = xy_convert(x, size(mat[], 1))
            y1d = xy_convert(y, size(mat[], 2))
            # Only if transform doesn't do anything, we can stay linear in 1/2D
            if Makie.is_identity_transform(t)
                return (x1d, y1d)
            else
                # If we do any transformation, we have to assume things aren't on the grid anymore
                # so x + y need to become matrices.
                map!(x1d, x1d) do x
                    return apply_transform(t, Point(x, 0), space)[1]
                end
                map!(y1d, y1d) do y
                    return apply_transform(t, Point(0, y), space)[2]
                end
                return (x1d, y1d)
            end
        end
        xpos = map(first, xypos)
        ypos = map(last, xypos)
        gl_attributes[:position_x] = Texture(xpos, minfilter = :nearest)
        gl_attributes[:position_y] = Texture(ypos, minfilter = :nearest)
        # number of planes used to render the heatmap
        gl_attributes[:instances] = map(xpos, ypos) do x, y
            (length(x)-1) * (length(y)-1)
        end
        interp = to_value(pop!(gl_attributes, :interpolate))
        interp = interp ? :linear : :nearest
        if !(to_value(mat) isa ShaderAbstractions.Sampler)
            tex = Texture(el32convert(mat), minfilter = interp)
        else
            tex = to_value(mat)
        end
        pop!(gl_attributes, :color)
        gl_attributes[:stroke_width] = pop!(gl_attributes, :thickness)
        connect_camera!(x, gl_attributes, scene.camera)

        return draw_heatmap(screen, tex, gl_attributes)
    end
end

function draw_atomic(screen::Screen, scene::Scene, x::Image)
    return cached_robj!(screen, scene, x) do gl_attributes
        mesh = const_lift(x[1], x[2]) do x, y
            r = to_range(x, y)
            x, y = minimum(r[1]), minimum(r[2])
            xmax, ymax = maximum(r[1]), maximum(r[2])
            rect =  Rect2f(x, y, xmax - x, ymax - y)
            points = decompose(Point2f, rect)
            faces = decompose(GLTriangleFace, rect)
            uv = map(decompose_uv(rect)) do uv
                return 1f0 .- Vec2f(uv[2], uv[1])
            end
            return GeometryBasics.Mesh(meta(points; uv=uv), faces)
        end
        gl_attributes[:color] = x[3]
        gl_attributes[:shading] = false
        space = get(gl_attributes, :space, :data) # needs to happen before connect_camera! call
        connect_camera!(x, gl_attributes, scene.camera)
        return mesh_inner(screen, mesh, transform_func_obs(x), gl_attributes, space)
    end
end

function mesh_inner(screen::Screen, mesh, transfunc, gl_attributes, space=:data)
    # signals not supported for shading yet
    gl_attributes[:shading] = to_value(pop!(gl_attributes, :shading))
    color = pop!(gl_attributes, :color)
    interp = to_value(pop!(gl_attributes, :interpolate, true))
    interp = interp ? :linear : :nearest
    if to_value(color) isa Colorant
        gl_attributes[:vertex_color] = color
        delete!(gl_attributes, :color_map)
        delete!(gl_attributes, :color_norm)
    elseif to_value(color) isa Makie.AbstractPattern
        img = lift(x -> el32convert(Makie.to_image(x)), color)
        gl_attributes[:image] = ShaderAbstractions.Sampler(img, x_repeat=:repeat, minfilter=:nearest)
        get!(gl_attributes, :fetch_pixel, true)
    elseif to_value(color) isa AbstractMatrix{<:Colorant}
        gl_attributes[:image] = Texture(const_lift(el32convert, color), minfilter = interp)
        delete!(gl_attributes, :color_map)
        delete!(gl_attributes, :color_norm)
    elseif to_value(color) isa AbstractMatrix{<: Number}
        gl_attributes[:image] = Texture(const_lift(el32convert, color), minfilter = interp)
        gl_attributes[:color] = nothing
    elseif to_value(color) isa AbstractVector{<: Union{Number, Colorant}}
        gl_attributes[:vertex_color] = lift(el32convert, color)
    else
        error("Unsupported color type: $(typeof(to_value(color)))")
    end
    mesh = map(mesh, transfunc, space) do mesh, func, space
        if !Makie.is_identity_transform(func)
<<<<<<< HEAD
            pos = apply_transform.(Ref(func), mesh.position, space)
        else
            pos = mesh.position
=======
            return update_positions(mesh, apply_transform.((func,), mesh.position, space))
>>>>>>> cdad6dd7
        end
        m = el32convert(mesh, pos)
        return m
    end
    return draw_mesh(screen, mesh, gl_attributes)
end

function draw_atomic(screen::Screen, scene::Scene, meshplot::Mesh)
    return cached_robj!(screen, scene, meshplot) do gl_attributes
        t = transform_func_obs(meshplot)
        space = get(gl_attributes, :space, :data) # needs to happen before connect_camera! call
        connect_camera!(meshplot, gl_attributes, scene.camera)
        return mesh_inner(screen, meshplot[1], t, gl_attributes, space)
    end
end

function draw_atomic(screen::Screen, scene::Scene, x::Surface)
    robj = cached_robj!(screen, scene, x) do gl_attributes
        color = pop!(gl_attributes, :color)
        img = nothing
        # signals not supported for shading yet
        # We automatically insert x[3] into the color channel, so if it's equal we don't need to do anything
        if isa(to_value(color), AbstractMatrix{<: Number}) && to_value(color) !== to_value(x[3])
            img = el32convert(color)
        elseif to_value(color) isa Makie.AbstractPattern
            pattern_img = lift(x -> el32convert(Makie.to_image(x)), color)
            img = ShaderAbstractions.Sampler(pattern_img, x_repeat=:repeat, minfilter=:nearest)
            haskey(gl_attributes, :fetch_pixel) || (gl_attributes[:fetch_pixel] = true)
            gl_attributes[:color_map] = nothing
            gl_attributes[:color] = nothing
            gl_attributes[:color_norm] = nothing
        elseif isa(to_value(color), AbstractMatrix{<: Colorant})
            img = color
            gl_attributes[:color_map] = nothing
            gl_attributes[:color] = nothing
            gl_attributes[:color_norm] = nothing
        end

        space = get(gl_attributes, :space, :data) # needs to happen before connect_camera! call

        gl_attributes[:image] = img
        gl_attributes[:shading] = to_value(get(gl_attributes, :shading, true))
        connect_camera!(x, gl_attributes, scene.camera)

        @assert to_value(x[3]) isa AbstractMatrix
        types = map(v -> typeof(to_value(v)), x[1:2])

        if all(T -> T <: Union{AbstractMatrix, AbstractVector}, types)
            t = Makie.transform_func_obs(x)
            mat = x[3]
            xypos = map(t, x[1], x[2], space) do t, x, y, space
                # Only if transform doesn't do anything, we can stay linear in 1/2D
                if Makie.is_identity_transform(t)
                    return (el32convert(x), el32convert(y))
                else
                    matrix = if x isa AbstractMatrix && y isa AbstractMatrix
                        apply_transform.((t,), Point.(x, y), space)
                    else
                        # If we do any transformation, we have to assume things aren't on the grid anymore
                        # so x + y need to become matrices.
                        Point3f[apply_transform(t, Point(x, y), space) for x in x, y in y]
                    end
                    return (first.(matrix), last.(matrix))
                end
            end
            xpos = map(first, xypos)
            ypos = map(last, xypos)
            args = map((xpos, ypos, mat)) do arg
                Texture(map(x-> convert(Array, el32convert(x)), arg); minfilter=:linear)
            end
            if isnothing(img)
                gl_attributes[:image] = args[3]
            end
            return draw_surface(screen, args, gl_attributes)
        else
            gl_attributes[:ranges] = to_range.(to_value.(x[1:2]))
            z_data = Texture(el32convert(x[3]); minfilter=:linear)
            if isnothing(img)
                gl_attributes[:image] = z_data
            end
            return draw_surface(screen, z_data, gl_attributes)
        end
    end
    return robj
end

function draw_atomic(screen::Screen, scene::Scene, vol::Volume)
    robj = cached_robj!(screen, scene, vol) do gl_attributes
        model = vol[:model]
        x, y, z = vol[1], vol[2], vol[3]
        gl_attributes[:model] = lift(model, x, y, z) do m, xyz...
            mi = minimum.(xyz)
            maxi = maximum.(xyz)
            w = maxi .- mi
            m2 = Mat4f(
                w[1], 0, 0, 0,
                0, w[2], 0, 0,
                0, 0, w[3], 0,
                mi[1], mi[2], mi[3], 1
            )
            return convert(Mat4f, m) * m2
        end
        connect_camera!(vol, gl_attributes, scene.camera)
        return draw_volume(screen, vol[4], gl_attributes)
    end
end<|MERGE_RESOLUTION|>--- conflicted
+++ resolved
@@ -47,19 +47,11 @@
 function connect_camera!(plot, gl_attributes, cam, space = gl_attributes[:space])
     for key in (:pixel_space, :resolution, :eyeposition)
         # Overwrite these, user defined attributes shouldn't use those!
-<<<<<<< HEAD
-        gl_attributes[key] = getfield(cam, key)
-    end
-    get!(gl_attributes, :view) do
-        return lift(cam.view, space) do view, space
-            return is_data_space(space) ? Mat4f(view) : Mat4f(I)
-=======
         gl_attributes[key] = lift(identity, plot, getfield(cam, key))
     end
     get!(gl_attributes, :view) do
         return lift(plot, cam.view, space) do view, space
-            return is_data_space(space) ? view : Mat4f(I)
->>>>>>> cdad6dd7
+            return is_data_space(space) ? Mat4f(view) : Mat4f(I)
         end
     end
     get!(gl_attributes, :normalmatrix) do
@@ -76,13 +68,8 @@
     end
 
     get!(gl_attributes, :projectionview) do
-<<<<<<< HEAD
-        return lift(cam.projectionview, cam.pixel_space, space) do _, _, space
+        return lift(plot, cam.projectionview, cam.pixel_space, space) do _, _, space
             Mat4f(Makie.space_to_clip(cam, space, true))
-=======
-        return lift(plot, cam.projectionview, cam.pixel_space, space) do _, _, space
-            Makie.space_to_clip(cam, space, true)
->>>>>>> cdad6dd7
         end
     end
 
@@ -294,6 +281,7 @@
             data[:fast] = true
 
             positions = apply_transform(transform_func, positions, space)
+            positions = map(el32convert, positions)
         else
             linewidth = gl_attributes[:thickness]
             data[:pattern] = ls * _mean(to_value(linewidth))
@@ -311,14 +299,7 @@
                 output
             end
         end
-<<<<<<< HEAD
-        space = get(gl_attributes, :space, :data) # needs to happen before connect_camera! call
-        positions = handle_view(x[1], data)
-        positions = apply_transform(transform_func_obs(x), positions, space)
-        positions = map(el32convert, positions)
-=======
-            
->>>>>>> cdad6dd7
+
         handle_intensities!(data)
         return draw_lines(screen, positions, data)
     end
@@ -529,13 +510,9 @@
     end
     mesh = map(mesh, transfunc, space) do mesh, func, space
         if !Makie.is_identity_transform(func)
-<<<<<<< HEAD
-            pos = apply_transform.(Ref(func), mesh.position, space)
+            pos = apply_transform.((func,), mesh.position, space)
         else
             pos = mesh.position
-=======
-            return update_positions(mesh, apply_transform.((func,), mesh.position, space))
->>>>>>> cdad6dd7
         end
         m = el32convert(mesh, pos)
         return m
