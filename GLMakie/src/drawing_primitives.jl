--- conflicted
+++ resolved
@@ -299,10 +299,6 @@
         end
             
         handle_intensities!(data)
-<<<<<<< HEAD
-        connect_camera!(x, data, scene.camera)
-=======
->>>>>>> 6219976a
         return draw_lines(screen, positions, data)
     end
 end
