--- conflicted
+++ resolved
@@ -420,7 +420,6 @@
 pixel2world(scene, msize::AbstractVector) = pixel2world.(scene, msize)
 
 
-<<<<<<< HEAD
 # function draw_atomic(screen::Screen, scene::Scene, @nospecialize(plot::MeshScatter))
 #     return cached_robj!(screen, scene, plot) do gl_attributes
 
@@ -454,181 +453,6 @@
 #         return draw_mesh_particle(screen, (marker, positions), gl_attributes)
 #     end
 # end
-=======
-function draw_atomic(screen::Screen, scene::Scene, @nospecialize(plot::Union{Scatter, MeshScatter}))
-    return cached_robj!(screen, scene, plot) do gl_attributes
-        # signals not supported for shading yet
-        marker = pop!(gl_attributes, :marker)
-
-        space = plot.space
-        positions = handle_view(plot[1], gl_attributes)
-        f32c = pop!(gl_attributes, :f32c)
-        positions = apply_transform_and_f32_conversion(plot, f32c, positions)
-        cam = scene.camera
-
-        Makie.add_f32c_scale!(gl_attributes, scene, plot, f32c)
-
-        if plot isa Scatter
-            mspace = plot.markerspace
-            gl_attributes[:preprojection] = lift(plot, space, mspace, cam.projectionview,
-                                                 cam.resolution) do space, mspace, _, _
-                return Mat4f(Makie.clip_to_space(cam, mspace) * Makie.space_to_clip(cam, space))
-            end
-            # fast pixel does its own setup
-            if !(marker[] isa FastPixel)
-                gl_attributes[:billboard] = lift(rot -> isa(rot, Billboard), plot, plot.rotation)
-                atlas = gl_texture_atlas()
-                isnothing(gl_attributes[:distancefield][]) && delete!(gl_attributes, :distancefield)
-                shape = lift(m -> Cint(Makie.marker_to_sdf_shape(m)), plot, marker)
-                gl_attributes[:shape] = shape
-                get!(gl_attributes, :distancefield) do
-                    if shape[] === Cint(DISTANCEFIELD)
-                        return get_texture!(screen.glscreen, atlas)
-                    else
-                        return nothing
-                    end
-                end
-                font = map(to_font, pop!(gl_attributes, :font))
-                gl_attributes[:uv_offset_width][] == Vec4f(0) && delete!(gl_attributes, :uv_offset_width)
-                get!(gl_attributes, :uv_offset_width) do
-                    return Makie.primitive_uv_offset_width(atlas, marker, font)
-                end
-                scale, quad_offset = Makie.marker_attributes(atlas, marker, gl_attributes[:scale], font, plot)
-                gl_attributes[:scale] = scale
-                gl_attributes[:quad_offset] = quad_offset
-            end
-        end
-
-        if marker[] isa FastPixel
-            if haskey(gl_attributes, :intensity)
-                gl_attributes[:color] = pop!(gl_attributes, :intensity)
-            end
-            to_keep = Set([
-                :color_map, :color, :color_norm, :px_per_unit, :scale, :model, :marker_offset,
-                :projectionview, :projection, :view, :visible, :resolution, :transparency, :f32c_scale
-            ])
-            filter!(gl_attributes) do (k, v,)
-                return (k in to_keep)
-            end
-            gl_attributes[:markerspace] = lift(plot.markerspace) do space
-                space == :pixel && return Int32(0)
-                space == :data && return Int32(1)
-                return error("Unsupported markerspace for FastPixel marker: $space")
-            end
-            gl_attributes[:marker_shape] = lift(x -> x.marker_type, plot.marker)
-            gl_attributes[:upvector] = lift(x-> Vec3f(normalize(x)), cam.upvector)
-            return draw_pixel_scatter(screen, positions, gl_attributes)
-        else
-            if plot isa MeshScatter
-                if haskey(gl_attributes, :color)
-                    if to_value(gl_attributes[:color]) isa Makie.AbstractPattern
-                        pattern_img = lift(x -> el32convert(Makie.to_image(x)), plot, gl_attributes[:color])
-                        gl_attributes[:image] = Texture(screen.glscreen, pattern_img, x_repeat=:repeat)
-                        gl_attributes[:color_map] = nothing
-                        gl_attributes[:color] = nothing
-                        gl_attributes[:color_norm] = nothing
-                    elseif to_value(gl_attributes[:color]) isa AbstractMatrix{<: Colorant}
-                        gl_attributes[:image] = gl_attributes[:color]
-                        gl_attributes[:color_map] = nothing
-                        gl_attributes[:color] = nothing
-                        gl_attributes[:color_norm] = nothing
-                    end
-                end
-                return draw_mesh_particle(screen, (marker, positions), gl_attributes)
-            else
-                return draw_scatter(screen, (marker, positions), gl_attributes)
-            end
-        end
-    end
-end
-
-function draw_atomic(screen::Screen, scene::Scene, @nospecialize(plot::Lines))
-    return cached_robj!(screen, scene, plot) do gl_attributes
-        linestyle = pop!(gl_attributes, :linestyle)
-        miter_limit = pop!(gl_attributes, :miter_limit)
-        data = Dict{Symbol, Any}(gl_attributes)
-        data[:miter_limit] = map(x -> Float32(cos(pi - x)), plot, miter_limit)
-        positions = handle_view(plot[1], data)
-        data[:scene_origin] = map(plot, data[:px_per_unit], scene.viewport) do ppu, viewport
-            Vec2f(ppu * origin(viewport))
-        end
-        space = plot.space
-
-        # Handled manually without using OpenGL clipping
-        data[:_num_clip_planes] = pop!(data, :num_clip_planes)
-        data[:num_clip_planes] = Observable(0)
-        pop!(data, :clip_planes)
-        data[:clip_planes] = map(plot, data[:projectionview], plot.clip_planes, space) do pv, planes, space
-            Makie.is_data_space(space) || return [Vec4f(0, 0, 0, -1e9) for _ in 1:8]
-
-            clip_planes = Makie.to_clip_space(pv, planes)
-
-            output = Vector{Vec4f}(undef, 8)
-            for i in 1:min(length(planes), 8)
-                output[i] = Makie.gl_plane_format(clip_planes[i])
-            end
-            for i in min(length(planes), 8)+1:8
-                output[i] = Vec4f(0, 0, 0, -1e9)
-            end
-            return output
-        end
-
-        if isnothing(to_value(linestyle))
-            data[:pattern] = nothing
-            data[:fast] = true
-
-            positions = apply_transform_and_f32_conversion(plot, pop!(data, :f32c), positions)
-        else
-            data[:pattern] = linestyle
-            data[:fast] = false
-
-            # TODO: Skip patch_model() when this branch is used
-            pop!(data, :f32c)
-            pvm = lift(plot, data[:projectionview], plot.model, f32_conversion_obs(scene), space) do pv, model, f32c, space
-                Makie.Mat4d(pv) * Makie.f32_convert_matrix(f32c, space) * model
-            end
-            transform_func = transform_func_obs(plot)
-            positions = lift(plot, transform_func, positions, space, pvm) do f, ps, space, pvm
-                transformed = apply_transform(f, ps)
-                output = Vector{Point4f}(undef, length(transformed))
-                for i in eachindex(transformed)
-                    output[i] = pvm * to_ndim(Point4d, to_ndim(Point3d, transformed[i], 0.0), 1.0)
-                end
-                output
-            end
-        end
-
-        if haskey(data, :intensity)
-            data[:color] = pop!(data, :intensity)
-        end
-
-        return draw_lines(screen, positions, data)
-    end
-end
-
-function draw_atomic(screen::Screen, scene::Scene, @nospecialize(plot::LineSegments))
-    return cached_robj!(screen, scene, plot) do gl_attributes
-        data = Dict{Symbol, Any}(gl_attributes)
-        data[:pattern] = pop!(data, :linestyle)
-        data[:scene_origin] = map(plot, data[:px_per_unit], scene.viewport) do ppu, viewport
-            Vec2f(ppu * origin(viewport))
-        end
-
-        # Handled manually without using OpenGL clipping
-        data[:_num_clip_planes] = pop!(data, :num_clip_planes)
-        data[:num_clip_planes] = Observable(0)
-
-
-        positions = handle_view(plot[1], data)
-        positions = apply_transform_and_f32_conversion(plot, pop!(data, :f32c), positions)
-        if haskey(data, :intensity)
-            data[:color] = pop!(data, :intensity)
-        end
-
-        return draw_linesegments(screen, positions, data)
-    end
-end
->>>>>>> 1855f9ac
 
 function draw_atomic(screen::Screen, scene::Scene,
         plot::Text{<:Tuple{<:Union{<:Makie.GlyphCollection, <:AbstractVector{<:Makie.GlyphCollection}}}})
@@ -846,7 +670,6 @@
     return draw_mesh(screen, gl_attributes)
 end
 
-<<<<<<< HEAD
 # function draw_atomic(screen::Screen, scene::Scene, meshplot::Mesh)
 #     x = cached_robj!(screen, scene, meshplot) do gl_attributes
 #         t = transform_func_obs(meshplot)
@@ -1112,272 +935,4 @@
 
 #         return draw_voxels(screen, tex, gl_attributes)
 #     end
-# end
-=======
-function draw_atomic(screen::Screen, scene::Scene, meshplot::Mesh)
-    x = cached_robj!(screen, scene, meshplot) do gl_attributes
-        t = transform_func_obs(meshplot)
-        space = meshplot.space # needs to happen before connect_camera! call
-        x = mesh_inner(screen, meshplot[1], t, gl_attributes, meshplot, space)
-        return x
-    end
-
-    return x
-end
-
-function draw_atomic(screen::Screen, scene::Scene, plot::Surface)
-    robj = cached_robj!(screen, scene, plot) do gl_attributes
-        color = pop!(gl_attributes, :color)
-        img = nothing
-        # We automatically insert x[3] into the color channel, so if it's equal we don't need to do anything
-        if haskey(gl_attributes, :intensity)
-            img = pop!(gl_attributes, :intensity)
-        elseif to_value(color) isa Makie.AbstractPattern
-            pattern_img = lift(x -> el32convert(Makie.to_image(x)), plot, color)
-            img = ShaderAbstractions.Sampler(pattern_img, x_repeat=:repeat, minfilter=:linear)
-            gl_attributes[:color_map] = nothing
-            gl_attributes[:color] = nothing
-            gl_attributes[:color_norm] = nothing
-        elseif isa(to_value(color), AbstractMatrix{<: Colorant})
-            img = color
-            gl_attributes[:color_map] = nothing
-            gl_attributes[:color] = nothing
-            gl_attributes[:color_norm] = nothing
-        end
-
-        space = plot.space
-        interp = to_value(pop!(gl_attributes, :interpolate, true))
-        interp = interp ? :linear : :nearest
-        gl_attributes[:image] = Texture(screen.glscreen, img; minfilter=interp)
-
-        @assert to_value(plot[3]) isa AbstractMatrix
-        gl_attributes[:instances] = map(z -> (size(z,1)-1) * (size(z,2)-1), plot[3])
-        types = map(v -> typeof(to_value(v)), plot[1:2])
-
-        if all(T -> T <: Union{AbstractMatrix, AbstractVector}, types)
-            t = Makie.transform_func_obs(plot)
-            mat = plot[3]
-            xypos = lift(plot, pop!(gl_attributes, :f32c), plot.model, t, plot[1], plot[2], space) do f32c, model, t, x, y, space
-                # Only if transform doesn't do anything, we can stay linear in 1/2D
-                if Makie.is_identity_transform(t) && isnothing(f32c)
-                    return (x, y)
-                elseif Makie.is_translation_scale_matrix(model)
-                    matrix = if x isa AbstractMatrix && y isa AbstractMatrix
-                        Makie.f32_convert(f32c, apply_transform.((t,), Point.(x, y)), space)
-                    else
-                        # If we do any transformation, we have to assume things aren't on the grid anymore
-                        # so x + y need to become matrices.
-                        [Makie.f32_convert(f32c, apply_transform(t, Point(x, y)), space) for x in x, y in y]
-                    end
-                    return (first.(matrix), last.(matrix))
-                else
-                    matrix = if x isa AbstractMatrix && y isa AbstractMatrix
-                        Makie.f32_convert(f32c, apply_transform_and_model.((model,), (t,), Point.(x, y), Point2d), space)
-                    else
-                        # If we do any transformation, we have to assume things aren't on the grid anymore
-                        # so x + y need to become matrices.
-                        [Makie.f32_convert(f32c, apply_transform_and_model(model, t, Point(x, y), Point2d), space) for x in x, y in y]
-                    end
-                    return (first.(matrix), last.(matrix))
-                end
-            end
-            xpos = lift(first, plot, xypos)
-            ypos = lift(last, plot, xypos)
-            args = map((xpos, ypos, mat)) do arg
-                Texture(screen.glscreen, lift(x-> convert(Array, el32convert(x)), plot, arg); minfilter=:linear)
-            end
-            if isnothing(img)
-                gl_attributes[:image] = args[3]
-            end
-            return draw_surface(screen, args, gl_attributes)
-        else
-            gl_attributes[:ranges] = to_range.(to_value.(plot[1:2]))
-            z_data = Texture(screen.glscreen, lift(el32convert, plot, plot[3]); minfilter=:linear)
-            if isnothing(img)
-                gl_attributes[:image] = z_data
-            end
-            return draw_surface(screen, z_data, gl_attributes)
-        end
-    end
-    return robj
-end
-
-function draw_atomic(screen::Screen, scene::Scene, plot::Volume)
-    return cached_robj!(screen, scene, plot) do gl_attributes
-        model = plot.model
-        x, y, z = plot[1], plot[2], plot[3]
-        gl_attributes[:model] = lift(plot, model, x, y, z) do m, xyz...
-            mi = minimum.(xyz)
-            maxi = maximum.(xyz)
-            w = maxi .- mi
-            m2 = Mat4f(
-                w[1], 0, 0, 0,
-                0, w[2], 0, 0,
-                0, 0, w[3], 0,
-                mi[1], mi[2], mi[3], 1
-            )
-            return convert(Mat4f, m) * m2
-        end
-        gl_attributes[:modelinv] = const_lift(inv, gl_attributes[:model])
-
-        # Handled manually without using OpenGL clipping
-        gl_attributes[:_num_clip_planes] = pop!(gl_attributes, :num_clip_planes)
-        gl_attributes[:num_clip_planes] = Observable(0)
-        pop!(gl_attributes, :clip_planes)
-        gl_attributes[:clip_planes] = map(plot, gl_attributes[:modelinv], plot.clip_planes, plot.space) do modelinv, planes, space
-            Makie.is_data_space(space) || return [Vec4f(0, 0, 0, -1e9) for _ in 1:8]
-
-            # model/modelinv has no perspective projection so we should be fine
-            # with just applying it to the plane origin and transpose(inv(modelinv))
-            # to plane.normal
-            @assert (length(planes) == 0) || isapprox(modelinv[4, 4], 1, atol = 1e-6)
-
-            output = Vector{Vec4f}(undef, 8)
-            for i in 1:min(length(planes), 8)
-                origin = modelinv * to_ndim(Point4f, planes[i].distance * planes[i].normal, 1)
-                normal = transpose(gl_attributes[:model][]) * to_ndim(Vec4f, planes[i].normal, 0)
-                distance = dot(Vec3f(origin[1], origin[2], origin[3]) / origin[4],
-                    Vec3f(normal[1], normal[2], normal[3]))
-                output[i] = Vec4f(normal[1], normal[2], normal[3], distance)
-            end
-            for i in min(length(planes), 8)+1:8
-                output[i] = Vec4f(0, 0, 0, -1e9)
-            end
-
-            return output
-        end
-
-        interp = to_value(pop!(gl_attributes, :interpolate))
-        interp = interp ? :linear : :nearest
-        Tex(x) = Texture(screen.glscreen, x; minfilter=interp)
-        if haskey(gl_attributes, :intensity)
-            intensity = pop!(gl_attributes, :intensity)
-            return draw_volume(screen, Tex(intensity), gl_attributes)
-        elseif haskey(gl_attributes, :color)
-            color = pop!(gl_attributes, :color)
-            return draw_volume(screen, Tex(color), gl_attributes)
-        else
-            return draw_volume(screen, Tex(plot[4]), gl_attributes)
-        end
-    end
-end
-
-function draw_atomic(screen::Screen, scene::Scene, plot::Voxels)
-    return cached_robj!(screen, scene, plot) do gl_attributes
-        @assert to_value(plot.converted[end]) isa Array{UInt8, 3}
-
-        # voxel ids
-        tex = Texture(screen.glscreen, plot.converted[end], minfilter = :nearest)
-
-        # local update
-        buffer = Vector{UInt8}(undef, 1)
-        on(plot, pop!(gl_attributes, :_local_update)) do (is, js, ks)
-            required_length = length(is) * length(js) * length(ks)
-            if length(buffer) < required_length
-                resize!(buffer, required_length)
-            end
-            idx = 1
-            for k in ks, j in js, i in is
-                buffer[idx] = plot.converted[end].val[i, j, k]
-                idx += 1
-            end
-            GLAbstraction.texsubimage(tex, buffer, is, js, ks)
-            return
-        end
-
-        # adjust model matrix according to x/y/z limits
-        gl_attributes[:model] = map(
-                plot, plot.converted...,  pop!(gl_attributes, :model)
-            ) do xs, ys, zs, chunk, model
-            mini = minimum.((xs, ys, zs))
-            width = maximum.((xs, ys, zs)) .- mini
-            return Mat4f(model *
-                Makie.transformationmatrix(Vec3f(mini), Vec3f(width ./ size(chunk)))
-            )
-        end
-
-        # Handled manually without using OpenGL clipping
-        gl_attributes[:_num_clip_planes] = pop!(gl_attributes, :num_clip_planes)
-        gl_attributes[:num_clip_planes] = Observable(0)
-        pop!(gl_attributes, :clip_planes)
-        gl_attributes[:clip_planes] = map(plot, gl_attributes[:model], plot.clip_planes, plot.space) do model, planes, space
-            Makie.is_data_space(space) || return [Vec4f(0, 0, 0, -1e9) for _ in 1:8]
-
-            # model/modelinv has no perspective projection so we should be fine
-            # with just applying it to the plane origin and transpose(inv(modelinv))
-            # to plane.normal
-            modelinv = inv(model)
-            @assert (length(planes) == 0) || isapprox(modelinv[4, 4], 1, atol = 1e-6)
-
-            output = Vector{Vec4f}(undef, 8)
-            for i in 1:min(length(planes), 8)
-                origin = modelinv * to_ndim(Point4f, planes[i].distance * planes[i].normal, 1)
-                normal = transpose(model) * to_ndim(Vec4f, planes[i].normal, 0)
-                distance = dot(Vec3f(origin[1], origin[2], origin[3]) / origin[4],
-                    Vec3f(normal[1], normal[2], normal[3]))
-                output[i] = Vec4f(normal[1], normal[2], normal[3], distance)
-            end
-            for i in min(length(planes), 8)+1:8
-                output[i] = Vec4f(0, 0, 0, -1e9)
-            end
-
-            return output
-        end
-
-        # color attribute adjustments
-        pop!(gl_attributes, :lowclip, nothing)
-        pop!(gl_attributes, :highclip, nothing)
-        # Invalid:
-        pop!(gl_attributes, :nan_color, nothing)
-        pop!(gl_attributes, :alpha, nothing) # Why is this even here?
-        pop!(gl_attributes, :intensity, nothing)
-        pop!(gl_attributes, :color_norm, nothing)
-        # cleanup
-        pop!(gl_attributes, :_limits)
-        pop!(gl_attributes, :is_air)
-
-        # make sure these exist
-        get!(gl_attributes, :color, nothing)
-        get!(gl_attributes, :color_map, nothing)
-
-        # process texture mapping
-        uv_map = pop!(gl_attributes, :uvmap, nothing)
-        uv_transform = pop!(gl_attributes, :uv_transform)
-
-        if !isnothing(to_value(uv_map)) || !isnothing(to_value(uv_transform))
-            if !(to_value(gl_attributes[:color]) isa Matrix{<: Colorant})
-                error("Could not create render object for voxel plot due to incomplete texture mapping. `uv_transform` has been provided without an image being passed as `color`.")
-            end
-
-            if !isnothing(to_value(uv_transform))
-                # new
-                packed = map(Makie.pack_voxel_uv_transform, uv_transform)
-            else
-                # old, deprecated
-                @warn "Voxel uvmap has been deprecated in favor of the more general `uv_transform`. Use `map(lrbt -> (Point2f(lrbt[1], lrbt[3]), Vec2f(lrbt[2] - lrbt[1], lrbt[4] - lrbt[3])), uvmap)`."
-                packed = map(uv_map) do uvmap
-                    raw_uvt = Makie.uvmap_to_uv_transform(uvmap)
-                    converted_uvt = Makie.convert_attribute(raw_uvt, Makie.key"uv_transform"())
-                    return Makie.pack_voxel_uv_transform(converted_uvt)
-                end
-            end
-            gl_attributes[:uv_transform] = Texture(screen.glscreen, packed, minfilter = :nearest)
-
-            interp = to_value(pop!(gl_attributes, :interpolate))
-            interp = interp ? :linear : :nearest
-            color = gl_attributes[:color]
-            gl_attributes[:color] = Texture(screen.glscreen, color, minfilter = interp)
-        elseif !isnothing(to_value(gl_attributes[:color]))
-            if to_value(gl_attributes[:color]) isa Matrix{<: Colorant}
-                error("Could not create render object for voxel plot due to incomplete texture mapping. An image has been passed as `color` but not `uv_transform` was provided.")
-            end
-            gl_attributes[:color] = Texture(screen.glscreen, gl_attributes[:color], minfilter = :nearest)
-        end
-
-        # for depthsorting
-        gl_attributes[:view_direction] = camera(scene).view_direction
-
-        return draw_voxels(screen, tex, gl_attributes)
-    end
-end
->>>>>>> 1855f9ac
+# end