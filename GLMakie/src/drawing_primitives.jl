--- conflicted
+++ resolved
@@ -388,13 +388,8 @@
 
         space = plot.space
         positions = handle_view(plot[1], gl_attributes)
-<<<<<<< HEAD
         positions = apply_transform_and_f32_conversion(plot, pop!(gl_attributes, :f32c), positions)
-=======
-        positions = apply_transform_and_f32_conversion(scene, plot, positions)
-        # positions = lift(apply_transform, plot, transform_func_obs(plot), positions, space)
         cam = scene.camera
->>>>>>> cb2ae796
 
         if plot isa Scatter
             mspace = plot.markerspace
