--- conflicted
+++ resolved
@@ -429,111 +429,6 @@
         positions = handle_view(plot[1], gl_attributes)
         f32c = pop!(gl_attributes, :f32c)
         positions = apply_transform_and_f32_conversion(plot, f32c, positions)
-<<<<<<< HEAD
-=======
-        cam = scene.camera
-
-        if plot isa Scatter
-            mspace = plot.markerspace
-            gl_attributes[:preprojection] = lift(plot, space, mspace, cam.projectionview,
-                                                 cam.resolution) do space, mspace, _, _
-                return Mat4f(Makie.clip_to_space(cam, mspace) * Makie.space_to_clip(cam, space))
-            end
-            # fast pixel does its own setup
-            if !(marker[] isa FastPixel)
-                gl_attributes[:billboard] = lift(rot -> isa(rot, Billboard), plot, plot.rotation)
-                atlas = gl_texture_atlas()
-                isnothing(gl_attributes[:distancefield][]) && delete!(gl_attributes, :distancefield)
-                shape = lift(m -> Cint(Makie.marker_to_sdf_shape(m)), plot, marker)
-                gl_attributes[:shape] = shape
-                get!(gl_attributes, :distancefield) do
-                    if shape[] === Cint(DISTANCEFIELD)
-                        return get_texture!(screen.glscreen, atlas)
-                    else
-                        return nothing
-                    end
-                end
-                font = get(gl_attributes, :font, Observable(Makie.defaultfont()))
-                gl_attributes[:uv_offset_width][] == Vec4f(0) && delete!(gl_attributes, :uv_offset_width)
-                get!(gl_attributes, :uv_offset_width) do
-                    return Makie.primitive_uv_offset_width(atlas, marker, font)
-                end
-                scale, quad_offset = Makie.marker_attributes(atlas, marker, gl_attributes[:scale], font, plot)
-                gl_attributes[:scale] = scale
-                gl_attributes[:quad_offset] = quad_offset
-            end
-        end
-
-        if marker[] isa FastPixel
-            if haskey(gl_attributes, :intensity)
-                gl_attributes[:color] = pop!(gl_attributes, :intensity)
-            end
-            to_keep = Set([:color_map, :color, :color_norm, :px_per_unit, :scale, :model, :marker_offset,
-                             :projectionview, :projection, :view, :visible, :resolution, :transparency])
-            filter!(gl_attributes) do (k, v,)
-                return (k in to_keep)
-            end
-            gl_attributes[:markerspace] = lift(plot.markerspace) do space
-                space == :pixel && return Int32(0)
-                space == :data && return Int32(1)
-                return error("Unsupported markerspace for FastPixel marker: $space")
-            end
-            gl_attributes[:marker_shape] = lift(x -> x.marker_type, plot.marker)
-            gl_attributes[:upvector] = lift(x-> Vec3f(normalize(x)), cam.upvector)
-            return draw_pixel_scatter(screen, positions, gl_attributes)
-        else
-            if plot isa MeshScatter
-                # If the vertices of the scattered mesh, markersize and (if it applies) model
-                # are float32 safe we should be able to just correct for any scaling from
-                # float32convert in the shader, after those conversions.
-                # We should also be fine as long as rotation = identity (also in model).
-                # If neither is the case we would have to combine vertices with positions and
-                # transform them to world space (post float32convert) on the CPU. We then can't
-                # do instancing anymore, so meshscatter becomes pointless.
-                if !isnothing(scene.float32convert)
-                    gl_attributes[:f32c_scale] = map(plot, f32c, scene.float32convert.scaling, plot.transform_marker) do new_f32c, old_f32c, transform_marker
-                        # we must use new_f32c with transform_marker = true,
-                        # because model might be merged into f32c (robj.model = I)
-                        # with transform_marker = false we must use the old f32c
-                        # as we don't want model to apply
-                        return Vec3f(transform_marker ? new_f32c.scale : old_f32c.scale)
-                    end
-                end
-
-                if haskey(gl_attributes, :color)
-                    if to_value(gl_attributes[:color]) isa Makie.AbstractPattern
-                        pattern_img = lift(x -> el32convert(Makie.to_image(x)), plot, gl_attributes[:color])
-                        gl_attributes[:image] = Texture(screen.glscreen, pattern_img, x_repeat=:repeat)
-                        gl_attributes[:color_map] = nothing
-                        gl_attributes[:color] = nothing
-                        gl_attributes[:color_norm] = nothing
-                    elseif to_value(gl_attributes[:color]) isa AbstractMatrix{<: Colorant}
-                        gl_attributes[:image] = gl_attributes[:color]
-                        gl_attributes[:color_map] = nothing
-                        gl_attributes[:color] = nothing
-                        gl_attributes[:color_norm] = nothing
-                    end
-                end
-                return draw_mesh_particle(screen, (marker, positions), gl_attributes)
-            else
-                return draw_scatter(screen, (marker, positions), gl_attributes)
-            end
-        end
-    end
-end
-
-function draw_atomic(screen::Screen, scene::Scene, @nospecialize(plot::Lines))
-    return cached_robj!(screen, scene, plot) do gl_attributes
-        linestyle = pop!(gl_attributes, :linestyle)
-        miter_limit = pop!(gl_attributes, :miter_limit)
-        data = Dict{Symbol, Any}(gl_attributes)
-        data[:miter_limit] = map(x -> Float32(cos(pi - x)), plot, miter_limit)
-        positions = handle_view(plot[1], data)
-        data[:scene_origin] = map(plot, data[:px_per_unit], scene.viewport) do ppu, viewport
-            Vec2f(ppu * origin(viewport))
-        end
-        space = plot.space
->>>>>>> 09e2e20b
 
         # If the vertices of the scattered mesh, markersize and (if it applies) model
         # are float32 safe we should be able to just correct for any scaling from
