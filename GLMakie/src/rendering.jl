--- conflicted
+++ resolved
@@ -36,19 +36,13 @@
 Renders a single frame of a `screen`
 """
 function render_frame(screen::Screen; resize_buffers=true)
-<<<<<<< HEAD
     isempty(screen.framebuffer_factory.children) && return
 
     # Make sure this context is active (for multi-window rendering)
-=======
-    isnothing(screen.scene) && return
-
->>>>>>> 65b35c30
     nw = to_native(screen)
     ShaderAbstractions.switch_context!(nw)
     GLAbstraction.require_context(nw)
 
-<<<<<<< HEAD
     # Resize framebuffer to window size
     # TODO: Hacky, assumes our first draw is a render (ZSort doesn't draw) and
     #       no earlier stage uses color or objectid
@@ -57,27 +51,6 @@
     if resize_buffers && !isnothing(screen.scene)
         ppu = screen.px_per_unit[]
         resize!(screen.framebuffer_factory, round.(Int, ppu .* size(screen.scene))...)
-=======
-    function sortby(x)
-        robj = x[3]
-        plot = screen.cache2plot[robj.id]
-        # TODO, use actual boundingbox
-        # ~7% faster than calling zvalue2d doing the same thing?
-        return Makie.transformationmatrix(plot)[][3, 4]
-        # return Makie.zvalue2d(plot)
-    end
-
-    sort!(screen.renderlist; by=sortby)
-
-    # NOTE
-    # The transparent color buffer is reused by SSAO and FXAA. Changing the
-    # render order here may introduce artifacts because of that.
-
-    fb = screen.framebuffer
-    if resize_buffers
-        ppu = screen.px_per_unit[]
-        resize!(fb, round.(Int, ppu .* size(screen.scene::Scene))...)
->>>>>>> 65b35c30
     end
 
     GLAbstraction.bind(fb)
@@ -88,19 +61,14 @@
     glClearColor(0, 0, 0, 0)
     glClear(GL_DEPTH_BUFFER_BIT | GL_STENCIL_BUFFER_BIT | GL_COLOR_BUFFER_BIT)
 
-<<<<<<< HEAD
     # TODO: figure out something better for setup!()
     setup!(screen, fb)
-=======
-    GLAbstraction.require_context(nw)
-
-    return
-end
->>>>>>> 65b35c30
 
     render_frame(screen, nothing, screen.render_pipeline)
 
     GLAbstraction.require_context(nw)
 
+    GLAbstraction.require_context(nw)
+
     return
 end