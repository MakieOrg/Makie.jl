using Makie: MouseButtonEvent, KeyEvent

macro print_error(expr)
    return quote
        try
            $(esc(expr))
        catch e
            println(stderr, "Error in callback:")
            # TODO is it fine to call catch_backtrace inside C call?
            Base.showerror(stderr, e, Base.catch_backtrace())
            println(stderr)
        end
    end
end

"""
Returns a signal, which is true as long as the window is open.
returns `Observable{Bool}`
[GLFW Docs](http://www.glfw.org/docs/latest/group__window.html#gaade9264e79fae52bdb78e2df11ee8d6a)
"""
Makie.window_open(scene::Scene, screen) = window_open(scene, to_native(screen))

function Makie.window_open(scene::Scene, window::GLFW.Window)
    event = scene.events.window_open
    function windowclose(win)
        @print_error begin
            @debug("Closing event from GLFW")
            event[] = false
        end
    end
    disconnect!(window, window_open)
    event[] = isopen(window)
    GLFW.SetWindowCloseCallback(window, windowclose)
end

function Makie.disconnect!(window::GLFW.Window, ::typeof(window_open))
    GLFW.SetWindowCloseCallback(window, nothing)
end

function Makie.window_area(scene::Scene, screen::Screen)
    disconnect!(screen, window_area)

    # TODO: Figure out which monitor the window is on and react to DPI changes
    monitor = GLFW.GetPrimaryMonitor()
    props = MonitorProperties(monitor)
    scene.events.window_dpi[] = minimum(props.dpi)

    function windowsizecb(window, width::Cint, height::Cint)
        area = scene.events.window_area
        sf = screen.scalefactor[]

        ShaderAbstractions.switch_context!(window)
        winscale = sf / (@static Sys.isapple() ? scale_factor(window) : 1)
        winw, winh = round.(Int, (width, height) ./ winscale)
        if Vec(winw, winh) != widths(area[])
            area[] = Recti(minimum(area[]), winw, winh)
        end
        return
    end
    # TODO put back window position, but right now it makes more trouble than it helps
    #function windowposcb(window, x::Cint, y::Cint)
    #    area = scene.events.window_area
    #    ShaderAbstractions.switch_context!(window)
    #    winscale = screen.scalefactor[] / (@static Sys.isapple() ? scale_factor(window) : 1)
    #    xs, ys = round.(Int, (x, y) ./ winscale)
    #    if Vec(xs, ys) != minimum(area[])
    #        area[] = Recti(xs, ys, widths(area[]))
    #    end
    #    return
    #end

    window = to_native(screen)
    GLFW.SetWindowSizeCallback(window, (win, w, h) -> windowsizecb(win, w, h))
    #GLFW.SetWindowPosCallback(window, (win, x, y) -> windowposcb(win, x, y))

    windowsizecb(window, Cint.(window_size(window))...)
    return
end

function Makie.disconnect!(screen::Screen, ::typeof(window_area))
    window = to_native(screen)
    #GLFW.SetWindowPosCallback(window, nothing)
    GLFW.SetWindowSizeCallback(window, nothing)
    return
end
function Makie.disconnect!(::GLFW.Window, ::typeof(window_area))
    error("disconnect!(::Screen, ::window_area) should be called instead of disconnect!(::GLFW.Window, ::window_area)!")
    return
end


"""
Registers a callback for the mouse buttons + modifiers
returns `Observable{NTuple{4, Int}}`
[GLFW Docs](http://www.glfw.org/docs/latest/group__input.html#ga1e008c7a8751cea648c8f42cc91104cf)
"""
Makie.mouse_buttons(scene::Scene, screen) = mouse_buttons(scene, to_native(screen))
function Makie.mouse_buttons(scene::Scene, window::GLFW.Window)
    event = scene.events.mousebutton
    function mousebuttons(window, button, action, mods)
        @print_error begin
            event[] = MouseButtonEvent(Mouse.Button(Int(button)), Mouse.Action(Int(action)))
        end
    end
    disconnect!(window, mouse_buttons)
    GLFW.SetMouseButtonCallback(window, mousebuttons)
end
function Makie.disconnect!(window::GLFW.Window, ::typeof(mouse_buttons))
    GLFW.SetMouseButtonCallback(window, nothing)
end
Makie.keyboard_buttons(scene::Scene, screen) = keyboard_buttons(scene, to_native(screen))
function Makie.keyboard_buttons(scene::Scene, window::GLFW.Window)
    event = scene.events.keyboardbutton
    function keyoardbuttons(window, button, scancode::Cint, action, mods::Cint)
        @print_error begin
            event[] = KeyEvent(Keyboard.Button(Int(button)), Keyboard.Action(Int(action)))
        end
    end
    disconnect!(window, keyboard_buttons)
    GLFW.SetKeyCallback(window, keyoardbuttons)
end

function Makie.disconnect!(window::GLFW.Window, ::typeof(keyboard_buttons))
    GLFW.SetKeyCallback(window, nothing)
end

"""
Registers a callback for drag and drop of files.
returns `Observable{Vector{String}}`, which are absolute file paths
[GLFW Docs](http://www.glfw.org/docs/latest/group__input.html#gacc95e259ad21d4f666faa6280d4018fd)
"""
Makie.dropped_files(scene::Scene, screen) = dropped_files(scene, to_native(screen))
function Makie.dropped_files(scene::Scene, window::GLFW.Window)
    event = scene.events.dropped_files
    function droppedfiles(window, files)
        @print_error begin
            event[] = String.(files)
        end
    end
    disconnect!(window, dropped_files)
    event[] = String[]
    GLFW.SetDropCallback(window, droppedfiles)
end
function Makie.disconnect!(window::GLFW.Window, ::typeof(dropped_files))
    GLFW.SetDropCallback(window, nothing)
end

"""
Registers a callback for keyboard unicode input.
returns an `Observable{Vector{Char}}`,
containing the pressed char. Is empty, if no key is pressed.
[GLFW Docs](http://www.glfw.org/docs/latest/group__input.html#ga1e008c7a8751cea648c8f42cc91104cf)
"""
Makie.unicode_input(scene::Scene, screen) = unicode_input(scene, to_native(screen))
function Makie.unicode_input(scene::Scene, window::GLFW.Window)
    event = scene.events.unicode_input
    function unicodeinput(window, c::Char)
        @print_error begin
            event[] = c
        end
    end
    disconnect!(window, unicode_input)
    # x = Char[]; sizehint!(x, 1)
    # event[] = x
    GLFW.SetCharCallback(window, unicodeinput)
end
function Makie.disconnect!(window::GLFW.Window, ::typeof(unicode_input))
    GLFW.SetCharCallback(window, nothing)
end

function correct_mouse(screen::Screen, w, h)
    nw = to_native(screen)
    sf = screen.scalefactor[] / (@static Sys.isapple() ? scale_factor(nw) : 1)
    _, winh = window_size(nw)
    @static if Sys.isapple()
        return w, (winh / sf) - h
    else
        return w / sf, (winh - h) / sf
    end
end

struct MousePositionUpdater
    screen::Screen
    mouseposition::Observable{Tuple{Float64, Float64}}
    hasfocus::Observable{Bool}
end

function (p::MousePositionUpdater)(::Nothing)
    !p.hasfocus[] && return
    nw = to_native(p.screen)
    x, y = GLFW.GetCursorPos(nw)
    pos = correct_mouse(p.screen, x, y)
    if pos != p.mouseposition[]
        @print_error p.mouseposition[] = pos
        # notify!(e.mouseposition)
    end
    return Consume(false)
end

"""
Registers a callback for the mouse cursor position.
returns an `Observable{Vec{2, Float64}}`,
which is not in scene coordinates, with the upper left window corner being 0
[GLFW Docs](http://www.glfw.org/docs/latest/group__input.html#ga1e008c7a8751cea648c8f42cc91104cf)
"""
function Makie.mouse_position(scene::Scene, screen::Screen)
    disconnect!(screen, mouse_position)
    updater = MousePositionUpdater(
        screen, scene.events.mouseposition, scene.events.hasfocus
    )
<<<<<<< HEAD
    on(updater, screen.render_tick, priority = typemax(Int))
=======
    on(updater, scene, screen.render_tick)
>>>>>>> f77e9e46
    return
end
function Makie.disconnect!(screen::Screen, ::typeof(mouse_position))
    filter!(p -> !isa(p[2], MousePositionUpdater), screen.render_tick.listeners)
    return
end
function Makie.disconnect!(window::GLFW.Window, ::typeof(mouse_position))
    error("disconnect!(::Screen, ::mouse_position) should be called instead of disconnect!(::GLFW.Window, ::mouseposition)!")
    nothing
end

"""
Registers a callback for the mouse scroll.
returns an `Observable{Vec{2, Float64}}`,
which is an x and y offset.
[GLFW Docs](http://www.glfw.org/docs/latest/group__input.html#gacc95e259ad21d4f666faa6280d4018fd)
"""
Makie.scroll(scene::Scene, screen) = scroll(scene, to_native(screen))
mutable struct ScrollUpdater <: Function
    event::Observable{Tuple{Float64, Float64}}
    integer_scroll::Bool
end
function (sc::ScrollUpdater)(window, w::Cdouble, h::Cdouble)
    @static if Sys.isapple()
        sc.integer_scroll = sc.integer_scroll && isinteger(w) && isinteger(h)
        w, h = ifelse(sc.integer_scroll, 1.0, 0.067) .* (w, h)
    end
    @print_error begin
        sc.event[] = (w, h)
    end
    return
end
function Makie.scroll(scene::Scene, window::GLFW.Window)
    updater = ScrollUpdater(scene.events.scroll, true)
    disconnect!(window, scroll)
    GLFW.SetScrollCallback(window, updater)
end
function Makie.disconnect!(window::GLFW.Window, ::typeof(scroll))
    GLFW.SetScrollCallback(window, nothing)
end

"""
Registers a callback for the focus of a window.
returns an `Observable{Bool}`,
which is true whenever the window has focus.
[GLFW Docs](http://www.glfw.org/docs/latest/group__window.html#ga6b5f973531ea91663ad707ba4f2ac104)
"""
Makie.hasfocus(scene::Scene, screen) = hasfocus(scene, to_native(screen))
function Makie.hasfocus(scene::Scene, window::GLFW.Window)
    event = scene.events.hasfocus
    function hasfocuscb(window, focus::Bool)
        @print_error begin
            event[] = focus
        end
    end
    disconnect!(window, hasfocus)
    GLFW.SetWindowFocusCallback(window, hasfocuscb)
    event[] = GLFW.GetWindowAttrib(window, GLFW.FOCUSED)
    nothing
end
function Makie.disconnect!(window::GLFW.Window, ::typeof(hasfocus))
    GLFW.SetWindowFocusCallback(window, nothing)
end

"""
Registers a callback for if the mouse has entered the window.
returns an `Observable{Bool}`,
which is true whenever the cursor enters the window.
[GLFW Docs](http://www.glfw.org/docs/latest/group__input.html#ga762d898d9b0241d7e3e3b767c6cf318f)
"""
Makie.entered_window(scene::Scene, screen) = entered_window(scene, to_native(screen))
function Makie.entered_window(scene::Scene, window::GLFW.Window)
    event = scene.events.entered_window
    function enteredwindowcb(window, entered::Bool)
        @print_error begin
            event[] = entered
        end
    end
    disconnect!(window, entered_window)
    GLFW.SetCursorEnterCallback(window, enteredwindowcb)
end

function Makie.disconnect!(window::GLFW.Window, ::typeof(entered_window))
    GLFW.SetCursorEnterCallback(window, nothing)
end<|MERGE_RESOLUTION|>--- conflicted
+++ resolved
@@ -208,11 +208,7 @@
     updater = MousePositionUpdater(
         screen, scene.events.mouseposition, scene.events.hasfocus
     )
-<<<<<<< HEAD
-    on(updater, screen.render_tick, priority = typemax(Int))
-=======
-    on(updater, scene, screen.render_tick)
->>>>>>> f77e9e46
+    on(updater, scene, screen.render_tick, priority = typemax(Int))
     return
 end
 function Makie.disconnect!(screen::Screen, ::typeof(mouse_position))
