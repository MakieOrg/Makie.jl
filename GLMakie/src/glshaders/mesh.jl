function to_opengl_mesh!(context, result, mesh_obs::TOrSignal{<: GeometryBasics.Mesh})
    m = convert(Observable, mesh_obs)

<<<<<<< HEAD
    result[:faces]    = indexbuffer(map(faces, m))
    result[:vertices] = GLBuffer(map(coordinates, m))
=======
    result[:faces]    = indexbuffer(context, map(faces, m))
    result[:vertices] = GLBuffer(context, map(coordinates, m))
>>>>>>> 10a89e50

    function to_buffer(name, target)
        if hasproperty(m[], name)
            val = getproperty(m[], name)
            if mesh_obs isa Observable
                val = map(m -> getproperty(m, name), m)
            end
            if val[] isa AbstractVector
                result[target] = GLBuffer(context, val)
            elseif val[] isa AbstractMatrix
                result[target] = Texture(context, val)
            else
                error("unsupported attribute: $(name)")
            end
        end
    end

    to_buffer(:color, :vertex_color)
    to_buffer(:uv, :texturecoordinates)
    to_buffer(:uvw, :texturecoordinates)

    # Only emit normals, when we shadin'
    shading = get(result, :shading, NoShading)::Makie.MakieCore.ShadingAlgorithm
    matcap_active = !isnothing(to_value(get(result, :matcap, nothing)))
    if matcap_active || shading != NoShading
        to_buffer(:normal, :normals)
    end
    to_buffer(:attribute_id, :attribute_id)

    return result
end

function draw_mesh(screen, data::Dict)
    shading = pop!(data, :shading, NoShading)::Makie.MakieCore.ShadingAlgorithm
    @gen_defaults! data begin
        vertices = nothing => GLBuffer
        faces = nothing => indexbuffer
        normals = nothing => GLBuffer
        backlight = 0f0
        vertex_color = nothing => GLBuffer
        image = nothing => Texture
        matcap = nothing => Texture
        color_map = nothing => Texture
        color_norm = nothing
        fetch_pixel = false
        texturecoordinates = Vec2f(0) => GLBuffer
        uv_transform = Mat{2,3,Float32}(1, 0, 0, -1, 0, 1)
        transparency = false
        interpolate_in_fragment_shader = true
        shader = GLVisualizeShader(
            screen,
            "util.vert", "mesh.vert",
            "fragment_output.frag", "mesh.frag",
            "lighting.frag",
            view = Dict(
                "shading" => light_calc(shading),
                "picking_mode" => to_value(get(data, :picking_mode, "")),
                "MAX_LIGHTS" => "#define MAX_LIGHTS $(screen.config.max_lights)",
                "MAX_LIGHT_PARAMETERS" => "#define MAX_LIGHT_PARAMETERS $(screen.config.max_light_parameters)",
                "buffers" => output_buffers(screen, to_value(transparency)),
                "buffer_writes" => output_buffer_writes(screen, to_value(transparency))
            )
        )
    end

    return assemble_shader(data)
end<|MERGE_RESOLUTION|>--- conflicted
+++ resolved
@@ -1,13 +1,8 @@
 function to_opengl_mesh!(context, result, mesh_obs::TOrSignal{<: GeometryBasics.Mesh})
     m = convert(Observable, mesh_obs)
 
-<<<<<<< HEAD
-    result[:faces]    = indexbuffer(map(faces, m))
-    result[:vertices] = GLBuffer(map(coordinates, m))
-=======
     result[:faces]    = indexbuffer(context, map(faces, m))
     result[:vertices] = GLBuffer(context, map(coordinates, m))
->>>>>>> 10a89e50
 
     function to_buffer(name, target)
         if hasproperty(m[], name)
