function to_opengl_mesh!(result, mesh_obs::TOrSignal{<: GeometryBasics.AbstractMesh})
    m_attr = map(convert(Observable, mesh_obs)) do m
        return (m, GeometryBasics.meta(m))
    end

    result[:faces] = indexbuffer(map(((m,_),)-> faces(m), m_attr))
    result[:vertices] = GLBuffer(map(((m,_),)-> decompose(Point, m), m_attr))

    attribs = m_attr[][2]

    function to_buffer(name, target)
        if haskey(attribs, name)
            val = attribs[name]
            if mesh_obs isa Observable
                val = map(((m, a),)-> a[name], m_attr)
            end
            if val[] isa AbstractVector
                result[target] = GLBuffer(val)
            elseif val[] isa AbstractMatrix
                result[target] = Texture(val)
            else
                error("unsupported attribute: $(name)")
            end
        end
    end
    to_buffer(:color, :vertex_color)
    to_buffer(:uv, :texturecoordinates)
    to_buffer(:uvw, :texturecoordinates)
    to_buffer(:normals, :normals)
    to_buffer(:attribute_id, :attribute_id)
    return result
end

function draw_mesh(shader_cache, data::Dict)
    @gen_defaults! data begin
        shading = true
    end
    @gen_defaults! data begin
        faces = nothing => indexbuffer
        vertices = nothing => GLBuffer
        normals = nothing => GLBuffer
        backlight = 0f0
<<<<<<< HEAD
        vertex_color = nothing
        texturecoordinates = Vec2f(0)
=======
        vertex_color = Vec4f(0) => GLBuffer
        texturecoordinates = Vec2f(0) => GLBuffer
>>>>>>> 3d6c545a
        image = nothing => Texture
        matcap = nothing => Texture
        color_map = nothing => Texture
        color_norm = nothing
        fetch_pixel = false
        uv_scale = Vec2f(1)
        transparency = false
        interpolate_in_fragment_shader = true
        shader = GLVisualizeShader(
            shader_cache,
            "util.vert", "mesh.vert", "mesh.frag", "fragment_output.frag",
            view = Dict(
                "light_calc" => light_calc(shading),
                "buffers" => output_buffers(to_value(transparency)),
                "buffer_writes" => output_buffer_writes(to_value(transparency))
            )
        )
    end
    return assemble_shader(data)
end<|MERGE_RESOLUTION|>--- conflicted
+++ resolved
@@ -40,13 +40,8 @@
         vertices = nothing => GLBuffer
         normals = nothing => GLBuffer
         backlight = 0f0
-<<<<<<< HEAD
         vertex_color = nothing
         texturecoordinates = Vec2f(0)
-=======
-        vertex_color = Vec4f(0) => GLBuffer
-        texturecoordinates = Vec2f(0) => GLBuffer
->>>>>>> 3d6c545a
         image = nothing => Texture
         matcap = nothing => Texture
         color_map = nothing => Texture
