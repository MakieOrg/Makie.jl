function sumlengths(points, resolution)
    # normalize w component if available
    f(p::VecTypes{4}) = p[Vec(1, 2)] / p[4]
    f(p::VecTypes) = p[Vec(1, 2)]

    invalid(p::VecTypes{4}) = p[4] <= 1e-6
    invalid(p::VecTypes) = false

    T = eltype(eltype(typeof(points)))
    result = zeros(T, length(points))
    for (i, idx) in enumerate(eachindex(points))
        idx0 = max(idx-1, 1)
        p1, p2 = points[idx0], points[idx]
        if any(map(isnan, p1)) || any(map(isnan, p2)) || invalid(p1) || invalid(p2)
            result[i] = 0f0
        else
            result[i] = result[max(i-1, 1)] + 0.5 * norm(resolution .* (f(p1) - f(p2)))
        end
    end
    result
end

# because the "color_type" generated in GLAbstraction also include "uniform"
gl_color_type_annotation(x::Observable) = gl_color_type_annotation(x.val)
gl_color_type_annotation(::Vector{<:Real}) = "float"
gl_color_type_annotation(::Vector{<:Makie.RGB}) = "vec3"
gl_color_type_annotation(::Vector{<:Makie.RGBA}) = "vec4"
gl_color_type_annotation(::Real) = "float"
gl_color_type_annotation(::Makie.RGB) = "vec3"
gl_color_type_annotation(::Makie.RGBA) = "vec4"

<<<<<<< HEAD
=======
# Observables removed and adjusted to fit Compute Pipeline
function generate_indices(ps, indices = Cuint[], valid = Float32[])
    empty!(indices)
    resize!(valid, length(ps))

    # can't draw a line with less than 2 points so there are no indices to generate
    # and valid is irrelevant
    if length(ps) < 2
        valid .= 0 # just in case random data is problematic
        return (indices, valid)
    end

    sizehint!(indices, length(ps) + 2)

    # This loop identifies sections of line points A B C D E F bounded by
    # the start/end of the list ps or by NaN and generates indices for them:
    # if A == F (loop):      E A B C D E F B 0
    # if A != F (no loop):   0 A B C D E F 0
    # where 0 is NaN
    # It marks vertices as invalid (0) if they are NaN, valid (1) if they
    # are part of a continuous line section, or as ghost edges (2) used to
    # cleanly close a loop. The shader detects successive vertices with
    # 1-2-0 and 0-2-1 validity to avoid drawing ghost segments (E-A from
    # 0-E-A-B and F-B from E-F-B-0 which would duplicate E-F and A-B)

    last_start_pos = eltype(ps)(NaN)
    last_start_idx = -1

    for (i, p) in enumerate(ps)
        not_nan = isfinite(p)
        valid[i] = not_nan

        if not_nan
            if last_start_idx == -1
                # place nan before section of line vertices
                # (or duplicate ps[1])
                push!(indices, max(1, i-1))
                last_start_idx = length(indices) + 1
                last_start_pos = p
            end
            # add line vertex
            push!(indices, i)

        # case loop (loop index set, loop contains at least 3 segments, start == end)
        elseif (last_start_idx != -1) && (length(indices) - last_start_idx > 2) &&
                (ps[max(1, i-1)] ≈ last_start_pos)

            # add ghost vertices before an after the loop to cleanly connect line
            indices[last_start_idx-1] = max(1, i-2)
            push!(indices, indices[last_start_idx+1], i)
            # mark the ghost vertices
            valid[i-2] = 2
            valid[indices[last_start_idx+1]] = 2
            # not in loop anymore
            last_start_idx = -1

        # non-looping line end
        elseif (last_start_idx != -1) # effective "last index not NaN"
            push!(indices, i)
            last_start_idx = -1
        # else: we don't need to push repeated NaNs
        end
    end

    # treat ps[end+1] as NaN to correctly finish the line
    if (last_start_idx != -1) && (length(indices) - last_start_idx > 2) &&
            (ps[end] ≈ last_start_pos)

        indices[last_start_idx-1] = length(ps) - 1
        push!(indices, indices[last_start_idx+1])
        valid[end-1] = 2
        valid[indices[last_start_idx+1]] = 2
    elseif last_start_idx != -1
        push!(indices, length(ps))
    end

    indices .-= Cuint(1)

    return (indices, valid)
end

function generate_indices(positions::Observable)
    valid_obs = Observable(Float32[]) # why does this need to be a float?
    indices_obs = Observable(Cuint[])

    on(positions, update = true) do ps
        generate_indices(ps, indices_obs[], valid_obs[])
        notify(valid_obs)
        notify(indices_obs)
        return
    end

    return indices_obs, valid_obs
end

>>>>>>> ca1ffd74
@nospecialize
function draw_lines(screen, position::Union{VectorTypes{T}, MatTypes{T}}, data::Dict) where T<:Point
    color_type = gl_color_type_annotation(data[:color])

    @gen_defaults! data begin
        vertex              = Point3f[] => GLBuffer
        color               = nothing => GLBuffer
        color_map           = nothing => Texture
        color_norm          = nothing
        thickness           = 2f0 => GLBuffer
        pattern             = nothing => Texture
        fxaa                = false
        # Duplicate the vertex indices on the ends of the line, as our geometry
        # shader in `layout(lines_adjacency)` mode requires each rendered
        # segment to have neighbouring vertices.
        indices             = Cuint[] => to_index_buffer
        transparency = false
        fast         = false
        shader              = GLVisualizeShader(
            screen,
            "fragment_output.frag", "lines.vert", "lines.geom", "lines.frag",
            view = Dict(
                "buffers" => output_buffers(screen, to_value(transparency)),
                "buffer_writes" => output_buffer_writes(screen, to_value(transparency)),
                "define_fast_path" => to_value(fast) ? "#define FAST_PATH" : "",
                "stripped_color_type" => color_type
            )
        )
        gl_primitive        = GL_LINE_STRIP_ADJACENCY
        valid_vertex        = Float32[] => GLBuffer
        lastlen             = Float32[] => GLBuffer
        pattern_length      = 1f0 # we divide by pattern_length a lot.
        debug               = false
    end
    return assemble_shader(data)
end

function draw_linesegments(screen, positions::VectorTypes{T}, data::Dict) where T <: Point
    color_type = gl_color_type_annotation(data[:color])

    @gen_defaults! data begin
        vertex              = Point3f[] => GLBuffer
        color               = nothing => GLBuffer
        color_map           = nothing => Texture
        color_norm          = nothing
        thickness           = 2f0 => GLBuffer
        shape               = RECTANGLE
        pattern             = nothing => Texture
        fxaa                = false
        indices             = 0 => to_index_buffer
        # TODO update boundingbox
        transparency        = false
        shader              = GLVisualizeShader(
            screen,
            "fragment_output.frag", "line_segment.vert", "line_segment.geom",
            "lines.frag",
            view = Dict(
                "buffers" => output_buffers(screen, to_value(transparency)),
                "buffer_writes" => output_buffer_writes(screen, to_value(transparency)),
                "stripped_color_type" => color_type
            )
        )
        gl_primitive        = GL_LINES
        pattern_length      = 1f0
        debug               = false
    end
    if !isa(pattern, Texture) && to_value(pattern) !== nothing
        if !isa(to_value(pattern), Vector)
            error("Pattern needs to be a Vector of floats. Found: $(typeof(pattern))")
        end
        tex = GLAbstraction.Texture(screen.glscreen, lift(Makie.linestyle_to_sdf, pattern); x_repeat=:repeat)
        data[:pattern] = tex
        data[:pattern_length] = lift(pt -> Float32(last(pt) - first(pt)), pattern)
    end
    robj = assemble_shader(data)
    return robj
end
@specialize<|MERGE_RESOLUTION|>--- conflicted
+++ resolved
@@ -29,8 +29,6 @@
 gl_color_type_annotation(::Makie.RGB) = "vec3"
 gl_color_type_annotation(::Makie.RGBA) = "vec4"
 
-<<<<<<< HEAD
-=======
 # Observables removed and adjusted to fit Compute Pipeline
 function generate_indices(ps, indices = Cuint[], valid = Float32[])
     empty!(indices)
@@ -126,7 +124,6 @@
     return indices_obs, valid_obs
 end
 
->>>>>>> ca1ffd74
 @nospecialize
 function draw_lines(screen, position::Union{VectorTypes{T}, MatTypes{T}}, data::Dict) where T<:Point
     color_type = gl_color_type_annotation(data[:color])
