function sumlengths(points, resolution)
    # normalize w component if available
    f(p::VecTypes{4}) = p[Vec(1, 2)] / p[4]
    f(p::VecTypes) = p[Vec(1, 2)]

    invalid(p::VecTypes{4}) = p[4] <= 1e-6
    invalid(p::VecTypes) = false

    T = eltype(eltype(typeof(points)))
    result = zeros(T, length(points))
    for (i, idx) in enumerate(eachindex(points))
        idx0 = max(idx-1, 1)
        p1, p2 = points[idx0], points[idx]
        if any(map(isnan, p1)) || any(map(isnan, p2)) || invalid(p1) || invalid(p2)
            result[i] = 0f0
        else
            result[i] = result[max(i-1, 1)] + 0.5 * norm(resolution .* (f(p1) - f(p2)))
        end
    end
    result
end

# because the "color_type" generated in GLAbstraction also include "uniform"
gl_color_type_annotation(x::Observable) = gl_color_type_annotation(x.val)
gl_color_type_annotation(::Vector{<:Real}) = "float"
gl_color_type_annotation(::Vector{<:Makie.RGB}) = "vec3"
gl_color_type_annotation(::Vector{<:Makie.RGBA}) = "vec4"
gl_color_type_annotation(::Real) = "float"
gl_color_type_annotation(::Makie.RGB) = "vec3"
gl_color_type_annotation(::Makie.RGBA) = "vec4"

@nospecialize
function draw_lines(screen, position::Union{VectorTypes{T}, MatTypes{T}}, data::Dict) where T<:Point
    color_type = gl_color_type_annotation(data[:color])

    @gen_defaults! data begin
        vertex              = Point3f[] => GLBuffer
        color               = nothing => GLBuffer
        color_map           = nothing => Texture
        color_norm          = nothing
        thickness           = 2f0 => GLBuffer
<<<<<<< HEAD
        pattern             = nothing => Texture
=======
        pattern             = nothing
>>>>>>> 85c7e8a4
        fxaa                = false
        # Duplicate the vertex indices on the ends of the line, as our geometry
        # shader in `layout(lines_adjacency)` mode requires each rendered
        # segment to have neighbouring vertices.
        indices             = Cuint[] => to_index_buffer
        transparency = false
        fast         = false
        shader              = GLVisualizeShader(
            screen,
            "fragment_output.frag", "lines.vert", "lines.geom", "lines.frag",
            view = Dict(
                "buffers" => output_buffers(screen, to_value(transparency)),
                "buffer_writes" => output_buffer_writes(screen, to_value(transparency)),
                "define_fast_path" => to_value(fast) ? "#define FAST_PATH" : "",
                "stripped_color_type" => color_type
            )
        )
        gl_primitive        = GL_LINE_STRIP_ADJACENCY
        valid_vertex        = Float32[] => GLBuffer
        lastlen             = Float32[] => GLBuffer
        pattern_length      = 1f0 # we divide by pattern_length a lot.
        debug               = false
<<<<<<< HEAD
        num_clip_planes     = Int32(0)
=======
    end
    if to_value(pattern) !== nothing
        if !isa(pattern, Texture)
            if !isa(to_value(pattern), Vector)
                error("Pattern needs to be a Vector of floats. Found: $(typeof(pattern))")
            end
            tex = GLAbstraction.Texture(screen.glscreen, lift(Makie.linestyle_to_sdf, pattern); x_repeat=:repeat)
            data[:pattern] = tex
        end
        data[:pattern_length] = lift(pt -> Float32(last(pt) - first(pt)), pattern)
>>>>>>> 85c7e8a4
    end

    return assemble_shader(data)
end

function draw_linesegments(screen, positions::VectorTypes{T}, data::Dict) where T <: Point
    color_type = gl_color_type_annotation(data[:color])

    @gen_defaults! data begin
        vertex              = Point3f[] => GLBuffer
        color               = nothing => GLBuffer
        color_map           = nothing => Texture
        color_norm          = nothing
        thickness           = 2f0 => GLBuffer
        shape               = RECTANGLE
        pattern             = nothing => Texture
        fxaa                = false
        indices             = 0 => to_index_buffer
        # TODO update boundingbox
        transparency        = false
        shader              = GLVisualizeShader(
            screen,
            "fragment_output.frag", "line_segment.vert", "line_segment.geom",
            "lines.frag",
            view = Dict(
                "buffers" => output_buffers(screen, to_value(transparency)),
                "buffer_writes" => output_buffer_writes(screen, to_value(transparency)),
                "stripped_color_type" => color_type
            )
        )
        gl_primitive        = GL_LINES
        pattern_length      = 1f0
        debug               = false
    end
<<<<<<< HEAD
=======
    if !isa(pattern, Texture) && to_value(pattern) !== nothing
        if !isa(to_value(pattern), Vector)
            error("Pattern needs to be a Vector of floats. Found: $(typeof(pattern))")
        end
        tex = GLAbstraction.Texture(screen.glscreen, lift(Makie.linestyle_to_sdf, pattern); x_repeat=:repeat)
        data[:pattern] = tex
        data[:pattern_length] = lift(pt -> Float32(last(pt) - first(pt)), pattern)
    end
>>>>>>> 85c7e8a4
    robj = assemble_shader(data)
    return robj
end
@specialize<|MERGE_RESOLUTION|>--- conflicted
+++ resolved
@@ -39,11 +39,7 @@
         color_map           = nothing => Texture
         color_norm          = nothing
         thickness           = 2f0 => GLBuffer
-<<<<<<< HEAD
         pattern             = nothing => Texture
-=======
-        pattern             = nothing
->>>>>>> 85c7e8a4
         fxaa                = false
         # Duplicate the vertex indices on the ends of the line, as our geometry
         # shader in `layout(lines_adjacency)` mode requires each rendered
@@ -66,22 +62,7 @@
         lastlen             = Float32[] => GLBuffer
         pattern_length      = 1f0 # we divide by pattern_length a lot.
         debug               = false
-<<<<<<< HEAD
-        num_clip_planes     = Int32(0)
-=======
     end
-    if to_value(pattern) !== nothing
-        if !isa(pattern, Texture)
-            if !isa(to_value(pattern), Vector)
-                error("Pattern needs to be a Vector of floats. Found: $(typeof(pattern))")
-            end
-            tex = GLAbstraction.Texture(screen.glscreen, lift(Makie.linestyle_to_sdf, pattern); x_repeat=:repeat)
-            data[:pattern] = tex
-        end
-        data[:pattern_length] = lift(pt -> Float32(last(pt) - first(pt)), pattern)
->>>>>>> 85c7e8a4
-    end
-
     return assemble_shader(data)
 end
 
@@ -114,8 +95,6 @@
         pattern_length      = 1f0
         debug               = false
     end
-<<<<<<< HEAD
-=======
     if !isa(pattern, Texture) && to_value(pattern) !== nothing
         if !isa(to_value(pattern), Vector)
             error("Pattern needs to be a Vector of floats. Found: $(typeof(pattern))")
@@ -124,7 +103,6 @@
         data[:pattern] = tex
         data[:pattern_length] = lift(pt -> Float32(last(pt) - first(pt)), pattern)
     end
->>>>>>> 85c7e8a4
     robj = assemble_shader(data)
     return robj
 end
