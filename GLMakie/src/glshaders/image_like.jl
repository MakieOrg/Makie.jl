--- conflicted
+++ resolved
@@ -64,17 +64,10 @@
                 "shading" => light_calc(shading),
                 "MAX_LIGHTS" => "#define MAX_LIGHTS $(screen.config.max_lights)",
                 "MAX_LIGHT_PARAMETERS" => "#define MAX_LIGHT_PARAMETERS $(screen.config.max_light_parameters)",
-<<<<<<< HEAD
-                "depth_init"  => vol_depth_init(to_value(enable_depth)),
-                "depth_default"  => vol_depth_default(to_value(enable_depth)),
-                "depth_main"  => vol_depth_main(to_value(enable_depth)),
-                "depth_write" => vol_depth_write(to_value(enable_depth)),
-                "TARGET_STAGE" => target_stage(screen, data)
-=======
                 "ENABLE_DEPTH" => to_value(enable_depth) ? "#define ENABLE_DEPTH" : "",
                 "buffers" => output_buffers(screen, to_value(transparency)),
-                "buffer_writes" => output_buffer_writes(screen, to_value(transparency))
->>>>>>> 46350344
+                "buffer_writes" => output_buffer_writes(screen, to_value(transparency)),
+                "TARGET_STAGE" => target_stage(screen, data)
             )
         )
         prerender = VolumePrerender(data[:transparency], data[:overdraw])
