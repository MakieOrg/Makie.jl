--- conflicted
+++ resolved
@@ -10,14 +10,6 @@
 srcmediapath = joinpath(pathroot, "docs", "media")
 buildpath = joinpath(pathroot, "docs", "build")
 mediapath = joinpath(pathroot, "docs", "build", "media")
-<<<<<<< HEAD
-expdbpath = joinpath(buildpath, "index-examples.html")
-
-# generate plots (saved to srcmediapath)
-info("Auto-generation of docs pages")
-info("Generating all plots... number of examples = $(length(database))")
-include("../examples/generate_plots.jl")
-=======
 expdbpath = joinpath(buildpath, "examples-database.html")
 # TODO can we teach this to documenter somehow?
 ispath(mediapath) || mkpath(mediapath)
@@ -36,7 +28,6 @@
     name = string("thumb-", example.unique_name, ".jpg")
     generate_thumbnail(path, joinpath(dirname(path), name))
 end
->>>>>>> 5d6f106e
 
 # =============================================
 # automatically generate an overview of the atomic functions, using a source md file
@@ -72,11 +63,7 @@
 # =============================================
 # automatically generate gallery based on looping through the database
 # using pre-generated plots from generate_plots.jl
-<<<<<<< HEAD
-medialist = readdir(srcmediapath)
-=======
 cd(docspath)
->>>>>>> 5d6f106e
 example_pages = nothing
 example_list = String[]
 for func in (atomics..., contour)
@@ -124,13 +111,10 @@
     print_table(io, attr_desc)
 end
 
-<<<<<<< HEAD
-=======
 # documenter deletes everything in build, so we need to move the media out and then back in again.
 tmp_path = joinpath(mktempdir(), "media")
 ispath(tmp_path) && rm(tmp_path, force = true, recursive = true)
 cp(mediapath, tmp_path)
->>>>>>> 5d6f106e
 
 # automatically generate an overview of the function signatures, using a source md file
 info("Generating signatures page")
@@ -188,18 +172,8 @@
         # ],
     ]
 )
-<<<<<<< HEAD
-
-# copy all generated media files to final path for online docs
-# TODO maybe we should `mv` these files instead?
-# TODO can we teach this to documenter somehow?
-info("Copying media files to docs/build/media")
-cp(srcmediapath, mediapath)
-
-=======
 # move it back
 mv(tmp_path, mediapath)
->>>>>>> 5d6f106e
 #
 # ENV["TRAVIS_BRANCH"] = "latest"
 # ENV["TRAVIS_PULL_REQUEST"] = "false"
