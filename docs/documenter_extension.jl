--- conflicted
+++ resolved
@@ -34,11 +34,7 @@
     sprint() do io
         idx = entries[1]
         print_code(
-<<<<<<< HEAD
-            io, database[idx],
-=======
             io, database[entries[1]],
->>>>>>> a39608ba
             scope_start = "",
             scope_end = "",
             indent = "",
