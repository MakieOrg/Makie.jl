--- conflicted
+++ resolved
@@ -42,11 +42,7 @@
 Now, let's make the four nested GridLayouts that are going to hold the objects of A, B, C and D. There's also the layout that holds C and D together, so the rows are separate from A and B. We are not going to see anything yet as we have no visible content, but that will come soon.
 
 !!! note
-<<<<<<< HEAD
     It's not strictly necessary to first create separate `GridLayout`s, then use them to place objects in the figure. You can also implicitly create nested grids using multiple indexing, for example like `Axis(f[1, 2:3][4:5, 6])`. This is further explained in \myreflink{GridPositions and GridSubpositions}. But if you want to manipulate your nested grids afterwards, for example to change column sizes or row gaps, it's easier if you have them stored in variables already.
-=======
-    It's not strictly necessary to first create separate `GridLayout`s, then use them to place objects in the figure. You can also implicitly create nested grids using multiple indexing, for example like `Axis(f[1, 2:3][4:5, 6])`. This is further explained in \myreflink{`GridPosition`s and `GridSubposition`s}. But if you want to manipulate your nested grids afterwards, for example to change column sizes or row gaps, it's easier if you have them stored in variables already.
->>>>>>> 53a3c491
 
 ```julia:grids
 ga = f[1, 1] = GridLayout()
