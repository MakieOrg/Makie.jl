--- conflicted
+++ resolved
@@ -7,21 +7,10 @@
 
 ## Using Mouse and Time to animate plots
 
-<<<<<<< HEAD
-The simples form is just to use getindex into a scene, which returns a life node!
-Which means, if you do anything with that node, your resulting data will also be life!
-`lift_node` creates a new node from a list of input nodes, which updates every time any
-of the inputs updates.
-=======
 ### Interaction using time
->>>>>>> 83e43a94
 
 To animate a scene, you need to create a `Node`, e.g.:
 
-<<<<<<< HEAD
-@library[example] "Interaction"
-
-=======
 ```julia
 time = Node(0.0)
 ```
@@ -34,7 +23,6 @@
 ### Interaction using the mouse
 
 To interact with a scene using the mouse cursor, simply `lift` the cursor, e.g.:
->>>>>>> 83e43a94
 
 ```julia
 pos = lift(scene.events.mouseposition, time)
