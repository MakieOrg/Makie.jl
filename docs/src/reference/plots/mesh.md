--- conflicted
+++ resolved
@@ -139,8 +139,6 @@
 ```@raw html
 <video autoplay loop muted playsinline controls src="./uv_mesh_mirror.mp4" />
 ```
-
-<<<<<<< HEAD
 
 ## Volume Texture
 
@@ -217,7 +215,9 @@
         end
     end
 end
-=======
+f
+```
+
 ## Complex Meshes (Experimental)
 
 ```@figure backend=GLMakie
@@ -239,8 +239,6 @@
 update_cam!(a.scene, Vec3f(-15, 7, 1), Vec3f(3, 5, 0), Vec3f(0,1,0))
 cameracontrols(a).settings.center[] = false # don't recenter on display
 cameracontrols(a).settings.fixed_axis[] = false # rotate freely
->>>>>>> 4a4952da
-
 f
 ```
 
