--- conflicted
+++ resolved
@@ -99,9 +99,7 @@
     value for further manipulation. You can instead retrieve them after the fact with the `content` function, for example,
     as explained in the following section.
 
-<<<<<<< HEAD
-## Retrieving objects from a `Figure`
-=======
+
 ## Figure padding
 
 You can change the amount of whitespace around the figure content with the keyword `figure_padding`.
@@ -120,9 +118,7 @@
 f
 ```
 
-
 ## Retrieving Objects From A Figure
->>>>>>> e3ec1dc4
 
 Sometimes users are surprised that indexing into a figure does not retrieve the object placed at that position.
 This is because the `FigurePosition` is needed for plotting, and returning content objects directly would take
