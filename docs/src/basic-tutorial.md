--- conflicted
+++ resolved
@@ -290,15 +290,9 @@
 ```@example
 using CairoMakie
 
-<<<<<<< HEAD
 fig, ax, hm = heatmap(randn(20, 20))
-Colorbar(fig[1, 2], hm, width = 20)
-fig
-=======
-f, ax, hm = heatmap(randn(20, 20))
-Colorbar(f[1, 2], hm)
-f
->>>>>>> 1dd8ad20
+Colorbar(fig[1, 2], hm)
+fig
 ```
 
 The previous short syntax is basically equivalent to this longer, manual version.
@@ -310,13 +304,8 @@
 fig = Figure()
 ax = Axis(fig[1, 1])
 hm = heatmap!(ax, randn(20, 20))
-<<<<<<< HEAD
-Colorbar(fig[1, 2], hm, width = 20)
-fig
-=======
-Colorbar(f[1, 2], hm)
-f
->>>>>>> 1dd8ad20
+Colorbar(fig[1, 2], hm)
+fig
 ```
 
 ## Passing attributes to Figure and Axis
