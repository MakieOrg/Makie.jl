

# Axis

## Creating an Axis

The `Axis` is a 2D axis that works well with automatic layouts.
Here's how you create one

\begin{examplefigure}{svg = true}
```julia
using CairoMakie
CairoMakie.activate!() # hide

f = Figure()

ax = Axis(f[1, 1], xlabel = "x label", ylabel = "y label",
    title = "Title")

f
```
\end{examplefigure}
## Plotting into an Axis

You can use all the normal mutating 2D plotting functions with an `Axis`.
These functions return the created plot object.
Omitting the `ax` argument plots into the `current_axis()`, which is usually the axis that was last created.

\begin{examplefigure}{svg = true}
```julia
lineobject = lines!(ax, 0..10, sin, color = :red)
scatobject = scatter!(0:0.5:10, cos, color = :orange)

f
```
\end{examplefigure}
## Deleting plots

You can delete a plot object directly via `delete!(ax, plotobj)`.
You can also remove all plots with `empty!(ax)`.

\begin{examplefigure}{svg = true}
```julia
using CairoMakie
CairoMakie.activate!() # hide


f = Figure()

axs = [Axis(f[1, i]) for i in 1:3]

scatters = map(axs) do ax
    [scatter!(ax, 0:0.1:10, x -> sin(x) + i) for i in 1:3]
end

delete!(axs[2], scatters[2][2])
empty!(axs[3])

f
```
\end{examplefigure}

## Hiding Axis spines and decorations

You can hide all axis elements manually, by setting their specific visibility attributes to `false`, like
`xticklabelsvisible`, but that can be tedious. There are a couple of convenience functions for this.

To hide spines, you can use `hidespines!`.

\begin{examplefigure}{svg = true}
```julia
using CairoMakie
CairoMakie.activate!() # hide


f = Figure()

ax1 = Axis(f[1, 1], title = "Axis 1")
ax2 = Axis(f[1, 2], title = "Axis 2")

hidespines!(ax1)
hidespines!(ax2, :t, :r) # only top and right

f
```
\end{examplefigure}
To hide decorations, you can use `hidedecorations!`, or the specific `hidexdecorations!` and `hideydecorations!`.
When hiding, you can set `label = false`, `ticklabels = false`, `ticks = false`, `grid = false`, `minorgrid = false` or `minorticks = false` as keyword
arguments if you want to keep those elements.
It's common, e.g., to hide everything but the grid lines in facet plots.

\begin{examplefigure}{svg = true}
```julia
using CairoMakie
CairoMakie.activate!() # hide


f = Figure()

ax1 = Axis(f[1, 1], title = "Axis 1")
ax2 = Axis(f[1, 2], title = "Axis 2")
ax3 = Axis(f[1, 3], title = "Axis 3")

hidedecorations!(ax1)
hidexdecorations!(ax2, grid = false)
hideydecorations!(ax3, ticks = false)

f
```
\end{examplefigure}

<<<<<<< HEAD
## Trimmed spines

The attributes `xtrimspine` and `ytrimspine` can be used to limit the respective spines to the range of the outermost major ticks. A tuple of Boolean values can be given to trim only one end of the spine.

\begin{examplefigure}{svg = true}
```julia
using CairoMakie
CairoMakie.activate!() # hide


hist(randn(100) ./ 4 .+ 5,
    strokewidth = 1,
    strokecolor = :black,
    axis = (
        xtrimspine = true,
        ytrimspine = (false, true),
        topspinevisible = false,
        rightspinevisible = false,
        title = "Trimmed spines",
        xgridvisible = false,
        ygridvisible = false,
    )
)
```
\end{examplefigure}

## Log scales and other axis scales

The two attributes `xscale` and `yscale`, which by default are set to `identity`, can be used to project the data in a nonlinear way, in addition to the linear zoom that the limits provide.

Take care that the axis limits always stay inside the limits appropriate for the chosen scaling function, for example, `log` functions fail for values `x <= 0`, `sqrt` for `x < 0`, etc.

\begin{examplefigure}{svg = true}
```julia
using CairoMakie
CairoMakie.activate!() # hide


data = LinRange(0.01, 0.99, 200)

f = Figure(resolution = (800, 800))

for (i, scale) in enumerate([identity, log10, log2, log, sqrt, Makie.logit])

    row, col = fldmod1(i, 2)
    Axis(f[row, col], yscale = scale, title = string(scale),
        yminorticksvisible = true, yminorgridvisible = true,
        yminorticks = IntervalsBetween(8))

    lines!(data, color = :blue)
end

f
```
\end{examplefigure}
### Pseudolog and symlog scales

Some plotting functions, like barplots or density plots, have offset parameters which are usually zero, which you have to set to some non-zero value explicitly so they work in `log` axes.

\begin{examplefigure}{svg = true}
```julia
using CairoMakie
CairoMakie.activate!() # hide


processors = ["VAX-11/780", "Sun-4/260", "PowerPC 604",
    "Alpha 21164", "Intel Pentium III", "Intel Xeon"]
relative_speeds = [1, 9, 117, 280, 1779, 6505]

barplot(relative_speeds, fillto = 0.5,
    axis = (yscale = log10, ylabel ="relative speed",
        xticks = (1:6, processors), xticklabelrotation = pi/8))

ylims!(0.5, 10000)
current_figure()
```
\end{examplefigure}
Another option are pseudolog and symlog scales.
Pseudolog is similar to log, but modified in order to work for zero and for negative values.
The `pseudolog10` function is defined as `sign(x) * log10(abs(x) + 1)`.

Another option for symmetric log scales including zero is the symmetric log scale `Symlog10`, which combines a normal log scale with a linear scale between two boundary values around zero.

\begin{examplefigure}{svg = true}
```julia
using CairoMakie
CairoMakie.activate!() # hide


f = Figure(resolution = (600, 500))

lines(f[1, 1], -100:0.1:100, axis = (
    yscale = Makie.pseudolog10,
    title = "Pseudolog scale",
    yticks = [-100, -10, -1, 0, 1, 10, 100]))

lines(f[2, 1], -100:0.1:100, axis = (
    yscale = Makie.Symlog10(10.0),
    title = "Symlog10 with linear scaling between -10 and 10",
    yticks = [-100, -10, 0, 10, 100]))

f
```
\end{examplefigure}

## Controlling Axis aspect ratios

If you're plotting images, you might want to force a specific aspect ratio
of an axis, so that the images are not stretched. The default is that an axis
uses all of the available space in the layout. You can use `AxisAspect` and
`DataAspect` to control the aspect ratio. For example, `AxisAspect(1)` forces a
square axis and `AxisAspect(2)` results in a rectangle with a width of two
times the height.
`DataAspect` uses the currently chosen axis limits and brings the axes into the
same aspect ratio. This is the easiest to use with images.
A different aspect ratio can only reduce the axis space that is being used, also
it necessarily has to break the layout a little bit.

\begin{examplefigure}{svg = true}
```julia
using CairoMakie
using FileIO
CairoMakie.activate!() # hide

using Random # hide
Random.seed!(1) # hide

f = Figure()

axes = [Axis(f[i, j]) for i in 1:2, j in 1:3]
tightlimits!.(axes)

img = rotr90(load(assetpath("cow.png")))

for ax in axes
    image!(ax, img)
end

axes[1, 1].title = "Default"

axes[1, 2].title = "DataAspect"
axes[1, 2].aspect = DataAspect()

axes[1, 3].title = "AxisAspect(418/348)"
axes[1, 3].aspect = AxisAspect(418/348)

axes[2, 1].title = "AxisAspect(1)"
axes[2, 1].aspect = AxisAspect(1)

axes[2, 2].title = "AxisAspect(2)"
axes[2, 2].aspect = AxisAspect(2)

axes[2, 3].title = "AxisAspect(2/3)"
axes[2, 3].aspect = AxisAspect(2/3)

f
```
\end{examplefigure}

## Controlling data aspect ratios

If you want the content of an axis to adhere to a certain data aspect ratio, there is
another way than forcing the aspect ratio of the whole axis to be the same, and
possibly breaking the layout. This works via the axis attribute `autolimitaspect`.
It can either be set to `nothing` which means the data limits can have any arbitrary
aspect ratio. Or it can be set to a number, in which case the targeted limits of the
axis (that are computed by `autolimits!`) are enlarged to have the correct aspect ratio.

You can see the different ways to get a plot with an unstretched circle, using
different ways of setting aspect ratios, in the following example.

```julia:video
using CairoMakie
using Animations



# scene setup for animation
###########################################################

container_scene = Scene(camera = campixel!, resolution = (1200, 1200))

t = Observable(0.0)

a_width = Animation([1, 7], [1200.0, 800], sineio(n=2, yoyo=true, postwait=0.5))
a_height = Animation([2.5, 8.5], [1200.0, 800], sineio(n=2, yoyo=true, postwait=0.5))

scene_area = lift(t) do t
    Recti(0, 0, round(Int, a_width(t)), round(Int, a_height(t)))
end

scene = Scene(container_scene, scene_area, camera = campixel!)

rect = poly!(scene, scene_area, color=RGBf(0.97, 0.97, 0.97), strokecolor=:transparent, strokewidth=0)

outer_layout = GridLayout(scene, alignmode = Outside(30))


# example begins here
###########################################################

layout = outer_layout[1, 1] = GridLayout()

titles = ["aspect enforced\nvia layout", "axis aspect\nset directly", "no aspect enforced", "data aspect conforms\nto axis size"]
axs = layout[1:2, 1:2] = [Axis(scene, title = t) for t in titles]

for a in axs
    lines!(a, Circle(Point2f(0, 0), 100f0))
end

rowsize!(layout, 1, Fixed(400))
# force the layout cell [1, 1] to be square
colsize!(layout, 1, Aspect(1, 1))

axs[2].aspect = 1
axs[4].autolimitaspect = 1

rects = layout[1:2, 1:2] = [Box(scene, color = (:black, 0.05),
    strokecolor = :transparent) for _ in 1:4]

record(container_scene, "example_circle_aspect_ratios.mp4", 0:1/30:9; framerate=30) do ti
    t[] = ti
end
nothing # hide
```

\video{example_circle_aspect_ratios}


=======
>>>>>>> d93343d2
## Linking axes

You can link axes to each other. Every axis simply keeps track of a list of other
axes which it updates when it is changed itself. You can link x and y dimensions
separately.

\begin{examplefigure}{svg = true}
```julia
using CairoMakie
CairoMakie.activate!() # hide


f = Figure()

ax1 = Axis(f[1, 1])
ax2 = Axis(f[1, 2])
ax3 = Axis(f[2, 2])

linkyaxes!(ax1, ax2)
linkxaxes!(ax2, ax3)

ax1.title = "y linked"
ax2.title = "x & y linked"
ax3.title = "x linked"

for (i, ax) in enumerate([ax1, ax2, ax3])
    lines!(ax, 1:10, 1:10, color = "green")
    if i != 1
        lines!(ax, 11:20, 1:10, color = "red")
    end
    if i != 3
        lines!(ax, 1:10, 11:20, color = "blue")
    end
end

f
```
\end{examplefigure}

## Aligning neighboring axis labels

When placing axes with different ticks next to each other it can be desirable to visually align the labels of these axes.
By default, the space allocated for the ticklabels is minimized.
This value can be fixed by using the functions \apilink{tight_xticklabel_spacing!}, \apilink{tight_yticklabel_spacing!} or \apilink{tight_ticklabel_spacing!} for both.

Note how x and y labels are misaligned in this figure due to different tick label lengths.

\begin{examplefigure}{svg = true}
```julia
using CairoMakie
CairoMakie.activate!() # hide


f = Figure()

ax1 = Axis(f[1, 1], title = "Axis 1", ylabel = "y label", ytickformat = "{:.3f}")
ax2 = Axis(f[2, 1], title = "Axis 2", ylabel = "y label", xlabel = "x label")
ax3 = Axis(f[2, 2], title = "Axis 3", xlabel = "x label", xtickformat = "{:.3f}", xticklabelrotation = pi/4)

f
```
\end{examplefigure}

To align the labels, we can set the `xticklabelspace` or `yticklabelspace` attributes of the linked axes to the maximum space.

\begin{examplefigure}{svg = true}
```julia
yspace = maximum(tight_yticklabel_spacing!, [ax1, ax2])
xspace = maximum(tight_xticklabel_spacing!, [ax2, ax3])

ax1.yticklabelspace = yspace
ax2.yticklabelspace = yspace

ax2.xticklabelspace = xspace
ax3.xticklabelspace = xspace

f
```
\end{examplefigure}

## Creating a twin axis

There is currently no dedicated function to do this, but you can simply add an Axis on top of another, then hide everything but the second axis.

Here's an example how to do this with a second y axis on the right.

\begin{examplefigure}{svg = true}
```julia
using CairoMakie

f = Figure()

ax1 = Axis(f[1, 1], yticklabelcolor = :blue)
ax2 = Axis(f[1, 1], yticklabelcolor = :red, yaxisposition = :right)
hidespines!(ax2)
hidexdecorations!(ax2)

lines!(ax1, 0..10, sin, color = :blue)
lines!(ax2, 0..10, x -> 100 * cos(x), color = :red)

f
```
\end{examplefigure}
## Axis interaction

An Axis has a couple of predefined interactions enabled.

### Scroll zoom

You can zoom in an axis by scrolling in and out.
If you press x or y while scrolling, the zoom movement is restricted to that dimension.
These keys can be changed with the attributes `xzoomkey` and `yzoomkey`.
You can also restrict the zoom dimensions all the time by setting the axis attributes `xzoomlock` or `yzoomlock` to `true`.

### Drag pan

You can pan around the axis by right-clicking and dragging.
If you press x or y while panning, the pan movement is restricted to that dimension.
These keys can be changed with the attributes `xpankey` and `ypankey`.
You can also restrict the pan dimensions all the time by setting the axis attributes `xpanlock` or `ypanlock` to `true`.

### Limit reset

You can reset the limits with `ctrl + leftclick`. This is the same as doing `reset_limits!(ax)`. This sets the limits back to the values stored in `ax.limits`, and if they are `nothing`, computes them automatically. If you have previously called `limits!`, `xlims!` or `ylims!`, these settings therefore stay intact when doing a limit reset.

You can alternatively press `ctrl + shift + leftclick`, which is the same as calling `autolimits!(ax)`.
This function ignores previously set limits and computes them all anew given the axis content.

### Rectangle selection zoom

Left-click and drag zooms into the selected rectangular area.
If you press x or y while panning, only the respective dimension is affected.
You can also restrict the selection zoom dimensions all the time by setting the axis attributes `xrectzoom` or `yrectzoom` to `true`.

### Custom interactions

The interaction system is an additional abstraction upon Makie's low-level event system to make it easier to quickly create your own interaction patterns.

#### Registering and deregistering interactions

To register a new interaction, call `register_interaction!(ax, name::Symbol, interaction)`.
The `interaction` argument can be of any type.

To remove an existing interaction completely, call `deregister_interaction!(ax, name::Symbol)`.
You can check which interactions are currently active by calling `interactions(ax)`.

#### Activating and deactivating interactions

Often, you don't want to remove an interaction entirely but only disable it for a moment, then reenable it again.
You can use the functions `activate_interaction!(ax, name::Symbol)` and `deactivate_interaction!(ax, name::Symbol)` for that.

#### `Function` interaction

If `interaction` is a `Function`, it should accept two arguments, which correspond to an event and the axis.
This function will then be called whenever the axis generates an event.

Here's an example of such a function. Note that we use the special dispatch signature for Functions that allows to use the `do`-syntax:

```julia
register_interaction!(ax, :my_interaction) do event::MouseEvent, axis
    if event.type === MouseEventTypes.leftclick
        println("You clicked on the axis!")
    end
end
```

As you can see, it's possible to restrict the type parameter of the event argument.
Choices are one of `MouseEvent`, `KeysEvent` or `ScrollEvent` if you only want to handle a specific class.
Your function can also have multiple methods dealing with each type.

#### Custom object interaction

The function option is most suitable for interactions that don't involve much state.
A more verbose but flexible option is available.
For this, you define a new type which typically holds all the state variables you're interested in.

Whenever the axis generates an event, it calls `process_interaction(interaction, event, axis)` on all
stored interactions.
By defining `process_interaction` for specific types of interaction and event, you can create more complex interaction patterns.

Here's an example with simple state handling where we allow left clicks while l is pressed, and right clicks while r is pressed:

```julia
mutable struct MyInteraction
    allow_left_click::Bool
    allow_right_click::Bool
end

function Makie.process_interaction(interaction::MyInteraction, event::MouseEvent, axis)
    if interaction.use_left_click && event.type === MouseEventTypes.leftclick
        println("Left click in correct mode")
    end
    if interaction.allow_right_click && event.type === MouseEventTypes.rightclick
        println("Right click in correct mode")
    end
end

function Makie.process_interaction(interaction::MyInteraction, event::KeysEvent, axis)
    interaction.allow_left_click = Keyboard.l in event.keys
    interaction.allow_right_click = Keyboard.r in event.keys
end

register_interaction!(ax, :left_and_right, MyInteraction(false, false))
```

#### Setup and cleanup

Some interactions might have more complex state involving plot objects that need to be setup or removed.
For those purposes, you can overload the methods `registration_setup!(parent, interaction)` and `deregistration_cleanup!(parent, interaction)` which are called during registration and deregistration, respectively.


## Attributes

\attrdocs{Axis}<|MERGE_RESOLUTION|>--- conflicted
+++ resolved
@@ -109,238 +109,6 @@
 ```
 \end{examplefigure}
 
-<<<<<<< HEAD
-## Trimmed spines
-
-The attributes `xtrimspine` and `ytrimspine` can be used to limit the respective spines to the range of the outermost major ticks. A tuple of Boolean values can be given to trim only one end of the spine.
-
-\begin{examplefigure}{svg = true}
-```julia
-using CairoMakie
-CairoMakie.activate!() # hide
-
-
-hist(randn(100) ./ 4 .+ 5,
-    strokewidth = 1,
-    strokecolor = :black,
-    axis = (
-        xtrimspine = true,
-        ytrimspine = (false, true),
-        topspinevisible = false,
-        rightspinevisible = false,
-        title = "Trimmed spines",
-        xgridvisible = false,
-        ygridvisible = false,
-    )
-)
-```
-\end{examplefigure}
-
-## Log scales and other axis scales
-
-The two attributes `xscale` and `yscale`, which by default are set to `identity`, can be used to project the data in a nonlinear way, in addition to the linear zoom that the limits provide.
-
-Take care that the axis limits always stay inside the limits appropriate for the chosen scaling function, for example, `log` functions fail for values `x <= 0`, `sqrt` for `x < 0`, etc.
-
-\begin{examplefigure}{svg = true}
-```julia
-using CairoMakie
-CairoMakie.activate!() # hide
-
-
-data = LinRange(0.01, 0.99, 200)
-
-f = Figure(resolution = (800, 800))
-
-for (i, scale) in enumerate([identity, log10, log2, log, sqrt, Makie.logit])
-
-    row, col = fldmod1(i, 2)
-    Axis(f[row, col], yscale = scale, title = string(scale),
-        yminorticksvisible = true, yminorgridvisible = true,
-        yminorticks = IntervalsBetween(8))
-
-    lines!(data, color = :blue)
-end
-
-f
-```
-\end{examplefigure}
-### Pseudolog and symlog scales
-
-Some plotting functions, like barplots or density plots, have offset parameters which are usually zero, which you have to set to some non-zero value explicitly so they work in `log` axes.
-
-\begin{examplefigure}{svg = true}
-```julia
-using CairoMakie
-CairoMakie.activate!() # hide
-
-
-processors = ["VAX-11/780", "Sun-4/260", "PowerPC 604",
-    "Alpha 21164", "Intel Pentium III", "Intel Xeon"]
-relative_speeds = [1, 9, 117, 280, 1779, 6505]
-
-barplot(relative_speeds, fillto = 0.5,
-    axis = (yscale = log10, ylabel ="relative speed",
-        xticks = (1:6, processors), xticklabelrotation = pi/8))
-
-ylims!(0.5, 10000)
-current_figure()
-```
-\end{examplefigure}
-Another option are pseudolog and symlog scales.
-Pseudolog is similar to log, but modified in order to work for zero and for negative values.
-The `pseudolog10` function is defined as `sign(x) * log10(abs(x) + 1)`.
-
-Another option for symmetric log scales including zero is the symmetric log scale `Symlog10`, which combines a normal log scale with a linear scale between two boundary values around zero.
-
-\begin{examplefigure}{svg = true}
-```julia
-using CairoMakie
-CairoMakie.activate!() # hide
-
-
-f = Figure(resolution = (600, 500))
-
-lines(f[1, 1], -100:0.1:100, axis = (
-    yscale = Makie.pseudolog10,
-    title = "Pseudolog scale",
-    yticks = [-100, -10, -1, 0, 1, 10, 100]))
-
-lines(f[2, 1], -100:0.1:100, axis = (
-    yscale = Makie.Symlog10(10.0),
-    title = "Symlog10 with linear scaling between -10 and 10",
-    yticks = [-100, -10, 0, 10, 100]))
-
-f
-```
-\end{examplefigure}
-
-## Controlling Axis aspect ratios
-
-If you're plotting images, you might want to force a specific aspect ratio
-of an axis, so that the images are not stretched. The default is that an axis
-uses all of the available space in the layout. You can use `AxisAspect` and
-`DataAspect` to control the aspect ratio. For example, `AxisAspect(1)` forces a
-square axis and `AxisAspect(2)` results in a rectangle with a width of two
-times the height.
-`DataAspect` uses the currently chosen axis limits and brings the axes into the
-same aspect ratio. This is the easiest to use with images.
-A different aspect ratio can only reduce the axis space that is being used, also
-it necessarily has to break the layout a little bit.
-
-\begin{examplefigure}{svg = true}
-```julia
-using CairoMakie
-using FileIO
-CairoMakie.activate!() # hide
-
-using Random # hide
-Random.seed!(1) # hide
-
-f = Figure()
-
-axes = [Axis(f[i, j]) for i in 1:2, j in 1:3]
-tightlimits!.(axes)
-
-img = rotr90(load(assetpath("cow.png")))
-
-for ax in axes
-    image!(ax, img)
-end
-
-axes[1, 1].title = "Default"
-
-axes[1, 2].title = "DataAspect"
-axes[1, 2].aspect = DataAspect()
-
-axes[1, 3].title = "AxisAspect(418/348)"
-axes[1, 3].aspect = AxisAspect(418/348)
-
-axes[2, 1].title = "AxisAspect(1)"
-axes[2, 1].aspect = AxisAspect(1)
-
-axes[2, 2].title = "AxisAspect(2)"
-axes[2, 2].aspect = AxisAspect(2)
-
-axes[2, 3].title = "AxisAspect(2/3)"
-axes[2, 3].aspect = AxisAspect(2/3)
-
-f
-```
-\end{examplefigure}
-
-## Controlling data aspect ratios
-
-If you want the content of an axis to adhere to a certain data aspect ratio, there is
-another way than forcing the aspect ratio of the whole axis to be the same, and
-possibly breaking the layout. This works via the axis attribute `autolimitaspect`.
-It can either be set to `nothing` which means the data limits can have any arbitrary
-aspect ratio. Or it can be set to a number, in which case the targeted limits of the
-axis (that are computed by `autolimits!`) are enlarged to have the correct aspect ratio.
-
-You can see the different ways to get a plot with an unstretched circle, using
-different ways of setting aspect ratios, in the following example.
-
-```julia:video
-using CairoMakie
-using Animations
-
-
-
-# scene setup for animation
-###########################################################
-
-container_scene = Scene(camera = campixel!, resolution = (1200, 1200))
-
-t = Observable(0.0)
-
-a_width = Animation([1, 7], [1200.0, 800], sineio(n=2, yoyo=true, postwait=0.5))
-a_height = Animation([2.5, 8.5], [1200.0, 800], sineio(n=2, yoyo=true, postwait=0.5))
-
-scene_area = lift(t) do t
-    Recti(0, 0, round(Int, a_width(t)), round(Int, a_height(t)))
-end
-
-scene = Scene(container_scene, scene_area, camera = campixel!)
-
-rect = poly!(scene, scene_area, color=RGBf(0.97, 0.97, 0.97), strokecolor=:transparent, strokewidth=0)
-
-outer_layout = GridLayout(scene, alignmode = Outside(30))
-
-
-# example begins here
-###########################################################
-
-layout = outer_layout[1, 1] = GridLayout()
-
-titles = ["aspect enforced\nvia layout", "axis aspect\nset directly", "no aspect enforced", "data aspect conforms\nto axis size"]
-axs = layout[1:2, 1:2] = [Axis(scene, title = t) for t in titles]
-
-for a in axs
-    lines!(a, Circle(Point2f(0, 0), 100f0))
-end
-
-rowsize!(layout, 1, Fixed(400))
-# force the layout cell [1, 1] to be square
-colsize!(layout, 1, Aspect(1, 1))
-
-axs[2].aspect = 1
-axs[4].autolimitaspect = 1
-
-rects = layout[1:2, 1:2] = [Box(scene, color = (:black, 0.05),
-    strokecolor = :transparent) for _ in 1:4]
-
-record(container_scene, "example_circle_aspect_ratios.mp4", 0:1/30:9; framerate=30) do ti
-    t[] = ti
-end
-nothing # hide
-```
-
-\video{example_circle_aspect_ratios}
-
-
-=======
->>>>>>> d93343d2
 ## Linking axes
 
 You can link axes to each other. Every axis simply keeps track of a list of other
