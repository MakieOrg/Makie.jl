--- conflicted
+++ resolved
@@ -2,146 +2,4 @@
 
 ## Attributes
 
-<<<<<<< HEAD
-The two attributes `azimuth` and `elevation` control the angles from which the plots are viewed.
-
-\begin{examplefigure}{}
-```julia
-using GLMakie
-using FileIO
-GLMakie.activate!() # hide
-
-
-f = Figure()
-
-brain = load(assetpath("brain.stl"))
-colors = [tri[1][2] for tri in brain for i in 1:3]
-
-azimuths = [0, 0.2pi, 0.4pi]
-elevations = [-0.2pi, 0, 0.2pi]
-
-for (i, elevation) in enumerate(elevations)
-    for (j, azimuth) in enumerate(azimuths)
-        ax = Axis3(f[i, j], aspect = :data,
-        title = "elevation = $(round(elevation/pi, digits = 2))π\nazimuth = $(round(azimuth/pi, digits = 2))π",
-        elevation = elevation, azimuth = azimuth,
-        protrusions = (0, 0, 0, 40))
-
-        hidedecorations!(ax)
-        mesh!(brain, color = colors, colormap = :thermal)
-    end
-end
-
-f
-```
-\end{examplefigure}
-## Data aspects and view mode
-
-The attributes `aspect` and `viewmode` both influence the apparent relative scaling of the three axes.
-
-### `aspect`
-
-The `aspect` changes how long each axis is relative to the other two.
-
-If you set it to `:data`, the axes will be scaled according to their lengths in data space.
-The visual result is that objects with known real-world dimensions look correct and not squished.
-
-You can also set it to a three-tuple, where each number gives the relative length of that axis vs the others.
-
-\begin{examplefigure}{}
-```julia
-using GLMakie
-using FileIO
-GLMakie.activate!() # hide
-
-
-f = Figure()
-
-brain = load(assetpath("brain.stl"))
-
-aspects = [:data, (1, 1, 1), (1, 2, 3), (3, 2, 1)]
-
-for (i, aspect) in enumerate(aspects)
-    ax = Axis3(f[fldmod1(i, 2)...], aspect = aspect, title = "$aspect")
-    mesh!(brain, color = :bisque)
-end
-
-f
-```
-\end{examplefigure}
-### `viewmode`
-
-The `viewmode` changes how the final projection is adjusted to fit the axis into its scene.
-
-The default is `:fitzoom`, which scales the final projection evenly, so that the farthest corner of the axis goes right up to the scene boundary.
-If you rotate an axis with this mode, the apparent size will shrink and grow depending on the viewing angles, but the plot objects will never look skewed relative to their `aspect`.
-
-The next option `:fit` is like `:fitzoom`, but without the zoom component.
-The axis is scaled so that no matter what the viewing angles are, the axis does not clip the scene boundary and its apparent size doesn't change, even though this makes less efficient use of the available space.
-You can imagine a sphere around the axis, which is zoomed right up until it touches the scene boundary.
-
-The last option is `:stretch`.
-In this mode, scaling in both x and y direction is applied to fit the axis right into its scene box.
-Be aware that this mode can skew the axis a lot and doesn't keep the `aspect` intact.
-On the other hand, it uses the available space most efficiently.
-
-\begin{examplefigure}{}
-```julia
-using GLMakie
-GLMakie.activate!() # hide
-
-
-f = Figure()
-
-r = LinRange(-1, 1, 100)
-cube = [(x.^2 + y.^2 + z.^2) for x = r, y = r, z = r]
-cube_with_holes = cube .* (cube .> 1.4)
-
-viewmodes = [:fitzoom, :fit, :stretch]
-
-for (j, viewmode) in enumerate(viewmodes)
-    for (i, azimuth) in enumerate([1.1, 1.275, 1.45] .* pi)
-        ax = Axis3(f[i, j], aspect = :data,
-            azimuth = azimuth,
-            viewmode = viewmode, title = "$viewmode")
-        hidedecorations!(ax)
-        ax.protrusions = (0, 0, 0, 20)
-        volume!(cube_with_holes, algorithm = :iso, isorange = 0.05, isovalue = 1.7)
-    end
-end
-
-f
-```
-\end{examplefigure}
-## Perspective or orthographic look
-
-You can switch smoothly between an orthographic look and a perspective look using the `perspectiveness` attribute.
-
-A value of 0 looks like an orthographic projection (it is only approximate to a real one) while 1 gives a quite strong perspective look.
-
-\begin{examplefigure}{}
-```julia
-using GLMakie
-GLMakie.activate!() # hide
-
-
-f = Figure()
-
-xs = LinRange(0, 10, 100)
-ys = LinRange(0, 10, 100)
-zs = [cos(x) * sin(y) for x in xs, y in ys]
-
-for (i, perspectiveness) in enumerate(LinRange(0, 1, 6))
-    ax = Axis3(f[fldmod1(i, 3)...], perspectiveness = perspectiveness,
-        title = "perspectiveness = $perspectiveness", protrusions = (0, 0, 0, 20))
-    hidedecorations!(ax)
-
-    surface!(xs, ys, zs)
-end
-
-f
-```
-\end{examplefigure}
-=======
-\attrdocs{Axis3}
->>>>>>> d93343d2
+\attrdocs{Axis3}