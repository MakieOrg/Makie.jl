--- conflicted
+++ resolved
@@ -1,59 +1,4 @@
 function to_rpr_object(context, matsys, scene, plot::Makie.Volume)
-<<<<<<< HEAD
-
-    cube = RPR.VolumeCube(context)
-
-    function update_cube(m, xyz...)
-        mi = minimum.(xyz)
-        maxi = maximum.(xyz)
-        w = maxi .- mi
-        m2 = Makie.transformationmatrix(mi, w) # Mat4f(w[1], 0, 0, 0, 0, w[2], 0, 0, 0, 0, w[3], 0, mi[1], mi[2], mi[3], 1)
-        mat = convert(Mat4f, m) * m2
-        transform!(cube, mat)
-        return
-    end
-
-    lift(update_cube, plot.model, plot.x, plot.y, plot.z; ignore_equal_values = true)
-    update_cube(plot.model[], plot.x[], plot.y[], plot.z[])
-
-    vol_normed_obs = lift(plot.volume, plot.colorrange) do vol, crange
-        mini, maxi = crange
-        normed_vol = clamp.((vol .- mini) ./ (maxi - mini), 0f0, 1f0)
-    end
-
-    grid_sampler = RPR.GridSamplerMaterial(matsys)
-
-    lift(vol_normed_obs) do vol_normed
-        grid_sampler.data = RPR.VoxelGrid(context, vol_normed)
-    end
-
-    color_sampler = RPR.ImageTextureMaterial(matsys)
-
-    lift(plot.colormap) do cmap
-        color_sampler.data = RPR.Image(context, reverse(to_colormap(cmap))')
-    end
-
-    color_sampler.uv = grid_sampler
-
-    volmat = RPR.VolumeMaterial(matsys)
-
-    on(plot.absorption; update=true) do absorption
-        return volmat.density = Vec4f(absorption, 0f0, 0f0, 0f0)
-    end
-
-    volmat.densitygrid = grid_sampler
-
-    volmat.color = color_sampler
-
-    # volmat.emission = color_sampler
-
-    set!(cube, volmat)
-
-    # set the light penetration to be higher
-
-    set!(context, RPR.RPR_CONTEXT_MAX_RECURSION, 5)
-
-=======
     volume = plot.volume[]
     cube = RPR.VolumeCube(context)
 
@@ -71,14 +16,17 @@
 
     mini, maxi = extrema(volume)
     vol_normed = (volume .- mini) ./ (maxi - mini)
-    grid = RPR.VoxelGrid(context, vol_normed)
     gridsampler = RPR.GridSamplerMaterial(matsys)
-    gridsampler.data = grid
+  
+    on(vol_normed_obs; update=true) do vol_normed
+        grid_sampler.data = RPR.VoxelGrid(context, vol_normed)
+    end
 
     color_sampler = RPR.ImageTextureMaterial(matsys)
-    color_sampler.data = RPR.Image(context, reverse(to_colormap(plot.colormap[])))
-    gridsampler2 = RPR.GridSamplerMaterial(matsys)
     color_sampler.uv = gridsampler
+    on(plot.colormap; update=true) do cmap
+        color_sampler.data = RPR.Image(context, reverse(to_colormap(cmap))')
+    end
 
     volmat = RPR.VolumeMaterial(matsys)
     on(plot.absorption; update=true) do absorption
@@ -87,7 +35,5 @@
     volmat.densitygrid = gridsampler
     volmat.color = color_sampler
     set!(cube, volmat)
-
->>>>>>> eaf1028b
     return [cube]
 end