--- conflicted
+++ resolved
@@ -13,11 +13,8 @@
 
 begin
     fig = Figure(; resolution=(1000, 1000))
-<<<<<<< HEAD
-    radiance = 500
-=======
+
     radiance = 100
->>>>>>> eaf1028b
     lights = Makie.AbstractLight[PointLight(Vec3f(10), RGBf(radiance, radiance, radiance * 1.1))]
     ax = LScene(fig[1, 1]; scenekw=(; lights=lights), show_axis=false)
     points = Point3f[]
@@ -32,10 +29,6 @@
     mat = (; emission_color=:red, emission_weight=Vec3f(5.0f0))
     meshscatter!(ax, points; material=mat)
     box!(ax, 5)
-<<<<<<< HEAD
-    RPRMakie.activate!(plugin = RPR.Northstar, iterations = 100, resource = RPR.RPR_CREATION_FLAGS_ENABLE_GPU1)
-=======
     RPRMakie.activate!(plugin = RPR.Northstar, iterations = 500, resource = RPR.GPU0)
->>>>>>> eaf1028b
     ax.scene |> display
 end