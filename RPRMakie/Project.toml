name = "RPRMakie"
uuid = "22d9f318-5e34-4b44-b769-6e3734a732a6"
authors = ["Simon Danisch"]
version = "0.6.0"

[deps]
Colors = "5ae59095-9a9b-59fe-a467-6f913c188581"
FileIO = "5789e2e9-d7fb-5bc7-8068-2c6fae9b9549"
GeometryBasics = "5c1252a2-5f33-56bf-86c9-59e7332b4326"
LinearAlgebra = "37e2e46d-f89d-539d-b4ee-838fcccc9c8e"
Makie = "ee78f7c6-11fb-53f2-987a-cfe4a2b5a57a"
Printf = "de0858da-6303-5e67-8744-51eddeeeb8d7"
RadeonProRender = "27029320-176d-4a42-b57d-56729d2ad457"

[compat]
julia = "1.3"
Colors = "0.9, 0.10, 0.11, 0.12"
FileIO = "1.6"
GeometryBasics = "0.4.1"
<<<<<<< HEAD
Makie = "=0.20.0"
RadeonProRender = "0.2.15"
=======
Makie = "=0.19.6"
RadeonProRender = "0.3.0"
>>>>>>> 07496e90

[extras]
Test = "8dfed614-e22c-5e08-85e1-65c5234f0b40"

[targets]
test = ["Test"]<|MERGE_RESOLUTION|>--- conflicted
+++ resolved
@@ -17,13 +17,8 @@
 Colors = "0.9, 0.10, 0.11, 0.12"
 FileIO = "1.6"
 GeometryBasics = "0.4.1"
-<<<<<<< HEAD
 Makie = "=0.20.0"
-RadeonProRender = "0.2.15"
-=======
-Makie = "=0.19.6"
 RadeonProRender = "0.3.0"
->>>>>>> 07496e90
 
 [extras]
 Test = "8dfed614-e22c-5e08-85e1-65c5234f0b40"
