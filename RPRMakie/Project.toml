name = "RPRMakie"
uuid = "22d9f318-5e34-4b44-b769-6e3734a732a6"
authors = ["Simon Danisch"]
<<<<<<< HEAD
version = "1.0.0"
=======
version = "0.9.0"
>>>>>>> 6dce2208

[deps]
Colors = "5ae59095-9a9b-59fe-a467-6f913c188581"
FileIO = "5789e2e9-d7fb-5bc7-8068-2c6fae9b9549"
GeometryBasics = "5c1252a2-5f33-56bf-86c9-59e7332b4326"
LinearAlgebra = "37e2e46d-f89d-539d-b4ee-838fcccc9c8e"
Makie = "ee78f7c6-11fb-53f2-987a-cfe4a2b5a57a"
Printf = "de0858da-6303-5e67-8744-51eddeeeb8d7"
RadeonProRender = "27029320-176d-4a42-b57d-56729d2ad457"

[sources]
Makie = {path = ".."}

[compat]
Colors = "0.9, 0.10, 0.11, 0.12, 0.13"
FileIO = "1.6"
GeometryBasics = "0.5"
LinearAlgebra = "1.0, 1.6"
<<<<<<< HEAD
Makie = "=1.0.0"
=======
Makie = "=0.23.0"
>>>>>>> 6dce2208
Printf = "1.0, 1.6"
RadeonProRender = "0.3.2"
julia = "1.3"<|MERGE_RESOLUTION|>--- conflicted
+++ resolved
@@ -1,11 +1,7 @@
 name = "RPRMakie"
 uuid = "22d9f318-5e34-4b44-b769-6e3734a732a6"
 authors = ["Simon Danisch"]
-<<<<<<< HEAD
-version = "1.0.0"
-=======
-version = "0.9.0"
->>>>>>> 6dce2208
+version = "0.10.0"
 
 [deps]
 Colors = "5ae59095-9a9b-59fe-a467-6f913c188581"
@@ -24,11 +20,7 @@
 FileIO = "1.6"
 GeometryBasics = "0.5"
 LinearAlgebra = "1.0, 1.6"
-<<<<<<< HEAD
-Makie = "=1.0.0"
-=======
-Makie = "=0.23.0"
->>>>>>> 6dce2208
+Makie = "=0.24.0"
 Printf = "1.0, 1.6"
 RadeonProRender = "0.3.2"
 julia = "1.3"