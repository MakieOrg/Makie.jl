name = "RPRMakie"
uuid = "22d9f318-5e34-4b44-b769-6e3734a732a6"
authors = ["Simon Danisch"]
version = "0.1.0"

[deps]
Colors = "5ae59095-9a9b-59fe-a467-6f913c188581"
FileIO = "5789e2e9-d7fb-5bc7-8068-2c6fae9b9549"
GeometryBasics = "5c1252a2-5f33-56bf-86c9-59e7332b4326"
LinearAlgebra = "37e2e46d-f89d-539d-b4ee-838fcccc9c8e"
Makie = "ee78f7c6-11fb-53f2-987a-cfe4a2b5a57a"
Printf = "de0858da-6303-5e67-8744-51eddeeeb8d7"
RadeonProRender = "27029320-176d-4a42-b57d-56729d2ad457"

[compat]
<<<<<<< HEAD
FileIO = "1.6"
julia = "1"
=======
julia = "1.3"
Colors = "0.9, 0.10, 0.11, 0.12"
FileIO = "1.1"
GeometryBasics = "0.4.1"
Makie = "0.15"
RadeonProRender = "0.1"
>>>>>>> 67743782

[extras]
Test = "8dfed614-e22c-5e08-85e1-65c5234f0b40"

[targets]
test = ["Test"]<|MERGE_RESOLUTION|>--- conflicted
+++ resolved
@@ -13,17 +13,12 @@
 RadeonProRender = "27029320-176d-4a42-b57d-56729d2ad457"
 
 [compat]
-<<<<<<< HEAD
-FileIO = "1.6"
-julia = "1"
-=======
 julia = "1.3"
 Colors = "0.9, 0.10, 0.11, 0.12"
-FileIO = "1.1"
+FileIO = "1.6"
 GeometryBasics = "0.4.1"
 Makie = "0.15"
 RadeonProRender = "0.1"
->>>>>>> 67743782
 
 [extras]
 Test = "8dfed614-e22c-5e08-85e1-65c5234f0b40"
