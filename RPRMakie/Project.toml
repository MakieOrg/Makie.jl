name = "RPRMakie"
uuid = "22d9f318-5e34-4b44-b769-6e3734a732a6"
authors = ["Simon Danisch"]
<<<<<<< HEAD
version = "0.8.0"
=======
version = "0.7.15"
>>>>>>> 22863fd5

[deps]
Colors = "5ae59095-9a9b-59fe-a467-6f913c188581"
FileIO = "5789e2e9-d7fb-5bc7-8068-2c6fae9b9549"
GeometryBasics = "5c1252a2-5f33-56bf-86c9-59e7332b4326"
LinearAlgebra = "37e2e46d-f89d-539d-b4ee-838fcccc9c8e"
Makie = "ee78f7c6-11fb-53f2-987a-cfe4a2b5a57a"
Printf = "de0858da-6303-5e67-8744-51eddeeeb8d7"
RadeonProRender = "27029320-176d-4a42-b57d-56729d2ad457"

[compat]
Colors = "0.9, 0.10, 0.11, 0.12, 0.13"
FileIO = "1.6"
GeometryBasics = "0.4.11"
LinearAlgebra = "1.0, 1.6"
<<<<<<< HEAD
Makie = "=0.22.0"
=======
Makie = "=0.21.15"
>>>>>>> 22863fd5
Printf = "1.0, 1.6"
RadeonProRender = "0.3.2"
julia = "1.3"

[extras]
Test = "8dfed614-e22c-5e08-85e1-65c5234f0b40"

[targets]
test = ["Test"]<|MERGE_RESOLUTION|>--- conflicted
+++ resolved
@@ -1,11 +1,7 @@
 name = "RPRMakie"
 uuid = "22d9f318-5e34-4b44-b769-6e3734a732a6"
 authors = ["Simon Danisch"]
-<<<<<<< HEAD
 version = "0.8.0"
-=======
-version = "0.7.15"
->>>>>>> 22863fd5
 
 [deps]
 Colors = "5ae59095-9a9b-59fe-a467-6f913c188581"
@@ -21,11 +17,7 @@
 FileIO = "1.6"
 GeometryBasics = "0.4.11"
 LinearAlgebra = "1.0, 1.6"
-<<<<<<< HEAD
 Makie = "=0.22.0"
-=======
-Makie = "=0.21.15"
->>>>>>> 22863fd5
 Printf = "1.0, 1.6"
 RadeonProRender = "0.3.2"
 julia = "1.3"
