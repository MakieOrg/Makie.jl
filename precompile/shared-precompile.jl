# File to run to snoop/trace all functions to compile
using GeometryBasics

@compile poly(Recti(0, 0, 200, 200), strokewidth=20, strokecolor=:red, color=(:black, 0.4))

@compile begin
    f, ax, pl = poly([Rect(0, 0, 20, 20)])
    scatter!(Rect(0, 0, 20, 20), color=:red, markersize=20)
    f
end

@compile scatter(0..1, rand(10), markersize=rand(10) .* 20)
@compile scatter(LinRange(0, 1, 10), rand(10))
@compile scatter(-1..1, x -> x^2)


@compile begin
    f, ax, pl = lines(Rect(0, 0, 1, 1), linewidth=4)
    scatter!([Point2f(0.5, 0.5)], markersize=1, markerspace=:data, marker='I')
    f
end

@compile lines(rand(10), rand(10), color=rand(10), linewidth=10)
@compile lines(rand(10), rand(10), color=rand(RGBAf, 10), linewidth=10)
@compile lines(Circle(Point2f(0), Float32(1)))
@compile lines(-1..1, x -> x^2)


@compile begin
    angles = range(0, stop=2pi, length=20)
    pos = Point2f.(sin.(angles), cos.(angles))
    f, ax, pl = scatter(pos, markersize=0.2, markerspace=:data, rotations=-angles, marker='▲', axis=(;aspect = DataAspect()))
    scatter!(pos, markersize=10, color=:red)
    f
end

@compile heatmap(rand(50, 50), colormap=(:RdBu, 0.2))

@compile contour(rand(10, 100))
@compile contour(rand(100, 10))
@compile contour(randn(100, 90), levels=3)
@compile contour(randn(100, 90), levels=[0.1, 0.5, 0.8])
@compile contour(randn(33, 30), levels=[0.1, 0.5, 0.9], color=[:black, :green, (:blue, 0.4)], linewidth=2)
@compile contour(
    rand(33, 30) .* 6 .- 3, levels=[-2.5, 0.4, 0.5, 0.6, 2.5],
    colormap=[(:black, 0.2), :red, :blue, :green, (:black, 0.2)],
    colorrange=(0.2, 0.8)
)

@compile begin
    v(x::Point2{T}) where T = Point2{T}(x[2], 4 * x[1])
    streamplot(v, -2..2, -2..2, arrow_size=10)
end

# @compile meshscatter(rand(10), rand(10), rand(10), color=rand(10))
# @compile meshscatter(rand(10), rand(10), rand(10), color=rand(RGBAf, 10), transparency=true)

function xy_data(x, y)
    r = sqrt(x^2 + y^2)
    r == 0.0 ? 1f0 : (sin(r) / r)
end

<<<<<<< HEAD
@compile begin
    NL = 15
    NR = 31

    lspace = range(-10, stop=10, length=NL)
    rspace = range(-10, stop=10, length=NR)

    z = Float32[xy_data(x, y) for x in lspace, y in rspace]
    l = range(0, stop=3, length=NL)
    r = range(0, stop=3, length=NR)
    surface(
        l, r, z,
        colormap=:Spectral
    )
end

@compile begin
    NL = 30
    NR = 31

    lspace = range(-10, stop=10, length=NL)
    rspace = range(-10, stop=10, length=NR)

    z = Float32[xy_data(x, y) for x in lspace, y in rspace]
    l = range(0, stop=3, length=NL)
    r = range(0, stop=3, length=NR)
    surface(
        [l for l in l, r in r], [r for l in l, r in r], z,
        colormap=:Spectral
    )
end

@compile begin
    data =
        hcat(LinRange(2, 3, 4), LinRange(2, 2.5, 4), LinRange(2.5, 3, 4), [1, NaN, NaN, 5])

    fig = Figure()
    heatmap(
        fig[1, 1],
        data,
        colorrange = (2, 3),
        highclip = :red,
        lowclip = :black,
        nan_color = (:green, 0.5),
    )
    surface!(
        Axis(fig[1, 2]),
        zeros(size(data)),
        color = data,
        colorrange = (2, 3),
        highclip = :red,
        lowclip = :black,
        nan_color = (:green, 0.5),
        shading = false,
    )
    surface!(
        Axis(fig[2, 2]),
        data,
        colorrange = (2, 3),
        highclip = :red,
        lowclip = :black,
        nan_color = (:green, 0.5),
        shading = false,
    )
    fig
end
=======
# @compile begin
#     NL = 15
#     NR = 31

#     lspace = range(-10, stop=10, length=NL)
#     rspace = range(-10, stop=10, length=NR)

#     z = Float32[xy_data(x, y) for x in lspace, y in rspace]
#     l = range(0, stop=3, length=NL)
#     r = range(0, stop=3, length=NR)
#     surface(
#         l, r, z,
#         colormap=:Spectral
#     )
# end

# @compile begin
#     NL = 30
#     NR = 31

#     lspace = range(-10, stop=10, length=NL)
#     rspace = range(-10, stop=10, length=NR)

#     z = Float32[xy_data(x, y) for x in lspace, y in rspace]
#     l = range(0, stop=3, length=NL)
#     r = range(0, stop=3, length=NR)
#     surface(
#         [l for l in l, r in r], [r for l in l, r in r], z,
#         colormap=:Spectral
#     )
# end

# @compile begin
#     data =
#         hcat(LinRange(2, 3, 4), LinRange(2, 2.5, 4), LinRange(2.5, 3, 4), [1, NaN, NaN, 5])

#     fig = Figure()
#     heatmap(
#         fig[1, 1],
#         data,
#         colorrange = (2, 3),
#         highclip = :red,
#         lowclip = :black,
#         nan_color = (:green, 0.5),
#     )
#     surface(
#         fig[1, 2],
#         zeros(size(data)),
#         color = data,
#         colorrange = (2, 3),
#         highclip = :red,
#         lowclip = :black,
#         nan_color = (:green, 0.5),
#         shading = false,
#     )
#     surface!(
#         Axis(fig[2, 2]),
#         data,
#         colorrange = (2, 3),
#         highclip = :red,
#         lowclip = :black,
#         nan_color = (:green, 0.5),
#         shading = false,
#     )
#     fig
# end
>>>>>>> b57a9da5

@compile begin
    heatmap(rand(10, 5), axis = (yscale = log10, xscale=log10))
end

@compile begin
    x = [1 0
         2 3]
    heatmap(1:2, 1:-1:0, x)
end

@compile begin
    res = 200
    s = Scene(camera=campixel!, resolution=(res, res))
    half = res / 2
    linewidth = 10
    xstart = half - (half/2)
    xend = xstart + 100
    half_w = linewidth/2

    lines!(s, Point2f[(xstart, half), (xend, half)], linewidth=linewidth)
    scatter!(s, Point2f[(xstart, half + half_w), (xstart, half - half_w), (xend, half + half_w), (xend, half - half_w)], color=:red, markersize=2)

    l2 = linesegments!(s, Point2f[(xstart, half), (xend, half)], linewidth=linewidth, color=:gray)
    s2 = scatter!(s, Point2f[(xstart, half + half_w), (xstart, half - half_w), (xend, half + half_w), (xend, half - half_w)], color=:red, markersize=2)

    for p in (l2, s2)
        translate!(p, 0, 20, 0)
    end

    s
end

@compile begin
    P = Polygon.([Point2f[[0.45, 0.05], [0.64, 0.15], [0.37, 0.62]],
         Point2f[[0.32, 0.66], [0.46, 0.59], [0.09, 0.08]]])
    poly(P, color = [:red, :green], strokecolor = [:blue, :red], strokewidth = 2)
end

# @compile begin
#     meshscatter(rand(Point3f, 10), axis=(type=Axis3,))
# end
<|MERGE_RESOLUTION|>--- conflicted
+++ resolved
@@ -1,239 +1,170 @@
-# File to run to snoop/trace all functions to compile
-using GeometryBasics
-
-@compile poly(Recti(0, 0, 200, 200), strokewidth=20, strokecolor=:red, color=(:black, 0.4))
-
-@compile begin
-    f, ax, pl = poly([Rect(0, 0, 20, 20)])
-    scatter!(Rect(0, 0, 20, 20), color=:red, markersize=20)
-    f
-end
-
-@compile scatter(0..1, rand(10), markersize=rand(10) .* 20)
-@compile scatter(LinRange(0, 1, 10), rand(10))
-@compile scatter(-1..1, x -> x^2)
-
-
-@compile begin
-    f, ax, pl = lines(Rect(0, 0, 1, 1), linewidth=4)
-    scatter!([Point2f(0.5, 0.5)], markersize=1, markerspace=:data, marker='I')
-    f
-end
-
-@compile lines(rand(10), rand(10), color=rand(10), linewidth=10)
-@compile lines(rand(10), rand(10), color=rand(RGBAf, 10), linewidth=10)
-@compile lines(Circle(Point2f(0), Float32(1)))
-@compile lines(-1..1, x -> x^2)
-
-
-@compile begin
-    angles = range(0, stop=2pi, length=20)
-    pos = Point2f.(sin.(angles), cos.(angles))
-    f, ax, pl = scatter(pos, markersize=0.2, markerspace=:data, rotations=-angles, marker='▲', axis=(;aspect = DataAspect()))
-    scatter!(pos, markersize=10, color=:red)
-    f
-end
-
-@compile heatmap(rand(50, 50), colormap=(:RdBu, 0.2))
-
-@compile contour(rand(10, 100))
-@compile contour(rand(100, 10))
-@compile contour(randn(100, 90), levels=3)
-@compile contour(randn(100, 90), levels=[0.1, 0.5, 0.8])
-@compile contour(randn(33, 30), levels=[0.1, 0.5, 0.9], color=[:black, :green, (:blue, 0.4)], linewidth=2)
-@compile contour(
-    rand(33, 30) .* 6 .- 3, levels=[-2.5, 0.4, 0.5, 0.6, 2.5],
-    colormap=[(:black, 0.2), :red, :blue, :green, (:black, 0.2)],
-    colorrange=(0.2, 0.8)
-)
-
-@compile begin
-    v(x::Point2{T}) where T = Point2{T}(x[2], 4 * x[1])
-    streamplot(v, -2..2, -2..2, arrow_size=10)
-end
-
-# @compile meshscatter(rand(10), rand(10), rand(10), color=rand(10))
-# @compile meshscatter(rand(10), rand(10), rand(10), color=rand(RGBAf, 10), transparency=true)
-
-function xy_data(x, y)
-    r = sqrt(x^2 + y^2)
-    r == 0.0 ? 1f0 : (sin(r) / r)
-end
-
-<<<<<<< HEAD
-@compile begin
-    NL = 15
-    NR = 31
-
-    lspace = range(-10, stop=10, length=NL)
-    rspace = range(-10, stop=10, length=NR)
-
-    z = Float32[xy_data(x, y) for x in lspace, y in rspace]
-    l = range(0, stop=3, length=NL)
-    r = range(0, stop=3, length=NR)
-    surface(
-        l, r, z,
-        colormap=:Spectral
-    )
-end
-
-@compile begin
-    NL = 30
-    NR = 31
-
-    lspace = range(-10, stop=10, length=NL)
-    rspace = range(-10, stop=10, length=NR)
-
-    z = Float32[xy_data(x, y) for x in lspace, y in rspace]
-    l = range(0, stop=3, length=NL)
-    r = range(0, stop=3, length=NR)
-    surface(
-        [l for l in l, r in r], [r for l in l, r in r], z,
-        colormap=:Spectral
-    )
-end
-
-@compile begin
-    data =
-        hcat(LinRange(2, 3, 4), LinRange(2, 2.5, 4), LinRange(2.5, 3, 4), [1, NaN, NaN, 5])
-
-    fig = Figure()
-    heatmap(
-        fig[1, 1],
-        data,
-        colorrange = (2, 3),
-        highclip = :red,
-        lowclip = :black,
-        nan_color = (:green, 0.5),
-    )
-    surface!(
-        Axis(fig[1, 2]),
-        zeros(size(data)),
-        color = data,
-        colorrange = (2, 3),
-        highclip = :red,
-        lowclip = :black,
-        nan_color = (:green, 0.5),
-        shading = false,
-    )
-    surface!(
-        Axis(fig[2, 2]),
-        data,
-        colorrange = (2, 3),
-        highclip = :red,
-        lowclip = :black,
-        nan_color = (:green, 0.5),
-        shading = false,
-    )
-    fig
-end
-=======
-# @compile begin
-#     NL = 15
-#     NR = 31
-
-#     lspace = range(-10, stop=10, length=NL)
-#     rspace = range(-10, stop=10, length=NR)
-
-#     z = Float32[xy_data(x, y) for x in lspace, y in rspace]
-#     l = range(0, stop=3, length=NL)
-#     r = range(0, stop=3, length=NR)
-#     surface(
-#         l, r, z,
-#         colormap=:Spectral
-#     )
-# end
-
-# @compile begin
-#     NL = 30
-#     NR = 31
-
-#     lspace = range(-10, stop=10, length=NL)
-#     rspace = range(-10, stop=10, length=NR)
-
-#     z = Float32[xy_data(x, y) for x in lspace, y in rspace]
-#     l = range(0, stop=3, length=NL)
-#     r = range(0, stop=3, length=NR)
-#     surface(
-#         [l for l in l, r in r], [r for l in l, r in r], z,
-#         colormap=:Spectral
-#     )
-# end
-
-# @compile begin
-#     data =
-#         hcat(LinRange(2, 3, 4), LinRange(2, 2.5, 4), LinRange(2.5, 3, 4), [1, NaN, NaN, 5])
-
-#     fig = Figure()
-#     heatmap(
-#         fig[1, 1],
-#         data,
-#         colorrange = (2, 3),
-#         highclip = :red,
-#         lowclip = :black,
-#         nan_color = (:green, 0.5),
-#     )
-#     surface(
-#         fig[1, 2],
-#         zeros(size(data)),
-#         color = data,
-#         colorrange = (2, 3),
-#         highclip = :red,
-#         lowclip = :black,
-#         nan_color = (:green, 0.5),
-#         shading = false,
-#     )
-#     surface!(
-#         Axis(fig[2, 2]),
-#         data,
-#         colorrange = (2, 3),
-#         highclip = :red,
-#         lowclip = :black,
-#         nan_color = (:green, 0.5),
-#         shading = false,
-#     )
-#     fig
-# end
->>>>>>> b57a9da5
-
-@compile begin
-    heatmap(rand(10, 5), axis = (yscale = log10, xscale=log10))
-end
-
-@compile begin
-    x = [1 0
-         2 3]
-    heatmap(1:2, 1:-1:0, x)
-end
-
-@compile begin
-    res = 200
-    s = Scene(camera=campixel!, resolution=(res, res))
-    half = res / 2
-    linewidth = 10
-    xstart = half - (half/2)
-    xend = xstart + 100
-    half_w = linewidth/2
-
-    lines!(s, Point2f[(xstart, half), (xend, half)], linewidth=linewidth)
-    scatter!(s, Point2f[(xstart, half + half_w), (xstart, half - half_w), (xend, half + half_w), (xend, half - half_w)], color=:red, markersize=2)
-
-    l2 = linesegments!(s, Point2f[(xstart, half), (xend, half)], linewidth=linewidth, color=:gray)
-    s2 = scatter!(s, Point2f[(xstart, half + half_w), (xstart, half - half_w), (xend, half + half_w), (xend, half - half_w)], color=:red, markersize=2)
-
-    for p in (l2, s2)
-        translate!(p, 0, 20, 0)
-    end
-
-    s
-end
-
-@compile begin
-    P = Polygon.([Point2f[[0.45, 0.05], [0.64, 0.15], [0.37, 0.62]],
-         Point2f[[0.32, 0.66], [0.46, 0.59], [0.09, 0.08]]])
-    poly(P, color = [:red, :green], strokecolor = [:blue, :red], strokewidth = 2)
-end
-
-# @compile begin
-#     meshscatter(rand(Point3f, 10), axis=(type=Axis3,))
-# end
+# File to run to snoop/trace all functions to compile
+using GeometryBasics
+
+@compile poly(Recti(0, 0, 200, 200), strokewidth=20, strokecolor=:red, color=(:black, 0.4))
+
+@compile begin
+    f, ax, pl = poly([Rect(0, 0, 20, 20)])
+    scatter!(Rect(0, 0, 20, 20), color=:red, markersize=20)
+    f
+end
+
+@compile scatter(0..1, rand(10), markersize=rand(10) .* 20)
+@compile scatter(LinRange(0, 1, 10), rand(10))
+@compile scatter(-1..1, x -> x^2)
+
+
+@compile begin
+    f, ax, pl = lines(Rect(0, 0, 1, 1), linewidth=4)
+    scatter!([Point2f(0.5, 0.5)], markersize=1, markerspace=:data, marker='I')
+    f
+end
+
+@compile lines(rand(10), rand(10), color=rand(10), linewidth=10)
+@compile lines(rand(10), rand(10), color=rand(RGBAf, 10), linewidth=10)
+@compile lines(Circle(Point2f(0), Float32(1)))
+@compile lines(-1..1, x -> x^2)
+
+
+@compile begin
+    angles = range(0, stop=2pi, length=20)
+    pos = Point2f.(sin.(angles), cos.(angles))
+    f, ax, pl = scatter(pos, markersize=0.2, markerspace=:data, rotations=-angles, marker='▲', axis=(;aspect = DataAspect()))
+    scatter!(pos, markersize=10, color=:red)
+    f
+end
+
+@compile heatmap(rand(50, 50), colormap=(:RdBu, 0.2))
+
+@compile contour(rand(10, 100))
+@compile contour(rand(100, 10))
+@compile contour(randn(100, 90), levels=3)
+@compile contour(randn(100, 90), levels=[0.1, 0.5, 0.8])
+@compile contour(randn(33, 30), levels=[0.1, 0.5, 0.9], color=[:black, :green, (:blue, 0.4)], linewidth=2)
+@compile contour(
+    rand(33, 30) .* 6 .- 3, levels=[-2.5, 0.4, 0.5, 0.6, 2.5],
+    colormap=[(:black, 0.2), :red, :blue, :green, (:black, 0.2)],
+    colorrange=(0.2, 0.8)
+)
+
+@compile begin
+    v(x::Point2{T}) where T = Point2{T}(x[2], 4 * x[1])
+    streamplot(v, -2..2, -2..2, arrow_size=10)
+end
+
+# @compile meshscatter(rand(10), rand(10), rand(10), color=rand(10))
+# @compile meshscatter(rand(10), rand(10), rand(10), color=rand(RGBAf, 10), transparency=true)
+
+function xy_data(x, y)
+    r = sqrt(x^2 + y^2)
+    r == 0.0 ? 1f0 : (sin(r) / r)
+end
+
+# @compile begin
+#     NL = 15
+#     NR = 31
+
+#     lspace = range(-10, stop=10, length=NL)
+#     rspace = range(-10, stop=10, length=NR)
+
+#     z = Float32[xy_data(x, y) for x in lspace, y in rspace]
+#     l = range(0, stop=3, length=NL)
+#     r = range(0, stop=3, length=NR)
+#     surface(
+#         l, r, z,
+#         colormap=:Spectral
+#     )
+# end
+
+# @compile begin
+#     NL = 30
+#     NR = 31
+
+#     lspace = range(-10, stop=10, length=NL)
+#     rspace = range(-10, stop=10, length=NR)
+
+#     z = Float32[xy_data(x, y) for x in lspace, y in rspace]
+#     l = range(0, stop=3, length=NL)
+#     r = range(0, stop=3, length=NR)
+#     surface(
+#         [l for l in l, r in r], [r for l in l, r in r], z,
+#         colormap=:Spectral
+#     )
+# end
+
+# @compile begin
+#     data =
+#         hcat(LinRange(2, 3, 4), LinRange(2, 2.5, 4), LinRange(2.5, 3, 4), [1, NaN, NaN, 5])
+
+#     fig = Figure()
+#     heatmap(
+#         fig[1, 1],
+#         data,
+#         colorrange = (2, 3),
+#         highclip = :red,
+#         lowclip = :black,
+#         nan_color = (:green, 0.5),
+#     )
+#     surface(
+#         fig[1, 2],
+#         zeros(size(data)),
+#         color = data,
+#         colorrange = (2, 3),
+#         highclip = :red,
+#         lowclip = :black,
+#         nan_color = (:green, 0.5),
+#         shading = false,
+#     )
+#     surface!(
+#         Axis(fig[2, 2]),
+#         data,
+#         colorrange = (2, 3),
+#         highclip = :red,
+#         lowclip = :black,
+#         nan_color = (:green, 0.5),
+#         shading = false,
+#     )
+#     fig
+# end
+
+@compile begin
+    heatmap(rand(10, 5), axis = (yscale = log10, xscale=log10))
+end
+
+@compile begin
+    x = [1 0
+         2 3]
+    heatmap(1:2, 1:-1:0, x)
+end
+
+@compile begin
+    res = 200
+    s = Scene(camera=campixel!, resolution=(res, res))
+    half = res / 2
+    linewidth = 10
+    xstart = half - (half/2)
+    xend = xstart + 100
+    half_w = linewidth/2
+
+    lines!(s, Point2f[(xstart, half), (xend, half)], linewidth=linewidth)
+    scatter!(s, Point2f[(xstart, half + half_w), (xstart, half - half_w), (xend, half + half_w), (xend, half - half_w)], color=:red, markersize=2)
+
+    l2 = linesegments!(s, Point2f[(xstart, half), (xend, half)], linewidth=linewidth, color=:gray)
+    s2 = scatter!(s, Point2f[(xstart, half + half_w), (xstart, half - half_w), (xend, half + half_w), (xend, half - half_w)], color=:red, markersize=2)
+
+    for p in (l2, s2)
+        translate!(p, 0, 20, 0)
+    end
+
+    s
+end
+
+@compile begin
+    P = Polygon.([Point2f[[0.45, 0.05], [0.64, 0.15], [0.37, 0.62]],
+         Point2f[[0.32, 0.66], [0.46, 0.59], [0.09, 0.08]]])
+    poly(P, color = [:red, :green], strokecolor = [:blue, :red], strokewidth = 2)
+end
+
+# @compile begin
+#     meshscatter(rand(Point3f, 10), axis=(type=Axis3,))
+# end