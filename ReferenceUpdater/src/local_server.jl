const URL_CACHE = Dict{String, String}()

function wipe_cache!()
    for path in values(URL_CACHE)
        rm(path, recursive = true)
    end
    empty!(URL_CACHE)
    return
end

function serve_update_page_from_dir(folder)

    folder = realpath(folder)
    @assert isdir(folder) "$folder is not a valid directory."
    split_scores(folder)
    
    group_files(folder, "new_files.txt", "new_files_grouped.txt")
    group_files(folder, "missing_files.txt", "missing_files_grouped.txt")

    router = HTTP.Router()

    function receive_update(req)
        data = JSON3.read(req.body)
        images_to_update = data["images_to_update"]
        images_to_delete = data["images_to_delete"]
        tag = data["tag"]

        tempdir = tempname()
        recorded_folder = joinpath(folder, "recorded")
        reference_folder = joinpath(folder, "reference")

        @info "Copying reference folder to \"$tempdir\""
        cp(reference_folder, tempdir)

        for image in images_to_update
            @info "Overwriting \"$image\" in new reference folder"
            copy_filepath = joinpath(tempdir, image)
            copy_dir = splitdir(copy_filepath)[1]
            # make the path in case a new refimage is in a not yet existing folder
            mkpath(copy_dir)
            cp(joinpath(recorded_folder, image), copy_filepath, force = true)
        end

        for image in images_to_delete
            @info "Deleting \"$image\" from new reference folder"
            copy_filepath = joinpath(tempdir, image)
            rm(copy_filepath, recursive = true)
        end

        @info "Uploading updated reference images under tag \"$tag\""
        try
            upload_reference_images(tempdir, tag)
            @info "Upload successful. You can ctrl+c out now."
            HTTP.Response(200, "Upload successful")
        catch e
            showerror(stdout, e, catch_backtrace())
            HTTP.Response(404)
        end
    end

    function serve_local_file(req)
        if req.target == "/"
            s = read(normpath(joinpath(dirname(pathof(ReferenceUpdater)), "reference_images.html")), String)
            s = replace(s, "DEFAULT_TAG" => "'$(last_major_version())'")
            return HTTP.Response(200, s)
        end
        file = HTTP.unescapeuri(req.target[2:end])
        filepath = normpath(joinpath(folder, file))
        # check that we don't go outside of the artifact folder
        if !startswith(filepath, folder)
            @info "$file leads to $filepath which is outside of the artifact folder."
            return HTTP.Response(404)
        end

        if !isfile(filepath)
            return HTTP.Response(404)
        else
            return HTTP.Response(200, read(filepath))
        end
    end

    HTTP.register!(router, "POST", "/", receive_update)
    HTTP.register!(router, "GET", "/", serve_local_file)
    HTTP.register!(router, "GET", "/**", serve_local_file)

    @info "Starting server. Open http://localhost:8849 in your browser to view. Ctrl+C to quit."
    try
        HTTP.serve(router, HTTP.Sockets.localhost, 8849)
    catch e
        if e isa InterruptException
            @info "Server stopped."
        else
            rethrow(e)
        end
    end
end

function serve_update_page(; commit = nothing, pr = nothing)
    authget(url) = HTTP.get(url, Dict("Authorization" => "token $(github_token())"))

    commit !== nothing && pr !== nothing && error("Keyword arguments `commit` and `pr` can't be set at once.")
    if pr !== nothing
        prinfo = JSON3.read(authget("https://api.github.com/repos/MakieOrg/Makie.jl/pulls/$pr").body)
        headsha = prinfo["head"]["sha"]
        @info "PR is $pr, using last commit hash $headsha"
    elseif commit !== nothing
        headsha = commit
    else
        error("You have to specify either the keyword argument `commit` or `pr`.")
    end

    checksinfo = JSON3.read(authget("https://api.github.com/repos/MakieOrg/Makie.jl/commits/$headsha/check-runs").body)

    # Somehow identical artifacts can occur double, but with different ids?
    # I don't know what happens, but we need to filter them out!
    unique_artifacts = Set{String}()
    checkruns = filter(checksinfo["check_runs"]) do checkrun
        name = checkrun["name"]
        id = checkrun["id"]
    
        if name == "Merge artifacts"
            job = JSON3.read(authget("https://api.github.com/repos/MakieOrg/Makie.jl/actions/jobs/$(id)").body)
            run = JSON3.read(authget(job["run_url"]).body)
            if run["status"] != "completed"
                @info "$(name)'s run hasn't completed yet, no artifacts will be available."
                return false
            else
                return true
            end
        else
            return false
        end
    end

    if isempty(checkruns)
        error("\"Merge artifacts\" run is not available.")
    end
    if length(checkruns) > 1
        datetimes = map(checkruns) do checkrun
            DateTime(checkrun["completed_at"], dateformat"y-m-dTH:M:SZ")
        end
        datetime, idx = findmax(datetimes)
        @warn("Found multiple checkruns for \"Merge artifacts\". Using latest with timestamp: $datetime")
        check = checkruns[idx]
    else
    check = only(checkruns)
    end

    job = JSON3.read(authget("https://api.github.com/repos/MakieOrg/Makie.jl/actions/jobs/$(check["id"])").body)
    run = JSON3.read(authget(job["run_url"]).body)

    artifacts = JSON3.read(authget(run["artifacts_url"]).body)["artifacts"]

    for a in artifacts
        if a["name"] == "ReferenceImages"
            @info "Choosing artifact \"$(a["name"])\""
            download_url = a["archive_download_url"]
            if !haskey(URL_CACHE, download_url)
                @info "Downloading artifact from $download_url"
                filepath = Downloads.download(download_url, headers = Dict("Authorization" => "token $(github_token())"))
                @info "Download successful"
                tmpdir = mktempdir()
                unzip(filepath, tmpdir)
                rm(filepath)
<<<<<<< HEAD
                group_scores(tmpdir)
=======
>>>>>>> 7737b97e
                URL_CACHE[download_url] = tmpdir
            else
                tmpdir = URL_CACHE[download_url]
                @info "$download_url cached at $tmpdir"
            end

            @info "Serving update page from folder $tmpdir."
            serve_update_page_from_dir(tmpdir)
            return
        end
    end
    error("""
        No \"ReferenceImages\" artifact found for commit $headsha and job id $(check["id"]).
        This could be because the job's workflow run ($(job["run_url"])) has not completed, yet.
        Artifacts are only available for complete runs.
    """)
end

function unzip(file, exdir = "")
    fileFullPath = isabspath(file) ?  file : joinpath(pwd(),file)
    basePath = dirname(fileFullPath)
    outPath = (exdir == "" ? basePath : (isabspath(exdir) ? exdir : joinpath(pwd(),exdir)))
    isdir(outPath) ? "" : mkdir(outPath)
    @info "Extracting zip file $file to $outPath"
    zarchive = ZipFile.Reader(fileFullPath)
    for f in zarchive.files
        fullFilePath = joinpath(outPath,f.name)
        if (endswith(f.name,"/") || endswith(f.name,"\\"))
            mkdir(fullFilePath)
        else
            mkpath(dirname(fullFilePath))
            write(fullFilePath, read(f))
        end
    end
    close(zarchive)
    @info "Extracted zip file"
end


<<<<<<< HEAD
function group_scores(path)
=======
function split_scores(path)
    isfile(joinpath(path, "scores_table.tsv")) && return

>>>>>>> 7737b97e
    # Load all refimg scores into a Dict
    # `filename => (score_glmakie, score_cairomakie, score_wglmakie)`
    data = Dict{String, Vector{Float64}}()
    open(joinpath(path, "scores.tsv"), "r") do file
        for line in eachline(file)
            score, filepath = split(line, '\t')
            pieces = splitpath(filepath)
            backend = pieces[1]
            filename = join(pieces[2:end], '/')

            scores = get!(data, filename, [-1.0, -1.0, -1.0])
            if backend == "GLMakie"
                scores[1] = parse(Float64, score)
            elseif backend == "CairoMakie"
                scores[2] = parse(Float64, score)
            elseif backend == "WGLMakie"
                scores[3] = parse(Float64, score)
            else
                error("$line -> $backend")
            end
        end
    end
    
    # sort by max score across all backends so problem come first
    data_vec = collect(pairs(data))
    sort!(data_vec, by = x -> maximum(x[2]), rev = true)

    # generate new file with
    #    GLMakie         CairoMakie        WGLMakie
    # score filename   score filename   score filename
    open(joinpath(path, "scores_table.tsv"), "w") do file
        for (filename, scores) in data_vec
            skip = scores .== -1.0
            println(file,
                ifelse(skip[1], "0.0", scores[1]), '\t', ifelse(skip[1], "", "GLMakie/$filename"), '\t',
                ifelse(skip[2], "0.0", scores[2]), '\t', ifelse(skip[2], "", "CairoMakie/$filename"), '\t',
                ifelse(skip[3], "0.0", scores[3]), '\t', ifelse(skip[3], "", "WGLMakie/$filename")
            )
        end
    end

<<<<<<< HEAD
end

function group_files(path, input_filename, output_filename)
    # Group files in new_files/missing_files into a table like layout:
    #  GLMakie  CairoMakie  WGLMakie

    # collect refimg names and which backends they exist for
    data = Dict{String, Vector{Bool}}()
    open(joinpath(path, input_filename), "r") do file
        for filepath in eachline(file)
            pieces = split(filepath, '/')
            backend = pieces[1]
            if !(backend in ("GLMakie", "CairoMakie", "WGLMakie"))
                error("Failed to parse backend in \"$line\", got \"$backend\"")
            end
            
            filename = join(pieces[2:end], '/')
            exists = get!(data, filename, [false, false, false])

            exists[1] |= backend == "GLMakie"
            exists[2] |= backend == "CairoMakie"
            exists[3] |= backend == "WGLMakie"
        end
    end

    # generate new structed file
    open(joinpath(path, output_filename), "w") do file
        for (filename, valid) in data
            println(file,
                ifelse(valid[1], "GLMakie/$filename", "INVALID"), '\t',
                ifelse(valid[2], "CairoMakie/$filename", "INVALID"), '\t',
                ifelse(valid[3], "WGLMakie/$filename", "INVALID")
            )
        end
    end

=======
    return
>>>>>>> 7737b97e
end<|MERGE_RESOLUTION|>--- conflicted
+++ resolved
@@ -12,8 +12,8 @@
 
     folder = realpath(folder)
     @assert isdir(folder) "$folder is not a valid directory."
-    split_scores(folder)
-    
+    
+    group_scores(folder)
     group_files(folder, "new_files.txt", "new_files_grouped.txt")
     group_files(folder, "missing_files.txt", "missing_files_grouped.txt")
 
@@ -162,10 +162,6 @@
                 tmpdir = mktempdir()
                 unzip(filepath, tmpdir)
                 rm(filepath)
-<<<<<<< HEAD
-                group_scores(tmpdir)
-=======
->>>>>>> 7737b97e
                 URL_CACHE[download_url] = tmpdir
             else
                 tmpdir = URL_CACHE[download_url]
@@ -205,13 +201,9 @@
 end
 
 
-<<<<<<< HEAD
 function group_scores(path)
-=======
-function split_scores(path)
     isfile(joinpath(path, "scores_table.tsv")) && return
 
->>>>>>> 7737b97e
     # Load all refimg scores into a Dict
     # `filename => (score_glmakie, score_cairomakie, score_wglmakie)`
     data = Dict{String, Vector{Float64}}()
@@ -253,10 +245,12 @@
         end
     end
 
-<<<<<<< HEAD
+    return
 end
 
 function group_files(path, input_filename, output_filename)
+    isfile(joinpath(path, output_filename)) && return
+    
     # Group files in new_files/missing_files into a table like layout:
     #  GLMakie  CairoMakie  WGLMakie
 
@@ -290,7 +284,5 @@
         end
     end
 
-=======
     return
->>>>>>> 7737b97e
 end